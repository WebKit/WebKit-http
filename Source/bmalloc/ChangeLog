--- conflicted
+++ resolved
@@ -1,4 +1,24 @@
-<<<<<<< HEAD
+2016-05-17  Geoffrey Garen  <ggaren@apple.com>
+
+        REGRESSION: JetStream crashes on some iPhones
+        https://bugs.webkit.org/show_bug.cgi?id=157814
+
+        Reviewed by Michael Saboff.
+
+        * bmalloc/Sizes.h: Reduce smallMax to 32kB. 
+
+        Previous justification for 64kB was:
+
+            * bmalloc/Sizes.h: Upped smallMax to 64kB. Upping to 32kB is pretty
+            reasonable, since sizes between 16kB and 32kB share page sizes. I went
+            all the way up to 64kB because the GC uses 64kB blocks, and also just
+            for extra padding to ensure that large allocations are indeed rare.
+
+        It turns out that the bump to 64kB substantially increases our memory
+        high water mark on JetStream, leading to jetsam crashes. Also, there
+        doesn't seem to be a practical performance problem to putting objects in
+        the (32kB - 64kB) range in the large allocator.
+
 2016-05-27  Konstantin Tokarev  <annulen@yandex.ru>
 
         [cmake] Deduplicated bmalloc/Zone.cpp handling.
@@ -17,28 +37,6 @@
         * CMakeLists.txt: Added bmalloc/Zone.cpp for Darwin.
         * PlatformGTK.cmake: Removed.
         * PlatformMac.cmake: Removed.
-=======
-2016-05-17  Geoffrey Garen  <ggaren@apple.com>
-
-        REGRESSION: JetStream crashes on some iPhones
-        https://bugs.webkit.org/show_bug.cgi?id=157814
-
-        Reviewed by Michael Saboff.
-
-        * bmalloc/Sizes.h: Reduce smallMax to 32kB. 
-
-        Previous justification for 64kB was:
-
-            * bmalloc/Sizes.h: Upped smallMax to 64kB. Upping to 32kB is pretty
-            reasonable, since sizes between 16kB and 32kB share page sizes. I went
-            all the way up to 64kB because the GC uses 64kB blocks, and also just
-            for extra padding to ensure that large allocations are indeed rare.
-
-        It turns out that the bump to 64kB substantially increases our memory
-        high water mark on JetStream, leading to jetsam crashes. Also, there
-        doesn't seem to be a practical performance problem to putting objects in
-        the (32kB - 64kB) range in the large allocator.
->>>>>>> 358999e4
 
 2016-04-19  Geoffrey Garen  <ggaren@apple.com>
 
