--- conflicted
+++ resolved
@@ -1171,7 +1171,6 @@
         addp t4, t1, t4
         move index, t3
         storep t4, [a0, t3, 4]
-<<<<<<< HEAD
     elsif ARM
         ldlbl _relativePCBase, t3
         ldlbl label, t4
@@ -1179,14 +1178,6 @@
         addp t4, t1, t4
         move index, t3
         storep t4, [a0, t3, 4]
-    elsif SH4
-        move (label - _relativePCBase), t4
-        addp t4, t1, t4
-        move index, t3
-        storep t4, [a0, t3, 4]
-        flushcp # Force constant pool flush to avoid "pcrel too far" link error.
-=======
->>>>>>> 86a47342
     elsif MIPS
         la label, t4
         la _relativePCBase, t3
