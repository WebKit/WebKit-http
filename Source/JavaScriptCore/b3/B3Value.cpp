/*
 * Copyright (C) 2015-2017 Apple Inc. All rights reserved.
 *
 * Redistribution and use in source and binary forms, with or without
 * modification, are permitted provided that the following conditions
 * are met:
 * 1. Redistributions of source code must retain the above copyright
 *    notice, this list of conditions and the following disclaimer.
 * 2. Redistributions in binary form must reproduce the above copyright
 *    notice, this list of conditions and the following disclaimer in the
 *    documentation and/or other materials provided with the distribution.
 *
 * THIS SOFTWARE IS PROVIDED BY APPLE INC. ``AS IS'' AND ANY
 * EXPRESS OR IMPLIED WARRANTIES, INCLUDING, BUT NOT LIMITED TO, THE
 * IMPLIED WARRANTIES OF MERCHANTABILITY AND FITNESS FOR A PARTICULAR
 * PURPOSE ARE DISCLAIMED.  IN NO EVENT SHALL APPLE INC. OR
 * CONTRIBUTORS BE LIABLE FOR ANY DIRECT, INDIRECT, INCIDENTAL, SPECIAL,
 * EXEMPLARY, OR CONSEQUENTIAL DAMAGES (INCLUDING, BUT NOT LIMITED TO,
 * PROCUREMENT OF SUBSTITUTE GOODS OR SERVICES; LOSS OF USE, DATA, OR
 * PROFITS; OR BUSINESS INTERRUPTION) HOWEVER CAUSED AND ON ANY THEORY
 * OF LIABILITY, WHETHER IN CONTRACT, STRICT LIABILITY, OR TORT
 * (INCLUDING NEGLIGENCE OR OTHERWISE) ARISING IN ANY WAY OUT OF THE USE
 * OF THIS SOFTWARE, EVEN IF ADVISED OF THE POSSIBILITY OF SUCH DAMAGE. 
 */

#include "config.h"
#include "B3Value.h"

#if ENABLE(B3_JIT)

#include "B3ArgumentRegValue.h"
#include "B3AtomicValue.h"
#include "B3BasicBlockInlines.h"
#include "B3BottomProvider.h"
#include "B3CCallValue.h"
#include "B3FenceValue.h"
#include "B3MemoryValue.h"
#include "B3OriginDump.h"
#include "B3ProcedureInlines.h"
#include "B3SlotBaseValue.h"
#include "B3StackSlot.h"
#include "B3UpsilonValue.h"
#include "B3ValueInlines.h"
#include "B3ValueKeyInlines.h"
#include "B3VariableValue.h"
#include "B3WasmBoundsCheckValue.h"
#include <wtf/CommaPrinter.h>
#include <wtf/ListDump.h>
#include <wtf/StringPrintStream.h>

namespace JSC { namespace B3 {

const char* const Value::dumpPrefix = "@";

Value::~Value()
{
}

void Value::replaceWithIdentity(Value* value)
{
    // This is a bit crazy. It does an in-place replacement of whatever Value subclass this is with
    // a plain Identity Value. We first collect all of the information we need, then we destruct the
    // previous value in place, and then we construct the Identity Value in place.

    ASSERT(m_type == value->m_type);

    if (m_type == Void) {
        replaceWithNopIgnoringType();
        return;
    }

    unsigned index = m_index;
    Type type = m_type;
    Origin origin = m_origin;
    BasicBlock* owner = this->owner;

    RELEASE_ASSERT(type == value->type());

    this->~Value();

    new (this) Value(Identity, type, origin, value);

    this->owner = owner;
    this->m_index = index;
}

void Value::replaceWithBottom(InsertionSet& insertionSet, size_t index)
{
    replaceWithBottom(BottomProvider(insertionSet, index));
}

void Value::replaceWithNop()
{
    RELEASE_ASSERT(m_type == Void);
    replaceWithNopIgnoringType();
}

void Value::replaceWithNopIgnoringType()
{
    unsigned index = m_index;
    Origin origin = m_origin;
    BasicBlock* owner = this->owner;

    this->~Value();

    new (this) Value(Nop, Void, origin);

    this->owner = owner;
    this->m_index = index;
}

void Value::replaceWithPhi()
{
    if (m_type == Void) {
        replaceWithNop();
        return;
    }
    
    unsigned index = m_index;
    Origin origin = m_origin;
    BasicBlock* owner = this->owner;
    Type type = m_type;

    this->~Value();

    new (this) Value(Phi, type, origin);

    this->owner = owner;
    this->m_index = index;
}

void Value::replaceWithJump(BasicBlock* owner, FrequentedBlock target)
{
    RELEASE_ASSERT(owner->last() == this);
    
    unsigned index = m_index;
    Origin origin = m_origin;
    
    this->~Value();
    
    new (this) Value(Jump, Void, origin);
    
    this->owner = owner;
    this->m_index = index;
    
    owner->setSuccessors(target);
}

void Value::replaceWithOops(BasicBlock* owner)
{
    RELEASE_ASSERT(owner->last() == this);
    
    unsigned index = m_index;
    Origin origin = m_origin;
    
    this->~Value();
    
    new (this) Value(Oops, Void, origin);
    
    this->owner = owner;
    this->m_index = index;
    
    owner->clearSuccessors();
}

void Value::replaceWithJump(FrequentedBlock target)
{
    replaceWithJump(owner, target);
}

void Value::replaceWithOops()
{
    replaceWithOops(owner);
}

void Value::dump(PrintStream& out) const
{
    bool isConstant = false;

    switch (opcode()) {
    case Const32:
        out.print("$", asInt32(), "(");
        isConstant = true;
        break;
    case Const64:
        out.print("$", asInt64(), "(");
        isConstant = true;
        break;
    case ConstFloat:
        out.print("$", asFloat(), "(");
        isConstant = true;
        break;
    case ConstDouble:
        out.print("$", asDouble(), "(");
        isConstant = true;
        break;
    default:
        break;
    }
    
    out.print(dumpPrefix, m_index);

    if (isConstant)
        out.print(")");
}

Value* Value::cloneImpl() const
{
    return new Value(*this);
}

void Value::dumpChildren(CommaPrinter& comma, PrintStream& out) const
{
    for (Value* child : children())
        out.print(comma, pointerDump(child));
}

void Value::deepDump(const Procedure* proc, PrintStream& out) const
{
    out.print(m_type, " ", dumpPrefix, m_index, " = ", m_kind);

    out.print("(");
    CommaPrinter comma;
    dumpChildren(comma, out);

    dumpMeta(comma, out);

    {
        CString string = toCString(effects());
        if (string.length())
            out.print(comma, string);
    }

    if (m_origin)
        out.print(comma, OriginDump(proc, m_origin));

    out.print(")");
}

void Value::dumpSuccessors(const BasicBlock* block, PrintStream& out) const
{
    // Note that this must not crash if we have the wrong number of successors, since someone
    // debugging a number-of-successors bug will probably want to dump IR!
    
    if (opcode() == Branch && block->numSuccessors() == 2) {
        out.print("Then:", block->taken(), ", Else:", block->notTaken());
        return;
    }
    
    out.print(listDump(block->successors()));
}

Value* Value::negConstant(Procedure&) const
{
    return nullptr;
}

Value* Value::addConstant(Procedure&, int32_t) const
{
    return nullptr;
}

Value* Value::addConstant(Procedure&, const Value*) const
{
    return nullptr;
}

Value* Value::subConstant(Procedure&, const Value*) const
{
    return nullptr;
}

Value* Value::mulConstant(Procedure&, const Value*) const
{
    return nullptr;
}

Value* Value::checkAddConstant(Procedure&, const Value*) const
{
    return nullptr;
}

Value* Value::checkSubConstant(Procedure&, const Value*) const
{
    return nullptr;
}

Value* Value::checkMulConstant(Procedure&, const Value*) const
{
    return nullptr;
}

Value* Value::checkNegConstant(Procedure&) const
{
    return nullptr;
}

Value* Value::divConstant(Procedure&, const Value*) const
{
    return nullptr;
}

Value* Value::uDivConstant(Procedure&, const Value*) const
{
    return nullptr;
}

Value* Value::modConstant(Procedure&, const Value*) const
{
    return nullptr;
}

Value* Value::uModConstant(Procedure&, const Value*) const
{
    return nullptr;
}

Value* Value::bitAndConstant(Procedure&, const Value*) const
{
    return nullptr;
}

Value* Value::bitOrConstant(Procedure&, const Value*) const
{
    return nullptr;
}

Value* Value::bitXorConstant(Procedure&, const Value*) const
{
    return nullptr;
}

Value* Value::shlConstant(Procedure&, const Value*) const
{
    return nullptr;
}

Value* Value::sShrConstant(Procedure&, const Value*) const
{
    return nullptr;
}

Value* Value::zShrConstant(Procedure&, const Value*) const
{
    return nullptr;
}

Value* Value::rotRConstant(Procedure&, const Value*) const
{
    return nullptr;
}

Value* Value::rotLConstant(Procedure&, const Value*) const
{
    return nullptr;
}

Value* Value::bitwiseCastConstant(Procedure&) const
{
    return nullptr;
}

Value* Value::iToDConstant(Procedure&) const
{
    return nullptr;
}

Value* Value::iToFConstant(Procedure&) const
{
    return nullptr;
}

Value* Value::doubleToFloatConstant(Procedure&) const
{
    return nullptr;
}

Value* Value::floatToDoubleConstant(Procedure&) const
{
    return nullptr;
}

Value* Value::absConstant(Procedure&) const
{
    return nullptr;
}

Value* Value::ceilConstant(Procedure&) const
{
    return nullptr;
}

Value* Value::floorConstant(Procedure&) const
{
    return nullptr;
}

Value* Value::sqrtConstant(Procedure&) const
{
    return nullptr;
}

TriState Value::equalConstant(const Value*) const
{
    return MixedTriState;
}

TriState Value::notEqualConstant(const Value*) const
{
    return MixedTriState;
}

TriState Value::lessThanConstant(const Value*) const
{
    return MixedTriState;
}

TriState Value::greaterThanConstant(const Value*) const
{
    return MixedTriState;
}

TriState Value::lessEqualConstant(const Value*) const
{
    return MixedTriState;
}

TriState Value::greaterEqualConstant(const Value*) const
{
    return MixedTriState;
}

TriState Value::aboveConstant(const Value*) const
{
    return MixedTriState;
}

TriState Value::belowConstant(const Value*) const
{
    return MixedTriState;
}

TriState Value::aboveEqualConstant(const Value*) const
{
    return MixedTriState;
}

TriState Value::belowEqualConstant(const Value*) const
{
    return MixedTriState;
}

TriState Value::equalOrUnorderedConstant(const Value*) const
{
    return MixedTriState;
}

Value* Value::invertedCompare(Procedure& proc) const
{
    if (!numChildren())
        return nullptr;
    if (std::optional<Opcode> invertedOpcode = B3::invertedCompare(opcode(), child(0)->type())) {
        ASSERT(!kind().hasExtraBits());
        return proc.add<Value>(*invertedOpcode, type(), origin(), children());
    }
    return nullptr;
}

bool Value::isRounded() const
{
    ASSERT(isFloat(type()));
    switch (opcode()) {
    case Floor:
    case Ceil:
    case IToD:
<<<<<<< HEAD
=======
    case IToF:
>>>>>>> 4ccac179
        return true;

    case ConstDouble: {
        double value = asDouble();
        return std::isfinite(value) && value == ceil(value);
    }

    case ConstFloat: {
        float value = asFloat();
        return std::isfinite(value) && value == ceilf(value);
    }

    default:
        return false;
    }
}

bool Value::returnsBool() const
{
    if (type() != Int32)
        return false;
    switch (opcode()) {
    case Const32:
        return asInt32() == 0 || asInt32() == 1;
    case BitAnd:
        return child(1)->isInt32(1)
            || (child(0)->returnsBool() && child(1)->hasInt() && child(1)->asInt() & 1);
    case Equal:
    case NotEqual:
    case LessThan:
    case GreaterThan:
    case LessEqual:
    case GreaterEqual:
    case Above:
    case Below:
    case AboveEqual:
    case BelowEqual:
    case EqualOrUnordered:
    case AtomicWeakCAS:
        return true;
    case Phi:
        // FIXME: We should have a story here.
        // https://bugs.webkit.org/show_bug.cgi?id=150725
        return false;
    default:
        return false;
    }
}

TriState Value::asTriState() const
{
    switch (opcode()) {
    case Const32:
        return triState(!!asInt32());
    case Const64:
        return triState(!!asInt64());
    case ConstDouble:
        // Use "!= 0" to really emphasize what this mean with respect to NaN and such.
        return triState(asDouble() != 0);
    case ConstFloat:
        return triState(asFloat() != 0.);
    default:
        return MixedTriState;
    }
}

Effects Value::effects() const
{
    Effects result;
    switch (opcode()) {
    case Nop:
    case Identity:
    case Const32:
    case Const64:
    case ConstDouble:
    case ConstFloat:
    case SlotBase:
    case ArgumentReg:
    case FramePointer:
    case Add:
    case Sub:
    case Mul:
    case Neg:
    case BitAnd:
    case BitOr:
    case BitXor:
    case Shl:
    case SShr:
    case ZShr:
    case RotR:
    case RotL:
    case Clz:
    case Abs:
    case Ceil:
    case Floor:
    case Sqrt:
    case BitwiseCast:
    case SExt8:
    case SExt16:
    case SExt32:
    case ZExt32:
    case Trunc:
    case IToD:
    case IToF:
    case FloatToDouble:
    case DoubleToFloat:
    case Equal:
    case NotEqual:
    case LessThan:
    case GreaterThan:
    case LessEqual:
    case GreaterEqual:
    case Above:
    case Below:
    case AboveEqual:
    case BelowEqual:
    case EqualOrUnordered:
    case Select:
    case Depend:
        break;
    case Div:
    case UDiv:
    case Mod:
    case UMod:
        result.controlDependent = true;
        break;
    case Load8Z:
    case Load8S:
    case Load16Z:
    case Load16S:
    case Load: {
        const MemoryValue* memory = as<MemoryValue>();
        result.reads = memory->range();
        if (memory->hasFence()) {
            result.writes = memory->fenceRange();
            result.fence = true;
        }
        result.controlDependent = true;
        break;
    }
    case Store8:
    case Store16:
    case Store: {
        const MemoryValue* memory = as<MemoryValue>();
        result.writes = memory->range();
        if (memory->hasFence()) {
            result.reads = memory->fenceRange();
            result.fence = true;
        }
        result.controlDependent = true;
        break;
    }
    case AtomicWeakCAS:
    case AtomicStrongCAS:
    case AtomicXchgAdd:
    case AtomicXchgAnd:
    case AtomicXchgOr:
    case AtomicXchgSub:
    case AtomicXchgXor:
    case AtomicXchg: {
        const AtomicValue* atomic = as<AtomicValue>();
        result.reads = atomic->range() | atomic->fenceRange();
        result.writes = atomic->range() | atomic->fenceRange();
        if (atomic->hasFence())
            result.fence = true;
        result.controlDependent = true;
        break;
    }
    case WasmAddress:
        result.readsPinned = true;
        break;
    case Fence: {
        const FenceValue* fence = as<FenceValue>();
        result.reads = fence->read;
        result.writes = fence->write;
        result.fence = true;
        break;
    }
    case CCall:
        result = as<CCallValue>()->effects;
        break;
    case Patchpoint:
        result = as<PatchpointValue>()->effects;
        break;
    case CheckAdd:
    case CheckSub:
    case CheckMul:
    case Check:
        result = Effects::forCheck();
        break;
    case WasmBoundsCheck:
        switch (as<WasmBoundsCheckValue>()->boundsType()) {
        case WasmBoundsCheckValue::Type::Pinned:
            result.readsPinned = true;
            break;
        case WasmBoundsCheckValue::Type::Maximum:
            break;
        }
        result.exitsSideways = true;
        break;
    case Upsilon:
    case Set:
        result.writesLocalState = true;
        break;
    case Phi:
    case Get:
        result.readsLocalState = true;
        break;
    case Jump:
    case Branch:
    case Switch:
    case Return:
    case Oops:
    case EntrySwitch:
        result.terminal = true;
        break;
    }
    if (traps()) {
        result.exitsSideways = true;
        result.reads = HeapRange::top();
    }
    return result;
}

ValueKey Value::key() const
{
    switch (opcode()) {
    case FramePointer:
        return ValueKey(kind(), type());
    case Identity:
    case Abs:
    case Ceil:
    case Floor:
    case Sqrt:
    case SExt8:
    case SExt16:
    case SExt32:
    case ZExt32:
    case Clz:
    case Trunc:
    case IToD:
    case IToF:
    case FloatToDouble:
    case DoubleToFloat:
    case Check:
    case BitwiseCast:
    case Neg:
    case Depend:
        return ValueKey(kind(), type(), child(0));
    case Add:
    case Sub:
    case Mul:
    case Div:
    case UDiv:
    case Mod:
    case UMod:
    case BitAnd:
    case BitOr:
    case BitXor:
    case Shl:
    case SShr:
    case ZShr:
    case RotR:
    case RotL:
    case Equal:
    case NotEqual:
    case LessThan:
    case GreaterThan:
    case Above:
    case Below:
    case AboveEqual:
    case BelowEqual:
    case EqualOrUnordered:
    case CheckAdd:
    case CheckSub:
    case CheckMul:
        return ValueKey(kind(), type(), child(0), child(1));
    case Select:
        return ValueKey(kind(), type(), child(0), child(1), child(2));
    case Const32:
        return ValueKey(Const32, type(), static_cast<int64_t>(asInt32()));
    case Const64:
        return ValueKey(Const64, type(), asInt64());
    case ConstDouble:
        return ValueKey(ConstDouble, type(), asDouble());
    case ConstFloat:
        return ValueKey(ConstFloat, type(), asFloat());
    case ArgumentReg:
        return ValueKey(
            ArgumentReg, type(),
            static_cast<int64_t>(as<ArgumentRegValue>()->argumentReg().index()));
    case SlotBase:
        return ValueKey(
            SlotBase, type(),
            static_cast<int64_t>(as<SlotBaseValue>()->slot()->index()));
    default:
        return ValueKey();
    }
}

bool Value::performSubstitution()
{
    bool result = false;
    for (Value*& child : children()) {
        while (child->opcode() == Identity) {
            result = true;
            child = child->child(0);
        }
    }
    return result;
}

bool Value::isFree() const
{
    switch (opcode()) {
    case Const32:
    case Const64:
    case ConstDouble:
    case ConstFloat:
    case Identity:
    case Nop:
        return true;
    default:
        return false;
    }
}

void Value::dumpMeta(CommaPrinter&, PrintStream&) const
{
}

Type Value::typeFor(Kind kind, Value* firstChild, Value* secondChild)
{
    switch (kind.opcode()) {
    case Identity:
    case Add:
    case Sub:
    case Mul:
    case Div:
    case UDiv:
    case Mod:
    case UMod:
    case Neg:
    case BitAnd:
    case BitOr:
    case BitXor:
    case Shl:
    case SShr:
    case ZShr:
    case RotR:
    case RotL:
    case Clz:
    case Abs:
    case Ceil:
    case Floor:
    case Sqrt:
    case CheckAdd:
    case CheckSub:
    case CheckMul:
    case Depend:
        return firstChild->type();
    case FramePointer:
        return pointerType();
    case SExt8:
    case SExt16:
    case Equal:
    case NotEqual:
    case LessThan:
    case GreaterThan:
    case LessEqual:
    case GreaterEqual:
    case Above:
    case Below:
    case AboveEqual:
    case BelowEqual:
    case EqualOrUnordered:
        return Int32;
    case Trunc:
        return firstChild->type() == Int64 ? Int32 : Float;
    case SExt32:
    case ZExt32:
        return Int64;
    case FloatToDouble:
    case IToD:
        return Double;
    case DoubleToFloat:
    case IToF:
        return Float;
    case BitwiseCast:
        switch (firstChild->type()) {
        case Int64:
            return Double;
        case Double:
            return Int64;
        case Int32:
            return Float;
        case Float:
            return Int32;
        case Void:
            ASSERT_NOT_REACHED();
        }
        return Void;
    case Nop:
    case Jump:
    case Branch:
    case Return:
    case Oops:
    case EntrySwitch:
    case WasmBoundsCheck:
        return Void;
    case Select:
        ASSERT(secondChild);
        return secondChild->type();
    default:
        RELEASE_ASSERT_NOT_REACHED();
    }
}

void Value::badKind(Kind kind, unsigned numArgs)
{
    dataLog("Bad kind ", kind, " with ", numArgs, " args.\n");
    RELEASE_ASSERT_NOT_REACHED();
}

} } // namespace JSC::B3

#endif // ENABLE(B3_JIT)<|MERGE_RESOLUTION|>--- conflicted
+++ resolved
@@ -473,10 +473,7 @@
     case Floor:
     case Ceil:
     case IToD:
-<<<<<<< HEAD
-=======
     case IToF:
->>>>>>> 4ccac179
         return true;
 
     case ConstDouble: {
