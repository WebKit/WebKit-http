/*
 * Copyright (C) 2014, 2015 Apple Inc. All rights reserved.
 *
 * Redistribution and use in source and binary forms, with or without
 * modification, are permitted provided that the following conditions
 * are met:
 * 1. Redistributions of source code must retain the above copyright
 *    notice, this list of conditions and the following disclaimer.
 * 2. Redistributions in binary form must reproduce the above copyright
 *    notice, this list of conditions and the following disclaimer in the
 *    documentation and/or other materials provided with the distribution.
 *
 * THIS SOFTWARE IS PROVIDED BY APPLE INC. ``AS IS'' AND ANY
 * EXPRESS OR IMPLIED WARRANTIES, INCLUDING, BUT NOT LIMITED TO, THE
 * IMPLIED WARRANTIES OF MERCHANTABILITY AND FITNESS FOR A PARTICULAR
 * PURPOSE ARE DISCLAIMED.  IN NO EVENT SHALL APPLE INC. OR
 * CONTRIBUTORS BE LIABLE FOR ANY DIRECT, INDIRECT, INCIDENTAL, SPECIAL,
 * EXEMPLARY, OR CONSEQUENTIAL DAMAGES (INCLUDING, BUT NOT LIMITED TO,
 * PROCUREMENT OF SUBSTITUTE GOODS OR SERVICES; LOSS OF USE, DATA, OR
 * PROFITS; OR BUSINESS INTERRUPTION) HOWEVER CAUSED AND ON ANY THEORY
 * OF LIABILITY, WHETHER IN CONTRACT, STRICT LIABILITY, OR TORT
 * (INCLUDING NEGLIGENCE OR OTHERWISE) ARISING IN ANY WAY OUT OF THE USE
 * OF THIS SOFTWARE, EVEN IF ADVISED OF THE POSSIBILITY OF SUCH DAMAGE.
 */

#include "config.h"
#include "JSGlobalObjectInspectorController.h"

#include "Completion.h"
#include "ConsoleMessage.h"
#include "ErrorHandlingScope.h"
#include "Exception.h"
#include "InjectedScriptHost.h"
#include "InjectedScriptManager.h"
#include "InspectorAgent.h"
#include "InspectorBackendDispatcher.h"
#include "InspectorFrontendChannel.h"
#include "InspectorFrontendRouter.h"
#include "InspectorHeapAgent.h"
#include "InspectorScriptProfilerAgent.h"
#include "JSCInlines.h"
#include "JSGlobalObject.h"
#include "JSGlobalObjectConsoleAgent.h"
#include "JSGlobalObjectConsoleClient.h"
#include "JSGlobalObjectDebuggerAgent.h"
#include "JSGlobalObjectRuntimeAgent.h"
#include "ScriptArguments.h"
#include "ScriptCallStack.h"
#include "ScriptCallStackFactory.h"
#include <wtf/Stopwatch.h>

<<<<<<< HEAD
#include <cxxabi.h>
#if OS(DARWIN) || (OS(LINUX) && !PLATFORM(GTK)) && defined(__GLIBC__) && !defined(__UCLIBC__)
=======
#if OS(DARWIN) || (OS(LINUX) && !PLATFORM(GTK))
#include <cxxabi.h>
>>>>>>> 69991751
#include <dlfcn.h>
#include <execinfo.h>
#endif

#if ENABLE(REMOTE_INSPECTOR)
#include "JSGlobalObjectDebuggable.h"
#include "RemoteInspector.h"
#endif

using namespace JSC;

namespace Inspector {

JSGlobalObjectInspectorController::JSGlobalObjectInspectorController(JSGlobalObject& globalObject)
    : m_globalObject(globalObject)
    , m_injectedScriptManager(std::make_unique<InjectedScriptManager>(*this, InjectedScriptHost::create()))
    , m_executionStopwatch(Stopwatch::create())
    , m_scriptDebugServer(globalObject)
    , m_frontendRouter(FrontendRouter::create())
    , m_backendDispatcher(BackendDispatcher::create(m_frontendRouter.copyRef()))
{
    AgentContext baseContext = {
        *this,
        *m_injectedScriptManager,
        m_frontendRouter.get(),
        m_backendDispatcher.get()
    };

    JSAgentContext context = {
        baseContext,
        globalObject
    };

    auto inspectorAgent = std::make_unique<InspectorAgent>(context);
    auto runtimeAgent = std::make_unique<JSGlobalObjectRuntimeAgent>(context);
    auto heapAgent = std::make_unique<InspectorHeapAgent>(context);
    auto consoleAgent = std::make_unique<JSGlobalObjectConsoleAgent>(context, heapAgent.get());
    auto debuggerAgent = std::make_unique<JSGlobalObjectDebuggerAgent>(context, consoleAgent.get());
    auto scriptProfilerAgent = std::make_unique<InspectorScriptProfilerAgent>(context);

    m_inspectorAgent = inspectorAgent.get();
    m_debuggerAgent = debuggerAgent.get();
    m_consoleAgent = consoleAgent.get();
    m_consoleClient = std::make_unique<JSGlobalObjectConsoleClient>(m_consoleAgent, m_debuggerAgent, scriptProfilerAgent.get());

    m_agents.append(WTFMove(inspectorAgent));
    m_agents.append(WTFMove(runtimeAgent));
    m_agents.append(WTFMove(consoleAgent));
    m_agents.append(WTFMove(debuggerAgent));
    m_agents.append(WTFMove(heapAgent));
    m_agents.append(WTFMove(scriptProfilerAgent));

    m_executionStopwatch->start();
}

JSGlobalObjectInspectorController::~JSGlobalObjectInspectorController()
{
#if ENABLE(INSPECTOR_ALTERNATE_DISPATCHERS)
    if (m_augmentingClient)
        m_augmentingClient->inspectorControllerDestroyed();
#endif
}

void JSGlobalObjectInspectorController::globalObjectDestroyed()
{
    ASSERT(!m_frontendRouter->hasFrontends());

    m_injectedScriptManager->disconnect();
}

void JSGlobalObjectInspectorController::connectFrontend(FrontendChannel* frontendChannel, bool isAutomaticInspection)
{
    ASSERT_ARG(frontendChannel, frontendChannel);

    m_isAutomaticInspection = isAutomaticInspection;

    bool connectedFirstFrontend = !m_frontendRouter->hasFrontends();
    m_frontendRouter->connectFrontend(frontendChannel);

    if (!connectedFirstFrontend)
        return;

    // Keep the JSGlobalObject and VM alive while we are debugging it.
    m_strongVM = &m_globalObject.vm();
    m_strongGlobalObject.set(m_globalObject.vm(), &m_globalObject);

    // FIXME: change this to notify agents which frontend has connected (by id).
    m_agents.didCreateFrontendAndBackend(nullptr, nullptr);

#if ENABLE(INSPECTOR_ALTERNATE_DISPATCHERS)
    m_inspectorAgent->activateExtraDomains(m_agents.extraDomains());

    if (m_augmentingClient)
        m_augmentingClient->inspectorConnected();
#endif
}

void JSGlobalObjectInspectorController::disconnectFrontend(FrontendChannel* frontendChannel)
{
    ASSERT_ARG(frontendChannel, frontendChannel);

    // FIXME: change this to notify agents which frontend has disconnected (by id).
    m_agents.willDestroyFrontendAndBackend(DisconnectReason::InspectorDestroyed);

    m_frontendRouter->disconnectFrontend(frontendChannel);

    m_isAutomaticInspection = false;

    bool disconnectedLastFrontend = !m_frontendRouter->hasFrontends();
    if (!disconnectedLastFrontend)
        return;

#if ENABLE(INSPECTOR_ALTERNATE_DISPATCHERS)
    if (m_augmentingClient)
        m_augmentingClient->inspectorDisconnected();
#endif

    // Remove our JSGlobalObject and VM references, we are done debugging it.
    m_strongGlobalObject.clear();
    m_strongVM = nullptr;
}

void JSGlobalObjectInspectorController::dispatchMessageFromFrontend(const String& message)
{
    m_backendDispatcher->dispatch(message);
}

void JSGlobalObjectInspectorController::pause()
{
    ErrorString dummyError;
    m_debuggerAgent->enable(dummyError);
    m_debuggerAgent->pause(dummyError);
}

void JSGlobalObjectInspectorController::appendAPIBacktrace(ScriptCallStack* callStack)
{
#if OS(DARWIN) || (OS(LINUX) && !PLATFORM(GTK)) && defined(__GLIBC__) && !defined(__UCLIBC__)
    static const int framesToShow = 31;
    static const int framesToSkip = 3; // WTFGetBacktrace, appendAPIBacktrace, reportAPIException.

    void* samples[framesToShow + framesToSkip];
    int frames = framesToShow + framesToSkip;
    WTFGetBacktrace(samples, &frames);

    void** stack = samples + framesToSkip;
    int size = frames - framesToSkip;
    for (int i = 0; i < size; ++i) {
        const char* mangledName = nullptr;
        char* cxaDemangled = nullptr;
        Dl_info info;
        if (dladdr(stack[i], &info) && info.dli_sname)
            mangledName = info.dli_sname;
        if (mangledName)
            cxaDemangled = abi::__cxa_demangle(mangledName, nullptr, nullptr, nullptr);
        if (mangledName || cxaDemangled)
            callStack->append(ScriptCallFrame(cxaDemangled ? cxaDemangled : mangledName, ASCIILiteral("[native code]"), noSourceID, 0, 0));
        else
            callStack->append(ScriptCallFrame(ASCIILiteral("?"), ASCIILiteral("[native code]"), noSourceID, 0, 0));
        free(cxaDemangled);
    }
#else
    UNUSED_PARAM(callStack);
#endif
}

void JSGlobalObjectInspectorController::reportAPIException(ExecState* exec, Exception* exception)
{
    if (isTerminatedExecutionException(exception))
        return;

    VM& vm = exec->vm();
    auto scope = DECLARE_CATCH_SCOPE(vm);
    ErrorHandlingScope errorScope(vm);

    RefPtr<ScriptCallStack> callStack = createScriptCallStackFromException(exec, exception, ScriptCallStack::maxCallStackSizeToCapture);
    if (includesNativeCallStackWhenReportingExceptions())
        appendAPIBacktrace(callStack.get());

    // FIXME: <http://webkit.org/b/115087> Web Inspector: Should not evaluate JavaScript handling exceptions
    // If this is a custom exception object, call toString on it to try and get a nice string representation for the exception.
    String errorMessage = exception->value().toString(exec)->value(exec);
    scope.clearException();

    if (JSGlobalObjectConsoleClient::logToSystemConsole()) {
        if (callStack->size()) {
            const ScriptCallFrame& callFrame = callStack->at(0);
            ConsoleClient::printConsoleMessage(MessageSource::JS, MessageType::Log, MessageLevel::Error, errorMessage, callFrame.sourceURL(), callFrame.lineNumber(), callFrame.columnNumber());
        } else
            ConsoleClient::printConsoleMessage(MessageSource::JS, MessageType::Log, MessageLevel::Error, errorMessage, String(), 0, 0);
    }

    m_consoleAgent->addMessageToConsole(std::make_unique<ConsoleMessage>(MessageSource::JS, MessageType::Log, MessageLevel::Error, errorMessage, callStack));
}

ConsoleClient* JSGlobalObjectInspectorController::consoleClient() const
{
    return m_consoleClient.get();
}

bool JSGlobalObjectInspectorController::developerExtrasEnabled() const
{
#if ENABLE(REMOTE_INSPECTOR)
    if (!RemoteInspector::singleton().enabled())
        return false;

    if (!m_globalObject.inspectorDebuggable().remoteDebuggingAllowed())
        return false;
#endif

    return true;
}

InspectorFunctionCallHandler JSGlobalObjectInspectorController::functionCallHandler() const
{
    return JSC::call;
}

InspectorEvaluateHandler JSGlobalObjectInspectorController::evaluateHandler() const
{
    return JSC::evaluate;
}

void JSGlobalObjectInspectorController::frontendInitialized()
{
#if ENABLE(REMOTE_INSPECTOR)
    if (m_isAutomaticInspection)
        m_globalObject.inspectorDebuggable().unpauseForInitializedInspector();
#endif
}

Ref<Stopwatch> JSGlobalObjectInspectorController::executionStopwatch()
{
    return m_executionStopwatch.copyRef();
}

JSGlobalObjectScriptDebugServer& JSGlobalObjectInspectorController::scriptDebugServer()
{
    return m_scriptDebugServer;
}

VM& JSGlobalObjectInspectorController::vm()
{
    return m_globalObject.vm();
}

#if ENABLE(INSPECTOR_ALTERNATE_DISPATCHERS)
void JSGlobalObjectInspectorController::appendExtraAgent(std::unique_ptr<InspectorAgentBase> agent)
{
    String domainName = agent->domainName();

    // FIXME: change this to notify agents which frontend has connected (by id).
    agent->didCreateFrontendAndBackend(nullptr, nullptr);

    m_agents.appendExtraAgent(WTFMove(agent));

    m_inspectorAgent->activateExtraDomain(domainName);
}
#endif

} // namespace Inspector<|MERGE_RESOLUTION|>--- conflicted
+++ resolved
@@ -49,13 +49,8 @@
 #include "ScriptCallStackFactory.h"
 #include <wtf/Stopwatch.h>
 
-<<<<<<< HEAD
+#if OS(DARWIN) || (OS(LINUX) && !PLATFORM(GTK)) && defined(__GLIBC__) && !defined(__UCLIBC__)
 #include <cxxabi.h>
-#if OS(DARWIN) || (OS(LINUX) && !PLATFORM(GTK)) && defined(__GLIBC__) && !defined(__UCLIBC__)
-=======
-#if OS(DARWIN) || (OS(LINUX) && !PLATFORM(GTK))
-#include <cxxabi.h>
->>>>>>> 69991751
 #include <dlfcn.h>
 #include <execinfo.h>
 #endif
