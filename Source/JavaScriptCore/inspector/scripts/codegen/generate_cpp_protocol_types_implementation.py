#!/usr/bin/env python
#
# Copyright (c) 2014, 2016 Apple Inc. All rights reserved.
# Copyright (c) 2014 University of Washington. All rights reserved.
#
# Redistribution and use in source and binary forms, with or without
# modification, are permitted provided that the following conditions
# are met:
# 1. Redistributions of source code must retain the above copyright
#    notice, this list of conditions and the following disclaimer.
# 2. Redistributions in binary form must reproduce the above copyright
#    notice, this list of conditions and the following disclaimer in the
#    documentation and/or other materials provided with the distribution.
#
# THIS SOFTWARE IS PROVIDED BY APPLE INC. AND ITS CONTRIBUTORS ``AS IS''
# AND ANY EXPRESS OR IMPLIED WARRANTIES, INCLUDING, BUT NOT LIMITED TO,
# THE IMPLIED WARRANTIES OF MERCHANTABILITY AND FITNESS FOR A PARTICULAR
# PURPOSE ARE DISCLAIMED. IN NO EVENT SHALL APPLE INC. OR ITS CONTRIBUTORS
# BE LIABLE FOR ANY DIRECT, INDIRECT, INCIDENTAL, SPECIAL, EXEMPLARY, OR
# CONSEQUENTIAL DAMAGES (INCLUDING, BUT NOT LIMITED TO, PROCUREMENT OF
# SUBSTITUTE GOODS OR SERVICES; LOSS OF USE, DATA, OR PROFITS; OR BUSINESS
# INTERRUPTION) HOWEVER CAUSED AND ON ANY THEORY OF LIABILITY, WHETHER IN
# CONTRACT, STRICT LIABILITY, OR TORT (INCLUDING NEGLIGENCE OR OTHERWISE)
# ARISING IN ANY WAY OUT OF THE USE OF THIS SOFTWARE, EVEN IF ADVISED OF
# THE POSSIBILITY OF SUCH DAMAGE.


import logging
import string
from string import Template
from operator import methodcaller

from cpp_generator import CppGenerator
from cpp_generator_templates import CppGeneratorTemplates as CppTemplates
from generator import Generator, ucfirst
from models import AliasedType, ArrayType, EnumType, ObjectType

log = logging.getLogger('global')


class CppProtocolTypesImplementationGenerator(CppGenerator):
    def __init__(self, model, input_filepath):
        CppGenerator.__init__(self, model, input_filepath)

    def output_filename(self):
        return "%sProtocolObjects.cpp" % self.protocol_name()

    def generate_output(self):
        domains = self.domains_to_generate()
        self.calculate_types_requiring_shape_assertions(domains)

        secondary_headers = [
            '<wtf/Optional.h>',
            '<wtf/text/CString.h>',
        ]

        header_args = {
            'primaryInclude': '"%sProtocolObjects.h"' % self.protocol_name(),
            'secondaryIncludes': "\n".join(['#include %s' % header for header in secondary_headers]),
        }

        sections = []
        sections.append(self.generate_license())
        sections.append(Template(CppTemplates.ImplementationPrelude).substitute(None, **header_args))
        sections.append('namespace Protocol {')
        sections.extend(self._generate_enum_mapping_and_conversion_methods(domains))
        sections.append(self._generate_open_field_names())
        builder_sections = map(self._generate_builders_for_domain, domains)
        sections.extend(filter(lambda section: len(section) > 0, builder_sections))
        sections.append('} // namespace Protocol')
        sections.append(Template(CppTemplates.ImplementationPostlude).substitute(None, **header_args))

        return "\n\n".join(sections)

    # Private methods.

    def _generate_enum_mapping(self):
        if not self.assigned_enum_values():
            return []

        lines = []
        lines.append('static const char* const enum_constant_values[] = {')
        lines.extend(['    "%s",' % enum_value for enum_value in self.assigned_enum_values()])
        lines.append('};')
        lines.append('')
        lines.append('namespace %sImpl {' % self.model().framework.name)
        lines.append('String getEnumConstantValue(int code) {')
        lines.append('    return enum_constant_values[code];')
        lines.append('}')
<<<<<<< HEAD
        lines.append('}')
        return '\n'.join(lines)
=======
        return ['\n'.join(lines)]
>>>>>>> ae261a8f

    def _generate_enum_conversion_methods_for_domain(self, domain):

        def type_member_is_anonymous_enum_type(type_member):
            return isinstance(type_member.type, EnumType) and type_member.type.is_anonymous

        def generate_conversion_method_body(enum_type, cpp_protocol_type):
            body_lines = []
            body_lines.extend([
                'template<>',
                'Optional<%s> parseEnumValueFromString<%s>(const String& protocolString)' % (cpp_protocol_type, cpp_protocol_type),
                '{',
                '    static const size_t constantValues[] = {',
            ])

            enum_values = enum_type.enum_values()
            for enum_value in enum_values:
                body_lines.append('        (size_t)%s::%s,' % (cpp_protocol_type, Generator.stylized_name_for_enum_value(enum_value)))

            body_lines.extend([
                '    };',
                '    for (size_t i = 0; i < %d; ++i)' % len(enum_values),
                '        if (protocolString == enum_constant_values[constantValues[i]])',
                '            return (%s)constantValues[i];' % cpp_protocol_type,
                '',
                '    return Nullopt;',
                '}',
                '',
            ])
            return body_lines

        declaration_types = [decl.type for decl in domain.type_declarations]
        object_types = filter(lambda _type: isinstance(_type, ObjectType), declaration_types)
        enum_types = filter(lambda _type: isinstance(_type, EnumType), declaration_types)
        if len(object_types) + len(enum_types) == 0:
            return ''

        sorted(object_types, key=methodcaller('raw_name'))
        sorted(enum_types, key=methodcaller('raw_name'))

        lines = []
        lines.append("// Enums in the '%s' Domain" % domain.domain_name)
        for enum_type in enum_types:
            cpp_protocol_type = CppGenerator.cpp_protocol_type_for_type(enum_type)
            lines.extend(generate_conversion_method_body(enum_type, cpp_protocol_type))

        for object_type in object_types:
            for enum_member in filter(type_member_is_anonymous_enum_type, object_type.members):
                cpp_protocol_type = CppGenerator.cpp_protocol_type_for_type_member(enum_member, object_type.declaration())
                lines.extend(generate_conversion_method_body(enum_member.type, cpp_protocol_type))

        if len(lines) == 1:
            return ''  # No real declarations to emit, just the domain comment.

        return self.wrap_with_guard_for_domain(domain, '\n'.join(lines))

    def _generate_enum_mapping_and_conversion_methods(self, domains):
        sections = []
        sections.append('namespace %s {' % self.helpers_namespace())
        sections.extend(self._generate_enum_mapping())
        enum_parser_sections = map(self._generate_enum_conversion_methods_for_domain, domains)
        sections.extend(filter(lambda section: len(section) > 0, enum_parser_sections))
        if len(sections) == 1:
            return []  # No declarations to emit, just the namespace.

        sections.append('} // namespace %s' % self.helpers_namespace())
        return sections

    def _generate_open_field_names(self):
        lines = []
        for domain in self.domains_to_generate():
            for type_declaration in filter(lambda decl: Generator.type_has_open_fields(decl.type), domain.type_declarations):
                for type_member in sorted(type_declaration.type_members, key=lambda member: member.member_name):
                    field_name = '::'.join(['Inspector', 'Protocol', domain.domain_name, ucfirst(type_declaration.type_name), ucfirst(type_member.member_name)])
                    lines.append('const char* %s = "%s";' % (field_name, type_member.member_name))

        return '\n'.join(lines)

    def _generate_builders_for_domain(self, domain):
        sections = []
        declarations_to_generate = filter(lambda decl: self.type_needs_shape_assertions(decl.type), domain.type_declarations)

        for type_declaration in declarations_to_generate:
            for type_member in type_declaration.type_members:
                if isinstance(type_member.type, EnumType):
                    sections.append(self._generate_assertion_for_enum(type_member, type_declaration))

            if isinstance(type_declaration.type, ObjectType):
                sections.append(self._generate_assertion_for_object_declaration(type_declaration))
                if Generator.type_needs_runtime_casts(type_declaration.type):
                    sections.append(self._generate_runtime_cast_for_object_declaration(type_declaration))

        return '\n\n'.join(sections)

    def _generate_runtime_cast_for_object_declaration(self, object_declaration):
        args = {
            'objectType': CppGenerator.cpp_protocol_type_for_type(object_declaration.type)
        }
        return Template(CppTemplates.ProtocolObjectRuntimeCast).substitute(None, **args)

    def _generate_assertion_for_object_declaration(self, object_declaration):
        required_members = filter(lambda member: not member.is_optional, object_declaration.type_members)
        optional_members = filter(lambda member: member.is_optional, object_declaration.type_members)
        should_count_properties = not Generator.type_has_open_fields(object_declaration.type)
        lines = []

        lines.append('#if !ASSERT_DISABLED')
        lines.append('void BindingTraits<%s>::assertValueHasExpectedType(Inspector::InspectorValue* value)' % (CppGenerator.cpp_protocol_type_for_type(object_declaration.type)))
        lines.append("""{
    ASSERT_ARG(value, value);
    RefPtr<InspectorObject> object;
    bool castSucceeded = value->asObject(object);
    ASSERT_UNUSED(castSucceeded, castSucceeded);""")
        for type_member in required_members:
            args = {
                'memberName': type_member.member_name,
                'assertMethod': CppGenerator.cpp_assertion_method_for_type_member(type_member, object_declaration)
            }

            lines.append("""    {
        InspectorObject::iterator %(memberName)sPos = object->find(ASCIILiteral("%(memberName)s"));
        ASSERT(%(memberName)sPos != object->end());
        %(assertMethod)s(%(memberName)sPos->value.get());
    }""" % args)

        if should_count_properties:
            lines.append('')
            lines.append('    int foundPropertiesCount = %s;' % len(required_members))

        for type_member in optional_members:
            args = {
                'memberName': type_member.member_name,
                'assertMethod': CppGenerator.cpp_assertion_method_for_type_member(type_member, object_declaration)
            }

            lines.append("""    {
        InspectorObject::iterator %(memberName)sPos = object->find(ASCIILiteral("%(memberName)s"));
        if (%(memberName)sPos != object->end()) {
            %(assertMethod)s(%(memberName)sPos->value.get());""" % args)

            if should_count_properties:
                lines.append('            ++foundPropertiesCount;')
            lines.append('        }')
            lines.append('    }')

        if should_count_properties:
            lines.append('    if (foundPropertiesCount != object->size())')
            lines.append('        FATAL("Unexpected properties in object: %s\\n", object->toJSONString().ascii().data());')
        lines.append('}')
        lines.append('#endif // !ASSERT_DISABLED')
        return '\n'.join(lines)

    def _generate_assertion_for_enum(self, enum_member, object_declaration):
        lines = []
        lines.append('#if !ASSERT_DISABLED')
        lines.append('void %s(Inspector::InspectorValue* value)' % CppGenerator.cpp_assertion_method_for_type_member(enum_member, object_declaration))
        lines.append('{')
        lines.append('    ASSERT_ARG(value, value);')
        lines.append('    String result;')
        lines.append('    bool castSucceeded = value->asString(result);')
        lines.append('    ASSERT(castSucceeded);')

        assert_condition = ' || '.join(['result == "%s"' % enum_value for enum_value in enum_member.type.enum_values()])
        lines.append('    ASSERT(%s);' % assert_condition)
        lines.append('}')
        lines.append('#endif // !ASSERT_DISABLED')

        return '\n'.join(lines)<|MERGE_RESOLUTION|>--- conflicted
+++ resolved
@@ -83,16 +83,10 @@
         lines.extend(['    "%s",' % enum_value for enum_value in self.assigned_enum_values()])
         lines.append('};')
         lines.append('')
-        lines.append('namespace %sImpl {' % self.model().framework.name)
         lines.append('String getEnumConstantValue(int code) {')
         lines.append('    return enum_constant_values[code];')
         lines.append('}')
-<<<<<<< HEAD
-        lines.append('}')
-        return '\n'.join(lines)
-=======
         return ['\n'.join(lines)]
->>>>>>> ae261a8f
 
     def _generate_enum_conversion_methods_for_domain(self, domain):
 
