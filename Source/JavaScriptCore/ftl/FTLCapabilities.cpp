--- conflicted
+++ resolved
@@ -99,10 +99,7 @@
     case ArithRound:
     case ArithFloor:
     case ArithCeil:
-<<<<<<< HEAD
-=======
     case ArithTrunc:
->>>>>>> 4ccac179
     case ArithSqrt:
     case ArithFRound:
     case ArithNegate:
@@ -259,10 +256,6 @@
     case RegExpTest:
     case NewRegexp:
     case StringReplace:
-<<<<<<< HEAD
-    case GetRegExpObjectLastIndex:
-    case SetRegExpObjectLastIndex:
-=======
     case StringReplaceRegExp: 
     case GetRegExpObjectLastIndex:
     case SetRegExpObjectLastIndex:
@@ -301,7 +294,6 @@
     case AtomicsSub:
     case AtomicsXor:
     case AtomicsIsLockFree:
->>>>>>> 4ccac179
         // These are OK.
         break;
 
@@ -490,11 +482,8 @@
                 case SetObjectUse:
                 case FinalObjectUse:
                 case RegExpObjectUse:
-<<<<<<< HEAD
-=======
                 case ProxyObjectUse:
                 case DerivedArrayUse:
->>>>>>> 4ccac179
                 case NotCellUse:
                 case OtherUse:
                 case MiscUse:
