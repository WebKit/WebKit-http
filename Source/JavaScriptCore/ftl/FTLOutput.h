/*
 * Copyright (C) 2013-2017 Apple Inc. All rights reserved.
 *
 * Redistribution and use in source and binary forms, with or without
 * modification, are permitted provided that the following conditions
 * are met:
 * 1. Redistributions of source code must retain the above copyright
 *    notice, this list of conditions and the following disclaimer.
 * 2. Redistributions in binary form must reproduce the above copyright
 *    notice, this list of conditions and the following disclaimer in the
 *    documentation and/or other materials provided with the distribution.
 *
 * THIS SOFTWARE IS PROVIDED BY APPLE INC. ``AS IS'' AND ANY
 * EXPRESS OR IMPLIED WARRANTIES, INCLUDING, BUT NOT LIMITED TO, THE
 * IMPLIED WARRANTIES OF MERCHANTABILITY AND FITNESS FOR A PARTICULAR
 * PURPOSE ARE DISCLAIMED.  IN NO EVENT SHALL APPLE INC. OR
 * CONTRIBUTORS BE LIABLE FOR ANY DIRECT, INDIRECT, INCIDENTAL, SPECIAL,
 * EXEMPLARY, OR CONSEQUENTIAL DAMAGES (INCLUDING, BUT NOT LIMITED TO,
 * PROCUREMENT OF SUBSTITUTE GOODS OR SERVICES; LOSS OF USE, DATA, OR
 * PROFITS; OR BUSINESS INTERRUPTION) HOWEVER CAUSED AND ON ANY THEORY
 * OF LIABILITY, WHETHER IN CONTRACT, STRICT LIABILITY, OR TORT
 * (INCLUDING NEGLIGENCE OR OTHERWISE) ARISING IN ANY WAY OUT OF THE USE
 * OF THIS SOFTWARE, EVEN IF ADVISED OF THE POSSIBILITY OF SUCH DAMAGE.
 */

#pragma once

#include "DFGCommon.h"

#if ENABLE(FTL_JIT)

#include "B3BasicBlockInlines.h"
#include "B3CCallValue.h"
#include "B3Compilation.h"
#include "B3FrequentedBlock.h"
#include "B3Procedure.h"
#include "B3SwitchValue.h"
#include "B3Width.h"
#include "FTLAbbreviatedTypes.h"
#include "FTLAbstractHeapRepository.h"
#include "FTLCommonValues.h"
#include "FTLState.h"
#include "FTLSwitchCase.h"
#include "FTLTypedPointer.h"
#include "FTLValueFromBlock.h"
#include "FTLWeight.h"
#include "FTLWeightedTarget.h"
#include "HeapCell.h"
#include <wtf/OrderMaker.h>
#include <wtf/StringPrintStream.h>

// FIXME: remove this once everything can be generated through B3.
#if COMPILER(GCC_OR_CLANG)
#pragma GCC diagnostic push
#pragma GCC diagnostic ignored "-Wmissing-noreturn"
#pragma GCC diagnostic ignored "-Wunused-parameter"
#endif // COMPILER(GCC_OR_CLANG)

namespace JSC {

namespace DFG {
struct Node;
} // namespace DFG

namespace B3 {
class FenceValue;
class SlotBaseValue;
} // namespace B3

namespace FTL {

enum Scale { ScaleOne, ScaleTwo, ScaleFour, ScaleEight, ScalePtr };

class Output : public CommonValues {
public:
    Output(State&);
    ~Output();

    void initialize(AbstractHeapRepository&);

    void setFrequency(double value)
    {
        m_frequency = value;
    }

    LBasicBlock newBlock();

    LBasicBlock insertNewBlocksBefore(LBasicBlock nextBlock)
    {
        LBasicBlock lastNextBlock = m_nextBlock;
        m_nextBlock = nextBlock;
        return lastNextBlock;
    }

    void applyBlockOrder();

    LBasicBlock appendTo(LBasicBlock, LBasicBlock nextBlock);
    void appendTo(LBasicBlock);

    void setOrigin(DFG::Node* node) { m_origin = node; }
    B3::Origin origin() { return B3::Origin(m_origin); }

    LValue framePointer();

    B3::SlotBaseValue* lockedStackSlot(size_t bytes);

    LValue constBool(bool value);
    LValue constInt32(int32_t value);

    LValue weakPointer(DFG::Graph& graph, JSCell* cell)
    {
        ASSERT(graph.m_plan.weakReferences.contains(cell));

        if (sizeof(void*) == 8)
            return constInt64(bitwise_cast<intptr_t>(cell));
        return constInt32(bitwise_cast<intptr_t>(cell));
    }

    LValue weakPointer(DFG::FrozenValue* value)
    {
        RELEASE_ASSERT(value->value().isCell());

        if (sizeof(void*) == 8)
            return constInt64(bitwise_cast<intptr_t>(value->cell()));
        return constInt32(bitwise_cast<intptr_t>(value->cell()));
    }

    template<typename T>
    LValue constIntPtr(T* value)
    {
        static_assert(!std::is_base_of<HeapCell, T>::value, "To use a GC pointer, the graph must be aware of it. Use gcPointer instead and make sure the graph is aware of this reference.");
        if (sizeof(void*) == 8)
            return constInt64(bitwise_cast<intptr_t>(value));
        return constInt32(bitwise_cast<intptr_t>(value));
    }
    template<typename T>
    LValue constIntPtr(T value)
    {
        if (sizeof(void*) == 8)
            return constInt64(static_cast<intptr_t>(value));
        return constInt32(static_cast<intptr_t>(value));
    }
    LValue constInt64(int64_t value);
    LValue constDouble(double value);

    LValue phi(LType);
    template<typename... Params>
    LValue phi(LType, ValueFromBlock, Params... theRest);
    template<typename VectorType>
    LValue phi(LType, const VectorType&);
    void addIncomingToPhi(LValue phi, ValueFromBlock);
    template<typename... Params>
    void addIncomingToPhi(LValue phi, ValueFromBlock, Params... theRest);

    LValue add(LValue, LValue);
    LValue sub(LValue, LValue);
    LValue mul(LValue, LValue);
    LValue div(LValue, LValue);
    LValue chillDiv(LValue, LValue);
    LValue mod(LValue, LValue);
    LValue chillMod(LValue, LValue);
    LValue neg(LValue);

    LValue doubleAdd(LValue, LValue);
    LValue doubleSub(LValue, LValue);
    LValue doubleMul(LValue, LValue);
    LValue doubleDiv(LValue, LValue);
    LValue doubleMod(LValue, LValue);
    LValue doubleNeg(LValue value) { return neg(value); }

    LValue bitAnd(LValue, LValue);
    LValue bitOr(LValue, LValue);
    LValue bitXor(LValue, LValue);
    LValue shl(LValue, LValue shiftAmount);
    LValue aShr(LValue, LValue shiftAmount);
    LValue lShr(LValue, LValue shiftAmount);
    LValue bitNot(LValue);
    LValue logicalNot(LValue);

<<<<<<< HEAD
    LValue ctlz32(LValue operand) { return m_block->appendNew<B3::Value>(m_proc, B3::Clz, origin(), operand); }
    LValue addWithOverflow32(LValue left, LValue right) { CRASH(); }
    LValue subWithOverflow32(LValue left, LValue right) { CRASH(); }
    LValue mulWithOverflow32(LValue left, LValue right) { CRASH(); }
    LValue addWithOverflow64(LValue left, LValue right) { CRASH(); }
    LValue subWithOverflow64(LValue left, LValue right) { CRASH(); }
    LValue mulWithOverflow64(LValue left, LValue right) { CRASH(); }
    LValue doubleAbs(LValue value) { return m_block->appendNew<B3::Value>(m_proc, B3::Abs, origin(), value); }
    LValue doubleCeil(LValue operand) { return m_block->appendNew<B3::Value>(m_proc, B3::Ceil, origin(), operand); }
    LValue doubleFloor(LValue operand) { return m_block->appendNew<B3::Value>(m_proc, B3::Floor, origin(), operand); }

    LValue doubleSin(LValue value)
    {
        double (*sinDouble)(double) = sin;
        return callWithoutSideEffects(B3::Double, sinDouble, value);
    }
    LValue doubleCos(LValue value)
    {
        double (*cosDouble)(double) = cos;
        return callWithoutSideEffects(B3::Double, cosDouble, value);
    }
=======
    LValue ctlz32(LValue);
    LValue doubleAbs(LValue);
    LValue doubleCeil(LValue);
    LValue doubleFloor(LValue);
    LValue doubleTrunc(LValue);
>>>>>>> 4ccac179

    LValue doubleUnary(DFG::Arith::UnaryType, LValue);

    LValue doublePow(LValue base, LValue exponent);
    LValue doublePowi(LValue base, LValue exponent);

    LValue doubleSqrt(LValue);

    LValue doubleLog(LValue);

    LValue doubleToInt(LValue);
    LValue doubleToUInt(LValue);

    LValue signExt32To64(LValue);
    LValue signExt32ToPtr(LValue);
    LValue zeroExt(LValue, LType);
    LValue zeroExtPtr(LValue value) { return zeroExt(value, B3::Int64); }
    LValue intToDouble(LValue);
    LValue unsignedToDouble(LValue);
    LValue castToInt32(LValue);
    LValue doubleToFloat(LValue);
    LValue floatToDouble(LValue);
    LValue bitCast(LValue, LType);
    LValue fround(LValue);

    LValue load(TypedPointer, LType);
    LValue store(LValue, TypedPointer);
    B3::FenceValue* fence(const AbstractHeap* read, const AbstractHeap* write);

    LValue load8SignExt32(TypedPointer);
    LValue load8ZeroExt32(TypedPointer);
    LValue load16SignExt32(TypedPointer);
    LValue load16ZeroExt32(TypedPointer);
    LValue load32(TypedPointer pointer) { return load(pointer, B3::Int32); }
    LValue load64(TypedPointer pointer) { return load(pointer, B3::Int64); }
    LValue loadPtr(TypedPointer pointer) { return load(pointer, B3::pointerType()); }
    LValue loadFloat(TypedPointer pointer) { return load(pointer, B3::Float); }
    LValue loadDouble(TypedPointer pointer) { return load(pointer, B3::Double); }
    LValue store32As8(LValue, TypedPointer);
    LValue store32As16(LValue, TypedPointer);
    LValue store32(LValue value, TypedPointer pointer)
    {
        ASSERT(value->type() == B3::Int32);
        return store(value, pointer);
    }
    LValue store64(LValue value, TypedPointer pointer)
    {
        ASSERT(value->type() == B3::Int64);
        return store(value, pointer);
    }
    LValue storePtr(LValue value, TypedPointer pointer)
    {
        ASSERT(value->type() == B3::pointerType());
        return store(value, pointer);
    }
    LValue storeFloat(LValue value, TypedPointer pointer)
    {
        ASSERT(value->type() == B3::Float);
        return store(value, pointer);
    }
    LValue storeDouble(LValue value, TypedPointer pointer)
    {
        ASSERT(value->type() == B3::Double);
        return store(value, pointer);
    }

    enum LoadType {
        Load8SignExt32,
        Load8ZeroExt32,
        Load16SignExt32,
        Load16ZeroExt32,
        Load32,
        Load64,
        LoadPtr,
        LoadFloat,
        LoadDouble
    };

    LValue load(TypedPointer, LoadType);
    
    enum StoreType {
        Store32As8,
        Store32As16,
        Store32,
        Store64,
        StorePtr,
        StoreFloat,
        StoreDouble
    };

    LValue store(LValue, TypedPointer, StoreType);

    LValue addPtr(LValue value, ptrdiff_t immediate = 0)
    {
        if (!immediate)
            return value;
        return add(value, constIntPtr(immediate));
    }

    // Construct an address by offsetting base by the requested amount and ascribing
    // the requested abstract heap to it.
    TypedPointer address(const AbstractHeap& heap, LValue base, ptrdiff_t offset = 0)
    {
        return TypedPointer(heap, addPtr(base, offset));
    }
    // Construct an address by offsetting base by the amount specified by the field,
    // and optionally an additional amount (use this with care), and then creating
    // a TypedPointer with the given field as the heap.
    TypedPointer address(LValue base, const AbstractHeap& field, ptrdiff_t offset = 0)
    {
        return address(field, base, offset + field.offset());
    }

    LValue baseIndex(LValue base, LValue index, Scale, ptrdiff_t offset = 0);

    TypedPointer baseIndex(const AbstractHeap& heap, LValue base, LValue index, Scale scale, ptrdiff_t offset = 0)
    {
        return TypedPointer(heap, baseIndex(base, index, scale, offset));
    }
    TypedPointer baseIndex(IndexedAbstractHeap& heap, LValue base, LValue index, JSValue indexAsConstant = JSValue(), ptrdiff_t offset = 0)
    {
        return heap.baseIndex(*this, base, index, indexAsConstant, offset);
    }

    TypedPointer absolute(const void* address);

    LValue load8SignExt32(LValue base, const AbstractHeap& field) { return load8SignExt32(address(base, field)); }
    LValue load8ZeroExt32(LValue base, const AbstractHeap& field) { return load8ZeroExt32(address(base, field)); }
    LValue load16SignExt32(LValue base, const AbstractHeap& field) { return load16SignExt32(address(base, field)); }
    LValue load16ZeroExt32(LValue base, const AbstractHeap& field) { return load16ZeroExt32(address(base, field)); }
    LValue load32(LValue base, const AbstractHeap& field) { return load32(address(base, field)); }
    LValue load64(LValue base, const AbstractHeap& field) { return load64(address(base, field)); }
    LValue loadPtr(LValue base, const AbstractHeap& field) { return loadPtr(address(base, field)); }
    LValue loadDouble(LValue base, const AbstractHeap& field) { return loadDouble(address(base, field)); }
    void store32(LValue value, LValue base, const AbstractHeap& field) { store32(value, address(base, field)); }
    void store64(LValue value, LValue base, const AbstractHeap& field) { store64(value, address(base, field)); }
    void storePtr(LValue value, LValue base, const AbstractHeap& field) { storePtr(value, address(base, field)); }
    void storeDouble(LValue value, LValue base, const AbstractHeap& field) { storeDouble(value, address(base, field)); }

    // FIXME: Explore adding support for value range constraints to B3. Maybe it could be as simple as having
    // a load instruction that guarantees that its result is non-negative.
    // https://bugs.webkit.org/show_bug.cgi?id=151458
    void ascribeRange(LValue, const ValueRange&) { }
    LValue nonNegative32(LValue loadInstruction) { return loadInstruction; }
    LValue load32NonNegative(TypedPointer pointer) { return load32(pointer); }
    LValue load32NonNegative(LValue base, const AbstractHeap& field) { return load32(base, field); }

    LValue equal(LValue, LValue);
    LValue notEqual(LValue, LValue);
    LValue above(LValue, LValue);
    LValue aboveOrEqual(LValue, LValue);
    LValue below(LValue, LValue);
    LValue belowOrEqual(LValue, LValue);
    LValue greaterThan(LValue, LValue);
    LValue greaterThanOrEqual(LValue, LValue);
    LValue lessThan(LValue, LValue);
    LValue lessThanOrEqual(LValue, LValue);

    LValue doubleEqual(LValue, LValue);
    LValue doubleEqualOrUnordered(LValue, LValue);
    LValue doubleNotEqualOrUnordered(LValue, LValue);
    LValue doubleLessThan(LValue, LValue);
    LValue doubleLessThanOrEqual(LValue, LValue);
    LValue doubleGreaterThan(LValue, LValue);
    LValue doubleGreaterThanOrEqual(LValue, LValue);
    LValue doubleNotEqualAndOrdered(LValue, LValue);
    LValue doubleLessThanOrUnordered(LValue, LValue);
    LValue doubleLessThanOrEqualOrUnordered(LValue, LValue);
    LValue doubleGreaterThanOrUnordered(LValue, LValue);
    LValue doubleGreaterThanOrEqualOrUnordered(LValue, LValue);

    LValue isZero32(LValue);
    LValue notZero32(LValue);
    LValue isZero64(LValue);
    LValue notZero64(LValue);
    LValue isNull(LValue value) { return isZero64(value); }
    LValue notNull(LValue value) { return notZero64(value); }

    LValue testIsZero32(LValue value, LValue mask) { return isZero32(bitAnd(value, mask)); }
    LValue testNonZero32(LValue value, LValue mask) { return notZero32(bitAnd(value, mask)); }
    LValue testIsZero64(LValue value, LValue mask) { return isZero64(bitAnd(value, mask)); }
    LValue testNonZero64(LValue value, LValue mask) { return notZero64(bitAnd(value, mask)); }
    LValue testIsZeroPtr(LValue value, LValue mask) { return isNull(bitAnd(value, mask)); }
    LValue testNonZeroPtr(LValue value, LValue mask) { return notNull(bitAnd(value, mask)); }

    LValue select(LValue value, LValue taken, LValue notTaken);
    
    // These are relaxed atomics by default. Use AbstractHeapRepository::decorateFencedAccess() with a
    // non-null heap to make them seq_cst fenced.
    LValue atomicXchgAdd(LValue operand, TypedPointer pointer, B3::Width);
    LValue atomicXchgAnd(LValue operand, TypedPointer pointer, B3::Width);
    LValue atomicXchgOr(LValue operand, TypedPointer pointer, B3::Width);
    LValue atomicXchgSub(LValue operand, TypedPointer pointer, B3::Width);
    LValue atomicXchgXor(LValue operand, TypedPointer pointer, B3::Width);
    LValue atomicXchg(LValue operand, TypedPointer pointer, B3::Width);
    LValue atomicStrongCAS(LValue expected, LValue newValue, TypedPointer pointer, B3::Width);

    template<typename VectorType>
    LValue call(LType type, LValue function, const VectorType& vector)
    {
        B3::CCallValue* result = m_block->appendNew<B3::CCallValue>(m_proc, type, origin(), function);
        result->children().appendVector(vector);
        return result;
    }
    LValue call(LType type, LValue function) { return m_block->appendNew<B3::CCallValue>(m_proc, type, origin(), function); }
    LValue call(LType type, LValue function, LValue arg1) { return m_block->appendNew<B3::CCallValue>(m_proc, type, origin(), function, arg1); }
    template<typename... Args>
    LValue call(LType type, LValue function, LValue arg1, Args... args) { return m_block->appendNew<B3::CCallValue>(m_proc, type, origin(), function, arg1, args...); }

    template<typename Function, typename... Args>
    LValue callWithoutSideEffects(B3::Type type, Function function, LValue arg1, Args... args)
    {
        return m_block->appendNew<B3::CCallValue>(m_proc, type, origin(), B3::Effects::none(),
            constIntPtr(bitwise_cast<void*>(function)), arg1, args...);
    }

    template<typename FunctionType>
    LValue operation(FunctionType function) { return constIntPtr(bitwise_cast<void*>(function)); }

    void jump(LBasicBlock);
    void branch(LValue condition, LBasicBlock taken, Weight takenWeight, LBasicBlock notTaken, Weight notTakenWeight);
    void branch(LValue condition, WeightedTarget taken, WeightedTarget notTaken)
    {
        branch(condition, taken.target(), taken.weight(), notTaken.target(), notTaken.weight());
    }

    // Branches to an already-created handler if true, "falls through" if false. Fall-through is
    // simulated by creating a continuation for you.
    void check(LValue condition, WeightedTarget taken, Weight notTakenWeight);
    
    // Same as check(), but uses Weight::inverse() to compute the notTakenWeight.
    void check(LValue condition, WeightedTarget taken);
    
    template<typename VectorType>
    void switchInstruction(LValue value, const VectorType& cases, LBasicBlock fallThrough, Weight fallThroughWeight)
    {
        B3::SwitchValue* switchValue = m_block->appendNew<B3::SwitchValue>(m_proc, origin(), value);
        switchValue->setFallThrough(B3::FrequentedBlock(fallThrough));
        for (const SwitchCase& switchCase : cases) {
            int64_t value = switchCase.value()->asInt();
            B3::FrequentedBlock target(switchCase.target(), switchCase.weight().frequencyClass());
            switchValue->appendCase(B3::SwitchCase(value, target));
        }
    }

    void ret(LValue);

    void unreachable();
    
    void appendSuccessor(WeightedTarget);

    B3::CheckValue* speculate(LValue);
    B3::CheckValue* speculateAdd(LValue, LValue);
    B3::CheckValue* speculateSub(LValue, LValue);
    B3::CheckValue* speculateMul(LValue, LValue);

    B3::PatchpointValue* patchpoint(LType);

    void trap();

    ValueFromBlock anchor(LValue);

    void incrementSuperSamplerCount();
    void decrementSuperSamplerCount();

#if PLATFORM(COCOA)
#pragma mark - States
#endif
    B3::Procedure& m_proc;

    DFG::Node* m_origin { nullptr };
    LBasicBlock m_block { nullptr };
    LBasicBlock m_nextBlock { nullptr };

    AbstractHeapRepository* m_heaps;

    double m_frequency { 1 };

private:
    OrderMaker<LBasicBlock> m_blockOrder;
};

template<typename... Params>
inline LValue Output::phi(LType type, ValueFromBlock value, Params... theRest)
{
    LValue phiNode = phi(type);
    addIncomingToPhi(phiNode, value, theRest...);
    return phiNode;
}

template<typename VectorType>
inline LValue Output::phi(LType type, const VectorType& vector)
{
    LValue phiNode = phi(type);
    for (const ValueFromBlock& valueFromBlock : vector)
        addIncomingToPhi(phiNode, valueFromBlock);
    return phiNode;
}

template<typename... Params>
inline void Output::addIncomingToPhi(LValue phi, ValueFromBlock value, Params... theRest)
{
    addIncomingToPhi(phi, value);
    addIncomingToPhi(phi, theRest...);
}

#if COMPILER(GCC_OR_CLANG)
#pragma GCC diagnostic pop
#endif // COMPILER(GCC_OR_CLANG)

} } // namespace JSC::FTL

#endif // ENABLE(FTL_JIT)<|MERGE_RESOLUTION|>--- conflicted
+++ resolved
@@ -177,35 +177,11 @@
     LValue bitNot(LValue);
     LValue logicalNot(LValue);
 
-<<<<<<< HEAD
-    LValue ctlz32(LValue operand) { return m_block->appendNew<B3::Value>(m_proc, B3::Clz, origin(), operand); }
-    LValue addWithOverflow32(LValue left, LValue right) { CRASH(); }
-    LValue subWithOverflow32(LValue left, LValue right) { CRASH(); }
-    LValue mulWithOverflow32(LValue left, LValue right) { CRASH(); }
-    LValue addWithOverflow64(LValue left, LValue right) { CRASH(); }
-    LValue subWithOverflow64(LValue left, LValue right) { CRASH(); }
-    LValue mulWithOverflow64(LValue left, LValue right) { CRASH(); }
-    LValue doubleAbs(LValue value) { return m_block->appendNew<B3::Value>(m_proc, B3::Abs, origin(), value); }
-    LValue doubleCeil(LValue operand) { return m_block->appendNew<B3::Value>(m_proc, B3::Ceil, origin(), operand); }
-    LValue doubleFloor(LValue operand) { return m_block->appendNew<B3::Value>(m_proc, B3::Floor, origin(), operand); }
-
-    LValue doubleSin(LValue value)
-    {
-        double (*sinDouble)(double) = sin;
-        return callWithoutSideEffects(B3::Double, sinDouble, value);
-    }
-    LValue doubleCos(LValue value)
-    {
-        double (*cosDouble)(double) = cos;
-        return callWithoutSideEffects(B3::Double, cosDouble, value);
-    }
-=======
     LValue ctlz32(LValue);
     LValue doubleAbs(LValue);
     LValue doubleCeil(LValue);
     LValue doubleFloor(LValue);
     LValue doubleTrunc(LValue);
->>>>>>> 4ccac179
 
     LValue doubleUnary(DFG::Arith::UnaryType, LValue);
 
