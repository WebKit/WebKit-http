--- conflicted
+++ resolved
@@ -1535,19 +1535,12 @@
 WEBKIT_WRAP_SOURCELIST(${JavaScriptCore_SOURCES})
 WEBKIT_FRAMEWORK(JavaScriptCore)
 
-<<<<<<< HEAD
-if (${JavaScriptCore_LIBRARY_TYPE} STREQUAL "SHARED")
-    POPULATE_LIBRARY_VERSION(JAVASCRIPTCORE)
-    set_target_properties(JavaScriptCore PROPERTIES VERSION ${JAVASCRIPTCORE_VERSION} SOVERSION ${JAVASCRIPTCORE_VERSION_MAJOR})
-    install(TARGETS JavaScriptCore DESTINATION "${LIB_INSTALL_DIR}")
-=======
 if (NOT "${PORT}" STREQUAL "Mac")
     if (${JavaScriptCore_LIBRARY_TYPE} STREQUAL "SHARED")
         POPULATE_LIBRARY_VERSION(JAVASCRIPTCORE)
         set_target_properties(JavaScriptCore PROPERTIES VERSION ${JAVASCRIPTCORE_VERSION} SOVERSION ${JAVASCRIPTCORE_VERSION_MAJOR})
         install(TARGETS JavaScriptCore DESTINATION "${LIB_INSTALL_DIR}")
     endif ()
->>>>>>> 4ccac179
 endif ()
 
 QT_ADD_EXTRA_WEBKIT_TARGET_EXPORT(JavaScriptCore)
@@ -1555,9 +1548,6 @@
 # Force staging of shared scripts, even if they aren't directly used to build JavaScriptCore.
 
 add_custom_target(stageSharedScripts DEPENDS ${JavaScriptCore_SCRIPTS})
-<<<<<<< HEAD
-add_dependencies(JavaScriptCore stageSharedScripts)
-=======
 add_dependencies(JavaScriptCore stageSharedScripts)
 
 if (MSVC)
@@ -1572,5 +1562,4 @@
         POST_BUILD
         COMMAND ${PERL_EXECUTABLE} ${WEBKIT_LIBRARIES_DIR}/tools/scripts/version-stamp.pl ${DERIVED_SOURCES_DIR} $<TARGET_FILE:JavaScriptCore>
         VERBATIM)
-endif ()
->>>>>>> 4ccac179
+endif ()