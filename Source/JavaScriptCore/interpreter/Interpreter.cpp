--- conflicted
+++ resolved
@@ -91,26 +91,6 @@
 
 namespace JSC {
 
-<<<<<<< HEAD
-Interpreter::ErrorHandlingMode::ErrorHandlingMode(ExecState *exec)
-    : m_interpreter(*exec->interpreter())
-{
-    if (!m_interpreter.m_errorHandlingModeReentry)
-        m_interpreter.stack().enableErrorStackReserve();
-    m_interpreter.m_errorHandlingModeReentry++;
-}
-
-Interpreter::ErrorHandlingMode::~ErrorHandlingMode()
-{
-    m_interpreter.m_errorHandlingModeReentry--;
-    ASSERT(m_interpreter.m_errorHandlingModeReentry >= 0);
-    if (!m_interpreter.m_errorHandlingModeReentry)
-        m_interpreter.stack().disableErrorStackReserve();
-}
-
-__attribute__((force_align_arg_pointer))
-=======
->>>>>>> c8720d2c
 JSValue eval(CallFrame* callFrame)
 {
     if (!callFrame->argumentCount())
