--- conflicted
+++ resolved
@@ -52,11 +52,7 @@
     // in LowLevelInterpreter.cpp).
     auto codePtr = MacroAssemblerCodePtr<BytecodePtrTag>::createFromExecutableAddress(opcode);
     int32_t* opcodeIDAddress = codePtr.dataLocation<int32_t*>() - 1;
-<<<<<<< HEAD
-    OpcodeID opcodeID = static_cast<OpcodeID>(*opcodeIDAddress);
-=======
     OpcodeID opcodeID = static_cast<OpcodeID>(WTF::unalignedLoad<int32_t>(opcodeIDAddress));
->>>>>>> 20415689
     ASSERT(opcodeID < NUMBER_OF_BYTECODE_IDS);
     return opcodeID;
 #else
