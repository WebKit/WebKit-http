--- conflicted
+++ resolved
@@ -65,10 +65,6 @@
 static const SpeculatedType SpecProxyObject                       = 1ull << 21; // It's definitely a Proxy object or one of its subclasses.
 static const SpeculatedType SpecDerivedArray                      = 1ull << 22; // It's definitely a DerivedArray object.
 static const SpeculatedType SpecObjectOther                       = 1ull << 23; // It's definitely an object but not JSFinalObject, JSArray, or JSFunction.
-<<<<<<< HEAD
-static const SpeculatedType SpecObject                            = SpecFinalObject | SpecArray | SpecFunction | SpecTypedArrayView | SpecDirectArguments | SpecScopedArguments | SpecStringObject | SpecRegExpObject | SpecMapObject | SpecSetObject | SpecWeakMapObject | SpecWeakSetObject | SpecProxyObject | SpecDerivedArray | SpecObjectOther; // Bitmask used for testing for any kind of object prediction.
-=======
->>>>>>> 20415689
 static const SpeculatedType SpecStringIdent                       = 1ull << 24; // It's definitely a JSString, and it's an identifier.
 static const SpeculatedType SpecStringVar                         = 1ull << 25; // It's definitely a JSString, and it's not an identifier.
 static const SpeculatedType SpecString                            = SpecStringIdent | SpecStringVar; // It's definitely a JSString.
@@ -96,13 +92,9 @@
 static const SpeculatedType SpecMisc                              = SpecBoolean | SpecOther; // It's definitely either a boolean, Null, or Undefined.
 static const SpeculatedType SpecEmpty                             = 1ull << 37; // It's definitely an empty value marker.
 static const SpeculatedType SpecBigInt                            = 1ull << 38; // It's definitely a BigInt.
-<<<<<<< HEAD
-static const SpeculatedType SpecPrimitive                         = SpecString | SpecSymbol | SpecBytecodeNumber | SpecMisc | SpecBigInt; // It's any non-Object JSValue.
-=======
 static const SpeculatedType SpecDataViewObject                    = 1ull << 39; // It's definitely a JSDataView.
 static const SpeculatedType SpecPrimitive                         = SpecString | SpecSymbol | SpecBytecodeNumber | SpecMisc | SpecBigInt; // It's any non-Object JSValue.
 static const SpeculatedType SpecObject                            = SpecFinalObject | SpecArray | SpecFunction | SpecTypedArrayView | SpecDirectArguments | SpecScopedArguments | SpecStringObject | SpecRegExpObject | SpecMapObject | SpecSetObject | SpecWeakMapObject | SpecWeakSetObject | SpecProxyObject | SpecDerivedArray | SpecObjectOther | SpecDataViewObject; // Bitmask used for testing for any kind of object prediction.
->>>>>>> 20415689
 static const SpeculatedType SpecCell                              = SpecObject | SpecString | SpecSymbol | SpecCellOther | SpecBigInt; // It's definitely a JSCell.
 static const SpeculatedType SpecHeapTop                           = SpecCell | SpecBytecodeNumber | SpecMisc; // It can be any of the above, except for SpecInt52Only and SpecDoubleImpureNaN.
 static const SpeculatedType SpecBytecodeTop                       = SpecHeapTop | SpecEmpty; // It can be any of the above, except for SpecInt52Only and SpecDoubleImpureNaN. Corresponds to what could be found in a bytecode local.
