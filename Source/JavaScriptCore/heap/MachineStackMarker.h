/*
 *  Copyright (C) 1999-2000 Harri Porten (porten@kde.org)
 *  Copyright (C) 2001 Peter Kelly (pmk@post.com)
 *  Copyright (C) 2003-2017 Apple Inc. All rights reserved.
 *
 *  This library is free software; you can redistribute it and/or
 *  modify it under the terms of the GNU Lesser General Public
 *  License as published by the Free Software Foundation; either
 *  version 2 of the License, or (at your option) any later version.
 *
 *  This library is distributed in the hope that it will be useful,
 *  but WITHOUT ANY WARRANTY; without even the implied warranty of
 *  MERCHANTABILITY or FITNESS FOR A PARTICULAR PURPOSE.  See the GNU
 *  Lesser General Public License for more details.
 *
 *  You should have received a copy of the GNU Lesser General Public
 *  License along with this library; if not, write to the Free Software
 *  Foundation, Inc., 51 Franklin Street, Fifth Floor, Boston, MA  02110-1301  USA
 *
 */

#pragma once

#include "MachineContext.h"
#include "PlatformThread.h"
#include "RegisterState.h"
#include <wtf/Lock.h>
#include <wtf/Noncopyable.h>
#include <wtf/ScopedLambda.h>
#include <wtf/ThreadSpecific.h>

#if OS(HAIKU)
#include <OS.h>
#endif

#if USE(PTHREADS) && !OS(WINDOWS) && !OS(DARWIN)
#include <semaphore.h>
#include <signal.h>
// Using signal.h didn't make mcontext_t and ucontext_t available on FreeBSD.
// This bug has been fixed in FreeBSD 11.0-CURRENT, so this workaround can be
// removed after FreeBSD 10.x goes EOL.
// https://bugs.freebsd.org/bugzilla/show_bug.cgi?id=207079
#if OS(FREEBSD)
#include <ucontext.h>
#endif
#endif

namespace JSC {

class CodeBlockSet;
class ConservativeRoots;
class Heap;
class JITStubRoutineSet;

struct CurrentThreadState {
    void* stackOrigin { nullptr };
    void* stackTop { nullptr };
    RegisterState* registerState { nullptr };
};
    
class MachineThreads {
    WTF_MAKE_NONCOPYABLE(MachineThreads);
public:
    MachineThreads();
    ~MachineThreads();

    void gatherConservativeRoots(ConservativeRoots&, JITStubRoutineSet&, CodeBlockSet&, CurrentThreadState*);

    JS_EXPORT_PRIVATE void addCurrentThread(); // Only needs to be called by clients that can use the same heap from multiple threads.

    class Thread {
        WTF_MAKE_FAST_ALLOCATED;
        Thread(const PlatformThread& platThread, void* base, void* end);

    public:
        ~Thread();

        static Thread* createForCurrentThread();

        struct Registers {
            void* stackPointer() const;
#if ENABLE(SAMPLING_PROFILER)
            void* framePointer() const;
            void* instructionPointer() const;
            void* llintPC() const;
#endif // ENABLE(SAMPLING_PROFILER)
            
<<<<<<< HEAD
#if OS(DARWIN)
#if CPU(X86)
            typedef i386_thread_state_t PlatformRegisters;
#elif CPU(X86_64)
            typedef x86_thread_state64_t PlatformRegisters;
#elif CPU(PPC)
            typedef ppc_thread_state_t PlatformRegisters;
#elif CPU(PPC64)
            typedef ppc_thread_state64_t PlatformRegisters;
#elif CPU(ARM)
            typedef arm_thread_state_t PlatformRegisters;
#elif CPU(ARM64)
            typedef arm_thread_state64_t PlatformRegisters;
#else
#error Unknown Architecture
#endif
            
#elif OS(WINDOWS)
            typedef CONTEXT PlatformRegisters;
#elif OS(HAIKU)
            typedef thread_info PlatformRegisters;
=======
#if OS(DARWIN) || OS(WINDOWS)
            using PlatformRegisters = MachineContext::PlatformRegisters;
#elif (OS(FREEBSD) || defined(__GLIBC__)) && ENABLE(JIT)
            using PlatformRegisters = mcontext_t;
>>>>>>> 7644798c
#elif USE(PTHREADS)
            struct PlatformRegisters {
                pthread_attr_t attribute;
            };
#else
#error Need a thread register struct for this platform
#endif
            
            PlatformRegisters regs;
        };
        
        bool operator==(const PlatformThread& other) const;
        bool operator!=(const PlatformThread& other) const { return !(*this == other); }

        bool suspend();
        void resume();
        size_t getRegisters(Registers&);
        void freeRegisters(Registers&);
        std::pair<void*, size_t> captureStack(void* stackTop);

        Thread* next;
        PlatformThread platformThread;
        void* stackBase;
        void* stackEnd;
#if OS(WINDOWS)
        HANDLE platformThreadHandle;
#elif USE(PTHREADS) && !OS(DARWIN) && !OS(HAIKU)
        sem_t semaphoreForSuspendResume;
        mcontext_t suspendedMachineContext;
        int suspendCount { 0 };
        std::atomic<bool> suspended { false };
#endif
    };

    Lock& getLock() { return m_registeredThreadsMutex; }
    Thread* threadsListHead(const AbstractLocker&) const { ASSERT(m_registeredThreadsMutex.isLocked()); return m_registeredThreads; }
    Thread* machineThreadForCurrentThread();

private:
    void gatherFromCurrentThread(ConservativeRoots&, JITStubRoutineSet&, CodeBlockSet&, CurrentThreadState&);

    void tryCopyOtherThreadStack(Thread*, void*, size_t capacity, size_t*);
    bool tryCopyOtherThreadStacks(const AbstractLocker&, void*, size_t capacity, size_t*);

    static void THREAD_SPECIFIC_CALL removeThread(void*);

    template<typename PlatformThread>
    void removeThreadIfFound(PlatformThread);

    Lock m_registeredThreadsMutex;
    Thread* m_registeredThreads;
    WTF::ThreadSpecificKey m_threadSpecificForMachineThreads;
};

#define DECLARE_AND_COMPUTE_CURRENT_THREAD_STATE(stateName) \
    CurrentThreadState stateName; \
    stateName.stackTop = &stateName; \
    stateName.stackOrigin = wtfThreadData().stack().origin(); \
    ALLOCATE_AND_GET_REGISTER_STATE(stateName ## _registerState); \
    stateName.registerState = &stateName ## _registerState

// The return value is meaningless. We just use it to suppress tail call optimization.
int callWithCurrentThreadState(const ScopedLambda<void(CurrentThreadState&)>&);

} // namespace JSC
<|MERGE_RESOLUTION|>--- conflicted
+++ resolved
@@ -85,34 +85,12 @@
             void* llintPC() const;
 #endif // ENABLE(SAMPLING_PROFILER)
             
-<<<<<<< HEAD
-#if OS(DARWIN)
-#if CPU(X86)
-            typedef i386_thread_state_t PlatformRegisters;
-#elif CPU(X86_64)
-            typedef x86_thread_state64_t PlatformRegisters;
-#elif CPU(PPC)
-            typedef ppc_thread_state_t PlatformRegisters;
-#elif CPU(PPC64)
-            typedef ppc_thread_state64_t PlatformRegisters;
-#elif CPU(ARM)
-            typedef arm_thread_state_t PlatformRegisters;
-#elif CPU(ARM64)
-            typedef arm_thread_state64_t PlatformRegisters;
-#else
-#error Unknown Architecture
-#endif
-            
-#elif OS(WINDOWS)
-            typedef CONTEXT PlatformRegisters;
+#if OS(DARWIN) || OS(WINDOWS)
+            using PlatformRegisters = MachineContext::PlatformRegisters;
 #elif OS(HAIKU)
             typedef thread_info PlatformRegisters;
-=======
-#if OS(DARWIN) || OS(WINDOWS)
-            using PlatformRegisters = MachineContext::PlatformRegisters;
 #elif (OS(FREEBSD) || defined(__GLIBC__)) && ENABLE(JIT)
             using PlatformRegisters = mcontext_t;
->>>>>>> 7644798c
 #elif USE(PTHREADS)
             struct PlatformRegisters {
                 pthread_attr_t attribute;
