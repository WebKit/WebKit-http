--- conflicted
+++ resolved
@@ -96,11 +96,7 @@
 #include <wtf/spi/cocoa/objcSPI.h>
 #endif
 
-<<<<<<< HEAD
-#if USE(GLIB) && !PLATFORM(QT)
-=======
 #ifdef JSC_GLIB_API_ENABLED
->>>>>>> 5d5191fa
 #include "JSCGLibWrapperObject.h"
 #endif
 
@@ -481,11 +477,7 @@
 
 void Heap::releaseDelayedReleasedObjects()
 {
-<<<<<<< HEAD
-#if USE(FOUNDATION) || (USE(GLIB) && !PLATFORM(QT))
-=======
 #if USE(FOUNDATION) || defined(JSC_GLIB_API_ENABLED)
->>>>>>> 5d5191fa
     // We need to guard against the case that releasing an object can create more objects due to the
     // release calling into JS. When those JS call(s) exit and all locks are being dropped we end up
     // back here and could try to recursively release objects. We guard that with a recursive entry
