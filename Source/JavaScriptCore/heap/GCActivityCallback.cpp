--- conflicted
+++ resolved
@@ -34,47 +34,12 @@
 #include "JSObject.h"
 #include "VM.h"
 
-<<<<<<< HEAD
-#include <wtf/RetainPtr.h>
-#include <wtf/WTFThreadData.h>
-
-#if PLATFORM(EFL)
-#include <wtf/MainThread.h>
-#elif USE(GLIB) && !PLATFORM(QT)
-#include <glib.h>
-#endif
-
-=======
->>>>>>> 4ccac179
 namespace JSC {
 
 bool GCActivityCallback::s_shouldCreateGCTimer = true;
 
-<<<<<<< HEAD
-#if USE(CF) || USE(GLIB) || PLATFORM(QT)
-
 const double timerSlop = 2.0; // Fudge factor to avoid performance cost of resetting timer.
 
-#if USE(CF)
-GCActivityCallback::GCActivityCallback(Heap* heap)
-    : GCActivityCallback(heap->vm(), CFRunLoopGetCurrent())
-{
-}
-
-GCActivityCallback::GCActivityCallback(Heap* heap, CFRunLoopRef runLoop)
-    : GCActivityCallback(heap->vm(), runLoop)
-{
-}
-#elif PLATFORM(EFL)
-GCActivityCallback::GCActivityCallback(Heap* heap)
-    : GCActivityCallback(heap->vm(), WTF::isMainThread())
-{
-}
-#elif PLATFORM(QT) || USE(GLIB)
-=======
-const double timerSlop = 2.0; // Fudge factor to avoid performance cost of resetting timer.
-
->>>>>>> 4ccac179
 GCActivityCallback::GCActivityCallback(Heap* heap)
     : GCActivityCallback(heap->vm())
 {
@@ -115,9 +80,8 @@
 {
     return MonotonicTime::now() + Seconds(CFRunLoopTimerGetNextFireDate(m_timer.get()) - CFAbsoluteTimeGetCurrent());
 }
-<<<<<<< HEAD
 #elif PLATFORM(QT)
-void GCActivityCallback::scheduleTimer(double newDelay)
+void GCActivityCallback::scheduleTimer(Seconds newDelay)
 {
     if (newDelay * timerSlop > m_delay)
         return;
@@ -130,12 +94,8 @@
     m_delay = s_hour;
     m_timer.stop();
 }
-#elif USE(GLIB)
-void GCActivityCallback::scheduleTimer(double newDelay)
-=======
 #else
 void GCActivityCallback::scheduleTimer(Seconds newDelay)
->>>>>>> 4ccac179
 {
     if (newDelay * timerSlop > m_delay)
         return;
