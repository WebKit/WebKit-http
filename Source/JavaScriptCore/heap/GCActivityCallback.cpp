/*
 * Copyright (C) 2010 Apple Inc. All rights reserved.
 *
 * Redistribution and use in source and binary forms, with or without
 * modification, are permitted provided that the following conditions
 * are met:
 *
 * 1.  Redistributions of source code must retain the above copyright
 *     notice, this list of conditions and the following disclaimer. 
 * 2.  Redistributions in binary form must reproduce the above copyright
 *     notice, this list of conditions and the following disclaimer in the
 *     documentation and/or other materials provided with the distribution. 
 * 3.  Neither the name of Apple Inc. ("Apple") nor the names of
 *     its contributors may be used to endorse or promote products derived
 *     from this software without specific prior written permission. 
 *
 * THIS SOFTWARE IS PROVIDED BY APPLE AND ITS CONTRIBUTORS "AS IS" AND ANY
 * EXPRESS OR IMPLIED WARRANTIES, INCLUDING, BUT NOT LIMITED TO, THE IMPLIED
 * WARRANTIES OF MERCHANTABILITY AND FITNESS FOR A PARTICULAR PURPOSE ARE
 * DISCLAIMED. IN NO EVENT SHALL APPLE OR ITS CONTRIBUTORS BE LIABLE FOR ANY
 * DIRECT, INDIRECT, INCIDENTAL, SPECIAL, EXEMPLARY, OR CONSEQUENTIAL DAMAGES
 * (INCLUDING, BUT NOT LIMITED TO, PROCUREMENT OF SUBSTITUTE GOODS OR SERVICES;
 * LOSS OF USE, DATA, OR PROFITS; OR BUSINESS INTERRUPTION) HOWEVER CAUSED AND
 * ON ANY THEORY OF LIABILITY, WHETHER IN CONTRACT, STRICT LIABILITY, OR TORT
 * (INCLUDING NEGLIGENCE OR OTHERWISE) ARISING IN ANY WAY OUT OF THE USE OF
 * THIS SOFTWARE, EVEN IF ADVISED OF THE POSSIBILITY OF SUCH DAMAGE.
 */

#include "config.h"
#include "GCActivityCallback.h"

#include "Heap.h"
#include "JSLock.h"
#include "JSObject.h"
#include "VM.h"

#include <wtf/RetainPtr.h>
#include <wtf/WTFThreadData.h>

#if PLATFORM(EFL) || PLATFORM(WPE)
#include <wtf/MainThread.h>
#elif USE(GLIB)
#include <glib.h>
#endif

namespace JSC {

bool GCActivityCallback::s_shouldCreateGCTimer = true;

<<<<<<< HEAD
#if USE(CF) || PLATFORM(EFL) || PLATFORM(WPE)
=======
#if USE(CF) || USE(GLIB)
>>>>>>> 42c03fa7

const double timerSlop = 2.0; // Fudge factor to avoid performance cost of resetting timer.

#if USE(CF)
GCActivityCallback::GCActivityCallback(Heap* heap)
    : GCActivityCallback(heap->vm(), CFRunLoopGetCurrent())
{
}

GCActivityCallback::GCActivityCallback(Heap* heap, CFRunLoopRef runLoop)
    : GCActivityCallback(heap->vm(), runLoop)
{
}
#elif PLATFORM(EFL) || PLATFORM(WPE)
GCActivityCallback::GCActivityCallback(Heap* heap)
    : GCActivityCallback(heap->vm(), WTF::isMainThread())
{
}
#elif USE(GLIB)
GCActivityCallback::GCActivityCallback(Heap* heap)
    : GCActivityCallback(heap->vm())
{
}
#endif

void GCActivityCallback::doWork()
{
    Heap* heap = &m_vm->heap;
    if (!isEnabled())
        return;
    
    JSLockHolder locker(m_vm);
    if (heap->isDeferred()) {
        scheduleTimer(0);
        return;
    }

    doCollection();
}

#if USE(CF)
void GCActivityCallback::scheduleTimer(double newDelay)
{
    if (newDelay * timerSlop > m_delay)
        return;
    double delta = m_delay - newDelay;
    m_delay = newDelay;
    CFRunLoopTimerSetNextFireDate(m_timer.get(), CFRunLoopTimerGetNextFireDate(m_timer.get()) - delta);
}

void GCActivityCallback::cancelTimer()
{
    m_delay = s_decade;
    CFRunLoopTimerSetNextFireDate(m_timer.get(), CFAbsoluteTimeGetCurrent() + s_decade);
}
#elif PLATFORM(EFL)
void GCActivityCallback::scheduleTimer(double newDelay)
{
    if (newDelay * timerSlop > m_delay)
        return;

    stop();
    m_delay = newDelay;
    
    ASSERT(!m_timer);
    m_timer = add(newDelay, this);
}

void GCActivityCallback::cancelTimer()
{
    m_delay = s_hour;
    stop();
}
<<<<<<< HEAD
#elif PLATFORM(WPE)
void GCActivityCallback::scheduleTimer(double newDelay)
{
    if (newDelay * timerSlop > m_delay)
        return;

    m_delay = newDelay;

    auto delayDuration = std::chrono::duration<double>(m_delay);
    auto delay = std::chrono::microseconds::max();
    if (delayDuration < delay)
        delay = std::chrono::duration_cast<std::chrono::microseconds>(delayDuration);
    m_timer.schedule(delay);
=======
#elif USE(GLIB)
void GCActivityCallback::scheduleTimer(double newDelay)
{
    ASSERT(newDelay >= 0);
    if (m_delay != -1 && newDelay * timerSlop > m_delay)
        return;

    m_delay = newDelay;
    if (!m_delay) {
        g_source_set_ready_time(m_timer.get(), 0);
        return;
    }

    auto delayDuration = std::chrono::duration<double>(m_delay);
    auto safeDelayDuration = std::chrono::microseconds::max();
    if (delayDuration < safeDelayDuration)
        safeDelayDuration = std::chrono::duration_cast<std::chrono::microseconds>(delayDuration);
    gint64 currentTime = g_get_monotonic_time();
    gint64 targetTime = currentTime + std::min<gint64>(G_MAXINT64 - currentTime, safeDelayDuration.count());
    ASSERT(targetTime >= currentTime);
    g_source_set_ready_time(m_timer.get(), targetTime);
>>>>>>> 42c03fa7
}

void GCActivityCallback::cancelTimer()
{
<<<<<<< HEAD
    m_delay = s_hour;
    m_timer.cancel();
=======
    m_delay = -1;
    g_source_set_ready_time(m_timer.get(), -1);
>>>>>>> 42c03fa7
}
#endif

void GCActivityCallback::didAllocate(size_t bytes)
{
#if PLATFORM(EFL) || PLATFORM(WPE)
    if (!isEnabled())
        return;

    ASSERT(WTF::isMainThread());
#endif

    // The first byte allocated in an allocation cycle will report 0 bytes to didAllocate. 
    // We pretend it's one byte so that we don't ignore this allocation entirely.
    if (!bytes)
        bytes = 1;
    double bytesExpectedToReclaim = static_cast<double>(bytes) * deathRate();
    double newDelay = lastGCLength() / gcTimeSlice(bytesExpectedToReclaim);
    scheduleTimer(newDelay);
}

void GCActivityCallback::willCollect()
{
    cancelTimer();
}

void GCActivityCallback::cancel()
{
    cancelTimer();
}

#else

GCActivityCallback::GCActivityCallback(Heap* heap)
    : GCActivityCallback(heap->vm())
{
}

void GCActivityCallback::doWork()
{
}

void GCActivityCallback::didAllocate(size_t)
{
}

void GCActivityCallback::willCollect()
{
}

void GCActivityCallback::cancel()
{
}

#endif

}
<|MERGE_RESOLUTION|>--- conflicted
+++ resolved
@@ -47,11 +47,7 @@
 
 bool GCActivityCallback::s_shouldCreateGCTimer = true;
 
-<<<<<<< HEAD
-#if USE(CF) || PLATFORM(EFL) || PLATFORM(WPE)
-=======
 #if USE(CF) || USE(GLIB)
->>>>>>> 42c03fa7
 
 const double timerSlop = 2.0; // Fudge factor to avoid performance cost of resetting timer.
 
@@ -125,7 +121,6 @@
     m_delay = s_hour;
     stop();
 }
-<<<<<<< HEAD
 #elif PLATFORM(WPE)
 void GCActivityCallback::scheduleTimer(double newDelay)
 {
@@ -139,7 +134,13 @@
     if (delayDuration < delay)
         delay = std::chrono::duration_cast<std::chrono::microseconds>(delayDuration);
     m_timer.schedule(delay);
-=======
+}
+
+void GCActivityCallback::cancelTimer()
+{
+    m_delay = s_hour;
+    m_timer.cancel();
+}
 #elif USE(GLIB)
 void GCActivityCallback::scheduleTimer(double newDelay)
 {
@@ -161,18 +162,12 @@
     gint64 targetTime = currentTime + std::min<gint64>(G_MAXINT64 - currentTime, safeDelayDuration.count());
     ASSERT(targetTime >= currentTime);
     g_source_set_ready_time(m_timer.get(), targetTime);
->>>>>>> 42c03fa7
-}
-
-void GCActivityCallback::cancelTimer()
-{
-<<<<<<< HEAD
-    m_delay = s_hour;
-    m_timer.cancel();
-=======
+}
+
+void GCActivityCallback::cancelTimer()
+{
     m_delay = -1;
     g_source_set_ready_time(m_timer.get(), -1);
->>>>>>> 42c03fa7
 }
 #endif
 
