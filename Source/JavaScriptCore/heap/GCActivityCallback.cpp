/*
 * Copyright (C) 2010-2018 Apple Inc. All rights reserved.
 *
 * Redistribution and use in source and binary forms, with or without
 * modification, are permitted provided that the following conditions
 * are met:
 *
 * 1.  Redistributions of source code must retain the above copyright
 *     notice, this list of conditions and the following disclaimer. 
 * 2.  Redistributions in binary form must reproduce the above copyright
 *     notice, this list of conditions and the following disclaimer in the
 *     documentation and/or other materials provided with the distribution. 
 * 3.  Neither the name of Apple Inc. ("Apple") nor the names of
 *     its contributors may be used to endorse or promote products derived
 *     from this software without specific prior written permission. 
 *
 * THIS SOFTWARE IS PROVIDED BY APPLE AND ITS CONTRIBUTORS "AS IS" AND ANY
 * EXPRESS OR IMPLIED WARRANTIES, INCLUDING, BUT NOT LIMITED TO, THE IMPLIED
 * WARRANTIES OF MERCHANTABILITY AND FITNESS FOR A PARTICULAR PURPOSE ARE
 * DISCLAIMED. IN NO EVENT SHALL APPLE OR ITS CONTRIBUTORS BE LIABLE FOR ANY
 * DIRECT, INDIRECT, INCIDENTAL, SPECIAL, EXEMPLARY, OR CONSEQUENTIAL DAMAGES
 * (INCLUDING, BUT NOT LIMITED TO, PROCUREMENT OF SUBSTITUTE GOODS OR SERVICES;
 * LOSS OF USE, DATA, OR PROFITS; OR BUSINESS INTERRUPTION) HOWEVER CAUSED AND
 * ON ANY THEORY OF LIABILITY, WHETHER IN CONTRACT, STRICT LIABILITY, OR TORT
 * (INCLUDING NEGLIGENCE OR OTHERWISE) ARISING IN ANY WAY OUT OF THE USE OF
 * THIS SOFTWARE, EVEN IF ADVISED OF THE POSSIBILITY OF SUCH DAMAGE.
 */

#include "config.h"
#include "GCActivityCallback.h"

#include "HeapInlines.h"
#include "JSLock.h"
#include "JSObject.h"
#include "VM.h"

namespace JSC {

bool GCActivityCallback::s_shouldCreateGCTimer = true;

const double timerSlop = 2.0; // Fudge factor to avoid performance cost of resetting timer.

GCActivityCallback::GCActivityCallback(Heap* heap)
    : GCActivityCallback(heap->vm())
{
}

void GCActivityCallback::doWork(VM& vm)
{
    if (!isEnabled())
        return;
    
    ASSERT(vm.currentThreadIsHoldingAPILock());
    Heap& heap = vm.heap;
    if (heap.isDeferred()) {
        scheduleTimer(0_s);
        return;
    }

    doCollection(vm);
}

void GCActivityCallback::scheduleTimer(Seconds newDelay)
{
    if (newDelay * timerSlop > m_delay)
        return;
    Seconds delta = m_delay - newDelay;
    m_delay = newDelay;
    if (auto timeUntilFire = this->timeUntilFire())
        setTimeUntilFire(*timeUntilFire - delta);
    else
        setTimeUntilFire(newDelay);
}

<<<<<<< HEAD
void GCActivityCallback::cancelTimer()
{
    m_delay = s_decade;
    CFRunLoopTimerSetNextFireDate(m_timer.get(), CFAbsoluteTimeGetCurrent() + s_decade.seconds());
}

MonotonicTime GCActivityCallback::nextFireTime()
{
    return MonotonicTime::now() + Seconds(CFRunLoopTimerGetNextFireDate(m_timer.get()) - CFAbsoluteTimeGetCurrent());
}
#else
void GCActivityCallback::scheduleTimer(Seconds newDelay)
{
    if (newDelay * timerSlop > m_delay)
        return;
    Seconds delta = m_delay - newDelay;
    m_delay = newDelay;

    // FIXME: Options::maxDelayForGCTimers() ?

    Seconds secondsUntilFire = m_timer.secondsUntilFire();
    m_timer.startOneShot(std::max<Seconds>(secondsUntilFire - delta, 0_s));
}

void GCActivityCallback::cancelTimer()
{
    m_delay = s_decade;
    m_timer.startOneShot(s_decade);
}

MonotonicTime GCActivityCallback::nextFireTime()
{
    return MonotonicTime::now() + m_timer.secondsUntilFire();
}
#endif

void GCActivityCallback::didAllocate(size_t bytes)
=======
void GCActivityCallback::didAllocate(Heap& heap, size_t bytes)
>>>>>>> 20415689
{
    // The first byte allocated in an allocation cycle will report 0 bytes to didAllocate. 
    // We pretend it's one byte so that we don't ignore this allocation entirely.
    if (!bytes)
        bytes = 1;
    double bytesExpectedToReclaim = static_cast<double>(bytes) * deathRate(heap);
    Seconds newDelay = lastGCLength(heap) / gcTimeSlice(bytesExpectedToReclaim);
    scheduleTimer(newDelay);
}

void GCActivityCallback::willCollect()
{
    cancel();
}

void GCActivityCallback::cancel()
{
    m_delay = s_decade;
    cancelTimer();
}

}
<|MERGE_RESOLUTION|>--- conflicted
+++ resolved
@@ -66,53 +66,16 @@
         return;
     Seconds delta = m_delay - newDelay;
     m_delay = newDelay;
+
+    // FIXME: Options::maxDelayForGCTimers() ?
+
     if (auto timeUntilFire = this->timeUntilFire())
         setTimeUntilFire(*timeUntilFire - delta);
     else
         setTimeUntilFire(newDelay);
 }
 
-<<<<<<< HEAD
-void GCActivityCallback::cancelTimer()
-{
-    m_delay = s_decade;
-    CFRunLoopTimerSetNextFireDate(m_timer.get(), CFAbsoluteTimeGetCurrent() + s_decade.seconds());
-}
-
-MonotonicTime GCActivityCallback::nextFireTime()
-{
-    return MonotonicTime::now() + Seconds(CFRunLoopTimerGetNextFireDate(m_timer.get()) - CFAbsoluteTimeGetCurrent());
-}
-#else
-void GCActivityCallback::scheduleTimer(Seconds newDelay)
-{
-    if (newDelay * timerSlop > m_delay)
-        return;
-    Seconds delta = m_delay - newDelay;
-    m_delay = newDelay;
-
-    // FIXME: Options::maxDelayForGCTimers() ?
-
-    Seconds secondsUntilFire = m_timer.secondsUntilFire();
-    m_timer.startOneShot(std::max<Seconds>(secondsUntilFire - delta, 0_s));
-}
-
-void GCActivityCallback::cancelTimer()
-{
-    m_delay = s_decade;
-    m_timer.startOneShot(s_decade);
-}
-
-MonotonicTime GCActivityCallback::nextFireTime()
-{
-    return MonotonicTime::now() + m_timer.secondsUntilFire();
-}
-#endif
-
-void GCActivityCallback::didAllocate(size_t bytes)
-=======
 void GCActivityCallback::didAllocate(Heap& heap, size_t bytes)
->>>>>>> 20415689
 {
     // The first byte allocated in an allocation cycle will report 0 bytes to didAllocate. 
     // We pretend it's one byte so that we don't ignore this allocation entirely.
