--- conflicted
+++ resolved
@@ -67,33 +67,6 @@
     virtual double gcTimeSlice(size_t bytes) = 0;
     virtual double deathRate() = 0;
 
-<<<<<<< HEAD
-#if USE(CF)
-    GCActivityCallback(VM* vm, CFRunLoopRef runLoop)
-        : HeapTimer(vm, runLoop)
-        , m_enabled(true)
-        , m_delay(s_decade)
-    {
-    }
-#elif PLATFORM(EFL)
-    static constexpr double s_hour = 3600;
-    GCActivityCallback(VM* vm, bool flag)
-        : HeapTimer(vm)
-        , m_enabled(flag)
-        , m_delay(s_hour)
-    {
-    }
-#elif PLATFORM(QT)
-    static constexpr double s_hour = 3600;
-    GCActivityCallback(VM* vm)
-        : HeapTimer(vm)
-        , m_enabled(true)
-        , m_delay(s_hour)
-    {
-    }
-#elif USE(GLIB)
-=======
->>>>>>> 4ccac179
     GCActivityCallback(VM* vm)
         : Base(vm)
         , m_enabled(true)
@@ -103,14 +76,6 @@
 
     bool m_enabled;
 
-<<<<<<< HEAD
-#if USE(CF)
-protected:
-    GCActivityCallback(Heap*, CFRunLoopRef);
-#endif
-#if USE(CF) || USE(GLIB) || PLATFORM(QT)
-=======
->>>>>>> 4ccac179
 protected:
     void cancelTimer();
     void scheduleTimer(Seconds);
