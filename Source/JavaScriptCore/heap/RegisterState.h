/*
 * Copyright (C) 2017 Apple Inc. All rights reserved.
 *
 * Redistribution and use in source and binary forms, with or without
 * modification, are permitted provided that the following conditions
 * are met:
 * 1. Redistributions of source code must retain the above copyright
 *    notice, this list of conditions and the following disclaimer.
 * 2. Redistributions in binary form must reproduce the above copyright
 *    notice, this list of conditions and the following disclaimer in the
 *    documentation and/or other materials provided with the distribution.
 *
 * THIS SOFTWARE IS PROVIDED BY APPLE INC. ``AS IS'' AND ANY
 * EXPRESS OR IMPLIED WARRANTIES, INCLUDING, BUT NOT LIMITED TO, THE
 * IMPLIED WARRANTIES OF MERCHANTABILITY AND FITNESS FOR A PARTICULAR
 * PURPOSE ARE DISCLAIMED.  IN NO EVENT SHALL APPLE INC. OR
 * CONTRIBUTORS BE LIABLE FOR ANY DIRECT, INDIRECT, INCIDENTAL, SPECIAL,
 * EXEMPLARY, OR CONSEQUENTIAL DAMAGES (INCLUDING, BUT NOT LIMITED TO,
 * PROCUREMENT OF SUBSTITUTE GOODS OR SERVICES; LOSS OF USE, DATA, OR
 * PROFITS; OR BUSINESS INTERRUPTION) HOWEVER CAUSED AND ON ANY THEORY
 * OF LIABILITY, WHETHER IN CONTRACT, STRICT LIABILITY, OR TORT
 * (INCLUDING NEGLIGENCE OR OTHERWISE) ARISING IN ANY WAY OUT OF THE USE
 * OF THIS SOFTWARE, EVEN IF ADVISED OF THE POSSIBILITY OF SUCH DAMAGE. 
 */

#pragma once

#include <setjmp.h>

namespace JSC {

#if !OS(WINDOWS)

// ALLOCATE_AND_GET_REGISTER_STATE has to ensure that the GC sees callee-saves. It achieves this by
// ensuring that the callee-saves are either spilled to the stack or saved in the RegisterState. The code
// looks like it's achieving only the latter. However, it's possible that the compiler chooses to use
// a callee-save for one of the caller's variables, which means that the value that we were interested in
// got spilled. In that case, we will store something bogus into the RegisterState, and that's OK.

#if CPU(X86)
struct RegisterState {
    uint32_t ebx;
    uint32_t edi;
    uint32_t esi;
};

#define SAVE_REG(regname, where) \
    asm volatile ("movl %%" #regname ", %0" : "=m"(where) : : "memory")

#define ALLOCATE_AND_GET_REGISTER_STATE(registers) \
    RegisterState registers; \
    SAVE_REG(ebx, registers.ebx); \
    SAVE_REG(edi, registers.edi); \
    SAVE_REG(esi, registers.esi)

#elif CPU(X86_64)
struct RegisterState {
    uint64_t rbx;
    uint64_t r12;
    uint64_t r13;
    uint64_t r14;
    uint64_t r15;
};

#define SAVE_REG(regname, where) \
    asm volatile ("movq %%" #regname ", %0" : "=m"(where) : : "memory")

#define ALLOCATE_AND_GET_REGISTER_STATE(registers) \
    RegisterState registers; \
    SAVE_REG(rbx, registers.rbx); \
    SAVE_REG(r12, registers.r12); \
    SAVE_REG(r13, registers.r13); \
    SAVE_REG(r14, registers.r14); \
    SAVE_REG(r15, registers.r15)

#elif CPU(ARM_THUMB2)
struct RegisterState {
    uint32_t r4;
    uint32_t r5;
    uint32_t r6;
    uint32_t r8;
    uint32_t r9;
    uint32_t r10;
    uint32_t r11;
};

#define SAVE_REG(regname, where) \
    asm volatile ("str " #regname ", %0" : "=m"(where) : : "memory")

#define ALLOCATE_AND_GET_REGISTER_STATE(registers) \
    RegisterState registers; \
    SAVE_REG(r4, registers.r4); \
    SAVE_REG(r5, registers.r5); \
    SAVE_REG(r6, registers.r6); \
    SAVE_REG(r8, registers.r8); \
    SAVE_REG(r9, registers.r9); \
    SAVE_REG(r10, registers.r10); \
    SAVE_REG(r11, registers.r11)

#elif CPU(ARM64)
struct RegisterState {
    uint64_t x19;
    uint64_t x20;
    uint64_t x21;
    uint64_t x22;
    uint64_t x23;
    uint64_t x24;
    uint64_t x25;
    uint64_t x26;
    uint64_t x27;
    uint64_t x28;
};

#define SAVE_REG(regname, where) \
    asm volatile ("str " #regname ", %0" : "=m"(where) : : "memory")

#define ALLOCATE_AND_GET_REGISTER_STATE(registers) \
    RegisterState registers; \
    SAVE_REG(x19, registers.x19); \
    SAVE_REG(x20, registers.x20); \
    SAVE_REG(x21, registers.x21); \
    SAVE_REG(x22, registers.x22); \
    SAVE_REG(x23, registers.x23); \
    SAVE_REG(x24, registers.x24); \
    SAVE_REG(x25, registers.x25); \
    SAVE_REG(x26, registers.x26); \
    SAVE_REG(x27, registers.x27); \
    SAVE_REG(x28, registers.x28)

#elif CPU(MIPS)
struct RegisterState {
    uint32_t r16;
    uint32_t r17;
    uint32_t r18;
    uint32_t r19;
    uint32_t r20;
    uint32_t r21;
    uint32_t r22;
    uint32_t r23;
};

#define SAVE_REG(regname, where) \
    asm volatile ("sw $" #regname ", %0" : "=m"(where) : : "memory")

#define ALLOCATE_AND_GET_REGISTER_STATE(registers) \
    RegisterState registers; \
    SAVE_REG(16, registers.r16); \
    SAVE_REG(17, registers.r17); \
    SAVE_REG(18, registers.r18); \
    SAVE_REG(19, registers.r19); \
    SAVE_REG(20, registers.r20); \
    SAVE_REG(21, registers.r21); \
    SAVE_REG(22, registers.r22); \
    SAVE_REG(23, registers.r23)

#endif
#endif // !OS(WINDOWS)

#ifndef ALLOCATE_AND_GET_REGISTER_STATE

using RegisterState = jmp_buf;

// ALLOCATE_AND_GET_REGISTER_STATE() is a macro so that it is always "inlined" even in debug builds.
#if COMPILER(MSVC)
#pragma warning(push)
#pragma warning(disable: 4611)
#endif
#define ALLOCATE_AND_GET_REGISTER_STATE(registers) \
<<<<<<< HEAD
    alignas(void*) RegisterState registers; \
=======
    alignas(alignof(void*) > alignof(RegisterState) ? alignof(void*) : alignof(RegisterState)) RegisterState registers; \
>>>>>>> 20415689
    setjmp(registers)

#if COMPILER(MSVC)
#pragma warning(pop)
<<<<<<< HEAD
#else
#define ALLOCATE_AND_GET_REGISTER_STATE(registers) \
    alignas(void*) RegisterState registers; \
    setjmp(registers)
=======
>>>>>>> 20415689
#endif
#endif // ALLOCATE_AND_GET_REGISTER_STATE

} // namespace JSC
<|MERGE_RESOLUTION|>--- conflicted
+++ resolved
@@ -166,22 +166,11 @@
 #pragma warning(disable: 4611)
 #endif
 #define ALLOCATE_AND_GET_REGISTER_STATE(registers) \
-<<<<<<< HEAD
-    alignas(void*) RegisterState registers; \
-=======
     alignas(alignof(void*) > alignof(RegisterState) ? alignof(void*) : alignof(RegisterState)) RegisterState registers; \
->>>>>>> 20415689
     setjmp(registers)
 
 #if COMPILER(MSVC)
 #pragma warning(pop)
-<<<<<<< HEAD
-#else
-#define ALLOCATE_AND_GET_REGISTER_STATE(registers) \
-    alignas(void*) RegisterState registers; \
-    setjmp(registers)
-=======
->>>>>>> 20415689
 #endif
 #endif // ALLOCATE_AND_GET_REGISTER_STATE
 
