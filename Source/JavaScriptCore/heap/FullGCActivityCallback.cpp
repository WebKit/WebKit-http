/*
 * Copyright (C) 2014-2017 Apple Inc. All rights reserved.
 *
 * Redistribution and use in source and binary forms, with or without
 * modification, are permitted provided that the following conditions
 * are met:
 * 1. Redistributions of source code must retain the above copyright
 *    notice, this list of conditions and the following disclaimer.
 * 2. Redistributions in binary form must reproduce the above copyright
 *    notice, this list of conditions and the following disclaimer in the
 *    documentation and/or other materials provided with the distribution.
 *
 * THIS SOFTWARE IS PROVIDED BY APPLE INC. AND ITS CONTRIBUTORS ``AS IS''
 * AND ANY EXPRESS OR IMPLIED WARRANTIES, INCLUDING, BUT NOT LIMITED TO,
 * THE IMPLIED WARRANTIES OF MERCHANTABILITY AND FITNESS FOR A PARTICULAR
 * PURPOSE ARE DISCLAIMED. IN NO EVENT SHALL APPLE INC. OR ITS CONTRIBUTORS
 * BE LIABLE FOR ANY DIRECT, INDIRECT, INCIDENTAL, SPECIAL, EXEMPLARY, OR
 * CONSEQUENTIAL DAMAGES (INCLUDING, BUT NOT LIMITED TO, PROCUREMENT OF
 * SUBSTITUTE GOODS OR SERVICES; LOSS OF USE, DATA, OR PROFITS; OR BUSINESS
 * INTERRUPTION) HOWEVER CAUSED AND ON ANY THEORY OF LIABILITY, WHETHER IN
 * CONTRACT, STRICT LIABILITY, OR TORT (INCLUDING NEGLIGENCE OR OTHERWISE)
 * ARISING IN ANY WAY OUT OF THE USE OF THIS SOFTWARE, EVEN IF ADVISED OF
 * THE POSSIBILITY OF SUCH DAMAGE.
 */

#include "config.h"
#include "FullGCActivityCallback.h"

#include "VM.h"

namespace JSC {

<<<<<<< HEAD
#if USE(CF) || USE(GLIB) || PLATFORM(QT)

=======
>>>>>>> 4ccac179
#if !PLATFORM(IOS)
const double pagingTimeOut = 0.1; // Time in seconds to allow opportunistic timer to iterate over all blocks to see if the Heap is paged out.
#endif

FullGCActivityCallback::FullGCActivityCallback(Heap* heap)
    : GCActivityCallback(heap)
{
}

void FullGCActivityCallback::doCollection()
{
    Heap& heap = m_vm->heap;
    m_didGCRecently = false;

#if !PLATFORM(IOS)
    double startTime = WTF::monotonicallyIncreasingTime();
    if (heap.isPagedOut(startTime + pagingTimeOut)) {
        cancel();
        heap.increaseLastFullGCLength(Seconds(pagingTimeOut));
        return;
    }
#endif

    heap.collectAsync(CollectionScope::Full);
}

Seconds FullGCActivityCallback::lastGCLength()
{
    return m_vm->heap.lastFullGCLength();
}

double FullGCActivityCallback::deathRate()
{
    Heap* heap = &m_vm->heap;
    size_t sizeBefore = heap->sizeBeforeLastFullCollection();
    size_t sizeAfter = heap->sizeAfterLastFullCollection();
    if (!sizeBefore)
        return 1.0;
    if (sizeAfter > sizeBefore) {
        // GC caused the heap to grow(!)
        // This could happen if the we visited more extra memory than was reported allocated.
        // We don't return a negative death rate, since that would schedule the next GC in the past.
        return 0;
    }
    return static_cast<double>(sizeBefore - sizeAfter) / static_cast<double>(sizeBefore);
}

double FullGCActivityCallback::gcTimeSlice(size_t bytes)
{
    return std::min((static_cast<double>(bytes) / MB) * Options::percentCPUPerMBForFullTimer(), Options::collectionTimerMaxPercentCPU());
}

} // namespace JSC<|MERGE_RESOLUTION|>--- conflicted
+++ resolved
@@ -30,11 +30,6 @@
 
 namespace JSC {
 
-<<<<<<< HEAD
-#if USE(CF) || USE(GLIB) || PLATFORM(QT)
-
-=======
->>>>>>> 4ccac179
 #if !PLATFORM(IOS)
 const double pagingTimeOut = 0.1; // Time in seconds to allow opportunistic timer to iterate over all blocks to see if the Heap is paged out.
 #endif
