/*
 * Copyright (C) 2012, 2016 Apple Inc. All rights reserved.
 *
 * Redistribution and use in source and binary forms, with or without
 * modification, are permitted provided that the following conditions
 * are met:
 * 1. Redistributions of source code must retain the above copyright
 *    notice, this list of conditions and the following disclaimer.
 * 2. Redistributions in binary form must reproduce the above copyright
 *    notice, this list of conditions and the following disclaimer in the
 *    documentation and/or other materials provided with the distribution.
 *
 * THIS SOFTWARE IS PROVIDED BY APPLE INC. ``AS IS'' AND ANY
 * EXPRESS OR IMPLIED WARRANTIES, INCLUDING, BUT NOT LIMITED TO, THE
 * IMPLIED WARRANTIES OF MERCHANTABILITY AND FITNESS FOR A PARTICULAR
 * PURPOSE ARE DISCLAIMED.  IN NO EVENT SHALL APPLE INC. OR
 * CONTRIBUTORS BE LIABLE FOR ANY DIRECT, INDIRECT, INCIDENTAL, SPECIAL,
 * EXEMPLARY, OR CONSEQUENTIAL DAMAGES (INCLUDING, BUT NOT LIMITED TO,
 * PROCUREMENT OF SUBSTITUTE GOODS OR SERVICES; LOSS OF USE, DATA, OR
 * PROFITS; OR BUSINESS INTERRUPTION) HOWEVER CAUSED AND ON ANY THEORY
 * OF LIABILITY, WHETHER IN CONTRACT, STRICT LIABILITY, OR TORT
 * (INCLUDING NEGLIGENCE OR OTHERWISE) ARISING IN ANY WAY OUT OF THE USE
 * OF THIS SOFTWARE, EVEN IF ADVISED OF THE POSSIBILITY OF SUCH DAMAGE. 
 */

#include "config.h"
#include "IncrementalSweeper.h"

#include "Heap.h"
#include "JSObject.h"
#include "JSString.h"
#include "MarkedBlock.h"
#include "JSCInlines.h"
#include <wtf/CurrentTime.h>
<<<<<<< HEAD
#elif USE(GLIB) && !PLATFORM(QT)
#include <glib.h>
#endif

namespace JSC {

#if USE(CF) || PLATFORM(EFL) || USE(GLIB) || PLATFORM(QT)

static const double sweepTimeSlice = .01; // seconds
=======

namespace JSC {

static const Seconds sweepTimeSlice = 10_ms; // seconds
>>>>>>> 4ccac179
static const double sweepTimeTotal = .10;
static const double sweepTimeMultiplier = 1.0 / sweepTimeTotal;

void IncrementalSweeper::scheduleTimer()
{
    Base::scheduleTimer(sweepTimeSlice * sweepTimeMultiplier);
}

<<<<<<< HEAD
void IncrementalSweeper::cancelTimer()
{
    ecore_timer_freeze(m_timer);
}
#elif PLATFORM(QT)
IncrementalSweeper::IncrementalSweeper(Heap* heap)
    : HeapTimer(heap->vm())
    , m_blocksToSweep(heap->m_blockSnapshot)
{
}

void IncrementalSweeper::scheduleTimer()
{
    m_timer.start(sweepTimeSlice * sweepTimeMultiplier * 1000, this);
}

void IncrementalSweeper::cancelTimer()
{
    m_timer.stop();
}
#elif USE(GLIB)
=======
>>>>>>> 4ccac179
IncrementalSweeper::IncrementalSweeper(Heap* heap)
    : Base(heap->vm())
    , m_currentAllocator(nullptr)
{
}

void IncrementalSweeper::doWork()
{
    doSweep(MonotonicTime::now());
}

void IncrementalSweeper::doSweep(MonotonicTime sweepBeginTime)
{
    while (sweepNextBlock()) {
        Seconds elapsedTime = MonotonicTime::now() - sweepBeginTime;
        if (elapsedTime < sweepTimeSlice)
            continue;

        scheduleTimer();
        return;
    }

    if (m_shouldFreeFastMallocMemoryAfterSweeping) {
        WTF::releaseFastMallocFreeMemory();
        m_shouldFreeFastMallocMemoryAfterSweeping = false;
    }
    cancelTimer();
}

bool IncrementalSweeper::sweepNextBlock()
{
    m_vm->heap.stopIfNecessary();

    MarkedBlock::Handle* block = nullptr;
    
    for (; m_currentAllocator; m_currentAllocator = m_currentAllocator->nextAllocator()) {
        block = m_currentAllocator->findBlockToSweep();
        if (block)
            break;
    }
    
    if (block) {
        DeferGCForAWhile deferGC(m_vm->heap);
        block->sweep(nullptr);
        m_vm->heap.objectSpace().freeOrShrinkBlock(block);
        return true;
    }

    return m_vm->heap.sweepNextLogicallyEmptyWeakBlock();
}

void IncrementalSweeper::startSweeping()
{
    scheduleTimer();
    m_currentAllocator = m_vm->heap.objectSpace().firstAllocator();
}

void IncrementalSweeper::stopSweeping()
{
    m_currentAllocator = nullptr;
    if (m_vm)
        cancelTimer();
}

} // namespace JSC<|MERGE_RESOLUTION|>--- conflicted
+++ resolved
@@ -32,22 +32,10 @@
 #include "MarkedBlock.h"
 #include "JSCInlines.h"
 #include <wtf/CurrentTime.h>
-<<<<<<< HEAD
-#elif USE(GLIB) && !PLATFORM(QT)
-#include <glib.h>
-#endif
-
-namespace JSC {
-
-#if USE(CF) || PLATFORM(EFL) || USE(GLIB) || PLATFORM(QT)
-
-static const double sweepTimeSlice = .01; // seconds
-=======
 
 namespace JSC {
 
 static const Seconds sweepTimeSlice = 10_ms; // seconds
->>>>>>> 4ccac179
 static const double sweepTimeTotal = .10;
 static const double sweepTimeMultiplier = 1.0 / sweepTimeTotal;
 
@@ -56,30 +44,6 @@
     Base::scheduleTimer(sweepTimeSlice * sweepTimeMultiplier);
 }
 
-<<<<<<< HEAD
-void IncrementalSweeper::cancelTimer()
-{
-    ecore_timer_freeze(m_timer);
-}
-#elif PLATFORM(QT)
-IncrementalSweeper::IncrementalSweeper(Heap* heap)
-    : HeapTimer(heap->vm())
-    , m_blocksToSweep(heap->m_blockSnapshot)
-{
-}
-
-void IncrementalSweeper::scheduleTimer()
-{
-    m_timer.start(sweepTimeSlice * sweepTimeMultiplier * 1000, this);
-}
-
-void IncrementalSweeper::cancelTimer()
-{
-    m_timer.stop();
-}
-#elif USE(GLIB)
-=======
->>>>>>> 4ccac179
 IncrementalSweeper::IncrementalSweeper(Heap* heap)
     : Base(heap->vm())
     , m_currentAllocator(nullptr)
