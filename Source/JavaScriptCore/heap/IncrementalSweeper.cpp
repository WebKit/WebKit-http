/*
 * Copyright (C) 2012 Apple Inc. All rights reserved.
 *
 * Redistribution and use in source and binary forms, with or without
 * modification, are permitted provided that the following conditions
 * are met:
 * 1. Redistributions of source code must retain the above copyright
 *    notice, this list of conditions and the following disclaimer.
 * 2. Redistributions in binary form must reproduce the above copyright
 *    notice, this list of conditions and the following disclaimer in the
 *    documentation and/or other materials provided with the distribution.
 *
 * THIS SOFTWARE IS PROVIDED BY APPLE INC. ``AS IS'' AND ANY
 * EXPRESS OR IMPLIED WARRANTIES, INCLUDING, BUT NOT LIMITED TO, THE
 * IMPLIED WARRANTIES OF MERCHANTABILITY AND FITNESS FOR A PARTICULAR
 * PURPOSE ARE DISCLAIMED.  IN NO EVENT SHALL APPLE INC. OR
 * CONTRIBUTORS BE LIABLE FOR ANY DIRECT, INDIRECT, INCIDENTAL, SPECIAL,
 * EXEMPLARY, OR CONSEQUENTIAL DAMAGES (INCLUDING, BUT NOT LIMITED TO,
 * PROCUREMENT OF SUBSTITUTE GOODS OR SERVICES; LOSS OF USE, DATA, OR
 * PROFITS; OR BUSINESS INTERRUPTION) HOWEVER CAUSED AND ON ANY THEORY
 * OF LIABILITY, WHETHER IN CONTRACT, STRICT LIABILITY, OR TORT
 * (INCLUDING NEGLIGENCE OR OTHERWISE) ARISING IN ANY WAY OUT OF THE USE
 * OF THIS SOFTWARE, EVEN IF ADVISED OF THE POSSIBILITY OF SUCH DAMAGE. 
 */

#include "config.h"
#include "IncrementalSweeper.h"

#include "Heap.h"
#include "JSObject.h"
#include "JSString.h"
#include "MarkedBlock.h"
#include "JSCInlines.h"

#include <wtf/HashSet.h>
#include <wtf/WTFThreadData.h>

#if PLATFORM(EFL)
#include <Ecore.h>
#include <wtf/CurrentTime.h>
#elif USE(GLIB)
#include <glib.h>
#endif

namespace JSC {

#if USE(CF) || PLATFORM(EFL) || USE(GLIB)

static const double sweepTimeSlice = .01; // seconds
static const double sweepTimeTotal = .10;
static const double sweepTimeMultiplier = 1.0 / sweepTimeTotal;

#if USE(CF)
IncrementalSweeper::IncrementalSweeper(Heap* heap, CFRunLoopRef runLoop)
    : HeapTimer(heap->vm(), runLoop)
    , m_blocksToSweep(heap->m_blockSnapshot)
{
}
#elif PLATFORM(WPE)
IncrementalSweeper::IncrementalSweeper(Heap* heap)
    : HeapTimer(heap->vm())
    , m_blocksToSweep(heap->m_blockSnapshot)
{
}
#endif

#if USE(CF)
void IncrementalSweeper::scheduleTimer()
{
    CFRunLoopTimerSetNextFireDate(m_timer.get(), CFAbsoluteTimeGetCurrent() + (sweepTimeSlice * sweepTimeMultiplier));
}

void IncrementalSweeper::cancelTimer()
{
    CFRunLoopTimerSetNextFireDate(m_timer.get(), CFAbsoluteTimeGetCurrent() + s_decade);
}
<<<<<<< HEAD
#elif PLATFORM(WPE)
void IncrementalSweeper::scheduleTimer()
{
    m_timer.schedule(std::chrono::duration_cast<std::chrono::microseconds>(std::chrono::duration<double>(sweepTimeSlice * sweepTimeMultiplier)));
=======
#elif PLATFORM(EFL)
IncrementalSweeper::IncrementalSweeper(Heap* heap)
    : HeapTimer(heap->vm())
    , m_blocksToSweep(heap->m_blockSnapshot)
{
}

void IncrementalSweeper::scheduleTimer()
{
    if (ecore_timer_freeze_get(m_timer))
        ecore_timer_thaw(m_timer);

    double targetTime = currentTime() + (sweepTimeSlice * sweepTimeMultiplier);
    ecore_timer_interval_set(m_timer, targetTime);
>>>>>>> 17cef12d
}

void IncrementalSweeper::cancelTimer()
{
<<<<<<< HEAD
    m_timer.cancel();
=======
    ecore_timer_freeze(m_timer);
>>>>>>> 17cef12d
}
#elif USE(GLIB)
IncrementalSweeper::IncrementalSweeper(Heap* heap)
    : HeapTimer(heap->vm())
    , m_blocksToSweep(heap->m_blockSnapshot)
{
}

void IncrementalSweeper::scheduleTimer()
{
    auto delayDuration = std::chrono::duration_cast<std::chrono::microseconds>(std::chrono::duration<double>(sweepTimeSlice * sweepTimeMultiplier));
    gint64 currentTime = g_get_monotonic_time();
    gint64 targetTime = currentTime + std::min<gint64>(G_MAXINT64 - currentTime, delayDuration.count());
    ASSERT(targetTime >= currentTime);
    g_source_set_ready_time(m_timer.get(), targetTime);
}

void IncrementalSweeper::cancelTimer()
{
    m_timer.cancel();
}
#endif

void IncrementalSweeper::doWork()
{
    doSweep(WTF::monotonicallyIncreasingTime());
}

void IncrementalSweeper::doSweep(double sweepBeginTime)
{
    while (sweepNextBlock()) {
        double elapsedTime = WTF::monotonicallyIncreasingTime() - sweepBeginTime;
        if (elapsedTime < sweepTimeSlice)
            continue;

        scheduleTimer();
        return;
    }

    m_blocksToSweep.clear();
    cancelTimer();
}

bool IncrementalSweeper::sweepNextBlock()
{
    while (!m_blocksToSweep.isEmpty()) {
        MarkedBlock* block = m_blocksToSweep.takeLast();

        if (!block->needsSweeping())
            continue;

        DeferGCForAWhile deferGC(m_vm->heap);
        block->sweep();
        m_vm->heap.objectSpace().freeOrShrinkBlock(block);
        return true;
    }

    return m_vm->heap.sweepNextLogicallyEmptyWeakBlock();
}

void IncrementalSweeper::startSweeping()
{
    scheduleTimer();
}

void IncrementalSweeper::willFinishSweeping()
{
    m_blocksToSweep.clear();
    if (m_vm)
        cancelTimer();
}

#else

IncrementalSweeper::IncrementalSweeper(Heap* heap)
    : HeapTimer(heap->vm())
{
}

void IncrementalSweeper::doWork()
{
}

void IncrementalSweeper::startSweeping()
{
}

void IncrementalSweeper::willFinishSweeping()
{
}

bool IncrementalSweeper::sweepNextBlock()
{
    return false;
}

#endif

} // namespace JSC<|MERGE_RESOLUTION|>--- conflicted
+++ resolved
@@ -74,12 +74,6 @@
 {
     CFRunLoopTimerSetNextFireDate(m_timer.get(), CFAbsoluteTimeGetCurrent() + s_decade);
 }
-<<<<<<< HEAD
-#elif PLATFORM(WPE)
-void IncrementalSweeper::scheduleTimer()
-{
-    m_timer.schedule(std::chrono::duration_cast<std::chrono::microseconds>(std::chrono::duration<double>(sweepTimeSlice * sweepTimeMultiplier)));
-=======
 #elif PLATFORM(EFL)
 IncrementalSweeper::IncrementalSweeper(Heap* heap)
     : HeapTimer(heap->vm())
@@ -94,16 +88,11 @@
 
     double targetTime = currentTime() + (sweepTimeSlice * sweepTimeMultiplier);
     ecore_timer_interval_set(m_timer, targetTime);
->>>>>>> 17cef12d
 }
 
 void IncrementalSweeper::cancelTimer()
 {
-<<<<<<< HEAD
-    m_timer.cancel();
-=======
     ecore_timer_freeze(m_timer);
->>>>>>> 17cef12d
 }
 #elif USE(GLIB)
 IncrementalSweeper::IncrementalSweeper(Heap* heap)
