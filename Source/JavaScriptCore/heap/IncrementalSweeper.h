--- conflicted
+++ resolved
@@ -44,10 +44,6 @@
     bool sweepNextBlock();
     JS_EXPORT_PRIVATE void stopSweeping();
 
-<<<<<<< HEAD
-#if USE(CF) || PLATFORM(EFL) || USE(GLIB) || PLATFORM(QT)
-=======
->>>>>>> 4ccac179
 private:
     void doSweep(MonotonicTime startTime);
     void scheduleTimer();
