--- conflicted
+++ resolved
@@ -227,13 +227,8 @@
 
 bool MachineThreads::Thread::operator==(const PlatformThread& other) const
 {
-<<<<<<< HEAD
 #if OS(DARWIN) || OS(WINDOWS) || OS(HAIKU)
-    return platformThread == other;
-=======
-#if OS(DARWIN) || OS(WINDOWS)
     return data->platformThread == other;
->>>>>>> 5546f337
 #elif USE(PTHREADS)
     return !!pthread_equal(data->platformThread, other);
 #else
@@ -572,13 +567,8 @@
 
 void MachineThreads::ThreadData::freeRegisters(ThreadData::Registers& registers)
 {
-<<<<<<< HEAD
-    Thread::Registers::PlatformRegisters& regs = registers.regs;
+    ThreadData::Registers::PlatformRegisters& regs = registers.regs;
 #if USE(PTHREADS) && !OS(WINDOWS) && !OS(DARWIN) && !OS(HAIKU) && !((OS(FREEBSD) || defined(__GLIBC__)) && ENABLE(JIT))
-=======
-    ThreadData::Registers::PlatformRegisters& regs = registers.regs;
-#if USE(PTHREADS) && !OS(WINDOWS) && !OS(DARWIN) && !((OS(FREEBSD) || defined(__GLIBC__)) && ENABLE(JIT))
->>>>>>> 5546f337
     pthread_attr_destroy(&regs.attribute);
 #else
     UNUSED_PARAM(regs);
