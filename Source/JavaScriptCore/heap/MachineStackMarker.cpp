/*
 *  Copyright (C) 2003, 2004, 2005, 2006, 2007, 2008, 2009 Apple Inc. All rights reserved.
 *  Copyright (C) 2007 Eric Seidel <eric@webkit.org>
 *  Copyright (C) 2009 Acision BV. All rights reserved.
 *
 *  This library is free software; you can redistribute it and/or
 *  modify it under the terms of the GNU Lesser General Public
 *  License as published by the Free Software Foundation; either
 *  version 2 of the License, or (at your option) any later version.
 *
 *  This library is distributed in the hope that it will be useful,
 *  but WITHOUT ANY WARRANTY; without even the implied warranty of
 *  MERCHANTABILITY or FITNESS FOR A PARTICULAR PURPOSE.  See the GNU
 *  Lesser General Public License for more details.
 *
 *  You should have received a copy of the GNU Lesser General Public
 *  License along with this library; if not, write to the Free Software
 *  Foundation, Inc., 51 Franklin Street, Fifth Floor, Boston, MA  02110-1301  USA
 *
 */

#include "config.h"
#include "MachineStackMarker.h"

#include "ConservativeRoots.h"
#include "Heap.h"
#include "JSArray.h"
#include "JSCInlines.h"
#include "VM.h"
#include <setjmp.h>
#include <stdlib.h>
#include <wtf/StdLibExtras.h>

#if OS(DARWIN)

#include <mach/mach_init.h>
#include <mach/mach_port.h>
#include <mach/task.h>
#include <mach/thread_act.h>
#include <mach/vm_map.h>

#elif OS(HAIKU)

#include <OS.h>

#elif OS(WINDOWS)

#include <windows.h>
#include <malloc.h>

#elif OS(UNIX)

#include <sys/mman.h>
#include <unistd.h>

#if OS(SOLARIS)
#include <thread.h>
#else
#include <pthread.h>
#endif

#if HAVE(PTHREAD_NP_H)
#include <pthread_np.h>
#endif

#if USE(PTHREADS) && !OS(WINDOWS) && !OS(DARWIN)
#include <signal.h>
#endif

#endif

using namespace WTF;

namespace JSC {

#if OS(DARWIN)
typedef mach_port_t PlatformThread;
#elif OS(HAIKU)
typedef thread_id PlatformThread;
#elif OS(WINDOWS)
typedef HANDLE PlatformThread;
#elif USE(PTHREADS)
typedef pthread_t PlatformThread;
static const int SigThreadSuspendResume = SIGUSR2;

#if defined(SA_RESTART)
static void pthreadSignalHandlerSuspendResume(int)
{
    sigset_t signalSet;
    sigemptyset(&signalSet);
    sigaddset(&signalSet, SigThreadSuspendResume);
    sigsuspend(&signalSet);
}
#endif
#endif

class MachineThreads::Thread {
    WTF_MAKE_FAST_ALLOCATED;
public:
    Thread(const PlatformThread& platThread, void* base)
        : platformThread(platThread)
        , stackBase(base)
    {
#if USE(PTHREADS) && !OS(WINDOWS) && !OS(DARWIN) && !OS(HAIKU) && defined(SA_RESTART)
        // if we have SA_RESTART, enable SIGUSR2 debugging mechanism
        struct sigaction action;
        action.sa_handler = pthreadSignalHandlerSuspendResume;
        sigemptyset(&action.sa_mask);
        action.sa_flags = SA_RESTART;
        sigaction(SigThreadSuspendResume, &action, 0);

        sigset_t mask;
        sigemptyset(&mask);
        sigaddset(&mask, SigThreadSuspendResume);
        pthread_sigmask(SIG_UNBLOCK, &mask, 0);
#endif
    }

    Thread* next;
    PlatformThread platformThread;
    void* stackBase;
};

MachineThreads::MachineThreads(Heap* heap)
    : m_registeredThreads(0)
    , m_threadSpecific(0)
#if !ASSERT_DISABLED
    , m_heap(heap)
#endif
{
    UNUSED_PARAM(heap);
    threadSpecificKeyCreate(&m_threadSpecific, removeThread);
}

MachineThreads::~MachineThreads()
{
    threadSpecificKeyDelete(m_threadSpecific);

    MutexLocker registeredThreadsLock(m_registeredThreadsMutex);
    for (Thread* t = m_registeredThreads; t;) {
        Thread* next = t->next;
        delete t;
        t = next;
    }
}

static inline PlatformThread getCurrentPlatformThread()
{
#if OS(DARWIN)
    return pthread_mach_thread_np(pthread_self());
#elif OS(HAIKU)
    return find_thread(NULL);
#elif OS(WINDOWS)
    return GetCurrentThread();
#elif USE(PTHREADS)
    return pthread_self();
#endif
}

static inline bool equalThread(const PlatformThread& first, const PlatformThread& second)
{
#if OS(DARWIN) || OS(WINDOWS) || OS(HAIKU)
    return first == second;
#elif USE(PTHREADS)
    return !!pthread_equal(first, second);
#else
#error Need a way to compare threads on this platform
#endif
}

void MachineThreads::addCurrentThread()
{
    ASSERT(!m_heap->vm()->hasExclusiveThread() || m_heap->vm()->exclusiveThread() == std::this_thread::get_id());

    if (threadSpecificGet(m_threadSpecific)) {
        ASSERT(threadSpecificGet(m_threadSpecific) == this);
        return;
    }

    threadSpecificSet(m_threadSpecific, this);
    Thread* thread = new Thread(getCurrentPlatformThread(), wtfThreadData().stack().origin());

    MutexLocker lock(m_registeredThreadsMutex);

    thread->next = m_registeredThreads;
    m_registeredThreads = thread;
}

void MachineThreads::removeThread(void* p)
{
    static_cast<MachineThreads*>(p)->removeCurrentThread();
}

void MachineThreads::removeCurrentThread()
{
    PlatformThread currentPlatformThread = getCurrentPlatformThread();

    MutexLocker lock(m_registeredThreadsMutex);
    if (equalThread(currentPlatformThread, m_registeredThreads->platformThread)) {
        Thread* t = m_registeredThreads;
        m_registeredThreads = m_registeredThreads->next;
        delete t;
    } else {
        Thread* last = m_registeredThreads;
        Thread* t;
        for (t = m_registeredThreads->next; t; t = t->next) {
            if (equalThread(t->platformThread, currentPlatformThread)) {
                last->next = t->next;
                break;
            }
            last = t;
        }
        ASSERT(t); // If t is NULL, we never found ourselves in the list.
        delete t;
    }
}
    
void MachineThreads::gatherFromCurrentThread(ConservativeRoots& conservativeRoots, JITStubRoutineSet& jitStubRoutines, CodeBlockSet& codeBlocks, void* stackCurrent, RegisterState& registers)
{
    void* registersBegin = &registers;
    void* registersEnd = reinterpret_cast<void*>(roundUpToMultipleOf<sizeof(void*)>(reinterpret_cast<uintptr_t>(&registers + 1)));
    conservativeRoots.add(registersBegin, registersEnd, jitStubRoutines, codeBlocks);

    void* stackBegin = stackCurrent;
    void* stackEnd = wtfThreadData().stack().origin();
    conservativeRoots.add(stackBegin, stackEnd, jitStubRoutines, codeBlocks);
}

static inline bool suspendThread(const PlatformThread& platformThread)
{
#if OS(DARWIN)
<<<<<<< HEAD
    thread_suspend(platformThread);
#elif OS(HAIKU)
    suspend_thread(platformThread);
=======
    kern_return_t result = thread_suspend(platformThread);
    return result == KERN_SUCCESS;
>>>>>>> 69de3871
#elif OS(WINDOWS)
    bool threadIsSuspended = (SuspendThread(platformThread) != (DWORD)-1);
    ASSERT(threadIsSuspended);
    return threadIsSuspended;
#elif USE(PTHREADS)
    pthread_kill(platformThread, SigThreadSuspendResume);
    return true;
#else
#error Need a way to suspend threads on this platform
#endif
}

static inline void resumeThread(const PlatformThread& platformThread)
{
#if OS(DARWIN)
    thread_resume(platformThread);
#elif OS(HAIKU)
    resume_thread(platformThread);
#elif OS(WINDOWS)
    ResumeThread(platformThread);
#elif USE(PTHREADS)
    pthread_kill(platformThread, SigThreadSuspendResume);
#else
#error Need a way to resume threads on this platform
#endif
}

typedef unsigned long usword_t; // word size, assumed to be either 32 or 64 bit

#if OS(DARWIN)

#if CPU(X86)
typedef i386_thread_state_t PlatformThreadRegisters;
#elif CPU(X86_64)
typedef x86_thread_state64_t PlatformThreadRegisters;
#elif CPU(PPC)
typedef ppc_thread_state_t PlatformThreadRegisters;
#elif CPU(PPC64)
typedef ppc_thread_state64_t PlatformThreadRegisters;
#elif CPU(ARM)
typedef arm_thread_state_t PlatformThreadRegisters;
#elif CPU(ARM64)
typedef arm_thread_state64_t PlatformThreadRegisters;
#else
#error Unknown Architecture
#endif

#elif OS(WINDOWS)
typedef CONTEXT PlatformThreadRegisters;
#elif OS(HAIKU)
typedef thread_info PlatformThreadRegisters;
#elif USE(PTHREADS)
typedef pthread_attr_t PlatformThreadRegisters;
#else
#error Need a thread register struct for this platform
#endif

static size_t getPlatformThreadRegisters(const PlatformThread& platformThread, PlatformThreadRegisters& regs)
{
#if OS(DARWIN)

#if CPU(X86)
    unsigned user_count = sizeof(regs)/sizeof(int);
    thread_state_flavor_t flavor = i386_THREAD_STATE;
#elif CPU(X86_64)
    unsigned user_count = x86_THREAD_STATE64_COUNT;
    thread_state_flavor_t flavor = x86_THREAD_STATE64;
#elif CPU(PPC) 
    unsigned user_count = PPC_THREAD_STATE_COUNT;
    thread_state_flavor_t flavor = PPC_THREAD_STATE;
#elif CPU(PPC64)
    unsigned user_count = PPC_THREAD_STATE64_COUNT;
    thread_state_flavor_t flavor = PPC_THREAD_STATE64;
#elif CPU(ARM)
    unsigned user_count = ARM_THREAD_STATE_COUNT;
    thread_state_flavor_t flavor = ARM_THREAD_STATE;
#elif CPU(ARM64)
    unsigned user_count = ARM_THREAD_STATE64_COUNT;
    thread_state_flavor_t flavor = ARM_THREAD_STATE64;
#else
#error Unknown Architecture
#endif

    kern_return_t result = thread_get_state(platformThread, flavor, (thread_state_t)&regs, &user_count);
    if (result != KERN_SUCCESS) {
        WTFReportFatalError(__FILE__, __LINE__, WTF_PRETTY_FUNCTION, 
                            "JavaScript garbage collection failed because thread_get_state returned an error (%d). This is probably the result of running inside Rosetta, which is not supported.", result);
        CRASH();
    }
    return user_count * sizeof(usword_t);
// end OS(DARWIN)

#elif OS(WINDOWS)
    regs.ContextFlags = CONTEXT_INTEGER | CONTEXT_CONTROL;
    GetThreadContext(platformThread, &regs);
    return sizeof(CONTEXT);
#elif OS(HAIKU)
	get_thread_info(platformThread, &regs);
	return sizeof(thread_info);
#elif USE(PTHREADS)
    pthread_attr_init(&regs);
#if HAVE(PTHREAD_NP_H) || OS(NETBSD)
#if !OS(OPENBSD)
    // e.g. on FreeBSD 5.4, neundorf@kde.org
    pthread_attr_get_np(platformThread, &regs);
#endif
#else
    // FIXME: this function is non-portable; other POSIX systems may have different np alternatives
    pthread_getattr_np(platformThread, &regs);
#endif
    return 0;
#else
#error Need a way to get thread registers on this platform
#endif
}

static inline void* otherThreadStackPointer(const PlatformThreadRegisters& regs)
{
#if OS(DARWIN)

#if __DARWIN_UNIX03

#if CPU(X86)
    return reinterpret_cast<void*>(regs.__esp);
#elif CPU(X86_64)
    return reinterpret_cast<void*>(regs.__rsp);
#elif CPU(PPC) || CPU(PPC64)
    return reinterpret_cast<void*>(regs.__r1);
#elif CPU(ARM)
    return reinterpret_cast<void*>(regs.__sp);
#elif CPU(ARM64)
    return reinterpret_cast<void*>(regs.__sp);
#else
#error Unknown Architecture
#endif

#else // !__DARWIN_UNIX03

#if CPU(X86)
    return reinterpret_cast<void*>(regs.esp);
#elif CPU(X86_64)
    return reinterpret_cast<void*>(regs.rsp);
#elif CPU(PPC) || CPU(PPC64)
    return reinterpret_cast<void*>(regs.r1);
#else
#error Unknown Architecture
#endif

#endif // __DARWIN_UNIX03

// end OS(DARWIN)
#elif OS(HAIKU)
    return reinterpret_cast<void*>(regs.stack_base);

#elif OS(WINDOWS)

#if CPU(ARM)
    return reinterpret_cast<void*>((uintptr_t) regs.Sp);
#elif CPU(MIPS)
    return reinterpret_cast<void*>((uintptr_t) regs.IntSp);
#elif CPU(X86)
    return reinterpret_cast<void*>((uintptr_t) regs.Esp);
#elif CPU(X86_64)
    return reinterpret_cast<void*>((uintptr_t) regs.Rsp);
#else
#error Unknown Architecture
#endif

#elif USE(PTHREADS)
    void* stackBase = 0;
    size_t stackSize = 0;
#if OS(OPENBSD)
    stack_t ss;
    int rc = pthread_stackseg_np(pthread_self(), &ss);
    stackBase = (void*)((size_t) ss.ss_sp - ss.ss_size);
    stackSize = ss.ss_size;
#else
    int rc = pthread_attr_getstack(&regs, &stackBase, &stackSize);
#endif
    (void)rc; // FIXME: Deal with error code somehow? Seems fatal.
    ASSERT(stackBase);
    return static_cast<char*>(stackBase) + stackSize;
#else
#error Need a way to get the stack pointer for another thread on this platform
#endif
}

static void freePlatformThreadRegisters(PlatformThreadRegisters& regs)
{
#if USE(PTHREADS) && !OS(WINDOWS) && !OS(DARWIN) && !OS(HAIKU)
    pthread_attr_destroy(&regs);
#else
    UNUSED_PARAM(regs);
#endif
}

static std::pair<void*, size_t> otherThreadStack(void* stackBase, const PlatformThreadRegisters& registers)
{
    void* begin = stackBase;
    void* end = reinterpret_cast<void*>(
        WTF::roundUpToMultipleOf<sizeof(void*)>(
            reinterpret_cast<uintptr_t>(
                otherThreadStackPointer(registers))));
    if (begin > end)
        std::swap(begin, end);
    return std::make_pair(begin, static_cast<char*>(end) - static_cast<char*>(begin));
}

// This function must not call malloc(), free(), or any other function that might
// acquire a lock. Since 'thread' is suspended, trying to acquire a lock
// will deadlock if 'thread' holds that lock.
void MachineThreads::tryCopyOtherThreadStack(Thread* thread, void* buffer, size_t capacity, size_t* size)
{
    PlatformThreadRegisters registers;
    size_t registersSize = getPlatformThreadRegisters(thread->platformThread, registers);
    std::pair<void*, size_t> stack = otherThreadStack(thread->stackBase, registers);

    bool canCopy = *size + registersSize + stack.second <= capacity;

    if (canCopy)
        memcpy(static_cast<char*>(buffer) + *size, &registers, registersSize);
    *size += registersSize;

    if (canCopy)
        memcpy(static_cast<char*>(buffer) + *size, stack.first, stack.second);
    *size += stack.second;

    freePlatformThreadRegisters(registers);
}

bool MachineThreads::tryCopyOtherThreadStacks(MutexLocker&, void* buffer, size_t capacity, size_t* size)
{
    *size = 0;

    PlatformThread currentPlatformThread = getCurrentPlatformThread();
    int numberOfThreads = 0; // Using 0 to denote that we haven't counted the number of threads yet.
    int index = 1;
    Thread* threadsToBeDeleted = nullptr;

    Thread* previousThread = nullptr;
    for (Thread* thread = m_registeredThreads; thread; index++) {
        if (!equalThread(thread->platformThread, currentPlatformThread)) {
            bool success = suspendThread(thread->platformThread);
#if OS(DARWIN)
            if (!success) {
                if (!numberOfThreads) {
                    for (Thread* countedThread = m_registeredThreads; countedThread; countedThread = countedThread->next)
                        numberOfThreads++;
                }
                
                // Re-do the suspension to get the actual failure result for logging.
                kern_return_t error = thread_suspend(thread->platformThread);
                ASSERT(error != KERN_SUCCESS);

                WTFReportError(__FILE__, __LINE__, WTF_PRETTY_FUNCTION,
                    "JavaScript garbage collection encountered an invalid thread (err 0x%x): Thread [%d/%d: %p] platformThread %p.",
                    error, index, numberOfThreads, thread, reinterpret_cast<void*>(thread->platformThread));

                // Put the invalid thread on the threadsToBeDeleted list.
                // We can't just delete it here because we have suspended other
                // threads, and they may still be holding the C heap lock which
                // we need for deleting the invalid thread. Hence, we need to
                // defer the deletion till after we have resumed all threads.
                Thread* nextThread = thread->next;
                thread->next = threadsToBeDeleted;
                threadsToBeDeleted = thread;

                if (previousThread)
                    previousThread->next = nextThread;
                else
                    m_registeredThreads = nextThread;
                thread = nextThread;
                continue;
            }
#else
            UNUSED_PARAM(numberOfThreads);
            UNUSED_PARAM(previousThread);
            ASSERT_UNUSED(success, success);
#endif
        }
        previousThread = thread;
        thread = thread->next;
    }

    for (Thread* thread = m_registeredThreads; thread; thread = thread->next) {
        if (!equalThread(thread->platformThread, currentPlatformThread))
            tryCopyOtherThreadStack(thread, buffer, capacity, size);
    }

    for (Thread* thread = m_registeredThreads; thread; thread = thread->next) {
        if (!equalThread(thread->platformThread, currentPlatformThread))
            resumeThread(thread->platformThread);
    }

    for (Thread* thread = threadsToBeDeleted; thread; ) {
        Thread* nextThread = thread->next;
        delete thread;
        thread = nextThread;
    }
    
    return *size <= capacity;
}

static void growBuffer(size_t size, void** buffer, size_t* capacity)
{
    if (*buffer)
        fastFree(*buffer);

    *capacity = WTF::roundUpToMultipleOf(WTF::pageSize(), size * 2);
    *buffer = fastMalloc(*capacity);
}

void MachineThreads::gatherConservativeRoots(ConservativeRoots& conservativeRoots, JITStubRoutineSet& jitStubRoutines, CodeBlockSet& codeBlocks, void* stackCurrent, RegisterState& currentThreadRegisters)
{
    gatherFromCurrentThread(conservativeRoots, jitStubRoutines, codeBlocks, stackCurrent, currentThreadRegisters);

    size_t size;
    size_t capacity = 0;
    void* buffer = nullptr;
    MutexLocker lock(m_registeredThreadsMutex);
    while (!tryCopyOtherThreadStacks(lock, buffer, capacity, &size))
        growBuffer(size, &buffer, &capacity);

    if (!buffer)
        return;

    conservativeRoots.add(buffer, static_cast<char*>(buffer) + size, jitStubRoutines, codeBlocks);
    fastFree(buffer);
}

} // namespace JSC<|MERGE_RESOLUTION|>--- conflicted
+++ resolved
@@ -229,14 +229,11 @@
 static inline bool suspendThread(const PlatformThread& platformThread)
 {
 #if OS(DARWIN)
-<<<<<<< HEAD
-    thread_suspend(platformThread);
-#elif OS(HAIKU)
-    suspend_thread(platformThread);
-=======
     kern_return_t result = thread_suspend(platformThread);
     return result == KERN_SUCCESS;
->>>>>>> 69de3871
+#elif OS(HAIKU)
+    status_t result = suspend_thread(platformThread);
+    return result == B_OK;
 #elif OS(WINDOWS)
     bool threadIsSuspended = (SuspendThread(platformThread) != (DWORD)-1);
     ASSERT(threadIsSuspended);
