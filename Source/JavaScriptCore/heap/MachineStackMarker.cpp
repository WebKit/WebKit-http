--- conflicted
+++ resolved
@@ -277,30 +277,10 @@
     }
 }
 
-<<<<<<< HEAD
-static inline PlatformThread getCurrentPlatformThread()
-{
-#if OS(DARWIN)
-    return pthread_mach_thread_np(pthread_self());
-#elif OS(HAIKU)
-    return find_thread(NULL);
-#elif OS(WINDOWS)
-    return GetCurrentThread();
-#elif USE(PTHREADS)
-    return pthread_self();
-#endif
-}
-
-static inline bool equalThread(const PlatformThread& first, const PlatformThread& second)
-{
-#if OS(DARWIN) || OS(WINDOWS) || OS(HAIKU)
-    return first == second;
-=======
 inline bool MachineThreads::Thread::operator==(const PlatformThread& other) const
 {
 #if OS(DARWIN) || OS(WINDOWS)
     return platformThread == other;
->>>>>>> 0b451ef8
 #elif USE(PTHREADS)
     return !!pthread_equal(platformThread, other);
 #else
@@ -406,41 +386,7 @@
 #endif
 }
 
-<<<<<<< HEAD
-typedef unsigned long usword_t; // word size, assumed to be either 32 or 64 bit
-
-#if OS(DARWIN)
-
-#if CPU(X86)
-typedef i386_thread_state_t PlatformThreadRegisters;
-#elif CPU(X86_64)
-typedef x86_thread_state64_t PlatformThreadRegisters;
-#elif CPU(PPC)
-typedef ppc_thread_state_t PlatformThreadRegisters;
-#elif CPU(PPC64)
-typedef ppc_thread_state64_t PlatformThreadRegisters;
-#elif CPU(ARM)
-typedef arm_thread_state_t PlatformThreadRegisters;
-#elif CPU(ARM64)
-typedef arm_thread_state64_t PlatformThreadRegisters;
-#else
-#error Unknown Architecture
-#endif
-
-#elif OS(WINDOWS)
-typedef CONTEXT PlatformThreadRegisters;
-#elif OS(HAIKU)
-typedef thread_info PlatformThreadRegisters;
-#elif USE(PTHREADS)
-typedef pthread_attr_t PlatformThreadRegisters;
-#else
-#error Need a thread register struct for this platform
-#endif
-
-static size_t getPlatformThreadRegisters(const PlatformThread& platformThread, PlatformThreadRegisters& regs)
-=======
 size_t MachineThreads::Thread::getRegisters(MachineThreads::Thread::Registers& registers)
->>>>>>> 0b451ef8
 {
     Thread::Registers::PlatformRegisters& regs = registers.regs;
 #if OS(DARWIN)
@@ -572,12 +518,8 @@
 
 void MachineThreads::Thread::freeRegisters(MachineThreads::Thread::Registers& registers)
 {
-<<<<<<< HEAD
-#if USE(PTHREADS) && !OS(WINDOWS) && !OS(DARWIN) && !OS(HAIKU)
-=======
     Thread::Registers::PlatformRegisters& regs = registers.regs;
 #if USE(PTHREADS) && !OS(WINDOWS) && !OS(DARWIN)
->>>>>>> 0b451ef8
     pthread_attr_destroy(&regs);
 #else
     UNUSED_PARAM(regs);
