/*
 *  Copyright (C) 2003-2017 Apple Inc. All rights reserved.
 *  Copyright (C) 2007 Eric Seidel <eric@webkit.org>
 *  Copyright (C) 2009 Acision BV. All rights reserved.
 *
 *  This library is free software; you can redistribute it and/or
 *  modify it under the terms of the GNU Lesser General Public
 *  License as published by the Free Software Foundation; either
 *  version 2 of the License, or (at your option) any later version.
 *
 *  This library is distributed in the hope that it will be useful,
 *  but WITHOUT ANY WARRANTY; without even the implied warranty of
 *  MERCHANTABILITY or FITNESS FOR A PARTICULAR PURPOSE.  See the GNU
 *  Lesser General Public License for more details.
 *
 *  You should have received a copy of the GNU Lesser General Public
 *  License along with this library; if not, write to the Free Software
 *  Foundation, Inc., 51 Franklin Street, Fifth Floor, Boston, MA  02110-1301  USA
 *
 */

#include "config.h"
#include "MachineStackMarker.h"

#include "ConservativeRoots.h"
#include "MachineContext.h"
#include <setjmp.h>
#include <stdlib.h>
#include <wtf/BitVector.h>
#include <wtf/PageBlock.h>
#include <wtf/StdLibExtras.h>

using namespace WTF;

namespace JSC {

MachineThreads::MachineThreads()
    : m_threadGroup(ThreadGroup::create())
{
}

SUPPRESS_ASAN
void MachineThreads::gatherFromCurrentThread(ConservativeRoots& conservativeRoots, JITStubRoutineSet& jitStubRoutines, CodeBlockSet& codeBlocks, CurrentThreadState& currentThreadState)
{
    if (currentThreadState.registerState) {
        void* registersBegin = currentThreadState.registerState;
        void* registersEnd = reinterpret_cast<void*>(roundUpToMultipleOf<sizeof(void*)>(reinterpret_cast<uintptr_t>(currentThreadState.registerState + 1)));
        conservativeRoots.add(registersBegin, registersEnd, jitStubRoutines, codeBlocks);
    }
<<<<<<< HEAD
    return user_count * sizeof(uintptr_t);
// end OS(DARWIN)

#elif OS(WINDOWS)
    regs.ContextFlags = CONTEXT_INTEGER | CONTEXT_CONTROL;
    GetThreadContext(platformThreadHandle, &regs);
    return sizeof(CONTEXT);
#elif USE(PTHREADS)
    pthread_attr_init(&regs.attribute);
#if HAVE(PTHREAD_NP_H) || OS(NETBSD)
#if !OS(OPENBSD)
    // e.g. on FreeBSD 5.4, neundorf@kde.org
    pthread_attr_get_np(platformThread, &regs.attribute);
#endif
#else
    // FIXME: this function is non-portable; other POSIX systems may have different np alternatives
    pthread_getattr_np(platformThread, &regs.attribute);
#endif
    regs.machineContext = suspendedMachineContext;
    return 0;
#else
#error Need a way to get thread registers on this platform
#endif
}

void* MachineThreads::Thread::Registers::stackPointer() const
{
#if OS(DARWIN)

#if __DARWIN_UNIX03

#if CPU(X86)
    return reinterpret_cast<void*>(regs.__esp);
#elif CPU(X86_64)
    return reinterpret_cast<void*>(regs.__rsp);
#elif CPU(PPC) || CPU(PPC64)
    return reinterpret_cast<void*>(regs.__r1);
#elif CPU(ARM)
    return reinterpret_cast<void*>(regs.__sp);
#elif CPU(ARM64)
    return reinterpret_cast<void*>(regs.__sp);
#else
#error Unknown Architecture
#endif

#else // !__DARWIN_UNIX03

#if CPU(X86)
    return reinterpret_cast<void*>(regs.esp);
#elif CPU(X86_64)
    return reinterpret_cast<void*>(regs.rsp);
#elif CPU(PPC) || CPU(PPC64)
    return reinterpret_cast<void*>(regs.r1);
#else
#error Unknown Architecture
#endif

#endif // __DARWIN_UNIX03

// end OS(DARWIN)
#elif OS(WINDOWS)

#if CPU(ARM)
    return reinterpret_cast<void*>((uintptr_t) regs.Sp);
#elif CPU(MIPS)
    return reinterpret_cast<void*>((uintptr_t) regs.IntSp);
#elif CPU(X86)
    return reinterpret_cast<void*>((uintptr_t) regs.Esp);
#elif CPU(X86_64)
    return reinterpret_cast<void*>((uintptr_t) regs.Rsp);
#else
#error Unknown Architecture
#endif

#elif USE(PTHREADS)

#if OS(FREEBSD) && ENABLE(JIT)

#if CPU(X86)
    return reinterpret_cast<void*>((uintptr_t) regs.machineContext.mc_esp);
#elif CPU(X86_64)
    return reinterpret_cast<void*>((uintptr_t) regs.machineContext.mc_rsp);
#elif CPU(ARM)
    return reinterpret_cast<void*>((uintptr_t) regs.machineContext.__gregs[_REG_SP]);
#elif CPU(ARM64)
    return reinterpret_cast<void*>((uintptr_t) regs.machineContext.mc_gpregs.gp_sp);
#elif CPU(MIPS)
    return reinterpret_cast<void*>((uintptr_t) regs.machineContext.mc_regs[29]);
#else
#error Unknown Architecture
#endif

#elif OS(LINUX) && ENABLE(JIT)

#if CPU(X86)
    return reinterpret_cast<void*>((uintptr_t) regs.machineContext.gregs[REG_ESP]);
#elif CPU(X86_64)
    return reinterpret_cast<void*>((uintptr_t) regs.machineContext.gregs[REG_RSP]);
#elif CPU(ARM)
    return reinterpret_cast<void*>((uintptr_t) regs.machineContext.arm_sp);
#elif CPU(ARM64)
    return reinterpret_cast<void*>((uintptr_t) regs.machineContext.sp);
#elif CPU(MIPS)
    return reinterpret_cast<void*>((uintptr_t) regs.machineContext.gregs[29]);
#else
#error Unknown Architecture
#endif

#else
    void* stackBase = 0;
    size_t stackSize = 0;
#if OS(OPENBSD)
    stack_t ss;
    int rc = pthread_stackseg_np(pthread_self(), &ss);
    stackBase = (void*)((size_t) ss.ss_sp - ss.ss_size);
    stackSize = ss.ss_size;
#else
    int rc = pthread_attr_getstack(&regs.attribute, &stackBase, &stackSize);
#endif
    (void)rc; // FIXME: Deal with error code somehow? Seems fatal.
    ASSERT(stackBase);
    return static_cast<char*>(stackBase) + stackSize;
#endif

#else
#error Need a way to get the stack pointer for another thread on this platform
#endif
}

#if ENABLE(SAMPLING_PROFILER)
void* MachineThreads::Thread::Registers::framePointer() const
{
#if OS(DARWIN)

#if __DARWIN_UNIX03

#if CPU(X86)
    return reinterpret_cast<void*>(regs.__ebp);
#elif CPU(X86_64)
    return reinterpret_cast<void*>(regs.__rbp);
#elif CPU(ARM)
    return reinterpret_cast<void*>(regs.__r[11]);
#elif CPU(ARM64)
    return reinterpret_cast<void*>(regs.__x[29]);
#else
#error Unknown Architecture
#endif

#else // !__DARWIN_UNIX03

#if CPU(X86)
    return reinterpret_cast<void*>(regs.esp);
#elif CPU(X86_64)
    return reinterpret_cast<void*>(regs.rsp);
#else
#error Unknown Architecture
#endif

#endif // __DARWIN_UNIX03

// end OS(DARWIN)
#elif OS(WINDOWS)

#if CPU(ARM)
    return reinterpret_cast<void*>((uintptr_t) regs.R11);
#elif CPU(MIPS)
#error Dont know what to do with mips. Do we even need this?
#elif CPU(X86)
    return reinterpret_cast<void*>((uintptr_t) regs.Ebp);
#elif CPU(X86_64)
    return reinterpret_cast<void*>((uintptr_t) regs.Rbp);
#else
#error Unknown Architecture
#endif

#elif OS(FREEBSD)

#if CPU(X86)
    return reinterpret_cast<void*>((uintptr_t) regs.machineContext.mc_ebp);
#elif CPU(X86_64)
    return reinterpret_cast<void*>((uintptr_t) regs.machineContext.mc_rbp);
#elif CPU(ARM)
    return reinterpret_cast<void*>((uintptr_t) regs.machineContext.__gregs[_REG_FP]);
#elif CPU(ARM64)
    return reinterpret_cast<void*>((uintptr_t) regs.machineContext.mc_gpregs.gp_x[29]);
#elif CPU(MIPS)
    return reinterpret_cast<void*>((uintptr_t) regs.machineContext.mc_regs[30]);
#else
#error Unknown Architecture
#endif

#elif OS(LINUX) // glibc and musl

// The following sequence depends on glibc's sys/ucontext.h.
#if CPU(X86)
    return reinterpret_cast<void*>((uintptr_t) regs.machineContext.gregs[REG_EBP]);
#elif CPU(X86_64)
    return reinterpret_cast<void*>((uintptr_t) regs.machineContext.gregs[REG_RBP]);
#elif CPU(ARM)
    return reinterpret_cast<void*>((uintptr_t) regs.machineContext.arm_fp);
#elif CPU(ARM64)
    return reinterpret_cast<void*>((uintptr_t) regs.machineContext.regs[29]);
#elif CPU(MIPS)
    return reinterpret_cast<void*>((uintptr_t) regs.machineContext.gregs[30]);
#else
#error Unknown Architecture
#endif

#else
#error Need a way to get the frame pointer for another thread on this platform
#endif
}

void* MachineThreads::Thread::Registers::instructionPointer() const
{
#if OS(DARWIN)

#if __DARWIN_UNIX03

#if CPU(X86)
    return reinterpret_cast<void*>(regs.__eip);
#elif CPU(X86_64)
    return reinterpret_cast<void*>(regs.__rip);
#elif CPU(ARM)
    return reinterpret_cast<void*>(regs.__pc);
#elif CPU(ARM64)
    return reinterpret_cast<void*>(regs.__pc);
#else
#error Unknown Architecture
#endif

#else // !__DARWIN_UNIX03
#if CPU(X86)
    return reinterpret_cast<void*>(regs.eip);
#elif CPU(X86_64)
    return reinterpret_cast<void*>(regs.rip);
#else
#error Unknown Architecture
#endif

#endif // __DARWIN_UNIX03

// end OS(DARWIN)
#elif OS(WINDOWS)

#if CPU(ARM)
    return reinterpret_cast<void*>((uintptr_t) regs.Pc);
#elif CPU(MIPS)
#error Dont know what to do with mips. Do we even need this?
#elif CPU(X86)
    return reinterpret_cast<void*>((uintptr_t) regs.Eip);
#elif CPU(X86_64)
    return reinterpret_cast<void*>((uintptr_t) regs.Rip);
#else
#error Unknown Architecture
#endif

#elif OS(FREEBSD)

#if CPU(X86)
    return reinterpret_cast<void*>((uintptr_t) regs.machineContext.mc_eip);
#elif CPU(X86_64)
    return reinterpret_cast<void*>((uintptr_t) regs.machineContext.mc_rip);
#elif CPU(ARM)
    return reinterpret_cast<void*>((uintptr_t) regs.machineContext.__gregs[_REG_PC]);
#elif CPU(ARM64)
    return reinterpret_cast<void*>((uintptr_t) regs.machineContext.mc_gpregs.gp_elr);
#elif CPU(MIPS)
    return reinterpret_cast<void*>((uintptr_t) regs.machineContext.mc_pc);
#else
#error Unknown Architecture
#endif

#elif OS(LINUX) // glibc and musl

// The following sequence depends on glibc's sys/ucontext.h.
#if CPU(X86)
    return reinterpret_cast<void*>((uintptr_t) regs.machineContext.gregs[REG_EIP]);
#elif CPU(X86_64)
    return reinterpret_cast<void*>((uintptr_t) regs.machineContext.gregs[REG_RIP]);
#elif CPU(ARM)
    return reinterpret_cast<void*>((uintptr_t) regs.machineContext.arm_pc);
#elif CPU(ARM64)
    return reinterpret_cast<void*>((uintptr_t) regs.machineContext.pc);
#elif CPU(MIPS)
    return reinterpret_cast<void*>((uintptr_t) regs.machineContext.pc);
#else
#error Unknown Architecture
#endif

#else
#error Need a way to get the instruction pointer for another thread on this platform
#endif
}
void* MachineThreads::Thread::Registers::llintPC() const
{
    // LLInt uses regT4 as PC.
#if OS(DARWIN)

#if __DARWIN_UNIX03

#if CPU(X86)
    static_assert(LLInt::LLIntPC == X86Registers::esi, "Wrong LLInt PC.");
    return reinterpret_cast<void*>(regs.__esi);
#elif CPU(X86_64)
    static_assert(LLInt::LLIntPC == X86Registers::r8, "Wrong LLInt PC.");
    return reinterpret_cast<void*>(regs.__r8);
#elif CPU(ARM)
    static_assert(LLInt::LLIntPC == ARMRegisters::r8, "Wrong LLInt PC.");
    return reinterpret_cast<void*>(regs.__r[8]);
#elif CPU(ARM64)
    static_assert(LLInt::LLIntPC == ARM64Registers::x4, "Wrong LLInt PC.");
    return reinterpret_cast<void*>(regs.__x[4]);
#else
#error Unknown Architecture
#endif

#else // !__DARWIN_UNIX03
#if CPU(X86)
    static_assert(LLInt::LLIntPC == X86Registers::esi, "Wrong LLInt PC.");
    return reinterpret_cast<void*>(regs.esi);
#elif CPU(X86_64)
    static_assert(LLInt::LLIntPC == X86Registers::r8, "Wrong LLInt PC.");
    return reinterpret_cast<void*>(regs.r8);
#else
#error Unknown Architecture
#endif

#endif // __DARWIN_UNIX03

// end OS(DARWIN)
#elif OS(WINDOWS)

#if CPU(ARM)
    static_assert(LLInt::LLIntPC == ARMRegisters::r8, "Wrong LLInt PC.");
    return reinterpret_cast<void*>((uintptr_t) regs.R8);
#elif CPU(MIPS)
#error Dont know what to do with mips. Do we even need this?
#elif CPU(X86)
    static_assert(LLInt::LLIntPC == X86Registers::esi, "Wrong LLInt PC.");
    return reinterpret_cast<void*>((uintptr_t) regs.Esi);
#elif CPU(X86_64)
    static_assert(LLInt::LLIntPC == X86Registers::r10, "Wrong LLInt PC.");
    return reinterpret_cast<void*>((uintptr_t) regs.R10);
#else
#error Unknown Architecture
#endif

#elif OS(FREEBSD)

#if CPU(X86)
    return reinterpret_cast<void*>((uintptr_t) regs.machineContext.mc_esi);
#elif CPU(X86_64)
    return reinterpret_cast<void*>((uintptr_t) regs.machineContext.mc_r8);
#elif CPU(ARM)
    return reinterpret_cast<void*>((uintptr_t) regs.machineContext.__gregs[_REG_R8]);
#elif CPU(ARM64)
    return reinterpret_cast<void*>((uintptr_t) regs.machineContext.mc_gpregs.gp_x[4]);
#elif CPU(MIPS)
    return reinterpret_cast<void*>((uintptr_t) regs.machineContext.mc_regs[12]);
#else
#error Unknown Architecture
#endif

#elif OS(LINUX) // glibc and musl

// The following sequence depends on glibc's sys/ucontext.h.
#if CPU(X86)
    return reinterpret_cast<void*>((uintptr_t) regs.machineContext.gregs[REG_ESI]);
#elif CPU(X86_64)
    return reinterpret_cast<void*>((uintptr_t) regs.machineContext.gregs[REG_R8]);
#elif CPU(ARM)
    return reinterpret_cast<void*>((uintptr_t) regs.machineContext.arm_r8);
#elif CPU(ARM64)
    return reinterpret_cast<void*>((uintptr_t) regs.machineContext.regs[4]);
#elif CPU(MIPS)
    return reinterpret_cast<void*>((uintptr_t) regs.machineContext.gregs[12]);
#else
#error Unknown Architecture
#endif

#else
#error Need a way to get the LLIntPC for another thread on this platform
#endif
}
#endif // ENABLE(SAMPLING_PROFILER)

void MachineThreads::Thread::freeRegisters(Thread::Registers& registers)
{
    Thread::Registers::PlatformRegisters& regs = registers.regs;
#if USE(PTHREADS) && !OS(WINDOWS) && !OS(DARWIN)
    pthread_attr_destroy(&regs.attribute);
#else
    UNUSED_PARAM(regs);
#endif
=======

    conservativeRoots.add(currentThreadState.stackTop, currentThreadState.stackOrigin, jitStubRoutines, codeBlocks);
>>>>>>> 64c46ac9
}

static inline int osRedZoneAdjustment()
{
    int redZoneAdjustment = 0;
#if !OS(WINDOWS)
#if CPU(X86_64)
    // See http://people.freebsd.org/~obrien/amd64-elf-abi.pdf Section 3.2.2.
    redZoneAdjustment = -128;
#elif CPU(ARM64)
    // See https://developer.apple.com/library/ios/documentation/Xcode/Conceptual/iPhoneOSABIReference/Articles/ARM64FunctionCallingConventions.html#//apple_ref/doc/uid/TP40013702-SW7
    redZoneAdjustment = -128;
#endif
#endif // !OS(WINDOWS)
    return redZoneAdjustment;
}

static std::pair<void*, size_t> captureStack(Thread& thread, void* stackTop)
{
    char* begin = reinterpret_cast_ptr<char*>(thread.stack().origin());
    char* end = bitwise_cast<char*>(WTF::roundUpToMultipleOf<sizeof(void*)>(reinterpret_cast<uintptr_t>(stackTop)));
    ASSERT(begin >= end);

    char* endWithRedZone = end + osRedZoneAdjustment();
    ASSERT(WTF::roundUpToMultipleOf<sizeof(void*)>(reinterpret_cast<uintptr_t>(endWithRedZone)) == reinterpret_cast<uintptr_t>(endWithRedZone));

    if (endWithRedZone < thread.stack().end())
        endWithRedZone = reinterpret_cast_ptr<char*>(thread.stack().end());

    std::swap(begin, endWithRedZone);
    return std::make_pair(begin, endWithRedZone - begin);
}

SUPPRESS_ASAN
static void copyMemory(void* dst, const void* src, size_t size)
{
    size_t dstAsSize = reinterpret_cast<size_t>(dst);
    size_t srcAsSize = reinterpret_cast<size_t>(src);
    RELEASE_ASSERT(dstAsSize == WTF::roundUpToMultipleOf<sizeof(intptr_t)>(dstAsSize));
    RELEASE_ASSERT(srcAsSize == WTF::roundUpToMultipleOf<sizeof(intptr_t)>(srcAsSize));
    RELEASE_ASSERT(size == WTF::roundUpToMultipleOf<sizeof(intptr_t)>(size));

    intptr_t* dstPtr = reinterpret_cast<intptr_t*>(dst);
    const intptr_t* srcPtr = reinterpret_cast<const intptr_t*>(src);
    size /= sizeof(intptr_t);
    while (size--)
        *dstPtr++ = *srcPtr++;
}
    


// This function must not call malloc(), free(), or any other function that might
// acquire a lock. Since 'thread' is suspended, trying to acquire a lock
// will deadlock if 'thread' holds that lock.
// This function, specifically the memory copying, was causing problems with Address Sanitizer in
// apps. Since we cannot blacklist the system memcpy we must use our own naive implementation,
// copyMemory, for ASan to work on either instrumented or non-instrumented builds. This is not a
// significant performance loss as tryCopyOtherThreadStack is only called as part of an O(heapsize)
// operation. As the heap is generally much larger than the stack the performance hit is minimal.
// See: https://bugs.webkit.org/show_bug.cgi?id=146297
void MachineThreads::tryCopyOtherThreadStack(Thread& thread, void* buffer, size_t capacity, size_t* size)
{
    PlatformRegisters registers;
    size_t registersSize = thread.getRegisters(registers);

    // This is a workaround for <rdar://problem/27607384>. libdispatch recycles work
    // queue threads without running pthread exit destructors. This can cause us to scan a
    // thread during work queue initialization, when the stack pointer is null.
    if (UNLIKELY(!MachineContext::stackPointer(registers))) {
        *size = 0;
        return;
    }

    std::pair<void*, size_t> stack = captureStack(thread, MachineContext::stackPointer(registers));

    bool canCopy = *size + registersSize + stack.second <= capacity;

    if (canCopy)
        copyMemory(static_cast<char*>(buffer) + *size, &registers, registersSize);
    *size += registersSize;

    if (canCopy)
        copyMemory(static_cast<char*>(buffer) + *size, stack.first, stack.second);
    *size += stack.second;
}

bool MachineThreads::tryCopyOtherThreadStacks(const AbstractLocker& locker, void* buffer, size_t capacity, size_t* size)
{
    // Prevent two VMs from suspending each other's threads at the same time,
    // which can cause deadlock: <rdar://problem/20300842>.
    static StaticLock mutex;
    std::lock_guard<StaticLock> lock(mutex);

    *size = 0;

    Thread& currentThread = Thread::current();
    const auto& threads = m_threadGroup->threads(locker);
    BitVector isSuspended(threads.size());

    {
        unsigned index = 0;
        for (auto& thread : threads) {
            if (thread.get() != currentThread) {
                auto result = thread->suspend();
                if (result)
                    isSuspended.set(index);
                else {
#if OS(DARWIN)
                    // These threads will be removed from the ThreadGroup. Thus, we do not do anything here except for reporting.
                    ASSERT(result.error() != KERN_SUCCESS);
                    WTFReportError(__FILE__, __LINE__, WTF_PRETTY_FUNCTION,
                        "JavaScript garbage collection encountered an invalid thread (err 0x%x): Thread [%d/%d: %p] id %u.",
                        result.error(), index, threads.size(), thread.ptr(), thread->id());
#endif
                }
            }
            ++index;
        }
    }

    {
        unsigned index = 0;
        for (auto& thread : threads) {
            if (isSuspended.get(index))
                tryCopyOtherThreadStack(thread.get(), buffer, capacity, size);
            ++index;
        }
    }

    {
        unsigned index = 0;
        for (auto& thread : threads) {
            if (isSuspended.get(index))
                thread->resume();
            ++index;
        }
    }

    return *size <= capacity;
}

static void growBuffer(size_t size, void** buffer, size_t* capacity)
{
    if (*buffer)
        fastFree(*buffer);

    *capacity = WTF::roundUpToMultipleOf(WTF::pageSize(), size * 2);
    *buffer = fastMalloc(*capacity);
}

void MachineThreads::gatherConservativeRoots(ConservativeRoots& conservativeRoots, JITStubRoutineSet& jitStubRoutines, CodeBlockSet& codeBlocks, CurrentThreadState* currentThreadState)
{
    if (currentThreadState)
        gatherFromCurrentThread(conservativeRoots, jitStubRoutines, codeBlocks, *currentThreadState);

    size_t size;
    size_t capacity = 0;
    void* buffer = nullptr;
    auto locker = holdLock(m_threadGroup->getLock());
    while (!tryCopyOtherThreadStacks(locker, buffer, capacity, &size))
        growBuffer(size, &buffer, &capacity);

    if (!buffer)
        return;

    conservativeRoots.add(buffer, static_cast<char*>(buffer) + size, jitStubRoutines, codeBlocks);
    fastFree(buffer);
}

NEVER_INLINE int callWithCurrentThreadState(const ScopedLambda<void(CurrentThreadState&)>& lambda)
{
    DECLARE_AND_COMPUTE_CURRENT_THREAD_STATE(state);
    lambda(state);
    return 42; // Suppress tail call optimization.
}

} // namespace JSC<|MERGE_RESOLUTION|>--- conflicted
+++ resolved
@@ -47,406 +47,8 @@
         void* registersEnd = reinterpret_cast<void*>(roundUpToMultipleOf<sizeof(void*)>(reinterpret_cast<uintptr_t>(currentThreadState.registerState + 1)));
         conservativeRoots.add(registersBegin, registersEnd, jitStubRoutines, codeBlocks);
     }
-<<<<<<< HEAD
-    return user_count * sizeof(uintptr_t);
-// end OS(DARWIN)
-
-#elif OS(WINDOWS)
-    regs.ContextFlags = CONTEXT_INTEGER | CONTEXT_CONTROL;
-    GetThreadContext(platformThreadHandle, &regs);
-    return sizeof(CONTEXT);
-#elif USE(PTHREADS)
-    pthread_attr_init(&regs.attribute);
-#if HAVE(PTHREAD_NP_H) || OS(NETBSD)
-#if !OS(OPENBSD)
-    // e.g. on FreeBSD 5.4, neundorf@kde.org
-    pthread_attr_get_np(platformThread, &regs.attribute);
-#endif
-#else
-    // FIXME: this function is non-portable; other POSIX systems may have different np alternatives
-    pthread_getattr_np(platformThread, &regs.attribute);
-#endif
-    regs.machineContext = suspendedMachineContext;
-    return 0;
-#else
-#error Need a way to get thread registers on this platform
-#endif
-}
-
-void* MachineThreads::Thread::Registers::stackPointer() const
-{
-#if OS(DARWIN)
-
-#if __DARWIN_UNIX03
-
-#if CPU(X86)
-    return reinterpret_cast<void*>(regs.__esp);
-#elif CPU(X86_64)
-    return reinterpret_cast<void*>(regs.__rsp);
-#elif CPU(PPC) || CPU(PPC64)
-    return reinterpret_cast<void*>(regs.__r1);
-#elif CPU(ARM)
-    return reinterpret_cast<void*>(regs.__sp);
-#elif CPU(ARM64)
-    return reinterpret_cast<void*>(regs.__sp);
-#else
-#error Unknown Architecture
-#endif
-
-#else // !__DARWIN_UNIX03
-
-#if CPU(X86)
-    return reinterpret_cast<void*>(regs.esp);
-#elif CPU(X86_64)
-    return reinterpret_cast<void*>(regs.rsp);
-#elif CPU(PPC) || CPU(PPC64)
-    return reinterpret_cast<void*>(regs.r1);
-#else
-#error Unknown Architecture
-#endif
-
-#endif // __DARWIN_UNIX03
-
-// end OS(DARWIN)
-#elif OS(WINDOWS)
-
-#if CPU(ARM)
-    return reinterpret_cast<void*>((uintptr_t) regs.Sp);
-#elif CPU(MIPS)
-    return reinterpret_cast<void*>((uintptr_t) regs.IntSp);
-#elif CPU(X86)
-    return reinterpret_cast<void*>((uintptr_t) regs.Esp);
-#elif CPU(X86_64)
-    return reinterpret_cast<void*>((uintptr_t) regs.Rsp);
-#else
-#error Unknown Architecture
-#endif
-
-#elif USE(PTHREADS)
-
-#if OS(FREEBSD) && ENABLE(JIT)
-
-#if CPU(X86)
-    return reinterpret_cast<void*>((uintptr_t) regs.machineContext.mc_esp);
-#elif CPU(X86_64)
-    return reinterpret_cast<void*>((uintptr_t) regs.machineContext.mc_rsp);
-#elif CPU(ARM)
-    return reinterpret_cast<void*>((uintptr_t) regs.machineContext.__gregs[_REG_SP]);
-#elif CPU(ARM64)
-    return reinterpret_cast<void*>((uintptr_t) regs.machineContext.mc_gpregs.gp_sp);
-#elif CPU(MIPS)
-    return reinterpret_cast<void*>((uintptr_t) regs.machineContext.mc_regs[29]);
-#else
-#error Unknown Architecture
-#endif
-
-#elif OS(LINUX) && ENABLE(JIT)
-
-#if CPU(X86)
-    return reinterpret_cast<void*>((uintptr_t) regs.machineContext.gregs[REG_ESP]);
-#elif CPU(X86_64)
-    return reinterpret_cast<void*>((uintptr_t) regs.machineContext.gregs[REG_RSP]);
-#elif CPU(ARM)
-    return reinterpret_cast<void*>((uintptr_t) regs.machineContext.arm_sp);
-#elif CPU(ARM64)
-    return reinterpret_cast<void*>((uintptr_t) regs.machineContext.sp);
-#elif CPU(MIPS)
-    return reinterpret_cast<void*>((uintptr_t) regs.machineContext.gregs[29]);
-#else
-#error Unknown Architecture
-#endif
-
-#else
-    void* stackBase = 0;
-    size_t stackSize = 0;
-#if OS(OPENBSD)
-    stack_t ss;
-    int rc = pthread_stackseg_np(pthread_self(), &ss);
-    stackBase = (void*)((size_t) ss.ss_sp - ss.ss_size);
-    stackSize = ss.ss_size;
-#else
-    int rc = pthread_attr_getstack(&regs.attribute, &stackBase, &stackSize);
-#endif
-    (void)rc; // FIXME: Deal with error code somehow? Seems fatal.
-    ASSERT(stackBase);
-    return static_cast<char*>(stackBase) + stackSize;
-#endif
-
-#else
-#error Need a way to get the stack pointer for another thread on this platform
-#endif
-}
-
-#if ENABLE(SAMPLING_PROFILER)
-void* MachineThreads::Thread::Registers::framePointer() const
-{
-#if OS(DARWIN)
-
-#if __DARWIN_UNIX03
-
-#if CPU(X86)
-    return reinterpret_cast<void*>(regs.__ebp);
-#elif CPU(X86_64)
-    return reinterpret_cast<void*>(regs.__rbp);
-#elif CPU(ARM)
-    return reinterpret_cast<void*>(regs.__r[11]);
-#elif CPU(ARM64)
-    return reinterpret_cast<void*>(regs.__x[29]);
-#else
-#error Unknown Architecture
-#endif
-
-#else // !__DARWIN_UNIX03
-
-#if CPU(X86)
-    return reinterpret_cast<void*>(regs.esp);
-#elif CPU(X86_64)
-    return reinterpret_cast<void*>(regs.rsp);
-#else
-#error Unknown Architecture
-#endif
-
-#endif // __DARWIN_UNIX03
-
-// end OS(DARWIN)
-#elif OS(WINDOWS)
-
-#if CPU(ARM)
-    return reinterpret_cast<void*>((uintptr_t) regs.R11);
-#elif CPU(MIPS)
-#error Dont know what to do with mips. Do we even need this?
-#elif CPU(X86)
-    return reinterpret_cast<void*>((uintptr_t) regs.Ebp);
-#elif CPU(X86_64)
-    return reinterpret_cast<void*>((uintptr_t) regs.Rbp);
-#else
-#error Unknown Architecture
-#endif
-
-#elif OS(FREEBSD)
-
-#if CPU(X86)
-    return reinterpret_cast<void*>((uintptr_t) regs.machineContext.mc_ebp);
-#elif CPU(X86_64)
-    return reinterpret_cast<void*>((uintptr_t) regs.machineContext.mc_rbp);
-#elif CPU(ARM)
-    return reinterpret_cast<void*>((uintptr_t) regs.machineContext.__gregs[_REG_FP]);
-#elif CPU(ARM64)
-    return reinterpret_cast<void*>((uintptr_t) regs.machineContext.mc_gpregs.gp_x[29]);
-#elif CPU(MIPS)
-    return reinterpret_cast<void*>((uintptr_t) regs.machineContext.mc_regs[30]);
-#else
-#error Unknown Architecture
-#endif
-
-#elif OS(LINUX) // glibc and musl
-
-// The following sequence depends on glibc's sys/ucontext.h.
-#if CPU(X86)
-    return reinterpret_cast<void*>((uintptr_t) regs.machineContext.gregs[REG_EBP]);
-#elif CPU(X86_64)
-    return reinterpret_cast<void*>((uintptr_t) regs.machineContext.gregs[REG_RBP]);
-#elif CPU(ARM)
-    return reinterpret_cast<void*>((uintptr_t) regs.machineContext.arm_fp);
-#elif CPU(ARM64)
-    return reinterpret_cast<void*>((uintptr_t) regs.machineContext.regs[29]);
-#elif CPU(MIPS)
-    return reinterpret_cast<void*>((uintptr_t) regs.machineContext.gregs[30]);
-#else
-#error Unknown Architecture
-#endif
-
-#else
-#error Need a way to get the frame pointer for another thread on this platform
-#endif
-}
-
-void* MachineThreads::Thread::Registers::instructionPointer() const
-{
-#if OS(DARWIN)
-
-#if __DARWIN_UNIX03
-
-#if CPU(X86)
-    return reinterpret_cast<void*>(regs.__eip);
-#elif CPU(X86_64)
-    return reinterpret_cast<void*>(regs.__rip);
-#elif CPU(ARM)
-    return reinterpret_cast<void*>(regs.__pc);
-#elif CPU(ARM64)
-    return reinterpret_cast<void*>(regs.__pc);
-#else
-#error Unknown Architecture
-#endif
-
-#else // !__DARWIN_UNIX03
-#if CPU(X86)
-    return reinterpret_cast<void*>(regs.eip);
-#elif CPU(X86_64)
-    return reinterpret_cast<void*>(regs.rip);
-#else
-#error Unknown Architecture
-#endif
-
-#endif // __DARWIN_UNIX03
-
-// end OS(DARWIN)
-#elif OS(WINDOWS)
-
-#if CPU(ARM)
-    return reinterpret_cast<void*>((uintptr_t) regs.Pc);
-#elif CPU(MIPS)
-#error Dont know what to do with mips. Do we even need this?
-#elif CPU(X86)
-    return reinterpret_cast<void*>((uintptr_t) regs.Eip);
-#elif CPU(X86_64)
-    return reinterpret_cast<void*>((uintptr_t) regs.Rip);
-#else
-#error Unknown Architecture
-#endif
-
-#elif OS(FREEBSD)
-
-#if CPU(X86)
-    return reinterpret_cast<void*>((uintptr_t) regs.machineContext.mc_eip);
-#elif CPU(X86_64)
-    return reinterpret_cast<void*>((uintptr_t) regs.machineContext.mc_rip);
-#elif CPU(ARM)
-    return reinterpret_cast<void*>((uintptr_t) regs.machineContext.__gregs[_REG_PC]);
-#elif CPU(ARM64)
-    return reinterpret_cast<void*>((uintptr_t) regs.machineContext.mc_gpregs.gp_elr);
-#elif CPU(MIPS)
-    return reinterpret_cast<void*>((uintptr_t) regs.machineContext.mc_pc);
-#else
-#error Unknown Architecture
-#endif
-
-#elif OS(LINUX) // glibc and musl
-
-// The following sequence depends on glibc's sys/ucontext.h.
-#if CPU(X86)
-    return reinterpret_cast<void*>((uintptr_t) regs.machineContext.gregs[REG_EIP]);
-#elif CPU(X86_64)
-    return reinterpret_cast<void*>((uintptr_t) regs.machineContext.gregs[REG_RIP]);
-#elif CPU(ARM)
-    return reinterpret_cast<void*>((uintptr_t) regs.machineContext.arm_pc);
-#elif CPU(ARM64)
-    return reinterpret_cast<void*>((uintptr_t) regs.machineContext.pc);
-#elif CPU(MIPS)
-    return reinterpret_cast<void*>((uintptr_t) regs.machineContext.pc);
-#else
-#error Unknown Architecture
-#endif
-
-#else
-#error Need a way to get the instruction pointer for another thread on this platform
-#endif
-}
-void* MachineThreads::Thread::Registers::llintPC() const
-{
-    // LLInt uses regT4 as PC.
-#if OS(DARWIN)
-
-#if __DARWIN_UNIX03
-
-#if CPU(X86)
-    static_assert(LLInt::LLIntPC == X86Registers::esi, "Wrong LLInt PC.");
-    return reinterpret_cast<void*>(regs.__esi);
-#elif CPU(X86_64)
-    static_assert(LLInt::LLIntPC == X86Registers::r8, "Wrong LLInt PC.");
-    return reinterpret_cast<void*>(regs.__r8);
-#elif CPU(ARM)
-    static_assert(LLInt::LLIntPC == ARMRegisters::r8, "Wrong LLInt PC.");
-    return reinterpret_cast<void*>(regs.__r[8]);
-#elif CPU(ARM64)
-    static_assert(LLInt::LLIntPC == ARM64Registers::x4, "Wrong LLInt PC.");
-    return reinterpret_cast<void*>(regs.__x[4]);
-#else
-#error Unknown Architecture
-#endif
-
-#else // !__DARWIN_UNIX03
-#if CPU(X86)
-    static_assert(LLInt::LLIntPC == X86Registers::esi, "Wrong LLInt PC.");
-    return reinterpret_cast<void*>(regs.esi);
-#elif CPU(X86_64)
-    static_assert(LLInt::LLIntPC == X86Registers::r8, "Wrong LLInt PC.");
-    return reinterpret_cast<void*>(regs.r8);
-#else
-#error Unknown Architecture
-#endif
-
-#endif // __DARWIN_UNIX03
-
-// end OS(DARWIN)
-#elif OS(WINDOWS)
-
-#if CPU(ARM)
-    static_assert(LLInt::LLIntPC == ARMRegisters::r8, "Wrong LLInt PC.");
-    return reinterpret_cast<void*>((uintptr_t) regs.R8);
-#elif CPU(MIPS)
-#error Dont know what to do with mips. Do we even need this?
-#elif CPU(X86)
-    static_assert(LLInt::LLIntPC == X86Registers::esi, "Wrong LLInt PC.");
-    return reinterpret_cast<void*>((uintptr_t) regs.Esi);
-#elif CPU(X86_64)
-    static_assert(LLInt::LLIntPC == X86Registers::r10, "Wrong LLInt PC.");
-    return reinterpret_cast<void*>((uintptr_t) regs.R10);
-#else
-#error Unknown Architecture
-#endif
-
-#elif OS(FREEBSD)
-
-#if CPU(X86)
-    return reinterpret_cast<void*>((uintptr_t) regs.machineContext.mc_esi);
-#elif CPU(X86_64)
-    return reinterpret_cast<void*>((uintptr_t) regs.machineContext.mc_r8);
-#elif CPU(ARM)
-    return reinterpret_cast<void*>((uintptr_t) regs.machineContext.__gregs[_REG_R8]);
-#elif CPU(ARM64)
-    return reinterpret_cast<void*>((uintptr_t) regs.machineContext.mc_gpregs.gp_x[4]);
-#elif CPU(MIPS)
-    return reinterpret_cast<void*>((uintptr_t) regs.machineContext.mc_regs[12]);
-#else
-#error Unknown Architecture
-#endif
-
-#elif OS(LINUX) // glibc and musl
-
-// The following sequence depends on glibc's sys/ucontext.h.
-#if CPU(X86)
-    return reinterpret_cast<void*>((uintptr_t) regs.machineContext.gregs[REG_ESI]);
-#elif CPU(X86_64)
-    return reinterpret_cast<void*>((uintptr_t) regs.machineContext.gregs[REG_R8]);
-#elif CPU(ARM)
-    return reinterpret_cast<void*>((uintptr_t) regs.machineContext.arm_r8);
-#elif CPU(ARM64)
-    return reinterpret_cast<void*>((uintptr_t) regs.machineContext.regs[4]);
-#elif CPU(MIPS)
-    return reinterpret_cast<void*>((uintptr_t) regs.machineContext.gregs[12]);
-#else
-#error Unknown Architecture
-#endif
-
-#else
-#error Need a way to get the LLIntPC for another thread on this platform
-#endif
-}
-#endif // ENABLE(SAMPLING_PROFILER)
-
-void MachineThreads::Thread::freeRegisters(Thread::Registers& registers)
-{
-    Thread::Registers::PlatformRegisters& regs = registers.regs;
-#if USE(PTHREADS) && !OS(WINDOWS) && !OS(DARWIN)
-    pthread_attr_destroy(&regs.attribute);
-#else
-    UNUSED_PARAM(regs);
-#endif
-=======
 
     conservativeRoots.add(currentThreadState.stackTop, currentThreadState.stackOrigin, jitStubRoutines, codeBlocks);
->>>>>>> 64c46ac9
 }
 
 static inline int osRedZoneAdjustment()
