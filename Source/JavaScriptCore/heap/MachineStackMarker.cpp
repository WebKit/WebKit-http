--- conflicted
+++ resolved
@@ -816,13 +816,8 @@
 void MachineThreads::Thread::freeRegisters(Thread::Registers& registers)
 {
     Thread::Registers::PlatformRegisters& regs = registers.regs;
-<<<<<<< HEAD
 #if USE(PTHREADS) && !OS(WINDOWS) && !OS(DARWIN) && !OS(HAIKU)
-    pthread_attr_destroy(&regs);
-=======
-#if USE(PTHREADS) && !OS(WINDOWS) && !OS(DARWIN)
     pthread_attr_destroy(&regs.attribute);
->>>>>>> b0412cc6
 #else
     UNUSED_PARAM(regs);
 #endif
