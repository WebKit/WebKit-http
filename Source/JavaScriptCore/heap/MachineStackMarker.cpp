--- conflicted
+++ resolved
@@ -37,95 +37,6 @@
 #include <wtf/StdLibExtras.h>
 #include <wtf/Platform.h>
 
-<<<<<<< HEAD
-#if OS(DARWIN)
-
-#include <mach/mach_init.h>
-#include <mach/mach_port.h>
-#include <mach/task.h>
-#include <mach/thread_act.h>
-#include <mach/vm_map.h>
-
-#elif OS(WINDOWS)
-
-#include <windows.h>
-#include <malloc.h>
-
-#elif OS(UNIX)
-
-#include <sys/mman.h>
-#include <unistd.h>
-
-#if OS(SOLARIS)
-#include <thread.h>
-#else
-#include <pthread.h>
-#endif
-
-#if HAVE(PTHREAD_NP_H)
-#include <pthread_np.h>
-#endif
-
-#if USE(PTHREADS) && !OS(WINDOWS) && !OS(DARWIN) && !OS(HAIKU)
-#include <signal.h>
-
-// We use SIGUSR2 to suspend and resume machine threads in JavaScriptCore.
-static const int SigThreadSuspendResume = SIGUSR2;
-static StaticLock globalSignalLock;
-thread_local static std::atomic<JSC::MachineThreads::ThreadData*> threadLocalCurrentThread { nullptr };
-
-static void pthreadSignalHandlerSuspendResume(int, siginfo_t*, void* ucontext)
-{
-    // Touching thread local atomic types from signal handlers is allowed.
-    JSC::MachineThreads::ThreadData* threadData = threadLocalCurrentThread.load();
-
-    if (threadData->suspended.load(std::memory_order_acquire)) {
-        // This is signal handler invocation that is intended to be used to resume sigsuspend.
-        // So this handler invocation itself should not process.
-        //
-        // When signal comes, first, the system calls signal handler. And later, sigsuspend will be resumed. Signal handler invocation always precedes.
-        // So, the problem never happens that suspended.store(true, ...) will be executed before the handler is called.
-        // http://pubs.opengroup.org/onlinepubs/009695399/functions/sigsuspend.html
-        return;
-    }
-
-    ucontext_t* userContext = static_cast<ucontext_t*>(ucontext);
-#if CPU(PPC)
-    threadData->suspendedMachineContext = *userContext->uc_mcontext.uc_regs;
-#else
-    threadData->suspendedMachineContext = userContext->uc_mcontext;
-#endif
-
-    // Allow suspend caller to see that this thread is suspended.
-    // sem_post is async-signal-safe function. It means that we can call this from a signal handler.
-    // http://pubs.opengroup.org/onlinepubs/009695399/functions/xsh_chap02_04.html#tag_02_04_03
-    //
-    // And sem_post emits memory barrier that ensures that suspendedMachineContext is correctly saved.
-    // http://pubs.opengroup.org/onlinepubs/9699919799/basedefs/V1_chap04.html#tag_04_11
-    sem_post(&threadData->semaphoreForSuspendResume);
-
-    // Reaching here, SigThreadSuspendResume is blocked in this handler (this is configured by sigaction's sa_mask).
-    // So before calling sigsuspend, SigThreadSuspendResume to this thread is deferred. This ensures that the handler is not executed recursively.
-    sigset_t blockedSignalSet;
-    sigfillset(&blockedSignalSet);
-    sigdelset(&blockedSignalSet, SigThreadSuspendResume);
-    sigsuspend(&blockedSignalSet);
-
-    // Allow resume caller to see that this thread is resumed.
-    sem_post(&threadData->semaphoreForSuspendResume);
-}
-#endif // USE(PTHREADS) && !OS(WINDOWS) && !OS(DARWIN)
-
-#endif
-
-// HAIKU hooks on POSIX, but adds some specifics. So it can't be part of the
-// #if-chain above.
-#if OS(HAIKU)
-#include <OS.h>
-#endif
-
-=======
->>>>>>> 3ba18126
 using namespace WTF;
 
 namespace JSC {
@@ -209,37 +120,6 @@
     }
 }
 
-<<<<<<< HEAD
-static MachineThreads::ThreadData* threadData()
-{
-    static NeverDestroyed<ThreadSpecific<MachineThreads::ThreadData, CanBeGCThread::True>> threadData;
-    return threadData.get();
-}
-
-MachineThreads::Thread::Thread(ThreadData* threadData)
-    : data(threadData)
-{
-    ASSERT(threadData);
-}
-
-Thread* MachineThreads::Thread::createForCurrentThread()
-{
-    return new Thread(threadData());
-}
-
-bool MachineThreads::Thread::operator==(const PlatformThread& other) const
-{
-#if OS(DARWIN) || OS(WINDOWS) || OS(HAIKU)
-    return data->platformThread == other;
-#elif USE(PTHREADS)
-    return !!pthread_equal(data->platformThread, other);
-#else
-#error Need a way to compare threads on this platform
-#endif
-}
-
-=======
->>>>>>> 3ba18126
 void MachineThreads::addCurrentThread()
 {
     if (threadSpecificGet(m_threadSpecificForMachineThreads)) {
@@ -335,221 +215,19 @@
     , m_thread(WTF::Thread::current())
 {
     auto stackBounds = wtfThreadData().stack();
-<<<<<<< HEAD
-    platformThread = currentPlatformThread();
-    stackBase = stackBounds.origin();
-    stackEnd = stackBounds.end();
-
-#if OS(WINDOWS)
-    ASSERT(platformThread == GetCurrentThreadId());
-    bool isSuccessful =
-        DuplicateHandle(GetCurrentProcess(), GetCurrentThread(), GetCurrentProcess(),
-            &platformThreadHandle, 0, FALSE, DUPLICATE_SAME_ACCESS);
-    RELEASE_ASSERT(isSuccessful);
-#elif USE(PTHREADS) && !OS(DARWIN) && !OS(HAIKU)
-    threadLocalCurrentThread.store(this);
-
-    // Signal handlers are process global configuration.
-    static std::once_flag initializeSignalHandler;
-    std::call_once(initializeSignalHandler, [] {
-        // Intentionally block SigThreadSuspendResume in the handler.
-        // SigThreadSuspendResume will be allowed in the handler by sigsuspend.
-        struct sigaction action;
-        sigemptyset(&action.sa_mask);
-        sigaddset(&action.sa_mask, SigThreadSuspendResume);
-
-        action.sa_sigaction = pthreadSignalHandlerSuspendResume;
-        action.sa_flags = SA_RESTART | SA_SIGINFO;
-        sigaction(SigThreadSuspendResume, &action, 0);
-    });
-
-    sigset_t mask;
-    sigemptyset(&mask);
-    sigaddset(&mask, SigThreadSuspendResume);
-    pthread_sigmask(SIG_UNBLOCK, &mask, 0);
-
-    sem_init(&semaphoreForSuspendResume, /* Only available in this process. */ 0, /* Initial value for the semaphore. */ 0);
-#endif
-=======
     m_stackBase = stackBounds.origin();
     m_stackEnd = stackBounds.end();
->>>>>>> 3ba18126
 }
 
 size_t MachineThreads::MachineThread::getRegisters(MachineThread::Registers& registers)
 {
-<<<<<<< HEAD
-#if OS(WINDOWS)
-    CloseHandle(platformThreadHandle);
-#elif USE(PTHREADS) && !OS(DARWIN) && !OS(HAIKU)
-    sem_destroy(&semaphoreForSuspendResume);
-#endif
-}
-
-bool MachineThreads::ThreadData::suspend()
-{
-#if OS(DARWIN)
-    kern_return_t result = thread_suspend(platformThread);
-    return result == KERN_SUCCESS;
-#elif OS(HAIKU)
-    status_t result = suspend_thread(platformThread);
-    return result == B_OK;
-#elif OS(WINDOWS)
-    bool threadIsSuspended = (SuspendThread(platformThreadHandle) != (DWORD)-1);
-    ASSERT(threadIsSuspended);
-    return threadIsSuspended;
-#elif USE(PTHREADS)
-    ASSERT_WITH_MESSAGE(currentPlatformThread() != platformThread, "Currently we don't support suspend the current thread itself.");
-    {
-        // During suspend, suspend or resume should not be executed from the other threads.
-        // We use global lock instead of per thread lock.
-        // Consider the following case, there are threads A and B.
-        // And A attempt to suspend B and B attempt to suspend A.
-        // A and B send signals. And later, signals are delivered to A and B.
-        // In that case, both will be suspended.
-        LockHolder lock(globalSignalLock);
-        if (!suspendCount) {
-            // Ideally, we would like to use pthread_sigqueue. It allows us to pass the argument to the signal handler.
-            // But it can be used in a few platforms, like Linux.
-            // Instead, we use Thread* stored in the thread local storage to pass it to the signal handler.
-            if (pthread_kill(platformThread, SigThreadSuspendResume) == ESRCH)
-                return false;
-            sem_wait(&semaphoreForSuspendResume);
-            // Release barrier ensures that this operation is always executed after all the above processing is done.
-            suspended.store(true, std::memory_order_release);
-        }
-        ++suspendCount;
-    }
-    return true;
-#else
-#error Need a way to suspend threads on this platform
-#endif
-}
-
-void MachineThreads::ThreadData::resume()
-{
-#if OS(DARWIN)
-    thread_resume(platformThread);
-#elif OS(HAIKU)
-    resume_thread(platformThread);
-#elif OS(WINDOWS)
-    ResumeThread(platformThreadHandle);
-#elif USE(PTHREADS)
-    {
-        // During resume, suspend or resume should not be executed from the other threads.
-        LockHolder lock(globalSignalLock);
-        if (suspendCount == 1) {
-            // When allowing SigThreadSuspendResume interrupt in the signal handler by sigsuspend and SigThreadSuspendResume is actually issued,
-            // the signal handler itself will be called once again.
-            // There are several ways to distinguish the handler invocation for suspend and resume.
-            // 1. Use different signal numbers. And check the signal number in the handler.
-            // 2. Use some arguments to distinguish suspend and resume in the handler. If pthread_sigqueue can be used, we can take this.
-            // 3. Use thread local storage with atomic variables in the signal handler.
-            // In this implementaiton, we take (3). suspended flag is used to distinguish it.
-            if (pthread_kill(platformThread, SigThreadSuspendResume) == ESRCH)
-                return;
-            sem_wait(&semaphoreForSuspendResume);
-            // Release barrier ensures that this operation is always executed after all the above processing is done.
-            suspended.store(false, std::memory_order_release);
-        }
-        --suspendCount;
-    }
-#else
-#error Need a way to resume threads on this platform
-#endif
-}
-
-size_t MachineThreads::ThreadData::getRegisters(ThreadData::Registers& registers)
-{
-    ThreadData::Registers::PlatformRegisters& regs = registers.regs;
-#if OS(DARWIN)
-#if CPU(X86)
-    unsigned user_count = sizeof(regs)/sizeof(int);
-    thread_state_flavor_t flavor = i386_THREAD_STATE;
-#elif CPU(X86_64)
-    unsigned user_count = x86_THREAD_STATE64_COUNT;
-    thread_state_flavor_t flavor = x86_THREAD_STATE64;
-#elif CPU(PPC) 
-    unsigned user_count = PPC_THREAD_STATE_COUNT;
-    thread_state_flavor_t flavor = PPC_THREAD_STATE;
-#elif CPU(PPC64)
-    unsigned user_count = PPC_THREAD_STATE64_COUNT;
-    thread_state_flavor_t flavor = PPC_THREAD_STATE64;
-#elif CPU(ARM)
-    unsigned user_count = ARM_THREAD_STATE_COUNT;
-    thread_state_flavor_t flavor = ARM_THREAD_STATE;
-#elif CPU(ARM64)
-    unsigned user_count = ARM_THREAD_STATE64_COUNT;
-    thread_state_flavor_t flavor = ARM_THREAD_STATE64;
-#else
-#error Unknown Architecture
-#endif
-
-    kern_return_t result = thread_get_state(platformThread, flavor, (thread_state_t)&regs, &user_count);
-    if (result != KERN_SUCCESS) {
-        WTFReportFatalError(__FILE__, __LINE__, WTF_PRETTY_FUNCTION, 
-                            "JavaScript garbage collection failed because thread_get_state returned an error (%d). This is probably the result of running inside Rosetta, which is not supported.", result);
-        CRASH();
-    }
-    return user_count * sizeof(uintptr_t);
-// end OS(DARWIN)
-
-#elif OS(WINDOWS)
-    regs.ContextFlags = CONTEXT_INTEGER | CONTEXT_CONTROL;
-    GetThreadContext(platformThreadHandle, &regs);
-    return sizeof(CONTEXT);
-#elif OS(HAIKU)
-	get_thread_info(platformThread, &regs);
-	return sizeof(thread_info);
-#elif ((OS(FREEBSD) || defined(__GLIBC__)) && ENABLE(JIT))
-    regs = suspendedMachineContext;
-    return sizeof(Registers::PlatformRegisters);
-#elif USE(PTHREADS)
-    pthread_attr_init(&regs.attribute);
-#if HAVE(PTHREAD_NP_H) || OS(NETBSD)
-#if !OS(OPENBSD)
-    // e.g. on FreeBSD 5.4, neundorf@kde.org
-    pthread_attr_get_np(platformThread, &regs.attribute);
-#endif
-#else
-    // FIXME: this function is non-portable; other POSIX systems may have different np alternatives
-    pthread_getattr_np(platformThread, &regs.attribute);
-#endif
-    return 0;
-#else
-#error Need a way to get thread registers on this platform
-#endif
-=======
     WTF::PlatformRegisters& regs = registers.regs;
     return m_thread->getRegisters(regs);
->>>>>>> 3ba18126
 }
 
 void* MachineThreads::MachineThread::Registers::stackPointer() const
 {
     return MachineContext::stackPointer(regs);
-<<<<<<< HEAD
-#elif OS(HAIKU)
-    return reinterpret_cast<void*>(regs.stack_base);
-#elif USE(PTHREADS)
-    void* stackBase = 0;
-    size_t stackSize = 0;
-#if OS(OPENBSD)
-    stack_t ss;
-    int rc = pthread_stackseg_np(pthread_self(), &ss);
-    stackBase = (void*)((size_t) ss.ss_sp - ss.ss_size);
-    stackSize = ss.ss_size;
-#else
-    int rc = pthread_attr_getstack(&regs.attribute, &stackBase, &stackSize);
-#endif
-    (void)rc; // FIXME: Deal with error code somehow? Seems fatal.
-    ASSERT(stackBase);
-    return static_cast<char*>(stackBase) + stackSize;
-#else
-#error Need a way to get the stack pointer for another thread on this platform
-#endif
-=======
->>>>>>> 3ba18126
 }
 
 #if ENABLE(SAMPLING_PROFILER)
@@ -582,19 +260,6 @@
 }
 #endif // ENABLE(SAMPLING_PROFILER)
 
-<<<<<<< HEAD
-void MachineThreads::ThreadData::freeRegisters(ThreadData::Registers& registers)
-{
-    ThreadData::Registers::PlatformRegisters& regs = registers.regs;
-#if USE(PTHREADS) && !OS(WINDOWS) && !OS(DARWIN) && !OS(HAIKU) && !((OS(FREEBSD) || defined(__GLIBC__)) && ENABLE(JIT))
-    pthread_attr_destroy(&regs.attribute);
-#else
-    UNUSED_PARAM(regs);
-#endif
-}
-
-=======
->>>>>>> 3ba18126
 static inline int osRedZoneAdjustment()
 {
     int redZoneAdjustment = 0;
