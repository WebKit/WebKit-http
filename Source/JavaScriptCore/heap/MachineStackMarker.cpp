/*
 *  Copyright (C) 2003, 2004, 2005, 2006, 2007, 2008, 2009 Apple Inc. All rights reserved.
 *  Copyright (C) 2007 Eric Seidel <eric@webkit.org>
 *  Copyright (C) 2009 Acision BV. All rights reserved.
 *
 *  This library is free software; you can redistribute it and/or
 *  modify it under the terms of the GNU Lesser General Public
 *  License as published by the Free Software Foundation; either
 *  version 2 of the License, or (at your option) any later version.
 *
 *  This library is distributed in the hope that it will be useful,
 *  but WITHOUT ANY WARRANTY; without even the implied warranty of
 *  MERCHANTABILITY or FITNESS FOR A PARTICULAR PURPOSE.  See the GNU
 *  Lesser General Public License for more details.
 *
 *  You should have received a copy of the GNU Lesser General Public
 *  License along with this library; if not, write to the Free Software
 *  Foundation, Inc., 51 Franklin Street, Fifth Floor, Boston, MA  02110-1301  USA
 *
 */

#include "config.h"
#include "MachineStackMarker.h"

#include "ConservativeRoots.h"
#include "Heap.h"
#include "JSArray.h"
#include "VM.h"
#include <setjmp.h>
#include <stdlib.h>
#include <wtf/StdLibExtras.h>

#if OS(DARWIN)

#include <mach/mach_init.h>
#include <mach/mach_port.h>
#include <mach/task.h>
#include <mach/thread_act.h>
#include <mach/vm_map.h>

#elif OS(HAIKU)

#include <OS.h>

#elif OS(WINDOWS)

#include <windows.h>
#include <malloc.h>

#elif OS(UNIX)

#include <sys/mman.h>
#include <unistd.h>

#if OS(SOLARIS)
#include <thread.h>
#else
#include <pthread.h>
#endif

#if HAVE(PTHREAD_NP_H)
#include <pthread_np.h>
#endif

#if USE(PTHREADS) && !OS(WINDOWS) && !OS(DARWIN)
#include <signal.h>
#endif

#endif

using namespace WTF;

namespace JSC {

static inline void swapIfBackwards(void*& begin, void*& end)
{
#if OS(WINCE)
    if (begin <= end)
        return;
    std::swap(begin, end);
#else
UNUSED_PARAM(begin);
UNUSED_PARAM(end);
#endif
}

#if OS(DARWIN)
typedef mach_port_t PlatformThread;
#elif OS(HAIKU)
typedef thread_id PlatformThread;
#elif OS(WINDOWS)
typedef HANDLE PlatformThread;
#elif USE(PTHREADS)
typedef pthread_t PlatformThread;
static const int SigThreadSuspendResume = SIGUSR2;

#if defined(SA_RESTART)
static void pthreadSignalHandlerSuspendResume(int)
{
    sigset_t signalSet;
    sigemptyset(&signalSet);
    sigaddset(&signalSet, SigThreadSuspendResume);
    sigsuspend(&signalSet);
}
#endif
#endif

class MachineThreads::Thread {
    WTF_MAKE_FAST_ALLOCATED;
public:
    Thread(const PlatformThread& platThread, void* base)
        : platformThread(platThread)
        , stackBase(base)
    {
#if USE(PTHREADS) && !OS(WINDOWS) && !OS(DARWIN) && !OS(HAIKU) && defined(SA_RESTART)
        // if we have SA_RESTART, enable SIGUSR2 debugging mechanism
        struct sigaction action;
        action.sa_handler = pthreadSignalHandlerSuspendResume;
        sigemptyset(&action.sa_mask);
        action.sa_flags = SA_RESTART;
        sigaction(SigThreadSuspendResume, &action, 0);

        sigset_t mask;
        sigemptyset(&mask);
        sigaddset(&mask, SigThreadSuspendResume);
        pthread_sigmask(SIG_UNBLOCK, &mask, 0);
#endif
    }

    Thread* next;
    PlatformThread platformThread;
    void* stackBase;
};

MachineThreads::MachineThreads(Heap* heap)
    : m_registeredThreads(0)
    , m_threadSpecific(0)
#if !ASSERT_DISABLED
    , m_heap(heap)
#endif
{
    UNUSED_PARAM(heap);
}

MachineThreads::~MachineThreads()
{
    if (m_threadSpecific)
        threadSpecificKeyDelete(m_threadSpecific);

    MutexLocker registeredThreadsLock(m_registeredThreadsMutex);
    for (Thread* t = m_registeredThreads; t;) {
        Thread* next = t->next;
        delete t;
        t = next;
    }
}

static inline PlatformThread getCurrentPlatformThread()
{
#if OS(DARWIN)
    return pthread_mach_thread_np(pthread_self());
#elif OS(HAIKU)
    return find_thread(NULL);
#elif OS(WINDOWS)
    return GetCurrentThread();
#elif USE(PTHREADS)
    return pthread_self();
#endif
}

static inline bool equalThread(const PlatformThread& first, const PlatformThread& second)
{
#if OS(DARWIN) || OS(WINDOWS) || OS(HAIKU)
    return first == second;
#elif USE(PTHREADS)
    return !!pthread_equal(first, second);
#else
#error Need a way to compare threads on this platform
#endif
}

void MachineThreads::makeUsableFromMultipleThreads()
{
    if (m_threadSpecific)
        return;

    threadSpecificKeyCreate(&m_threadSpecific, removeThread);
}

void MachineThreads::addCurrentThread()
{
    ASSERT(!m_heap->vm()->exclusiveThread || m_heap->vm()->exclusiveThread == currentThread());

    if (!m_threadSpecific || threadSpecificGet(m_threadSpecific))
        return;

    threadSpecificSet(m_threadSpecific, this);
    Thread* thread = new Thread(getCurrentPlatformThread(), wtfThreadData().stack().origin());

    MutexLocker lock(m_registeredThreadsMutex);

    thread->next = m_registeredThreads;
    m_registeredThreads = thread;
}

void MachineThreads::removeThread(void* p)
{
    if (p)
        static_cast<MachineThreads*>(p)->removeCurrentThread();
}

void MachineThreads::removeCurrentThread()
{
    PlatformThread currentPlatformThread = getCurrentPlatformThread();

    MutexLocker lock(m_registeredThreadsMutex);

    if (equalThread(currentPlatformThread, m_registeredThreads->platformThread)) {
        Thread* t = m_registeredThreads;
        m_registeredThreads = m_registeredThreads->next;
        delete t;
    } else {
        Thread* last = m_registeredThreads;
        Thread* t;
        for (t = m_registeredThreads->next; t; t = t->next) {
            if (equalThread(t->platformThread, currentPlatformThread)) {
                last->next = t->next;
                break;
            }
            last = t;
        }
        ASSERT(t); // If t is NULL, we never found ourselves in the list.
        delete t;
    }
}

#if COMPILER(GCC)
#define REGISTER_BUFFER_ALIGNMENT __attribute__ ((aligned (sizeof(void*))))
#else
#define REGISTER_BUFFER_ALIGNMENT
#endif

void MachineThreads::gatherFromCurrentThread(ConservativeRoots& conservativeRoots, JITStubRoutineSet& jitStubRoutines, CodeBlockSet& codeBlocks, void* stackCurrent)
{
    // setjmp forces volatile registers onto the stack
    jmp_buf registers REGISTER_BUFFER_ALIGNMENT;
#if COMPILER(MSVC)
#pragma warning(push)
#pragma warning(disable: 4611)
#endif
    setjmp(registers);
#if COMPILER(MSVC)
#pragma warning(pop)
#endif

    void* registersBegin = &registers;
    void* registersEnd = reinterpret_cast<void*>(roundUpToMultipleOf<sizeof(void*)>(reinterpret_cast<uintptr_t>(&registers + 1)));
    swapIfBackwards(registersBegin, registersEnd);
    conservativeRoots.add(registersBegin, registersEnd, jitStubRoutines, codeBlocks);

    void* stackBegin = stackCurrent;
    void* stackEnd = wtfThreadData().stack().origin();
    swapIfBackwards(stackBegin, stackEnd);
    conservativeRoots.add(stackBegin, stackEnd, jitStubRoutines, codeBlocks);
}

static inline void suspendThread(const PlatformThread& platformThread)
{
#if OS(DARWIN)
    thread_suspend(platformThread);
#elif OS(HAIKU)
    suspend_thread(platformThread);
#elif OS(WINDOWS)
    SuspendThread(platformThread);
#elif USE(PTHREADS)
    pthread_kill(platformThread, SigThreadSuspendResume);
#else
#error Need a way to suspend threads on this platform
#endif
}

static inline void resumeThread(const PlatformThread& platformThread)
{
#if OS(DARWIN)
    thread_resume(platformThread);
#elif OS(HAIKU)
    resume_thread(platformThread);
#elif OS(WINDOWS)
    ResumeThread(platformThread);
#elif USE(PTHREADS)
    pthread_kill(platformThread, SigThreadSuspendResume);
#else
#error Need a way to resume threads on this platform
#endif
}

typedef unsigned long usword_t; // word size, assumed to be either 32 or 64 bit

#if OS(DARWIN)

#if CPU(X86)
typedef i386_thread_state_t PlatformThreadRegisters;
#elif CPU(X86_64)
typedef x86_thread_state64_t PlatformThreadRegisters;
#elif CPU(PPC)
typedef ppc_thread_state_t PlatformThreadRegisters;
#elif CPU(PPC64)
typedef ppc_thread_state64_t PlatformThreadRegisters;
#elif CPU(ARM)
typedef arm_thread_state_t PlatformThreadRegisters;
#elif CPU(ARM64)
typedef arm_thread_state64_t PlatformThreadRegisters;
#else
#error Unknown Architecture
#endif

#elif OS(WINDOWS)
typedef CONTEXT PlatformThreadRegisters;
<<<<<<< HEAD
#elif OS(HAIKU)
typedef thread_info PlatformThreadRegisters;
#elif OS(QNX)
typedef struct _debug_thread_info PlatformThreadRegisters;
=======
>>>>>>> c8720d2c
#elif USE(PTHREADS)
typedef pthread_attr_t PlatformThreadRegisters;
#else
#error Need a thread register struct for this platform
#endif

static size_t getPlatformThreadRegisters(const PlatformThread& platformThread, PlatformThreadRegisters& regs)
{
#if OS(DARWIN)

#if CPU(X86)
    unsigned user_count = sizeof(regs)/sizeof(int);
    thread_state_flavor_t flavor = i386_THREAD_STATE;
#elif CPU(X86_64)
    unsigned user_count = x86_THREAD_STATE64_COUNT;
    thread_state_flavor_t flavor = x86_THREAD_STATE64;
#elif CPU(PPC) 
    unsigned user_count = PPC_THREAD_STATE_COUNT;
    thread_state_flavor_t flavor = PPC_THREAD_STATE;
#elif CPU(PPC64)
    unsigned user_count = PPC_THREAD_STATE64_COUNT;
    thread_state_flavor_t flavor = PPC_THREAD_STATE64;
#elif CPU(ARM)
    unsigned user_count = ARM_THREAD_STATE_COUNT;
    thread_state_flavor_t flavor = ARM_THREAD_STATE;
#elif CPU(ARM64)
    unsigned user_count = ARM_THREAD_STATE64_COUNT;
    thread_state_flavor_t flavor = ARM_THREAD_STATE64;
#else
#error Unknown Architecture
#endif

    kern_return_t result = thread_get_state(platformThread, flavor, (thread_state_t)&regs, &user_count);
    if (result != KERN_SUCCESS) {
        WTFReportFatalError(__FILE__, __LINE__, WTF_PRETTY_FUNCTION, 
                            "JavaScript garbage collection failed because thread_get_state returned an error (%d). This is probably the result of running inside Rosetta, which is not supported.", result);
        CRASH();
    }
    return user_count * sizeof(usword_t);
// end OS(DARWIN)

#elif OS(WINDOWS)
    regs.ContextFlags = CONTEXT_INTEGER | CONTEXT_CONTROL;
    GetThreadContext(platformThread, &regs);
    return sizeof(CONTEXT);
<<<<<<< HEAD
#elif OS(HAIKU)
	get_thread_info(platformThread, &regs);
	return sizeof(thread_info);
#elif OS(QNX)
    memset(&regs, 0, sizeof(regs));
    regs.tid = platformThread;
    // FIXME: If we find this hurts performance, we can consider caching the fd and keeping it open.
    int fd = open("/proc/self/as", O_RDONLY);
    if (fd == -1) {
        LOG_ERROR("Unable to open /proc/self/as (errno: %d)", errno);
        CRASH();
    }
    int rc = devctl(fd, DCMD_PROC_TIDSTATUS, &regs, sizeof(regs), 0);
    if (rc != EOK) {
        LOG_ERROR("devctl(DCMD_PROC_TIDSTATUS) failed (error: %d)", rc);
        CRASH();
    }
    close(fd);
    return sizeof(struct _debug_thread_info);
=======
>>>>>>> c8720d2c
#elif USE(PTHREADS)
    pthread_attr_init(&regs);
#if HAVE(PTHREAD_NP_H) || OS(NETBSD)
    // e.g. on FreeBSD 5.4, neundorf@kde.org
    pthread_attr_get_np(platformThread, &regs);
#else
    // FIXME: this function is non-portable; other POSIX systems may have different np alternatives
    pthread_getattr_np(platformThread, &regs);
#endif
    return 0;
#else
#error Need a way to get thread registers on this platform
#endif
}

static inline void* otherThreadStackPointer(const PlatformThreadRegisters& regs)
{
#if OS(DARWIN)

#if __DARWIN_UNIX03

#if CPU(X86)
    return reinterpret_cast<void*>(regs.__esp);
#elif CPU(X86_64)
    return reinterpret_cast<void*>(regs.__rsp);
#elif CPU(PPC) || CPU(PPC64)
    return reinterpret_cast<void*>(regs.__r1);
#elif CPU(ARM)
    return reinterpret_cast<void*>(regs.__sp);
#elif CPU(ARM64)
    return reinterpret_cast<void*>(regs.__sp);
#else
#error Unknown Architecture
#endif

#else // !__DARWIN_UNIX03

#if CPU(X86)
    return reinterpret_cast<void*>(regs.esp);
#elif CPU(X86_64)
    return reinterpret_cast<void*>(regs.rsp);
#elif CPU(PPC) || CPU(PPC64)
    return reinterpret_cast<void*>(regs.r1);
#else
#error Unknown Architecture
#endif

#endif // __DARWIN_UNIX03

// end OS(DARWIN)
#elif OS(HAIKU)
    return reinterpret_cast<void*>(regs.stack_base);

#elif OS(WINDOWS)

#if CPU(ARM)
    return reinterpret_cast<void*>((uintptr_t) regs.Sp);
#elif CPU(MIPS)
    return reinterpret_cast<void*>((uintptr_t) regs.IntSp);
#elif CPU(X86)
    return reinterpret_cast<void*>((uintptr_t) regs.Esp);
#elif CPU(X86_64)
    return reinterpret_cast<void*>((uintptr_t) regs.Rsp);
#else
#error Unknown Architecture
#endif

#elif USE(PTHREADS)
    void* stackBase = 0;
    size_t stackSize = 0;
    int rc = pthread_attr_getstack(&regs, &stackBase, &stackSize);
    (void)rc; // FIXME: Deal with error code somehow? Seems fatal.
    ASSERT(stackBase);
    return static_cast<char*>(stackBase) + stackSize;
#else
#error Need a way to get the stack pointer for another thread on this platform
#endif
}

static void freePlatformThreadRegisters(PlatformThreadRegisters& regs)
{
<<<<<<< HEAD
#if USE(PTHREADS) && !OS(WINDOWS) && !OS(DARWIN) && !OS(QNX) && !OS(HAIKU)
=======
#if USE(PTHREADS) && !OS(WINDOWS) && !OS(DARWIN)
>>>>>>> c8720d2c
    pthread_attr_destroy(&regs);
#else
    UNUSED_PARAM(regs);
#endif
}

void MachineThreads::gatherFromOtherThread(ConservativeRoots& conservativeRoots, Thread* thread, JITStubRoutineSet& jitStubRoutines, CodeBlockSet& codeBlocks)
{
    PlatformThreadRegisters regs;
    size_t regSize = getPlatformThreadRegisters(thread->platformThread, regs);

    conservativeRoots.add(static_cast<void*>(&regs), static_cast<void*>(reinterpret_cast<char*>(&regs) + regSize), jitStubRoutines, codeBlocks);

    void* stackPointer = otherThreadStackPointer(regs);
    void* stackBase = thread->stackBase;
    swapIfBackwards(stackPointer, stackBase);
    conservativeRoots.add(stackPointer, stackBase, jitStubRoutines, codeBlocks);

    freePlatformThreadRegisters(regs);
}

void MachineThreads::gatherConservativeRoots(ConservativeRoots& conservativeRoots, JITStubRoutineSet& jitStubRoutines, CodeBlockSet& codeBlocks, void* stackCurrent)
{
    gatherFromCurrentThread(conservativeRoots, jitStubRoutines, codeBlocks, stackCurrent);

    if (m_threadSpecific) {
        PlatformThread currentPlatformThread = getCurrentPlatformThread();

        MutexLocker lock(m_registeredThreadsMutex);

#ifndef NDEBUG
        // Forbid malloc during the gather phase. The gather phase suspends
        // threads, so a malloc during gather would risk a deadlock with a
        // thread that had been suspended while holding the malloc lock.
        fastMallocForbid();
#endif
        for (Thread* thread = m_registeredThreads; thread; thread = thread->next) {
            if (!equalThread(thread->platformThread, currentPlatformThread))
                suspendThread(thread->platformThread);
        }

        // It is safe to access the registeredThreads list, because we earlier asserted that locks are being held,
        // and since this is a shared heap, they are real locks.
        for (Thread* thread = m_registeredThreads; thread; thread = thread->next) {
            if (!equalThread(thread->platformThread, currentPlatformThread))
                gatherFromOtherThread(conservativeRoots, thread, jitStubRoutines, codeBlocks);
        }

        for (Thread* thread = m_registeredThreads; thread; thread = thread->next) {
            if (!equalThread(thread->platformThread, currentPlatformThread))
                resumeThread(thread->platformThread);
        }

#ifndef NDEBUG
        fastMallocAllow();
#endif
    }
}

} // namespace JSC<|MERGE_RESOLUTION|>--- conflicted
+++ resolved
@@ -316,13 +316,8 @@
 
 #elif OS(WINDOWS)
 typedef CONTEXT PlatformThreadRegisters;
-<<<<<<< HEAD
 #elif OS(HAIKU)
 typedef thread_info PlatformThreadRegisters;
-#elif OS(QNX)
-typedef struct _debug_thread_info PlatformThreadRegisters;
-=======
->>>>>>> c8720d2c
 #elif USE(PTHREADS)
 typedef pthread_attr_t PlatformThreadRegisters;
 #else
@@ -368,28 +363,9 @@
     regs.ContextFlags = CONTEXT_INTEGER | CONTEXT_CONTROL;
     GetThreadContext(platformThread, &regs);
     return sizeof(CONTEXT);
-<<<<<<< HEAD
 #elif OS(HAIKU)
 	get_thread_info(platformThread, &regs);
 	return sizeof(thread_info);
-#elif OS(QNX)
-    memset(&regs, 0, sizeof(regs));
-    regs.tid = platformThread;
-    // FIXME: If we find this hurts performance, we can consider caching the fd and keeping it open.
-    int fd = open("/proc/self/as", O_RDONLY);
-    if (fd == -1) {
-        LOG_ERROR("Unable to open /proc/self/as (errno: %d)", errno);
-        CRASH();
-    }
-    int rc = devctl(fd, DCMD_PROC_TIDSTATUS, &regs, sizeof(regs), 0);
-    if (rc != EOK) {
-        LOG_ERROR("devctl(DCMD_PROC_TIDSTATUS) failed (error: %d)", rc);
-        CRASH();
-    }
-    close(fd);
-    return sizeof(struct _debug_thread_info);
-=======
->>>>>>> c8720d2c
 #elif USE(PTHREADS)
     pthread_attr_init(&regs);
 #if HAVE(PTHREAD_NP_H) || OS(NETBSD)
@@ -471,11 +447,7 @@
 
 static void freePlatformThreadRegisters(PlatformThreadRegisters& regs)
 {
-<<<<<<< HEAD
-#if USE(PTHREADS) && !OS(WINDOWS) && !OS(DARWIN) && !OS(QNX) && !OS(HAIKU)
-=======
-#if USE(PTHREADS) && !OS(WINDOWS) && !OS(DARWIN)
->>>>>>> c8720d2c
+#if USE(PTHREADS) && !OS(WINDOWS) && !OS(DARWIN) && !OS(HAIKU)
     pthread_attr_destroy(&regs);
 #else
     UNUSED_PARAM(regs);
