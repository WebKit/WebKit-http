/*
 *  Copyright (C) 2003-2017 Apple Inc. All rights reserved.
 *  Copyright (C) 2007 Eric Seidel <eric@webkit.org>
 *  Copyright (C) 2009 Acision BV. All rights reserved.
 *
 *  This library is free software; you can redistribute it and/or
 *  modify it under the terms of the GNU Lesser General Public
 *  License as published by the Free Software Foundation; either
 *  version 2 of the License, or (at your option) any later version.
 *
 *  This library is distributed in the hope that it will be useful,
 *  but WITHOUT ANY WARRANTY; without even the implied warranty of
 *  MERCHANTABILITY or FITNESS FOR A PARTICULAR PURPOSE.  See the GNU
 *  Lesser General Public License for more details.
 *
 *  You should have received a copy of the GNU Lesser General Public
 *  License along with this library; if not, write to the Free Software
 *  Foundation, Inc., 51 Franklin Street, Fifth Floor, Boston, MA  02110-1301  USA
 *
 */

#include "config.h"
#include "MachineStackMarker.h"

#include "ConservativeRoots.h"
#include "GPRInfo.h"
#include "Heap.h"
#include "JSArray.h"
#include "JSCInlines.h"
#include "LLIntPCRanges.h"
#include "MacroAssembler.h"
#include "VM.h"
#include <setjmp.h>
#include <stdlib.h>
#include <wtf/MainThread.h>
#include <wtf/StdLibExtras.h>
#include <wtf/Platform.h>

#if OS(DARWIN)

#include <mach/mach_init.h>
#include <mach/mach_port.h>
#include <mach/task.h>
#include <mach/thread_act.h>
#include <mach/vm_map.h>

#elif OS(WINDOWS)

#include <windows.h>
#include <malloc.h>

#elif OS(UNIX)

#include <sys/mman.h>
#include <unistd.h>

#if OS(SOLARIS)
#include <thread.h>
#else
#include <pthread.h>
#endif

#if HAVE(PTHREAD_NP_H)
#include <pthread_np.h>
#endif

#if USE(PTHREADS) && !OS(WINDOWS) && !OS(DARWIN) && !OS(HAIKU)
#include <signal.h>

// We use SIGUSR2 to suspend and resume machine threads in JavaScriptCore.
static const int SigThreadSuspendResume = SIGUSR2;
static StaticLock globalSignalLock;
thread_local static std::atomic<JSC::MachineThreads::Thread*> threadLocalCurrentThread;

static void pthreadSignalHandlerSuspendResume(int, siginfo_t*, void* ucontext)
{
    // Touching thread local atomic types from signal handlers is allowed.
    JSC::MachineThreads::Thread* thread = threadLocalCurrentThread.load();

    if (thread->suspended.load(std::memory_order_acquire)) {
        // This is signal handler invocation that is intended to be used to resume sigsuspend.
        // So this handler invocation itself should not process.
        //
        // When signal comes, first, the system calls signal handler. And later, sigsuspend will be resumed. Signal handler invocation always precedes.
        // So, the problem never happens that suspended.store(true, ...) will be executed before the handler is called.
        // http://pubs.opengroup.org/onlinepubs/009695399/functions/sigsuspend.html
        return;
    }

    ucontext_t* userContext = static_cast<ucontext_t*>(ucontext);
#if CPU(PPC)
    thread->suspendedMachineContext = *userContext->uc_mcontext.uc_regs;
#else
    thread->suspendedMachineContext = userContext->uc_mcontext;
#endif

    // Allow suspend caller to see that this thread is suspended.
    // sem_post is async-signal-safe function. It means that we can call this from a signal handler.
    // http://pubs.opengroup.org/onlinepubs/009695399/functions/xsh_chap02_04.html#tag_02_04_03
    //
    // And sem_post emits memory barrier that ensures that suspendedMachineContext is correctly saved.
    // http://pubs.opengroup.org/onlinepubs/9699919799/basedefs/V1_chap04.html#tag_04_11
    sem_post(&thread->semaphoreForSuspendResume);

    // Reaching here, SigThreadSuspendResume is blocked in this handler (this is configured by sigaction's sa_mask).
    // So before calling sigsuspend, SigThreadSuspendResume to this thread is deferred. This ensures that the handler is not executed recursively.
    sigset_t blockedSignalSet;
    sigfillset(&blockedSignalSet);
    sigdelset(&blockedSignalSet, SigThreadSuspendResume);
    sigsuspend(&blockedSignalSet);

    // Allow resume caller to see that this thread is resumed.
    sem_post(&thread->semaphoreForSuspendResume);
}
#endif // USE(PTHREADS) && !OS(WINDOWS) && !OS(DARWIN)

#endif

// HAIKU hooks on POSIX, but adds some specifics. So it can't be part of the
// #if-chain above.
#if OS(HAIKU)
#include <OS.h>
#endif

using namespace WTF;

namespace JSC {

using Thread = MachineThreads::Thread;

class ActiveMachineThreadsManager;
static ActiveMachineThreadsManager& activeMachineThreadsManager();

class ActiveMachineThreadsManager {
    WTF_MAKE_NONCOPYABLE(ActiveMachineThreadsManager);
public:

    class Locker {
    public:
        Locker(ActiveMachineThreadsManager& manager)
            : m_locker(manager.m_lock)
        {
        }

    private:
        LockHolder m_locker;
    };

    void add(MachineThreads* machineThreads)
    {
        LockHolder managerLock(m_lock);
        m_set.add(machineThreads);
    }

    void THREAD_SPECIFIC_CALL remove(MachineThreads* machineThreads)
    {
        LockHolder managerLock(m_lock);
        auto recordedMachineThreads = m_set.take(machineThreads);
        RELEASE_ASSERT(recordedMachineThreads == machineThreads);
    }

    bool contains(MachineThreads* machineThreads)
    {
        return m_set.contains(machineThreads);
    }

private:
    typedef HashSet<MachineThreads*> MachineThreadsSet;

    ActiveMachineThreadsManager() { }
    
    Lock m_lock;
    MachineThreadsSet m_set;

    friend ActiveMachineThreadsManager& activeMachineThreadsManager();
};

static ActiveMachineThreadsManager& activeMachineThreadsManager()
{
    static std::once_flag initializeManagerOnceFlag;
    static ActiveMachineThreadsManager* manager = nullptr;

    std::call_once(initializeManagerOnceFlag, [] {
        manager = new ActiveMachineThreadsManager();
    });
    return *manager;
}
    
MachineThreads::MachineThreads()
    : m_registeredThreads(0)
    , m_threadSpecificForMachineThreads(0)
{
    threadSpecificKeyCreate(&m_threadSpecificForMachineThreads, removeThread);
    activeMachineThreadsManager().add(this);
}

MachineThreads::~MachineThreads()
{
    activeMachineThreadsManager().remove(this);
    threadSpecificKeyDelete(m_threadSpecificForMachineThreads);

    LockHolder registeredThreadsLock(m_registeredThreadsMutex);
    for (Thread* t = m_registeredThreads; t;) {
        Thread* next = t->next;
        delete t;
        t = next;
    }
}

Thread* MachineThreads::Thread::createForCurrentThread()
{
    auto stackBounds = wtfThreadData().stack();
    return new Thread(currentPlatformThread(), stackBounds.origin(), stackBounds.end());
}

bool MachineThreads::Thread::operator==(const PlatformThread& other) const
{
#if OS(DARWIN) || OS(WINDOWS) || OS(HAIKU)
    return platformThread == other;
#elif USE(PTHREADS)
    return !!pthread_equal(platformThread, other);
#else
#error Need a way to compare threads on this platform
#endif
}

void MachineThreads::addCurrentThread()
{
    if (threadSpecificGet(m_threadSpecificForMachineThreads)) {
#ifndef NDEBUG
        LockHolder lock(m_registeredThreadsMutex);
        ASSERT(threadSpecificGet(m_threadSpecificForMachineThreads) == this);
#endif
        return;
    }

    Thread* thread = Thread::createForCurrentThread();
    threadSpecificSet(m_threadSpecificForMachineThreads, this);

    LockHolder lock(m_registeredThreadsMutex);

    thread->next = m_registeredThreads;
    m_registeredThreads = thread;
}

Thread* MachineThreads::machineThreadForCurrentThread()
{
    LockHolder lock(m_registeredThreadsMutex);
    PlatformThread platformThread = currentPlatformThread();
    for (Thread* thread = m_registeredThreads; thread; thread = thread->next) {
        if (*thread == platformThread)
            return thread;
    }

    RELEASE_ASSERT_NOT_REACHED();
    return nullptr;
}

void THREAD_SPECIFIC_CALL MachineThreads::removeThread(void* p)
{
    auto& manager = activeMachineThreadsManager();
    ActiveMachineThreadsManager::Locker lock(manager);
    auto machineThreads = static_cast<MachineThreads*>(p);
    if (manager.contains(machineThreads)) {
        // There's a chance that the MachineThreads registry that this thread
        // was registered with was already destructed, and another one happened
        // to be instantiated at the same address. Hence, this thread may or
        // may not be found in this MachineThreads registry. We only need to
        // do a removal if this thread is found in it.

#if PLATFORM(WIN)
        // On Windows the thread specific destructor is also called when the
        // main thread is exiting. This may lead to the main thread waiting
        // forever for the machine thread lock when exiting, if the sampling
        // profiler thread was terminated by the system while holding the
        // machine thread lock.
        if (WTF::isMainThread())
            return;
#endif

        machineThreads->removeThreadIfFound(currentPlatformThread());
    }
}

template<typename PlatformThread>
void MachineThreads::removeThreadIfFound(PlatformThread platformThread)
{
    LockHolder lock(m_registeredThreadsMutex);
    Thread* t = m_registeredThreads;
    if (*t == platformThread) {
        m_registeredThreads = m_registeredThreads->next;
        delete t;
    } else {
        Thread* last = m_registeredThreads;
        for (t = m_registeredThreads->next; t; t = t->next) {
            if (*t == platformThread) {
                last->next = t->next;
                break;
            }
            last = t;
        }
        delete t;
    }
}

SUPPRESS_ASAN
void MachineThreads::gatherFromCurrentThread(ConservativeRoots& conservativeRoots, JITStubRoutineSet& jitStubRoutines, CodeBlockSet& codeBlocks, CurrentThreadState& currentThreadState)
{
    if (currentThreadState.registerState) {
        void* registersBegin = currentThreadState.registerState;
        void* registersEnd = reinterpret_cast<void*>(roundUpToMultipleOf<sizeof(void*)>(reinterpret_cast<uintptr_t>(currentThreadState.registerState + 1)));
        conservativeRoots.add(registersBegin, registersEnd, jitStubRoutines, codeBlocks);
    }

    conservativeRoots.add(currentThreadState.stackTop, currentThreadState.stackOrigin, jitStubRoutines, codeBlocks);
}

MachineThreads::Thread::Thread(const PlatformThread& platThread, void* base, void* end)
    : platformThread(platThread)
    , stackBase(base)
    , stackEnd(end)
{
#if OS(WINDOWS)
    ASSERT(platformThread == GetCurrentThreadId());
    bool isSuccessful =
        DuplicateHandle(GetCurrentProcess(), GetCurrentThread(), GetCurrentProcess(),
            &platformThreadHandle, 0, FALSE, DUPLICATE_SAME_ACCESS);
    RELEASE_ASSERT(isSuccessful);
#elif USE(PTHREADS) && !OS(DARWIN) && !OS(HAIKU)
    threadLocalCurrentThread.store(this);

    // Signal handlers are process global configuration.
    static std::once_flag initializeSignalHandler;
    std::call_once(initializeSignalHandler, [] {
        // Intentionally block SigThreadSuspendResume in the handler.
        // SigThreadSuspendResume will be allowed in the handler by sigsuspend.
        struct sigaction action;
        sigemptyset(&action.sa_mask);
        sigaddset(&action.sa_mask, SigThreadSuspendResume);

        action.sa_sigaction = pthreadSignalHandlerSuspendResume;
        action.sa_flags = SA_RESTART | SA_SIGINFO;
        sigaction(SigThreadSuspendResume, &action, 0);
    });

    sigset_t mask;
    sigemptyset(&mask);
    sigaddset(&mask, SigThreadSuspendResume);
    pthread_sigmask(SIG_UNBLOCK, &mask, 0);

    sem_init(&semaphoreForSuspendResume, /* Only available in this process. */ 0, /* Initial value for the semaphore. */ 0);
#endif
}

MachineThreads::Thread::~Thread()
{
#if OS(WINDOWS)
    CloseHandle(platformThreadHandle);
#elif USE(PTHREADS) && !OS(DARWIN) && !OS(HAIKU)
    sem_destroy(&semaphoreForSuspendResume);
#endif
}

bool MachineThreads::Thread::suspend()
{
#if OS(DARWIN)
    kern_return_t result = thread_suspend(platformThread);
    return result == KERN_SUCCESS;
#elif OS(HAIKU)
    status_t result = suspend_thread(platformThread);
    return result == B_OK;
#elif OS(WINDOWS)
    bool threadIsSuspended = (SuspendThread(platformThreadHandle) != (DWORD)-1);
    ASSERT(threadIsSuspended);
    return threadIsSuspended;
#elif USE(PTHREADS)
    ASSERT_WITH_MESSAGE(currentPlatformThread() != platformThread, "Currently we don't support suspend the current thread itself.");
    {
        // During suspend, suspend or resume should not be executed from the other threads.
        // We use global lock instead of per thread lock.
        // Consider the following case, there are threads A and B.
        // And A attempt to suspend B and B attempt to suspend A.
        // A and B send signals. And later, signals are delivered to A and B.
        // In that case, both will be suspended.
        LockHolder lock(globalSignalLock);
        if (!suspendCount) {
            // Ideally, we would like to use pthread_sigqueue. It allows us to pass the argument to the signal handler.
            // But it can be used in a few platforms, like Linux.
            // Instead, we use Thread* stored in the thread local storage to pass it to the signal handler.
            if (pthread_kill(platformThread, SigThreadSuspendResume) == ESRCH)
                return false;
            sem_wait(&semaphoreForSuspendResume);
            // Release barrier ensures that this operation is always executed after all the above processing is done.
            suspended.store(true, std::memory_order_release);
        }
        ++suspendCount;
    }
    return true;
#else
#error Need a way to suspend threads on this platform
#endif
}

void MachineThreads::Thread::resume()
{
#if OS(DARWIN)
    thread_resume(platformThread);
#elif OS(HAIKU)
    resume_thread(platformThread);
#elif OS(WINDOWS)
    ResumeThread(platformThreadHandle);
#elif USE(PTHREADS)
    {
        // During resume, suspend or resume should not be executed from the other threads.
        LockHolder lock(globalSignalLock);
        if (suspendCount == 1) {
            // When allowing SigThreadSuspendResume interrupt in the signal handler by sigsuspend and SigThreadSuspendResume is actually issued,
            // the signal handler itself will be called once again.
            // There are several ways to distinguish the handler invocation for suspend and resume.
            // 1. Use different signal numbers. And check the signal number in the handler.
            // 2. Use some arguments to distinguish suspend and resume in the handler. If pthread_sigqueue can be used, we can take this.
            // 3. Use thread local storage with atomic variables in the signal handler.
            // In this implementaiton, we take (3). suspended flag is used to distinguish it.
            if (pthread_kill(platformThread, SigThreadSuspendResume) == ESRCH)
                return;
            sem_wait(&semaphoreForSuspendResume);
            // Release barrier ensures that this operation is always executed after all the above processing is done.
            suspended.store(false, std::memory_order_release);
        }
        --suspendCount;
    }
#else
#error Need a way to resume threads on this platform
#endif
}

size_t MachineThreads::Thread::getRegisters(Thread::Registers& registers)
{
    Thread::Registers::PlatformRegisters& regs = registers.regs;
#if OS(DARWIN)
#if CPU(X86)
    unsigned user_count = sizeof(regs)/sizeof(int);
    thread_state_flavor_t flavor = i386_THREAD_STATE;
#elif CPU(X86_64)
    unsigned user_count = x86_THREAD_STATE64_COUNT;
    thread_state_flavor_t flavor = x86_THREAD_STATE64;
#elif CPU(PPC) 
    unsigned user_count = PPC_THREAD_STATE_COUNT;
    thread_state_flavor_t flavor = PPC_THREAD_STATE;
#elif CPU(PPC64)
    unsigned user_count = PPC_THREAD_STATE64_COUNT;
    thread_state_flavor_t flavor = PPC_THREAD_STATE64;
#elif CPU(ARM)
    unsigned user_count = ARM_THREAD_STATE_COUNT;
    thread_state_flavor_t flavor = ARM_THREAD_STATE;
#elif CPU(ARM64)
    unsigned user_count = ARM_THREAD_STATE64_COUNT;
    thread_state_flavor_t flavor = ARM_THREAD_STATE64;
#else
#error Unknown Architecture
#endif

    kern_return_t result = thread_get_state(platformThread, flavor, (thread_state_t)&regs, &user_count);
    if (result != KERN_SUCCESS) {
        WTFReportFatalError(__FILE__, __LINE__, WTF_PRETTY_FUNCTION, 
                            "JavaScript garbage collection failed because thread_get_state returned an error (%d). This is probably the result of running inside Rosetta, which is not supported.", result);
        CRASH();
    }
    return user_count * sizeof(uintptr_t);
// end OS(DARWIN)

#elif OS(WINDOWS)
    regs.ContextFlags = CONTEXT_INTEGER | CONTEXT_CONTROL;
    GetThreadContext(platformThreadHandle, &regs);
    return sizeof(CONTEXT);
<<<<<<< HEAD
#elif OS(HAIKU)
	get_thread_info(platformThread, &regs);
	return sizeof(thread_info);
=======
#elif ((OS(FREEBSD) || defined(__GLIBC__)) && ENABLE(JIT))
    regs = suspendedMachineContext;
    return sizeof(Registers::PlatformRegisters);
>>>>>>> 7644798c
#elif USE(PTHREADS)
    pthread_attr_init(&regs.attribute);
#if HAVE(PTHREAD_NP_H) || OS(NETBSD)
#if !OS(OPENBSD)
    // e.g. on FreeBSD 5.4, neundorf@kde.org
    pthread_attr_get_np(platformThread, &regs.attribute);
#endif
#else
    // FIXME: this function is non-portable; other POSIX systems may have different np alternatives
    pthread_getattr_np(platformThread, &regs.attribute);
#endif
    return 0;
#else
#error Need a way to get thread registers on this platform
#endif
}

void* MachineThreads::Thread::Registers::stackPointer() const
{
<<<<<<< HEAD
#if OS(DARWIN)

#if __DARWIN_UNIX03

#if CPU(X86)
    return reinterpret_cast<void*>(regs.__esp);
#elif CPU(X86_64)
    return reinterpret_cast<void*>(regs.__rsp);
#elif CPU(PPC) || CPU(PPC64)
    return reinterpret_cast<void*>(regs.__r1);
#elif CPU(ARM)
    return reinterpret_cast<void*>(regs.__sp);
#elif CPU(ARM64)
    return reinterpret_cast<void*>(regs.__sp);
#else
#error Unknown Architecture
#endif

#else // !__DARWIN_UNIX03

#if CPU(X86)
    return reinterpret_cast<void*>(regs.esp);
#elif CPU(X86_64)
    return reinterpret_cast<void*>(regs.rsp);
#elif CPU(PPC) || CPU(PPC64)
    return reinterpret_cast<void*>(regs.r1);
#else
#error Unknown Architecture
#endif

#endif // __DARWIN_UNIX03

// end OS(DARWIN)
#elif OS(HAIKU)
    return reinterpret_cast<void*>(regs.stack_base);

#elif OS(WINDOWS)

#if CPU(ARM)
    return reinterpret_cast<void*>((uintptr_t) regs.Sp);
#elif CPU(MIPS)
    return reinterpret_cast<void*>((uintptr_t) regs.IntSp);
#elif CPU(X86)
    return reinterpret_cast<void*>((uintptr_t) regs.Esp);
#elif CPU(X86_64)
    return reinterpret_cast<void*>((uintptr_t) regs.Rsp);
#else
#error Unknown Architecture
#endif

=======
#if OS(DARWIN) || OS(WINDOWS) || ((OS(FREEBSD) || defined(__GLIBC__)) && ENABLE(JIT))
    return MachineContext::stackPointer(regs);
>>>>>>> 7644798c
#elif USE(PTHREADS)
    void* stackBase = 0;
    size_t stackSize = 0;
#if OS(OPENBSD)
    stack_t ss;
    int rc = pthread_stackseg_np(pthread_self(), &ss);
    stackBase = (void*)((size_t) ss.ss_sp - ss.ss_size);
    stackSize = ss.ss_size;
#else
    int rc = pthread_attr_getstack(&regs.attribute, &stackBase, &stackSize);
#endif
    (void)rc; // FIXME: Deal with error code somehow? Seems fatal.
    ASSERT(stackBase);
    return static_cast<char*>(stackBase) + stackSize;
#else
#error Need a way to get the stack pointer for another thread on this platform
#endif
}

#if ENABLE(SAMPLING_PROFILER)
void* MachineThreads::Thread::Registers::framePointer() const
{
#if OS(DARWIN) || OS(WINDOWS) || (OS(FREEBSD) || defined(__GLIBC__))
    return MachineContext::framePointer(regs);
#else
#error Need a way to get the frame pointer for another thread on this platform
#endif
}

void* MachineThreads::Thread::Registers::instructionPointer() const
{
#if OS(DARWIN) || OS(WINDOWS) || (OS(FREEBSD) || defined(__GLIBC__))
    return MachineContext::instructionPointer(regs);
#else
#error Need a way to get the instruction pointer for another thread on this platform
#endif
}

void* MachineThreads::Thread::Registers::llintPC() const
{
    // LLInt uses regT4 as PC.
#if OS(DARWIN) || OS(WINDOWS) || (OS(FREEBSD) || defined(__GLIBC__))
    return MachineContext::llintInstructionPointer(regs);
#else
#error Need a way to get the LLIntPC for another thread on this platform
#endif
}
#endif // ENABLE(SAMPLING_PROFILER)

void MachineThreads::Thread::freeRegisters(Thread::Registers& registers)
{
    Thread::Registers::PlatformRegisters& regs = registers.regs;
<<<<<<< HEAD
#if USE(PTHREADS) && !OS(WINDOWS) && !OS(DARWIN) && !OS(HAIKU)
=======
#if USE(PTHREADS) && !OS(WINDOWS) && !OS(DARWIN) && !((OS(FREEBSD) || defined(__GLIBC__)) && ENABLE(JIT))
>>>>>>> 7644798c
    pthread_attr_destroy(&regs.attribute);
#else
    UNUSED_PARAM(regs);
#endif
}

static inline int osRedZoneAdjustment()
{
    int redZoneAdjustment = 0;
#if !OS(WINDOWS)
#if CPU(X86_64)
    // See http://people.freebsd.org/~obrien/amd64-elf-abi.pdf Section 3.2.2.
    redZoneAdjustment = -128;
#elif CPU(ARM64)
    // See https://developer.apple.com/library/ios/documentation/Xcode/Conceptual/iPhoneOSABIReference/Articles/ARM64FunctionCallingConventions.html#//apple_ref/doc/uid/TP40013702-SW7
    redZoneAdjustment = -128;
#endif
#endif // !OS(WINDOWS)
    return redZoneAdjustment;
}

std::pair<void*, size_t> MachineThreads::Thread::captureStack(void* stackTop)
{
    char* begin = reinterpret_cast_ptr<char*>(stackBase);
    char* end = bitwise_cast<char*>(WTF::roundUpToMultipleOf<sizeof(void*)>(reinterpret_cast<uintptr_t>(stackTop)));
    ASSERT(begin >= end);

    char* endWithRedZone = end + osRedZoneAdjustment();
    ASSERT(WTF::roundUpToMultipleOf<sizeof(void*)>(reinterpret_cast<uintptr_t>(endWithRedZone)) == reinterpret_cast<uintptr_t>(endWithRedZone));

    if (endWithRedZone < stackEnd)
        endWithRedZone = reinterpret_cast_ptr<char*>(stackEnd);

    std::swap(begin, endWithRedZone);
    return std::make_pair(begin, endWithRedZone - begin);
}

SUPPRESS_ASAN
static void copyMemory(void* dst, const void* src, size_t size)
{
    size_t dstAsSize = reinterpret_cast<size_t>(dst);
    size_t srcAsSize = reinterpret_cast<size_t>(src);
    RELEASE_ASSERT(dstAsSize == WTF::roundUpToMultipleOf<sizeof(intptr_t)>(dstAsSize));
    RELEASE_ASSERT(srcAsSize == WTF::roundUpToMultipleOf<sizeof(intptr_t)>(srcAsSize));
    RELEASE_ASSERT(size == WTF::roundUpToMultipleOf<sizeof(intptr_t)>(size));

    intptr_t* dstPtr = reinterpret_cast<intptr_t*>(dst);
    const intptr_t* srcPtr = reinterpret_cast<const intptr_t*>(src);
    size /= sizeof(intptr_t);
    while (size--)
        *dstPtr++ = *srcPtr++;
}
    


// This function must not call malloc(), free(), or any other function that might
// acquire a lock. Since 'thread' is suspended, trying to acquire a lock
// will deadlock if 'thread' holds that lock.
// This function, specifically the memory copying, was causing problems with Address Sanitizer in
// apps. Since we cannot blacklist the system memcpy we must use our own naive implementation,
// copyMemory, for ASan to work on either instrumented or non-instrumented builds. This is not a
// significant performance loss as tryCopyOtherThreadStack is only called as part of an O(heapsize)
// operation. As the heap is generally much larger than the stack the performance hit is minimal.
// See: https://bugs.webkit.org/show_bug.cgi?id=146297
void MachineThreads::tryCopyOtherThreadStack(Thread* thread, void* buffer, size_t capacity, size_t* size)
{
    Thread::Registers registers;
    size_t registersSize = thread->getRegisters(registers);
    std::pair<void*, size_t> stack = thread->captureStack(registers.stackPointer());

    bool canCopy = *size + registersSize + stack.second <= capacity;

    if (canCopy)
        copyMemory(static_cast<char*>(buffer) + *size, &registers, registersSize);
    *size += registersSize;

    if (canCopy)
        copyMemory(static_cast<char*>(buffer) + *size, stack.first, stack.second);
    *size += stack.second;

    thread->freeRegisters(registers);
}

bool MachineThreads::tryCopyOtherThreadStacks(const AbstractLocker&, void* buffer, size_t capacity, size_t* size)
{
    // Prevent two VMs from suspending each other's threads at the same time,
    // which can cause deadlock: <rdar://problem/20300842>.
    static StaticLock mutex;
    std::lock_guard<StaticLock> lock(mutex);

    *size = 0;

    PlatformThread platformThread = currentPlatformThread();
    int numberOfThreads = 0; // Using 0 to denote that we haven't counted the number of threads yet.
    int index = 1;
    Thread* threadsToBeDeleted = nullptr;

    Thread* previousThread = nullptr;
    for (Thread* thread = m_registeredThreads; thread; index++) {
        if (*thread != platformThread) {
            bool success = thread->suspend();
#if OS(DARWIN)
            if (!success) {
                if (!numberOfThreads) {
                    for (Thread* countedThread = m_registeredThreads; countedThread; countedThread = countedThread->next)
                        numberOfThreads++;
                }
                
                // Re-do the suspension to get the actual failure result for logging.
                kern_return_t error = thread_suspend(thread->platformThread);
                ASSERT(error != KERN_SUCCESS);

                WTFReportError(__FILE__, __LINE__, WTF_PRETTY_FUNCTION,
                    "JavaScript garbage collection encountered an invalid thread (err 0x%x): Thread [%d/%d: %p] platformThread %p.",
                    error, index, numberOfThreads, thread, reinterpret_cast<void*>(thread->platformThread));

                // Put the invalid thread on the threadsToBeDeleted list.
                // We can't just delete it here because we have suspended other
                // threads, and they may still be holding the C heap lock which
                // we need for deleting the invalid thread. Hence, we need to
                // defer the deletion till after we have resumed all threads.
                Thread* nextThread = thread->next;
                thread->next = threadsToBeDeleted;
                threadsToBeDeleted = thread;

                if (previousThread)
                    previousThread->next = nextThread;
                else
                    m_registeredThreads = nextThread;
                thread = nextThread;
                continue;
            }
#else
            UNUSED_PARAM(numberOfThreads);
            UNUSED_PARAM(previousThread);
            ASSERT_UNUSED(success, success);
#endif
        }
        previousThread = thread;
        thread = thread->next;
    }

    for (Thread* thread = m_registeredThreads; thread; thread = thread->next) {
        if (*thread != platformThread)
            tryCopyOtherThreadStack(thread, buffer, capacity, size);
    }

    for (Thread* thread = m_registeredThreads; thread; thread = thread->next) {
        if (*thread != platformThread)
            thread->resume();
    }

    for (Thread* thread = threadsToBeDeleted; thread; ) {
        Thread* nextThread = thread->next;
        delete thread;
        thread = nextThread;
    }
    
    return *size <= capacity;
}

static void growBuffer(size_t size, void** buffer, size_t* capacity)
{
    if (*buffer)
        fastFree(*buffer);

    *capacity = WTF::roundUpToMultipleOf(WTF::pageSize(), size * 2);
    *buffer = fastMalloc(*capacity);
}

void MachineThreads::gatherConservativeRoots(ConservativeRoots& conservativeRoots, JITStubRoutineSet& jitStubRoutines, CodeBlockSet& codeBlocks, CurrentThreadState* currentThreadState)
{
    if (currentThreadState)
        gatherFromCurrentThread(conservativeRoots, jitStubRoutines, codeBlocks, *currentThreadState);

    size_t size;
    size_t capacity = 0;
    void* buffer = nullptr;
    LockHolder lock(m_registeredThreadsMutex);
    while (!tryCopyOtherThreadStacks(lock, buffer, capacity, &size))
        growBuffer(size, &buffer, &capacity);

    if (!buffer)
        return;

    conservativeRoots.add(buffer, static_cast<char*>(buffer) + size, jitStubRoutines, codeBlocks);
    fastFree(buffer);
}

NEVER_INLINE int callWithCurrentThreadState(const ScopedLambda<void(CurrentThreadState&)>& lambda)
{
    DECLARE_AND_COMPUTE_CURRENT_THREAD_STATE(state);
    lambda(state);
    return 42; // Suppress tail call optimization.
}

} // namespace JSC<|MERGE_RESOLUTION|>--- conflicted
+++ resolved
@@ -473,15 +473,12 @@
     regs.ContextFlags = CONTEXT_INTEGER | CONTEXT_CONTROL;
     GetThreadContext(platformThreadHandle, &regs);
     return sizeof(CONTEXT);
-<<<<<<< HEAD
 #elif OS(HAIKU)
 	get_thread_info(platformThread, &regs);
 	return sizeof(thread_info);
-=======
 #elif ((OS(FREEBSD) || defined(__GLIBC__)) && ENABLE(JIT))
     regs = suspendedMachineContext;
     return sizeof(Registers::PlatformRegisters);
->>>>>>> 7644798c
 #elif USE(PTHREADS)
     pthread_attr_init(&regs.attribute);
 #if HAVE(PTHREAD_NP_H) || OS(NETBSD)
@@ -501,61 +498,10 @@
 
 void* MachineThreads::Thread::Registers::stackPointer() const
 {
-<<<<<<< HEAD
-#if OS(DARWIN)
-
-#if __DARWIN_UNIX03
-
-#if CPU(X86)
-    return reinterpret_cast<void*>(regs.__esp);
-#elif CPU(X86_64)
-    return reinterpret_cast<void*>(regs.__rsp);
-#elif CPU(PPC) || CPU(PPC64)
-    return reinterpret_cast<void*>(regs.__r1);
-#elif CPU(ARM)
-    return reinterpret_cast<void*>(regs.__sp);
-#elif CPU(ARM64)
-    return reinterpret_cast<void*>(regs.__sp);
-#else
-#error Unknown Architecture
-#endif
-
-#else // !__DARWIN_UNIX03
-
-#if CPU(X86)
-    return reinterpret_cast<void*>(regs.esp);
-#elif CPU(X86_64)
-    return reinterpret_cast<void*>(regs.rsp);
-#elif CPU(PPC) || CPU(PPC64)
-    return reinterpret_cast<void*>(regs.r1);
-#else
-#error Unknown Architecture
-#endif
-
-#endif // __DARWIN_UNIX03
-
-// end OS(DARWIN)
+#if OS(DARWIN) || OS(WINDOWS) || ((OS(FREEBSD) || defined(__GLIBC__)) && ENABLE(JIT))
+    return MachineContext::stackPointer(regs);
 #elif OS(HAIKU)
     return reinterpret_cast<void*>(regs.stack_base);
-
-#elif OS(WINDOWS)
-
-#if CPU(ARM)
-    return reinterpret_cast<void*>((uintptr_t) regs.Sp);
-#elif CPU(MIPS)
-    return reinterpret_cast<void*>((uintptr_t) regs.IntSp);
-#elif CPU(X86)
-    return reinterpret_cast<void*>((uintptr_t) regs.Esp);
-#elif CPU(X86_64)
-    return reinterpret_cast<void*>((uintptr_t) regs.Rsp);
-#else
-#error Unknown Architecture
-#endif
-
-=======
-#if OS(DARWIN) || OS(WINDOWS) || ((OS(FREEBSD) || defined(__GLIBC__)) && ENABLE(JIT))
-    return MachineContext::stackPointer(regs);
->>>>>>> 7644798c
 #elif USE(PTHREADS)
     void* stackBase = 0;
     size_t stackSize = 0;
@@ -608,11 +554,7 @@
 void MachineThreads::Thread::freeRegisters(Thread::Registers& registers)
 {
     Thread::Registers::PlatformRegisters& regs = registers.regs;
-<<<<<<< HEAD
-#if USE(PTHREADS) && !OS(WINDOWS) && !OS(DARWIN) && !OS(HAIKU)
-=======
-#if USE(PTHREADS) && !OS(WINDOWS) && !OS(DARWIN) && !((OS(FREEBSD) || defined(__GLIBC__)) && ENABLE(JIT))
->>>>>>> 7644798c
+#if USE(PTHREADS) && !OS(WINDOWS) && !OS(DARWIN) && !OS(HAIKU) && !((OS(FREEBSD) || defined(__GLIBC__)) && ENABLE(JIT))
     pthread_attr_destroy(&regs.attribute);
 #else
     UNUSED_PARAM(regs);
