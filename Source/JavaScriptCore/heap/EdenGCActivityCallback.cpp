/*
 * Copyright (C) 2014-2017 Apple Inc. All rights reserved.
 *
 * Redistribution and use in source and binary forms, with or without
 * modification, are permitted provided that the following conditions
 * are met:
 * 1. Redistributions of source code must retain the above copyright
 *    notice, this list of conditions and the following disclaimer.
 * 2. Redistributions in binary form must reproduce the above copyright
 *    notice, this list of conditions and the following disclaimer in the
 *    documentation and/or other materials provided with the distribution.
 *
 * THIS SOFTWARE IS PROVIDED BY APPLE INC. AND ITS CONTRIBUTORS ``AS IS''
 * AND ANY EXPRESS OR IMPLIED WARRANTIES, INCLUDING, BUT NOT LIMITED TO,
 * THE IMPLIED WARRANTIES OF MERCHANTABILITY AND FITNESS FOR A PARTICULAR
 * PURPOSE ARE DISCLAIMED. IN NO EVENT SHALL APPLE INC. OR ITS CONTRIBUTORS
 * BE LIABLE FOR ANY DIRECT, INDIRECT, INCIDENTAL, SPECIAL, EXEMPLARY, OR
 * CONSEQUENTIAL DAMAGES (INCLUDING, BUT NOT LIMITED TO, PROCUREMENT OF
 * SUBSTITUTE GOODS OR SERVICES; LOSS OF USE, DATA, OR PROFITS; OR BUSINESS
 * INTERRUPTION) HOWEVER CAUSED AND ON ANY THEORY OF LIABILITY, WHETHER IN
 * CONTRACT, STRICT LIABILITY, OR TORT (INCLUDING NEGLIGENCE OR OTHERWISE)
 * ARISING IN ANY WAY OUT OF THE USE OF THIS SOFTWARE, EVEN IF ADVISED OF
 * THE POSSIBILITY OF SUCH DAMAGE.
 */

#include "config.h"
#include "EdenGCActivityCallback.h"
#include "HeapInlines.h"

#include "VM.h"

namespace JSC {

<<<<<<< HEAD
#if USE(CF) || USE(GLIB) || PLATFORM(QT)

=======
>>>>>>> 4ccac179
EdenGCActivityCallback::EdenGCActivityCallback(Heap* heap)
    : GCActivityCallback(heap)
{
}

void EdenGCActivityCallback::doCollection()
{
    m_vm->heap.collectAsync(CollectionScope::Eden);
}

Seconds EdenGCActivityCallback::lastGCLength()
{
    return m_vm->heap.lastEdenGCLength();
}

double EdenGCActivityCallback::deathRate()
{
    Heap* heap = &m_vm->heap;
    size_t sizeBefore = heap->sizeBeforeLastEdenCollection();
    size_t sizeAfter = heap->sizeAfterLastEdenCollection();
    if (!sizeBefore)
        return 1.0;
    if (sizeAfter > sizeBefore) {
        // GC caused the heap to grow(!)
        // This could happen if the we visited more extra memory than was reported allocated.
        // We don't return a negative death rate, since that would schedule the next GC in the past.
        return 0;
    }
    return static_cast<double>(sizeBefore - sizeAfter) / static_cast<double>(sizeBefore);
}

double EdenGCActivityCallback::gcTimeSlice(size_t bytes)
{
    return std::min((static_cast<double>(bytes) / MB) * Options::percentCPUPerMBForEdenTimer(), Options::collectionTimerMaxPercentCPU());
}

} // namespace JSC<|MERGE_RESOLUTION|>--- conflicted
+++ resolved
@@ -31,11 +31,6 @@
 
 namespace JSC {
 
-<<<<<<< HEAD
-#if USE(CF) || USE(GLIB) || PLATFORM(QT)
-
-=======
->>>>>>> 4ccac179
 EdenGCActivityCallback::EdenGCActivityCallback(Heap* heap)
     : GCActivityCallback(heap)
 {
