--- conflicted
+++ resolved
@@ -1298,15 +1298,9 @@
 
     uint8_t generateRotationSeed(size_t widthInBits)
     {
-<<<<<<< HEAD
-        // Generate the seed in [0, widthInBits). We should not generate widthInBits
-        // since it leads to `<< widthInBits`, which is an undefined behavior.
-        return random() % (widthInBits - 1);
-=======
         // Generate the seed in [1, widthInBits - 1]. We should not generate widthInBits or 0
         // since it leads to `<< widthInBits` or `>> widthInBits`, which cause undefined behaviors.
         return (random() % (widthInBits - 1)) + 1;
->>>>>>> 20415689
     }
     
     struct RotatedImmPtr {
