--- conflicted
+++ resolved
@@ -836,11 +836,7 @@
 
     ALWAYS_INLINE void load8SignedExtendTo32(AbsoluteAddress address, RegisterID dest)
     {
-<<<<<<< HEAD
-        load8(address.m_ptr, dest);
-=======
         load8SignedExtendTo32(address.m_ptr, dest);
->>>>>>> 74e45742
     }
 
     void load8SignedExtendTo32(const void* address, RegisterID dest)
