--- conflicted
+++ resolved
@@ -199,25 +199,13 @@
         UNUSED_PARAM(isCopyingToExecutableMemory);
         RELEASE_ASSERT(!(size % sizeof(int32_t)));
 
-<<<<<<< HEAD
-    static void fillNops(void* base, size_t size, bool isCopyingToExecutableMemory)
-    {
-        UNUSED_PARAM(isCopyingToExecutableMemory);
-        RELEASE_ASSERT(!(size % sizeof(int32_t)));
-
-=======
->>>>>>> 3fcfe82f
         int32_t* ptr = static_cast<int32_t*>(base);
         const size_t num32s = size / sizeof(int32_t);
         const int32_t insn = 0x00000000;
         for (size_t i = 0; i < num32s; i++)
             *ptr++ = insn;
     }
-<<<<<<< HEAD
-
-=======
     
->>>>>>> 3fcfe82f
     void sync()
     {
         emitInst(0x0000000f);
