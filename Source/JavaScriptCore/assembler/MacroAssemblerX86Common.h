--- conflicted
+++ resolved
@@ -408,8 +408,6 @@
         m_assembler.popcnt_rr(src, dst);
     }
 
-<<<<<<< HEAD
-=======
     void byteSwap32(RegisterID dst)
     {
         m_assembler.bswapl_r(dst);
@@ -428,7 +426,6 @@
     }
 #endif
 
->>>>>>> 20415689
     // Only used for testing purposes.
     void illegalInstruction()
     {
