/*
 * Copyright (C) 2011, 2015 Apple Inc. All rights reserved.
 *
 * Redistribution and use in source and binary forms, with or without
 * modification, are permitted provided that the following conditions
 * are met:
 * 1. Redistributions of source code must retain the above copyright
 *    notice, this list of conditions and the following disclaimer.
 * 2. Redistributions in binary form must reproduce the above copyright
 *    notice, this list of conditions and the following disclaimer in the
 *    documentation and/or other materials provided with the distribution.
 *
 * THIS SOFTWARE IS PROVIDED BY APPLE INC. ``AS IS'' AND ANY
 * EXPRESS OR IMPLIED WARRANTIES, INCLUDING, BUT NOT LIMITED TO, THE
 * IMPLIED WARRANTIES OF MERCHANTABILITY AND FITNESS FOR A PARTICULAR
 * PURPOSE ARE DISCLAIMED.  IN NO EVENT SHALL APPLE INC. OR
 * CONTRIBUTORS BE LIABLE FOR ANY DIRECT, INDIRECT, INCIDENTAL, SPECIAL,
 * EXEMPLARY, OR CONSEQUENTIAL DAMAGES (INCLUDING, BUT NOT LIMITED TO,
 * PROCUREMENT OF SUBSTITUTE GOODS OR SERVICES; LOSS OF USE, DATA, OR
 * PROFITS; OR BUSINESS INTERRUPTION) HOWEVER CAUSED AND ON ANY THEORY
 * OF LIABILITY, WHETHER IN CONTRACT, STRICT LIABILITY, OR TORT
 * (INCLUDING NEGLIGENCE OR OTHERWISE) ARISING IN ANY WAY OUT OF THE USE
 * OF THIS SOFTWARE, EVEN IF ADVISED OF THE POSSIBILITY OF SUCH DAMAGE. 
 */

#pragma once

#if ENABLE(JIT)

#include "CallVariant.h"
<<<<<<< HEAD
#include "JITOperations.h"
=======
>>>>>>> 4ccac179
#include "PutKind.h"

namespace JSC {

enum class GetByIDKind {
    Normal,
    Try,
    WithThis
};

void repatchGetByID(ExecState*, JSValue, const Identifier&, const PropertySlot&, StructureStubInfo&, GetByIDKind);
void buildGetByIDList(ExecState*, JSValue, const Identifier&, const PropertySlot&, StructureStubInfo&);
void buildGetByIDProtoList(ExecState*, JSValue, const Identifier&, const PropertySlot&, StructureStubInfo&);
void repatchPutByID(ExecState*, JSValue, Structure*, const Identifier&, const PutPropertySlot&, StructureStubInfo&, PutKind);
void buildPutByIdList(ExecState*, JSValue, Structure*, const Identifier&, const PutPropertySlot&, StructureStubInfo&, PutKind);
void repatchIn(ExecState*, JSCell*, const Identifier&, bool wasFound, const PropertySlot&, StructureStubInfo&);
void linkFor(ExecState*, CallLinkInfo&, CodeBlock*, JSFunction* callee, MacroAssemblerCodePtr);
void linkDirectFor(ExecState*, CallLinkInfo&, CodeBlock*, MacroAssemblerCodePtr);
void linkSlowFor(ExecState*, CallLinkInfo&);
void unlinkFor(VM&, CallLinkInfo&);
void linkVirtualFor(ExecState*, CallLinkInfo&);
void linkPolymorphicCall(ExecState*, CallLinkInfo&, CallVariant);
void resetGetByID(CodeBlock*, StructureStubInfo&, GetByIDKind);
void resetPutByID(CodeBlock*, StructureStubInfo&);
void resetIn(CodeBlock*, StructureStubInfo&);
void ftlThunkAwareRepatchCall(CodeBlock*, CodeLocationCall, FunctionPtr newCalleeFunction);

} // namespace JSC

#endif // ENABLE(JIT)<|MERGE_RESOLUTION|>--- conflicted
+++ resolved
@@ -28,10 +28,6 @@
 #if ENABLE(JIT)
 
 #include "CallVariant.h"
-<<<<<<< HEAD
-#include "JITOperations.h"
-=======
->>>>>>> 4ccac179
 #include "PutKind.h"
 
 namespace JSC {
