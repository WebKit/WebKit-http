/*
 *  Copyright (C) 1999-2000 Harri Porten (porten@kde.org)
 *  Copyright (C) 2004-2017 Apple Inc. All rights reserved.
 *  Copyright (C) 2006 Bjoern Graf (bjoern.graf@gmail.com)
 *
 *  This library is free software; you can redistribute it and/or
 *  modify it under the terms of the GNU Library General Public
 *  License as published by the Free Software Foundation; either
 *  version 2 of the License, or (at your option) any later version.
 *
 *  This library is distributed in the hope that it will be useful,
 *  but WITHOUT ANY WARRANTY; without even the implied warranty of
 *  MERCHANTABILITY or FITNESS FOR A PARTICULAR PURPOSE.  See the GNU
 *  Library General Public License for more details.
 *
 *  You should have received a copy of the GNU Library General Public License
 *  along with this library; see the file COPYING.LIB.  If not, write to
 *  the Free Software Foundation, Inc., 51 Franklin Street, Fifth Floor,
 *  Boston, MA 02110-1301, USA.
 *
 */

#include "config.h"

#include "ArrayBuffer.h"
#include "ArrayPrototype.h"
#include "BuiltinExecutableCreator.h"
#include "BuiltinNames.h"
#include "ButterflyInlines.h"
#include "CatchScope.h"
#include "CodeBlock.h"
#include "Completion.h"
#include "ConfigFile.h"
#include "DOMJITGetterSetter.h"
#include "Disassembler.h"
#include "Exception.h"
#include "ExceptionHelpers.h"
#include "FrameTracers.h"
#include "GetterSetter.h"
#include "HeapProfiler.h"
#include "HeapSnapshotBuilder.h"
#include "InitializeThreading.h"
#include "Interpreter.h"
#include "JIT.h"
#include "JSArray.h"
#include "JSArrayBuffer.h"
#include "JSCInlines.h"
#include "JSFunction.h"
#include "JSInternalPromise.h"
#include "JSInternalPromiseDeferred.h"
#include "JSLock.h"
#include "JSModuleLoader.h"
#include "JSNativeStdFunction.h"
#include "JSONObject.h"
#include "JSProxy.h"
#include "JSSourceCode.h"
#include "JSString.h"
#include "JSTypedArrays.h"
#include "JSWebAssemblyInstance.h"
#include "JSWebAssemblyMemory.h"
#include "LLIntData.h"
#include "LLIntThunks.h"
#include "ObjectConstructor.h"
#include "ParserError.h"
#include "ProfilerDatabase.h"
#include "PromiseDeferredTimer.h"
#include "ProtoCallFrame.h"
#include "ReleaseHeapAccessScope.h"
#include "SamplingProfiler.h"
#include "ShadowChicken.h"
#include "Snippet.h"
#include "SnippetParams.h"
#include "StackVisitor.h"
#include "StructureInlines.h"
#include "StructureRareDataInlines.h"
#include "SuperSampler.h"
#include "TestRunnerUtils.h"
#include "TypeProfiler.h"
#include "TypeProfilerLog.h"
#include "WasmContext.h"
#include "WasmFaultSignalHandler.h"
#include "WasmMemory.h"
#include <locale.h>
#include <math.h>
#include <stdio.h>
#include <stdlib.h>
#include <string.h>
#include <thread>
#include <type_traits>
#include <wtf/CommaPrinter.h>
#include <wtf/CurrentTime.h>
#include <wtf/MainThread.h>
#include <wtf/NeverDestroyed.h>
#include <wtf/StringPrintStream.h>
#include <wtf/text/StringBuilder.h>

#if OS(WINDOWS)
#include <direct.h>
#include <wtf/text/win/WCharStringExtras.h>
#else
#include <unistd.h>
#endif

#if HAVE(READLINE)
// readline/history.h has a Function typedef which conflicts with the WTF::Function template from WTF/Forward.h
// We #define it to something else to avoid this conflict.
#define Function ReadlineFunction
#include <readline/history.h>
#include <readline/readline.h>
#undef Function
#endif

#if HAVE(SYS_TIME_H)
#include <sys/time.h>
#endif

#if HAVE(SIGNAL_H)
#include <signal.h>
#endif

#if COMPILER(MSVC)
#include <crtdbg.h>
#include <mmsystem.h>
#include <windows.h>
#endif

#if PLATFORM(IOS) && CPU(ARM_THUMB2)
#include <fenv.h>
#include <arm/arch.h>
#endif

<<<<<<< HEAD
#if PLATFORM(QT)
#include <QCoreApplication>
#include <QDateTime>
#endif

#if PLATFORM(EFL)
#include <Ecore.h>
=======
#if !defined(PATH_MAX)
#define PATH_MAX 4096
>>>>>>> 4ccac179
#endif

using namespace JSC;
using namespace WTF;

namespace {

NO_RETURN_WITH_VALUE static void jscExit(int status)
{
    waitForAsynchronousDisassembly();
    
#if ENABLE(DFG_JIT)
    if (DFG::isCrashing()) {
        for (;;) {
#if OS(WINDOWS)
            Sleep(1000);
#else
            pause();
#endif
        }
    }
#endif // ENABLE(DFG_JIT)
    exit(status);
}

class Element;
class ElementHandleOwner;
class Masuqerader;
class Root;
class RuntimeArray;

class Element : public JSNonFinalObject {
public:
    Element(VM& vm, Structure* structure)
        : Base(vm, structure)
    {
    }

    typedef JSNonFinalObject Base;

    Root* root() const { return m_root.get(); }
    void setRoot(VM& vm, Root* root) { m_root.set(vm, this, root); }

    static Element* create(VM& vm, JSGlobalObject* globalObject, Root* root)
    {
        Structure* structure = createStructure(vm, globalObject, jsNull());
        Element* element = new (NotNull, allocateCell<Element>(vm.heap, sizeof(Element))) Element(vm, structure);
        element->finishCreation(vm, root);
        return element;
    }

    void finishCreation(VM&, Root*);

    static void visitChildren(JSCell* cell, SlotVisitor& visitor)
    {
        Element* thisObject = jsCast<Element*>(cell);
        ASSERT_GC_OBJECT_INHERITS(thisObject, info());
        Base::visitChildren(thisObject, visitor);
        visitor.append(thisObject->m_root);
    }

    static ElementHandleOwner* handleOwner();

    static Structure* createStructure(VM& vm, JSGlobalObject* globalObject, JSValue prototype)
    {
        return Structure::create(vm, globalObject, prototype, TypeInfo(ObjectType, StructureFlags), info());
    }

    DECLARE_INFO;

private:
    WriteBarrier<Root> m_root;
};

class ElementHandleOwner : public WeakHandleOwner {
public:
    bool isReachableFromOpaqueRoots(Handle<JSC::Unknown> handle, void*, SlotVisitor& visitor) override
    {
        Element* element = jsCast<Element*>(handle.slot()->asCell());
        return visitor.containsOpaqueRoot(element->root());
    }
};

class Masquerader : public JSNonFinalObject {
public:
    Masquerader(VM& vm, Structure* structure)
        : Base(vm, structure)
    {
    }

    typedef JSNonFinalObject Base;
    static const unsigned StructureFlags = Base::StructureFlags | JSC::MasqueradesAsUndefined;

    static Masquerader* create(VM& vm, JSGlobalObject* globalObject)
    {
        globalObject->masqueradesAsUndefinedWatchpoint()->fireAll(vm, "Masquerading object allocated");
        Structure* structure = createStructure(vm, globalObject, jsNull());
        Masquerader* result = new (NotNull, allocateCell<Masquerader>(vm.heap, sizeof(Masquerader))) Masquerader(vm, structure);
        result->finishCreation(vm);
        return result;
    }

    static Structure* createStructure(VM& vm, JSGlobalObject* globalObject, JSValue prototype)
    {
        return Structure::create(vm, globalObject, prototype, TypeInfo(ObjectType, StructureFlags), info());
    }

    DECLARE_INFO;
};

class Root : public JSDestructibleObject {
public:
    Root(VM& vm, Structure* structure)
        : Base(vm, structure)
    {
    }

    Element* element()
    {
        return m_element.get();
    }

    void setElement(Element* element)
    {
        Weak<Element> newElement(element, Element::handleOwner());
        m_element.swap(newElement);
    }

    static Root* create(VM& vm, JSGlobalObject* globalObject)
    {
        Structure* structure = createStructure(vm, globalObject, jsNull());
        Root* root = new (NotNull, allocateCell<Root>(vm.heap, sizeof(Root))) Root(vm, structure);
        root->finishCreation(vm);
        return root;
    }

    typedef JSDestructibleObject Base;

    DECLARE_INFO;

    static Structure* createStructure(VM& vm, JSGlobalObject* globalObject, JSValue prototype)
    {
        return Structure::create(vm, globalObject, prototype, TypeInfo(ObjectType, StructureFlags), info());
    }

    static void visitChildren(JSCell* thisObject, SlotVisitor& visitor)
    {
        Base::visitChildren(thisObject, visitor);
        visitor.addOpaqueRoot(thisObject);
    }

private:
    Weak<Element> m_element;
};

class ImpureGetter : public JSNonFinalObject {
public:
    ImpureGetter(VM& vm, Structure* structure)
        : Base(vm, structure)
    {
    }

    DECLARE_INFO;
    typedef JSNonFinalObject Base;
    static const unsigned StructureFlags = Base::StructureFlags | JSC::GetOwnPropertySlotIsImpure | JSC::OverridesGetOwnPropertySlot;

    static Structure* createStructure(VM& vm, JSGlobalObject* globalObject, JSValue prototype)
    {
        return Structure::create(vm, globalObject, prototype, TypeInfo(ObjectType, StructureFlags), info());
    }

    static ImpureGetter* create(VM& vm, Structure* structure, JSObject* delegate)
    {
        ImpureGetter* getter = new (NotNull, allocateCell<ImpureGetter>(vm.heap, sizeof(ImpureGetter))) ImpureGetter(vm, structure);
        getter->finishCreation(vm, delegate);
        return getter;
    }

    void finishCreation(VM& vm, JSObject* delegate)
    {
        Base::finishCreation(vm);
        if (delegate)
            m_delegate.set(vm, this, delegate);
    }

    static bool getOwnPropertySlot(JSObject* object, ExecState* exec, PropertyName name, PropertySlot& slot)
    {
        VM& vm = exec->vm();
        auto scope = DECLARE_THROW_SCOPE(vm);
        ImpureGetter* thisObject = jsCast<ImpureGetter*>(object);
        
        if (thisObject->m_delegate) {
            if (thisObject->m_delegate->getPropertySlot(exec, name, slot))
                return true;
            RETURN_IF_EXCEPTION(scope, false);
        }

        return Base::getOwnPropertySlot(object, exec, name, slot);
    }

    static void visitChildren(JSCell* cell, SlotVisitor& visitor)
    {
        Base::visitChildren(cell, visitor);
        ImpureGetter* thisObject = jsCast<ImpureGetter*>(cell);
        visitor.append(thisObject->m_delegate);
    }

    void setDelegate(VM& vm, JSObject* delegate)
    {
        m_delegate.set(vm, this, delegate);
    }

private:
    WriteBarrier<JSObject> m_delegate;
};

class CustomGetter : public JSNonFinalObject {
public:
    CustomGetter(VM& vm, Structure* structure)
        : Base(vm, structure)
    {
    }

    DECLARE_INFO;
    typedef JSNonFinalObject Base;
    static const unsigned StructureFlags = Base::StructureFlags | JSC::OverridesGetOwnPropertySlot;

    static Structure* createStructure(VM& vm, JSGlobalObject* globalObject, JSValue prototype)
    {
        return Structure::create(vm, globalObject, prototype, TypeInfo(ObjectType, StructureFlags), info());
    }

    static CustomGetter* create(VM& vm, Structure* structure)
    {
        CustomGetter* getter = new (NotNull, allocateCell<CustomGetter>(vm.heap, sizeof(CustomGetter))) CustomGetter(vm, structure);
        getter->finishCreation(vm);
        return getter;
    }

    static bool getOwnPropertySlot(JSObject* object, ExecState* exec, PropertyName propertyName, PropertySlot& slot)
    {
        CustomGetter* thisObject = jsCast<CustomGetter*>(object);
        if (propertyName == PropertyName(Identifier::fromString(exec, "customGetter"))) {
            slot.setCacheableCustom(thisObject, DontDelete | ReadOnly | DontEnum, thisObject->customGetter);
            return true;
        }
        
        if (propertyName == PropertyName(Identifier::fromString(exec, "customGetterAccessor"))) {
            slot.setCacheableCustom(thisObject, DontDelete | ReadOnly | DontEnum | CustomAccessor, thisObject->customGetterAcessor);
            return true;
        }
        
        return JSObject::getOwnPropertySlot(thisObject, exec, propertyName, slot);
    }

private:
    static EncodedJSValue customGetter(ExecState* exec, EncodedJSValue thisValue, PropertyName)
    {
        VM& vm = exec->vm();
        auto scope = DECLARE_THROW_SCOPE(vm);

        CustomGetter* thisObject = jsDynamicCast<CustomGetter*>(vm, JSValue::decode(thisValue));
        if (!thisObject)
            return throwVMTypeError(exec, scope);
        bool shouldThrow = thisObject->get(exec, PropertyName(Identifier::fromString(exec, "shouldThrow"))).toBoolean(exec);
        RETURN_IF_EXCEPTION(scope, encodedJSValue());
        if (shouldThrow)
            return throwVMTypeError(exec, scope);
        return JSValue::encode(jsNumber(100));
    }
    
    static EncodedJSValue customGetterAcessor(ExecState* exec, EncodedJSValue thisValue, PropertyName)
    {
        VM& vm = exec->vm();
        auto scope = DECLARE_THROW_SCOPE(vm);
        
        JSObject* thisObject = jsDynamicCast<JSObject*>(vm, JSValue::decode(thisValue));
        if (!thisObject)
            return throwVMTypeError(exec, scope);
        bool shouldThrow = thisObject->get(exec, PropertyName(Identifier::fromString(exec, "shouldThrow"))).toBoolean(exec);
        if (shouldThrow)
            return throwVMTypeError(exec, scope);
        return JSValue::encode(jsNumber(100));
    }
};

class RuntimeArray : public JSArray {
public:
    typedef JSArray Base;
    static const unsigned StructureFlags = Base::StructureFlags | OverridesGetOwnPropertySlot | InterceptsGetOwnPropertySlotByIndexEvenWhenLengthIsNotZero | OverridesGetPropertyNames;

    static RuntimeArray* create(ExecState* exec)
    {
        VM& vm = exec->vm();
        JSGlobalObject* globalObject = exec->lexicalGlobalObject();
        Structure* structure = createStructure(vm, globalObject, createPrototype(vm, globalObject));
        RuntimeArray* runtimeArray = new (NotNull, allocateCell<RuntimeArray>(*exec->heap())) RuntimeArray(exec, structure);
        runtimeArray->finishCreation(exec);
        vm.heap.addFinalizer(runtimeArray, destroy);
        return runtimeArray;
    }

    ~RuntimeArray() { }

    static void destroy(JSCell* cell)
    {
        static_cast<RuntimeArray*>(cell)->RuntimeArray::~RuntimeArray();
    }

    static const bool needsDestruction = false;

    static bool getOwnPropertySlot(JSObject* object, ExecState* exec, PropertyName propertyName, PropertySlot& slot)
    {
        RuntimeArray* thisObject = jsCast<RuntimeArray*>(object);
        if (propertyName == exec->propertyNames().length) {
            slot.setCacheableCustom(thisObject, DontDelete | ReadOnly | DontEnum, thisObject->lengthGetter);
            return true;
        }

        std::optional<uint32_t> index = parseIndex(propertyName);
        if (index && index.value() < thisObject->getLength()) {
            slot.setValue(thisObject, DontDelete | DontEnum, jsNumber(thisObject->m_vector[index.value()]));
            return true;
        }

        return JSObject::getOwnPropertySlot(thisObject, exec, propertyName, slot);
    }

    static bool getOwnPropertySlotByIndex(JSObject* object, ExecState* exec, unsigned index, PropertySlot& slot)
    {
        RuntimeArray* thisObject = jsCast<RuntimeArray*>(object);
        if (index < thisObject->getLength()) {
            slot.setValue(thisObject, DontDelete | DontEnum, jsNumber(thisObject->m_vector[index]));
            return true;
        }

        return JSObject::getOwnPropertySlotByIndex(thisObject, exec, index, slot);
    }

    static NO_RETURN_DUE_TO_CRASH bool put(JSCell*, ExecState*, PropertyName, JSValue, PutPropertySlot&)
    {
        RELEASE_ASSERT_NOT_REACHED();
    }

    static NO_RETURN_DUE_TO_CRASH bool deleteProperty(JSCell*, ExecState*, PropertyName)
    {
        RELEASE_ASSERT_NOT_REACHED();
    }

    unsigned getLength() const { return m_vector.size(); }

    DECLARE_INFO;

    static ArrayPrototype* createPrototype(VM&, JSGlobalObject* globalObject)
    {
        return globalObject->arrayPrototype();
    }

    static Structure* createStructure(VM& vm, JSGlobalObject* globalObject, JSValue prototype)
    {
        return Structure::create(vm, globalObject, prototype, TypeInfo(DerivedArrayType, StructureFlags), info(), ArrayClass);
    }

protected:
    void finishCreation(ExecState* exec)
    {
        VM& vm = exec->vm();
        Base::finishCreation(vm);
        ASSERT(inherits(vm, info()));

        for (size_t i = 0; i < exec->argumentCount(); i++)
            m_vector.append(exec->argument(i).toInt32(exec));
    }

private:
    RuntimeArray(ExecState* exec, Structure* structure)
        : JSArray(exec->vm(), structure, 0)
    {
    }

    static EncodedJSValue lengthGetter(ExecState* exec, EncodedJSValue thisValue, PropertyName)
    {
        VM& vm = exec->vm();
        auto scope = DECLARE_THROW_SCOPE(vm);

        RuntimeArray* thisObject = jsDynamicCast<RuntimeArray*>(vm, JSValue::decode(thisValue));
        if (!thisObject)
            return throwVMTypeError(exec, scope);
        return JSValue::encode(jsNumber(thisObject->getLength()));
    }

    Vector<int> m_vector;
};

class SimpleObject : public JSNonFinalObject {
public:
    SimpleObject(VM& vm, Structure* structure)
        : Base(vm, structure)
    {
    }

    typedef JSNonFinalObject Base;
    static const bool needsDestruction = false;

    static SimpleObject* create(VM& vm, JSGlobalObject* globalObject)
    {
        Structure* structure = createStructure(vm, globalObject, jsNull());
        SimpleObject* simpleObject = new (NotNull, allocateCell<SimpleObject>(vm.heap, sizeof(SimpleObject))) SimpleObject(vm, structure);
        simpleObject->finishCreation(vm);
        return simpleObject;
    }

    static void visitChildren(JSCell* cell, SlotVisitor& visitor)
    {
        SimpleObject* thisObject = jsCast<SimpleObject*>(cell);
        ASSERT_GC_OBJECT_INHERITS(thisObject, info());
        Base::visitChildren(thisObject, visitor);
        visitor.append(thisObject->m_hiddenValue);
    }

    static Structure* createStructure(VM& vm, JSGlobalObject* globalObject, JSValue prototype)
    {
        return Structure::create(vm, globalObject, prototype, TypeInfo(ObjectType, StructureFlags), info());
    }

    JSValue hiddenValue()
    {
        return m_hiddenValue.get();
    }

    void setHiddenValue(VM& vm, JSValue value)
    {
        ASSERT(value.isCell());
        m_hiddenValue.set(vm, this, value);
    }

    DECLARE_INFO;

private:
    WriteBarrier<JSC::Unknown> m_hiddenValue;
};

class DOMJITNode : public JSNonFinalObject {
public:
    DOMJITNode(VM& vm, Structure* structure)
        : Base(vm, structure)
    {
    }

    DECLARE_INFO;
    typedef JSNonFinalObject Base;
    static const unsigned StructureFlags = Base::StructureFlags;

    static Structure* createStructure(VM& vm, JSGlobalObject* globalObject, JSValue prototype)
    {
        return Structure::create(vm, globalObject, prototype, TypeInfo(JSC::JSType(LastJSCObjectType + 1), StructureFlags), info());
    }

#if ENABLE(JIT)
    static Ref<Snippet> checkSubClassSnippet()
    {
        Ref<Snippet> snippet = Snippet::create();
        snippet->setGenerator([=](CCallHelpers& jit, SnippetParams& params) {
            CCallHelpers::JumpList failureCases;
            failureCases.append(jit.branch8(
                CCallHelpers::NotEqual,
                CCallHelpers::Address(params[0].gpr(), JSCell::typeInfoTypeOffset()),
                CCallHelpers::TrustedImm32(JSC::JSType(LastJSCObjectType + 1))));
            return failureCases;
        });
        return snippet;
    }
#endif

    static DOMJITNode* create(VM& vm, Structure* structure)
    {
        DOMJITNode* getter = new (NotNull, allocateCell<DOMJITNode>(vm.heap, sizeof(DOMJITNode))) DOMJITNode(vm, structure);
        getter->finishCreation(vm);
        return getter;
    }

    int32_t value() const
    {
        return m_value;
    }

    static ptrdiff_t offsetOfValue() { return OBJECT_OFFSETOF(DOMJITNode, m_value); }

private:
    int32_t m_value { 42 };
};

class DOMJITGetter : public DOMJITNode {
public:
    DOMJITGetter(VM& vm, Structure* structure)
        : Base(vm, structure)
    {
    }

    DECLARE_INFO;
    typedef DOMJITNode Base;
    static const unsigned StructureFlags = Base::StructureFlags;

    static Structure* createStructure(VM& vm, JSGlobalObject* globalObject, JSValue prototype)
    {
        return Structure::create(vm, globalObject, prototype, TypeInfo(JSC::JSType(LastJSCObjectType + 1), StructureFlags), info());
    }

    static DOMJITGetter* create(VM& vm, Structure* structure)
    {
        DOMJITGetter* getter = new (NotNull, allocateCell<DOMJITGetter>(vm.heap, sizeof(DOMJITGetter))) DOMJITGetter(vm, structure);
        getter->finishCreation(vm);
        return getter;
    }

    class DOMJITNodeDOMJIT : public DOMJIT::GetterSetter {
    public:
        DOMJITNodeDOMJIT()
            : DOMJIT::GetterSetter(DOMJITGetter::customGetter, nullptr, DOMJITNode::info(), SpecInt32Only)
        {
        }

#if ENABLE(JIT)
        static EncodedJSValue JIT_OPERATION slowCall(ExecState* exec, void* pointer)
        {
            NativeCallFrameTracer tracer(&exec->vm(), exec);
            return JSValue::encode(jsNumber(static_cast<DOMJITGetter*>(pointer)->value()));
        }

        Ref<DOMJIT::CallDOMGetterSnippet> callDOMGetter() override
        {
            Ref<DOMJIT::CallDOMGetterSnippet> snippet = DOMJIT::CallDOMGetterSnippet::create();
            snippet->requireGlobalObject = false;
            snippet->setGenerator([=](CCallHelpers& jit, SnippetParams& params) {
                JSValueRegs results = params[0].jsValueRegs();
                GPRReg dom = params[1].gpr();
                params.addSlowPathCall(jit.jump(), jit, slowCall, results, dom);
                return CCallHelpers::JumpList();

            });
            return snippet;
        }
#endif
    };

    static DOMJIT::GetterSetter* domJITNodeGetterSetter()
    {
        static NeverDestroyed<DOMJITNodeDOMJIT> graph;
        return &graph.get();
    }

private:
    void finishCreation(VM& vm)
    {
        Base::finishCreation(vm);
        DOMJIT::GetterSetter* domJIT = domJITNodeGetterSetter();
        CustomGetterSetter* customGetterSetter = CustomGetterSetter::create(vm, domJIT->getter(), domJIT->setter(), domJIT);
        putDirectCustomAccessor(vm, Identifier::fromString(&vm, "customGetter"), customGetterSetter, ReadOnly | CustomAccessor);
    }

    static EncodedJSValue customGetter(ExecState* exec, EncodedJSValue thisValue, PropertyName)
    {
        VM& vm = exec->vm();
        auto scope = DECLARE_THROW_SCOPE(vm);

        DOMJITNode* thisObject = jsDynamicCast<DOMJITNode*>(vm, JSValue::decode(thisValue));
        if (!thisObject)
            return throwVMTypeError(exec, scope);
        return JSValue::encode(jsNumber(thisObject->value()));
    }
};

class DOMJITGetterComplex : public DOMJITNode {
public:
    DOMJITGetterComplex(VM& vm, Structure* structure)
        : Base(vm, structure)
    {
    }

    DECLARE_INFO;
    typedef DOMJITNode Base;
    static const unsigned StructureFlags = Base::StructureFlags;

    static Structure* createStructure(VM& vm, JSGlobalObject* globalObject, JSValue prototype)
    {
        return Structure::create(vm, globalObject, prototype, TypeInfo(JSC::JSType(LastJSCObjectType + 1), StructureFlags), info());
    }

    static DOMJITGetterComplex* create(VM& vm, JSGlobalObject* globalObject, Structure* structure)
    {
        DOMJITGetterComplex* getter = new (NotNull, allocateCell<DOMJITGetterComplex>(vm.heap, sizeof(DOMJITGetterComplex))) DOMJITGetterComplex(vm, structure);
        getter->finishCreation(vm, globalObject);
        return getter;
    }

    class DOMJITNodeDOMJIT : public DOMJIT::GetterSetter {
    public:
        DOMJITNodeDOMJIT()
            : DOMJIT::GetterSetter(DOMJITGetterComplex::customGetter, nullptr, DOMJITNode::info(), SpecInt32Only)
        {
        }

#if ENABLE(JIT)
        static EncodedJSValue JIT_OPERATION slowCall(ExecState* exec, void* pointer)
        {
            VM& vm = exec->vm();
            NativeCallFrameTracer tracer(&vm, exec);
            auto scope = DECLARE_THROW_SCOPE(vm);
            auto* object = static_cast<DOMJITNode*>(pointer);
            auto* domjitGetterComplex = jsDynamicCast<DOMJITGetterComplex*>(vm, object);
            if (domjitGetterComplex) {
                if (domjitGetterComplex->m_enableException)
                    return JSValue::encode(throwException(exec, scope, createError(exec, ASCIILiteral("DOMJITGetterComplex slow call exception"))));
            }
            return JSValue::encode(jsNumber(object->value()));
        }

        Ref<DOMJIT::CallDOMGetterSnippet> callDOMGetter() override
        {
            RefPtr<DOMJIT::CallDOMGetterSnippet> snippet = DOMJIT::CallDOMGetterSnippet::create();
            static_assert(GPRInfo::numberOfRegisters >= 4, "Number of registers should be larger or equal to 4.");
            snippet->numGPScratchRegisters = GPRInfo::numberOfRegisters - 4;
            snippet->numFPScratchRegisters = 3;
            snippet->setGenerator([=](CCallHelpers& jit, SnippetParams& params) {
                JSValueRegs results = params[0].jsValueRegs();
                GPRReg domGPR = params[1].gpr();
                for (unsigned i = 0; i < snippet->numGPScratchRegisters; ++i)
                    jit.move(CCallHelpers::TrustedImm32(42), params.gpScratch(i));

                params.addSlowPathCall(jit.jump(), jit, slowCall, results, domGPR);
                return CCallHelpers::JumpList();

            });
            return *snippet.get();
        }
#endif
    };

    static DOMJIT::GetterSetter* domJITNodeGetterSetter()
    {
        static NeverDestroyed<DOMJITNodeDOMJIT> graph;
        return &graph.get();
    }

private:
    void finishCreation(VM& vm, JSGlobalObject* globalObject)
    {
        Base::finishCreation(vm);
        DOMJIT::GetterSetter* domJIT = domJITNodeGetterSetter();
        CustomGetterSetter* customGetterSetter = CustomGetterSetter::create(vm, domJIT->getter(), domJIT->setter(), domJIT);
        putDirectCustomAccessor(vm, Identifier::fromString(&vm, "customGetter"), customGetterSetter, ReadOnly | CustomAccessor);
        putDirectNativeFunction(vm, globalObject, Identifier::fromString(&vm, "enableException"), 0, functionEnableException, NoIntrinsic, 0);
    }

    static EncodedJSValue JSC_HOST_CALL functionEnableException(ExecState* exec)
    {
        VM& vm = exec->vm();
        auto* object = jsDynamicCast<DOMJITGetterComplex*>(vm, exec->thisValue());
        if (object)
            object->m_enableException = true;
        return JSValue::encode(jsUndefined());
    }

    static EncodedJSValue customGetter(ExecState* exec, EncodedJSValue thisValue, PropertyName)
    {
        VM& vm = exec->vm();
        auto scope = DECLARE_THROW_SCOPE(vm);

        auto* thisObject = jsDynamicCast<DOMJITNode*>(vm, JSValue::decode(thisValue));
        if (!thisObject)
            return throwVMTypeError(exec, scope);
        if (auto* domjitGetterComplex = jsDynamicCast<DOMJITGetterComplex*>(vm, JSValue::decode(thisValue))) {
            if (domjitGetterComplex->m_enableException)
                return JSValue::encode(throwException(exec, scope, createError(exec, ASCIILiteral("DOMJITGetterComplex slow call exception"))));
        }
        return JSValue::encode(jsNumber(thisObject->value()));
    }

    bool m_enableException { false };
};

class DOMJITFunctionObject : public DOMJITNode {
public:
    DOMJITFunctionObject(VM& vm, Structure* structure)
        : Base(vm, structure)
    {
    }

    DECLARE_INFO;
    typedef DOMJITNode Base;
    static const unsigned StructureFlags = Base::StructureFlags;


    static Structure* createStructure(VM& vm, JSGlobalObject* globalObject, JSValue prototype)
    {
        return Structure::create(vm, globalObject, prototype, TypeInfo(JSC::JSType(LastJSCObjectType + 1), StructureFlags), info());
    }

    static DOMJITFunctionObject* create(VM& vm, JSGlobalObject* globalObject, Structure* structure)
    {
        DOMJITFunctionObject* object = new (NotNull, allocateCell<DOMJITFunctionObject>(vm.heap, sizeof(DOMJITFunctionObject))) DOMJITFunctionObject(vm, structure);
        object->finishCreation(vm, globalObject);
        return object;
    }

    static EncodedJSValue JSC_HOST_CALL safeFunction(ExecState* exec)
    {
        VM& vm = exec->vm();
        auto scope = DECLARE_THROW_SCOPE(vm);

        DOMJITNode* thisObject = jsDynamicCast<DOMJITNode*>(vm, exec->thisValue());
        if (!thisObject)
            return throwVMTypeError(exec, scope);
        return JSValue::encode(jsNumber(thisObject->value()));
    }

    static EncodedJSValue JIT_OPERATION unsafeFunction(ExecState* exec, DOMJITNode* node)
    {
        NativeCallFrameTracer tracer(&exec->vm(), exec);
        return JSValue::encode(jsNumber(node->value()));
    }

#if ENABLE(JIT)
    static Ref<Snippet> checkSubClassSnippet()
    {
        Ref<Snippet> snippet = Snippet::create();
        snippet->numFPScratchRegisters = 1;
        snippet->setGenerator([=](CCallHelpers& jit, SnippetParams& params) {
            static const double value = 42.0;
            CCallHelpers::JumpList failureCases;
            // May use scratch registers.
            jit.loadDouble(CCallHelpers::TrustedImmPtr(&value), params.fpScratch(0));
            failureCases.append(jit.branch8(
                CCallHelpers::NotEqual,
                CCallHelpers::Address(params[0].gpr(), JSCell::typeInfoTypeOffset()),
                CCallHelpers::TrustedImm32(JSC::JSType(LastJSCObjectType + 1))));
            return failureCases;
        });
        return snippet;
    }
#endif

private:
    void finishCreation(VM&, JSGlobalObject*);
};

static const DOMJIT::Signature DOMJITFunctionObjectSignature((uintptr_t)DOMJITFunctionObject::unsafeFunction, DOMJITFunctionObject::info(), DOMJIT::Effect::forRead(DOMJIT::HeapRange::top()), SpecInt32Only);

void DOMJITFunctionObject::finishCreation(VM& vm, JSGlobalObject* globalObject)
{
    Base::finishCreation(vm);
    putDirectNativeFunction(vm, globalObject, Identifier::fromString(&vm, "func"), 0, safeFunction, NoIntrinsic, &DOMJITFunctionObjectSignature, ReadOnly);
}

class DOMJITCheckSubClassObject : public DOMJITNode {
public:
    DOMJITCheckSubClassObject(VM& vm, Structure* structure)
        : Base(vm, structure)
    {
    }

    DECLARE_INFO;
    typedef DOMJITNode Base;
    static const unsigned StructureFlags = Base::StructureFlags;


    static Structure* createStructure(VM& vm, JSGlobalObject* globalObject, JSValue prototype)
    {
        return Structure::create(vm, globalObject, prototype, TypeInfo(JSC::JSType(LastJSCObjectType + 1), StructureFlags), info());
    }

    static DOMJITCheckSubClassObject* create(VM& vm, JSGlobalObject* globalObject, Structure* structure)
    {
        DOMJITCheckSubClassObject* object = new (NotNull, allocateCell<DOMJITCheckSubClassObject>(vm.heap, sizeof(DOMJITCheckSubClassObject))) DOMJITCheckSubClassObject(vm, structure);
        object->finishCreation(vm, globalObject);
        return object;
    }

    static EncodedJSValue JSC_HOST_CALL safeFunction(ExecState* exec)
    {
        VM& vm = exec->vm();
        auto scope = DECLARE_THROW_SCOPE(vm);

        auto* thisObject = jsDynamicCast<DOMJITCheckSubClassObject*>(vm, exec->thisValue());
        if (!thisObject)
            return throwVMTypeError(exec, scope);
        return JSValue::encode(jsNumber(thisObject->value()));
    }

    static EncodedJSValue JIT_OPERATION unsafeFunction(ExecState* exec, DOMJITNode* node)
    {
        NativeCallFrameTracer tracer(&exec->vm(), exec);
        return JSValue::encode(jsNumber(node->value()));
    }

private:
    void finishCreation(VM&, JSGlobalObject*);
};

static const DOMJIT::Signature DOMJITCheckSubClassObjectSignature((uintptr_t)DOMJITCheckSubClassObject::unsafeFunction, DOMJITCheckSubClassObject::info(), DOMJIT::Effect::forRead(DOMJIT::HeapRange::top()), SpecInt32Only);

void DOMJITCheckSubClassObject::finishCreation(VM& vm, JSGlobalObject* globalObject)
{
    Base::finishCreation(vm);
    putDirectNativeFunction(vm, globalObject, Identifier::fromString(&vm, "func"), 0, safeFunction, NoIntrinsic, &DOMJITCheckSubClassObjectSignature, ReadOnly);
}

const ClassInfo Element::s_info = { "Element", &Base::s_info, nullptr, nullptr, CREATE_METHOD_TABLE(Element) };
const ClassInfo Masquerader::s_info = { "Masquerader", &Base::s_info, nullptr, nullptr, CREATE_METHOD_TABLE(Masquerader) };
const ClassInfo Root::s_info = { "Root", &Base::s_info, nullptr, nullptr, CREATE_METHOD_TABLE(Root) };
const ClassInfo ImpureGetter::s_info = { "ImpureGetter", &Base::s_info, nullptr, nullptr, CREATE_METHOD_TABLE(ImpureGetter) };
const ClassInfo CustomGetter::s_info = { "CustomGetter", &Base::s_info, nullptr, nullptr, CREATE_METHOD_TABLE(CustomGetter) };
#if ENABLE(JIT)
const ClassInfo DOMJITNode::s_info = { "DOMJITNode", &Base::s_info, nullptr, &DOMJITNode::checkSubClassSnippet, CREATE_METHOD_TABLE(DOMJITNode) };
#else
const ClassInfo DOMJITNode::s_info = { "DOMJITNode", &Base::s_info, nullptr, nullptr, CREATE_METHOD_TABLE(DOMJITNode) };
#endif
const ClassInfo DOMJITGetter::s_info = { "DOMJITGetter", &Base::s_info, nullptr, nullptr, CREATE_METHOD_TABLE(DOMJITGetter) };
const ClassInfo DOMJITGetterComplex::s_info = { "DOMJITGetterComplex", &Base::s_info, nullptr, nullptr, CREATE_METHOD_TABLE(DOMJITGetterComplex) };
#if ENABLE(JIT)
const ClassInfo DOMJITFunctionObject::s_info = { "DOMJITFunctionObject", &Base::s_info, nullptr, &DOMJITFunctionObject::checkSubClassSnippet, CREATE_METHOD_TABLE(DOMJITFunctionObject) };
#else
const ClassInfo DOMJITFunctionObject::s_info = { "DOMJITFunctionObject", &Base::s_info, nullptr, nullptr, CREATE_METHOD_TABLE(DOMJITFunctionObject) };
#endif
const ClassInfo DOMJITCheckSubClassObject::s_info = { "DOMJITCheckSubClassObject", &Base::s_info, nullptr, nullptr, CREATE_METHOD_TABLE(DOMJITCheckSubClassObject) };
const ClassInfo RuntimeArray::s_info = { "RuntimeArray", &Base::s_info, nullptr, nullptr, CREATE_METHOD_TABLE(RuntimeArray) };
const ClassInfo SimpleObject::s_info = { "SimpleObject", &Base::s_info, nullptr, nullptr, CREATE_METHOD_TABLE(SimpleObject) };
static unsigned asyncTestPasses { 0 };
static unsigned asyncTestExpectedPasses { 0 };

ElementHandleOwner* Element::handleOwner()
{
    static ElementHandleOwner* owner = 0;
    if (!owner)
        owner = new ElementHandleOwner();
    return owner;
}

void Element::finishCreation(VM& vm, Root* root)
{
    Base::finishCreation(vm);
    setRoot(vm, root);
    m_root->setElement(this);
}

}

static bool fillBufferWithContentsOfFile(const String& fileName, Vector<char>& buffer);

class CommandLine;
class GlobalObject;
class Workers;

template<typename Func>
int runJSC(CommandLine, bool isWorker, const Func&);
static void checkException(GlobalObject*, bool isLastFile, bool hasException, JSValue, CommandLine&, bool& success);

class Message : public ThreadSafeRefCounted<Message> {
public:
    Message(ArrayBufferContents&&, int32_t);
    ~Message();
    
    ArrayBufferContents&& releaseContents() { return WTFMove(m_contents); }
    int32_t index() const { return m_index; }

private:
    ArrayBufferContents m_contents;
    int32_t m_index { 0 };
};

class Worker : public BasicRawSentinelNode<Worker> {
public:
    Worker(Workers&);
    ~Worker();
    
    void enqueue(const AbstractLocker&, RefPtr<Message>);
    RefPtr<Message> dequeue();
    
    static Worker& current();

private:
    static ThreadSpecific<Worker*>& currentWorker();

    Workers& m_workers;
    Deque<RefPtr<Message>> m_messages;
};

class Workers {
public:
    Workers();
    ~Workers();
    
    template<typename Func>
    void broadcast(const Func&);
    
    void report(String);
    String tryGetReport();
    String getReport();
    
    static Workers& singleton();
    
private:
    friend class Worker;
    
    Lock m_lock;
    Condition m_condition;
    SentinelLinkedList<Worker, BasicRawSentinelNode<Worker>> m_workers;
    Deque<String> m_reports;
};

static EncodedJSValue JSC_HOST_CALL functionCreateProxy(ExecState*);
static EncodedJSValue JSC_HOST_CALL functionCreateRuntimeArray(ExecState*);
static EncodedJSValue JSC_HOST_CALL functionCreateImpureGetter(ExecState*);
static EncodedJSValue JSC_HOST_CALL functionCreateCustomGetterObject(ExecState*);
static EncodedJSValue JSC_HOST_CALL functionCreateDOMJITNodeObject(ExecState*);
static EncodedJSValue JSC_HOST_CALL functionCreateDOMJITGetterObject(ExecState*);
static EncodedJSValue JSC_HOST_CALL functionCreateDOMJITGetterComplexObject(ExecState*);
static EncodedJSValue JSC_HOST_CALL functionCreateDOMJITFunctionObject(ExecState*);
static EncodedJSValue JSC_HOST_CALL functionCreateDOMJITCheckSubClassObject(ExecState*);
static EncodedJSValue JSC_HOST_CALL functionCreateBuiltin(ExecState*);
static EncodedJSValue JSC_HOST_CALL functionCreateGlobalObject(ExecState*);
static EncodedJSValue JSC_HOST_CALL functionSetImpureGetterDelegate(ExecState*);

static EncodedJSValue JSC_HOST_CALL functionSetElementRoot(ExecState*);
static EncodedJSValue JSC_HOST_CALL functionCreateRoot(ExecState*);
static EncodedJSValue JSC_HOST_CALL functionCreateElement(ExecState*);
static EncodedJSValue JSC_HOST_CALL functionGetElement(ExecState*);
static EncodedJSValue JSC_HOST_CALL functionCreateSimpleObject(ExecState*);
static EncodedJSValue JSC_HOST_CALL functionGetHiddenValue(ExecState*);
static EncodedJSValue JSC_HOST_CALL functionSetHiddenValue(ExecState*);
static EncodedJSValue JSC_HOST_CALL functionPrintStdOut(ExecState*);
static EncodedJSValue JSC_HOST_CALL functionPrintStdErr(ExecState*);
static EncodedJSValue JSC_HOST_CALL functionDebug(ExecState*);
static EncodedJSValue JSC_HOST_CALL functionDescribe(ExecState*);
static EncodedJSValue JSC_HOST_CALL functionDescribeArray(ExecState*);
static EncodedJSValue JSC_HOST_CALL functionSleepSeconds(ExecState*);
static EncodedJSValue JSC_HOST_CALL functionJSCStack(ExecState*);
static EncodedJSValue JSC_HOST_CALL functionGCAndSweep(ExecState*);
static EncodedJSValue JSC_HOST_CALL functionFullGC(ExecState*);
static EncodedJSValue JSC_HOST_CALL functionEdenGC(ExecState*);
static EncodedJSValue JSC_HOST_CALL functionForceGCSlowPaths(ExecState*);
static EncodedJSValue JSC_HOST_CALL functionHeapSize(ExecState*);
static EncodedJSValue JSC_HOST_CALL functionAddressOf(ExecState*);
static EncodedJSValue JSC_HOST_CALL functionGetGetterSetter(ExecState*);
#ifndef NDEBUG
static EncodedJSValue JSC_HOST_CALL functionDumpCallFrame(ExecState*);
#endif
static EncodedJSValue JSC_HOST_CALL functionVersion(ExecState*);
static EncodedJSValue JSC_HOST_CALL functionRun(ExecState*);
static EncodedJSValue JSC_HOST_CALL functionRunString(ExecState*);
static EncodedJSValue JSC_HOST_CALL functionLoad(ExecState*);
static EncodedJSValue JSC_HOST_CALL functionLoadString(ExecState*);
static EncodedJSValue JSC_HOST_CALL functionReadFile(ExecState*);
static EncodedJSValue JSC_HOST_CALL functionCheckSyntax(ExecState*);
static EncodedJSValue JSC_HOST_CALL functionReadline(ExecState*);
static EncodedJSValue JSC_HOST_CALL functionPreciseTime(ExecState*);
static EncodedJSValue JSC_HOST_CALL functionNeverInlineFunction(ExecState*);
static EncodedJSValue JSC_HOST_CALL functionNoDFG(ExecState*);
static EncodedJSValue JSC_HOST_CALL functionNoFTL(ExecState*);
static EncodedJSValue JSC_HOST_CALL functionNoOSRExitFuzzing(ExecState*);
static EncodedJSValue JSC_HOST_CALL functionOptimizeNextInvocation(ExecState*);
static EncodedJSValue JSC_HOST_CALL functionNumberOfDFGCompiles(ExecState*);
static EncodedJSValue JSC_HOST_CALL functionJSCOptions(ExecState*);
static EncodedJSValue JSC_HOST_CALL functionReoptimizationRetryCount(ExecState*);
static EncodedJSValue JSC_HOST_CALL functionTransferArrayBuffer(ExecState*);
static EncodedJSValue JSC_HOST_CALL functionFailNextNewCodeBlock(ExecState*);
static NO_RETURN_WITH_VALUE EncodedJSValue JSC_HOST_CALL functionQuit(ExecState*);
static NO_RETURN_DUE_TO_CRASH EncodedJSValue JSC_HOST_CALL functionAbort(ExecState*);
static EncodedJSValue JSC_HOST_CALL functionFalse1(ExecState*);
static EncodedJSValue JSC_HOST_CALL functionFalse2(ExecState*);
static EncodedJSValue JSC_HOST_CALL functionUndefined1(ExecState*);
static EncodedJSValue JSC_HOST_CALL functionUndefined2(ExecState*);
static EncodedJSValue JSC_HOST_CALL functionIsInt32(ExecState*);
static EncodedJSValue JSC_HOST_CALL functionEffectful42(ExecState*);
static EncodedJSValue JSC_HOST_CALL functionIdentity(ExecState*);
static EncodedJSValue JSC_HOST_CALL functionMakeMasquerader(ExecState*);
static EncodedJSValue JSC_HOST_CALL functionHasCustomProperties(ExecState*);
static EncodedJSValue JSC_HOST_CALL functionDumpTypesForAllVariables(ExecState*);
static EncodedJSValue JSC_HOST_CALL functionFindTypeForExpression(ExecState*);
static EncodedJSValue JSC_HOST_CALL functionReturnTypeFor(ExecState*);
static EncodedJSValue JSC_HOST_CALL functionDumpBasicBlockExecutionRanges(ExecState*);
static EncodedJSValue JSC_HOST_CALL functionHasBasicBlockExecuted(ExecState*);
static EncodedJSValue JSC_HOST_CALL functionBasicBlockExecutionCount(ExecState*);
static EncodedJSValue JSC_HOST_CALL functionEnableExceptionFuzz(ExecState*);
static EncodedJSValue JSC_HOST_CALL functionDrainMicrotasks(ExecState*);
static EncodedJSValue JSC_HOST_CALL functionIs32BitPlatform(ExecState*);
static EncodedJSValue JSC_HOST_CALL functionLoadModule(ExecState*);
static EncodedJSValue JSC_HOST_CALL functionCheckModuleSyntax(ExecState*);
static EncodedJSValue JSC_HOST_CALL functionPlatformSupportsSamplingProfiler(ExecState*);
static EncodedJSValue JSC_HOST_CALL functionGenerateHeapSnapshot(ExecState*);
static EncodedJSValue JSC_HOST_CALL functionResetSuperSamplerState(ExecState*);
static EncodedJSValue JSC_HOST_CALL functionEnsureArrayStorage(ExecState*);
#if ENABLE(SAMPLING_PROFILER)
static EncodedJSValue JSC_HOST_CALL functionStartSamplingProfiler(ExecState*);
static EncodedJSValue JSC_HOST_CALL functionSamplingProfilerStackTraces(ExecState*);
#endif

static EncodedJSValue JSC_HOST_CALL functionMaxArguments(ExecState*);
static EncodedJSValue JSC_HOST_CALL functionAsyncTestStart(ExecState*);
static EncodedJSValue JSC_HOST_CALL functionAsyncTestPassed(ExecState*);

#if ENABLE(WEBASSEMBLY)
static EncodedJSValue JSC_HOST_CALL functionWebAssemblyMemoryMode(ExecState*);
#endif

#if ENABLE(SAMPLING_FLAGS)
static EncodedJSValue JSC_HOST_CALL functionSetSamplingFlags(ExecState*);
static EncodedJSValue JSC_HOST_CALL functionClearSamplingFlags(ExecState*);
#endif

static EncodedJSValue JSC_HOST_CALL functionShadowChickenFunctionsOnStack(ExecState*);
static EncodedJSValue JSC_HOST_CALL functionSetGlobalConstRedeclarationShouldNotThrow(ExecState*);
static EncodedJSValue JSC_HOST_CALL functionGetRandomSeed(ExecState*);
static EncodedJSValue JSC_HOST_CALL functionSetRandomSeed(ExecState*);
static EncodedJSValue JSC_HOST_CALL functionIsRope(ExecState*);
static EncodedJSValue JSC_HOST_CALL functionCallerSourceOrigin(ExecState*);
static EncodedJSValue JSC_HOST_CALL functionGlobalObjectForObject(ExecState*);
static EncodedJSValue JSC_HOST_CALL functionDollarCreateRealm(ExecState*);
static EncodedJSValue JSC_HOST_CALL functionDollarDetachArrayBuffer(ExecState*);
static EncodedJSValue JSC_HOST_CALL functionDollarEvalScript(ExecState*);
static EncodedJSValue JSC_HOST_CALL functionDollarAgentStart(ExecState*);
static EncodedJSValue JSC_HOST_CALL functionDollarAgentReceiveBroadcast(ExecState*);
static EncodedJSValue JSC_HOST_CALL functionDollarAgentReport(ExecState*);
static EncodedJSValue JSC_HOST_CALL functionDollarAgentSleep(ExecState*);
static EncodedJSValue JSC_HOST_CALL functionDollarAgentBroadcast(ExecState*);
static EncodedJSValue JSC_HOST_CALL functionDollarAgentGetReport(ExecState*);
static EncodedJSValue JSC_HOST_CALL functionDollarAgentLeaving(ExecState*);
static EncodedJSValue JSC_HOST_CALL functionWaitForReport(ExecState*);
static EncodedJSValue JSC_HOST_CALL functionHeapCapacity(ExecState*);
static EncodedJSValue JSC_HOST_CALL functionFlashHeapAccess(ExecState*);

struct Script {
    enum class StrictMode {
        Strict,
        Sloppy
    };

    enum class ScriptType {
        Script,
        Module
    };

    enum class CodeSource {
        File,
        CommandLine
    };

    StrictMode strictMode;
    CodeSource codeSource;
    ScriptType scriptType;
    char* argument;

    Script(StrictMode strictMode, CodeSource codeSource, ScriptType scriptType, char *argument)
        : strictMode(strictMode)
        , codeSource(codeSource)
        , scriptType(scriptType)
        , argument(argument)
    {
        if (strictMode == StrictMode::Strict)
            ASSERT(codeSource == CodeSource::File);
    }
};

class CommandLine {
public:
    CommandLine(int argc, char** argv)
    {
        parseArguments(argc, argv);
    }

    bool m_interactive { false };
    bool m_dump { false };
    bool m_module { false };
    bool m_exitCode { false };
    Vector<Script> m_scripts;
    Vector<String> m_arguments;
    bool m_profile { false };
    String m_profilerOutput;
    String m_uncaughtExceptionName;
    bool m_treatWatchdogExceptionAsSuccess { false };
    bool m_alwaysDumpUncaughtException { false };
    bool m_dumpSamplingProfilerData { false };
    bool m_enableRemoteDebugging { false };

    void parseArguments(int, char**);
};

static const char interactivePrompt[] = ">>> ";

class StopWatch {
public:
    void start();
    void stop();
    long getElapsedMS(); // call stop() first

private:
    double m_startTime;
    double m_stopTime;
};

void StopWatch::start()
{
    m_startTime = monotonicallyIncreasingTime();
}

void StopWatch::stop()
{
    m_stopTime = monotonicallyIncreasingTime();
}

long StopWatch::getElapsedMS()
{
    return static_cast<long>((m_stopTime - m_startTime) * 1000);
}

template<typename Vector>
static inline String stringFromUTF(const Vector& utf8)
{
    return String::fromUTF8WithLatin1Fallback(utf8.data(), utf8.size());
}

template<typename Vector>
static inline SourceCode jscSource(const Vector& utf8, const SourceOrigin& sourceOrigin, const String& filename)
{
    String str = stringFromUTF(utf8);
    return makeSource(str, sourceOrigin, filename);
}

class GlobalObject : public JSGlobalObject {
private:
    GlobalObject(VM&, Structure*);

public:
    typedef JSGlobalObject Base;

    static GlobalObject* create(VM& vm, Structure* structure, const Vector<String>& arguments)
    {
        GlobalObject* object = new (NotNull, allocateCell<GlobalObject>(vm.heap)) GlobalObject(vm, structure);
        object->finishCreation(vm, arguments);
        return object;
    }

    static const bool needsDestruction = false;

    DECLARE_INFO;
    static const GlobalObjectMethodTable s_globalObjectMethodTable;

    static Structure* createStructure(VM& vm, JSValue prototype)
    {
        return Structure::create(vm, 0, prototype, TypeInfo(GlobalObjectType, StructureFlags), info());
    }

    static RuntimeFlags javaScriptRuntimeFlags(const JSGlobalObject*) { return RuntimeFlags::createAllEnabled(); }

protected:
    void finishCreation(VM& vm, const Vector<String>& arguments)
    {
        Base::finishCreation(vm);
        
        addFunction(vm, "debug", functionDebug, 1);
        addFunction(vm, "describe", functionDescribe, 1);
        addFunction(vm, "describeArray", functionDescribeArray, 1);
        addFunction(vm, "print", functionPrintStdOut, 1);
        addFunction(vm, "printErr", functionPrintStdErr, 1);
        addFunction(vm, "quit", functionQuit, 0);
        addFunction(vm, "abort", functionAbort, 0);
        addFunction(vm, "gc", functionGCAndSweep, 0);
        addFunction(vm, "fullGC", functionFullGC, 0);
        addFunction(vm, "edenGC", functionEdenGC, 0);
        addFunction(vm, "forceGCSlowPaths", functionForceGCSlowPaths, 0);
        addFunction(vm, "gcHeapSize", functionHeapSize, 0);
        addFunction(vm, "addressOf", functionAddressOf, 1);
        addFunction(vm, "getGetterSetter", functionGetGetterSetter, 2);
#ifndef NDEBUG
        addFunction(vm, "dumpCallFrame", functionDumpCallFrame, 0);
#endif
        addFunction(vm, "version", functionVersion, 1);
        addFunction(vm, "run", functionRun, 1);
        addFunction(vm, "runString", functionRunString, 1);
        addFunction(vm, "load", functionLoad, 1);
        addFunction(vm, "loadString", functionLoadString, 1);
        addFunction(vm, "readFile", functionReadFile, 2);
        addFunction(vm, "read", functionReadFile, 2);
        addFunction(vm, "checkSyntax", functionCheckSyntax, 1);
        addFunction(vm, "sleepSeconds", functionSleepSeconds, 1);
        addFunction(vm, "jscStack", functionJSCStack, 1);
        addFunction(vm, "readline", functionReadline, 0);
        addFunction(vm, "preciseTime", functionPreciseTime, 0);
        addFunction(vm, "neverInlineFunction", functionNeverInlineFunction, 1);
        addFunction(vm, "noInline", functionNeverInlineFunction, 1);
        addFunction(vm, "noDFG", functionNoDFG, 1);
        addFunction(vm, "noFTL", functionNoFTL, 1);
        addFunction(vm, "noOSRExitFuzzing", functionNoOSRExitFuzzing, 1);
        addFunction(vm, "numberOfDFGCompiles", functionNumberOfDFGCompiles, 1);
        addFunction(vm, "jscOptions", functionJSCOptions, 0);
        addFunction(vm, "optimizeNextInvocation", functionOptimizeNextInvocation, 1);
        addFunction(vm, "reoptimizationRetryCount", functionReoptimizationRetryCount, 1);
        addFunction(vm, "transferArrayBuffer", functionTransferArrayBuffer, 1);
        addFunction(vm, "failNextNewCodeBlock", functionFailNextNewCodeBlock, 1);
#if ENABLE(SAMPLING_FLAGS)
        addFunction(vm, "setSamplingFlags", functionSetSamplingFlags, 1);
        addFunction(vm, "clearSamplingFlags", functionClearSamplingFlags, 1);
#endif
        addFunction(vm, "shadowChickenFunctionsOnStack", functionShadowChickenFunctionsOnStack, 0);
        addFunction(vm, "setGlobalConstRedeclarationShouldNotThrow", functionSetGlobalConstRedeclarationShouldNotThrow, 0);
        addConstructableFunction(vm, "Root", functionCreateRoot, 0);
        addConstructableFunction(vm, "Element", functionCreateElement, 1);
        addFunction(vm, "getElement", functionGetElement, 1);
        addFunction(vm, "setElementRoot", functionSetElementRoot, 2);
        
        addConstructableFunction(vm, "SimpleObject", functionCreateSimpleObject, 0);
        addFunction(vm, "getHiddenValue", functionGetHiddenValue, 1);
        addFunction(vm, "setHiddenValue", functionSetHiddenValue, 2);
        
        putDirectNativeFunction(vm, this, Identifier::fromString(&vm, "DFGTrue"), 0, functionFalse1, DFGTrueIntrinsic, DontEnum);
        putDirectNativeFunction(vm, this, Identifier::fromString(&vm, "OSRExit"), 0, functionUndefined1, OSRExitIntrinsic, DontEnum);
        putDirectNativeFunction(vm, this, Identifier::fromString(&vm, "isFinalTier"), 0, functionFalse2, IsFinalTierIntrinsic, DontEnum);
        putDirectNativeFunction(vm, this, Identifier::fromString(&vm, "predictInt32"), 0, functionUndefined2, SetInt32HeapPredictionIntrinsic, DontEnum);
        putDirectNativeFunction(vm, this, Identifier::fromString(&vm, "isInt32"), 0, functionIsInt32, CheckInt32Intrinsic, DontEnum);
        putDirectNativeFunction(vm, this, Identifier::fromString(&vm, "fiatInt52"), 0, functionIdentity, FiatInt52Intrinsic, DontEnum);
        
        addFunction(vm, "effectful42", functionEffectful42, 0);
        addFunction(vm, "makeMasquerader", functionMakeMasquerader, 0);
        addFunction(vm, "hasCustomProperties", functionHasCustomProperties, 0);

        addFunction(vm, "createProxy", functionCreateProxy, 1);
        addFunction(vm, "createRuntimeArray", functionCreateRuntimeArray, 0);

        addFunction(vm, "createImpureGetter", functionCreateImpureGetter, 1);
        addFunction(vm, "createCustomGetterObject", functionCreateCustomGetterObject, 0);
        addFunction(vm, "createDOMJITNodeObject", functionCreateDOMJITNodeObject, 0);
        addFunction(vm, "createDOMJITGetterObject", functionCreateDOMJITGetterObject, 0);
        addFunction(vm, "createDOMJITGetterComplexObject", functionCreateDOMJITGetterComplexObject, 0);
        addFunction(vm, "createDOMJITFunctionObject", functionCreateDOMJITFunctionObject, 0);
        addFunction(vm, "createDOMJITCheckSubClassObject", functionCreateDOMJITCheckSubClassObject, 0);
        addFunction(vm, "createBuiltin", functionCreateBuiltin, 2);
        addFunction(vm, "createGlobalObject", functionCreateGlobalObject, 0);
        addFunction(vm, "setImpureGetterDelegate", functionSetImpureGetterDelegate, 2);

        addFunction(vm, "dumpTypesForAllVariables", functionDumpTypesForAllVariables , 0);
        addFunction(vm, "findTypeForExpression", functionFindTypeForExpression, 2);
        addFunction(vm, "returnTypeFor", functionReturnTypeFor, 1);

        addFunction(vm, "dumpBasicBlockExecutionRanges", functionDumpBasicBlockExecutionRanges , 0);
        addFunction(vm, "hasBasicBlockExecuted", functionHasBasicBlockExecuted, 2);
        addFunction(vm, "basicBlockExecutionCount", functionBasicBlockExecutionCount, 2);

        addFunction(vm, "enableExceptionFuzz", functionEnableExceptionFuzz, 0);

        addFunction(vm, "drainMicrotasks", functionDrainMicrotasks, 0);

        addFunction(vm, "getRandomSeed", functionGetRandomSeed, 0);
        addFunction(vm, "setRandomSeed", functionSetRandomSeed, 1);
        addFunction(vm, "isRope", functionIsRope, 1);
        addFunction(vm, "callerSourceOrigin", functionCallerSourceOrigin, 0);

        addFunction(vm, "globalObjectForObject", functionGlobalObjectForObject, 1);

        addFunction(vm, "is32BitPlatform", functionIs32BitPlatform, 0);

        addFunction(vm, "loadModule", functionLoadModule, 1);
        addFunction(vm, "checkModuleSyntax", functionCheckModuleSyntax, 1);

        addFunction(vm, "platformSupportsSamplingProfiler", functionPlatformSupportsSamplingProfiler, 0);
        addFunction(vm, "generateHeapSnapshot", functionGenerateHeapSnapshot, 0);
        addFunction(vm, "resetSuperSamplerState", functionResetSuperSamplerState, 0);
        addFunction(vm, "ensureArrayStorage", functionEnsureArrayStorage, 0);
#if ENABLE(SAMPLING_PROFILER)
        addFunction(vm, "startSamplingProfiler", functionStartSamplingProfiler, 0);
        addFunction(vm, "samplingProfilerStackTraces", functionSamplingProfilerStackTraces, 0);
#endif

        addFunction(vm, "maxArguments", functionMaxArguments, 0);

        addFunction(vm, "asyncTestStart", functionAsyncTestStart, 1);
        addFunction(vm, "asyncTestPassed", functionAsyncTestPassed, 1);

#if ENABLE(WEBASSEMBLY)
        addFunction(vm, "WebAssemblyMemoryMode", functionWebAssemblyMemoryMode, 1);
#endif

        if (!arguments.isEmpty()) {
            JSArray* array = constructEmptyArray(globalExec(), 0);
            for (size_t i = 0; i < arguments.size(); ++i)
                array->putDirectIndex(globalExec(), i, jsString(globalExec(), arguments[i]));
            putDirect(vm, Identifier::fromString(globalExec(), "arguments"), array);
        }

        putDirect(vm, Identifier::fromString(globalExec(), "console"), jsUndefined());
        
        Structure* plainObjectStructure = JSFinalObject::createStructure(vm, this, objectPrototype(), 0);
        
        JSObject* dollar = JSFinalObject::create(vm, plainObjectStructure);
        putDirect(vm, Identifier::fromString(globalExec(), "$"), dollar);
        
        addFunction(vm, dollar, "createRealm", functionDollarCreateRealm, 0);
        addFunction(vm, dollar, "detachArrayBuffer", functionDollarDetachArrayBuffer, 1);
        addFunction(vm, dollar, "evalScript", functionDollarEvalScript, 1);
        
        dollar->putDirect(vm, Identifier::fromString(globalExec(), "global"), this);
        
        JSObject* agent = JSFinalObject::create(vm, plainObjectStructure);
        dollar->putDirect(vm, Identifier::fromString(globalExec(), "agent"), agent);
        
        // The test262 INTERPRETING.md document says that some of these functions are just in the main
        // thread and some are in the other threads. We just put them in all threads.
        addFunction(vm, agent, "start", functionDollarAgentStart, 1);
        addFunction(vm, agent, "receiveBroadcast", functionDollarAgentReceiveBroadcast, 1);
        addFunction(vm, agent, "report", functionDollarAgentReport, 1);
        addFunction(vm, agent, "sleep", functionDollarAgentSleep, 1);
        addFunction(vm, agent, "broadcast", functionDollarAgentBroadcast, 1);
        addFunction(vm, agent, "getReport", functionDollarAgentGetReport, 0);
        addFunction(vm, agent, "leaving", functionDollarAgentLeaving, 0);
        
        addFunction(vm, "waitForReport", functionWaitForReport, 0);

        addFunction(vm, "heapCapacity", functionHeapCapacity, 0);
        addFunction(vm, "flashHeapAccess", functionFlashHeapAccess, 0);
    }
    
    void addFunction(VM& vm, JSObject* object, const char* name, NativeFunction function, unsigned arguments)
    {
        Identifier identifier = Identifier::fromString(&vm, name);
        object->putDirect(vm, identifier, JSFunction::create(vm, this, arguments, identifier.string(), function));
    }

    void addFunction(VM& vm, const char* name, NativeFunction function, unsigned arguments)
    {
        addFunction(vm, this, name, function, arguments);
    }
    
    void addConstructableFunction(VM& vm, const char* name, NativeFunction function, unsigned arguments)
    {
        Identifier identifier = Identifier::fromString(&vm, name);
        putDirect(vm, identifier, JSFunction::create(vm, this, arguments, identifier.string(), function, NoIntrinsic, function));
    }

    static JSInternalPromise* moduleLoaderImportModule(JSGlobalObject*, ExecState*, JSModuleLoader*, JSString*, const SourceOrigin&);
    static JSInternalPromise* moduleLoaderResolve(JSGlobalObject*, ExecState*, JSModuleLoader*, JSValue, JSValue, JSValue);
    static JSInternalPromise* moduleLoaderFetch(JSGlobalObject*, ExecState*, JSModuleLoader*, JSValue, JSValue);
};

const ClassInfo GlobalObject::s_info = { "global", &JSGlobalObject::s_info, nullptr, nullptr, CREATE_METHOD_TABLE(GlobalObject) };
const GlobalObjectMethodTable GlobalObject::s_globalObjectMethodTable = {
    &supportsRichSourceInfo,
    &shouldInterruptScript,
    &javaScriptRuntimeFlags,
    nullptr, // queueTaskToEventLoop
    &shouldInterruptScriptBeforeTimeout,
    &moduleLoaderImportModule,
    &moduleLoaderResolve,
    &moduleLoaderFetch,
    nullptr, // moduleLoaderInstantiate
    nullptr, // moduleLoaderEvaluate
    nullptr, // promiseRejectionTracker
    nullptr, // defaultLanguage
};

GlobalObject::GlobalObject(VM& vm, Structure* structure)
    : JSGlobalObject(vm, structure, &s_globalObjectMethodTable)
{
}

static UChar pathSeparator()
{
#if OS(WINDOWS)
    return '\\';
#else
    return '/';
#endif
}

struct DirectoryName {
    // In unix, it is "/". In Windows, it becomes a drive letter like "C:\"
    String rootName;

    // If the directory name is "/home/WebKit", this becomes "home/WebKit". If the directory name is "/", this becomes "".
    String queryName;
};

struct ModuleName {
    ModuleName(const String& moduleName);

    bool startsWithRoot() const
    {
        return !queries.isEmpty() && queries[0].isEmpty();
    }

    Vector<String> queries;
};

ModuleName::ModuleName(const String& moduleName)
{
    // A module name given from code is represented as the UNIX style path. Like, `./A/B.js`.
    moduleName.split('/', true, queries);
}

static std::optional<DirectoryName> extractDirectoryName(const String& absolutePathToFile)
{
    size_t firstSeparatorPosition = absolutePathToFile.find(pathSeparator());
    if (firstSeparatorPosition == notFound)
        return std::nullopt;
    DirectoryName directoryName;
    directoryName.rootName = absolutePathToFile.substring(0, firstSeparatorPosition + 1); // Include the separator.
    size_t lastSeparatorPosition = absolutePathToFile.reverseFind(pathSeparator());
    ASSERT_WITH_MESSAGE(lastSeparatorPosition != notFound, "If the separator is not found, this function already returns when performing the forward search.");
    if (firstSeparatorPosition == lastSeparatorPosition)
        directoryName.queryName = StringImpl::empty();
    else {
        size_t queryStartPosition = firstSeparatorPosition + 1;
        size_t queryLength = lastSeparatorPosition - queryStartPosition; // Not include the last separator.
        directoryName.queryName = absolutePathToFile.substring(queryStartPosition, queryLength);
    }
    return directoryName;
}

static std::optional<DirectoryName> currentWorkingDirectory()
{
#if OS(WINDOWS)
    // https://msdn.microsoft.com/en-us/library/windows/desktop/aa364934.aspx
    // https://msdn.microsoft.com/en-us/library/windows/desktop/aa365247.aspx#maxpath
    // The _MAX_PATH in Windows is 260. If the path of the current working directory is longer than that, _getcwd truncates the result.
    // And other I/O functions taking a path name also truncate it. To avoid this situation,
    //
    // (1). When opening the file in Windows for modules, we always use the abosolute path and add "\\?\" prefix to the path name.
    // (2). When retrieving the current working directory, use GetCurrentDirectory instead of _getcwd.
    //
    // In the path utility functions inside the JSC shell, we does not handle the UNC and UNCW including the network host name.
    DWORD bufferLength = ::GetCurrentDirectoryW(0, nullptr);
    if (!bufferLength)
        return std::nullopt;
    // In Windows, wchar_t is the UTF-16LE.
    // https://msdn.microsoft.com/en-us/library/dd374081.aspx
    // https://msdn.microsoft.com/en-us/library/windows/desktop/ff381407.aspx
    auto buffer = std::make_unique<wchar_t[]>(bufferLength);
    DWORD lengthNotIncludingNull = ::GetCurrentDirectoryW(bufferLength, buffer.get());
    String directoryString = wcharToString(buffer.get(), lengthNotIncludingNull);
    // We don't support network path like \\host\share\<path name>.
    if (directoryString.startsWith("\\\\"))
        return std::nullopt;
#else
    auto buffer = std::make_unique<char[]>(PATH_MAX);
    if (!getcwd(buffer.get(), PATH_MAX))
        return std::nullopt;
    String directoryString = String::fromUTF8(buffer.get());
#endif
    if (directoryString.isEmpty())
        return std::nullopt;

    if (directoryString[directoryString.length() - 1] == pathSeparator())
        return extractDirectoryName(directoryString);
    // Append the seperator to represents the file name. extractDirectoryName only accepts the absolute file name.
    return extractDirectoryName(makeString(directoryString, pathSeparator()));
}

static String resolvePath(const DirectoryName& directoryName, const ModuleName& moduleName)
{
    Vector<String> directoryPieces;
    directoryName.queryName.split(pathSeparator(), false, directoryPieces);

    // Only first '/' is recognized as the path from the root.
    if (moduleName.startsWithRoot())
        directoryPieces.clear();

    for (const auto& query : moduleName.queries) {
        if (query == String(ASCIILiteral(".."))) {
            if (!directoryPieces.isEmpty())
                directoryPieces.removeLast();
        } else if (!query.isEmpty() && query != String(ASCIILiteral(".")))
            directoryPieces.append(query);
    }

    StringBuilder builder;
    builder.append(directoryName.rootName);
    for (size_t i = 0; i < directoryPieces.size(); ++i) {
        builder.append(directoryPieces[i]);
        if (i + 1 != directoryPieces.size())
            builder.append(pathSeparator());
    }
    return builder.toString();
}

static String absolutePath(const String& fileName)
{
    auto directoryName = currentWorkingDirectory();
    if (!directoryName)
        return fileName;
    return resolvePath(directoryName.value(), ModuleName(fileName.impl()));
}

JSInternalPromise* GlobalObject::moduleLoaderImportModule(JSGlobalObject* globalObject, ExecState* exec, JSModuleLoader*, JSString* moduleNameValue, const SourceOrigin& sourceOrigin)
{
    VM& vm = globalObject->vm();
    auto scope = DECLARE_CATCH_SCOPE(vm);

    auto rejectPromise = [&] (JSValue error) {
        return JSInternalPromiseDeferred::create(exec, globalObject)->reject(exec, error);
    };

    if (sourceOrigin.isNull())
        return rejectPromise(createError(exec, ASCIILiteral("Could not resolve the module specifier.")));

    auto referrer = sourceOrigin.string();
    auto moduleName = moduleNameValue->value(exec);
    if (UNLIKELY(scope.exception())) {
        JSValue exception = scope.exception();
        scope.clearException();
        return rejectPromise(exception);
    }

    auto directoryName = extractDirectoryName(referrer.impl());
    if (!directoryName)
        return rejectPromise(createError(exec, makeString("Could not resolve the referrer name '", String(referrer.impl()), "'.")));

    return JSC::importModule(exec, Identifier::fromString(&vm, resolvePath(directoryName.value(), ModuleName(moduleName))), jsUndefined());
}

JSInternalPromise* GlobalObject::moduleLoaderResolve(JSGlobalObject* globalObject, ExecState* exec, JSModuleLoader*, JSValue keyValue, JSValue referrerValue, JSValue)
{
    VM& vm = globalObject->vm();
    auto scope = DECLARE_CATCH_SCOPE(vm);

    JSInternalPromiseDeferred* deferred = JSInternalPromiseDeferred::create(exec, globalObject);
    scope.releaseAssertNoException();
    const Identifier key = keyValue.toPropertyKey(exec);
    if (UNLIKELY(scope.exception())) {
        JSValue exception = scope.exception();
        scope.clearException();
        return deferred->reject(exec, exception);
    }

    if (key.isSymbol())
        return deferred->resolve(exec, keyValue);

    if (referrerValue.isUndefined()) {
        auto directoryName = currentWorkingDirectory();
        if (!directoryName)
            return deferred->reject(exec, createError(exec, ASCIILiteral("Could not resolve the current working directory.")));
        return deferred->resolve(exec, jsString(exec, resolvePath(directoryName.value(), ModuleName(key.impl()))));
    }

    const Identifier referrer = referrerValue.toPropertyKey(exec);
    if (UNLIKELY(scope.exception())) {
        JSValue exception = scope.exception();
        scope.clearException();
        return deferred->reject(exec, exception);
    }

    if (referrer.isSymbol()) {
        auto directoryName = currentWorkingDirectory();
        if (!directoryName)
            return deferred->reject(exec, createError(exec, ASCIILiteral("Could not resolve the current working directory.")));
        return deferred->resolve(exec, jsString(exec, resolvePath(directoryName.value(), ModuleName(key.impl()))));
    }

    // If the referrer exists, we assume that the referrer is the correct absolute path.
    auto directoryName = extractDirectoryName(referrer.impl());
    if (!directoryName)
        return deferred->reject(exec, createError(exec, makeString("Could not resolve the referrer name '", String(referrer.impl()), "'.")));
    auto result = deferred->resolve(exec, jsString(exec, resolvePath(directoryName.value(), ModuleName(key.impl()))));
    scope.releaseAssertNoException();
    return result;
}

static void convertShebangToJSComment(Vector<char>& buffer)
{
    if (buffer.size() >= 2) {
        if (buffer[0] == '#' && buffer[1] == '!')
            buffer[0] = buffer[1] = '/';
    }
}

static bool fillBufferWithContentsOfFile(FILE* file, Vector<char>& buffer)
{
    // We might have injected "use strict"; at the top.
    size_t initialSize = buffer.size();
    fseek(file, 0, SEEK_END);
    size_t bufferCapacity = ftell(file);
    fseek(file, 0, SEEK_SET);
    buffer.resize(bufferCapacity + initialSize);
    size_t readSize = fread(buffer.data() + initialSize, 1, buffer.size(), file);
    return readSize == buffer.size() - initialSize;
}

static bool fillBufferWithContentsOfFile(const String& fileName, Vector<char>& buffer)
{
    FILE* f = fopen(fileName.utf8().data(), "rb");
    if (!f) {
        fprintf(stderr, "Could not open file: %s\n", fileName.utf8().data());
        return false;
    }

    bool result = fillBufferWithContentsOfFile(f, buffer);
    fclose(f);

    return result;
}

static bool fetchScriptFromLocalFileSystem(const String& fileName, Vector<char>& buffer)
{
    if (!fillBufferWithContentsOfFile(fileName, buffer))
        return false;
    convertShebangToJSComment(buffer);
    return true;
}

static bool fetchModuleFromLocalFileSystem(const String& fileName, Vector<char>& buffer)
{
    // We assume that fileName is always an absolute path.
#if OS(WINDOWS)
    // https://msdn.microsoft.com/en-us/library/windows/desktop/aa365247.aspx#maxpath
    // Use long UNC to pass the long path name to the Windows APIs.
    String longUNCPathName = WTF::makeString("\\\\?\\", fileName);
    FILE* f = _wfopen(stringToNullTerminatedWChar(longUNCPathName).data(), L"rb");
#else
    FILE* f = fopen(fileName.utf8().data(), "r");
#endif
    if (!f) {
        fprintf(stderr, "Could not open file: %s\n", fileName.utf8().data());
        return false;
    }

    bool result = fillBufferWithContentsOfFile(f, buffer);
    if (result)
        convertShebangToJSComment(buffer);
    fclose(f);

    return result;
}

JSInternalPromise* GlobalObject::moduleLoaderFetch(JSGlobalObject* globalObject, ExecState* exec, JSModuleLoader*, JSValue key, JSValue)
{
    VM& vm = globalObject->vm();
    auto scope = DECLARE_CATCH_SCOPE(vm);
    JSInternalPromiseDeferred* deferred = JSInternalPromiseDeferred::create(exec, globalObject);
    String moduleKey = key.toWTFString(exec);
    if (UNLIKELY(scope.exception())) {
        JSValue exception = scope.exception();
        scope.clearException();
        return deferred->reject(exec, exception);
    }

    // Here, now we consider moduleKey as the fileName.
    Vector<char> utf8;
    if (!fetchModuleFromLocalFileSystem(moduleKey, utf8))
        return deferred->reject(exec, createError(exec, makeString("Could not open file '", moduleKey, "'.")));

    auto result = deferred->resolve(exec, JSSourceCode::create(exec->vm(), makeSource(stringFromUTF(utf8), SourceOrigin { moduleKey }, moduleKey, TextPosition(), SourceProviderSourceType::Module)));
    scope.releaseAssertNoException();
    return result;
}


static EncodedJSValue printInternal(ExecState* exec, FILE* out)
{
    VM& vm = exec->vm();
    auto scope = DECLARE_THROW_SCOPE(vm);

    if (asyncTestExpectedPasses) {
        JSValue value = exec->argument(0);
        if (value.isString() && WTF::equal(asString(value)->value(exec).impl(), "Test262:AsyncTestComplete")) {
            asyncTestPasses++;
            return JSValue::encode(jsUndefined());
        }
    }

    for (unsigned i = 0; i < exec->argumentCount(); ++i) {
        if (i)
            if (EOF == fputc(' ', out))
                goto fail;

        auto viewWithString = exec->uncheckedArgument(i).toString(exec)->viewWithUnderlyingString(exec);
        RETURN_IF_EXCEPTION(scope, encodedJSValue());
        if (fprintf(out, "%s", viewWithString.view.utf8().data()) < 0)
            goto fail;
    }

    fputc('\n', out);
fail:
    fflush(out);
    return JSValue::encode(jsUndefined());
}

EncodedJSValue JSC_HOST_CALL functionPrintStdOut(ExecState* exec) { return printInternal(exec, stdout); }
EncodedJSValue JSC_HOST_CALL functionPrintStdErr(ExecState* exec) { return printInternal(exec, stderr); }

#ifndef NDEBUG
EncodedJSValue JSC_HOST_CALL functionDumpCallFrame(ExecState* exec)
{
    VMEntryFrame* topVMEntryFrame = exec->vm().topVMEntryFrame;
    ExecState* callerFrame = exec->callerFrame(topVMEntryFrame);
    if (callerFrame)
        exec->vm().interpreter->dumpCallFrame(callerFrame);
    return JSValue::encode(jsUndefined());
}
#endif

EncodedJSValue JSC_HOST_CALL functionDebug(ExecState* exec)
{
    VM& vm = exec->vm();
    auto scope = DECLARE_THROW_SCOPE(vm);
    auto viewWithString = exec->argument(0).toString(exec)->viewWithUnderlyingString(exec);
    RETURN_IF_EXCEPTION(scope, encodedJSValue());
    fprintf(stderr, "--> %s\n", viewWithString.view.utf8().data());
    return JSValue::encode(jsUndefined());
}

EncodedJSValue JSC_HOST_CALL functionDescribe(ExecState* exec)
{
    if (exec->argumentCount() < 1)
        return JSValue::encode(jsUndefined());
    return JSValue::encode(jsString(exec, toString(exec->argument(0))));
}

EncodedJSValue JSC_HOST_CALL functionDescribeArray(ExecState* exec)
{
    if (exec->argumentCount() < 1)
        return JSValue::encode(jsUndefined());
    VM& vm = exec->vm();
    JSObject* object = jsDynamicCast<JSObject*>(vm, exec->argument(0));
    if (!object)
        return JSValue::encode(jsNontrivialString(exec, ASCIILiteral("<not object>")));
    return JSValue::encode(jsNontrivialString(exec, toString("<Butterfly: ", RawPointer(object->butterfly()), "; public length: ", object->getArrayLength(), "; vector length: ", object->getVectorLength(), ">")));
}

EncodedJSValue JSC_HOST_CALL functionSleepSeconds(ExecState* exec)
{
    VM& vm = exec->vm();
    auto scope = DECLARE_THROW_SCOPE(vm);

    if (exec->argumentCount() >= 1) {
        Seconds seconds = Seconds(exec->argument(0).toNumber(exec));
        RETURN_IF_EXCEPTION(scope, encodedJSValue());
        sleep(seconds);
    }
    
    return JSValue::encode(jsUndefined());
}

class FunctionJSCStackFunctor {
public:
    FunctionJSCStackFunctor(StringBuilder& trace)
        : m_trace(trace)
    {
    }

    StackVisitor::Status operator()(StackVisitor& visitor) const
    {
        m_trace.append(String::format("    %zu   %s\n", visitor->index(), visitor->toString().utf8().data()));
        return StackVisitor::Continue;
    }

private:
    StringBuilder& m_trace;
};

EncodedJSValue JSC_HOST_CALL functionJSCStack(ExecState* exec)
{
    StringBuilder trace;
    trace.appendLiteral("--> Stack trace:\n");

    FunctionJSCStackFunctor functor(trace);
    exec->iterate(functor);
    fprintf(stderr, "%s", trace.toString().utf8().data());
    return JSValue::encode(jsUndefined());
}

EncodedJSValue JSC_HOST_CALL functionCreateRoot(ExecState* exec)
{
    JSLockHolder lock(exec);
    return JSValue::encode(Root::create(exec->vm(), exec->lexicalGlobalObject()));
}

EncodedJSValue JSC_HOST_CALL functionCreateElement(ExecState* exec)
{
    VM& vm = exec->vm();
    JSLockHolder lock(vm);
    auto scope = DECLARE_THROW_SCOPE(vm);

    Root* root = jsDynamicCast<Root*>(vm, exec->argument(0));
    if (!root)
        return JSValue::encode(throwException(exec, scope, createError(exec, ASCIILiteral("Cannot create Element without a Root."))));
    return JSValue::encode(Element::create(vm, exec->lexicalGlobalObject(), root));
}

EncodedJSValue JSC_HOST_CALL functionGetElement(ExecState* exec)
{
    JSLockHolder lock(exec);
    VM& vm = exec->vm();
    Root* root = jsDynamicCast<Root*>(vm, exec->argument(0));
    if (!root)
        return JSValue::encode(jsUndefined());
    Element* result = root->element();
    return JSValue::encode(result ? result : jsUndefined());
}

EncodedJSValue JSC_HOST_CALL functionSetElementRoot(ExecState* exec)
{
    JSLockHolder lock(exec);
    VM& vm = exec->vm();
    Element* element = jsDynamicCast<Element*>(vm, exec->argument(0));
    Root* root = jsDynamicCast<Root*>(vm, exec->argument(1));
    if (element && root)
        element->setRoot(exec->vm(), root);
    return JSValue::encode(jsUndefined());
}

EncodedJSValue JSC_HOST_CALL functionCreateSimpleObject(ExecState* exec)
{
    JSLockHolder lock(exec);
    return JSValue::encode(SimpleObject::create(exec->vm(), exec->lexicalGlobalObject()));
}

EncodedJSValue JSC_HOST_CALL functionGetHiddenValue(ExecState* exec)
{
    VM& vm = exec->vm();
    JSLockHolder lock(vm);
    auto scope = DECLARE_THROW_SCOPE(vm);

    SimpleObject* simpleObject = jsDynamicCast<SimpleObject*>(vm, exec->argument(0));
    if (UNLIKELY(!simpleObject)) {
        throwTypeError(exec, scope, ASCIILiteral("Invalid use of getHiddenValue test function"));
        return encodedJSValue();
    }
    return JSValue::encode(simpleObject->hiddenValue());
}

EncodedJSValue JSC_HOST_CALL functionSetHiddenValue(ExecState* exec)
{
    VM& vm = exec->vm();
    JSLockHolder lock(vm);
    auto scope = DECLARE_THROW_SCOPE(vm);

    SimpleObject* simpleObject = jsDynamicCast<SimpleObject*>(vm, exec->argument(0));
    if (UNLIKELY(!simpleObject)) {
        throwTypeError(exec, scope, ASCIILiteral("Invalid use of setHiddenValue test function"));
        return encodedJSValue();
    }
    JSValue value = exec->argument(1);
    simpleObject->setHiddenValue(exec->vm(), value);
    return JSValue::encode(jsUndefined());
}

EncodedJSValue JSC_HOST_CALL functionCreateProxy(ExecState* exec)
{
    JSLockHolder lock(exec);
    JSValue target = exec->argument(0);
    if (!target.isObject())
        return JSValue::encode(jsUndefined());
    JSObject* jsTarget = asObject(target.asCell());
    Structure* structure = JSProxy::createStructure(exec->vm(), exec->lexicalGlobalObject(), jsTarget->getPrototypeDirect(), ImpureProxyType);
    JSProxy* proxy = JSProxy::create(exec->vm(), structure, jsTarget);
    return JSValue::encode(proxy);
}

EncodedJSValue JSC_HOST_CALL functionCreateRuntimeArray(ExecState* exec)
{
    JSLockHolder lock(exec);
    RuntimeArray* array = RuntimeArray::create(exec);
    return JSValue::encode(array);
}

EncodedJSValue JSC_HOST_CALL functionCreateImpureGetter(ExecState* exec)
{
    JSLockHolder lock(exec);
    JSValue target = exec->argument(0);
    JSObject* delegate = nullptr;
    if (target.isObject())
        delegate = asObject(target.asCell());
    Structure* structure = ImpureGetter::createStructure(exec->vm(), exec->lexicalGlobalObject(), jsNull());
    ImpureGetter* result = ImpureGetter::create(exec->vm(), structure, delegate);
    return JSValue::encode(result);
}

EncodedJSValue JSC_HOST_CALL functionCreateCustomGetterObject(ExecState* exec)
{
    JSLockHolder lock(exec);
    Structure* structure = CustomGetter::createStructure(exec->vm(), exec->lexicalGlobalObject(), jsNull());
    CustomGetter* result = CustomGetter::create(exec->vm(), structure);
    return JSValue::encode(result);
}

EncodedJSValue JSC_HOST_CALL functionCreateDOMJITNodeObject(ExecState* exec)
{
    JSLockHolder lock(exec);
    Structure* structure = DOMJITNode::createStructure(exec->vm(), exec->lexicalGlobalObject(), DOMJITGetter::create(exec->vm(), DOMJITGetter::createStructure(exec->vm(), exec->lexicalGlobalObject(), jsNull())));
    DOMJITNode* result = DOMJITNode::create(exec->vm(), structure);
    return JSValue::encode(result);
}

EncodedJSValue JSC_HOST_CALL functionCreateDOMJITGetterObject(ExecState* exec)
{
    JSLockHolder lock(exec);
    Structure* structure = DOMJITGetter::createStructure(exec->vm(), exec->lexicalGlobalObject(), jsNull());
    DOMJITGetter* result = DOMJITGetter::create(exec->vm(), structure);
    return JSValue::encode(result);
}

EncodedJSValue JSC_HOST_CALL functionCreateDOMJITGetterComplexObject(ExecState* exec)
{
    JSLockHolder lock(exec);
    Structure* structure = DOMJITGetterComplex::createStructure(exec->vm(), exec->lexicalGlobalObject(), jsNull());
    DOMJITGetterComplex* result = DOMJITGetterComplex::create(exec->vm(), exec->lexicalGlobalObject(), structure);
    return JSValue::encode(result);
}

EncodedJSValue JSC_HOST_CALL functionCreateDOMJITFunctionObject(ExecState* exec)
{
    JSLockHolder lock(exec);
    Structure* structure = DOMJITFunctionObject::createStructure(exec->vm(), exec->lexicalGlobalObject(), jsNull());
    DOMJITFunctionObject* result = DOMJITFunctionObject::create(exec->vm(), exec->lexicalGlobalObject(), structure);
    return JSValue::encode(result);
}

EncodedJSValue JSC_HOST_CALL functionCreateDOMJITCheckSubClassObject(ExecState* exec)
{
    JSLockHolder lock(exec);
    Structure* structure = DOMJITCheckSubClassObject::createStructure(exec->vm(), exec->lexicalGlobalObject(), jsNull());
    DOMJITCheckSubClassObject* result = DOMJITCheckSubClassObject::create(exec->vm(), exec->lexicalGlobalObject(), structure);
    return JSValue::encode(result);
}

EncodedJSValue JSC_HOST_CALL functionSetImpureGetterDelegate(ExecState* exec)
{
    VM& vm = exec->vm();
    JSLockHolder lock(vm);
    auto scope = DECLARE_THROW_SCOPE(vm);

    JSValue base = exec->argument(0);
    if (!base.isObject())
        return JSValue::encode(jsUndefined());
    JSValue delegate = exec->argument(1);
    if (!delegate.isObject())
        return JSValue::encode(jsUndefined());
    ImpureGetter* impureGetter = jsDynamicCast<ImpureGetter*>(vm, asObject(base.asCell()));
    if (UNLIKELY(!impureGetter)) {
        throwTypeError(exec, scope, ASCIILiteral("argument is not an ImpureGetter"));
        return encodedJSValue();
    }
    impureGetter->setDelegate(vm, asObject(delegate.asCell()));
    return JSValue::encode(jsUndefined());
}

EncodedJSValue JSC_HOST_CALL functionGCAndSweep(ExecState* exec)
{
    JSLockHolder lock(exec);
    exec->heap()->collectNow(Sync, CollectionScope::Full);
    return JSValue::encode(jsNumber(exec->heap()->sizeAfterLastFullCollection()));
}

EncodedJSValue JSC_HOST_CALL functionFullGC(ExecState* exec)
{
    JSLockHolder lock(exec);
    exec->heap()->collectSync(CollectionScope::Full);
    return JSValue::encode(jsNumber(exec->heap()->sizeAfterLastFullCollection()));
}

EncodedJSValue JSC_HOST_CALL functionEdenGC(ExecState* exec)
{
    JSLockHolder lock(exec);
    exec->heap()->collectSync(CollectionScope::Eden);
    return JSValue::encode(jsNumber(exec->heap()->sizeAfterLastEdenCollection()));
}

EncodedJSValue JSC_HOST_CALL functionForceGCSlowPaths(ExecState*)
{
    // It's best for this to be the first thing called in the 
    // JS program so the option is set to true before we JIT.
    Options::forceGCSlowPaths() = true;
    return JSValue::encode(jsUndefined());
}

EncodedJSValue JSC_HOST_CALL functionHeapSize(ExecState* exec)
{
    JSLockHolder lock(exec);
    return JSValue::encode(jsNumber(exec->heap()->size()));
}

// This function is not generally very helpful in 64-bit code as the tag and payload
// share a register. But in 32-bit JITed code the tag may not be checked if an
// optimization removes type checking requirements, such as in ===.
EncodedJSValue JSC_HOST_CALL functionAddressOf(ExecState* exec)
{
    JSValue value = exec->argument(0);
    if (!value.isCell())
        return JSValue::encode(jsUndefined());
    // Need to cast to uint64_t so bitwise_cast will play along.
    uint64_t asNumber = reinterpret_cast<uint64_t>(value.asCell());
    EncodedJSValue returnValue = JSValue::encode(jsNumber(bitwise_cast<double>(asNumber)));
    return returnValue;
}

static EncodedJSValue JSC_HOST_CALL functionGetGetterSetter(ExecState* exec)
{
    JSValue value = exec->argument(0);
    if (!value.isObject())
        return JSValue::encode(jsUndefined());

    JSValue property = exec->argument(1);
    if (!property.isString())
        return JSValue::encode(jsUndefined());

    PropertySlot slot(value, PropertySlot::InternalMethodType::VMInquiry);
    value.getPropertySlot(exec, asString(property)->toIdentifier(exec), slot);

    JSValue result;
    if (slot.isCacheableGetter())
        result = slot.getterSetter();
    else
        result = jsNull();

    return JSValue::encode(result);
}

EncodedJSValue JSC_HOST_CALL functionVersion(ExecState*)
{
    // We need this function for compatibility with the Mozilla JS tests but for now
    // we don't actually do any version-specific handling
    return JSValue::encode(jsUndefined());
}

EncodedJSValue JSC_HOST_CALL functionRun(ExecState* exec)
{
    VM& vm = exec->vm();
    auto scope = DECLARE_THROW_SCOPE(vm);

    String fileName = exec->argument(0).toWTFString(exec);
    RETURN_IF_EXCEPTION(scope, encodedJSValue());
    Vector<char> script;
    if (!fetchScriptFromLocalFileSystem(fileName, script))
        return JSValue::encode(throwException(exec, scope, createError(exec, ASCIILiteral("Could not open file."))));

    GlobalObject* globalObject = GlobalObject::create(vm, GlobalObject::createStructure(vm, jsNull()), Vector<String>());

    JSArray* array = constructEmptyArray(globalObject->globalExec(), 0);
    RETURN_IF_EXCEPTION(scope, encodedJSValue());
    for (unsigned i = 1; i < exec->argumentCount(); ++i) {
        array->putDirectIndex(globalObject->globalExec(), i - 1, exec->uncheckedArgument(i));
        RETURN_IF_EXCEPTION(scope, encodedJSValue());
    }
    globalObject->putDirect(
        vm, Identifier::fromString(globalObject->globalExec(), "arguments"), array);

    NakedPtr<Exception> exception;
    StopWatch stopWatch;
    stopWatch.start();
    evaluate(globalObject->globalExec(), jscSource(script, SourceOrigin { absolutePath(fileName) }, fileName), JSValue(), exception);
    stopWatch.stop();

    if (exception) {
        throwException(globalObject->globalExec(), scope, exception);
        return JSValue::encode(jsUndefined());
    }
    
    return JSValue::encode(jsNumber(stopWatch.getElapsedMS()));
}

EncodedJSValue JSC_HOST_CALL functionRunString(ExecState* exec)
{
    VM& vm = exec->vm();
    auto scope = DECLARE_THROW_SCOPE(vm);

    String source = exec->argument(0).toWTFString(exec);
    RETURN_IF_EXCEPTION(scope, encodedJSValue());

    GlobalObject* globalObject = GlobalObject::create(vm, GlobalObject::createStructure(vm, jsNull()), Vector<String>());

    JSArray* array = constructEmptyArray(globalObject->globalExec(), 0);
    RETURN_IF_EXCEPTION(scope, encodedJSValue());
    for (unsigned i = 1; i < exec->argumentCount(); ++i) {
        array->putDirectIndex(globalObject->globalExec(), i - 1, exec->uncheckedArgument(i));
        RETURN_IF_EXCEPTION(scope, encodedJSValue());
    }
    globalObject->putDirect(
        vm, Identifier::fromString(globalObject->globalExec(), "arguments"), array);

    NakedPtr<Exception> exception;
    evaluate(globalObject->globalExec(), makeSource(source, exec->callerSourceOrigin()), JSValue(), exception);

    if (exception) {
        scope.throwException(globalObject->globalExec(), exception);
        return JSValue::encode(jsUndefined());
    }
    
    return JSValue::encode(globalObject);
}

EncodedJSValue JSC_HOST_CALL functionLoad(ExecState* exec)
{
    VM& vm = exec->vm();
    auto scope = DECLARE_THROW_SCOPE(vm);

    String fileName = exec->argument(0).toWTFString(exec);
    RETURN_IF_EXCEPTION(scope, encodedJSValue());
    Vector<char> script;
    if (!fetchScriptFromLocalFileSystem(fileName, script))
        return JSValue::encode(throwException(exec, scope, createError(exec, ASCIILiteral("Could not open file."))));

    JSGlobalObject* globalObject = exec->lexicalGlobalObject();
    
    NakedPtr<Exception> evaluationException;
    JSValue result = evaluate(globalObject->globalExec(), jscSource(script, SourceOrigin { absolutePath(fileName) }, fileName), JSValue(), evaluationException);
    if (evaluationException)
        throwException(exec, scope, evaluationException);
    return JSValue::encode(result);
}

EncodedJSValue JSC_HOST_CALL functionLoadString(ExecState* exec)
{
    VM& vm = exec->vm();
    auto scope = DECLARE_THROW_SCOPE(vm);

    String sourceCode = exec->argument(0).toWTFString(exec);
    RETURN_IF_EXCEPTION(scope, encodedJSValue());
    JSGlobalObject* globalObject = exec->lexicalGlobalObject();

    NakedPtr<Exception> evaluationException;
    JSValue result = evaluate(globalObject->globalExec(), makeSource(sourceCode, exec->callerSourceOrigin()), JSValue(), evaluationException);
    if (evaluationException)
        throwException(exec, scope, evaluationException);
    return JSValue::encode(result);
}

EncodedJSValue JSC_HOST_CALL functionReadFile(ExecState* exec)
{
    VM& vm = exec->vm();
    auto scope = DECLARE_THROW_SCOPE(vm);

    String fileName = exec->argument(0).toWTFString(exec);
    RETURN_IF_EXCEPTION(scope, encodedJSValue());

    bool isBinary = false;
    if (exec->argumentCount() > 1) {
        String type = exec->argument(1).toWTFString(exec);
        RETURN_IF_EXCEPTION(scope, encodedJSValue());
        if (type != "binary")
            return throwVMError(exec, scope, "Expected 'binary' as second argument.");
        isBinary = true;
    }

    Vector<char> content;
    if (!fillBufferWithContentsOfFile(fileName, content))
        return throwVMError(exec, scope, "Could not open file.");

    if (!isBinary)
        return JSValue::encode(jsString(exec, stringFromUTF(content)));

    Structure* structure = exec->lexicalGlobalObject()->typedArrayStructure(TypeUint8);
    auto length = content.size();
    JSObject* result = createUint8TypedArray(exec, structure, ArrayBuffer::createFromBytes(content.releaseBuffer().leakPtr(), length, [] (void* p) { fastFree(p); }), 0, length);
    RETURN_IF_EXCEPTION(scope, encodedJSValue());

    return JSValue::encode(result);
}

EncodedJSValue JSC_HOST_CALL functionCheckSyntax(ExecState* exec)
{
    VM& vm = exec->vm();
    auto scope = DECLARE_THROW_SCOPE(vm);

    String fileName = exec->argument(0).toWTFString(exec);
    RETURN_IF_EXCEPTION(scope, encodedJSValue());
    Vector<char> script;
    if (!fetchScriptFromLocalFileSystem(fileName, script))
        return JSValue::encode(throwException(exec, scope, createError(exec, ASCIILiteral("Could not open file."))));

    JSGlobalObject* globalObject = exec->lexicalGlobalObject();

    StopWatch stopWatch;
    stopWatch.start();

    JSValue syntaxException;
    bool validSyntax = checkSyntax(globalObject->globalExec(), jscSource(script, SourceOrigin { absolutePath(fileName) }, fileName), &syntaxException);
    stopWatch.stop();

    if (!validSyntax)
        throwException(exec, scope, syntaxException);
    return JSValue::encode(jsNumber(stopWatch.getElapsedMS()));
}

#if ENABLE(SAMPLING_FLAGS)
EncodedJSValue JSC_HOST_CALL functionSetSamplingFlags(ExecState* exec)
{
    for (unsigned i = 0; i < exec->argumentCount(); ++i) {
        unsigned flag = static_cast<unsigned>(exec->uncheckedArgument(i).toNumber(exec));
        if ((flag >= 1) && (flag <= 32))
            SamplingFlags::setFlag(flag);
    }
    return JSValue::encode(jsNull());
}

EncodedJSValue JSC_HOST_CALL functionClearSamplingFlags(ExecState* exec)
{
    for (unsigned i = 0; i < exec->argumentCount(); ++i) {
        unsigned flag = static_cast<unsigned>(exec->uncheckedArgument(i).toNumber(exec));
        if ((flag >= 1) && (flag <= 32))
            SamplingFlags::clearFlag(flag);
    }
    return JSValue::encode(jsNull());
}
#endif

EncodedJSValue JSC_HOST_CALL functionShadowChickenFunctionsOnStack(ExecState* exec)
{
    return JSValue::encode(exec->vm().shadowChicken().functionsOnStack(exec));
}

EncodedJSValue JSC_HOST_CALL functionSetGlobalConstRedeclarationShouldNotThrow(ExecState* exec)
{
    exec->vm().setGlobalConstRedeclarationShouldThrow(false);
    return JSValue::encode(jsUndefined());
}

EncodedJSValue JSC_HOST_CALL functionGetRandomSeed(ExecState* exec)
{
    return JSValue::encode(jsNumber(exec->lexicalGlobalObject()->weakRandom().seed()));
}

EncodedJSValue JSC_HOST_CALL functionSetRandomSeed(ExecState* exec)
{
    VM& vm = exec->vm();
    auto scope = DECLARE_THROW_SCOPE(vm);

    unsigned seed = exec->argument(0).toUInt32(exec);
    RETURN_IF_EXCEPTION(scope, encodedJSValue());
    exec->lexicalGlobalObject()->weakRandom().setSeed(seed);
    return JSValue::encode(jsUndefined());
}

EncodedJSValue JSC_HOST_CALL functionIsRope(ExecState* exec)
{
    JSValue argument = exec->argument(0);
    if (!argument.isString())
        return JSValue::encode(jsBoolean(false));
    const StringImpl* impl = asString(argument)->tryGetValueImpl();
    return JSValue::encode(jsBoolean(!impl));
}

EncodedJSValue JSC_HOST_CALL functionCallerSourceOrigin(ExecState* state)
{
    SourceOrigin sourceOrigin = state->callerSourceOrigin();
    if (sourceOrigin.isNull())
        return JSValue::encode(jsNull());
    return JSValue::encode(jsString(state, sourceOrigin.string()));
}

EncodedJSValue JSC_HOST_CALL functionGlobalObjectForObject(ExecState* exec)
{
    JSValue value = exec->argument(0);
    RELEASE_ASSERT(value.isObject());
    JSGlobalObject* globalObject = jsCast<JSObject*>(value)->globalObject();
    RELEASE_ASSERT(globalObject);
    return JSValue::encode(globalObject);
}

EncodedJSValue JSC_HOST_CALL functionReadline(ExecState* exec)
{
    Vector<char, 256> line;
    int c;
    while ((c = getchar()) != EOF) {
        // FIXME: Should we also break on \r? 
        if (c == '\n')
            break;
        line.append(c);
    }
    line.append('\0');
    return JSValue::encode(jsString(exec, line.data()));
}

EncodedJSValue JSC_HOST_CALL functionPreciseTime(ExecState*)
{
    return JSValue::encode(jsNumber(currentTime()));
}

EncodedJSValue JSC_HOST_CALL functionNeverInlineFunction(ExecState* exec)
{
    return JSValue::encode(setNeverInline(exec));
}

EncodedJSValue JSC_HOST_CALL functionNoDFG(ExecState* exec)
{
    return JSValue::encode(setNeverOptimize(exec));
}

EncodedJSValue JSC_HOST_CALL functionNoFTL(ExecState* exec)
{
    VM& vm = exec->vm();
    if (JSFunction* function = jsDynamicCast<JSFunction*>(vm, exec->argument(0))) {
        FunctionExecutable* executable = function->jsExecutable();
        executable->setNeverFTLOptimize(true);
    }

    return JSValue::encode(jsUndefined());
}

EncodedJSValue JSC_HOST_CALL functionNoOSRExitFuzzing(ExecState* exec)
{
    return JSValue::encode(setCannotUseOSRExitFuzzing(exec));
}

EncodedJSValue JSC_HOST_CALL functionOptimizeNextInvocation(ExecState* exec)
{
    return JSValue::encode(optimizeNextInvocation(exec));
}

EncodedJSValue JSC_HOST_CALL functionNumberOfDFGCompiles(ExecState* exec)
{
    return JSValue::encode(numberOfDFGCompiles(exec));
}

Message::Message(ArrayBufferContents&& contents, int32_t index)
    : m_contents(WTFMove(contents))
    , m_index(index)
{
}

Message::~Message()
{
}

Worker::Worker(Workers& workers)
    : m_workers(workers)
{
    auto locker = holdLock(m_workers.m_lock);
    m_workers.m_workers.append(this);
    
    *currentWorker() = this;
}

Worker::~Worker()
{
    auto locker = holdLock(m_workers.m_lock);
    RELEASE_ASSERT(isOnList());
    remove();
}

void Worker::enqueue(const AbstractLocker&, RefPtr<Message> message)
{
    m_messages.append(message);
}

RefPtr<Message> Worker::dequeue()
{
    auto locker = holdLock(m_workers.m_lock);
    while (m_messages.isEmpty())
        m_workers.m_condition.wait(m_workers.m_lock);
    return m_messages.takeFirst();
}

Worker& Worker::current()
{
    return **currentWorker();
}

ThreadSpecific<Worker*>& Worker::currentWorker()
{
    static ThreadSpecific<Worker*>* result;
    static std::once_flag flag;
    std::call_once(
        flag,
        [] () {
            result = new ThreadSpecific<Worker*>();
        });
    return *result;
}

Workers::Workers()
{
}

Workers::~Workers()
{
    UNREACHABLE_FOR_PLATFORM();
}

template<typename Func>
void Workers::broadcast(const Func& func)
{
    auto locker = holdLock(m_lock);
    for (Worker* worker = m_workers.begin(); worker != m_workers.end(); worker = worker->next()) {
        if (worker != &Worker::current())
            func(locker, *worker);
    }
    m_condition.notifyAll();
}

void Workers::report(String string)
{
    auto locker = holdLock(m_lock);
    m_reports.append(string.isolatedCopy());
    m_condition.notifyAll();
}

String Workers::tryGetReport()
{
    auto locker = holdLock(m_lock);
    if (m_reports.isEmpty())
        return String();
    return m_reports.takeFirst();
}

String Workers::getReport()
{
    auto locker = holdLock(m_lock);
    while (m_reports.isEmpty())
        m_condition.wait(m_lock);
    return m_reports.takeFirst();
}

Workers& Workers::singleton()
{
    static Workers* result;
    static std::once_flag flag;
    std::call_once(
        flag,
        [] {
            result = new Workers();
        });
    return *result;
}

EncodedJSValue JSC_HOST_CALL functionDollarCreateRealm(ExecState* exec)
{
    VM& vm = exec->vm();
    GlobalObject* result = GlobalObject::create(vm, GlobalObject::createStructure(vm, jsNull()), Vector<String>());
    return JSValue::encode(result->getDirect(vm, Identifier::fromString(exec, "$")));
}

EncodedJSValue JSC_HOST_CALL functionDollarDetachArrayBuffer(ExecState* exec)
{
    return functionTransferArrayBuffer(exec);
}

EncodedJSValue JSC_HOST_CALL functionDollarEvalScript(ExecState* exec)
{
    VM& vm = exec->vm();
    auto scope = DECLARE_THROW_SCOPE(vm);

    String sourceCode = exec->argument(0).toWTFString(exec);
    RETURN_IF_EXCEPTION(scope, encodedJSValue());
    
    GlobalObject* globalObject = jsDynamicCast<GlobalObject*>(vm,
        exec->thisValue().get(exec, Identifier::fromString(exec, "global")));
    RETURN_IF_EXCEPTION(scope, encodedJSValue());
    if (!globalObject)
        return JSValue::encode(throwException(exec, scope, createError(exec, ASCIILiteral("Expected global to point to a global object"))));
    
    NakedPtr<Exception> evaluationException;
    JSValue result = evaluate(globalObject->globalExec(), makeSource(sourceCode, exec->callerSourceOrigin()), JSValue(), evaluationException);
    if (evaluationException)
        throwException(exec, scope, evaluationException);
    return JSValue::encode(result);
}

EncodedJSValue JSC_HOST_CALL functionDollarAgentStart(ExecState* exec)
{
    VM& vm = exec->vm();
    auto scope = DECLARE_THROW_SCOPE(vm);

    String sourceCode = exec->argument(0).toWTFString(exec).isolatedCopy();
    RETURN_IF_EXCEPTION(scope, encodedJSValue());
    
    Lock didStartLock;
    Condition didStartCondition;
    bool didStart = false;
    
    RefPtr<Thread> thread = Thread::create(
        "JSC Agent",
        [sourceCode, &didStartLock, &didStartCondition, &didStart] () {
            CommandLine commandLine(0, nullptr);
            commandLine.m_interactive = false;
            runJSC(
                commandLine, true,
                [&] (VM&, GlobalObject* globalObject) {
                    // Notify the thread that started us that we have registered a worker.
                    {
                        auto locker = holdLock(didStartLock);
                        didStart = true;
                        didStartCondition.notifyOne();
                    }
                    
                    NakedPtr<Exception> evaluationException;
                    bool success = true;
                    JSValue result;
                    result = evaluate(globalObject->globalExec(), makeSource(sourceCode, SourceOrigin(ASCIILiteral("worker"))), JSValue(), evaluationException);
                    if (evaluationException)
                        result = evaluationException->value();
                    checkException(globalObject, true, evaluationException, result, commandLine, success);
                    if (!success)
                        exit(1);
                    return success;
                });
        });
    thread->detach();
    
    {
        auto locker = holdLock(didStartLock);
        while (!didStart)
            didStartCondition.wait(didStartLock);
    }
    
    return JSValue::encode(jsUndefined());
}

EncodedJSValue JSC_HOST_CALL functionDollarAgentReceiveBroadcast(ExecState* exec)
{
    VM& vm = exec->vm();
    auto scope = DECLARE_THROW_SCOPE(vm);

    JSValue callback = exec->argument(0);
    CallData callData;
    CallType callType = getCallData(callback, callData);
    if (callType == CallType::None)
        return JSValue::encode(throwException(exec, scope, createError(exec, ASCIILiteral("Expected callback"))));
    
    RefPtr<Message> message;
    {
        ReleaseHeapAccessScope releaseAccess(vm.heap);
        message = Worker::current().dequeue();
    }
    
    RefPtr<ArrayBuffer> nativeBuffer = ArrayBuffer::create(message->releaseContents());
    ArrayBufferSharingMode sharingMode = nativeBuffer->sharingMode();
    JSArrayBuffer* jsBuffer = JSArrayBuffer::create(vm, exec->lexicalGlobalObject()->arrayBufferStructure(sharingMode), WTFMove(nativeBuffer));
    
    MarkedArgumentBuffer args;
    args.append(jsBuffer);
    args.append(jsNumber(message->index()));
    return JSValue::encode(call(exec, callback, callType, callData, jsNull(), args));
}

EncodedJSValue JSC_HOST_CALL functionDollarAgentReport(ExecState* exec)
{
    VM& vm = exec->vm();
    auto scope = DECLARE_THROW_SCOPE(vm);

    String report = exec->argument(0).toWTFString(exec);
    RETURN_IF_EXCEPTION(scope, encodedJSValue());
    
    Workers::singleton().report(report);
    
    return JSValue::encode(jsUndefined());
}

EncodedJSValue JSC_HOST_CALL functionDollarAgentSleep(ExecState* exec)
{
    VM& vm = exec->vm();
    auto scope = DECLARE_THROW_SCOPE(vm);

    if (exec->argumentCount() >= 1) {
        Seconds seconds = Seconds::fromMilliseconds(exec->argument(0).toNumber(exec));
        RETURN_IF_EXCEPTION(scope, encodedJSValue());
        sleep(seconds);
    }
    return JSValue::encode(jsUndefined());
}

EncodedJSValue JSC_HOST_CALL functionDollarAgentBroadcast(ExecState* exec)
{
    VM& vm = exec->vm();
    auto scope = DECLARE_THROW_SCOPE(vm);

    JSArrayBuffer* jsBuffer = jsDynamicCast<JSArrayBuffer*>(vm, exec->argument(0));
    if (!jsBuffer || !jsBuffer->isShared())
        return JSValue::encode(throwException(exec, scope, createError(exec, ASCIILiteral("Expected SharedArrayBuffer"))));
    
    int32_t index = exec->argument(1).toInt32(exec);
    RETURN_IF_EXCEPTION(scope, encodedJSValue());
    
    Workers::singleton().broadcast(
        [&] (const AbstractLocker& locker, Worker& worker) {
            ArrayBuffer* nativeBuffer = jsBuffer->impl();
            ArrayBufferContents contents;
            nativeBuffer->transferTo(vm, contents); // "transferTo" means "share" if the buffer is shared.
            RefPtr<Message> message = adoptRef(new Message(WTFMove(contents), index));
            worker.enqueue(locker, message);
        });
    
    return JSValue::encode(jsUndefined());
}

EncodedJSValue JSC_HOST_CALL functionDollarAgentGetReport(ExecState* exec)
{
    VM& vm = exec->vm();

    String string = Workers::singleton().tryGetReport();
    if (!string)
        return JSValue::encode(jsNull());
    
    return JSValue::encode(jsString(&vm, string));
}

EncodedJSValue JSC_HOST_CALL functionDollarAgentLeaving(ExecState*)
{
    return JSValue::encode(jsUndefined());
}

EncodedJSValue JSC_HOST_CALL functionWaitForReport(ExecState* exec)
{
    VM& vm = exec->vm();

    String string;
    {
        ReleaseHeapAccessScope releaseAccess(vm.heap);
        string = Workers::singleton().getReport();
    }
    if (!string)
        return JSValue::encode(jsNull());
    
    return JSValue::encode(jsString(&vm, string));
}

EncodedJSValue JSC_HOST_CALL functionHeapCapacity(ExecState* exec)
{
    VM& vm = exec->vm();
    return JSValue::encode(jsNumber(vm.heap.capacity()));
}

EncodedJSValue JSC_HOST_CALL functionFlashHeapAccess(ExecState* exec)
{
    VM& vm = exec->vm();
    auto scope = DECLARE_THROW_SCOPE(vm);
    
    vm.heap.releaseAccess();
    if (exec->argumentCount() >= 1) {
        double ms = exec->argument(0).toNumber(exec);
        RETURN_IF_EXCEPTION(scope, encodedJSValue());
        sleep(Seconds::fromMilliseconds(ms));
    }
    vm.heap.acquireAccess();
    return JSValue::encode(jsUndefined());
}

template<typename ValueType>
typename std::enable_if<!std::is_fundamental<ValueType>::value>::type addOption(VM&, JSObject*, Identifier, ValueType) { }

template<typename ValueType>
typename std::enable_if<std::is_fundamental<ValueType>::value>::type addOption(VM& vm, JSObject* optionsObject, Identifier identifier, ValueType value)
{
    optionsObject->putDirect(vm, identifier, JSValue(value));
}

EncodedJSValue JSC_HOST_CALL functionJSCOptions(ExecState* exec)
{
    JSObject* optionsObject = constructEmptyObject(exec);
#define FOR_EACH_OPTION(type_, name_, defaultValue_, availability_, description_) \
    addOption(exec->vm(), optionsObject, Identifier::fromString(exec, #name_), Options::name_());
    JSC_OPTIONS(FOR_EACH_OPTION)
#undef FOR_EACH_OPTION
    return JSValue::encode(optionsObject);
}

EncodedJSValue JSC_HOST_CALL functionReoptimizationRetryCount(ExecState* exec)
{
    if (exec->argumentCount() < 1)
        return JSValue::encode(jsUndefined());
    
    CodeBlock* block = getSomeBaselineCodeBlockForFunction(exec->argument(0));
    if (!block)
        return JSValue::encode(jsNumber(0));
    
    return JSValue::encode(jsNumber(block->reoptimizationRetryCounter()));
}

EncodedJSValue JSC_HOST_CALL functionTransferArrayBuffer(ExecState* exec)
{
    VM& vm = exec->vm();
    auto scope = DECLARE_THROW_SCOPE(vm);

    if (exec->argumentCount() < 1)
        return JSValue::encode(throwException(exec, scope, createError(exec, ASCIILiteral("Not enough arguments"))));
    
    JSArrayBuffer* buffer = jsDynamicCast<JSArrayBuffer*>(vm, exec->argument(0));
    if (!buffer)
        return JSValue::encode(throwException(exec, scope, createError(exec, ASCIILiteral("Expected an array buffer"))));
    
    ArrayBufferContents dummyContents;
    buffer->impl()->transferTo(vm, dummyContents);
    
    return JSValue::encode(jsUndefined());
}

EncodedJSValue JSC_HOST_CALL functionFailNextNewCodeBlock(ExecState* exec)
{
    exec->vm().setFailNextNewCodeBlock();
    return JSValue::encode(jsUndefined());
}

EncodedJSValue JSC_HOST_CALL functionQuit(ExecState*)
{
    jscExit(EXIT_SUCCESS);

#if COMPILER(MSVC)
    // Without this, Visual Studio will complain that this method does not return a value.
    return JSValue::encode(jsUndefined());
#endif
}

EncodedJSValue JSC_HOST_CALL functionAbort(ExecState*)
{
    CRASH();
}

EncodedJSValue JSC_HOST_CALL functionFalse1(ExecState*) { return JSValue::encode(jsBoolean(false)); }
EncodedJSValue JSC_HOST_CALL functionFalse2(ExecState*) { return JSValue::encode(jsBoolean(false)); }

EncodedJSValue JSC_HOST_CALL functionUndefined1(ExecState*) { return JSValue::encode(jsUndefined()); }
EncodedJSValue JSC_HOST_CALL functionUndefined2(ExecState*) { return JSValue::encode(jsUndefined()); }
EncodedJSValue JSC_HOST_CALL functionIsInt32(ExecState* exec)
{
    for (size_t i = 0; i < exec->argumentCount(); ++i) {
        if (!exec->argument(i).isInt32())
            return JSValue::encode(jsBoolean(false));
    }
    return JSValue::encode(jsBoolean(true));
}

EncodedJSValue JSC_HOST_CALL functionIdentity(ExecState* exec) { return JSValue::encode(exec->argument(0)); }

EncodedJSValue JSC_HOST_CALL functionEffectful42(ExecState*)
{
    return JSValue::encode(jsNumber(42));
}

EncodedJSValue JSC_HOST_CALL functionMakeMasquerader(ExecState* exec)
{
    return JSValue::encode(Masquerader::create(exec->vm(), exec->lexicalGlobalObject()));
}

EncodedJSValue JSC_HOST_CALL functionHasCustomProperties(ExecState* exec)
{
    JSValue value = exec->argument(0);
    if (value.isObject())
        return JSValue::encode(jsBoolean(asObject(value)->hasCustomProperties()));
    return JSValue::encode(jsBoolean(false));
}

EncodedJSValue JSC_HOST_CALL functionDumpTypesForAllVariables(ExecState* exec)
{
    exec->vm().dumpTypeProfilerData();
    return JSValue::encode(jsUndefined());
}

EncodedJSValue JSC_HOST_CALL functionFindTypeForExpression(ExecState* exec)
{
    VM& vm = exec->vm();
    RELEASE_ASSERT(exec->vm().typeProfiler());
    vm.typeProfilerLog()->processLogEntries(ASCIILiteral("jsc Testing API: functionFindTypeForExpression"));

    JSValue functionValue = exec->argument(0);
    RELEASE_ASSERT(functionValue.isFunction());
    FunctionExecutable* executable = (jsDynamicCast<JSFunction*>(vm, functionValue.asCell()->getObject()))->jsExecutable();

    RELEASE_ASSERT(exec->argument(1).isString());
    String substring = asString(exec->argument(1))->value(exec);
    String sourceCodeText = executable->source().view().toString();
    unsigned offset = static_cast<unsigned>(sourceCodeText.find(substring) + executable->source().startOffset());
    
    String jsonString = exec->vm().typeProfiler()->typeInformationForExpressionAtOffset(TypeProfilerSearchDescriptorNormal, offset, executable->sourceID(), exec->vm());
    return JSValue::encode(JSONParse(exec, jsonString));
}

EncodedJSValue JSC_HOST_CALL functionReturnTypeFor(ExecState* exec)
{
    VM& vm = exec->vm();
    RELEASE_ASSERT(exec->vm().typeProfiler());
    vm.typeProfilerLog()->processLogEntries(ASCIILiteral("jsc Testing API: functionReturnTypeFor"));

    JSValue functionValue = exec->argument(0);
    RELEASE_ASSERT(functionValue.isFunction());
    FunctionExecutable* executable = (jsDynamicCast<JSFunction*>(vm, functionValue.asCell()->getObject()))->jsExecutable();

    unsigned offset = executable->typeProfilingStartOffset();
    String jsonString = exec->vm().typeProfiler()->typeInformationForExpressionAtOffset(TypeProfilerSearchDescriptorFunctionReturn, offset, executable->sourceID(), exec->vm());
    return JSValue::encode(JSONParse(exec, jsonString));
}

EncodedJSValue JSC_HOST_CALL functionDumpBasicBlockExecutionRanges(ExecState* exec)
{
    RELEASE_ASSERT(exec->vm().controlFlowProfiler());
    exec->vm().controlFlowProfiler()->dumpData();
    return JSValue::encode(jsUndefined());
}

EncodedJSValue JSC_HOST_CALL functionHasBasicBlockExecuted(ExecState* exec)
{
    VM& vm = exec->vm();
    RELEASE_ASSERT(vm.controlFlowProfiler());

    JSValue functionValue = exec->argument(0);
    RELEASE_ASSERT(functionValue.isFunction());
    FunctionExecutable* executable = (jsDynamicCast<JSFunction*>(vm, functionValue.asCell()->getObject()))->jsExecutable();

    RELEASE_ASSERT(exec->argument(1).isString());
    String substring = asString(exec->argument(1))->value(exec);
    String sourceCodeText = executable->source().view().toString();
    RELEASE_ASSERT(sourceCodeText.contains(substring));
    int offset = sourceCodeText.find(substring) + executable->source().startOffset();
    
    bool hasExecuted = vm.controlFlowProfiler()->hasBasicBlockAtTextOffsetBeenExecuted(offset, executable->sourceID(), vm);
    return JSValue::encode(jsBoolean(hasExecuted));
}

EncodedJSValue JSC_HOST_CALL functionBasicBlockExecutionCount(ExecState* exec)
{
    VM& vm = exec->vm();
    RELEASE_ASSERT(vm.controlFlowProfiler());

    JSValue functionValue = exec->argument(0);
    RELEASE_ASSERT(functionValue.isFunction());
    FunctionExecutable* executable = (jsDynamicCast<JSFunction*>(vm, functionValue.asCell()->getObject()))->jsExecutable();

    RELEASE_ASSERT(exec->argument(1).isString());
    String substring = asString(exec->argument(1))->value(exec);
    String sourceCodeText = executable->source().view().toString();
    RELEASE_ASSERT(sourceCodeText.contains(substring));
    int offset = sourceCodeText.find(substring) + executable->source().startOffset();
    
    size_t executionCount = vm.controlFlowProfiler()->basicBlockExecutionCountAtTextOffset(offset, executable->sourceID(), exec->vm());
    return JSValue::encode(JSValue(executionCount));
}

EncodedJSValue JSC_HOST_CALL functionEnableExceptionFuzz(ExecState*)
{
    Options::useExceptionFuzz() = true;
    return JSValue::encode(jsUndefined());
}

EncodedJSValue JSC_HOST_CALL functionDrainMicrotasks(ExecState* exec)
{
    exec->vm().drainMicrotasks();
    return JSValue::encode(jsUndefined());
}

EncodedJSValue JSC_HOST_CALL functionIs32BitPlatform(ExecState*)
{
#if USE(JSVALUE64)
    return JSValue::encode(JSValue(JSC::JSValue::JSFalse));
#else
    return JSValue::encode(JSValue(JSC::JSValue::JSTrue));
#endif
}

EncodedJSValue JSC_HOST_CALL functionLoadModule(ExecState* exec)
{
    VM& vm = exec->vm();
    auto scope = DECLARE_THROW_SCOPE(vm);

    String fileName = exec->argument(0).toWTFString(exec);
    RETURN_IF_EXCEPTION(scope, encodedJSValue());
    Vector<char> script;
    if (!fetchScriptFromLocalFileSystem(fileName, script))
        return JSValue::encode(throwException(exec, scope, createError(exec, ASCIILiteral("Could not open file."))));

    JSInternalPromise* promise = loadAndEvaluateModule(exec, fileName);
    RETURN_IF_EXCEPTION(scope, encodedJSValue());

    JSValue error;
    JSFunction* errorHandler = JSNativeStdFunction::create(vm, exec->lexicalGlobalObject(), 1, String(), [&](ExecState* exec) {
        error = exec->argument(0);
        return JSValue::encode(jsUndefined());
    });

    promise->then(exec, nullptr, errorHandler);
    RETURN_IF_EXCEPTION(scope, encodedJSValue());
    vm.drainMicrotasks();
    if (error)
        return JSValue::encode(throwException(exec, scope, error));
    return JSValue::encode(jsUndefined());
}

EncodedJSValue JSC_HOST_CALL functionCreateBuiltin(ExecState* exec)
{
    VM& vm = exec->vm();
    auto scope = DECLARE_THROW_SCOPE(vm);

    if (exec->argumentCount() < 1 || !exec->argument(0).isString())
        return JSValue::encode(jsUndefined());

    String functionText = asString(exec->argument(0))->value(exec);
    RETURN_IF_EXCEPTION(scope, encodedJSValue());

    const SourceCode& source = makeSource(functionText, { });
    JSFunction* func = JSFunction::createBuiltinFunction(vm, createBuiltinExecutable(vm, source, Identifier::fromString(&vm, "foo"), ConstructorKind::None, ConstructAbility::CannotConstruct)->link(vm, source), exec->lexicalGlobalObject());

    return JSValue::encode(func);
}

EncodedJSValue JSC_HOST_CALL functionCreateGlobalObject(ExecState* exec)
{
    VM& vm = exec->vm();
    return JSValue::encode(GlobalObject::create(vm, GlobalObject::createStructure(vm, jsNull()), Vector<String>()));
}

EncodedJSValue JSC_HOST_CALL functionCheckModuleSyntax(ExecState* exec)
{
    VM& vm = exec->vm();
    auto scope = DECLARE_THROW_SCOPE(vm);

    String source = exec->argument(0).toWTFString(exec);
    RETURN_IF_EXCEPTION(scope, encodedJSValue());

    StopWatch stopWatch;
    stopWatch.start();

    ParserError error;
    bool validSyntax = checkModuleSyntax(exec, makeSource(source, { }, String(), TextPosition(), SourceProviderSourceType::Module), error);
    RETURN_IF_EXCEPTION(scope, encodedJSValue());
    stopWatch.stop();

    if (!validSyntax)
        throwException(exec, scope, jsNontrivialString(exec, toString("SyntaxError: ", error.message(), ":", error.line())));
    return JSValue::encode(jsNumber(stopWatch.getElapsedMS()));
}

EncodedJSValue JSC_HOST_CALL functionPlatformSupportsSamplingProfiler(ExecState*)
{
#if ENABLE(SAMPLING_PROFILER)
    return JSValue::encode(JSValue(JSC::JSValue::JSTrue));
#else
    return JSValue::encode(JSValue(JSC::JSValue::JSFalse));
#endif
}

EncodedJSValue JSC_HOST_CALL functionGenerateHeapSnapshot(ExecState* exec)
{
    VM& vm = exec->vm();
    JSLockHolder lock(vm);
    auto scope = DECLARE_THROW_SCOPE(vm);

    HeapSnapshotBuilder snapshotBuilder(exec->vm().ensureHeapProfiler());
    snapshotBuilder.buildSnapshot();

    String jsonString = snapshotBuilder.json();
    EncodedJSValue result = JSValue::encode(JSONParse(exec, jsonString));
    scope.releaseAssertNoException();
    return result;
}

EncodedJSValue JSC_HOST_CALL functionResetSuperSamplerState(ExecState*)
{
    resetSuperSamplerState();
    return JSValue::encode(jsUndefined());
}

EncodedJSValue JSC_HOST_CALL functionEnsureArrayStorage(ExecState* exec)
{
    VM& vm = exec->vm();
    for (unsigned i = 0; i < exec->argumentCount(); ++i) {
        if (JSObject* object = jsDynamicCast<JSObject*>(vm, exec->argument(0)))
            object->ensureArrayStorage(exec->vm());
    }
    return JSValue::encode(jsUndefined());
}

#if ENABLE(SAMPLING_PROFILER)
EncodedJSValue JSC_HOST_CALL functionStartSamplingProfiler(ExecState* exec)
{
    SamplingProfiler& samplingProfiler = exec->vm().ensureSamplingProfiler(WTF::Stopwatch::create());
    samplingProfiler.noticeCurrentThreadAsJSCExecutionThread();
    samplingProfiler.start();
    return JSValue::encode(jsUndefined());
}

EncodedJSValue JSC_HOST_CALL functionSamplingProfilerStackTraces(ExecState* exec)
{
    VM& vm = exec->vm();
    auto scope = DECLARE_THROW_SCOPE(vm);

    if (!vm.samplingProfiler())
        return JSValue::encode(throwException(exec, scope, createError(exec, ASCIILiteral("Sampling profiler was never started"))));

    String jsonString = vm.samplingProfiler()->stackTracesAsJSON();
    EncodedJSValue result = JSValue::encode(JSONParse(exec, jsonString));
    scope.releaseAssertNoException();
    return result;
}
#endif // ENABLE(SAMPLING_PROFILER)

EncodedJSValue JSC_HOST_CALL functionMaxArguments(ExecState*)
{
    return JSValue::encode(jsNumber(JSC::maxArguments));
}

EncodedJSValue JSC_HOST_CALL functionAsyncTestStart(ExecState* exec)
{
    VM& vm = exec->vm();
    auto scope = DECLARE_THROW_SCOPE(vm);

    JSValue numberOfAsyncPasses = exec->argument(0);
    if (!numberOfAsyncPasses.isUInt32())
        return throwVMError(exec, scope, ASCIILiteral("Expected first argument to a uint32"));

    asyncTestExpectedPasses += numberOfAsyncPasses.asUInt32();
    return encodedJSUndefined();
}

EncodedJSValue JSC_HOST_CALL functionAsyncTestPassed(ExecState*)
{
    asyncTestPasses++;
    return encodedJSUndefined();
}

#if ENABLE(WEBASSEMBLY)

static EncodedJSValue JSC_HOST_CALL functionWebAssemblyMemoryMode(ExecState* exec)
{
    VM& vm = exec->vm();
    auto scope = DECLARE_THROW_SCOPE(vm);
    
    if (!Options::useWebAssembly())
        return throwVMTypeError(exec, scope, ASCIILiteral("WebAssemblyMemoryMode should only be called if the useWebAssembly option is set"));

    if (JSObject* object = exec->argument(0).getObject()) {
        if (auto* memory = jsDynamicCast<JSWebAssemblyMemory*>(vm, object))
            return JSValue::encode(jsString(&vm, makeString(memory->memory().mode())));
        if (auto* instance = jsDynamicCast<JSWebAssemblyInstance*>(vm, object))
            return JSValue::encode(jsString(&vm, makeString(instance->memoryMode())));
    }

    return throwVMTypeError(exec, scope, ASCIILiteral("WebAssemblyMemoryMode expects either a WebAssembly.Memory or WebAssembly.Instance"));
}

#endif // ENABLE(WEBASSEBLY)

// Use SEH for Release builds only to get rid of the crash report dialog
// (luckily the same tests fail in Release and Debug builds so far). Need to
// be in a separate main function because the jscmain function requires object
// unwinding.

#if COMPILER(MSVC) && !defined(_DEBUG)
#define TRY       __try {
#define EXCEPT(x) } __except (EXCEPTION_EXECUTE_HANDLER) { x; }
#else
#define TRY
#define EXCEPT(x)
#endif

int jscmain(int argc, char** argv);

static double s_desiredTimeout;
static double s_timeoutMultiplier = 1.0;

static void startTimeoutThreadIfNeeded()
{
    if (char* timeoutString = getenv("JSCTEST_timeout")) {
        if (sscanf(timeoutString, "%lf", &s_desiredTimeout) != 1) {
            dataLog("WARNING: timeout string is malformed, got ", timeoutString,
                " but expected a number. Not using a timeout.\n");
        } else {
            Thread::create("jsc Timeout Thread", [] () {
                Seconds timeoutDuration(s_desiredTimeout * s_timeoutMultiplier);
                sleep(timeoutDuration);
                dataLog("Timed out after ", timeoutDuration, " seconds!\n");
                CRASH();
            });
        }
    }
}

int main(int argc, char** argv)
{
#if PLATFORM(IOS) && CPU(ARM_THUMB2)
    // Enabled IEEE754 denormal support.
    fenv_t env;
    fegetenv( &env );
    env.__fpscr &= ~0x01000000u;
    fesetenv( &env );
#endif

#if OS(WINDOWS)
    // Cygwin calls ::SetErrorMode(SEM_FAILCRITICALERRORS), which we will inherit. This is bad for
    // testing/debugging, as it causes the post-mortem debugger not to be invoked. We reset the
    // error mode here to work around Cygwin's behavior. See <http://webkit.org/b/55222>.
    ::SetErrorMode(0);

#if defined(_DEBUG)
    _CrtSetReportFile(_CRT_WARN, _CRTDBG_FILE_STDERR);
    _CrtSetReportMode(_CRT_WARN, _CRTDBG_MODE_FILE);
    _CrtSetReportFile(_CRT_ERROR, _CRTDBG_FILE_STDERR);
    _CrtSetReportMode(_CRT_ERROR, _CRTDBG_MODE_FILE);
    _CrtSetReportFile(_CRT_ASSERT, _CRTDBG_FILE_STDERR);
    _CrtSetReportMode(_CRT_ASSERT, _CRTDBG_MODE_FILE);
#endif

    timeBeginPeriod(1);
#endif

<<<<<<< HEAD
#if PLATFORM(QT)
    QCoreApplication app(argc, argv);
#endif

#if PLATFORM(EFL)
    ecore_init();
=======
#if PLATFORM(GTK)
    if (!setlocale(LC_ALL, ""))
        WTFLogAlways("Locale not supported by C library.\n\tUsing the fallback 'C' locale.");
>>>>>>> 4ccac179
#endif

    // Need to initialize WTF threading before we start any threads. Cannot initialize JSC
    // threading yet, since that would do somethings that we'd like to defer until after we
    // have a chance to parse options.
    WTF::initializeThreading();

#if PLATFORM(IOS)
    Options::crashIfCantAllocateJITMemory() = true;
#endif

    // We can't use destructors in the following code because it uses Windows
    // Structured Exception Handling
    int res = 0;
    TRY
        res = jscmain(argc, argv);
    EXCEPT(res = 3)
    finalizeStatsAtEndOfTesting();

    jscExit(res);
}

static void dumpException(GlobalObject* globalObject, JSValue exception)
{
    VM& vm = globalObject->vm();
    auto scope = DECLARE_CATCH_SCOPE(vm);

#define CHECK_EXCEPTION() do { \
        if (scope.exception()) { \
            scope.clearException(); \
            return; \
        } \
    } while (false)

    printf("Exception: %s\n", exception.toWTFString(globalObject->globalExec()).utf8().data());

    Identifier nameID = Identifier::fromString(globalObject->globalExec(), "name");
    CHECK_EXCEPTION();
    Identifier fileNameID = Identifier::fromString(globalObject->globalExec(), "sourceURL");
    CHECK_EXCEPTION();
    Identifier lineNumberID = Identifier::fromString(globalObject->globalExec(), "line");
    CHECK_EXCEPTION();
    Identifier stackID = Identifier::fromString(globalObject->globalExec(), "stack");
    CHECK_EXCEPTION();

    JSValue nameValue = exception.get(globalObject->globalExec(), nameID);
    CHECK_EXCEPTION();
    JSValue fileNameValue = exception.get(globalObject->globalExec(), fileNameID);
    CHECK_EXCEPTION();
    JSValue lineNumberValue = exception.get(globalObject->globalExec(), lineNumberID);
    CHECK_EXCEPTION();
    JSValue stackValue = exception.get(globalObject->globalExec(), stackID);
    CHECK_EXCEPTION();
    
    if (nameValue.toWTFString(globalObject->globalExec()) == "SyntaxError"
        && (!fileNameValue.isUndefinedOrNull() || !lineNumberValue.isUndefinedOrNull())) {
        printf(
            "at %s:%s\n",
            fileNameValue.toWTFString(globalObject->globalExec()).utf8().data(),
            lineNumberValue.toWTFString(globalObject->globalExec()).utf8().data());
    }
    
    if (!stackValue.isUndefinedOrNull()) {
        auto stackString = stackValue.toWTFString(globalObject->globalExec());
        if (stackString.length())
            printf("%s\n", stackString.utf8().data());
    }

#undef CHECK_EXCEPTION
}

static bool checkUncaughtException(VM& vm, GlobalObject* globalObject, JSValue exception, CommandLine& options)
{
    const String& expectedExceptionName = options.m_uncaughtExceptionName;
    auto scope = DECLARE_CATCH_SCOPE(vm);
    scope.clearException();
    if (!exception) {
        printf("Expected uncaught exception with name '%s' but none was thrown\n", expectedExceptionName.utf8().data());
        return false;
    }

    ExecState* exec = globalObject->globalExec();
    JSValue exceptionClass = globalObject->get(exec, Identifier::fromString(exec, expectedExceptionName));
    if (!exceptionClass.isObject() || scope.exception()) {
        printf("Expected uncaught exception with name '%s' but given exception class is not defined\n", expectedExceptionName.utf8().data());
        return false;
    }

    bool isInstanceOfExpectedException = jsCast<JSObject*>(exceptionClass)->hasInstance(exec, exception);
    if (scope.exception()) {
        printf("Expected uncaught exception with name '%s' but given exception class fails performing hasInstance\n", expectedExceptionName.utf8().data());
        return false;
    }
    if (isInstanceOfExpectedException) {
        if (options.m_alwaysDumpUncaughtException)
            dumpException(globalObject, exception);
        return true;
    }

    printf("Expected uncaught exception with name '%s' but exception value is not instance of this exception class\n", expectedExceptionName.utf8().data());
    dumpException(globalObject, exception);
    return false;
}

static void checkException(GlobalObject* globalObject, bool isLastFile, bool hasException, JSValue value, CommandLine& options, bool& success)
{
    VM& vm = globalObject->vm();

    if (options.m_treatWatchdogExceptionAsSuccess && value.inherits(vm, TerminatedExecutionError::info())) {
        ASSERT(hasException);
        return;
    }

    if (!options.m_uncaughtExceptionName || !isLastFile) {
        success = success && !hasException;
        if (options.m_dump && !hasException)
            printf("End: %s\n", value.toWTFString(globalObject->globalExec()).utf8().data());
        if (hasException)
            dumpException(globalObject, value);
    } else
        success = success && checkUncaughtException(vm, globalObject, (hasException) ? value : JSValue(), options);
}

static bool runWithOptions(GlobalObject* globalObject, CommandLine& options)
{
    Vector<Script>& scripts = options.m_scripts;
    String fileName;
    Vector<char> scriptBuffer;

    if (options.m_dump)
        JSC::Options::dumpGeneratedBytecodes() = true;

    VM& vm = globalObject->vm();
    auto scope = DECLARE_CATCH_SCOPE(vm);
    bool success = true;

#if ENABLE(SAMPLING_FLAGS)
    SamplingFlags::start();
#endif

    for (size_t i = 0; i < scripts.size(); i++) {
        JSInternalPromise* promise = nullptr;
        bool isModule = options.m_module || scripts[i].scriptType == Script::ScriptType::Module;
        if (scripts[i].codeSource == Script::CodeSource::File) {
            fileName = scripts[i].argument;
            if (scripts[i].strictMode == Script::StrictMode::Strict)
                scriptBuffer.append("\"use strict\";\n", strlen("\"use strict\";\n"));

            if (isModule) {
                promise = loadAndEvaluateModule(globalObject->globalExec(), fileName);
                scope.releaseAssertNoException();
            } else {
                if (!fetchScriptFromLocalFileSystem(fileName, scriptBuffer))
                    return false; // fail early so we can catch missing files
            }
        } else {
            size_t commandLineLength = strlen(scripts[i].argument);
            scriptBuffer.resize(commandLineLength);
            std::copy(scripts[i].argument, scripts[i].argument + commandLineLength, scriptBuffer.begin());
            fileName = ASCIILiteral("[Command Line]");
        }

        bool isLastFile = i == scripts.size() - 1;
        if (isModule) {
            if (!promise)
                promise = loadAndEvaluateModule(globalObject->globalExec(), makeSource(stringFromUTF(scriptBuffer), SourceOrigin { absolutePath(fileName) }, fileName, TextPosition(), SourceProviderSourceType::Module));
            scope.clearException();

            JSFunction* fulfillHandler = JSNativeStdFunction::create(vm, globalObject, 1, String(), [&, isLastFile](ExecState* exec) {
                checkException(globalObject, isLastFile, false, exec->argument(0), options, success);
                return JSValue::encode(jsUndefined());
            });

            JSFunction* rejectHandler = JSNativeStdFunction::create(vm, globalObject, 1, String(), [&, isLastFile](ExecState* exec) {
                checkException(globalObject, isLastFile, true, exec->argument(0), options, success);
                return JSValue::encode(jsUndefined());
            });

            promise->then(globalObject->globalExec(), fulfillHandler, rejectHandler);
            scope.releaseAssertNoException();
            vm.drainMicrotasks();
        } else {
            NakedPtr<Exception> evaluationException;
            JSValue returnValue = evaluate(globalObject->globalExec(), jscSource(scriptBuffer, SourceOrigin { absolutePath(fileName) }, fileName), JSValue(), evaluationException);
            scope.assertNoException();
            if (evaluationException)
                returnValue = evaluationException->value();
            checkException(globalObject, isLastFile, evaluationException, returnValue, options, success);
        }

        scriptBuffer.clear();
        scope.clearException();
    }

#if ENABLE(REGEXP_TRACING)
    vm.dumpRegExpTrace();
#endif
    return success;
}

#define RUNNING_FROM_XCODE 0

static void runInteractive(GlobalObject* globalObject)
{
    VM& vm = globalObject->vm();
    auto scope = DECLARE_CATCH_SCOPE(vm);

    std::optional<DirectoryName> directoryName = currentWorkingDirectory();
    if (!directoryName)
        return;
    SourceOrigin sourceOrigin(resolvePath(directoryName.value(), ModuleName("interpreter")));
    
    bool shouldQuit = false;
    while (!shouldQuit) {
#if HAVE(READLINE) && !RUNNING_FROM_XCODE
        ParserError error;
        String source;
        do {
            error = ParserError();
            char* line = readline(source.isEmpty() ? interactivePrompt : "... ");
            shouldQuit = !line;
            if (!line)
                break;
            source = source + line;
            source = source + '\n';
            checkSyntax(globalObject->vm(), makeSource(source, sourceOrigin), error);
            if (!line[0]) {
                free(line);
                break;
            }
            add_history(line);
            free(line);
        } while (error.syntaxErrorType() == ParserError::SyntaxErrorRecoverable);
        
        if (error.isValid()) {
            printf("%s:%d\n", error.message().utf8().data(), error.line());
            continue;
        }
        
        
        NakedPtr<Exception> evaluationException;
        JSValue returnValue = evaluate(globalObject->globalExec(), makeSource(source, sourceOrigin), JSValue(), evaluationException);
#else
        printf("%s", interactivePrompt);
        Vector<char, 256> line;
        int c;
        while ((c = getchar()) != EOF) {
            // FIXME: Should we also break on \r? 
            if (c == '\n')
                break;
            line.append(c);
        }
        if (line.isEmpty())
            break;

        NakedPtr<Exception> evaluationException;
        JSValue returnValue = evaluate(globalObject->globalExec(), jscSource(line, sourceOrigin, sourceOrigin.string()), JSValue(), evaluationException);
#endif
        if (evaluationException)
            printf("Exception: %s\n", evaluationException->value().toWTFString(globalObject->globalExec()).utf8().data());
        else
            printf("%s\n", returnValue.toWTFString(globalObject->globalExec()).utf8().data());

        scope.clearException();
        globalObject->vm().drainMicrotasks();
    }
    printf("\n");
}

static NO_RETURN void printUsageStatement(bool help = false)
{
    fprintf(stderr, "Usage: jsc [options] [files] [-- arguments]\n");
    fprintf(stderr, "  -d         Dumps bytecode (debug builds only)\n");
    fprintf(stderr, "  -e         Evaluate argument as script code\n");
    fprintf(stderr, "  -f         Specifies a source file (deprecated)\n");
    fprintf(stderr, "  -h|--help  Prints this help message\n");
    fprintf(stderr, "  -i         Enables interactive mode (default if no files are specified)\n");
    fprintf(stderr, "  -m         Execute as a module\n");
#if HAVE(SIGNAL_H)
    fprintf(stderr, "  -s         Installs signal handlers that exit on a crash (Unix platforms only)\n");
#endif
    fprintf(stderr, "  -p <file>  Outputs profiling data to a file\n");
    fprintf(stderr, "  -x         Output exit code before terminating\n");
    fprintf(stderr, "\n");
    fprintf(stderr, "  --sample                   Collects and outputs sampling profiler data\n");
    fprintf(stderr, "  --test262-async            Check that some script calls the print function with the string 'Test262:AsyncTestComplete'\n");
    fprintf(stderr, "  --strict-file=<file>       Parse the given file as if it were in strict mode (this option may be passed more than once)\n");
    fprintf(stderr, "  --module-file=<file>       Parse and evaluate the given file as module (this option may be passed more than once)\n");
    fprintf(stderr, "  --exception=<name>         Check the last script exits with an uncaught exception with the specified name\n");
    fprintf(stderr, "  --watchdog-exception-ok    Uncaught watchdog exceptions exit with success\n");
    fprintf(stderr, "  --dumpException            Dump uncaught exception text\n");
    fprintf(stderr, "  --options                  Dumps all JSC VM options and exits\n");
    fprintf(stderr, "  --dumpOptions              Dumps all non-default JSC VM options before continuing\n");
    fprintf(stderr, "  --<jsc VM option>=<value>  Sets the specified JSC VM option\n");
    fprintf(stderr, "\n");

    jscExit(help ? EXIT_SUCCESS : EXIT_FAILURE);
}

void CommandLine::parseArguments(int argc, char** argv)
{
    Options::initialize();
    
    int i = 1;
    JSC::Options::DumpLevel dumpOptionsLevel = JSC::Options::DumpLevel::None;
    bool needToExit = false;

    bool hasBadJSCOptions = false;
    for (; i < argc; ++i) {
        const char* arg = argv[i];
        if (!strcmp(arg, "-f")) {
            if (++i == argc)
                printUsageStatement();
            m_scripts.append(Script(Script::StrictMode::Sloppy, Script::CodeSource::File, Script::ScriptType::Script, argv[i]));
            continue;
        }
        if (!strcmp(arg, "-e")) {
            if (++i == argc)
                printUsageStatement();
            m_scripts.append(Script(Script::StrictMode::Sloppy, Script::CodeSource::CommandLine, Script::ScriptType::Script, argv[i]));
            continue;
        }
        if (!strcmp(arg, "-i")) {
            m_interactive = true;
            continue;
        }
        if (!strcmp(arg, "-d")) {
            m_dump = true;
            continue;
        }
        if (!strcmp(arg, "-p")) {
            if (++i == argc)
                printUsageStatement();
            m_profile = true;
            m_profilerOutput = argv[i];
            continue;
        }
        if (!strcmp(arg, "-m")) {
            m_module = true;
            continue;
        }
        if (!strcmp(arg, "-s")) {
#if HAVE(SIGNAL_H)
            signal(SIGILL, _exit);
            signal(SIGFPE, _exit);
            signal(SIGBUS, _exit);
            signal(SIGSEGV, _exit);
#endif
            continue;
        }
        if (!strcmp(arg, "-x")) {
            m_exitCode = true;
            continue;
        }
        if (!strcmp(arg, "--")) {
            ++i;
            break;
        }
        if (!strcmp(arg, "-h") || !strcmp(arg, "--help"))
            printUsageStatement(true);

        if (!strcmp(arg, "--options")) {
            dumpOptionsLevel = JSC::Options::DumpLevel::Verbose;
            needToExit = true;
            continue;
        }
        if (!strcmp(arg, "--dumpOptions")) {
            dumpOptionsLevel = JSC::Options::DumpLevel::Overridden;
            continue;
        }
        if (!strcmp(arg, "--sample")) {
            JSC::Options::useSamplingProfiler() = true;
            JSC::Options::collectSamplingProfilerDataForJSCShell() = true;
            m_dumpSamplingProfilerData = true;
            continue;
        }

        static const char* timeoutMultiplierOptStr = "--timeoutMultiplier=";
        static const unsigned timeoutMultiplierOptStrLength = strlen(timeoutMultiplierOptStr);
        if (!strncmp(arg, timeoutMultiplierOptStr, timeoutMultiplierOptStrLength)) {
            const char* valueStr = &arg[timeoutMultiplierOptStrLength];
            if (sscanf(valueStr, "%lf", &s_timeoutMultiplier) != 1)
                dataLog("WARNING: --timeoutMultiplier=", valueStr, " is invalid. Expects a numeric ratio.\n");
            continue;
        }

        if (!strcmp(arg, "--test262-async")) {
            asyncTestExpectedPasses++;
            continue;
        }

        if (!strcmp(arg, "--remote-debug")) {
            m_enableRemoteDebugging = true;
            continue;
        }

        static const unsigned strictFileStrLength = strlen("--strict-file=");
        if (!strncmp(arg, "--strict-file=", strictFileStrLength)) {
            m_scripts.append(Script(Script::StrictMode::Strict, Script::CodeSource::File, Script::ScriptType::Script, argv[i] + strictFileStrLength));
            continue;
        }

        static const unsigned moduleFileStrLength = strlen("--module-file=");
        if (!strncmp(arg, "--module-file=", moduleFileStrLength)) {
            m_scripts.append(Script(Script::StrictMode::Sloppy, Script::CodeSource::File, Script::ScriptType::Module, argv[i] + moduleFileStrLength));
            continue;
        }

        if (!strcmp(arg, "--dumpException")) {
            m_alwaysDumpUncaughtException = true;
            continue;
        }

        static const unsigned exceptionStrLength = strlen("--exception=");
        if (!strncmp(arg, "--exception=", exceptionStrLength)) {
            m_uncaughtExceptionName = String(arg + exceptionStrLength);
            continue;
        }

        if (!strcmp(arg, "--watchdog-exception-ok")) {
            m_treatWatchdogExceptionAsSuccess = true;
            continue;
        }

        // See if the -- option is a JSC VM option.
        if (strstr(arg, "--") == arg) {
            if (!JSC::Options::setOption(&arg[2])) {
                hasBadJSCOptions = true;
                dataLog("ERROR: invalid option: ", arg, "\n");
            }
            continue;
        }

        // This arg is not recognized by the VM nor by jsc. Pass it on to the
        // script.
        m_scripts.append(Script(Script::StrictMode::Sloppy, Script::CodeSource::File, Script::ScriptType::Script, argv[i]));
    }

    if (hasBadJSCOptions && JSC::Options::validateOptions())
        CRASH();

    if (m_scripts.isEmpty())
        m_interactive = true;

    for (; i < argc; ++i)
        m_arguments.append(argv[i]);

    if (dumpOptionsLevel != JSC::Options::DumpLevel::None) {
        const char* optionsTitle = (dumpOptionsLevel == JSC::Options::DumpLevel::Overridden)
            ? "Modified JSC runtime options:"
            : "All JSC runtime options:";
        JSC::Options::dumpAllOptions(stderr, dumpOptionsLevel, optionsTitle);
    }
    JSC::Options::ensureOptionsAreCoherent();
    if (needToExit)
        jscExit(EXIT_SUCCESS);
}

template<typename Func>
int runJSC(CommandLine options, bool isWorker, const Func& func)
{
    Worker worker(Workers::singleton());
    
    VM& vm = VM::create(LargeHeap).leakRef();
    int result;
    bool success;
    {
        JSLockHolder locker(vm);

        if (options.m_profile && !vm.m_perBytecodeProfiler)
            vm.m_perBytecodeProfiler = std::make_unique<Profiler::Database>(vm);

        GlobalObject* globalObject = GlobalObject::create(vm, GlobalObject::createStructure(vm, jsNull()), options.m_arguments);
        globalObject->setRemoteDebuggingEnabled(options.m_enableRemoteDebugging);
        success = func(vm, globalObject);
        if (options.m_interactive && success)
            runInteractive(globalObject);

        vm.drainMicrotasks();
    }
    vm.promiseDeferredTimer->runRunLoop();

    result = success && (asyncTestExpectedPasses == asyncTestPasses) ? 0 : 3;

    if (options.m_exitCode) {
        printf("jsc exiting %d", result);
        if (asyncTestExpectedPasses != asyncTestPasses)
            printf(" because expected: %d async test passes but got: %d async test passes", asyncTestExpectedPasses, asyncTestPasses);
        printf("\n");
    }

    if (options.m_profile) {
        JSLockHolder locker(vm);
        if (!vm.m_perBytecodeProfiler->save(options.m_profilerOutput.utf8().data()))
            fprintf(stderr, "could not save profiler output.\n");
    }

#if ENABLE(JIT)
    {
        JSLockHolder locker(vm);
        if (Options::useExceptionFuzz())
            printf("JSC EXCEPTION FUZZ: encountered %u checks.\n", numberOfExceptionFuzzChecks());
        bool fireAtEnabled =
        Options::fireExecutableAllocationFuzzAt() || Options::fireExecutableAllocationFuzzAtOrAfter();
        if (Options::useExecutableAllocationFuzz() && (!fireAtEnabled || Options::verboseExecutableAllocationFuzz()))
            printf("JSC EXECUTABLE ALLOCATION FUZZ: encountered %u checks.\n", numberOfExecutableAllocationFuzzChecks());
        if (Options::useOSRExitFuzz()) {
            printf("JSC OSR EXIT FUZZ: encountered %u static checks.\n", numberOfStaticOSRExitFuzzChecks());
            printf("JSC OSR EXIT FUZZ: encountered %u dynamic checks.\n", numberOfOSRExitFuzzChecks());
        }

        
        auto compileTimeStats = JIT::compileTimeStats();
        Vector<CString> compileTimeKeys;
        for (auto& entry : compileTimeStats)
            compileTimeKeys.append(entry.key);
        std::sort(compileTimeKeys.begin(), compileTimeKeys.end());
        for (CString key : compileTimeKeys)
            printf("%40s: %.3lf ms\n", key.data(), compileTimeStats.get(key));
    }
#endif

    if (Options::gcAtEnd()) {
        // We need to hold the API lock to do a GC.
        JSLockHolder locker(&vm);
        vm.heap.collectNow(Sync, CollectionScope::Full);
    }

    if (options.m_dumpSamplingProfilerData) {
#if ENABLE(SAMPLING_PROFILER)
        JSLockHolder locker(&vm);
        vm.samplingProfiler()->reportTopFunctions();
        vm.samplingProfiler()->reportTopBytecodes();
#else
        dataLog("Sampling profiler is not enabled on this platform\n");
#endif
    }

    if (isWorker) {
        JSLockHolder locker(vm);
        // This is needed because we don't want the worker's main
        // thread to die before its compilation threads finish.
        vm.deref();
    }

    return result;
}

int jscmain(int argc, char** argv)
{
    // Need to override and enable restricted options before we start parsing options below.
    Options::enableRestrictedOptions(true);

    // Note that the options parsing can affect VM creation, and thus
    // comes first.
    CommandLine options(argc, argv);

    processConfigFile(Options::configFile(), "jsc");

    // Initialize JSC before getting VM.
    WTF::initializeMainThread();
    JSC::initializeThreading();
    startTimeoutThreadIfNeeded();
#if ENABLE(WEBASSEMBLY)
    JSC::Wasm::enableFastMemory();
#endif

    int result;
    result = runJSC(
        options, false,
        [&] (VM&, GlobalObject* globalObject) {
            return runWithOptions(globalObject, options);
        });

    printSuperSamplerState();

    return result;
}

#if OS(WINDOWS)
extern "C" __declspec(dllexport) int WINAPI dllLauncherEntryPoint(int argc, const char* argv[])
{
    return main(argc, const_cast<char**>(argv));
}
#endif<|MERGE_RESOLUTION|>--- conflicted
+++ resolved
@@ -129,18 +129,13 @@
 #include <arm/arch.h>
 #endif
 
-<<<<<<< HEAD
 #if PLATFORM(QT)
 #include <QCoreApplication>
 #include <QDateTime>
 #endif
 
-#if PLATFORM(EFL)
-#include <Ecore.h>
-=======
 #if !defined(PATH_MAX)
 #define PATH_MAX 4096
->>>>>>> 4ccac179
 #endif
 
 using namespace JSC;
@@ -3229,18 +3224,13 @@
     timeBeginPeriod(1);
 #endif
 
-<<<<<<< HEAD
 #if PLATFORM(QT)
     QCoreApplication app(argc, argv);
 #endif
 
-#if PLATFORM(EFL)
-    ecore_init();
-=======
 #if PLATFORM(GTK)
     if (!setlocale(LC_ALL, ""))
         WTFLogAlways("Locale not supported by C library.\n\tUsing the fallback 'C' locale.");
->>>>>>> 4ccac179
 #endif
 
     // Need to initialize WTF threading before we start any threads. Cannot initialize JSC
