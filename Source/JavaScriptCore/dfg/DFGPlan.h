--- conflicted
+++ resolved
@@ -106,10 +106,6 @@
     DesiredTransitions transitions;
     
     bool willTryToTierUp { false };
-<<<<<<< HEAD
-    bool canTierUpAndOSREnter { false };
-=======
->>>>>>> 4ccac179
 
     HashMap<unsigned, Vector<unsigned>> tierUpInLoopHierarchy;
     Vector<unsigned> tierUpAndOSREnterBytecodes;
