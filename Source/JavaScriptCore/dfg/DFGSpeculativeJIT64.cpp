/*
 * Copyright (C) 2011-2017 Apple Inc. All rights reserved.
 *
 * Redistribution and use in source and binary forms, with or without
 * modification, are permitted provided that the following conditions
 * are met:
 * 1. Redistributions of source code must retain the above copyright
 *    notice, this list of conditions and the following disclaimer.
 * 2. Redistributions in binary form must reproduce the above copyright
 *    notice, this list of conditions and the following disclaimer in the
 *    documentation and/or other materials provided with the distribution.
 *
 * THIS SOFTWARE IS PROVIDED BY APPLE INC. ``AS IS'' AND ANY
 * EXPRESS OR IMPLIED WARRANTIES, INCLUDING, BUT NOT LIMITED TO, THE
 * IMPLIED WARRANTIES OF MERCHANTABILITY AND FITNESS FOR A PARTICULAR
 * PURPOSE ARE DISCLAIMED.  IN NO EVENT SHALL APPLE INC. OR
 * CONTRIBUTORS BE LIABLE FOR ANY DIRECT, INDIRECT, INCIDENTAL, SPECIAL,
 * EXEMPLARY, OR CONSEQUENTIAL DAMAGES (INCLUDING, BUT NOT LIMITED TO,
 * PROCUREMENT OF SUBSTITUTE GOODS OR SERVICES; LOSS OF USE, DATA, OR
 * PROFITS; OR BUSINESS INTERRUPTION) HOWEVER CAUSED AND ON ANY THEORY
 * OF LIABILITY, WHETHER IN CONTRACT, STRICT LIABILITY, OR TORT
 * (INCLUDING NEGLIGENCE OR OTHERWISE) ARISING IN ANY WAY OUT OF THE USE
 * OF THIS SOFTWARE, EVEN IF ADVISED OF THE POSSIBILITY OF SUCH DAMAGE. 
 */

#include "config.h"
#include "DFGSpeculativeJIT.h"

#if ENABLE(DFG_JIT)

#include "ArrayPrototype.h"
#include "AtomicsObject.h"
#include "CallFrameShuffler.h"
#include "DFGAbstractInterpreterInlines.h"
#include "DFGCallArrayAllocatorSlowPathGenerator.h"
#include "DFGOperations.h"
#include "DFGSlowPathGenerator.h"
#include "DirectArguments.h"
#include "GetterSetter.h"
#include "HasOwnPropertyCache.h"
#include "JSCInlines.h"
#include "JSEnvironmentRecord.h"
#include "JSLexicalEnvironment.h"
#include "JSMap.h"
#include "JSPropertyNameEnumerator.h"
#include "JSSet.h"
#include "ObjectPrototype.h"
#include "SetupVarargsFrame.h"
#include "SpillRegistersMode.h"
#include "StringPrototype.h"
#include "TypeProfilerLog.h"
#include "Watchdog.h"

namespace JSC { namespace DFG {

#if USE(JSVALUE64)

void SpeculativeJIT::boxInt52(GPRReg sourceGPR, GPRReg targetGPR, DataFormat format)
{
    GPRReg tempGPR;
    if (sourceGPR == targetGPR)
        tempGPR = allocate();
    else
        tempGPR = targetGPR;
    
    FPRReg fpr = fprAllocate();

    if (format == DataFormatInt52)
        m_jit.rshift64(TrustedImm32(JSValue::int52ShiftAmount), sourceGPR);
    else
        ASSERT(format == DataFormatStrictInt52);
    
    m_jit.boxInt52(sourceGPR, targetGPR, tempGPR, fpr);
    
    if (format == DataFormatInt52 && sourceGPR != targetGPR)
        m_jit.lshift64(TrustedImm32(JSValue::int52ShiftAmount), sourceGPR);
    
    if (tempGPR != targetGPR)
        unlock(tempGPR);
    
    unlock(fpr);
}

GPRReg SpeculativeJIT::fillJSValue(Edge edge)
{
    VirtualRegister virtualRegister = edge->virtualRegister();
    GenerationInfo& info = generationInfoFromVirtualRegister(virtualRegister);
    
    switch (info.registerFormat()) {
    case DataFormatNone: {
        GPRReg gpr = allocate();

        if (edge->hasConstant()) {
            JSValue jsValue = edge->asJSValue();
            m_jit.move(MacroAssembler::TrustedImm64(JSValue::encode(jsValue)), gpr);
            info.fillJSValue(*m_stream, gpr, DataFormatJS);
            m_gprs.retain(gpr, virtualRegister, SpillOrderConstant);
        } else {
            DataFormat spillFormat = info.spillFormat();
            m_gprs.retain(gpr, virtualRegister, SpillOrderSpilled);
            switch (spillFormat) {
            case DataFormatInt32: {
                m_jit.load32(JITCompiler::addressFor(virtualRegister), gpr);
                m_jit.or64(GPRInfo::tagTypeNumberRegister, gpr);
                spillFormat = DataFormatJSInt32;
                break;
            }
                
            default:
                m_jit.load64(JITCompiler::addressFor(virtualRegister), gpr);
                DFG_ASSERT(m_jit.graph(), m_currentNode, spillFormat & DataFormatJS);
                break;
            }
            info.fillJSValue(*m_stream, gpr, spillFormat);
        }
        return gpr;
    }

    case DataFormatInt32: {
        GPRReg gpr = info.gpr();
        // If the register has already been locked we need to take a copy.
        // If not, we'll zero extend in place, so mark on the info that this is now type DataFormatInt32, not DataFormatJSInt32.
        if (m_gprs.isLocked(gpr)) {
            GPRReg result = allocate();
            m_jit.or64(GPRInfo::tagTypeNumberRegister, gpr, result);
            return result;
        }
        m_gprs.lock(gpr);
        m_jit.or64(GPRInfo::tagTypeNumberRegister, gpr);
        info.fillJSValue(*m_stream, gpr, DataFormatJSInt32);
        return gpr;
    }

    case DataFormatCell:
        // No retag required on JSVALUE64!
    case DataFormatJS:
    case DataFormatJSInt32:
    case DataFormatJSDouble:
    case DataFormatJSCell:
    case DataFormatJSBoolean: {
        GPRReg gpr = info.gpr();
        m_gprs.lock(gpr);
        return gpr;
    }
        
    case DataFormatBoolean:
    case DataFormatStorage:
    case DataFormatDouble:
    case DataFormatInt52:
        // this type currently never occurs
        DFG_CRASH(m_jit.graph(), m_currentNode, "Bad data format");
        
    default:
        DFG_CRASH(m_jit.graph(), m_currentNode, "Corrupt data format");
        return InvalidGPRReg;
    }
}

void SpeculativeJIT::cachedGetById(CodeOrigin origin, JSValueRegs base, JSValueRegs result, unsigned identifierNumber, JITCompiler::Jump slowPathTarget , SpillRegistersMode mode, AccessType type)
{
    cachedGetById(origin, base.gpr(), result.gpr(), identifierNumber, slowPathTarget, mode, type);
}

void SpeculativeJIT::cachedGetById(CodeOrigin codeOrigin, GPRReg baseGPR, GPRReg resultGPR, unsigned identifierNumber, JITCompiler::Jump slowPathTarget, SpillRegistersMode spillMode, AccessType type)
{
    CallSiteIndex callSite = m_jit.recordCallSiteAndGenerateExceptionHandlingOSRExitIfNeeded(codeOrigin, m_stream->size());
    RegisterSet usedRegisters = this->usedRegisters();
    if (spillMode == DontSpill) {
        // We've already flushed registers to the stack, we don't need to spill these.
        usedRegisters.set(baseGPR, false);
        usedRegisters.set(resultGPR, false);
    }
    JITGetByIdGenerator gen(
        m_jit.codeBlock(), codeOrigin, callSite, usedRegisters, identifierUID(identifierNumber),
        JSValueRegs(baseGPR), JSValueRegs(resultGPR), type);
    gen.generateFastPath(m_jit);
    
    JITCompiler::JumpList slowCases;
    if (slowPathTarget.isSet())
        slowCases.append(slowPathTarget);
    slowCases.append(gen.slowPathJump());
    
    auto slowPath = slowPathCall(
        slowCases, this, type == AccessType::Get ? operationGetByIdOptimize : operationTryGetByIdOptimize,
        spillMode, ExceptionCheckRequirement::CheckNeeded,
        resultGPR, gen.stubInfo(), baseGPR, identifierUID(identifierNumber));
    
    m_jit.addGetById(gen, slowPath.get());
    addSlowPathGenerator(WTFMove(slowPath));
}

void SpeculativeJIT::cachedGetByIdWithThis(CodeOrigin codeOrigin, GPRReg baseGPR, GPRReg thisGPR, GPRReg resultGPR, unsigned identifierNumber, JITCompiler::JumpList slowPathTarget)
{
    CallSiteIndex callSite = m_jit.recordCallSiteAndGenerateExceptionHandlingOSRExitIfNeeded(codeOrigin, m_stream->size());
    RegisterSet usedRegisters = this->usedRegisters();
    // We've already flushed registers to the stack, we don't need to spill these.
    usedRegisters.set(baseGPR, false);
    usedRegisters.set(thisGPR, false);
    usedRegisters.set(resultGPR, false);
    
    JITGetByIdWithThisGenerator gen(
        m_jit.codeBlock(), codeOrigin, callSite, usedRegisters, identifierUID(identifierNumber),
        JSValueRegs(resultGPR), JSValueRegs(baseGPR), JSValueRegs(thisGPR), AccessType::GetWithThis);
    gen.generateFastPath(m_jit);
    
    JITCompiler::JumpList slowCases;
    if (!slowPathTarget.empty())
        slowCases.append(slowPathTarget);
    slowCases.append(gen.slowPathJump());
    
    auto slowPath = slowPathCall(
        slowCases, this, operationGetByIdWithThisOptimize,
        DontSpill, ExceptionCheckRequirement::CheckNeeded,
        resultGPR, gen.stubInfo(), baseGPR, thisGPR, identifierUID(identifierNumber));
    
    m_jit.addGetByIdWithThis(gen, slowPath.get());
    addSlowPathGenerator(WTFMove(slowPath));
}

void SpeculativeJIT::cachedPutById(CodeOrigin codeOrigin, GPRReg baseGPR, GPRReg valueGPR, GPRReg scratchGPR, unsigned identifierNumber, PutKind putKind, JITCompiler::Jump slowPathTarget, SpillRegistersMode spillMode)
{
    CallSiteIndex callSite = m_jit.recordCallSiteAndGenerateExceptionHandlingOSRExitIfNeeded(codeOrigin, m_stream->size());
    RegisterSet usedRegisters = this->usedRegisters();
    if (spillMode == DontSpill) {
        // We've already flushed registers to the stack, we don't need to spill these.
        usedRegisters.set(baseGPR, false);
        usedRegisters.set(valueGPR, false);
    }

    JITPutByIdGenerator gen(
        m_jit.codeBlock(), codeOrigin, callSite, usedRegisters, JSValueRegs(baseGPR),
        JSValueRegs(valueGPR), scratchGPR, m_jit.ecmaModeFor(codeOrigin), putKind);

    gen.generateFastPath(m_jit);
    
    JITCompiler::JumpList slowCases;
    if (slowPathTarget.isSet())
        slowCases.append(slowPathTarget);
    slowCases.append(gen.slowPathJump());
    
    auto slowPath = slowPathCall(
        slowCases, this, gen.slowPathFunction(), NoResult, gen.stubInfo(), valueGPR, baseGPR,
        identifierUID(identifierNumber));

    m_jit.addPutById(gen, slowPath.get());
    addSlowPathGenerator(WTFMove(slowPath));
}

void SpeculativeJIT::nonSpeculativeNonPeepholeCompareNullOrUndefined(Edge operand)
{
    ASSERT_WITH_MESSAGE(!masqueradesAsUndefinedWatchpointIsStillValid() || !isKnownCell(operand.node()), "The Compare should have been eliminated, it is known to be always false.");

    JSValueOperand arg(this, operand, ManualOperandSpeculation);
    GPRReg argGPR = arg.gpr();
    
    GPRTemporary result(this);
    GPRReg resultGPR = result.gpr();

    m_jit.move(TrustedImm32(0), resultGPR);

    JITCompiler::JumpList done;
    if (masqueradesAsUndefinedWatchpointIsStillValid()) {
        if (!isKnownNotCell(operand.node()))
            done.append(m_jit.branchIfCell(JSValueRegs(argGPR)));
    } else {
        GPRTemporary localGlobalObject(this);
        GPRTemporary remoteGlobalObject(this);
        GPRTemporary scratch(this);

        JITCompiler::Jump notCell;
        if (!isKnownCell(operand.node()))
            notCell = m_jit.branchIfNotCell(JSValueRegs(argGPR));
        
        JITCompiler::Jump isNotMasqueradesAsUndefined = m_jit.branchTest8(
            JITCompiler::Zero,
            JITCompiler::Address(argGPR, JSCell::typeInfoFlagsOffset()), 
            JITCompiler::TrustedImm32(MasqueradesAsUndefined));
        done.append(isNotMasqueradesAsUndefined);

        GPRReg localGlobalObjectGPR = localGlobalObject.gpr();
        GPRReg remoteGlobalObjectGPR = remoteGlobalObject.gpr();
        m_jit.move(TrustedImmPtr::weakPointer(m_jit.graph(), m_jit.graph().globalObjectFor(m_currentNode->origin.semantic)), localGlobalObjectGPR);
        m_jit.emitLoadStructure(*m_jit.vm(), argGPR, resultGPR, scratch.gpr());
        m_jit.loadPtr(JITCompiler::Address(resultGPR, Structure::globalObjectOffset()), remoteGlobalObjectGPR);
        m_jit.comparePtr(JITCompiler::Equal, localGlobalObjectGPR, remoteGlobalObjectGPR, resultGPR);
        done.append(m_jit.jump());
        if (!isKnownCell(operand.node()))
            notCell.link(&m_jit);
    }
 
    if (!isKnownNotOther(operand.node())) {
        m_jit.move(argGPR, resultGPR);
        m_jit.and64(JITCompiler::TrustedImm32(~TagBitUndefined), resultGPR);
        m_jit.compare64(JITCompiler::Equal, resultGPR, JITCompiler::TrustedImm32(ValueNull), resultGPR);
    }

    done.link(&m_jit);
 
    m_jit.or32(TrustedImm32(ValueFalse), resultGPR);
    jsValueResult(resultGPR, m_currentNode, DataFormatJSBoolean);
}

void SpeculativeJIT::nonSpeculativePeepholeBranchNullOrUndefined(Edge operand, Node* branchNode)
{
    BasicBlock* taken = branchNode->branchData()->taken.block;
    BasicBlock* notTaken = branchNode->branchData()->notTaken.block;

    JSValueOperand arg(this, operand, ManualOperandSpeculation);
    GPRReg argGPR = arg.gpr();
    
    GPRTemporary result(this, Reuse, arg);
    GPRReg resultGPR = result.gpr();

    // First, handle the case where "operand" is a cell.
    if (masqueradesAsUndefinedWatchpointIsStillValid()) {
        if (!isKnownNotCell(operand.node())) {
            JITCompiler::Jump isCell = m_jit.branchIfCell(JSValueRegs(argGPR));
            addBranch(isCell, notTaken);
        }
    } else {
        GPRTemporary localGlobalObject(this);
        GPRTemporary remoteGlobalObject(this);
        GPRTemporary scratch(this);

        JITCompiler::Jump notCell;
        if (!isKnownCell(operand.node()))
            notCell = m_jit.branchIfNotCell(JSValueRegs(argGPR));
        
        branchTest8(JITCompiler::Zero, 
            JITCompiler::Address(argGPR, JSCell::typeInfoFlagsOffset()), 
            JITCompiler::TrustedImm32(MasqueradesAsUndefined), notTaken);

        GPRReg localGlobalObjectGPR = localGlobalObject.gpr();
        GPRReg remoteGlobalObjectGPR = remoteGlobalObject.gpr();
        m_jit.move(TrustedImmPtr::weakPointer(m_jit.graph(), m_jit.graph().globalObjectFor(m_currentNode->origin.semantic)), localGlobalObjectGPR);
        m_jit.emitLoadStructure(*m_jit.vm(), argGPR, resultGPR, scratch.gpr());
        m_jit.loadPtr(JITCompiler::Address(resultGPR, Structure::globalObjectOffset()), remoteGlobalObjectGPR);
        branchPtr(JITCompiler::Equal, localGlobalObjectGPR, remoteGlobalObjectGPR, taken);

        if (!isKnownCell(operand.node())) {
            jump(notTaken, ForceJump);
            notCell.link(&m_jit);
        }
    }

    if (isKnownNotOther(operand.node()))
        jump(notTaken);
    else {
        JITCompiler::RelationalCondition condition = JITCompiler::Equal;
        if (taken == nextBlock()) {
            condition = JITCompiler::NotEqual;
            std::swap(taken, notTaken);
        }
        m_jit.move(argGPR, resultGPR);
        m_jit.and64(JITCompiler::TrustedImm32(~TagBitUndefined), resultGPR);
        branch64(condition, resultGPR, JITCompiler::TrustedImm64(ValueNull), taken);
        jump(notTaken);
    }
}

void SpeculativeJIT::nonSpeculativePeepholeBranch(Node* node, Node* branchNode, MacroAssembler::RelationalCondition cond, S_JITOperation_EJJ helperFunction)
{
    BasicBlock* taken = branchNode->branchData()->taken.block;
    BasicBlock* notTaken = branchNode->branchData()->notTaken.block;

    JITCompiler::ResultCondition callResultCondition = JITCompiler::NonZero;

    // The branch instruction will branch to the taken block.
    // If taken is next, switch taken with notTaken & invert the branch condition so we can fall through.
    if (taken == nextBlock()) {
        cond = JITCompiler::invert(cond);
        callResultCondition = JITCompiler::Zero;
        BasicBlock* tmp = taken;
        taken = notTaken;
        notTaken = tmp;
    }

    JSValueOperand arg1(this, node->child1());
    JSValueOperand arg2(this, node->child2());
    GPRReg arg1GPR = arg1.gpr();
    GPRReg arg2GPR = arg2.gpr();
    
    JITCompiler::JumpList slowPath;
    
    if (isKnownNotInteger(node->child1().node()) || isKnownNotInteger(node->child2().node())) {
        GPRFlushedCallResult result(this);
        GPRReg resultGPR = result.gpr();
    
        arg1.use();
        arg2.use();
    
        flushRegisters();
        callOperation(helperFunction, resultGPR, arg1GPR, arg2GPR);
        m_jit.exceptionCheck();

        branchTest32(callResultCondition, resultGPR, taken);
    } else {
        GPRTemporary result(this, Reuse, arg2);
        GPRReg resultGPR = result.gpr();
    
        arg1.use();
        arg2.use();
    
        if (!isKnownInteger(node->child1().node()))
            slowPath.append(m_jit.branch64(MacroAssembler::Below, arg1GPR, GPRInfo::tagTypeNumberRegister));
        if (!isKnownInteger(node->child2().node()))
            slowPath.append(m_jit.branch64(MacroAssembler::Below, arg2GPR, GPRInfo::tagTypeNumberRegister));
    
        branch32(cond, arg1GPR, arg2GPR, taken);
    
        if (!isKnownInteger(node->child1().node()) || !isKnownInteger(node->child2().node())) {
            jump(notTaken, ForceJump);
    
            slowPath.link(&m_jit);
    
            silentSpillAllRegisters(resultGPR);
            callOperation(helperFunction, resultGPR, arg1GPR, arg2GPR);
            silentFillAllRegisters();
            m_jit.exceptionCheck();
        
            branchTest32(callResultCondition, resultGPR, taken);
        }
    }

    jump(notTaken);

    m_indexInBlock = m_block->size() - 1;
    m_currentNode = branchNode;
}

template<typename JumpType>
class CompareAndBoxBooleanSlowPathGenerator
    : public CallSlowPathGenerator<JumpType, S_JITOperation_EJJ, GPRReg> {
public:
    CompareAndBoxBooleanSlowPathGenerator(
        JumpType from, SpeculativeJIT* jit,
        S_JITOperation_EJJ function, GPRReg result, GPRReg arg1, GPRReg arg2)
        : CallSlowPathGenerator<JumpType, S_JITOperation_EJJ, GPRReg>(
            from, jit, function, NeedToSpill, ExceptionCheckRequirement::CheckNeeded, result)
        , m_arg1(arg1)
        , m_arg2(arg2)
    {
    }
    
protected:
    void generateInternal(SpeculativeJIT* jit) override
    {
        this->setUp(jit);
        this->recordCall(jit->callOperation(this->m_function, this->m_result, m_arg1, m_arg2));
        jit->m_jit.and32(JITCompiler::TrustedImm32(1), this->m_result);
        jit->m_jit.or32(JITCompiler::TrustedImm32(ValueFalse), this->m_result);
        this->tearDown(jit);
    }
   
private:
    GPRReg m_arg1;
    GPRReg m_arg2;
};

void SpeculativeJIT::nonSpeculativeNonPeepholeCompare(Node* node, MacroAssembler::RelationalCondition cond, S_JITOperation_EJJ helperFunction)
{
    ASSERT(node->isBinaryUseKind(UntypedUse));
    JSValueOperand arg1(this, node->child1());
    JSValueOperand arg2(this, node->child2());
    GPRReg arg1GPR = arg1.gpr();
    GPRReg arg2GPR = arg2.gpr();
    
    JITCompiler::JumpList slowPath;
    
    if (isKnownNotInteger(node->child1().node()) || isKnownNotInteger(node->child2().node())) {
        GPRFlushedCallResult result(this);
        GPRReg resultGPR = result.gpr();
    
        arg1.use();
        arg2.use();
    
        flushRegisters();
        callOperation(helperFunction, resultGPR, arg1GPR, arg2GPR);
        m_jit.exceptionCheck();
        
        m_jit.or32(TrustedImm32(ValueFalse), resultGPR);
        jsValueResult(resultGPR, m_currentNode, DataFormatJSBoolean, UseChildrenCalledExplicitly);
    } else {
        GPRTemporary result(this, Reuse, arg2);
        GPRReg resultGPR = result.gpr();

        arg1.use();
        arg2.use();
    
        if (!isKnownInteger(node->child1().node()))
            slowPath.append(m_jit.branch64(MacroAssembler::Below, arg1GPR, GPRInfo::tagTypeNumberRegister));
        if (!isKnownInteger(node->child2().node()))
            slowPath.append(m_jit.branch64(MacroAssembler::Below, arg2GPR, GPRInfo::tagTypeNumberRegister));
    
        m_jit.compare32(cond, arg1GPR, arg2GPR, resultGPR);
        m_jit.or32(TrustedImm32(ValueFalse), resultGPR);
        
        if (!isKnownInteger(node->child1().node()) || !isKnownInteger(node->child2().node())) {
            addSlowPathGenerator(std::make_unique<CompareAndBoxBooleanSlowPathGenerator<JITCompiler::JumpList>>(
                slowPath, this, helperFunction, resultGPR, arg1GPR, arg2GPR));
        }

        jsValueResult(resultGPR, m_currentNode, DataFormatJSBoolean, UseChildrenCalledExplicitly);
    }
}

void SpeculativeJIT::nonSpeculativePeepholeStrictEq(Node* node, Node* branchNode, bool invert)
{
    BasicBlock* taken = branchNode->branchData()->taken.block;
    BasicBlock* notTaken = branchNode->branchData()->notTaken.block;

    // The branch instruction will branch to the taken block.
    // If taken is next, switch taken with notTaken & invert the branch condition so we can fall through.
    if (taken == nextBlock()) {
        invert = !invert;
        BasicBlock* tmp = taken;
        taken = notTaken;
        notTaken = tmp;
    }
    
    JSValueOperand arg1(this, node->child1());
    JSValueOperand arg2(this, node->child2());
    GPRReg arg1GPR = arg1.gpr();
    GPRReg arg2GPR = arg2.gpr();
    
    GPRTemporary result(this);
    GPRReg resultGPR = result.gpr();
    
    arg1.use();
    arg2.use();
    
    if (isKnownCell(node->child1().node()) && isKnownCell(node->child2().node())) {
        // see if we get lucky: if the arguments are cells and they reference the same
        // cell, then they must be strictly equal.
        branch64(JITCompiler::Equal, arg1GPR, arg2GPR, invert ? notTaken : taken);
        
        silentSpillAllRegisters(resultGPR);
        callOperation(operationCompareStrictEqCell, resultGPR, arg1GPR, arg2GPR);
        silentFillAllRegisters();
        m_jit.exceptionCheck();
        
        branchTest32(invert ? JITCompiler::Zero : JITCompiler::NonZero, resultGPR, taken);
    } else {
        m_jit.or64(arg1GPR, arg2GPR, resultGPR);
        
        JITCompiler::Jump twoCellsCase = m_jit.branchTest64(JITCompiler::Zero, resultGPR, GPRInfo::tagMaskRegister);
        
        JITCompiler::Jump leftOK = m_jit.branch64(JITCompiler::AboveOrEqual, arg1GPR, GPRInfo::tagTypeNumberRegister);
        JITCompiler::Jump leftDouble = m_jit.branchTest64(JITCompiler::NonZero, arg1GPR, GPRInfo::tagTypeNumberRegister);
        leftOK.link(&m_jit);
        JITCompiler::Jump rightOK = m_jit.branch64(JITCompiler::AboveOrEqual, arg2GPR, GPRInfo::tagTypeNumberRegister);
        JITCompiler::Jump rightDouble = m_jit.branchTest64(JITCompiler::NonZero, arg2GPR, GPRInfo::tagTypeNumberRegister);
        rightOK.link(&m_jit);
        
        branch64(invert ? JITCompiler::NotEqual : JITCompiler::Equal, arg1GPR, arg2GPR, taken);
        jump(notTaken, ForceJump);
        
        twoCellsCase.link(&m_jit);
        branch64(JITCompiler::Equal, arg1GPR, arg2GPR, invert ? notTaken : taken);
        
        leftDouble.link(&m_jit);
        rightDouble.link(&m_jit);
        
        silentSpillAllRegisters(resultGPR);
        callOperation(operationCompareStrictEq, resultGPR, arg1GPR, arg2GPR);
        silentFillAllRegisters();
        m_jit.exceptionCheck();
        
        branchTest32(invert ? JITCompiler::Zero : JITCompiler::NonZero, resultGPR, taken);
    }
    
    jump(notTaken);
}

void SpeculativeJIT::nonSpeculativeNonPeepholeStrictEq(Node* node, bool invert)
{
    JSValueOperand arg1(this, node->child1());
    JSValueOperand arg2(this, node->child2());
    GPRReg arg1GPR = arg1.gpr();
    GPRReg arg2GPR = arg2.gpr();
    
    GPRTemporary result(this);
    GPRReg resultGPR = result.gpr();
    
    arg1.use();
    arg2.use();
    
    if (isKnownCell(node->child1().node()) && isKnownCell(node->child2().node())) {
        // see if we get lucky: if the arguments are cells and they reference the same
        // cell, then they must be strictly equal.
        // FIXME: this should flush registers instead of silent spill/fill.
        JITCompiler::Jump notEqualCase = m_jit.branch64(JITCompiler::NotEqual, arg1GPR, arg2GPR);
        
        m_jit.move(JITCompiler::TrustedImm64(JSValue::encode(jsBoolean(!invert))), resultGPR);
        
        JITCompiler::Jump done = m_jit.jump();

        notEqualCase.link(&m_jit);
        
        silentSpillAllRegisters(resultGPR);
        callOperation(operationCompareStrictEqCell, resultGPR, arg1GPR, arg2GPR);
        silentFillAllRegisters();
        m_jit.exceptionCheck();
        
        m_jit.and64(JITCompiler::TrustedImm32(1), resultGPR);
        m_jit.or32(JITCompiler::TrustedImm32(ValueFalse), resultGPR);
        
        done.link(&m_jit);
    } else {
        m_jit.or64(arg1GPR, arg2GPR, resultGPR);
        
        JITCompiler::JumpList slowPathCases;
        
        JITCompiler::Jump twoCellsCase = m_jit.branchTest64(JITCompiler::Zero, resultGPR, GPRInfo::tagMaskRegister);
        
        JITCompiler::Jump leftOK = m_jit.branch64(JITCompiler::AboveOrEqual, arg1GPR, GPRInfo::tagTypeNumberRegister);
        slowPathCases.append(m_jit.branchTest64(JITCompiler::NonZero, arg1GPR, GPRInfo::tagTypeNumberRegister));
        leftOK.link(&m_jit);
        JITCompiler::Jump rightOK = m_jit.branch64(JITCompiler::AboveOrEqual, arg2GPR, GPRInfo::tagTypeNumberRegister);
        slowPathCases.append(m_jit.branchTest64(JITCompiler::NonZero, arg2GPR, GPRInfo::tagTypeNumberRegister));
        rightOK.link(&m_jit);
        
        m_jit.compare64(invert ? JITCompiler::NotEqual : JITCompiler::Equal, arg1GPR, arg2GPR, resultGPR);
        m_jit.or32(JITCompiler::TrustedImm32(ValueFalse), resultGPR);
        
        JITCompiler::Jump done = m_jit.jump();
        
        twoCellsCase.link(&m_jit);
        slowPathCases.append(m_jit.branch64(JITCompiler::NotEqual, arg1GPR, arg2GPR));
        
        m_jit.move(JITCompiler::TrustedImm64(JSValue::encode(jsBoolean(!invert))), resultGPR);
        
        addSlowPathGenerator(std::make_unique<CompareAndBoxBooleanSlowPathGenerator<MacroAssembler::JumpList>>(
                    slowPathCases, this, operationCompareStrictEq, resultGPR, arg1GPR,
                    arg2GPR));
        
        done.link(&m_jit);
    }
    
    jsValueResult(resultGPR, m_currentNode, DataFormatJSBoolean, UseChildrenCalledExplicitly);
}

void SpeculativeJIT::compileMiscStrictEq(Node* node)
{
    JSValueOperand op1(this, node->child1(), ManualOperandSpeculation);
    JSValueOperand op2(this, node->child2(), ManualOperandSpeculation);
    GPRTemporary result(this);
    
    if (node->child1().useKind() == MiscUse)
        speculateMisc(node->child1(), op1.jsValueRegs());
    if (node->child2().useKind() == MiscUse)
        speculateMisc(node->child2(), op2.jsValueRegs());
    
    m_jit.compare64(JITCompiler::Equal, op1.gpr(), op2.gpr(), result.gpr());
    m_jit.or32(TrustedImm32(ValueFalse), result.gpr());
    jsValueResult(result.gpr(), node, DataFormatJSBoolean);
}

void SpeculativeJIT::emitCall(Node* node)
{
    CallLinkInfo::CallType callType;
    bool isVarargs = false;
    bool isForwardVarargs = false;
    bool isTail = false;
    bool isEmulatedTail = false;
    bool isDirect = false;
    switch (node->op()) {
    case Call:
    case CallEval:
        callType = CallLinkInfo::Call;
        break;
    case TailCall:
        callType = CallLinkInfo::TailCall;
        isTail = true;
        break;
    case TailCallInlinedCaller:
        callType = CallLinkInfo::Call;
        isEmulatedTail = true;
        break;
    case Construct:
        callType = CallLinkInfo::Construct;
        break;
    case CallVarargs:
        callType = CallLinkInfo::CallVarargs;
        isVarargs = true;
        break;
    case TailCallVarargs:
        callType = CallLinkInfo::TailCallVarargs;
        isVarargs = true;
        isTail = true;
        break;
    case TailCallVarargsInlinedCaller:
        callType = CallLinkInfo::CallVarargs;
        isVarargs = true;
        isEmulatedTail = true;
        break;
    case ConstructVarargs:
        callType = CallLinkInfo::ConstructVarargs;
        isVarargs = true;
        break;
    case CallForwardVarargs:
        callType = CallLinkInfo::CallVarargs;
        isForwardVarargs = true;
        break;
    case ConstructForwardVarargs:
        callType = CallLinkInfo::ConstructVarargs;
        isForwardVarargs = true;
        break;
    case TailCallForwardVarargs:
        callType = CallLinkInfo::TailCallVarargs;
        isTail = true;
        isForwardVarargs = true;
        break;
    case TailCallForwardVarargsInlinedCaller:
        callType = CallLinkInfo::CallVarargs;
        isEmulatedTail = true;
        isForwardVarargs = true;
        break;
    case DirectCall:
        callType = CallLinkInfo::DirectCall;
        isDirect = true;
        break;
    case DirectConstruct:
        callType = CallLinkInfo::DirectConstruct;
        isDirect = true;
        break;
    case DirectTailCall:
        callType = CallLinkInfo::DirectTailCall;
        isTail = true;
        isDirect = true;
        break;
    case DirectTailCallInlinedCaller:
        callType = CallLinkInfo::DirectCall;
        isEmulatedTail = true;
        isDirect = true;
        break;
    default:
        DFG_CRASH(m_jit.graph(), node, "bad node type");
        break;
    }

    GPRReg calleeGPR = InvalidGPRReg;
    CallFrameShuffleData shuffleData;
    
    ExecutableBase* executable = nullptr;
    FunctionExecutable* functionExecutable = nullptr;
    if (isDirect) {
        executable = node->castOperand<ExecutableBase*>();
        functionExecutable = jsDynamicCast<FunctionExecutable*>(*m_jit.vm(), executable);
    }
    
    unsigned numPassedArgs = 0;
    unsigned numAllocatedArgs = 0;
    
    // Gotta load the arguments somehow. Varargs is trickier.
    if (isVarargs || isForwardVarargs) {
        RELEASE_ASSERT(!isDirect);
        CallVarargsData* data = node->callVarargsData();

        unsigned numUsedStackSlots = m_jit.graph().m_nextMachineLocal;
        
        if (isForwardVarargs) {
            flushRegisters();
            if (node->child3())
                use(node->child3());
            
            GPRReg scratchGPR1;
            GPRReg scratchGPR2;
            GPRReg scratchGPR3;
            
            scratchGPR1 = JITCompiler::selectScratchGPR();
            scratchGPR2 = JITCompiler::selectScratchGPR(scratchGPR1);
            scratchGPR3 = JITCompiler::selectScratchGPR(scratchGPR1, scratchGPR2);
            
            m_jit.move(TrustedImm32(numUsedStackSlots), scratchGPR2);
            JITCompiler::JumpList slowCase;
            InlineCallFrame* inlineCallFrame;
            if (node->child3())
                inlineCallFrame = node->child3()->origin.semantic.inlineCallFrame;
            else
                inlineCallFrame = node->origin.semantic.inlineCallFrame;
            // emitSetupVarargsFrameFastCase modifies the stack pointer if it succeeds.
            emitSetupVarargsFrameFastCase(*m_jit.vm(), m_jit, scratchGPR2, scratchGPR1, scratchGPR2, scratchGPR3, inlineCallFrame, data->firstVarArgOffset, slowCase);
            JITCompiler::Jump done = m_jit.jump();
            slowCase.link(&m_jit);
            callOperation(operationThrowStackOverflowForVarargs);
            m_jit.exceptionCheck();
            m_jit.abortWithReason(DFGVarargsThrowingPathDidNotThrow);
            done.link(&m_jit);
        } else {
            GPRReg argumentsGPR;
            GPRReg scratchGPR1;
            GPRReg scratchGPR2;
            GPRReg scratchGPR3;
            
            auto loadArgumentsGPR = [&] (GPRReg reservedGPR) {
                if (reservedGPR != InvalidGPRReg)
                    lock(reservedGPR);
                JSValueOperand arguments(this, node->child3());
                argumentsGPR = arguments.gpr();
                if (reservedGPR != InvalidGPRReg)
                    unlock(reservedGPR);
                flushRegisters();
                
                scratchGPR1 = JITCompiler::selectScratchGPR(argumentsGPR, reservedGPR);
                scratchGPR2 = JITCompiler::selectScratchGPR(argumentsGPR, scratchGPR1, reservedGPR);
                scratchGPR3 = JITCompiler::selectScratchGPR(argumentsGPR, scratchGPR1, scratchGPR2, reservedGPR);
            };
            
            loadArgumentsGPR(InvalidGPRReg);
            
            DFG_ASSERT(m_jit.graph(), node, isFlushed());
            
            // Right now, arguments is in argumentsGPR and the register file is flushed.
            callOperation(operationSizeFrameForVarargs, GPRInfo::returnValueGPR, argumentsGPR, numUsedStackSlots, data->firstVarArgOffset);
            m_jit.exceptionCheck();
            
            // Now we have the argument count of the callee frame, but we've lost the arguments operand.
            // Reconstruct the arguments operand while preserving the callee frame.
            loadArgumentsGPR(GPRInfo::returnValueGPR);
            m_jit.move(TrustedImm32(numUsedStackSlots), scratchGPR1);
            emitSetVarargsFrame(m_jit, GPRInfo::returnValueGPR, false, scratchGPR1, scratchGPR1);
            m_jit.addPtr(TrustedImm32(-(sizeof(CallerFrameAndPC) + WTF::roundUpToMultipleOf(stackAlignmentBytes(), 5 * sizeof(void*)))), scratchGPR1, JITCompiler::stackPointerRegister);
            
            callOperation(operationSetupVarargsFrame, GPRInfo::returnValueGPR, scratchGPR1, argumentsGPR, data->firstVarArgOffset, GPRInfo::returnValueGPR);
            m_jit.exceptionCheck();
            m_jit.addPtr(TrustedImm32(sizeof(CallerFrameAndPC)), GPRInfo::returnValueGPR, JITCompiler::stackPointerRegister);
        }
        
        DFG_ASSERT(m_jit.graph(), node, isFlushed());
        
        // We don't need the arguments array anymore.
        if (isVarargs)
            use(node->child3());

        // Now set up the "this" argument.
        JSValueOperand thisArgument(this, node->child2());
        GPRReg thisArgumentGPR = thisArgument.gpr();
        thisArgument.use();
        
        m_jit.store64(thisArgumentGPR, JITCompiler::calleeArgumentSlot(0));
    } else {
        // The call instruction's first child is the function; the subsequent children are the
        // arguments.
        numPassedArgs = node->numChildren() - 1;
        numAllocatedArgs = numPassedArgs;
        
        if (functionExecutable) {
            // Allocate more args if this would let us avoid arity checks. This is throttled by
            // CallLinkInfo's limit. It's probably good to throttle it - if the callee wants a
            // ginormous amount of argument space then it's better for them to do it so that when we
            // make calls to other things, we don't waste space.
            unsigned desiredNumAllocatedArgs = static_cast<unsigned>(functionExecutable->parameterCount()) + 1;
            if (desiredNumAllocatedArgs <= Options::maximumDirectCallStackSize()) {
                numAllocatedArgs = std::max(numAllocatedArgs, desiredNumAllocatedArgs);
                
                // Whoever converts to DirectCall should do this adjustment. It's too late for us to
                // do this adjustment now since we will have already emitted code that relied on the
                // value of m_parameterSlots.
                DFG_ASSERT(
                    m_jit.graph(), node,
                    Graph::parameterSlotsForArgCount(numAllocatedArgs)
                    <= m_jit.graph().m_parameterSlots);
            }
        }

        if (isTail) {
            Edge calleeEdge = m_jit.graph().child(node, 0);
            JSValueOperand callee(this, calleeEdge);
            calleeGPR = callee.gpr();
            if (!isDirect)
                callee.use();

            shuffleData.tagTypeNumber = GPRInfo::tagTypeNumberRegister;
            shuffleData.numLocals = m_jit.graph().frameRegisterCount();
            shuffleData.callee = ValueRecovery::inGPR(calleeGPR, DataFormatJS);
            shuffleData.args.resize(numAllocatedArgs);
            shuffleData.numPassedArgs = numPassedArgs;
            
            for (unsigned i = 0; i < numPassedArgs; ++i) {
                Edge argEdge = m_jit.graph().varArgChild(node, i + 1);
                GenerationInfo& info = generationInfo(argEdge.node());
                if (!isDirect)
                    use(argEdge);
                shuffleData.args[i] = info.recovery(argEdge->virtualRegister());
            }
            
            for (unsigned i = numPassedArgs; i < numAllocatedArgs; ++i)
                shuffleData.args[i] = ValueRecovery::constant(jsUndefined());

            shuffleData.setupCalleeSaveRegisters(m_jit.codeBlock());
        } else {
            m_jit.store32(MacroAssembler::TrustedImm32(numPassedArgs), JITCompiler::calleeFramePayloadSlot(CallFrameSlot::argumentCount));

            for (unsigned i = 0; i < numPassedArgs; i++) {
                Edge argEdge = m_jit.graph().m_varArgChildren[node->firstChild() + 1 + i];
                JSValueOperand arg(this, argEdge);
                GPRReg argGPR = arg.gpr();
                use(argEdge);
                
                m_jit.store64(argGPR, JITCompiler::calleeArgumentSlot(i));
            }
            
            for (unsigned i = numPassedArgs; i < numAllocatedArgs; ++i)
                m_jit.storeTrustedValue(jsUndefined(), JITCompiler::calleeArgumentSlot(i));
        }
    }
    
    if (!isTail || isVarargs || isForwardVarargs) {
        Edge calleeEdge = m_jit.graph().child(node, 0);
        JSValueOperand callee(this, calleeEdge);
        calleeGPR = callee.gpr();
        callee.use();
        m_jit.store64(calleeGPR, JITCompiler::calleeFrameSlot(CallFrameSlot::callee));

        flushRegisters();
    }

    CodeOrigin staticOrigin = node->origin.semantic;
    ASSERT(!isTail || !staticOrigin.inlineCallFrame || !staticOrigin.inlineCallFrame->getCallerSkippingTailCalls());
    ASSERT(!isEmulatedTail || (staticOrigin.inlineCallFrame && staticOrigin.inlineCallFrame->getCallerSkippingTailCalls()));
    CodeOrigin dynamicOrigin =
        isEmulatedTail ? *staticOrigin.inlineCallFrame->getCallerSkippingTailCalls() : staticOrigin;

    CallSiteIndex callSite = m_jit.recordCallSiteAndGenerateExceptionHandlingOSRExitIfNeeded(dynamicOrigin, m_stream->size());
    
    auto setResultAndResetStack = [&] () {
        GPRFlushedCallResult result(this);
        GPRReg resultGPR = result.gpr();
        m_jit.move(GPRInfo::returnValueGPR, resultGPR);

        jsValueResult(resultGPR, m_currentNode, DataFormatJS, UseChildrenCalledExplicitly);

        // After the calls are done, we need to reestablish our stack
        // pointer. We rely on this for varargs calls, calls with arity
        // mismatch (the callframe is slided) and tail calls.
        m_jit.addPtr(TrustedImm32(m_jit.graph().stackPointerOffset() * sizeof(Register)), GPRInfo::callFrameRegister, JITCompiler::stackPointerRegister);
    };
    
    CallLinkInfo* callLinkInfo = m_jit.codeBlock()->addCallLinkInfo();
    callLinkInfo->setUpCall(callType, m_currentNode->origin.semantic, calleeGPR);

    if (node->op() == CallEval) {
        // We want to call operationCallEval but we don't want to overwrite the parameter area in
        // which we have created a prototypical eval call frame. This means that we have to
        // subtract stack to make room for the call. Lucky for us, at this point we have the whole
        // register file to ourselves.
        
        m_jit.emitStoreCallSiteIndex(callSite);
        m_jit.addPtr(TrustedImm32(-static_cast<ptrdiff_t>(sizeof(CallerFrameAndPC))), JITCompiler::stackPointerRegister, GPRInfo::regT0);
        m_jit.storePtr(GPRInfo::callFrameRegister, JITCompiler::Address(GPRInfo::regT0, CallFrame::callerFrameOffset()));
        
        // Now we need to make room for:
        // - The caller frame and PC of a call to operationCallEval.
        // - Potentially two arguments on the stack.
        unsigned requiredBytes = sizeof(CallerFrameAndPC) + sizeof(ExecState*) * 2;
        requiredBytes = WTF::roundUpToMultipleOf(stackAlignmentBytes(), requiredBytes);
        m_jit.subPtr(TrustedImm32(requiredBytes), JITCompiler::stackPointerRegister);
        m_jit.setupArgumentsWithExecState(GPRInfo::regT0);
        prepareForExternalCall();
        m_jit.appendCall(operationCallEval);
        m_jit.exceptionCheck();
        JITCompiler::Jump done = m_jit.branchTest64(JITCompiler::NonZero, GPRInfo::returnValueGPR);
        
        // This is the part where we meant to make a normal call. Oops.
        m_jit.addPtr(TrustedImm32(requiredBytes), JITCompiler::stackPointerRegister);
        m_jit.load64(JITCompiler::calleeFrameSlot(CallFrameSlot::callee), GPRInfo::regT0);
        m_jit.emitDumbVirtualCall(*m_jit.vm(), callLinkInfo);
        
        done.link(&m_jit);
        setResultAndResetStack();
        return;
    }
    
    if (isDirect) {
        callLinkInfo->setExecutableDuringCompilation(executable);
        callLinkInfo->setMaxNumArguments(numAllocatedArgs);

        if (isTail) {
            RELEASE_ASSERT(node->op() == DirectTailCall);
            
            JITCompiler::PatchableJump patchableJump = m_jit.patchableJump();
            JITCompiler::Label mainPath = m_jit.label();
            
            m_jit.emitStoreCallSiteIndex(callSite);
            
            callLinkInfo->setFrameShuffleData(shuffleData);
            CallFrameShuffler(m_jit, shuffleData).prepareForTailCall();
            
            JITCompiler::Call call = m_jit.nearTailCall();
            
            JITCompiler::Label slowPath = m_jit.label();
            patchableJump.m_jump.linkTo(slowPath, &m_jit);
            
            silentSpillAllRegisters(InvalidGPRReg);
            callOperation(operationLinkDirectCall, callLinkInfo, calleeGPR);
            silentFillAllRegisters();
            m_jit.exceptionCheck();
            m_jit.jump().linkTo(mainPath, &m_jit);
            
            useChildren(node);
            
            m_jit.addJSDirectTailCall(patchableJump, call, slowPath, callLinkInfo);
            return;
        }
        
        JITCompiler::Label mainPath = m_jit.label();
        
        m_jit.emitStoreCallSiteIndex(callSite);
        
        JITCompiler::Call call = m_jit.nearCall();
        JITCompiler::Jump done = m_jit.jump();
        
        JITCompiler::Label slowPath = m_jit.label();
        if (isX86())
            m_jit.pop(JITCompiler::selectScratchGPR(calleeGPR));

        callOperation(operationLinkDirectCall, callLinkInfo, calleeGPR);
        m_jit.exceptionCheck();
        m_jit.jump().linkTo(mainPath, &m_jit);
        
        done.link(&m_jit);
        
        setResultAndResetStack();
        
        m_jit.addJSDirectCall(call, slowPath, callLinkInfo);
        return;
    }
    
    m_jit.emitStoreCallSiteIndex(callSite);
    
    JITCompiler::DataLabelPtr targetToCheck;
    JITCompiler::Jump slowPath = m_jit.branchPtrWithPatch(MacroAssembler::NotEqual, calleeGPR, targetToCheck, TrustedImmPtr(0));

    if (isTail) {
        if (node->op() == TailCall) {
            callLinkInfo->setFrameShuffleData(shuffleData);
            CallFrameShuffler(m_jit, shuffleData).prepareForTailCall();
        } else {
            m_jit.emitRestoreCalleeSaves();
            m_jit.prepareForTailCallSlow();
        }
    }

    JITCompiler::Call fastCall = isTail ? m_jit.nearTailCall() : m_jit.nearCall();

    JITCompiler::Jump done = m_jit.jump();

    slowPath.link(&m_jit);

    if (node->op() == TailCall) {
        CallFrameShuffler callFrameShuffler(m_jit, shuffleData);
        callFrameShuffler.setCalleeJSValueRegs(JSValueRegs(GPRInfo::regT0));
        callFrameShuffler.prepareForSlowPath();
    } else {
        m_jit.move(calleeGPR, GPRInfo::regT0); // Callee needs to be in regT0

        if (isTail)
            m_jit.emitRestoreCalleeSaves(); // This needs to happen after we moved calleeGPR to regT0
    }

    m_jit.move(TrustedImmPtr(callLinkInfo), GPRInfo::regT2); // Link info needs to be in regT2
    JITCompiler::Call slowCall = m_jit.nearCall();

    done.link(&m_jit);

    if (isTail)
        m_jit.abortWithReason(JITDidReturnFromTailCall);
    else
        setResultAndResetStack();

    m_jit.addJSCall(fastCall, slowCall, targetToCheck, callLinkInfo);
}

// Clang should allow unreachable [[clang::fallthrough]] in template functions if any template expansion uses it
// http://llvm.org/bugs/show_bug.cgi?id=18619
#if COMPILER(CLANG) && defined(__has_warning)
#pragma clang diagnostic push
#if __has_warning("-Wimplicit-fallthrough")
#pragma clang diagnostic ignored "-Wimplicit-fallthrough"
#endif
#endif
template<bool strict>
GPRReg SpeculativeJIT::fillSpeculateInt32Internal(Edge edge, DataFormat& returnFormat)
{
    AbstractValue& value = m_state.forNode(edge);
    SpeculatedType type = value.m_type;
    ASSERT(edge.useKind() != KnownInt32Use || !(value.m_type & ~SpecInt32Only));

    m_interpreter.filter(value, SpecInt32Only);
    if (value.isClear()) {
        terminateSpeculativeExecution(Uncountable, JSValueRegs(), 0);
        returnFormat = DataFormatInt32;
        return allocate();
    }

    VirtualRegister virtualRegister = edge->virtualRegister();
    GenerationInfo& info = generationInfoFromVirtualRegister(virtualRegister);

    switch (info.registerFormat()) {
    case DataFormatNone: {
        GPRReg gpr = allocate();

        if (edge->hasConstant()) {
            m_gprs.retain(gpr, virtualRegister, SpillOrderConstant);
            ASSERT(edge->isInt32Constant());
            m_jit.move(MacroAssembler::Imm32(edge->asInt32()), gpr);
            info.fillInt32(*m_stream, gpr);
            returnFormat = DataFormatInt32;
            return gpr;
        }
        
        DataFormat spillFormat = info.spillFormat();
        
        DFG_ASSERT(m_jit.graph(), m_currentNode, (spillFormat & DataFormatJS) || spillFormat == DataFormatInt32);
        
        m_gprs.retain(gpr, virtualRegister, SpillOrderSpilled);
        
        if (spillFormat == DataFormatJSInt32 || spillFormat == DataFormatInt32) {
            // If we know this was spilled as an integer we can fill without checking.
            if (strict) {
                m_jit.load32(JITCompiler::addressFor(virtualRegister), gpr);
                info.fillInt32(*m_stream, gpr);
                returnFormat = DataFormatInt32;
                return gpr;
            }
            if (spillFormat == DataFormatInt32) {
                m_jit.load32(JITCompiler::addressFor(virtualRegister), gpr);
                info.fillInt32(*m_stream, gpr);
                returnFormat = DataFormatInt32;
            } else {
                m_jit.load64(JITCompiler::addressFor(virtualRegister), gpr);
                info.fillJSValue(*m_stream, gpr, DataFormatJSInt32);
                returnFormat = DataFormatJSInt32;
            }
            return gpr;
        }
        m_jit.load64(JITCompiler::addressFor(virtualRegister), gpr);

        // Fill as JSValue, and fall through.
        info.fillJSValue(*m_stream, gpr, DataFormatJSInt32);
        m_gprs.unlock(gpr);
        FALLTHROUGH;
    }

    case DataFormatJS: {
        DFG_ASSERT(m_jit.graph(), m_currentNode, !(type & SpecInt52Only));
        // Check the value is an integer.
        GPRReg gpr = info.gpr();
        m_gprs.lock(gpr);
        if (type & ~SpecInt32Only)
            speculationCheck(BadType, JSValueRegs(gpr), edge, m_jit.branch64(MacroAssembler::Below, gpr, GPRInfo::tagTypeNumberRegister));
        info.fillJSValue(*m_stream, gpr, DataFormatJSInt32);
        // If !strict we're done, return.
        if (!strict) {
            returnFormat = DataFormatJSInt32;
            return gpr;
        }
        // else fall through & handle as DataFormatJSInt32.
        m_gprs.unlock(gpr);
        FALLTHROUGH;
    }

    case DataFormatJSInt32: {
        // In a strict fill we need to strip off the value tag.
        if (strict) {
            GPRReg gpr = info.gpr();
            GPRReg result;
            // If the register has already been locked we need to take a copy.
            // If not, we'll zero extend in place, so mark on the info that this is now type DataFormatInt32, not DataFormatJSInt32.
            if (m_gprs.isLocked(gpr))
                result = allocate();
            else {
                m_gprs.lock(gpr);
                info.fillInt32(*m_stream, gpr);
                result = gpr;
            }
            m_jit.zeroExtend32ToPtr(gpr, result);
            returnFormat = DataFormatInt32;
            return result;
        }

        GPRReg gpr = info.gpr();
        m_gprs.lock(gpr);
        returnFormat = DataFormatJSInt32;
        return gpr;
    }

    case DataFormatInt32: {
        GPRReg gpr = info.gpr();
        m_gprs.lock(gpr);
        returnFormat = DataFormatInt32;
        return gpr;
    }
        
    case DataFormatJSDouble:
    case DataFormatCell:
    case DataFormatBoolean:
    case DataFormatJSCell:
    case DataFormatJSBoolean:
    case DataFormatDouble:
    case DataFormatStorage:
    case DataFormatInt52:
    case DataFormatStrictInt52:
        DFG_CRASH(m_jit.graph(), m_currentNode, "Bad data format");
        
    default:
        DFG_CRASH(m_jit.graph(), m_currentNode, "Corrupt data format");
        return InvalidGPRReg;
    }
}
#if COMPILER(CLANG) && defined(__has_warning)
#pragma clang diagnostic pop
#endif

GPRReg SpeculativeJIT::fillSpeculateInt32(Edge edge, DataFormat& returnFormat)
{
    return fillSpeculateInt32Internal<false>(edge, returnFormat);
}

GPRReg SpeculativeJIT::fillSpeculateInt32Strict(Edge edge)
{
    DataFormat mustBeDataFormatInt32;
    GPRReg result = fillSpeculateInt32Internal<true>(edge, mustBeDataFormatInt32);
    DFG_ASSERT(m_jit.graph(), m_currentNode, mustBeDataFormatInt32 == DataFormatInt32);
    return result;
}

GPRReg SpeculativeJIT::fillSpeculateInt52(Edge edge, DataFormat desiredFormat)
{
    ASSERT(desiredFormat == DataFormatInt52 || desiredFormat == DataFormatStrictInt52);
    AbstractValue& value = m_state.forNode(edge);

    m_interpreter.filter(value, SpecAnyInt);
    if (value.isClear()) {
        terminateSpeculativeExecution(Uncountable, JSValueRegs(), 0);
        return allocate();
    }

    VirtualRegister virtualRegister = edge->virtualRegister();
    GenerationInfo& info = generationInfoFromVirtualRegister(virtualRegister);

    switch (info.registerFormat()) {
    case DataFormatNone: {
        GPRReg gpr = allocate();

        if (edge->hasConstant()) {
            JSValue jsValue = edge->asJSValue();
            ASSERT(jsValue.isAnyInt());
            m_gprs.retain(gpr, virtualRegister, SpillOrderConstant);
            int64_t value = jsValue.asAnyInt();
            if (desiredFormat == DataFormatInt52)
                value = value << JSValue::int52ShiftAmount;
            m_jit.move(MacroAssembler::Imm64(value), gpr);
            info.fillGPR(*m_stream, gpr, desiredFormat);
            return gpr;
        }
        
        DataFormat spillFormat = info.spillFormat();
        
        DFG_ASSERT(m_jit.graph(), m_currentNode, spillFormat == DataFormatInt52 || spillFormat == DataFormatStrictInt52);
        
        m_gprs.retain(gpr, virtualRegister, SpillOrderSpilled);
        
        m_jit.load64(JITCompiler::addressFor(virtualRegister), gpr);
        if (desiredFormat == DataFormatStrictInt52) {
            if (spillFormat == DataFormatInt52)
                m_jit.rshift64(TrustedImm32(JSValue::int52ShiftAmount), gpr);
            info.fillStrictInt52(*m_stream, gpr);
            return gpr;
        }
        if (spillFormat == DataFormatStrictInt52)
            m_jit.lshift64(TrustedImm32(JSValue::int52ShiftAmount), gpr);
        info.fillInt52(*m_stream, gpr);
        return gpr;
    }

    case DataFormatStrictInt52: {
        GPRReg gpr = info.gpr();
        bool wasLocked = m_gprs.isLocked(gpr);
        lock(gpr);
        if (desiredFormat == DataFormatStrictInt52)
            return gpr;
        if (wasLocked) {
            GPRReg result = allocate();
            m_jit.move(gpr, result);
            unlock(gpr);
            gpr = result;
        } else
            info.fillInt52(*m_stream, gpr);
        m_jit.lshift64(TrustedImm32(JSValue::int52ShiftAmount), gpr);
        return gpr;
    }
        
    case DataFormatInt52: {
        GPRReg gpr = info.gpr();
        bool wasLocked = m_gprs.isLocked(gpr);
        lock(gpr);
        if (desiredFormat == DataFormatInt52)
            return gpr;
        if (wasLocked) {
            GPRReg result = allocate();
            m_jit.move(gpr, result);
            unlock(gpr);
            gpr = result;
        } else
            info.fillStrictInt52(*m_stream, gpr);
        m_jit.rshift64(TrustedImm32(JSValue::int52ShiftAmount), gpr);
        return gpr;
    }

    default:
        DFG_CRASH(m_jit.graph(), m_currentNode, "Bad data format");
        return InvalidGPRReg;
    }
}

FPRReg SpeculativeJIT::fillSpeculateDouble(Edge edge)
{
    ASSERT(edge.useKind() == DoubleRepUse || edge.useKind() == DoubleRepRealUse || edge.useKind() == DoubleRepAnyIntUse);
    ASSERT(edge->hasDoubleResult());
    VirtualRegister virtualRegister = edge->virtualRegister();
    GenerationInfo& info = generationInfoFromVirtualRegister(virtualRegister);

    if (info.registerFormat() == DataFormatNone) {
        if (edge->hasConstant()) {
            if (edge->isNumberConstant()) {
                FPRReg fpr = fprAllocate();
                int64_t doubleAsInt = reinterpretDoubleToInt64(edge->asNumber());
                if (!doubleAsInt)
                    m_jit.moveZeroToDouble(fpr);
                else {
                    GPRReg gpr = allocate();
                    m_jit.move(MacroAssembler::Imm64(doubleAsInt), gpr);
                    m_jit.move64ToDouble(gpr, fpr);
                    unlock(gpr);
                }

                m_fprs.retain(fpr, virtualRegister, SpillOrderDouble);
                info.fillDouble(*m_stream, fpr);
                return fpr;
            }
            terminateSpeculativeExecution(Uncountable, JSValueRegs(), 0);
            return fprAllocate();
        }
        
        DataFormat spillFormat = info.spillFormat();
        if (spillFormat != DataFormatDouble) {
            DFG_CRASH(
                m_jit.graph(), m_currentNode, toCString(
                    "Expected ", edge, " to have double format but instead it is spilled as ",
                    dataFormatToString(spillFormat)).data());
        }
        DFG_ASSERT(m_jit.graph(), m_currentNode, spillFormat == DataFormatDouble);
        FPRReg fpr = fprAllocate();
        m_jit.loadDouble(JITCompiler::addressFor(virtualRegister), fpr);
        m_fprs.retain(fpr, virtualRegister, SpillOrderDouble);
        info.fillDouble(*m_stream, fpr);
        return fpr;
    }

    DFG_ASSERT(m_jit.graph(), m_currentNode, info.registerFormat() == DataFormatDouble);
    FPRReg fpr = info.fpr();
    m_fprs.lock(fpr);
    return fpr;
}

GPRReg SpeculativeJIT::fillSpeculateCell(Edge edge)
{
    AbstractValue& value = m_state.forNode(edge);
    SpeculatedType type = value.m_type;
    ASSERT((edge.useKind() != KnownCellUse && edge.useKind() != KnownStringUse) || !(value.m_type & ~SpecCellCheck));

    m_interpreter.filter(value, SpecCellCheck);
    if (value.isClear()) {
        terminateSpeculativeExecution(Uncountable, JSValueRegs(), 0);
        return allocate();
    }

    VirtualRegister virtualRegister = edge->virtualRegister();
    GenerationInfo& info = generationInfoFromVirtualRegister(virtualRegister);

    switch (info.registerFormat()) {
    case DataFormatNone: {
        GPRReg gpr = allocate();

        if (edge->hasConstant()) {
            JSValue jsValue = edge->asJSValue();
            m_gprs.retain(gpr, virtualRegister, SpillOrderConstant);
            m_jit.move(MacroAssembler::TrustedImm64(JSValue::encode(jsValue)), gpr);
            info.fillJSValue(*m_stream, gpr, DataFormatJSCell);
            return gpr;
        }

        m_gprs.retain(gpr, virtualRegister, SpillOrderSpilled);
        m_jit.load64(JITCompiler::addressFor(virtualRegister), gpr);

        info.fillJSValue(*m_stream, gpr, DataFormatJS);
        if (type & ~SpecCellCheck)
            speculationCheck(BadType, JSValueRegs(gpr), edge, m_jit.branchIfNotCell(JSValueRegs(gpr)));
        info.fillJSValue(*m_stream, gpr, DataFormatJSCell);
        return gpr;
    }

    case DataFormatCell:
    case DataFormatJSCell: {
        GPRReg gpr = info.gpr();
        m_gprs.lock(gpr);
        if (!ASSERT_DISABLED) {
            MacroAssembler::Jump checkCell = m_jit.branchIfCell(JSValueRegs(gpr));
            m_jit.abortWithReason(DFGIsNotCell);
            checkCell.link(&m_jit);
        }
        return gpr;
    }

    case DataFormatJS: {
        GPRReg gpr = info.gpr();
        m_gprs.lock(gpr);
        if (type & ~SpecCellCheck)
            speculationCheck(BadType, JSValueRegs(gpr), edge, m_jit.branchIfNotCell(JSValueRegs(gpr)));
        info.fillJSValue(*m_stream, gpr, DataFormatJSCell);
        return gpr;
    }

    case DataFormatJSInt32:
    case DataFormatInt32:
    case DataFormatJSDouble:
    case DataFormatJSBoolean:
    case DataFormatBoolean:
    case DataFormatDouble:
    case DataFormatStorage:
    case DataFormatInt52:
    case DataFormatStrictInt52:
        DFG_CRASH(m_jit.graph(), m_currentNode, "Bad data format");
        
    default:
        DFG_CRASH(m_jit.graph(), m_currentNode, "Corrupt data format");
        return InvalidGPRReg;
    }
}

GPRReg SpeculativeJIT::fillSpeculateBoolean(Edge edge)
{
    AbstractValue& value = m_state.forNode(edge);
    SpeculatedType type = value.m_type;
    ASSERT(edge.useKind() != KnownBooleanUse || !(value.m_type & ~SpecBoolean));

    m_interpreter.filter(value, SpecBoolean);
    if (value.isClear()) {
        terminateSpeculativeExecution(Uncountable, JSValueRegs(), 0);
        return allocate();
    }

    VirtualRegister virtualRegister = edge->virtualRegister();
    GenerationInfo& info = generationInfoFromVirtualRegister(virtualRegister);

    switch (info.registerFormat()) {
    case DataFormatNone: {
        GPRReg gpr = allocate();

        if (edge->hasConstant()) {
            JSValue jsValue = edge->asJSValue();
            m_gprs.retain(gpr, virtualRegister, SpillOrderConstant);
            m_jit.move(MacroAssembler::TrustedImm64(JSValue::encode(jsValue)), gpr);
            info.fillJSValue(*m_stream, gpr, DataFormatJSBoolean);
            return gpr;
        }
        DFG_ASSERT(m_jit.graph(), m_currentNode, info.spillFormat() & DataFormatJS);
        m_gprs.retain(gpr, virtualRegister, SpillOrderSpilled);
        m_jit.load64(JITCompiler::addressFor(virtualRegister), gpr);

        info.fillJSValue(*m_stream, gpr, DataFormatJS);
        if (type & ~SpecBoolean) {
            m_jit.xor64(TrustedImm32(static_cast<int32_t>(ValueFalse)), gpr);
            speculationCheck(BadType, JSValueRegs(gpr), edge, m_jit.branchTest64(MacroAssembler::NonZero, gpr, TrustedImm32(static_cast<int32_t>(~1))), SpeculationRecovery(BooleanSpeculationCheck, gpr, InvalidGPRReg));
            m_jit.xor64(TrustedImm32(static_cast<int32_t>(ValueFalse)), gpr);
        }
        info.fillJSValue(*m_stream, gpr, DataFormatJSBoolean);
        return gpr;
    }

    case DataFormatBoolean:
    case DataFormatJSBoolean: {
        GPRReg gpr = info.gpr();
        m_gprs.lock(gpr);
        return gpr;
    }

    case DataFormatJS: {
        GPRReg gpr = info.gpr();
        m_gprs.lock(gpr);
        if (type & ~SpecBoolean) {
            m_jit.xor64(TrustedImm32(static_cast<int32_t>(ValueFalse)), gpr);
            speculationCheck(BadType, JSValueRegs(gpr), edge, m_jit.branchTest64(MacroAssembler::NonZero, gpr, TrustedImm32(static_cast<int32_t>(~1))), SpeculationRecovery(BooleanSpeculationCheck, gpr, InvalidGPRReg));
            m_jit.xor64(TrustedImm32(static_cast<int32_t>(ValueFalse)), gpr);
        }
        info.fillJSValue(*m_stream, gpr, DataFormatJSBoolean);
        return gpr;
    }

    case DataFormatJSInt32:
    case DataFormatInt32:
    case DataFormatJSDouble:
    case DataFormatJSCell:
    case DataFormatCell:
    case DataFormatDouble:
    case DataFormatStorage:
    case DataFormatInt52:
    case DataFormatStrictInt52:
        DFG_CRASH(m_jit.graph(), m_currentNode, "Bad data format");
        
    default:
        DFG_CRASH(m_jit.graph(), m_currentNode, "Corrupt data format");
        return InvalidGPRReg;
    }
}

void SpeculativeJIT::compileObjectEquality(Node* node)
{
    SpeculateCellOperand op1(this, node->child1());
    SpeculateCellOperand op2(this, node->child2());
    GPRTemporary result(this, Reuse, op1);
    
    GPRReg op1GPR = op1.gpr();
    GPRReg op2GPR = op2.gpr();
    GPRReg resultGPR = result.gpr();
   
    if (masqueradesAsUndefinedWatchpointIsStillValid()) {
        DFG_TYPE_CHECK(
            JSValueSource::unboxedCell(op1GPR), node->child1(), SpecObject, m_jit.branchIfNotObject(op1GPR));
        DFG_TYPE_CHECK(
            JSValueSource::unboxedCell(op2GPR), node->child2(), SpecObject, m_jit.branchIfNotObject(op2GPR));
    } else {
        DFG_TYPE_CHECK(
            JSValueSource::unboxedCell(op1GPR), node->child1(), SpecObject, m_jit.branchIfNotObject(op1GPR));
        speculationCheck(BadType, JSValueSource::unboxedCell(op1GPR), node->child1(),
            m_jit.branchTest8(
                MacroAssembler::NonZero, 
                MacroAssembler::Address(op1GPR, JSCell::typeInfoFlagsOffset()), 
                MacroAssembler::TrustedImm32(MasqueradesAsUndefined)));

        DFG_TYPE_CHECK(
            JSValueSource::unboxedCell(op2GPR), node->child2(), SpecObject, m_jit.branchIfNotObject(op2GPR));
        speculationCheck(BadType, JSValueSource::unboxedCell(op2GPR), node->child2(),
            m_jit.branchTest8(
                MacroAssembler::NonZero, 
                MacroAssembler::Address(op2GPR, JSCell::typeInfoFlagsOffset()), 
                MacroAssembler::TrustedImm32(MasqueradesAsUndefined)));
    }

    m_jit.compare64(MacroAssembler::Equal, op1GPR, op2GPR, resultGPR);
    m_jit.or32(TrustedImm32(ValueFalse), resultGPR);
    jsValueResult(resultGPR, m_currentNode, DataFormatJSBoolean);
}

void SpeculativeJIT::compileObjectStrictEquality(Edge objectChild, Edge otherChild)
{
    SpeculateCellOperand op1(this, objectChild);
    JSValueOperand op2(this, otherChild);
    GPRTemporary result(this);

    GPRReg op1GPR = op1.gpr();
    GPRReg op2GPR = op2.gpr();
    GPRReg resultGPR = result.gpr();

    DFG_TYPE_CHECK(JSValueSource::unboxedCell(op1GPR), objectChild, SpecObject, m_jit.branchIfNotObject(op1GPR));

    // At this point we know that we can perform a straight-forward equality comparison on pointer
    // values because we are doing strict equality.
    m_jit.compare64(MacroAssembler::Equal, op1GPR, op2GPR, resultGPR);
    m_jit.or32(TrustedImm32(ValueFalse), resultGPR);
    jsValueResult(resultGPR, m_currentNode, DataFormatJSBoolean);
}
    
void SpeculativeJIT::compilePeepHoleObjectStrictEquality(Edge objectChild, Edge otherChild, Node* branchNode)
{
    BasicBlock* taken = branchNode->branchData()->taken.block;
    BasicBlock* notTaken = branchNode->branchData()->notTaken.block;
    
    SpeculateCellOperand op1(this, objectChild);
    JSValueOperand op2(this, otherChild);
    
    GPRReg op1GPR = op1.gpr();
    GPRReg op2GPR = op2.gpr();
    
    DFG_TYPE_CHECK(JSValueSource::unboxedCell(op1GPR), objectChild, SpecObject, m_jit.branchIfNotObject(op1GPR));

    if (taken == nextBlock()) {
        branchPtr(MacroAssembler::NotEqual, op1GPR, op2GPR, notTaken);
        jump(taken);
    } else {
        branchPtr(MacroAssembler::Equal, op1GPR, op2GPR, taken);
        jump(notTaken);
    }
}

void SpeculativeJIT::compileObjectToObjectOrOtherEquality(Edge leftChild, Edge rightChild)
{
    SpeculateCellOperand op1(this, leftChild);
    JSValueOperand op2(this, rightChild, ManualOperandSpeculation);
    GPRTemporary result(this);
    
    GPRReg op1GPR = op1.gpr();
    GPRReg op2GPR = op2.gpr();
    GPRReg resultGPR = result.gpr();

    bool masqueradesAsUndefinedWatchpointValid =
        masqueradesAsUndefinedWatchpointIsStillValid();

    if (masqueradesAsUndefinedWatchpointValid) {
        DFG_TYPE_CHECK(
            JSValueSource::unboxedCell(op1GPR), leftChild, SpecObject, m_jit.branchIfNotObject(op1GPR));
    } else {
        DFG_TYPE_CHECK(
            JSValueSource::unboxedCell(op1GPR), leftChild, SpecObject, m_jit.branchIfNotObject(op1GPR));
        speculationCheck(BadType, JSValueSource::unboxedCell(op1GPR), leftChild,
            m_jit.branchTest8(
                MacroAssembler::NonZero, 
                MacroAssembler::Address(op1GPR, JSCell::typeInfoFlagsOffset()), 
                MacroAssembler::TrustedImm32(MasqueradesAsUndefined)));
    }
    
    // It seems that most of the time when programs do a == b where b may be either null/undefined
    // or an object, b is usually an object. Balance the branches to make that case fast.
    MacroAssembler::Jump rightNotCell = m_jit.branchIfNotCell(JSValueRegs(op2GPR));
    
    // We know that within this branch, rightChild must be a cell. 
    if (masqueradesAsUndefinedWatchpointValid) {
        DFG_TYPE_CHECK(
            JSValueRegs(op2GPR), rightChild, (~SpecCellCheck) | SpecObject, m_jit.branchIfNotObject(op2GPR));
    } else {
        DFG_TYPE_CHECK(
            JSValueRegs(op2GPR), rightChild, (~SpecCellCheck) | SpecObject, m_jit.branchIfNotObject(op2GPR));
        speculationCheck(BadType, JSValueRegs(op2GPR), rightChild,
            m_jit.branchTest8(
                MacroAssembler::NonZero, 
                MacroAssembler::Address(op2GPR, JSCell::typeInfoFlagsOffset()), 
                MacroAssembler::TrustedImm32(MasqueradesAsUndefined)));
    }
    
    // At this point we know that we can perform a straight-forward equality comparison on pointer
    // values because both left and right are pointers to objects that have no special equality
    // protocols.
    m_jit.compare64(MacroAssembler::Equal, op1GPR, op2GPR, resultGPR);
    MacroAssembler::Jump done = m_jit.jump();
    
    rightNotCell.link(&m_jit);
    
    // We know that within this branch, rightChild must not be a cell. Check if that is enough to
    // prove that it is either null or undefined.
    if (needsTypeCheck(rightChild, SpecCellCheck | SpecOther)) {
        m_jit.move(op2GPR, resultGPR);
        m_jit.and64(MacroAssembler::TrustedImm32(~TagBitUndefined), resultGPR);
        
        typeCheck(
            JSValueRegs(op2GPR), rightChild, SpecCellCheck | SpecOther,
            m_jit.branch64(
                MacroAssembler::NotEqual, resultGPR,
                MacroAssembler::TrustedImm64(ValueNull)));
    }
    m_jit.move(TrustedImm32(0), result.gpr());

    done.link(&m_jit);
    m_jit.or32(TrustedImm32(ValueFalse), resultGPR);
    jsValueResult(resultGPR, m_currentNode, DataFormatJSBoolean);
}

void SpeculativeJIT::compilePeepHoleObjectToObjectOrOtherEquality(Edge leftChild, Edge rightChild, Node* branchNode)
{
    BasicBlock* taken = branchNode->branchData()->taken.block;
    BasicBlock* notTaken = branchNode->branchData()->notTaken.block;
    
    SpeculateCellOperand op1(this, leftChild);
    JSValueOperand op2(this, rightChild, ManualOperandSpeculation);
    GPRTemporary result(this);
    
    GPRReg op1GPR = op1.gpr();
    GPRReg op2GPR = op2.gpr();
    GPRReg resultGPR = result.gpr();
    
    bool masqueradesAsUndefinedWatchpointValid = 
        masqueradesAsUndefinedWatchpointIsStillValid();

    if (masqueradesAsUndefinedWatchpointValid) {
        DFG_TYPE_CHECK(
            JSValueSource::unboxedCell(op1GPR), leftChild, SpecObject, m_jit.branchIfNotObject(op1GPR));
    } else {
        DFG_TYPE_CHECK(
            JSValueSource::unboxedCell(op1GPR), leftChild, SpecObject, m_jit.branchIfNotObject(op1GPR));
        speculationCheck(BadType, JSValueSource::unboxedCell(op1GPR), leftChild, 
            m_jit.branchTest8(
                MacroAssembler::NonZero, 
                MacroAssembler::Address(op1GPR, JSCell::typeInfoFlagsOffset()), 
                MacroAssembler::TrustedImm32(MasqueradesAsUndefined)));
    }

    // It seems that most of the time when programs do a == b where b may be either null/undefined
    // or an object, b is usually an object. Balance the branches to make that case fast.
    MacroAssembler::Jump rightNotCell = m_jit.branchIfNotCell(JSValueRegs(op2GPR));
    
    // We know that within this branch, rightChild must be a cell. 
    if (masqueradesAsUndefinedWatchpointValid) {
        DFG_TYPE_CHECK(
            JSValueRegs(op2GPR), rightChild, (~SpecCellCheck) | SpecObject, m_jit.branchIfNotObject(op2GPR));
    } else {
        DFG_TYPE_CHECK(
            JSValueRegs(op2GPR), rightChild, (~SpecCellCheck) | SpecObject, m_jit.branchIfNotObject(op2GPR));
        speculationCheck(BadType, JSValueRegs(op2GPR), rightChild,
            m_jit.branchTest8(
                MacroAssembler::NonZero, 
                MacroAssembler::Address(op2GPR, JSCell::typeInfoFlagsOffset()), 
                MacroAssembler::TrustedImm32(MasqueradesAsUndefined)));
    }
    
    // At this point we know that we can perform a straight-forward equality comparison on pointer
    // values because both left and right are pointers to objects that have no special equality
    // protocols.
    branch64(MacroAssembler::Equal, op1GPR, op2GPR, taken);
    
    // We know that within this branch, rightChild must not be a cell. Check if that is enough to
    // prove that it is either null or undefined.
    if (!needsTypeCheck(rightChild, SpecCellCheck | SpecOther))
        rightNotCell.link(&m_jit);
    else {
        jump(notTaken, ForceJump);
        
        rightNotCell.link(&m_jit);
        m_jit.move(op2GPR, resultGPR);
        m_jit.and64(MacroAssembler::TrustedImm32(~TagBitUndefined), resultGPR);
        
        typeCheck(
            JSValueRegs(op2GPR), rightChild, SpecCellCheck | SpecOther, m_jit.branch64(
                MacroAssembler::NotEqual, resultGPR,
                MacroAssembler::TrustedImm64(ValueNull)));
    }
    
    jump(notTaken);
}

void SpeculativeJIT::compileSymbolUntypedEquality(Node* node, Edge symbolEdge, Edge untypedEdge)
{
    SpeculateCellOperand symbol(this, symbolEdge);
    JSValueOperand untyped(this, untypedEdge);
    GPRTemporary result(this, Reuse, symbol, untyped);

    GPRReg symbolGPR = symbol.gpr();
    GPRReg untypedGPR = untyped.gpr();
    GPRReg resultGPR = result.gpr();

    speculateSymbol(symbolEdge, symbolGPR);

    // At this point we know that we can perform a straight-forward equality comparison on pointer
    // values because we are doing strict equality.
    m_jit.compare64(MacroAssembler::Equal, symbolGPR, untypedGPR, resultGPR);
    unblessedBooleanResult(resultGPR, node);
}

void SpeculativeJIT::compileInt32Compare(Node* node, MacroAssembler::RelationalCondition condition)
{
    if (node->child1()->isInt32Constant()) {
        SpeculateInt32Operand op2(this, node->child2());
        GPRTemporary result(this, Reuse, op2);
        int32_t imm = node->child1()->asInt32();
        m_jit.compare32(condition, JITCompiler::Imm32(imm), op2.gpr(), result.gpr());

        // If we add a DataFormatBool, we should use it here.
        m_jit.or32(TrustedImm32(ValueFalse), result.gpr());
        jsValueResult(result.gpr(), m_currentNode, DataFormatJSBoolean);
    } else if (node->child2()->isInt32Constant()) {
        SpeculateInt32Operand op1(this, node->child1());
        GPRTemporary result(this, Reuse, op1);
        int32_t imm = node->child2()->asInt32();
        m_jit.compare32(condition, op1.gpr(), JITCompiler::Imm32(imm), result.gpr());

        // If we add a DataFormatBool, we should use it here.
        m_jit.or32(TrustedImm32(ValueFalse), result.gpr());
        jsValueResult(result.gpr(), m_currentNode, DataFormatJSBoolean);
    } else {
        SpeculateInt32Operand op1(this, node->child1());
        SpeculateInt32Operand op2(this, node->child2());
        GPRTemporary result(this, Reuse, op1, op2);
        m_jit.compare32(condition, op1.gpr(), op2.gpr(), result.gpr());

        // If we add a DataFormatBool, we should use it here.
        m_jit.or32(TrustedImm32(ValueFalse), result.gpr());
        jsValueResult(result.gpr(), m_currentNode, DataFormatJSBoolean);
    }
}

void SpeculativeJIT::compileInt52Compare(Node* node, MacroAssembler::RelationalCondition condition)
{
    SpeculateWhicheverInt52Operand op1(this, node->child1());
    SpeculateWhicheverInt52Operand op2(this, node->child2(), op1);
    GPRTemporary result(this, Reuse, op1, op2);
    
    m_jit.compare64(condition, op1.gpr(), op2.gpr(), result.gpr());
    
    // If we add a DataFormatBool, we should use it here.
    m_jit.or32(TrustedImm32(ValueFalse), result.gpr());
    jsValueResult(result.gpr(), m_currentNode, DataFormatJSBoolean);
}

void SpeculativeJIT::compilePeepHoleInt52Branch(Node* node, Node* branchNode, JITCompiler::RelationalCondition condition)
{
    BasicBlock* taken = branchNode->branchData()->taken.block;
    BasicBlock* notTaken = branchNode->branchData()->notTaken.block;

    // The branch instruction will branch to the taken block.
    // If taken is next, switch taken with notTaken & invert the branch condition so we can fall through.
    if (taken == nextBlock()) {
        condition = JITCompiler::invert(condition);
        BasicBlock* tmp = taken;
        taken = notTaken;
        notTaken = tmp;
    }
    
    SpeculateWhicheverInt52Operand op1(this, node->child1());
    SpeculateWhicheverInt52Operand op2(this, node->child2(), op1);
    
    branch64(condition, op1.gpr(), op2.gpr(), taken);
    jump(notTaken);
}

void SpeculativeJIT::compileDoubleCompare(Node* node, MacroAssembler::DoubleCondition condition)
{
    SpeculateDoubleOperand op1(this, node->child1());
    SpeculateDoubleOperand op2(this, node->child2());
    GPRTemporary result(this);
    
    m_jit.move(TrustedImm32(ValueTrue), result.gpr());
    MacroAssembler::Jump trueCase = m_jit.branchDouble(condition, op1.fpr(), op2.fpr());
    m_jit.xor64(TrustedImm32(true), result.gpr());
    trueCase.link(&m_jit);
    
    jsValueResult(result.gpr(), node, DataFormatJSBoolean);
}

void SpeculativeJIT::compileObjectOrOtherLogicalNot(Edge nodeUse)
{
    JSValueOperand value(this, nodeUse, ManualOperandSpeculation);
    GPRTemporary result(this);
    GPRReg valueGPR = value.gpr();
    GPRReg resultGPR = result.gpr();
    GPRTemporary structure;
    GPRReg structureGPR = InvalidGPRReg;
    GPRTemporary scratch;
    GPRReg scratchGPR = InvalidGPRReg;

    bool masqueradesAsUndefinedWatchpointValid =
        masqueradesAsUndefinedWatchpointIsStillValid();

    if (!masqueradesAsUndefinedWatchpointValid) {
        // The masquerades as undefined case will use the structure register, so allocate it here.
        // Do this at the top of the function to avoid branching around a register allocation.
        GPRTemporary realStructure(this);
        GPRTemporary realScratch(this);
        structure.adopt(realStructure);
        scratch.adopt(realScratch);
        structureGPR = structure.gpr();
        scratchGPR = scratch.gpr();
    }

    MacroAssembler::Jump notCell = m_jit.branchIfNotCell(JSValueRegs(valueGPR));
    if (masqueradesAsUndefinedWatchpointValid) {
        DFG_TYPE_CHECK(
            JSValueRegs(valueGPR), nodeUse, (~SpecCellCheck) | SpecObject, m_jit.branchIfNotObject(valueGPR));
    } else {
        DFG_TYPE_CHECK(
            JSValueRegs(valueGPR), nodeUse, (~SpecCellCheck) | SpecObject, m_jit.branchIfNotObject(valueGPR));

        MacroAssembler::Jump isNotMasqueradesAsUndefined = 
            m_jit.branchTest8(
                MacroAssembler::Zero, 
                MacroAssembler::Address(valueGPR, JSCell::typeInfoFlagsOffset()), 
                MacroAssembler::TrustedImm32(MasqueradesAsUndefined));

        m_jit.emitLoadStructure(*m_jit.vm(), valueGPR, structureGPR, scratchGPR);
        speculationCheck(BadType, JSValueRegs(valueGPR), nodeUse, 
            m_jit.branchPtr(
                MacroAssembler::Equal, 
                MacroAssembler::Address(structureGPR, Structure::globalObjectOffset()), 
                TrustedImmPtr::weakPointer(m_jit.graph(), m_jit.graph().globalObjectFor(m_currentNode->origin.semantic))));

        isNotMasqueradesAsUndefined.link(&m_jit);
    }
    m_jit.move(TrustedImm32(ValueFalse), resultGPR);
    MacroAssembler::Jump done = m_jit.jump();
    
    notCell.link(&m_jit);

    if (needsTypeCheck(nodeUse, SpecCellCheck | SpecOther)) {
        m_jit.move(valueGPR, resultGPR);
        m_jit.and64(MacroAssembler::TrustedImm32(~TagBitUndefined), resultGPR);
        typeCheck(
            JSValueRegs(valueGPR), nodeUse, SpecCellCheck | SpecOther, m_jit.branch64(
                MacroAssembler::NotEqual, 
                resultGPR, 
                MacroAssembler::TrustedImm64(ValueNull)));
    }
    m_jit.move(TrustedImm32(ValueTrue), resultGPR);
    
    done.link(&m_jit);
    
    jsValueResult(resultGPR, m_currentNode, DataFormatJSBoolean);
}

void SpeculativeJIT::compileLogicalNot(Node* node)
{
    switch (node->child1().useKind()) {
    case ObjectOrOtherUse: {
        compileObjectOrOtherLogicalNot(node->child1());
        return;
    }
        
    case Int32Use: {
        SpeculateInt32Operand value(this, node->child1());
        GPRTemporary result(this, Reuse, value);
        m_jit.compare32(MacroAssembler::Equal, value.gpr(), MacroAssembler::TrustedImm32(0), result.gpr());
        m_jit.or32(TrustedImm32(ValueFalse), result.gpr());
        jsValueResult(result.gpr(), node, DataFormatJSBoolean);
        return;
    }
        
    case DoubleRepUse: {
        SpeculateDoubleOperand value(this, node->child1());
        FPRTemporary scratch(this);
        GPRTemporary result(this);
        m_jit.move(TrustedImm32(ValueFalse), result.gpr());
        MacroAssembler::Jump nonZero = m_jit.branchDoubleNonZero(value.fpr(), scratch.fpr());
        m_jit.xor32(TrustedImm32(true), result.gpr());
        nonZero.link(&m_jit);
        jsValueResult(result.gpr(), node, DataFormatJSBoolean);
        return;
    }
    
    case BooleanUse:
    case KnownBooleanUse: {
        if (!needsTypeCheck(node->child1(), SpecBoolean)) {
            SpeculateBooleanOperand value(this, node->child1());
            GPRTemporary result(this, Reuse, value);
            
            m_jit.move(value.gpr(), result.gpr());
            m_jit.xor64(TrustedImm32(true), result.gpr());
            
            jsValueResult(result.gpr(), node, DataFormatJSBoolean);
            return;
        }
        
        JSValueOperand value(this, node->child1(), ManualOperandSpeculation);
        GPRTemporary result(this); // FIXME: We could reuse, but on speculation fail would need recovery to restore tag (akin to add).
        
        m_jit.move(value.gpr(), result.gpr());
        m_jit.xor64(TrustedImm32(static_cast<int32_t>(ValueFalse)), result.gpr());
        typeCheck(
            JSValueRegs(value.gpr()), node->child1(), SpecBoolean, m_jit.branchTest64(
                JITCompiler::NonZero, result.gpr(), TrustedImm32(static_cast<int32_t>(~1))));
        m_jit.xor64(TrustedImm32(static_cast<int32_t>(ValueTrue)), result.gpr());
        
        // If we add a DataFormatBool, we should use it here.
        jsValueResult(result.gpr(), node, DataFormatJSBoolean);
        return;
    }
        
    case UntypedUse: {
        JSValueOperand arg1(this, node->child1());
        GPRTemporary result(this);
    
        GPRReg arg1GPR = arg1.gpr();
        GPRReg resultGPR = result.gpr();

        FPRTemporary valueFPR(this);
        FPRTemporary tempFPR(this);

        bool shouldCheckMasqueradesAsUndefined = !masqueradesAsUndefinedWatchpointIsStillValid();
        JSGlobalObject* globalObject = m_jit.graph().globalObjectFor(node->origin.semantic);
        std::optional<GPRTemporary> scratch;
        GPRReg scratchGPR = InvalidGPRReg;
        if (shouldCheckMasqueradesAsUndefined) {
            scratch.emplace(this);
            scratchGPR = scratch->gpr();
        }
        bool negateResult = true;
        m_jit.emitConvertValueToBoolean(*m_jit.vm(), JSValueRegs(arg1GPR), resultGPR, scratchGPR, valueFPR.fpr(), tempFPR.fpr(), shouldCheckMasqueradesAsUndefined, globalObject, negateResult);
        m_jit.or32(TrustedImm32(ValueFalse), resultGPR);
        jsValueResult(resultGPR, node, DataFormatJSBoolean);
        return;
    }
    case StringUse:
        return compileStringZeroLength(node);

    case StringOrOtherUse:
        return compileLogicalNotStringOrOther(node);

    default:
        DFG_CRASH(m_jit.graph(), node, "Bad use kind");
        break;
    }
}

void SpeculativeJIT::emitObjectOrOtherBranch(Edge nodeUse, BasicBlock* taken, BasicBlock* notTaken)
{
    JSValueOperand value(this, nodeUse, ManualOperandSpeculation);
    GPRTemporary scratch(this);
    GPRTemporary structure;
    GPRReg valueGPR = value.gpr();
    GPRReg scratchGPR = scratch.gpr();
    GPRReg structureGPR = InvalidGPRReg;

    if (!masqueradesAsUndefinedWatchpointIsStillValid()) {
        GPRTemporary realStructure(this);
        structure.adopt(realStructure);
        structureGPR = structure.gpr();
    }

    MacroAssembler::Jump notCell = m_jit.branchIfNotCell(JSValueRegs(valueGPR));
    if (masqueradesAsUndefinedWatchpointIsStillValid()) {
        DFG_TYPE_CHECK(
            JSValueRegs(valueGPR), nodeUse, (~SpecCellCheck) | SpecObject, m_jit.branchIfNotObject(valueGPR));
    } else {
        DFG_TYPE_CHECK(
            JSValueRegs(valueGPR), nodeUse, (~SpecCellCheck) | SpecObject, m_jit.branchIfNotObject(valueGPR));

        JITCompiler::Jump isNotMasqueradesAsUndefined = m_jit.branchTest8(
            JITCompiler::Zero, 
            MacroAssembler::Address(valueGPR, JSCell::typeInfoFlagsOffset()), 
            TrustedImm32(MasqueradesAsUndefined));

        m_jit.emitLoadStructure(*m_jit.vm(), valueGPR, structureGPR, scratchGPR);
        speculationCheck(BadType, JSValueRegs(valueGPR), nodeUse,
            m_jit.branchPtr(
                MacroAssembler::Equal, 
                MacroAssembler::Address(structureGPR, Structure::globalObjectOffset()), 
                TrustedImmPtr::weakPointer(m_jit.graph(), m_jit.graph().globalObjectFor(m_currentNode->origin.semantic))));

        isNotMasqueradesAsUndefined.link(&m_jit);
    }
    jump(taken, ForceJump);
    
    notCell.link(&m_jit);
    
    if (needsTypeCheck(nodeUse, SpecCellCheck | SpecOther)) {
        m_jit.move(valueGPR, scratchGPR);
        m_jit.and64(MacroAssembler::TrustedImm32(~TagBitUndefined), scratchGPR);
        typeCheck(
            JSValueRegs(valueGPR), nodeUse, SpecCellCheck | SpecOther, m_jit.branch64(
                MacroAssembler::NotEqual, scratchGPR, MacroAssembler::TrustedImm64(ValueNull)));
    }
    jump(notTaken);
    
    noResult(m_currentNode);
}

void SpeculativeJIT::emitBranch(Node* node)
{
    BasicBlock* taken = node->branchData()->taken.block;
    BasicBlock* notTaken = node->branchData()->notTaken.block;
    
    switch (node->child1().useKind()) {
    case ObjectOrOtherUse: {
        emitObjectOrOtherBranch(node->child1(), taken, notTaken);
        return;
    }
        
    case Int32Use:
    case DoubleRepUse: {
        if (node->child1().useKind() == Int32Use) {
            bool invert = false;
            
            if (taken == nextBlock()) {
                invert = true;
                BasicBlock* tmp = taken;
                taken = notTaken;
                notTaken = tmp;
            }

            SpeculateInt32Operand value(this, node->child1());
            branchTest32(invert ? MacroAssembler::Zero : MacroAssembler::NonZero, value.gpr(), taken);
        } else {
            SpeculateDoubleOperand value(this, node->child1());
            FPRTemporary scratch(this);
            branchDoubleNonZero(value.fpr(), scratch.fpr(), taken);
        }
        
        jump(notTaken);
        
        noResult(node);
        return;
    }

    case StringUse: {
        emitStringBranch(node->child1(), taken, notTaken);
        return;
    }

    case StringOrOtherUse: {
        emitStringOrOtherBranch(node->child1(), taken, notTaken);
        return;
    }

    case UntypedUse:
    case BooleanUse:
    case KnownBooleanUse: {
        JSValueOperand value(this, node->child1(), ManualOperandSpeculation);
        GPRReg valueGPR = value.gpr();
        
        if (node->child1().useKind() == BooleanUse || node->child1().useKind() == KnownBooleanUse) {
            if (!needsTypeCheck(node->child1(), SpecBoolean)) {
                MacroAssembler::ResultCondition condition = MacroAssembler::NonZero;
                
                if (taken == nextBlock()) {
                    condition = MacroAssembler::Zero;
                    BasicBlock* tmp = taken;
                    taken = notTaken;
                    notTaken = tmp;
                }
                
                branchTest32(condition, valueGPR, TrustedImm32(true), taken);
                jump(notTaken);
            } else {
                branch64(MacroAssembler::Equal, valueGPR, MacroAssembler::TrustedImm64(JSValue::encode(jsBoolean(false))), notTaken);
                branch64(MacroAssembler::Equal, valueGPR, MacroAssembler::TrustedImm64(JSValue::encode(jsBoolean(true))), taken);
                
                typeCheck(JSValueRegs(valueGPR), node->child1(), SpecBoolean, m_jit.jump());
            }
            value.use();
        } else {
            GPRTemporary result(this);
            FPRTemporary fprValue(this);
            FPRTemporary fprTemp(this);
            std::optional<GPRTemporary> scratch;

            GPRReg scratchGPR = InvalidGPRReg;
            bool shouldCheckMasqueradesAsUndefined = !masqueradesAsUndefinedWatchpointIsStillValid();
            if (shouldCheckMasqueradesAsUndefined) {
                scratch.emplace(this);
                scratchGPR = scratch->gpr();
            }

            GPRReg resultGPR = result.gpr();
            FPRReg valueFPR = fprValue.fpr();
            FPRReg tempFPR = fprTemp.fpr();
            
            if (node->child1()->prediction() & SpecInt32Only) {
                branch64(MacroAssembler::Equal, valueGPR, MacroAssembler::TrustedImm64(JSValue::encode(jsNumber(0))), notTaken);
                branch64(MacroAssembler::AboveOrEqual, valueGPR, GPRInfo::tagTypeNumberRegister, taken);
            }
    
            if (node->child1()->prediction() & SpecBoolean) {
                branch64(MacroAssembler::Equal, valueGPR, MacroAssembler::TrustedImm64(JSValue::encode(jsBoolean(false))), notTaken);
                branch64(MacroAssembler::Equal, valueGPR, MacroAssembler::TrustedImm64(JSValue::encode(jsBoolean(true))), taken);
            }
    
            value.use();

            JSGlobalObject* globalObject = m_jit.graph().globalObjectFor(node->origin.semantic);
            m_jit.emitConvertValueToBoolean(*m_jit.vm(), JSValueRegs(valueGPR), resultGPR, scratchGPR, valueFPR, tempFPR, shouldCheckMasqueradesAsUndefined, globalObject);
    
            branchTest32(MacroAssembler::NonZero, resultGPR, taken);
            jump(notTaken);
        }
        
        noResult(node, UseChildrenCalledExplicitly);
        return;
    }
        
    default:
        DFG_CRASH(m_jit.graph(), m_currentNode, "Bad use kind");
    }
}

void SpeculativeJIT::compile(Node* node)
{
    NodeType op = node->op();
    
#if ENABLE(DFG_REGISTER_ALLOCATION_VALIDATION)
    m_jit.clearRegisterAllocationOffsets();
#endif

    switch (op) {
    case JSConstant:
    case DoubleConstant:
    case Int52Constant:
    case PhantomDirectArguments:
    case PhantomClonedArguments:
        initConstantInfo(node);
        break;

    case LazyJSConstant:
        compileLazyJSConstant(node);
        break;

    case Identity: {
        speculate(node, node->child1());
        switch (node->child1().useKind()) {
        case DoubleRepUse:
        case DoubleRepRealUse:
        case DoubleRepAnyIntUse: {
            SpeculateDoubleOperand op(this, node->child1());
            FPRTemporary scratch(this, op);
            m_jit.moveDouble(op.fpr(), scratch.fpr());
            doubleResult(scratch.fpr(), node);
            break;
        }
        case Int52RepUse: {
            SpeculateInt52Operand op(this, node->child1());
            GPRTemporary result(this, Reuse, op);
            m_jit.move(op.gpr(), result.gpr());
            int52Result(result.gpr(), node);
            break;
        }
        default: {
            JSValueOperand op(this, node->child1(), ManualOperandSpeculation);
            GPRTemporary result(this, Reuse, op);
            m_jit.move(op.gpr(), result.gpr());
            jsValueResult(result.gpr(), node);
            break;
        }
        } // switch
        break;
    }

    case GetLocal: {
        AbstractValue& value = m_state.variables().operand(node->local());

        // If the CFA is tracking this variable and it found that the variable
        // cannot have been assigned, then don't attempt to proceed.
        if (value.isClear()) {
            m_compileOkay = false;
            break;
        }
        
        switch (node->variableAccessData()->flushFormat()) {
        case FlushedDouble: {
            FPRTemporary result(this);
            m_jit.loadDouble(JITCompiler::addressFor(node->machineLocal()), result.fpr());
            VirtualRegister virtualRegister = node->virtualRegister();
            m_fprs.retain(result.fpr(), virtualRegister, SpillOrderDouble);
            generationInfoFromVirtualRegister(virtualRegister).initDouble(node, node->refCount(), result.fpr());
            break;
        }
        
        case FlushedInt32: {
            GPRTemporary result(this);
            m_jit.load32(JITCompiler::payloadFor(node->machineLocal()), result.gpr());
            
            // Like int32Result, but don't useChildren - our children are phi nodes,
            // and don't represent values within this dataflow with virtual registers.
            VirtualRegister virtualRegister = node->virtualRegister();
            m_gprs.retain(result.gpr(), virtualRegister, SpillOrderInteger);
            generationInfoFromVirtualRegister(virtualRegister).initInt32(node, node->refCount(), result.gpr());
            break;
        }
            
        case FlushedInt52: {
            GPRTemporary result(this);
            m_jit.load64(JITCompiler::addressFor(node->machineLocal()), result.gpr());
            
            VirtualRegister virtualRegister = node->virtualRegister();
            m_gprs.retain(result.gpr(), virtualRegister, SpillOrderJS);
            generationInfoFromVirtualRegister(virtualRegister).initInt52(node, node->refCount(), result.gpr());
            break;
        }
            
        default:
            GPRTemporary result(this);
            m_jit.load64(JITCompiler::addressFor(node->machineLocal()), result.gpr());
            
            // Like jsValueResult, but don't useChildren - our children are phi nodes,
            // and don't represent values within this dataflow with virtual registers.
            VirtualRegister virtualRegister = node->virtualRegister();
            m_gprs.retain(result.gpr(), virtualRegister, SpillOrderJS);
            
            DataFormat format;
            if (isCellSpeculation(value.m_type))
                format = DataFormatJSCell;
            else if (isBooleanSpeculation(value.m_type))
                format = DataFormatJSBoolean;
            else
                format = DataFormatJS;
            
            generationInfoFromVirtualRegister(virtualRegister).initJSValue(node, node->refCount(), result.gpr(), format);
            break;
        }
        break;
    }

    case GetLocalUnlinked: {
        GPRTemporary result(this);
        
        m_jit.load64(JITCompiler::addressFor(node->unlinkedMachineLocal()), result.gpr());
        
        jsValueResult(result.gpr(), node);
        break;
    }
        
    case MovHint: {
        compileMovHint(m_currentNode);
        noResult(node);
        break;
    }
        
    case ZombieHint: {
        recordSetLocal(m_currentNode->unlinkedLocal(), VirtualRegister(), DataFormatDead);
        noResult(node);
        break;
    }
        
    case ExitOK: {
        noResult(node);
        break;
    }
        
    case SetLocal: {
        switch (node->variableAccessData()->flushFormat()) {
        case FlushedDouble: {
            SpeculateDoubleOperand value(this, node->child1());
            m_jit.storeDouble(value.fpr(), JITCompiler::addressFor(node->machineLocal()));
            noResult(node);
            // Indicate that it's no longer necessary to retrieve the value of
            // this bytecode variable from registers or other locations in the stack,
            // but that it is stored as a double.
            recordSetLocal(DataFormatDouble);
            break;
        }
            
        case FlushedInt32: {
            SpeculateInt32Operand value(this, node->child1());
            m_jit.store32(value.gpr(), JITCompiler::payloadFor(node->machineLocal()));
            noResult(node);
            recordSetLocal(DataFormatInt32);
            break;
        }
            
        case FlushedInt52: {
            SpeculateInt52Operand value(this, node->child1());
            m_jit.store64(value.gpr(), JITCompiler::addressFor(node->machineLocal()));
            noResult(node);
            recordSetLocal(DataFormatInt52);
            break;
        }
            
        case FlushedCell: {
            SpeculateCellOperand cell(this, node->child1());
            GPRReg cellGPR = cell.gpr();
            m_jit.store64(cellGPR, JITCompiler::addressFor(node->machineLocal()));
            noResult(node);
            recordSetLocal(DataFormatCell);
            break;
        }
            
        case FlushedBoolean: {
            SpeculateBooleanOperand boolean(this, node->child1());
            m_jit.store64(boolean.gpr(), JITCompiler::addressFor(node->machineLocal()));
            noResult(node);
            recordSetLocal(DataFormatBoolean);
            break;
        }
            
        case FlushedJSValue: {
            JSValueOperand value(this, node->child1());
            m_jit.store64(value.gpr(), JITCompiler::addressFor(node->machineLocal()));
            noResult(node);
            recordSetLocal(dataFormatFor(node->variableAccessData()->flushFormat()));
            break;
        }
            
        default:
            DFG_CRASH(m_jit.graph(), node, "Bad flush format");
            break;
        }

        break;
    }

    case SetArgument:
        // This is a no-op; it just marks the fact that the argument is being used.
        // But it may be profitable to use this as a hook to run speculation checks
        // on arguments, thereby allowing us to trivially eliminate such checks if
        // the argument is not used.
        recordSetLocal(dataFormatFor(node->variableAccessData()->flushFormat()));
        break;

    case BitAnd:
    case BitOr:
    case BitXor:
        compileBitwiseOp(node);
        break;

    case BitRShift:
    case BitLShift:
    case BitURShift:
        compileShiftOp(node);
        break;

    case UInt32ToNumber: {
        compileUInt32ToNumber(node);
        break;
    }

    case DoubleAsInt32: {
        compileDoubleAsInt32(node);
        break;
    }

    case ValueToInt32: {
        compileValueToInt32(node);
        break;
    }
        
    case DoubleRep: {
        compileDoubleRep(node);
        break;
    }
        
    case ValueRep: {
        compileValueRep(node);
        break;
    }
        
    case Int52Rep: {
        switch (node->child1().useKind()) {
        case Int32Use: {
            SpeculateInt32Operand operand(this, node->child1());
            GPRTemporary result(this, Reuse, operand);
            
            m_jit.signExtend32ToPtr(operand.gpr(), result.gpr());
            
            strictInt52Result(result.gpr(), node);
            break;
        }
            
        case AnyIntUse: {
            GPRTemporary result(this);
            GPRReg resultGPR = result.gpr();
            
            convertAnyInt(node->child1(), resultGPR);
            
            strictInt52Result(resultGPR, node);
            break;
        }
            
        case DoubleRepAnyIntUse: {
            SpeculateDoubleOperand value(this, node->child1());
            FPRReg valueFPR = value.fpr();
            
            GPRFlushedCallResult result(this);
            GPRReg resultGPR = result.gpr();
            
            flushRegisters();
            
            callOperation(operationConvertDoubleToInt52, resultGPR, valueFPR);
            
            DFG_TYPE_CHECK_WITH_EXIT_KIND(Int52Overflow,
                JSValueRegs(), node->child1(), SpecAnyIntAsDouble,
                m_jit.branch64(
                    JITCompiler::Equal, resultGPR,
                    JITCompiler::TrustedImm64(JSValue::notInt52)));
            
            strictInt52Result(resultGPR, node);
            break;
        }
            
        default:
            DFG_CRASH(m_jit.graph(), node, "Bad use kind");
        }
        break;
    }

    case ValueAdd:
        compileValueAdd(node);
        break;

    case StrCat: {
        JSValueOperand op1(this, node->child1(), ManualOperandSpeculation);
        JSValueOperand op2(this, node->child2(), ManualOperandSpeculation);
        JSValueOperand op3(this, node->child3(), ManualOperandSpeculation);
        
        GPRReg op1GPR = op1.gpr();
        GPRReg op2GPR = op2.gpr();
        GPRReg op3GPR;
        if (node->child3())
            op3GPR = op3.gpr();
        else
            op3GPR = InvalidGPRReg;
        
        flushRegisters();

        GPRFlushedCallResult result(this);
        if (node->child3())
            callOperation(operationStrCat3, result.gpr(), op1GPR, op2GPR, op3GPR);
        else
            callOperation(operationStrCat2, result.gpr(), op1GPR, op2GPR);
        m_jit.exceptionCheck();
        
        cellResult(result.gpr(), node);
        break;
    }

    case ArithAdd:
        compileArithAdd(node);
        break;

    case ArithClz32:
        compileArithClz32(node);
        break;
        
    case MakeRope:
        compileMakeRope(node);
        break;

    case ArithSub:
        compileArithSub(node);
        break;

    case ArithNegate:
        compileArithNegate(node);
        break;

    case ArithMul:
        compileArithMul(node);
        break;

    case ArithDiv: {
        compileArithDiv(node);
        break;
    }

    case ArithMod: {
        compileArithMod(node);
        break;
    }

    case ArithAbs:
        compileArithAbs(node);
        break;
        
    case ArithMin:
    case ArithMax: {
        switch (node->binaryUseKind()) {
        case Int32Use: {
            SpeculateStrictInt32Operand op1(this, node->child1());
            SpeculateStrictInt32Operand op2(this, node->child2());
            GPRTemporary result(this, Reuse, op1);
            
            MacroAssembler::Jump op1Less = m_jit.branch32(op == ArithMin ? MacroAssembler::LessThan : MacroAssembler::GreaterThan, op1.gpr(), op2.gpr());
            m_jit.move(op2.gpr(), result.gpr());
            if (op1.gpr() != result.gpr()) {
                MacroAssembler::Jump done = m_jit.jump();
                op1Less.link(&m_jit);
                m_jit.move(op1.gpr(), result.gpr());
                done.link(&m_jit);
            } else
                op1Less.link(&m_jit);
            
            int32Result(result.gpr(), node);
            break;
        }
        
        case DoubleRepUse: {
            SpeculateDoubleOperand op1(this, node->child1());
            SpeculateDoubleOperand op2(this, node->child2());
            FPRTemporary result(this, op1);
            
            FPRReg op1FPR = op1.fpr();
            FPRReg op2FPR = op2.fpr();
            FPRReg resultFPR = result.fpr();
        
            MacroAssembler::JumpList done;
        
            MacroAssembler::Jump op1Less = m_jit.branchDouble(op == ArithMin ? MacroAssembler::DoubleLessThan : MacroAssembler::DoubleGreaterThan, op1FPR, op2FPR);
        
            // op2 is eather the lesser one or one of then is NaN
            MacroAssembler::Jump op2Less = m_jit.branchDouble(op == ArithMin ? MacroAssembler::DoubleGreaterThanOrEqual : MacroAssembler::DoubleLessThanOrEqual, op1FPR, op2FPR);
        
            // Unordered case. We don't know which of op1, op2 is NaN. Manufacture NaN by adding 
            // op1 + op2 and putting it into result.
            m_jit.addDouble(op1FPR, op2FPR, resultFPR);
            done.append(m_jit.jump());
        
            op2Less.link(&m_jit);
            m_jit.moveDouble(op2FPR, resultFPR);
        
            if (op1FPR != resultFPR) {
                done.append(m_jit.jump());
            
                op1Less.link(&m_jit);
                m_jit.moveDouble(op1FPR, resultFPR);
            } else
                op1Less.link(&m_jit);
        
            done.link(&m_jit);
        
            doubleResult(resultFPR, node);
            break;
        }
            
        default:
            DFG_CRASH(m_jit.graph(), node, "Bad use kind");
            break;
        }
        break;
    }

    case ArithPow:
        compileArithPow(node);
        break;

    case ArithSqrt:
        compileArithSqrt(node);
        break;

    case ArithFRound:
        compileArithFRound(node);
        break;

    case ArithRandom:
        compileArithRandom(node);
        break;

    case ArithRound:
    case ArithFloor:
    case ArithCeil:
<<<<<<< HEAD
        compileArithRounding(node);
        break;

    case ArithSin: {
        SpeculateDoubleOperand op1(this, node->child1());
        FPRReg op1FPR = op1.fpr();

        flushRegisters();
        
        FPRResult result(this);
        callOperation(sin, result.fpr(), op1FPR);
        doubleResult(result.fpr(), node);
        break;
    }

    case ArithCos: {
        SpeculateDoubleOperand op1(this, node->child1());
        FPRReg op1FPR = op1.fpr();

        flushRegisters();
        
        FPRResult result(this);
        callOperation(cos, result.fpr(), op1FPR);
        doubleResult(result.fpr(), node);
=======
    case ArithTrunc:
        compileArithRounding(node);
>>>>>>> 4ccac179
        break;

    case ArithUnary:
        compileArithUnary(node);
        break;

    case LogicalNot:
        compileLogicalNot(node);
        break;

    case CompareLess:
        if (compare(node, JITCompiler::LessThan, JITCompiler::DoubleLessThan, operationCompareLess))
            return;
        break;

    case CompareLessEq:
        if (compare(node, JITCompiler::LessThanOrEqual, JITCompiler::DoubleLessThanOrEqual, operationCompareLessEq))
            return;
        break;

    case CompareGreater:
        if (compare(node, JITCompiler::GreaterThan, JITCompiler::DoubleGreaterThan, operationCompareGreater))
            return;
        break;

    case CompareGreaterEq:
        if (compare(node, JITCompiler::GreaterThanOrEqual, JITCompiler::DoubleGreaterThanOrEqual, operationCompareGreaterEq))
            return;
        break;

    case CompareEq:
        if (compare(node, JITCompiler::Equal, JITCompiler::DoubleEqual, operationCompareEq))
            return;
        break;

    case CompareStrictEq:
        if (compileStrictEq(node))
            return;
        break;
        
    case CompareEqPtr:
        compileCompareEqPtr(node);
        break;

    case StringCharCodeAt: {
        compileGetCharCodeAt(node);
        break;
    }

    case StringCharAt: {
        // Relies on StringCharAt node having same basic layout as GetByVal
        compileGetByValOnString(node);
        break;
    }

    case StringFromCharCode: {
        compileFromCharCode(node);
        break;
    }
        
    case CheckArray: {
        checkArray(node);
        break;
    }
        
    case Arrayify:
    case ArrayifyToStructure: {
        arrayify(node);
        break;
    }

    case GetByVal: {
        switch (node->arrayMode().type()) {
        case Array::SelectUsingPredictions:
        case Array::ForceExit:
            DFG_CRASH(m_jit.graph(), node, "Bad array mode type");
            break;
        case Array::Undecided: {
            SpeculateStrictInt32Operand index(this, node->child2());
            GPRTemporary result(this, Reuse, index);
            GPRReg indexGPR = index.gpr();
            GPRReg resultGPR = result.gpr();

            speculationCheck(OutOfBounds, JSValueRegs(), node,
                m_jit.branch32(MacroAssembler::LessThan, indexGPR, MacroAssembler::TrustedImm32(0)));

            use(node->child1());
            index.use();

            m_jit.move(MacroAssembler::TrustedImm64(ValueUndefined), resultGPR);
            jsValueResult(resultGPR, node, UseChildrenCalledExplicitly);
            break;
        }
        case Array::Generic: {
            JSValueOperand base(this, node->child1());
            JSValueOperand property(this, node->child2());
            GPRReg baseGPR = base.gpr();
            GPRReg propertyGPR = property.gpr();
            
            flushRegisters();
            GPRFlushedCallResult result(this);
            callOperation(operationGetByVal, result.gpr(), baseGPR, propertyGPR);
            m_jit.exceptionCheck();
            
            jsValueResult(result.gpr(), node);
            break;
        }
        case Array::Int32:
        case Array::Contiguous: {
            if (node->arrayMode().isInBounds()) {
                SpeculateStrictInt32Operand property(this, node->child2());
                StorageOperand storage(this, node->child3());
                
                GPRReg propertyReg = property.gpr();
                GPRReg storageReg = storage.gpr();
                
                if (!m_compileOkay)
                    return;
                
                speculationCheck(OutOfBounds, JSValueRegs(), 0, m_jit.branch32(MacroAssembler::AboveOrEqual, propertyReg, MacroAssembler::Address(storageReg, Butterfly::offsetOfPublicLength())));
                
                GPRTemporary result(this);
                m_jit.load64(MacroAssembler::BaseIndex(storageReg, propertyReg, MacroAssembler::TimesEight), result.gpr());
                if (node->arrayMode().isSaneChain()) {
                    ASSERT(node->arrayMode().type() == Array::Contiguous);
                    JITCompiler::Jump notHole = m_jit.branchTest64(
                        MacroAssembler::NonZero, result.gpr());
                    m_jit.move(TrustedImm64(JSValue::encode(jsUndefined())), result.gpr());
                    notHole.link(&m_jit);
                } else {
                    speculationCheck(
                        LoadFromHole, JSValueRegs(), 0,
                        m_jit.branchTest64(MacroAssembler::Zero, result.gpr()));
                }
                jsValueResult(result.gpr(), node, node->arrayMode().type() == Array::Int32 ? DataFormatJSInt32 : DataFormatJS);
                break;
            }
            
            SpeculateCellOperand base(this, node->child1());
            SpeculateStrictInt32Operand property(this, node->child2());
            StorageOperand storage(this, node->child3());
            
            GPRReg baseReg = base.gpr();
            GPRReg propertyReg = property.gpr();
            GPRReg storageReg = storage.gpr();
            
            if (!m_compileOkay)
                return;
            
            GPRTemporary result(this);
            GPRReg resultReg = result.gpr();
            
            MacroAssembler::JumpList slowCases;
            
            slowCases.append(m_jit.branch32(MacroAssembler::AboveOrEqual, propertyReg, MacroAssembler::Address(storageReg, Butterfly::offsetOfPublicLength())));
            
            m_jit.load64(MacroAssembler::BaseIndex(storageReg, propertyReg, MacroAssembler::TimesEight), resultReg);
            slowCases.append(m_jit.branchTest64(MacroAssembler::Zero, resultReg));
            
            addSlowPathGenerator(
                slowPathCall(
                    slowCases, this, operationGetByValObjectInt,
                    result.gpr(), baseReg, propertyReg));
            
            jsValueResult(resultReg, node);
            break;
        }

        case Array::Double: {
            if (node->arrayMode().isInBounds()) {
                SpeculateStrictInt32Operand property(this, node->child2());
                StorageOperand storage(this, node->child3());
            
                GPRReg propertyReg = property.gpr();
                GPRReg storageReg = storage.gpr();
            
                if (!m_compileOkay)
                    return;
            
                speculationCheck(OutOfBounds, JSValueRegs(), 0, m_jit.branch32(MacroAssembler::AboveOrEqual, propertyReg, MacroAssembler::Address(storageReg, Butterfly::offsetOfPublicLength())));
            
                FPRTemporary result(this);
                m_jit.loadDouble(MacroAssembler::BaseIndex(storageReg, propertyReg, MacroAssembler::TimesEight), result.fpr());
                if (!node->arrayMode().isSaneChain())
                    speculationCheck(LoadFromHole, JSValueRegs(), 0, m_jit.branchDouble(MacroAssembler::DoubleNotEqualOrUnordered, result.fpr(), result.fpr()));
                doubleResult(result.fpr(), node);
                break;
            }

            SpeculateCellOperand base(this, node->child1());
            SpeculateStrictInt32Operand property(this, node->child2());
            StorageOperand storage(this, node->child3());
            
            GPRReg baseReg = base.gpr();
            GPRReg propertyReg = property.gpr();
            GPRReg storageReg = storage.gpr();
            
            if (!m_compileOkay)
                return;
            
            GPRTemporary result(this);
            FPRTemporary temp(this);
            GPRReg resultReg = result.gpr();
            FPRReg tempReg = temp.fpr();
            
            MacroAssembler::JumpList slowCases;
            
            slowCases.append(m_jit.branch32(MacroAssembler::AboveOrEqual, propertyReg, MacroAssembler::Address(storageReg, Butterfly::offsetOfPublicLength())));
            
            m_jit.loadDouble(MacroAssembler::BaseIndex(storageReg, propertyReg, MacroAssembler::TimesEight), tempReg);
            slowCases.append(m_jit.branchDouble(MacroAssembler::DoubleNotEqualOrUnordered, tempReg, tempReg));
            boxDouble(tempReg, resultReg);
            
            addSlowPathGenerator(
                slowPathCall(
                    slowCases, this, operationGetByValObjectInt,
                    result.gpr(), baseReg, propertyReg));
            
            jsValueResult(resultReg, node);
            break;
        }

        case Array::ArrayStorage:
        case Array::SlowPutArrayStorage: {
            if (node->arrayMode().isInBounds()) {
                SpeculateStrictInt32Operand property(this, node->child2());
                StorageOperand storage(this, node->child3());
            
                GPRReg propertyReg = property.gpr();
                GPRReg storageReg = storage.gpr();
            
                if (!m_compileOkay)
                    return;
            
                speculationCheck(OutOfBounds, JSValueRegs(), 0, m_jit.branch32(MacroAssembler::AboveOrEqual, propertyReg, MacroAssembler::Address(storageReg, ArrayStorage::vectorLengthOffset())));
            
                GPRTemporary result(this);
                m_jit.load64(MacroAssembler::BaseIndex(storageReg, propertyReg, MacroAssembler::TimesEight, ArrayStorage::vectorOffset()), result.gpr());
                speculationCheck(LoadFromHole, JSValueRegs(), 0, m_jit.branchTest64(MacroAssembler::Zero, result.gpr()));
            
                jsValueResult(result.gpr(), node);
                break;
            }

            SpeculateCellOperand base(this, node->child1());
            SpeculateStrictInt32Operand property(this, node->child2());
            StorageOperand storage(this, node->child3());
            
            GPRReg baseReg = base.gpr();
            GPRReg propertyReg = property.gpr();
            GPRReg storageReg = storage.gpr();
            
            if (!m_compileOkay)
                return;
            
            GPRTemporary result(this);
            GPRReg resultReg = result.gpr();
            
            MacroAssembler::JumpList slowCases;
            
            slowCases.append(m_jit.branch32(MacroAssembler::AboveOrEqual, propertyReg, MacroAssembler::Address(storageReg, ArrayStorage::vectorLengthOffset())));
    
            m_jit.load64(MacroAssembler::BaseIndex(storageReg, propertyReg, MacroAssembler::TimesEight, ArrayStorage::vectorOffset()), resultReg);
            slowCases.append(m_jit.branchTest64(MacroAssembler::Zero, resultReg));
    
            addSlowPathGenerator(
                slowPathCall(
                    slowCases, this, operationGetByValObjectInt,
                    result.gpr(), baseReg, propertyReg));
            
            jsValueResult(resultReg, node);
            break;
        }
        case Array::String:
            compileGetByValOnString(node);
            break;
        case Array::DirectArguments:
            compileGetByValOnDirectArguments(node);
            break;
        case Array::ScopedArguments:
            compileGetByValOnScopedArguments(node);
            break;
        default: {
            TypedArrayType type = node->arrayMode().typedArrayType();
            if (isInt(type))
                compileGetByValOnIntTypedArray(node, type);
            else
                compileGetByValOnFloatTypedArray(node, type);
        } }
        break;
    }

    case GetByValWithThis: {
        JSValueOperand base(this, node->child1());
        GPRReg baseGPR = base.gpr();
        JSValueOperand thisValue(this, node->child2());
        GPRReg thisValueGPR = thisValue.gpr();
        JSValueOperand subscript(this, node->child3());
        GPRReg subscriptGPR = subscript.gpr();

        GPRFlushedCallResult result(this);
        GPRReg resultGPR = result.gpr();

        flushRegisters();
        callOperation(operationGetByValWithThis, resultGPR, baseGPR, thisValueGPR, subscriptGPR);
        m_jit.exceptionCheck();

        jsValueResult(resultGPR, node);
        break;
    }

    case PutByValDirect:
    case PutByVal:
    case PutByValAlias: {
        Edge child1 = m_jit.graph().varArgChild(node, 0);
        Edge child2 = m_jit.graph().varArgChild(node, 1);
        Edge child3 = m_jit.graph().varArgChild(node, 2);
        Edge child4 = m_jit.graph().varArgChild(node, 3);
        
        ArrayMode arrayMode = node->arrayMode().modeForPut();
        bool alreadyHandled = false;
        
        switch (arrayMode.type()) {
        case Array::SelectUsingPredictions:
        case Array::ForceExit:
            DFG_CRASH(m_jit.graph(), node, "Bad array mode type");
            break;
        case Array::Generic: {
            DFG_ASSERT(m_jit.graph(), node, node->op() == PutByVal || node->op() == PutByValDirect);
            
            JSValueOperand arg1(this, child1);
            JSValueOperand arg2(this, child2);
            JSValueOperand arg3(this, child3);
            GPRReg arg1GPR = arg1.gpr();
            GPRReg arg2GPR = arg2.gpr();
            GPRReg arg3GPR = arg3.gpr();
            flushRegisters();
            if (node->op() == PutByValDirect)
                callOperation(m_jit.isStrictModeFor(node->origin.semantic) ? operationPutByValDirectStrict : operationPutByValDirectNonStrict, arg1GPR, arg2GPR, arg3GPR);
            else
                callOperation(m_jit.isStrictModeFor(node->origin.semantic) ? operationPutByValStrict : operationPutByValNonStrict, arg1GPR, arg2GPR, arg3GPR);
            m_jit.exceptionCheck();
            
            noResult(node);
            alreadyHandled = true;
            break;
        }
        default:
            break;
        }
        
        if (alreadyHandled)
            break;
        
        // FIXME: the base may not be necessary for some array access modes. But we have to
        // keep it alive to this point, so it's likely to be in a register anyway. Likely
        // no harm in locking it here.
        SpeculateCellOperand base(this, child1);
        SpeculateStrictInt32Operand property(this, child2);
        
        GPRReg baseReg = base.gpr();
        GPRReg propertyReg = property.gpr();

        switch (arrayMode.type()) {
        case Array::Int32:
        case Array::Contiguous: {
            JSValueOperand value(this, child3, ManualOperandSpeculation);

            GPRReg valueReg = value.gpr();
        
            if (!m_compileOkay)
                return;
            
            if (arrayMode.type() == Array::Int32) {
                DFG_TYPE_CHECK(
                    JSValueRegs(valueReg), child3, SpecInt32Only,
                    m_jit.branch64(
                        MacroAssembler::Below, valueReg, GPRInfo::tagTypeNumberRegister));
            }

            StorageOperand storage(this, child4);
            GPRReg storageReg = storage.gpr();

            if (node->op() == PutByValAlias) {
                // Store the value to the array.
                GPRReg propertyReg = property.gpr();
                GPRReg valueReg = value.gpr();
                m_jit.store64(valueReg, MacroAssembler::BaseIndex(storageReg, propertyReg, MacroAssembler::TimesEight));
                
                noResult(node);
                break;
            }
            
            GPRTemporary temporary;
            GPRReg temporaryReg = temporaryRegisterForPutByVal(temporary, node);

            MacroAssembler::Jump slowCase;
            
            if (arrayMode.isInBounds()) {
                speculationCheck(
                    OutOfBounds, JSValueRegs(), 0,
                    m_jit.branch32(MacroAssembler::AboveOrEqual, propertyReg, MacroAssembler::Address(storageReg, Butterfly::offsetOfPublicLength())));
            } else {
                MacroAssembler::Jump inBounds = m_jit.branch32(MacroAssembler::Below, propertyReg, MacroAssembler::Address(storageReg, Butterfly::offsetOfPublicLength()));
                
                slowCase = m_jit.branch32(MacroAssembler::AboveOrEqual, propertyReg, MacroAssembler::Address(storageReg, Butterfly::offsetOfVectorLength()));
                
                if (!arrayMode.isOutOfBounds())
                    speculationCheck(OutOfBounds, JSValueRegs(), 0, slowCase);
                
                m_jit.add32(TrustedImm32(1), propertyReg, temporaryReg);
                m_jit.store32(temporaryReg, MacroAssembler::Address(storageReg, Butterfly::offsetOfPublicLength()));
                
                inBounds.link(&m_jit);
            }
            
            m_jit.store64(valueReg, MacroAssembler::BaseIndex(storageReg, propertyReg, MacroAssembler::TimesEight));

            base.use();
            property.use();
            value.use();
            storage.use();
            
            if (arrayMode.isOutOfBounds()) {
                if (node->op() == PutByValDirect) {
                    addSlowPathGenerator(slowPathCall(
                        slowCase, this,
                        m_jit.codeBlock()->isStrictMode() ? operationPutByValDirectBeyondArrayBoundsStrict : operationPutByValDirectBeyondArrayBoundsNonStrict,
                        NoResult, baseReg, propertyReg, valueReg));
                } else {
                    addSlowPathGenerator(slowPathCall(
                        slowCase, this,
                        m_jit.codeBlock()->isStrictMode() ? operationPutByValBeyondArrayBoundsStrict : operationPutByValBeyondArrayBoundsNonStrict,
                        NoResult, baseReg, propertyReg, valueReg));
                }
            }

            noResult(node, UseChildrenCalledExplicitly);
            break;
        }
            
        case Array::Double: {
            compileDoublePutByVal(node, base, property);
            break;
        }
            
        case Array::ArrayStorage:
        case Array::SlowPutArrayStorage: {
            JSValueOperand value(this, child3);

            GPRReg valueReg = value.gpr();
        
            if (!m_compileOkay)
                return;

            StorageOperand storage(this, child4);
            GPRReg storageReg = storage.gpr();

            if (node->op() == PutByValAlias) {
                // Store the value to the array.
                GPRReg propertyReg = property.gpr();
                GPRReg valueReg = value.gpr();
                m_jit.store64(valueReg, MacroAssembler::BaseIndex(storageReg, propertyReg, MacroAssembler::TimesEight, ArrayStorage::vectorOffset()));
                
                noResult(node);
                break;
            }
            
            GPRTemporary temporary;
            GPRReg temporaryReg = temporaryRegisterForPutByVal(temporary, node);

            MacroAssembler::JumpList slowCases;

            MacroAssembler::Jump beyondArrayBounds = m_jit.branch32(MacroAssembler::AboveOrEqual, propertyReg, MacroAssembler::Address(storageReg, ArrayStorage::vectorLengthOffset()));
            if (!arrayMode.isOutOfBounds())
                speculationCheck(OutOfBounds, JSValueRegs(), 0, beyondArrayBounds);
            else
                slowCases.append(beyondArrayBounds);

            // Check if we're writing to a hole; if so increment m_numValuesInVector.
            if (arrayMode.isInBounds()) {
                speculationCheck(
                    StoreToHole, JSValueRegs(), 0,
                    m_jit.branchTest64(MacroAssembler::Zero, MacroAssembler::BaseIndex(storageReg, propertyReg, MacroAssembler::TimesEight, ArrayStorage::vectorOffset())));
            } else {
                MacroAssembler::Jump notHoleValue = m_jit.branchTest64(MacroAssembler::NonZero, MacroAssembler::BaseIndex(storageReg, propertyReg, MacroAssembler::TimesEight, ArrayStorage::vectorOffset()));
                if (arrayMode.isSlowPut()) {
                    // This is sort of strange. If we wanted to optimize this code path, we would invert
                    // the above branch. But it's simply not worth it since this only happens if we're
                    // already having a bad time.
                    slowCases.append(m_jit.jump());
                } else {
                    m_jit.add32(TrustedImm32(1), MacroAssembler::Address(storageReg, ArrayStorage::numValuesInVectorOffset()));
                
                    // If we're writing to a hole we might be growing the array; 
                    MacroAssembler::Jump lengthDoesNotNeedUpdate = m_jit.branch32(MacroAssembler::Below, propertyReg, MacroAssembler::Address(storageReg, ArrayStorage::lengthOffset()));
                    m_jit.add32(TrustedImm32(1), propertyReg, temporaryReg);
                    m_jit.store32(temporaryReg, MacroAssembler::Address(storageReg, ArrayStorage::lengthOffset()));
                
                    lengthDoesNotNeedUpdate.link(&m_jit);
                }
                notHoleValue.link(&m_jit);
            }
    
            // Store the value to the array.
            m_jit.store64(valueReg, MacroAssembler::BaseIndex(storageReg, propertyReg, MacroAssembler::TimesEight, ArrayStorage::vectorOffset()));

            base.use();
            property.use();
            value.use();
            storage.use();
            
            if (!slowCases.empty()) {
                if (node->op() == PutByValDirect) {
                    addSlowPathGenerator(slowPathCall(
                        slowCases, this,
                        m_jit.codeBlock()->isStrictMode() ? operationPutByValDirectBeyondArrayBoundsStrict : operationPutByValDirectBeyondArrayBoundsNonStrict,
                        NoResult, baseReg, propertyReg, valueReg));
                } else {
                    addSlowPathGenerator(slowPathCall(
                        slowCases, this,
                        m_jit.codeBlock()->isStrictMode() ? operationPutByValBeyondArrayBoundsStrict : operationPutByValBeyondArrayBoundsNonStrict,
                        NoResult, baseReg, propertyReg, valueReg));
                }
            }

            noResult(node, UseChildrenCalledExplicitly);
            break;
        }
            
        default: {
            TypedArrayType type = arrayMode.typedArrayType();
            if (isInt(type))
                compilePutByValForIntTypedArray(base.gpr(), property.gpr(), node, type);
            else
                compilePutByValForFloatTypedArray(base.gpr(), property.gpr(), node, type);
        } }

        break;
    }
        
    case AtomicsAdd:
    case AtomicsAnd:
    case AtomicsCompareExchange:
    case AtomicsExchange:
    case AtomicsLoad:
    case AtomicsOr:
    case AtomicsStore:
    case AtomicsSub:
    case AtomicsXor: {
        unsigned numExtraArgs = numExtraAtomicsArgs(node->op());
        Edge baseEdge = m_jit.graph().child(node, 0);
        Edge indexEdge = m_jit.graph().child(node, 1);
        Edge argEdges[maxNumExtraAtomicsArgs];
        for (unsigned i = numExtraArgs; i--;)
            argEdges[i] = m_jit.graph().child(node, 2 + i);
        Edge storageEdge = m_jit.graph().child(node, 2 + numExtraArgs);

        GPRReg baseGPR;
        GPRReg indexGPR;
        GPRReg argGPRs[2];
        GPRReg resultGPR;

<<<<<<< HEAD
    case RegExpExec: {
        SpeculateCellOperand base(this, node->child1());
        SpeculateCellOperand argument(this, node->child2());
=======
        auto callSlowPath = [&] () {
            switch (node->op()) {
            case AtomicsAdd:
                callOperation(operationAtomicsAdd, resultGPR, baseGPR, indexGPR, argGPRs[0]);
                break;
            case AtomicsAnd:
                callOperation(operationAtomicsAnd, resultGPR, baseGPR, indexGPR, argGPRs[0]);
                break;
            case AtomicsCompareExchange:
                callOperation(operationAtomicsCompareExchange, resultGPR, baseGPR, indexGPR, argGPRs[0], argGPRs[1]);
                break;
            case AtomicsExchange:
                callOperation(operationAtomicsExchange, resultGPR, baseGPR, indexGPR, argGPRs[0]);
                break;
            case AtomicsLoad:
                callOperation(operationAtomicsLoad, resultGPR, baseGPR, indexGPR);
                break;
            case AtomicsOr:
                callOperation(operationAtomicsOr, resultGPR, baseGPR, indexGPR, argGPRs[0]);
                break;
            case AtomicsStore:
                callOperation(operationAtomicsStore, resultGPR, baseGPR, indexGPR, argGPRs[0]);
                break;
            case AtomicsSub:
                callOperation(operationAtomicsSub, resultGPR, baseGPR, indexGPR, argGPRs[0]);
                break;
            case AtomicsXor:
                callOperation(operationAtomicsXor, resultGPR, baseGPR, indexGPR, argGPRs[0]);
                break;
            default:
                RELEASE_ASSERT_NOT_REACHED();
                break;
            }
        };
        
        if (!storageEdge) {
            // We are in generic mode!
            JSValueOperand base(this, baseEdge);
            JSValueOperand index(this, indexEdge);
            std::optional<JSValueOperand> args[2];
            baseGPR = base.gpr();
            indexGPR = index.gpr();
            for (unsigned i = numExtraArgs; i--;) {
                args[i].emplace(this, argEdges[i]);
                argGPRs[i] = args[i]->gpr();
            }
            
            GPRFlushedCallResult result(this);
            resultGPR = result.gpr();
            
            flushRegisters();
            callSlowPath();
            m_jit.exceptionCheck();
            
            jsValueResult(resultGPR, node);
            break;
        }
        
        TypedArrayType type = node->arrayMode().typedArrayType();
        
        SpeculateCellOperand base(this, baseEdge);
        SpeculateStrictInt32Operand index(this, indexEdge);

        baseGPR = base.gpr();
        indexGPR = index.gpr();
        
        emitTypedArrayBoundsCheck(node, baseGPR, indexGPR);
        
        GPRTemporary args[2];
        
        JITCompiler::JumpList slowPathCases;
        
        bool ok = true;
        for (unsigned i = numExtraArgs; i--;) {
            if (!getIntTypedArrayStoreOperand(args[i], indexGPR, argEdges[i], slowPathCases)) {
                noResult(node);
                ok = false;
            }
            argGPRs[i] = args[i].gpr();
        }
        if (!ok)
            break;
        
        StorageOperand storage(this, storageEdge);
        GPRTemporary oldValue(this);
        GPRTemporary result(this);
        GPRTemporary newValue(this);
        GPRReg storageGPR = storage.gpr();
        GPRReg oldValueGPR = oldValue.gpr();
        resultGPR = result.gpr();
        GPRReg newValueGPR = newValue.gpr();
        
        // FIXME: It shouldn't be necessary to nop-pad between register allocation and a jump label.
        // https://bugs.webkit.org/show_bug.cgi?id=170974
        m_jit.nop();
        
        JITCompiler::Label loop = m_jit.label();
        
        loadFromIntTypedArray(storageGPR, indexGPR, oldValueGPR, type);
        m_jit.move(oldValueGPR, newValueGPR);
        m_jit.move(oldValueGPR, resultGPR);
        
        switch (node->op()) {
        case AtomicsAdd:
            m_jit.add32(argGPRs[0], newValueGPR);
            break;
        case AtomicsAnd:
            m_jit.and32(argGPRs[0], newValueGPR);
            break;
        case AtomicsCompareExchange: {
            switch (elementSize(type)) {
            case 1:
                if (isSigned(type))
                    m_jit.signExtend8To32(argGPRs[0], argGPRs[0]);
                else
                    m_jit.and32(TrustedImm32(0xff), argGPRs[0]);
                break;
            case 2:
                if (isSigned(type))
                    m_jit.signExtend16To32(argGPRs[0], argGPRs[0]);
                else
                    m_jit.and32(TrustedImm32(0xffff), argGPRs[0]);
                break;
            case 4:
                break;
            default:
                RELEASE_ASSERT_NOT_REACHED();
                break;
            }
            JITCompiler::Jump fail = m_jit.branch32(JITCompiler::NotEqual, oldValueGPR, argGPRs[0]);
            m_jit.move(argGPRs[1], newValueGPR);
            fail.link(&m_jit);
            break;
        }
        case AtomicsExchange:
            m_jit.move(argGPRs[0], newValueGPR);
            break;
        case AtomicsLoad:
            break;
        case AtomicsOr:
            m_jit.or32(argGPRs[0], newValueGPR);
            break;
        case AtomicsStore:
            m_jit.move(argGPRs[0], newValueGPR);
            m_jit.move(argGPRs[0], resultGPR);
            break;
        case AtomicsSub:
            m_jit.sub32(argGPRs[0], newValueGPR);
            break;
        case AtomicsXor:
            m_jit.xor32(argGPRs[0], newValueGPR);
            break;
        default:
            RELEASE_ASSERT_NOT_REACHED();
            break;
        }
        
        JITCompiler::JumpList success;
        switch (elementSize(type)) {
        case 1:
            success = m_jit.branchAtomicWeakCAS8(JITCompiler::Success, oldValueGPR, newValueGPR, JITCompiler::BaseIndex(storageGPR, indexGPR, MacroAssembler::TimesOne));
            break;
        case 2:
            success = m_jit.branchAtomicWeakCAS16(JITCompiler::Success, oldValueGPR, newValueGPR, JITCompiler::BaseIndex(storageGPR, indexGPR, MacroAssembler::TimesTwo));
            break;
        case 4:
            success = m_jit.branchAtomicWeakCAS32(JITCompiler::Success, oldValueGPR, newValueGPR, JITCompiler::BaseIndex(storageGPR, indexGPR, MacroAssembler::TimesFour));
            break;
        default:
            RELEASE_ASSERT_NOT_REACHED();
            break;
        }
        m_jit.jump().linkTo(loop, &m_jit);
        
        if (!slowPathCases.empty()) {
            slowPathCases.link(&m_jit);
            silentSpillAllRegisters(resultGPR);
            // Since we spilled, we can do things to registers.
            m_jit.boxCell(baseGPR, JSValueRegs(baseGPR));
            m_jit.boxInt32(indexGPR, JSValueRegs(indexGPR));
            for (unsigned i = numExtraArgs; i--;)
                m_jit.boxInt32(argGPRs[i], JSValueRegs(argGPRs[i]));
            callSlowPath();
            silentFillAllRegisters();
            m_jit.exceptionCheck();
        }
        
        success.link(&m_jit);
        setIntTypedArrayLoadResult(node, resultGPR, type);
        break;
    }
        
    case AtomicsIsLockFree: {
        if (node->child1().useKind() != Int32Use) {
            JSValueOperand operand(this, node->child1());
            GPRReg operandGPR = operand.gpr();
            GPRFlushedCallResult result(this);
            GPRReg resultGPR = result.gpr();
            flushRegisters();
            callOperation(operationAtomicsIsLockFree, resultGPR, operandGPR);
            m_jit.exceptionCheck();
            jsValueResult(resultGPR, node);
            break;
        }

        SpeculateInt32Operand operand(this, node->child1());
        GPRTemporary result(this);
        GPRReg operandGPR = operand.gpr();
        GPRReg resultGPR = result.gpr();
        m_jit.move(TrustedImm32(ValueTrue), resultGPR);
        JITCompiler::JumpList done;
        done.append(m_jit.branch32(JITCompiler::Equal, operandGPR, TrustedImm32(4)));
        done.append(m_jit.branch32(JITCompiler::Equal, operandGPR, TrustedImm32(1)));
        done.append(m_jit.branch32(JITCompiler::Equal, operandGPR, TrustedImm32(2)));
        m_jit.move(TrustedImm32(ValueFalse), resultGPR);
        done.link(&m_jit);
        jsValueResult(resultGPR, node);
        break;
    }

    case RegExpExec: {
        bool sample = false;

        if (sample)
            m_jit.incrementSuperSamplerCount();
        
        SpeculateCellOperand globalObject(this, node->child1());
        GPRReg globalObjectGPR = globalObject.gpr();
        
        if (node->child2().useKind() == RegExpObjectUse) {
            if (node->child3().useKind() == StringUse) {
                SpeculateCellOperand base(this, node->child2());
                SpeculateCellOperand argument(this, node->child3());
                GPRReg baseGPR = base.gpr();
                GPRReg argumentGPR = argument.gpr();
                speculateRegExpObject(node->child2(), baseGPR);
                speculateString(node->child3(), argumentGPR);
                
                flushRegisters();
                GPRFlushedCallResult result(this);
                callOperation(operationRegExpExecString, result.gpr(), globalObjectGPR, baseGPR, argumentGPR);
                m_jit.exceptionCheck();
                
                jsValueResult(result.gpr(), node);

                if (sample)
                    m_jit.decrementSuperSamplerCount();
                break;
            }
            
            SpeculateCellOperand base(this, node->child2());
            JSValueOperand argument(this, node->child3());
            GPRReg baseGPR = base.gpr();
            GPRReg argumentGPR = argument.gpr();
            speculateRegExpObject(node->child2(), baseGPR);
        
            flushRegisters();
            GPRFlushedCallResult result(this);
            callOperation(operationRegExpExec, result.gpr(), globalObjectGPR, baseGPR, argumentGPR);
            m_jit.exceptionCheck();
        
            jsValueResult(result.gpr(), node);

            if (sample)
                m_jit.decrementSuperSamplerCount();
            break;
        }
        
        JSValueOperand base(this, node->child2());
        JSValueOperand argument(this, node->child3());
>>>>>>> 4ccac179
        GPRReg baseGPR = base.gpr();
        GPRReg argumentGPR = argument.gpr();
        
        flushRegisters();
        GPRFlushedCallResult result(this);
        callOperation(operationRegExpExecGeneric, result.gpr(), globalObjectGPR, baseGPR, argumentGPR);
        m_jit.exceptionCheck();
        
        jsValueResult(result.gpr(), node);

        if (sample)
            m_jit.decrementSuperSamplerCount();
        break;
    }

    case RegExpTest: {
        SpeculateCellOperand globalObject(this, node->child1());
        GPRReg globalObjectGPR = globalObject.gpr();
        
        if (node->child2().useKind() == RegExpObjectUse) {
            if (node->child3().useKind() == StringUse) {
                SpeculateCellOperand base(this, node->child2());
                SpeculateCellOperand argument(this, node->child3());
                GPRReg baseGPR = base.gpr();
                GPRReg argumentGPR = argument.gpr();
                speculateRegExpObject(node->child2(), baseGPR);
                speculateString(node->child3(), argumentGPR);
                
                flushRegisters();
                GPRFlushedCallResult result(this);
                callOperation(operationRegExpTestString, result.gpr(), globalObjectGPR, baseGPR, argumentGPR);
                m_jit.exceptionCheck();
                
                m_jit.or32(TrustedImm32(ValueFalse), result.gpr());
                jsValueResult(result.gpr(), node);
                break;
            }
            
            SpeculateCellOperand base(this, node->child2());
            JSValueOperand argument(this, node->child3());
            GPRReg baseGPR = base.gpr();
            GPRReg argumentGPR = argument.gpr();
            speculateRegExpObject(node->child2(), baseGPR);
        
            flushRegisters();
            GPRFlushedCallResult result(this);
            callOperation(operationRegExpTest, result.gpr(), globalObjectGPR, baseGPR, argumentGPR);
            m_jit.exceptionCheck();
        
            m_jit.or32(TrustedImm32(ValueFalse), result.gpr());
            jsValueResult(result.gpr(), node);
            break;
        }
        
        JSValueOperand base(this, node->child2());
        JSValueOperand argument(this, node->child3());
        GPRReg baseGPR = base.gpr();
        GPRReg argumentGPR = argument.gpr();
        
        flushRegisters();
        GPRFlushedCallResult result(this);
        callOperation(operationRegExpTestGeneric, result.gpr(), globalObjectGPR, baseGPR, argumentGPR);
        m_jit.exceptionCheck();
        
        m_jit.or32(TrustedImm32(ValueFalse), result.gpr());
        jsValueResult(result.gpr(), node, DataFormatJSBoolean);
        break;
    }

<<<<<<< HEAD
    case StringReplace: {
        if (node->child1().useKind() == StringUse
            && node->child2().useKind() == RegExpObjectUse
            && node->child3().useKind() == StringUse) {
            if (JSString* replace = node->child3()->dynamicCastConstant<JSString*>()) {
=======
    case StringReplace:
    case StringReplaceRegExp: {
        bool sample = false;

        if (sample)
            m_jit.incrementSuperSamplerCount();
        
        if (node->child1().useKind() == StringUse
            && node->child2().useKind() == RegExpObjectUse
            && node->child3().useKind() == StringUse) {
            if (JSString* replace = node->child3()->dynamicCastConstant<JSString*>(*m_jit.vm())) {
>>>>>>> 4ccac179
                if (!replace->length()) {
                    SpeculateCellOperand string(this, node->child1());
                    SpeculateCellOperand regExp(this, node->child2());
                    GPRReg stringGPR = string.gpr();
                    GPRReg regExpGPR = regExp.gpr();
                    speculateString(node->child1(), stringGPR);
                    speculateRegExpObject(node->child2(), regExpGPR);

                    flushRegisters();
                    GPRFlushedCallResult result(this);
                    callOperation(
                        operationStringProtoFuncReplaceRegExpEmptyStr, result.gpr(), stringGPR,
                        regExpGPR);
                    m_jit.exceptionCheck();
                    cellResult(result.gpr(), node);
<<<<<<< HEAD
=======
                    if (sample)
                        m_jit.decrementSuperSamplerCount();
>>>>>>> 4ccac179
                    break;
                }
            }
            
            SpeculateCellOperand string(this, node->child1());
            SpeculateCellOperand regExp(this, node->child2());
            SpeculateCellOperand replace(this, node->child3());
            GPRReg stringGPR = string.gpr();
            GPRReg regExpGPR = regExp.gpr();
            GPRReg replaceGPR = replace.gpr();
            speculateString(node->child1(), stringGPR);
            speculateRegExpObject(node->child2(), regExpGPR);
            speculateString(node->child3(), replaceGPR);
            
            flushRegisters();
            GPRFlushedCallResult result(this);
            callOperation(
                operationStringProtoFuncReplaceRegExpString, result.gpr(), stringGPR, regExpGPR,
                replaceGPR);
            m_jit.exceptionCheck();
            cellResult(result.gpr(), node);
<<<<<<< HEAD
            break;
        }
        
        JSValueOperand string(this, node->child1());
        JSValueOperand regExp(this, node->child2());
        JSValueOperand replace(this, node->child3());
        GPRReg stringGPR = string.gpr();
        GPRReg regExpGPR = regExp.gpr();
=======
            if (sample)
                m_jit.decrementSuperSamplerCount();
            break;
        }

        // If we fixed up the edge of child2, we inserted a Check(@child2, String).
        OperandSpeculationMode child2SpeculationMode = AutomaticOperandSpeculation;
        if (node->child2().useKind() == StringUse)
            child2SpeculationMode = ManualOperandSpeculation;

        JSValueOperand string(this, node->child1());
        JSValueOperand search(this, node->child2(), child2SpeculationMode);
        JSValueOperand replace(this, node->child3());
        GPRReg stringGPR = string.gpr();
        GPRReg searchGPR = search.gpr();
>>>>>>> 4ccac179
        GPRReg replaceGPR = replace.gpr();
        
        flushRegisters();
        GPRFlushedCallResult result(this);
        callOperation(
<<<<<<< HEAD
            operationStringProtoFuncReplaceGeneric, result.gpr(), stringGPR, regExpGPR,
            replaceGPR);
        m_jit.exceptionCheck();
        cellResult(result.gpr(), node);
=======
            operationStringProtoFuncReplaceGeneric, result.gpr(), stringGPR, searchGPR,
            replaceGPR);
        m_jit.exceptionCheck();
        cellResult(result.gpr(), node);
        if (sample)
            m_jit.decrementSuperSamplerCount();
>>>>>>> 4ccac179
        break;
    }
        
    case GetRegExpObjectLastIndex: {
        compileGetRegExpObjectLastIndex(node);
        break;
    }
        
    case SetRegExpObjectLastIndex: {
        compileSetRegExpObjectLastIndex(node);
        break;
    }
<<<<<<< HEAD
=======

    case RecordRegExpCachedResult: {
        compileRecordRegExpCachedResult(node);
        break;
    }
>>>>>>> 4ccac179
        
    case ArrayPush: {
        ASSERT(node->arrayMode().isJSArray());
        
        SpeculateCellOperand base(this, node->child1());
        GPRTemporary storageLength(this);
        
        GPRReg baseGPR = base.gpr();
        GPRReg storageLengthGPR = storageLength.gpr();
        
        StorageOperand storage(this, node->child3());
        GPRReg storageGPR = storage.gpr();

        switch (node->arrayMode().type()) {
        case Array::Int32:
        case Array::Contiguous: {
            JSValueOperand value(this, node->child2(), ManualOperandSpeculation);
            GPRReg valueGPR = value.gpr();

            if (node->arrayMode().type() == Array::Int32) {
                DFG_TYPE_CHECK(
                    JSValueRegs(valueGPR), node->child2(), SpecInt32Only,
                    m_jit.branch64(
                        MacroAssembler::Below, valueGPR, GPRInfo::tagTypeNumberRegister));
            }

            m_jit.load32(MacroAssembler::Address(storageGPR, Butterfly::offsetOfPublicLength()), storageLengthGPR);
            MacroAssembler::Jump slowPath = m_jit.branch32(MacroAssembler::AboveOrEqual, storageLengthGPR, MacroAssembler::Address(storageGPR, Butterfly::offsetOfVectorLength()));
            m_jit.store64(valueGPR, MacroAssembler::BaseIndex(storageGPR, storageLengthGPR, MacroAssembler::TimesEight));
            m_jit.add32(TrustedImm32(1), storageLengthGPR);
            m_jit.store32(storageLengthGPR, MacroAssembler::Address(storageGPR, Butterfly::offsetOfPublicLength()));
            m_jit.or64(GPRInfo::tagTypeNumberRegister, storageLengthGPR);
            
            addSlowPathGenerator(
                slowPathCall(
                    slowPath, this, operationArrayPush, storageLengthGPR,
                    valueGPR, baseGPR));
        
            jsValueResult(storageLengthGPR, node);
            break;
        }
            
        case Array::Double: {
            SpeculateDoubleOperand value(this, node->child2());
            FPRReg valueFPR = value.fpr();

            DFG_TYPE_CHECK(
                JSValueRegs(), node->child2(), SpecDoubleReal,
                m_jit.branchDouble(MacroAssembler::DoubleNotEqualOrUnordered, valueFPR, valueFPR));
            
            m_jit.load32(MacroAssembler::Address(storageGPR, Butterfly::offsetOfPublicLength()), storageLengthGPR);
            MacroAssembler::Jump slowPath = m_jit.branch32(MacroAssembler::AboveOrEqual, storageLengthGPR, MacroAssembler::Address(storageGPR, Butterfly::offsetOfVectorLength()));
            m_jit.storeDouble(valueFPR, MacroAssembler::BaseIndex(storageGPR, storageLengthGPR, MacroAssembler::TimesEight));
            m_jit.add32(TrustedImm32(1), storageLengthGPR);
            m_jit.store32(storageLengthGPR, MacroAssembler::Address(storageGPR, Butterfly::offsetOfPublicLength()));
            m_jit.or64(GPRInfo::tagTypeNumberRegister, storageLengthGPR);
            
            addSlowPathGenerator(
                slowPathCall(
                    slowPath, this, operationArrayPushDouble, storageLengthGPR,
                    valueFPR, baseGPR));
        
            jsValueResult(storageLengthGPR, node);
            break;
        }
            
        case Array::ArrayStorage: {
            JSValueOperand value(this, node->child2());
            GPRReg valueGPR = value.gpr();

            m_jit.load32(MacroAssembler::Address(storageGPR, ArrayStorage::lengthOffset()), storageLengthGPR);
        
            // Refuse to handle bizarre lengths.
            speculationCheck(Uncountable, JSValueRegs(), 0, m_jit.branch32(MacroAssembler::Above, storageLengthGPR, TrustedImm32(0x7ffffffe)));
        
            MacroAssembler::Jump slowPath = m_jit.branch32(MacroAssembler::AboveOrEqual, storageLengthGPR, MacroAssembler::Address(storageGPR, ArrayStorage::vectorLengthOffset()));
        
            m_jit.store64(valueGPR, MacroAssembler::BaseIndex(storageGPR, storageLengthGPR, MacroAssembler::TimesEight, ArrayStorage::vectorOffset()));
        
            m_jit.add32(TrustedImm32(1), storageLengthGPR);
            m_jit.store32(storageLengthGPR, MacroAssembler::Address(storageGPR, ArrayStorage::lengthOffset()));
            m_jit.add32(TrustedImm32(1), MacroAssembler::Address(storageGPR, OBJECT_OFFSETOF(ArrayStorage, m_numValuesInVector)));
            m_jit.or64(GPRInfo::tagTypeNumberRegister, storageLengthGPR);
        
            addSlowPathGenerator(
                slowPathCall(
                    slowPath, this, operationArrayPush, NoResult, storageLengthGPR,
                    valueGPR, baseGPR));
        
            jsValueResult(storageLengthGPR, node);
            break;
        }
            
        default:
            CRASH();
            break;
        }
        break;
    }

    case ArraySlice: {
        compileArraySlice(node);
        break;
    }

    case ArrayIndexOf: {
        compileArrayIndexOf(node);
        break;
    }
        
    case ArrayPop: {
        ASSERT(node->arrayMode().isJSArray());

        SpeculateCellOperand base(this, node->child1());
        StorageOperand storage(this, node->child2());
        GPRTemporary value(this);
        GPRTemporary storageLength(this);
        FPRTemporary temp(this); // This is kind of lame, since we don't always need it. I'm relying on the fact that we don't have FPR pressure, especially in code that uses pop().
        
        GPRReg baseGPR = base.gpr();
        GPRReg storageGPR = storage.gpr();
        GPRReg valueGPR = value.gpr();
        GPRReg storageLengthGPR = storageLength.gpr();
        FPRReg tempFPR = temp.fpr();
        
        switch (node->arrayMode().type()) {
        case Array::Int32:
        case Array::Double:
        case Array::Contiguous: {
            m_jit.load32(
                MacroAssembler::Address(storageGPR, Butterfly::offsetOfPublicLength()), storageLengthGPR);
            MacroAssembler::Jump undefinedCase =
                m_jit.branchTest32(MacroAssembler::Zero, storageLengthGPR);
            m_jit.sub32(TrustedImm32(1), storageLengthGPR);
            m_jit.store32(
                storageLengthGPR, MacroAssembler::Address(storageGPR, Butterfly::offsetOfPublicLength()));
            MacroAssembler::Jump slowCase;
            if (node->arrayMode().type() == Array::Double) {
                m_jit.loadDouble(
                    MacroAssembler::BaseIndex(storageGPR, storageLengthGPR, MacroAssembler::TimesEight),
                    tempFPR);
                // FIXME: This would not have to be here if changing the publicLength also zeroed the values between the old
                // length and the new length.
                m_jit.store64(
                    MacroAssembler::TrustedImm64(bitwise_cast<int64_t>(PNaN)), MacroAssembler::BaseIndex(storageGPR, storageLengthGPR, MacroAssembler::TimesEight));
                slowCase = m_jit.branchDouble(MacroAssembler::DoubleNotEqualOrUnordered, tempFPR, tempFPR);
                boxDouble(tempFPR, valueGPR);
            } else {
                m_jit.load64(
                    MacroAssembler::BaseIndex(storageGPR, storageLengthGPR, MacroAssembler::TimesEight),
                    valueGPR);
                // FIXME: This would not have to be here if changing the publicLength also zeroed the values between the old
                // length and the new length.
                m_jit.store64(
                MacroAssembler::TrustedImm64((int64_t)0), MacroAssembler::BaseIndex(storageGPR, storageLengthGPR, MacroAssembler::TimesEight));
                slowCase = m_jit.branchTest64(MacroAssembler::Zero, valueGPR);
            }

            addSlowPathGenerator(
                slowPathMove(
                    undefinedCase, this,
                    MacroAssembler::TrustedImm64(JSValue::encode(jsUndefined())), valueGPR));
            addSlowPathGenerator(
                slowPathCall(
                    slowCase, this, operationArrayPopAndRecoverLength, valueGPR, baseGPR));
            
            // We can't know for sure that the result is an int because of the slow paths. :-/
            jsValueResult(valueGPR, node);
            break;
        }
            
        case Array::ArrayStorage: {
            m_jit.load32(MacroAssembler::Address(storageGPR, ArrayStorage::lengthOffset()), storageLengthGPR);
        
            JITCompiler::Jump undefinedCase =
                m_jit.branchTest32(MacroAssembler::Zero, storageLengthGPR);
        
            m_jit.sub32(TrustedImm32(1), storageLengthGPR);
        
            JITCompiler::JumpList slowCases;
            slowCases.append(m_jit.branch32(MacroAssembler::AboveOrEqual, storageLengthGPR, MacroAssembler::Address(storageGPR, ArrayStorage::vectorLengthOffset())));
        
            m_jit.load64(MacroAssembler::BaseIndex(storageGPR, storageLengthGPR, MacroAssembler::TimesEight, ArrayStorage::vectorOffset()), valueGPR);
            slowCases.append(m_jit.branchTest64(MacroAssembler::Zero, valueGPR));
        
            m_jit.store32(storageLengthGPR, MacroAssembler::Address(storageGPR, ArrayStorage::lengthOffset()));
        
            m_jit.store64(MacroAssembler::TrustedImm64((int64_t)0), MacroAssembler::BaseIndex(storageGPR, storageLengthGPR, MacroAssembler::TimesEight,  ArrayStorage::vectorOffset()));
            m_jit.sub32(MacroAssembler::TrustedImm32(1), MacroAssembler::Address(storageGPR, OBJECT_OFFSETOF(ArrayStorage, m_numValuesInVector)));
        
            addSlowPathGenerator(
                slowPathMove(
                    undefinedCase, this,
                    MacroAssembler::TrustedImm64(JSValue::encode(jsUndefined())), valueGPR));
        
            addSlowPathGenerator(
                slowPathCall(
                    slowCases, this, operationArrayPop, valueGPR, baseGPR));

            jsValueResult(valueGPR, node);
            break;
        }
            
        default:
            CRASH();
            break;
        }
        break;
    }

    case DFG::Jump: {
        jump(node->targetBlock());
        noResult(node);
        break;
    }

    case Branch:
        emitBranch(node);
        break;
        
    case Switch:
        emitSwitch(node);
        break;

    case Return: {
        ASSERT(GPRInfo::callFrameRegister != GPRInfo::regT1);
        ASSERT(GPRInfo::regT1 != GPRInfo::returnValueGPR);
        ASSERT(GPRInfo::returnValueGPR != GPRInfo::callFrameRegister);

        // Return the result in returnValueGPR.
        JSValueOperand op1(this, node->child1());
        m_jit.move(op1.gpr(), GPRInfo::returnValueGPR);

        m_jit.emitRestoreCalleeSaves();
        m_jit.emitFunctionEpilogue();
        m_jit.ret();
        
        noResult(node);
        break;
    }
        
    case Throw:
    case ThrowStaticError: {
        // We expect that throw statements are rare and are intended to exit the code block
        // anyway, so we just OSR back to the old JIT for now.
        terminateSpeculativeExecution(Uncountable, JSValueRegs(), 0);
        break;
    }
        
    case BooleanToNumber: {
        switch (node->child1().useKind()) {
        case BooleanUse: {
            JSValueOperand value(this, node->child1(), ManualOperandSpeculation);
            GPRTemporary result(this); // FIXME: We could reuse, but on speculation fail would need recovery to restore tag (akin to add).
            
            m_jit.move(value.gpr(), result.gpr());
            m_jit.xor64(TrustedImm32(static_cast<int32_t>(ValueFalse)), result.gpr());
            DFG_TYPE_CHECK(
                JSValueRegs(value.gpr()), node->child1(), SpecBoolean, m_jit.branchTest64(
                    JITCompiler::NonZero, result.gpr(), TrustedImm32(static_cast<int32_t>(~1))));

            int32Result(result.gpr(), node);
            break;
        }
            
        case UntypedUse: {
            JSValueOperand value(this, node->child1());
            GPRTemporary result(this);
            
            if (!m_interpreter.needsTypeCheck(node->child1(), SpecBoolInt32 | SpecBoolean)) {
                m_jit.move(value.gpr(), result.gpr());
                m_jit.and32(TrustedImm32(1), result.gpr());
                int32Result(result.gpr(), node);
                break;
            }
            
            m_jit.move(value.gpr(), result.gpr());
            m_jit.xor64(TrustedImm32(static_cast<int32_t>(ValueFalse)), result.gpr());
            JITCompiler::Jump isBoolean = m_jit.branchTest64(
                JITCompiler::Zero, result.gpr(), TrustedImm32(static_cast<int32_t>(~1)));
            m_jit.move(value.gpr(), result.gpr());
            JITCompiler::Jump done = m_jit.jump();
            isBoolean.link(&m_jit);
            m_jit.or64(GPRInfo::tagTypeNumberRegister, result.gpr());
            done.link(&m_jit);
            
            jsValueResult(result.gpr(), node);
            break;
        }
            
        default:
            DFG_CRASH(m_jit.graph(), node, "Bad use kind");
            break;
        }
        break;
    }
        
    case ToPrimitive: {
        DFG_ASSERT(m_jit.graph(), node, node->child1().useKind() == UntypedUse);
        JSValueOperand argument(this, node->child1());
        GPRTemporary result(this, Reuse, argument);
        
        GPRReg argumentGPR = argument.gpr();
        GPRReg resultGPR = result.gpr();
        
        argument.use();
        
        MacroAssembler::Jump alreadyPrimitive = m_jit.branchIfNotCell(JSValueRegs(argumentGPR));
        MacroAssembler::Jump notPrimitive = m_jit.branchIfObject(argumentGPR);
        
        alreadyPrimitive.link(&m_jit);
        m_jit.move(argumentGPR, resultGPR);
        
        addSlowPathGenerator(
            slowPathCall(notPrimitive, this, operationToPrimitive, resultGPR, argumentGPR));
        
        jsValueResult(resultGPR, node, UseChildrenCalledExplicitly);
        break;
    }

    case ToNumber: {
        JSValueOperand argument(this, node->child1());
        GPRTemporary result(this, Reuse, argument);

        GPRReg argumentGPR = argument.gpr();
        GPRReg resultGPR = result.gpr();

        argument.use();

        // We have several attempts to remove ToNumber. But ToNumber still exists.
        // It means that converting non-numbers to numbers by this ToNumber is not rare.
        // Instead of the slow path generator, we emit callOperation here.
        if (!(m_state.forNode(node->child1()).m_type & SpecBytecodeNumber)) {
            flushRegisters();
            callOperation(operationToNumber, resultGPR, argumentGPR);
            m_jit.exceptionCheck();
        } else {
            MacroAssembler::Jump notNumber = m_jit.branchIfNotNumber(argumentGPR);
            m_jit.move(argumentGPR, resultGPR);
            MacroAssembler::Jump done = m_jit.jump();

            notNumber.link(&m_jit);
            silentSpillAllRegisters(resultGPR);
            callOperation(operationToNumber, resultGPR, argumentGPR);
            silentFillAllRegisters();
            m_jit.exceptionCheck();

            done.link(&m_jit);
        }

        jsValueResult(resultGPR, node, UseChildrenCalledExplicitly);
        break;
    }
        
    case ToString:
    case CallStringConstructor: {
        compileToStringOrCallStringConstructor(node);
        break;
    }
        
    case NewStringObject: {
        compileNewStringObject(node);
        break;
    }
        
    case NewArray: {
        JSGlobalObject* globalObject = m_jit.graph().globalObjectFor(node->origin.semantic);
        if (!globalObject->isHavingABadTime() && !hasAnyArrayStorage(node->indexingType())) {
            RegisteredStructure structure = m_jit.graph().registerStructure(globalObject->arrayStructureForIndexingTypeDuringAllocation(node->indexingType()));
            DFG_ASSERT(m_jit.graph(), node, structure->indexingType() == node->indexingType());
            ASSERT(
                hasUndecided(structure->indexingType())
                || hasInt32(structure->indexingType())
                || hasDouble(structure->indexingType())
                || hasContiguous(structure->indexingType()));
            
            unsigned numElements = node->numChildren();
            
            GPRTemporary result(this);
            GPRTemporary storage(this);
            
            GPRReg resultGPR = result.gpr();
            GPRReg storageGPR = storage.gpr();

            emitAllocateRawObject(resultGPR, structure, storageGPR, numElements, numElements);
            
            // At this point, one way or another, resultGPR and storageGPR have pointers to
            // the JSArray and the Butterfly, respectively.
            
            ASSERT(!hasUndecided(structure->indexingType()) || !node->numChildren());
            
            for (unsigned operandIdx = 0; operandIdx < node->numChildren(); ++operandIdx) {
                Edge use = m_jit.graph().m_varArgChildren[node->firstChild() + operandIdx];
                switch (node->indexingType()) {
                case ALL_BLANK_INDEXING_TYPES:
                case ALL_UNDECIDED_INDEXING_TYPES:
                    CRASH();
                    break;
                case ALL_DOUBLE_INDEXING_TYPES: {
                    SpeculateDoubleOperand operand(this, use);
                    FPRReg opFPR = operand.fpr();
                    DFG_TYPE_CHECK(
                        JSValueRegs(), use, SpecDoubleReal,
                        m_jit.branchDouble(
                            MacroAssembler::DoubleNotEqualOrUnordered, opFPR, opFPR));
                    m_jit.storeDouble(opFPR, MacroAssembler::Address(storageGPR, sizeof(double) * operandIdx));
                    break;
                }
                case ALL_INT32_INDEXING_TYPES:
                case ALL_CONTIGUOUS_INDEXING_TYPES: {
                    JSValueOperand operand(this, use, ManualOperandSpeculation);
                    GPRReg opGPR = operand.gpr();
                    if (hasInt32(node->indexingType())) {
                        DFG_TYPE_CHECK(
                            JSValueRegs(opGPR), use, SpecInt32Only,
                            m_jit.branch64(
                                MacroAssembler::Below, opGPR, GPRInfo::tagTypeNumberRegister));
                    }
                    m_jit.store64(opGPR, MacroAssembler::Address(storageGPR, sizeof(JSValue) * operandIdx));
                    break;
                }
                default:
                    CRASH();
                    break;
                }
            }
            
            // Yuck, we should *really* have a way of also returning the storageGPR. But
            // that's the least of what's wrong with this code. We really shouldn't be
            // allocating the array after having computed - and probably spilled to the
            // stack - all of the things that will go into the array. The solution to that
            // bigger problem will also likely fix the redundancy in reloading the storage
            // pointer that we currently have.
            
            cellResult(resultGPR, node);
            break;
        }
        
        if (!node->numChildren()) {
            flushRegisters();
            GPRFlushedCallResult result(this);
            callOperation(operationNewEmptyArray, result.gpr(), m_jit.graph().registerStructure(globalObject->arrayStructureForIndexingTypeDuringAllocation(node->indexingType())));
            m_jit.exceptionCheck();
            cellResult(result.gpr(), node);
            break;
        }
        
        size_t scratchSize = sizeof(EncodedJSValue) * node->numChildren();
        ScratchBuffer* scratchBuffer = m_jit.vm()->scratchBufferForSize(scratchSize);
        EncodedJSValue* buffer = scratchBuffer ? static_cast<EncodedJSValue*>(scratchBuffer->dataBuffer()) : 0;
        
        for (unsigned operandIdx = 0; operandIdx < node->numChildren(); ++operandIdx) {
            // Need to perform the speculations that this node promises to perform. If we're
            // emitting code here and the indexing type is not array storage then there is
            // probably something hilarious going on and we're already failing at all the
            // things, but at least we're going to be sound.
            Edge use = m_jit.graph().m_varArgChildren[node->firstChild() + operandIdx];
            switch (node->indexingType()) {
            case ALL_BLANK_INDEXING_TYPES:
            case ALL_UNDECIDED_INDEXING_TYPES:
                CRASH();
                break;
            case ALL_DOUBLE_INDEXING_TYPES: {
                SpeculateDoubleOperand operand(this, use);
                GPRTemporary scratch(this);
                FPRReg opFPR = operand.fpr();
                GPRReg scratchGPR = scratch.gpr();
                DFG_TYPE_CHECK(
                    JSValueRegs(), use, SpecDoubleReal,
                    m_jit.branchDouble(
                        MacroAssembler::DoubleNotEqualOrUnordered, opFPR, opFPR));
                m_jit.boxDouble(opFPR, scratchGPR);
                m_jit.store64(scratchGPR, buffer + operandIdx);
                break;
            }
            case ALL_INT32_INDEXING_TYPES: {
                JSValueOperand operand(this, use, ManualOperandSpeculation);
                GPRReg opGPR = operand.gpr();
                if (hasInt32(node->indexingType())) {
                    DFG_TYPE_CHECK(
                        JSValueRegs(opGPR), use, SpecInt32Only,
                        m_jit.branch64(
                            MacroAssembler::Below, opGPR, GPRInfo::tagTypeNumberRegister));
                }
                m_jit.store64(opGPR, buffer + operandIdx);
                break;
            }
            case ALL_CONTIGUOUS_INDEXING_TYPES:
            case ALL_ARRAY_STORAGE_INDEXING_TYPES: {
                JSValueOperand operand(this, use);
                GPRReg opGPR = operand.gpr();
                m_jit.store64(opGPR, buffer + operandIdx);
                operand.use();
                break;
            }
            default:
                CRASH();
                break;
            }
        }
        
        switch (node->indexingType()) {
        case ALL_DOUBLE_INDEXING_TYPES:
        case ALL_INT32_INDEXING_TYPES:
            useChildren(node);
            break;
        default:
            break;
        }
        
        flushRegisters();

        if (scratchSize) {
            GPRTemporary scratch(this);

            // Tell GC mark phase how much of the scratch buffer is active during call.
            m_jit.move(TrustedImmPtr(scratchBuffer->activeLengthPtr()), scratch.gpr());
            m_jit.storePtr(TrustedImmPtr(scratchSize), scratch.gpr());
        }

        GPRFlushedCallResult result(this);
        
        callOperation(
            operationNewArray, result.gpr(), m_jit.graph().registerStructure(globalObject->arrayStructureForIndexingTypeDuringAllocation(node->indexingType())),
            static_cast<void*>(buffer), node->numChildren());
        m_jit.exceptionCheck();

        if (scratchSize) {
            GPRTemporary scratch(this);

            m_jit.move(TrustedImmPtr(scratchBuffer->activeLengthPtr()), scratch.gpr());
            m_jit.storePtr(TrustedImmPtr(0), scratch.gpr());
        }

        cellResult(result.gpr(), node, UseChildrenCalledExplicitly);
        break;
    }

    case NewArrayWithSpread: {
        compileNewArrayWithSpread(node);
        break;
    }

    case Spread: {
        compileSpread(node);
        break;
    }
        
    case NewArrayWithSize: {
        JSGlobalObject* globalObject = m_jit.graph().globalObjectFor(node->origin.semantic);
        if (!globalObject->isHavingABadTime() && !hasAnyArrayStorage(node->indexingType())) {
            SpeculateStrictInt32Operand size(this, node->child1());
            GPRTemporary result(this);
            GPRReg sizeGPR = size.gpr();
            GPRReg resultGPR = result.gpr();
            compileAllocateNewArrayWithSize(globalObject, resultGPR, sizeGPR, node->indexingType());
            cellResult(resultGPR, node);
            break;
        }
        
        SpeculateStrictInt32Operand size(this, node->child1());
        GPRReg sizeGPR = size.gpr();
        flushRegisters();
        GPRFlushedCallResult result(this);
        GPRReg resultGPR = result.gpr();
        GPRReg structureGPR = selectScratchGPR(sizeGPR);
        MacroAssembler::Jump bigLength = m_jit.branch32(MacroAssembler::AboveOrEqual, sizeGPR, TrustedImm32(MIN_ARRAY_STORAGE_CONSTRUCTION_LENGTH));
        m_jit.move(TrustedImmPtr(m_jit.graph().registerStructure(globalObject->arrayStructureForIndexingTypeDuringAllocation(node->indexingType()))), structureGPR);
        MacroAssembler::Jump done = m_jit.jump();
        bigLength.link(&m_jit);
        m_jit.move(TrustedImmPtr(m_jit.graph().registerStructure(globalObject->arrayStructureForIndexingTypeDuringAllocation(ArrayWithArrayStorage))), structureGPR);
        done.link(&m_jit);
        callOperation(operationNewArrayWithSize, resultGPR, structureGPR, sizeGPR, nullptr);
        m_jit.exceptionCheck();
        cellResult(resultGPR, node);
        break;
    }
        
    case NewArrayBuffer: {
        JSGlobalObject* globalObject = m_jit.graph().globalObjectFor(node->origin.semantic);
        IndexingType indexingType = node->indexingType();
        if (!globalObject->isHavingABadTime() && !hasAnyArrayStorage(indexingType)) {
            unsigned numElements = node->numConstants();
            
            GPRTemporary result(this);
            GPRTemporary storage(this);
            
            GPRReg resultGPR = result.gpr();
            GPRReg storageGPR = storage.gpr();

            emitAllocateRawObject(resultGPR, m_jit.graph().registerStructure(globalObject->arrayStructureForIndexingTypeDuringAllocation(indexingType)), storageGPR, numElements, numElements);
            
            DFG_ASSERT(m_jit.graph(), node, indexingType & IsArray);
            JSValue* data = m_jit.codeBlock()->constantBuffer(node->startConstant());
            if (indexingType == ArrayWithDouble) {
                for (unsigned index = 0; index < node->numConstants(); ++index) {
                    double value = data[index].asNumber();
                    m_jit.store64(
                        Imm64(bitwise_cast<int64_t>(value)),
                        MacroAssembler::Address(storageGPR, sizeof(double) * index));
                }
            } else {
                for (unsigned index = 0; index < node->numConstants(); ++index) {
                    m_jit.store64(
                        Imm64(JSValue::encode(data[index])),
                        MacroAssembler::Address(storageGPR, sizeof(JSValue) * index));
                }
            }
            
            cellResult(resultGPR, node);
            break;
        }
        
        flushRegisters();
        GPRFlushedCallResult result(this);
        
        callOperation(operationNewArrayBuffer, result.gpr(), m_jit.graph().registerStructure(globalObject->arrayStructureForIndexingTypeDuringAllocation(node->indexingType())), node->startConstant(), node->numConstants());
        m_jit.exceptionCheck();
        
        cellResult(result.gpr(), node);
        break;
    }
        
    case NewTypedArray: {
        switch (node->child1().useKind()) {
        case Int32Use:
            compileNewTypedArray(node);
            break;
        case UntypedUse: {
            JSValueOperand argument(this, node->child1());
            GPRReg argumentGPR = argument.gpr();
            
            flushRegisters();
            
            GPRFlushedCallResult result(this);
            GPRReg resultGPR = result.gpr();
            
            JSGlobalObject* globalObject = m_jit.graph().globalObjectFor(node->origin.semantic);
            callOperation(
                operationNewTypedArrayWithOneArgumentForType(node->typedArrayType()),
                resultGPR, m_jit.graph().registerStructure(globalObject->typedArrayStructureConcurrently(node->typedArrayType())),
                argumentGPR);
            m_jit.exceptionCheck();
            
            cellResult(resultGPR, node);
            break;
        }
        default:
            DFG_CRASH(m_jit.graph(), node, "Bad use kind");
            break;
        }
        break;
    }
        
    case NewRegexp: {
        flushRegisters();
        GPRFlushedCallResult result(this);
        
<<<<<<< HEAD
        // FIXME: We really should be able to inline code that uses NewRegexp. That means not
        // reaching into the CodeBlock here.
        // https://bugs.webkit.org/show_bug.cgi?id=154808
        callOperation(operationNewRegexp, result.gpr(), m_jit.codeBlock()->regexp(node->regexpIndex()));
=======
        RegExp* regexp = node->castOperand<RegExp*>();
        callOperation(operationNewRegexp, result.gpr(), regexp);
>>>>>>> 4ccac179
        m_jit.exceptionCheck();
        
        cellResult(result.gpr(), node);
        break;
    }

    case CallObjectConstructor: {
        compileCallObjectConstructor(node);
        break;
    }

    case ToThis: {
        ASSERT(node->child1().useKind() == UntypedUse);
        JSValueOperand thisValue(this, node->child1());
        GPRTemporary temp(this);
        GPRReg thisValueGPR = thisValue.gpr();
        GPRReg tempGPR = temp.gpr();
        
        MacroAssembler::JumpList slowCases;
        slowCases.append(m_jit.branchIfNotCell(JSValueRegs(thisValueGPR)));
        slowCases.append(
            m_jit.branchTest8(                             
                MacroAssembler::NonZero,
                MacroAssembler::Address(thisValueGPR, JSCell::typeInfoFlagsOffset()),
                MacroAssembler::TrustedImm32(OverridesToThis)));
        m_jit.move(thisValueGPR, tempGPR);
        J_JITOperation_EJ function;
        if (m_jit.graph().executableFor(node->origin.semantic)->isStrictMode())
            function = operationToThisStrict;
        else
            function = operationToThis;
        addSlowPathGenerator(
            slowPathCall(slowCases, this, function, tempGPR, thisValueGPR));

        jsValueResult(tempGPR, node);
        break;
    }

    case CreateThis: {
        // Note that there is not so much profit to speculate here. The only things we
        // speculate on are (1) that it's a cell, since that eliminates cell checks
        // later if the proto is reused, and (2) if we have a FinalObject prediction
        // then we speculate because we want to get recompiled if it isn't (since
        // otherwise we'd start taking slow path a lot).
        
        SpeculateCellOperand callee(this, node->child1());
        GPRTemporary result(this);
        GPRTemporary allocator(this);
        GPRTemporary structure(this);
        GPRTemporary scratch(this);
        
        GPRReg calleeGPR = callee.gpr();
        GPRReg resultGPR = result.gpr();
        GPRReg allocatorGPR = allocator.gpr();
        GPRReg structureGPR = structure.gpr();
        GPRReg scratchGPR = scratch.gpr();
        // Rare data is only used to access the allocator & structure
        // We can avoid using an additional GPR this way
        GPRReg rareDataGPR = structureGPR;
        GPRReg inlineCapacityGPR = rareDataGPR;

        MacroAssembler::JumpList slowPath;

        slowPath.append(m_jit.branch8(JITCompiler::NotEqual,
            JITCompiler::Address(calleeGPR, JSCell::typeInfoTypeOffset()), TrustedImm32(JSFunctionType)));
        m_jit.loadPtr(JITCompiler::Address(calleeGPR, JSFunction::offsetOfRareData()), rareDataGPR);
        slowPath.append(m_jit.branchTestPtr(MacroAssembler::Zero, rareDataGPR));
        m_jit.loadPtr(JITCompiler::Address(rareDataGPR, FunctionRareData::offsetOfObjectAllocationProfile() + ObjectAllocationProfile::offsetOfAllocator()), allocatorGPR);
        m_jit.loadPtr(JITCompiler::Address(rareDataGPR, FunctionRareData::offsetOfObjectAllocationProfile() + ObjectAllocationProfile::offsetOfStructure()), structureGPR);
        slowPath.append(m_jit.branchTestPtr(MacroAssembler::Zero, allocatorGPR));
        emitAllocateJSObject(resultGPR, nullptr, allocatorGPR, structureGPR, TrustedImmPtr(0), scratchGPR, slowPath);
        
        m_jit.loadPtr(JITCompiler::Address(calleeGPR, JSFunction::offsetOfRareData()), rareDataGPR);
        m_jit.load32(JITCompiler::Address(rareDataGPR, FunctionRareData::offsetOfObjectAllocationProfile() + ObjectAllocationProfile::offsetOfInlineCapacity()), inlineCapacityGPR);
        m_jit.emitInitializeInlineStorage(resultGPR, inlineCapacityGPR);
        m_jit.mutatorFence(*m_jit.vm());

        addSlowPathGenerator(slowPathCall(slowPath, this, operationCreateThis, resultGPR, calleeGPR, node->inlineCapacity()));
        
        cellResult(resultGPR, node);
        break;
    }
        
    case NewObject: {
        GPRTemporary result(this);
        GPRTemporary allocator(this);
        GPRTemporary scratch(this);
        
        GPRReg resultGPR = result.gpr();
        GPRReg allocatorGPR = allocator.gpr();
        GPRReg scratchGPR = scratch.gpr();
        
        MacroAssembler::JumpList slowPath;

        RegisteredStructure structure = node->structure();
        size_t allocationSize = JSFinalObject::allocationSize(structure->inlineCapacity());
        MarkedAllocator* allocatorPtr = subspaceFor<JSFinalObject>(*m_jit.vm())->allocatorFor(allocationSize);

        m_jit.move(TrustedImmPtr(allocatorPtr), allocatorGPR);
        emitAllocateJSObject(resultGPR, allocatorPtr, allocatorGPR, TrustedImmPtr(structure), TrustedImmPtr(0), scratchGPR, slowPath);
        m_jit.emitInitializeInlineStorage(resultGPR, structure->inlineCapacity());
        m_jit.mutatorFence(*m_jit.vm());

        addSlowPathGenerator(slowPathCall(slowPath, this, operationNewObject, resultGPR, structure));
        
        cellResult(resultGPR, node);
        break;
    }

    case GetCallee: {
        GPRTemporary result(this);
        m_jit.loadPtr(JITCompiler::addressFor(CallFrameSlot::callee), result.gpr());
        cellResult(result.gpr(), node);
        break;
    }
        
    case GetArgumentCountIncludingThis: {
        GPRTemporary result(this);
        m_jit.load32(JITCompiler::payloadFor(CallFrameSlot::argumentCount), result.gpr());
        int32Result(result.gpr(), node);
        break;
    }

    case GetRestLength: {
        compileGetRestLength(node);
        break;
    }
        
    case GetScope:
        compileGetScope(node);
        break;
            
    case SkipScope:
        compileSkipScope(node);
        break;

    case GetGlobalObject:
        compileGetGlobalObject(node);
        break;
        
    case GetClosureVar: {
        SpeculateCellOperand base(this, node->child1());
        GPRTemporary result(this);
        GPRReg baseGPR = base.gpr();
        GPRReg resultGPR = result.gpr();

        m_jit.load64(JITCompiler::Address(baseGPR, JSEnvironmentRecord::offsetOfVariable(node->scopeOffset())), resultGPR);
        jsValueResult(resultGPR, node);
        break;
    }
    case PutClosureVar: {
        SpeculateCellOperand base(this, node->child1());
        JSValueOperand value(this, node->child2());

        GPRReg baseGPR = base.gpr();
        GPRReg valueGPR = value.gpr();

        m_jit.store64(valueGPR, JITCompiler::Address(baseGPR, JSEnvironmentRecord::offsetOfVariable(node->scopeOffset())));
        noResult(node);
        break;
    }

    case TryGetById: {
        compileTryGetById(node);
        break;
    }

    case GetById: {
        // FIXME https://bugs.webkit.org/show_bug.cgi?id=161158
        // dedup with SpeculativeJIT::compileTryGetById and 32-bit version of this.
        switch (node->child1().useKind()) {
        case CellUse: {
            SpeculateCellOperand base(this, node->child1());
            GPRTemporary result(this, Reuse, base);
            
            GPRReg baseGPR = base.gpr();
            GPRReg resultGPR = result.gpr();
            
            base.use();
            
            cachedGetById(node->origin.semantic, baseGPR, resultGPR, node->identifierNumber());
            
            jsValueResult(resultGPR, node, UseChildrenCalledExplicitly);
            break;
        }
        
        case UntypedUse: {
            JSValueOperand base(this, node->child1());
            GPRTemporary result(this, Reuse, base);
        
            GPRReg baseGPR = base.gpr();
            GPRReg resultGPR = result.gpr();
        
            base.use();
        
            JITCompiler::Jump notCell = m_jit.branchIfNotCell(JSValueRegs(baseGPR));
        
            cachedGetById(node->origin.semantic, baseGPR, resultGPR, node->identifierNumber(), notCell);
        
            jsValueResult(resultGPR, node, UseChildrenCalledExplicitly);
            break;
        }
            
        default:
            DFG_CRASH(m_jit.graph(), node, "Bad use kind");
            break;
        }
        break;
    }

    case GetByIdFlush: {
        if (!node->prediction()) {
            terminateSpeculativeExecution(InadequateCoverage, JSValueRegs(), 0);
            break;
        }

        switch (node->child1().useKind()) {
        case CellUse: {
            SpeculateCellOperand base(this, node->child1());
            GPRReg baseGPR = base.gpr();

            GPRFlushedCallResult result(this);
            
            GPRReg resultGPR = result.gpr();
            
            base.use();
            
            flushRegisters();
            
            cachedGetById(node->origin.semantic, baseGPR, resultGPR, node->identifierNumber(), JITCompiler::Jump(), DontSpill);
            
            jsValueResult(resultGPR, node, UseChildrenCalledExplicitly);
            break;
        }
        
        case UntypedUse: {
            JSValueOperand base(this, node->child1());
            GPRReg baseGPR = base.gpr();

            GPRFlushedCallResult result(this);
            GPRReg resultGPR = result.gpr();
        
            base.use();
            flushRegisters();
        
            JITCompiler::Jump notCell = m_jit.branchIfNotCell(JSValueRegs(baseGPR));
        
            cachedGetById(node->origin.semantic, baseGPR, resultGPR, node->identifierNumber(), notCell, DontSpill);
        
            jsValueResult(resultGPR, node, UseChildrenCalledExplicitly);
            break;
        }
            
        default:
            DFG_CRASH(m_jit.graph(), node, "Bad use kind");
            break;
        }
        break;
    }

    case GetByIdWithThis: {
        if (node->child1().useKind() == CellUse && node->child2().useKind() == CellUse) {
            SpeculateCellOperand base(this, node->child1());
            GPRReg baseGPR = base.gpr();
            SpeculateCellOperand thisValue(this, node->child2());
            GPRReg thisValueGPR = thisValue.gpr();
            
            GPRFlushedCallResult result(this);
            GPRReg resultGPR = result.gpr();
            
            flushRegisters();
            
            cachedGetByIdWithThis(node->origin.semantic, baseGPR, thisValueGPR, resultGPR, node->identifierNumber(), JITCompiler::JumpList());
            
            jsValueResult(resultGPR, node);
            
        } else {
            JSValueOperand base(this, node->child1());
            GPRReg baseGPR = base.gpr();
            JSValueOperand thisValue(this, node->child2());
            GPRReg thisValueGPR = thisValue.gpr();
            
            GPRFlushedCallResult result(this);
            GPRReg resultGPR = result.gpr();
            
            flushRegisters();
            
            JITCompiler::JumpList notCellList;
            notCellList.append(m_jit.branchIfNotCell(JSValueRegs(baseGPR)));
            notCellList.append(m_jit.branchIfNotCell(JSValueRegs(thisValueGPR)));
            
            cachedGetByIdWithThis(node->origin.semantic, baseGPR, thisValueGPR, resultGPR, node->identifierNumber(), notCellList);
            
            jsValueResult(resultGPR, node);
        }
        
        break;
    }

    case GetArrayLength:
        compileGetArrayLength(node);
        break;

    case DeleteById: {
        compileDeleteById(node);
        break;
    }

    case DeleteByVal: {
        compileDeleteByVal(node);
        break;
    }
        
    case CheckCell: {
        SpeculateCellOperand cell(this, node->child1());
        speculationCheck(BadCell, JSValueSource::unboxedCell(cell.gpr()), node->child1(), m_jit.branchWeakPtr(JITCompiler::NotEqual, cell.gpr(), node->cellOperand()->cell()));
        noResult(node);
        break;
    }

    case CheckNotEmpty: {
        JSValueOperand operand(this, node->child1());
        GPRReg gpr = operand.gpr();
        speculationCheck(TDZFailure, JSValueSource(), nullptr, m_jit.branchTest64(JITCompiler::Zero, gpr));
        noResult(node);
        break;
    }

    case CheckStringIdent:
        compileCheckStringIdent(node);
        break;

    case GetExecutable: {
        SpeculateCellOperand function(this, node->child1());
        GPRTemporary result(this, Reuse, function);
        GPRReg functionGPR = function.gpr();
        GPRReg resultGPR = result.gpr();
        speculateCellType(node->child1(), functionGPR, SpecFunction, JSFunctionType);
        m_jit.loadPtr(JITCompiler::Address(functionGPR, JSFunction::offsetOfExecutable()), resultGPR);
        cellResult(resultGPR, node);
        break;
    }
        
    case CheckStructure: {
        compileCheckStructure(node);
        break;
    }
        
    case PutStructure: {
        RegisteredStructure oldStructure = node->transition()->previous;
        RegisteredStructure newStructure = node->transition()->next;

        m_jit.jitCode()->common.notifyCompilingStructureTransition(m_jit.graph().m_plan, m_jit.codeBlock(), node);

        SpeculateCellOperand base(this, node->child1());
        GPRReg baseGPR = base.gpr();
        
        ASSERT_UNUSED(oldStructure, oldStructure->indexingType() == newStructure->indexingType());
        ASSERT(oldStructure->typeInfo().type() == newStructure->typeInfo().type());
        ASSERT(oldStructure->typeInfo().inlineTypeFlags() == newStructure->typeInfo().inlineTypeFlags());
        m_jit.store32(MacroAssembler::TrustedImm32(newStructure->id()), MacroAssembler::Address(baseGPR, JSCell::structureIDOffset()));
        
        noResult(node);
        break;
    }
        
    case AllocatePropertyStorage:
        compileAllocatePropertyStorage(node);
        break;
        
    case ReallocatePropertyStorage:
        compileReallocatePropertyStorage(node);
        break;
        
    case NukeStructureAndSetButterfly:
        compileNukeStructureAndSetButterfly(node);
        break;
        
    case GetButterfly:
        compileGetButterfly(node);
        break;

    case GetIndexedPropertyStorage: {
        compileGetIndexedPropertyStorage(node);
        break;
    }
        
    case ConstantStoragePointer: {
        compileConstantStoragePointer(node);
        break;
    }
        
    case GetTypedArrayByteOffset: {
        compileGetTypedArrayByteOffset(node);
        break;
    }
        
    case GetByOffset:
    case GetGetterSetterByOffset: {
        StorageOperand storage(this, node->child1());
        GPRTemporary result(this, Reuse, storage);
        
        GPRReg storageGPR = storage.gpr();
        GPRReg resultGPR = result.gpr();
        
        StorageAccessData& storageAccessData = node->storageAccessData();
        
        m_jit.load64(JITCompiler::Address(storageGPR, offsetRelativeToBase(storageAccessData.offset)), resultGPR);
        
        jsValueResult(resultGPR, node);
        break;
    }
        
    case GetGetter: {
        SpeculateCellOperand op1(this, node->child1());
        GPRTemporary result(this, Reuse, op1);
        
        GPRReg op1GPR = op1.gpr();
        GPRReg resultGPR = result.gpr();
        
        m_jit.loadPtr(JITCompiler::Address(op1GPR, GetterSetter::offsetOfGetter()), resultGPR);
        
        cellResult(resultGPR, node);
        break;
    }
        
    case GetSetter: {
        SpeculateCellOperand op1(this, node->child1());
        GPRTemporary result(this, Reuse, op1);
        
        GPRReg op1GPR = op1.gpr();
        GPRReg resultGPR = result.gpr();
        
        m_jit.loadPtr(JITCompiler::Address(op1GPR, GetterSetter::offsetOfSetter()), resultGPR);
        
        cellResult(resultGPR, node);
        break;
    }
        
    case PutByOffset: {
        StorageOperand storage(this, node->child1());
        JSValueOperand value(this, node->child3());

        GPRReg storageGPR = storage.gpr();
        GPRReg valueGPR = value.gpr();

        speculate(node, node->child2());

        StorageAccessData& storageAccessData = node->storageAccessData();
        
        m_jit.store64(valueGPR, JITCompiler::Address(storageGPR, offsetRelativeToBase(storageAccessData.offset)));

        noResult(node);
        break;
    }

    case PutByIdFlush: {
        SpeculateCellOperand base(this, node->child1());
        JSValueOperand value(this, node->child2());
        GPRTemporary scratch(this);

        GPRReg baseGPR = base.gpr();
        GPRReg valueGPR = value.gpr();
        GPRReg scratchGPR = scratch.gpr();
        flushRegisters();

        cachedPutById(node->origin.semantic, baseGPR, valueGPR, scratchGPR, node->identifierNumber(), NotDirect, MacroAssembler::Jump(), DontSpill);

        noResult(node);
        break;
    }
        
    case PutById: {
        SpeculateCellOperand base(this, node->child1());
        JSValueOperand value(this, node->child2());
        GPRTemporary scratch(this);
        
        GPRReg baseGPR = base.gpr();
        GPRReg valueGPR = value.gpr();
        GPRReg scratchGPR = scratch.gpr();
        
        cachedPutById(node->origin.semantic, baseGPR, valueGPR, scratchGPR, node->identifierNumber(), NotDirect);

        noResult(node);
        break;
    }

    case PutByIdWithThis: {
        JSValueOperand base(this, node->child1());
        GPRReg baseGPR = base.gpr();
        JSValueOperand thisValue(this, node->child2());
        GPRReg thisValueGPR = thisValue.gpr();
        JSValueOperand value(this, node->child3());
        GPRReg valueGPR = value.gpr();

        flushRegisters();
        callOperation(m_jit.isStrictModeFor(node->origin.semantic) ? operationPutByIdWithThisStrict : operationPutByIdWithThis, NoResult, baseGPR, thisValueGPR, valueGPR, identifierUID(node->identifierNumber()));
        m_jit.exceptionCheck();

        noResult(node);
        break;
    }

    case PutByValWithThis: {
        JSValueOperand base(this, m_jit.graph().varArgChild(node, 0));
        GPRReg baseGPR = base.gpr();
        JSValueOperand thisValue(this, m_jit.graph().varArgChild(node, 1));
        GPRReg thisValueGPR = thisValue.gpr();
        JSValueOperand property(this, m_jit.graph().varArgChild(node, 2));
        GPRReg propertyGPR = property.gpr();
        JSValueOperand value(this, m_jit.graph().varArgChild(node, 3));
        GPRReg valueGPR = value.gpr();

        flushRegisters();
        callOperation(m_jit.isStrictModeFor(node->origin.semantic) ? operationPutByValWithThisStrict : operationPutByValWithThis, NoResult, baseGPR, thisValueGPR, propertyGPR, valueGPR);
        m_jit.exceptionCheck();

        noResult(node);
        break;
    }

    case PutByIdDirect: {
        SpeculateCellOperand base(this, node->child1());
        JSValueOperand value(this, node->child2());
        GPRTemporary scratch(this);
        
        GPRReg baseGPR = base.gpr();
        GPRReg valueGPR = value.gpr();
        GPRReg scratchGPR = scratch.gpr();
        
        cachedPutById(node->origin.semantic, baseGPR, valueGPR, scratchGPR, node->identifierNumber(), Direct);

        noResult(node);
        break;
    }

    case PutGetterById:
    case PutSetterById: {
        compilePutAccessorById(node);
        break;
    }

    case PutGetterSetterById: {
        compilePutGetterSetterById(node);
        break;
    }

    case PutGetterByVal:
    case PutSetterByVal: {
        compilePutAccessorByVal(node);
        break;
    }

    case DefineDataProperty: {
        compileDefineDataProperty(node);
        break;
    }

    case DefineAccessorProperty: {
        compileDefineAccessorProperty(node);
        break;
    }

    case GetGlobalLexicalVariable:
    case GetGlobalVar: {
        GPRTemporary result(this);

        m_jit.load64(node->variablePointer(), result.gpr());

        jsValueResult(result.gpr(), node);
        break;
    }

    case PutGlobalVariable: {
        JSValueOperand value(this, node->child2());

        m_jit.store64(value.gpr(), node->variablePointer());

        noResult(node);
        break;
    }

    case PutDynamicVar: {
        compilePutDynamicVar(node);
        break;
    }

    case GetDynamicVar: {
        compileGetDynamicVar(node);
        break;
    }
    
    case ResolveScopeForHoistingFuncDeclInEval: {
        compileResolveScopeForHoistingFuncDeclInEval(node);
        break;
    }

    case ResolveScope: {
        compileResolveScope(node);
        break;
    }

    case NotifyWrite: {
        compileNotifyWrite(node);
        break;
    }

    case CheckTypeInfoFlags: {
        compileCheckTypeInfoFlags(node);
        break;
    }

    case ParseInt: {
        compileParseInt(node);
        break;
    }

    case OverridesHasInstance: {

        Node* hasInstanceValueNode = node->child2().node();
        JSFunction* defaultHasInstanceFunction = jsCast<JSFunction*>(node->cellOperand()->value());

        MacroAssembler::Jump notDefault;
        SpeculateCellOperand base(this, node->child1());
        JSValueOperand hasInstanceValue(this, node->child2());
        GPRTemporary result(this);

        GPRReg resultGPR = result.gpr();
        GPRReg baseGPR = base.gpr();

        // It would be great if constant folding handled automatically the case where we knew the hasInstance function
        // was a constant. Unfortunately, the folding rule for OverridesHasInstance is in the strength reduction phase
        // since it relies on OSR information. https://bugs.webkit.org/show_bug.cgi?id=154832
        if (!hasInstanceValueNode->isCellConstant() || defaultHasInstanceFunction != hasInstanceValueNode->asCell()) {
            GPRReg hasInstanceValueGPR = hasInstanceValue.gpr();
            notDefault = m_jit.branchPtr(MacroAssembler::NotEqual, hasInstanceValueGPR, TrustedImmPtr(node->cellOperand()));
        }

        // Check that base 'ImplementsDefaultHasInstance'.
        m_jit.test8(MacroAssembler::Zero, MacroAssembler::Address(baseGPR, JSCell::typeInfoFlagsOffset()), MacroAssembler::TrustedImm32(ImplementsDefaultHasInstance), resultGPR);
        m_jit.or32(TrustedImm32(ValueFalse), resultGPR);
        MacroAssembler::Jump done = m_jit.jump();

        if (notDefault.isSet()) {
            notDefault.link(&m_jit);
            moveTrueTo(resultGPR);
        }

        done.link(&m_jit);
        jsValueResult(resultGPR, node, DataFormatJSBoolean);
        break;
    }

    case InstanceOf: {
        compileInstanceOf(node);
        break;
    }

    case InstanceOfCustom: {
        compileInstanceOfCustom(node);
        break;
    }

    case IsEmpty: {        
        JSValueOperand value(this, node->child1());
        GPRTemporary result(this, Reuse, value);

        m_jit.comparePtr(JITCompiler::Equal, value.gpr(), TrustedImm32(JSValue::encode(JSValue())), result.gpr());
        m_jit.or32(TrustedImm32(ValueFalse), result.gpr());

        jsValueResult(result.gpr(), node, DataFormatJSBoolean);
        break;
    }
        
    case IsUndefined: {
        JSValueOperand value(this, node->child1());
        GPRTemporary result(this);
        GPRTemporary localGlobalObject(this);
        GPRTemporary remoteGlobalObject(this);
        GPRTemporary scratch(this);

        JITCompiler::Jump isCell = m_jit.branchIfCell(value.jsValueRegs());

        m_jit.compare64(JITCompiler::Equal, value.gpr(), TrustedImm32(ValueUndefined), result.gpr());
        JITCompiler::Jump done = m_jit.jump();
        
        isCell.link(&m_jit);
        JITCompiler::Jump notMasqueradesAsUndefined;
        if (masqueradesAsUndefinedWatchpointIsStillValid()) {
            m_jit.move(TrustedImm32(0), result.gpr());
            notMasqueradesAsUndefined = m_jit.jump();
        } else {
            JITCompiler::Jump isMasqueradesAsUndefined = m_jit.branchTest8(
                JITCompiler::NonZero, 
                JITCompiler::Address(value.gpr(), JSCell::typeInfoFlagsOffset()), 
                TrustedImm32(MasqueradesAsUndefined));
            m_jit.move(TrustedImm32(0), result.gpr());
            notMasqueradesAsUndefined = m_jit.jump();

            isMasqueradesAsUndefined.link(&m_jit);
            GPRReg localGlobalObjectGPR = localGlobalObject.gpr();
            GPRReg remoteGlobalObjectGPR = remoteGlobalObject.gpr();
            m_jit.move(TrustedImmPtr::weakPointer(m_jit.graph(), m_jit.globalObjectFor(node->origin.semantic)), localGlobalObjectGPR);
            m_jit.emitLoadStructure(*m_jit.vm(), value.gpr(), result.gpr(), scratch.gpr());
            m_jit.loadPtr(JITCompiler::Address(result.gpr(), Structure::globalObjectOffset()), remoteGlobalObjectGPR); 
            m_jit.comparePtr(JITCompiler::Equal, localGlobalObjectGPR, remoteGlobalObjectGPR, result.gpr());
        }

        notMasqueradesAsUndefined.link(&m_jit);
        done.link(&m_jit);
        m_jit.or32(TrustedImm32(ValueFalse), result.gpr());
        jsValueResult(result.gpr(), node, DataFormatJSBoolean);
        break;
    }
        
    case IsBoolean: {
        JSValueOperand value(this, node->child1());
        GPRTemporary result(this, Reuse, value);
        
        m_jit.move(value.gpr(), result.gpr());
        m_jit.xor64(JITCompiler::TrustedImm32(ValueFalse), result.gpr());
        m_jit.test64(JITCompiler::Zero, result.gpr(), JITCompiler::TrustedImm32(static_cast<int32_t>(~1)), result.gpr());
        m_jit.or32(TrustedImm32(ValueFalse), result.gpr());
        jsValueResult(result.gpr(), node, DataFormatJSBoolean);
        break;
    }
        
    case IsNumber: {
        JSValueOperand value(this, node->child1());
        GPRTemporary result(this, Reuse, value);
        
        m_jit.test64(JITCompiler::NonZero, value.gpr(), GPRInfo::tagTypeNumberRegister, result.gpr());
        m_jit.or32(TrustedImm32(ValueFalse), result.gpr());
        jsValueResult(result.gpr(), node, DataFormatJSBoolean);
        break;
    }
        
    case MapHash: {
        switch (node->child1().useKind()) {
        case BooleanUse:
        case Int32Use:
        case SymbolUse:
        case ObjectUse: {
            JSValueOperand input(this, node->child1(), ManualOperandSpeculation);
            GPRTemporary result(this, Reuse, input);
            GPRTemporary temp(this);

            GPRReg inputGPR = input.gpr();
            GPRReg resultGPR = result.gpr();
            GPRReg tempGPR = temp.gpr();

            speculate(node, node->child1());

            m_jit.move(inputGPR, resultGPR);
            m_jit.wangsInt64Hash(resultGPR, tempGPR);
            int32Result(resultGPR, node);
            break;
        }
        case CellUse:
        case StringUse: {
            SpeculateCellOperand input(this, node->child1());
            GPRTemporary result(this);
            std::optional<GPRTemporary> temp;

            GPRReg tempGPR = InvalidGPRReg;
            if (node->child1().useKind() == CellUse) {
                temp.emplace(this);
                tempGPR = temp->gpr();
            }

            GPRReg inputGPR = input.gpr();
            GPRReg resultGPR = result.gpr();

            MacroAssembler::JumpList slowPath;
            MacroAssembler::JumpList done;

            if (node->child1().useKind() == StringUse)
                speculateString(node->child1(), inputGPR);
            else {
                auto isString = m_jit.branch8(MacroAssembler::Equal, MacroAssembler::Address(inputGPR, JSCell::typeInfoTypeOffset()), TrustedImm32(StringType));
                m_jit.move(inputGPR, resultGPR);
                m_jit.wangsInt64Hash(resultGPR, tempGPR);
                done.append(m_jit.jump());
                isString.link(&m_jit);
            }

            m_jit.loadPtr(MacroAssembler::Address(inputGPR, JSString::offsetOfValue()), resultGPR);
            slowPath.append(m_jit.branchTestPtr(MacroAssembler::Zero, resultGPR));
            m_jit.load32(MacroAssembler::Address(resultGPR, StringImpl::flagsOffset()), resultGPR);
            m_jit.urshift32(MacroAssembler::TrustedImm32(StringImpl::s_flagCount), resultGPR);
            slowPath.append(m_jit.branchTest32(MacroAssembler::Zero, resultGPR));
            done.append(m_jit.jump());

            slowPath.link(&m_jit);
            silentSpillAllRegisters(resultGPR);
            callOperation(operationMapHash, resultGPR, JSValueRegs(inputGPR));
            silentFillAllRegisters();
            m_jit.exceptionCheck();

            done.link(&m_jit);
            int32Result(resultGPR, node);
            break;
        }
        default:
            RELEASE_ASSERT(node->child1().useKind() == UntypedUse);
            break;
        }
        
        if (node->child1().useKind() != UntypedUse)
            break;

        JSValueOperand input(this, node->child1());
        GPRTemporary temp(this);
        GPRTemporary result(this);

        GPRReg inputGPR = input.gpr();
        GPRReg resultGPR = result.gpr();
        GPRReg tempGPR = temp.gpr();

        MacroAssembler::JumpList straightHash;
        MacroAssembler::JumpList done;
        auto isNotCell = m_jit.branchIfNotCell(inputGPR);
        MacroAssembler::JumpList slowPath;
        straightHash.append(m_jit.branch8(MacroAssembler::NotEqual, MacroAssembler::Address(inputGPR, JSCell::typeInfoTypeOffset()), TrustedImm32(StringType)));
        m_jit.loadPtr(MacroAssembler::Address(inputGPR, JSString::offsetOfValue()), resultGPR);
        slowPath.append(m_jit.branchTestPtr(MacroAssembler::Zero, resultGPR));
        m_jit.load32(MacroAssembler::Address(resultGPR, StringImpl::flagsOffset()), resultGPR);
        m_jit.urshift32(MacroAssembler::TrustedImm32(StringImpl::s_flagCount), resultGPR);
        slowPath.append(m_jit.branchTest32(MacroAssembler::Zero, resultGPR));
        done.append(m_jit.jump());

        isNotCell.link(&m_jit);
        straightHash.append(m_jit.branchIfNotNumber(inputGPR));
        straightHash.append(m_jit.branchIfInt32(JSValueRegs(inputGPR)));
        slowPath.append(m_jit.jump());

        straightHash.link(&m_jit);
        m_jit.move(inputGPR, resultGPR);
        m_jit.wangsInt64Hash(resultGPR, tempGPR);
        done.append(m_jit.jump());

        slowPath.link(&m_jit);
        silentSpillAllRegisters(resultGPR);
        callOperation(operationMapHash, resultGPR, JSValueRegs(inputGPR));
        silentFillAllRegisters();
        m_jit.exceptionCheck();

        done.link(&m_jit);
        int32Result(resultGPR, node);
        break;
    }
    case GetMapBucket: {
        SpeculateCellOperand map(this, node->child1());
        JSValueOperand key(this, node->child2(), ManualOperandSpeculation);
        SpeculateInt32Operand hash(this, node->child3());
        GPRTemporary mask(this);
        GPRTemporary index(this);
        GPRTemporary buffer(this);
        GPRTemporary bucket(this);
        GPRTemporary result(this);

        GPRReg hashGPR = hash.gpr();
        GPRReg mapGPR = map.gpr();
        GPRReg maskGPR = mask.gpr();
        GPRReg indexGPR = index.gpr();
        GPRReg bufferGPR = buffer.gpr();
        GPRReg bucketGPR = bucket.gpr();
        GPRReg keyGPR = key.gpr();
        GPRReg resultGPR = result.gpr();

        if (node->child1().useKind() == MapObjectUse)
            speculateMapObject(node->child1(), mapGPR);
        else if (node->child1().useKind() == SetObjectUse)
            speculateSetObject(node->child1(), mapGPR);
        else
            RELEASE_ASSERT_NOT_REACHED();

        if (node->child2().useKind() != UntypedUse)
            speculate(node, node->child2());

        m_jit.load32(MacroAssembler::Address(mapGPR, HashMapImpl<HashMapBucket<HashMapBucketDataKey>>::offsetOfCapacity()), maskGPR);
        m_jit.loadPtr(MacroAssembler::Address(mapGPR, HashMapImpl<HashMapBucket<HashMapBucketDataKey>>::offsetOfBuffer()), bufferGPR);
        m_jit.sub32(TrustedImm32(1), maskGPR);
        m_jit.move(hashGPR, indexGPR);

        MacroAssembler::Label loop = m_jit.label();
        MacroAssembler::JumpList done;
        MacroAssembler::JumpList slowPathCases;
        MacroAssembler::JumpList loopAround;

        m_jit.and32(maskGPR, indexGPR);
        m_jit.loadPtr(MacroAssembler::BaseIndex(bufferGPR, indexGPR, MacroAssembler::TimesEight), bucketGPR);
        m_jit.move(bucketGPR, resultGPR);
        auto notPresentInTable = m_jit.branchPtr(MacroAssembler::Equal, 
            bucketGPR, TrustedImmPtr(bitwise_cast<size_t>(HashMapImpl<HashMapBucket<HashMapBucketDataKey>>::emptyValue())));
        loopAround.append(m_jit.branchPtr(MacroAssembler::Equal, 
            bucketGPR, TrustedImmPtr(bitwise_cast<size_t>(HashMapImpl<HashMapBucket<HashMapBucketDataKey>>::deletedValue()))));

        m_jit.load64(MacroAssembler::Address(bucketGPR, HashMapBucket<HashMapBucketDataKey>::offsetOfKey()), bucketGPR);

        // Perform Object.is()
        switch (node->child2().useKind()) {
        case BooleanUse:
        case Int32Use:
        case SymbolUse:
        case ObjectUse: {
            done.append(m_jit.branch64(MacroAssembler::Equal, bucketGPR, keyGPR)); // They're definitely the same value, we found the bucket we were looking for!
            // Otherwise, loop around.
            break;
        }
        case CellUse: {
            done.append(m_jit.branch64(MacroAssembler::Equal, bucketGPR, keyGPR));
            loopAround.append(m_jit.branchIfNotCell(JSValueRegs(bucketGPR)));
            loopAround.append(m_jit.branch8(JITCompiler::NotEqual,
                JITCompiler::Address(bucketGPR, JSCell::typeInfoTypeOffset()), TrustedImm32(StringType)));
            loopAround.append(m_jit.branch8(JITCompiler::NotEqual,
                JITCompiler::Address(keyGPR, JSCell::typeInfoTypeOffset()), TrustedImm32(StringType)));
            // They're both strings.
            slowPathCases.append(m_jit.jump());
            break;
        }
        case StringUse: {
            done.append(m_jit.branch64(MacroAssembler::Equal, bucketGPR, keyGPR)); // They're definitely the same value, we found the bucket we were looking for!
            loopAround.append(m_jit.branchIfNotCell(JSValueRegs(bucketGPR)));
            loopAround.append(m_jit.branch8(JITCompiler::NotEqual,
                JITCompiler::Address(bucketGPR, JSCell::typeInfoTypeOffset()), TrustedImm32(StringType)));
            slowPathCases.append(m_jit.jump());
            break;
        }
        case UntypedUse: { 
            done.append(m_jit.branch64(MacroAssembler::Equal, bucketGPR, keyGPR)); // They're definitely the same value, we found the bucket we were looking for!
            auto oneIsntCell = m_jit.branchIfNotCell(JSValueRegs(bucketGPR));
            // first is a cell here.
            loopAround.append(m_jit.branchIfNotCell(JSValueRegs(keyGPR)));
            // Both are cells here.
            loopAround.append(m_jit.branch8(JITCompiler::NotEqual,
                JITCompiler::Address(bucketGPR, JSCell::typeInfoTypeOffset()), TrustedImm32(StringType)));
            // The first is a string here.
            slowPathCases.append(m_jit.branch8(JITCompiler::Equal,
                JITCompiler::Address(keyGPR, JSCell::typeInfoTypeOffset()), TrustedImm32(StringType)));
            // The first is a string, but the second is not, we continue to loop around.
            loopAround.append(m_jit.jump());

            oneIsntCell.link(&m_jit);
            // We've already done a 64-bit compare at this point, so if one is not a number, they're definitely not equal.
            loopAround.append(m_jit.branchIfNotNumber(bucketGPR));
            loopAround.append(m_jit.branchIfNotNumber(keyGPR));
            // Both are definitely numbers. If we see a double, we go to the slow path.
            slowPathCases.append(m_jit.branchIfNotInt32(bucketGPR));
            slowPathCases.append(m_jit.branchIfNotInt32(keyGPR));
            break;
        }
        default:
            RELEASE_ASSERT_NOT_REACHED();
        }

            
        if (!loopAround.empty())
            loopAround.link(&m_jit);

        m_jit.add32(TrustedImm32(1), indexGPR);
        m_jit.jump().linkTo(loop, &m_jit);

        if (!slowPathCases.empty()) {
            slowPathCases.link(&m_jit);
            silentSpillAllRegisters(indexGPR);
            if (node->child1().useKind() == MapObjectUse)
                callOperation(operationJSMapFindBucket, resultGPR, mapGPR, keyGPR, hashGPR);
            else
                callOperation(operationJSSetFindBucket, resultGPR, mapGPR, keyGPR, hashGPR);
            silentFillAllRegisters();
            m_jit.exceptionCheck();
            done.append(m_jit.jump());
        }

        notPresentInTable.link(&m_jit);
        m_jit.move(TrustedImmPtr(nullptr), resultGPR);
        done.link(&m_jit);
        cellResult(resultGPR, node);
        break;
    }

    case LoadFromJSMapBucket: {
        SpeculateCellOperand bucket(this, node->child1());
        GPRTemporary result(this);

        GPRReg bucketGPR = bucket.gpr();
        GPRReg resultGPR = result.gpr();

        auto notBucket = m_jit.branchTestPtr(MacroAssembler::Zero, bucketGPR);
        m_jit.load64(MacroAssembler::Address(bucketGPR, HashMapBucket<HashMapBucketDataKeyValue>::offsetOfValue()), resultGPR);
        auto done = m_jit.jump();

        notBucket.link(&m_jit);
        m_jit.move(MacroAssembler::TrustedImm64(JSValue::encode(jsUndefined())), resultGPR);
        done.link(&m_jit);
        jsValueResult(resultGPR, node);
        break;
    }

    case IsNonEmptyMapBucket: {
        SpeculateCellOperand bucket(this, node->child1());
        GPRTemporary result(this);

        GPRReg bucketGPR = bucket.gpr();
        GPRReg resultGPR = result.gpr();

        m_jit.comparePtr(MacroAssembler::NotEqual, bucketGPR, TrustedImm32(0), resultGPR);
        m_jit.or32(TrustedImm32(ValueFalse), resultGPR);
        jsValueResult(resultGPR, node, DataFormatJSBoolean);
        break;
    }

    case ToLowerCase: {
        compileToLowerCase(node);
        break;
    }

    case NumberToStringWithRadix: {
        compileNumberToStringWithRadix(node);
        break;
    }

    case IsObject: {
        JSValueOperand value(this, node->child1());
        GPRTemporary result(this, Reuse, value);

        JITCompiler::Jump isNotCell = m_jit.branchIfNotCell(value.jsValueRegs());

        m_jit.compare8(JITCompiler::AboveOrEqual,
            JITCompiler::Address(value.gpr(), JSCell::typeInfoTypeOffset()),
            TrustedImm32(ObjectType),
            result.gpr());
        m_jit.or32(TrustedImm32(ValueFalse), result.gpr());
        JITCompiler::Jump done = m_jit.jump();

        isNotCell.link(&m_jit);
        m_jit.move(TrustedImm32(ValueFalse), result.gpr());

        done.link(&m_jit);
        jsValueResult(result.gpr(), node, DataFormatJSBoolean);
        break;
    }

    case IsObjectOrNull: {
        compileIsObjectOrNull(node);
        break;
    }

    case IsFunction: {
        compileIsFunction(node);
        break;
    }

    case IsCellWithType: {
        compileIsCellWithType(node);
        break;
    }

    case IsTypedArrayView: {
        compileIsTypedArrayView(node);
        break;
    }

    case TypeOf: {
        compileTypeOf(node);
        break;
    }

    case Flush:
        break;

    case Call:
    case TailCall:
    case TailCallInlinedCaller:
    case Construct:
    case CallVarargs:
    case TailCallVarargs:
    case TailCallVarargsInlinedCaller:
    case CallForwardVarargs:
    case ConstructVarargs:
    case ConstructForwardVarargs:
    case TailCallForwardVarargs:
    case TailCallForwardVarargsInlinedCaller:
    case CallEval:
    case DirectCall:
    case DirectConstruct:
    case DirectTailCall:
    case DirectTailCallInlinedCaller:
        emitCall(node);
        break;

    case LoadVarargs: {
        LoadVarargsData* data = node->loadVarargsData();
        
        GPRReg argumentsGPR;
        {
            JSValueOperand arguments(this, node->child1());
            argumentsGPR = arguments.gpr();
            flushRegisters();
        }
        
        callOperation(operationSizeOfVarargs, GPRInfo::returnValueGPR, argumentsGPR, data->offset);
        m_jit.exceptionCheck();
        
        lock(GPRInfo::returnValueGPR);
        {
            JSValueOperand arguments(this, node->child1());
            argumentsGPR = arguments.gpr();
            flushRegisters();
        }
        unlock(GPRInfo::returnValueGPR);
        
        // FIXME: There is a chance that we will call an effectful length property twice. This is safe
        // from the standpoint of the VM's integrity, but it's subtly wrong from a spec compliance
        // standpoint. The best solution would be one where we can exit *into* the op_call_varargs right
        // past the sizing.
        // https://bugs.webkit.org/show_bug.cgi?id=141448

        GPRReg argCountIncludingThisGPR =
            JITCompiler::selectScratchGPR(GPRInfo::returnValueGPR, argumentsGPR);
        
        m_jit.add32(TrustedImm32(1), GPRInfo::returnValueGPR, argCountIncludingThisGPR);
        speculationCheck(
            VarargsOverflow, JSValueSource(), Edge(), m_jit.branch32(
                MacroAssembler::Above,
                argCountIncludingThisGPR,
                TrustedImm32(data->limit)));
        
        m_jit.store32(argCountIncludingThisGPR, JITCompiler::payloadFor(data->machineCount));
        
        callOperation(operationLoadVarargs, data->machineStart.offset(), argumentsGPR, data->offset, GPRInfo::returnValueGPR, data->mandatoryMinimum);
        m_jit.exceptionCheck();
        
        noResult(node);
        break;
    }
        
    case ForwardVarargs: {
        compileForwardVarargs(node);
        break;
    }
        
    case CreateActivation: {
        compileCreateActivation(node);
        break;
    }
        
    case CreateDirectArguments: {
        compileCreateDirectArguments(node);
        break;
    }
        
    case GetFromArguments: {
        compileGetFromArguments(node);
        break;
    }
        
    case PutToArguments: {
        compilePutToArguments(node);
        break;
    }

    case GetArgument: {
        compileGetArgument(node);
        break;
    }
        
    case CreateScopedArguments: {
        compileCreateScopedArguments(node);
        break;
    }
        
    case CreateClonedArguments: {
        compileCreateClonedArguments(node);
        break;
    }
    case CreateRest: {
        compileCreateRest(node);
        break;
    }

    case NewFunction:
    case NewGeneratorFunction:
    case NewAsyncFunction:
        compileNewFunction(node);
        break;

    case SetFunctionName:
        compileSetFunctionName(node);
        break;

    case In:
        compileIn(node);
        break;

    case HasOwnProperty: {
        SpeculateCellOperand object(this, node->child1());
        GPRTemporary uniquedStringImpl(this);
        GPRTemporary temp(this);
        GPRTemporary hash(this);
        GPRTemporary structureID(this);
        GPRTemporary result(this);

        std::optional<SpeculateCellOperand> keyAsCell;
        std::optional<JSValueOperand> keyAsValue;
        GPRReg keyGPR;
        if (node->child2().useKind() == UntypedUse) {
            keyAsValue.emplace(this, node->child2());
            keyGPR = keyAsValue->gpr();
        } else {
            ASSERT(node->child2().useKind() == StringUse || node->child2().useKind() == SymbolUse);
            keyAsCell.emplace(this, node->child2());
            keyGPR = keyAsCell->gpr();
        }

        GPRReg objectGPR = object.gpr();
        GPRReg implGPR = uniquedStringImpl.gpr();
        GPRReg tempGPR = temp.gpr();
        GPRReg hashGPR = hash.gpr();
        GPRReg structureIDGPR = structureID.gpr();
        GPRReg resultGPR = result.gpr();

        speculateObject(node->child1());

        MacroAssembler::JumpList slowPath;
        switch (node->child2().useKind()) {
        case SymbolUse: {
            speculateSymbol(node->child2(), keyGPR);
            m_jit.loadPtr(MacroAssembler::Address(keyGPR, Symbol::offsetOfSymbolImpl()), implGPR);
            break;
        }
        case StringUse: {
            speculateString(node->child2(), keyGPR);
            m_jit.loadPtr(MacroAssembler::Address(keyGPR, JSString::offsetOfValue()), implGPR);
            slowPath.append(m_jit.branchTestPtr(MacroAssembler::Zero, implGPR));
            slowPath.append(m_jit.branchTest32(
                MacroAssembler::Zero, MacroAssembler::Address(implGPR, StringImpl::flagsOffset()),
                MacroAssembler::TrustedImm32(StringImpl::flagIsAtomic())));
            break;
        }
        case UntypedUse: {
            slowPath.append(m_jit.branchIfNotCell(JSValueRegs(keyGPR)));
            auto isNotString = m_jit.branchIfNotString(keyGPR);
            m_jit.loadPtr(MacroAssembler::Address(keyGPR, JSString::offsetOfValue()), implGPR);
            slowPath.append(m_jit.branchTestPtr(MacroAssembler::Zero, implGPR));
            slowPath.append(m_jit.branchTest32(
                MacroAssembler::Zero, MacroAssembler::Address(implGPR, StringImpl::flagsOffset()),
                MacroAssembler::TrustedImm32(StringImpl::flagIsAtomic())));
            auto hasUniquedImpl = m_jit.jump();

            isNotString.link(&m_jit);
            slowPath.append(m_jit.branchIfNotSymbol(keyGPR));
            m_jit.loadPtr(MacroAssembler::Address(keyGPR, Symbol::offsetOfSymbolImpl()), implGPR);

            hasUniquedImpl.link(&m_jit);
            break;
        }
        default:
            RELEASE_ASSERT_NOT_REACHED();
        }

        // Note that we don't test if the hash is zero here. AtomicStringImpl's can't have a zero
        // hash, however, a SymbolImpl may. But, because this is a cache, we don't care. We only
        // ever load the result from the cache if the cache entry matches what we are querying for.
        // So we either get super lucky and use zero for the hash and somehow collide with the entity
        // we're looking for, or we realize we're comparing against another entity, and go to the
        // slow path anyways.
        m_jit.load32(MacroAssembler::Address(implGPR, UniquedStringImpl::flagsOffset()), hashGPR);
        m_jit.urshift32(MacroAssembler::TrustedImm32(StringImpl::s_flagCount), hashGPR);
        m_jit.load32(MacroAssembler::Address(objectGPR, JSCell::structureIDOffset()), structureIDGPR);
        m_jit.add32(structureIDGPR, hashGPR);
        m_jit.and32(TrustedImm32(HasOwnPropertyCache::mask), hashGPR);
        static_assert(sizeof(HasOwnPropertyCache::Entry) == 16, "Strong assumption of that here.");
        m_jit.lshift32(TrustedImm32(4), hashGPR);
        ASSERT(m_jit.vm()->hasOwnPropertyCache());
        m_jit.move(TrustedImmPtr(m_jit.vm()->hasOwnPropertyCache()), tempGPR);
        slowPath.append(m_jit.branchPtr(MacroAssembler::NotEqual, 
            MacroAssembler::BaseIndex(tempGPR, hashGPR, MacroAssembler::TimesOne, HasOwnPropertyCache::Entry::offsetOfImpl()), implGPR));
        m_jit.load8(MacroAssembler::BaseIndex(tempGPR, hashGPR, MacroAssembler::TimesOne, HasOwnPropertyCache::Entry::offsetOfResult()), resultGPR);
        m_jit.load32(MacroAssembler::BaseIndex(tempGPR, hashGPR, MacroAssembler::TimesOne, HasOwnPropertyCache::Entry::offsetOfStructureID()), tempGPR);
        slowPath.append(m_jit.branch32(MacroAssembler::NotEqual, tempGPR, structureIDGPR));
        auto done = m_jit.jump();

        slowPath.link(&m_jit);
        silentSpillAllRegisters(resultGPR);
        callOperation(operationHasOwnProperty, resultGPR, objectGPR, keyGPR);
        silentFillAllRegisters();
        m_jit.exceptionCheck();

        done.link(&m_jit);
        m_jit.or32(TrustedImm32(ValueFalse), resultGPR);
        jsValueResult(resultGPR, node, DataFormatJSBoolean);
        break;
    }
        
    case CountExecution:
        m_jit.add64(TrustedImm32(1), MacroAssembler::AbsoluteAddress(node->executionCounter()->address()));
        break;

    case ForceOSRExit: {
        terminateSpeculativeExecution(InadequateCoverage, JSValueRegs(), 0);
        break;
    }
        
    case InvalidationPoint:
        emitInvalidationPoint(node);
        break;

    case CheckTraps:
        if (Options::usePollingTraps())
            compileCheckTraps(node);
        else
            noResult(node); // This is a no-op.
        break;

    case Phantom:
    case Check:
        DFG_NODE_DO_TO_CHILDREN(m_jit.graph(), node, speculate);
        noResult(node);
        break;
        
    case PhantomLocal:
    case LoopHint:
        // This is a no-op.
        noResult(node);
        break;

    case Unreachable:
        unreachable(node);
        break;

    case StoreBarrier:
    case FencedStoreBarrier: {
        compileStoreBarrier(node);
        break;
    }
        
    case GetEnumerableLength: {
        SpeculateCellOperand enumerator(this, node->child1());
        GPRFlushedCallResult result(this);
        GPRReg resultGPR = result.gpr();

        m_jit.load32(MacroAssembler::Address(enumerator.gpr(), JSPropertyNameEnumerator::indexedLengthOffset()), resultGPR);
        int32Result(resultGPR, node);
        break;
    }
    case HasGenericProperty: {
        JSValueOperand base(this, node->child1());
        SpeculateCellOperand property(this, node->child2());
        GPRFlushedCallResult result(this);
        GPRReg resultGPR = result.gpr();

        flushRegisters();
        callOperation(operationHasGenericProperty, resultGPR, base.gpr(), property.gpr());
        m_jit.exceptionCheck();
        jsValueResult(resultGPR, node, DataFormatJSBoolean);
        break;
    }
    case HasStructureProperty: {
        JSValueOperand base(this, node->child1());
        SpeculateCellOperand property(this, node->child2());
        SpeculateCellOperand enumerator(this, node->child3());
        GPRTemporary result(this);

        GPRReg baseGPR = base.gpr();
        GPRReg propertyGPR = property.gpr();
        GPRReg resultGPR = result.gpr();

        m_jit.load32(MacroAssembler::Address(baseGPR, JSCell::structureIDOffset()), resultGPR);
        MacroAssembler::Jump wrongStructure = m_jit.branch32(MacroAssembler::NotEqual, 
            resultGPR, 
            MacroAssembler::Address(enumerator.gpr(), JSPropertyNameEnumerator::cachedStructureIDOffset()));

        moveTrueTo(resultGPR);
        MacroAssembler::Jump done = m_jit.jump();

        done.link(&m_jit);

        addSlowPathGenerator(slowPathCall(wrongStructure, this, operationHasGenericProperty, resultGPR, baseGPR, propertyGPR));
        jsValueResult(resultGPR, node, DataFormatJSBoolean);
        break;
    }
    case HasIndexedProperty: {
        SpeculateCellOperand base(this, node->child1());
        SpeculateStrictInt32Operand index(this, node->child2());
        GPRTemporary result(this);

        GPRReg baseGPR = base.gpr();
        GPRReg indexGPR = index.gpr();
        GPRReg resultGPR = result.gpr();

        MacroAssembler::JumpList slowCases;
        ArrayMode mode = node->arrayMode();
        switch (mode.type()) {
        case Array::Int32:
        case Array::Contiguous: {
            ASSERT(!!node->child3());
            StorageOperand storage(this, node->child3());
            GPRTemporary scratch(this);
            
            GPRReg storageGPR = storage.gpr();
            GPRReg scratchGPR = scratch.gpr();

            MacroAssembler::Jump outOfBounds = m_jit.branch32(MacroAssembler::AboveOrEqual, indexGPR, MacroAssembler::Address(storageGPR, Butterfly::offsetOfPublicLength()));
            if (mode.isInBounds())
                speculationCheck(OutOfBounds, JSValueRegs(), 0, outOfBounds);
            else
                slowCases.append(outOfBounds);

            m_jit.load64(MacroAssembler::BaseIndex(storageGPR, indexGPR, MacroAssembler::TimesEight), scratchGPR);
            slowCases.append(m_jit.branchTest64(MacroAssembler::Zero, scratchGPR));
            moveTrueTo(resultGPR);
            break;
        }
        case Array::Double: {
            ASSERT(!!node->child3());
            StorageOperand storage(this, node->child3());
            FPRTemporary scratch(this);
            FPRReg scratchFPR = scratch.fpr();
            GPRReg storageGPR = storage.gpr();

            MacroAssembler::Jump outOfBounds = m_jit.branch32(MacroAssembler::AboveOrEqual, indexGPR, MacroAssembler::Address(storageGPR, Butterfly::offsetOfPublicLength()));
            if (mode.isInBounds())
                speculationCheck(OutOfBounds, JSValueRegs(), 0, outOfBounds);
            else
                slowCases.append(outOfBounds);

            m_jit.loadDouble(MacroAssembler::BaseIndex(storageGPR, indexGPR, MacroAssembler::TimesEight), scratchFPR);
            slowCases.append(m_jit.branchDouble(MacroAssembler::DoubleNotEqualOrUnordered, scratchFPR, scratchFPR));
            moveTrueTo(resultGPR);
            break;
        }
        case Array::ArrayStorage: {
            ASSERT(!!node->child3());
            StorageOperand storage(this, node->child3());
            GPRTemporary scratch(this);

            GPRReg storageGPR = storage.gpr();
            GPRReg scratchGPR = scratch.gpr();

            MacroAssembler::Jump outOfBounds = m_jit.branch32(MacroAssembler::AboveOrEqual, indexGPR, MacroAssembler::Address(storageGPR, ArrayStorage::vectorLengthOffset()));
            if (mode.isInBounds())
                speculationCheck(OutOfBounds, JSValueRegs(), 0, outOfBounds);
            else    
                slowCases.append(outOfBounds);

            m_jit.load64(MacroAssembler::BaseIndex(storageGPR, indexGPR, MacroAssembler::TimesEight, ArrayStorage::vectorOffset()), scratchGPR);
            slowCases.append(m_jit.branchTest64(MacroAssembler::Zero, scratchGPR));
            moveTrueTo(resultGPR);
            break;
        }
        default: {
            slowCases.append(m_jit.jump());
            break;
        }
        }

        addSlowPathGenerator(slowPathCall(slowCases, this, operationHasIndexedProperty, resultGPR, baseGPR, indexGPR, static_cast<int32_t>(node->internalMethodType())));
        
        jsValueResult(resultGPR, node, DataFormatJSBoolean);
        break;
    }
    case GetDirectPname: {
        Edge& baseEdge = m_jit.graph().varArgChild(node, 0);
        Edge& propertyEdge = m_jit.graph().varArgChild(node, 1);
        Edge& indexEdge = m_jit.graph().varArgChild(node, 2);
        Edge& enumeratorEdge = m_jit.graph().varArgChild(node, 3);

        SpeculateCellOperand base(this, baseEdge);
        SpeculateCellOperand property(this, propertyEdge);
        SpeculateStrictInt32Operand index(this, indexEdge);
        SpeculateCellOperand enumerator(this, enumeratorEdge);
        GPRTemporary result(this);
        GPRTemporary scratch1(this);
        GPRTemporary scratch2(this);

        GPRReg baseGPR = base.gpr();
        GPRReg propertyGPR = property.gpr();
        GPRReg indexGPR = index.gpr();
        GPRReg enumeratorGPR = enumerator.gpr();
        GPRReg resultGPR = result.gpr();
        GPRReg scratch1GPR = scratch1.gpr();
        GPRReg scratch2GPR = scratch2.gpr();

        MacroAssembler::JumpList slowPath;

        // Check the structure
        m_jit.load32(MacroAssembler::Address(baseGPR, JSCell::structureIDOffset()), scratch1GPR);
        slowPath.append(
            m_jit.branch32(
                MacroAssembler::NotEqual, 
                scratch1GPR,
                MacroAssembler::Address(
                    enumeratorGPR, JSPropertyNameEnumerator::cachedStructureIDOffset())));
        
        // Compute the offset
        // If index is less than the enumerator's cached inline storage, then it's an inline access
        MacroAssembler::Jump outOfLineAccess = m_jit.branch32(MacroAssembler::AboveOrEqual, 
            indexGPR, MacroAssembler::Address(enumeratorGPR, JSPropertyNameEnumerator::cachedInlineCapacityOffset()));

        m_jit.load64(MacroAssembler::BaseIndex(baseGPR, indexGPR, MacroAssembler::TimesEight, JSObject::offsetOfInlineStorage()), resultGPR);

        MacroAssembler::Jump done = m_jit.jump();
        
        // Otherwise it's out of line
        outOfLineAccess.link(&m_jit);
        m_jit.loadPtr(MacroAssembler::Address(baseGPR, JSObject::butterflyOffset()), scratch2GPR);
        m_jit.move(indexGPR, scratch1GPR);
        m_jit.sub32(MacroAssembler::Address(enumeratorGPR, JSPropertyNameEnumerator::cachedInlineCapacityOffset()), scratch1GPR);
        m_jit.neg32(scratch1GPR);
        m_jit.signExtend32ToPtr(scratch1GPR, scratch1GPR);
        int32_t offsetOfFirstProperty = static_cast<int32_t>(offsetInButterfly(firstOutOfLineOffset)) * sizeof(EncodedJSValue);
        m_jit.load64(MacroAssembler::BaseIndex(scratch2GPR, scratch1GPR, MacroAssembler::TimesEight, offsetOfFirstProperty), resultGPR);

        done.link(&m_jit);

        addSlowPathGenerator(slowPathCall(slowPath, this, operationGetByVal, resultGPR, baseGPR, propertyGPR));

        jsValueResult(resultGPR, node);
        break;
    }
    case GetPropertyEnumerator: {
        SpeculateCellOperand base(this, node->child1());
        GPRFlushedCallResult result(this);
        GPRReg resultGPR = result.gpr();

        flushRegisters();
        callOperation(operationGetPropertyEnumerator, resultGPR, base.gpr());
        m_jit.exceptionCheck();
        cellResult(resultGPR, node);
        break;
    }
    case GetEnumeratorStructurePname:
    case GetEnumeratorGenericPname: {
        SpeculateCellOperand enumerator(this, node->child1());
        SpeculateStrictInt32Operand index(this, node->child2());
        GPRTemporary scratch1(this);
        GPRTemporary result(this);

        GPRReg enumeratorGPR = enumerator.gpr();
        GPRReg indexGPR = index.gpr();
        GPRReg scratch1GPR = scratch1.gpr();
        GPRReg resultGPR = result.gpr();

        MacroAssembler::Jump inBounds = m_jit.branch32(MacroAssembler::Below, indexGPR,
            MacroAssembler::Address(enumeratorGPR, (op == GetEnumeratorStructurePname)
                ? JSPropertyNameEnumerator::endStructurePropertyIndexOffset()
                : JSPropertyNameEnumerator::endGenericPropertyIndexOffset()));

        m_jit.move(MacroAssembler::TrustedImm64(JSValue::encode(jsNull())), resultGPR);

        MacroAssembler::Jump done = m_jit.jump();
        inBounds.link(&m_jit);

        m_jit.loadPtr(MacroAssembler::Address(enumeratorGPR, JSPropertyNameEnumerator::cachedPropertyNamesVectorOffset()), scratch1GPR);
        m_jit.load64(MacroAssembler::BaseIndex(scratch1GPR, indexGPR, MacroAssembler::TimesEight), resultGPR);

        done.link(&m_jit);
        jsValueResult(resultGPR, node);
        break;
    }
    case ToIndexString: {
        SpeculateInt32Operand index(this, node->child1());
        GPRFlushedCallResult result(this);
        GPRReg resultGPR = result.gpr();

        flushRegisters();
        callOperation(operationToIndexString, resultGPR, index.gpr());
        m_jit.exceptionCheck();
        cellResult(resultGPR, node);
        break;
    }
    case ProfileType: {
        JSValueOperand value(this, node->child1());
        GPRTemporary scratch1(this);
        GPRTemporary scratch2(this);
        GPRTemporary scratch3(this);

        GPRReg scratch1GPR = scratch1.gpr();
        GPRReg scratch2GPR = scratch2.gpr();
        GPRReg scratch3GPR = scratch3.gpr();
        GPRReg valueGPR = value.gpr();

        MacroAssembler::JumpList jumpToEnd;

        jumpToEnd.append(m_jit.branchTest64(JITCompiler::Zero, valueGPR));

        TypeLocation* cachedTypeLocation = node->typeLocation();
        // Compile in a predictive type check, if possible, to see if we can skip writing to the log.
        // These typechecks are inlined to match those of the 64-bit JSValue type checks.
        if (cachedTypeLocation->m_lastSeenType == TypeUndefined)
            jumpToEnd.append(m_jit.branch64(MacroAssembler::Equal, valueGPR, MacroAssembler::TrustedImm64(JSValue::encode(jsUndefined()))));
        else if (cachedTypeLocation->m_lastSeenType == TypeNull)
            jumpToEnd.append(m_jit.branch64(MacroAssembler::Equal, valueGPR, MacroAssembler::TrustedImm64(JSValue::encode(jsNull()))));
        else if (cachedTypeLocation->m_lastSeenType == TypeBoolean) {
            m_jit.move(valueGPR, scratch2GPR);
            m_jit.and64(TrustedImm32(~1), scratch2GPR);
            jumpToEnd.append(m_jit.branch64(MacroAssembler::Equal, scratch2GPR, MacroAssembler::TrustedImm64(ValueFalse)));
        } else if (cachedTypeLocation->m_lastSeenType == TypeAnyInt)
            jumpToEnd.append(m_jit.branch64(MacroAssembler::AboveOrEqual, valueGPR, GPRInfo::tagTypeNumberRegister));
        else if (cachedTypeLocation->m_lastSeenType == TypeNumber)
            jumpToEnd.append(m_jit.branchTest64(MacroAssembler::NonZero, valueGPR, GPRInfo::tagTypeNumberRegister));
        else if (cachedTypeLocation->m_lastSeenType == TypeString) {
            MacroAssembler::Jump isNotCell = m_jit.branchIfNotCell(JSValueRegs(valueGPR));
            jumpToEnd.append(m_jit.branchIfString(valueGPR));
            isNotCell.link(&m_jit);
        }

        // Load the TypeProfilerLog into Scratch2.
        TypeProfilerLog* cachedTypeProfilerLog = m_jit.vm()->typeProfilerLog();
        m_jit.move(TrustedImmPtr(cachedTypeProfilerLog), scratch2GPR);

        // Load the next LogEntry into Scratch1.
        m_jit.loadPtr(MacroAssembler::Address(scratch2GPR, TypeProfilerLog::currentLogEntryOffset()), scratch1GPR);

        // Store the JSValue onto the log entry.
        m_jit.store64(valueGPR, MacroAssembler::Address(scratch1GPR, TypeProfilerLog::LogEntry::valueOffset()));

        // Store the structureID of the cell if valueGPR is a cell, otherwise, store 0 on the log entry.
        MacroAssembler::Jump isNotCell = m_jit.branchIfNotCell(JSValueRegs(valueGPR));
        m_jit.load32(MacroAssembler::Address(valueGPR, JSCell::structureIDOffset()), scratch3GPR);
        m_jit.store32(scratch3GPR, MacroAssembler::Address(scratch1GPR, TypeProfilerLog::LogEntry::structureIDOffset()));
        MacroAssembler::Jump skipIsCell = m_jit.jump();
        isNotCell.link(&m_jit);
        m_jit.store32(TrustedImm32(0), MacroAssembler::Address(scratch1GPR, TypeProfilerLog::LogEntry::structureIDOffset()));
        skipIsCell.link(&m_jit);

        // Store the typeLocation on the log entry.
        m_jit.move(TrustedImmPtr(cachedTypeLocation), scratch3GPR);
        m_jit.storePtr(scratch3GPR, MacroAssembler::Address(scratch1GPR, TypeProfilerLog::LogEntry::locationOffset()));

        // Increment the current log entry.
        m_jit.addPtr(TrustedImm32(sizeof(TypeProfilerLog::LogEntry)), scratch1GPR);
        m_jit.storePtr(scratch1GPR, MacroAssembler::Address(scratch2GPR, TypeProfilerLog::currentLogEntryOffset()));
        MacroAssembler::Jump clearLog = m_jit.branchPtr(MacroAssembler::Equal, scratch1GPR, TrustedImmPtr(cachedTypeProfilerLog->logEndPtr()));
        addSlowPathGenerator(
            slowPathCall(clearLog, this, operationProcessTypeProfilerLogDFG, NoResult));

        jumpToEnd.link(&m_jit);

        noResult(node);
        break;
    }
    case ProfileControlFlow: {
        BasicBlockLocation* basicBlockLocation = node->basicBlockLocation();
        basicBlockLocation->emitExecuteCode(m_jit);
        noResult(node);
        break;
    }
        
    case LogShadowChickenPrologue: {
        flushRegisters();
        prepareForExternalCall();
        m_jit.emitStoreCodeOrigin(node->origin.semantic);

        GPRTemporary scratch1(this, GPRInfo::nonArgGPR0); // This must be a non-argument GPR.
        GPRReg scratch1Reg = scratch1.gpr();
        GPRTemporary scratch2(this);
        GPRReg scratch2Reg = scratch2.gpr();
        GPRTemporary shadowPacket(this);
        GPRReg shadowPacketReg = shadowPacket.gpr();

        m_jit.ensureShadowChickenPacket(*m_jit.vm(), shadowPacketReg, scratch1Reg, scratch2Reg);

        SpeculateCellOperand scope(this, node->child1());
        GPRReg scopeReg = scope.gpr();

        m_jit.logShadowChickenProloguePacket(shadowPacketReg, scratch1Reg, scopeReg);
        noResult(node);
        break;
    }

    case LogShadowChickenTail: {
        flushRegisters();
        prepareForExternalCall();
        CallSiteIndex callSiteIndex = m_jit.emitStoreCodeOrigin(node->origin.semantic);

        GPRTemporary scratch1(this, GPRInfo::nonArgGPR0); // This must be a non-argument GPR.
        GPRReg scratch1Reg = scratch1.gpr();
        GPRTemporary scratch2(this);
        GPRReg scratch2Reg = scratch2.gpr();
        GPRTemporary shadowPacket(this);
        GPRReg shadowPacketReg = shadowPacket.gpr();

        m_jit.ensureShadowChickenPacket(*m_jit.vm(), shadowPacketReg, scratch1Reg, scratch2Reg);

        JSValueOperand thisValue(this, node->child1());
        JSValueRegs thisRegs = JSValueRegs(thisValue.gpr());
        SpeculateCellOperand scope(this, node->child2());
        GPRReg scopeReg = scope.gpr();

        m_jit.logShadowChickenTailPacket(shadowPacketReg, thisRegs, scopeReg, m_jit.codeBlock(), callSiteIndex);
        noResult(node);
        break;
    }

    case MaterializeNewObject:
        compileMaterializeNewObject(node);
        break;

    case CallDOM:
        compileCallDOM(node);
        break;

    case CallDOMGetter:
        compileCallDOMGetter(node);
        break;

    case CheckSubClass:
        compileCheckSubClass(node);
        break;

#if ENABLE(FTL_JIT)        
    case CheckTierUpInLoop: {
        MacroAssembler::Jump callTierUp = m_jit.branchAdd32(
            MacroAssembler::PositiveOrZero,
            TrustedImm32(Options::ftlTierUpCounterIncrementForLoop()),
            MacroAssembler::AbsoluteAddress(&m_jit.jitCode()->tierUpCounter.m_counter));

        MacroAssembler::Label toNextOperation = m_jit.label();

        Vector<SilentRegisterSavePlan> savePlans;
        silentSpillAllRegistersImpl(false, savePlans, InvalidGPRReg);
        unsigned bytecodeIndex = node->origin.semantic.bytecodeIndex;

        addSlowPathGenerator([=]() {
            callTierUp.link(&m_jit);

            silentSpill(savePlans);
            m_jit.setupArgumentsWithExecState(TrustedImm32(bytecodeIndex));
            appendCall(triggerTierUpNowInLoop);
            silentFill(savePlans);

            m_jit.jump().linkTo(toNextOperation, &m_jit);
        });
        break;
    }
        
    case CheckTierUpAtReturn: {
        MacroAssembler::Jump done = m_jit.branchAdd32(
            MacroAssembler::Signed,
            TrustedImm32(Options::ftlTierUpCounterIncrementForReturn()),
            MacroAssembler::AbsoluteAddress(&m_jit.jitCode()->tierUpCounter.m_counter));
        
        silentSpillAllRegisters(InvalidGPRReg);
        m_jit.setupArgumentsExecState();
        appendCall(triggerTierUpNow);
        silentFillAllRegisters();
        
        done.link(&m_jit);
        break;
    }
        
    case CheckTierUpAndOSREnter: {
        ASSERT(!node->origin.semantic.inlineCallFrame);

        GPRTemporary temp(this);
        GPRReg tempGPR = temp.gpr();

        unsigned bytecodeIndex = node->origin.semantic.bytecodeIndex;
        auto triggerIterator = m_jit.jitCode()->tierUpEntryTriggers.find(bytecodeIndex);
        DFG_ASSERT(m_jit.graph(), node, triggerIterator != m_jit.jitCode()->tierUpEntryTriggers.end());
        JITCode::TriggerReason* forceEntryTrigger = &(m_jit.jitCode()->tierUpEntryTriggers.find(bytecodeIndex)->value);
        static_assert(!static_cast<uint8_t>(JITCode::TriggerReason::DontTrigger), "the JIT code assumes non-zero means 'enter'");
        static_assert(sizeof(JITCode::TriggerReason) == 1, "branchTest8 assumes this size");

        MacroAssembler::Jump forceOSREntry = m_jit.branchTest8(MacroAssembler::NonZero, MacroAssembler::AbsoluteAddress(forceEntryTrigger));
        MacroAssembler::Jump overflowedCounter = m_jit.branchAdd32(
            MacroAssembler::PositiveOrZero,
            TrustedImm32(Options::ftlTierUpCounterIncrementForLoop()),
            MacroAssembler::AbsoluteAddress(&m_jit.jitCode()->tierUpCounter.m_counter));
        MacroAssembler::Label toNextOperation = m_jit.label();

        Vector<SilentRegisterSavePlan> savePlans;
        silentSpillAllRegistersImpl(false, savePlans, tempGPR);

        unsigned streamIndex = m_stream->size();
        m_jit.jitCode()->bytecodeIndexToStreamIndex.add(bytecodeIndex, streamIndex);

        addSlowPathGenerator([=]() {
            forceOSREntry.link(&m_jit);
            overflowedCounter.link(&m_jit);

            silentSpill(savePlans);
            m_jit.setupArgumentsWithExecState(TrustedImm32(bytecodeIndex));
            appendCallSetResult(triggerOSREntryNow, tempGPR);

            if (savePlans.isEmpty())
                m_jit.branchTestPtr(MacroAssembler::Zero, tempGPR).linkTo(toNextOperation, &m_jit);
            else {
                MacroAssembler::Jump osrEnter = m_jit.branchTestPtr(MacroAssembler::NonZero, tempGPR);
                silentFill(savePlans);
                m_jit.jump().linkTo(toNextOperation, &m_jit);
                osrEnter.link(&m_jit);
            }
            m_jit.emitRestoreCalleeSaves();
            m_jit.jump(tempGPR);
        });
        break;
    }
#else // ENABLE(FTL_JIT)
    case CheckTierUpInLoop:
    case CheckTierUpAtReturn:
    case CheckTierUpAndOSREnter:
        DFG_CRASH(m_jit.graph(), node, "Unexpected tier-up node");
        break;
#endif // ENABLE(FTL_JIT)

    case LastNodeType:
    case Phi:
    case Upsilon:
    case ExtractOSREntryLocal:
    case CheckInBounds:
    case ArithIMul:
    case MultiGetByOffset:
    case MultiPutByOffset:
    case FiatInt52:
    case CheckBadCell:
    case BottomValue:
    case PhantomNewObject:
    case PhantomNewFunction:
    case PhantomNewGeneratorFunction:
    case PhantomNewAsyncFunction:
    case PhantomCreateActivation:
    case GetMyArgumentByVal:
    case GetMyArgumentByValOutOfBounds:
    case GetVectorLength:
    case PutHint:
    case CheckStructureImmediate:
    case MaterializeCreateActivation:
    case PutStack:
    case KillStack:
    case GetStack:
    case PhantomCreateRest:
    case PhantomSpread:
    case PhantomNewArrayWithSpread:
        DFG_CRASH(m_jit.graph(), node, "Unexpected node");
        break;
    }

    if (!m_compileOkay)
        return;
    
    if (node->hasResult() && node->mustGenerate())
        use(node);
}

void SpeculativeJIT::moveTrueTo(GPRReg gpr)
{
    m_jit.move(TrustedImm32(ValueTrue), gpr);
}

void SpeculativeJIT::moveFalseTo(GPRReg gpr)
{
    m_jit.move(TrustedImm32(ValueFalse), gpr);
}

void SpeculativeJIT::blessBoolean(GPRReg gpr)
{
    m_jit.or32(TrustedImm32(ValueFalse), gpr);
}

void SpeculativeJIT::convertAnyInt(Edge valueEdge, GPRReg resultGPR)
{
    JSValueOperand value(this, valueEdge, ManualOperandSpeculation);
    GPRReg valueGPR = value.gpr();
    
    JITCompiler::Jump notInt32 =
        m_jit.branch64(JITCompiler::Below, valueGPR, GPRInfo::tagTypeNumberRegister);
    
    m_jit.signExtend32ToPtr(valueGPR, resultGPR);
    JITCompiler::Jump done = m_jit.jump();
    
    notInt32.link(&m_jit);
    silentSpillAllRegisters(resultGPR);
    callOperation(operationConvertBoxedDoubleToInt52, resultGPR, valueGPR);
    silentFillAllRegisters();

    DFG_TYPE_CHECK(
        JSValueRegs(valueGPR), valueEdge, SpecInt32Only | SpecAnyIntAsDouble,
        m_jit.branch64(
            JITCompiler::Equal, resultGPR,
            JITCompiler::TrustedImm64(JSValue::notInt52)));
    done.link(&m_jit);
}

void SpeculativeJIT::speculateAnyInt(Edge edge)
{
    if (!needsTypeCheck(edge, SpecInt32Only | SpecAnyIntAsDouble))
        return;
    
    GPRTemporary temp(this);
    convertAnyInt(edge, temp.gpr());
}

void SpeculativeJIT::speculateInt32(Edge edge, JSValueRegs regs)
{
    DFG_TYPE_CHECK(regs, edge, SpecInt32Only, m_jit.branchIfNotInt32(regs));
}

void SpeculativeJIT::speculateDoubleRepAnyInt(Edge edge)
{
    if (!needsTypeCheck(edge, SpecAnyIntAsDouble))
        return;
    
    SpeculateDoubleOperand value(this, edge);
    FPRReg valueFPR = value.fpr();
    
    GPRFlushedCallResult result(this);
    GPRReg resultGPR = result.gpr();
    
    flushRegisters();
    
    callOperation(operationConvertDoubleToInt52, resultGPR, valueFPR);
    
    DFG_TYPE_CHECK(
        JSValueRegs(), edge, SpecAnyIntAsDouble,
        m_jit.branch64(
            JITCompiler::Equal, resultGPR,
            JITCompiler::TrustedImm64(JSValue::notInt52)));
}

void SpeculativeJIT::compileArithRandom(Node* node)
{
    JSGlobalObject* globalObject = m_jit.graph().globalObjectFor(node->origin.semantic);
    GPRTemporary temp1(this);
    GPRTemporary temp2(this);
    GPRTemporary temp3(this);
    FPRTemporary result(this);
    m_jit.emitRandomThunk(globalObject, temp1.gpr(), temp2.gpr(), temp3.gpr(), result.fpr());
    doubleResult(result.fpr(), node);
}

void SpeculativeJIT::emitInitializeButterfly(GPRReg storageGPR, GPRReg sizeGPR, JSValueRegs emptyValueRegs, GPRReg scratchGPR)
{
    m_jit.zeroExtend32ToPtr(sizeGPR, scratchGPR);
    MacroAssembler::Jump done = m_jit.branchTest32(MacroAssembler::Zero, scratchGPR);
    MacroAssembler::Label loop = m_jit.label();
    m_jit.sub32(TrustedImm32(1), scratchGPR);
    m_jit.store64(emptyValueRegs.gpr(), MacroAssembler::BaseIndex(storageGPR, scratchGPR, MacroAssembler::TimesEight));
    m_jit.branchTest32(MacroAssembler::NonZero, scratchGPR).linkTo(loop, &m_jit);
    done.link(&m_jit);
}

void SpeculativeJIT::compileAllocateNewArrayWithSize(JSGlobalObject* globalObject, GPRReg resultGPR, GPRReg sizeGPR, IndexingType indexingType, bool shouldConvertLargeSizeToArrayStorage)
{
    GPRTemporary storage(this);
    GPRTemporary scratch(this);
    GPRTemporary scratch2(this);
    
    GPRReg storageGPR = storage.gpr();
    GPRReg scratchGPR = scratch.gpr();
    GPRReg scratch2GPR = scratch2.gpr();
    
    m_jit.move(TrustedImmPtr(0), storageGPR);
    
    MacroAssembler::JumpList slowCases;
    if (shouldConvertLargeSizeToArrayStorage)
        slowCases.append(m_jit.branch32(MacroAssembler::AboveOrEqual, sizeGPR, TrustedImm32(MIN_ARRAY_STORAGE_CONSTRUCTION_LENGTH)));
            
    // We can use resultGPR as a scratch right now.
    emitAllocateButterfly(storageGPR, sizeGPR, resultGPR, scratchGPR, scratch2GPR, slowCases);

    if (hasDouble(indexingType))
        m_jit.move(TrustedImm64(bitwise_cast<int64_t>(PNaN)), scratchGPR);
    else
        m_jit.move(TrustedImm64(JSValue::encode(JSValue())), scratchGPR);
    emitInitializeButterfly(storageGPR, sizeGPR, JSValueRegs(scratchGPR), scratch2GPR);

    RegisteredStructure structure = m_jit.graph().registerStructure(globalObject->arrayStructureForIndexingTypeDuringAllocation(indexingType));
    
    emitAllocateJSObject<JSArray>(resultGPR, TrustedImmPtr(structure), storageGPR, scratchGPR, scratch2GPR, slowCases);
    
    m_jit.mutatorFence(*m_jit.vm());
    
    addSlowPathGenerator(std::make_unique<CallArrayAllocatorWithVariableSizeSlowPathGenerator>(
        slowCases, this, operationNewArrayWithSize, resultGPR,
        structure,
        shouldConvertLargeSizeToArrayStorage ? m_jit.graph().registerStructure(globalObject->arrayStructureForIndexingTypeDuringAllocation(ArrayWithArrayStorage)) : structure,
        sizeGPR, storageGPR));
}

#endif

} } // namespace JSC::DFG

#endif<|MERGE_RESOLUTION|>--- conflicted
+++ resolved
@@ -2621,35 +2621,8 @@
     case ArithRound:
     case ArithFloor:
     case ArithCeil:
-<<<<<<< HEAD
-        compileArithRounding(node);
-        break;
-
-    case ArithSin: {
-        SpeculateDoubleOperand op1(this, node->child1());
-        FPRReg op1FPR = op1.fpr();
-
-        flushRegisters();
-        
-        FPRResult result(this);
-        callOperation(sin, result.fpr(), op1FPR);
-        doubleResult(result.fpr(), node);
-        break;
-    }
-
-    case ArithCos: {
-        SpeculateDoubleOperand op1(this, node->child1());
-        FPRReg op1FPR = op1.fpr();
-
-        flushRegisters();
-        
-        FPRResult result(this);
-        callOperation(cos, result.fpr(), op1FPR);
-        doubleResult(result.fpr(), node);
-=======
     case ArithTrunc:
         compileArithRounding(node);
->>>>>>> 4ccac179
         break;
 
     case ArithUnary:
@@ -3213,11 +3186,6 @@
         GPRReg argGPRs[2];
         GPRReg resultGPR;
 
-<<<<<<< HEAD
-    case RegExpExec: {
-        SpeculateCellOperand base(this, node->child1());
-        SpeculateCellOperand argument(this, node->child2());
-=======
         auto callSlowPath = [&] () {
             switch (node->op()) {
             case AtomicsAdd:
@@ -3488,7 +3456,6 @@
         
         JSValueOperand base(this, node->child2());
         JSValueOperand argument(this, node->child3());
->>>>>>> 4ccac179
         GPRReg baseGPR = base.gpr();
         GPRReg argumentGPR = argument.gpr();
         
@@ -3558,13 +3525,6 @@
         break;
     }
 
-<<<<<<< HEAD
-    case StringReplace: {
-        if (node->child1().useKind() == StringUse
-            && node->child2().useKind() == RegExpObjectUse
-            && node->child3().useKind() == StringUse) {
-            if (JSString* replace = node->child3()->dynamicCastConstant<JSString*>()) {
-=======
     case StringReplace:
     case StringReplaceRegExp: {
         bool sample = false;
@@ -3576,7 +3536,6 @@
             && node->child2().useKind() == RegExpObjectUse
             && node->child3().useKind() == StringUse) {
             if (JSString* replace = node->child3()->dynamicCastConstant<JSString*>(*m_jit.vm())) {
->>>>>>> 4ccac179
                 if (!replace->length()) {
                     SpeculateCellOperand string(this, node->child1());
                     SpeculateCellOperand regExp(this, node->child2());
@@ -3592,11 +3551,8 @@
                         regExpGPR);
                     m_jit.exceptionCheck();
                     cellResult(result.gpr(), node);
-<<<<<<< HEAD
-=======
                     if (sample)
                         m_jit.decrementSuperSamplerCount();
->>>>>>> 4ccac179
                     break;
                 }
             }
@@ -3618,16 +3574,6 @@
                 replaceGPR);
             m_jit.exceptionCheck();
             cellResult(result.gpr(), node);
-<<<<<<< HEAD
-            break;
-        }
-        
-        JSValueOperand string(this, node->child1());
-        JSValueOperand regExp(this, node->child2());
-        JSValueOperand replace(this, node->child3());
-        GPRReg stringGPR = string.gpr();
-        GPRReg regExpGPR = regExp.gpr();
-=======
             if (sample)
                 m_jit.decrementSuperSamplerCount();
             break;
@@ -3643,25 +3589,17 @@
         JSValueOperand replace(this, node->child3());
         GPRReg stringGPR = string.gpr();
         GPRReg searchGPR = search.gpr();
->>>>>>> 4ccac179
         GPRReg replaceGPR = replace.gpr();
         
         flushRegisters();
         GPRFlushedCallResult result(this);
         callOperation(
-<<<<<<< HEAD
-            operationStringProtoFuncReplaceGeneric, result.gpr(), stringGPR, regExpGPR,
-            replaceGPR);
-        m_jit.exceptionCheck();
-        cellResult(result.gpr(), node);
-=======
             operationStringProtoFuncReplaceGeneric, result.gpr(), stringGPR, searchGPR,
             replaceGPR);
         m_jit.exceptionCheck();
         cellResult(result.gpr(), node);
         if (sample)
             m_jit.decrementSuperSamplerCount();
->>>>>>> 4ccac179
         break;
     }
         
@@ -3674,14 +3612,11 @@
         compileSetRegExpObjectLastIndex(node);
         break;
     }
-<<<<<<< HEAD
-=======
 
     case RecordRegExpCachedResult: {
         compileRecordRegExpCachedResult(node);
         break;
     }
->>>>>>> 4ccac179
         
     case ArrayPush: {
         ASSERT(node->arrayMode().isJSArray());
@@ -4340,15 +4275,8 @@
         flushRegisters();
         GPRFlushedCallResult result(this);
         
-<<<<<<< HEAD
-        // FIXME: We really should be able to inline code that uses NewRegexp. That means not
-        // reaching into the CodeBlock here.
-        // https://bugs.webkit.org/show_bug.cgi?id=154808
-        callOperation(operationNewRegexp, result.gpr(), m_jit.codeBlock()->regexp(node->regexpIndex()));
-=======
         RegExp* regexp = node->castOperand<RegExp*>();
         callOperation(operationNewRegexp, result.gpr(), regexp);
->>>>>>> 4ccac179
         m_jit.exceptionCheck();
         
         cellResult(result.gpr(), node);
