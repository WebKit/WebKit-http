/*
 * Copyright (C) 2013-2016 Apple Inc. All rights reserved.
 *
 * Redistribution and use in source and binary forms, with or without
 * modification, are permitted provided that the following conditions
 * are met:
 * 1. Redistributions of source code must retain the above copyright
 *    notice, this list of conditions and the following disclaimer.
 * 2. Redistributions in binary form must reproduce the above copyright
 *    notice, this list of conditions and the following disclaimer in the
 *    documentation and/or other materials provided with the distribution.
 *
 * THIS SOFTWARE IS PROVIDED BY APPLE INC. ``AS IS'' AND ANY
 * EXPRESS OR IMPLIED WARRANTIES, INCLUDING, BUT NOT LIMITED TO, THE
 * IMPLIED WARRANTIES OF MERCHANTABILITY AND FITNESS FOR A PARTICULAR
 * PURPOSE ARE DISCLAIMED.  IN NO EVENT SHALL APPLE INC. OR
 * CONTRIBUTORS BE LIABLE FOR ANY DIRECT, INDIRECT, INCIDENTAL, SPECIAL,
 * EXEMPLARY, OR CONSEQUENTIAL DAMAGES (INCLUDING, BUT NOT LIMITED TO,
 * PROCUREMENT OF SUBSTITUTE GOODS OR SERVICES; LOSS OF USE, DATA, OR
 * PROFITS; OR BUSINESS INTERRUPTION) HOWEVER CAUSED AND ON ANY THEORY
 * OF LIABILITY, WHETHER IN CONTRACT, STRICT LIABILITY, OR TORT
 * (INCLUDING NEGLIGENCE OR OTHERWISE) ARISING IN ANY WAY OUT OF THE USE
 * OF THIS SOFTWARE, EVEN IF ADVISED OF THE POSSIBILITY OF SUCH DAMAGE. 
 */

#include "config.h"
#include "DFGUseKind.h"

#if ENABLE(DFG_JIT)

#include "JSCInlines.h"

namespace WTF {

using namespace JSC::DFG;

void printInternal(PrintStream& out, UseKind useKind)
{
    switch (useKind) {
    case UntypedUse:
        out.print("Untyped");
        return;
    case Int32Use:
        out.print("Int32");
        return;
    case KnownInt32Use:
        out.print("KnownInt32");
        return;
    case Int52RepUse:
        out.print("Int52Rep");
        return;
    case AnyIntUse:
        out.print("AnyInt");
        return;
    case NumberUse:
        out.print("Number");
        return;
    case RealNumberUse:
        out.print("RealNumber");
        return;
    case DoubleRepUse:
        out.print("DoubleRep");
        return;
    case DoubleRepRealUse:
        out.print("DoubleRepReal");
        return;
    case DoubleRepAnyIntUse:
        out.print("DoubleRepAnyInt");
        return;
    case BooleanUse:
        out.print("Boolean");
        return;
    case KnownBooleanUse:
        out.print("KnownBoolean");
        return;
    case CellUse:
        out.print("Cell");
        return;
    case KnownCellUse:
        out.print("KnownCell");
        return;
    case CellOrOtherUse:
        out.print("CellOrOther");
        return;
    case ObjectUse:
        out.print("Object");
        return;
    case ArrayUse:
        out.print("Array");
        return;
    case FunctionUse:
        out.print("Function");
        return;
    case FinalObjectUse:
        out.print("FinalObject");
        return;
    case RegExpObjectUse:
        out.print("RegExpObject");
        return;
<<<<<<< HEAD
=======
    case ProxyObjectUse:
        out.print("ProxyObject");
        return;
    case DerivedArrayUse:
        out.print("DerivedArray");
        return;
    case MapObjectUse:
        out.print("MapObjectUse");
        return;
    case SetObjectUse:
        out.print("SetObjectUse");
        return;
>>>>>>> 4ccac179
    case ObjectOrOtherUse:
        out.print("ObjectOrOther");
        return;
    case StringIdentUse:
        out.print("StringIdent");
        return;
    case StringUse:
        out.print("String");
        return;
    case StringOrOtherUse:
        out.print("StringOrOther");
        return;
    case KnownStringUse:
        out.print("KnownString");
        return;
    case KnownPrimitiveUse:
        out.print("KnownPrimitive");
        return;
    case SymbolUse:
        out.print("Symbol");
        return;
    case StringObjectUse:
        out.print("StringObject");
        return;
    case StringOrStringObjectUse:
        out.print("StringOrStringObject");
        return;
    case NotStringVarUse:
        out.print("NotStringVar");
        return;
    case NotCellUse:
        out.print("NotCell");
        return;
    case OtherUse:
        out.print("Other");
        return;
    case MiscUse:
        out.print("Misc");
        return;
    case LastUseKind:
        RELEASE_ASSERT_NOT_REACHED();
        return;
    }
    RELEASE_ASSERT_NOT_REACHED();
}

} // namespace WTF

#endif // ENABLE(DFG_JIT)
<|MERGE_RESOLUTION|>--- conflicted
+++ resolved
@@ -97,8 +97,6 @@
     case RegExpObjectUse:
         out.print("RegExpObject");
         return;
-<<<<<<< HEAD
-=======
     case ProxyObjectUse:
         out.print("ProxyObject");
         return;
@@ -111,7 +109,6 @@
     case SetObjectUse:
         out.print("SetObjectUse");
         return;
->>>>>>> 4ccac179
     case ObjectOrOtherUse:
         out.print("ObjectOrOther");
         return;
