--- conflicted
+++ resolved
@@ -2689,8 +2689,6 @@
         return true;
     }
 
-<<<<<<< HEAD
-=======
     case IsTypedArrayViewIntrinsic: {
         ASSERT(argumentCountIncludingThis == 2);
 
@@ -2699,14 +2697,10 @@
         return true;
     }
 
->>>>>>> 4ccac179
     case StringPrototypeReplaceIntrinsic: {
         if (argumentCountIncludingThis != 3)
             return false;
 
-<<<<<<< HEAD
-        insertChecks();
-=======
         // Don't inline intrinsic if we exited due to "search" not being a RegExp or String object.
         if (m_inlineStackTop->m_exitProfile.hasExitSite(m_currentIndex, BadType))
             return false;
@@ -2750,17 +2744,11 @@
 
         insertChecks();
 
->>>>>>> 4ccac179
         Node* result = addToGraph(StringReplace, OpInfo(0), OpInfo(prediction), get(virtualRegisterForArgument(0, registerOffset)), get(virtualRegisterForArgument(1, registerOffset)), get(virtualRegisterForArgument(2, registerOffset)));
         set(VirtualRegister(resultOperand), result);
         return true;
     }
         
-<<<<<<< HEAD
-    case RoundIntrinsic:
-    case FloorIntrinsic:
-    case CeilIntrinsic: {
-=======
     case StringPrototypeReplaceRegExpIntrinsic: {
         if (argumentCountIncludingThis != 3)
             return false;
@@ -2775,29 +2763,11 @@
     case FloorIntrinsic:
     case CeilIntrinsic:
     case TruncIntrinsic: {
->>>>>>> 4ccac179
         if (argumentCountIncludingThis == 1) {
             insertChecks();
             set(VirtualRegister(resultOperand), addToGraph(JSConstant, OpInfo(m_constantNaN)));
             return true;
         }
-<<<<<<< HEAD
-        if (argumentCountIncludingThis == 2) {
-            insertChecks();
-            Node* operand = get(virtualRegisterForArgument(1, registerOffset));
-            NodeType op;
-            if (intrinsic == RoundIntrinsic)
-                op = ArithRound;
-            else if (intrinsic == FloorIntrinsic)
-                op = ArithFloor;
-            else {
-                ASSERT(intrinsic == CeilIntrinsic);
-                op = ArithCeil;
-            }
-            Node* roundNode = addToGraph(op, OpInfo(0), OpInfo(prediction), operand);
-            set(VirtualRegister(resultOperand), roundNode);
-            return true;
-=======
         insertChecks();
         Node* operand = get(virtualRegisterForArgument(1, registerOffset));
         NodeType op;
@@ -2810,7 +2780,6 @@
         else {
             ASSERT(intrinsic == TruncIntrinsic);
             op = ArithTrunc;
->>>>>>> 4ccac179
         }
         Node* roundNode = addToGraph(op, OpInfo(0), OpInfo(prediction), operand);
         set(VirtualRegister(resultOperand), roundNode);
@@ -4295,16 +4264,9 @@
         }
             
         case op_new_regexp: {
-<<<<<<< HEAD
-            // FIXME: We really should be able to inline code that uses NewRegexp. That means
-            // using something other than the index into the CodeBlock here.
-            // https://bugs.webkit.org/show_bug.cgi?id=154808
-            set(VirtualRegister(currentInstruction[1].u.operand), addToGraph(NewRegexp, OpInfo(currentInstruction[2].u.operand)));
-=======
             RegExp* regexp = m_inlineStackTop->m_codeBlock->regexp(currentInstruction[2].u.operand);
             FrozenValue* frozen = m_graph.freezeStrong(regexp);
             set(VirtualRegister(currentInstruction[1].u.operand), addToGraph(NewRegexp, OpInfo(frozen)));
->>>>>>> 4ccac179
             NEXT_OPCODE(op_new_regexp);
         }
 
