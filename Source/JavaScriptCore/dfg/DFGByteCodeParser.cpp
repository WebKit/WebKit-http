/*
 * Copyright (C) 2011-2018 Apple Inc. All rights reserved.
 *
 * Redistribution and use in source and binary forms, with or without
 * modification, are permitted provided that the following conditions
 * are met:
 * 1. Redistributions of source code must retain the above copyright
 *    notice, this list of conditions and the following disclaimer.
 * 2. Redistributions in binary form must reproduce the above copyright
 *    notice, this list of conditions and the following disclaimer in the
 *    documentation and/or other materials provided with the distribution.
 *
 * THIS SOFTWARE IS PROVIDED BY APPLE INC. ``AS IS'' AND ANY
 * EXPRESS OR IMPLIED WARRANTIES, INCLUDING, BUT NOT LIMITED TO, THE
 * IMPLIED WARRANTIES OF MERCHANTABILITY AND FITNESS FOR A PARTICULAR
 * PURPOSE ARE DISCLAIMED.  IN NO EVENT SHALL APPLE INC. OR
 * CONTRIBUTORS BE LIABLE FOR ANY DIRECT, INDIRECT, INCIDENTAL, SPECIAL,
 * EXEMPLARY, OR CONSEQUENTIAL DAMAGES (INCLUDING, BUT NOT LIMITED TO,
 * PROCUREMENT OF SUBSTITUTE GOODS OR SERVICES; LOSS OF USE, DATA, OR
 * PROFITS; OR BUSINESS INTERRUPTION) HOWEVER CAUSED AND ON ANY THEORY
 * OF LIABILITY, WHETHER IN CONTRACT, STRICT LIABILITY, OR TORT
 * (INCLUDING NEGLIGENCE OR OTHERWISE) ARISING IN ANY WAY OUT OF THE USE
 * OF THIS SOFTWARE, EVEN IF ADVISED OF THE POSSIBILITY OF SUCH DAMAGE. 
 */

#include "config.h"
#include "DFGByteCodeParser.h"

#if ENABLE(DFG_JIT)

#include "ArithProfile.h"
#include "ArrayConstructor.h"
#include "BasicBlockLocation.h"
#include "BuiltinNames.h"
#include "BytecodeStructs.h"
#include "CallLinkStatus.h"
#include "CodeBlock.h"
#include "CodeBlockWithJITType.h"
#include "CommonSlowPaths.h"
#include "DFGAbstractHeap.h"
#include "DFGArrayMode.h"
#include "DFGCFG.h"
#include "DFGCapabilities.h"
#include "DFGClobberize.h"
#include "DFGClobbersExitState.h"
#include "DFGGraph.h"
#include "DFGJITCode.h"
#include "FunctionCodeBlock.h"
#include "GetByIdStatus.h"
#include "Heap.h"
#include "InByIdStatus.h"
#include "InstanceOfStatus.h"
#include "JSCInlines.h"
#include "JSFixedArray.h"
#include "JSImmutableButterfly.h"
#include "JSModuleEnvironment.h"
#include "JSModuleNamespaceObject.h"
#include "NumberConstructor.h"
#include "ObjectConstructor.h"
#include "OpcodeInlines.h"
#include "PreciseJumpTargets.h"
#include "PutByIdFlags.h"
#include "PutByIdStatus.h"
#include "RegExpPrototype.h"
#include "StackAlignment.h"
#include "StringConstructor.h"
#include "StructureStubInfo.h"
#include "Watchdog.h"
#include <wtf/CommaPrinter.h>
#include <wtf/HashMap.h>
#include <wtf/MathExtras.h>
#include <wtf/SetForScope.h>
#include <wtf/StdLibExtras.h>

namespace JSC { namespace DFG {

namespace DFGByteCodeParserInternal {
#ifdef NDEBUG
static const bool verbose = false;
#else
static const bool verbose = true;
#endif
} // namespace DFGByteCodeParserInternal

#define VERBOSE_LOG(...) do { \
if (DFGByteCodeParserInternal::verbose && Options::verboseDFGBytecodeParsing()) \
dataLog(__VA_ARGS__); \
} while (false)

// === ByteCodeParser ===
//
// This class is used to compile the dataflow graph from a CodeBlock.
class ByteCodeParser {
public:
    ByteCodeParser(Graph& graph)
        : m_vm(&graph.m_vm)
        , m_codeBlock(graph.m_codeBlock)
        , m_profiledBlock(graph.m_profiledBlock)
        , m_graph(graph)
        , m_currentBlock(0)
        , m_currentIndex(0)
        , m_constantUndefined(graph.freeze(jsUndefined()))
        , m_constantNull(graph.freeze(jsNull()))
        , m_constantNaN(graph.freeze(jsNumber(PNaN)))
        , m_constantOne(graph.freeze(jsNumber(1)))
        , m_numArguments(m_codeBlock->numParameters())
        , m_numLocals(m_codeBlock->numCalleeLocals())
        , m_parameterSlots(0)
        , m_numPassedVarArgs(0)
        , m_inlineStackTop(0)
        , m_currentInstruction(0)
        , m_hasDebuggerEnabled(graph.hasDebuggerEnabled())
    {
        ASSERT(m_profiledBlock);
    }
    
    // Parse a full CodeBlock of bytecode.
    void parse();
    
private:
    struct InlineStackEntry;

    // Just parse from m_currentIndex to the end of the current CodeBlock.
    void parseCodeBlock();
    
    void ensureLocals(unsigned newNumLocals)
    {
        VERBOSE_LOG("   ensureLocals: trying to raise m_numLocals from ", m_numLocals, " to ", newNumLocals, "\n");
        if (newNumLocals <= m_numLocals)
            return;
        m_numLocals = newNumLocals;
        for (size_t i = 0; i < m_graph.numBlocks(); ++i)
            m_graph.block(i)->ensureLocals(newNumLocals);
    }

    // Helper for min and max.
    template<typename ChecksFunctor>
    bool handleMinMax(int resultOperand, NodeType op, int registerOffset, int argumentCountIncludingThis, const ChecksFunctor& insertChecks);
    
    void refineStatically(CallLinkStatus&, Node* callTarget);
    // Blocks can either be targetable (i.e. in the m_blockLinkingTargets of one InlineStackEntry) with a well-defined bytecodeBegin,
    // or they can be untargetable, with bytecodeBegin==UINT_MAX, to be managed manually and not by the linkBlock machinery.
    // This is used most notably when doing polyvariant inlining (it requires a fair bit of control-flow with no bytecode analog).
    // It is also used when doing an early return from an inlined callee: it is easier to fix the bytecode index later on if needed
    // than to move the right index all the way to the treatment of op_ret.
    BasicBlock* allocateTargetableBlock(unsigned bytecodeIndex);
    BasicBlock* allocateUntargetableBlock();
    // An untargetable block can be given a bytecodeIndex to be later managed by linkBlock, but only once, and it can never go in the other direction
    void makeBlockTargetable(BasicBlock*, unsigned bytecodeIndex);
    void addJumpTo(BasicBlock*);
    void addJumpTo(unsigned bytecodeIndex);
    // Handle calls. This resolves issues surrounding inlining and intrinsics.
    enum Terminality { Terminal, NonTerminal };
    Terminality handleCall(
        int result, NodeType op, InlineCallFrame::Kind, unsigned instructionSize,
        Node* callTarget, int argumentCountIncludingThis, int registerOffset, CallLinkStatus,
        SpeculatedType prediction);
    Terminality handleCall(Instruction* pc, NodeType op, CallMode);
    Terminality handleVarargsCall(Instruction* pc, NodeType op, CallMode);
    void emitFunctionChecks(CallVariant, Node* callTarget, VirtualRegister thisArgumnt);
    void emitArgumentPhantoms(int registerOffset, int argumentCountIncludingThis);
    Node* getArgumentCount();
    template<typename ChecksFunctor>
    bool handleRecursiveTailCall(Node* callTargetNode, CallVariant, int registerOffset, int argumentCountIncludingThis, const ChecksFunctor& emitFunctionCheckIfNeeded);
    unsigned inliningCost(CallVariant, int argumentCountIncludingThis, InlineCallFrame::Kind); // Return UINT_MAX if it's not an inlining candidate. By convention, intrinsics have a cost of 1.
    // Handle inlining. Return true if it succeeded, false if we need to plant a call.
    bool handleVarargsInlining(Node* callTargetNode, int resultOperand, const CallLinkStatus&, int registerOffset, VirtualRegister thisArgument, VirtualRegister argumentsArgument, unsigned argumentsOffset, NodeType callOp, InlineCallFrame::Kind);
    unsigned getInliningBalance(const CallLinkStatus&, CodeSpecializationKind);
    enum class CallOptimizationResult { OptimizedToJump, Inlined, DidNothing };
    CallOptimizationResult handleCallVariant(Node* callTargetNode, int resultOperand, CallVariant, int registerOffset, VirtualRegister thisArgument, int argumentCountIncludingThis, unsigned nextOffset, InlineCallFrame::Kind, SpeculatedType prediction, unsigned& inliningBalance, BasicBlock* continuationBlock, bool needsToCheckCallee);
    CallOptimizationResult handleInlining(Node* callTargetNode, int resultOperand, const CallLinkStatus&, int registerOffset, VirtualRegister thisArgument, int argumentCountIncludingThis, unsigned nextOffset, NodeType callOp, InlineCallFrame::Kind, SpeculatedType prediction);
    template<typename ChecksFunctor>
    void inlineCall(Node* callTargetNode, int resultOperand, CallVariant, int registerOffset, int argumentCountIncludingThis, InlineCallFrame::Kind, BasicBlock* continuationBlock, const ChecksFunctor& insertChecks);
    // Handle intrinsic functions. Return true if it succeeded, false if we need to plant a call.
    template<typename ChecksFunctor>
    bool handleIntrinsicCall(Node* callee, int resultOperand, Intrinsic, int registerOffset, int argumentCountIncludingThis, SpeculatedType prediction, const ChecksFunctor& insertChecks);
    template<typename ChecksFunctor>
    bool handleDOMJITCall(Node* callee, int resultOperand, const DOMJIT::Signature*, int registerOffset, int argumentCountIncludingThis, SpeculatedType prediction, const ChecksFunctor& insertChecks);
    template<typename ChecksFunctor>
    bool handleIntrinsicGetter(int resultOperand, SpeculatedType prediction, const GetByIdVariant& intrinsicVariant, Node* thisNode, const ChecksFunctor& insertChecks);
    template<typename ChecksFunctor>
    bool handleTypedArrayConstructor(int resultOperand, InternalFunction*, int registerOffset, int argumentCountIncludingThis, TypedArrayType, const ChecksFunctor& insertChecks);
    template<typename ChecksFunctor>
    bool handleConstantInternalFunction(Node* callTargetNode, int resultOperand, InternalFunction*, int registerOffset, int argumentCountIncludingThis, CodeSpecializationKind, SpeculatedType, const ChecksFunctor& insertChecks);
    Node* handlePutByOffset(Node* base, unsigned identifier, PropertyOffset, const InferredType::Descriptor&, Node* value);
    Node* handleGetByOffset(SpeculatedType, Node* base, unsigned identifierNumber, PropertyOffset, const InferredType::Descriptor&, NodeType = GetByOffset);
    bool handleDOMJITGetter(int resultOperand, const GetByIdVariant&, Node* thisNode, unsigned identifierNumber, SpeculatedType prediction);
    bool handleModuleNamespaceLoad(int resultOperand, SpeculatedType, Node* base, GetByIdStatus);

    // Create a presence ObjectPropertyCondition based on some known offset and structure set. Does not
    // check the validity of the condition, but it may return a null one if it encounters a contradiction.
    ObjectPropertyCondition presenceLike(
        JSObject* knownBase, UniquedStringImpl*, PropertyOffset, const StructureSet&);
    
    // Attempt to watch the presence of a property. It will watch that the property is present in the same
    // way as in all of the structures in the set. It may emit code instead of just setting a watchpoint.
    // Returns true if this all works out.
    bool checkPresenceLike(JSObject* knownBase, UniquedStringImpl*, PropertyOffset, const StructureSet&);
    void checkPresenceLike(Node* base, UniquedStringImpl*, PropertyOffset, const StructureSet&);
    
    // Works with both GetByIdVariant and the setter form of PutByIdVariant.
    template<typename VariantType>
    Node* load(SpeculatedType, Node* base, unsigned identifierNumber, const VariantType&);

    Node* store(Node* base, unsigned identifier, const PutByIdVariant&, Node* value);

    void handleGetById(
        int destinationOperand, SpeculatedType, Node* base, unsigned identifierNumber, GetByIdStatus, AccessType, unsigned instructionSize);
    void emitPutById(
        Node* base, unsigned identifierNumber, Node* value,  const PutByIdStatus&, bool isDirect);
    void handlePutById(
        Node* base, unsigned identifierNumber, Node* value, const PutByIdStatus&,
        bool isDirect);
    
    // Either register a watchpoint or emit a check for this condition. Returns false if the
    // condition no longer holds, and therefore no reasonable check can be emitted.
    bool check(const ObjectPropertyCondition&);
    
    GetByOffsetMethod promoteToConstant(GetByOffsetMethod);
    
    // Either register a watchpoint or emit a check for this condition. It must be a Presence
    // condition. It will attempt to promote a Presence condition to an Equivalence condition.
    // Emits code for the loaded value that the condition guards, and returns a node containing
    // the loaded value. Returns null if the condition no longer holds.
    GetByOffsetMethod planLoad(const ObjectPropertyCondition&);
    Node* load(SpeculatedType, unsigned identifierNumber, const GetByOffsetMethod&, NodeType = GetByOffset);
    Node* load(SpeculatedType, const ObjectPropertyCondition&, NodeType = GetByOffset);
    
    // Calls check() for each condition in the set: that is, it either emits checks or registers
    // watchpoints (or a combination of the two) to make the conditions hold. If any of those
    // conditions are no longer checkable, returns false.
    bool check(const ObjectPropertyConditionSet&);
    
    // Calls check() for those conditions that aren't the slot base, and calls load() for the slot
    // base. Does a combination of watchpoint registration and check emission to guard the
    // conditions, and emits code to load the value from the slot base. Returns a node containing
    // the loaded value. Returns null if any of the conditions were no longer checkable.
    GetByOffsetMethod planLoad(const ObjectPropertyConditionSet&);
    Node* load(SpeculatedType, const ObjectPropertyConditionSet&, NodeType = GetByOffset);

    void prepareToParseBlock();
    void clearCaches();

    // Parse a single basic block of bytecode instructions.
    void parseBlock(unsigned limit);
    // Link block successors.
    void linkBlock(BasicBlock*, Vector<BasicBlock*>& possibleTargets);
    void linkBlocks(Vector<BasicBlock*>& unlinkedBlocks, Vector<BasicBlock*>& possibleTargets);
    
    VariableAccessData* newVariableAccessData(VirtualRegister operand)
    {
        ASSERT(!operand.isConstant());
        
        m_graph.m_variableAccessData.append(VariableAccessData(operand));
        return &m_graph.m_variableAccessData.last();
    }
    
    // Get/Set the operands/result of a bytecode instruction.
    Node* getDirect(VirtualRegister operand)
    {
        ASSERT(!operand.isConstant());

        // Is this an argument?
        if (operand.isArgument())
            return getArgument(operand);

        // Must be a local.
        return getLocal(operand);
    }

    Node* get(VirtualRegister operand)
    {
        if (operand.isConstant()) {
            unsigned constantIndex = operand.toConstantIndex();
            unsigned oldSize = m_constants.size();
            if (constantIndex >= oldSize || !m_constants[constantIndex]) {
                const CodeBlock& codeBlock = *m_inlineStackTop->m_codeBlock;
                JSValue value = codeBlock.getConstant(operand.offset());
                SourceCodeRepresentation sourceCodeRepresentation = codeBlock.constantSourceCodeRepresentation(operand.offset());
                if (constantIndex >= oldSize) {
                    m_constants.grow(constantIndex + 1);
                    for (unsigned i = oldSize; i < m_constants.size(); ++i)
                        m_constants[i] = nullptr;
                }

                Node* constantNode = nullptr;
                if (sourceCodeRepresentation == SourceCodeRepresentation::Double)
                    constantNode = addToGraph(DoubleConstant, OpInfo(m_graph.freezeStrong(jsDoubleNumber(value.asNumber()))));
                else
                    constantNode = addToGraph(JSConstant, OpInfo(m_graph.freezeStrong(value)));
                m_constants[constantIndex] = constantNode;
            }
            ASSERT(m_constants[constantIndex]);
            return m_constants[constantIndex];
        }
        
        if (inlineCallFrame()) {
            if (!inlineCallFrame()->isClosureCall) {
                JSFunction* callee = inlineCallFrame()->calleeConstant();
                if (operand.offset() == CallFrameSlot::callee)
                    return weakJSConstant(callee);
            }
        } else if (operand.offset() == CallFrameSlot::callee) {
            // We have to do some constant-folding here because this enables CreateThis folding. Note
            // that we don't have such watchpoint-based folding for inlined uses of Callee, since in that
            // case if the function is a singleton then we already know it.
            if (FunctionExecutable* executable = jsDynamicCast<FunctionExecutable*>(*m_vm, m_codeBlock->ownerExecutable())) {
                InferredValue* singleton = executable->singletonFunction();
                if (JSValue value = singleton->inferredValue()) {
                    m_graph.watchpoints().addLazily(singleton);
                    JSFunction* function = jsCast<JSFunction*>(value);
                    return weakJSConstant(function);
                }
            }
            return addToGraph(GetCallee);
        }
        
        return getDirect(m_inlineStackTop->remapOperand(operand));
    }
    
    enum SetMode {
        // A normal set which follows a two-phase commit that spans code origins. During
        // the current code origin it issues a MovHint, and at the start of the next
        // code origin there will be a SetLocal. If the local needs flushing, the second
        // SetLocal will be preceded with a Flush.
        NormalSet,
        
        // A set where the SetLocal happens immediately and there is still a Flush. This
        // is relevant when assigning to a local in tricky situations for the delayed
        // SetLocal logic but where we know that we have not performed any side effects
        // within this code origin. This is a safe replacement for NormalSet anytime we
        // know that we have not yet performed side effects in this code origin.
        ImmediateSetWithFlush,
        
        // A set where the SetLocal happens immediately and we do not Flush it even if
        // this is a local that is marked as needing it. This is relevant when
        // initializing locals at the top of a function.
        ImmediateNakedSet
    };
    Node* setDirect(VirtualRegister operand, Node* value, SetMode setMode = NormalSet)
    {
        addToGraph(MovHint, OpInfo(operand.offset()), value);

        // We can't exit anymore because our OSR exit state has changed.
        m_exitOK = false;

        DelayedSetLocal delayed(currentCodeOrigin(), operand, value, setMode);
        
        if (setMode == NormalSet) {
            m_setLocalQueue.append(delayed);
            return nullptr;
        }
        
        return delayed.execute(this);
    }
    
    void processSetLocalQueue()
    {
        for (unsigned i = 0; i < m_setLocalQueue.size(); ++i)
            m_setLocalQueue[i].execute(this);
        m_setLocalQueue.shrink(0);
    }

    Node* set(VirtualRegister operand, Node* value, SetMode setMode = NormalSet)
    {
        return setDirect(m_inlineStackTop->remapOperand(operand), value, setMode);
    }
    
    Node* injectLazyOperandSpeculation(Node* node)
    {
        ASSERT(node->op() == GetLocal);
        ASSERT(node->origin.semantic.bytecodeIndex == m_currentIndex);
        ConcurrentJSLocker locker(m_inlineStackTop->m_profiledBlock->m_lock);
        LazyOperandValueProfileKey key(m_currentIndex, node->local());
        SpeculatedType prediction = m_inlineStackTop->m_lazyOperands.prediction(locker, key);
        node->variableAccessData()->predict(prediction);
        return node;
    }

    // Used in implementing get/set, above, where the operand is a local variable.
    Node* getLocal(VirtualRegister operand)
    {
        unsigned local = operand.toLocal();

        Node* node = m_currentBlock->variablesAtTail.local(local);
        
        // This has two goals: 1) link together variable access datas, and 2)
        // try to avoid creating redundant GetLocals. (1) is required for
        // correctness - no other phase will ensure that block-local variable
        // access data unification is done correctly. (2) is purely opportunistic
        // and is meant as an compile-time optimization only.
        
        VariableAccessData* variable;
        
        if (node) {
            variable = node->variableAccessData();
            
            switch (node->op()) {
            case GetLocal:
                return node;
            case SetLocal:
                return node->child1().node();
            default:
                break;
            }
        } else
            variable = newVariableAccessData(operand);
        
        node = injectLazyOperandSpeculation(addToGraph(GetLocal, OpInfo(variable)));
        m_currentBlock->variablesAtTail.local(local) = node;
        return node;
    }
    Node* setLocal(const CodeOrigin& semanticOrigin, VirtualRegister operand, Node* value, SetMode setMode = NormalSet)
    {
        SetForScope<CodeOrigin> originChange(m_currentSemanticOrigin, semanticOrigin);

        unsigned local = operand.toLocal();
        
        if (setMode != ImmediateNakedSet) {
            ArgumentPosition* argumentPosition = findArgumentPositionForLocal(operand);
            if (argumentPosition)
                flushDirect(operand, argumentPosition);
            else if (m_graph.needsScopeRegister() && operand == m_codeBlock->scopeRegister())
                flush(operand);
        }

        VariableAccessData* variableAccessData = newVariableAccessData(operand);
        variableAccessData->mergeStructureCheckHoistingFailed(
            m_inlineStackTop->m_exitProfile.hasExitSite(semanticOrigin.bytecodeIndex, BadCache));
        variableAccessData->mergeCheckArrayHoistingFailed(
            m_inlineStackTop->m_exitProfile.hasExitSite(semanticOrigin.bytecodeIndex, BadIndexingType));
        Node* node = addToGraph(SetLocal, OpInfo(variableAccessData), value);
        m_currentBlock->variablesAtTail.local(local) = node;
        return node;
    }

    // Used in implementing get/set, above, where the operand is an argument.
    Node* getArgument(VirtualRegister operand)
    {
        unsigned argument = operand.toArgument();
        ASSERT(argument < m_numArguments);
        
        Node* node = m_currentBlock->variablesAtTail.argument(argument);

        VariableAccessData* variable;
        
        if (node) {
            variable = node->variableAccessData();
            
            switch (node->op()) {
            case GetLocal:
                return node;
            case SetLocal:
                return node->child1().node();
            default:
                break;
            }
        } else
            variable = newVariableAccessData(operand);
        
        node = injectLazyOperandSpeculation(addToGraph(GetLocal, OpInfo(variable)));
        m_currentBlock->variablesAtTail.argument(argument) = node;
        return node;
    }
    Node* setArgument(const CodeOrigin& semanticOrigin, VirtualRegister operand, Node* value, SetMode setMode = NormalSet)
    {
        SetForScope<CodeOrigin> originChange(m_currentSemanticOrigin, semanticOrigin);

        unsigned argument = operand.toArgument();
        ASSERT(argument < m_numArguments);
        
        VariableAccessData* variableAccessData = newVariableAccessData(operand);

        // Always flush arguments, except for 'this'. If 'this' is created by us,
        // then make sure that it's never unboxed.
        if (argument || m_graph.needsFlushedThis()) {
            if (setMode != ImmediateNakedSet)
                flushDirect(operand);
        }
        
        if (!argument && m_codeBlock->specializationKind() == CodeForConstruct)
            variableAccessData->mergeShouldNeverUnbox(true);
        
        variableAccessData->mergeStructureCheckHoistingFailed(
            m_inlineStackTop->m_exitProfile.hasExitSite(semanticOrigin.bytecodeIndex, BadCache));
        variableAccessData->mergeCheckArrayHoistingFailed(
            m_inlineStackTop->m_exitProfile.hasExitSite(semanticOrigin.bytecodeIndex, BadIndexingType));
        Node* node = addToGraph(SetLocal, OpInfo(variableAccessData), value);
        m_currentBlock->variablesAtTail.argument(argument) = node;
        return node;
    }
    
    ArgumentPosition* findArgumentPositionForArgument(int argument)
    {
        InlineStackEntry* stack = m_inlineStackTop;
        while (stack->m_inlineCallFrame)
            stack = stack->m_caller;
        return stack->m_argumentPositions[argument];
    }
    
    ArgumentPosition* findArgumentPositionForLocal(VirtualRegister operand)
    {
        for (InlineStackEntry* stack = m_inlineStackTop; ; stack = stack->m_caller) {
            InlineCallFrame* inlineCallFrame = stack->m_inlineCallFrame;
            if (!inlineCallFrame)
                break;
            if (operand.offset() < static_cast<int>(inlineCallFrame->stackOffset + CallFrame::headerSizeInRegisters))
                continue;
            if (operand.offset() >= static_cast<int>(inlineCallFrame->stackOffset + CallFrame::thisArgumentOffset() + inlineCallFrame->argumentsWithFixup.size()))
                continue;
            int argument = VirtualRegister(operand.offset() - inlineCallFrame->stackOffset).toArgument();
            return stack->m_argumentPositions[argument];
        }
        return 0;
    }
    
    ArgumentPosition* findArgumentPosition(VirtualRegister operand)
    {
        if (operand.isArgument())
            return findArgumentPositionForArgument(operand.toArgument());
        return findArgumentPositionForLocal(operand);
    }

    template<typename AddFlushDirectFunc>
    void flushImpl(InlineCallFrame* inlineCallFrame, const AddFlushDirectFunc& addFlushDirect)
    {
        int numArguments;
        if (inlineCallFrame) {
            ASSERT(!m_graph.hasDebuggerEnabled());
            numArguments = inlineCallFrame->argumentsWithFixup.size();
            if (inlineCallFrame->isClosureCall)
                addFlushDirect(inlineCallFrame, remapOperand(inlineCallFrame, VirtualRegister(CallFrameSlot::callee)));
            if (inlineCallFrame->isVarargs())
                addFlushDirect(inlineCallFrame, remapOperand(inlineCallFrame, VirtualRegister(CallFrameSlot::argumentCount)));
        } else
            numArguments = m_graph.baselineCodeBlockFor(inlineCallFrame)->numParameters();

        for (unsigned argument = numArguments; argument--;)
            addFlushDirect(inlineCallFrame, remapOperand(inlineCallFrame, virtualRegisterForArgument(argument)));

        if (m_graph.needsScopeRegister())
            addFlushDirect(nullptr, m_graph.m_codeBlock->scopeRegister());
    }

    template<typename AddFlushDirectFunc, typename AddPhantomLocalDirectFunc>
    void flushForTerminalImpl(CodeOrigin origin, const AddFlushDirectFunc& addFlushDirect, const AddPhantomLocalDirectFunc& addPhantomLocalDirect)
    {
        origin.walkUpInlineStack(
            [&] (CodeOrigin origin) {
                unsigned bytecodeIndex = origin.bytecodeIndex;
                InlineCallFrame* inlineCallFrame = origin.inlineCallFrame;
                flushImpl(inlineCallFrame, addFlushDirect);

                CodeBlock* codeBlock = m_graph.baselineCodeBlockFor(inlineCallFrame);
                FullBytecodeLiveness& fullLiveness = m_graph.livenessFor(codeBlock);
                const FastBitVector& livenessAtBytecode = fullLiveness.getLiveness(bytecodeIndex);

                for (unsigned local = codeBlock->numCalleeLocals(); local--;) {
                    if (livenessAtBytecode[local])
                        addPhantomLocalDirect(inlineCallFrame, remapOperand(inlineCallFrame, virtualRegisterForLocal(local)));
                }
            });
    }

    void flush(VirtualRegister operand)
    {
        flushDirect(m_inlineStackTop->remapOperand(operand));
    }
    
    void flushDirect(VirtualRegister operand)
    {
        flushDirect(operand, findArgumentPosition(operand));
    }

    void flushDirect(VirtualRegister operand, ArgumentPosition* argumentPosition)
    {
        addFlushOrPhantomLocal<Flush>(operand, argumentPosition);
    }

    template<NodeType nodeType>
    void addFlushOrPhantomLocal(VirtualRegister operand, ArgumentPosition* argumentPosition)
    {
        ASSERT(!operand.isConstant());
        
        Node* node = m_currentBlock->variablesAtTail.operand(operand);
        
        VariableAccessData* variable;
        
        if (node)
            variable = node->variableAccessData();
        else
            variable = newVariableAccessData(operand);
        
        node = addToGraph(nodeType, OpInfo(variable));
        m_currentBlock->variablesAtTail.operand(operand) = node;
        if (argumentPosition)
            argumentPosition->addVariable(variable);
    }

    void phantomLocalDirect(VirtualRegister operand)
    {
        addFlushOrPhantomLocal<PhantomLocal>(operand, findArgumentPosition(operand));
    }

    void flush(InlineStackEntry* inlineStackEntry)
    {
        auto addFlushDirect = [&] (InlineCallFrame*, VirtualRegister reg) { flushDirect(reg); };
        flushImpl(inlineStackEntry->m_inlineCallFrame, addFlushDirect);
    }

    void flushForTerminal()
    {
        auto addFlushDirect = [&] (InlineCallFrame*, VirtualRegister reg) { flushDirect(reg); };
        auto addPhantomLocalDirect = [&] (InlineCallFrame*, VirtualRegister reg) { phantomLocalDirect(reg); };
        flushForTerminalImpl(currentCodeOrigin(), addFlushDirect, addPhantomLocalDirect);
    }

    void flushForReturn()
    {
        flush(m_inlineStackTop);
    }
    
    void flushIfTerminal(SwitchData& data)
    {
        if (data.fallThrough.bytecodeIndex() > m_currentIndex)
            return;
        
        for (unsigned i = data.cases.size(); i--;) {
            if (data.cases[i].target.bytecodeIndex() > m_currentIndex)
                return;
        }
        
        flushForTerminal();
    }

    // Assumes that the constant should be strongly marked.
    Node* jsConstant(JSValue constantValue)
    {
        return addToGraph(JSConstant, OpInfo(m_graph.freezeStrong(constantValue)));
    }

    Node* weakJSConstant(JSValue constantValue)
    {
        return addToGraph(JSConstant, OpInfo(m_graph.freeze(constantValue)));
    }

    // Helper functions to get/set the this value.
    Node* getThis()
    {
        return get(m_inlineStackTop->m_codeBlock->thisRegister());
    }

    void setThis(Node* value)
    {
        set(m_inlineStackTop->m_codeBlock->thisRegister(), value);
    }

    InlineCallFrame* inlineCallFrame()
    {
        return m_inlineStackTop->m_inlineCallFrame;
    }

    bool allInlineFramesAreTailCalls()
    {
        return !inlineCallFrame() || !inlineCallFrame()->getCallerSkippingTailCalls();
    }

    CodeOrigin currentCodeOrigin()
    {
        return CodeOrigin(m_currentIndex, inlineCallFrame());
    }

    NodeOrigin currentNodeOrigin()
    {
        CodeOrigin semantic;
        CodeOrigin forExit;

        if (m_currentSemanticOrigin.isSet())
            semantic = m_currentSemanticOrigin;
        else
            semantic = currentCodeOrigin();

        forExit = currentCodeOrigin();

        return NodeOrigin(semantic, forExit, m_exitOK);
    }
    
    BranchData* branchData(unsigned taken, unsigned notTaken)
    {
        // We assume that branches originating from bytecode always have a fall-through. We
        // use this assumption to avoid checking for the creation of terminal blocks.
        ASSERT((taken > m_currentIndex) || (notTaken > m_currentIndex));
        BranchData* data = m_graph.m_branchData.add();
        *data = BranchData::withBytecodeIndices(taken, notTaken);
        return data;
    }
    
    Node* addToGraph(Node* node)
    {
        VERBOSE_LOG("        appended ", node, " ", Graph::opName(node->op()), "\n");

        m_hasAnyForceOSRExits |= (node->op() == ForceOSRExit);

        m_currentBlock->append(node);
        if (clobbersExitState(m_graph, node))
            m_exitOK = false;
        return node;
    }
    
    Node* addToGraph(NodeType op, Node* child1 = 0, Node* child2 = 0, Node* child3 = 0)
    {
        Node* result = m_graph.addNode(
            op, currentNodeOrigin(), Edge(child1), Edge(child2),
            Edge(child3));
        return addToGraph(result);
    }
    Node* addToGraph(NodeType op, Edge child1, Edge child2 = Edge(), Edge child3 = Edge())
    {
        Node* result = m_graph.addNode(
            op, currentNodeOrigin(), child1, child2, child3);
        return addToGraph(result);
    }
    Node* addToGraph(NodeType op, OpInfo info, Node* child1 = 0, Node* child2 = 0, Node* child3 = 0)
    {
        Node* result = m_graph.addNode(
            op, currentNodeOrigin(), info, Edge(child1), Edge(child2),
            Edge(child3));
        return addToGraph(result);
    }
    Node* addToGraph(NodeType op, OpInfo info, Edge child1, Edge child2 = Edge(), Edge child3 = Edge())
    {
        Node* result = m_graph.addNode(op, currentNodeOrigin(), info, child1, child2, child3);
        return addToGraph(result);
    }
    Node* addToGraph(NodeType op, OpInfo info1, OpInfo info2, Node* child1 = 0, Node* child2 = 0, Node* child3 = 0)
    {
        Node* result = m_graph.addNode(
            op, currentNodeOrigin(), info1, info2,
            Edge(child1), Edge(child2), Edge(child3));
        return addToGraph(result);
    }
    Node* addToGraph(NodeType op, OpInfo info1, OpInfo info2, Edge child1, Edge child2 = Edge(), Edge child3 = Edge())
    {
        Node* result = m_graph.addNode(
            op, currentNodeOrigin(), info1, info2, child1, child2, child3);
        return addToGraph(result);
    }
    
    Node* addToGraph(Node::VarArgTag, NodeType op, OpInfo info1, OpInfo info2 = OpInfo())
    {
        Node* result = m_graph.addNode(
            Node::VarArg, op, currentNodeOrigin(), info1, info2,
            m_graph.m_varArgChildren.size() - m_numPassedVarArgs, m_numPassedVarArgs);
        addToGraph(result);
        
        m_numPassedVarArgs = 0;
        
        return result;
    }
    
    void addVarArgChild(Node* child)
    {
        m_graph.m_varArgChildren.append(Edge(child));
        m_numPassedVarArgs++;
    }

    void addVarArgChild(Edge child)
    {
        m_graph.m_varArgChildren.append(child);
        m_numPassedVarArgs++;
    }
    
    Node* addCallWithoutSettingResult(
        NodeType op, OpInfo opInfo, Node* callee, int argCount, int registerOffset,
        OpInfo prediction)
    {
        addVarArgChild(callee);
        size_t parameterSlots = Graph::parameterSlotsForArgCount(argCount);

        if (parameterSlots > m_parameterSlots)
            m_parameterSlots = parameterSlots;

        for (int i = 0; i < argCount; ++i)
            addVarArgChild(get(virtualRegisterForArgument(i, registerOffset)));

        return addToGraph(Node::VarArg, op, opInfo, prediction);
    }
    
    Node* addCall(
        int result, NodeType op, const DOMJIT::Signature* signature, Node* callee, int argCount, int registerOffset,
        SpeculatedType prediction)
    {
        if (op == TailCall) {
            if (allInlineFramesAreTailCalls())
                return addCallWithoutSettingResult(op, OpInfo(signature), callee, argCount, registerOffset, OpInfo());
            op = TailCallInlinedCaller;
        }


        Node* call = addCallWithoutSettingResult(
            op, OpInfo(signature), callee, argCount, registerOffset, OpInfo(prediction));
        VirtualRegister resultReg(result);
        if (resultReg.isValid())
            set(resultReg, call);
        return call;
    }
    
    Node* cellConstantWithStructureCheck(JSCell* object, Structure* structure)
    {
        // FIXME: This should route to emitPropertyCheck, not the other way around. But currently,
        // this gets no profit from using emitPropertyCheck() since we'll non-adaptively watch the
        // object's structure as soon as we make it a weakJSCosntant.
        Node* objectNode = weakJSConstant(object);
        addToGraph(CheckStructure, OpInfo(m_graph.addStructureSet(structure)), objectNode);
        return objectNode;
    }
    
    SpeculatedType getPredictionWithoutOSRExit(unsigned bytecodeIndex)
    {
        SpeculatedType prediction;
        {
            ConcurrentJSLocker locker(m_inlineStackTop->m_profiledBlock->m_lock);
            prediction = m_inlineStackTop->m_profiledBlock->valueProfilePredictionForBytecodeOffset(locker, bytecodeIndex);
        }

        if (prediction != SpecNone)
            return prediction;

        // If we have no information about the values this
        // node generates, we check if by any chance it is
        // a tail call opcode. In that case, we walk up the
        // inline frames to find a call higher in the call
        // chain and use its prediction. If we only have
        // inlined tail call frames, we use SpecFullTop
        // to avoid a spurious OSR exit.
        Instruction* instruction = &m_inlineStackTop->m_profiledBlock->instructions()[bytecodeIndex];
        OpcodeID opcodeID = Interpreter::getOpcodeID(instruction->u.opcode);

        switch (opcodeID) {
        case op_tail_call:
        case op_tail_call_varargs:
        case op_tail_call_forward_arguments: {
            // Things should be more permissive to us returning BOTTOM instead of TOP here.
            // Currently, this will cause us to Force OSR exit. This is bad because returning
            // TOP will cause anything that transitively touches this speculated type to
            // also become TOP during prediction propagation.
            // https://bugs.webkit.org/show_bug.cgi?id=164337
            if (!inlineCallFrame())
                return SpecFullTop;

            CodeOrigin* codeOrigin = inlineCallFrame()->getCallerSkippingTailCalls();
            if (!codeOrigin)
                return SpecFullTop;

            InlineStackEntry* stack = m_inlineStackTop;
            while (stack->m_inlineCallFrame != codeOrigin->inlineCallFrame)
                stack = stack->m_caller;

            bytecodeIndex = codeOrigin->bytecodeIndex;
            CodeBlock* profiledBlock = stack->m_profiledBlock;
            ConcurrentJSLocker locker(profiledBlock->m_lock);
            return profiledBlock->valueProfilePredictionForBytecodeOffset(locker, bytecodeIndex);
        }

        default:
            return SpecNone;
        }

        RELEASE_ASSERT_NOT_REACHED();
        return SpecNone;
    }

    SpeculatedType getPrediction(unsigned bytecodeIndex)
    {
        SpeculatedType prediction = getPredictionWithoutOSRExit(bytecodeIndex);

        if (prediction == SpecNone) {
            // We have no information about what values this node generates. Give up
            // on executing this code, since we're likely to do more damage than good.
            addToGraph(ForceOSRExit);
        }
        
        return prediction;
    }
    
    SpeculatedType getPredictionWithoutOSRExit()
    {
        return getPredictionWithoutOSRExit(m_currentIndex);
    }
    
    SpeculatedType getPrediction()
    {
        return getPrediction(m_currentIndex);
    }
    
    ArrayMode getArrayMode(ArrayProfile* profile, Array::Action action)
    {
        ConcurrentJSLocker locker(m_inlineStackTop->m_profiledBlock->m_lock);
        profile->computeUpdatedPrediction(locker, m_inlineStackTop->m_profiledBlock);
        bool makeSafe = profile->outOfBounds(locker);
        return ArrayMode::fromObserved(locker, profile, action, makeSafe);
    }

    Node* makeSafe(Node* node)
    {
        if (m_inlineStackTop->m_exitProfile.hasExitSite(m_currentIndex, Overflow))
            node->mergeFlags(NodeMayOverflowInt32InDFG);
        if (m_inlineStackTop->m_exitProfile.hasExitSite(m_currentIndex, NegativeZero))
            node->mergeFlags(NodeMayNegZeroInDFG);
        
        if (!isX86() && node->op() == ArithMod)
            return node;

        {
            ArithProfile* arithProfile = m_inlineStackTop->m_profiledBlock->arithProfileForBytecodeOffset(m_currentIndex);
            if (arithProfile) {
                switch (node->op()) {
                case ArithAdd:
                case ArithSub:
                case ValueAdd:
                    if (arithProfile->didObserveDouble())
                        node->mergeFlags(NodeMayHaveDoubleResult);
                    if (arithProfile->didObserveNonNumber())
                        node->mergeFlags(NodeMayHaveNonNumberResult);
                    break;
                
                case ArithMul: {
                    if (arithProfile->didObserveInt52Overflow())
                        node->mergeFlags(NodeMayOverflowInt52);
                    if (arithProfile->didObserveInt32Overflow() || m_inlineStackTop->m_exitProfile.hasExitSite(m_currentIndex, Overflow))
                        node->mergeFlags(NodeMayOverflowInt32InBaseline);
                    if (arithProfile->didObserveNegZeroDouble() || m_inlineStackTop->m_exitProfile.hasExitSite(m_currentIndex, NegativeZero))
                        node->mergeFlags(NodeMayNegZeroInBaseline);
                    if (arithProfile->didObserveDouble())
                        node->mergeFlags(NodeMayHaveDoubleResult);
                    if (arithProfile->didObserveNonNumber())
                        node->mergeFlags(NodeMayHaveNonNumberResult);
                    break;
                }
                case ValueNegate:
                case ArithNegate: {
                    if (arithProfile->lhsObservedType().sawNumber() || arithProfile->didObserveDouble())
                        node->mergeFlags(NodeMayHaveDoubleResult);
                    if (arithProfile->didObserveNegZeroDouble() || m_inlineStackTop->m_exitProfile.hasExitSite(m_currentIndex, NegativeZero))
                        node->mergeFlags(NodeMayNegZeroInBaseline);
                    if (arithProfile->didObserveInt32Overflow() || m_inlineStackTop->m_exitProfile.hasExitSite(m_currentIndex, Overflow))
                        node->mergeFlags(NodeMayOverflowInt32InBaseline);
                    if (arithProfile->didObserveNonNumber()) {
                        // FIXME: We should add support to BigInt into speculation
                        // https://bugs.webkit.org/show_bug.cgi?id=182470
                        node->mergeFlags(NodeMayHaveNonNumberResult);
                    }
                    break;
                }
                
                default:
                    break;
                }
            }
        }
        
        if (m_inlineStackTop->m_profiledBlock->likelyToTakeSlowCase(m_currentIndex)) {
            switch (node->op()) {
            case UInt32ToNumber:
            case ArithAdd:
            case ArithSub:
            case ValueAdd:
            case ArithMod: // for ArithMod "MayOverflow" means we tried to divide by zero, or we saw double.
                node->mergeFlags(NodeMayOverflowInt32InBaseline);
                break;
                
            default:
                break;
            }
        }
        
        return node;
    }
    
    Node* makeDivSafe(Node* node)
    {
        ASSERT(node->op() == ArithDiv);
        
        if (m_inlineStackTop->m_exitProfile.hasExitSite(m_currentIndex, Overflow))
            node->mergeFlags(NodeMayOverflowInt32InDFG);
        if (m_inlineStackTop->m_exitProfile.hasExitSite(m_currentIndex, NegativeZero))
            node->mergeFlags(NodeMayNegZeroInDFG);
        
        // The main slow case counter for op_div in the old JIT counts only when
        // the operands are not numbers. We don't care about that since we already
        // have speculations in place that take care of that separately. We only
        // care about when the outcome of the division is not an integer, which
        // is what the special fast case counter tells us.
        
        if (!m_inlineStackTop->m_profiledBlock->couldTakeSpecialFastCase(m_currentIndex))
            return node;
        
        // FIXME: It might be possible to make this more granular.
        node->mergeFlags(NodeMayOverflowInt32InBaseline | NodeMayNegZeroInBaseline);
        
        return node;
    }
    
    void noticeArgumentsUse()
    {
        // All of the arguments in this function need to be formatted as JSValues because we will
        // load from them in a random-access fashion and we don't want to have to switch on
        // format.
        
        for (ArgumentPosition* argument : m_inlineStackTop->m_argumentPositions)
            argument->mergeShouldNeverUnbox(true);
    }

    bool needsDynamicLookup(ResolveType, OpcodeID);

    VM* m_vm;
    CodeBlock* m_codeBlock;
    CodeBlock* m_profiledBlock;
    Graph& m_graph;

    // The current block being generated.
    BasicBlock* m_currentBlock;
    // The bytecode index of the current instruction being generated.
    unsigned m_currentIndex;
    // The semantic origin of the current node if different from the current Index.
    CodeOrigin m_currentSemanticOrigin;
    // True if it's OK to OSR exit right now.
    bool m_exitOK { false };

    FrozenValue* m_constantUndefined;
    FrozenValue* m_constantNull;
    FrozenValue* m_constantNaN;
    FrozenValue* m_constantOne;
    Vector<Node*, 16> m_constants;

    HashMap<InlineCallFrame*, Vector<ArgumentPosition*>, WTF::DefaultHash<InlineCallFrame*>::Hash, WTF::NullableHashTraits<InlineCallFrame*>> m_inlineCallFrameToArgumentPositions;

    // The number of arguments passed to the function.
    unsigned m_numArguments;
    // The number of locals (vars + temporaries) used in the function.
    unsigned m_numLocals;
    // The number of slots (in units of sizeof(Register)) that we need to
    // preallocate for arguments to outgoing calls from this frame. This
    // number includes the CallFrame slots that we initialize for the callee
    // (but not the callee-initialized CallerFrame and ReturnPC slots).
    // This number is 0 if and only if this function is a leaf.
    unsigned m_parameterSlots;
    // The number of var args passed to the next var arg node.
    unsigned m_numPassedVarArgs;

    struct InlineStackEntry {
        ByteCodeParser* m_byteCodeParser;
        
        CodeBlock* m_codeBlock;
        CodeBlock* m_profiledBlock;
        InlineCallFrame* m_inlineCallFrame;
        
        ScriptExecutable* executable() { return m_codeBlock->ownerScriptExecutable(); }
        
        QueryableExitProfile m_exitProfile;
        
        // Remapping of identifier and constant numbers from the code block being
        // inlined (inline callee) to the code block that we're inlining into
        // (the machine code block, which is the transitive, though not necessarily
        // direct, caller).
        Vector<unsigned> m_identifierRemap;
        Vector<unsigned> m_switchRemap;
        
        // These are blocks whose terminal is a Jump, Branch or Switch, and whose target has not yet been linked.
        // Their terminal instead refers to a bytecode index, and the right BB can be found in m_blockLinkingTargets.
        Vector<BasicBlock*> m_unlinkedBlocks;
        
        // Potential block linking targets. Must be sorted by bytecodeBegin, and
        // cannot have two blocks that have the same bytecodeBegin.
        Vector<BasicBlock*> m_blockLinkingTargets;

        // Optional: a continuation block for returns to jump to. It is set by early returns if it does not exist.
        BasicBlock* m_continuationBlock;

        VirtualRegister m_returnValue;
        
        // Speculations about variable types collected from the profiled code block,
        // which are based on OSR exit profiles that past DFG compilations of this
        // code block had gathered.
        LazyOperandValueProfileParser m_lazyOperands;
        
        ICStatusMap m_baselineMap;
        ICStatusContext m_optimizedContext;
        
        // Pointers to the argument position trackers for this slice of code.
        Vector<ArgumentPosition*> m_argumentPositions;
        
        InlineStackEntry* m_caller;
        
        InlineStackEntry(
            ByteCodeParser*,
            CodeBlock*,
            CodeBlock* profiledBlock,
            JSFunction* callee, // Null if this is a closure call.
            VirtualRegister returnValueVR,
            VirtualRegister inlineCallFrameStart,
            int argumentCountIncludingThis,
            InlineCallFrame::Kind,
            BasicBlock* continuationBlock);
        
        ~InlineStackEntry();
        
        VirtualRegister remapOperand(VirtualRegister operand) const
        {
            if (!m_inlineCallFrame)
                return operand;
            
            ASSERT(!operand.isConstant());

            return VirtualRegister(operand.offset() + m_inlineCallFrame->stackOffset);
        }
    };
    
    InlineStackEntry* m_inlineStackTop;
    
    ICStatusContextStack m_icContextStack;
    
    struct DelayedSetLocal {
        CodeOrigin m_origin;
        VirtualRegister m_operand;
        Node* m_value;
        SetMode m_setMode;
        
        DelayedSetLocal() { }
        DelayedSetLocal(const CodeOrigin& origin, VirtualRegister operand, Node* value, SetMode setMode)
            : m_origin(origin)
            , m_operand(operand)
            , m_value(value)
            , m_setMode(setMode)
        {
            RELEASE_ASSERT(operand.isValid());
        }
        
        Node* execute(ByteCodeParser* parser)
        {
            if (m_operand.isArgument())
                return parser->setArgument(m_origin, m_operand, m_value, m_setMode);
            return parser->setLocal(m_origin, m_operand, m_value, m_setMode);
        }
    };
    
    Vector<DelayedSetLocal, 2> m_setLocalQueue;

    Instruction* m_currentInstruction;
    bool m_hasDebuggerEnabled;
    bool m_hasAnyForceOSRExits { false };
};

BasicBlock* ByteCodeParser::allocateTargetableBlock(unsigned bytecodeIndex)
{
    ASSERT(bytecodeIndex != UINT_MAX);
    Ref<BasicBlock> block = adoptRef(*new BasicBlock(bytecodeIndex, m_numArguments, m_numLocals, 1));
    BasicBlock* blockPtr = block.ptr();
    // m_blockLinkingTargets must always be sorted in increasing order of bytecodeBegin
    if (m_inlineStackTop->m_blockLinkingTargets.size())
        ASSERT(m_inlineStackTop->m_blockLinkingTargets.last()->bytecodeBegin < bytecodeIndex);
    m_inlineStackTop->m_blockLinkingTargets.append(blockPtr);
    m_graph.appendBlock(WTFMove(block));
    return blockPtr;
}

BasicBlock* ByteCodeParser::allocateUntargetableBlock()
{
    Ref<BasicBlock> block = adoptRef(*new BasicBlock(UINT_MAX, m_numArguments, m_numLocals, 1));
    BasicBlock* blockPtr = block.ptr();
    m_graph.appendBlock(WTFMove(block));
    return blockPtr;
}

void ByteCodeParser::makeBlockTargetable(BasicBlock* block, unsigned bytecodeIndex)
{
    RELEASE_ASSERT(block->bytecodeBegin == UINT_MAX);
    block->bytecodeBegin = bytecodeIndex;
    // m_blockLinkingTargets must always be sorted in increasing order of bytecodeBegin
    if (m_inlineStackTop->m_blockLinkingTargets.size())
        ASSERT(m_inlineStackTop->m_blockLinkingTargets.last()->bytecodeBegin < bytecodeIndex);
    m_inlineStackTop->m_blockLinkingTargets.append(block);
}

void ByteCodeParser::addJumpTo(BasicBlock* block)
{
    ASSERT(!m_currentBlock->terminal());
    Node* jumpNode = addToGraph(Jump);
    jumpNode->targetBlock() = block;
    m_currentBlock->didLink();
}

void ByteCodeParser::addJumpTo(unsigned bytecodeIndex)
{
    ASSERT(!m_currentBlock->terminal());
    addToGraph(Jump, OpInfo(bytecodeIndex));
    m_inlineStackTop->m_unlinkedBlocks.append(m_currentBlock);
}

ByteCodeParser::Terminality ByteCodeParser::handleCall(Instruction* pc, NodeType op, CallMode callMode)
{
    static_assert(OPCODE_LENGTH(op_call) == OPCODE_LENGTH(op_construct),
        "op_call, op_tail_call and op_construct should always have the same length");
    static_assert(OPCODE_LENGTH(op_call) == OPCODE_LENGTH(op_tail_call),
        "op_call, op_tail_call and op_construct should always have the same length");
    
    int result = pc[1].u.operand;
    Node* callTarget = get(VirtualRegister(pc[2].u.operand));
    int argumentCountIncludingThis = pc[3].u.operand;
    int registerOffset = -pc[4].u.operand;

    CallLinkStatus callLinkStatus = CallLinkStatus::computeFor(
        m_inlineStackTop->m_profiledBlock, currentCodeOrigin(),
        m_inlineStackTop->m_baselineMap, m_icContextStack);

    InlineCallFrame::Kind kind = InlineCallFrame::kindFor(callMode);

    return handleCall(result, op, kind, OPCODE_LENGTH(op_call), callTarget,
        argumentCountIncludingThis, registerOffset, callLinkStatus, getPrediction());
}

void ByteCodeParser::refineStatically(CallLinkStatus& callLinkStatus, Node* callTarget)
{
    if (callTarget->isCellConstant())
        callLinkStatus.setProvenConstantCallee(CallVariant(callTarget->asCell()));
}

ByteCodeParser::Terminality ByteCodeParser::handleCall(
    int result, NodeType op, InlineCallFrame::Kind kind, unsigned instructionSize,
    Node* callTarget, int argumentCountIncludingThis, int registerOffset,
    CallLinkStatus callLinkStatus, SpeculatedType prediction)
{
    ASSERT(registerOffset <= 0);

    refineStatically(callLinkStatus, callTarget);
    
    VERBOSE_LOG("    Handling call at ", currentCodeOrigin(), ": ", callLinkStatus, "\n");
    
    // If we have profiling information about this call, and it did not behave too polymorphically,
    // we may be able to inline it, or in the case of recursive tail calls turn it into a jump.
    if (callLinkStatus.canOptimize()) {
        addToGraph(FilterCallLinkStatus, OpInfo(m_graph.m_plan.recordedStatuses().addCallLinkStatus(currentCodeOrigin(), callLinkStatus)), callTarget);

        VirtualRegister thisArgument = virtualRegisterForArgument(0, registerOffset);
        auto optimizationResult = handleInlining(callTarget, result, callLinkStatus, registerOffset, thisArgument,
            argumentCountIncludingThis, m_currentIndex + instructionSize, op, kind, prediction);
        if (optimizationResult == CallOptimizationResult::OptimizedToJump)
            return Terminal;
        if (optimizationResult == CallOptimizationResult::Inlined) {
            if (UNLIKELY(m_graph.compilation()))
                m_graph.compilation()->noticeInlinedCall();
            return NonTerminal;
        }
    }
    
    Node* callNode = addCall(result, op, nullptr, callTarget, argumentCountIncludingThis, registerOffset, prediction);
    ASSERT(callNode->op() != TailCallVarargs && callNode->op() != TailCallForwardVarargs);
    return callNode->op() == TailCall ? Terminal : NonTerminal;
}

ByteCodeParser::Terminality ByteCodeParser::handleVarargsCall(Instruction* pc, NodeType op, CallMode callMode)
{
    static_assert(OPCODE_LENGTH(op_call_varargs) == OPCODE_LENGTH(op_construct_varargs),
        "op_call_varargs, op_tail_call_varargs and op_construct_varargs should always have the same length");
    static_assert(OPCODE_LENGTH(op_call_varargs) == OPCODE_LENGTH(op_tail_call_varargs),
        "op_call_varargs, op_tail_call_varargs and op_construct_varargs should always have the same length");

    int result = pc[1].u.operand;
    int callee = pc[2].u.operand;
    int thisReg = pc[3].u.operand;
    int arguments = pc[4].u.operand;
    int firstFreeReg = pc[5].u.operand;
    int firstVarArgOffset = pc[6].u.operand;
    
    SpeculatedType prediction = getPrediction();
    
    Node* callTarget = get(VirtualRegister(callee));
    
    CallLinkStatus callLinkStatus = CallLinkStatus::computeFor(
        m_inlineStackTop->m_profiledBlock, currentCodeOrigin(),
        m_inlineStackTop->m_baselineMap, m_icContextStack);
    refineStatically(callLinkStatus, callTarget);
    
    VERBOSE_LOG("    Varargs call link status at ", currentCodeOrigin(), ": ", callLinkStatus, "\n");
    
    if (callLinkStatus.canOptimize()) {
        addToGraph(FilterCallLinkStatus, OpInfo(m_graph.m_plan.recordedStatuses().addCallLinkStatus(currentCodeOrigin(), callLinkStatus)), callTarget);

        if (handleVarargsInlining(callTarget, result,
            callLinkStatus, firstFreeReg, VirtualRegister(thisReg), VirtualRegister(arguments),
            firstVarArgOffset, op,
            InlineCallFrame::varargsKindFor(callMode))) {
            if (UNLIKELY(m_graph.compilation()))
                m_graph.compilation()->noticeInlinedCall();
            return NonTerminal;
        }
    }
    
    CallVarargsData* data = m_graph.m_callVarargsData.add();
    data->firstVarArgOffset = firstVarArgOffset;
    
    Node* thisChild = get(VirtualRegister(thisReg));
    Node* argumentsChild = nullptr;
    if (op != TailCallForwardVarargs)
        argumentsChild = get(VirtualRegister(arguments));

    if (op == TailCallVarargs || op == TailCallForwardVarargs) {
        if (allInlineFramesAreTailCalls()) {
            addToGraph(op, OpInfo(data), OpInfo(), callTarget, thisChild, argumentsChild);
            return Terminal;
        }
        op = op == TailCallVarargs ? TailCallVarargsInlinedCaller : TailCallForwardVarargsInlinedCaller;
    }

    Node* call = addToGraph(op, OpInfo(data), OpInfo(prediction), callTarget, thisChild, argumentsChild);
    VirtualRegister resultReg(result);
    if (resultReg.isValid())
        set(resultReg, call);
    return NonTerminal;
}

void ByteCodeParser::emitFunctionChecks(CallVariant callee, Node* callTarget, VirtualRegister thisArgumentReg)
{
    Node* thisArgument;
    if (thisArgumentReg.isValid())
        thisArgument = get(thisArgumentReg);
    else
        thisArgument = nullptr;

    JSCell* calleeCell;
    Node* callTargetForCheck;
    if (callee.isClosureCall()) {
        calleeCell = callee.executable();
        callTargetForCheck = addToGraph(GetExecutable, callTarget);
    } else {
        calleeCell = callee.nonExecutableCallee();
        callTargetForCheck = callTarget;
    }
    
    ASSERT(calleeCell);
    addToGraph(CheckCell, OpInfo(m_graph.freeze(calleeCell)), callTargetForCheck);
    if (thisArgument)
        addToGraph(Phantom, thisArgument);
}

Node* ByteCodeParser::getArgumentCount()
{
    Node* argumentCount;
    if (m_inlineStackTop->m_inlineCallFrame && !m_inlineStackTop->m_inlineCallFrame->isVarargs())
        argumentCount = jsConstant(m_graph.freeze(jsNumber(m_inlineStackTop->m_inlineCallFrame->argumentCountIncludingThis))->value());
    else
        argumentCount = addToGraph(GetArgumentCountIncludingThis, OpInfo(m_inlineStackTop->m_inlineCallFrame), OpInfo(SpecInt32Only));
    return argumentCount;
}

void ByteCodeParser::emitArgumentPhantoms(int registerOffset, int argumentCountIncludingThis)
{
    for (int i = 0; i < argumentCountIncludingThis; ++i)
        addToGraph(Phantom, get(virtualRegisterForArgument(i, registerOffset)));
}

template<typename ChecksFunctor>
bool ByteCodeParser::handleRecursiveTailCall(Node* callTargetNode, CallVariant callVariant, int registerOffset, int argumentCountIncludingThis, const ChecksFunctor& emitFunctionCheckIfNeeded)
{
    if (UNLIKELY(!Options::optimizeRecursiveTailCalls()))
        return false;

    auto targetExecutable = callVariant.executable();
    InlineStackEntry* stackEntry = m_inlineStackTop;
    do {
        if (targetExecutable != stackEntry->executable())
            continue;
        VERBOSE_LOG("   We found a recursive tail call, trying to optimize it into a jump.\n");

        if (auto* callFrame = stackEntry->m_inlineCallFrame) {
            // Some code may statically use the argument count from the InlineCallFrame, so it would be invalid to loop back if it does not match.
            // We "continue" instead of returning false in case another stack entry further on the stack has the right number of arguments.
            if (argumentCountIncludingThis != static_cast<int>(callFrame->argumentCountIncludingThis))
                continue;
        } else {
            // We are in the machine code entry (i.e. the original caller).
            // If we have more arguments than the number of parameters to the function, it is not clear where we could put them on the stack.
            if (argumentCountIncludingThis > m_codeBlock->numParameters())
                return false;
        }

        // If an InlineCallFrame is not a closure, it was optimized using a constant callee.
        // Check if this is the same callee that we try to inline here.
        if (stackEntry->m_inlineCallFrame && !stackEntry->m_inlineCallFrame->isClosureCall) {
            if (stackEntry->m_inlineCallFrame->calleeConstant() != callVariant.function())
                continue;
        }

        // We must add some check that the profiling information was correct and the target of this call is what we thought.
        emitFunctionCheckIfNeeded();
        // We flush everything, as if we were in the backedge of a loop (see treatment of op_jmp in parseBlock).
        flushForTerminal();

        // We must set the callee to the right value
        if (stackEntry->m_inlineCallFrame) {
            if (stackEntry->m_inlineCallFrame->isClosureCall)
                setDirect(stackEntry->remapOperand(VirtualRegister(CallFrameSlot::callee)), callTargetNode, NormalSet);
        } else
            addToGraph(SetCallee, callTargetNode);

        // We must set the arguments to the right values
        if (!stackEntry->m_inlineCallFrame)
            addToGraph(SetArgumentCountIncludingThis, OpInfo(argumentCountIncludingThis));
        int argIndex = 0;
        for (; argIndex < argumentCountIncludingThis; ++argIndex) {
            Node* value = get(virtualRegisterForArgument(argIndex, registerOffset));
            setDirect(stackEntry->remapOperand(virtualRegisterForArgument(argIndex)), value, NormalSet);
        }
        Node* undefined = addToGraph(JSConstant, OpInfo(m_constantUndefined));
        for (; argIndex < stackEntry->m_codeBlock->numParameters(); ++argIndex)
            setDirect(stackEntry->remapOperand(virtualRegisterForArgument(argIndex)), undefined, NormalSet);

        // We must repeat the work of op_enter here as we will jump right after it.
        // We jump right after it and not before it, because of some invariant saying that a CFG root cannot have predecessors in the IR.
        for (int i = 0; i < stackEntry->m_codeBlock->numVars(); ++i)
            setDirect(stackEntry->remapOperand(virtualRegisterForLocal(i)), undefined, NormalSet);

        // We want to emit the SetLocals with an exit origin that points to the place we are jumping to.
        unsigned oldIndex = m_currentIndex;
        auto oldStackTop = m_inlineStackTop;
        m_inlineStackTop = stackEntry;
        m_currentIndex = OPCODE_LENGTH(op_enter);
        m_exitOK = true;
        processSetLocalQueue();
        m_currentIndex = oldIndex;
        m_inlineStackTop = oldStackTop;
        m_exitOK = false;

        BasicBlock** entryBlockPtr = tryBinarySearch<BasicBlock*, unsigned>(stackEntry->m_blockLinkingTargets, stackEntry->m_blockLinkingTargets.size(), OPCODE_LENGTH(op_enter), getBytecodeBeginForBlock);
        RELEASE_ASSERT(entryBlockPtr);
        addJumpTo(*entryBlockPtr);
        return true;
        // It would be unsound to jump over a non-tail call: the "tail" call is not really a tail call in that case.
    } while (stackEntry->m_inlineCallFrame && stackEntry->m_inlineCallFrame->kind == InlineCallFrame::TailCall && (stackEntry = stackEntry->m_caller));

    // The tail call was not recursive
    return false;
}

unsigned ByteCodeParser::inliningCost(CallVariant callee, int argumentCountIncludingThis, InlineCallFrame::Kind kind)
{
    CallMode callMode = InlineCallFrame::callModeFor(kind);
    CodeSpecializationKind specializationKind = specializationKindFor(callMode);
    VERBOSE_LOG("Considering inlining ", callee, " into ", currentCodeOrigin(), "\n");
    
    if (m_hasDebuggerEnabled) {
        VERBOSE_LOG("    Failing because the debugger is in use.\n");
        return UINT_MAX;
    }

    FunctionExecutable* executable = callee.functionExecutable();
    if (!executable) {
        VERBOSE_LOG("    Failing because there is no function executable.\n");
        return UINT_MAX;
    }
    
    // Do we have a code block, and does the code block's size match the heuristics/requirements for
    // being an inline candidate? We might not have a code block (1) if code was thrown away,
    // (2) if we simply hadn't actually made this call yet or (3) code is a builtin function and
    // specialization kind is construct. In the former 2 cases, we could still theoretically attempt
    // to inline it if we had a static proof of what was being called; this might happen for example
    // if you call a global function, where watchpointing gives us static information. Overall,
    // it's a rare case because we expect that any hot callees would have already been compiled.
    CodeBlock* codeBlock = executable->baselineCodeBlockFor(specializationKind);
    if (!codeBlock) {
        VERBOSE_LOG("    Failing because no code block available.\n");
        return UINT_MAX;
    }

    if (!Options::useArityFixupInlining()) {
        if (codeBlock->numParameters() > argumentCountIncludingThis) {
            VERBOSE_LOG("    Failing because of arity mismatch.\n");
            return UINT_MAX;
        }
    }

    CapabilityLevel capabilityLevel = inlineFunctionForCapabilityLevel(
        codeBlock, specializationKind, callee.isClosureCall());
    VERBOSE_LOG("    Call mode: ", callMode, "\n");
    VERBOSE_LOG("    Is closure call: ", callee.isClosureCall(), "\n");
    VERBOSE_LOG("    Capability level: ", capabilityLevel, "\n");
    VERBOSE_LOG("    Might inline function: ", mightInlineFunctionFor(codeBlock, specializationKind), "\n");
    VERBOSE_LOG("    Might compile function: ", mightCompileFunctionFor(codeBlock, specializationKind), "\n");
    VERBOSE_LOG("    Is supported for inlining: ", isSupportedForInlining(codeBlock), "\n");
    VERBOSE_LOG("    Is inlining candidate: ", codeBlock->ownerScriptExecutable()->isInliningCandidate(), "\n");
    if (!canInline(capabilityLevel)) {
        VERBOSE_LOG("    Failing because the function is not inlineable.\n");
        return UINT_MAX;
    }
    
    // Check if the caller is already too large. We do this check here because that's just
    // where we happen to also have the callee's code block, and we want that for the
    // purpose of unsetting SABI.
    if (!isSmallEnoughToInlineCodeInto(m_codeBlock)) {
        codeBlock->m_shouldAlwaysBeInlined = false;
        VERBOSE_LOG("    Failing because the caller is too large.\n");
        return UINT_MAX;
    }
    
    // FIXME: this should be better at predicting how much bloat we will introduce by inlining
    // this function.
    // https://bugs.webkit.org/show_bug.cgi?id=127627
    
    // FIXME: We currently inline functions that have run in LLInt but not in Baseline. These
    // functions have very low fidelity profiling, and presumably they weren't very hot if they
    // haven't gotten to Baseline yet. Consider not inlining these functions.
    // https://bugs.webkit.org/show_bug.cgi?id=145503
    
    // Have we exceeded inline stack depth, or are we trying to inline a recursive call to
    // too many levels? If either of these are detected, then don't inline. We adjust our
    // heuristics if we are dealing with a function that cannot otherwise be compiled.
    
    unsigned depth = 0;
    unsigned recursion = 0;
    
    for (InlineStackEntry* entry = m_inlineStackTop; entry; entry = entry->m_caller) {
        ++depth;
        if (depth >= Options::maximumInliningDepth()) {
            VERBOSE_LOG("    Failing because depth exceeded.\n");
            return UINT_MAX;
        }
        
        if (entry->executable() == executable) {
            ++recursion;
            if (recursion >= Options::maximumInliningRecursion()) {
                VERBOSE_LOG("    Failing because recursion detected.\n");
                return UINT_MAX;
            }
        }
    }
    
    VERBOSE_LOG("    Inlining should be possible.\n");
    
    // It might be possible to inline.
    return codeBlock->instructionCount();
}

template<typename ChecksFunctor>
void ByteCodeParser::inlineCall(Node* callTargetNode, int resultOperand, CallVariant callee, int registerOffset, int argumentCountIncludingThis, InlineCallFrame::Kind kind, BasicBlock* continuationBlock, const ChecksFunctor& insertChecks)
{
    Instruction* savedCurrentInstruction = m_currentInstruction;
    CodeSpecializationKind specializationKind = InlineCallFrame::specializationKindFor(kind);
    
    ASSERT(inliningCost(callee, argumentCountIncludingThis, kind) != UINT_MAX);
    
    CodeBlock* codeBlock = callee.functionExecutable()->baselineCodeBlockFor(specializationKind);
    insertChecks(codeBlock);

    // FIXME: Don't flush constants!

    // arityFixupCount and numberOfStackPaddingSlots are different. While arityFixupCount does not consider about stack alignment,
    // numberOfStackPaddingSlots consider alignment. Consider the following case,
    //
    // before: [ ... ][arg0][header]
    // after:  [ ... ][ext ][arg1][arg0][header]
    //
    // In the above case, arityFixupCount is 1. But numberOfStackPaddingSlots is 2 because the stack needs to be aligned.
    // We insert extra slots to align stack.
    int arityFixupCount = std::max<int>(codeBlock->numParameters() - argumentCountIncludingThis, 0);
    int numberOfStackPaddingSlots = CommonSlowPaths::numberOfStackPaddingSlots(codeBlock, argumentCountIncludingThis);
    ASSERT(!(numberOfStackPaddingSlots % stackAlignmentRegisters()));
    int registerOffsetAfterFixup = registerOffset - numberOfStackPaddingSlots;
    
    int inlineCallFrameStart = m_inlineStackTop->remapOperand(VirtualRegister(registerOffsetAfterFixup)).offset() + CallFrame::headerSizeInRegisters;
    
    ensureLocals(
        VirtualRegister(inlineCallFrameStart).toLocal() + 1 +
        CallFrame::headerSizeInRegisters + codeBlock->numCalleeLocals());
    
    size_t argumentPositionStart = m_graph.m_argumentPositions.size();

    VirtualRegister resultReg(resultOperand);
    if (resultReg.isValid())
        resultReg = m_inlineStackTop->remapOperand(resultReg);

    VariableAccessData* calleeVariable = nullptr;
    if (callee.isClosureCall()) {
        Node* calleeSet = set(
            VirtualRegister(registerOffsetAfterFixup + CallFrameSlot::callee), callTargetNode, ImmediateNakedSet);
        
        calleeVariable = calleeSet->variableAccessData();
        calleeVariable->mergeShouldNeverUnbox(true);
    }

    if (arityFixupCount) {
        // Note: we do arity fixup in two phases:
        // 1. We get all the values we need and MovHint them to the expected locals.
        // 2. We SetLocal them inside the callee's CodeOrigin. This way, if we exit, the callee's
        //    frame is already set up. If any SetLocal exits, we have a valid exit state.
        //    This is required because if we didn't do this in two phases, we may exit in
        //    the middle of arity fixup from the caller's CodeOrigin. This is unsound because if
        //    we did the SetLocals in the caller's frame, the memcpy may clobber needed parts
        //    of the frame right before exiting. For example, consider if we need to pad two args:
        //    [arg3][arg2][arg1][arg0]
        //    [fix ][fix ][arg3][arg2][arg1][arg0]
        //    We memcpy starting from arg0 in the direction of arg3. If we were to exit at a type check
        //    for arg3's SetLocal in the caller's CodeOrigin, we'd exit with a frame like so:
        //    [arg3][arg2][arg1][arg2][arg1][arg0]
        //    And the caller would then just end up thinking its argument are:
        //    [arg3][arg2][arg1][arg2]
        //    which is incorrect.

        Node* undefined = addToGraph(JSConstant, OpInfo(m_constantUndefined));
        // The stack needs to be aligned due to the JS calling convention. Thus, we have a hole if the count of arguments is not aligned.
        // We call this hole "extra slot". Consider the following case, the number of arguments is 2. If this argument
        // count does not fulfill the stack alignment requirement, we already inserted extra slots.
        //
        // before: [ ... ][ext ][arg1][arg0][header]
        //
        // In the above case, one extra slot is inserted. If the code's parameter count is 3, we will fixup arguments.
        // At that time, we can simply use this extra slots. So the fixuped stack is the following.
        //
        // before: [ ... ][ext ][arg1][arg0][header]
        // after:  [ ... ][arg2][arg1][arg0][header]
        //
        // In such cases, we do not need to move frames.
        if (registerOffsetAfterFixup != registerOffset) {
            for (int index = 0; index < argumentCountIncludingThis; ++index) {
                Node* value = get(virtualRegisterForArgument(index, registerOffset));
                VirtualRegister argumentToSet = m_inlineStackTop->remapOperand(virtualRegisterForArgument(index, registerOffsetAfterFixup));
                addToGraph(MovHint, OpInfo(argumentToSet.offset()), value);
                m_setLocalQueue.append(DelayedSetLocal { currentCodeOrigin(), argumentToSet, value, ImmediateNakedSet });
            }
        }
        for (int index = 0; index < arityFixupCount; ++index) {
            VirtualRegister argumentToSet = m_inlineStackTop->remapOperand(virtualRegisterForArgument(argumentCountIncludingThis + index, registerOffsetAfterFixup));
            addToGraph(MovHint, OpInfo(argumentToSet.offset()), undefined);
            m_setLocalQueue.append(DelayedSetLocal { currentCodeOrigin(), argumentToSet, undefined, ImmediateNakedSet });
        }

        // At this point, it's OK to OSR exit because we finished setting up
        // our callee's frame. We emit an ExitOK below from the callee's CodeOrigin.
    }

    InlineStackEntry inlineStackEntry(this, codeBlock, codeBlock, callee.function(), resultReg,
        (VirtualRegister)inlineCallFrameStart, argumentCountIncludingThis, kind, continuationBlock);

    // This is where the actual inlining really happens.
    unsigned oldIndex = m_currentIndex;
    m_currentIndex = 0;

    // At this point, it's again OK to OSR exit.
    m_exitOK = true;
    addToGraph(ExitOK);

    processSetLocalQueue();

    InlineVariableData inlineVariableData;
    inlineVariableData.inlineCallFrame = m_inlineStackTop->m_inlineCallFrame;
    inlineVariableData.argumentPositionStart = argumentPositionStart;
    inlineVariableData.calleeVariable = 0;
    
    RELEASE_ASSERT(
        m_inlineStackTop->m_inlineCallFrame->isClosureCall
        == callee.isClosureCall());
    if (callee.isClosureCall()) {
        RELEASE_ASSERT(calleeVariable);
        inlineVariableData.calleeVariable = calleeVariable;
    }
    
    m_graph.m_inlineVariableData.append(inlineVariableData);

    parseCodeBlock();
    clearCaches(); // Reset our state now that we're back to the outer code.
    
    m_currentIndex = oldIndex;
    m_exitOK = false;

    linkBlocks(inlineStackEntry.m_unlinkedBlocks, inlineStackEntry.m_blockLinkingTargets);
    
    // Most functions have at least one op_ret and thus set up the continuation block.
    // In some rare cases, a function ends in op_unreachable, forcing us to allocate a new continuationBlock here.
    if (inlineStackEntry.m_continuationBlock)
        m_currentBlock = inlineStackEntry.m_continuationBlock;
    else
        m_currentBlock = allocateUntargetableBlock();
    ASSERT(!m_currentBlock->terminal());

    prepareToParseBlock();
    m_currentInstruction = savedCurrentInstruction;
}

ByteCodeParser::CallOptimizationResult ByteCodeParser::handleCallVariant(Node* callTargetNode, int resultOperand, CallVariant callee, int registerOffset, VirtualRegister thisArgument, int argumentCountIncludingThis, unsigned nextOffset, InlineCallFrame::Kind kind, SpeculatedType prediction, unsigned& inliningBalance, BasicBlock* continuationBlock, bool needsToCheckCallee)
{
    VERBOSE_LOG("    Considering callee ", callee, "\n");

    bool didInsertChecks = false;
    auto insertChecksWithAccounting = [&] () {
        if (needsToCheckCallee)
            emitFunctionChecks(callee, callTargetNode, thisArgument);
        didInsertChecks = true;
    };

    if (kind == InlineCallFrame::TailCall && ByteCodeParser::handleRecursiveTailCall(callTargetNode, callee, registerOffset, argumentCountIncludingThis, insertChecksWithAccounting)) {
        RELEASE_ASSERT(didInsertChecks);
        return CallOptimizationResult::OptimizedToJump;
    }
    RELEASE_ASSERT(!didInsertChecks);

    if (!inliningBalance)
        return CallOptimizationResult::DidNothing;

    CodeSpecializationKind specializationKind = InlineCallFrame::specializationKindFor(kind);

    auto endSpecialCase = [&] () {
        RELEASE_ASSERT(didInsertChecks);
        addToGraph(Phantom, callTargetNode);
        emitArgumentPhantoms(registerOffset, argumentCountIncludingThis);
        inliningBalance--;
        if (continuationBlock) {
            m_currentIndex = nextOffset;
            m_exitOK = true;
            processSetLocalQueue();
            addJumpTo(continuationBlock);
        }
    };

    if (InternalFunction* function = callee.internalFunction()) {
        if (handleConstantInternalFunction(callTargetNode, resultOperand, function, registerOffset, argumentCountIncludingThis, specializationKind, prediction, insertChecksWithAccounting)) {
            endSpecialCase();
            return CallOptimizationResult::Inlined;
        }
        RELEASE_ASSERT(!didInsertChecks);
        return CallOptimizationResult::DidNothing;
    }

    Intrinsic intrinsic = callee.intrinsicFor(specializationKind);
    if (intrinsic != NoIntrinsic) {
        if (handleIntrinsicCall(callTargetNode, resultOperand, intrinsic, registerOffset, argumentCountIncludingThis, prediction, insertChecksWithAccounting)) {
            endSpecialCase();
            return CallOptimizationResult::Inlined;
        }
        RELEASE_ASSERT(!didInsertChecks);
        // We might still try to inline the Intrinsic because it might be a builtin JS function.
    }

    if (Options::useDOMJIT()) {
        if (const DOMJIT::Signature* signature = callee.signatureFor(specializationKind)) {
            if (handleDOMJITCall(callTargetNode, resultOperand, signature, registerOffset, argumentCountIncludingThis, prediction, insertChecksWithAccounting)) {
                endSpecialCase();
                return CallOptimizationResult::Inlined;
            }
            RELEASE_ASSERT(!didInsertChecks);
        }
    }
    
    unsigned myInliningCost = inliningCost(callee, argumentCountIncludingThis, kind);
    if (myInliningCost > inliningBalance)
        return CallOptimizationResult::DidNothing;

    auto insertCheck = [&] (CodeBlock*) {
        if (needsToCheckCallee)
            emitFunctionChecks(callee, callTargetNode, thisArgument);
    };
    inlineCall(callTargetNode, resultOperand, callee, registerOffset, argumentCountIncludingThis, kind, continuationBlock, insertCheck);
    inliningBalance -= myInliningCost;
    return CallOptimizationResult::Inlined;
}

bool ByteCodeParser::handleVarargsInlining(Node* callTargetNode, int resultOperand,
    const CallLinkStatus& callLinkStatus, int firstFreeReg, VirtualRegister thisArgument,
    VirtualRegister argumentsArgument, unsigned argumentsOffset,
    NodeType callOp, InlineCallFrame::Kind kind)
{
    VERBOSE_LOG("Handling inlining (Varargs)...\nStack: ", currentCodeOrigin(), "\n");
    if (callLinkStatus.maxNumArguments() > Options::maximumVarargsForInlining()) {
        VERBOSE_LOG("Bailing inlining: too many arguments for varargs inlining.\n");
        return false;
    }
    if (callLinkStatus.couldTakeSlowPath() || callLinkStatus.size() != 1) {
        VERBOSE_LOG("Bailing inlining: polymorphic inlining is not yet supported for varargs.\n");
        return false;
    }

    CallVariant callVariant = callLinkStatus[0];

    unsigned mandatoryMinimum;
    if (FunctionExecutable* functionExecutable = callVariant.functionExecutable())
        mandatoryMinimum = functionExecutable->parameterCount();
    else
        mandatoryMinimum = 0;
    
    // includes "this"
    unsigned maxNumArguments = std::max(callLinkStatus.maxNumArguments(), mandatoryMinimum + 1);

    CodeSpecializationKind specializationKind = InlineCallFrame::specializationKindFor(kind);
    if (inliningCost(callVariant, maxNumArguments, kind) > getInliningBalance(callLinkStatus, specializationKind)) {
        VERBOSE_LOG("Bailing inlining: inlining cost too high.\n");
        return false;
    }
    
    int registerOffset = firstFreeReg + 1;
    registerOffset -= maxNumArguments; // includes "this"
    registerOffset -= CallFrame::headerSizeInRegisters;
    registerOffset = -WTF::roundUpToMultipleOf(stackAlignmentRegisters(), -registerOffset);
    
    auto insertChecks = [&] (CodeBlock* codeBlock) {
        emitFunctionChecks(callVariant, callTargetNode, thisArgument);
<<<<<<< HEAD
        
        int remappedRegisterOffset =
        m_inlineStackTop->remapOperand(VirtualRegister(registerOffset)).offset();
        
=======
        
        int remappedRegisterOffset =
        m_inlineStackTop->remapOperand(VirtualRegister(registerOffset)).offset();
        
>>>>>>> 20415689
        ensureLocals(VirtualRegister(remappedRegisterOffset).toLocal());
        
        int argumentStart = registerOffset + CallFrame::headerSizeInRegisters;
        int remappedArgumentStart =
        m_inlineStackTop->remapOperand(VirtualRegister(argumentStart)).offset();
        
        LoadVarargsData* data = m_graph.m_loadVarargsData.add();
        data->start = VirtualRegister(remappedArgumentStart + 1);
        data->count = VirtualRegister(remappedRegisterOffset + CallFrameSlot::argumentCount);
        data->offset = argumentsOffset;
        data->limit = maxNumArguments;
        data->mandatoryMinimum = mandatoryMinimum;
        
        if (callOp == TailCallForwardVarargs)
            addToGraph(ForwardVarargs, OpInfo(data));
        else
            addToGraph(LoadVarargs, OpInfo(data), get(argumentsArgument));
        
        // LoadVarargs may OSR exit. Hence, we need to keep alive callTargetNode, thisArgument
        // and argumentsArgument for the baseline JIT. However, we only need a Phantom for
        // callTargetNode because the other 2 are still in use and alive at this point.
        addToGraph(Phantom, callTargetNode);
        
        // In DFG IR before SSA, we cannot insert control flow between after the
        // LoadVarargs and the last SetArgument. This isn't a problem once we get to DFG
        // SSA. Fortunately, we also have other reasons for not inserting control flow
        // before SSA.
        
        VariableAccessData* countVariable = newVariableAccessData(VirtualRegister(remappedRegisterOffset + CallFrameSlot::argumentCount));
        // This is pretty lame, but it will force the count to be flushed as an int. This doesn't
        // matter very much, since our use of a SetArgument and Flushes for this local slot is
        // mostly just a formality.
        countVariable->predict(SpecInt32Only);
        countVariable->mergeIsProfitableToUnbox(true);
        Node* setArgumentCount = addToGraph(SetArgument, OpInfo(countVariable));
        m_currentBlock->variablesAtTail.setOperand(countVariable->local(), setArgumentCount);
        
        set(VirtualRegister(argumentStart), get(thisArgument), ImmediateNakedSet);
        for (unsigned argument = 1; argument < maxNumArguments; ++argument) {
            VariableAccessData* variable = newVariableAccessData(VirtualRegister(remappedArgumentStart + argument));
            variable->mergeShouldNeverUnbox(true); // We currently have nowhere to put the type check on the LoadVarargs. LoadVarargs is effectful, so after it finishes, we cannot exit.
            
            // For a while it had been my intention to do things like this inside the
            // prediction injection phase. But in this case it's really best to do it here,
            // because it's here that we have access to the variable access datas for the
            // inlining we're about to do.
            //
            // Something else that's interesting here is that we'd really love to get
            // predictions from the arguments loaded at the callsite, rather than the
            // arguments received inside the callee. But that probably won't matter for most
            // calls.
            if (codeBlock && argument < static_cast<unsigned>(codeBlock->numParameters())) {
                ConcurrentJSLocker locker(codeBlock->m_lock);
                ValueProfile& profile = codeBlock->valueProfileForArgument(argument);
                variable->predict(profile.computeUpdatedPrediction(locker));
            }
            
            Node* setArgument = addToGraph(SetArgument, OpInfo(variable));
            m_currentBlock->variablesAtTail.setOperand(variable->local(), setArgument);
        }
    };

    // Intrinsics and internal functions can only be inlined if we're not doing varargs. This is because
    // we currently don't have any way of getting profiling information for arguments to non-JS varargs
    // calls. The prediction propagator won't be of any help because LoadVarargs obscures the data flow,
    // and there are no callsite value profiles and native function won't have callee value profiles for
    // those arguments. Even worse, if the intrinsic decides to exit, it won't really have anywhere to
    // exit to: LoadVarargs is effectful and it's part of the op_call_varargs, so we can't exit without
    // calling LoadVarargs twice.
    inlineCall(callTargetNode, resultOperand, callVariant, registerOffset, maxNumArguments, kind, nullptr, insertChecks);

    VERBOSE_LOG("Successful inlining (varargs, monomorphic).\nStack: ", currentCodeOrigin(), "\n");
    return true;
}

unsigned ByteCodeParser::getInliningBalance(const CallLinkStatus& callLinkStatus, CodeSpecializationKind specializationKind)
{
    unsigned inliningBalance = Options::maximumFunctionForCallInlineCandidateInstructionCount();
    if (specializationKind == CodeForConstruct)
        inliningBalance = std::min(inliningBalance, Options::maximumFunctionForConstructInlineCandidateInstructionCount());
    if (callLinkStatus.isClosureCall())
        inliningBalance = std::min(inliningBalance, Options::maximumFunctionForClosureCallInlineCandidateInstructionCount());
    return inliningBalance;
}

ByteCodeParser::CallOptimizationResult ByteCodeParser::handleInlining(
    Node* callTargetNode, int resultOperand, const CallLinkStatus& callLinkStatus,
    int registerOffset, VirtualRegister thisArgument,
    int argumentCountIncludingThis,
    unsigned nextOffset, NodeType callOp, InlineCallFrame::Kind kind, SpeculatedType prediction)
{
    VERBOSE_LOG("Handling inlining...\nStack: ", currentCodeOrigin(), "\n");
    
    CodeSpecializationKind specializationKind = InlineCallFrame::specializationKindFor(kind);
    unsigned inliningBalance = getInliningBalance(callLinkStatus, specializationKind);

    // First check if we can avoid creating control flow. Our inliner does some CFG
    // simplification on the fly and this helps reduce compile times, but we can only leverage
    // this in cases where we don't need control flow diamonds to check the callee.
    if (!callLinkStatus.couldTakeSlowPath() && callLinkStatus.size() == 1) {
        return handleCallVariant(
            callTargetNode, resultOperand, callLinkStatus[0], registerOffset, thisArgument,
            argumentCountIncludingThis, nextOffset, kind, prediction, inliningBalance, nullptr, true);
    }

    // We need to create some kind of switch over callee. For now we only do this if we believe that
    // we're in the top tier. We have two reasons for this: first, it provides us an opportunity to
    // do more detailed polyvariant/polymorphic profiling; and second, it reduces compile times in
    // the DFG. And by polyvariant profiling we mean polyvariant profiling of *this* call. Note that
    // we could improve that aspect of this by doing polymorphic inlining but having the profiling
    // also.
    if (!m_graph.m_plan.isFTL() || !Options::usePolymorphicCallInlining()) {
        VERBOSE_LOG("Bailing inlining (hard).\nStack: ", currentCodeOrigin(), "\n");
        return CallOptimizationResult::DidNothing;
    }
    
    // If the claim is that this did not originate from a stub, then we don't want to emit a switch
    // statement. Whenever the non-stub profiling says that it could take slow path, it really means that
    // it has no idea.
    if (!Options::usePolymorphicCallInliningForNonStubStatus()
        && !callLinkStatus.isBasedOnStub()) {
        VERBOSE_LOG("Bailing inlining (non-stub polymorphism).\nStack: ", currentCodeOrigin(), "\n");
        return CallOptimizationResult::DidNothing;
    }

    bool allAreClosureCalls = true;
    bool allAreDirectCalls = true;
    for (unsigned i = callLinkStatus.size(); i--;) {
        if (callLinkStatus[i].isClosureCall())
            allAreDirectCalls = false;
        else
            allAreClosureCalls = false;
    }

    Node* thingToSwitchOn;
    if (allAreDirectCalls)
        thingToSwitchOn = callTargetNode;
    else if (allAreClosureCalls)
        thingToSwitchOn = addToGraph(GetExecutable, callTargetNode);
    else {
        // FIXME: We should be able to handle this case, but it's tricky and we don't know of cases
        // where it would be beneficial. It might be best to handle these cases as if all calls were
        // closure calls.
        // https://bugs.webkit.org/show_bug.cgi?id=136020
        VERBOSE_LOG("Bailing inlining (mix).\nStack: ", currentCodeOrigin(), "\n");
        return CallOptimizationResult::DidNothing;
    }

    VERBOSE_LOG("Doing hard inlining...\nStack: ", currentCodeOrigin(), "\n");

    // This makes me wish that we were in SSA all the time. We need to pick a variable into which to
    // store the callee so that it will be accessible to all of the blocks we're about to create. We
    // get away with doing an immediate-set here because we wouldn't have performed any side effects
    // yet.
    VERBOSE_LOG("Register offset: ", registerOffset);
    VirtualRegister calleeReg(registerOffset + CallFrameSlot::callee);
    calleeReg = m_inlineStackTop->remapOperand(calleeReg);
    VERBOSE_LOG("Callee is going to be ", calleeReg, "\n");
    setDirect(calleeReg, callTargetNode, ImmediateSetWithFlush);

    // It's OK to exit right now, even though we set some locals. That's because those locals are not
    // user-visible.
    m_exitOK = true;
    addToGraph(ExitOK);
    
    SwitchData& data = *m_graph.m_switchData.add();
    data.kind = SwitchCell;
    addToGraph(Switch, OpInfo(&data), thingToSwitchOn);
    m_currentBlock->didLink();
    
    BasicBlock* continuationBlock = allocateUntargetableBlock();
    VERBOSE_LOG("Adding untargetable block ", RawPointer(continuationBlock), " (continuation)\n");
    
    // We may force this true if we give up on inlining any of the edges.
    bool couldTakeSlowPath = callLinkStatus.couldTakeSlowPath();
    
    VERBOSE_LOG("About to loop over functions at ", currentCodeOrigin(), ".\n");

    unsigned oldOffset = m_currentIndex;
    for (unsigned i = 0; i < callLinkStatus.size(); ++i) {
        m_currentIndex = oldOffset;
        BasicBlock* calleeEntryBlock = allocateUntargetableBlock();
        m_currentBlock = calleeEntryBlock;
        prepareToParseBlock();

        // At the top of each switch case, we can exit.
        m_exitOK = true;
        
        Node* myCallTargetNode = getDirect(calleeReg);
        
        auto inliningResult = handleCallVariant(
            myCallTargetNode, resultOperand, callLinkStatus[i], registerOffset,
            thisArgument, argumentCountIncludingThis, nextOffset, kind, prediction,
            inliningBalance, continuationBlock, false);
        
        if (inliningResult == CallOptimizationResult::DidNothing) {
            // That failed so we let the block die. Nothing interesting should have been added to
            // the block. We also give up on inlining any of the (less frequent) callees.
            ASSERT(m_graph.m_blocks.last() == m_currentBlock);
            m_graph.killBlockAndItsContents(m_currentBlock);
            m_graph.m_blocks.removeLast();
            VERBOSE_LOG("Inlining of a poly call failed, we will have to go through a slow path\n");

            // The fact that inlining failed means we need a slow path.
            couldTakeSlowPath = true;
            break;
        }
        
        JSCell* thingToCaseOn;
        if (allAreDirectCalls)
            thingToCaseOn = callLinkStatus[i].nonExecutableCallee();
        else {
            ASSERT(allAreClosureCalls);
            thingToCaseOn = callLinkStatus[i].executable();
        }
        data.cases.append(SwitchCase(m_graph.freeze(thingToCaseOn), calleeEntryBlock));
        VERBOSE_LOG("Finished optimizing ", callLinkStatus[i], " at ", currentCodeOrigin(), ".\n");
    }

    // Slow path block
    m_currentBlock = allocateUntargetableBlock();
    m_currentIndex = oldOffset;
    m_exitOK = true;
    data.fallThrough = BranchTarget(m_currentBlock);
    prepareToParseBlock();
    Node* myCallTargetNode = getDirect(calleeReg);
    if (couldTakeSlowPath) {
        addCall(
            resultOperand, callOp, nullptr, myCallTargetNode, argumentCountIncludingThis,
            registerOffset, prediction);
        VERBOSE_LOG("We added a call in the slow path\n");
    } else {
        addToGraph(CheckBadCell);
        addToGraph(Phantom, myCallTargetNode);
        emitArgumentPhantoms(registerOffset, argumentCountIncludingThis);
        
        set(VirtualRegister(resultOperand), addToGraph(BottomValue));
        VERBOSE_LOG("couldTakeSlowPath was false\n");
    }

    m_currentIndex = nextOffset;
    m_exitOK = true; // Origin changed, so it's fine to exit again.
    processSetLocalQueue();

    if (Node* terminal = m_currentBlock->terminal())
        ASSERT_UNUSED(terminal, terminal->op() == TailCall || terminal->op() == TailCallVarargs || terminal->op() == TailCallForwardVarargs);
    else {
        addJumpTo(continuationBlock);
    }

    prepareToParseBlock();
    
    m_currentIndex = oldOffset;
    m_currentBlock = continuationBlock;
    m_exitOK = true;
    
    VERBOSE_LOG("Done inlining (hard).\nStack: ", currentCodeOrigin(), "\n");
    return CallOptimizationResult::Inlined;
}

template<typename ChecksFunctor>
bool ByteCodeParser::handleMinMax(int resultOperand, NodeType op, int registerOffset, int argumentCountIncludingThis, const ChecksFunctor& insertChecks)
{
    ASSERT(op == ArithMin || op == ArithMax);

    if (argumentCountIncludingThis == 1) {
        insertChecks();
        double result = op == ArithMax ? -std::numeric_limits<double>::infinity() : +std::numeric_limits<double>::infinity();
        set(VirtualRegister(resultOperand), addToGraph(JSConstant, OpInfo(m_graph.freeze(jsDoubleNumber(result)))));
        return true;
    }
     
    if (argumentCountIncludingThis == 2) {
        insertChecks();
        Node* result = get(VirtualRegister(virtualRegisterForArgument(1, registerOffset)));
        addToGraph(Phantom, Edge(result, NumberUse));
        set(VirtualRegister(resultOperand), result);
        return true;
    }
    
    if (argumentCountIncludingThis == 3) {
        insertChecks();
        set(VirtualRegister(resultOperand), addToGraph(op, get(virtualRegisterForArgument(1, registerOffset)), get(virtualRegisterForArgument(2, registerOffset))));
        return true;
    }
    
    // Don't handle >=3 arguments for now.
    return false;
}

template<typename ChecksFunctor>
bool ByteCodeParser::handleIntrinsicCall(Node* callee, int resultOperand, Intrinsic intrinsic, int registerOffset, int argumentCountIncludingThis, SpeculatedType prediction, const ChecksFunctor& insertChecks)
{
    VERBOSE_LOG("       The intrinsic is ", intrinsic, "\n");
<<<<<<< HEAD
    
=======

    if (!isOpcodeShape<OpCallShape>(m_currentInstruction))
        return false;

>>>>>>> 20415689
    // It so happens that the code below doesn't handle the invalid result case. We could fix that, but
    // it would only benefit intrinsics called as setters, like if you do:
    //
    //     o.__defineSetter__("foo", Math.pow)
    //
    // Which is extremely amusing, but probably not worth optimizing.
    if (!VirtualRegister(resultOperand).isValid())
        return false;
    
    switch (intrinsic) {

    // Intrinsic Functions:

    case AbsIntrinsic: {
        if (argumentCountIncludingThis == 1) { // Math.abs()
            insertChecks();
            set(VirtualRegister(resultOperand), addToGraph(JSConstant, OpInfo(m_constantNaN)));
            return true;
        }

        if (!MacroAssembler::supportsFloatingPointAbs())
            return false;

        insertChecks();
        Node* node = addToGraph(ArithAbs, get(virtualRegisterForArgument(1, registerOffset)));
        if (m_inlineStackTop->m_exitProfile.hasExitSite(m_currentIndex, Overflow))
            node->mergeFlags(NodeMayOverflowInt32InDFG);
        set(VirtualRegister(resultOperand), node);
        return true;
    }

    case MinIntrinsic:
        return handleMinMax(resultOperand, ArithMin, registerOffset, argumentCountIncludingThis, insertChecks);
        
    case MaxIntrinsic:
        return handleMinMax(resultOperand, ArithMax, registerOffset, argumentCountIncludingThis, insertChecks);

#define DFG_ARITH_UNARY(capitalizedName, lowerName) \
    case capitalizedName##Intrinsic:
    FOR_EACH_DFG_ARITH_UNARY_OP(DFG_ARITH_UNARY)
#undef DFG_ARITH_UNARY
    {
        if (argumentCountIncludingThis == 1) {
            insertChecks();
            set(VirtualRegister(resultOperand), addToGraph(JSConstant, OpInfo(m_constantNaN)));
            return true;
        }
        Arith::UnaryType type = Arith::UnaryType::Sin;
        switch (intrinsic) {
#define DFG_ARITH_UNARY(capitalizedName, lowerName) \
        case capitalizedName##Intrinsic: \
            type = Arith::UnaryType::capitalizedName; \
            break;
    FOR_EACH_DFG_ARITH_UNARY_OP(DFG_ARITH_UNARY)
#undef DFG_ARITH_UNARY
        default:
            RELEASE_ASSERT_NOT_REACHED();
        }
        insertChecks();
        set(VirtualRegister(resultOperand), addToGraph(ArithUnary, OpInfo(static_cast<std::underlying_type<Arith::UnaryType>::type>(type)), get(virtualRegisterForArgument(1, registerOffset))));
        return true;
    }

    case FRoundIntrinsic:
    case SqrtIntrinsic: {
        if (argumentCountIncludingThis == 1) {
            insertChecks();
            set(VirtualRegister(resultOperand), addToGraph(JSConstant, OpInfo(m_constantNaN)));
            return true;
        }

        NodeType nodeType = Unreachable;
        switch (intrinsic) {
        case FRoundIntrinsic:
            nodeType = ArithFRound;
            break;
        case SqrtIntrinsic:
            nodeType = ArithSqrt;
            break;
        default:
            RELEASE_ASSERT_NOT_REACHED();
        }
        insertChecks();
        set(VirtualRegister(resultOperand), addToGraph(nodeType, get(virtualRegisterForArgument(1, registerOffset))));
        return true;
    }

    case PowIntrinsic: {
        if (argumentCountIncludingThis < 3) {
            // Math.pow() and Math.pow(x) return NaN.
            insertChecks();
            set(VirtualRegister(resultOperand), addToGraph(JSConstant, OpInfo(m_constantNaN)));
            return true;
        }
        insertChecks();
        VirtualRegister xOperand = virtualRegisterForArgument(1, registerOffset);
        VirtualRegister yOperand = virtualRegisterForArgument(2, registerOffset);
        set(VirtualRegister(resultOperand), addToGraph(ArithPow, get(xOperand), get(yOperand)));
        return true;
    }
        
    case ArrayPushIntrinsic: {
#if USE(JSVALUE32_64)
        if (isX86()) {
            if (argumentCountIncludingThis > 2)
                return false;
        }
#endif

        if (static_cast<unsigned>(argumentCountIncludingThis) >= MIN_SPARSE_ARRAY_INDEX)
            return false;
<<<<<<< HEAD
        
        ArrayMode arrayMode = getArrayMode(m_currentInstruction[OPCODE_LENGTH(op_call) - 2].u.arrayProfile, Array::Write);
=======
        ArrayMode arrayMode = getArrayMode(arrayProfileFor<OpCallShape>(m_currentInstruction), Array::Write);
>>>>>>> 20415689
        if (!arrayMode.isJSArray())
            return false;
        switch (arrayMode.type()) {
        case Array::Int32:
        case Array::Double:
        case Array::Contiguous:
        case Array::ArrayStorage: {
            insertChecks();

            addVarArgChild(nullptr); // For storage.
            for (int i = 0; i < argumentCountIncludingThis; ++i)
                addVarArgChild(get(virtualRegisterForArgument(i, registerOffset)));
            Node* arrayPush = addToGraph(Node::VarArg, ArrayPush, OpInfo(arrayMode.asWord()), OpInfo(prediction));
            set(VirtualRegister(resultOperand), arrayPush);
            
            return true;
        }
            
        default:
            return false;
        }
    }

    case ArraySliceIntrinsic: {
#if USE(JSVALUE32_64)
        if (isX86()) {
            // There aren't enough registers for this to be done easily.
            return false;
        }
#endif
        if (argumentCountIncludingThis < 1)
            return false;

        if (m_inlineStackTop->m_exitProfile.hasExitSite(m_currentIndex, BadConstantCache)
            || m_inlineStackTop->m_exitProfile.hasExitSite(m_currentIndex, BadCache))
            return false;
<<<<<<< HEAD

        ArrayMode arrayMode = getArrayMode(m_currentInstruction[OPCODE_LENGTH(op_call) - 2].u.arrayProfile, Array::Read);
=======
        ArrayMode arrayMode = getArrayMode(arrayProfileFor<OpCallShape>(m_currentInstruction), Array::Read);
>>>>>>> 20415689
        if (!arrayMode.isJSArray())
            return false;

        if (!arrayMode.isJSArrayWithOriginalStructure())
            return false;

        switch (arrayMode.type()) {
        case Array::Double:
        case Array::Int32:
        case Array::Contiguous: {
            JSGlobalObject* globalObject = m_graph.globalObjectFor(currentNodeOrigin().semantic);

            Structure* arrayPrototypeStructure = globalObject->arrayPrototype()->structure(*m_vm);
            Structure* objectPrototypeStructure = globalObject->objectPrototype()->structure(*m_vm);

            // FIXME: We could easily relax the Array/Object.prototype transition as long as we OSR exitted if we saw a hole.
            // https://bugs.webkit.org/show_bug.cgi?id=173171
            if (globalObject->arraySpeciesWatchpoint().state() == IsWatched
                && globalObject->havingABadTimeWatchpoint()->isStillValid()
                && arrayPrototypeStructure->transitionWatchpointSetIsStillValid()
                && objectPrototypeStructure->transitionWatchpointSetIsStillValid()
                && globalObject->arrayPrototypeChainIsSane()) {

                m_graph.watchpoints().addLazily(globalObject->arraySpeciesWatchpoint());
                m_graph.watchpoints().addLazily(globalObject->havingABadTimeWatchpoint());
                m_graph.registerAndWatchStructureTransition(arrayPrototypeStructure);
                m_graph.registerAndWatchStructureTransition(objectPrototypeStructure);

                insertChecks();

                Node* array = get(virtualRegisterForArgument(0, registerOffset));
                // We do a few things here to prove that we aren't skipping doing side-effects in an observable way:
                // 1. We ensure that the "constructor" property hasn't been changed (because the observable
                // effects of slice require that we perform a Get(array, "constructor") and we can skip
                // that if we're an original array structure. (We can relax this in the future by using
                // TryGetById and CheckCell).
                //
                // 2. We check that the array we're calling slice on has the same global object as the lexical
                // global object that this code is running in. This requirement is necessary because we setup the
                // watchpoints above on the lexical global object. This means that code that calls slice on
                // arrays produced by other global objects won't get this optimization. We could relax this
                // requirement in the future by checking that the watchpoint hasn't fired at runtime in the code
                // we generate instead of registering it as a watchpoint that would invalidate the compilation.
                //
                // 3. By proving we're an original array structure, we guarantee that the incoming array
                // isn't a subclass of Array.

                StructureSet structureSet;
                structureSet.add(globalObject->originalArrayStructureForIndexingType(ArrayWithInt32));
                structureSet.add(globalObject->originalArrayStructureForIndexingType(ArrayWithContiguous));
                structureSet.add(globalObject->originalArrayStructureForIndexingType(ArrayWithDouble));
                structureSet.add(globalObject->originalArrayStructureForIndexingType(CopyOnWriteArrayWithInt32));
                structureSet.add(globalObject->originalArrayStructureForIndexingType(CopyOnWriteArrayWithContiguous));
                structureSet.add(globalObject->originalArrayStructureForIndexingType(CopyOnWriteArrayWithDouble));
                addToGraph(CheckStructure, OpInfo(m_graph.addStructureSet(structureSet)), array);

                addVarArgChild(array);
                if (argumentCountIncludingThis >= 2)
                    addVarArgChild(get(virtualRegisterForArgument(1, registerOffset))); // Start index.
                if (argumentCountIncludingThis >= 3)
                    addVarArgChild(get(virtualRegisterForArgument(2, registerOffset))); // End index.
                addVarArgChild(addToGraph(GetButterfly, array));

                Node* arraySlice = addToGraph(Node::VarArg, ArraySlice, OpInfo(), OpInfo());
                set(VirtualRegister(resultOperand), arraySlice);
                return true;
            }

            return false;
        }
        default:
            return false;
        }

        RELEASE_ASSERT_NOT_REACHED();
        return false;
    }

    case ArrayIndexOfIntrinsic: {
        if (argumentCountIncludingThis < 2)
            return false;

        if (m_inlineStackTop->m_exitProfile.hasExitSite(m_currentIndex, BadIndexingType)
            || m_inlineStackTop->m_exitProfile.hasExitSite(m_currentIndex, BadConstantCache)
            || m_inlineStackTop->m_exitProfile.hasExitSite(m_currentIndex, BadCache)
            || m_inlineStackTop->m_exitProfile.hasExitSite(m_currentIndex, BadType))
            return false;

<<<<<<< HEAD
        ArrayMode arrayMode = getArrayMode(m_currentInstruction[OPCODE_LENGTH(op_call) - 2].u.arrayProfile, Array::Read);
=======
        ArrayMode arrayMode = getArrayMode(arrayProfileFor<OpCallShape>(m_currentInstruction), Array::Read);
>>>>>>> 20415689
        if (!arrayMode.isJSArray())
            return false;

        if (!arrayMode.isJSArrayWithOriginalStructure())
            return false;

        // We do not want to convert arrays into one type just to perform indexOf.
        if (arrayMode.doesConversion())
            return false;

        switch (arrayMode.type()) {
        case Array::Double:
        case Array::Int32:
        case Array::Contiguous: {
            JSGlobalObject* globalObject = m_graph.globalObjectFor(currentNodeOrigin().semantic);

            Structure* arrayPrototypeStructure = globalObject->arrayPrototype()->structure(*m_vm);
            Structure* objectPrototypeStructure = globalObject->objectPrototype()->structure(*m_vm);

            // FIXME: We could easily relax the Array/Object.prototype transition as long as we OSR exitted if we saw a hole.
            // https://bugs.webkit.org/show_bug.cgi?id=173171
            if (globalObject->havingABadTimeWatchpoint()->isStillValid()
                && arrayPrototypeStructure->transitionWatchpointSetIsStillValid()
                && objectPrototypeStructure->transitionWatchpointSetIsStillValid()
                && globalObject->arrayPrototypeChainIsSane()) {

                m_graph.watchpoints().addLazily(globalObject->havingABadTimeWatchpoint());
                m_graph.registerAndWatchStructureTransition(arrayPrototypeStructure);
                m_graph.registerAndWatchStructureTransition(objectPrototypeStructure);

                insertChecks();

                Node* array = get(virtualRegisterForArgument(0, registerOffset));
                addVarArgChild(array);
                addVarArgChild(get(virtualRegisterForArgument(1, registerOffset))); // Search element.
                if (argumentCountIncludingThis >= 3)
                    addVarArgChild(get(virtualRegisterForArgument(2, registerOffset))); // Start index.
                addVarArgChild(nullptr);

                Node* node = addToGraph(Node::VarArg, ArrayIndexOf, OpInfo(arrayMode.asWord()), OpInfo());
                set(VirtualRegister(resultOperand), node);
                return true;
            }

            return false;
        }
        default:
            return false;
        }

        RELEASE_ASSERT_NOT_REACHED();
        return false;

    }
        
    case ArrayPopIntrinsic: {
        if (argumentCountIncludingThis != 1)
            return false;
<<<<<<< HEAD
        
        ArrayMode arrayMode = getArrayMode(m_currentInstruction[OPCODE_LENGTH(op_call) - 2].u.arrayProfile, Array::Write);
=======
        ArrayMode arrayMode = getArrayMode(arrayProfileFor<OpCallShape>(m_currentInstruction), Array::Write);
>>>>>>> 20415689
        if (!arrayMode.isJSArray())
            return false;
        switch (arrayMode.type()) {
        case Array::Int32:
        case Array::Double:
        case Array::Contiguous:
        case Array::ArrayStorage: {
            insertChecks();
            Node* arrayPop = addToGraph(ArrayPop, OpInfo(arrayMode.asWord()), OpInfo(prediction), get(virtualRegisterForArgument(0, registerOffset)));
            set(VirtualRegister(resultOperand), arrayPop);
            return true;
        }
            
        default:
            return false;
        }
    }
        
    case AtomicsAddIntrinsic:
    case AtomicsAndIntrinsic:
    case AtomicsCompareExchangeIntrinsic:
    case AtomicsExchangeIntrinsic:
    case AtomicsIsLockFreeIntrinsic:
    case AtomicsLoadIntrinsic:
    case AtomicsOrIntrinsic:
    case AtomicsStoreIntrinsic:
    case AtomicsSubIntrinsic:
    case AtomicsXorIntrinsic: {
        if (!is64Bit())
            return false;
        
        NodeType op = LastNodeType;
        Array::Action action = Array::Write;
        unsigned numArgs = 0; // Number of actual args; we add one for the backing store pointer.
        switch (intrinsic) {
        case AtomicsAddIntrinsic:
            op = AtomicsAdd;
            numArgs = 3;
            break;
        case AtomicsAndIntrinsic:
            op = AtomicsAnd;
            numArgs = 3;
            break;
        case AtomicsCompareExchangeIntrinsic:
            op = AtomicsCompareExchange;
            numArgs = 4;
            break;
        case AtomicsExchangeIntrinsic:
            op = AtomicsExchange;
            numArgs = 3;
            break;
        case AtomicsIsLockFreeIntrinsic:
            // This gets no backing store, but we need no special logic for this since this also does
            // not need varargs.
            op = AtomicsIsLockFree;
            numArgs = 1;
            break;
        case AtomicsLoadIntrinsic:
            op = AtomicsLoad;
            numArgs = 2;
            action = Array::Read;
            break;
        case AtomicsOrIntrinsic:
            op = AtomicsOr;
            numArgs = 3;
            break;
        case AtomicsStoreIntrinsic:
            op = AtomicsStore;
            numArgs = 3;
            break;
        case AtomicsSubIntrinsic:
            op = AtomicsSub;
            numArgs = 3;
            break;
        case AtomicsXorIntrinsic:
            op = AtomicsXor;
            numArgs = 3;
            break;
        default:
            RELEASE_ASSERT_NOT_REACHED();
            break;
        }
        
        if (static_cast<unsigned>(argumentCountIncludingThis) < 1 + numArgs)
            return false;
        
        insertChecks();
        
        Vector<Node*, 3> args;
        for (unsigned i = 0; i < numArgs; ++i)
            args.append(get(virtualRegisterForArgument(1 + i, registerOffset)));
        
        Node* result;
        if (numArgs + 1 <= 3) {
            while (args.size() < 3)
                args.append(nullptr);
            result = addToGraph(op, OpInfo(ArrayMode(Array::SelectUsingPredictions, action).asWord()), OpInfo(prediction), args[0], args[1], args[2]);
        } else {
            for (Node* node : args)
                addVarArgChild(node);
            addVarArgChild(nullptr);
            result = addToGraph(Node::VarArg, op, OpInfo(ArrayMode(Array::SelectUsingPredictions, action).asWord()), OpInfo(prediction));
        }
        
        set(VirtualRegister(resultOperand), result);
        return true;
    }

    case ParseIntIntrinsic: {
        if (argumentCountIncludingThis < 2)
            return false;

        if (m_inlineStackTop->m_exitProfile.hasExitSite(m_currentIndex, BadCell) || m_inlineStackTop->m_exitProfile.hasExitSite(m_currentIndex, BadType))
            return false;

        insertChecks();
        VirtualRegister valueOperand = virtualRegisterForArgument(1, registerOffset);
        Node* parseInt;
        if (argumentCountIncludingThis == 2)
            parseInt = addToGraph(ParseInt, OpInfo(), OpInfo(prediction), get(valueOperand));
        else {
            ASSERT(argumentCountIncludingThis > 2);
            VirtualRegister radixOperand = virtualRegisterForArgument(2, registerOffset);
            parseInt = addToGraph(ParseInt, OpInfo(), OpInfo(prediction), get(valueOperand), get(radixOperand));
        }
        set(VirtualRegister(resultOperand), parseInt);
        return true;
    }

    case CharCodeAtIntrinsic: {
        if (argumentCountIncludingThis != 2)
            return false;

        insertChecks();
        VirtualRegister thisOperand = virtualRegisterForArgument(0, registerOffset);
        VirtualRegister indexOperand = virtualRegisterForArgument(1, registerOffset);
        Node* charCode = addToGraph(StringCharCodeAt, OpInfo(ArrayMode(Array::String, Array::Read).asWord()), get(thisOperand), get(indexOperand));

        set(VirtualRegister(resultOperand), charCode);
        return true;
    }

    case CharAtIntrinsic: {
        if (argumentCountIncludingThis != 2)
            return false;

        insertChecks();
        VirtualRegister thisOperand = virtualRegisterForArgument(0, registerOffset);
        VirtualRegister indexOperand = virtualRegisterForArgument(1, registerOffset);
        Node* charCode = addToGraph(StringCharAt, OpInfo(ArrayMode(Array::String, Array::Read).asWord()), get(thisOperand), get(indexOperand));

        set(VirtualRegister(resultOperand), charCode);
        return true;
    }
    case Clz32Intrinsic: {
        insertChecks();
        if (argumentCountIncludingThis == 1)
            set(VirtualRegister(resultOperand), addToGraph(JSConstant, OpInfo(m_graph.freeze(jsNumber(32)))));
        else {
            Node* operand = get(virtualRegisterForArgument(1, registerOffset));
            set(VirtualRegister(resultOperand), addToGraph(ArithClz32, operand));
        }
        return true;
    }
    case FromCharCodeIntrinsic: {
        if (argumentCountIncludingThis != 2)
            return false;

        insertChecks();
        VirtualRegister indexOperand = virtualRegisterForArgument(1, registerOffset);
        Node* charCode = addToGraph(StringFromCharCode, get(indexOperand));

        set(VirtualRegister(resultOperand), charCode);

        return true;
    }

    case RegExpExecIntrinsic: {
        if (argumentCountIncludingThis != 2)
            return false;
        
        insertChecks();
        Node* regExpExec = addToGraph(RegExpExec, OpInfo(0), OpInfo(prediction), addToGraph(GetGlobalObject, callee), get(virtualRegisterForArgument(0, registerOffset)), get(virtualRegisterForArgument(1, registerOffset)));
        set(VirtualRegister(resultOperand), regExpExec);
        
        return true;
    }
        
    case RegExpTestIntrinsic:
    case RegExpTestFastIntrinsic: {
        if (argumentCountIncludingThis != 2)
            return false;

        if (intrinsic == RegExpTestIntrinsic) {
            // Don't inline intrinsic if we exited due to one of the primordial RegExp checks failing.
            if (m_inlineStackTop->m_exitProfile.hasExitSite(m_currentIndex, BadCell))
                return false;

            JSGlobalObject* globalObject = m_inlineStackTop->m_codeBlock->globalObject();
            Structure* regExpStructure = globalObject->regExpStructure();
            m_graph.registerStructure(regExpStructure);
            ASSERT(regExpStructure->storedPrototype().isObject());
            ASSERT(regExpStructure->storedPrototype().asCell()->classInfo(*m_vm) == RegExpPrototype::info());

            FrozenValue* regExpPrototypeObjectValue = m_graph.freeze(regExpStructure->storedPrototype());
            Structure* regExpPrototypeStructure = regExpPrototypeObjectValue->structure();

            auto isRegExpPropertySame = [&] (JSValue primordialProperty, UniquedStringImpl* propertyUID) {
                JSValue currentProperty;
                if (!m_graph.getRegExpPrototypeProperty(regExpStructure->storedPrototypeObject(), regExpPrototypeStructure, propertyUID, currentProperty))
                    return false;
                
                return currentProperty == primordialProperty;
            };

            // Check that RegExp.exec is still the primordial RegExp.prototype.exec
            if (!isRegExpPropertySame(globalObject->regExpProtoExecFunction(), m_vm->propertyNames->exec.impl()))
                return false;

            // Check that regExpObject is actually a RegExp object.
            Node* regExpObject = get(virtualRegisterForArgument(0, registerOffset));
            addToGraph(Check, Edge(regExpObject, RegExpObjectUse));

            // Check that regExpObject's exec is actually the primodial RegExp.prototype.exec.
            UniquedStringImpl* execPropertyID = m_vm->propertyNames->exec.impl();
            unsigned execIndex = m_graph.identifiers().ensure(execPropertyID);
            Node* actualProperty = addToGraph(TryGetById, OpInfo(execIndex), OpInfo(SpecFunction), Edge(regExpObject, CellUse));
            FrozenValue* regExpPrototypeExec = m_graph.freeze(globalObject->regExpProtoExecFunction());
            addToGraph(CheckCell, OpInfo(regExpPrototypeExec), Edge(actualProperty, CellUse));
        }

        insertChecks();
        Node* regExpObject = get(virtualRegisterForArgument(0, registerOffset));
        Node* regExpExec = addToGraph(RegExpTest, OpInfo(0), OpInfo(prediction), addToGraph(GetGlobalObject, callee), regExpObject, get(virtualRegisterForArgument(1, registerOffset)));
        set(VirtualRegister(resultOperand), regExpExec);
        
        return true;
    }

    case RegExpMatchFastIntrinsic: {
        RELEASE_ASSERT(argumentCountIncludingThis == 2);

        insertChecks();
        Node* regExpMatch = addToGraph(RegExpMatchFast, OpInfo(0), OpInfo(prediction), addToGraph(GetGlobalObject, callee), get(virtualRegisterForArgument(0, registerOffset)), get(virtualRegisterForArgument(1, registerOffset)));
        set(VirtualRegister(resultOperand), regExpMatch);
        return true;
    }

    case ObjectCreateIntrinsic: {
        if (argumentCountIncludingThis != 2)
            return false;

        insertChecks();
        set(VirtualRegister(resultOperand), addToGraph(ObjectCreate, get(virtualRegisterForArgument(1, registerOffset))));
        return true;
    }

    case ObjectGetPrototypeOfIntrinsic: {
        if (argumentCountIncludingThis != 2)
            return false;

        insertChecks();
        set(VirtualRegister(resultOperand), addToGraph(GetPrototypeOf, OpInfo(0), OpInfo(prediction), get(virtualRegisterForArgument(1, registerOffset))));
        return true;
    }

    case ObjectIsIntrinsic: {
        if (argumentCountIncludingThis < 3)
            return false;

        insertChecks();
        set(VirtualRegister(resultOperand), addToGraph(SameValue, get(virtualRegisterForArgument(1, registerOffset)), get(virtualRegisterForArgument(2, registerOffset))));
        return true;
    }

    case ReflectGetPrototypeOfIntrinsic: {
        if (argumentCountIncludingThis != 2)
            return false;

        insertChecks();
        set(VirtualRegister(resultOperand), addToGraph(GetPrototypeOf, OpInfo(0), OpInfo(prediction), Edge(get(virtualRegisterForArgument(1, registerOffset)), ObjectUse)));
        return true;
    }

    case IsTypedArrayViewIntrinsic: {
        ASSERT(argumentCountIncludingThis == 2);

        insertChecks();
        set(VirtualRegister(resultOperand), addToGraph(IsTypedArrayView, OpInfo(prediction), get(virtualRegisterForArgument(1, registerOffset))));
        return true;
    }

    case StringPrototypeValueOfIntrinsic: {
        insertChecks();
        Node* value = get(virtualRegisterForArgument(0, registerOffset));
        set(VirtualRegister(resultOperand), addToGraph(StringValueOf, value));
        return true;
    }

    case StringPrototypeReplaceIntrinsic: {
        if (argumentCountIncludingThis != 3)
            return false;

        // Don't inline intrinsic if we exited due to "search" not being a RegExp or String object.
        if (m_inlineStackTop->m_exitProfile.hasExitSite(m_currentIndex, BadType))
            return false;

        // Don't inline intrinsic if we exited due to one of the primordial RegExp checks failing.
        if (m_inlineStackTop->m_exitProfile.hasExitSite(m_currentIndex, BadCell))
            return false;

        JSGlobalObject* globalObject = m_inlineStackTop->m_codeBlock->globalObject();
        Structure* regExpStructure = globalObject->regExpStructure();
        m_graph.registerStructure(regExpStructure);
        ASSERT(regExpStructure->storedPrototype().isObject());
        ASSERT(regExpStructure->storedPrototype().asCell()->classInfo(*m_vm) == RegExpPrototype::info());

        FrozenValue* regExpPrototypeObjectValue = m_graph.freeze(regExpStructure->storedPrototype());
        Structure* regExpPrototypeStructure = regExpPrototypeObjectValue->structure();

        auto isRegExpPropertySame = [&] (JSValue primordialProperty, UniquedStringImpl* propertyUID) {
            JSValue currentProperty;
            if (!m_graph.getRegExpPrototypeProperty(regExpStructure->storedPrototypeObject(), regExpPrototypeStructure, propertyUID, currentProperty))
                return false;

            return currentProperty == primordialProperty;
        };

        // Check that searchRegExp.exec is still the primordial RegExp.prototype.exec
        if (!isRegExpPropertySame(globalObject->regExpProtoExecFunction(), m_vm->propertyNames->exec.impl()))
            return false;

        // Check that searchRegExp.global is still the primordial RegExp.prototype.global
        if (!isRegExpPropertySame(globalObject->regExpProtoGlobalGetter(), m_vm->propertyNames->global.impl()))
            return false;

        // Check that searchRegExp.unicode is still the primordial RegExp.prototype.unicode
        if (!isRegExpPropertySame(globalObject->regExpProtoUnicodeGetter(), m_vm->propertyNames->unicode.impl()))
            return false;

        // Check that searchRegExp[Symbol.match] is still the primordial RegExp.prototype[Symbol.replace]
        if (!isRegExpPropertySame(globalObject->regExpProtoSymbolReplaceFunction(), m_vm->propertyNames->replaceSymbol.impl()))
            return false;

        insertChecks();

        Node* result = addToGraph(StringReplace, OpInfo(0), OpInfo(prediction), get(virtualRegisterForArgument(0, registerOffset)), get(virtualRegisterForArgument(1, registerOffset)), get(virtualRegisterForArgument(2, registerOffset)));
        set(VirtualRegister(resultOperand), result);
        return true;
    }
        
    case StringPrototypeReplaceRegExpIntrinsic: {
        if (argumentCountIncludingThis != 3)
            return false;
        
        insertChecks();
        Node* result = addToGraph(StringReplaceRegExp, OpInfo(0), OpInfo(prediction), get(virtualRegisterForArgument(0, registerOffset)), get(virtualRegisterForArgument(1, registerOffset)), get(virtualRegisterForArgument(2, registerOffset)));
        set(VirtualRegister(resultOperand), result);
        return true;
    }
        
    case RoundIntrinsic:
    case FloorIntrinsic:
    case CeilIntrinsic:
    case TruncIntrinsic: {
        if (argumentCountIncludingThis == 1) {
            insertChecks();
            set(VirtualRegister(resultOperand), addToGraph(JSConstant, OpInfo(m_constantNaN)));
            return true;
        }
        insertChecks();
        Node* operand = get(virtualRegisterForArgument(1, registerOffset));
        NodeType op;
        if (intrinsic == RoundIntrinsic)
            op = ArithRound;
        else if (intrinsic == FloorIntrinsic)
            op = ArithFloor;
        else if (intrinsic == CeilIntrinsic)
            op = ArithCeil;
        else {
            ASSERT(intrinsic == TruncIntrinsic);
            op = ArithTrunc;
        }
        Node* roundNode = addToGraph(op, OpInfo(0), OpInfo(prediction), operand);
        set(VirtualRegister(resultOperand), roundNode);
        return true;
    }
    case IMulIntrinsic: {
        if (argumentCountIncludingThis != 3)
            return false;
        insertChecks();
        VirtualRegister leftOperand = virtualRegisterForArgument(1, registerOffset);
        VirtualRegister rightOperand = virtualRegisterForArgument(2, registerOffset);
        Node* left = get(leftOperand);
        Node* right = get(rightOperand);
        set(VirtualRegister(resultOperand), addToGraph(ArithIMul, left, right));
        return true;
    }

    case RandomIntrinsic: {
        if (argumentCountIncludingThis != 1)
            return false;
        insertChecks();
        set(VirtualRegister(resultOperand), addToGraph(ArithRandom));
        return true;
    }
        
    case DFGTrueIntrinsic: {
        insertChecks();
        set(VirtualRegister(resultOperand), jsConstant(jsBoolean(true)));
        return true;
    }

    case FTLTrueIntrinsic: {
        insertChecks();
        set(VirtualRegister(resultOperand), jsConstant(jsBoolean(m_graph.m_plan.isFTL())));
        return true;
    }
        
    case OSRExitIntrinsic: {
        insertChecks();
        addToGraph(ForceOSRExit);
        set(VirtualRegister(resultOperand), addToGraph(JSConstant, OpInfo(m_constantUndefined)));
        return true;
    }
        
    case IsFinalTierIntrinsic: {
        insertChecks();
        set(VirtualRegister(resultOperand),
            jsConstant(jsBoolean(Options::useFTLJIT() ? m_graph.m_plan.isFTL() : true)));
        return true;
    }
        
    case SetInt32HeapPredictionIntrinsic: {
        insertChecks();
        for (int i = 1; i < argumentCountIncludingThis; ++i) {
            Node* node = get(virtualRegisterForArgument(i, registerOffset));
            if (node->hasHeapPrediction())
                node->setHeapPrediction(SpecInt32Only);
        }
        set(VirtualRegister(resultOperand), addToGraph(JSConstant, OpInfo(m_constantUndefined)));
        return true;
    }
        
    case CheckInt32Intrinsic: {
        insertChecks();
        for (int i = 1; i < argumentCountIncludingThis; ++i) {
            Node* node = get(virtualRegisterForArgument(i, registerOffset));
            addToGraph(Phantom, Edge(node, Int32Use));
        }
        set(VirtualRegister(resultOperand), jsConstant(jsBoolean(true)));
        return true;
    }
        
    case FiatInt52Intrinsic: {
        if (argumentCountIncludingThis != 2)
            return false;
        insertChecks();
        VirtualRegister operand = virtualRegisterForArgument(1, registerOffset);
        if (enableInt52())
            set(VirtualRegister(resultOperand), addToGraph(FiatInt52, get(operand)));
        else
            set(VirtualRegister(resultOperand), get(operand));
        return true;
    }

    case JSMapGetIntrinsic: {
        if (argumentCountIncludingThis != 2)
            return false;

        insertChecks();
        Node* map = get(virtualRegisterForArgument(0, registerOffset));
        Node* key = get(virtualRegisterForArgument(1, registerOffset));
        Node* normalizedKey = addToGraph(NormalizeMapKey, key);
        Node* hash = addToGraph(MapHash, normalizedKey);
        Node* bucket = addToGraph(GetMapBucket, Edge(map, MapObjectUse), Edge(normalizedKey), Edge(hash));
        Node* result = addToGraph(LoadValueFromMapBucket, OpInfo(BucketOwnerType::Map), OpInfo(prediction), bucket);
        set(VirtualRegister(resultOperand), result);
        return true;
    }

    case JSSetHasIntrinsic:
    case JSMapHasIntrinsic: {
        if (argumentCountIncludingThis != 2)
            return false;

        insertChecks();
        Node* mapOrSet = get(virtualRegisterForArgument(0, registerOffset));
        Node* key = get(virtualRegisterForArgument(1, registerOffset));
        Node* normalizedKey = addToGraph(NormalizeMapKey, key);
        Node* hash = addToGraph(MapHash, normalizedKey);
        UseKind useKind = intrinsic == JSSetHasIntrinsic ? SetObjectUse : MapObjectUse;
        Node* bucket = addToGraph(GetMapBucket, OpInfo(0), Edge(mapOrSet, useKind), Edge(normalizedKey), Edge(hash));
        JSCell* sentinel = nullptr;
        if (intrinsic == JSMapHasIntrinsic)
            sentinel = m_vm->sentinelMapBucket.get();
        else
            sentinel = m_vm->sentinelSetBucket.get();

        FrozenValue* frozenPointer = m_graph.freeze(sentinel);
        Node* invertedResult = addToGraph(CompareEqPtr, OpInfo(frozenPointer), bucket);
        Node* result = addToGraph(LogicalNot, invertedResult);
        set(VirtualRegister(resultOperand), result);
        return true;
    }

    case JSSetAddIntrinsic: {
        if (argumentCountIncludingThis != 2)
            return false;

        insertChecks();
        Node* base = get(virtualRegisterForArgument(0, registerOffset));
        Node* key = get(virtualRegisterForArgument(1, registerOffset));
        Node* normalizedKey = addToGraph(NormalizeMapKey, key);
        Node* hash = addToGraph(MapHash, normalizedKey);
        addToGraph(SetAdd, base, normalizedKey, hash);
        set(VirtualRegister(resultOperand), base);
        return true;
    }

    case JSMapSetIntrinsic: {
        if (argumentCountIncludingThis != 3)
            return false;

        insertChecks();
        Node* base = get(virtualRegisterForArgument(0, registerOffset));
        Node* key = get(virtualRegisterForArgument(1, registerOffset));
        Node* value = get(virtualRegisterForArgument(2, registerOffset));

        Node* normalizedKey = addToGraph(NormalizeMapKey, key);
        Node* hash = addToGraph(MapHash, normalizedKey);

        addVarArgChild(base);
        addVarArgChild(normalizedKey);
        addVarArgChild(value);
        addVarArgChild(hash);
        addToGraph(Node::VarArg, MapSet, OpInfo(0), OpInfo(0));
        set(VirtualRegister(resultOperand), base);
        return true;
    }

    case JSSetBucketHeadIntrinsic:
    case JSMapBucketHeadIntrinsic: {
        ASSERT(argumentCountIncludingThis == 2);

        insertChecks();
        Node* map = get(virtualRegisterForArgument(1, registerOffset));
        UseKind useKind = intrinsic == JSSetBucketHeadIntrinsic ? SetObjectUse : MapObjectUse;
        Node* result = addToGraph(GetMapBucketHead, Edge(map, useKind));
        set(VirtualRegister(resultOperand), result);
        return true;
    }

    case JSSetBucketNextIntrinsic:
    case JSMapBucketNextIntrinsic: {
        ASSERT(argumentCountIncludingThis == 2);

        insertChecks();
        Node* bucket = get(virtualRegisterForArgument(1, registerOffset));
        BucketOwnerType type = intrinsic == JSSetBucketNextIntrinsic ? BucketOwnerType::Set : BucketOwnerType::Map;
        Node* result = addToGraph(GetMapBucketNext, OpInfo(type), bucket);
        set(VirtualRegister(resultOperand), result);
        return true;
    }

    case JSSetBucketKeyIntrinsic:
    case JSMapBucketKeyIntrinsic: {
        ASSERT(argumentCountIncludingThis == 2);

        insertChecks();
        Node* bucket = get(virtualRegisterForArgument(1, registerOffset));
        BucketOwnerType type = intrinsic == JSSetBucketKeyIntrinsic ? BucketOwnerType::Set : BucketOwnerType::Map;
        Node* result = addToGraph(LoadKeyFromMapBucket, OpInfo(type), OpInfo(prediction), bucket);
        set(VirtualRegister(resultOperand), result);
        return true;
    }

    case JSMapBucketValueIntrinsic: {
        ASSERT(argumentCountIncludingThis == 2);

        insertChecks();
        Node* bucket = get(virtualRegisterForArgument(1, registerOffset));
        Node* result = addToGraph(LoadValueFromMapBucket, OpInfo(BucketOwnerType::Map), OpInfo(prediction), bucket);
        set(VirtualRegister(resultOperand), result);
        return true;
    }

    case JSWeakMapGetIntrinsic: {
        if (argumentCountIncludingThis != 2)
            return false;

        if (m_inlineStackTop->m_exitProfile.hasExitSite(m_currentIndex, BadType))
            return false;

        insertChecks();
        Node* map = get(virtualRegisterForArgument(0, registerOffset));
        Node* key = get(virtualRegisterForArgument(1, registerOffset));
        addToGraph(Check, Edge(key, ObjectUse));
        Node* hash = addToGraph(MapHash, key);
        Node* holder = addToGraph(WeakMapGet, Edge(map, WeakMapObjectUse), Edge(key, ObjectUse), Edge(hash, Int32Use));
        Node* result = addToGraph(ExtractValueFromWeakMapGet, OpInfo(), OpInfo(prediction), holder);

        set(VirtualRegister(resultOperand), result);
        return true;
    }

    case JSWeakMapHasIntrinsic: {
        if (argumentCountIncludingThis != 2)
            return false;

        if (m_inlineStackTop->m_exitProfile.hasExitSite(m_currentIndex, BadType))
            return false;

        insertChecks();
        Node* map = get(virtualRegisterForArgument(0, registerOffset));
        Node* key = get(virtualRegisterForArgument(1, registerOffset));
        addToGraph(Check, Edge(key, ObjectUse));
        Node* hash = addToGraph(MapHash, key);
        Node* holder = addToGraph(WeakMapGet, Edge(map, WeakMapObjectUse), Edge(key, ObjectUse), Edge(hash, Int32Use));
        Node* invertedResult = addToGraph(IsEmpty, holder);
        Node* result = addToGraph(LogicalNot, invertedResult);

        set(VirtualRegister(resultOperand), result);
        return true;
    }

    case JSWeakSetHasIntrinsic: {
        if (argumentCountIncludingThis != 2)
            return false;

        if (m_inlineStackTop->m_exitProfile.hasExitSite(m_currentIndex, BadType))
            return false;

        insertChecks();
        Node* map = get(virtualRegisterForArgument(0, registerOffset));
        Node* key = get(virtualRegisterForArgument(1, registerOffset));
        addToGraph(Check, Edge(key, ObjectUse));
        Node* hash = addToGraph(MapHash, key);
        Node* holder = addToGraph(WeakMapGet, Edge(map, WeakSetObjectUse), Edge(key, ObjectUse), Edge(hash, Int32Use));
        Node* invertedResult = addToGraph(IsEmpty, holder);
        Node* result = addToGraph(LogicalNot, invertedResult);

        set(VirtualRegister(resultOperand), result);
        return true;
    }

    case JSWeakSetAddIntrinsic: {
        if (argumentCountIncludingThis != 2)
            return false;

        if (m_inlineStackTop->m_exitProfile.hasExitSite(m_currentIndex, BadType))
            return false;

        insertChecks();
        Node* base = get(virtualRegisterForArgument(0, registerOffset));
        Node* key = get(virtualRegisterForArgument(1, registerOffset));
        addToGraph(Check, Edge(key, ObjectUse));
        Node* hash = addToGraph(MapHash, key);
        addToGraph(WeakSetAdd, Edge(base, WeakSetObjectUse), Edge(key, ObjectUse), Edge(hash, Int32Use));
        set(VirtualRegister(resultOperand), base);
        return true;
    }

    case JSWeakMapSetIntrinsic: {
        if (argumentCountIncludingThis != 3)
            return false;

        if (m_inlineStackTop->m_exitProfile.hasExitSite(m_currentIndex, BadType))
            return false;

        insertChecks();
        Node* base = get(virtualRegisterForArgument(0, registerOffset));
        Node* key = get(virtualRegisterForArgument(1, registerOffset));
        Node* value = get(virtualRegisterForArgument(2, registerOffset));

        addToGraph(Check, Edge(key, ObjectUse));
        Node* hash = addToGraph(MapHash, key);

        addVarArgChild(Edge(base, WeakMapObjectUse));
        addVarArgChild(Edge(key, ObjectUse));
        addVarArgChild(Edge(value));
        addVarArgChild(Edge(hash, Int32Use));
        addToGraph(Node::VarArg, WeakMapSet, OpInfo(0), OpInfo(0));
        set(VirtualRegister(resultOperand), base);
        return true;
    }

<<<<<<< HEAD
=======
    case DataViewGetInt8:
    case DataViewGetUint8:
    case DataViewGetInt16:
    case DataViewGetUint16:
    case DataViewGetInt32:
    case DataViewGetUint32:
    case DataViewGetFloat32:
    case DataViewGetFloat64: {
        if (!is64Bit())
            return false;

        // To inline data view accesses, we assume the architecture we're running on:
        // - Is little endian.
        // - Allows unaligned loads/stores without crashing. 

        if (argumentCountIncludingThis < 2)
            return false;
        if (m_inlineStackTop->m_exitProfile.hasExitSite(m_currentIndex, BadType))
            return false;

        insertChecks();

        uint8_t byteSize;
        NodeType op = DataViewGetInt;
        bool isSigned = false;
        switch (intrinsic) {
        case DataViewGetInt8:
            isSigned = true;
            FALLTHROUGH;
        case DataViewGetUint8:
            byteSize = 1;
            break;

        case DataViewGetInt16:
            isSigned = true;
            FALLTHROUGH;
        case DataViewGetUint16:
            byteSize = 2;
            break;

        case DataViewGetInt32:
            isSigned = true;
            FALLTHROUGH;
        case DataViewGetUint32:
            byteSize = 4;
            break;

        case DataViewGetFloat32:
            byteSize = 4;
            op = DataViewGetFloat;
            break;
        case DataViewGetFloat64:
            byteSize = 8;
            op = DataViewGetFloat;
            break;
        default:
            RELEASE_ASSERT_NOT_REACHED();
        }

        TriState isLittleEndian = MixedTriState;
        Node* littleEndianChild = nullptr;
        if (byteSize > 1) {
            if (argumentCountIncludingThis < 3)
                isLittleEndian = FalseTriState;
            else {
                littleEndianChild = get(virtualRegisterForArgument(2, registerOffset));
                if (littleEndianChild->hasConstant()) {
                    JSValue constant = littleEndianChild->constant()->value();
                    isLittleEndian = constant.pureToBoolean();
                    if (isLittleEndian != MixedTriState)
                        littleEndianChild = nullptr;
                } else
                    isLittleEndian = MixedTriState;
            }
        }

        DataViewData data { };
        data.isLittleEndian = isLittleEndian;
        data.isSigned = isSigned;
        data.byteSize = byteSize;

        set(VirtualRegister(resultOperand),
            addToGraph(op, OpInfo(data.asQuadWord), OpInfo(prediction), get(virtualRegisterForArgument(0, registerOffset)), get(virtualRegisterForArgument(1, registerOffset)), littleEndianChild));
        return true;
    }

    case DataViewSetInt8:
    case DataViewSetUint8:
    case DataViewSetInt16:
    case DataViewSetUint16:
    case DataViewSetInt32:
    case DataViewSetUint32:
    case DataViewSetFloat32:
    case DataViewSetFloat64: {
        if (!is64Bit())
            return false;

        if (argumentCountIncludingThis < 3)
            return false;

        if (m_inlineStackTop->m_exitProfile.hasExitSite(m_currentIndex, BadType))
            return false;

        insertChecks();

        uint8_t byteSize;
        bool isFloatingPoint = false;
        bool isSigned = false;
        switch (intrinsic) {
        case DataViewSetInt8:
            isSigned = true;
            FALLTHROUGH;
        case DataViewSetUint8:
            byteSize = 1;
            break;

        case DataViewSetInt16:
            isSigned = true;
            FALLTHROUGH;
        case DataViewSetUint16:
            byteSize = 2;
            break;

        case DataViewSetInt32:
            isSigned = true;
            FALLTHROUGH;
        case DataViewSetUint32:
            byteSize = 4;
            break;

        case DataViewSetFloat32:
            isFloatingPoint = true;
            byteSize = 4;
            break;
        case DataViewSetFloat64:
            isFloatingPoint = true;
            byteSize = 8;
            break;
        default:
            RELEASE_ASSERT_NOT_REACHED();
        }

        TriState isLittleEndian = MixedTriState;
        Node* littleEndianChild = nullptr;
        if (byteSize > 1) {
            if (argumentCountIncludingThis < 4)
                isLittleEndian = FalseTriState;
            else {
                littleEndianChild = get(virtualRegisterForArgument(3, registerOffset));
                if (littleEndianChild->hasConstant()) {
                    JSValue constant = littleEndianChild->constant()->value();
                    isLittleEndian = constant.pureToBoolean();
                    if (isLittleEndian != MixedTriState)
                        littleEndianChild = nullptr;
                } else
                    isLittleEndian = MixedTriState;
            }
        }

        DataViewData data { };
        data.isLittleEndian = isLittleEndian;
        data.isSigned = isSigned;
        data.byteSize = byteSize;
        data.isFloatingPoint = isFloatingPoint;

        addVarArgChild(get(virtualRegisterForArgument(0, registerOffset)));
        addVarArgChild(get(virtualRegisterForArgument(1, registerOffset)));
        addVarArgChild(get(virtualRegisterForArgument(2, registerOffset)));
        addVarArgChild(littleEndianChild);

        addToGraph(Node::VarArg, DataViewSet, OpInfo(data.asQuadWord), OpInfo());
        return true;
    }

>>>>>>> 20415689
    case HasOwnPropertyIntrinsic: {
        if (argumentCountIncludingThis != 2)
            return false;

        // This can be racy, that's fine. We know that once we observe that this is created,
        // that it will never be destroyed until the VM is destroyed. It's unlikely that
        // we'd ever get to the point where we inline this as an intrinsic without the
        // cache being created, however, it's possible if we always throw exceptions inside
        // hasOwnProperty.
        if (!m_vm->hasOwnPropertyCache())
            return false;

        insertChecks();
        Node* object = get(virtualRegisterForArgument(0, registerOffset));
        Node* key = get(virtualRegisterForArgument(1, registerOffset));
        Node* result = addToGraph(HasOwnProperty, object, key);
        set(VirtualRegister(resultOperand), result);
        return true;
    }

    case StringPrototypeSliceIntrinsic: {
        if (argumentCountIncludingThis < 2)
            return false;

        if (m_inlineStackTop->m_exitProfile.hasExitSite(m_currentIndex, BadType))
            return false;

        insertChecks();
        Node* thisString = get(virtualRegisterForArgument(0, registerOffset));
        Node* start = get(virtualRegisterForArgument(1, registerOffset));
        Node* end = nullptr;
        if (argumentCountIncludingThis > 2)
            end = get(virtualRegisterForArgument(2, registerOffset));
        Node* result = addToGraph(StringSlice, thisString, start, end);
        set(VirtualRegister(resultOperand), result);
        return true;
    }

    case StringPrototypeToLowerCaseIntrinsic: {
        if (argumentCountIncludingThis != 1)
            return false;

        if (m_inlineStackTop->m_exitProfile.hasExitSite(m_currentIndex, BadType))
            return false;

        insertChecks();
        Node* thisString = get(virtualRegisterForArgument(0, registerOffset));
        Node* result = addToGraph(ToLowerCase, thisString);
        set(VirtualRegister(resultOperand), result);
        return true;
    }

    case NumberPrototypeToStringIntrinsic: {
        if (argumentCountIncludingThis != 1 && argumentCountIncludingThis != 2)
            return false;

        if (m_inlineStackTop->m_exitProfile.hasExitSite(m_currentIndex, BadType))
            return false;

        insertChecks();
        Node* thisNumber = get(virtualRegisterForArgument(0, registerOffset));
        if (argumentCountIncludingThis == 1) {
            Node* result = addToGraph(ToString, thisNumber);
            set(VirtualRegister(resultOperand), result);
        } else {
            Node* radix = get(virtualRegisterForArgument(1, registerOffset));
            Node* result = addToGraph(NumberToStringWithRadix, thisNumber, radix);
            set(VirtualRegister(resultOperand), result);
        }
        return true;
    }

    case NumberIsIntegerIntrinsic: {
        if (argumentCountIncludingThis < 2)
            return false;

        insertChecks();
        Node* input = get(virtualRegisterForArgument(1, registerOffset));
        Node* result = addToGraph(NumberIsInteger, input);
        set(VirtualRegister(resultOperand), result);
        return true;
    }

    case CPUMfenceIntrinsic:
    case CPURdtscIntrinsic:
    case CPUCpuidIntrinsic:
    case CPUPauseIntrinsic: {
#if CPU(X86_64)
        if (!m_graph.m_plan.isFTL())
            return false;
        insertChecks();
        set(VirtualRegister(resultOperand),
            addToGraph(CPUIntrinsic, OpInfo(intrinsic), OpInfo()));
        return true;
#else
        return false;
#endif
    }


    default:
        return false;
    }
}

template<typename ChecksFunctor>
bool ByteCodeParser::handleDOMJITCall(Node* callTarget, int resultOperand, const DOMJIT::Signature* signature, int registerOffset, int argumentCountIncludingThis, SpeculatedType prediction, const ChecksFunctor& insertChecks)
{
    if (argumentCountIncludingThis != static_cast<int>(1 + signature->argumentCount))
        return false;
    if (m_inlineStackTop->m_exitProfile.hasExitSite(m_currentIndex, BadType))
        return false;

    // FIXME: Currently, we only support functions which arguments are up to 2.
    // Eventually, we should extend this. But possibly, 2 or 3 can cover typical use cases.
    // https://bugs.webkit.org/show_bug.cgi?id=164346
    ASSERT_WITH_MESSAGE(argumentCountIncludingThis <= JSC_DOMJIT_SIGNATURE_MAX_ARGUMENTS_INCLUDING_THIS, "Currently CallDOM does not support an arbitrary length arguments.");

    insertChecks();
    addCall(resultOperand, Call, signature, callTarget, argumentCountIncludingThis, registerOffset, prediction);
    return true;
}


template<typename ChecksFunctor>
bool ByteCodeParser::handleIntrinsicGetter(int resultOperand, SpeculatedType prediction, const GetByIdVariant& variant, Node* thisNode, const ChecksFunctor& insertChecks)
{
    switch (variant.intrinsic()) {
    case TypedArrayByteLengthIntrinsic: {
        insertChecks();

        TypedArrayType type = (*variant.structureSet().begin())->classInfo()->typedArrayStorageType;
        Array::Type arrayType = toArrayType(type);
        size_t logSize = logElementSize(type);

        variant.structureSet().forEach([&] (Structure* structure) {
            TypedArrayType curType = structure->classInfo()->typedArrayStorageType;
            ASSERT(logSize == logElementSize(curType));
            arrayType = refineTypedArrayType(arrayType, curType);
            ASSERT(arrayType != Array::Generic);
        });

        Node* lengthNode = addToGraph(GetArrayLength, OpInfo(ArrayMode(arrayType, Array::Read).asWord()), thisNode);

        if (!logSize) {
            set(VirtualRegister(resultOperand), lengthNode);
            return true;
        }

        // We can use a BitLShift here because typed arrays will never have a byteLength
        // that overflows int32.
        Node* shiftNode = jsConstant(jsNumber(logSize));
        set(VirtualRegister(resultOperand), addToGraph(BitLShift, lengthNode, shiftNode));

        return true;
    }

    case TypedArrayLengthIntrinsic: {
        insertChecks();

        TypedArrayType type = (*variant.structureSet().begin())->classInfo()->typedArrayStorageType;
        Array::Type arrayType = toArrayType(type);

        variant.structureSet().forEach([&] (Structure* structure) {
            TypedArrayType curType = structure->classInfo()->typedArrayStorageType;
            arrayType = refineTypedArrayType(arrayType, curType);
            ASSERT(arrayType != Array::Generic);
        });

        set(VirtualRegister(resultOperand), addToGraph(GetArrayLength, OpInfo(ArrayMode(arrayType, Array::Read).asWord()), thisNode));

        return true;

    }

    case TypedArrayByteOffsetIntrinsic: {
        insertChecks();

        TypedArrayType type = (*variant.structureSet().begin())->classInfo()->typedArrayStorageType;
        Array::Type arrayType = toArrayType(type);

        variant.structureSet().forEach([&] (Structure* structure) {
            TypedArrayType curType = structure->classInfo()->typedArrayStorageType;
            arrayType = refineTypedArrayType(arrayType, curType);
            ASSERT(arrayType != Array::Generic);
        });

        set(VirtualRegister(resultOperand), addToGraph(GetTypedArrayByteOffset, OpInfo(ArrayMode(arrayType, Array::Read).asWord()), thisNode));

        return true;
    }

    case UnderscoreProtoIntrinsic: {
        insertChecks();

        bool canFold = !variant.structureSet().isEmpty();
        JSValue prototype;
        variant.structureSet().forEach([&] (Structure* structure) {
            auto getPrototypeMethod = structure->classInfo()->methodTable.getPrototype;
            MethodTable::GetPrototypeFunctionPtr defaultGetPrototype = JSObject::getPrototype;
            if (getPrototypeMethod != defaultGetPrototype) {
                canFold = false;
                return;
            }

            if (structure->hasPolyProto()) {
                canFold = false;
                return;
            }
            if (!prototype)
                prototype = structure->storedPrototype();
            else if (prototype != structure->storedPrototype())
                canFold = false;
        });

        // OK, only one prototype is found. We perform constant folding here.
        // This information is important for super's constructor call to get new.target constant.
        if (prototype && canFold) {
            set(VirtualRegister(resultOperand), weakJSConstant(prototype));
            return true;
        }

        set(VirtualRegister(resultOperand), addToGraph(GetPrototypeOf, OpInfo(0), OpInfo(prediction), thisNode));
        return true;
    }

    default:
        return false;
    }
    RELEASE_ASSERT_NOT_REACHED();
}

static void blessCallDOMGetter(Node* node)
{
    DOMJIT::CallDOMGetterSnippet* snippet = node->callDOMGetterData()->snippet;
    if (snippet && !snippet->effect.mustGenerate())
        node->clearFlags(NodeMustGenerate);
}

bool ByteCodeParser::handleDOMJITGetter(int resultOperand, const GetByIdVariant& variant, Node* thisNode, unsigned identifierNumber, SpeculatedType prediction)
{
    if (!variant.domAttribute())
        return false;

    auto domAttribute = variant.domAttribute().value();

    // We do not need to actually look up CustomGetterSetter here. Checking Structures or registering watchpoints are enough,
    // since replacement of CustomGetterSetter always incurs Structure transition.
    if (!check(variant.conditionSet()))
        return false;
    addToGraph(CheckStructure, OpInfo(m_graph.addStructureSet(variant.structureSet())), thisNode);
    
    // We do not need to emit CheckCell thingy here. When the custom accessor is replaced to different one, Structure transition occurs.
    addToGraph(CheckSubClass, OpInfo(domAttribute.classInfo), thisNode);
    
    bool wasSeenInJIT = true;
    addToGraph(FilterGetByIdStatus, OpInfo(m_graph.m_plan.recordedStatuses().addGetByIdStatus(currentCodeOrigin(), GetByIdStatus(GetByIdStatus::Custom, wasSeenInJIT, variant))), thisNode);

    CallDOMGetterData* callDOMGetterData = m_graph.m_callDOMGetterData.add();
    callDOMGetterData->customAccessorGetter = variant.customAccessorGetter();
    ASSERT(callDOMGetterData->customAccessorGetter);

    if (const auto* domJIT = domAttribute.domJIT) {
        callDOMGetterData->domJIT = domJIT;
        Ref<DOMJIT::CallDOMGetterSnippet> snippet = domJIT->compiler()();
        callDOMGetterData->snippet = snippet.ptr();
        m_graph.m_domJITSnippets.append(WTFMove(snippet));
    }
    DOMJIT::CallDOMGetterSnippet* callDOMGetterSnippet = callDOMGetterData->snippet;
    callDOMGetterData->identifierNumber = identifierNumber;

    Node* callDOMGetterNode = nullptr;
    // GlobalObject of thisNode is always used to create a DOMWrapper.
    if (callDOMGetterSnippet && callDOMGetterSnippet->requireGlobalObject) {
        Node* globalObject = addToGraph(GetGlobalObject, thisNode);
        callDOMGetterNode = addToGraph(CallDOMGetter, OpInfo(callDOMGetterData), OpInfo(prediction), thisNode, globalObject);
    } else
        callDOMGetterNode = addToGraph(CallDOMGetter, OpInfo(callDOMGetterData), OpInfo(prediction), thisNode);
    blessCallDOMGetter(callDOMGetterNode);
    set(VirtualRegister(resultOperand), callDOMGetterNode);
    return true;
}

bool ByteCodeParser::handleModuleNamespaceLoad(int resultOperand, SpeculatedType prediction, Node* base, GetByIdStatus getById)
{
    if (m_inlineStackTop->m_exitProfile.hasExitSite(m_currentIndex, BadCell))
        return false;
    addToGraph(CheckCell, OpInfo(m_graph.freeze(getById.moduleNamespaceObject())), Edge(base, CellUse));

    addToGraph(FilterGetByIdStatus, OpInfo(m_graph.m_plan.recordedStatuses().addGetByIdStatus(currentCodeOrigin(), getById)), base);

    // Ideally we wouldn't have to do this Phantom. But:
    //
    // For the constant case: we must do it because otherwise we would have no way of knowing
    // that the scope is live at OSR here.
    //
    // For the non-constant case: GetClosureVar could be DCE'd, but baseline's implementation
    // won't be able to handle an Undefined scope.
    addToGraph(Phantom, base);

    // Constant folding in the bytecode parser is important for performance. This may not
    // have executed yet. If it hasn't, then we won't have a prediction. Lacking a
    // prediction, we'd otherwise think that it has to exit. Then when it did execute, we
    // would recompile. But if we can fold it here, we avoid the exit.
    m_graph.freeze(getById.moduleEnvironment());
    if (JSValue value = m_graph.tryGetConstantClosureVar(getById.moduleEnvironment(), getById.scopeOffset())) {
        set(VirtualRegister(resultOperand), weakJSConstant(value));
        return true;
    }
    set(VirtualRegister(resultOperand), addToGraph(GetClosureVar, OpInfo(getById.scopeOffset().offset()), OpInfo(prediction), weakJSConstant(getById.moduleEnvironment())));
    return true;
}

template<typename ChecksFunctor>
bool ByteCodeParser::handleTypedArrayConstructor(
    int resultOperand, InternalFunction* function, int registerOffset,
    int argumentCountIncludingThis, TypedArrayType type, const ChecksFunctor& insertChecks)
{
    if (!isTypedView(type))
        return false;
    
    if (function->classInfo() != constructorClassInfoForType(type))
        return false;
    
    if (function->globalObject(*m_vm) != m_inlineStackTop->m_codeBlock->globalObject())
        return false;
    
    // We only have an intrinsic for the case where you say:
    //
    // new FooArray(blah);
    //
    // Of course, 'blah' could be any of the following:
    //
    // - Integer, indicating that you want to allocate an array of that length.
    //   This is the thing we're hoping for, and what we can actually do meaningful
    //   optimizations for.
    //
    // - Array buffer, indicating that you want to create a view onto that _entire_
    //   buffer.
    //
    // - Non-buffer object, indicating that you want to create a copy of that
    //   object by pretending that it quacks like an array.
    //
    // - Anything else, indicating that you want to have an exception thrown at
    //   you.
    //
    // The intrinsic, NewTypedArray, will behave as if it could do any of these
    // things up until we do Fixup. Thereafter, if child1 (i.e. 'blah') is
    // predicted Int32, then we lock it in as a normal typed array allocation.
    // Otherwise, NewTypedArray turns into a totally opaque function call that
    // may clobber the world - by virtue of it accessing properties on what could
    // be an object.
    //
    // Note that although the generic form of NewTypedArray sounds sort of awful,
    // it is actually quite likely to be more efficient than a fully generic
    // Construct. So, we might want to think about making NewTypedArray variadic,
    // or else making Construct not super slow.
    
    if (argumentCountIncludingThis != 2)
        return false;
    
    if (!function->globalObject(*m_vm)->typedArrayStructureConcurrently(type))
        return false;

    insertChecks();
    set(VirtualRegister(resultOperand),
        addToGraph(NewTypedArray, OpInfo(type), get(virtualRegisterForArgument(1, registerOffset))));
    return true;
}

template<typename ChecksFunctor>
bool ByteCodeParser::handleConstantInternalFunction(
    Node* callTargetNode, int resultOperand, InternalFunction* function, int registerOffset,
    int argumentCountIncludingThis, CodeSpecializationKind kind, SpeculatedType prediction, const ChecksFunctor& insertChecks)
{
    VERBOSE_LOG("    Handling constant internal function ", JSValue(function), "\n");
    
    // It so happens that the code below assumes that the result operand is valid. It's extremely
    // unlikely that the result operand would be invalid - you'd have to call this via a setter call.
    if (!VirtualRegister(resultOperand).isValid())
        return false;

    if (kind == CodeForConstruct) {
        Node* newTargetNode = get(virtualRegisterForArgument(0, registerOffset));
        // We cannot handle the case where new.target != callee (i.e. a construct from a super call) because we
        // don't know what the prototype of the constructed object will be.
        // FIXME: If we have inlined super calls up to the call site, however, we should be able to figure out the structure. https://bugs.webkit.org/show_bug.cgi?id=152700
        if (newTargetNode != callTargetNode)
            return false;
    }

    if (function->classInfo() == ArrayConstructor::info()) {
        if (function->globalObject(*m_vm) != m_inlineStackTop->m_codeBlock->globalObject())
            return false;
        
        insertChecks();
        if (argumentCountIncludingThis == 2) {
            set(VirtualRegister(resultOperand),
                addToGraph(NewArrayWithSize, OpInfo(ArrayWithUndecided), get(virtualRegisterForArgument(1, registerOffset))));
            return true;
        }
        
        for (int i = 1; i < argumentCountIncludingThis; ++i)
            addVarArgChild(get(virtualRegisterForArgument(i, registerOffset)));
        set(VirtualRegister(resultOperand),
            addToGraph(Node::VarArg, NewArray, OpInfo(ArrayWithUndecided), OpInfo(argumentCountIncludingThis - 1)));
        return true;
    }

    if (function->classInfo() == NumberConstructor::info()) {
        if (kind == CodeForConstruct)
            return false;

        insertChecks();
        if (argumentCountIncludingThis <= 1)
            set(VirtualRegister(resultOperand), jsConstant(jsNumber(0)));
        else
            set(VirtualRegister(resultOperand), addToGraph(ToNumber, OpInfo(0), OpInfo(prediction), get(virtualRegisterForArgument(1, registerOffset))));

        return true;
    }
    
    if (function->classInfo() == StringConstructor::info()) {
        insertChecks();
        
        Node* result;
        
        if (argumentCountIncludingThis <= 1)
            result = jsConstant(m_vm->smallStrings.emptyString());
        else
            result = addToGraph(CallStringConstructor, get(virtualRegisterForArgument(1, registerOffset)));
        
        if (kind == CodeForConstruct)
            result = addToGraph(NewStringObject, OpInfo(m_graph.registerStructure(function->globalObject(*m_vm)->stringObjectStructure())), result);
        
        set(VirtualRegister(resultOperand), result);
        return true;
    }

    // FIXME: This should handle construction as well. https://bugs.webkit.org/show_bug.cgi?id=155591
    if (function->classInfo() == ObjectConstructor::info() && kind == CodeForCall) {
        insertChecks();

        Node* result;
        if (argumentCountIncludingThis <= 1)
            result = addToGraph(NewObject, OpInfo(m_graph.registerStructure(function->globalObject(*m_vm)->objectStructureForObjectConstructor())));
        else
            result = addToGraph(CallObjectConstructor, OpInfo(m_graph.freeze(function->globalObject(*m_vm))), OpInfo(prediction), get(virtualRegisterForArgument(1, registerOffset)));
        set(VirtualRegister(resultOperand), result);
        return true;
    }

    for (unsigned typeIndex = 0; typeIndex < NumberOfTypedArrayTypes; ++typeIndex) {
        bool result = handleTypedArrayConstructor(
            resultOperand, function, registerOffset, argumentCountIncludingThis,
            indexToTypedArrayType(typeIndex), insertChecks);
        if (result)
            return true;
    }
    
    return false;
}

Node* ByteCodeParser::handleGetByOffset(
    SpeculatedType prediction, Node* base, unsigned identifierNumber, PropertyOffset offset,
    const InferredType::Descriptor& inferredType, NodeType op)
{
    Node* propertyStorage;
    if (isInlineOffset(offset))
        propertyStorage = base;
    else
        propertyStorage = addToGraph(GetButterfly, base);
    
    StorageAccessData* data = m_graph.m_storageAccessData.add();
    data->offset = offset;
    data->identifierNumber = identifierNumber;
    data->inferredType = inferredType;
    m_graph.registerInferredType(inferredType);
    
    Node* getByOffset = addToGraph(op, OpInfo(data), OpInfo(prediction), propertyStorage, base);

    return getByOffset;
}

Node* ByteCodeParser::handlePutByOffset(
    Node* base, unsigned identifier, PropertyOffset offset, const InferredType::Descriptor& inferredType,
    Node* value)
{
    Node* propertyStorage;
    if (isInlineOffset(offset))
        propertyStorage = base;
    else
        propertyStorage = addToGraph(GetButterfly, base);
    
    StorageAccessData* data = m_graph.m_storageAccessData.add();
    data->offset = offset;
    data->identifierNumber = identifier;
    data->inferredType = inferredType;
    m_graph.registerInferredType(inferredType);
    
    Node* result = addToGraph(PutByOffset, OpInfo(data), propertyStorage, base, value);
    
    return result;
}

bool ByteCodeParser::check(const ObjectPropertyCondition& condition)
{
    if (!condition)
        return false;
    
    if (m_graph.watchCondition(condition))
        return true;
    
    Structure* structure = condition.object()->structure(*m_vm);
    if (!condition.structureEnsuresValidity(structure))
        return false;
    
    addToGraph(
        CheckStructure,
        OpInfo(m_graph.addStructureSet(structure)),
        weakJSConstant(condition.object()));
    return true;
}

GetByOffsetMethod ByteCodeParser::promoteToConstant(GetByOffsetMethod method)
{
    if (method.kind() == GetByOffsetMethod::LoadFromPrototype
        && method.prototype()->structure()->dfgShouldWatch()) {
        if (JSValue constant = m_graph.tryGetConstantProperty(method.prototype()->value(), method.prototype()->structure(), method.offset()))
            return GetByOffsetMethod::constant(m_graph.freeze(constant));
    }
    
    return method;
}

bool ByteCodeParser::needsDynamicLookup(ResolveType type, OpcodeID opcode)
{
    ASSERT(opcode == op_resolve_scope || opcode == op_get_from_scope || opcode == op_put_to_scope);

    JSGlobalObject* globalObject = m_inlineStackTop->m_codeBlock->globalObject();
    if (needsVarInjectionChecks(type) && globalObject->varInjectionWatchpoint()->hasBeenInvalidated())
        return true;

    switch (type) {
    case GlobalProperty:
    case GlobalVar:
    case GlobalLexicalVar:
    case ClosureVar:
    case LocalClosureVar:
    case ModuleVar:
        return false;

    case UnresolvedProperty:
    case UnresolvedPropertyWithVarInjectionChecks: {
        // The heuristic for UnresolvedProperty scope accesses is we will ForceOSRExit if we
        // haven't exited from from this access before to let the baseline JIT try to better
        // cache the access. If we've already exited from this operation, it's unlikely that
        // the baseline will come up with a better ResolveType and instead we will compile
        // this as a dynamic scope access.

        // We only track our heuristic through resolve_scope since resolve_scope will
        // dominate unresolved gets/puts on that scope.
        if (opcode != op_resolve_scope)
            return true;

        if (m_inlineStackTop->m_exitProfile.hasExitSite(m_currentIndex, InadequateCoverage)) {
            // We've already exited so give up on getting better ResolveType information.
            return true;
        }

        // We have not exited yet, so let's have the baseline get better ResolveType information for us.
        // This type of code is often seen when we tier up in a loop but haven't executed the part
        // of a function that comes after the loop.
        return false;
    }

    case Dynamic:
        return true;

    case GlobalPropertyWithVarInjectionChecks:
    case GlobalVarWithVarInjectionChecks:
    case GlobalLexicalVarWithVarInjectionChecks:
    case ClosureVarWithVarInjectionChecks:
        return false;
    }

    ASSERT_NOT_REACHED();
    return false;
}

GetByOffsetMethod ByteCodeParser::planLoad(const ObjectPropertyCondition& condition)
{
    VERBOSE_LOG("Planning a load: ", condition, "\n");
    
    // We might promote this to Equivalence, and a later DFG pass might also do such promotion
    // even if we fail, but for simplicity this cannot be asked to load an equivalence condition.
    // None of the clients of this method will request a load of an Equivalence condition anyway,
    // and supporting it would complicate the heuristics below.
    RELEASE_ASSERT(condition.kind() == PropertyCondition::Presence);
    
    // Here's the ranking of how to handle this, from most preferred to least preferred:
    //
    // 1) Watchpoint on an equivalence condition and return a constant node for the loaded value.
    //    No other code is emitted, and the structure of the base object is never registered.
    //    Hence this results in zero code and we won't jettison this compilation if the object
    //    transitions, even if the structure is watchable right now.
    //
    // 2) Need to emit a load, and the current structure of the base is going to be watched by the
    //    DFG anyway (i.e. dfgShouldWatch). Watch the structure and emit the load. Don't watch the
    //    condition, since the act of turning the base into a constant in IR will cause the DFG to
    //    watch the structure anyway and doing so would subsume watching the condition.
    //
    // 3) Need to emit a load, and the current structure of the base is watchable but not by the
    //    DFG (i.e. transitionWatchpointSetIsStillValid() and !dfgShouldWatchIfPossible()). Watch
    //    the condition, and emit a load.
    //
    // 4) Need to emit a load, and the current structure of the base is not watchable. Emit a
    //    structure check, and emit a load.
    //
    // 5) The condition does not hold. Give up and return null.
    
    // First, try to promote Presence to Equivalence. We do this before doing anything else
    // because it's the most profitable. Also, there are cases where the presence is watchable but
    // we don't want to watch it unless it became an equivalence (see the relationship between
    // (1), (2), and (3) above).
    ObjectPropertyCondition equivalenceCondition = condition.attemptToMakeEquivalenceWithoutBarrier(*m_vm);
    if (m_graph.watchCondition(equivalenceCondition))
        return GetByOffsetMethod::constant(m_graph.freeze(equivalenceCondition.requiredValue()));
    
    // At this point, we'll have to materialize the condition's base as a constant in DFG IR. Once
    // we do this, the frozen value will have its own idea of what the structure is. Use that from
    // now on just because it's less confusing.
    FrozenValue* base = m_graph.freeze(condition.object());
    Structure* structure = base->structure();
    
    // Check if the structure that we've registered makes the condition hold. If not, just give
    // up. This is case (5) above.
    if (!condition.structureEnsuresValidity(structure))
        return GetByOffsetMethod();
    
    // If the structure is watched by the DFG already, then just use this fact to emit the load.
    // This is case (2) above.
    if (structure->dfgShouldWatch())
        return promoteToConstant(GetByOffsetMethod::loadFromPrototype(base, condition.offset()));
    
    // If we can watch the condition right now, then we can emit the load after watching it. This
    // is case (3) above.
    if (m_graph.watchCondition(condition))
        return promoteToConstant(GetByOffsetMethod::loadFromPrototype(base, condition.offset()));
    
    // We can't watch anything but we know that the current structure satisfies the condition. So,
    // check for that structure and then emit the load.
    addToGraph(
        CheckStructure, 
        OpInfo(m_graph.addStructureSet(structure)),
        addToGraph(JSConstant, OpInfo(base)));
    return promoteToConstant(GetByOffsetMethod::loadFromPrototype(base, condition.offset()));
}

Node* ByteCodeParser::load(
    SpeculatedType prediction, unsigned identifierNumber, const GetByOffsetMethod& method,
    NodeType op)
{
    switch (method.kind()) {
    case GetByOffsetMethod::Invalid:
        return nullptr;
    case GetByOffsetMethod::Constant:
        return addToGraph(JSConstant, OpInfo(method.constant()));
    case GetByOffsetMethod::LoadFromPrototype: {
        Node* baseNode = addToGraph(JSConstant, OpInfo(method.prototype()));
        return handleGetByOffset(
            prediction, baseNode, identifierNumber, method.offset(), InferredType::Top, op);
    }
    case GetByOffsetMethod::Load:
        // Will never see this from planLoad().
        RELEASE_ASSERT_NOT_REACHED();
        return nullptr;
    }
    
    RELEASE_ASSERT_NOT_REACHED();
    return nullptr;
}

Node* ByteCodeParser::load(
    SpeculatedType prediction, const ObjectPropertyCondition& condition, NodeType op)
{
    GetByOffsetMethod method = planLoad(condition);
    return load(prediction, m_graph.identifiers().ensure(condition.uid()), method, op);
}

bool ByteCodeParser::check(const ObjectPropertyConditionSet& conditionSet)
{
    for (const ObjectPropertyCondition& condition : conditionSet) {
        if (!check(condition))
            return false;
    }
    return true;
}

GetByOffsetMethod ByteCodeParser::planLoad(const ObjectPropertyConditionSet& conditionSet)
{
    VERBOSE_LOG("conditionSet = ", conditionSet, "\n");
    
    GetByOffsetMethod result;
    for (const ObjectPropertyCondition& condition : conditionSet) {
        switch (condition.kind()) {
        case PropertyCondition::Presence:
            RELEASE_ASSERT(!result); // Should only see exactly one of these.
            result = planLoad(condition);
            if (!result)
                return GetByOffsetMethod();
            break;
        default:
            if (!check(condition))
                return GetByOffsetMethod();
            break;
        }
    }
    if (!result) {
        // We have a unset property.
        ASSERT(!conditionSet.numberOfConditionsWithKind(PropertyCondition::Presence));
        return GetByOffsetMethod::constant(m_constantUndefined);
    }
    return result;
}

Node* ByteCodeParser::load(
    SpeculatedType prediction, const ObjectPropertyConditionSet& conditionSet, NodeType op)
{
    GetByOffsetMethod method = planLoad(conditionSet);
    return load(
        prediction,
        m_graph.identifiers().ensure(conditionSet.slotBaseCondition().uid()),
        method, op);
}

ObjectPropertyCondition ByteCodeParser::presenceLike(
    JSObject* knownBase, UniquedStringImpl* uid, PropertyOffset offset, const StructureSet& set)
{
    if (set.isEmpty())
        return ObjectPropertyCondition();
    unsigned attributes;
    PropertyOffset firstOffset = set[0]->getConcurrently(uid, attributes);
    if (firstOffset != offset)
        return ObjectPropertyCondition();
    for (unsigned i = 1; i < set.size(); ++i) {
        unsigned otherAttributes;
        PropertyOffset otherOffset = set[i]->getConcurrently(uid, otherAttributes);
        if (otherOffset != offset || otherAttributes != attributes)
            return ObjectPropertyCondition();
    }
    return ObjectPropertyCondition::presenceWithoutBarrier(knownBase, uid, offset, attributes);
}

bool ByteCodeParser::checkPresenceLike(
    JSObject* knownBase, UniquedStringImpl* uid, PropertyOffset offset, const StructureSet& set)
{
    return check(presenceLike(knownBase, uid, offset, set));
}

void ByteCodeParser::checkPresenceLike(
    Node* base, UniquedStringImpl* uid, PropertyOffset offset, const StructureSet& set)
{
    if (JSObject* knownBase = base->dynamicCastConstant<JSObject*>(*m_vm)) {
        if (checkPresenceLike(knownBase, uid, offset, set))
            return;
    }

    addToGraph(CheckStructure, OpInfo(m_graph.addStructureSet(set)), base);
}

template<typename VariantType>
Node* ByteCodeParser::load(
    SpeculatedType prediction, Node* base, unsigned identifierNumber, const VariantType& variant)
{
    // Make sure backwards propagation knows that we've used base.
    addToGraph(Phantom, base);
    
    bool needStructureCheck = true;
    
    UniquedStringImpl* uid = m_graph.identifiers()[identifierNumber];
    
    if (JSObject* knownBase = base->dynamicCastConstant<JSObject*>(*m_vm)) {
        // Try to optimize away the structure check. Note that it's not worth doing anything about this
        // if the base's structure is watched.
        Structure* structure = base->constant()->structure();
        if (!structure->dfgShouldWatch()) {
            if (!variant.conditionSet().isEmpty()) {
                // This means that we're loading from a prototype or we have a property miss. We expect
                // the base not to have the property. We can only use ObjectPropertyCondition if all of
                // the structures in the variant.structureSet() agree on the prototype (it would be
                // hilariously rare if they didn't). Note that we are relying on structureSet() having
                // at least one element. That will always be true here because of how GetByIdStatus/PutByIdStatus work.

                // FIXME: right now, if we have an OPCS, we have mono proto. However, this will
                // need to be changed in the future once we have a hybrid data structure for
                // poly proto:
                // https://bugs.webkit.org/show_bug.cgi?id=177339
                JSObject* prototype = variant.structureSet()[0]->storedPrototypeObject();
                bool allAgree = true;
                for (unsigned i = 1; i < variant.structureSet().size(); ++i) {
                    if (variant.structureSet()[i]->storedPrototypeObject() != prototype) {
                        allAgree = false;
                        break;
                    }
                }
                if (allAgree) {
                    ObjectPropertyCondition condition = ObjectPropertyCondition::absenceWithoutBarrier(
                        knownBase, uid, prototype);
                    if (check(condition))
                        needStructureCheck = false;
                }
            } else {
                // This means we're loading directly from base. We can avoid all of the code that follows
                // if we can prove that the property is a constant. Otherwise, we try to prove that the
                // property is watchably present, in which case we get rid of the structure check.

                ObjectPropertyCondition presenceCondition =
                    presenceLike(knownBase, uid, variant.offset(), variant.structureSet());
                if (presenceCondition) {
                    ObjectPropertyCondition equivalenceCondition =
                        presenceCondition.attemptToMakeEquivalenceWithoutBarrier(*m_vm);
                    if (m_graph.watchCondition(equivalenceCondition))
                        return weakJSConstant(equivalenceCondition.requiredValue());
                    
                    if (check(presenceCondition))
                        needStructureCheck = false;
                }
            }
        }
    }

    if (needStructureCheck)
        addToGraph(CheckStructure, OpInfo(m_graph.addStructureSet(variant.structureSet())), base);

    if (variant.isPropertyUnset()) {
        if (m_graph.watchConditions(variant.conditionSet()))
            return jsConstant(jsUndefined());
        return nullptr;
    }

    SpeculatedType loadPrediction;
    NodeType loadOp;
    if (variant.callLinkStatus() || variant.intrinsic() != NoIntrinsic) {
        loadPrediction = SpecCellOther;
        loadOp = GetGetterSetterByOffset;
    } else {
        loadPrediction = prediction;
        loadOp = GetByOffset;
    }
    
    Node* loadedValue;
    if (!variant.conditionSet().isEmpty())
        loadedValue = load(loadPrediction, variant.conditionSet(), loadOp);
    else {
        if (needStructureCheck && base->hasConstant()) {
            // We did emit a structure check. That means that we have an opportunity to do constant folding
            // here, since we didn't do it above.
            JSValue constant = m_graph.tryGetConstantProperty(
                base->asJSValue(), *m_graph.addStructureSet(variant.structureSet()), variant.offset());
            if (constant)
                return weakJSConstant(constant);
        }

        InferredType::Descriptor inferredType;
        if (needStructureCheck) {
            for (Structure* structure : variant.structureSet()) {
                InferredType::Descriptor thisType = m_graph.inferredTypeForProperty(structure, uid);
                inferredType.merge(thisType);
            }
        } else
            inferredType = InferredType::Top;
        
        loadedValue = handleGetByOffset(
            loadPrediction, base, identifierNumber, variant.offset(), inferredType, loadOp);
    }

    return loadedValue;
}

Node* ByteCodeParser::store(Node* base, unsigned identifier, const PutByIdVariant& variant, Node* value)
{
    RELEASE_ASSERT(variant.kind() == PutByIdVariant::Replace);

    checkPresenceLike(base, m_graph.identifiers()[identifier], variant.offset(), variant.structure());
    return handlePutByOffset(base, identifier, variant.offset(), variant.requiredType(), value);
}

void ByteCodeParser::handleGetById(
    int destinationOperand, SpeculatedType prediction, Node* base, unsigned identifierNumber,
    GetByIdStatus getByIdStatus, AccessType type, unsigned instructionSize)
{
    // Attempt to reduce the set of things in the GetByIdStatus.
    if (base->op() == NewObject) {
        bool ok = true;
        for (unsigned i = m_currentBlock->size(); i--;) {
            Node* node = m_currentBlock->at(i);
            if (node == base)
                break;
            if (writesOverlap(m_graph, node, JSCell_structureID)) {
                ok = false;
                break;
            }
        }
        if (ok)
            getByIdStatus.filter(base->structure().get());
    }
    
    NodeType getById;
    if (type == AccessType::Get)
        getById = getByIdStatus.makesCalls() ? GetByIdFlush : GetById;
    else if (type == AccessType::TryGet)
        getById = TryGetById;
    else
        getById = getByIdStatus.makesCalls() ? GetByIdDirectFlush : GetByIdDirect;

    if (getById != TryGetById && getByIdStatus.isModuleNamespace()) {
        if (handleModuleNamespaceLoad(destinationOperand, prediction, base, getByIdStatus)) {
            if (UNLIKELY(m_graph.compilation()))
                m_graph.compilation()->noticeInlinedGetById();
            return;
        }
    }

    // Special path for custom accessors since custom's offset does not have any meanings.
    // So, this is completely different from Simple one. But we have a chance to optimize it when we use DOMJIT.
    if (Options::useDOMJIT() && getByIdStatus.isCustom()) {
        ASSERT(getByIdStatus.numVariants() == 1);
        ASSERT(!getByIdStatus.makesCalls());
        GetByIdVariant variant = getByIdStatus[0];
        ASSERT(variant.domAttribute());
        if (handleDOMJITGetter(destinationOperand, variant, base, identifierNumber, prediction)) {
            if (UNLIKELY(m_graph.compilation()))
                m_graph.compilation()->noticeInlinedGetById();
            return;
        }
    }

    ASSERT(type == AccessType::Get || type == AccessType::GetDirect ||  !getByIdStatus.makesCalls());
    if (!getByIdStatus.isSimple() || !getByIdStatus.numVariants() || !Options::useAccessInlining()) {
        set(VirtualRegister(destinationOperand),
            addToGraph(getById, OpInfo(identifierNumber), OpInfo(prediction), base));
        return;
    }
    
    // FIXME: If we use the GetByIdStatus for anything then we should record it and insert a node
    // after everything else (like the GetByOffset or whatever) that will filter the recorded
    // GetByIdStatus. That means that the constant folder also needs to do the same!
    
    if (getByIdStatus.numVariants() > 1) {
        if (getByIdStatus.makesCalls() || !m_graph.m_plan.isFTL()
            || !Options::usePolymorphicAccessInlining()
            || getByIdStatus.numVariants() > Options::maxPolymorphicAccessInliningListSize()) {
            set(VirtualRegister(destinationOperand),
                addToGraph(getById, OpInfo(identifierNumber), OpInfo(prediction), base));
            return;
        }

        addToGraph(FilterGetByIdStatus, OpInfo(m_graph.m_plan.recordedStatuses().addGetByIdStatus(currentCodeOrigin(), getByIdStatus)), base);

        Vector<MultiGetByOffsetCase, 2> cases;
        
        // 1) Emit prototype structure checks for all chains. This could sort of maybe not be
        //    optimal, if there is some rarely executed case in the chain that requires a lot
        //    of checks and those checks are not watchpointable.
        for (const GetByIdVariant& variant : getByIdStatus.variants()) {
            if (variant.intrinsic() != NoIntrinsic) {
                set(VirtualRegister(destinationOperand),
                    addToGraph(getById, OpInfo(identifierNumber), OpInfo(prediction), base));
                return;
            }

            if (variant.conditionSet().isEmpty()) {
                cases.append(
                    MultiGetByOffsetCase(
                        *m_graph.addStructureSet(variant.structureSet()),
                        GetByOffsetMethod::load(variant.offset())));
                continue;
            }

            GetByOffsetMethod method = planLoad(variant.conditionSet());
            if (!method) {
                set(VirtualRegister(destinationOperand),
                    addToGraph(getById, OpInfo(identifierNumber), OpInfo(prediction), base));
                return;
            }
            
            cases.append(MultiGetByOffsetCase(*m_graph.addStructureSet(variant.structureSet()), method));
        }

        if (UNLIKELY(m_graph.compilation()))
            m_graph.compilation()->noticeInlinedGetById();
    
        // 2) Emit a MultiGetByOffset
        MultiGetByOffsetData* data = m_graph.m_multiGetByOffsetData.add();
        data->cases = cases;
        data->identifierNumber = identifierNumber;
        set(VirtualRegister(destinationOperand),
            addToGraph(MultiGetByOffset, OpInfo(data), OpInfo(prediction), base));
        return;
    }

    addToGraph(FilterGetByIdStatus, OpInfo(m_graph.m_plan.recordedStatuses().addGetByIdStatus(currentCodeOrigin(), getByIdStatus)), base);

    ASSERT(getByIdStatus.numVariants() == 1);
    GetByIdVariant variant = getByIdStatus[0];
    
    Node* loadedValue = load(prediction, base, identifierNumber, variant);
    if (!loadedValue) {
        set(VirtualRegister(destinationOperand),
            addToGraph(getById, OpInfo(identifierNumber), OpInfo(prediction), base));
        return;
    }

    if (UNLIKELY(m_graph.compilation()))
        m_graph.compilation()->noticeInlinedGetById();

    ASSERT(type == AccessType::Get || type == AccessType::GetDirect || !variant.callLinkStatus());
    if (!variant.callLinkStatus() && variant.intrinsic() == NoIntrinsic) {
        set(VirtualRegister(destinationOperand), loadedValue);
        return;
    }
    
    Node* getter = addToGraph(GetGetter, loadedValue);

    if (handleIntrinsicGetter(destinationOperand, prediction, variant, base,
            [&] () {
                addToGraph(CheckCell, OpInfo(m_graph.freeze(variant.intrinsicFunction())), getter);
            })) {
        addToGraph(Phantom, base);
        return;
    }

    ASSERT(variant.intrinsic() == NoIntrinsic);

    // Make a call. We don't try to get fancy with using the smallest operand number because
    // the stack layout phase should compress the stack anyway.
    
    unsigned numberOfParameters = 0;
    numberOfParameters++; // The 'this' argument.
    numberOfParameters++; // True return PC.
    
    // Start with a register offset that corresponds to the last in-use register.
    int registerOffset = virtualRegisterForLocal(
        m_inlineStackTop->m_profiledBlock->numCalleeLocals() - 1).offset();
    registerOffset -= numberOfParameters;
    registerOffset -= CallFrame::headerSizeInRegisters;
    
    // Get the alignment right.
    registerOffset = -WTF::roundUpToMultipleOf(
        stackAlignmentRegisters(),
        -registerOffset);
    
    ensureLocals(
        m_inlineStackTop->remapOperand(
            VirtualRegister(registerOffset)).toLocal());
    
    // Issue SetLocals. This has two effects:
    // 1) That's how handleCall() sees the arguments.
    // 2) If we inline then this ensures that the arguments are flushed so that if you use
    //    the dreaded arguments object on the getter, the right things happen. Well, sort of -
    //    since we only really care about 'this' in this case. But we're not going to take that
    //    shortcut.
    int nextRegister = registerOffset + CallFrame::headerSizeInRegisters;
    set(VirtualRegister(nextRegister++), base, ImmediateNakedSet);

    // We've set some locals, but they are not user-visible. It's still OK to exit from here.
    m_exitOK = true;
    addToGraph(ExitOK);
    
    handleCall(
        destinationOperand, Call, InlineCallFrame::GetterCall, instructionSize,
        getter, numberOfParameters - 1, registerOffset, *variant.callLinkStatus(), prediction);
}

void ByteCodeParser::emitPutById(
    Node* base, unsigned identifierNumber, Node* value, const PutByIdStatus& putByIdStatus, bool isDirect)
{
    if (isDirect)
        addToGraph(PutByIdDirect, OpInfo(identifierNumber), base, value);
    else
        addToGraph(putByIdStatus.makesCalls() ? PutByIdFlush : PutById, OpInfo(identifierNumber), base, value);
}

void ByteCodeParser::handlePutById(
    Node* base, unsigned identifierNumber, Node* value,
    const PutByIdStatus& putByIdStatus, bool isDirect)
{
    if (!putByIdStatus.isSimple() || !putByIdStatus.numVariants() || !Options::useAccessInlining()) {
        if (!putByIdStatus.isSet())
            addToGraph(ForceOSRExit);
        emitPutById(base, identifierNumber, value, putByIdStatus, isDirect);
        return;
    }
    
    if (putByIdStatus.numVariants() > 1) {
        if (!m_graph.m_plan.isFTL() || putByIdStatus.makesCalls()
            || !Options::usePolymorphicAccessInlining()
            || putByIdStatus.numVariants() > Options::maxPolymorphicAccessInliningListSize()) {
            emitPutById(base, identifierNumber, value, putByIdStatus, isDirect);
            return;
        }
        
        if (!isDirect) {
            for (unsigned variantIndex = putByIdStatus.numVariants(); variantIndex--;) {
                if (putByIdStatus[variantIndex].kind() != PutByIdVariant::Transition)
                    continue;
                if (!check(putByIdStatus[variantIndex].conditionSet())) {
                    emitPutById(base, identifierNumber, value, putByIdStatus, isDirect);
                    return;
                }
            }
        }
        
        if (UNLIKELY(m_graph.compilation()))
            m_graph.compilation()->noticeInlinedPutById();

        addToGraph(FilterPutByIdStatus, OpInfo(m_graph.m_plan.recordedStatuses().addPutByIdStatus(currentCodeOrigin(), putByIdStatus)), base);

        for (const PutByIdVariant& variant : putByIdStatus.variants()) {
            m_graph.registerInferredType(variant.requiredType());
            for (Structure* structure : variant.oldStructure())
                m_graph.registerStructure(structure);
            if (variant.kind() == PutByIdVariant::Transition)
                m_graph.registerStructure(variant.newStructure());
        }
        
        MultiPutByOffsetData* data = m_graph.m_multiPutByOffsetData.add();
        data->variants = putByIdStatus.variants();
        data->identifierNumber = identifierNumber;
        addToGraph(MultiPutByOffset, OpInfo(data), base, value);
        return;
    }
    
    ASSERT(putByIdStatus.numVariants() == 1);
    const PutByIdVariant& variant = putByIdStatus[0];
    
    switch (variant.kind()) {
    case PutByIdVariant::Replace: {
        addToGraph(FilterPutByIdStatus, OpInfo(m_graph.m_plan.recordedStatuses().addPutByIdStatus(currentCodeOrigin(), putByIdStatus)), base);

        store(base, identifierNumber, variant, value);
        if (UNLIKELY(m_graph.compilation()))
            m_graph.compilation()->noticeInlinedPutById();
        return;
    }
    
    case PutByIdVariant::Transition: {
        addToGraph(FilterPutByIdStatus, OpInfo(m_graph.m_plan.recordedStatuses().addPutByIdStatus(currentCodeOrigin(), putByIdStatus)), base);

        addToGraph(CheckStructure, OpInfo(m_graph.addStructureSet(variant.oldStructure())), base);
        if (!check(variant.conditionSet())) {
            emitPutById(base, identifierNumber, value, putByIdStatus, isDirect);
            return;
        }

        ASSERT(variant.oldStructureForTransition()->transitionWatchpointSetHasBeenInvalidated());
    
        Node* propertyStorage;
        Transition* transition = m_graph.m_transitions.add(
            m_graph.registerStructure(variant.oldStructureForTransition()), m_graph.registerStructure(variant.newStructure()));

        if (variant.reallocatesStorage()) {

            // If we're growing the property storage then it must be because we're
            // storing into the out-of-line storage.
            ASSERT(!isInlineOffset(variant.offset()));

            if (!variant.oldStructureForTransition()->outOfLineCapacity()) {
                propertyStorage = addToGraph(
                    AllocatePropertyStorage, OpInfo(transition), base);
            } else {
                propertyStorage = addToGraph(
                    ReallocatePropertyStorage, OpInfo(transition),
                    base, addToGraph(GetButterfly, base));
            }
        } else {
            if (isInlineOffset(variant.offset()))
                propertyStorage = base;
            else
                propertyStorage = addToGraph(GetButterfly, base);
        }

        StorageAccessData* data = m_graph.m_storageAccessData.add();
        data->offset = variant.offset();
        data->identifierNumber = identifierNumber;
        data->inferredType = variant.requiredType();
        m_graph.registerInferredType(data->inferredType);
        
        // NOTE: We could GC at this point because someone could insert an operation that GCs.
        // That's fine because:
        // - Things already in the structure will get scanned because we haven't messed with
        //   the object yet.
        // - The value we are fixing to put is going to be kept live by OSR exit handling. So
        //   if the GC does a conservative scan here it will see the new value.
        
        addToGraph(
            PutByOffset,
            OpInfo(data),
            propertyStorage,
            base,
            value);
        
        if (variant.reallocatesStorage())
            addToGraph(NukeStructureAndSetButterfly, base, propertyStorage);

        // FIXME: PutStructure goes last until we fix either
        // https://bugs.webkit.org/show_bug.cgi?id=142921 or
        // https://bugs.webkit.org/show_bug.cgi?id=142924.
        addToGraph(PutStructure, OpInfo(transition), base);

        if (UNLIKELY(m_graph.compilation()))
            m_graph.compilation()->noticeInlinedPutById();
        return;
    }
        
    case PutByIdVariant::Setter: {
        addToGraph(FilterPutByIdStatus, OpInfo(m_graph.m_plan.recordedStatuses().addPutByIdStatus(currentCodeOrigin(), putByIdStatus)), base);

        Node* loadedValue = load(SpecCellOther, base, identifierNumber, variant);
        if (!loadedValue) {
            emitPutById(base, identifierNumber, value, putByIdStatus, isDirect);
            return;
        }
        
        Node* setter = addToGraph(GetSetter, loadedValue);
        
        // Make a call. We don't try to get fancy with using the smallest operand number because
        // the stack layout phase should compress the stack anyway.
    
        unsigned numberOfParameters = 0;
        numberOfParameters++; // The 'this' argument.
        numberOfParameters++; // The new value.
        numberOfParameters++; // True return PC.
    
        // Start with a register offset that corresponds to the last in-use register.
        int registerOffset = virtualRegisterForLocal(
            m_inlineStackTop->m_profiledBlock->numCalleeLocals() - 1).offset();
        registerOffset -= numberOfParameters;
        registerOffset -= CallFrame::headerSizeInRegisters;
    
        // Get the alignment right.
        registerOffset = -WTF::roundUpToMultipleOf(
            stackAlignmentRegisters(),
            -registerOffset);
    
        ensureLocals(
            m_inlineStackTop->remapOperand(
                VirtualRegister(registerOffset)).toLocal());
    
        int nextRegister = registerOffset + CallFrame::headerSizeInRegisters;
        set(VirtualRegister(nextRegister++), base, ImmediateNakedSet);
        set(VirtualRegister(nextRegister++), value, ImmediateNakedSet);

        // We've set some locals, but they are not user-visible. It's still OK to exit from here.
        m_exitOK = true;
        addToGraph(ExitOK);
    
        handleCall(
            VirtualRegister().offset(), Call, InlineCallFrame::SetterCall,
            OPCODE_LENGTH(op_put_by_id), setter, numberOfParameters - 1, registerOffset,
            *variant.callLinkStatus(), SpecOther);
        return;
    }
    
    default: {
        emitPutById(base, identifierNumber, value, putByIdStatus, isDirect);
        return;
    } }
}

void ByteCodeParser::prepareToParseBlock()
{
    clearCaches();
    ASSERT(m_setLocalQueue.isEmpty());
}

void ByteCodeParser::clearCaches()
{
    m_constants.shrink(0);
}

static uint64_t makeDynamicVarOpInfo(unsigned identifierNumber, unsigned getPutInfo)
{
    static_assert(sizeof(identifierNumber) == 4,
        "We cannot fit identifierNumber into the high bits of m_opInfo");
    return static_cast<uint64_t>(identifierNumber) | (static_cast<uint64_t>(getPutInfo) << 32);
}

// The idiom:
//     if (true) { ...; goto label; } else label: continue
// Allows using NEXT_OPCODE as a statement, even in unbraced if+else, while containing a `continue`.
// The more common idiom:
//     do { ...; } while (false)
// Doesn't allow using `continue`.
#define NEXT_OPCODE(name) \
    if (true) { \
        m_currentIndex += OPCODE_LENGTH(name); \
        goto WTF_CONCAT(NEXT_OPCODE_, __LINE__); /* Need a unique label: usable more than once per function. */ \
    } else \
        WTF_CONCAT(NEXT_OPCODE_, __LINE__): \
    continue

#define LAST_OPCODE_LINKED(name) do { \
        m_currentIndex += OPCODE_LENGTH(name); \
        m_exitOK = false; \
        return; \
    } while (false)

#define LAST_OPCODE(name) \
    do { \
        if (m_currentBlock->terminal()) { \
            switch (m_currentBlock->terminal()->op()) { \
            case Jump: \
            case Branch: \
            case Switch: \
                ASSERT(!m_currentBlock->isLinked); \
                m_inlineStackTop->m_unlinkedBlocks.append(m_currentBlock); \
                break;\
            default: break; \
            } \
        } \
        LAST_OPCODE_LINKED(name); \
    } while (false)

void ByteCodeParser::parseBlock(unsigned limit)
{
    Instruction* instructionsBegin = m_inlineStackTop->m_codeBlock->instructions().begin();
    unsigned blockBegin = m_currentIndex;

    // If we are the first basic block, introduce markers for arguments. This allows
    // us to track if a use of an argument may use the actual argument passed, as
    // opposed to using a value we set explicitly.
    if (m_currentBlock == m_graph.block(0) && !inlineCallFrame()) {
        auto addResult = m_graph.m_rootToArguments.add(m_currentBlock, ArgumentsVector());
        RELEASE_ASSERT(addResult.isNewEntry);
        ArgumentsVector& entrypointArguments = addResult.iterator->value;
        entrypointArguments.resize(m_numArguments);

        // We will emit SetArgument nodes. They don't exit, but we're at the top of an op_enter so
        // exitOK = true.
        m_exitOK = true;
        for (unsigned argument = 0; argument < m_numArguments; ++argument) {
            VariableAccessData* variable = newVariableAccessData(
                virtualRegisterForArgument(argument));
            variable->mergeStructureCheckHoistingFailed(
                m_inlineStackTop->m_exitProfile.hasExitSite(m_currentIndex, BadCache));
            variable->mergeCheckArrayHoistingFailed(
                m_inlineStackTop->m_exitProfile.hasExitSite(m_currentIndex, BadIndexingType));
            
            Node* setArgument = addToGraph(SetArgument, OpInfo(variable));
            entrypointArguments[argument] = setArgument;
            m_currentBlock->variablesAtTail.setArgumentFirstTime(argument, setArgument);
        }
    }

    while (true) {
        // We're staring at a new bytecode instruction. So we once again have a place that we can exit
        // to.
        m_exitOK = true;
        
        processSetLocalQueue();
        
        // Don't extend over jump destinations.
        if (m_currentIndex == limit) {
            // Ordinarily we want to plant a jump. But refuse to do this if the block is
            // empty. This is a special case for inlining, which might otherwise create
            // some empty blocks in some cases. When parseBlock() returns with an empty
            // block, it will get repurposed instead of creating a new one. Note that this
            // logic relies on every bytecode resulting in one or more nodes, which would
            // be true anyway except for op_loop_hint, which emits a Phantom to force this
            // to be true.

            if (!m_currentBlock->isEmpty())
                addJumpTo(m_currentIndex);
            return;
        }
        
        // Switch on the current bytecode opcode.
        Instruction* currentInstruction = instructionsBegin + m_currentIndex;
        m_currentInstruction = currentInstruction; // Some methods want to use this, and we'd rather not thread it through calls.
        OpcodeID opcodeID = Interpreter::getOpcodeID(currentInstruction->u.opcode);
        
        VERBOSE_LOG("    parsing ", currentCodeOrigin(), ": ", opcodeID, "\n");
        
        if (UNLIKELY(m_graph.compilation())) {
            addToGraph(CountExecution, OpInfo(m_graph.compilation()->executionCounterFor(
                Profiler::OriginStack(*m_vm->m_perBytecodeProfiler, m_codeBlock, currentCodeOrigin()))));
        }
        
        switch (opcodeID) {

        // === Function entry opcodes ===

        case op_enter: {
            Node* undefined = addToGraph(JSConstant, OpInfo(m_constantUndefined));
            // Initialize all locals to undefined.
            for (int i = 0; i < m_inlineStackTop->m_codeBlock->numVars(); ++i)
                set(virtualRegisterForLocal(i), undefined, ImmediateNakedSet);

            NEXT_OPCODE(op_enter);
        }
            
        case op_to_this: {
            Node* op1 = getThis();
            if (op1->op() != ToThis) {
                Structure* cachedStructure = currentInstruction[2].u.structure.get();
                if (currentInstruction[3].u.toThisStatus != ToThisOK
                    || !cachedStructure
                    || cachedStructure->classInfo()->methodTable.toThis != JSObject::info()->methodTable.toThis
                    || m_inlineStackTop->m_profiledBlock->couldTakeSlowCase(m_currentIndex)
                    || m_inlineStackTop->m_exitProfile.hasExitSite(m_currentIndex, BadCache)
                    || (op1->op() == GetLocal && op1->variableAccessData()->structureCheckHoistingFailed())) {
                    setThis(addToGraph(ToThis, OpInfo(), OpInfo(getPrediction()), op1));
                } else {
                    addToGraph(
                        CheckStructure,
                        OpInfo(m_graph.addStructureSet(cachedStructure)),
                        op1);
                }
            }
            NEXT_OPCODE(op_to_this);
        }

        case op_create_this: {
            auto& bytecode = *reinterpret_cast<OpCreateThis*>(currentInstruction);
            Node* callee = get(VirtualRegister(bytecode.callee()));

            JSFunction* function = callee->dynamicCastConstant<JSFunction*>(*m_vm);
            if (!function) {
                JSCell* cachedFunction = bytecode.cachedCallee().unvalidatedGet();
                if (cachedFunction
                    && cachedFunction != JSCell::seenMultipleCalleeObjects()
                    && !m_inlineStackTop->m_exitProfile.hasExitSite(m_currentIndex, BadCell)) {
                    ASSERT(cachedFunction->inherits<JSFunction>(*m_vm));

                    FrozenValue* frozen = m_graph.freeze(cachedFunction);
                    addToGraph(CheckCell, OpInfo(frozen), callee);

                    function = static_cast<JSFunction*>(cachedFunction);
                }
            }

            bool alreadyEmitted = false;
            if (function) {
                if (FunctionRareData* rareData = function->rareData()) {
                    if (rareData->allocationProfileWatchpointSet().isStillValid()) {
                        Structure* structure = rareData->objectAllocationStructure();
                        JSObject* prototype = rareData->objectAllocationPrototype();
                        if (structure
                            && (structure->hasMonoProto() || prototype)
                            && rareData->allocationProfileWatchpointSet().isStillValid()) {

                            m_graph.freeze(rareData);
                            m_graph.watchpoints().addLazily(rareData->allocationProfileWatchpointSet());
                            
                            // The callee is still live up to this point.
                            addToGraph(Phantom, callee);
                            Node* object = addToGraph(NewObject, OpInfo(m_graph.registerStructure(structure)));
                            if (structure->hasPolyProto()) {
                                StorageAccessData* data = m_graph.m_storageAccessData.add();
                                data->offset = knownPolyProtoOffset;
                                data->identifierNumber = m_graph.identifiers().ensure(m_graph.m_vm.propertyNames->builtinNames().polyProtoName().impl());
                                InferredType::Descriptor inferredType = InferredType::Top;
                                data->inferredType = inferredType;
                                m_graph.registerInferredType(inferredType);
                                ASSERT(isInlineOffset(knownPolyProtoOffset));
                                addToGraph(PutByOffset, OpInfo(data), object, object, weakJSConstant(prototype));
                            }
                            set(VirtualRegister(bytecode.dst()), object);
                            alreadyEmitted = true;
                        }
                    }
                }
            }
            if (!alreadyEmitted) {
                set(VirtualRegister(bytecode.dst()),
                    addToGraph(CreateThis, OpInfo(bytecode.inlineCapacity()), callee));
            }
            NEXT_OPCODE(op_create_this);
        }

        case op_new_object: {
            set(VirtualRegister(currentInstruction[1].u.operand),
                addToGraph(NewObject,
                    OpInfo(m_graph.registerStructure(currentInstruction[3].u.objectAllocationProfile->structure()))));
            NEXT_OPCODE(op_new_object);
        }
            
        case op_new_array: {
            int startOperand = currentInstruction[2].u.operand;
            int numOperands = currentInstruction[3].u.operand;
            ArrayAllocationProfile* profile = currentInstruction[4].u.arrayAllocationProfile;
            for (int operandIdx = startOperand; operandIdx > startOperand - numOperands; --operandIdx)
                addVarArgChild(get(VirtualRegister(operandIdx)));
            unsigned vectorLengthHint = std::max<unsigned>(profile->vectorLengthHint(), numOperands);
            set(VirtualRegister(currentInstruction[1].u.operand), addToGraph(Node::VarArg, NewArray, OpInfo(profile->selectIndexingType()), OpInfo(vectorLengthHint)));
            NEXT_OPCODE(op_new_array);
        }

        case op_new_array_with_spread: {
            int startOperand = currentInstruction[2].u.operand;
            int numOperands = currentInstruction[3].u.operand;
            const BitVector& bitVector = m_inlineStackTop->m_profiledBlock->unlinkedCodeBlock()->bitVector(currentInstruction[4].u.unsignedValue);
            for (int operandIdx = startOperand; operandIdx > startOperand - numOperands; --operandIdx)
                addVarArgChild(get(VirtualRegister(operandIdx)));

            BitVector* copy = m_graph.m_bitVectors.add(bitVector);
            ASSERT(*copy == bitVector);

            set(VirtualRegister(currentInstruction[1].u.operand),
                addToGraph(Node::VarArg, NewArrayWithSpread, OpInfo(copy)));
            NEXT_OPCODE(op_new_array_with_spread);
        }

        case op_spread: {
            set(VirtualRegister(currentInstruction[1].u.operand),
                addToGraph(Spread, get(VirtualRegister(currentInstruction[2].u.operand))));
            NEXT_OPCODE(op_spread);
        }
            
        case op_new_array_with_size: {
            int lengthOperand = currentInstruction[2].u.operand;
            ArrayAllocationProfile* profile = currentInstruction[3].u.arrayAllocationProfile;
            set(VirtualRegister(currentInstruction[1].u.operand), addToGraph(NewArrayWithSize, OpInfo(profile->selectIndexingType()), get(VirtualRegister(lengthOperand))));
            NEXT_OPCODE(op_new_array_with_size);
        }
            
        case op_new_array_buffer: {
            auto& bytecode = *reinterpret_cast<OpNewArrayBuffer*>(currentInstruction);
            // Unfortunately, we can't allocate a new JSImmutableButterfly if the profile tells us new information because we
            // cannot allocate from compilation threads.
            WTF::loadLoadFence();
            FrozenValue* frozen = get(VirtualRegister(bytecode.immutableButterfly()))->constant();
            WTF::loadLoadFence();
            JSImmutableButterfly* immutableButterfly = frozen->cast<JSImmutableButterfly*>();
            NewArrayBufferData data { };
            data.indexingMode = immutableButterfly->indexingMode();
            data.vectorLengthHint = immutableButterfly->toButterfly()->vectorLength();

            set(VirtualRegister(bytecode.dst()), addToGraph(NewArrayBuffer, OpInfo(frozen), OpInfo(data.asQuadWord)));
            NEXT_OPCODE(op_new_array_buffer);
        }
            
        case op_new_regexp: {
            VirtualRegister regExpRegister(currentInstruction[2].u.operand);
            ASSERT(regExpRegister.isConstant());
            FrozenValue* frozenRegExp = m_graph.freezeStrong(m_inlineStackTop->m_codeBlock->getConstant(regExpRegister.offset()));
            set(VirtualRegister(currentInstruction[1].u.operand), addToGraph(NewRegexp, OpInfo(frozenRegExp), jsConstant(jsNumber(0))));
            NEXT_OPCODE(op_new_regexp);
        }

        case op_get_rest_length: {
            InlineCallFrame* inlineCallFrame = this->inlineCallFrame();
            Node* length;
            if (inlineCallFrame && !inlineCallFrame->isVarargs()) {
                unsigned argumentsLength = inlineCallFrame->argumentCountIncludingThis - 1;
                unsigned numParamsToSkip = currentInstruction[2].u.unsignedValue;
                JSValue restLength;
                if (argumentsLength <= numParamsToSkip)
                    restLength = jsNumber(0);
                else
                    restLength = jsNumber(argumentsLength - numParamsToSkip);

                length = jsConstant(restLength);
            } else
                length = addToGraph(GetRestLength, OpInfo(currentInstruction[2].u.unsignedValue));
            set(VirtualRegister(currentInstruction[1].u.operand), length);
            NEXT_OPCODE(op_get_rest_length);
        }

        case op_create_rest: {
            noticeArgumentsUse();
            Node* arrayLength = get(VirtualRegister(currentInstruction[2].u.operand));
            set(VirtualRegister(currentInstruction[1].u.operand),
                addToGraph(CreateRest, OpInfo(currentInstruction[3].u.unsignedValue), arrayLength));
            NEXT_OPCODE(op_create_rest);
        }
            
        // === Bitwise operations ===

        case op_bitand: {
            Node* op1 = get(VirtualRegister(currentInstruction[2].u.operand));
            Node* op2 = get(VirtualRegister(currentInstruction[3].u.operand));
            set(VirtualRegister(currentInstruction[1].u.operand), addToGraph(BitAnd, op1, op2));
            NEXT_OPCODE(op_bitand);
        }

        case op_bitor: {
            Node* op1 = get(VirtualRegister(currentInstruction[2].u.operand));
            Node* op2 = get(VirtualRegister(currentInstruction[3].u.operand));
            set(VirtualRegister(currentInstruction[1].u.operand), addToGraph(BitOr, op1, op2));
            NEXT_OPCODE(op_bitor);
        }

        case op_bitxor: {
            Node* op1 = get(VirtualRegister(currentInstruction[2].u.operand));
            Node* op2 = get(VirtualRegister(currentInstruction[3].u.operand));
            set(VirtualRegister(currentInstruction[1].u.operand), addToGraph(BitXor, op1, op2));
            NEXT_OPCODE(op_bitxor);
        }

        case op_rshift: {
            Node* op1 = get(VirtualRegister(currentInstruction[2].u.operand));
            Node* op2 = get(VirtualRegister(currentInstruction[3].u.operand));
            set(VirtualRegister(currentInstruction[1].u.operand),
                addToGraph(BitRShift, op1, op2));
            NEXT_OPCODE(op_rshift);
        }

        case op_lshift: {
            Node* op1 = get(VirtualRegister(currentInstruction[2].u.operand));
            Node* op2 = get(VirtualRegister(currentInstruction[3].u.operand));
            set(VirtualRegister(currentInstruction[1].u.operand),
                addToGraph(BitLShift, op1, op2));
            NEXT_OPCODE(op_lshift);
        }

        case op_urshift: {
            Node* op1 = get(VirtualRegister(currentInstruction[2].u.operand));
            Node* op2 = get(VirtualRegister(currentInstruction[3].u.operand));
            set(VirtualRegister(currentInstruction[1].u.operand),
                addToGraph(BitURShift, op1, op2));
            NEXT_OPCODE(op_urshift);
        }
            
        case op_unsigned: {
            set(VirtualRegister(currentInstruction[1].u.operand),
                makeSafe(addToGraph(UInt32ToNumber, get(VirtualRegister(currentInstruction[2].u.operand)))));
            NEXT_OPCODE(op_unsigned);
        }

        // === Increment/Decrement opcodes ===

        case op_inc: {
            int srcDst = currentInstruction[1].u.operand;
            VirtualRegister srcDstVirtualRegister = VirtualRegister(srcDst);
            Node* op = get(srcDstVirtualRegister);
            set(srcDstVirtualRegister, makeSafe(addToGraph(ArithAdd, op, addToGraph(JSConstant, OpInfo(m_constantOne)))));
            NEXT_OPCODE(op_inc);
        }

        case op_dec: {
            int srcDst = currentInstruction[1].u.operand;
            VirtualRegister srcDstVirtualRegister = VirtualRegister(srcDst);
            Node* op = get(srcDstVirtualRegister);
            set(srcDstVirtualRegister, makeSafe(addToGraph(ArithSub, op, addToGraph(JSConstant, OpInfo(m_constantOne)))));
            NEXT_OPCODE(op_dec);
        }

        // === Arithmetic operations ===

        case op_add: {
            Node* op1 = get(VirtualRegister(currentInstruction[2].u.operand));
            Node* op2 = get(VirtualRegister(currentInstruction[3].u.operand));
            if (op1->hasNumberResult() && op2->hasNumberResult())
                set(VirtualRegister(currentInstruction[1].u.operand), makeSafe(addToGraph(ArithAdd, op1, op2)));
            else
                set(VirtualRegister(currentInstruction[1].u.operand), makeSafe(addToGraph(ValueAdd, op1, op2)));
            NEXT_OPCODE(op_add);
        }

        case op_sub: {
            Node* op1 = get(VirtualRegister(currentInstruction[2].u.operand));
            Node* op2 = get(VirtualRegister(currentInstruction[3].u.operand));
            set(VirtualRegister(currentInstruction[1].u.operand), makeSafe(addToGraph(ArithSub, op1, op2)));
            NEXT_OPCODE(op_sub);
        }

        case op_negate: {
            Node* op1 = get(VirtualRegister(currentInstruction[2].u.operand));
            if (op1->hasNumberResult())
                set(VirtualRegister(currentInstruction[1].u.operand), makeSafe(addToGraph(ArithNegate, op1)));
            else
                set(VirtualRegister(currentInstruction[1].u.operand), makeSafe(addToGraph(ValueNegate, op1)));
            NEXT_OPCODE(op_negate);
        }

        case op_mul: {
            // Multiply requires that the inputs are not truncated, unfortunately.
            Node* op1 = get(VirtualRegister(currentInstruction[2].u.operand));
            Node* op2 = get(VirtualRegister(currentInstruction[3].u.operand));
            set(VirtualRegister(currentInstruction[1].u.operand), makeSafe(addToGraph(ArithMul, op1, op2)));
            NEXT_OPCODE(op_mul);
        }

        case op_mod: {
            Node* op1 = get(VirtualRegister(currentInstruction[2].u.operand));
            Node* op2 = get(VirtualRegister(currentInstruction[3].u.operand));
            set(VirtualRegister(currentInstruction[1].u.operand), makeSafe(addToGraph(ArithMod, op1, op2)));
            NEXT_OPCODE(op_mod);
        }

        case op_pow: {
            // FIXME: ArithPow(Untyped, Untyped) should be supported as the same to ArithMul, ArithSub etc.
            // https://bugs.webkit.org/show_bug.cgi?id=160012
            Node* op1 = get(VirtualRegister(currentInstruction[2].u.operand));
            Node* op2 = get(VirtualRegister(currentInstruction[3].u.operand));
            set(VirtualRegister(currentInstruction[1].u.operand), addToGraph(ArithPow, op1, op2));
            NEXT_OPCODE(op_pow);
        }

        case op_div: {
            Node* op1 = get(VirtualRegister(currentInstruction[2].u.operand));
            Node* op2 = get(VirtualRegister(currentInstruction[3].u.operand));
            set(VirtualRegister(currentInstruction[1].u.operand), makeDivSafe(addToGraph(ArithDiv, op1, op2)));
            NEXT_OPCODE(op_div);
        }

        // === Misc operations ===

        case op_debug: {
            // This is a nop in the DFG/FTL because when we set a breakpoint in the debugger,
            // we will jettison all optimized CodeBlocks that contains the breakpoint.
            addToGraph(Check); // We add a nop here so that basic block linking doesn't break.
            NEXT_OPCODE(op_debug);
        }

        case op_mov: {
            Node* op = get(VirtualRegister(currentInstruction[2].u.operand));
            set(VirtualRegister(currentInstruction[1].u.operand), op);
            NEXT_OPCODE(op_mov);
        }

        case op_check_tdz: {
            addToGraph(CheckNotEmpty, get(VirtualRegister(currentInstruction[1].u.operand)));
            NEXT_OPCODE(op_check_tdz);
        }

        case op_overrides_has_instance: {
            auto& bytecode = *reinterpret_cast<OpOverridesHasInstance*>(currentInstruction);
            JSFunction* defaultHasInstanceSymbolFunction = m_inlineStackTop->m_codeBlock->globalObjectFor(currentCodeOrigin())->functionProtoHasInstanceSymbolFunction();

            Node* constructor = get(VirtualRegister(bytecode.constructor()));
            Node* hasInstanceValue = get(VirtualRegister(bytecode.hasInstanceValue()));

            set(VirtualRegister(bytecode.dst()), addToGraph(OverridesHasInstance, OpInfo(m_graph.freeze(defaultHasInstanceSymbolFunction)), constructor, hasInstanceValue));
            NEXT_OPCODE(op_overrides_has_instance);
        }

        case op_identity_with_profile: {
            Node* src = get(VirtualRegister(currentInstruction[1].u.operand));
            SpeculatedType speculation = static_cast<SpeculatedType>(currentInstruction[2].u.operand) << 32 | static_cast<SpeculatedType>(currentInstruction[3].u.operand);
            set(VirtualRegister(currentInstruction[1].u.operand), addToGraph(IdentityWithProfile, OpInfo(speculation), src));
            NEXT_OPCODE(op_identity_with_profile);
        }

        case op_instanceof: {
            auto& bytecode = *reinterpret_cast<OpInstanceof*>(currentInstruction);
            
            InstanceOfStatus status = InstanceOfStatus::computeFor(
                m_inlineStackTop->m_profiledBlock, m_inlineStackTop->m_baselineMap,
                m_currentIndex);
            
            Node* value = get(VirtualRegister(bytecode.value()));
            Node* prototype = get(VirtualRegister(bytecode.prototype()));

            // Only inline it if it's Simple with a commonPrototype; bottom/top or variable
            // prototypes both get handled by the IC. This makes sense for bottom (unprofiled)
            // instanceof ICs because the profit of this optimization is fairly low. So, in the
            // absence of any information, it's better to avoid making this be the cause of a
            // recompilation.
            if (JSObject* commonPrototype = status.commonPrototype()) {
                addToGraph(CheckCell, OpInfo(m_graph.freeze(commonPrototype)), prototype);
                
                bool allOK = true;
                MatchStructureData* data = m_graph.m_matchStructureData.add();
                for (const InstanceOfVariant& variant : status.variants()) {
                    if (!check(variant.conditionSet())) {
                        allOK = false;
                        break;
                    }
                    for (Structure* structure : variant.structureSet()) {
                        MatchStructureVariant matchVariant;
                        matchVariant.structure = m_graph.registerStructure(structure);
                        matchVariant.result = variant.isHit();
                        
                        data->variants.append(WTFMove(matchVariant));
                    }
                }
                
                if (allOK) {
                    Node* match = addToGraph(MatchStructure, OpInfo(data), value);
                    set(VirtualRegister(bytecode.dst()), match);
                    NEXT_OPCODE(op_instanceof);
                }
            }
            
            set(VirtualRegister(bytecode.dst()), addToGraph(InstanceOf, value, prototype));
            NEXT_OPCODE(op_instanceof);
        }

        case op_instanceof_custom: {
            auto& bytecode = *reinterpret_cast<OpInstanceofCustom*>(currentInstruction);
            Node* value = get(VirtualRegister(bytecode.value()));
            Node* constructor = get(VirtualRegister(bytecode.constructor()));
            Node* hasInstanceValue = get(VirtualRegister(bytecode.hasInstanceValue()));
            set(VirtualRegister(bytecode.dst()), addToGraph(InstanceOfCustom, value, constructor, hasInstanceValue));
            NEXT_OPCODE(op_instanceof_custom);
        }
        case op_is_empty: {
            Node* value = get(VirtualRegister(currentInstruction[2].u.operand));
            set(VirtualRegister(currentInstruction[1].u.operand), addToGraph(IsEmpty, value));
            NEXT_OPCODE(op_is_empty);
        }
        case op_is_undefined: {
            Node* value = get(VirtualRegister(currentInstruction[2].u.operand));
            set(VirtualRegister(currentInstruction[1].u.operand), addToGraph(IsUndefined, value));
            NEXT_OPCODE(op_is_undefined);
        }

        case op_is_boolean: {
            Node* value = get(VirtualRegister(currentInstruction[2].u.operand));
            set(VirtualRegister(currentInstruction[1].u.operand), addToGraph(IsBoolean, value));
            NEXT_OPCODE(op_is_boolean);
        }

        case op_is_number: {
            Node* value = get(VirtualRegister(currentInstruction[2].u.operand));
            set(VirtualRegister(currentInstruction[1].u.operand), addToGraph(IsNumber, value));
            NEXT_OPCODE(op_is_number);
        }

        case op_is_cell_with_type: {
            JSType type = static_cast<JSType>(currentInstruction[3].u.operand);
            Node* value = get(VirtualRegister(currentInstruction[2].u.operand));
            set(VirtualRegister(currentInstruction[1].u.operand), addToGraph(IsCellWithType, OpInfo(type), value));
            NEXT_OPCODE(op_is_cell_with_type);
        }

        case op_is_object: {
            Node* value = get(VirtualRegister(currentInstruction[2].u.operand));
            set(VirtualRegister(currentInstruction[1].u.operand), addToGraph(IsObject, value));
            NEXT_OPCODE(op_is_object);
        }

        case op_is_object_or_null: {
            Node* value = get(VirtualRegister(currentInstruction[2].u.operand));
            set(VirtualRegister(currentInstruction[1].u.operand), addToGraph(IsObjectOrNull, value));
            NEXT_OPCODE(op_is_object_or_null);
        }

        case op_is_function: {
            Node* value = get(VirtualRegister(currentInstruction[2].u.operand));
            set(VirtualRegister(currentInstruction[1].u.operand), addToGraph(IsFunction, value));
            NEXT_OPCODE(op_is_function);
        }

        case op_not: {
            Node* value = get(VirtualRegister(currentInstruction[2].u.operand));
            set(VirtualRegister(currentInstruction[1].u.operand), addToGraph(LogicalNot, value));
            NEXT_OPCODE(op_not);
        }
            
        case op_to_primitive: {
            Node* value = get(VirtualRegister(currentInstruction[2].u.operand));
            set(VirtualRegister(currentInstruction[1].u.operand), addToGraph(ToPrimitive, value));
            NEXT_OPCODE(op_to_primitive);
        }
            
        case op_strcat: {
            int startOperand = currentInstruction[2].u.operand;
            int numOperands = currentInstruction[3].u.operand;
#if CPU(X86)
            // X86 doesn't have enough registers to compile MakeRope with three arguments. The
            // StrCat we emit here may be turned into a MakeRope. Rather than try to be clever,
            // we just make StrCat dumber on this processor.
            const unsigned maxArguments = 2;
#else
            const unsigned maxArguments = 3;
#endif
            Node* operands[AdjacencyList::Size];
            unsigned indexInOperands = 0;
            for (unsigned i = 0; i < AdjacencyList::Size; ++i)
                operands[i] = 0;
            for (int operandIdx = 0; operandIdx < numOperands; ++operandIdx) {
                if (indexInOperands == maxArguments) {
                    operands[0] = addToGraph(StrCat, operands[0], operands[1], operands[2]);
                    for (unsigned i = 1; i < AdjacencyList::Size; ++i)
                        operands[i] = 0;
                    indexInOperands = 1;
                }
                
                ASSERT(indexInOperands < AdjacencyList::Size);
                ASSERT(indexInOperands < maxArguments);
                operands[indexInOperands++] = get(VirtualRegister(startOperand - operandIdx));
            }
            set(VirtualRegister(currentInstruction[1].u.operand),
                addToGraph(StrCat, operands[0], operands[1], operands[2]));
            NEXT_OPCODE(op_strcat);
        }

        case op_less: {
            Node* op1 = get(VirtualRegister(currentInstruction[2].u.operand));
            Node* op2 = get(VirtualRegister(currentInstruction[3].u.operand));
            set(VirtualRegister(currentInstruction[1].u.operand), addToGraph(CompareLess, op1, op2));
            NEXT_OPCODE(op_less);
        }

        case op_lesseq: {
            Node* op1 = get(VirtualRegister(currentInstruction[2].u.operand));
            Node* op2 = get(VirtualRegister(currentInstruction[3].u.operand));
            set(VirtualRegister(currentInstruction[1].u.operand), addToGraph(CompareLessEq, op1, op2));
            NEXT_OPCODE(op_lesseq);
        }

        case op_greater: {
            Node* op1 = get(VirtualRegister(currentInstruction[2].u.operand));
            Node* op2 = get(VirtualRegister(currentInstruction[3].u.operand));
            set(VirtualRegister(currentInstruction[1].u.operand), addToGraph(CompareGreater, op1, op2));
            NEXT_OPCODE(op_greater);
        }

        case op_greatereq: {
            Node* op1 = get(VirtualRegister(currentInstruction[2].u.operand));
            Node* op2 = get(VirtualRegister(currentInstruction[3].u.operand));
            set(VirtualRegister(currentInstruction[1].u.operand), addToGraph(CompareGreaterEq, op1, op2));
            NEXT_OPCODE(op_greatereq);
        }

        case op_below: {
            Node* op1 = get(VirtualRegister(currentInstruction[2].u.operand));
            Node* op2 = get(VirtualRegister(currentInstruction[3].u.operand));
            set(VirtualRegister(currentInstruction[1].u.operand), addToGraph(CompareBelow, op1, op2));
            NEXT_OPCODE(op_below);
        }

        case op_beloweq: {
            Node* op1 = get(VirtualRegister(currentInstruction[2].u.operand));
            Node* op2 = get(VirtualRegister(currentInstruction[3].u.operand));
            set(VirtualRegister(currentInstruction[1].u.operand), addToGraph(CompareBelowEq, op1, op2));
            NEXT_OPCODE(op_beloweq);
        }

        case op_eq: {
            Node* op1 = get(VirtualRegister(currentInstruction[2].u.operand));
            Node* op2 = get(VirtualRegister(currentInstruction[3].u.operand));
            set(VirtualRegister(currentInstruction[1].u.operand), addToGraph(CompareEq, op1, op2));
            NEXT_OPCODE(op_eq);
        }

        case op_eq_null: {
            Node* value = get(VirtualRegister(currentInstruction[2].u.operand));
            Node* nullConstant = addToGraph(JSConstant, OpInfo(m_constantNull));
            set(VirtualRegister(currentInstruction[1].u.operand), addToGraph(CompareEq, value, nullConstant));
            NEXT_OPCODE(op_eq_null);
        }

        case op_stricteq: {
            Node* op1 = get(VirtualRegister(currentInstruction[2].u.operand));
            Node* op2 = get(VirtualRegister(currentInstruction[3].u.operand));
            set(VirtualRegister(currentInstruction[1].u.operand), addToGraph(CompareStrictEq, op1, op2));
            NEXT_OPCODE(op_stricteq);
        }

        case op_neq: {
            Node* op1 = get(VirtualRegister(currentInstruction[2].u.operand));
            Node* op2 = get(VirtualRegister(currentInstruction[3].u.operand));
            set(VirtualRegister(currentInstruction[1].u.operand), addToGraph(LogicalNot, addToGraph(CompareEq, op1, op2)));
            NEXT_OPCODE(op_neq);
        }

        case op_neq_null: {
            Node* value = get(VirtualRegister(currentInstruction[2].u.operand));
            Node* nullConstant = addToGraph(JSConstant, OpInfo(m_constantNull));
            set(VirtualRegister(currentInstruction[1].u.operand), addToGraph(LogicalNot, addToGraph(CompareEq, value, nullConstant)));
            NEXT_OPCODE(op_neq_null);
        }

        case op_nstricteq: {
            Node* op1 = get(VirtualRegister(currentInstruction[2].u.operand));
            Node* op2 = get(VirtualRegister(currentInstruction[3].u.operand));
            Node* invertedResult;
            invertedResult = addToGraph(CompareStrictEq, op1, op2);
            set(VirtualRegister(currentInstruction[1].u.operand), addToGraph(LogicalNot, invertedResult));
            NEXT_OPCODE(op_nstricteq);
        }

        // === Property access operations ===

        case op_get_by_val: {
            SpeculatedType prediction = getPredictionWithoutOSRExit();

            Node* base = get(VirtualRegister(currentInstruction[2].u.operand));
            Node* property = get(VirtualRegister(currentInstruction[3].u.operand));
            bool compiledAsGetById = false;
            GetByIdStatus getByIdStatus;
            unsigned identifierNumber = 0;
            {
                ConcurrentJSLocker locker(m_inlineStackTop->m_profiledBlock->m_lock);
                ByValInfo* byValInfo = m_inlineStackTop->m_baselineMap.get(CodeOrigin(currentCodeOrigin().bytecodeIndex)).byValInfo;
                // FIXME: When the bytecode is not compiled in the baseline JIT, byValInfo becomes null.
                // At that time, there is no information.
                if (byValInfo
                    && byValInfo->stubInfo
                    && !byValInfo->tookSlowPath
                    && !m_inlineStackTop->m_exitProfile.hasExitSite(m_currentIndex, BadIdent)
                    && !m_inlineStackTop->m_exitProfile.hasExitSite(m_currentIndex, BadType)
                    && !m_inlineStackTop->m_exitProfile.hasExitSite(m_currentIndex, BadCell)) {
                    compiledAsGetById = true;
                    identifierNumber = m_graph.identifiers().ensure(byValInfo->cachedId.impl());
                    UniquedStringImpl* uid = m_graph.identifiers()[identifierNumber];

                    if (Symbol* symbol = byValInfo->cachedSymbol.get()) {
                        FrozenValue* frozen = m_graph.freezeStrong(symbol);
                        addToGraph(CheckCell, OpInfo(frozen), property);
                    } else {
                        ASSERT(!uid->isSymbol());
                        addToGraph(CheckStringIdent, OpInfo(uid), property);
                    }

                    getByIdStatus = GetByIdStatus::computeForStubInfo(
                        locker, m_inlineStackTop->m_profiledBlock,
                        byValInfo->stubInfo, currentCodeOrigin(), uid);
                }
            }

            if (compiledAsGetById)
                handleGetById(currentInstruction[1].u.operand, prediction, base, identifierNumber, getByIdStatus, AccessType::Get, OPCODE_LENGTH(op_get_by_val));
            else {
<<<<<<< HEAD
                ArrayMode arrayMode = getArrayMode(currentInstruction[4].u.arrayProfile, Array::Read);
=======
                ArrayMode arrayMode = getArrayMode(arrayProfileFor<OpGetByValShape>(currentInstruction), Array::Read);
>>>>>>> 20415689
                // FIXME: We could consider making this not vararg, since it only uses three child
                // slots.
                // https://bugs.webkit.org/show_bug.cgi?id=184192
                addVarArgChild(base);
                addVarArgChild(property);
                addVarArgChild(0); // Leave room for property storage.
                Node* getByVal = addToGraph(Node::VarArg, GetByVal, OpInfo(arrayMode.asWord()), OpInfo(prediction));
                m_exitOK = false; // GetByVal must be treated as if it clobbers exit state, since FixupPhase may make it generic.
                set(VirtualRegister(currentInstruction[1].u.operand), getByVal);
            }

            NEXT_OPCODE(op_get_by_val);
        }

        case op_get_by_val_with_this: {
            SpeculatedType prediction = getPrediction();

            Node* base = get(VirtualRegister(currentInstruction[2].u.operand));
            Node* thisValue = get(VirtualRegister(currentInstruction[3].u.operand));
            Node* property = get(VirtualRegister(currentInstruction[4].u.operand));
            Node* getByValWithThis = addToGraph(GetByValWithThis, OpInfo(), OpInfo(prediction), base, thisValue, property);
            set(VirtualRegister(currentInstruction[1].u.operand), getByValWithThis);

            NEXT_OPCODE(op_get_by_val_with_this);
        }

        case op_put_by_val_direct:
        case op_put_by_val: {
            Node* base = get(VirtualRegister(currentInstruction[1].u.operand));
            Node* property = get(VirtualRegister(currentInstruction[2].u.operand));
            Node* value = get(VirtualRegister(currentInstruction[3].u.operand));
            bool isDirect = opcodeID == op_put_by_val_direct;
            bool compiledAsPutById = false;
            {
                unsigned identifierNumber = std::numeric_limits<unsigned>::max();
                PutByIdStatus putByIdStatus;
                {
                    ConcurrentJSLocker locker(m_inlineStackTop->m_profiledBlock->m_lock);
                    ByValInfo* byValInfo = m_inlineStackTop->m_baselineMap.get(CodeOrigin(currentCodeOrigin().bytecodeIndex)).byValInfo;
                    // FIXME: When the bytecode is not compiled in the baseline JIT, byValInfo becomes null.
                    // At that time, there is no information.
                    if (byValInfo 
                        && byValInfo->stubInfo
                        && !byValInfo->tookSlowPath
                        && !m_inlineStackTop->m_exitProfile.hasExitSite(m_currentIndex, BadIdent)
                        && !m_inlineStackTop->m_exitProfile.hasExitSite(m_currentIndex, BadType)
                        && !m_inlineStackTop->m_exitProfile.hasExitSite(m_currentIndex, BadCell)) {
                        compiledAsPutById = true;
                        identifierNumber = m_graph.identifiers().ensure(byValInfo->cachedId.impl());
                        UniquedStringImpl* uid = m_graph.identifiers()[identifierNumber];

                        if (Symbol* symbol = byValInfo->cachedSymbol.get()) {
                            FrozenValue* frozen = m_graph.freezeStrong(symbol);
                            addToGraph(CheckCell, OpInfo(frozen), property);
                        } else {
                            ASSERT(!uid->isSymbol());
                            addToGraph(CheckStringIdent, OpInfo(uid), property);
                        }

                        putByIdStatus = PutByIdStatus::computeForStubInfo(
                            locker, m_inlineStackTop->m_profiledBlock,
                            byValInfo->stubInfo, currentCodeOrigin(), uid);

                    }
                }

                if (compiledAsPutById)
                    handlePutById(base, identifierNumber, value, putByIdStatus, isDirect);
            }

            if (!compiledAsPutById) {
                ArrayMode arrayMode = getArrayMode(arrayProfileFor<OpPutByValShape>(currentInstruction), Array::Write);

                addVarArgChild(base);
                addVarArgChild(property);
                addVarArgChild(value);
                addVarArgChild(0); // Leave room for property storage.
                addVarArgChild(0); // Leave room for length.
                addToGraph(Node::VarArg, isDirect ? PutByValDirect : PutByVal, OpInfo(arrayMode.asWord()), OpInfo(0));
            }

            NEXT_OPCODE(op_put_by_val);
        }

        case op_put_by_val_with_this: {
            Node* base = get(VirtualRegister(currentInstruction[1].u.operand));
            Node* thisValue = get(VirtualRegister(currentInstruction[2].u.operand));
            Node* property = get(VirtualRegister(currentInstruction[3].u.operand));
            Node* value = get(VirtualRegister(currentInstruction[4].u.operand));

            addVarArgChild(base);
            addVarArgChild(thisValue);
            addVarArgChild(property);
            addVarArgChild(value);
            addToGraph(Node::VarArg, PutByValWithThis, OpInfo(0), OpInfo(0));

            NEXT_OPCODE(op_put_by_val_with_this);
        }

        case op_define_data_property: {
            Node* base = get(VirtualRegister(currentInstruction[1].u.operand));
            Node* property = get(VirtualRegister(currentInstruction[2].u.operand));
            Node* value = get(VirtualRegister(currentInstruction[3].u.operand));
            Node* attributes = get(VirtualRegister(currentInstruction[4].u.operand));

            addVarArgChild(base);
            addVarArgChild(property);
            addVarArgChild(value);
            addVarArgChild(attributes);
            addToGraph(Node::VarArg, DefineDataProperty, OpInfo(0), OpInfo(0));

            NEXT_OPCODE(op_define_data_property);
        }

        case op_define_accessor_property: {
            Node* base = get(VirtualRegister(currentInstruction[1].u.operand));
            Node* property = get(VirtualRegister(currentInstruction[2].u.operand));
            Node* getter = get(VirtualRegister(currentInstruction[3].u.operand));
            Node* setter = get(VirtualRegister(currentInstruction[4].u.operand));
            Node* attributes = get(VirtualRegister(currentInstruction[5].u.operand));

            addVarArgChild(base);
            addVarArgChild(property);
            addVarArgChild(getter);
            addVarArgChild(setter);
            addVarArgChild(attributes);
            addToGraph(Node::VarArg, DefineAccessorProperty, OpInfo(0), OpInfo(0));

            NEXT_OPCODE(op_define_accessor_property);
        }

        case op_get_by_id_direct:
        case op_try_get_by_id:
        case op_get_by_id:
        case op_get_by_id_proto_load:
        case op_get_by_id_unset:
        case op_get_array_length: {
            SpeculatedType prediction = getPrediction();
            
            Node* base = get(VirtualRegister(currentInstruction[2].u.operand));
            unsigned identifierNumber = m_inlineStackTop->m_identifierRemap[currentInstruction[3].u.operand];
            
            UniquedStringImpl* uid = m_graph.identifiers()[identifierNumber];
            GetByIdStatus getByIdStatus = GetByIdStatus::computeFor(
                m_inlineStackTop->m_profiledBlock,
                m_inlineStackTop->m_baselineMap, m_icContextStack,
                currentCodeOrigin(), uid);

            AccessType type = AccessType::Get;
            unsigned opcodeLength = OPCODE_LENGTH(op_get_by_id);
            if (opcodeID == op_try_get_by_id) {
                type = AccessType::TryGet;
                opcodeLength = OPCODE_LENGTH(op_try_get_by_id);
            } else if (opcodeID == op_get_by_id_direct) {
                type = AccessType::GetDirect;
                opcodeLength = OPCODE_LENGTH(op_get_by_id_direct);
            }

            handleGetById(
                currentInstruction[1].u.operand, prediction, base, identifierNumber, getByIdStatus, type, opcodeLength);

            // Opcode's length is different from others in try and direct cases.
            if (opcodeID == op_try_get_by_id)
                NEXT_OPCODE(op_try_get_by_id);
            else if (opcodeID == op_get_by_id_direct)
                NEXT_OPCODE(op_get_by_id_direct);
            else
                NEXT_OPCODE(op_get_by_id);
        }
        case op_get_by_id_with_this: {
            SpeculatedType prediction = getPrediction();

            Node* base = get(VirtualRegister(currentInstruction[2].u.operand));
            Node* thisValue = get(VirtualRegister(currentInstruction[3].u.operand));
            unsigned identifierNumber = m_inlineStackTop->m_identifierRemap[currentInstruction[4].u.operand];

            set(VirtualRegister(currentInstruction[1].u.operand),
                addToGraph(GetByIdWithThis, OpInfo(identifierNumber), OpInfo(prediction), base, thisValue));

            NEXT_OPCODE(op_get_by_id_with_this);
        }
        case op_put_by_id: {
            Node* value = get(VirtualRegister(currentInstruction[3].u.operand));
            Node* base = get(VirtualRegister(currentInstruction[1].u.operand));
            unsigned identifierNumber = m_inlineStackTop->m_identifierRemap[currentInstruction[2].u.operand];
            bool direct = currentInstruction[8].u.putByIdFlags & PutByIdIsDirect;

            PutByIdStatus putByIdStatus = PutByIdStatus::computeFor(
                m_inlineStackTop->m_profiledBlock,
                m_inlineStackTop->m_baselineMap, m_icContextStack,
                currentCodeOrigin(), m_graph.identifiers()[identifierNumber]);
            
            handlePutById(base, identifierNumber, value, putByIdStatus, direct);
            NEXT_OPCODE(op_put_by_id);
        }

        case op_put_by_id_with_this: {
            Node* base = get(VirtualRegister(currentInstruction[1].u.operand));
            Node* thisValue = get(VirtualRegister(currentInstruction[2].u.operand));
            Node* value = get(VirtualRegister(currentInstruction[4].u.operand));
            unsigned identifierNumber = m_inlineStackTop->m_identifierRemap[currentInstruction[3].u.operand];

            addToGraph(PutByIdWithThis, OpInfo(identifierNumber), base, thisValue, value);
            NEXT_OPCODE(op_put_by_id_with_this);
        }

        case op_put_getter_by_id:
        case op_put_setter_by_id: {
            Node* base = get(VirtualRegister(currentInstruction[1].u.operand));
            unsigned identifierNumber = m_inlineStackTop->m_identifierRemap[currentInstruction[2].u.operand];
            unsigned attributes = currentInstruction[3].u.operand;
            Node* accessor = get(VirtualRegister(currentInstruction[4].u.operand));
            NodeType op = (opcodeID == op_put_getter_by_id) ? PutGetterById : PutSetterById;
            addToGraph(op, OpInfo(identifierNumber), OpInfo(attributes), base, accessor);
            NEXT_OPCODE(op_put_getter_by_id);
        }

        case op_put_getter_setter_by_id: {
            Node* base = get(VirtualRegister(currentInstruction[1].u.operand));
            unsigned identifierNumber = m_inlineStackTop->m_identifierRemap[currentInstruction[2].u.operand];
            unsigned attributes = currentInstruction[3].u.operand;
            Node* getter = get(VirtualRegister(currentInstruction[4].u.operand));
            Node* setter = get(VirtualRegister(currentInstruction[5].u.operand));
            addToGraph(PutGetterSetterById, OpInfo(identifierNumber), OpInfo(attributes), base, getter, setter);
            NEXT_OPCODE(op_put_getter_setter_by_id);
        }

        case op_put_getter_by_val:
        case op_put_setter_by_val: {
            Node* base = get(VirtualRegister(currentInstruction[1].u.operand));
            Node* subscript = get(VirtualRegister(currentInstruction[2].u.operand));
            unsigned attributes = currentInstruction[3].u.operand;
            Node* accessor = get(VirtualRegister(currentInstruction[4].u.operand));
            NodeType op = (opcodeID == op_put_getter_by_val) ? PutGetterByVal : PutSetterByVal;
            addToGraph(op, OpInfo(attributes), base, subscript, accessor);
            NEXT_OPCODE(op_put_getter_by_val);
        }

        case op_del_by_id: {
            Node* base = get(VirtualRegister(currentInstruction[2].u.operand));
            unsigned identifierNumber = m_inlineStackTop->m_identifierRemap[currentInstruction[3].u.operand];
            set(VirtualRegister(currentInstruction[1].u.operand),
                addToGraph(DeleteById, OpInfo(identifierNumber), base));
            NEXT_OPCODE(op_del_by_id);
        }

        case op_del_by_val: {
            int dst = currentInstruction[1].u.operand;
            Node* base = get(VirtualRegister(currentInstruction[2].u.operand));
            Node* key = get(VirtualRegister(currentInstruction[3].u.operand));
            set(VirtualRegister(dst), addToGraph(DeleteByVal, base, key));
            NEXT_OPCODE(op_del_by_val);
        }

        case op_profile_type: {
            Node* valueToProfile = get(VirtualRegister(currentInstruction[1].u.operand));
            addToGraph(ProfileType, OpInfo(currentInstruction[2].u.location), valueToProfile);
            NEXT_OPCODE(op_profile_type);
        }

        case op_profile_control_flow: {
            BasicBlockLocation* basicBlockLocation = currentInstruction[1].u.basicBlockLocation;
            addToGraph(ProfileControlFlow, OpInfo(basicBlockLocation));
            NEXT_OPCODE(op_profile_control_flow);
        }

        // === Block terminators. ===

        case op_jmp: {
            ASSERT(!m_currentBlock->terminal());
            int relativeOffset = currentInstruction[1].u.operand;
            addToGraph(Jump, OpInfo(m_currentIndex + relativeOffset));
            if (relativeOffset <= 0)
                flushForTerminal();
            LAST_OPCODE(op_jmp);
        }

        case op_jtrue: {
            unsigned relativeOffset = currentInstruction[2].u.operand;
            Node* condition = get(VirtualRegister(currentInstruction[1].u.operand));
            addToGraph(Branch, OpInfo(branchData(m_currentIndex + relativeOffset, m_currentIndex + OPCODE_LENGTH(op_jtrue))), condition);
            LAST_OPCODE(op_jtrue);
        }

        case op_jfalse: {
            unsigned relativeOffset = currentInstruction[2].u.operand;
            Node* condition = get(VirtualRegister(currentInstruction[1].u.operand));
            addToGraph(Branch, OpInfo(branchData(m_currentIndex + OPCODE_LENGTH(op_jfalse), m_currentIndex + relativeOffset)), condition);
            LAST_OPCODE(op_jfalse);
        }

        case op_jeq_null: {
            unsigned relativeOffset = currentInstruction[2].u.operand;
            Node* value = get(VirtualRegister(currentInstruction[1].u.operand));
            Node* nullConstant = addToGraph(JSConstant, OpInfo(m_constantNull));
            Node* condition = addToGraph(CompareEq, value, nullConstant);
            addToGraph(Branch, OpInfo(branchData(m_currentIndex + relativeOffset, m_currentIndex + OPCODE_LENGTH(op_jeq_null))), condition);
            LAST_OPCODE(op_jeq_null);
        }

        case op_jneq_null: {
            unsigned relativeOffset = currentInstruction[2].u.operand;
            Node* value = get(VirtualRegister(currentInstruction[1].u.operand));
            Node* nullConstant = addToGraph(JSConstant, OpInfo(m_constantNull));
            Node* condition = addToGraph(CompareEq, value, nullConstant);
            addToGraph(Branch, OpInfo(branchData(m_currentIndex + OPCODE_LENGTH(op_jneq_null), m_currentIndex + relativeOffset)), condition);
            LAST_OPCODE(op_jneq_null);
        }

        case op_jless: {
            unsigned relativeOffset = currentInstruction[3].u.operand;
            Node* op1 = get(VirtualRegister(currentInstruction[1].u.operand));
            Node* op2 = get(VirtualRegister(currentInstruction[2].u.operand));
            Node* condition = addToGraph(CompareLess, op1, op2);
            addToGraph(Branch, OpInfo(branchData(m_currentIndex + relativeOffset, m_currentIndex + OPCODE_LENGTH(op_jless))), condition);
            LAST_OPCODE(op_jless);
        }

        case op_jlesseq: {
            unsigned relativeOffset = currentInstruction[3].u.operand;
            Node* op1 = get(VirtualRegister(currentInstruction[1].u.operand));
            Node* op2 = get(VirtualRegister(currentInstruction[2].u.operand));
            Node* condition = addToGraph(CompareLessEq, op1, op2);
            addToGraph(Branch, OpInfo(branchData(m_currentIndex + relativeOffset, m_currentIndex + OPCODE_LENGTH(op_jlesseq))), condition);
            LAST_OPCODE(op_jlesseq);
        }

        case op_jgreater: {
            unsigned relativeOffset = currentInstruction[3].u.operand;
            Node* op1 = get(VirtualRegister(currentInstruction[1].u.operand));
            Node* op2 = get(VirtualRegister(currentInstruction[2].u.operand));
            Node* condition = addToGraph(CompareGreater, op1, op2);
            addToGraph(Branch, OpInfo(branchData(m_currentIndex + relativeOffset, m_currentIndex + OPCODE_LENGTH(op_jgreater))), condition);
            LAST_OPCODE(op_jgreater);
        }

        case op_jgreatereq: {
            unsigned relativeOffset = currentInstruction[3].u.operand;
            Node* op1 = get(VirtualRegister(currentInstruction[1].u.operand));
            Node* op2 = get(VirtualRegister(currentInstruction[2].u.operand));
            Node* condition = addToGraph(CompareGreaterEq, op1, op2);
            addToGraph(Branch, OpInfo(branchData(m_currentIndex + relativeOffset, m_currentIndex + OPCODE_LENGTH(op_jgreatereq))), condition);
            LAST_OPCODE(op_jgreatereq);
        }

        case op_jeq: {
            unsigned relativeOffset = currentInstruction[3].u.operand;
            Node* op1 = get(VirtualRegister(currentInstruction[1].u.operand));
            Node* op2 = get(VirtualRegister(currentInstruction[2].u.operand));
            Node* condition = addToGraph(CompareEq, op1, op2);
            addToGraph(Branch, OpInfo(branchData(m_currentIndex + relativeOffset, m_currentIndex + OPCODE_LENGTH(op_jeq))), condition);
            LAST_OPCODE(op_jeq);
        }

        case op_jstricteq: {
            unsigned relativeOffset = currentInstruction[3].u.operand;
            Node* op1 = get(VirtualRegister(currentInstruction[1].u.operand));
            Node* op2 = get(VirtualRegister(currentInstruction[2].u.operand));
            Node* condition = addToGraph(CompareStrictEq, op1, op2);
            addToGraph(Branch, OpInfo(branchData(m_currentIndex + relativeOffset, m_currentIndex + OPCODE_LENGTH(op_jstricteq))), condition);
            LAST_OPCODE(op_jstricteq);
        }

        case op_jnless: {
            unsigned relativeOffset = currentInstruction[3].u.operand;
            Node* op1 = get(VirtualRegister(currentInstruction[1].u.operand));
            Node* op2 = get(VirtualRegister(currentInstruction[2].u.operand));
            Node* condition = addToGraph(CompareLess, op1, op2);
            addToGraph(Branch, OpInfo(branchData(m_currentIndex + OPCODE_LENGTH(op_jnless), m_currentIndex + relativeOffset)), condition);
            LAST_OPCODE(op_jnless);
        }

        case op_jnlesseq: {
            unsigned relativeOffset = currentInstruction[3].u.operand;
            Node* op1 = get(VirtualRegister(currentInstruction[1].u.operand));
            Node* op2 = get(VirtualRegister(currentInstruction[2].u.operand));
            Node* condition = addToGraph(CompareLessEq, op1, op2);
            addToGraph(Branch, OpInfo(branchData(m_currentIndex + OPCODE_LENGTH(op_jnlesseq), m_currentIndex + relativeOffset)), condition);
            LAST_OPCODE(op_jnlesseq);
        }

        case op_jngreater: {
            unsigned relativeOffset = currentInstruction[3].u.operand;
            Node* op1 = get(VirtualRegister(currentInstruction[1].u.operand));
            Node* op2 = get(VirtualRegister(currentInstruction[2].u.operand));
            Node* condition = addToGraph(CompareGreater, op1, op2);
            addToGraph(Branch, OpInfo(branchData(m_currentIndex + OPCODE_LENGTH(op_jngreater), m_currentIndex + relativeOffset)), condition);
            LAST_OPCODE(op_jngreater);
        }

        case op_jngreatereq: {
            unsigned relativeOffset = currentInstruction[3].u.operand;
            Node* op1 = get(VirtualRegister(currentInstruction[1].u.operand));
            Node* op2 = get(VirtualRegister(currentInstruction[2].u.operand));
            Node* condition = addToGraph(CompareGreaterEq, op1, op2);
            addToGraph(Branch, OpInfo(branchData(m_currentIndex + OPCODE_LENGTH(op_jngreatereq), m_currentIndex + relativeOffset)), condition);
            LAST_OPCODE(op_jngreatereq);
        }

        case op_jneq: {
            unsigned relativeOffset = currentInstruction[3].u.operand;
            Node* op1 = get(VirtualRegister(currentInstruction[1].u.operand));
            Node* op2 = get(VirtualRegister(currentInstruction[2].u.operand));
            Node* condition = addToGraph(CompareEq, op1, op2);
            addToGraph(Branch, OpInfo(branchData(m_currentIndex + OPCODE_LENGTH(op_jneq), m_currentIndex + relativeOffset)), condition);
            LAST_OPCODE(op_jneq);
        }

        case op_jnstricteq: {
            unsigned relativeOffset = currentInstruction[3].u.operand;
            Node* op1 = get(VirtualRegister(currentInstruction[1].u.operand));
            Node* op2 = get(VirtualRegister(currentInstruction[2].u.operand));
            Node* condition = addToGraph(CompareStrictEq, op1, op2);
            addToGraph(Branch, OpInfo(branchData(m_currentIndex + OPCODE_LENGTH(op_jnstricteq), m_currentIndex + relativeOffset)), condition);
            LAST_OPCODE(op_jnstricteq);
        }

        case op_jbelow: {
            unsigned relativeOffset = currentInstruction[3].u.operand;
            Node* op1 = get(VirtualRegister(currentInstruction[1].u.operand));
            Node* op2 = get(VirtualRegister(currentInstruction[2].u.operand));
            Node* condition = addToGraph(CompareBelow, op1, op2);
            addToGraph(Branch, OpInfo(branchData(m_currentIndex + relativeOffset, m_currentIndex + OPCODE_LENGTH(op_jbelow))), condition);
            LAST_OPCODE(op_jbelow);
        }

        case op_jbeloweq: {
            unsigned relativeOffset = currentInstruction[3].u.operand;
            Node* op1 = get(VirtualRegister(currentInstruction[1].u.operand));
            Node* op2 = get(VirtualRegister(currentInstruction[2].u.operand));
            Node* condition = addToGraph(CompareBelowEq, op1, op2);
            addToGraph(Branch, OpInfo(branchData(m_currentIndex + relativeOffset, m_currentIndex + OPCODE_LENGTH(op_jbeloweq))), condition);
            LAST_OPCODE(op_jbeloweq);
        }

        case op_switch_imm: {
            SwitchData& data = *m_graph.m_switchData.add();
            data.kind = SwitchImm;
            data.switchTableIndex = m_inlineStackTop->m_switchRemap[currentInstruction[1].u.operand];
            data.fallThrough.setBytecodeIndex(m_currentIndex + currentInstruction[2].u.operand);
            SimpleJumpTable& table = m_codeBlock->switchJumpTable(data.switchTableIndex);
            for (unsigned i = 0; i < table.branchOffsets.size(); ++i) {
                if (!table.branchOffsets[i])
                    continue;
                unsigned target = m_currentIndex + table.branchOffsets[i];
                if (target == data.fallThrough.bytecodeIndex())
                    continue;
                data.cases.append(SwitchCase::withBytecodeIndex(m_graph.freeze(jsNumber(static_cast<int32_t>(table.min + i))), target));
            }
            addToGraph(Switch, OpInfo(&data), get(VirtualRegister(currentInstruction[3].u.operand)));
            flushIfTerminal(data);
            LAST_OPCODE(op_switch_imm);
        }
            
        case op_switch_char: {
            SwitchData& data = *m_graph.m_switchData.add();
            data.kind = SwitchChar;
            data.switchTableIndex = m_inlineStackTop->m_switchRemap[currentInstruction[1].u.operand];
            data.fallThrough.setBytecodeIndex(m_currentIndex + currentInstruction[2].u.operand);
            SimpleJumpTable& table = m_codeBlock->switchJumpTable(data.switchTableIndex);
            for (unsigned i = 0; i < table.branchOffsets.size(); ++i) {
                if (!table.branchOffsets[i])
                    continue;
                unsigned target = m_currentIndex + table.branchOffsets[i];
                if (target == data.fallThrough.bytecodeIndex())
                    continue;
                data.cases.append(
                    SwitchCase::withBytecodeIndex(LazyJSValue::singleCharacterString(table.min + i), target));
            }
            addToGraph(Switch, OpInfo(&data), get(VirtualRegister(currentInstruction[3].u.operand)));
            flushIfTerminal(data);
            LAST_OPCODE(op_switch_char);
        }

        case op_switch_string: {
            SwitchData& data = *m_graph.m_switchData.add();
            data.kind = SwitchString;
            data.switchTableIndex = currentInstruction[1].u.operand;
            data.fallThrough.setBytecodeIndex(m_currentIndex + currentInstruction[2].u.operand);
            StringJumpTable& table = m_codeBlock->stringSwitchJumpTable(data.switchTableIndex);
            StringJumpTable::StringOffsetTable::iterator iter;
            StringJumpTable::StringOffsetTable::iterator end = table.offsetTable.end();
            for (iter = table.offsetTable.begin(); iter != end; ++iter) {
                unsigned target = m_currentIndex + iter->value.branchOffset;
                if (target == data.fallThrough.bytecodeIndex())
                    continue;
                data.cases.append(
                    SwitchCase::withBytecodeIndex(LazyJSValue::knownStringImpl(iter->key.get()), target));
            }
            addToGraph(Switch, OpInfo(&data), get(VirtualRegister(currentInstruction[3].u.operand)));
            flushIfTerminal(data);
            LAST_OPCODE(op_switch_string);
        }

        case op_ret:
            ASSERT(!m_currentBlock->terminal());
            if (!inlineCallFrame()) {
                // Simple case: we are just producing a return
                addToGraph(Return, get(VirtualRegister(currentInstruction[1].u.operand)));
                flushForReturn();
                LAST_OPCODE(op_ret);
            }

            flushForReturn();
            if (m_inlineStackTop->m_returnValue.isValid())
                setDirect(m_inlineStackTop->m_returnValue, get(VirtualRegister(currentInstruction[1].u.operand)), ImmediateSetWithFlush);

            if (!m_inlineStackTop->m_continuationBlock && m_currentIndex + OPCODE_LENGTH(op_ret) != m_inlineStackTop->m_codeBlock->instructions().size()) {
                // This is an early return from an inlined function and we do not have a continuation block, so we must allocate one.
                // It is untargetable, because we do not know the appropriate index.
                // If this block turns out to be a jump target, parseCodeBlock will fix its bytecodeIndex before putting it in m_blockLinkingTargets
                m_inlineStackTop->m_continuationBlock = allocateUntargetableBlock();
            }

            if (m_inlineStackTop->m_continuationBlock)
                addJumpTo(m_inlineStackTop->m_continuationBlock);
            else {
                // We are returning from an inlined function, and do not need to jump anywhere, so we just keep the current block
                m_inlineStackTop->m_continuationBlock = m_currentBlock;
            }
            LAST_OPCODE_LINKED(op_ret);
            
        case op_end:
            ASSERT(!inlineCallFrame());
            addToGraph(Return, get(VirtualRegister(currentInstruction[1].u.operand)));
            flushForReturn();
            LAST_OPCODE(op_end);

        case op_throw:
            addToGraph(Throw, get(VirtualRegister(currentInstruction[1].u.operand)));
            flushForTerminal();
            LAST_OPCODE(op_throw);
            
        case op_throw_static_error: {
            uint32_t errorType = currentInstruction[2].u.unsignedValue;
            addToGraph(ThrowStaticError, OpInfo(errorType), get(VirtualRegister(currentInstruction[1].u.operand)));
            flushForTerminal();
            LAST_OPCODE(op_throw_static_error);
        }

        case op_catch: {
            m_graph.m_hasExceptionHandlers = true;

            if (inlineCallFrame()) {
                // We can't do OSR entry into an inlined frame.
                NEXT_OPCODE(op_catch);
            }

            if (m_graph.m_plan.mode() == FTLForOSREntryMode) {
                NEXT_OPCODE(op_catch);
            }

            RELEASE_ASSERT(!m_currentBlock->size() || (m_graph.compilation() && m_currentBlock->size() == 1 && m_currentBlock->at(0)->op() == CountExecution));

            ValueProfileAndOperandBuffer* buffer = static_cast<ValueProfileAndOperandBuffer*>(currentInstruction[3].u.pointer);

            if (!buffer) {
                NEXT_OPCODE(op_catch); // This catch has yet to execute. Note: this load can be racy with the main thread.
            }

            // We're now committed to compiling this as an entrypoint.
            m_currentBlock->isCatchEntrypoint = true;
            m_graph.m_roots.append(m_currentBlock);

            Vector<SpeculatedType> argumentPredictions(m_numArguments);
            Vector<SpeculatedType> localPredictions;
            HashSet<unsigned, WTF::IntHash<unsigned>, WTF::UnsignedWithZeroKeyHashTraits<unsigned>> seenArguments;

            {
                ConcurrentJSLocker locker(m_inlineStackTop->m_profiledBlock->m_lock);

                buffer->forEach([&] (ValueProfileAndOperand& profile) {
                    VirtualRegister operand(profile.m_operand);
                    SpeculatedType prediction = profile.m_profile.computeUpdatedPrediction(locker);
                    if (operand.isLocal())
                        localPredictions.append(prediction);
                    else {
                        RELEASE_ASSERT(operand.isArgument());
                        RELEASE_ASSERT(static_cast<uint32_t>(operand.toArgument()) < argumentPredictions.size());
                        if (validationEnabled())
                            seenArguments.add(operand.toArgument());
                        argumentPredictions[operand.toArgument()] = prediction;
                    }
                });

                if (validationEnabled()) {
                    for (unsigned argument = 0; argument < m_numArguments; ++argument)
                        RELEASE_ASSERT(seenArguments.contains(argument));
                }
            }

            Vector<std::pair<VirtualRegister, Node*>> localsToSet;
            localsToSet.reserveInitialCapacity(buffer->m_size); // Note: This will reserve more than the number of locals we see below because the buffer includes arguments.

            // We're not allowed to exit here since we would not properly recover values.
            // We first need to bootstrap the catch entrypoint state.
            m_exitOK = false; 

            unsigned numberOfLocals = 0;
            buffer->forEach([&] (ValueProfileAndOperand& profile) {
                VirtualRegister operand(profile.m_operand);
                if (operand.isArgument())
                    return;
                ASSERT(operand.isLocal());
                Node* value = addToGraph(ExtractCatchLocal, OpInfo(numberOfLocals), OpInfo(localPredictions[numberOfLocals]));
                ++numberOfLocals;
                addToGraph(MovHint, OpInfo(profile.m_operand), value);
                localsToSet.uncheckedAppend(std::make_pair(operand, value));
            });
            if (numberOfLocals)
                addToGraph(ClearCatchLocals);

            if (!m_graph.m_maxLocalsForCatchOSREntry)
                m_graph.m_maxLocalsForCatchOSREntry = 0;
            m_graph.m_maxLocalsForCatchOSREntry = std::max(numberOfLocals, *m_graph.m_maxLocalsForCatchOSREntry);

            // We could not exit before this point in the program because we would not know how to do value
            // recovery for live locals. The above IR sets up the necessary state so we can recover values
            // during OSR exit. 
            //
            // The nodes that follow here all exit to the following bytecode instruction, not
            // the op_catch. Exiting to op_catch is reserved for when an exception is thrown.
            // The SetArgument nodes that follow below may exit because we may hoist type checks
            // to them. The SetLocal nodes that follow below may exit because we may choose
            // a flush format that speculates on the type of the local.
            m_exitOK = true; 
            addToGraph(ExitOK);

            {
                auto addResult = m_graph.m_rootToArguments.add(m_currentBlock, ArgumentsVector());
                RELEASE_ASSERT(addResult.isNewEntry);
                ArgumentsVector& entrypointArguments = addResult.iterator->value;
                entrypointArguments.resize(m_numArguments);

                unsigned exitBytecodeIndex = m_currentIndex + OPCODE_LENGTH(op_catch);

                for (unsigned argument = 0; argument < argumentPredictions.size(); ++argument) {
                    VariableAccessData* variable = newVariableAccessData(virtualRegisterForArgument(argument));
                    variable->predict(argumentPredictions[argument]);

                    variable->mergeStructureCheckHoistingFailed(
                        m_inlineStackTop->m_exitProfile.hasExitSite(exitBytecodeIndex, BadCache));
                    variable->mergeCheckArrayHoistingFailed(
                        m_inlineStackTop->m_exitProfile.hasExitSite(exitBytecodeIndex, BadIndexingType));

                    Node* setArgument = addToGraph(SetArgument, OpInfo(variable));
                    setArgument->origin.forExit.bytecodeIndex = exitBytecodeIndex;
                    m_currentBlock->variablesAtTail.setArgumentFirstTime(argument, setArgument);
                    entrypointArguments[argument] = setArgument;
                }
            }

            for (const std::pair<VirtualRegister, Node*>& pair : localsToSet) {
                DelayedSetLocal delayed { currentCodeOrigin(), pair.first, pair.second, ImmediateNakedSet };
                m_setLocalQueue.append(delayed);
            }

            NEXT_OPCODE(op_catch);
        }

        case op_call:
            handleCall(currentInstruction, Call, CallMode::Regular);
            ASSERT_WITH_MESSAGE(m_currentInstruction == currentInstruction, "handleCall, which may have inlined the callee, trashed m_currentInstruction");
            NEXT_OPCODE(op_call);

        case op_tail_call: {
            flushForReturn();
            Terminality terminality = handleCall(currentInstruction, TailCall, CallMode::Tail);
            ASSERT_WITH_MESSAGE(m_currentInstruction == currentInstruction, "handleCall, which may have inlined the callee, trashed m_currentInstruction");
            // If the call is terminal then we should not parse any further bytecodes as the TailCall will exit the function.
            // If the call is not terminal, however, then we want the subsequent op_ret/op_jmp to update metadata and clean
            // things up.
            if (terminality == NonTerminal)
                NEXT_OPCODE(op_tail_call);
            else
                LAST_OPCODE_LINKED(op_tail_call);
            // We use LAST_OPCODE_LINKED instead of LAST_OPCODE because if the tail call was optimized, it may now be a jump to a bytecode index in a different InlineStackEntry.
        }

        case op_construct:
            handleCall(currentInstruction, Construct, CallMode::Construct);
            ASSERT_WITH_MESSAGE(m_currentInstruction == currentInstruction, "handleCall, which may have inlined the callee, trashed m_currentInstruction");
            NEXT_OPCODE(op_construct);
            
        case op_call_varargs: {
            handleVarargsCall(currentInstruction, CallVarargs, CallMode::Regular);
            ASSERT_WITH_MESSAGE(m_currentInstruction == currentInstruction, "handleVarargsCall, which may have inlined the callee, trashed m_currentInstruction");
            NEXT_OPCODE(op_call_varargs);
        }

        case op_tail_call_varargs: {
            flushForReturn();
            Terminality terminality = handleVarargsCall(currentInstruction, TailCallVarargs, CallMode::Tail);
            ASSERT_WITH_MESSAGE(m_currentInstruction == currentInstruction, "handleVarargsCall, which may have inlined the callee, trashed m_currentInstruction");
            // If the call is terminal then we should not parse any further bytecodes as the TailCall will exit the function.
            // If the call is not terminal, however, then we want the subsequent op_ret/op_jmp to update metadata and clean
            // things up.
            if (terminality == NonTerminal)
                NEXT_OPCODE(op_tail_call_varargs);
            else
                LAST_OPCODE(op_tail_call_varargs);
        }

        case op_tail_call_forward_arguments: {
            // We need to make sure that we don't unbox our arguments here since that won't be
            // done by the arguments object creation node as that node may not exist.
            noticeArgumentsUse();
            flushForReturn();
            Terminality terminality = handleVarargsCall(currentInstruction, TailCallForwardVarargs, CallMode::Tail);
            ASSERT_WITH_MESSAGE(m_currentInstruction == currentInstruction, "handleVarargsCall, which may have inlined the callee, trashed m_currentInstruction");
            // If the call is terminal then we should not parse any further bytecodes as the TailCall will exit the function.
            // If the call is not terminal, however, then we want the subsequent op_ret/op_jmp to update metadata and clean
            // things up.
            if (terminality == NonTerminal)
                NEXT_OPCODE(op_tail_call_forward_arguments);
            else
                LAST_OPCODE(op_tail_call_forward_arguments);
        }
            
        case op_construct_varargs: {
            handleVarargsCall(currentInstruction, ConstructVarargs, CallMode::Construct);
            ASSERT_WITH_MESSAGE(m_currentInstruction == currentInstruction, "handleVarargsCall, which may have inlined the callee, trashed m_currentInstruction");
            NEXT_OPCODE(op_construct_varargs);
        }
            
        case op_call_eval: {
            int result = currentInstruction[1].u.operand;
            int callee = currentInstruction[2].u.operand;
            int argumentCountIncludingThis = currentInstruction[3].u.operand;
            int registerOffset = -currentInstruction[4].u.operand;
            addCall(result, CallEval, nullptr, get(VirtualRegister(callee)), argumentCountIncludingThis, registerOffset, getPrediction());
            NEXT_OPCODE(op_call_eval);
        }
            
        case op_jneq_ptr: {
            Special::Pointer specialPointer = currentInstruction[2].u.specialPointer;
            ASSERT(pointerIsCell(specialPointer));
            JSCell* actualPointer = static_cast<JSCell*>(
                actualPointerFor(m_inlineStackTop->m_codeBlock, specialPointer));
            FrozenValue* frozenPointer = m_graph.freeze(actualPointer);
            int operand = currentInstruction[1].u.operand;
            unsigned relativeOffset = currentInstruction[3].u.operand;
            Node* child = get(VirtualRegister(operand));
            if (currentInstruction[4].u.operand) {
                Node* condition = addToGraph(CompareEqPtr, OpInfo(frozenPointer), child);
                addToGraph(Branch, OpInfo(branchData(m_currentIndex + OPCODE_LENGTH(op_jneq_ptr), m_currentIndex + relativeOffset)), condition);
                LAST_OPCODE(op_jneq_ptr);
            }
            addToGraph(CheckCell, OpInfo(frozenPointer), child);
            NEXT_OPCODE(op_jneq_ptr);
        }

        case op_resolve_scope: {
            int dst = currentInstruction[1].u.operand;
            ResolveType resolveType = static_cast<ResolveType>(currentInstruction[4].u.operand);
            unsigned depth = currentInstruction[5].u.operand;
            int scope = currentInstruction[2].u.operand;

            if (needsDynamicLookup(resolveType, op_resolve_scope)) {
                unsigned identifierNumber = m_inlineStackTop->m_identifierRemap[currentInstruction[3].u.operand];
                set(VirtualRegister(dst), addToGraph(ResolveScope, OpInfo(identifierNumber), get(VirtualRegister(scope))));
                NEXT_OPCODE(op_resolve_scope);
            }

            // get_from_scope and put_to_scope depend on this watchpoint forcing OSR exit, so they don't add their own watchpoints.
            if (needsVarInjectionChecks(resolveType))
                m_graph.watchpoints().addLazily(m_inlineStackTop->m_codeBlock->globalObject()->varInjectionWatchpoint());

            switch (resolveType) {
            case GlobalProperty:
            case GlobalVar:
            case GlobalPropertyWithVarInjectionChecks:
            case GlobalVarWithVarInjectionChecks:
            case GlobalLexicalVar:
            case GlobalLexicalVarWithVarInjectionChecks: {
                JSScope* constantScope = JSScope::constantScopeForCodeBlock(resolveType, m_inlineStackTop->m_codeBlock);
                RELEASE_ASSERT(constantScope);
                RELEASE_ASSERT(static_cast<JSScope*>(currentInstruction[6].u.pointer) == constantScope);
                set(VirtualRegister(dst), weakJSConstant(constantScope));
                addToGraph(Phantom, get(VirtualRegister(scope)));
                break;
            }
            case ModuleVar: {
                // Since the value of the "scope" virtual register is not used in LLInt / baseline op_resolve_scope with ModuleVar,
                // we need not to keep it alive by the Phantom node.
                JSModuleEnvironment* moduleEnvironment = jsCast<JSModuleEnvironment*>(currentInstruction[6].u.jsCell.get());
                // Module environment is already strongly referenced by the CodeBlock.
                set(VirtualRegister(dst), weakJSConstant(moduleEnvironment));
                break;
            }
            case LocalClosureVar:
            case ClosureVar:
            case ClosureVarWithVarInjectionChecks: {
                Node* localBase = get(VirtualRegister(scope));
                addToGraph(Phantom, localBase); // OSR exit cannot handle resolve_scope on a DCE'd scope.
                
                // We have various forms of constant folding here. This is necessary to avoid
                // spurious recompiles in dead-but-foldable code.
                if (SymbolTable* symbolTable = currentInstruction[6].u.symbolTable.get()) {
                    InferredValue* singleton = symbolTable->singletonScope();
                    if (JSValue value = singleton->inferredValue()) {
                        m_graph.watchpoints().addLazily(singleton);
                        set(VirtualRegister(dst), weakJSConstant(value));
                        break;
                    }
                }
                if (JSScope* scope = localBase->dynamicCastConstant<JSScope*>(*m_vm)) {
                    for (unsigned n = depth; n--;)
                        scope = scope->next();
                    set(VirtualRegister(dst), weakJSConstant(scope));
                    break;
                }
                for (unsigned n = depth; n--;)
                    localBase = addToGraph(SkipScope, localBase);
                set(VirtualRegister(dst), localBase);
                break;
            }
            case UnresolvedProperty:
            case UnresolvedPropertyWithVarInjectionChecks: {
                addToGraph(Phantom, get(VirtualRegister(scope)));
                addToGraph(ForceOSRExit);
                set(VirtualRegister(dst), addToGraph(JSConstant, OpInfo(m_constantNull)));
                break;
            }
            case Dynamic:
                RELEASE_ASSERT_NOT_REACHED();
                break;
            }
            NEXT_OPCODE(op_resolve_scope);
        }
        case op_resolve_scope_for_hoisting_func_decl_in_eval: {
            int dst = currentInstruction[1].u.operand;
            int scope = currentInstruction[2].u.operand;
            unsigned identifierNumber = m_inlineStackTop->m_identifierRemap[currentInstruction[3].u.operand];

            set(VirtualRegister(dst), addToGraph(ResolveScopeForHoistingFuncDeclInEval, OpInfo(identifierNumber), get(VirtualRegister(scope))));

            NEXT_OPCODE(op_resolve_scope_for_hoisting_func_decl_in_eval);
        }

        case op_get_from_scope: {
            int dst = currentInstruction[1].u.operand;
            int scope = currentInstruction[2].u.operand;
            unsigned identifierNumber = m_inlineStackTop->m_identifierRemap[currentInstruction[3].u.operand];
            UniquedStringImpl* uid = m_graph.identifiers()[identifierNumber];
            ResolveType resolveType = GetPutInfo(currentInstruction[4].u.operand).resolveType();

            Structure* structure = 0;
            WatchpointSet* watchpoints = 0;
            uintptr_t operand;
            {
                ConcurrentJSLocker locker(m_inlineStackTop->m_profiledBlock->m_lock);
                if (resolveType == GlobalVar || resolveType == GlobalVarWithVarInjectionChecks || resolveType == GlobalLexicalVar || resolveType == GlobalLexicalVarWithVarInjectionChecks)
                    watchpoints = currentInstruction[5].u.watchpointSet;
                else if (resolveType != UnresolvedProperty && resolveType != UnresolvedPropertyWithVarInjectionChecks)
                    structure = currentInstruction[5].u.structure.get();
                operand = reinterpret_cast<uintptr_t>(currentInstruction[6].u.pointer);
            }

            if (needsDynamicLookup(resolveType, op_get_from_scope)) {
                uint64_t opInfo1 = makeDynamicVarOpInfo(identifierNumber, currentInstruction[4].u.operand);
                SpeculatedType prediction = getPrediction();
                set(VirtualRegister(dst),
                    addToGraph(GetDynamicVar, OpInfo(opInfo1), OpInfo(prediction), get(VirtualRegister(scope))));
                NEXT_OPCODE(op_get_from_scope);
            }

            UNUSED_PARAM(watchpoints); // We will use this in the future. For now we set it as a way of documenting the fact that that's what index 5 is in GlobalVar mode.

            JSGlobalObject* globalObject = m_inlineStackTop->m_codeBlock->globalObject();

            switch (resolveType) {
            case GlobalProperty:
            case GlobalPropertyWithVarInjectionChecks: {
                SpeculatedType prediction = getPrediction();

                GetByIdStatus status = GetByIdStatus::computeFor(structure, uid);
                if (status.state() != GetByIdStatus::Simple
                    || status.numVariants() != 1
                    || status[0].structureSet().size() != 1) {
                    set(VirtualRegister(dst), addToGraph(GetByIdFlush, OpInfo(identifierNumber), OpInfo(prediction), get(VirtualRegister(scope))));
                    break;
                }

                Node* base = weakJSConstant(globalObject);
                Node* result = load(prediction, base, identifierNumber, status[0]);
                addToGraph(Phantom, get(VirtualRegister(scope)));
                set(VirtualRegister(dst), result);
                break;
            }
            case GlobalVar:
            case GlobalVarWithVarInjectionChecks:
            case GlobalLexicalVar:
            case GlobalLexicalVarWithVarInjectionChecks: {
                addToGraph(Phantom, get(VirtualRegister(scope)));
                WatchpointSet* watchpointSet;
                ScopeOffset offset;
                JSSegmentedVariableObject* scopeObject = jsCast<JSSegmentedVariableObject*>(JSScope::constantScopeForCodeBlock(resolveType, m_inlineStackTop->m_codeBlock));
                {
                    ConcurrentJSLocker locker(scopeObject->symbolTable()->m_lock);
                    SymbolTableEntry entry = scopeObject->symbolTable()->get(locker, uid);
                    watchpointSet = entry.watchpointSet();
                    offset = entry.scopeOffset();
                }
                if (watchpointSet && watchpointSet->state() == IsWatched) {
                    // This has a fun concurrency story. There is the possibility of a race in two
                    // directions:
                    //
                    // We see that the set IsWatched, but in the meantime it gets invalidated: this is
                    // fine because if we saw that it IsWatched then we add a watchpoint. If it gets
                    // invalidated, then this compilation is invalidated. Note that in the meantime we
                    // may load an absurd value from the global object. It's fine to load an absurd
                    // value if the compilation is invalidated anyway.
                    //
                    // We see that the set IsWatched, but the value isn't yet initialized: this isn't
                    // possible because of the ordering of operations.
                    //
                    // Here's how we order operations:
                    //
                    // Main thread stores to the global object: always store a value first, and only
                    // after that do we touch the watchpoint set. There is a fence in the touch, that
                    // ensures that the store to the global object always happens before the touch on the
                    // set.
                    //
                    // Compilation thread: always first load the state of the watchpoint set, and then
                    // load the value. The WatchpointSet::state() method does fences for us to ensure
                    // that the load of the state happens before our load of the value.
                    //
                    // Finalizing compilation: this happens on the main thread and synchronously checks
                    // validity of all watchpoint sets.
                    //
                    // We will only perform optimizations if the load of the state yields IsWatched. That
                    // means that at least one store would have happened to initialize the original value
                    // of the variable (that is, the value we'd like to constant fold to). There may be
                    // other stores that happen after that, but those stores will invalidate the
                    // watchpoint set and also the compilation.
                    
                    // Note that we need to use the operand, which is a direct pointer at the global,
                    // rather than looking up the global by doing variableAt(offset). That's because the
                    // internal data structures of JSSegmentedVariableObject are not thread-safe even
                    // though accessing the global itself is. The segmentation involves a vector spine
                    // that resizes with malloc/free, so if new globals unrelated to the one we are
                    // reading are added, we might access freed memory if we do variableAt().
                    WriteBarrier<Unknown>* pointer = bitwise_cast<WriteBarrier<Unknown>*>(operand);
                    
                    ASSERT(scopeObject->findVariableIndex(pointer) == offset);
                    
                    JSValue value = pointer->get();
                    if (value) {
                        m_graph.watchpoints().addLazily(watchpointSet);
                        set(VirtualRegister(dst), weakJSConstant(value));
                        break;
                    }
                }
                
                SpeculatedType prediction = getPrediction();
                NodeType nodeType;
                if (resolveType == GlobalVar || resolveType == GlobalVarWithVarInjectionChecks)
                    nodeType = GetGlobalVar;
                else
                    nodeType = GetGlobalLexicalVariable;
                Node* value = addToGraph(nodeType, OpInfo(operand), OpInfo(prediction));
                if (resolveType == GlobalLexicalVar || resolveType == GlobalLexicalVarWithVarInjectionChecks)
                    addToGraph(CheckNotEmpty, value);
                set(VirtualRegister(dst), value);
                break;
            }
            case LocalClosureVar:
            case ClosureVar:
            case ClosureVarWithVarInjectionChecks: {
                Node* scopeNode = get(VirtualRegister(scope));
                
                // Ideally we wouldn't have to do this Phantom. But:
                //
                // For the constant case: we must do it because otherwise we would have no way of knowing
                // that the scope is live at OSR here.
                //
                // For the non-constant case: GetClosureVar could be DCE'd, but baseline's implementation
                // won't be able to handle an Undefined scope.
                addToGraph(Phantom, scopeNode);
                
                // Constant folding in the bytecode parser is important for performance. This may not
                // have executed yet. If it hasn't, then we won't have a prediction. Lacking a
                // prediction, we'd otherwise think that it has to exit. Then when it did execute, we
                // would recompile. But if we can fold it here, we avoid the exit.
                if (JSValue value = m_graph.tryGetConstantClosureVar(scopeNode, ScopeOffset(operand))) {
                    set(VirtualRegister(dst), weakJSConstant(value));
                    break;
                }
                SpeculatedType prediction = getPrediction();
                set(VirtualRegister(dst),
                    addToGraph(GetClosureVar, OpInfo(operand), OpInfo(prediction), scopeNode));
                break;
            }
            case UnresolvedProperty:
            case UnresolvedPropertyWithVarInjectionChecks:
            case ModuleVar:
            case Dynamic:
                RELEASE_ASSERT_NOT_REACHED();
                break;
            }
            NEXT_OPCODE(op_get_from_scope);
        }

        case op_put_to_scope: {
            unsigned scope = currentInstruction[1].u.operand;
            unsigned identifierNumber = currentInstruction[2].u.operand;
            if (identifierNumber != UINT_MAX)
                identifierNumber = m_inlineStackTop->m_identifierRemap[identifierNumber];
            unsigned value = currentInstruction[3].u.operand;
            GetPutInfo getPutInfo = GetPutInfo(currentInstruction[4].u.operand);
            ResolveType resolveType = getPutInfo.resolveType();
            UniquedStringImpl* uid;
            if (identifierNumber != UINT_MAX)
                uid = m_graph.identifiers()[identifierNumber];
            else
                uid = nullptr;
            
            Structure* structure = nullptr;
            WatchpointSet* watchpoints = nullptr;
            uintptr_t operand;
            {
                ConcurrentJSLocker locker(m_inlineStackTop->m_profiledBlock->m_lock);
                if (resolveType == GlobalVar || resolveType == GlobalVarWithVarInjectionChecks || resolveType == LocalClosureVar || resolveType == GlobalLexicalVar || resolveType == GlobalLexicalVarWithVarInjectionChecks)
                    watchpoints = currentInstruction[5].u.watchpointSet;
                else if (resolveType != UnresolvedProperty && resolveType != UnresolvedPropertyWithVarInjectionChecks)
                    structure = currentInstruction[5].u.structure.get();
                operand = reinterpret_cast<uintptr_t>(currentInstruction[6].u.pointer);
            }

            JSGlobalObject* globalObject = m_inlineStackTop->m_codeBlock->globalObject();

            if (needsDynamicLookup(resolveType, op_put_to_scope)) {
                ASSERT(identifierNumber != UINT_MAX);
                uint64_t opInfo1 = makeDynamicVarOpInfo(identifierNumber, currentInstruction[4].u.operand);
                addToGraph(PutDynamicVar, OpInfo(opInfo1), OpInfo(), get(VirtualRegister(scope)), get(VirtualRegister(value)));
                NEXT_OPCODE(op_put_to_scope);
            }

            switch (resolveType) {
            case GlobalProperty:
            case GlobalPropertyWithVarInjectionChecks: {
                PutByIdStatus status;
                if (uid)
                    status = PutByIdStatus::computeFor(globalObject, structure, uid, false);
                else
                    status = PutByIdStatus(PutByIdStatus::TakesSlowPath);
                if (status.numVariants() != 1
                    || status[0].kind() != PutByIdVariant::Replace
                    || status[0].structure().size() != 1) {
                    addToGraph(PutById, OpInfo(identifierNumber), get(VirtualRegister(scope)), get(VirtualRegister(value)));
                    break;
                }
                Node* base = weakJSConstant(globalObject);
                store(base, identifierNumber, status[0], get(VirtualRegister(value)));
                // Keep scope alive until after put.
                addToGraph(Phantom, get(VirtualRegister(scope)));
                break;
            }
            case GlobalLexicalVar:
            case GlobalLexicalVarWithVarInjectionChecks:
            case GlobalVar:
            case GlobalVarWithVarInjectionChecks: {
                if (!isInitialization(getPutInfo.initializationMode()) && (resolveType == GlobalLexicalVar || resolveType == GlobalLexicalVarWithVarInjectionChecks)) {
                    SpeculatedType prediction = SpecEmpty;
                    Node* value = addToGraph(GetGlobalLexicalVariable, OpInfo(operand), OpInfo(prediction));
                    addToGraph(CheckNotEmpty, value);
                }

                JSSegmentedVariableObject* scopeObject = jsCast<JSSegmentedVariableObject*>(JSScope::constantScopeForCodeBlock(resolveType, m_inlineStackTop->m_codeBlock));
                if (watchpoints) {
                    SymbolTableEntry entry = scopeObject->symbolTable()->get(uid);
                    ASSERT_UNUSED(entry, watchpoints == entry.watchpointSet());
                }
                Node* valueNode = get(VirtualRegister(value));
                addToGraph(PutGlobalVariable, OpInfo(operand), weakJSConstant(scopeObject), valueNode);
                if (watchpoints && watchpoints->state() != IsInvalidated) {
                    // Must happen after the store. See comment for GetGlobalVar.
                    addToGraph(NotifyWrite, OpInfo(watchpoints));
                }
                // Keep scope alive until after put.
                addToGraph(Phantom, get(VirtualRegister(scope)));
                break;
            }
            case LocalClosureVar:
            case ClosureVar:
            case ClosureVarWithVarInjectionChecks: {
                Node* scopeNode = get(VirtualRegister(scope));
                Node* valueNode = get(VirtualRegister(value));

                addToGraph(PutClosureVar, OpInfo(operand), scopeNode, valueNode);

                if (watchpoints && watchpoints->state() != IsInvalidated) {
                    // Must happen after the store. See comment for GetGlobalVar.
                    addToGraph(NotifyWrite, OpInfo(watchpoints));
                }
                break;
            }

            case ModuleVar:
                // Need not to keep "scope" and "value" register values here by Phantom because
                // they are not used in LLInt / baseline op_put_to_scope with ModuleVar.
                addToGraph(ForceOSRExit);
                break;

            case Dynamic:
            case UnresolvedProperty:
            case UnresolvedPropertyWithVarInjectionChecks:
                RELEASE_ASSERT_NOT_REACHED();
                break;
            }
            NEXT_OPCODE(op_put_to_scope);
        }

        case op_loop_hint: {
            // Baseline->DFG OSR jumps between loop hints. The DFG assumes that Baseline->DFG
            // OSR can only happen at basic block boundaries. Assert that these two statements
            // are compatible.
            RELEASE_ASSERT(m_currentIndex == blockBegin);
            
            // We never do OSR into an inlined code block. That could not happen, since OSR
            // looks up the code block that is the replacement for the baseline JIT code
            // block. Hence, machine code block = true code block = not inline code block.
            if (!m_inlineStackTop->m_caller)
                m_currentBlock->isOSRTarget = true;

            addToGraph(LoopHint);
            NEXT_OPCODE(op_loop_hint);
        }
        
        case op_check_traps: {
            addToGraph(Options::usePollingTraps() ? CheckTraps : InvalidationPoint);
            NEXT_OPCODE(op_check_traps);
        }

        case op_nop: {
            addToGraph(Check); // We add a nop here so that basic block linking doesn't break.
            NEXT_OPCODE(op_nop);
        }

        case op_super_sampler_begin: {
            addToGraph(SuperSamplerBegin);
            NEXT_OPCODE(op_super_sampler_begin);
        }

        case op_super_sampler_end: {
            addToGraph(SuperSamplerEnd);
            NEXT_OPCODE(op_super_sampler_end);
        }

        case op_create_lexical_environment: {
            VirtualRegister symbolTableRegister(currentInstruction[3].u.operand);
            VirtualRegister initialValueRegister(currentInstruction[4].u.operand);
            ASSERT(symbolTableRegister.isConstant() && initialValueRegister.isConstant());
            FrozenValue* symbolTable = m_graph.freezeStrong(m_inlineStackTop->m_codeBlock->getConstant(symbolTableRegister.offset()));
            FrozenValue* initialValue = m_graph.freezeStrong(m_inlineStackTop->m_codeBlock->getConstant(initialValueRegister.offset()));
            Node* scope = get(VirtualRegister(currentInstruction[2].u.operand));
            Node* lexicalEnvironment = addToGraph(CreateActivation, OpInfo(symbolTable), OpInfo(initialValue), scope);
            set(VirtualRegister(currentInstruction[1].u.operand), lexicalEnvironment);
            NEXT_OPCODE(op_create_lexical_environment);
        }

        case op_push_with_scope: {
            Node* currentScope = get(VirtualRegister(currentInstruction[2].u.operand));
            Node* object = get(VirtualRegister(currentInstruction[3].u.operand));
            set(VirtualRegister(currentInstruction[1].u.operand), addToGraph(PushWithScope, currentScope, object));
            NEXT_OPCODE(op_push_with_scope);
        }

        case op_get_parent_scope: {
            Node* currentScope = get(VirtualRegister(currentInstruction[2].u.operand));
            Node* newScope = addToGraph(SkipScope, currentScope);
            set(VirtualRegister(currentInstruction[1].u.operand), newScope);
            addToGraph(Phantom, currentScope);
            NEXT_OPCODE(op_get_parent_scope);
        }

        case op_get_scope: {
            // Help the later stages a bit by doing some small constant folding here. Note that this
            // only helps for the first basic block. It's extremely important not to constant fold
            // loads from the scope register later, as that would prevent the DFG from tracking the
            // bytecode-level liveness of the scope register.
            Node* callee = get(VirtualRegister(CallFrameSlot::callee));
            Node* result;
            if (JSFunction* function = callee->dynamicCastConstant<JSFunction*>(*m_vm))
                result = weakJSConstant(function->scope());
            else
                result = addToGraph(GetScope, callee);
            set(VirtualRegister(currentInstruction[1].u.operand), result);
            NEXT_OPCODE(op_get_scope);
        }

        case op_argument_count: {
            Node* sub = addToGraph(ArithSub, OpInfo(Arith::Unchecked), OpInfo(SpecInt32Only), getArgumentCount(), addToGraph(JSConstant, OpInfo(m_constantOne)));

            set(VirtualRegister(currentInstruction[1].u.operand), sub);
            NEXT_OPCODE(op_argument_count);
        }

        case op_create_direct_arguments: {
            noticeArgumentsUse();
            Node* createArguments = addToGraph(CreateDirectArguments);
            set(VirtualRegister(currentInstruction[1].u.operand), createArguments);
            NEXT_OPCODE(op_create_direct_arguments);
        }
            
        case op_create_scoped_arguments: {
            noticeArgumentsUse();
            Node* createArguments = addToGraph(CreateScopedArguments, get(VirtualRegister(currentInstruction[2].u.operand)));
            set(VirtualRegister(currentInstruction[1].u.operand), createArguments);
            NEXT_OPCODE(op_create_scoped_arguments);
        }

        case op_create_cloned_arguments: {
            noticeArgumentsUse();
            Node* createArguments = addToGraph(CreateClonedArguments);
            set(VirtualRegister(currentInstruction[1].u.operand), createArguments);
            NEXT_OPCODE(op_create_cloned_arguments);
        }
            
        case op_get_from_arguments: {
            set(VirtualRegister(currentInstruction[1].u.operand),
                addToGraph(
                    GetFromArguments,
                    OpInfo(currentInstruction[3].u.operand),
                    OpInfo(getPrediction()),
                    get(VirtualRegister(currentInstruction[2].u.operand))));
            NEXT_OPCODE(op_get_from_arguments);
        }
            
        case op_put_to_arguments: {
            addToGraph(
                PutToArguments,
                OpInfo(currentInstruction[2].u.operand),
                get(VirtualRegister(currentInstruction[1].u.operand)),
                get(VirtualRegister(currentInstruction[3].u.operand)));
            NEXT_OPCODE(op_put_to_arguments);
        }

        case op_get_argument: {
            InlineCallFrame* inlineCallFrame = this->inlineCallFrame();
            Node* argument;
            int32_t argumentIndexIncludingThis = currentInstruction[2].u.operand;
            if (inlineCallFrame && !inlineCallFrame->isVarargs()) {
                int32_t argumentCountIncludingThisWithFixup = inlineCallFrame->argumentsWithFixup.size();
                if (argumentIndexIncludingThis < argumentCountIncludingThisWithFixup)
                    argument = get(virtualRegisterForArgument(argumentIndexIncludingThis));
                else
                    argument = addToGraph(JSConstant, OpInfo(m_constantUndefined));
            } else
                argument = addToGraph(GetArgument, OpInfo(argumentIndexIncludingThis), OpInfo(getPrediction()));
            set(VirtualRegister(currentInstruction[1].u.operand), argument);
            NEXT_OPCODE(op_get_argument);
        }
        case op_new_async_generator_func:
        case op_new_func:
        case op_new_generator_func:
        case op_new_async_func: {
            FunctionExecutable* decl = m_inlineStackTop->m_profiledBlock->functionDecl(currentInstruction[3].u.operand);
            FrozenValue* frozen = m_graph.freezeStrong(decl);
            NodeType op;
            switch (opcodeID) {
            case op_new_generator_func:
                op = NewGeneratorFunction;
                break;
            case op_new_async_func:
                op = NewAsyncFunction;
                break;
            case op_new_async_generator_func:
                op = NewAsyncGeneratorFunction;
                break;
            default:
                op = NewFunction;
            }
            Node* scope = get(VirtualRegister(currentInstruction[2].u.operand));
            set(VirtualRegister(currentInstruction[1].u.operand), addToGraph(op, OpInfo(frozen), scope));
            // Ideally we wouldn't have to do this Phantom. But:
            //
            // For the constant case: we must do it because otherwise we would have no way of knowing
            // that the scope is live at OSR here.
            //
            // For the non-constant case: NewFunction could be DCE'd, but baseline's implementation
            // won't be able to handle an Undefined scope.
            addToGraph(Phantom, scope);
            static_assert(OPCODE_LENGTH(op_new_func) == OPCODE_LENGTH(op_new_generator_func), "The length of op_new_func should be equal to one of op_new_generator_func");
            static_assert(OPCODE_LENGTH(op_new_func) == OPCODE_LENGTH(op_new_async_func), "The length of op_new_func should be equal to one of op_new_async_func");
            static_assert(OPCODE_LENGTH(op_new_func) == OPCODE_LENGTH(op_new_async_generator_func), "The length of op_new_func should be equal to one of op_new_async_generator_func");
            NEXT_OPCODE(op_new_func);
        }

        case op_new_func_exp:
        case op_new_generator_func_exp:
        case op_new_async_generator_func_exp:
        case op_new_async_func_exp: {
            FunctionExecutable* expr = m_inlineStackTop->m_profiledBlock->functionExpr(currentInstruction[3].u.operand);
            FrozenValue* frozen = m_graph.freezeStrong(expr);
            NodeType op;
            switch (opcodeID) {
            case op_new_generator_func_exp:
                op = NewGeneratorFunction;
                break;
            case op_new_async_func_exp:
                op = NewAsyncFunction;
                break;
            case op_new_async_generator_func_exp:
                op = NewAsyncGeneratorFunction;
                break;
            default:
                op = NewFunction;
            }
            Node* scope = get(VirtualRegister(currentInstruction[2].u.operand));
            set(VirtualRegister(currentInstruction[1].u.operand), addToGraph(op, OpInfo(frozen), scope));
            // Ideally we wouldn't have to do this Phantom. But:
            //
            // For the constant case: we must do it because otherwise we would have no way of knowing
            // that the scope is live at OSR here.
            //
            // For the non-constant case: NewFunction could be DCE'd, but baseline's implementation
            // won't be able to handle an Undefined scope.
            addToGraph(Phantom, scope);
            static_assert(OPCODE_LENGTH(op_new_func_exp) == OPCODE_LENGTH(op_new_generator_func_exp), "The length of op_new_func_exp should be equal to one of op_new_generator_func_exp");
            static_assert(OPCODE_LENGTH(op_new_func_exp) == OPCODE_LENGTH(op_new_async_func_exp), "The length of op_new_func_exp should be equal to one of op_new_async_func_exp");
            static_assert(OPCODE_LENGTH(op_new_func_exp) == OPCODE_LENGTH(op_new_async_generator_func_exp), "The length of op_new_func_exp should be equal to one of op_new_async_func_exp");
            NEXT_OPCODE(op_new_func_exp);
        }

        case op_set_function_name: {
            Node* func = get(VirtualRegister(currentInstruction[1].u.operand));
            Node* name = get(VirtualRegister(currentInstruction[2].u.operand));
            addToGraph(SetFunctionName, func, name);
            NEXT_OPCODE(op_set_function_name);
        }

        case op_typeof: {
            set(VirtualRegister(currentInstruction[1].u.operand),
                addToGraph(TypeOf, get(VirtualRegister(currentInstruction[2].u.operand))));
            NEXT_OPCODE(op_typeof);
        }

        case op_to_number: {
            SpeculatedType prediction = getPrediction();
            Node* value = get(VirtualRegister(currentInstruction[2].u.operand));
            set(VirtualRegister(currentInstruction[1].u.operand), addToGraph(ToNumber, OpInfo(0), OpInfo(prediction), value));
            NEXT_OPCODE(op_to_number);
        }

        case op_to_string: {
            Node* value = get(VirtualRegister(currentInstruction[2].u.operand));
            set(VirtualRegister(currentInstruction[1].u.operand), addToGraph(ToString, value));
            NEXT_OPCODE(op_to_string);
        }

        case op_to_object: {
            SpeculatedType prediction = getPrediction();
            Node* value = get(VirtualRegister(currentInstruction[2].u.operand));
            unsigned identifierNumber = m_inlineStackTop->m_identifierRemap[currentInstruction[3].u.operand];
            set(VirtualRegister(currentInstruction[1].u.operand), addToGraph(ToObject, OpInfo(identifierNumber), OpInfo(prediction), value));
            NEXT_OPCODE(op_to_object);
        }

        case op_in_by_val: {
<<<<<<< HEAD
            ArrayMode arrayMode = getArrayMode(currentInstruction[OPCODE_LENGTH(op_in_by_val) - 1].u.arrayProfile, Array::Read);
=======
            ArrayMode arrayMode = getArrayMode(arrayProfileFor<OpInByValShape>(currentInstruction), Array::Read);
>>>>>>> 20415689
            set(VirtualRegister(currentInstruction[1].u.operand),
                addToGraph(InByVal, OpInfo(arrayMode.asWord()), get(VirtualRegister(currentInstruction[2].u.operand)), get(VirtualRegister(currentInstruction[3].u.operand))));
            NEXT_OPCODE(op_in_by_val);
        }

        case op_in_by_id: {
            Node* base = get(VirtualRegister(currentInstruction[2].u.operand));
            unsigned identifierNumber = m_inlineStackTop->m_identifierRemap[currentInstruction[3].u.operand];
            UniquedStringImpl* uid = m_graph.identifiers()[identifierNumber];

            InByIdStatus status = InByIdStatus::computeFor(
                m_inlineStackTop->m_profiledBlock,
                m_inlineStackTop->m_baselineMap, m_icContextStack,
                currentCodeOrigin(), uid);

            if (status.isSimple()) {
                bool allOK = true;
                MatchStructureData* data = m_graph.m_matchStructureData.add();
                for (const InByIdVariant& variant : status.variants()) {
                    if (!check(variant.conditionSet())) {
                        allOK = false;
                        break;
                    }
                    for (Structure* structure : variant.structureSet()) {
                        MatchStructureVariant matchVariant;
                        matchVariant.structure = m_graph.registerStructure(structure);
                        matchVariant.result = variant.isHit();

                        data->variants.append(WTFMove(matchVariant));
                    }
                }

                if (allOK) {
                    addToGraph(FilterInByIdStatus, OpInfo(m_graph.m_plan.recordedStatuses().addInByIdStatus(currentCodeOrigin(), status)), base);

                    Node* match = addToGraph(MatchStructure, OpInfo(data), base);
                    set(VirtualRegister(currentInstruction[1].u.operand), match);
                    NEXT_OPCODE(op_in_by_id);
                }
            }

            set(VirtualRegister(currentInstruction[1].u.operand), addToGraph(InById, OpInfo(identifierNumber), base));
            NEXT_OPCODE(op_in_by_id);
        }

        case op_get_enumerable_length: {
            set(VirtualRegister(currentInstruction[1].u.operand), addToGraph(GetEnumerableLength, 
                get(VirtualRegister(currentInstruction[2].u.operand))));
            NEXT_OPCODE(op_get_enumerable_length);
        }

        case op_has_generic_property: {
            set(VirtualRegister(currentInstruction[1].u.operand), addToGraph(HasGenericProperty, 
                get(VirtualRegister(currentInstruction[2].u.operand)),
                get(VirtualRegister(currentInstruction[3].u.operand))));
            NEXT_OPCODE(op_has_generic_property);
        }

        case op_has_structure_property: {
            set(VirtualRegister(currentInstruction[1].u.operand), addToGraph(HasStructureProperty, 
                get(VirtualRegister(currentInstruction[2].u.operand)),
                get(VirtualRegister(currentInstruction[3].u.operand)),
                get(VirtualRegister(currentInstruction[4].u.operand))));
            NEXT_OPCODE(op_has_structure_property);
        }

        case op_has_indexed_property: {
            Node* base = get(VirtualRegister(currentInstruction[2].u.operand));
            ArrayMode arrayMode = getArrayMode(arrayProfileFor<OpHasIndexedPropertyShape>(currentInstruction), Array::Read);
            Node* property = get(VirtualRegister(currentInstruction[3].u.operand));
            Node* hasIterableProperty = addToGraph(HasIndexedProperty, OpInfo(arrayMode.asWord()), OpInfo(static_cast<uint32_t>(PropertySlot::InternalMethodType::GetOwnProperty)), base, property);
            set(VirtualRegister(currentInstruction[1].u.operand), hasIterableProperty);
            NEXT_OPCODE(op_has_indexed_property);
        }

        case op_get_direct_pname: {
            SpeculatedType prediction = getPredictionWithoutOSRExit();
            
            Node* base = get(VirtualRegister(currentInstruction[2].u.operand));
            Node* property = get(VirtualRegister(currentInstruction[3].u.operand));
            Node* index = get(VirtualRegister(currentInstruction[4].u.operand));
            Node* enumerator = get(VirtualRegister(currentInstruction[5].u.operand));

            addVarArgChild(base);
            addVarArgChild(property);
            addVarArgChild(index);
            addVarArgChild(enumerator);
            set(VirtualRegister(currentInstruction[1].u.operand), 
                addToGraph(Node::VarArg, GetDirectPname, OpInfo(0), OpInfo(prediction)));

            NEXT_OPCODE(op_get_direct_pname);
        }

        case op_get_property_enumerator: {
            set(VirtualRegister(currentInstruction[1].u.operand), addToGraph(GetPropertyEnumerator, 
                get(VirtualRegister(currentInstruction[2].u.operand))));
            NEXT_OPCODE(op_get_property_enumerator);
        }

        case op_enumerator_structure_pname: {
            set(VirtualRegister(currentInstruction[1].u.operand), addToGraph(GetEnumeratorStructurePname,
                get(VirtualRegister(currentInstruction[2].u.operand)),
                get(VirtualRegister(currentInstruction[3].u.operand))));
            NEXT_OPCODE(op_enumerator_structure_pname);
        }

        case op_enumerator_generic_pname: {
            set(VirtualRegister(currentInstruction[1].u.operand), addToGraph(GetEnumeratorGenericPname,
                get(VirtualRegister(currentInstruction[2].u.operand)),
                get(VirtualRegister(currentInstruction[3].u.operand))));
            NEXT_OPCODE(op_enumerator_generic_pname);
        }
            
        case op_to_index_string: {
            set(VirtualRegister(currentInstruction[1].u.operand), addToGraph(ToIndexString, 
                get(VirtualRegister(currentInstruction[2].u.operand))));
            NEXT_OPCODE(op_to_index_string);
        }
            
        case op_log_shadow_chicken_prologue: {
            if (!m_inlineStackTop->m_inlineCallFrame)
                addToGraph(LogShadowChickenPrologue, get(VirtualRegister(currentInstruction[1].u.operand)));
            NEXT_OPCODE(op_log_shadow_chicken_prologue);
        }

        case op_log_shadow_chicken_tail: {
            if (!m_inlineStackTop->m_inlineCallFrame) {
                // FIXME: The right solution for inlining is to elide these whenever the tail call
                // ends up being inlined.
                // https://bugs.webkit.org/show_bug.cgi?id=155686
                addToGraph(LogShadowChickenTail, get(VirtualRegister(currentInstruction[1].u.operand)), get(VirtualRegister(currentInstruction[2].u.operand)));
            }
            NEXT_OPCODE(op_log_shadow_chicken_tail);
        }
            
        case op_unreachable: {
            flushForTerminal();
            addToGraph(Unreachable);
            LAST_OPCODE(op_unreachable);
        }

        default:
            // Parse failed! This should not happen because the capabilities checker
            // should have caught it.
            RELEASE_ASSERT_NOT_REACHED();
            return;
        }
    }
}

void ByteCodeParser::linkBlock(BasicBlock* block, Vector<BasicBlock*>& possibleTargets)
{
    ASSERT(!block->isLinked);
    ASSERT(!block->isEmpty());
    Node* node = block->terminal();
    ASSERT(node->isTerminal());
    
    switch (node->op()) {
    case Jump:
        node->targetBlock() = blockForBytecodeOffset(possibleTargets, node->targetBytecodeOffsetDuringParsing());
        break;
        
    case Branch: {
        BranchData* data = node->branchData();
        data->taken.block = blockForBytecodeOffset(possibleTargets, data->takenBytecodeIndex());
        data->notTaken.block = blockForBytecodeOffset(possibleTargets, data->notTakenBytecodeIndex());
        break;
    }
        
    case Switch: {
        SwitchData* data = node->switchData();
        for (unsigned i = node->switchData()->cases.size(); i--;)
            data->cases[i].target.block = blockForBytecodeOffset(possibleTargets, data->cases[i].target.bytecodeIndex());
        data->fallThrough.block = blockForBytecodeOffset(possibleTargets, data->fallThrough.bytecodeIndex());
        break;
    }
        
    default:
        RELEASE_ASSERT_NOT_REACHED();
    }
    
    VERBOSE_LOG("Marking ", RawPointer(block), " as linked (actually did linking)\n");
    block->didLink();
}

void ByteCodeParser::linkBlocks(Vector<BasicBlock*>& unlinkedBlocks, Vector<BasicBlock*>& possibleTargets)
{
    for (size_t i = 0; i < unlinkedBlocks.size(); ++i) {
        VERBOSE_LOG("Attempting to link ", RawPointer(unlinkedBlocks[i]), "\n");
        linkBlock(unlinkedBlocks[i], possibleTargets);
    }
}

ByteCodeParser::InlineStackEntry::InlineStackEntry(
    ByteCodeParser* byteCodeParser,
    CodeBlock* codeBlock,
    CodeBlock* profiledBlock,
    JSFunction* callee, // Null if this is a closure call.
    VirtualRegister returnValueVR,
    VirtualRegister inlineCallFrameStart,
    int argumentCountIncludingThis,
    InlineCallFrame::Kind kind,
    BasicBlock* continuationBlock)
    : m_byteCodeParser(byteCodeParser)
    , m_codeBlock(codeBlock)
    , m_profiledBlock(profiledBlock)
    , m_continuationBlock(continuationBlock)
    , m_returnValue(returnValueVR)
    , m_caller(byteCodeParser->m_inlineStackTop)
{
    {
        m_exitProfile.initialize(m_profiledBlock->unlinkedCodeBlock());

        ConcurrentJSLocker locker(m_profiledBlock->m_lock);
        m_lazyOperands.initialize(locker, m_profiledBlock->lazyOperandValueProfiles());
        
        // We do this while holding the lock because we want to encourage StructureStubInfo's
        // to be potentially added to operations and because the profiled block could be in the
        // middle of LLInt->JIT tier-up in which case we would be adding the info's right now.
        if (m_profiledBlock->hasBaselineJITProfiling())
            m_profiledBlock->getICStatusMap(locker, m_baselineMap);
    }
    
    CodeBlock* optimizedBlock = m_profiledBlock->replacement();
    m_optimizedContext.optimizedCodeBlock = optimizedBlock;
    if (Options::usePolyvariantDevirtualization() && optimizedBlock) {
        ConcurrentJSLocker locker(optimizedBlock->m_lock);
        optimizedBlock->getICStatusMap(locker, m_optimizedContext.map);
    }
    byteCodeParser->m_icContextStack.append(&m_optimizedContext);
    
    int argumentCountIncludingThisWithFixup = std::max<int>(argumentCountIncludingThis, codeBlock->numParameters());

    if (m_caller) {
        // Inline case.
        ASSERT(codeBlock != byteCodeParser->m_codeBlock);
        ASSERT(inlineCallFrameStart.isValid());

        m_inlineCallFrame = byteCodeParser->m_graph.m_plan.inlineCallFrames()->add();
        m_optimizedContext.inlineCallFrame = m_inlineCallFrame;

        // The owner is the machine code block, and we already have a barrier on that when the
        // plan finishes.
        m_inlineCallFrame->baselineCodeBlock.setWithoutWriteBarrier(codeBlock->baselineVersion());
        m_inlineCallFrame->setStackOffset(inlineCallFrameStart.offset() - CallFrame::headerSizeInRegisters);
        m_inlineCallFrame->argumentCountIncludingThis = argumentCountIncludingThis;
        if (callee) {
            m_inlineCallFrame->calleeRecovery = ValueRecovery::constant(callee);
            m_inlineCallFrame->isClosureCall = false;
        } else
            m_inlineCallFrame->isClosureCall = true;
        m_inlineCallFrame->directCaller = byteCodeParser->currentCodeOrigin();
        m_inlineCallFrame->argumentsWithFixup.resizeToFit(argumentCountIncludingThisWithFixup); // Set the number of arguments including this, but don't configure the value recoveries, yet.
        m_inlineCallFrame->kind = kind;
        
        m_identifierRemap.resize(codeBlock->numberOfIdentifiers());
        m_switchRemap.resize(codeBlock->numberOfSwitchJumpTables());

        for (size_t i = 0; i < codeBlock->numberOfIdentifiers(); ++i) {
            UniquedStringImpl* rep = codeBlock->identifier(i).impl();
            unsigned index = byteCodeParser->m_graph.identifiers().ensure(rep);
            m_identifierRemap[i] = index;
        }
        for (unsigned i = 0; i < codeBlock->numberOfSwitchJumpTables(); ++i) {
            m_switchRemap[i] = byteCodeParser->m_codeBlock->numberOfSwitchJumpTables();
            byteCodeParser->m_codeBlock->addSwitchJumpTable() = codeBlock->switchJumpTable(i);
        }
    } else {
        // Machine code block case.
        ASSERT(codeBlock == byteCodeParser->m_codeBlock);
        ASSERT(!callee);
        ASSERT(!returnValueVR.isValid());
        ASSERT(!inlineCallFrameStart.isValid());

        m_inlineCallFrame = 0;

        m_identifierRemap.resize(codeBlock->numberOfIdentifiers());
        m_switchRemap.resize(codeBlock->numberOfSwitchJumpTables());
        for (size_t i = 0; i < codeBlock->numberOfIdentifiers(); ++i)
            m_identifierRemap[i] = i;
        for (size_t i = 0; i < codeBlock->numberOfSwitchJumpTables(); ++i)
            m_switchRemap[i] = i;
    }
    
    m_argumentPositions.resize(argumentCountIncludingThisWithFixup);
    for (int i = 0; i < argumentCountIncludingThisWithFixup; ++i) {
        byteCodeParser->m_graph.m_argumentPositions.append(ArgumentPosition());
        ArgumentPosition* argumentPosition = &byteCodeParser->m_graph.m_argumentPositions.last();
        m_argumentPositions[i] = argumentPosition;
    }
    byteCodeParser->m_inlineCallFrameToArgumentPositions.add(m_inlineCallFrame, m_argumentPositions);
    
    byteCodeParser->m_inlineStackTop = this;
}

ByteCodeParser::InlineStackEntry::~InlineStackEntry()
{
    m_byteCodeParser->m_inlineStackTop = m_caller;
    RELEASE_ASSERT(m_byteCodeParser->m_icContextStack.last() == &m_optimizedContext);
    m_byteCodeParser->m_icContextStack.removeLast();
}

void ByteCodeParser::parseCodeBlock()
{
    clearCaches();
    
    CodeBlock* codeBlock = m_inlineStackTop->m_codeBlock;
    
    if (UNLIKELY(m_graph.compilation())) {
        m_graph.compilation()->addProfiledBytecodes(
            *m_vm->m_perBytecodeProfiler, m_inlineStackTop->m_profiledBlock);
    }
    
    if (UNLIKELY(Options::dumpSourceAtDFGTime())) {
        Vector<DeferredSourceDump>& deferredSourceDump = m_graph.m_plan.callback()->ensureDeferredSourceDump();
        if (inlineCallFrame()) {
            DeferredSourceDump dump(codeBlock->baselineVersion(), m_codeBlock, JITCode::DFGJIT, inlineCallFrame()->directCaller.bytecodeIndex);
            deferredSourceDump.append(dump);
        } else
            deferredSourceDump.append(DeferredSourceDump(codeBlock->baselineVersion()));
    }

    if (Options::dumpBytecodeAtDFGTime()) {
        dataLog("Parsing ", *codeBlock);
        if (inlineCallFrame()) {
            dataLog(
                " for inlining at ", CodeBlockWithJITType(m_codeBlock, JITCode::DFGJIT),
                " ", inlineCallFrame()->directCaller);
        }
        dataLog(
            ", isStrictMode = ", codeBlock->ownerScriptExecutable()->isStrictMode(), "\n");
        codeBlock->baselineVersion()->dumpBytecode();
    }
    
    Vector<unsigned, 32> jumpTargets;
    computePreciseJumpTargets(codeBlock, jumpTargets);
    if (Options::dumpBytecodeAtDFGTime()) {
        dataLog("Jump targets: ");
        CommaPrinter comma;
        for (unsigned i = 0; i < jumpTargets.size(); ++i)
            dataLog(comma, jumpTargets[i]);
        dataLog("\n");
    }
    
    for (unsigned jumpTargetIndex = 0; jumpTargetIndex <= jumpTargets.size(); ++jumpTargetIndex) {
        // The maximum bytecode offset to go into the current basicblock is either the next jump target, or the end of the instructions.
        unsigned limit = jumpTargetIndex < jumpTargets.size() ? jumpTargets[jumpTargetIndex] : codeBlock->instructions().size();
        ASSERT(m_currentIndex < limit);

        // Loop until we reach the current limit (i.e. next jump target).
        do {
            // There may already be a currentBlock in two cases:
            // - we may have just entered the loop for the first time
            // - we may have just returned from an inlined callee that had some early returns and
            //   so allocated a continuation block, and the instruction after the call is a jump target.
            // In both cases, we want to keep using it.
            if (!m_currentBlock) {
                m_currentBlock = allocateTargetableBlock(m_currentIndex);

                // The first block is definitely an OSR target.
                if (m_graph.numBlocks() == 1) {
                    m_currentBlock->isOSRTarget = true;
                    m_graph.m_roots.append(m_currentBlock);
                }
                prepareToParseBlock();
            }

            parseBlock(limit);

            // We should not have gone beyond the limit.
            ASSERT(m_currentIndex <= limit);

            if (m_currentBlock->isEmpty()) {
                // This case only happens if the last instruction was an inlined call with early returns
                // or polymorphic (creating an empty continuation block),
                // and then we hit the limit before putting anything in the continuation block.
                ASSERT(m_currentIndex == limit);
                makeBlockTargetable(m_currentBlock, m_currentIndex);
            } else {
                ASSERT(m_currentBlock->terminal() || (m_currentIndex == codeBlock->instructions().size() && inlineCallFrame()));
                m_currentBlock = nullptr;
            }
        } while (m_currentIndex < limit);
    }

    // Should have reached the end of the instructions.
    ASSERT(m_currentIndex == codeBlock->instructions().size());
    
    VERBOSE_LOG("Done parsing ", *codeBlock, " (fell off end)\n");
}

void ByteCodeParser::parse()
{
    // Set during construction.
    ASSERT(!m_currentIndex);
    
    VERBOSE_LOG("Parsing ", *m_codeBlock, "\n");
    
    InlineStackEntry inlineStackEntry(
        this, m_codeBlock, m_profiledBlock, 0, VirtualRegister(), VirtualRegister(),
        m_codeBlock->numParameters(), InlineCallFrame::Call, nullptr);
    
    parseCodeBlock();
    linkBlocks(inlineStackEntry.m_unlinkedBlocks, inlineStackEntry.m_blockLinkingTargets);

    if (m_hasAnyForceOSRExits) {
        BlockSet blocksToIgnore;
        for (BasicBlock* block : m_graph.blocksInNaturalOrder()) {
            if (block->isOSRTarget && block->bytecodeBegin == m_graph.m_plan.osrEntryBytecodeIndex()) {
                blocksToIgnore.add(block);
                break;
            }
        }

        {
            bool isSafeToValidate = false;
            auto postOrder = m_graph.blocksInPostOrder(isSafeToValidate); // This algorithm doesn't rely on the predecessors list, which is not yet built.
            bool changed;
            do {
                changed = false;
                for (BasicBlock* block : postOrder) {
                    for (BasicBlock* successor : block->successors()) {
                        if (blocksToIgnore.contains(successor)) {
                            changed |= blocksToIgnore.add(block);
                            break;
                        }
                    }
                }
            } while (changed);
        }

        InsertionSet insertionSet(m_graph);
        Operands<VariableAccessData*> mapping(OperandsLike, m_graph.block(0)->variablesAtHead);

        for (BasicBlock* block : m_graph.blocksInNaturalOrder()) {
            if (blocksToIgnore.contains(block))
                continue;

            mapping.fill(nullptr);
            if (validationEnabled()) {
                // Verify that it's correct to fill mapping with nullptr.
                for (unsigned i = 0; i < block->variablesAtHead.size(); ++i) {
                    Node* node = block->variablesAtHead.at(i);
                    RELEASE_ASSERT(!node);
                }
            }

            for (unsigned nodeIndex = 0; nodeIndex < block->size(); ++nodeIndex) {
                Node* node = block->at(nodeIndex);

                if (node->hasVariableAccessData(m_graph))
                    mapping.operand(node->local()) = node->variableAccessData();

                if (node->op() == ForceOSRExit) {
                    NodeOrigin endOrigin = node->origin.withExitOK(true);

                    if (validationEnabled()) {
                        // This verifies that we don't need to change any of the successors's predecessor
                        // list after planting the Unreachable below. At this point in the bytecode
                        // parser, we haven't linked up the predecessor lists yet.
                        for (BasicBlock* successor : block->successors())
                            RELEASE_ASSERT(successor->predecessors.isEmpty());
                    }

                    block->resize(nodeIndex + 1);

                    insertionSet.insertNode(block->size(), SpecNone, ExitOK, endOrigin);

                    auto insertLivenessPreservingOp = [&] (InlineCallFrame* inlineCallFrame, NodeType op, VirtualRegister operand) {
                        VariableAccessData* variable = mapping.operand(operand);
                        if (!variable) {
                            variable = newVariableAccessData(operand);
                            mapping.operand(operand) = variable;
                        }

                        VirtualRegister argument = operand - (inlineCallFrame ? inlineCallFrame->stackOffset : 0);
                        if (argument.isArgument() && !argument.isHeader()) {
                            const Vector<ArgumentPosition*>& arguments = m_inlineCallFrameToArgumentPositions.get(inlineCallFrame);
                            arguments[argument.toArgument()]->addVariable(variable);
                        }

                        insertionSet.insertNode(block->size(), SpecNone, op, endOrigin, OpInfo(variable));
                    };
                    auto addFlushDirect = [&] (InlineCallFrame* inlineCallFrame, VirtualRegister operand) {
                        insertLivenessPreservingOp(inlineCallFrame, Flush, operand);
                    };
                    auto addPhantomLocalDirect = [&] (InlineCallFrame* inlineCallFrame, VirtualRegister operand) {
                        insertLivenessPreservingOp(inlineCallFrame, PhantomLocal, operand);
                    };
                    flushForTerminalImpl(endOrigin.semantic, addFlushDirect, addPhantomLocalDirect);

                    insertionSet.insertNode(block->size(), SpecNone, Unreachable, endOrigin);
                    insertionSet.execute(block);
                    break;
                }
            }
        }
    } else if (validationEnabled()) {
        // Ensure our bookkeeping for ForceOSRExit nodes is working.
        for (BasicBlock* block : m_graph.blocksInNaturalOrder()) {
            for (Node* node : *block)
                RELEASE_ASSERT(node->op() != ForceOSRExit);
        }
    }
    
    m_graph.determineReachability();
    m_graph.killUnreachableBlocks();

    for (BlockIndex blockIndex = m_graph.numBlocks(); blockIndex--;) {
        BasicBlock* block = m_graph.block(blockIndex);
        if (!block)
            continue;
        ASSERT(block->variablesAtHead.numberOfLocals() == m_graph.block(0)->variablesAtHead.numberOfLocals());
        ASSERT(block->variablesAtHead.numberOfArguments() == m_graph.block(0)->variablesAtHead.numberOfArguments());
        ASSERT(block->variablesAtTail.numberOfLocals() == m_graph.block(0)->variablesAtHead.numberOfLocals());
        ASSERT(block->variablesAtTail.numberOfArguments() == m_graph.block(0)->variablesAtHead.numberOfArguments());
    }

    m_graph.m_localVars = m_numLocals;
    m_graph.m_parameterSlots = m_parameterSlots;
}

void parse(Graph& graph)
{
    ByteCodeParser(graph).parse();
}

} } // namespace JSC::DFG

#endif<|MERGE_RESOLUTION|>--- conflicted
+++ resolved
@@ -1801,17 +1801,10 @@
     
     auto insertChecks = [&] (CodeBlock* codeBlock) {
         emitFunctionChecks(callVariant, callTargetNode, thisArgument);
-<<<<<<< HEAD
         
         int remappedRegisterOffset =
         m_inlineStackTop->remapOperand(VirtualRegister(registerOffset)).offset();
         
-=======
-        
-        int remappedRegisterOffset =
-        m_inlineStackTop->remapOperand(VirtualRegister(registerOffset)).offset();
-        
->>>>>>> 20415689
         ensureLocals(VirtualRegister(remappedRegisterOffset).toLocal());
         
         int argumentStart = registerOffset + CallFrame::headerSizeInRegisters;
@@ -2106,14 +2099,10 @@
 bool ByteCodeParser::handleIntrinsicCall(Node* callee, int resultOperand, Intrinsic intrinsic, int registerOffset, int argumentCountIncludingThis, SpeculatedType prediction, const ChecksFunctor& insertChecks)
 {
     VERBOSE_LOG("       The intrinsic is ", intrinsic, "\n");
-<<<<<<< HEAD
-    
-=======
 
     if (!isOpcodeShape<OpCallShape>(m_currentInstruction))
         return false;
 
->>>>>>> 20415689
     // It so happens that the code below doesn't handle the invalid result case. We could fix that, but
     // it would only benefit intrinsics called as setters, like if you do:
     //
@@ -2225,12 +2214,7 @@
 
         if (static_cast<unsigned>(argumentCountIncludingThis) >= MIN_SPARSE_ARRAY_INDEX)
             return false;
-<<<<<<< HEAD
-        
-        ArrayMode arrayMode = getArrayMode(m_currentInstruction[OPCODE_LENGTH(op_call) - 2].u.arrayProfile, Array::Write);
-=======
         ArrayMode arrayMode = getArrayMode(arrayProfileFor<OpCallShape>(m_currentInstruction), Array::Write);
->>>>>>> 20415689
         if (!arrayMode.isJSArray())
             return false;
         switch (arrayMode.type()) {
@@ -2267,12 +2251,7 @@
         if (m_inlineStackTop->m_exitProfile.hasExitSite(m_currentIndex, BadConstantCache)
             || m_inlineStackTop->m_exitProfile.hasExitSite(m_currentIndex, BadCache))
             return false;
-<<<<<<< HEAD
-
-        ArrayMode arrayMode = getArrayMode(m_currentInstruction[OPCODE_LENGTH(op_call) - 2].u.arrayProfile, Array::Read);
-=======
         ArrayMode arrayMode = getArrayMode(arrayProfileFor<OpCallShape>(m_currentInstruction), Array::Read);
->>>>>>> 20415689
         if (!arrayMode.isJSArray())
             return false;
 
@@ -2361,11 +2340,7 @@
             || m_inlineStackTop->m_exitProfile.hasExitSite(m_currentIndex, BadType))
             return false;
 
-<<<<<<< HEAD
-        ArrayMode arrayMode = getArrayMode(m_currentInstruction[OPCODE_LENGTH(op_call) - 2].u.arrayProfile, Array::Read);
-=======
         ArrayMode arrayMode = getArrayMode(arrayProfileFor<OpCallShape>(m_currentInstruction), Array::Read);
->>>>>>> 20415689
         if (!arrayMode.isJSArray())
             return false;
 
@@ -2424,12 +2399,7 @@
     case ArrayPopIntrinsic: {
         if (argumentCountIncludingThis != 1)
             return false;
-<<<<<<< HEAD
-        
-        ArrayMode arrayMode = getArrayMode(m_currentInstruction[OPCODE_LENGTH(op_call) - 2].u.arrayProfile, Array::Write);
-=======
         ArrayMode arrayMode = getArrayMode(arrayProfileFor<OpCallShape>(m_currentInstruction), Array::Write);
->>>>>>> 20415689
         if (!arrayMode.isJSArray())
             return false;
         switch (arrayMode.type()) {
@@ -3117,8 +3087,6 @@
         return true;
     }
 
-<<<<<<< HEAD
-=======
     case DataViewGetInt8:
     case DataViewGetUint8:
     case DataViewGetInt16:
@@ -3293,7 +3261,6 @@
         return true;
     }
 
->>>>>>> 20415689
     case HasOwnPropertyIntrinsic: {
         if (argumentCountIncludingThis != 2)
             return false;
@@ -5314,11 +5281,7 @@
             if (compiledAsGetById)
                 handleGetById(currentInstruction[1].u.operand, prediction, base, identifierNumber, getByIdStatus, AccessType::Get, OPCODE_LENGTH(op_get_by_val));
             else {
-<<<<<<< HEAD
-                ArrayMode arrayMode = getArrayMode(currentInstruction[4].u.arrayProfile, Array::Read);
-=======
                 ArrayMode arrayMode = getArrayMode(arrayProfileFor<OpGetByValShape>(currentInstruction), Array::Read);
->>>>>>> 20415689
                 // FIXME: We could consider making this not vararg, since it only uses three child
                 // slots.
                 // https://bugs.webkit.org/show_bug.cgi?id=184192
@@ -6680,11 +6643,7 @@
         }
 
         case op_in_by_val: {
-<<<<<<< HEAD
-            ArrayMode arrayMode = getArrayMode(currentInstruction[OPCODE_LENGTH(op_in_by_val) - 1].u.arrayProfile, Array::Read);
-=======
             ArrayMode arrayMode = getArrayMode(arrayProfileFor<OpInByValShape>(currentInstruction), Array::Read);
->>>>>>> 20415689
             set(VirtualRegister(currentInstruction[1].u.operand),
                 addToGraph(InByVal, OpInfo(arrayMode.asWord()), get(VirtualRegister(currentInstruction[2].u.operand)), get(VirtualRegister(currentInstruction[3].u.operand))));
             NEXT_OPCODE(op_in_by_val);
