--- conflicted
+++ resolved
@@ -1,9 +1,5 @@
 /*
-<<<<<<< HEAD
- * Copyright (C) 2011-2016 Apple Inc. All rights reserved.
-=======
  * Copyright (C) 2011-2017 Apple Inc. All rights reserved.
->>>>>>> 4ccac179
  *
  * Redistribution and use in source and binary forms, with or without
  * modification, are permitted provided that the following conditions
@@ -171,85 +167,6 @@
             changed |= variableAccessData->predict(node->child1()->prediction());
             break;
         }
-<<<<<<< HEAD
-            
-        case BitAnd:
-        case BitOr:
-        case BitXor:
-        case BitRShift:
-        case BitLShift:
-        case BitURShift:
-        case ArithIMul:
-        case ArithClz32: {
-            changed |= setPrediction(SpecInt32);
-            break;
-        }
-            
-        case ArrayPop:
-        case ArrayPush:
-        case RegExpExec:
-        case RegExpTest:
-        case StringReplace:
-        case GetById:
-        case GetByIdFlush:
-        case GetByOffset:
-        case MultiGetByOffset:
-        case GetDirectPname:
-        case Call:
-        case TailCallInlinedCaller:
-        case Construct:
-        case CallVarargs:
-        case TailCallVarargsInlinedCaller:
-        case ConstructVarargs:
-        case CallForwardVarargs:
-        case ConstructForwardVarargs:
-        case TailCallForwardVarargsInlinedCaller:
-        case GetGlobalVar:
-        case GetGlobalLexicalVariable:
-        case GetClosureVar:
-        case GetFromArguments: {
-            changed |= setPrediction(node->getHeapPrediction());
-            break;
-        }
-            
-        case GetGetterSetterByOffset:
-        case GetExecutable: {
-            changed |= setPrediction(SpecCellOther);
-            break;
-        }
-
-        case GetGetter:
-        case GetSetter:
-        case GetCallee:
-        case NewArrowFunction:
-        case NewFunction:
-        case NewGeneratorFunction: {
-            changed |= setPrediction(SpecFunction);
-            break;
-        }
-            
-        case GetArgumentCount: {
-            changed |= setPrediction(SpecInt32);
-            break;
-        }
-
-        case GetRestLength: {
-            changed |= setPrediction(SpecInt32);
-            break;
-        }
-
-        case GetTypedArrayByteOffset:
-        case GetArrayLength: {
-            changed |= setPrediction(SpecInt32);
-            break;
-        }
-
-        case StringCharCodeAt: {
-            changed |= setPrediction(SpecInt32);
-            break;
-        }
-=======
->>>>>>> 4ccac179
 
         case UInt32ToNumber: {
             if (node->canSpeculateInt32(m_pass))
@@ -407,34 +324,6 @@
             break;
         }
 
-<<<<<<< HEAD
-        case ArithPow:
-        case ArithSqrt:
-        case ArithFRound:
-        case ArithSin:
-        case ArithCos:
-        case ArithLog: {
-            changed |= setPrediction(SpecBytecodeDouble);
-            break;
-        }
-
-        case ArithRandom: {
-            changed |= setPrediction(SpecDoubleReal);
-            break;
-        }
-
-        case ArithRound:
-        case ArithFloor:
-        case ArithCeil: {
-            if (isInt32OrBooleanSpeculation(node->getHeapPrediction()) && m_graph.roundShouldSpeculateInt32(node, m_pass))
-                changed |= setPrediction(SpecInt32);
-            else
-                changed |= setPrediction(SpecBytecodeDouble);
-            break;
-        }
-
-=======
->>>>>>> 4ccac179
         case ArithAbs: {
             SpeculatedType childPrediction = node->child1()->prediction();
             if (isInt32OrBooleanSpeculation(childPrediction)
@@ -566,56 +455,6 @@
             break;
         }
             
-<<<<<<< HEAD
-        case SkipScope: {
-            changed |= setPrediction(SpecObjectOther);
-            break;
-        }
-            
-        case CreateThis:
-        case NewObject: {
-            changed |= setPrediction(SpecFinalObject);
-            break;
-        }
-            
-        case NewArray:
-        case NewArrayWithSize:
-        case NewArrayBuffer: {
-            changed |= setPrediction(SpecArray);
-            break;
-        }
-            
-        case NewTypedArray: {
-            changed |= setPrediction(speculationFromTypedArrayType(node->typedArrayType()));
-            break;
-        }
-            
-        case NewRegexp: {
-            changed |= setPrediction(SpecRegExpObject);
-            break;
-        }
-            
-        case CreateActivation: {
-            changed |= setPrediction(SpecObjectOther);
-            break;
-        }
-        
-        case StringFromCharCode: {
-            changed |= setPrediction(SpecString);
-            changed |= node->child1()->mergeFlags(NodeBytecodeUsesAsNumber | NodeBytecodeUsesAsInt);            
-            break;
-        }
-        case StringCharAt:
-        case CallStringConstructor:
-        case ToString:
-        case MakeRope:
-        case StrCat: {
-            changed |= setPrediction(SpecString);
-            break;
-        }
-            
-=======
->>>>>>> 4ccac179
         case ToPrimitive: {
             SpeculatedType child = node->child1()->prediction();
             if (child)
@@ -1219,11 +1058,6 @@
         case PutStack:
         case KillStack:
         case StoreBarrier:
-<<<<<<< HEAD
-        case GetStack:
-        case GetRegExpObjectLastIndex:
-        case SetRegExpObjectLastIndex: {
-=======
         case FencedStoreBarrier:
         case GetStack:
         case GetRegExpObjectLastIndex:
@@ -1231,7 +1065,6 @@
         case RecordRegExpCachedResult:
         case LazyJSConstant:
         case CallDOM: {
->>>>>>> 4ccac179
             // This node should never be visible at this stage of compilation. It is
             // inserted by fixup(), which follows this phase.
             DFG_CRASH(m_graph, m_currentNode, "Unexpected node during prediction propagation");
