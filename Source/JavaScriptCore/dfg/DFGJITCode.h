--- conflicted
+++ resolved
@@ -137,13 +137,8 @@
     DFG::VariableEventStream variableEventStream;
     DFG::MinifiedGraph minifiedDFG;
 #if ENABLE(FTL_JIT)
-<<<<<<< HEAD
-    uint8_t nestedTriggerIsSet { 0 };
-    uint8_t neverExecutedEntry { 1 };
-=======
     uint8_t neverExecutedEntry { 1 };
 
->>>>>>> 4ccac179
     UpperTierExecutionCounter tierUpCounter;
 
     // For osrEntryPoint that are in inner loop, this maps their bytecode to the bytecode
