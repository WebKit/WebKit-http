/*
 * Copyright (C) 2013-2015 Apple Inc. All rights reserved.
 *
 * Redistribution and use in source and binary forms, with or without
 * modification, are permitted provided that the following conditions
 * are met:
 * 1. Redistributions of source code must retain the above copyright
 *    notice, this list of conditions and the following disclaimer.
 * 2. Redistributions in binary form must reproduce the above copyright
 *    notice, this list of conditions and the following disclaimer in the
 *    documentation and/or other materials provided with the distribution.
 *
 * THIS SOFTWARE IS PROVIDED BY APPLE INC. ``AS IS'' AND ANY
 * EXPRESS OR IMPLIED WARRANTIES, INCLUDING, BUT NOT LIMITED TO, THE
 * IMPLIED WARRANTIES OF MERCHANTABILITY AND FITNESS FOR A PARTICULAR
 * PURPOSE ARE DISCLAIMED.  IN NO EVENT SHALL APPLE INC. OR
 * CONTRIBUTORS BE LIABLE FOR ANY DIRECT, INDIRECT, INCIDENTAL, SPECIAL,
 * EXEMPLARY, OR CONSEQUENTIAL DAMAGES (INCLUDING, BUT NOT LIMITED TO,
 * PROCUREMENT OF SUBSTITUTE GOODS OR SERVICES; LOSS OF USE, DATA, OR
 * PROFITS; OR BUSINESS INTERRUPTION) HOWEVER CAUSED AND ON ANY THEORY
 * OF LIABILITY, WHETHER IN CONTRACT, STRICT LIABILITY, OR TORT
 * (INCLUDING NEGLIGENCE OR OTHERWISE) ARISING IN ANY WAY OUT OF THE USE
 * OF THIS SOFTWARE, EVEN IF ADVISED OF THE POSSIBILITY OF SUCH DAMAGE. 
 */

#include "config.h"
#include "DFGTierUpCheckInjectionPhase.h"

#if ENABLE(DFG_JIT)

#include "DFGGraph.h"
#include "DFGInsertionSet.h"
#include "DFGNaturalLoops.h"
#include "DFGPhase.h"
#include "FTLCapabilities.h"
#include "FunctionWhitelist.h"
#include "JSCInlines.h"
#include <wtf/NeverDestroyed.h>

namespace JSC { namespace DFG {

static FunctionWhitelist& ensureGlobalFTLWhitelist()
{
    static LazyNeverDestroyed<FunctionWhitelist> ftlWhitelist;
    static std::once_flag initializeWhitelistFlag;
    std::call_once(initializeWhitelistFlag, [] {
        const char* functionWhitelistFile = Options::ftlWhitelist();
        ftlWhitelist.construct(functionWhitelistFile);
    });
    return ftlWhitelist;
}

class TierUpCheckInjectionPhase : public Phase {
public:
    TierUpCheckInjectionPhase(Graph& graph)
        : Phase(graph, "tier-up check injection")
    {
    }
    
    bool run()
    {
        RELEASE_ASSERT(m_graph.m_plan.mode == DFGMode);
        
        if (!Options::useFTLJIT())
            return false;
        
        if (m_graph.m_profiledBlock->m_didFailFTLCompilation)
            return false;

        if (!Options::bytecodeRangeToFTLCompile().isInRange(m_graph.m_profiledBlock->instructionCount()))
            return false;

        if (!ensureGlobalFTLWhitelist().contains(m_graph.m_profiledBlock))
            return false;

#if ENABLE(FTL_JIT)
        FTL::CapabilityLevel level = FTL::canCompile(m_graph);
        if (level == FTL::CannotCompile)
            return false;
        
        if (!Options::useOSREntryToFTL())
            level = FTL::CanCompile;
        
        m_graph.ensureNaturalLoops();
        NaturalLoops& naturalLoops = *m_graph.m_naturalLoops;
        HashMap<const NaturalLoop*, unsigned> naturalLoopToLoopHint = buildNaturalLoopToLoopHintMap(naturalLoops);

        HashMap<unsigned, LoopHintDescriptor> tierUpHierarchy;

<<<<<<< HEAD
        HashSet<const NaturalLoop*> loopsContainingLoopHintWithoutOSREnter = findLoopsContainingLoopHintWithoutOSREnter(naturalLoops, level);

        bool canTierUpAndOSREnter = false;
        
=======
>>>>>>> 4ccac179
        InsertionSet insertionSet(m_graph);
        for (BlockIndex blockIndex = m_graph.numBlocks(); blockIndex--;) {
            BasicBlock* block = m_graph.block(blockIndex);
            if (!block)
                continue;

            for (unsigned nodeIndex = 0; nodeIndex < block->size(); ++nodeIndex) {
                Node* node = block->at(nodeIndex);
                if (node->op() != LoopHint)
                    continue;

                NodeOrigin origin = node->origin;
<<<<<<< HEAD
                if (canOSREnterAtLoopHint(level, block, nodeIndex)) {
                    canTierUpAndOSREnter = true;
                    const NaturalLoop* loop = naturalLoops.innerMostLoopOf(block);
                    if (loop && loopsContainingLoopHintWithoutOSREnter.contains(loop))
                        insertionSet.insertNode(nodeIndex + 1, SpecNone, CheckTierUpWithNestedTriggerAndOSREnter, origin);
                    else
                        insertionSet.insertNode(nodeIndex + 1, SpecNone, CheckTierUpAndOSREnter, origin);
                } else
                    insertionSet.insertNode(nodeIndex + 1, SpecNone, CheckTierUpInLoop, origin);
=======
                bool canOSREnter = canOSREnterAtLoopHint(level, block, nodeIndex);

                NodeType tierUpType = CheckTierUpAndOSREnter;
                if (!canOSREnter)
                    tierUpType = CheckTierUpInLoop;
                insertionSet.insertNode(nodeIndex + 1, SpecNone, tierUpType, origin);

                unsigned bytecodeIndex = origin.semantic.bytecodeIndex;
                if (canOSREnter)
                    m_graph.m_plan.tierUpAndOSREnterBytecodes.append(bytecodeIndex);

                if (const NaturalLoop* loop = naturalLoops.innerMostLoopOf(block)) {
                    LoopHintDescriptor descriptor;
                    descriptor.canOSREnter = canOSREnter;

                    const NaturalLoop* outerLoop = loop;
                    while ((outerLoop = naturalLoops.innerMostOuterLoop(*outerLoop))) {
                        auto it = naturalLoopToLoopHint.find(outerLoop);
                        if (it != naturalLoopToLoopHint.end())
                            descriptor.osrEntryCandidates.append(it->value);
                    }
                    if (!descriptor.osrEntryCandidates.isEmpty())
                        tierUpHierarchy.add(bytecodeIndex, WTFMove(descriptor));
                }
>>>>>>> 4ccac179
                break;
            }

            NodeAndIndex terminal = block->findTerminal();
            if (terminal.node->isFunctionTerminal()) {
                insertionSet.insertNode(
                    terminal.index, SpecNone, CheckTierUpAtReturn, terminal.node->origin);
            }

            insertionSet.execute(block);
        }

<<<<<<< HEAD
        m_graph.m_plan.canTierUpAndOSREnter = canTierUpAndOSREnter;
=======
        // Add all the candidates that can be OSR Entered.
        for (auto entry : tierUpHierarchy) {
            Vector<unsigned> tierUpCandidates;
            for (unsigned bytecodeIndex : entry.value.osrEntryCandidates) {
                auto descriptorIt = tierUpHierarchy.find(bytecodeIndex);
                if (descriptorIt != tierUpHierarchy.end()
                    && descriptorIt->value.canOSREnter)
                    tierUpCandidates.append(bytecodeIndex);
            }

            if (!tierUpCandidates.isEmpty())
                m_graph.m_plan.tierUpInLoopHierarchy.add(entry.key, WTFMove(tierUpCandidates));
        }
>>>>>>> 4ccac179
        m_graph.m_plan.willTryToTierUp = true;
        return true;
#else // ENABLE(FTL_JIT)
        RELEASE_ASSERT_NOT_REACHED();
        return false;
#endif // ENABLE(FTL_JIT)
    }

private:
#if ENABLE(FTL_JIT)
    struct LoopHintDescriptor {
        Vector<unsigned> osrEntryCandidates;
        bool canOSREnter;
    };

    bool canOSREnterAtLoopHint(FTL::CapabilityLevel level, const BasicBlock* block, unsigned nodeIndex)
    {
        Node* node = block->at(nodeIndex);
        ASSERT(node->op() == LoopHint);

        NodeOrigin origin = node->origin;
        if (level != FTL::CanCompileAndOSREnter || origin.semantic.inlineCallFrame)
            return false;

        // We only put OSR checks for the first LoopHint in the block. Note that
        // more than one LoopHint could happen in cases where we did a lot of CFG
        // simplification in the bytecode parser, but it should be very rare.
        for (unsigned subNodeIndex = nodeIndex; subNodeIndex--;) {
            if (!block->at(subNodeIndex)->isSemanticallySkippable())
                return false;
        }
        return true;
    }

    HashMap<const NaturalLoop*, unsigned> buildNaturalLoopToLoopHintMap(const NaturalLoops& naturalLoops)
    {
        HashMap<const NaturalLoop*, unsigned> naturalLoopsToLoopHint;

        for (BasicBlock* block : m_graph.blocksInNaturalOrder()) {
            for (unsigned nodeIndex = 0; nodeIndex < block->size(); ++nodeIndex) {
                Node* node = block->at(nodeIndex);
                if (node->op() != LoopHint)
                    continue;

                if (const NaturalLoop* loop = naturalLoops.innerMostLoopOf(block)) {
                    unsigned bytecodeIndex = node->origin.semantic.bytecodeIndex;
                    naturalLoopsToLoopHint.add(loop, bytecodeIndex);
                }
                break;
            }
        }
        return naturalLoopsToLoopHint;
    }
#endif
};

bool performTierUpCheckInjection(Graph& graph)
{
    return runPhase<TierUpCheckInjectionPhase>(graph);
}

} } // namespace JSC::DFG

#endif // ENABLE(DFG_JIT)

<|MERGE_RESOLUTION|>--- conflicted
+++ resolved
@@ -87,13 +87,6 @@
 
         HashMap<unsigned, LoopHintDescriptor> tierUpHierarchy;
 
-<<<<<<< HEAD
-        HashSet<const NaturalLoop*> loopsContainingLoopHintWithoutOSREnter = findLoopsContainingLoopHintWithoutOSREnter(naturalLoops, level);
-
-        bool canTierUpAndOSREnter = false;
-        
-=======
->>>>>>> 4ccac179
         InsertionSet insertionSet(m_graph);
         for (BlockIndex blockIndex = m_graph.numBlocks(); blockIndex--;) {
             BasicBlock* block = m_graph.block(blockIndex);
@@ -106,17 +99,6 @@
                     continue;
 
                 NodeOrigin origin = node->origin;
-<<<<<<< HEAD
-                if (canOSREnterAtLoopHint(level, block, nodeIndex)) {
-                    canTierUpAndOSREnter = true;
-                    const NaturalLoop* loop = naturalLoops.innerMostLoopOf(block);
-                    if (loop && loopsContainingLoopHintWithoutOSREnter.contains(loop))
-                        insertionSet.insertNode(nodeIndex + 1, SpecNone, CheckTierUpWithNestedTriggerAndOSREnter, origin);
-                    else
-                        insertionSet.insertNode(nodeIndex + 1, SpecNone, CheckTierUpAndOSREnter, origin);
-                } else
-                    insertionSet.insertNode(nodeIndex + 1, SpecNone, CheckTierUpInLoop, origin);
-=======
                 bool canOSREnter = canOSREnterAtLoopHint(level, block, nodeIndex);
 
                 NodeType tierUpType = CheckTierUpAndOSREnter;
@@ -141,7 +123,6 @@
                     if (!descriptor.osrEntryCandidates.isEmpty())
                         tierUpHierarchy.add(bytecodeIndex, WTFMove(descriptor));
                 }
->>>>>>> 4ccac179
                 break;
             }
 
@@ -154,9 +135,6 @@
             insertionSet.execute(block);
         }
 
-<<<<<<< HEAD
-        m_graph.m_plan.canTierUpAndOSREnter = canTierUpAndOSREnter;
-=======
         // Add all the candidates that can be OSR Entered.
         for (auto entry : tierUpHierarchy) {
             Vector<unsigned> tierUpCandidates;
@@ -170,7 +148,6 @@
             if (!tierUpCandidates.isEmpty())
                 m_graph.m_plan.tierUpInLoopHierarchy.add(entry.key, WTFMove(tierUpCandidates));
         }
->>>>>>> 4ccac179
         m_graph.m_plan.willTryToTierUp = true;
         return true;
 #else // ENABLE(FTL_JIT)
