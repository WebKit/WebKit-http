/*
<<<<<<< HEAD
 * Copyright (C) 2011-2016 Apple Inc. All rights reserved.
=======
 * Copyright (C) 2011-2017 Apple Inc. All rights reserved.
>>>>>>> 4ccac179
 *
 * Redistribution and use in source and binary forms, with or without
 * modification, are permitted provided that the following conditions
 * are met:
 * 1. Redistributions of source code must retain the above copyright
 *    notice, this list of conditions and the following disclaimer.
 * 2. Redistributions in binary form must reproduce the above copyright
 *    notice, this list of conditions and the following disclaimer in the
 *    documentation and/or other materials provided with the distribution.
 *
 * THIS SOFTWARE IS PROVIDED BY APPLE INC. ``AS IS'' AND ANY
 * EXPRESS OR IMPLIED WARRANTIES, INCLUDING, BUT NOT LIMITED TO, THE
 * IMPLIED WARRANTIES OF MERCHANTABILITY AND FITNESS FOR A PARTICULAR
 * PURPOSE ARE DISCLAIMED.  IN NO EVENT SHALL APPLE INC. OR
 * CONTRIBUTORS BE LIABLE FOR ANY DIRECT, INDIRECT, INCIDENTAL, SPECIAL,
 * EXEMPLARY, OR CONSEQUENTIAL DAMAGES (INCLUDING, BUT NOT LIMITED TO,
 * PROCUREMENT OF SUBSTITUTE GOODS OR SERVICES; LOSS OF USE, DATA, OR
 * PROFITS; OR BUSINESS INTERRUPTION) HOWEVER CAUSED AND ON ANY THEORY
 * OF LIABILITY, WHETHER IN CONTRACT, STRICT LIABILITY, OR TORT
 * (INCLUDING NEGLIGENCE OR OTHERWISE) ARISING IN ANY WAY OUT OF THE USE
 * OF THIS SOFTWARE, EVEN IF ADVISED OF THE POSSIBILITY OF SUCH DAMAGE. 
 */

#pragma once

#if ENABLE(DFG_JIT)

#include "B3SparseCollection.h"
#include "BasicBlockLocation.h"
#include "CodeBlock.h"
#include "DFGAdjacencyList.h"
#include "DFGArithMode.h"
#include "DFGArrayMode.h"
#include "DFGCommon.h"
#include "DFGEpoch.h"
#include "DFGLazyJSValue.h"
#include "DFGMultiGetByOffsetData.h"
#include "DFGNodeFlags.h"
#include "DFGNodeOrigin.h"
#include "DFGNodeType.h"
#include "DFGObjectMaterializationData.h"
#include "DFGOpInfo.h"
#include "DFGRegisteredStructure.h"
#include "DFGRegisteredStructureSet.h"
#include "DFGTransition.h"
#include "DFGUseKind.h"
#include "DFGVariableAccessData.h"
#include "GetByIdVariant.h"
#include "JSCJSValue.h"
#include "Operands.h"
#include "PutByIdVariant.h"
#include "SpeculatedType.h"
#include "TypeLocation.h"
#include "ValueProfile.h"
#include <type_traits>
#include <wtf/ListDump.h>
#include <wtf/LoggingHashSet.h>

namespace JSC {

namespace DOMJIT {
class GetterSetter;
class CallDOMGetterSnippet;
class Signature;
}

namespace Profiler {
class ExecutionCounter;
}

class Snippet;

namespace DFG {

class Graph;
class PromotedLocationDescriptor;
struct BasicBlock;

struct StorageAccessData {
    PropertyOffset offset;
    unsigned identifierNumber;

    // This needs to know the inferred type. For puts, this is necessary because we need to remember
    // what check is needed. For gets, this is necessary because otherwise AI might forget what type is
    // guaranteed.
    InferredType::Descriptor inferredType;
};

struct MultiPutByOffsetData {
    unsigned identifierNumber;
    Vector<PutByIdVariant, 2> variants;
    
    bool writesStructures() const;
    bool reallocatesStorage() const;
};

struct NewArrayBufferData {
    unsigned startConstant;
    unsigned numConstants;
    IndexingType indexingType;
};

struct BranchTarget {
    BranchTarget()
        : block(0)
        , count(PNaN)
    {
    }
    
    explicit BranchTarget(BasicBlock* block)
        : block(block)
        , count(PNaN)
    {
    }
    
    void setBytecodeIndex(unsigned bytecodeIndex)
    {
        block = bitwise_cast<BasicBlock*>(static_cast<uintptr_t>(bytecodeIndex));
    }
    unsigned bytecodeIndex() const { return bitwise_cast<uintptr_t>(block); }
    
    void dump(PrintStream&) const;
    
    BasicBlock* block;
    float count;
};

struct BranchData {
    static BranchData withBytecodeIndices(
        unsigned takenBytecodeIndex, unsigned notTakenBytecodeIndex)
    {
        BranchData result;
        result.taken.block = bitwise_cast<BasicBlock*>(static_cast<uintptr_t>(takenBytecodeIndex));
        result.notTaken.block = bitwise_cast<BasicBlock*>(static_cast<uintptr_t>(notTakenBytecodeIndex));
        return result;
    }
    
    unsigned takenBytecodeIndex() const { return taken.bytecodeIndex(); }
    unsigned notTakenBytecodeIndex() const { return notTaken.bytecodeIndex(); }
    
    BasicBlock*& forCondition(bool condition)
    {
        if (condition)
            return taken.block;
        return notTaken.block;
    }
    
    BranchTarget taken;
    BranchTarget notTaken;
};

// The SwitchData and associated data structures duplicate the information in
// JumpTable. The DFG may ultimately end up using the JumpTable, though it may
// instead decide to do something different - this is entirely up to the DFG.
// These data structures give the DFG a higher-level semantic description of
// what is going on, which will allow it to make the right decision.
//
// Note that there will never be multiple SwitchCases in SwitchData::cases that
// have the same SwitchCase::value, since the bytecode's JumpTables never have
// duplicates - since the JumpTable maps a value to a target. It's a
// one-to-many mapping. So we may have duplicate targets, but never duplicate
// values.
struct SwitchCase {
    SwitchCase()
    {
    }
    
    SwitchCase(LazyJSValue value, BasicBlock* target)
        : value(value)
        , target(target)
    {
    }
    
    static SwitchCase withBytecodeIndex(LazyJSValue value, unsigned bytecodeIndex)
    {
        SwitchCase result;
        result.value = value;
        result.target.setBytecodeIndex(bytecodeIndex);
        return result;
    }
    
    LazyJSValue value;
    BranchTarget target;
};

struct SwitchData {
    // Initializes most fields to obviously invalid values. Anyone
    // constructing this should make sure to initialize everything they
    // care about manually.
    SwitchData()
        : kind(static_cast<SwitchKind>(-1))
        , switchTableIndex(UINT_MAX)
        , didUseJumpTable(false)
    {
    }
    
    Vector<SwitchCase> cases;
    BranchTarget fallThrough;
    SwitchKind kind;
    unsigned switchTableIndex;
    bool didUseJumpTable;
};

struct CallVarargsData {
    int firstVarArgOffset;
};

struct LoadVarargsData {
    VirtualRegister start; // Local for the first element. This is the first actual argument, not this.
    VirtualRegister count; // Local for the count.
    VirtualRegister machineStart;
    VirtualRegister machineCount;
    unsigned offset; // Which array element to start with. Usually this is 0.
    unsigned mandatoryMinimum; // The number of elements on the stack that must be initialized; if the array is too short then the missing elements must get undefined. Does not include "this".
    unsigned limit; // Maximum number of elements to load. Includes "this".
};

struct StackAccessData {
    StackAccessData()
        : format(DeadFlush)
    {
    }
    
    StackAccessData(VirtualRegister local, FlushFormat format)
        : local(local)
        , format(format)
    {
    }
    
    VirtualRegister local;
    VirtualRegister machineLocal;
    FlushFormat format;
    
    FlushedAt flushedAt() { return FlushedAt(format, machineLocal); }
};

struct CallDOMGetterData {
    DOMJIT::GetterSetter* domJIT { nullptr };
    DOMJIT::CallDOMGetterSnippet* snippet { nullptr };
    unsigned identifierNumber { 0 };
};

// === Node ===
//
// Node represents a single operation in the data flow graph.
struct Node {
    WTF_MAKE_FAST_ALLOCATED;
public:
    static const char HashSetTemplateInstantiationString[];
    
    enum VarArgTag { VarArg };
    
    Node() { }
    
    Node(NodeType op, NodeOrigin nodeOrigin, const AdjacencyList& children)
        : origin(nodeOrigin)
        , children(children)
        , m_virtualRegister(VirtualRegister())
        , m_refCount(1)
        , m_prediction(SpecNone)
        , owner(nullptr)
    {
        m_misc.replacement = nullptr;
        setOpAndDefaultFlags(op);
    }
    
    // Construct a node with up to 3 children, no immediate value.
    Node(NodeType op, NodeOrigin nodeOrigin, Edge child1 = Edge(), Edge child2 = Edge(), Edge child3 = Edge())
        : origin(nodeOrigin)
        , children(AdjacencyList::Fixed, child1, child2, child3)
        , m_virtualRegister(VirtualRegister())
        , m_refCount(1)
        , m_prediction(SpecNone)
        , owner(nullptr)
    {
        m_misc.replacement = nullptr;
        setOpAndDefaultFlags(op);
        ASSERT(!(m_flags & NodeHasVarArgs));
    }

    // Construct a node with up to 3 children, no immediate value.
    Node(NodeFlags result, NodeType op, NodeOrigin nodeOrigin, Edge child1 = Edge(), Edge child2 = Edge(), Edge child3 = Edge())
        : origin(nodeOrigin)
        , children(AdjacencyList::Fixed, child1, child2, child3)
        , m_virtualRegister(VirtualRegister())
        , m_refCount(1)
        , m_prediction(SpecNone)
        , owner(nullptr)
    {
        m_misc.replacement = nullptr;
        setOpAndDefaultFlags(op);
        setResult(result);
        ASSERT(!(m_flags & NodeHasVarArgs));
    }

    // Construct a node with up to 3 children and an immediate value.
    Node(NodeType op, NodeOrigin nodeOrigin, OpInfo imm, Edge child1 = Edge(), Edge child2 = Edge(), Edge child3 = Edge())
        : origin(nodeOrigin)
        , children(AdjacencyList::Fixed, child1, child2, child3)
        , m_virtualRegister(VirtualRegister())
        , m_refCount(1)
        , m_prediction(SpecNone)
        , m_opInfo(imm.m_value)
        , owner(nullptr)
    {
        m_misc.replacement = nullptr;
        setOpAndDefaultFlags(op);
        ASSERT(!(m_flags & NodeHasVarArgs));
    }

    // Construct a node with up to 3 children and an immediate value.
    Node(NodeFlags result, NodeType op, NodeOrigin nodeOrigin, OpInfo imm, Edge child1 = Edge(), Edge child2 = Edge(), Edge child3 = Edge())
        : origin(nodeOrigin)
        , children(AdjacencyList::Fixed, child1, child2, child3)
        , m_virtualRegister(VirtualRegister())
        , m_refCount(1)
        , m_prediction(SpecNone)
        , m_opInfo(imm.m_value)
        , owner(nullptr)
    {
        m_misc.replacement = nullptr;
        setOpAndDefaultFlags(op);
        setResult(result);
        ASSERT(!(m_flags & NodeHasVarArgs));
    }

    // Construct a node with up to 3 children and two immediate values.
    Node(NodeType op, NodeOrigin nodeOrigin, OpInfo imm1, OpInfo imm2, Edge child1 = Edge(), Edge child2 = Edge(), Edge child3 = Edge())
        : origin(nodeOrigin)
        , children(AdjacencyList::Fixed, child1, child2, child3)
        , m_virtualRegister(VirtualRegister())
        , m_refCount(1)
        , m_prediction(SpecNone)
        , m_opInfo(imm1.m_value)
        , m_opInfo2(imm2.m_value)
        , owner(nullptr)
    {
        m_misc.replacement = nullptr;
        setOpAndDefaultFlags(op);
        ASSERT(!(m_flags & NodeHasVarArgs));
    }
    
    // Construct a node with a variable number of children and two immediate values.
    Node(VarArgTag, NodeType op, NodeOrigin nodeOrigin, OpInfo imm1, OpInfo imm2, unsigned firstChild, unsigned numChildren)
        : origin(nodeOrigin)
        , children(AdjacencyList::Variable, firstChild, numChildren)
        , m_virtualRegister(VirtualRegister())
        , m_refCount(1)
        , m_prediction(SpecNone)
        , m_opInfo(imm1.m_value)
        , m_opInfo2(imm2.m_value)
        , owner(nullptr)
    {
        m_misc.replacement = nullptr;
        setOpAndDefaultFlags(op);
        ASSERT(m_flags & NodeHasVarArgs);
    }
    
    NodeType op() const { return static_cast<NodeType>(m_op); }
    NodeFlags flags() const { return m_flags; }

    unsigned index() const { return m_index; }
    
    void setOp(NodeType op)
    {
        m_op = op;
    }
    
    void setFlags(NodeFlags flags)
    {
        m_flags = flags;
    }
    
    bool mergeFlags(NodeFlags flags)
    {
        NodeFlags newFlags = m_flags | flags;
        if (newFlags == m_flags)
            return false;
        m_flags = newFlags;
        return true;
    }
    
    bool filterFlags(NodeFlags flags)
    {
        NodeFlags newFlags = m_flags & flags;
        if (newFlags == m_flags)
            return false;
        m_flags = newFlags;
        return true;
    }
    
    bool clearFlags(NodeFlags flags)
    {
        return filterFlags(~flags);
    }
    
    void setResult(NodeFlags result)
    {
        ASSERT(!(result & ~NodeResultMask));
        clearFlags(NodeResultMask);
        mergeFlags(result);
    }
    
    NodeFlags result() const
    {
        return flags() & NodeResultMask;
    }
    
    void setOpAndDefaultFlags(NodeType op)
    {
        m_op = op;
        m_flags = defaultFlags(op);
    }

    void remove();

    void convertToCheckStructure(RegisteredStructureSet* set)
    {
        setOpAndDefaultFlags(CheckStructure);
        m_opInfo = set;
    }

    void convertToCheckStructureImmediate(Node* structure)
    {
        ASSERT(op() == CheckStructure);
        m_op = CheckStructureImmediate;
        children.setChild1(Edge(structure, CellUse));
    }
    
    void replaceWith(Node* other)
    {
        remove();
        setReplacement(other);
    }

    void convertToIdentity();
    void convertToIdentityOn(Node*);

    bool mustGenerate()
    {
        return m_flags & NodeMustGenerate;
    }
    
    bool isConstant()
    {
        switch (op()) {
        case JSConstant:
        case DoubleConstant:
        case Int52Constant:
            return true;
        default:
            return false;
        }
    }
    
    bool hasConstant()
    {
        switch (op()) {
        case JSConstant:
        case DoubleConstant:
        case Int52Constant:
            return true;
            
        case PhantomDirectArguments:
        case PhantomClonedArguments:
            // These pretend to be the empty value constant for the benefit of the DFG backend, which
            // otherwise wouldn't take kindly to a node that doesn't compute a value.
            return true;
            
        default:
            return false;
        }
    }

    FrozenValue* constant()
    {
        ASSERT(hasConstant());
        
        if (op() == PhantomDirectArguments || op() == PhantomClonedArguments) {
            // These pretend to be the empty value constant for the benefit of the DFG backend, which
            // otherwise wouldn't take kindly to a node that doesn't compute a value.
            return FrozenValue::emptySingleton();
        }
        
        return m_opInfo.as<FrozenValue*>();
    }
    
    // Don't call this directly - use Graph::convertToConstant() instead!
    void convertToConstant(FrozenValue* value)
    {
        if (hasDoubleResult())
            m_op = DoubleConstant;
        else if (hasInt52Result())
            m_op = Int52Constant;
        else
            m_op = JSConstant;
        m_flags &= ~NodeMustGenerate;
        m_opInfo = value;
        children.reset();
    }

    void convertToLazyJSConstant(Graph&, LazyJSValue);
    
    void convertToConstantStoragePointer(void* pointer)
    {
        ASSERT(op() == GetIndexedPropertyStorage);
        m_op = ConstantStoragePointer;
        m_opInfo = pointer;
        children.reset();
    }
    
    void convertToGetLocalUnlinked(VirtualRegister local)
    {
        m_op = GetLocalUnlinked;
        m_flags &= ~NodeMustGenerate;
        m_opInfo = local.offset();
        m_opInfo2 = VirtualRegister().offset();
        children.reset();
    }
    
    void convertToPutStack(StackAccessData* data)
    {
        m_op = PutStack;
        m_flags |= NodeMustGenerate;
        m_opInfo = data;
        m_opInfo2 = OpInfoWrapper();
    }
    
    void convertToGetStack(StackAccessData* data)
    {
        m_op = GetStack;
        m_flags &= ~NodeMustGenerate;
        m_opInfo = data;
        m_opInfo2 = OpInfoWrapper();
        children.reset();
    }
    
    void convertToGetByOffset(StorageAccessData& data, Edge storage, Edge base)
    {
        ASSERT(m_op == GetById || m_op == GetByIdFlush || m_op == MultiGetByOffset);
        m_opInfo = &data;
        children.setChild1(storage);
        children.setChild2(base);
        m_op = GetByOffset;
        m_flags &= ~NodeMustGenerate;
    }
    
    void convertToMultiGetByOffset(MultiGetByOffsetData* data)
    {
        ASSERT(m_op == GetById || m_op == GetByIdFlush);
        m_opInfo = data;
        child1().setUseKind(CellUse);
        m_op = MultiGetByOffset;
        ASSERT(m_flags & NodeMustGenerate);
    }
    
    void convertToPutByOffset(StorageAccessData& data, Edge storage, Edge base)
    {
        ASSERT(m_op == PutById || m_op == PutByIdDirect || m_op == PutByIdFlush || m_op == MultiPutByOffset);
        m_opInfo = &data;
        children.setChild3(children.child2());
        children.setChild2(base);
        children.setChild1(storage);
        m_op = PutByOffset;
    }
    
    void convertToMultiPutByOffset(MultiPutByOffsetData* data)
    {
        ASSERT(m_op == PutById || m_op == PutByIdDirect || m_op == PutByIdFlush);
        m_opInfo = data;
        m_op = MultiPutByOffset;
    }
    
    void convertToPutHint(const PromotedLocationDescriptor&, Node* base, Node* value);
    
    void convertToPutByOffsetHint();
    void convertToPutStructureHint(Node* structure);
    void convertToPutClosureVarHint();
    
    void convertToPhantomNewObject()
    {
        ASSERT(m_op == NewObject || m_op == MaterializeNewObject);
        m_op = PhantomNewObject;
        m_flags &= ~NodeHasVarArgs;
        m_flags |= NodeMustGenerate;
        m_opInfo = OpInfoWrapper();
        m_opInfo2 = OpInfoWrapper();
        children = AdjacencyList();
    }

    void convertToPhantomNewFunction()
    {
        ASSERT(m_op == NewFunction || m_op == NewGeneratorFunction || m_op == NewAsyncFunction);
        m_op = PhantomNewFunction;
        m_flags |= NodeMustGenerate;
        m_opInfo = OpInfoWrapper();
        m_opInfo2 = OpInfoWrapper();
        children = AdjacencyList();
    }

    void convertToPhantomNewGeneratorFunction()
    {
        ASSERT(m_op == NewGeneratorFunction);
        m_op = PhantomNewGeneratorFunction;
        m_flags |= NodeMustGenerate;
        m_opInfo = OpInfoWrapper();
        m_opInfo2 = OpInfoWrapper();
        children = AdjacencyList();
    }

    void convertToPhantomNewAsyncFunction()
    {
        ASSERT(m_op == NewAsyncFunction);
        m_op = PhantomNewAsyncFunction;
        m_flags |= NodeMustGenerate;
        m_opInfo = OpInfoWrapper();
        m_opInfo2 = OpInfoWrapper();
        children = AdjacencyList();
    }

    void convertToPhantomCreateActivation()
    {
        ASSERT(m_op == CreateActivation || m_op == MaterializeCreateActivation);
        m_op = PhantomCreateActivation;
        m_flags &= ~NodeHasVarArgs;
        m_flags |= NodeMustGenerate;
        m_opInfo = OpInfoWrapper();
        m_opInfo2 = OpInfoWrapper();
        children = AdjacencyList();
    }

    void convertPhantomToPhantomLocal()
    {
        ASSERT(m_op == Phantom && (child1()->op() == Phi || child1()->op() == SetLocal || child1()->op() == SetArgument));
        m_op = PhantomLocal;
        m_opInfo = child1()->m_opInfo; // Copy the variableAccessData.
        children.setChild1(Edge());
    }
    
    void convertFlushToPhantomLocal()
    {
        ASSERT(m_op == Flush);
        m_op = PhantomLocal;
        children = AdjacencyList();
    }
    
    void convertToGetLocal(VariableAccessData* variable, Node* phi)
    {
        ASSERT(m_op == GetLocalUnlinked);
        m_op = GetLocal;
        m_opInfo = variable;
        m_opInfo2 = OpInfoWrapper();
        children.setChild1(Edge(phi));
    }
    
    void convertToToString()
    {
        ASSERT(m_op == ToPrimitive);
        m_op = ToString;
    }

    void convertToArithNegate()
    {
        ASSERT(m_op == ArithAbs && child1().useKind() == Int32Use);
        m_op = ArithNegate;
    }
    
    void convertToDirectCall(FrozenValue*);

    void convertToCallDOM(Graph&);
    
    JSValue asJSValue()
    {
        return constant()->value();
    }
     
    bool isInt32Constant()
    {
        return isConstant() && constant()->value().isInt32();
    }
     
    int32_t asInt32()
    {
        return asJSValue().asInt32();
    }
     
    uint32_t asUInt32()
    {
        return asInt32();
    }
     
    bool isDoubleConstant()
    {
        return isConstant() && constant()->value().isDouble();
    }
     
    bool isNumberConstant()
    {
        return isConstant() && constant()->value().isNumber();
    }
    
    double asNumber()
    {
        return asJSValue().asNumber();
    }
     
    bool isAnyIntConstant()
    {
        return isConstant() && constant()->value().isAnyInt();
    }
     
    int64_t asAnyInt()
    {
        return asJSValue().asAnyInt();
    }
     
    bool isBooleanConstant()
    {
        return isConstant() && constant()->value().isBoolean();
    }
     
    bool asBoolean()
    {
        return constant()->value().asBoolean();
    }

    bool isUndefinedOrNullConstant()
    {
        return isConstant() && constant()->value().isUndefinedOrNull();
    }

    bool isCellConstant()
    {
        return isConstant() && constant()->value() && constant()->value().isCell();
    }
     
    JSCell* asCell()
    {
        return constant()->value().asCell();
    }
     
    template<typename T>
    T dynamicCastConstant(VM& vm)
    {
        if (!isCellConstant())
            return nullptr;
        return jsDynamicCast<T>(vm, asCell());
    }
    
    template<typename T>
    T castConstant(VM& vm)
    {
        T result = dynamicCastConstant<T>(vm);
        RELEASE_ASSERT(result);
        return result;
    }

    bool hasLazyJSValue()
    {
        return op() == LazyJSConstant;
    }

    LazyJSValue lazyJSValue()
    {
        ASSERT(hasLazyJSValue());
        return *m_opInfo.as<LazyJSValue*>();
    }

    String tryGetString(Graph&);

    JSValue initializationValueForActivation() const
    {
        ASSERT(op() == CreateActivation);
        return m_opInfo2.as<FrozenValue*>()->value();
    }

    bool hasArgumentsChild()
    {
        switch (op()) {
        case GetMyArgumentByVal:
        case GetMyArgumentByValOutOfBounds:
        case LoadVarargs:
        case ForwardVarargs:
        case CallVarargs:
        case CallForwardVarargs:
        case ConstructVarargs:
        case ConstructForwardVarargs:
        case TailCallVarargs:
        case TailCallForwardVarargs:
        case TailCallVarargsInlinedCaller:
        case TailCallForwardVarargsInlinedCaller:
            return true;
        default:
            return false;
        }
    }

    Edge& argumentsChild()
    {
        switch (op()) {
        case GetMyArgumentByVal:
        case GetMyArgumentByValOutOfBounds:
        case LoadVarargs:
        case ForwardVarargs:
            return child1();
        case CallVarargs:
        case CallForwardVarargs:
        case ConstructVarargs:
        case ConstructForwardVarargs:
        case TailCallVarargs:
        case TailCallForwardVarargs:
        case TailCallVarargsInlinedCaller:
        case TailCallForwardVarargsInlinedCaller:
            return child3();
        default:
            RELEASE_ASSERT_NOT_REACHED();
            return child1();
        }
    }

    bool containsMovHint()
    {
        switch (op()) {
        case MovHint:
        case ZombieHint:
            return true;
        default:
            return false;
        }
    }
    
    bool hasVariableAccessData(Graph&);
    bool accessesStack(Graph& graph)
    {
        return hasVariableAccessData(graph);
    }
    
    // This is useful for debugging code, where a node that should have a variable
    // access data doesn't have one because it hasn't been initialized yet.
    VariableAccessData* tryGetVariableAccessData()
    {
        VariableAccessData* result = m_opInfo.as<VariableAccessData*>();
        if (!result)
            return 0;
        return result->find();
    }
    
    VariableAccessData* variableAccessData()
    {
        return m_opInfo.as<VariableAccessData*>()->find();
    }
    
    VirtualRegister local()
    {
        return variableAccessData()->local();
    }
    
    VirtualRegister machineLocal()
    {
        return variableAccessData()->machineLocal();
    }
    
    bool hasUnlinkedLocal()
    {
        switch (op()) {
        case GetLocalUnlinked:
        case ExtractOSREntryLocal:
        case MovHint:
        case ZombieHint:
        case KillStack:
            return true;
        default:
            return false;
        }
    }
    
    VirtualRegister unlinkedLocal()
    {
        ASSERT(hasUnlinkedLocal());
        return VirtualRegister(m_opInfo.as<int32_t>());
    }
    
    bool hasUnlinkedMachineLocal()
    {
        return op() == GetLocalUnlinked;
    }
    
    void setUnlinkedMachineLocal(VirtualRegister reg)
    {
        ASSERT(hasUnlinkedMachineLocal());
        m_opInfo2 = reg.offset();
    }
    
    VirtualRegister unlinkedMachineLocal()
    {
        ASSERT(hasUnlinkedMachineLocal());
        return VirtualRegister(m_opInfo2.as<int32_t>());
    }
    
    bool hasStackAccessData()
    {
        switch (op()) {
        case PutStack:
        case GetStack:
            return true;
        default:
            return false;
        }
    }
    
    StackAccessData* stackAccessData()
    {
        ASSERT(hasStackAccessData());
        return m_opInfo.as<StackAccessData*>();
    }
    
    bool hasPhi()
    {
        return op() == Upsilon;
    }
    
    Node* phi()
    {
        ASSERT(hasPhi());
        return m_opInfo.as<Node*>();
    }

    bool isStoreBarrier()
    {
        return op() == StoreBarrier || op() == FencedStoreBarrier;
    }

    bool hasIdentifier()
    {
        switch (op()) {
        case TryGetById:
        case GetById:
        case GetByIdFlush:
        case GetByIdWithThis:
        case PutById:
        case PutByIdFlush:
        case PutByIdDirect:
        case PutByIdWithThis:
        case PutGetterById:
        case PutSetterById:
        case PutGetterSetterById:
        case DeleteById:
        case GetDynamicVar:
        case PutDynamicVar:
        case ResolveScopeForHoistingFuncDeclInEval:
        case ResolveScope:
            return true;
        default:
            return false;
        }
    }

    unsigned identifierNumber()
    {
        ASSERT(hasIdentifier());
        return m_opInfo.as<unsigned>();
    }

    bool hasGetPutInfo()
    {
        switch (op()) {
        case GetDynamicVar:
        case PutDynamicVar:
            return true;
        default:
            return false;
        }
    }

    unsigned getPutInfo()
    {
        ASSERT(hasGetPutInfo());
        return m_opInfo2.as<unsigned>();
    }

    bool hasAccessorAttributes()
    {
        switch (op()) {
        case PutGetterById:
        case PutSetterById:
        case PutGetterSetterById:
        case PutGetterByVal:
        case PutSetterByVal:
            return true;
        default:
            return false;
        }
    }

    int32_t accessorAttributes()
    {
        ASSERT(hasAccessorAttributes());
        switch (op()) {
        case PutGetterById:
        case PutSetterById:
        case PutGetterSetterById:
            return m_opInfo2.as<int32_t>();
        case PutGetterByVal:
        case PutSetterByVal:
            return m_opInfo.as<int32_t>();
        default:
            RELEASE_ASSERT_NOT_REACHED();
            return 0;
        }
    }
    
    bool hasPromotedLocationDescriptor()
    {
        return op() == PutHint;
    }
    
    PromotedLocationDescriptor promotedLocationDescriptor();
    
    // This corrects the arithmetic node flags, so that irrelevant bits are
    // ignored. In particular, anything other than ArithMul does not need
    // to know if it can speculate on negative zero.
    NodeFlags arithNodeFlags()
    {
        NodeFlags result = m_flags & NodeArithFlagsMask;
<<<<<<< HEAD
        if (op() == ArithMul || op() == ArithDiv || op() == ArithMod || op() == ArithNegate || op() == ArithPow || op() == ArithRound || op() == ArithFloor || op() == ArithCeil || op() == DoubleAsInt32)
=======
        if (op() == ArithMul || op() == ArithDiv || op() == ArithMod || op() == ArithNegate || op() == ArithPow || op() == ArithRound || op() == ArithFloor || op() == ArithCeil || op() == ArithTrunc || op() == DoubleAsInt32)
>>>>>>> 4ccac179
            return result;
        return result & ~NodeBytecodeNeedsNegZero;
    }

    bool mayHaveNonIntResult()
    {
        return m_flags & NodeMayHaveNonIntResult;
    }
    
    bool mayHaveDoubleResult()
    {
        return m_flags & NodeMayHaveDoubleResult;
    }
    
    bool mayHaveNonNumberResult()
    {
        return m_flags & NodeMayHaveNonNumberResult;
    }

    bool hasConstantBuffer()
    {
        return op() == NewArrayBuffer;
    }
    
    NewArrayBufferData* newArrayBufferData()
    {
        ASSERT(hasConstantBuffer());
        return m_opInfo.as<NewArrayBufferData*>();
    }
    
    unsigned startConstant()
    {
        return newArrayBufferData()->startConstant;
    }
    
    unsigned numConstants()
    {
        return newArrayBufferData()->numConstants;
    }
    
    bool hasIndexingType()
    {
        switch (op()) {
        case NewArray:
        case NewArrayWithSize:
        case NewArrayBuffer:
            return true;
        default:
            return false;
        }
    }

    BitVector* bitVector()
    {
        ASSERT(op() == NewArrayWithSpread || op() == PhantomNewArrayWithSpread);
        return m_opInfo.as<BitVector*>();
    }

    // Return the indexing type that an array allocation *wants* to use. It may end up using a different
    // type if we're having a bad time. You can determine the actual indexing type by asking the global
    // object:
    //
    //     m_graph.globalObjectFor(node->origin.semantic)->arrayStructureForIndexingTypeDuringAllocation(node->indexingType())
    //
    // This will give you a Structure*, and that will have some indexing type that may be different from
    // the this one.
    IndexingType indexingType()
    {
        ASSERT(hasIndexingType());
        if (op() == NewArrayBuffer)
            return newArrayBufferData()->indexingType;
        return static_cast<IndexingType>(m_opInfo.as<uint32_t>());
    }
    
    bool hasTypedArrayType()
    {
        switch (op()) {
        case NewTypedArray:
            return true;
        default:
            return false;
        }
    }
    
    TypedArrayType typedArrayType()
    {
        ASSERT(hasTypedArrayType());
        TypedArrayType result = static_cast<TypedArrayType>(m_opInfo.as<uint32_t>());
        ASSERT(isTypedView(result));
        return result;
    }
    
    bool hasInlineCapacity()
    {
        return op() == CreateThis;
    }

    unsigned inlineCapacity()
    {
        ASSERT(hasInlineCapacity());
        return m_opInfo.as<unsigned>();
    }

    void setIndexingType(IndexingType indexingType)
    {
        ASSERT(hasIndexingType());
        m_opInfo = indexingType;
    }
    
<<<<<<< HEAD
    // FIXME: We really should be able to inline code that uses NewRegexp. That means
    // using something other than the index into the CodeBlock here.
    // https://bugs.webkit.org/show_bug.cgi?id=154808
    bool hasRegexpIndex()
    {
        return op() == NewRegexp;
    }
    
    unsigned regexpIndex()
    {
        ASSERT(hasRegexpIndex());
        return m_opInfo;
    }
    
=======
>>>>>>> 4ccac179
    bool hasScopeOffset()
    {
        return op() == GetClosureVar || op() == PutClosureVar;
    }

    ScopeOffset scopeOffset()
    {
        ASSERT(hasScopeOffset());
        return ScopeOffset(m_opInfo.as<uint32_t>());
    }
    
    bool hasDirectArgumentsOffset()
    {
        return op() == GetFromArguments || op() == PutToArguments;
    }
    
    DirectArgumentsOffset capturedArgumentsOffset()
    {
        ASSERT(hasDirectArgumentsOffset());
        return DirectArgumentsOffset(m_opInfo.as<uint32_t>());
    }
    
    bool hasRegisterPointer()
    {
        return op() == GetGlobalVar || op() == GetGlobalLexicalVariable || op() == PutGlobalVariable;
    }
    
    WriteBarrier<Unknown>* variablePointer()
    {
        return m_opInfo.as<WriteBarrier<Unknown>*>();
    }
    
    bool hasCallVarargsData()
    {
        switch (op()) {
        case CallVarargs:
        case CallForwardVarargs:
        case TailCallVarargs:
        case TailCallForwardVarargs:
        case TailCallVarargsInlinedCaller:
        case TailCallForwardVarargsInlinedCaller:
        case ConstructVarargs:
        case ConstructForwardVarargs:
            return true;
        default:
            return false;
        }
    }
    
    CallVarargsData* callVarargsData()
    {
        ASSERT(hasCallVarargsData());
        return m_opInfo.as<CallVarargsData*>();
    }
    
    bool hasLoadVarargsData()
    {
        return op() == LoadVarargs || op() == ForwardVarargs;
    }
    
    LoadVarargsData* loadVarargsData()
    {
        ASSERT(hasLoadVarargsData());
        return m_opInfo.as<LoadVarargsData*>();
    }

    bool hasQueriedType()
    {
        return op() == IsCellWithType;
    }

    JSType queriedType()
    {
        static_assert(std::is_same<uint8_t, std::underlying_type<JSType>::type>::value, "Ensure that uint8_t is the underlying type for JSType.");
        return static_cast<JSType>(m_opInfo.as<uint32_t>());
    }

    bool hasSpeculatedTypeForQuery()
    {
        return op() == IsCellWithType;
    }

    SpeculatedType speculatedTypeForQuery()
    {
        return speculationFromJSType(queriedType());
    }
    
    bool hasResult()
    {
        return !!result();
    }
    
    bool hasInt52Result()
    {
        return result() == NodeResultInt52;
    }
    
    bool hasNumberResult()
    {
        return result() == NodeResultNumber;
    }
    
    bool hasDoubleResult()
    {
        return result() == NodeResultDouble;
    }
    
    bool hasJSResult()
    {
        return result() == NodeResultJS;
    }
    
    bool hasBooleanResult()
    {
        return result() == NodeResultBoolean;
    }

    bool hasStorageResult()
    {
        return result() == NodeResultStorage;
    }
    
    UseKind defaultUseKind()
    {
        return useKindForResult(result());
    }
    
    Edge defaultEdge()
    {
        return Edge(this, defaultUseKind());
    }

    bool isJump()
    {
        return op() == Jump;
    }

    bool isBranch()
    {
        return op() == Branch;
    }
    
    bool isSwitch()
    {
        return op() == Switch;
    }

    bool isTerminal()
    {
        switch (op()) {
        case Jump:
        case Branch:
        case Switch:
        case Return:
        case TailCall:
        case DirectTailCall:
        case TailCallVarargs:
        case TailCallForwardVarargs:
        case Unreachable:
            return true;
        default:
            return false;
        }
    }

    bool isFunctionTerminal()
    {
        if (isTerminal() && !numSuccessors())
            return true;

        return false;
    }

    unsigned targetBytecodeOffsetDuringParsing()
    {
        ASSERT(isJump());
        return m_opInfo.as<unsigned>();
    }

    BasicBlock*& targetBlock()
    {
        ASSERT(isJump());
        return *bitwise_cast<BasicBlock**>(&m_opInfo.u.pointer);
    }
    
    BranchData* branchData()
    {
        ASSERT(isBranch());
        return m_opInfo.as<BranchData*>();
    }
    
    SwitchData* switchData()
    {
        ASSERT(isSwitch());
        return m_opInfo.as<SwitchData*>();
    }
    
    unsigned numSuccessors()
    {
        switch (op()) {
        case Jump:
            return 1;
        case Branch:
            return 2;
        case Switch:
            return switchData()->cases.size() + 1;
        default:
            return 0;
        }
    }
    
    BasicBlock*& successor(unsigned index)
    {
        if (isSwitch()) {
            if (index < switchData()->cases.size())
                return switchData()->cases[index].target.block;
            RELEASE_ASSERT(index == switchData()->cases.size());
            return switchData()->fallThrough.block;
        }
        switch (index) {
        case 0:
            if (isJump())
                return targetBlock();
            return branchData()->taken.block;
        case 1:
            return branchData()->notTaken.block;
        default:
            RELEASE_ASSERT_NOT_REACHED();
            return targetBlock();
        }
    }
    
    class SuccessorsIterable {
    public:
        SuccessorsIterable()
            : m_terminal(nullptr)
        {
        }
        
        SuccessorsIterable(Node* terminal)
            : m_terminal(terminal)
        {
        }
        
        class iterator {
        public:
            iterator()
                : m_terminal(nullptr)
                , m_index(UINT_MAX)
            {
            }
            
            iterator(Node* terminal, unsigned index)
                : m_terminal(terminal)
                , m_index(index)
            {
            }
            
            BasicBlock* operator*()
            {
                return m_terminal->successor(m_index);
            }
            
            iterator& operator++()
            {
                m_index++;
                return *this;
            }
            
            bool operator==(const iterator& other) const
            {
                return m_index == other.m_index;
            }
            
            bool operator!=(const iterator& other) const
            {
                return !(*this == other);
            }
        private:
            Node* m_terminal;
            unsigned m_index;
        };
        
        iterator begin()
        {
            return iterator(m_terminal, 0);
        }
        
        iterator end()
        {
            return iterator(m_terminal, m_terminal->numSuccessors());
        }

        size_t size() const { return m_terminal->numSuccessors(); }
        BasicBlock* at(size_t index) const { return m_terminal->successor(index); }
        BasicBlock* operator[](size_t index) const { return at(index); }
        
    private:
        Node* m_terminal;
    };
    
    SuccessorsIterable successors()
    {
        return SuccessorsIterable(this);
    }
    
    BasicBlock*& successorForCondition(bool condition)
    {
        return branchData()->forCondition(condition);
    }
    
    bool hasHeapPrediction()
    {
        switch (op()) {
        case ArithAbs:
        case ArithRound:
        case ArithFloor:
        case ArithCeil:
<<<<<<< HEAD
=======
        case ArithTrunc:
>>>>>>> 4ccac179
        case GetDirectPname:
        case GetById:
        case GetByIdFlush:
        case GetByIdWithThis:
        case TryGetById:
        case GetByVal:
        case GetByValWithThis:
        case Call:
        case DirectCall:
        case TailCallInlinedCaller:
        case DirectTailCallInlinedCaller:
        case Construct:
        case DirectConstruct:
        case CallVarargs:
        case CallEval:
        case TailCallVarargsInlinedCaller:
        case ConstructVarargs:
        case CallForwardVarargs:
        case TailCallForwardVarargsInlinedCaller:
        case GetByOffset:
        case MultiGetByOffset:
        case GetClosureVar:
        case GetFromArguments:
        case GetArgument:
        case ArrayPop:
        case ArrayPush:
        case RegExpExec:
        case RegExpTest:
        case GetGlobalVar:
        case GetGlobalLexicalVariable:
        case StringReplace:
<<<<<<< HEAD
=======
        case StringReplaceRegExp:
        case ToNumber:
        case LoadFromJSMapBucket:
        case CallDOMGetter:
        case CallDOM:
        case ParseInt:
        case AtomicsAdd:
        case AtomicsAnd:
        case AtomicsCompareExchange:
        case AtomicsExchange:
        case AtomicsLoad:
        case AtomicsOr:
        case AtomicsStore:
        case AtomicsSub:
        case AtomicsXor:
>>>>>>> 4ccac179
            return true;
        default:
            return false;
        }
    }
    
    SpeculatedType getHeapPrediction()
    {
        ASSERT(hasHeapPrediction());
        return m_opInfo2.as<SpeculatedType>();
    }

    void setHeapPrediction(SpeculatedType prediction)
    {
        ASSERT(hasHeapPrediction());
        m_opInfo2 = prediction;
    }
    
    bool hasCellOperand()
    {
        switch (op()) {
        case CheckCell:
        case OverridesHasInstance:
        case NewFunction:
        case NewGeneratorFunction:
        case NewAsyncFunction:
        case CreateActivation:
        case MaterializeCreateActivation:
        case NewRegexp:
        case CompareEqPtr:
        case DirectCall:
        case DirectTailCall:
        case DirectConstruct:
        case DirectTailCallInlinedCaller:
            return true;
        default:
            return false;
        }
    }

    FrozenValue* cellOperand()
    {
        ASSERT(hasCellOperand());
        return m_opInfo.as<FrozenValue*>();
    }
    
    template<typename T>
    T castOperand()
    {
        return cellOperand()->cast<T>();
    }
    
    void setCellOperand(FrozenValue* value)
    {
        ASSERT(hasCellOperand());
        m_opInfo = value;
    }
    
    bool hasWatchpointSet()
    {
        return op() == NotifyWrite;
    }
    
    WatchpointSet* watchpointSet()
    {
        ASSERT(hasWatchpointSet());
        return m_opInfo.as<WatchpointSet*>();
    }
    
    bool hasStoragePointer()
    {
        return op() == ConstantStoragePointer;
    }
    
    void* storagePointer()
    {
        ASSERT(hasStoragePointer());
        return m_opInfo.as<void*>();
    }

    bool hasUidOperand()
    {
        return op() == CheckStringIdent;
    }

    UniquedStringImpl* uidOperand()
    {
        ASSERT(hasUidOperand());
        return m_opInfo.as<UniquedStringImpl*>();
    }

    bool hasTypeInfoOperand()
    {
        return op() == CheckTypeInfoFlags;
    }

    unsigned typeInfoOperand()
    {
        ASSERT(hasTypeInfoOperand() && m_opInfo.as<uint32_t>() <= static_cast<uint32_t>(UCHAR_MAX));
        return m_opInfo.as<uint32_t>();
    }

    bool hasTransition()
    {
        switch (op()) {
        case PutStructure:
        case AllocatePropertyStorage:
        case ReallocatePropertyStorage:
            return true;
        default:
            return false;
        }
    }
    
    Transition* transition()
    {
        ASSERT(hasTransition());
        return m_opInfo.as<Transition*>();
    }
    
    bool hasStructureSet()
    {
        switch (op()) {
        case CheckStructure:
        case CheckStructureImmediate:
        case MaterializeNewObject:
            return true;
        default:
            return false;
        }
    }
    
    const RegisteredStructureSet& structureSet()
    {
        ASSERT(hasStructureSet());
        return *m_opInfo.as<RegisteredStructureSet*>();
    }
    
    bool hasStructure()
    {
        switch (op()) {
        case ArrayifyToStructure:
        case NewObject:
        case NewStringObject:
            return true;
        default:
            return false;
        }
    }
    
    RegisteredStructure structure()
    {
        ASSERT(hasStructure());
        return m_opInfo.asRegisteredStructure();
    }
    
    bool hasStorageAccessData()
    {
        switch (op()) {
        case GetByOffset:
        case PutByOffset:
        case GetGetterSetterByOffset:
            return true;
        default:
            return false;
        }
    }
    
    StorageAccessData& storageAccessData()
    {
        ASSERT(hasStorageAccessData());
        return *m_opInfo.as<StorageAccessData*>();
    }
    
    bool hasMultiGetByOffsetData()
    {
        return op() == MultiGetByOffset;
    }
    
    MultiGetByOffsetData& multiGetByOffsetData()
    {
        ASSERT(hasMultiGetByOffsetData());
        return *m_opInfo.as<MultiGetByOffsetData*>();
    }
    
    bool hasMultiPutByOffsetData()
    {
        return op() == MultiPutByOffset;
    }
    
    MultiPutByOffsetData& multiPutByOffsetData()
    {
        ASSERT(hasMultiPutByOffsetData());
        return *m_opInfo.as<MultiPutByOffsetData*>();
    }
    
    bool hasObjectMaterializationData()
    {
        switch (op()) {
        case MaterializeNewObject:
        case MaterializeCreateActivation:
            return true;

        default:
            return false;
        }
    }
    
    ObjectMaterializationData& objectMaterializationData()
    {
        ASSERT(hasObjectMaterializationData());
        return *m_opInfo2.as<ObjectMaterializationData*>();
    }

    bool isObjectAllocation()
    {
        switch (op()) {
        case NewObject:
        case MaterializeNewObject:
            return true;
        default:
            return false;
        }
    }
    
    bool isPhantomObjectAllocation()
    {
        switch (op()) {
        case PhantomNewObject:
            return true;
        default:
            return false;
        }
    }
    
    bool isActivationAllocation()
    {
        switch (op()) {
        case CreateActivation:
        case MaterializeCreateActivation:
            return true;
        default:
            return false;
        }
    }

    bool isPhantomActivationAllocation()
    {
        switch (op()) {
        case PhantomCreateActivation:
            return true;
        default:
            return false;
        }
    }

    bool isFunctionAllocation()
    {
        switch (op()) {
        case NewFunction:
        case NewGeneratorFunction:
        case NewAsyncFunction:
            return true;
        default:
            return false;
        }
    }

    bool isPhantomFunctionAllocation()
    {
        switch (op()) {
        case PhantomNewFunction:
        case PhantomNewGeneratorFunction:
        case PhantomNewAsyncFunction:
            return true;
        default:
            return false;
        }
    }

    bool isPhantomAllocation()
    {
        switch (op()) {
        case PhantomNewObject:
        case PhantomDirectArguments:
        case PhantomCreateRest:
        case PhantomSpread:
        case PhantomNewArrayWithSpread:
        case PhantomClonedArguments:
        case PhantomNewFunction:
        case PhantomNewGeneratorFunction:
        case PhantomNewAsyncFunction:
        case PhantomCreateActivation:
            return true;
        default:
            return false;
        }
    }
    
    bool hasArrayMode()
    {
        switch (op()) {
        case GetIndexedPropertyStorage:
        case GetArrayLength:
        case GetVectorLength:
        case In:
        case PutByValDirect:
        case PutByVal:
        case PutByValAlias:
        case GetByVal:
        case StringCharAt:
        case StringCharCodeAt:
        case CheckArray:
        case Arrayify:
        case ArrayifyToStructure:
        case ArrayPush:
        case ArrayPop:
        case ArrayIndexOf:
        case HasIndexedProperty:
        case AtomicsAdd:
        case AtomicsAnd:
        case AtomicsCompareExchange:
        case AtomicsExchange:
        case AtomicsLoad:
        case AtomicsOr:
        case AtomicsStore:
        case AtomicsSub:
        case AtomicsXor:
            return true;
        default:
            return false;
        }
    }
    
    ArrayMode arrayMode()
    {
        ASSERT(hasArrayMode());
        if (op() == ArrayifyToStructure)
            return ArrayMode::fromWord(m_opInfo2.as<uint32_t>());
        return ArrayMode::fromWord(m_opInfo.as<uint32_t>());
    }
    
    bool setArrayMode(ArrayMode arrayMode)
    {
        ASSERT(hasArrayMode());
        if (this->arrayMode() == arrayMode)
            return false;
        m_opInfo = arrayMode.asWord();
        return true;
    }
    
    bool hasArithMode()
    {
        switch (op()) {
        case ArithAbs:
        case ArithAdd:
        case ArithSub:
        case ArithNegate:
        case ArithMul:
        case ArithDiv:
        case ArithMod:
        case UInt32ToNumber:
        case DoubleAsInt32:
            return true;
        default:
            return false;
        }
    }

    Arith::Mode arithMode()
    {
        ASSERT(hasArithMode());
        return static_cast<Arith::Mode>(m_opInfo.as<uint32_t>());
    }
    
    void setArithMode(Arith::Mode mode)
    {
        m_opInfo = mode;
    }

    bool hasArithRoundingMode()
    {
<<<<<<< HEAD
        return op() == ArithRound || op() == ArithFloor || op() == ArithCeil;
=======
        return op() == ArithRound || op() == ArithFloor || op() == ArithCeil || op() == ArithTrunc;
>>>>>>> 4ccac179
    }

    Arith::RoundingMode arithRoundingMode()
    {
        ASSERT(hasArithRoundingMode());
        return static_cast<Arith::RoundingMode>(m_opInfo.as<uint32_t>());
    }

    void setArithRoundingMode(Arith::RoundingMode mode)
    {
        ASSERT(hasArithRoundingMode());
        m_opInfo = static_cast<uint32_t>(mode);
    }

    bool hasArithUnaryType()
    {
        return op() == ArithUnary;
    }

    Arith::UnaryType arithUnaryType()
    {
        ASSERT(hasArithUnaryType());
        return static_cast<Arith::UnaryType>(m_opInfo.as<uint32_t>());
    }
    
    bool hasVirtualRegister()
    {
        return m_virtualRegister.isValid();
    }
    
    VirtualRegister virtualRegister()
    {
        ASSERT(hasResult());
        ASSERT(m_virtualRegister.isValid());
        return m_virtualRegister;
    }
    
    void setVirtualRegister(VirtualRegister virtualRegister)
    {
        ASSERT(hasResult());
        ASSERT(!m_virtualRegister.isValid());
        m_virtualRegister = virtualRegister;
    }
    
    bool hasExecutionCounter()
    {
        return op() == CountExecution;
    }
    
    Profiler::ExecutionCounter* executionCounter()
    {
        return m_opInfo.as<Profiler::ExecutionCounter*>();
    }

    bool shouldGenerate()
    {
        return m_refCount;
    }
    
    // Return true if the execution of this Node does not affect our ability to OSR to the FTL.
    // FIXME: Isn't this just like checking if the node has effects?
    bool isSemanticallySkippable()
    {
        return op() == CountExecution || op() == InvalidationPoint;
    }

    unsigned refCount()
    {
        return m_refCount;
    }

    unsigned postfixRef()
    {
        return m_refCount++;
    }

    unsigned adjustedRefCount()
    {
        return mustGenerate() ? m_refCount - 1 : m_refCount;
    }
    
    void setRefCount(unsigned refCount)
    {
        m_refCount = refCount;
    }
    
    Edge& child1()
    {
        ASSERT(!(m_flags & NodeHasVarArgs));
        return children.child1();
    }
    
    // This is useful if you want to do a fast check on the first child
    // before also doing a check on the opcode. Use this with care and
    // avoid it if possible.
    Edge child1Unchecked()
    {
        return children.child1Unchecked();
    }

    Edge& child2()
    {
        ASSERT(!(m_flags & NodeHasVarArgs));
        return children.child2();
    }

    Edge& child3()
    {
        ASSERT(!(m_flags & NodeHasVarArgs));
        return children.child3();
    }
    
    unsigned firstChild()
    {
        ASSERT(m_flags & NodeHasVarArgs);
        return children.firstChild();
    }
    
    unsigned numChildren()
    {
        ASSERT(m_flags & NodeHasVarArgs);
        return children.numChildren();
    }
    
    UseKind binaryUseKind()
    {
        ASSERT(child1().useKind() == child2().useKind());
        return child1().useKind();
    }
    
    bool isBinaryUseKind(UseKind left, UseKind right)
    {
        return child1().useKind() == left && child2().useKind() == right;
    }
    
    bool isBinaryUseKind(UseKind useKind)
    {
        return isBinaryUseKind(useKind, useKind);
    }
    
    Edge childFor(UseKind useKind)
    {
        if (child1().useKind() == useKind)
            return child1();
        if (child2().useKind() == useKind)
            return child2();
        if (child3().useKind() == useKind)
            return child3();
        return Edge();
    }
    
    SpeculatedType prediction()
    {
        return m_prediction;
    }
    
    bool predict(SpeculatedType prediction)
    {
        return mergeSpeculation(m_prediction, prediction);
    }
    
    bool shouldSpeculateInt32()
    {
        return isInt32Speculation(prediction());
    }

    bool shouldSpeculateNotInt32()
    {
        return isNotInt32Speculation(prediction());
    }
    
    bool sawBooleans()
    {
        return !!(prediction() & SpecBoolean);
    }
    
    bool shouldSpeculateInt32OrBoolean()
    {
        return isInt32OrBooleanSpeculation(prediction());
    }
    
    bool shouldSpeculateInt32ForArithmetic()
    {
        return isInt32SpeculationForArithmetic(prediction());
    }
    
    bool shouldSpeculateInt32OrBooleanForArithmetic()
    {
        return isInt32OrBooleanSpeculationForArithmetic(prediction());
    }
    
    bool shouldSpeculateInt32OrBooleanExpectingDefined()
    {
        return isInt32OrBooleanSpeculationExpectingDefined(prediction());
    }
    
    bool shouldSpeculateAnyInt()
    {
        return isAnyIntSpeculation(prediction());
    }
    
    bool shouldSpeculateDouble()
    {
        return isDoubleSpeculation(prediction());
    }
    
    bool shouldSpeculateDoubleReal()
    {
        return isDoubleRealSpeculation(prediction());
    }
    
    bool shouldSpeculateNumber()
    {
        return isFullNumberSpeculation(prediction());
    }
    
    bool shouldSpeculateNumberOrBoolean()
    {
        return isFullNumberOrBooleanSpeculation(prediction());
    }
    
    bool shouldSpeculateNumberOrBooleanExpectingDefined()
    {
        return isFullNumberOrBooleanSpeculationExpectingDefined(prediction());
    }
    
    bool shouldSpeculateBoolean()
    {
        return isBooleanSpeculation(prediction());
    }

    bool shouldSpeculateNotBoolean()
    {
        return isNotBooleanSpeculation(prediction());
    }
    
    bool shouldSpeculateOther()
    {
        return isOtherSpeculation(prediction());
    }
    
    bool shouldSpeculateMisc()
    {
        return isMiscSpeculation(prediction());
    }
   
    bool shouldSpeculateStringIdent()
    {
        return isStringIdentSpeculation(prediction());
    }
    
    bool shouldSpeculateNotStringVar()
    {
        return isNotStringVarSpeculation(prediction());
    }
 
    bool shouldSpeculateString()
    {
        return isStringSpeculation(prediction());
    }

    bool shouldSpeculateNotString()
    {
        return isNotStringSpeculation(prediction());
    }
 
    bool shouldSpeculateStringOrOther()
    {
        return isStringOrOtherSpeculation(prediction());
    }
 
    bool shouldSpeculateStringObject()
    {
        return isStringObjectSpeculation(prediction());
    }
    
    bool shouldSpeculateStringOrStringObject()
    {
        return isStringOrStringObjectSpeculation(prediction());
    }

    bool shouldSpeculateRegExpObject()
    {
        return isRegExpObjectSpeculation(prediction());
    }
    
    bool shouldSpeculateSymbol()
    {
        return isSymbolSpeculation(prediction());
    }
    
    bool shouldSpeculateFinalObject()
    {
        return isFinalObjectSpeculation(prediction());
    }
    
    bool shouldSpeculateFinalObjectOrOther()
    {
        return isFinalObjectOrOtherSpeculation(prediction());
    }
    
    bool shouldSpeculateArray()
    {
        return isArraySpeculation(prediction());
    }

    bool shouldSpeculateProxyObject()
    {
        return isProxyObjectSpeculation(prediction());
    }

    bool shouldSpeculateDerivedArray()
    {
        return isDerivedArraySpeculation(prediction());
    }
    
    bool shouldSpeculateDirectArguments()
    {
        return isDirectArgumentsSpeculation(prediction());
    }
    
    bool shouldSpeculateScopedArguments()
    {
        return isScopedArgumentsSpeculation(prediction());
    }
    
    bool shouldSpeculateInt8Array()
    {
        return isInt8ArraySpeculation(prediction());
    }
    
    bool shouldSpeculateInt16Array()
    {
        return isInt16ArraySpeculation(prediction());
    }
    
    bool shouldSpeculateInt32Array()
    {
        return isInt32ArraySpeculation(prediction());
    }
    
    bool shouldSpeculateUint8Array()
    {
        return isUint8ArraySpeculation(prediction());
    }

    bool shouldSpeculateUint8ClampedArray()
    {
        return isUint8ClampedArraySpeculation(prediction());
    }
    
    bool shouldSpeculateUint16Array()
    {
        return isUint16ArraySpeculation(prediction());
    }
    
    bool shouldSpeculateUint32Array()
    {
        return isUint32ArraySpeculation(prediction());
    }
    
    bool shouldSpeculateFloat32Array()
    {
        return isFloat32ArraySpeculation(prediction());
    }
    
    bool shouldSpeculateFloat64Array()
    {
        return isFloat64ArraySpeculation(prediction());
    }
    
    bool shouldSpeculateArrayOrOther()
    {
        return isArrayOrOtherSpeculation(prediction());
    }
    
    bool shouldSpeculateObject()
    {
        return isObjectSpeculation(prediction());
    }
    
    bool shouldSpeculateObjectOrOther()
    {
        return isObjectOrOtherSpeculation(prediction());
    }

    bool shouldSpeculateCell()
    {
        return isCellSpeculation(prediction());
    }
    
    bool shouldSpeculateCellOrOther()
    {
        return isCellOrOtherSpeculation(prediction());
    }
    
    bool shouldSpeculateNotCell()
    {
        return isNotCellSpeculation(prediction());
    }
    
    bool shouldSpeculateUntypedForArithmetic()
    {
        return isUntypedSpeculationForArithmetic(prediction());
    }

    static bool shouldSpeculateUntypedForArithmetic(Node* op1, Node* op2)
    {
        return op1->shouldSpeculateUntypedForArithmetic() || op2->shouldSpeculateUntypedForArithmetic();
    }
    
    bool shouldSpeculateUntypedForBitOps()
    {
        return isUntypedSpeculationForBitOps(prediction());
    }
    
    static bool shouldSpeculateUntypedForBitOps(Node* op1, Node* op2)
    {
        return op1->shouldSpeculateUntypedForBitOps() || op2->shouldSpeculateUntypedForBitOps();
    }
    
    static bool shouldSpeculateBoolean(Node* op1, Node* op2)
    {
        return op1->shouldSpeculateBoolean() && op2->shouldSpeculateBoolean();
    }
    
    static bool shouldSpeculateInt32(Node* op1, Node* op2)
    {
        return op1->shouldSpeculateInt32() && op2->shouldSpeculateInt32();
    }
    
    static bool shouldSpeculateInt32OrBoolean(Node* op1, Node* op2)
    {
        return op1->shouldSpeculateInt32OrBoolean()
            && op2->shouldSpeculateInt32OrBoolean();
    }
    
    static bool shouldSpeculateInt32OrBooleanForArithmetic(Node* op1, Node* op2)
    {
        return op1->shouldSpeculateInt32OrBooleanForArithmetic()
            && op2->shouldSpeculateInt32OrBooleanForArithmetic();
    }
    
    static bool shouldSpeculateInt32OrBooleanExpectingDefined(Node* op1, Node* op2)
    {
        return op1->shouldSpeculateInt32OrBooleanExpectingDefined()
            && op2->shouldSpeculateInt32OrBooleanExpectingDefined();
    }
    
    static bool shouldSpeculateAnyInt(Node* op1, Node* op2)
    {
        return op1->shouldSpeculateAnyInt() && op2->shouldSpeculateAnyInt();
    }
    
    static bool shouldSpeculateNumber(Node* op1, Node* op2)
    {
        return op1->shouldSpeculateNumber() && op2->shouldSpeculateNumber();
    }
    
    static bool shouldSpeculateNumberOrBoolean(Node* op1, Node* op2)
    {
        return op1->shouldSpeculateNumberOrBoolean()
            && op2->shouldSpeculateNumberOrBoolean();
    }
    
    static bool shouldSpeculateNumberOrBooleanExpectingDefined(Node* op1, Node* op2)
    {
        return op1->shouldSpeculateNumberOrBooleanExpectingDefined()
            && op2->shouldSpeculateNumberOrBooleanExpectingDefined();
    }

    static bool shouldSpeculateSymbol(Node* op1, Node* op2)
    {
        return op1->shouldSpeculateSymbol() && op2->shouldSpeculateSymbol();
    }
    
    static bool shouldSpeculateFinalObject(Node* op1, Node* op2)
    {
        return op1->shouldSpeculateFinalObject() && op2->shouldSpeculateFinalObject();
    }

    static bool shouldSpeculateArray(Node* op1, Node* op2)
    {
        return op1->shouldSpeculateArray() && op2->shouldSpeculateArray();
    }
    
    bool canSpeculateInt32(RareCaseProfilingSource source)
    {
        return nodeCanSpeculateInt32(arithNodeFlags(), source);
    }
    
    bool canSpeculateInt52(RareCaseProfilingSource source)
    {
        return nodeCanSpeculateInt52(arithNodeFlags(), source);
    }
    
    RareCaseProfilingSource sourceFor(PredictionPass pass)
    {
        if (pass == PrimaryPass || child1()->sawBooleans() || (child2() && child2()->sawBooleans()))
            return DFGRareCase;
        return AllRareCases;
    }
    
    bool canSpeculateInt32(PredictionPass pass)
    {
        return canSpeculateInt32(sourceFor(pass));
    }
    
    bool canSpeculateInt52(PredictionPass pass)
    {
        return canSpeculateInt52(sourceFor(pass));
    }

    bool hasTypeLocation()
    {
        return op() == ProfileType;
    }

    TypeLocation* typeLocation()
    {
        ASSERT(hasTypeLocation());
        return m_opInfo.as<TypeLocation*>();
    }

    bool hasBasicBlockLocation()
    {
        return op() == ProfileControlFlow;
    }

    BasicBlockLocation* basicBlockLocation()
    {
        ASSERT(hasBasicBlockLocation());
        return m_opInfo.as<BasicBlockLocation*>();
    }

    bool hasCallDOMGetterData() const
    {
        return op() == CallDOMGetter;
    }

    CallDOMGetterData* callDOMGetterData()
    {
        ASSERT(hasCallDOMGetterData());
        return m_opInfo.as<CallDOMGetterData*>();
    }

    bool hasClassInfo() const
    {
        return op() == CheckSubClass;
    }

    const ClassInfo* classInfo()
    {
        return m_opInfo.as<const ClassInfo*>();
    }

    bool hasSignature() const
    {
        // Note that this does not include TailCall node types intentionally.
        // CallDOM node types are always converted from Call.
        return op() == Call || op() == CallDOM;
    }

    const DOMJIT::Signature* signature()
    {
        return m_opInfo.as<const DOMJIT::Signature*>();
    }

    bool hasInternalMethodType() const
    {
        return op() == HasIndexedProperty;
    }

    PropertySlot::InternalMethodType internalMethodType() const
    {
        ASSERT(hasInternalMethodType());
        return static_cast<PropertySlot::InternalMethodType>(m_opInfo2.as<uint32_t>());
    }

    void setInternalMethodType(PropertySlot::InternalMethodType type)
    {
        ASSERT(hasInternalMethodType());
        m_opInfo2 = static_cast<uint32_t>(type);
    }

    Node* replacement() const
    {
        return m_misc.replacement;
    }
    
    void setReplacement(Node* replacement)
    {
        m_misc.replacement = replacement;
    }
    
    Epoch epoch() const
    {
        return Epoch::fromUnsigned(m_misc.epoch);
    }
    
    void setEpoch(Epoch epoch)
    {
        m_misc.epoch = epoch.toUnsigned();
    }

    unsigned numberOfArgumentsToSkip()
    {
        ASSERT(op() == CreateRest || op() == PhantomCreateRest || op() == GetRestLength || op() == GetMyArgumentByVal || op() == GetMyArgumentByValOutOfBounds);
        return m_opInfo.as<unsigned>();
    }

    bool hasArgumentIndex()
    {
        return op() == GetArgument;
    }

    unsigned argumentIndex()
    {
        ASSERT(hasArgumentIndex());
        return m_opInfo.as<unsigned>();
    }

    void dumpChildren(PrintStream& out)
    {
        if (!child1())
            return;
        out.printf("@%u", child1()->index());
        if (!child2())
            return;
        out.printf(", @%u", child2()->index());
        if (!child3())
            return;
        out.printf(", @%u", child3()->index());
    }
    
    // NB. This class must have a trivial destructor.

    NodeOrigin origin;

    // References to up to 3 children, or links to a variable length set of children.
    AdjacencyList children;

private:
    friend class B3::SparseCollection<Node>;

    unsigned m_index { std::numeric_limits<unsigned>::max() };
    unsigned m_op : 10; // real type is NodeType
    unsigned m_flags : 20;
    // The virtual register number (spill location) associated with this .
    VirtualRegister m_virtualRegister;
    // The number of uses of the result of this operation (+1 for 'must generate' nodes, which have side-effects).
    unsigned m_refCount;
    // The prediction ascribed to this node after propagation.
    SpeculatedType m_prediction { SpecNone };
    // Immediate values, accesses type-checked via accessors above.
    struct OpInfoWrapper {
        OpInfoWrapper()
        {
            u.int64 = 0;
        }
        OpInfoWrapper(uint32_t intValue)
        {
            u.int64 = 0;
            u.int32 = intValue;
        }
        OpInfoWrapper(uint64_t intValue)
        {
            u.int64 = intValue;
        }
        OpInfoWrapper(void* pointer)
        {
            u.int64 = 0;
            u.pointer = pointer;
        }
        OpInfoWrapper(const void* constPointer)
        {
            u.int64 = 0;
            u.constPointer = constPointer;
        }
        OpInfoWrapper(RegisteredStructure structure)
        {
            u.int64 = 0;
            u.pointer = bitwise_cast<void*>(structure);
        }
        OpInfoWrapper& operator=(uint32_t int32)
        {
            u.int64 = 0;
            u.int32 = int32;
            return *this;
        }
        OpInfoWrapper& operator=(int32_t int32)
        {
            u.int64 = 0;
            u.int32 = int32;
            return *this;
        }
        OpInfoWrapper& operator=(uint64_t int64)
        {
            u.int64 = int64;
            return *this;
        }
        OpInfoWrapper& operator=(void* pointer)
        {
            u.int64 = 0;
            u.pointer = pointer;
            return *this;
        }
        OpInfoWrapper& operator=(const void* constPointer)
        {
            u.int64 = 0;
            u.constPointer = constPointer;
            return *this;
        }
        OpInfoWrapper& operator=(RegisteredStructure structure)
        {
            u.int64 = 0;
            u.pointer = bitwise_cast<void*>(structure);
            return *this;
        }
        template <typename T>
        ALWAYS_INLINE auto as() const -> typename std::enable_if<std::is_pointer<T>::value && !std::is_const<typename std::remove_pointer<T>::type>::value, T>::type
        {
            return static_cast<T>(u.pointer);
        }
        template <typename T>
        ALWAYS_INLINE auto as() const -> typename std::enable_if<std::is_pointer<T>::value && std::is_const<typename std::remove_pointer<T>::type>::value, T>::type
        {
            return static_cast<T>(u.constPointer);
        }
        template <typename T>
        ALWAYS_INLINE auto as() const -> typename std::enable_if<std::is_integral<T>::value && sizeof(T) == 4, T>::type
        {
            return u.int32;
        }
        template <typename T>
        ALWAYS_INLINE auto as() const -> typename std::enable_if<std::is_integral<T>::value && sizeof(T) == 8, T>::type
        {
            return u.int64;
        }
        ALWAYS_INLINE RegisteredStructure asRegisteredStructure() const
        {
            return bitwise_cast<RegisteredStructure>(u.pointer);
        }

        union {
            uint32_t int32;
            uint64_t int64;
            void* pointer;
            const void* constPointer;
        } u;
    };
    OpInfoWrapper m_opInfo;
    OpInfoWrapper m_opInfo2;

    // Miscellaneous data that is usually meaningless, but can hold some analysis results
    // if you ask right. For example, if you do Graph::initializeNodeOwners(), Node::owner
    // will tell you which basic block a node belongs to. You cannot rely on this persisting
    // across transformations unless you do the maintenance work yourself. Other phases use
    // Node::replacement, but they do so manually: first you do Graph::clearReplacements()
    // and then you set, and use, replacement's yourself. Same thing for epoch.
    //
    // Bottom line: don't use these fields unless you initialize them yourself, or by
    // calling some appropriate methods that initialize them the way you want. Otherwise,
    // these fields are meaningless.
private:
    union {
        Node* replacement;
        unsigned epoch;
    } m_misc;
public:
    BasicBlock* owner;
};

// Uncomment this to log NodeSet operations.
// typedef LoggingHashSet<Node::HashSetTemplateInstantiationString, Node*> NodeSet;
typedef HashSet<Node*> NodeSet;

struct NodeComparator {
    template<typename NodePtrType>
    bool operator()(NodePtrType a, NodePtrType b) const
    {
        return a->index() < b->index();
    }
};

template<typename T>
CString nodeListDump(const T& nodeList)
{
    return sortedListDump(nodeList, NodeComparator());
}

template<typename T>
CString nodeMapDump(const T& nodeMap, DumpContext* context = 0)
{
    Vector<typename T::KeyType> keys;
    for (
        typename T::const_iterator iter = nodeMap.begin();
        iter != nodeMap.end(); ++iter)
        keys.append(iter->key);
    std::sort(keys.begin(), keys.end(), NodeComparator());
    StringPrintStream out;
    CommaPrinter comma;
    for(unsigned i = 0; i < keys.size(); ++i)
        out.print(comma, keys[i], "=>", inContext(nodeMap.get(keys[i]), context));
    return out.toCString();
}

template<typename T>
CString nodeValuePairListDump(const T& nodeValuePairList, DumpContext* context = 0)
{
    using V = typename T::ValueType;
    T sortedList = nodeValuePairList;
    std::sort(sortedList.begin(), sortedList.end(), [](const V& a, const V& b) {
        return NodeComparator()(a.node, b.node);
    });

    StringPrintStream out;
    CommaPrinter comma;
    for (const auto& pair : sortedList)
        out.print(comma, pair.node, "=>", inContext(pair.value, context));
    return out.toCString();
}

} } // namespace JSC::DFG

namespace WTF {

void printInternal(PrintStream&, JSC::DFG::SwitchKind);
void printInternal(PrintStream&, JSC::DFG::Node*);

inline JSC::DFG::Node* inContext(JSC::DFG::Node* node, JSC::DumpContext*) { return node; }

template<>
struct LoggingHashKeyTraits<JSC::DFG::Node*> {
    static void print(PrintStream& out, JSC::DFG::Node* key)
    {
        out.print("bitwise_cast<::JSC::DFG::Node*>(", RawPointer(key), "lu)");
    }
};

} // namespace WTF

using WTF::inContext;

#endif<|MERGE_RESOLUTION|>--- conflicted
+++ resolved
@@ -1,9 +1,5 @@
 /*
-<<<<<<< HEAD
- * Copyright (C) 2011-2016 Apple Inc. All rights reserved.
-=======
  * Copyright (C) 2011-2017 Apple Inc. All rights reserved.
->>>>>>> 4ccac179
  *
  * Redistribution and use in source and binary forms, with or without
  * modification, are permitted provided that the following conditions
@@ -1028,11 +1024,7 @@
     NodeFlags arithNodeFlags()
     {
         NodeFlags result = m_flags & NodeArithFlagsMask;
-<<<<<<< HEAD
-        if (op() == ArithMul || op() == ArithDiv || op() == ArithMod || op() == ArithNegate || op() == ArithPow || op() == ArithRound || op() == ArithFloor || op() == ArithCeil || op() == DoubleAsInt32)
-=======
         if (op() == ArithMul || op() == ArithDiv || op() == ArithMod || op() == ArithNegate || op() == ArithPow || op() == ArithRound || op() == ArithFloor || op() == ArithCeil || op() == ArithTrunc || op() == DoubleAsInt32)
->>>>>>> 4ccac179
             return result;
         return result & ~NodeBytecodeNeedsNegZero;
     }
@@ -1142,23 +1134,6 @@
         m_opInfo = indexingType;
     }
     
-<<<<<<< HEAD
-    // FIXME: We really should be able to inline code that uses NewRegexp. That means
-    // using something other than the index into the CodeBlock here.
-    // https://bugs.webkit.org/show_bug.cgi?id=154808
-    bool hasRegexpIndex()
-    {
-        return op() == NewRegexp;
-    }
-    
-    unsigned regexpIndex()
-    {
-        ASSERT(hasRegexpIndex());
-        return m_opInfo;
-    }
-    
-=======
->>>>>>> 4ccac179
     bool hasScopeOffset()
     {
         return op() == GetClosureVar || op() == PutClosureVar;
@@ -1477,10 +1452,7 @@
         case ArithRound:
         case ArithFloor:
         case ArithCeil:
-<<<<<<< HEAD
-=======
         case ArithTrunc:
->>>>>>> 4ccac179
         case GetDirectPname:
         case GetById:
         case GetByIdFlush:
@@ -1512,8 +1484,6 @@
         case GetGlobalVar:
         case GetGlobalLexicalVariable:
         case StringReplace:
-<<<<<<< HEAD
-=======
         case StringReplaceRegExp:
         case ToNumber:
         case LoadFromJSMapBucket:
@@ -1529,7 +1499,6 @@
         case AtomicsStore:
         case AtomicsSub:
         case AtomicsXor:
->>>>>>> 4ccac179
             return true;
         default:
             return false;
@@ -1912,11 +1881,7 @@
 
     bool hasArithRoundingMode()
     {
-<<<<<<< HEAD
-        return op() == ArithRound || op() == ArithFloor || op() == ArithCeil;
-=======
         return op() == ArithRound || op() == ArithFloor || op() == ArithCeil || op() == ArithTrunc;
->>>>>>> 4ccac179
     }
 
     Arith::RoundingMode arithRoundingMode()
