--- conflicted
+++ resolved
@@ -1,9 +1,5 @@
 /*
-<<<<<<< HEAD
- * Copyright (C) 2012-2016 Apple Inc. All rights reserved.
-=======
  * Copyright (C) 2012-2017 Apple Inc. All rights reserved.
->>>>>>> 4ccac179
  *
  * Redistribution and use in source and binary forms, with or without
  * modification, are permitted provided that the following conditions
@@ -158,22 +154,12 @@
     macro(ArithFRound, NodeResultDouble | NodeMustGenerate) \
     macro(ArithPow, NodeResultDouble) \
     macro(ArithRandom, NodeResultDouble | NodeMustGenerate) \
-<<<<<<< HEAD
-    macro(ArithRound, NodeResultNumber) \
-    macro(ArithFloor, NodeResultNumber) \
-    macro(ArithCeil, NodeResultNumber) \
-    macro(ArithSqrt, NodeResultNumber) \
-    macro(ArithSin, NodeResultNumber) \
-    macro(ArithCos, NodeResultNumber) \
-    macro(ArithLog, NodeResultNumber) \
-=======
     macro(ArithRound, NodeResultNumber | NodeMustGenerate) \
     macro(ArithFloor, NodeResultNumber | NodeMustGenerate) \
     macro(ArithCeil, NodeResultNumber | NodeMustGenerate) \
     macro(ArithTrunc, NodeResultNumber | NodeMustGenerate) \
     macro(ArithSqrt, NodeResultDouble | NodeMustGenerate) \
     macro(ArithUnary, NodeResultDouble | NodeMustGenerate) \
->>>>>>> 4ccac179
     \
     /* Add of values may either be arithmetic, or result in string concatenation. */\
     macro(ValueAdd, NodeResultJS | NodeMustGenerate) \
@@ -248,15 +234,9 @@
     macro(GetDynamicVar, NodeResultJS | NodeMustGenerate) \
     macro(PutDynamicVar, NodeMustGenerate) \
     macro(NotifyWrite, NodeMustGenerate) \
-<<<<<<< HEAD
-    macro(VarInjectionWatchpoint, NodeMustGenerate) \
-    macro(GetRegExpObjectLastIndex, NodeResultJS) \
-    macro(SetRegExpObjectLastIndex, NodeMustGenerate) \
-=======
     macro(GetRegExpObjectLastIndex, NodeResultJS) \
     macro(SetRegExpObjectLastIndex, NodeMustGenerate) \
     macro(RecordRegExpCachedResult, NodeMustGenerate | NodeHasVarArgs) \
->>>>>>> 4ccac179
     macro(CheckCell, NodeMustGenerate) \
     macro(CheckNotEmpty, NodeMustGenerate) \
     macro(CheckBadCell, NodeMustGenerate) \
@@ -288,10 +268,7 @@
     macro(RegExpExec, NodeResultJS | NodeMustGenerate) \
     macro(RegExpTest, NodeResultJS | NodeMustGenerate) \
     macro(StringReplace, NodeResultJS | NodeMustGenerate) \
-<<<<<<< HEAD
-=======
     macro(StringReplaceRegExp, NodeResultJS | NodeMustGenerate) \
->>>>>>> 4ccac179
     \
     /* Optimizations for string access */ \
     macro(StringCharCodeAt, NodeResultInt32) \
