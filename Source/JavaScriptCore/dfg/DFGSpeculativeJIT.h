--- conflicted
+++ resolved
@@ -1,9 +1,5 @@
 /*
-<<<<<<< HEAD
- * Copyright (C) 2011-2016 Apple Inc. All rights reserved.
-=======
  * Copyright (C) 2011-2017 Apple Inc. All rights reserved.
->>>>>>> 4ccac179
  *
  * Redistribution and use in source and binary forms, with or without
  * modification, are permitted provided that the following conditions
@@ -44,10 +40,7 @@
 #include "MarkedAllocator.h"
 #include "PutKind.h"
 #include "SpillRegistersMode.h"
-<<<<<<< HEAD
-=======
 #include "StructureStubInfo.h"
->>>>>>> 4ccac179
 #include "ValueRecovery.h"
 #include "VirtualRegister.h"
 
@@ -1524,300 +1517,286 @@
         m_jit.setupArgumentsWithExecState(arg1, arg2);
         return appendCallSetResult(operation, result);
     }
-<<<<<<< HEAD
-    JITCompiler::Call callOperation(J_JITOperation_EJssReo operation, GPRReg result, GPRReg arg1, GPRReg arg2)
+    JITCompiler::Call callOperation(J_JITOperation_EJssReoJss operation, GPRReg result, GPRReg arg1, GPRReg arg2, GPRReg arg3)
+    {
+        m_jit.setupArgumentsWithExecState(arg1, arg2, arg3);
+        return appendCallSetResult(operation, result);
+    }
+    JITCompiler::Call callOperation(J_JITOperation_EJssZ operation, GPRReg result, GPRReg arg1, GPRReg arg2)
     {
         m_jit.setupArgumentsWithExecState(arg1, arg2);
         return appendCallSetResult(operation, result);
     }
-=======
->>>>>>> 4ccac179
-    JITCompiler::Call callOperation(J_JITOperation_EJssReoJss operation, GPRReg result, GPRReg arg1, GPRReg arg2, GPRReg arg3)
+    JITCompiler::Call callOperation(J_JITOperation_EPS operation, GPRReg result, void* pointer, size_t size)
+    {
+        m_jit.setupArgumentsWithExecState(TrustedImmPtr(pointer), TrustedImmPtr(size));
+        return appendCallSetResult(operation, result);
+    }
+    JITCompiler::Call callOperation(J_JITOperation_ESS operation, GPRReg result, int startConstant, int numConstants)
+    {
+        m_jit.setupArgumentsWithExecState(TrustedImm32(startConstant), TrustedImm32(numConstants));
+        return appendCallSetResult(operation, result);
+    }
+    JITCompiler::Call callOperation(J_JITOperation_EPP operation, GPRReg result, GPRReg arg1, void* pointer)
+    {
+        m_jit.setupArgumentsWithExecState(arg1, TrustedImmPtr(pointer));
+        return appendCallSetResult(operation, result);
+    }
+    JITCompiler::Call callOperation(J_JITOperation_EC operation, GPRReg result, JSCell* cell)
+    {
+        m_jit.setupArgumentsWithExecState(TrustedImmPtr::weakPointer(m_jit.graph(), cell));
+        return appendCallSetResult(operation, result);
+    }
+    JITCompiler::Call callOperation(J_JITOperation_ECZ operation, GPRReg result, GPRReg arg1, GPRReg arg2)
+    {
+        m_jit.setupArgumentsWithExecState(arg1, arg2);
+        return appendCallSetResult(operation, result);
+    }
+    JITCompiler::Call callOperation(J_JITOperation_ECZZ operation, GPRReg result, GPRReg arg1, GPRReg arg2, int32_t constant)
+    {
+        m_jit.setupArgumentsWithExecState(arg1, arg2, TrustedImm32(constant));
+        return appendCallSetResult(operation, result);
+    }
+    JITCompiler::Call callOperation(J_JITOperation_ESsiCI operation, GPRReg result, StructureStubInfo* stubInfo, GPRReg arg1, const UniquedStringImpl* uid)
+    {
+        m_jit.setupArgumentsWithExecState(TrustedImmPtr(stubInfo), arg1, TrustedImmPtr(uid));
+        return appendCallSetResult(operation, result);
+    }
+    JITCompiler::Call callOperation(J_JITOperation_ESsiJI operation, GPRReg result, StructureStubInfo* stubInfo, GPRReg arg1, UniquedStringImpl* uid)
+    {
+        m_jit.setupArgumentsWithExecState(TrustedImmPtr(stubInfo), arg1, TrustedImmPtr(uid));
+        return appendCallSetResult(operation, result);
+    }
+    JITCompiler::Call callOperation(J_JITOperation_ESsiJJI operation, GPRReg result, StructureStubInfo* stubInfo, GPRReg arg1, GPRReg arg2, UniquedStringImpl* uid)
+    {
+        m_jit.setupArgumentsWithExecState(TrustedImmPtr(stubInfo), arg1, arg2, TrustedImmPtr(uid));
+        return appendCallSetResult(operation, result);
+    }
+    JITCompiler::Call callOperation(J_JITOperation_EDA operation, GPRReg result, FPRReg arg1, GPRReg arg2)
+    {
+        m_jit.setupArgumentsWithExecState(arg1, arg2);
+        return appendCallSetResult(operation, result);
+    }
+    JITCompiler::Call callOperation(J_JITOperation_EJC operation, GPRReg result, GPRReg arg1, GPRReg arg2)
+    {
+        m_jit.setupArgumentsWithExecState(arg1, arg2);
+        return appendCallSetResult(operation, result);
+    }
+    JITCompiler::Call callOperation(J_JITOperation_EJZ operation, GPRReg result, GPRReg arg1, GPRReg arg2)
+    {
+        m_jit.setupArgumentsWithExecState(arg1, arg2);
+        return appendCallSetResult(operation, result);
+    }
+    JITCompiler::Call callOperation(J_JITOperation_EJA operation, GPRReg result, GPRReg arg1, GPRReg arg2)
+    {
+        m_jit.setupArgumentsWithExecState(arg1, arg2);
+        return appendCallSetResult(operation, result);
+    }
+    JITCompiler::Call callOperation(J_JITOperation_EP operation, GPRReg result, GPRReg arg1)
+    {
+        m_jit.setupArgumentsWithExecState(arg1);
+        return appendCallSetResult(operation, result);
+    }
+    JITCompiler::Call callOperation(J_JITOperation_EZ operation, GPRReg result, GPRReg arg1)
+    {
+        m_jit.setupArgumentsWithExecState(arg1);
+        return appendCallSetResult(operation, result);
+    }
+    JITCompiler::Call callOperation(J_JITOperation_EZ operation, GPRReg result, int32_t arg1)
+    {
+        m_jit.setupArgumentsWithExecState(TrustedImm32(arg1));
+        return appendCallSetResult(operation, result);
+    }
+    JITCompiler::Call callOperation(J_JITOperation_EZZ operation, GPRReg result, int32_t arg1, GPRReg arg2)
+    {
+        m_jit.setupArgumentsWithExecState(TrustedImm32(arg1), arg2);
+        return appendCallSetResult(operation, result);
+    }
+    JITCompiler::Call callOperation(P_JITOperation_EQZ operation, GPRReg result, GPRReg arg1, GPRReg arg2)
+    {
+        m_jit.setupArgumentsWithExecState(arg1, arg2);
+        return appendCallSetResult(operation, result);
+    }
+    JITCompiler::Call callOperation(P_JITOperation_EQZ operation, GPRReg result, GPRReg arg1, TrustedImm32 arg2)
+    {
+        m_jit.setupArgumentsWithExecState(arg1, arg2);
+        return appendCallSetResult(operation, result);
+    }
+
+    JITCompiler::Call callOperation(J_JITOperation_EZIcfZ operation, GPRReg result, int32_t arg1, InlineCallFrame* inlineCallFrame, GPRReg arg2)
+    {
+        m_jit.setupArgumentsWithExecState(TrustedImm32(arg1), TrustedImmPtr(inlineCallFrame), arg2);
+        return appendCallSetResult(operation, result);
+    }
+
+    JITCompiler::Call callOperation(P_JITOperation_EJS operation, GPRReg result, GPRReg value, size_t index)
+    {
+        m_jit.setupArgumentsWithExecState(value, TrustedImmPtr(index));
+        return appendCallSetResult(operation, result);
+    }
+
+    JITCompiler::Call callOperation(P_JITOperation_EStJ operation, GPRReg result, RegisteredStructure structure, GPRReg arg2)
+    {
+        m_jit.setupArgumentsWithExecState(TrustedImmPtr(structure), arg2);
+        return appendCallSetResult(operation, result);
+    }
+
+    JITCompiler::Call callOperation(C_JITOperation_EGJ operation, GPRReg result, JSGlobalObject* globalObject, GPRReg arg1)
+    {
+        m_jit.setupArgumentsWithExecState(TrustedImmPtr::weakPointer(m_jit.graph(), globalObject), arg1);
+        return appendCallSetResult(operation, result);
+    }
+
+    JITCompiler::Call callOperation(C_JITOperation_EGJ operation, GPRReg result, JSGlobalObject* globalObject, JSValueRegs arg1)
+    {
+        return callOperation(operation, result, globalObject, arg1.gpr());
+    }
+
+    JITCompiler::Call callOperation(C_JITOperation_EJ operation, GPRReg result, GPRReg arg1)
+    {
+        m_jit.setupArgumentsWithExecState(arg1);
+        return appendCallSetResult(operation, result);
+    }
+    JITCompiler::Call callOperation(C_JITOperation_EJ operation, GPRReg result, JSValueRegs arg1)
+    {
+        m_jit.setupArgumentsWithExecState(arg1.gpr());
+        return appendCallSetResult(operation, result);
+    }
+    JITCompiler::Call callOperation(C_JITOperation_EJJ operation, GPRReg result, GPRReg arg1, GPRReg arg2)
+    {
+        m_jit.setupArgumentsWithExecState(arg1, arg2);
+        return appendCallSetResult(operation, result);
+    }
+    JITCompiler::Call callOperation(C_JITOperation_EJJC operation, GPRReg result, GPRReg arg1, GPRReg arg2, GPRReg arg3)
     {
         m_jit.setupArgumentsWithExecState(arg1, arg2, arg3);
         return appendCallSetResult(operation, result);
     }
-    JITCompiler::Call callOperation(J_JITOperation_EJssZ operation, GPRReg result, GPRReg arg1, GPRReg arg2)
+    JITCompiler::Call callOperation(C_JITOperation_EJJJ operation, GPRReg result, GPRReg arg1, GPRReg arg2, GPRReg arg3)
+    {
+        m_jit.setupArgumentsWithExecState(arg1, arg2, arg3);
+        return appendCallSetResult(operation, result);
+    }
+    JITCompiler::Call callOperation(C_JITOperation_EJZ operation, GPRReg result, GPRReg arg1, GPRReg arg2)
     {
         m_jit.setupArgumentsWithExecState(arg1, arg2);
         return appendCallSetResult(operation, result);
     }
-    JITCompiler::Call callOperation(J_JITOperation_EPS operation, GPRReg result, void* pointer, size_t size)
-    {
-        m_jit.setupArgumentsWithExecState(TrustedImmPtr(pointer), TrustedImmPtr(size));
-        return appendCallSetResult(operation, result);
-    }
-    JITCompiler::Call callOperation(J_JITOperation_ESS operation, GPRReg result, int startConstant, int numConstants)
-    {
-        m_jit.setupArgumentsWithExecState(TrustedImm32(startConstant), TrustedImm32(numConstants));
-        return appendCallSetResult(operation, result);
-    }
-    JITCompiler::Call callOperation(J_JITOperation_EPP operation, GPRReg result, GPRReg arg1, void* pointer)
-    {
-        m_jit.setupArgumentsWithExecState(arg1, TrustedImmPtr(pointer));
-        return appendCallSetResult(operation, result);
-    }
-    JITCompiler::Call callOperation(J_JITOperation_EC operation, GPRReg result, JSCell* cell)
-    {
-        m_jit.setupArgumentsWithExecState(TrustedImmPtr::weakPointer(m_jit.graph(), cell));
-        return appendCallSetResult(operation, result);
-    }
-    JITCompiler::Call callOperation(J_JITOperation_ECZ operation, GPRReg result, GPRReg arg1, GPRReg arg2)
+    JITCompiler::Call callOperation(C_JITOperation_EJZC operation, GPRReg result, GPRReg arg1, GPRReg arg2, GPRReg arg3)
+    {
+        m_jit.setupArgumentsWithExecState(arg1, arg2, arg3);
+        return appendCallSetResult(operation, result);
+    }
+    JITCompiler::Call callOperation(S_JITOperation_J operation, GPRReg result, GPRReg arg1)
+    {
+        m_jit.setupArguments(arg1);
+        return appendCallSetResult(operation, result);
+    }
+    JITCompiler::Call callOperation(S_JITOperation_EJ operation, GPRReg result, GPRReg arg1)
+    {
+        m_jit.setupArgumentsWithExecState(arg1);
+        return appendCallSetResult(operation, result);
+    }
+    JITCompiler::Call callOperation(S_JITOperation_EJ operation, GPRReg result, JSValueRegs arg1)
+    {
+        return callOperation(operation, result, arg1.gpr());
+    }
+    JITCompiler::Call callOperation(J_JITOperation_EJ operation, JSValueRegs result, JSValueRegs arg1)
+    {
+        return callOperation(operation, result.payloadGPR(), arg1.payloadGPR());
+    }
+    JITCompiler::Call callOperation(J_JITOperation_EJ operation, GPRReg result, JSValueRegs arg1)
+    {
+        return callOperation(operation, result, arg1.payloadGPR());
+    }
+    JITCompiler::Call callOperation(J_JITOperation_EJ operation, GPRReg result, GPRReg arg1)
+    {
+        m_jit.setupArgumentsWithExecState(arg1);
+        return appendCallSetResult(operation, result);
+    }
+    JITCompiler::Call callOperation(S_JITOperation_EJI operation, GPRReg result, GPRReg arg1, UniquedStringImpl* uid)
+    {
+        m_jit.setupArgumentsWithExecState(arg1, TrustedImmPtr(uid));
+        return appendCallSetResult(operation, result);
+    }
+    JITCompiler::Call callOperation(S_JITOperation_EJI operation, GPRReg result, JSValueRegs arg1, UniquedStringImpl* uid)
+    {
+        return callOperation(operation, result, arg1.gpr(), uid);
+    }
+    JITCompiler::Call callOperation(S_JITOperation_EJJ operation, GPRReg result, GPRReg arg1, GPRReg arg2)
     {
         m_jit.setupArgumentsWithExecState(arg1, arg2);
         return appendCallSetResult(operation, result);
     }
-    JITCompiler::Call callOperation(J_JITOperation_ECZZ operation, GPRReg result, GPRReg arg1, GPRReg arg2, int32_t constant)
-    {
-        m_jit.setupArgumentsWithExecState(arg1, arg2, TrustedImm32(constant));
-        return appendCallSetResult(operation, result);
-    }
-    JITCompiler::Call callOperation(J_JITOperation_ESsiCI operation, GPRReg result, StructureStubInfo* stubInfo, GPRReg arg1, const UniquedStringImpl* uid)
-    {
-        m_jit.setupArgumentsWithExecState(TrustedImmPtr(stubInfo), arg1, TrustedImmPtr(uid));
-        return appendCallSetResult(operation, result);
-    }
-    JITCompiler::Call callOperation(J_JITOperation_ESsiJI operation, GPRReg result, StructureStubInfo* stubInfo, GPRReg arg1, UniquedStringImpl* uid)
-    {
-        m_jit.setupArgumentsWithExecState(TrustedImmPtr(stubInfo), arg1, TrustedImmPtr(uid));
-        return appendCallSetResult(operation, result);
-    }
-    JITCompiler::Call callOperation(J_JITOperation_ESsiJJI operation, GPRReg result, StructureStubInfo* stubInfo, GPRReg arg1, GPRReg arg2, UniquedStringImpl* uid)
-    {
-        m_jit.setupArgumentsWithExecState(TrustedImmPtr(stubInfo), arg1, arg2, TrustedImmPtr(uid));
-        return appendCallSetResult(operation, result);
-    }
-    JITCompiler::Call callOperation(J_JITOperation_EDA operation, GPRReg result, FPRReg arg1, GPRReg arg2)
+    JITCompiler::Call callOperation(S_JITOperation_EJJ operation, GPRReg result,  JSValueRegs arg1, JSValueRegs arg2)
+    {
+        return callOperation(operation, result, arg1.gpr(), arg2.gpr());
+    }
+    JITCompiler::Call callOperation(S_JITOperation_EGJJ operation, GPRReg result, GPRReg arg1, GPRReg arg2, GPRReg arg3)
+    {
+        m_jit.setupArgumentsWithExecState(arg1, arg2, arg3);
+        return appendCallSetResult(operation, result);
+    }
+    JITCompiler::Call callOperation(S_JITOperation_EGReoJ operation, GPRReg result, GPRReg arg1, GPRReg arg2, GPRReg arg3)
+    {
+        m_jit.setupArgumentsWithExecState(arg1, arg2, arg3);
+        return appendCallSetResult(operation, result);
+    }
+    JITCompiler::Call callOperation(S_JITOperation_EGReoJss operation, GPRReg result, GPRReg arg1, GPRReg arg2, GPRReg arg3)
+    {
+        m_jit.setupArgumentsWithExecState(arg1, arg2, arg3);
+        return appendCallSetResult(operation, result);
+    }
+
+    JITCompiler::Call callOperation(J_JITOperation_EPP operation, GPRReg result, GPRReg arg1, GPRReg arg2)
     {
         m_jit.setupArgumentsWithExecState(arg1, arg2);
         return appendCallSetResult(operation, result);
     }
-    JITCompiler::Call callOperation(J_JITOperation_EJC operation, GPRReg result, GPRReg arg1, GPRReg arg2)
+    JITCompiler::Call callOperation(J_JITOperation_EPPP operation, GPRReg result, GPRReg arg1, GPRReg arg2, GPRReg arg3)
+    {
+        m_jit.setupArgumentsWithExecState(arg1, arg2, arg3);
+        return appendCallSetResult(operation, result);
+    }
+    JITCompiler::Call callOperation(J_JITOperation_EGP operation, GPRReg result, GPRReg arg1, GPRReg arg2)
     {
         m_jit.setupArgumentsWithExecState(arg1, arg2);
         return appendCallSetResult(operation, result);
     }
-    JITCompiler::Call callOperation(J_JITOperation_EJZ operation, GPRReg result, GPRReg arg1, GPRReg arg2)
+    JITCompiler::Call callOperation(J_JITOperation_EJJ operation, GPRReg result, GPRReg arg1, GPRReg arg2)
     {
         m_jit.setupArgumentsWithExecState(arg1, arg2);
         return appendCallSetResult(operation, result);
     }
-    JITCompiler::Call callOperation(J_JITOperation_EJA operation, GPRReg result, GPRReg arg1, GPRReg arg2)
-    {
-        m_jit.setupArgumentsWithExecState(arg1, arg2);
-        return appendCallSetResult(operation, result);
-    }
-    JITCompiler::Call callOperation(J_JITOperation_EP operation, GPRReg result, GPRReg arg1)
-    {
-        m_jit.setupArgumentsWithExecState(arg1);
-        return appendCallSetResult(operation, result);
-    }
-    JITCompiler::Call callOperation(J_JITOperation_EZ operation, GPRReg result, GPRReg arg1)
-    {
-        m_jit.setupArgumentsWithExecState(arg1);
-        return appendCallSetResult(operation, result);
-    }
-    JITCompiler::Call callOperation(J_JITOperation_EZ operation, GPRReg result, int32_t arg1)
-    {
-        m_jit.setupArgumentsWithExecState(TrustedImm32(arg1));
-        return appendCallSetResult(operation, result);
-    }
-    JITCompiler::Call callOperation(J_JITOperation_EZZ operation, GPRReg result, int32_t arg1, GPRReg arg2)
-    {
-        m_jit.setupArgumentsWithExecState(TrustedImm32(arg1), arg2);
-        return appendCallSetResult(operation, result);
-    }
-    JITCompiler::Call callOperation(P_JITOperation_EQZ operation, GPRReg result, GPRReg arg1, GPRReg arg2)
-    {
-        m_jit.setupArgumentsWithExecState(arg1, arg2);
-        return appendCallSetResult(operation, result);
-    }
-    JITCompiler::Call callOperation(P_JITOperation_EQZ operation, GPRReg result, GPRReg arg1, TrustedImm32 arg2)
-    {
-        m_jit.setupArgumentsWithExecState(arg1, arg2);
-        return appendCallSetResult(operation, result);
-    }
-
-    JITCompiler::Call callOperation(J_JITOperation_EZIcfZ operation, GPRReg result, int32_t arg1, InlineCallFrame* inlineCallFrame, GPRReg arg2)
-    {
-        m_jit.setupArgumentsWithExecState(TrustedImm32(arg1), TrustedImmPtr(inlineCallFrame), arg2);
-        return appendCallSetResult(operation, result);
-    }
-
-    JITCompiler::Call callOperation(P_JITOperation_EJS operation, GPRReg result, GPRReg value, size_t index)
-    {
-        m_jit.setupArgumentsWithExecState(value, TrustedImmPtr(index));
-        return appendCallSetResult(operation, result);
-    }
-
-    JITCompiler::Call callOperation(P_JITOperation_EStJ operation, GPRReg result, RegisteredStructure structure, GPRReg arg2)
-    {
-        m_jit.setupArgumentsWithExecState(TrustedImmPtr(structure), arg2);
-        return appendCallSetResult(operation, result);
-    }
-
-    JITCompiler::Call callOperation(C_JITOperation_EGJ operation, GPRReg result, JSGlobalObject* globalObject, GPRReg arg1)
-    {
-        m_jit.setupArgumentsWithExecState(TrustedImmPtr::weakPointer(m_jit.graph(), globalObject), arg1);
-        return appendCallSetResult(operation, result);
-    }
-
-    JITCompiler::Call callOperation(C_JITOperation_EGJ operation, GPRReg result, JSGlobalObject* globalObject, JSValueRegs arg1)
-    {
-        return callOperation(operation, result, globalObject, arg1.gpr());
-    }
-
-    JITCompiler::Call callOperation(C_JITOperation_EJ operation, GPRReg result, GPRReg arg1)
-    {
-        m_jit.setupArgumentsWithExecState(arg1);
-        return appendCallSetResult(operation, result);
-    }
-    JITCompiler::Call callOperation(C_JITOperation_EJ operation, GPRReg result, JSValueRegs arg1)
-    {
-        m_jit.setupArgumentsWithExecState(arg1.gpr());
-        return appendCallSetResult(operation, result);
-    }
-    JITCompiler::Call callOperation(C_JITOperation_EJJ operation, GPRReg result, GPRReg arg1, GPRReg arg2)
-    {
-        m_jit.setupArgumentsWithExecState(arg1, arg2);
-        return appendCallSetResult(operation, result);
-    }
-    JITCompiler::Call callOperation(C_JITOperation_EJJC operation, GPRReg result, GPRReg arg1, GPRReg arg2, GPRReg arg3)
+    JITCompiler::Call callOperation(J_JITOperation_EGJJ operation, GPRReg result, GPRReg arg1, GPRReg arg2, GPRReg arg3)
     {
         m_jit.setupArgumentsWithExecState(arg1, arg2, arg3);
         return appendCallSetResult(operation, result);
     }
-    JITCompiler::Call callOperation(C_JITOperation_EJJJ operation, GPRReg result, GPRReg arg1, GPRReg arg2, GPRReg arg3)
+    JITCompiler::Call callOperation(J_JITOperation_EJJ operation, GPRReg result, GPRReg arg1, int32_t imm)
+    {
+        m_jit.setupArgumentsWithExecState(arg1, MacroAssembler::TrustedImm64(JSValue::encode(jsNumber(imm))));
+        return appendCallSetResult(operation, result);
+    }
+    JITCompiler::Call callOperation(J_JITOperation_EJJ operation, GPRReg result, int32_t imm, GPRReg arg2)
+    {
+        m_jit.setupArgumentsWithExecState(MacroAssembler::TrustedImm64(JSValue::encode(jsNumber(imm))), arg2);
+        return appendCallSetResult(operation, result);
+    }
+    JITCompiler::Call callOperation(J_JITOperation_EJJ operation, JSValueRegs result, JSValueRegs arg1, JSValueRegs arg2)
+    {
+        return callOperation(operation, result.payloadGPR(), arg1.payloadGPR(), arg2.payloadGPR());
+    }
+    JITCompiler::Call callOperation(J_JITOperation_EJJJ operation, GPRReg result, GPRReg arg1, GPRReg arg2, GPRReg arg3)
     {
         m_jit.setupArgumentsWithExecState(arg1, arg2, arg3);
         return appendCallSetResult(operation, result);
     }
-    JITCompiler::Call callOperation(C_JITOperation_EJZ operation, GPRReg result, GPRReg arg1, GPRReg arg2)
-    {
-        m_jit.setupArgumentsWithExecState(arg1, arg2);
-        return appendCallSetResult(operation, result);
-    }
-    JITCompiler::Call callOperation(C_JITOperation_EJZC operation, GPRReg result, GPRReg arg1, GPRReg arg2, GPRReg arg3)
-    {
-        m_jit.setupArgumentsWithExecState(arg1, arg2, arg3);
-        return appendCallSetResult(operation, result);
-    }
-    JITCompiler::Call callOperation(S_JITOperation_J operation, GPRReg result, GPRReg arg1)
-    {
-        m_jit.setupArguments(arg1);
-        return appendCallSetResult(operation, result);
-    }
-    JITCompiler::Call callOperation(S_JITOperation_EJ operation, GPRReg result, GPRReg arg1)
-    {
-        m_jit.setupArgumentsWithExecState(arg1);
-        return appendCallSetResult(operation, result);
-    }
-    JITCompiler::Call callOperation(S_JITOperation_EJ operation, GPRReg result, JSValueRegs arg1)
-    {
-        return callOperation(operation, result, arg1.gpr());
-    }
-    JITCompiler::Call callOperation(J_JITOperation_EJ operation, JSValueRegs result, JSValueRegs arg1)
-    {
-        return callOperation(operation, result.payloadGPR(), arg1.payloadGPR());
-    }
-    JITCompiler::Call callOperation(J_JITOperation_EJ operation, GPRReg result, JSValueRegs arg1)
-    {
-        return callOperation(operation, result, arg1.payloadGPR());
-    }
-    JITCompiler::Call callOperation(J_JITOperation_EJ operation, GPRReg result, GPRReg arg1)
-    {
-        m_jit.setupArgumentsWithExecState(arg1);
-        return appendCallSetResult(operation, result);
-    }
-    JITCompiler::Call callOperation(S_JITOperation_EJI operation, GPRReg result, GPRReg arg1, UniquedStringImpl* uid)
-    {
-        m_jit.setupArgumentsWithExecState(arg1, TrustedImmPtr(uid));
-        return appendCallSetResult(operation, result);
-    }
-    JITCompiler::Call callOperation(S_JITOperation_EJI operation, GPRReg result, JSValueRegs arg1, UniquedStringImpl* uid)
-    {
-        return callOperation(operation, result, arg1.gpr(), uid);
-    }
-    JITCompiler::Call callOperation(S_JITOperation_EJJ operation, GPRReg result, GPRReg arg1, GPRReg arg2)
-    {
-        m_jit.setupArgumentsWithExecState(arg1, arg2);
-        return appendCallSetResult(operation, result);
-    }
-    JITCompiler::Call callOperation(S_JITOperation_EJJ operation, GPRReg result,  JSValueRegs arg1, JSValueRegs arg2)
-    {
-        return callOperation(operation, result, arg1.gpr(), arg2.gpr());
-    }
-    JITCompiler::Call callOperation(S_JITOperation_EGJJ operation, GPRReg result, GPRReg arg1, GPRReg arg2, GPRReg arg3)
-    {
-        m_jit.setupArgumentsWithExecState(arg1, arg2, arg3);
-        return appendCallSetResult(operation, result);
-    }
-    JITCompiler::Call callOperation(S_JITOperation_EGReoJ operation, GPRReg result, GPRReg arg1, GPRReg arg2, GPRReg arg3)
-    {
-        m_jit.setupArgumentsWithExecState(arg1, arg2, arg3);
-        return appendCallSetResult(operation, result);
-    }
-    JITCompiler::Call callOperation(S_JITOperation_EGReoJss operation, GPRReg result, GPRReg arg1, GPRReg arg2, GPRReg arg3)
-    {
-        m_jit.setupArgumentsWithExecState(arg1, arg2, arg3);
-        return appendCallSetResult(operation, result);
-    }
-
-    JITCompiler::Call callOperation(J_JITOperation_EPP operation, GPRReg result, GPRReg arg1, GPRReg arg2)
-    {
-        m_jit.setupArgumentsWithExecState(arg1, arg2);
-        return appendCallSetResult(operation, result);
-    }
-    JITCompiler::Call callOperation(J_JITOperation_EPPP operation, GPRReg result, GPRReg arg1, GPRReg arg2, GPRReg arg3)
-    {
-        m_jit.setupArgumentsWithExecState(arg1, arg2, arg3);
-        return appendCallSetResult(operation, result);
-    }
-    JITCompiler::Call callOperation(J_JITOperation_EGP operation, GPRReg result, GPRReg arg1, GPRReg arg2)
-    {
-        m_jit.setupArgumentsWithExecState(arg1, arg2);
-        return appendCallSetResult(operation, result);
-    }
-    JITCompiler::Call callOperation(J_JITOperation_EJJ operation, GPRReg result, GPRReg arg1, GPRReg arg2)
-    {
-        m_jit.setupArgumentsWithExecState(arg1, arg2);
-        return appendCallSetResult(operation, result);
-    }
-<<<<<<< HEAD
-=======
-    JITCompiler::Call callOperation(J_JITOperation_EGJJ operation, GPRReg result, GPRReg arg1, GPRReg arg2, GPRReg arg3)
-    {
-        m_jit.setupArgumentsWithExecState(arg1, arg2, arg3);
-        return appendCallSetResult(operation, result);
-    }
->>>>>>> 4ccac179
-    JITCompiler::Call callOperation(J_JITOperation_EJJ operation, GPRReg result, GPRReg arg1, int32_t imm)
-    {
-        m_jit.setupArgumentsWithExecState(arg1, MacroAssembler::TrustedImm64(JSValue::encode(jsNumber(imm))));
-        return appendCallSetResult(operation, result);
-    }
-    JITCompiler::Call callOperation(J_JITOperation_EJJ operation, GPRReg result, int32_t imm, GPRReg arg2)
-    {
-        m_jit.setupArgumentsWithExecState(MacroAssembler::TrustedImm64(JSValue::encode(jsNumber(imm))), arg2);
-        return appendCallSetResult(operation, result);
-    }
-    JITCompiler::Call callOperation(J_JITOperation_EJJ operation, JSValueRegs result, JSValueRegs arg1, JSValueRegs arg2)
-    {
-        return callOperation(operation, result.payloadGPR(), arg1.payloadGPR(), arg2.payloadGPR());
-    }
-    JITCompiler::Call callOperation(J_JITOperation_EJJJ operation, GPRReg result, GPRReg arg1, GPRReg arg2, GPRReg arg3)
-    {
-        m_jit.setupArgumentsWithExecState(arg1, arg2, arg3);
-        return appendCallSetResult(operation, result);
-    }
-<<<<<<< HEAD
-=======
     JITCompiler::Call callOperation(J_JITOperation_EJJJJ operation, GPRReg result, GPRReg arg1, GPRReg arg2, GPRReg arg3, GPRReg arg4)
     {
         m_jit.setupArgumentsWithExecState(arg1, arg2, arg3, arg4);
         return appendCallSetResult(operation, result);
     }
->>>>>>> 4ccac179
     JITCompiler::Call callOperation(J_JITOperation_ECC operation, GPRReg result, GPRReg arg1, GPRReg arg2)
     {
         m_jit.setupArgumentsWithExecState(arg1, arg2);
@@ -2123,260 +2102,241 @@
         m_jit.setupArgumentsWithExecState(arg1, arg2, arg3);
         return appendCallSetResult(operation, result.payloadGPR(), result.tagGPR());
     }
-<<<<<<< HEAD
-    JITCompiler::Call callOperation(J_JITOperation_EJssReo operation, GPRReg resultTag, GPRReg resultPayload, GPRReg arg1, GPRReg arg2)
+    JITCompiler::Call callOperation(J_JITOperation_EPS operation, JSValueRegs result, void* pointer, size_t size)
+    {
+        m_jit.setupArgumentsWithExecState(TrustedImmPtr(pointer), TrustedImmPtr(size));
+        return appendCallSetResult(operation, result.payloadGPR(), result.tagGPR());
+    }
+    JITCompiler::Call callOperation(J_JITOperation_ESS operation, JSValueRegs result, int startConstant, int numConstants)
+    {
+        m_jit.setupArgumentsWithExecState(TrustedImm32(startConstant), TrustedImm32(numConstants));
+        return appendCallSetResult(operation, result.payloadGPR(), result.tagGPR());
+    }
+    JITCompiler::Call callOperation(J_JITOperation_EJP operation, JSValueRegs result, JSValueRegs arg1, void* pointer)
+    {
+        m_jit.setupArgumentsWithExecState(EABI_32BIT_DUMMY_ARG arg1.payloadGPR(), arg1.tagGPR(), TrustedImmPtr(pointer));
+        return appendCallSetResult(operation, result.payloadGPR(), result.tagGPR());
+    }
+    JITCompiler::Call callOperation(J_JITOperation_EJP operation, JSValueRegs result, JSValueRegs arg1, GPRReg arg2)
+    {
+        m_jit.setupArgumentsWithExecState(EABI_32BIT_DUMMY_ARG arg1.payloadGPR(), arg1.tagGPR(), arg2);
+        return appendCallSetResult(operation, result.payloadGPR(), result.tagGPR());
+    }
+
+    JITCompiler::Call callOperation(J_JITOperation_EC operation, JSValueRegs result, JSCell* cell)
+    {
+        m_jit.setupArgumentsWithExecState(TrustedImmPtr::weakPointer(m_jit.graph(), cell));
+        return appendCallSetResult(operation, result.payloadGPR(), result.tagGPR());
+    }
+    JITCompiler::Call callOperation(J_JITOperation_ECZ operation, JSValueRegs result, GPRReg arg1, GPRReg arg2)
     {
         m_jit.setupArgumentsWithExecState(arg1, arg2);
-        return appendCallSetResult(operation, resultPayload, resultTag);
-    }
-    JITCompiler::Call callOperation(J_JITOperation_EJssReoJss operation, GPRReg resultTag, GPRReg resultPayload, GPRReg arg1, GPRReg arg2, GPRReg arg3)
+        return appendCallSetResult(operation, result.payloadGPR(), result.tagGPR());
+    }
+    JITCompiler::Call callOperation(J_JITOperation_ECZZ operation, JSValueRegs result, GPRReg arg1, GPRReg arg2, int32_t constant)
+    {
+        m_jit.setupArgumentsWithExecState(arg1, arg2, TrustedImm32(constant));
+        return appendCallSetResult(operation, result.payloadGPR(), result.tagGPR());
+    }
+    JITCompiler::Call callOperation(J_JITOperation_EJscC operation, JSValueRegs result, GPRReg arg1, JSCell* cell)
+    {
+        m_jit.setupArgumentsWithExecState(arg1, TrustedImmPtr::weakPointer(m_jit.graph(), cell));
+        return appendCallSetResult(operation, result.payloadGPR(), result.tagGPR());
+    }
+    JITCompiler::Call callOperation(J_JITOperation_EJscCJ operation, GPRReg result, GPRReg arg1, JSCell* cell, JSValueRegs arg2)
+    {
+        m_jit.setupArgumentsWithExecState(arg1, TrustedImmPtr::weakPointer(m_jit.graph(), cell), EABI_32BIT_DUMMY_ARG arg2.payloadGPR(), arg2.tagGPR());
+        return appendCallSetResult(operation, result);
+    }
+    JITCompiler::Call callOperation(J_JITOperation_EGReoJ operation, JSValueRegs result, GPRReg arg1, GPRReg arg2, JSValueRegs arg3)
+    {
+        m_jit.setupArgumentsWithExecState(arg1, arg2, EABI_32BIT_DUMMY_ARG arg3.payloadGPR(), arg3.tagGPR());
+        return appendCallSetResult(operation, result.payloadGPR(), result.tagGPR());
+    }
+    JITCompiler::Call callOperation(J_JITOperation_EGReoJss operation, JSValueRegs result, GPRReg arg1, GPRReg arg2, GPRReg arg3)
     {
         m_jit.setupArgumentsWithExecState(arg1, arg2, arg3);
-        return appendCallSetResult(operation, resultPayload, resultTag);
-    }
-    JITCompiler::Call callOperation(J_JITOperation_EPS operation, GPRReg resultTag, GPRReg resultPayload, void* pointer, size_t size)
-=======
-    JITCompiler::Call callOperation(J_JITOperation_EPS operation, JSValueRegs result, void* pointer, size_t size)
->>>>>>> 4ccac179
-    {
-        m_jit.setupArgumentsWithExecState(TrustedImmPtr(pointer), TrustedImmPtr(size));
-        return appendCallSetResult(operation, result.payloadGPR(), result.tagGPR());
-    }
-    JITCompiler::Call callOperation(J_JITOperation_ESS operation, JSValueRegs result, int startConstant, int numConstants)
-    {
-        m_jit.setupArgumentsWithExecState(TrustedImm32(startConstant), TrustedImm32(numConstants));
-        return appendCallSetResult(operation, result.payloadGPR(), result.tagGPR());
-    }
-    JITCompiler::Call callOperation(J_JITOperation_EJP operation, JSValueRegs result, JSValueRegs arg1, void* pointer)
-    {
-        m_jit.setupArgumentsWithExecState(EABI_32BIT_DUMMY_ARG arg1.payloadGPR(), arg1.tagGPR(), TrustedImmPtr(pointer));
-        return appendCallSetResult(operation, result.payloadGPR(), result.tagGPR());
-    }
-    JITCompiler::Call callOperation(J_JITOperation_EJP operation, JSValueRegs result, JSValueRegs arg1, GPRReg arg2)
+        return appendCallSetResult(operation, result.payloadGPR(), result.tagGPR());
+    }
+    JITCompiler::Call callOperation(J_JITOperation_ESsiCI operation, JSValueRegs result, StructureStubInfo* stubInfo, GPRReg arg1, const UniquedStringImpl* uid)
+    {
+        m_jit.setupArgumentsWithExecState(TrustedImmPtr(stubInfo), arg1, TrustedImmPtr(uid));
+        return appendCallSetResult(operation, result.payloadGPR(), result.tagGPR());
+    }
+    JITCompiler::Call callOperation(J_JITOperation_ESsiJI operation, JSValueRegs result, StructureStubInfo* stubInfo, JSValueRegs arg1, UniquedStringImpl* uid)
+    {
+        m_jit.setupArgumentsWithExecState(TrustedImmPtr(stubInfo), arg1.payloadGPR(), arg1.tagGPR(), TrustedImmPtr(uid));
+        return appendCallSetResult(operation, result.payloadGPR(), result.tagGPR());
+    }
+    JITCompiler::Call callOperation(J_JITOperation_ESsiJJI operation, JSValueRegs result, StructureStubInfo* stubInfo, JSValueRegs arg1, JSValueRegs arg2, UniquedStringImpl* uid)
+    {
+        m_jit.setupArgumentsWithExecState(TrustedImmPtr(stubInfo), arg1.payloadGPR(), arg1.tagGPR(), arg2.payloadGPR(), arg2.tagGPR(), TrustedImmPtr(uid));
+        return appendCallSetResult(operation, result.payloadGPR(), result.tagGPR());
+    }
+    JITCompiler::Call callOperation(J_JITOperation_ESsiJJI operation, JSValueRegs result, StructureStubInfo* stubInfo, int32_t arg1Tag, GPRReg arg1Payload, GPRReg arg2Tag, GPRReg arg2Payload, UniquedStringImpl* uid)
+    {
+        m_jit.setupArgumentsWithExecState(TrustedImmPtr(stubInfo), arg1Payload, TrustedImm32(arg1Tag), arg2Payload, arg2Tag, TrustedImmPtr(uid));
+        return appendCallSetResult(operation, result.payloadGPR(), result.tagGPR());
+    }
+    JITCompiler::Call callOperation(J_JITOperation_ESsiJI operation, JSValueRegs result, StructureStubInfo* stubInfo, int32_t arg1Tag, GPRReg arg1Payload, UniquedStringImpl* uid)
+    {
+        m_jit.setupArgumentsWithExecState(TrustedImmPtr(stubInfo), arg1Payload, TrustedImm32(arg1Tag), TrustedImmPtr(uid));
+        return appendCallSetResult(operation, result.payloadGPR(), result.tagGPR());
+    }
+    JITCompiler::Call callOperation(J_JITOperation_ESsiJJI operation, JSValueRegs result, StructureStubInfo* stubInfo, int32_t arg1Tag, GPRReg arg1Payload, int32_t arg2Tag, GPRReg arg2Payload, UniquedStringImpl* uid)
+    {
+        m_jit.setupArgumentsWithExecState(TrustedImmPtr(stubInfo), arg1Payload, TrustedImm32(arg1Tag), arg2Payload, TrustedImm32(arg2Tag), TrustedImmPtr(uid));
+        return appendCallSetResult(operation, result.payloadGPR(), result.tagGPR());
+    }
+    JITCompiler::Call callOperation(J_JITOperation_ESsiJI operation, JSValueRegs result, StructureStubInfo* stubInfo, GPRReg arg1Tag, GPRReg arg1Payload, UniquedStringImpl* uid)
+    {
+        m_jit.setupArgumentsWithExecState(TrustedImmPtr(stubInfo), arg1Payload, arg1Tag, TrustedImmPtr(uid));
+        return appendCallSetResult(operation, result.payloadGPR(), result.tagGPR());
+    }
+    JITCompiler::Call callOperation(J_JITOperation_EDA operation, JSValueRegs result, FPRReg arg1, GPRReg arg2)
+    {
+        m_jit.setupArgumentsWithExecState(EABI_32BIT_DUMMY_ARG arg1, arg2);
+        return appendCallSetResult(operation, result.payloadGPR(), result.tagGPR());
+    }
+    JITCompiler::Call callOperation(J_JITOperation_EJA operation, JSValueRegs result, JSValueRegs arg1, GPRReg arg2)
     {
         m_jit.setupArgumentsWithExecState(EABI_32BIT_DUMMY_ARG arg1.payloadGPR(), arg1.tagGPR(), arg2);
         return appendCallSetResult(operation, result.payloadGPR(), result.tagGPR());
     }
-
-    JITCompiler::Call callOperation(J_JITOperation_EC operation, JSValueRegs result, JSCell* cell)
-    {
-        m_jit.setupArgumentsWithExecState(TrustedImmPtr::weakPointer(m_jit.graph(), cell));
-        return appendCallSetResult(operation, result.payloadGPR(), result.tagGPR());
-    }
-    JITCompiler::Call callOperation(J_JITOperation_ECZ operation, JSValueRegs result, GPRReg arg1, GPRReg arg2)
-    {
-        m_jit.setupArgumentsWithExecState(arg1, arg2);
-        return appendCallSetResult(operation, result.payloadGPR(), result.tagGPR());
-    }
-    JITCompiler::Call callOperation(J_JITOperation_ECZZ operation, JSValueRegs result, GPRReg arg1, GPRReg arg2, int32_t constant)
-    {
-        m_jit.setupArgumentsWithExecState(arg1, arg2, TrustedImm32(constant));
-        return appendCallSetResult(operation, result.payloadGPR(), result.tagGPR());
-    }
-    JITCompiler::Call callOperation(J_JITOperation_EJscC operation, JSValueRegs result, GPRReg arg1, JSCell* cell)
-    {
-        m_jit.setupArgumentsWithExecState(arg1, TrustedImmPtr::weakPointer(m_jit.graph(), cell));
-        return appendCallSetResult(operation, result.payloadGPR(), result.tagGPR());
-    }
-    JITCompiler::Call callOperation(J_JITOperation_EJscCJ operation, GPRReg result, GPRReg arg1, JSCell* cell, JSValueRegs arg2)
-    {
-        m_jit.setupArgumentsWithExecState(arg1, TrustedImmPtr::weakPointer(m_jit.graph(), cell), EABI_32BIT_DUMMY_ARG arg2.payloadGPR(), arg2.tagGPR());
-        return appendCallSetResult(operation, result);
-    }
-    JITCompiler::Call callOperation(J_JITOperation_EGReoJ operation, JSValueRegs result, GPRReg arg1, GPRReg arg2, JSValueRegs arg3)
+    JITCompiler::Call callOperation(J_JITOperation_EJA operation, JSValueRegs result, TrustedImm32 arg1Tag, GPRReg arg1Payload, GPRReg arg2)
+    {
+        m_jit.setupArgumentsWithExecState(EABI_32BIT_DUMMY_ARG arg1Payload, arg1Tag, arg2);
+        return appendCallSetResult(operation, result.payloadGPR(), result.tagGPR());
+    }
+    JITCompiler::Call callOperation(J_JITOperation_EJA operation, JSValueRegs result, GPRReg arg1Tag, GPRReg arg1Payload, GPRReg arg2)
+    {
+        m_jit.setupArgumentsWithExecState(EABI_32BIT_DUMMY_ARG arg1Payload, arg1Tag, arg2);
+        return appendCallSetResult(operation, result.payloadGPR(), result.tagGPR());
+    }
+    JITCompiler::Call callOperation(J_JITOperation_EJ operation, JSValueRegs result, JSValueRegs arg1)
+    {
+        m_jit.setupArgumentsWithExecState(EABI_32BIT_DUMMY_ARG arg1.payloadGPR(), arg1.tagGPR());
+        return appendCallSetResult(operation, result.payloadGPR(), result.tagGPR());
+    }
+    JITCompiler::Call callOperation(J_JITOperation_EZ operation, JSValueRegs result, GPRReg arg1)
+    {
+        m_jit.setupArgumentsWithExecState(arg1);
+        return appendCallSetResult(operation, result.payloadGPR(), result.tagGPR());
+    }
+    JITCompiler::Call callOperation(J_JITOperation_EZ operation, JSValueRegs result, int32_t arg1)
+    {
+        m_jit.setupArgumentsWithExecState(TrustedImm32(arg1));
+        return appendCallSetResult(operation, result.payloadGPR(), result.tagGPR());
+    }
+    JITCompiler::Call callOperation(J_JITOperation_EZIcfZ operation, JSValueRegs result, int32_t arg1, InlineCallFrame* inlineCallFrame, GPRReg arg2)
+    {
+        m_jit.setupArgumentsWithExecState(TrustedImm32(arg1), TrustedImmPtr(inlineCallFrame), arg2);
+        return appendCallSetResult(operation, result.payloadGPR(), result.tagGPR());
+    }
+    JITCompiler::Call callOperation(J_JITOperation_EZZ operation, JSValueRegs result, int32_t arg1, GPRReg arg2)
+    {
+        m_jit.setupArgumentsWithExecState(TrustedImm32(arg1), arg2);
+        return appendCallSetResult(operation, result.payloadGPR(), result.tagGPR());
+    }
+
+    JITCompiler::Call callOperation(P_JITOperation_EJS operation, GPRReg result, JSValueRegs value, size_t index)
+    {
+        m_jit.setupArgumentsWithExecState(EABI_32BIT_DUMMY_ARG value.payloadGPR(), value.tagGPR(), TrustedImmPtr(index));
+        return appendCallSetResult(operation, result);
+    }
+
+    JITCompiler::Call callOperation(P_JITOperation_EStJ operation, GPRReg result, RegisteredStructure structure, JSValueRegs arg2)
+    {
+        m_jit.setupArgumentsWithExecState(TrustedImmPtr(structure), arg2.payloadGPR(), arg2.tagGPR());
+        return appendCallSetResult(operation, result);
+    }
+
+    JITCompiler::Call callOperation(C_JITOperation_EGJ operation, GPRReg result, JSGlobalObject* globalObject, JSValueRegs arg1)
+    {
+        m_jit.setupArgumentsWithExecState(TrustedImmPtr::weakPointer(m_jit.graph(), globalObject), arg1.payloadGPR(), arg1.tagGPR());
+        return appendCallSetResult(operation, result);
+    }
+
+    JITCompiler::Call callOperation(C_JITOperation_EJ operation, GPRReg result, JSValueRegs arg1)
+    {
+        m_jit.setupArgumentsWithExecState(EABI_32BIT_DUMMY_ARG arg1.payloadGPR(), arg1.tagGPR());
+        return appendCallSetResult(operation, result);
+    }
+
+    JITCompiler::Call callOperation(C_JITOperation_EJJ operation, GPRReg result, JSValueRegs arg1, JSValueRegs arg2)
+    {
+        m_jit.setupArgumentsWithExecState(EABI_32BIT_DUMMY_ARG arg1.payloadGPR(), arg1.tagGPR(), arg2.payloadGPR(), arg2.tagGPR());
+        return appendCallSetResult(operation, result);
+    }
+
+    JITCompiler::Call callOperation(C_JITOperation_EJJJ operation, GPRReg result, JSValueRegs arg1, JSValueRegs arg2, JSValueRegs arg3)
+    {
+        m_jit.setupArgumentsWithExecState(EABI_32BIT_DUMMY_ARG arg1.payloadGPR(), arg1.tagGPR(), arg2.payloadGPR(), arg2.tagGPR(), arg3.payloadGPR(), arg3.tagGPR());
+        return appendCallSetResult(operation, result);
+    }
+
+    JITCompiler::Call callOperation(S_JITOperation_EJ operation, GPRReg result, JSValueRegs arg1)
+    {
+        m_jit.setupArgumentsWithExecState(EABI_32BIT_DUMMY_ARG arg1.payloadGPR(), arg1.tagGPR());
+        return appendCallSetResult(operation, result);
+    }
+
+    JITCompiler::Call callOperation(S_JITOperation_EJI operation, GPRReg result, JSValueRegs arg1, UniquedStringImpl* uid)
+    {
+        m_jit.setupArgumentsWithExecState(EABI_32BIT_DUMMY_ARG arg1.payloadGPR(), arg1.tagGPR(), TrustedImmPtr(uid));
+        return appendCallSetResult(operation, result);
+    }
+
+    JITCompiler::Call callOperation(S_JITOperation_EJJ operation, GPRReg result, JSValueRegs arg1, JSValueRegs arg2)
+    {
+        m_jit.setupArgumentsWithExecState(EABI_32BIT_DUMMY_ARG arg1.payloadGPR(), arg1.tagGPR(), arg2.payloadGPR(), arg2.tagGPR());
+        return appendCallSetResult(operation, result);
+    }
+
+    JITCompiler::Call callOperation(S_JITOperation_EGJJ operation, GPRReg result, GPRReg arg1, JSValueRegs arg2, JSValueRegs arg3)
+    {
+        m_jit.setupArgumentsWithExecState(arg1, arg2.payloadGPR(), arg2.tagGPR(), arg3.payloadGPR(), arg3.tagGPR());
+        return appendCallSetResult(operation, result);
+    }
+    JITCompiler::Call callOperation(S_JITOperation_EGReoJ operation, GPRReg result, GPRReg arg1, GPRReg arg2, JSValueRegs arg3)
     {
         m_jit.setupArgumentsWithExecState(arg1, arg2, EABI_32BIT_DUMMY_ARG arg3.payloadGPR(), arg3.tagGPR());
-        return appendCallSetResult(operation, result.payloadGPR(), result.tagGPR());
-    }
-    JITCompiler::Call callOperation(J_JITOperation_EGReoJss operation, JSValueRegs result, GPRReg arg1, GPRReg arg2, GPRReg arg3)
+        return appendCallSetResult(operation, result);
+    }
+    JITCompiler::Call callOperation(S_JITOperation_EGReoJss operation, GPRReg result, GPRReg arg1, GPRReg arg2, GPRReg arg3)
     {
         m_jit.setupArgumentsWithExecState(arg1, arg2, arg3);
-        return appendCallSetResult(operation, result.payloadGPR(), result.tagGPR());
-    }
-    JITCompiler::Call callOperation(J_JITOperation_ESsiCI operation, JSValueRegs result, StructureStubInfo* stubInfo, GPRReg arg1, const UniquedStringImpl* uid)
-    {
-        m_jit.setupArgumentsWithExecState(TrustedImmPtr(stubInfo), arg1, TrustedImmPtr(uid));
-        return appendCallSetResult(operation, result.payloadGPR(), result.tagGPR());
-    }
-    JITCompiler::Call callOperation(J_JITOperation_ESsiJI operation, JSValueRegs result, StructureStubInfo* stubInfo, JSValueRegs arg1, UniquedStringImpl* uid)
-    {
-        m_jit.setupArgumentsWithExecState(TrustedImmPtr(stubInfo), arg1.payloadGPR(), arg1.tagGPR(), TrustedImmPtr(uid));
-        return appendCallSetResult(operation, result.payloadGPR(), result.tagGPR());
-    }
-    JITCompiler::Call callOperation(J_JITOperation_ESsiJJI operation, JSValueRegs result, StructureStubInfo* stubInfo, JSValueRegs arg1, JSValueRegs arg2, UniquedStringImpl* uid)
-    {
-        m_jit.setupArgumentsWithExecState(TrustedImmPtr(stubInfo), arg1.payloadGPR(), arg1.tagGPR(), arg2.payloadGPR(), arg2.tagGPR(), TrustedImmPtr(uid));
-        return appendCallSetResult(operation, result.payloadGPR(), result.tagGPR());
-    }
-    JITCompiler::Call callOperation(J_JITOperation_ESsiJJI operation, JSValueRegs result, StructureStubInfo* stubInfo, int32_t arg1Tag, GPRReg arg1Payload, GPRReg arg2Tag, GPRReg arg2Payload, UniquedStringImpl* uid)
-    {
-        m_jit.setupArgumentsWithExecState(TrustedImmPtr(stubInfo), arg1Payload, TrustedImm32(arg1Tag), arg2Payload, arg2Tag, TrustedImmPtr(uid));
-        return appendCallSetResult(operation, result.payloadGPR(), result.tagGPR());
-    }
-    JITCompiler::Call callOperation(J_JITOperation_ESsiJI operation, JSValueRegs result, StructureStubInfo* stubInfo, int32_t arg1Tag, GPRReg arg1Payload, UniquedStringImpl* uid)
-    {
-        m_jit.setupArgumentsWithExecState(TrustedImmPtr(stubInfo), arg1Payload, TrustedImm32(arg1Tag), TrustedImmPtr(uid));
-        return appendCallSetResult(operation, result.payloadGPR(), result.tagGPR());
-    }
-    JITCompiler::Call callOperation(J_JITOperation_ESsiJJI operation, JSValueRegs result, StructureStubInfo* stubInfo, int32_t arg1Tag, GPRReg arg1Payload, int32_t arg2Tag, GPRReg arg2Payload, UniquedStringImpl* uid)
-    {
-        m_jit.setupArgumentsWithExecState(TrustedImmPtr(stubInfo), arg1Payload, TrustedImm32(arg1Tag), arg2Payload, TrustedImm32(arg2Tag), TrustedImmPtr(uid));
-        return appendCallSetResult(operation, result.payloadGPR(), result.tagGPR());
-    }
-    JITCompiler::Call callOperation(J_JITOperation_ESsiJI operation, JSValueRegs result, StructureStubInfo* stubInfo, GPRReg arg1Tag, GPRReg arg1Payload, UniquedStringImpl* uid)
-    {
-        m_jit.setupArgumentsWithExecState(TrustedImmPtr(stubInfo), arg1Payload, arg1Tag, TrustedImmPtr(uid));
-        return appendCallSetResult(operation, result.payloadGPR(), result.tagGPR());
-    }
-    JITCompiler::Call callOperation(J_JITOperation_EDA operation, JSValueRegs result, FPRReg arg1, GPRReg arg2)
-    {
-        m_jit.setupArgumentsWithExecState(EABI_32BIT_DUMMY_ARG arg1, arg2);
-        return appendCallSetResult(operation, result.payloadGPR(), result.tagGPR());
-    }
-    JITCompiler::Call callOperation(J_JITOperation_EJA operation, JSValueRegs result, JSValueRegs arg1, GPRReg arg2)
-    {
-        m_jit.setupArgumentsWithExecState(EABI_32BIT_DUMMY_ARG arg1.payloadGPR(), arg1.tagGPR(), arg2);
-        return appendCallSetResult(operation, result.payloadGPR(), result.tagGPR());
-    }
-    JITCompiler::Call callOperation(J_JITOperation_EJA operation, JSValueRegs result, TrustedImm32 arg1Tag, GPRReg arg1Payload, GPRReg arg2)
-    {
-        m_jit.setupArgumentsWithExecState(EABI_32BIT_DUMMY_ARG arg1Payload, arg1Tag, arg2);
-        return appendCallSetResult(operation, result.payloadGPR(), result.tagGPR());
-    }
-    JITCompiler::Call callOperation(J_JITOperation_EJA operation, JSValueRegs result, GPRReg arg1Tag, GPRReg arg1Payload, GPRReg arg2)
-    {
-        m_jit.setupArgumentsWithExecState(EABI_32BIT_DUMMY_ARG arg1Payload, arg1Tag, arg2);
-        return appendCallSetResult(operation, result.payloadGPR(), result.tagGPR());
-    }
-    JITCompiler::Call callOperation(J_JITOperation_EJ operation, JSValueRegs result, JSValueRegs arg1)
-    {
-        m_jit.setupArgumentsWithExecState(EABI_32BIT_DUMMY_ARG arg1.payloadGPR(), arg1.tagGPR());
-        return appendCallSetResult(operation, result.payloadGPR(), result.tagGPR());
-    }
-    JITCompiler::Call callOperation(J_JITOperation_EZ operation, JSValueRegs result, GPRReg arg1)
-    {
-        m_jit.setupArgumentsWithExecState(arg1);
-        return appendCallSetResult(operation, result.payloadGPR(), result.tagGPR());
-    }
-    JITCompiler::Call callOperation(J_JITOperation_EZ operation, JSValueRegs result, int32_t arg1)
-    {
-        m_jit.setupArgumentsWithExecState(TrustedImm32(arg1));
-        return appendCallSetResult(operation, result.payloadGPR(), result.tagGPR());
-    }
-    JITCompiler::Call callOperation(J_JITOperation_EZIcfZ operation, JSValueRegs result, int32_t arg1, InlineCallFrame* inlineCallFrame, GPRReg arg2)
-    {
-        m_jit.setupArgumentsWithExecState(TrustedImm32(arg1), TrustedImmPtr(inlineCallFrame), arg2);
-        return appendCallSetResult(operation, result.payloadGPR(), result.tagGPR());
-    }
-    JITCompiler::Call callOperation(J_JITOperation_EZZ operation, JSValueRegs result, int32_t arg1, GPRReg arg2)
-    {
-        m_jit.setupArgumentsWithExecState(TrustedImm32(arg1), arg2);
-        return appendCallSetResult(operation, result.payloadGPR(), result.tagGPR());
-    }
-
-    JITCompiler::Call callOperation(P_JITOperation_EJS operation, GPRReg result, JSValueRegs value, size_t index)
-    {
-        m_jit.setupArgumentsWithExecState(EABI_32BIT_DUMMY_ARG value.payloadGPR(), value.tagGPR(), TrustedImmPtr(index));
-        return appendCallSetResult(operation, result);
-    }
-
-    JITCompiler::Call callOperation(P_JITOperation_EStJ operation, GPRReg result, RegisteredStructure structure, JSValueRegs arg2)
-    {
-        m_jit.setupArgumentsWithExecState(TrustedImmPtr(structure), arg2.payloadGPR(), arg2.tagGPR());
-        return appendCallSetResult(operation, result);
-    }
-
-    JITCompiler::Call callOperation(C_JITOperation_EGJ operation, GPRReg result, JSGlobalObject* globalObject, JSValueRegs arg1)
-    {
-        m_jit.setupArgumentsWithExecState(TrustedImmPtr::weakPointer(m_jit.graph(), globalObject), arg1.payloadGPR(), arg1.tagGPR());
-        return appendCallSetResult(operation, result);
-    }
-
-    JITCompiler::Call callOperation(C_JITOperation_EJ operation, GPRReg result, JSValueRegs arg1)
-    {
-        m_jit.setupArgumentsWithExecState(EABI_32BIT_DUMMY_ARG arg1.payloadGPR(), arg1.tagGPR());
-        return appendCallSetResult(operation, result);
-    }
-
-    JITCompiler::Call callOperation(C_JITOperation_EJJ operation, GPRReg result, JSValueRegs arg1, JSValueRegs arg2)
+        return appendCallSetResult(operation, result);
+    }
+    JITCompiler::Call callOperation(J_JITOperation_EJJ operation, JSValueRegs result, JSValueRegs arg1, JSValueRegs arg2)
     {
         m_jit.setupArgumentsWithExecState(EABI_32BIT_DUMMY_ARG arg1.payloadGPR(), arg1.tagGPR(), arg2.payloadGPR(), arg2.tagGPR());
-        return appendCallSetResult(operation, result);
-    }
-
-    JITCompiler::Call callOperation(C_JITOperation_EJJJ operation, GPRReg result, JSValueRegs arg1, JSValueRegs arg2, JSValueRegs arg3)
+        return appendCallSetResult(operation, result.payloadGPR(), result.tagGPR());
+    }
+    JITCompiler::Call callOperation(J_JITOperation_EGJJ operation, JSValueRegs result, GPRReg arg1, JSValueRegs arg2, JSValueRegs arg3)
+    {
+        m_jit.setupArgumentsWithExecState(arg1, arg2.payloadGPR(), arg2.tagGPR(), arg3.payloadGPR(), arg3.tagGPR());
+        return appendCallSetResult(operation, result.payloadGPR(), result.tagGPR());
+    }
+    JITCompiler::Call callOperation(J_JITOperation_EJJ operation, JSValueRegs result, JSValueRegs arg1, MacroAssembler::TrustedImm32 imm)
+    {
+        m_jit.setupArgumentsWithExecState(EABI_32BIT_DUMMY_ARG arg1.payloadGPR(), arg1.tagGPR(), imm, TrustedImm32(JSValue::Int32Tag));
+        return appendCallSetResult(operation, result.payloadGPR(), result.tagGPR());
+    }
+    JITCompiler::Call callOperation(J_JITOperation_EJJ operation, JSValueRegs result, MacroAssembler::TrustedImm32 imm, JSValueRegs arg2)
+    {
+        m_jit.setupArgumentsWithExecState(EABI_32BIT_DUMMY_ARG imm, TrustedImm32(JSValue::Int32Tag), arg2.payloadGPR(), arg2.tagGPR());
+        return appendCallSetResult(operation, result.payloadGPR(), result.tagGPR());
+    }
+    JITCompiler::Call callOperation(J_JITOperation_EJJJ operation, JSValueRegs result, JSValueRegs arg1, JSValueRegs arg2, JSValueRegs arg3)
     {
         m_jit.setupArgumentsWithExecState(EABI_32BIT_DUMMY_ARG arg1.payloadGPR(), arg1.tagGPR(), arg2.payloadGPR(), arg2.tagGPR(), arg3.payloadGPR(), arg3.tagGPR());
-        return appendCallSetResult(operation, result);
-    }
-
-    JITCompiler::Call callOperation(S_JITOperation_EJ operation, GPRReg result, JSValueRegs arg1)
-    {
-        m_jit.setupArgumentsWithExecState(EABI_32BIT_DUMMY_ARG arg1.payloadGPR(), arg1.tagGPR());
-        return appendCallSetResult(operation, result);
-    }
-
-    JITCompiler::Call callOperation(S_JITOperation_EJI operation, GPRReg result, JSValueRegs arg1, UniquedStringImpl* uid)
-    {
-        m_jit.setupArgumentsWithExecState(EABI_32BIT_DUMMY_ARG arg1.payloadGPR(), arg1.tagGPR(), TrustedImmPtr(uid));
-        return appendCallSetResult(operation, result);
-    }
-
-    JITCompiler::Call callOperation(S_JITOperation_EJJ operation, GPRReg result, JSValueRegs arg1, JSValueRegs arg2)
-    {
-        m_jit.setupArgumentsWithExecState(EABI_32BIT_DUMMY_ARG arg1.payloadGPR(), arg1.tagGPR(), arg2.payloadGPR(), arg2.tagGPR());
-        return appendCallSetResult(operation, result);
-    }
-
-    JITCompiler::Call callOperation(S_JITOperation_EGJJ operation, GPRReg result, GPRReg arg1, JSValueRegs arg2, JSValueRegs arg3)
-    {
-        m_jit.setupArgumentsWithExecState(arg1, arg2.payloadGPR(), arg2.tagGPR(), arg3.payloadGPR(), arg3.tagGPR());
-        return appendCallSetResult(operation, result);
-    }
-    JITCompiler::Call callOperation(S_JITOperation_EGReoJ operation, GPRReg result, GPRReg arg1, GPRReg arg2, JSValueRegs arg3)
-    {
-        m_jit.setupArgumentsWithExecState(arg1, arg2, EABI_32BIT_DUMMY_ARG arg3.payloadGPR(), arg3.tagGPR());
-        return appendCallSetResult(operation, result);
-    }
-    JITCompiler::Call callOperation(S_JITOperation_EGReoJss operation, GPRReg result, GPRReg arg1, GPRReg arg2, GPRReg arg3)
-    {
-        m_jit.setupArgumentsWithExecState(arg1, arg2, arg3);
-        return appendCallSetResult(operation, result);
-    }
-    JITCompiler::Call callOperation(J_JITOperation_EJJ operation, JSValueRegs result, JSValueRegs arg1, JSValueRegs arg2)
-    {
-        m_jit.setupArgumentsWithExecState(EABI_32BIT_DUMMY_ARG arg1.payloadGPR(), arg1.tagGPR(), arg2.payloadGPR(), arg2.tagGPR());
-        return appendCallSetResult(operation, result.payloadGPR(), result.tagGPR());
-    }
-<<<<<<< HEAD
+        return appendCallSetResult(operation, result.payloadGPR(), result.tagGPR());
+    }
     JITCompiler::Call callOperation(J_JITOperation_EJJJ operation, GPRReg resultTag, GPRReg resultPayload, GPRReg arg1Tag, GPRReg arg1Payload, GPRReg arg2Tag, GPRReg arg2Payload, GPRReg arg3Tag, GPRReg arg3Payload)
     {
         m_jit.setupArgumentsWithExecState(EABI_32BIT_DUMMY_ARG arg1Payload, arg1Tag, arg2Payload, arg2Tag, arg3Payload, arg3Tag);
         return appendCallSetResult(operation, resultPayload, resultTag);
-    }
-
-    JITCompiler::Call callOperation(J_JITOperation_ECJ operation, GPRReg resultTag, GPRReg resultPayload, GPRReg arg1, GPRReg arg2Tag, GPRReg arg2Payload)
-=======
-    JITCompiler::Call callOperation(J_JITOperation_EGJJ operation, JSValueRegs result, GPRReg arg1, JSValueRegs arg2, JSValueRegs arg3)
->>>>>>> 4ccac179
-    {
-        m_jit.setupArgumentsWithExecState(arg1, arg2.payloadGPR(), arg2.tagGPR(), arg3.payloadGPR(), arg3.tagGPR());
-        return appendCallSetResult(operation, result.payloadGPR(), result.tagGPR());
-    }
-    JITCompiler::Call callOperation(J_JITOperation_EJJ operation, JSValueRegs result, JSValueRegs arg1, MacroAssembler::TrustedImm32 imm)
-    {
-        m_jit.setupArgumentsWithExecState(EABI_32BIT_DUMMY_ARG arg1.payloadGPR(), arg1.tagGPR(), imm, TrustedImm32(JSValue::Int32Tag));
-        return appendCallSetResult(operation, result.payloadGPR(), result.tagGPR());
-    }
-    JITCompiler::Call callOperation(J_JITOperation_EJJ operation, JSValueRegs result, MacroAssembler::TrustedImm32 imm, JSValueRegs arg2)
-    {
-        m_jit.setupArgumentsWithExecState(EABI_32BIT_DUMMY_ARG imm, TrustedImm32(JSValue::Int32Tag), arg2.payloadGPR(), arg2.tagGPR());
-        return appendCallSetResult(operation, result.payloadGPR(), result.tagGPR());
-    }
-    JITCompiler::Call callOperation(J_JITOperation_EJJJ operation, JSValueRegs result, JSValueRegs arg1, JSValueRegs arg2, JSValueRegs arg3)
-    {
-        m_jit.setupArgumentsWithExecState(EABI_32BIT_DUMMY_ARG arg1.payloadGPR(), arg1.tagGPR(), arg2.payloadGPR(), arg2.tagGPR(), arg3.payloadGPR(), arg3.tagGPR());
-        return appendCallSetResult(operation, result.payloadGPR(), result.tagGPR());
     }
 
     JITCompiler::Call callOperation(J_JITOperation_ECJ operation, JSValueRegs result, GPRReg arg1, JSValueRegs arg2)
@@ -2849,11 +2809,6 @@
     void compileArithMod(Node*);
     void compileArithPow(Node*);
     void compileArithRounding(Node*);
-<<<<<<< HEAD
-    void compileArithFloor(Node*);
-    void compileArithCeil(Node*);
-=======
->>>>>>> 4ccac179
     void compileArithRandom(Node*);
     void compileArithUnary(Node*);
     void compileArithSqrt(Node*);
@@ -2907,9 +2862,6 @@
     void compilePutAccessorByVal(Node*);
     void compileGetRegExpObjectLastIndex(Node*);
     void compileSetRegExpObjectLastIndex(Node*);
-<<<<<<< HEAD
-    
-=======
     void compileLazyJSConstant(Node*);
     void compileMaterializeNewObject(Node*);
     void compileRecordRegExpCachedResult(Node*);
@@ -2923,7 +2875,6 @@
     void compileDefineAccessorProperty(Node*);
     void compileToLowerCase(Node*);
 
->>>>>>> 4ccac179
     void moveTrueTo(GPRReg);
     void moveFalseTo(GPRReg);
     void blessBoolean(GPRReg);
@@ -3036,8 +2987,6 @@
     void speculateFinalObject(Edge);
     void speculateRegExpObject(Edge, GPRReg cell);
     void speculateRegExpObject(Edge);
-<<<<<<< HEAD
-=======
     void speculateProxyObject(Edge, GPRReg cell);
     void speculateProxyObject(Edge);
     void speculateDerivedArray(Edge, GPRReg cell);
@@ -3046,7 +2995,6 @@
     void speculateMapObject(Edge, GPRReg cell);
     void speculateSetObject(Edge);
     void speculateSetObject(Edge, GPRReg cell);
->>>>>>> 4ccac179
     void speculateObjectOrOther(Edge);
     void speculateString(Edge edge, GPRReg cell);
     void speculateStringIdentAndLoadStorage(Edge edge, GPRReg string, GPRReg storage);
