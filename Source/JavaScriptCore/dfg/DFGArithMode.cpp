--- conflicted
+++ resolved
@@ -101,8 +101,6 @@
     RELEASE_ASSERT_NOT_REACHED();
 }
 
-<<<<<<< HEAD
-=======
 void printInternal(PrintStream& out, JSC::DFG::Arith::UnaryType type)
 {
     switch (type) {
@@ -117,7 +115,6 @@
 }
 
 
->>>>>>> 4ccac179
 } // namespace WTF
 
 #endif // ENABLE(DFG_JIT)
