--- conflicted
+++ resolved
@@ -1,9 +1,5 @@
 /*
-<<<<<<< HEAD
- * Copyright (C) 2014-2016 Apple Inc. All rights reserved.
-=======
  * Copyright (C) 2014-2017 Apple Inc. All rights reserved.
->>>>>>> 4ccac179
  *
  * Redistribution and use in source and binary forms, with or without
  * modification, are permitted provided that the following conditions
@@ -159,8 +155,6 @@
     case RegExpObjectLastIndexLoc:
         out.print("RegExpObjectLastIndexLoc");
         return;
-<<<<<<< HEAD
-=======
     case MapBucketLoc:
         out.print("MapBucketLoc");
         return;
@@ -173,7 +167,6 @@
     case DOMStateLoc:
         out.print("DOMStateLoc");
         return;
->>>>>>> 4ccac179
     }
     
     RELEASE_ASSERT_NOT_REACHED();
