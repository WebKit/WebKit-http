/*
<<<<<<< HEAD
 * Copyright (C) 2013-2016 Apple Inc. All rights reserved.
=======
 * Copyright (C) 2013-2017 Apple Inc. All rights reserved.
>>>>>>> 4ccac179
 *
 * Redistribution and use in source and binary forms, with or without
 * modification, are permitted provided that the following conditions
 * are met:
 * 1. Redistributions of source code must retain the above copyright
 *    notice, this list of conditions and the following disclaimer.
 * 2. Redistributions in binary form must reproduce the above copyright
 *    notice, this list of conditions and the following disclaimer in the
 *    documentation and/or other materials provided with the distribution.
 *
 * THIS SOFTWARE IS PROVIDED BY APPLE INC. ``AS IS'' AND ANY
 * EXPRESS OR IMPLIED WARRANTIES, INCLUDING, BUT NOT LIMITED TO, THE
 * IMPLIED WARRANTIES OF MERCHANTABILITY AND FITNESS FOR A PARTICULAR
 * PURPOSE ARE DISCLAIMED.  IN NO EVENT SHALL APPLE INC. OR
 * CONTRIBUTORS BE LIABLE FOR ANY DIRECT, INDIRECT, INCIDENTAL, SPECIAL,
 * EXEMPLARY, OR CONSEQUENTIAL DAMAGES (INCLUDING, BUT NOT LIMITED TO,
 * PROCUREMENT OF SUBSTITUTE GOODS OR SERVICES; LOSS OF USE, DATA, OR
 * PROFITS; OR BUSINESS INTERRUPTION) HOWEVER CAUSED AND ON ANY THEORY
 * OF LIABILITY, WHETHER IN CONTRACT, STRICT LIABILITY, OR TORT
 * (INCLUDING NEGLIGENCE OR OTHERWISE) ARISING IN ANY WAY OUT OF THE USE
 * OF THIS SOFTWARE, EVEN IF ADVISED OF THE POSSIBILITY OF SUCH DAMAGE. 
 */

#pragma once

#if ENABLE(DFG_JIT)

#include "ArrayConstructor.h"
#include "DFGAbstractInterpreter.h"
#include "DOMJITGetterSetter.h"
#include "DOMJITSignature.h"
#include "GetByIdStatus.h"
#include "GetterSetter.h"
#include "HashMapImpl.h"
#include "JITOperations.h"
#include "MathCommon.h"
#include "Operations.h"
#include "PutByIdStatus.h"
#include "StringObject.h"

namespace JSC { namespace DFG {

template<typename AbstractStateType>
AbstractInterpreter<AbstractStateType>::AbstractInterpreter(Graph& graph, AbstractStateType& state)
    : m_codeBlock(graph.m_codeBlock)
    , m_graph(graph)
    , m_vm(m_graph.m_vm)
    , m_state(state)
{
    if (m_graph.m_form == SSA)
        m_phiChildren = std::make_unique<PhiChildren>(m_graph);
}

template<typename AbstractStateType>
AbstractInterpreter<AbstractStateType>::~AbstractInterpreter()
{
}

template<typename AbstractStateType>
typename AbstractInterpreter<AbstractStateType>::BooleanResult
AbstractInterpreter<AbstractStateType>::booleanResult(
    Node* node, AbstractValue& value)
{
    JSValue childConst = value.value();
    if (childConst) {
        if (childConst.toBoolean(m_codeBlock->globalObjectFor(node->origin.semantic)->globalExec()))
            return DefinitelyTrue;
        return DefinitelyFalse;
    }

    // Next check if we can fold because we know that the source is an object or string and does not equal undefined.
    if (isCellSpeculation(value.m_type) && !value.m_structure.isTop()) {
        bool allTrue = true;
        for (unsigned i = value.m_structure.size(); i--;) {
            RegisteredStructure structure = value.m_structure[i];
            if (structure->masqueradesAsUndefined(m_codeBlock->globalObjectFor(node->origin.semantic))
                || structure->typeInfo().type() == StringType) {
                allTrue = false;
                break;
            }
        }
        if (allTrue)
            return DefinitelyTrue;
    }
    
    return UnknownBooleanResult;
}

template<typename AbstractStateType>
void AbstractInterpreter<AbstractStateType>::startExecuting()
{
    ASSERT(m_state.block());
    ASSERT(m_state.isValid());
    
    m_state.setDidClobber(false);
}

template<typename AbstractStateType>
void AbstractInterpreter<AbstractStateType>::executeEdges(Node* node)
{
    m_graph.doToChildren(
        node,
        [&] (Edge& edge) {
            filterEdgeByUse(edge);
        });
}

template<typename AbstractStateType>
void AbstractInterpreter<AbstractStateType>::executeKnownEdgeTypes(Node* node)
{
    // Some use kinds are required to not have checks, because we know somehow that the incoming
    // value will already have the type we want. In those cases, AI may not be smart enough to
    // prove that this is indeed the case. But the existance of the edge is enough to prove that
    // it is indeed the case. Taking advantage of this is not optional, since otherwise the DFG
    // and FTL backends may emit checks in a node that lacks a valid exit origin.
    m_graph.doToChildren(
        node,
        [&] (Edge& edge) {
            if (mayHaveTypeCheck(edge.useKind()))
                return;
            
            filterEdgeByUse(edge);
        });
}

template<typename AbstractStateType>
void AbstractInterpreter<AbstractStateType>::verifyEdge(Node* node, Edge edge)
{
    if (!(forNode(edge).m_type & ~typeFilterFor(edge.useKind())))
        return;
    
    DFG_CRASH(m_graph, node, toCString("Edge verification error: ", node, "->", edge, " was expected to have type ", SpeculationDump(typeFilterFor(edge.useKind())), " but has type ", SpeculationDump(forNode(edge).m_type), " (", forNode(edge).m_type, ")").data(), AbstractInterpreterInvalidType, node->op(), edge->op(), edge.useKind(), forNode(edge).m_type);
}

template<typename AbstractStateType>
void AbstractInterpreter<AbstractStateType>::verifyEdges(Node* node)
{
    DFG_NODE_DO_TO_CHILDREN(m_graph, node, verifyEdge);
}

inline bool isToThisAnIdentity(bool isStrictMode, AbstractValue& valueForNode)
{
    // We look at the type first since that will cover most cases and does not require iterating all the structures.
    if (isStrictMode) {
        if (valueForNode.m_type && !(valueForNode.m_type & SpecObjectOther))
            return true;
    } else {
        if (valueForNode.m_type && !(valueForNode.m_type & (~SpecObject | SpecObjectOther)))
            return true;
    }

    if ((isStrictMode || (valueForNode.m_type && !(valueForNode.m_type & ~SpecObject))) && valueForNode.m_structure.isFinite()) {
        bool overridesToThis = false;
        valueForNode.m_structure.forEach([&](RegisteredStructure structure) {
            TypeInfo type = structure->typeInfo();
            ASSERT(type.isObject() || type.type() == StringType || type.type() == SymbolType);
            if (!isStrictMode)
                ASSERT(type.isObject());
            // We don't need to worry about strings/symbols here since either:
            // 1) We are in strict mode and strings/symbols are not wrapped
            // 2) The AI has proven that the type of this is a subtype of object
            if (type.isObject() && type.overridesToThis())
                overridesToThis = true;
        });
        return !overridesToThis;
    }

    return false;
}

template<typename AbstractStateType>
bool AbstractInterpreter<AbstractStateType>::executeEffects(unsigned clobberLimit, Node* node)
{
    verifyEdges(node);
    
    m_state.createValueForNode(node);
    
    switch (node->op()) {
    case JSConstant:
    case DoubleConstant:
    case Int52Constant: {
        setBuiltInConstant(node, *node->constant());
        break;
    }

    case LazyJSConstant: {
        LazyJSValue value = node->lazyJSValue();
        switch (value.kind()) {
        case LazyJSValue::KnownValue:
            setConstant(node, value.value()->value());
            break;
        case LazyJSValue::SingleCharacterString:
        case LazyJSValue::KnownStringImpl:
        case LazyJSValue::NewStringImpl:
            forNode(node).setType(m_graph, SpecString);
            break;
        }
        break;
    }
        
    case Identity: {
        forNode(node) = forNode(node->child1());
        if (forNode(node).value())
            m_state.setFoundConstants(true);
        break;
    }
        
    case ExtractOSREntryLocal: {
        forNode(node).makeBytecodeTop();
        break;
    }
            
    case GetLocal: {
        VariableAccessData* variableAccessData = node->variableAccessData();
        AbstractValue value = m_state.variables().operand(variableAccessData->local().offset());
        // The value in the local should already be checked.
        DFG_ASSERT(m_graph, node, value.isType(typeFilterFor(variableAccessData->flushFormat())));
        if (value.value())
            m_state.setFoundConstants(true);
        forNode(node) = value;
        break;
    }
        
    case GetStack: {
        StackAccessData* data = node->stackAccessData();
        AbstractValue value = m_state.variables().operand(data->local);
        // The value in the local should already be checked.
        DFG_ASSERT(m_graph, node, value.isType(typeFilterFor(data->format)));
        if (value.value())
            m_state.setFoundConstants(true);
        forNode(node) = value;
        break;
    }
        
    case GetLocalUnlinked: {
        AbstractValue value = m_state.variables().operand(node->unlinkedLocal().offset());
        if (value.value())
            m_state.setFoundConstants(true);
        forNode(node) = value;
        break;
    }
        
    case SetLocal: {
        m_state.variables().operand(node->local()) = forNode(node->child1());
        break;
    }
        
    case PutStack: {
        m_state.variables().operand(node->stackAccessData()->local) = forNode(node->child1());
        break;
    }
        
    case MovHint: {
        // Don't need to do anything. A MovHint only informs us about what would have happened
        // in bytecode, but this code is just concerned with what is actually happening during
        // DFG execution.
        break;
    }
        
    case KillStack: {
        // This is just a hint telling us that the OSR state of the local is no longer inside the
        // flushed data.
        break;
    }
        
    case SetArgument:
        // Assert that the state of arguments has been set. SetArgument means that someone set
        // the argument values out-of-band, and currently this always means setting to a
        // non-clear value.
        ASSERT(!m_state.variables().operand(node->local()).isClear());
        break;
        
    case LoadVarargs:
    case ForwardVarargs: {
        // FIXME: ForwardVarargs should check if the count becomes known, and if it does, it should turn
        // itself into a straight-line sequence of GetStack/PutStack.
        // https://bugs.webkit.org/show_bug.cgi?id=143071
        clobberWorld(node->origin.semantic, clobberLimit);
        LoadVarargsData* data = node->loadVarargsData();
        m_state.variables().operand(data->count).setType(SpecInt32Only);
        for (unsigned i = data->limit - 1; i--;)
            m_state.variables().operand(data->start.offset() + i).makeHeapTop();
        break;
    }
            
    case BitAnd:
    case BitOr:
    case BitXor:
    case BitRShift:
    case BitLShift:
    case BitURShift: {
        if (node->child1().useKind() == UntypedUse || node->child2().useKind() == UntypedUse) {
            clobberWorld(node->origin.semantic, clobberLimit);
            forNode(node).setType(m_graph, SpecInt32Only);
            break;
        }

        JSValue left = forNode(node->child1()).value();
        JSValue right = forNode(node->child2()).value();
        if (left && right && left.isInt32() && right.isInt32()) {
            int32_t a = left.asInt32();
            int32_t b = right.asInt32();
            switch (node->op()) {
            case BitAnd:
                setConstant(node, JSValue(a & b));
                break;
            case BitOr:
                setConstant(node, JSValue(a | b));
                break;
            case BitXor:
                setConstant(node, JSValue(a ^ b));
                break;
            case BitRShift:
                setConstant(node, JSValue(a >> static_cast<uint32_t>(b)));
                break;
            case BitLShift:
                setConstant(node, JSValue(a << static_cast<uint32_t>(b)));
                break;
            case BitURShift:
                setConstant(node, JSValue(static_cast<uint32_t>(a) >> static_cast<uint32_t>(b)));
                break;
            default:
                RELEASE_ASSERT_NOT_REACHED();
                break;
            }
            break;
        }
        
        if (node->op() == BitAnd
            && (isBoolInt32Speculation(forNode(node->child1()).m_type) ||
                isBoolInt32Speculation(forNode(node->child2()).m_type))) {
            forNode(node).setType(SpecBoolInt32);
            break;
        }
        
        forNode(node).setType(SpecInt32Only);
        break;
    }
        
    case UInt32ToNumber: {
        JSValue child = forNode(node->child1()).value();
        if (doesOverflow(node->arithMode())) {
            if (enableInt52()) {
                if (child && child.isAnyInt()) {
                    int64_t machineInt = child.asAnyInt();
                    setConstant(node, jsNumber(static_cast<uint32_t>(machineInt)));
                    break;
                }
                forNode(node).setType(SpecAnyInt);
                break;
            }
            if (child && child.isInt32()) {
                uint32_t value = child.asInt32();
                setConstant(node, jsNumber(value));
                break;
            }
            forNode(node).setType(SpecAnyIntAsDouble);
            break;
        }
        if (child && child.isInt32()) {
            int32_t value = child.asInt32();
            if (value >= 0) {
                setConstant(node, jsNumber(value));
                break;
            }
        }
        forNode(node).setType(SpecInt32Only);
        break;
    }
        
    case BooleanToNumber: {
        JSValue concreteValue = forNode(node->child1()).value();
        if (concreteValue) {
            if (concreteValue.isBoolean())
                setConstant(node, jsNumber(concreteValue.asBoolean()));
            else
                setConstant(node, *m_graph.freeze(concreteValue));
            break;
        }
        AbstractValue& value = forNode(node);
        value = forNode(node->child1());
        if (node->child1().useKind() == UntypedUse && !(value.m_type & ~SpecBoolean))
            m_state.setFoundConstants(true);
        if (value.m_type & SpecBoolean) {
            value.merge(SpecBoolInt32);
            value.filter(~SpecBoolean);
        }
        break;
    }
            
    case DoubleAsInt32: {
        JSValue child = forNode(node->child1()).value();
        if (child && child.isNumber()) {
            double asDouble = child.asNumber();
            int32_t asInt = JSC::toInt32(asDouble);
            if (bitwise_cast<int64_t>(static_cast<double>(asInt)) == bitwise_cast<int64_t>(asDouble)) {
                setConstant(node, JSValue(asInt));
                break;
            }
        }
        forNode(node).setType(SpecInt32Only);
        break;
    }
            
    case ValueToInt32: {
        JSValue child = forNode(node->child1()).value();
        if (child) {
            if (child.isNumber()) {
                if (child.isInt32())
                    setConstant(node, child);
                else
                    setConstant(node, JSValue(JSC::toInt32(child.asDouble())));
                break;
            }
            if (child.isBoolean()) {
                setConstant(node, jsNumber(child.asBoolean()));
                break;
            }
            if (child.isUndefinedOrNull()) {
                setConstant(node, jsNumber(0));
                break;
            }
        }
        
        if (isBooleanSpeculation(forNode(node->child1()).m_type)) {
            forNode(node).setType(SpecBoolInt32);
            break;
        }
        
        forNode(node).setType(SpecInt32Only);
        break;
    }
        
    case DoubleRep: {
        JSValue child = forNode(node->child1()).value();
        if (std::optional<double> number = child.toNumberFromPrimitive()) {
            setConstant(node, jsDoubleNumber(*number));
            break;
        }

        SpeculatedType type = forNode(node->child1()).m_type;
        switch (node->child1().useKind()) {
        case NotCellUse: {
            if (type & SpecOther) {
                type &= ~SpecOther;
                type |= SpecDoublePureNaN | SpecBoolInt32; // Null becomes zero, undefined becomes NaN.
            }
            if (type & SpecBoolean) {
                type &= ~SpecBoolean;
                type |= SpecBoolInt32; // True becomes 1, false becomes 0.
            }
            type &= SpecBytecodeNumber;
            break;
        }

        case Int52RepUse:
        case NumberUse:
        case RealNumberUse:
            break;

        default:
            RELEASE_ASSERT_NOT_REACHED();
        }
        forNode(node).setType(type);
        forNode(node).fixTypeForRepresentation(m_graph, node);
        break;
    }
        
    case Int52Rep: {
        JSValue child = forNode(node->child1()).value();
        if (child && child.isAnyInt()) {
            setConstant(node, child);
            break;
        }
        
        forNode(node).setType(SpecAnyInt);
        break;
    }
        
    case ValueRep: {
        JSValue value = forNode(node->child1()).value();
        if (value) {
            setConstant(node, value);
            break;
        }
        
        forNode(node).setType(m_graph, forNode(node->child1()).m_type & ~SpecDoubleImpureNaN);
        forNode(node).fixTypeForRepresentation(m_graph, node);
        break;
    }
        
    case ValueAdd: {
        ASSERT(node->binaryUseKind() == UntypedUse);
        clobberWorld(node->origin.semantic, clobberLimit);
        forNode(node).setType(m_graph, SpecString | SpecBytecodeNumber);
        break;
    }

    case StrCat: {
        forNode(node).setType(m_graph, SpecString);
        break;
    }
        
    case ArithAdd: {
        JSValue left = forNode(node->child1()).value();
        JSValue right = forNode(node->child2()).value();
        switch (node->binaryUseKind()) {
        case Int32Use:
            if (left && right && left.isInt32() && right.isInt32()) {
                if (!shouldCheckOverflow(node->arithMode())) {
                    setConstant(node, jsNumber(left.asInt32() + right.asInt32()));
                    break;
                }
                JSValue result = jsNumber(left.asNumber() + right.asNumber());
                if (result.isInt32()) {
                    setConstant(node, result);
                    break;
                }
            }
            forNode(node).setType(SpecInt32Only);
            break;
        case Int52RepUse:
            if (left && right && left.isAnyInt() && right.isAnyInt()) {
                JSValue result = jsNumber(left.asAnyInt() + right.asAnyInt());
                if (result.isAnyInt()) {
                    setConstant(node, result);
                    break;
                }
            }
            forNode(node).setType(SpecAnyInt);
            break;
        case DoubleRepUse:
            if (left && right && left.isNumber() && right.isNumber()) {
                setConstant(node, jsDoubleNumber(left.asNumber() + right.asNumber()));
                break;
            }
            forNode(node).setType(
                typeOfDoubleSum(
                    forNode(node->child1()).m_type, forNode(node->child2()).m_type));
            break;
        default:
            RELEASE_ASSERT_NOT_REACHED();
            break;
        }
        break;
    }
        
    case AtomicsIsLockFree: {
        if (node->child1().useKind() != Int32Use)
            clobberWorld(node->origin.semantic, clobberLimit);
        forNode(node).setType(SpecBoolInt32);
        break;
    }

    case ArithClz32: {
        JSValue operand = forNode(node->child1()).value();
        if (std::optional<double> number = operand.toNumberFromPrimitive()) {
            uint32_t value = toUInt32(*number);
            setConstant(node, jsNumber(clz32(value)));
            break;
        }
        forNode(node).setType(SpecInt32Only);
        break;
    }

    case MakeRope: {
        unsigned numberOfChildren = 0;
        unsigned numberOfRemovedChildren = 0;
        std::optional<unsigned> nonEmptyIndex;
        for (unsigned i = 0; i < AdjacencyList::Size; ++i) {
            Edge& edge = node->children.child(i);
            if (!edge)
                break;
            ++numberOfChildren;

            JSValue childConstant = m_state.forNode(edge).value();
            if (!childConstant) {
                nonEmptyIndex = i;
                continue;
            }
            if (!childConstant.isString()) {
                nonEmptyIndex = i;
                continue;
            }
            if (asString(childConstant)->length()) {
                nonEmptyIndex = i;
                continue;
            }

            ++numberOfRemovedChildren;
        }

        if (numberOfRemovedChildren) {
            m_state.setFoundConstants(true);
            if (numberOfRemovedChildren == numberOfChildren) {
                // Propagate the last child. This is the way taken in the constant folding phase.
                forNode(node) = forNode(node->children.child(numberOfChildren - 1));
                break;
            }
            if ((numberOfRemovedChildren + 1) == numberOfChildren) {
                ASSERT(nonEmptyIndex);
                forNode(node) = forNode(node->children.child(nonEmptyIndex.value()));
                break;
            }
        }
        forNode(node).set(m_graph, m_vm.stringStructure.get());
        break;
    }
            
    case ArithSub: {
        JSValue left = forNode(node->child1()).value();
        JSValue right = forNode(node->child2()).value();
        switch (node->binaryUseKind()) {
        case Int32Use:
            if (left && right && left.isInt32() && right.isInt32()) {
                if (!shouldCheckOverflow(node->arithMode())) {
                    setConstant(node, jsNumber(left.asInt32() - right.asInt32()));
                    break;
                }
                JSValue result = jsNumber(left.asNumber() - right.asNumber());
                if (result.isInt32()) {
                    setConstant(node, result);
                    break;
                }
            }
            forNode(node).setType(SpecInt32Only);
            break;
        case Int52RepUse:
            if (left && right && left.isAnyInt() && right.isAnyInt()) {
                JSValue result = jsNumber(left.asAnyInt() - right.asAnyInt());
                if (result.isAnyInt() || !shouldCheckOverflow(node->arithMode())) {
                    setConstant(node, result);
                    break;
                }
            }
            forNode(node).setType(SpecAnyInt);
            break;
        case DoubleRepUse:
            if (left && right && left.isNumber() && right.isNumber()) {
                setConstant(node, jsDoubleNumber(left.asNumber() - right.asNumber()));
                break;
            }
            forNode(node).setType(
                typeOfDoubleDifference(
                    forNode(node->child1()).m_type, forNode(node->child2()).m_type));
            break;
        case UntypedUse:
            clobberWorld(node->origin.semantic, clobberLimit);
            forNode(node).setType(m_graph, SpecBytecodeNumber);
            break;
        default:
            RELEASE_ASSERT_NOT_REACHED();
            break;
        }
        break;
    }
        
    case ArithNegate: {
        JSValue child = forNode(node->child1()).value();
        switch (node->child1().useKind()) {
        case Int32Use:
            if (child && child.isInt32()) {
                if (!shouldCheckOverflow(node->arithMode())) {
                    setConstant(node, jsNumber(-child.asInt32()));
                    break;
                }
                double doubleResult;
                if (shouldCheckNegativeZero(node->arithMode()))
                    doubleResult = -child.asNumber();
                else
                    doubleResult = 0 - child.asNumber();
                JSValue valueResult = jsNumber(doubleResult);
                if (valueResult.isInt32()) {
                    setConstant(node, valueResult);
                    break;
                }
            }
            forNode(node).setType(SpecInt32Only);
            break;
        case Int52RepUse:
            if (child && child.isAnyInt()) {
                double doubleResult;
                if (shouldCheckNegativeZero(node->arithMode()))
                    doubleResult = -child.asNumber();
                else
                    doubleResult = 0 - child.asNumber();
                JSValue valueResult = jsNumber(doubleResult);
                if (valueResult.isAnyInt()) {
                    setConstant(node, valueResult);
                    break;
                }
            }
            forNode(node).setType(SpecAnyInt);
            break;
        case DoubleRepUse:
            if (child && child.isNumber()) {
                setConstant(node, jsDoubleNumber(-child.asNumber()));
                break;
            }
            forNode(node).setType(
                typeOfDoubleNegation(
                    forNode(node->child1()).m_type));
            break;
        default:
            DFG_ASSERT(m_graph, node, node->child1().useKind() == UntypedUse);
            forNode(node).setType(SpecBytecodeNumber);
            break;
        }
        break;
    }
        
    case ArithMul: {
        JSValue left = forNode(node->child1()).value();
        JSValue right = forNode(node->child2()).value();
        switch (node->binaryUseKind()) {
        case Int32Use:
            if (left && right && left.isInt32() && right.isInt32()) {
                if (!shouldCheckOverflow(node->arithMode())) {
                    setConstant(node, jsNumber(left.asInt32() * right.asInt32()));
                    break;
                }
                double doubleResult = left.asNumber() * right.asNumber();
                if (!shouldCheckNegativeZero(node->arithMode()))
                    doubleResult += 0; // Sanitizes zero.
                JSValue valueResult = jsNumber(doubleResult);
                if (valueResult.isInt32()) {
                    setConstant(node, valueResult);
                    break;
                }
            }
            forNode(node).setType(SpecInt32Only);
            break;
        case Int52RepUse:
            if (left && right && left.isAnyInt() && right.isAnyInt()) {
                double doubleResult = left.asNumber() * right.asNumber();
                if (!shouldCheckNegativeZero(node->arithMode()))
                    doubleResult += 0;
                JSValue valueResult = jsNumber(doubleResult);
                if (valueResult.isAnyInt()) {
                    setConstant(node, valueResult);
                    break;
                }
            }
            forNode(node).setType(SpecAnyInt);
            break;
        case DoubleRepUse:
            if (left && right && left.isNumber() && right.isNumber()) {
                setConstant(node, jsDoubleNumber(left.asNumber() * right.asNumber()));
                break;
            }
            forNode(node).setType(
                typeOfDoubleProduct(
                    forNode(node->child1()).m_type, forNode(node->child2()).m_type));
            break;
        case UntypedUse:
            clobberWorld(node->origin.semantic, clobberLimit);
            forNode(node).setType(m_graph, SpecBytecodeNumber);
            break;
        default:
            RELEASE_ASSERT_NOT_REACHED();
            break;
        }
        break;
    }
        
    case ArithDiv: {
        JSValue left = forNode(node->child1()).value();
        JSValue right = forNode(node->child2()).value();
        switch (node->binaryUseKind()) {
        case Int32Use:
            if (left && right && left.isInt32() && right.isInt32()) {
                double doubleResult = left.asNumber() / right.asNumber();
                if (!shouldCheckOverflow(node->arithMode()))
                    doubleResult = toInt32(doubleResult);
                else if (!shouldCheckNegativeZero(node->arithMode()))
                    doubleResult += 0; // Sanitizes zero.
                JSValue valueResult = jsNumber(doubleResult);
                if (valueResult.isInt32()) {
                    setConstant(node, valueResult);
                    break;
                }
            }
            forNode(node).setType(SpecInt32Only);
            break;
        case DoubleRepUse:
            if (left && right && left.isNumber() && right.isNumber()) {
                setConstant(node, jsDoubleNumber(left.asNumber() / right.asNumber()));
                break;
            }
            forNode(node).setType(
                typeOfDoubleQuotient(
                    forNode(node->child1()).m_type, forNode(node->child2()).m_type));
            break;
        case UntypedUse:
            clobberWorld(node->origin.semantic, clobberLimit);
            forNode(node).setType(m_graph, SpecBytecodeNumber);
            break;
        default:
            RELEASE_ASSERT_NOT_REACHED();
            break;
        }
        break;
    }

    case ArithMod: {
        JSValue left = forNode(node->child1()).value();
        JSValue right = forNode(node->child2()).value();
        switch (node->binaryUseKind()) {
        case Int32Use:
            if (left && right && left.isInt32() && right.isInt32()) {
                double doubleResult = fmod(left.asNumber(), right.asNumber());
                if (!shouldCheckOverflow(node->arithMode()))
                    doubleResult = toInt32(doubleResult);
                else if (!shouldCheckNegativeZero(node->arithMode()))
                    doubleResult += 0; // Sanitizes zero.
                JSValue valueResult = jsNumber(doubleResult);
                if (valueResult.isInt32()) {
                    setConstant(node, valueResult);
                    break;
                }
            }
            forNode(node).setType(SpecInt32Only);
            break;
        case DoubleRepUse:
            if (left && right && left.isNumber() && right.isNumber()) {
                setConstant(node, jsDoubleNumber(fmod(left.asNumber(), right.asNumber())));
                break;
            }
            forNode(node).setType(
                typeOfDoubleBinaryOp(
                    forNode(node->child1()).m_type, forNode(node->child2()).m_type));
            break;
        default:
            RELEASE_ASSERT_NOT_REACHED();
            break;
        }
        break;
    }

    case ArithMin: {
        JSValue left = forNode(node->child1()).value();
        JSValue right = forNode(node->child2()).value();
        switch (node->binaryUseKind()) {
        case Int32Use:
            if (left && right && left.isInt32() && right.isInt32()) {
                setConstant(node, jsNumber(std::min(left.asInt32(), right.asInt32())));
                break;
            }
            forNode(node).setType(SpecInt32Only);
            break;
        case DoubleRepUse:
            if (left && right && left.isNumber() && right.isNumber()) {
                double a = left.asNumber();
                double b = right.asNumber();
                setConstant(node, jsDoubleNumber(a < b ? a : (b <= a ? b : a + b)));
                break;
            }
            forNode(node).setType(
                typeOfDoubleMinMax(
                    forNode(node->child1()).m_type, forNode(node->child2()).m_type));
            break;
        default:
            RELEASE_ASSERT_NOT_REACHED();
            break;
        }
        break;
    }
            
    case ArithMax: {
        JSValue left = forNode(node->child1()).value();
        JSValue right = forNode(node->child2()).value();
        switch (node->binaryUseKind()) {
        case Int32Use:
            if (left && right && left.isInt32() && right.isInt32()) {
                setConstant(node, jsNumber(std::max(left.asInt32(), right.asInt32())));
                break;
            }
            forNode(node).setType(SpecInt32Only);
            break;
        case DoubleRepUse:
            if (left && right && left.isNumber() && right.isNumber()) {
                double a = left.asNumber();
                double b = right.asNumber();
                setConstant(node, jsDoubleNumber(a > b ? a : (b >= a ? b : a + b)));
                break;
            }
            forNode(node).setType(
                typeOfDoubleMinMax(
                    forNode(node->child1()).m_type, forNode(node->child2()).m_type));
            break;
        default:
            RELEASE_ASSERT_NOT_REACHED();
            break;
        }
        break;
    }
            
    case ArithAbs: {
        JSValue child = forNode(node->child1()).value();
        switch (node->child1().useKind()) {
        case Int32Use:
            if (std::optional<double> number = child.toNumberFromPrimitive()) {
                JSValue result = jsNumber(fabs(*number));
                if (result.isInt32()) {
                    setConstant(node, result);
                    break;
                }
            }
            forNode(node).setType(SpecInt32Only);
            break;
        case DoubleRepUse:
            if (std::optional<double> number = child.toNumberFromPrimitive()) {
                setConstant(node, jsDoubleNumber(fabs(*number)));
                break;
            }
            forNode(node).setType(typeOfDoubleAbs(forNode(node->child1()).m_type));
            break;
        default:
            DFG_ASSERT(m_graph, node, node->child1().useKind() == UntypedUse);
            forNode(node).setType(SpecFullNumber);
            break;
        }
        break;
    }

    case ArithPow: {
        JSValue childY = forNode(node->child2()).value();
        if (childY && childY.isNumber()) {
            if (!childY.asNumber()) {
                setConstant(node, jsDoubleNumber(1));
                break;
            }

            JSValue childX = forNode(node->child1()).value();
            if (childX && childX.isNumber()) {
                setConstant(node, jsDoubleNumber(operationMathPow(childX.asNumber(), childY.asNumber())));
                break;
            }
        }
        forNode(node).setType(typeOfDoublePow(forNode(node->child1()).m_type, forNode(node->child2()).m_type));
        break;
    }

    case ArithRandom: {
        forNode(node).setType(m_graph, SpecDoubleReal);
        break;
    }

    case ArithRound:
    case ArithFloor:
<<<<<<< HEAD
    case ArithCeil: {
        JSValue operand = forNode(node->child1()).value();
        if (operand && operand.isNumber()) {
            double roundedValue = 0;
            if (node->op() == ArithRound)
                roundedValue = jsRound(operand.asNumber());
            else if (node->op() == ArithFloor)
                roundedValue = floor(operand.asNumber());
            else {
                ASSERT(node->op() == ArithCeil);
                roundedValue = ceil(operand.asNumber());
=======
    case ArithCeil:
    case ArithTrunc: {
        JSValue operand = forNode(node->child1()).value();
        if (std::optional<double> number = operand.toNumberFromPrimitive()) {
            double roundedValue = 0;
            if (node->op() == ArithRound)
                roundedValue = jsRound(*number);
            else if (node->op() == ArithFloor)
                roundedValue = floor(*number);
            else if (node->op() == ArithCeil)
                roundedValue = ceil(*number);
            else {
                ASSERT(node->op() == ArithTrunc);
                roundedValue = trunc(*number);
>>>>>>> 4ccac179
            }

            if (node->child1().useKind() == UntypedUse) {
                setConstant(node, jsNumber(roundedValue));
                break;
            }
            if (producesInteger(node->arithRoundingMode())) {
                int32_t roundedValueAsInt32 = static_cast<int32_t>(roundedValue);
                if (roundedValueAsInt32 == roundedValue) {
                    if (shouldCheckNegativeZero(node->arithRoundingMode())) {
                        if (roundedValueAsInt32 || !std::signbit(roundedValue)) {
                            setConstant(node, jsNumber(roundedValueAsInt32));
                            break;
                        }
                    } else {
                        setConstant(node, jsNumber(roundedValueAsInt32));
                        break;
                    }
                }
            } else {
                setConstant(node, jsDoubleNumber(roundedValue));
                break;
            }
        }
        if (node->child1().useKind() == DoubleRepUse) {
            if (producesInteger(node->arithRoundingMode()))
                forNode(node).setType(SpecInt32Only);
            else if (node->child1().useKind() == DoubleRepUse)
                forNode(node).setType(typeOfDoubleRounding(forNode(node->child1()).m_type));
        } else {
            DFG_ASSERT(m_graph, node, node->child1().useKind() == UntypedUse);
            forNode(node).setType(SpecFullNumber);
        }
        break;
    }
            
    case ArithSqrt:
        executeDoubleUnaryOpEffects(node, sqrt);
        break;

    case ArithFRound:
        executeDoubleUnaryOpEffects(node, [](double value) -> double { return static_cast<float>(value); });
        break;
        
    case ArithUnary:
        executeDoubleUnaryOpEffects(node, arithUnaryFunction(node->arithUnaryType()));
        break;
            
    case LogicalNot: {
        switch (booleanResult(node, forNode(node->child1()))) {
        case DefinitelyTrue:
            setConstant(node, jsBoolean(false));
            break;
        case DefinitelyFalse:
            setConstant(node, jsBoolean(true));
            break;
        default:
            forNode(node).setType(SpecBoolean);
            break;
        }
        break;
    }

    case MapHash: {
        if (JSValue key = forNode(node->child1()).value()) {
            if (std::optional<uint32_t> hash = concurrentJSMapHash(key)) {
                // Although C++ code uses uint32_t for the hash, the closest type in DFG IR is Int32
                // and that's what MapHash returns. So, we have to cast to int32_t to avoid large
                // unsigned values becoming doubles. This casting between signed and unsigned
                // happens in the assembly code we emit when we don't constant fold this node.
                setConstant(node, jsNumber(static_cast<int32_t>(*hash)));
                break;
            }
        }
        forNode(node).setType(SpecInt32Only);
        break;
    }

    case ToLowerCase: {
        forNode(node).setType(m_graph, SpecString);
        break;
    }

    case LoadFromJSMapBucket:
        forNode(node).makeHeapTop();
        break;

    case GetMapBucket:
        forNode(node).setType(m_graph, SpecCellOther);
        break;

    case IsNonEmptyMapBucket:
        forNode(node).setType(SpecBoolean);
        break;

    case IsEmpty:
    case IsUndefined:
    case IsBoolean:
    case IsNumber:
    case IsObject:
    case IsObjectOrNull:
    case IsFunction:
    case IsCellWithType:
    case IsTypedArrayView: {
        AbstractValue child = forNode(node->child1());
        if (child.value()) {
            bool constantWasSet = true;
            switch (node->op()) {
            case IsCellWithType:
                setConstant(node, jsBoolean(child.value().isCell() && child.value().asCell()->type() == node->queriedType()));
                break;
            case IsUndefined:
                setConstant(node, jsBoolean(
                    child.value().isCell()
                    ? child.value().asCell()->structure()->masqueradesAsUndefined(m_codeBlock->globalObjectFor(node->origin.semantic))
                    : child.value().isUndefined()));
                break;
            case IsBoolean:
                setConstant(node, jsBoolean(child.value().isBoolean()));
                break;
            case IsNumber:
                setConstant(node, jsBoolean(child.value().isNumber()));
                break;
            case IsObject:
                setConstant(node, jsBoolean(child.value().isObject()));
                break;
            case IsObjectOrNull:
                if (child.value().isObject()) {
                    JSObject* object = asObject(child.value());
                    if (object->type() == JSFunctionType)
                        setConstant(node, jsBoolean(false));
                    else if (!(object->inlineTypeFlags() & TypeOfShouldCallGetCallData))
                        setConstant(node, jsBoolean(!child.value().asCell()->structure()->masqueradesAsUndefined(m_codeBlock->globalObjectFor(node->origin.semantic))));
                    else {
                        // FIXME: This could just call getCallData.
                        // https://bugs.webkit.org/show_bug.cgi?id=144457
                        constantWasSet = false;
                    }
                } else
                    setConstant(node, jsBoolean(child.value().isNull()));
                break;
            case IsFunction:
                if (child.value().isObject()) {
                    JSObject* object = asObject(child.value());
                    if (object->type() == JSFunctionType)
                        setConstant(node, jsBoolean(true));
                    else if (!(object->inlineTypeFlags() & TypeOfShouldCallGetCallData))
                        setConstant(node, jsBoolean(false));
                    else {
                        // FIXME: This could just call getCallData.
                        // https://bugs.webkit.org/show_bug.cgi?id=144457
                        constantWasSet = false;
                    }
                } else
                    setConstant(node, jsBoolean(false));
                break;
            case IsEmpty:
                setConstant(node, jsBoolean(child.value().isEmpty()));
                break;
            case IsTypedArrayView:
                setConstant(node, jsBoolean(child.value().isObject() && isTypedView(child.value().getObject()->classInfo(m_vm)->typedArrayStorageType)));
                break;
            default:
                constantWasSet = false;
                break;
            }
            if (constantWasSet)
                break;
        }
        
        // FIXME: This code should really use AbstractValue::isType() and
        // AbstractValue::couldBeType().
        // https://bugs.webkit.org/show_bug.cgi?id=146870
        
        bool constantWasSet = false;
        switch (node->op()) {
        case IsEmpty: {
            if (child.m_type && !(child.m_type & SpecEmpty)) {
                setConstant(node, jsBoolean(false));
                constantWasSet = true;
                break;
            }

            if (child.m_type && !(child.m_type & ~SpecEmpty)) {
                setConstant(node, jsBoolean(true));
                constantWasSet = true;
                break;
            }

            break;
        }
        case IsUndefined:
            // FIXME: Use the masquerades-as-undefined watchpoint thingy.
            // https://bugs.webkit.org/show_bug.cgi?id=144456
            
            if (!(child.m_type & (SpecOther | SpecObjectOther))) {
                setConstant(node, jsBoolean(false));
                constantWasSet = true;
                break;
            }
            
            break;
        case IsBoolean:
            if (!(child.m_type & ~SpecBoolean)) {
                setConstant(node, jsBoolean(true));
                constantWasSet = true;
                break;
            }
            
            if (!(child.m_type & SpecBoolean)) {
                setConstant(node, jsBoolean(false));
                constantWasSet = true;
                break;
            }
            
            break;
        case IsNumber:
            if (!(child.m_type & ~SpecFullNumber)) {
                setConstant(node, jsBoolean(true));
                constantWasSet = true;
                break;
            }
            
            if (!(child.m_type & SpecFullNumber)) {
                setConstant(node, jsBoolean(false));
                constantWasSet = true;
                break;
            }
            
            break;
        case IsObject:
            if (!(child.m_type & ~SpecObject)) {
                setConstant(node, jsBoolean(true));
                constantWasSet = true;
                break;
            }
            
            if (!(child.m_type & SpecObject)) {
                setConstant(node, jsBoolean(false));
                constantWasSet = true;
                break;
            }
            
            break;
        case IsObjectOrNull:
            // FIXME: Use the masquerades-as-undefined watchpoint thingy.
            // https://bugs.webkit.org/show_bug.cgi?id=144456
            
            // These expressions are complicated to parse. A helpful way to parse this is that
            // "!(T & ~S)" means "T is a subset of S". Conversely, "!(T & S)" means "T is a
            // disjoint set from S". Things like "T - S" means that, provided that S is a
            // subset of T, it's the "set of all things in T but not in S". Things like "T | S"
            // mean the "union of T and S".
            
            // Is the child's type an object that isn't an other-object (i.e. object that could
            // have masquaredes-as-undefined traps) and isn't a function?  Then: we should fold
            // this to true.
            if (!(child.m_type & ~(SpecObject - SpecObjectOther - SpecFunction))) {
                setConstant(node, jsBoolean(true));
                constantWasSet = true;
                break;
            }
            
            // Is the child's type definitely not either of: an object that isn't a function,
            // or either undefined or null?  Then: we should fold this to false.  This means
            // for example that if it's any non-function object, including those that have
            // masquerades-as-undefined traps, then we don't fold. It also means we won't fold
            // if it's undefined-or-null, since the type bits don't distinguish between
            // undefined (which should fold to false) and null (which should fold to true).
            if (!(child.m_type & ((SpecObject - SpecFunction) | SpecOther))) {
                setConstant(node, jsBoolean(false));
                constantWasSet = true;
                break;
            }
            
            break;
        case IsFunction:
            if (!(child.m_type & ~SpecFunction)) {
                setConstant(node, jsBoolean(true));
                constantWasSet = true;
                break;
            }
            
            if (!(child.m_type & (SpecFunction | SpecObjectOther | SpecProxyObject))) {
                setConstant(node, jsBoolean(false));
                constantWasSet = true;
                break;
            }
            break;

        case IsCellWithType:
            if (!(child.m_type & ~node->speculatedTypeForQuery())) {
                setConstant(node, jsBoolean(true));
                constantWasSet = true;
                break;
            }
            if (!(child.m_type & node->speculatedTypeForQuery())) {
                setConstant(node, jsBoolean(false));
                constantWasSet = true;
                break;
            }
            break;

        case IsTypedArrayView:
            if (!(child.m_type & ~SpecTypedArrayView)) {
                setConstant(node, jsBoolean(true));
                constantWasSet = true;
                break;
            }
            if (!(child.m_type & SpecTypedArrayView)) {
                setConstant(node, jsBoolean(false));
                constantWasSet = true;
                break;
            }
            break;

        default:
            break;
        }
        if (constantWasSet)
            break;
        
        forNode(node).setType(SpecBoolean);
        break;
    }

    case TypeOf: {
        JSValue child = forNode(node->child1()).value();
        AbstractValue& abstractChild = forNode(node->child1());
        if (child) {
            JSValue typeString = jsTypeStringForValue(m_vm, m_codeBlock->globalObjectFor(node->origin.semantic), child);
            setConstant(node, *m_graph.freeze(typeString));
            break;
        }
        
        if (isFullNumberSpeculation(abstractChild.m_type)) {
            setConstant(node, *m_graph.freeze(m_vm.smallStrings.numberString()));
            break;
        }
        
        if (isStringSpeculation(abstractChild.m_type)) {
            setConstant(node, *m_graph.freeze(m_vm.smallStrings.stringString()));
            break;
        }

        // FIXME: We could use the masquerades-as-undefined watchpoint here.
        // https://bugs.webkit.org/show_bug.cgi?id=144456
        if (!(abstractChild.m_type & ~(SpecObject - SpecObjectOther - SpecFunction))) {
            setConstant(node, *m_graph.freeze(m_vm.smallStrings.objectString()));
            break;
        }
        
        if (isFunctionSpeculation(abstractChild.m_type)) {
            setConstant(node, *m_graph.freeze(m_vm.smallStrings.functionString()));
            break;
        }
        
        if (isBooleanSpeculation(abstractChild.m_type)) {
            setConstant(node, *m_graph.freeze(m_vm.smallStrings.booleanString()));
            break;
        }

        if (isSymbolSpeculation(abstractChild.m_type)) {
            setConstant(node, *m_graph.freeze(m_vm.smallStrings.symbolString()));
            break;
        }

        forNode(node).setType(m_graph, SpecStringIdent);
        break;
    }
            
    case CompareLess:
    case CompareLessEq:
    case CompareGreater:
    case CompareGreaterEq:
    case CompareEq: {
        JSValue leftConst = forNode(node->child1()).value();
        JSValue rightConst = forNode(node->child2()).value();
        if (leftConst && rightConst) {
            if (leftConst.isNumber() && rightConst.isNumber()) {
                double a = leftConst.asNumber();
                double b = rightConst.asNumber();
                switch (node->op()) {
                case CompareLess:
                    setConstant(node, jsBoolean(a < b));
                    break;
                case CompareLessEq:
                    setConstant(node, jsBoolean(a <= b));
                    break;
                case CompareGreater:
                    setConstant(node, jsBoolean(a > b));
                    break;
                case CompareGreaterEq:
                    setConstant(node, jsBoolean(a >= b));
                    break;
                case CompareEq:
                    setConstant(node, jsBoolean(a == b));
                    break;
                default:
                    RELEASE_ASSERT_NOT_REACHED();
                    break;
                }
                break;
            }
            
            if (leftConst.isString() && rightConst.isString()) {
                const StringImpl* a = asString(leftConst)->tryGetValueImpl();
                const StringImpl* b = asString(rightConst)->tryGetValueImpl();
                if (a && b) {
                    bool result;
                    if (node->op() == CompareEq)
                        result = WTF::equal(a, b);
                    else if (node->op() == CompareLess)
                        result = codePointCompare(a, b) < 0;
                    else if (node->op() == CompareLessEq)
                        result = codePointCompare(a, b) <= 0;
                    else if (node->op() == CompareGreater)
                        result = codePointCompare(a, b) > 0;
                    else if (node->op() == CompareGreaterEq)
                        result = codePointCompare(a, b) >= 0;
                    else
                        RELEASE_ASSERT_NOT_REACHED();
                    setConstant(node, jsBoolean(result));
                    break;
                }
            }

            if (node->op() == CompareEq && leftConst.isSymbol() && rightConst.isSymbol()) {
                setConstant(node, jsBoolean(asSymbol(leftConst) == asSymbol(rightConst)));
                break;
            }
        }
        
        if (node->op() == CompareEq) {
            SpeculatedType leftType = forNode(node->child1()).m_type;
            SpeculatedType rightType = forNode(node->child2()).m_type;
            if (!valuesCouldBeEqual(leftType, rightType)) {
                setConstant(node, jsBoolean(false));
                break;
            }

            if (leftType == SpecOther)
                std::swap(leftType, rightType);
            if (rightType == SpecOther) {
                // Undefined and Null are always equal when compared to eachother.
                if (!(leftType & ~SpecOther)) {
                    setConstant(node, jsBoolean(true));
                    break;
                }

                // Any other type compared to Null or Undefined is always false
                // as long as the MasqueradesAsUndefined watchpoint is valid.
                //
                // MasqueradesAsUndefined only matters for SpecObjectOther, other
                // cases are always "false".
                if (!(leftType & (SpecObjectOther | SpecOther))) {
                    setConstant(node, jsBoolean(false));
                    break;
                }

                if (!(leftType & SpecOther) && m_graph.masqueradesAsUndefinedWatchpointIsStillValid(node->origin.semantic)) {
                    JSGlobalObject* globalObject = m_graph.globalObjectFor(node->origin.semantic);
                    m_graph.watchpoints().addLazily(globalObject->masqueradesAsUndefinedWatchpoint());
                    setConstant(node, jsBoolean(false));
                    break;
                }
            }
        }
        
        if (node->child1() == node->child2()) {
            if (node->isBinaryUseKind(Int32Use) ||
                node->isBinaryUseKind(Int52RepUse) ||
                node->isBinaryUseKind(StringUse) ||
                node->isBinaryUseKind(BooleanUse) ||
                node->isBinaryUseKind(SymbolUse) ||
                node->isBinaryUseKind(StringIdentUse) ||
                node->isBinaryUseKind(ObjectUse) ||
                node->isBinaryUseKind(ObjectUse, ObjectOrOtherUse) ||
                node->isBinaryUseKind(ObjectOrOtherUse, ObjectUse)) {
                switch (node->op()) {
                case CompareLess:
                case CompareGreater:
                    setConstant(node, jsBoolean(false));
                    break;
                case CompareLessEq:
                case CompareGreaterEq:
                case CompareEq:
                    setConstant(node, jsBoolean(true));
                    break;
                default:
                    DFG_CRASH(m_graph, node, "Unexpected node type");
                    break;
                }
                break;
            }
        }
        
        forNode(node).setType(SpecBoolean);
        break;
    }
            
    case CompareStrictEq: {
        Node* leftNode = node->child1().node();
        Node* rightNode = node->child2().node();
        JSValue left = forNode(leftNode).value();
        JSValue right = forNode(rightNode).value();
        if (left && right) {
            if (left.isString() && right.isString()) {
                // We need this case because JSValue::strictEqual is otherwise too racy for
                // string comparisons.
                const StringImpl* a = asString(left)->tryGetValueImpl();
                const StringImpl* b = asString(right)->tryGetValueImpl();
                if (a && b) {
                    setConstant(node, jsBoolean(WTF::equal(a, b)));
                    break;
                }
            } else {
                setConstant(node, jsBoolean(JSValue::strictEqual(0, left, right)));
                break;
            }
        }
        
        SpeculatedType leftLUB = leastUpperBoundOfStrictlyEquivalentSpeculations(forNode(leftNode).m_type);
        SpeculatedType rightLUB = leastUpperBoundOfStrictlyEquivalentSpeculations(forNode(rightNode).m_type);
        if (!(leftLUB & rightLUB)) {
            setConstant(node, jsBoolean(false));
            break;
        }
        
        if (node->child1() == node->child2()) {
            if (node->isBinaryUseKind(BooleanUse) ||
                node->isBinaryUseKind(Int32Use) ||
                node->isBinaryUseKind(Int52RepUse) ||
                node->isBinaryUseKind(StringUse) ||
                node->isBinaryUseKind(StringIdentUse) ||
                node->isBinaryUseKind(SymbolUse) ||
                node->isBinaryUseKind(ObjectUse) ||
                node->isBinaryUseKind(MiscUse, UntypedUse) ||
                node->isBinaryUseKind(UntypedUse, MiscUse) ||
                node->isBinaryUseKind(StringIdentUse, NotStringVarUse) ||
                node->isBinaryUseKind(NotStringVarUse, StringIdentUse) ||
                node->isBinaryUseKind(StringUse, UntypedUse) ||
                node->isBinaryUseKind(UntypedUse, StringUse)) {
                setConstant(node, jsBoolean(true));
                break;
            }
        }

        forNode(node).setType(SpecBoolean);
        break;
    }
        
    case CompareEqPtr: {
        Node* childNode = node->child1().node();
        JSValue childValue = forNode(childNode).value();
        if (childValue) {
            setConstant(node, jsBoolean(childValue.isCell() && childValue.asCell() == node->cellOperand()->cell()));
            break;
        }
        
        forNode(node).setType(SpecBoolean);
        break;
    }
        
    case StringCharCodeAt:
        forNode(node).setType(SpecInt32Only);
        break;
        
    case StringFromCharCode:
        forNode(node).setType(m_graph, SpecString);
        break;

    case StringCharAt:
        forNode(node).set(m_graph, m_vm.stringStructure.get());
        break;
            
    case GetByVal:
    case AtomicsAdd:
    case AtomicsAnd:
    case AtomicsCompareExchange:
    case AtomicsExchange:
    case AtomicsLoad:
    case AtomicsOr:
    case AtomicsStore:
    case AtomicsSub:
    case AtomicsXor: {
        if (node->op() != GetByVal)
            clobberWorld(node->origin.semantic, clobberLimit);
        switch (node->arrayMode().type()) {
        case Array::SelectUsingPredictions:
        case Array::Unprofiled:
        case Array::SelectUsingArguments:
            RELEASE_ASSERT_NOT_REACHED();
            break;
        case Array::ForceExit:
            m_state.setIsValid(false);
            break;
        case Array::Undecided: {
            JSValue index = forNode(node->child2()).value();
            if (index && index.isInt32() && index.asInt32() >= 0) {
                setConstant(node, jsUndefined());
                break;
            }
            forNode(node).setType(SpecOther);
            break;
        }
        case Array::Generic:
            clobberWorld(node->origin.semantic, clobberLimit);
            forNode(node).makeHeapTop();
            break;
        case Array::String:
            if (node->arrayMode().isOutOfBounds()) {
                // If the watchpoint was still valid we could totally set this to be
                // SpecString | SpecOther. Except that we'd have to be careful. If we
                // tested the watchpoint state here then it could change by the time
                // we got to the backend. So to do this right, we'd have to get the
                // fixup phase to check the watchpoint state and then bake into the
                // GetByVal operation the fact that we're using a watchpoint, using
                // something like Array::SaneChain (except not quite, because that
                // implies an in-bounds access). None of this feels like it's worth it,
                // so we're going with TOP for now. The same thing applies to
                // clobbering the world.
                clobberWorld(node->origin.semantic, clobberLimit);
                forNode(node).makeHeapTop();
            } else
                forNode(node).set(m_graph, m_vm.stringStructure.get());
            break;
        case Array::DirectArguments:
        case Array::ScopedArguments:
            forNode(node).makeHeapTop();
            break;
        case Array::Int32:
            if (node->arrayMode().isOutOfBounds()) {
                clobberWorld(node->origin.semantic, clobberLimit);
                forNode(node).makeHeapTop();
            } else
                forNode(node).setType(SpecInt32Only);
            break;
        case Array::Double:
            if (node->arrayMode().isOutOfBounds()) {
                clobberWorld(node->origin.semantic, clobberLimit);
                forNode(node).makeHeapTop();
            } else if (node->arrayMode().isSaneChain())
                forNode(node).setType(SpecBytecodeDouble);
            else
                forNode(node).setType(SpecDoubleReal);
            break;
        case Array::Contiguous:
        case Array::ArrayStorage:
        case Array::SlowPutArrayStorage:
            if (node->arrayMode().isOutOfBounds())
                clobberWorld(node->origin.semantic, clobberLimit);
            forNode(node).makeHeapTop();
            break;
        case Array::Int8Array:
            forNode(node).setType(SpecInt32Only);
            break;
        case Array::Int16Array:
            forNode(node).setType(SpecInt32Only);
            break;
        case Array::Int32Array:
            forNode(node).setType(SpecInt32Only);
            break;
        case Array::Uint8Array:
            forNode(node).setType(SpecInt32Only);
            break;
        case Array::Uint8ClampedArray:
            forNode(node).setType(SpecInt32Only);
            break;
        case Array::Uint16Array:
            forNode(node).setType(SpecInt32Only);
            break;
        case Array::Uint32Array:
            if (node->shouldSpeculateInt32())
                forNode(node).setType(SpecInt32Only);
            else if (enableInt52() && node->shouldSpeculateAnyInt())
                forNode(node).setType(SpecAnyInt);
            else
                forNode(node).setType(SpecAnyIntAsDouble);
            break;
        case Array::Float32Array:
            forNode(node).setType(SpecFullDouble);
            break;
        case Array::Float64Array:
            forNode(node).setType(SpecFullDouble);
            break;
        default:
            RELEASE_ASSERT_NOT_REACHED();
            break;
        }
        break;
    }
            
    case PutByValDirect:
    case PutByVal:
    case PutByValAlias: {
        switch (node->arrayMode().modeForPut().type()) {
        case Array::ForceExit:
            m_state.setIsValid(false);
            break;
        case Array::Generic:
            clobberWorld(node->origin.semantic, clobberLimit);
            break;
        case Array::Int32:
            if (node->arrayMode().isOutOfBounds())
                clobberWorld(node->origin.semantic, clobberLimit);
            break;
        case Array::Double:
            if (node->arrayMode().isOutOfBounds())
                clobberWorld(node->origin.semantic, clobberLimit);
            break;
        case Array::Contiguous:
        case Array::ArrayStorage:
            if (node->arrayMode().isOutOfBounds())
                clobberWorld(node->origin.semantic, clobberLimit);
            break;
        case Array::SlowPutArrayStorage:
            if (node->arrayMode().mayStoreToHole())
                clobberWorld(node->origin.semantic, clobberLimit);
            break;
        default:
            break;
        }
        break;
    }
            
    case ArrayPush:
        clobberWorld(node->origin.semantic, clobberLimit);
        forNode(node).setType(SpecBytecodeNumber);
        break;

    case ArraySlice: {
        JSGlobalObject* globalObject = m_graph.globalObjectFor(node->origin.semantic);

        // FIXME: We could do better here if we prove that the
        // incoming value has only a single structure.
        RegisteredStructureSet structureSet;
        structureSet.add(m_graph.registerStructure(globalObject->originalArrayStructureForIndexingType(ArrayWithInt32)));
        structureSet.add(m_graph.registerStructure(globalObject->originalArrayStructureForIndexingType(ArrayWithContiguous)));
        structureSet.add(m_graph.registerStructure(globalObject->originalArrayStructureForIndexingType(ArrayWithDouble)));

        forNode(node).set(m_graph, structureSet);
        break;
    }

    case ArrayIndexOf: {
        forNode(node).setType(SpecInt32Only);
        break;
    }
            
    case ArrayPop:
        clobberWorld(node->origin.semantic, clobberLimit);
        forNode(node).makeHeapTop();
        break;
        
    case GetMyArgumentByVal:
    case GetMyArgumentByValOutOfBounds: {
        JSValue index = forNode(node->child2()).m_value;
        InlineCallFrame* inlineCallFrame = node->child1()->origin.semantic.inlineCallFrame;

        if (index && index.isInt32()) {
            // This pretends to return TOP for accesses that are actually proven out-of-bounds because
            // that's the conservative thing to do. Otherwise we'd need to write more code to mark such
            // paths as unreachable, or to return undefined. We could implement that eventually.
            
            unsigned argumentIndex = index.asUInt32() + node->numberOfArgumentsToSkip();
            if (inlineCallFrame) {
                if (argumentIndex < inlineCallFrame->arguments.size() - 1) {
                    forNode(node) = m_state.variables().operand(
                        virtualRegisterForArgument(argumentIndex + 1) + inlineCallFrame->stackOffset);
                    m_state.setFoundConstants(true);
                    break;
                }
            } else {
                if (argumentIndex < m_state.variables().numberOfArguments() - 1) {
                    forNode(node) = m_state.variables().argument(argumentIndex + 1);
                    m_state.setFoundConstants(true);
                    break;
                }
            }
        }
        
        if (inlineCallFrame) {
            // We have a bound on the types even though it's random access. Take advantage of this.
            
            AbstractValue result;
            for (unsigned i = 1 + node->numberOfArgumentsToSkip(); i < inlineCallFrame->arguments.size(); ++i) {
                result.merge(
                    m_state.variables().operand(
                        virtualRegisterForArgument(i) + inlineCallFrame->stackOffset));
            }
            
            if (node->op() == GetMyArgumentByValOutOfBounds)
                result.merge(SpecOther);
            
            if (result.value())
                m_state.setFoundConstants(true);
            
            forNode(node) = result;
            break;
        }
        
        forNode(node).makeHeapTop();
        break;
    }
            
    case RegExpExec:
        if (node->child2().useKind() == RegExpObjectUse
            && node->child3().useKind() == StringUse) {
            // This doesn't clobber the world since there are no conversions to perform.
        } else
            clobberWorld(node->origin.semantic, clobberLimit);
        if (JSValue globalObjectValue = forNode(node->child1()).m_value) {
            if (JSGlobalObject* globalObject = jsDynamicCast<JSGlobalObject*>(m_vm, globalObjectValue)) {
                if (!globalObject->isHavingABadTime()) {
                    m_graph.watchpoints().addLazily(globalObject->havingABadTimeWatchpoint());
                    Structure* structure = globalObject->regExpMatchesArrayStructure();
                    m_graph.registerStructure(structure);
                    forNode(node).set(m_graph, structure);
                    forNode(node).merge(SpecOther);
                    break;
                }
            }
        }
        forNode(node).setType(m_graph, SpecOther | SpecArray);
        break;

    case RegExpTest:
        if (node->child2().useKind() == RegExpObjectUse
            && node->child3().useKind() == StringUse) {
            // This doesn't clobber the world since there are no conversions to perform.
        } else
            clobberWorld(node->origin.semantic, clobberLimit);
        forNode(node).setType(SpecBoolean);
        break;
            
    case StringReplace:
<<<<<<< HEAD
=======
    case StringReplaceRegExp:
>>>>>>> 4ccac179
        if (node->child1().useKind() == StringUse
            && node->child2().useKind() == RegExpObjectUse
            && node->child3().useKind() == StringUse) {
            // This doesn't clobber the world. It just reads and writes regexp state.
        } else
            clobberWorld(node->origin.semantic, clobberLimit);
<<<<<<< HEAD
        forNode(node).set(m_graph, m_graph.m_vm.stringStructure.get());
=======
        forNode(node).set(m_graph, m_vm.stringStructure.get());
>>>>>>> 4ccac179
        break;

    case Jump:
        break;
            
    case Branch: {
        Node* child = node->child1().node();
        BooleanResult result = booleanResult(node, forNode(child));
        if (result == DefinitelyTrue) {
            m_state.setBranchDirection(TakeTrue);
            break;
        }
        if (result == DefinitelyFalse) {
            m_state.setBranchDirection(TakeFalse);
            break;
        }
        // FIXME: The above handles the trivial cases of sparse conditional
        // constant propagation, but we can do better:
        // We can specialize the source variable's value on each direction of
        // the branch.
        m_state.setBranchDirection(TakeBoth);
        break;
    }
        
    case Switch: {
        // Nothing to do for now.
        // FIXME: Do sparse conditional things.
        break;
    }
            
    case Return:
        m_state.setIsValid(false);
        break;

    case TailCall:
    case DirectTailCall:
    case TailCallVarargs:
    case TailCallForwardVarargs:
        clobberWorld(node->origin.semantic, clobberLimit);
        m_state.setIsValid(false);
        break;
        
    case Throw:
    case ThrowStaticError:
        m_state.setIsValid(false);
        break;
            
    case ToPrimitive: {
        JSValue childConst = forNode(node->child1()).value();
        if (childConst && childConst.isNumber()) {
            setConstant(node, childConst);
            break;
        }
        
        ASSERT(node->child1().useKind() == UntypedUse);
        
        if (!(forNode(node->child1()).m_type & ~(SpecFullNumber | SpecBoolean | SpecString | SpecSymbol))) {
            m_state.setFoundConstants(true);
            forNode(node) = forNode(node->child1());
            break;
        }
        
        clobberWorld(node->origin.semantic, clobberLimit);
        
        forNode(node).setType(m_graph, SpecHeapTop & ~SpecObject);
        break;
    }

    case ToNumber: {
        JSValue childConst = forNode(node->child1()).value();
        if (childConst && childConst.isNumber()) {
            setConstant(node, childConst);
            break;
        }

        ASSERT(node->child1().useKind() == UntypedUse);

        if (!(forNode(node->child1()).m_type & ~SpecBytecodeNumber)) {
            m_state.setFoundConstants(true);
            forNode(node) = forNode(node->child1());
            break;
        }

        clobberWorld(node->origin.semantic, clobberLimit);
        forNode(node).setType(m_graph, SpecBytecodeNumber);
        break;
    }
        
    case ToString:
    case CallStringConstructor: {
        switch (node->child1().useKind()) {
        case StringObjectUse:
            // This also filters that the StringObject has the primordial StringObject
            // structure.
            filter(
                node->child1(),
                m_graph.registerStructure(m_graph.globalObjectFor(node->origin.semantic)->stringObjectStructure()));
            break;
        case StringOrStringObjectUse:
        case Int32Use:
        case Int52RepUse:
        case DoubleRepUse:
        case NotCellUse:
            break;
        case CellUse:
        case UntypedUse:
            clobberWorld(node->origin.semantic, clobberLimit);
            break;
        default:
            RELEASE_ASSERT_NOT_REACHED();
            break;
        }
        forNode(node).set(m_graph, m_vm.stringStructure.get());
        break;
    }

    case NumberToStringWithRadix:
        clobberWorld(node->origin.semantic, clobberLimit);
        forNode(node).set(m_graph, m_graph.m_vm.stringStructure.get());
        break;
        
    case NewStringObject: {
        ASSERT(node->structure()->classInfo() == StringObject::info());
        forNode(node).set(m_graph, node->structure());
        break;
    }
            
    case NewArray:
        forNode(node).set(
            m_graph,
            m_graph.globalObjectFor(node->origin.semantic)->arrayStructureForIndexingTypeDuringAllocation(node->indexingType()));
        break;

    case NewArrayWithSpread:
        if (m_graph.isWatchingHavingABadTimeWatchpoint(node)) {
            // We've compiled assuming we're not having a bad time, so to be consistent
            // with StructureRegisterationPhase we must say we produce an original array
            // allocation structure.
            forNode(node).set(
                m_graph,
                m_graph.globalObjectFor(node->origin.semantic)->originalArrayStructureForIndexingType(ArrayWithContiguous));
        } else {
            forNode(node).set(
                m_graph,
                m_graph.globalObjectFor(node->origin.semantic)->arrayStructureForIndexingTypeDuringAllocation(ArrayWithContiguous));
        }

        break;

    case Spread:
        forNode(node).set(
            m_graph, m_vm.fixedArrayStructure.get());
        break;
        
    case NewArrayBuffer:
        forNode(node).set(
            m_graph,
            m_graph.globalObjectFor(node->origin.semantic)->arrayStructureForIndexingTypeDuringAllocation(node->indexingType()));
        break;

    case NewArrayWithSize:
        forNode(node).setType(m_graph, SpecArray);
        break;
        
    case NewTypedArray:
        switch (node->child1().useKind()) {
        case Int32Use:
            break;
        case UntypedUse:
            clobberWorld(node->origin.semantic, clobberLimit);
            break;
        default:
            RELEASE_ASSERT_NOT_REACHED();
            break;
        }
        forNode(node).set(
            m_graph,
            m_graph.globalObjectFor(node->origin.semantic)->typedArrayStructureConcurrently(
                node->typedArrayType()));
        break;
        
    case NewRegexp:
        forNode(node).set(m_graph, m_graph.globalObjectFor(node->origin.semantic)->regExpStructure());
        break;
            
    case ToThis: {
        AbstractValue& source = forNode(node->child1());
        AbstractValue& destination = forNode(node);
        bool strictMode = m_graph.executableFor(node->origin.semantic)->isStrictMode();

        if (isToThisAnIdentity(strictMode, source)) {
            m_state.setFoundConstants(true);
            destination = source;
            break;
        }

        if (strictMode)
            destination.makeHeapTop();
        else {
            destination = source;
            destination.merge(SpecObject);
        }
        break;
    }

    case CreateThis: {
        // FIXME: We can fold this to NewObject if the incoming callee is a constant.
        forNode(node).setType(m_graph, SpecFinalObject);
        break;
    }
        
    case NewObject:
        ASSERT(!!node->structure().get());
        forNode(node).set(m_graph, node->structure());
        break;

    case CallObjectConstructor: {
        AbstractValue& source = forNode(node->child1());
        AbstractValue& destination = forNode(node);

        if (!(source.m_type & ~SpecObject)) {
            m_state.setFoundConstants(true);
            destination = source;
            break;
        }

        forNode(node).setType(m_graph, SpecObject);
        break;
    }

    case PhantomNewObject:
    case PhantomNewFunction:
    case PhantomNewGeneratorFunction:
    case PhantomNewAsyncFunction:
    case PhantomCreateActivation:
    case PhantomDirectArguments:
    case PhantomClonedArguments:
    case PhantomCreateRest:
    case PhantomSpread:
    case PhantomNewArrayWithSpread:
    case BottomValue:
        m_state.setDidClobber(true); // Prevent constant folding.
        // This claims to return bottom.
        break;
        
    case PutHint:
        break;
        
    case MaterializeNewObject: {
        forNode(node).set(m_graph, node->structureSet());
        break;
    }

    case CreateActivation:
    case MaterializeCreateActivation:
        forNode(node).set(
            m_graph, m_codeBlock->globalObjectFor(node->origin.semantic)->activationStructure());
        break;
        
    case CreateDirectArguments:
        forNode(node).set(m_graph, m_codeBlock->globalObjectFor(node->origin.semantic)->directArgumentsStructure());
        break;
        
    case CreateScopedArguments:
        forNode(node).set(m_graph, m_codeBlock->globalObjectFor(node->origin.semantic)->scopedArgumentsStructure());
        break;
        
    case CreateClonedArguments:
        if (!m_graph.isWatchingHavingABadTimeWatchpoint(node)) {
            forNode(node).setType(m_graph, SpecObject);
            break;
        }
        forNode(node).set(m_graph, m_codeBlock->globalObjectFor(node->origin.semantic)->clonedArgumentsStructure());
        break;

    case NewGeneratorFunction:
        forNode(node).set(
            m_graph, m_codeBlock->globalObjectFor(node->origin.semantic)->generatorFunctionStructure());
        break;

    case NewAsyncFunction:
        forNode(node).set(
            m_graph, m_codeBlock->globalObjectFor(node->origin.semantic)->asyncFunctionStructure());
        break;

    case NewFunction:
        forNode(node).set(
            m_graph, m_codeBlock->globalObjectFor(node->origin.semantic)->functionStructure());
        break;
        
    case GetCallee:
        if (FunctionExecutable* executable = jsDynamicCast<FunctionExecutable*>(m_vm, m_codeBlock->ownerExecutable())) {
            InferredValue* singleton = executable->singletonFunction();
            if (JSValue value = singleton->inferredValue()) {
                m_graph.watchpoints().addLazily(singleton);
                JSFunction* function = jsCast<JSFunction*>(value);
                setConstant(node, *m_graph.freeze(function));
                break;
            }
        }
        forNode(node).setType(m_graph, SpecFunction);
        break;
        
    case GetArgumentCountIncludingThis:
        forNode(node).setType(SpecInt32Only);
        break;
        
    case GetRestLength:
        forNode(node).setType(SpecInt32Only);
        break;
        
    case GetGetter: {
        JSValue base = forNode(node->child1()).m_value;
        if (base) {
            GetterSetter* getterSetter = jsCast<GetterSetter*>(base);
            if (!getterSetter->isGetterNull()) {
                setConstant(node, *m_graph.freeze(getterSetter->getterConcurrently()));
                break;
            }
        }
        
        forNode(node).setType(m_graph, SpecObject);
        break;
    }
        
    case GetSetter: {
        JSValue base = forNode(node->child1()).m_value;
        if (base) {
            GetterSetter* getterSetter = jsCast<GetterSetter*>(base);
            if (!getterSetter->isSetterNull()) {
                setConstant(node, *m_graph.freeze(getterSetter->setterConcurrently()));
                break;
            }
        }
        
        forNode(node).setType(m_graph, SpecObject);
        break;
    }
        
    case GetScope:
        if (JSValue base = forNode(node->child1()).m_value) {
            if (JSFunction* function = jsDynamicCast<JSFunction*>(m_vm, base)) {
                setConstant(node, *m_graph.freeze(function->scope()));
                break;
            }
        }
        forNode(node).setType(m_graph, SpecObjectOther);
        break;

    case SkipScope: {
        JSValue child = forNode(node->child1()).value();
        if (child) {
            setConstant(node, *m_graph.freeze(JSValue(jsCast<JSScope*>(child.asCell())->next())));
            break;
        }
        forNode(node).setType(m_graph, SpecObjectOther);
        break;
    }

    case GetGlobalObject: {
        JSValue child = forNode(node->child1()).value();
        if (child) {
            setConstant(node, *m_graph.freeze(JSValue(asObject(child)->globalObject())));
            break;
        }

        if (forNode(node->child1()).m_structure.isFinite()) {
            JSGlobalObject* globalObject = nullptr;
            bool ok = true;
            forNode(node->child1()).m_structure.forEach(
                [&] (RegisteredStructure structure) {
                    if (!globalObject)
                        globalObject = structure->globalObject();
                    else if (globalObject != structure->globalObject())
                        ok = false;
                });
            if (globalObject && ok) {
                setConstant(node, *m_graph.freeze(JSValue(globalObject)));
                break;
            }
        }

        forNode(node).setType(m_graph, SpecObjectOther);
        break;
    }

    case GetClosureVar:
        if (JSValue value = m_graph.tryGetConstantClosureVar(forNode(node->child1()), node->scopeOffset())) {
            setConstant(node, *m_graph.freeze(value));
            break;
        }
        forNode(node).makeBytecodeTop();
        break;
            
    case PutClosureVar:
        break;

    case GetRegExpObjectLastIndex:
        forNode(node).makeHeapTop();
        break;

    case SetRegExpObjectLastIndex:
<<<<<<< HEAD
=======
    case RecordRegExpCachedResult:
>>>>>>> 4ccac179
        break;
        
    case GetFromArguments:
        forNode(node).makeHeapTop();
        break;
        
    case PutToArguments:
        break;

    case GetArgument:
        forNode(node).makeHeapTop();
        break;

    case TryGetById:
        // FIXME: This should constant fold at least as well as the normal GetById case.
        // https://bugs.webkit.org/show_bug.cgi?id=156422
        forNode(node).makeHeapTop();
        break;

    case GetById:
    case GetByIdFlush: {
        if (!node->prediction()) {
            m_state.setIsValid(false);
            break;
        }
        
        AbstractValue& value = forNode(node->child1());
        if (value.m_structure.isFinite()
            && (node->child1().useKind() == CellUse || !(value.m_type & ~SpecCell))) {
            UniquedStringImpl* uid = m_graph.identifiers()[node->identifierNumber()];
            GetByIdStatus status = GetByIdStatus::computeFor(value.m_structure.toStructureSet(), uid);
            if (status.isSimple()) {
                // Figure out what the result is going to be - is it TOP, a constant, or maybe
                // something more subtle?
                AbstractValue result;
                for (unsigned i = status.numVariants(); i--;) {
                    // This thing won't give us a variant that involves prototypes. If it did, we'd
                    // have more work to do here.
                    DFG_ASSERT(m_graph, node, status[i].conditionSet().isEmpty());

                    result.merge(
                        m_graph.inferredValueForProperty(
                            value, uid, status[i].offset(), m_state.structureClobberState()));
                }
                m_state.setFoundConstants(true);
                forNode(node) = result;
                break;
            }
        }

        clobberWorld(node->origin.semantic, clobberLimit);
        forNode(node).makeHeapTop();
        break;
    }

    case GetByValWithThis:
    case GetByIdWithThis:
        clobberWorld(node->origin.semantic, clobberLimit);
        forNode(node).makeHeapTop();
        break;
            
    case GetArrayLength: {
        JSArrayBufferView* view = m_graph.tryGetFoldableView(
            forNode(node->child1()).m_value, node->arrayMode());
        if (view) {
            setConstant(node, jsNumber(view->length()));
            break;
        }
        forNode(node).setType(SpecInt32Only);
        break;
    }

    case GetVectorLength: {
        forNode(node).setType(SpecInt32Only);
        break;
    }

    case DeleteById:
    case DeleteByVal: {
        // FIXME: This could decide if the delete will be successful based on the set of structures that
        // we get from our base value. https://bugs.webkit.org/show_bug.cgi?id=156611
        clobberWorld(node->origin.semantic, clobberLimit);
        forNode(node).setType(SpecBoolean);
        break;
    }
        
    case CheckStructure: {
        AbstractValue& value = forNode(node->child1());

        const RegisteredStructureSet& set = node->structureSet();
        
        // It's interesting that we could have proven that the object has a larger structure set
        // that includes the set we're testing. In that case we could make the structure check
        // more efficient. We currently don't.
        
        if (value.m_structure.isSubsetOf(set))
            m_state.setFoundConstants(true);

        SpeculatedType admittedTypes = SpecNone;
        switch (node->child1().useKind()) {
        case CellUse:
        case KnownCellUse:
            admittedTypes = SpecNone;
            break;
        case CellOrOtherUse:
            admittedTypes = SpecOther;
            break;
        default:
            DFG_CRASH(m_graph, node, "Bad use kind");
            break;
        }
        
        filter(value, set, admittedTypes);
        break;
    }
        
    case CheckStructureImmediate: {
        // FIXME: This currently can only reason about one structure at a time.
        // https://bugs.webkit.org/show_bug.cgi?id=136988
        
        AbstractValue& value = forNode(node->child1());
        const RegisteredStructureSet& set = node->structureSet();
        
        if (value.value()) {
            if (Structure* structure = jsDynamicCast<Structure*>(m_vm, value.value())) {
                if (set.contains(m_graph.registerStructure(structure))) {
                    m_state.setFoundConstants(true);
                    break;
                }
            }
            m_state.setIsValid(false);
            break;
        }
        
        if (m_phiChildren) {
            bool allGood = true;
            m_phiChildren->forAllTransitiveIncomingValues(
                node,
                [&] (Node* incoming) {
                    if (Structure* structure = incoming->dynamicCastConstant<Structure*>(m_vm)) {
                        if (set.contains(m_graph.registerStructure(structure)))
                            return;
                    }
                    allGood = false;
                });
            if (allGood) {
                m_state.setFoundConstants(true);
                break;
            }
        }
            
        if (RegisteredStructure structure = set.onlyStructure()) {
            filterByValue(node->child1(), *m_graph.freeze(structure.get()));
            break;
        }
        
        // Aw shucks, we can't do anything!
        break;
    }
        
    case PutStructure:
        if (!forNode(node->child1()).m_structure.isClear()) {
            if (forNode(node->child1()).m_structure.onlyStructure() == node->transition()->next)
                m_state.setFoundConstants(true);
            else {
                observeTransition(
                    clobberLimit, node->transition()->previous, node->transition()->next);
                forNode(node->child1()).changeStructure(m_graph, node->transition()->next);
            }
        }
        break;
    case GetButterfly:
    case AllocatePropertyStorage:
    case ReallocatePropertyStorage:
    case NukeStructureAndSetButterfly:
        // FIXME: We don't model the fact that the structureID is nuked, simply because currently
        // nobody would currently benefit from having that information. But it's a bug nonetheless.
        forNode(node).clear(); // The result is not a JS value.
        break;
    case CheckSubClass: {
        JSValue constant = forNode(node->child1()).value();
        if (constant) {
            if (constant.isCell() && constant.asCell()->inherits(m_vm, node->classInfo())) {
                m_state.setFoundConstants(true);
                ASSERT(constant);
                break;
            }
        }

        AbstractValue& value = forNode(node->child1());

        if (value.m_structure.isSubClassOf(node->classInfo()))
            m_state.setFoundConstants(true);

        filterClassInfo(value, node->classInfo());
        break;
    }
    case CallDOMGetter: {
        CallDOMGetterData* callDOMGetterData = node->callDOMGetterData();
        DOMJIT::CallDOMGetterSnippet* snippet = callDOMGetterData->snippet;
        if (snippet->effect.writes)
            clobberWorld(node->origin.semantic, clobberLimit);
        forNode(node).setType(m_graph, callDOMGetterData->domJIT->resultType());
        break;
    }
    case CallDOM: {
        const DOMJIT::Signature* signature = node->signature();
        if (signature->effect.writes)
            clobberWorld(node->origin.semantic, clobberLimit);
        forNode(node).setType(m_graph, signature->result);
        break;
    }
    case CheckArray: {
        if (node->arrayMode().alreadyChecked(m_graph, node, forNode(node->child1()))) {
            m_state.setFoundConstants(true);
            break;
        }
        switch (node->arrayMode().type()) {
        case Array::String:
            filter(node->child1(), SpecString);
            break;
        case Array::Int32:
        case Array::Double:
        case Array::Contiguous:
        case Array::Undecided:
        case Array::ArrayStorage:
        case Array::SlowPutArrayStorage:
            break;
        case Array::DirectArguments:
            filter(node->child1(), SpecDirectArguments);
            break;
        case Array::ScopedArguments:
            filter(node->child1(), SpecScopedArguments);
            break;
        case Array::Int8Array:
            filter(node->child1(), SpecInt8Array);
            break;
        case Array::Int16Array:
            filter(node->child1(), SpecInt16Array);
            break;
        case Array::Int32Array:
            filter(node->child1(), SpecInt32Array);
            break;
        case Array::Uint8Array:
            filter(node->child1(), SpecUint8Array);
            break;
        case Array::Uint8ClampedArray:
            filter(node->child1(), SpecUint8ClampedArray);
            break;
        case Array::Uint16Array:
            filter(node->child1(), SpecUint16Array);
            break;
        case Array::Uint32Array:
            filter(node->child1(), SpecUint32Array);
            break;
        case Array::Float32Array:
            filter(node->child1(), SpecFloat32Array);
            break;
        case Array::Float64Array:
            filter(node->child1(), SpecFloat64Array);
            break;
        case Array::AnyTypedArray:
            filter(node->child1(), SpecTypedArrayView);
            break;
        default:
            RELEASE_ASSERT_NOT_REACHED();
            break;
        }
        filterArrayModes(node->child1(), node->arrayMode().arrayModesThatPassFiltering());
        break;
    }
    case Arrayify: {
        if (node->arrayMode().alreadyChecked(m_graph, node, forNode(node->child1()))) {
            m_state.setFoundConstants(true);
            break;
        }
        ASSERT(node->arrayMode().conversion() == Array::Convert);
        clobberStructures(clobberLimit);
        filterArrayModes(node->child1(), node->arrayMode().arrayModesThatPassFiltering());
        break;
    }
    case ArrayifyToStructure: {
        AbstractValue& value = forNode(node->child1());
        if (value.m_structure.isSubsetOf(RegisteredStructureSet(node->structure())))
            m_state.setFoundConstants(true);
        clobberStructures(clobberLimit);
        
        // We have a bunch of options of how to express the abstract set at this point. Let set S
        // be the set of structures that the value had before clobbering and assume that all of
        // them are watchable. The new value should be the least expressible upper bound of the
        // intersection of "values that currently have structure = node->structure()" and "values
        // that have structure in S plus any structure transition-reachable from S". Assume that
        // node->structure() is not in S but it is transition-reachable from S. Then we would
        // like to say that the result is "values that have structure = node->structure() until
        // we invalidate", but there is no way to express this using the AbstractValue syntax. So
        // we must choose between:
        //
        // 1) "values that currently have structure = node->structure()". This is a valid
        //    superset of the value that we really want, and it's specific enough to satisfy the
        //    preconditions of the array access that this is guarding. It's also specific enough
        //    to allow relevant optimizations in the case that we didn't have a contradiction
        //    like in this example. Notice that in the abscence of any contradiction, this result
        //    is precise rather than being a conservative LUB.
        //
        // 2) "values that currently hava structure in S plus any structure transition-reachable
        //    from S". This is also a valid superset of the value that we really want, but it's
        //    not specific enough to satisfy the preconditions of the array access that this is
        //    guarding - so playing such shenanigans would preclude us from having assertions on
        //    the typing preconditions of any array accesses. This would also not be a desirable
        //    answer in the absence of a contradiction.
        //
        // Note that it's tempting to simply say that the resulting value is BOTTOM because of
        // the contradiction. That would be wrong, since we haven't hit an invalidation point,
        // yet.
        value.set(m_graph, node->structure());
        break;
    }
    case GetIndexedPropertyStorage: {
        JSArrayBufferView* view = m_graph.tryGetFoldableView(
            forNode(node->child1()).m_value, node->arrayMode());
        if (view)
            m_state.setFoundConstants(true);
        forNode(node).clear();
        break;
    }
    case ConstantStoragePointer: {
        forNode(node).clear();
        break; 
    }
        
    case GetTypedArrayByteOffset: {
        JSArrayBufferView* view = m_graph.tryGetFoldableView(forNode(node->child1()).m_value);
        if (view) {
            setConstant(node, jsNumber(view->byteOffset()));
            break;
        }
        forNode(node).setType(SpecInt32Only);
        break;
    }
        
    case GetByOffset: {
        StorageAccessData& data = node->storageAccessData();
        UniquedStringImpl* uid = m_graph.identifiers()[data.identifierNumber];

        // FIXME: The part of this that handles inferred property types relies on AI knowing the structure
        // right now. That's probably not optimal. In some cases, we may perform an optimization (usually
        // by something other than AI, maybe by CSE for example) that obscures AI's view of the structure
        // at the point where GetByOffset runs. Currently, when that happens, we'll have to rely entirely
        // on the type that ByteCodeParser was able to prove.
        AbstractValue value = m_graph.inferredValueForProperty(
            forNode(node->child2()), uid, data.offset, m_state.structureClobberState());

        // It's possible that the type that ByteCodeParser came up with is better.
        AbstractValue typeFromParsing;
        typeFromParsing.set(m_graph, data.inferredType, m_state.structureClobberState());
        value.filter(typeFromParsing);

        // If we decide that there does not exist any value that this can return, then it's probably
        // because the compilation was already invalidated.
        if (value.isClear())
            m_state.setIsValid(false);

        forNode(node) = value;
        if (value.m_value)
            m_state.setFoundConstants(true);
        break;
    }
        
    case GetGetterSetterByOffset: {
        StorageAccessData& data = node->storageAccessData();
        JSValue result = m_graph.tryGetConstantProperty(forNode(node->child2()), data.offset);
        if (result && jsDynamicCast<GetterSetter*>(m_vm, result)) {
            setConstant(node, *m_graph.freeze(result));
            break;
        }
        
        forNode(node).set(m_graph, m_graph.globalObjectFor(node->origin.semantic)->getterSetterStructure());
        break;
    }
        
    case MultiGetByOffset: {
        // This code will filter the base value in a manner that is possibly different (either more
        // or less precise) than the way it would be filtered if this was strength-reduced to a
        // CheckStructure. This is fine. It's legal for different passes over the code to prove
        // different things about the code, so long as all of them are sound. That even includes
        // one guy proving that code should never execute (due to a contradiction) and another guy
        // not finding that contradiction. If someone ever proved that there would be a
        // contradiction then there must always be a contradiction even if subsequent passes don't
        // realize it. This is the case here.
        
        // Ordinarily you have to be careful with calling setFoundConstants()
        // because of the effect on compile times, but this node is FTL-only.
        m_state.setFoundConstants(true);
        
        UniquedStringImpl* uid = m_graph.identifiers()[node->multiGetByOffsetData().identifierNumber];

        AbstractValue base = forNode(node->child1());
        RegisteredStructureSet baseSet;
        AbstractValue result;
        for (const MultiGetByOffsetCase& getCase : node->multiGetByOffsetData().cases) {
            RegisteredStructureSet set = getCase.set();
            set.filter(base);
            if (set.isEmpty())
                continue;
            baseSet.merge(set);

            switch (getCase.method().kind()) {
            case GetByOffsetMethod::Constant: {
                AbstractValue thisResult;
                thisResult.set(
                    m_graph,
                    *getCase.method().constant(),
                    m_state.structureClobberState());
                result.merge(thisResult);
                break;
            }

            case GetByOffsetMethod::Load: {
                result.merge(
                    m_graph.inferredValueForProperty(
                        set, uid, m_state.structureClobberState()));
                break;
            }

            default: {
                result.makeHeapTop();
                break;
            } }
        }
        
        if (forNode(node->child1()).changeStructure(m_graph, baseSet) == Contradiction)
            m_state.setIsValid(false);
        
        forNode(node) = result;
        break;
    }
            
    case PutByOffset: {
        break;
    }
        
    case MultiPutByOffset: {
        RegisteredStructureSet newSet;
        TransitionVector transitions;
        
        // Ordinarily you have to be careful with calling setFoundConstants()
        // because of the effect on compile times, but this node is FTL-only.
        m_state.setFoundConstants(true);
        
        AbstractValue base = forNode(node->child1());
        AbstractValue originalValue = forNode(node->child2());
        AbstractValue resultingValue;
        
        for (unsigned i = node->multiPutByOffsetData().variants.size(); i--;) {
            const PutByIdVariant& variant = node->multiPutByOffsetData().variants[i];
            RegisteredStructureSet thisSet = *m_graph.addStructureSet(variant.oldStructure());
            thisSet.filter(base);
            if (thisSet.isEmpty())
                continue;

            AbstractValue thisValue = originalValue;
            thisValue.filter(m_graph, variant.requiredType());
            resultingValue.merge(thisValue);
            
            if (variant.kind() == PutByIdVariant::Transition) {
                RegisteredStructure newStructure = m_graph.registerStructure(variant.newStructure());
                if (thisSet.onlyStructure() != newStructure) {
                    transitions.append(
                        Transition(m_graph.registerStructure(variant.oldStructureForTransition()), newStructure));
                } // else this is really a replace.
                newSet.add(newStructure);
            } else {
                ASSERT(variant.kind() == PutByIdVariant::Replace);
                newSet.merge(thisSet);
            }
        }
        
        observeTransitions(clobberLimit, transitions);
        if (forNode(node->child1()).changeStructure(m_graph, newSet) == Contradiction)
            m_state.setIsValid(false);
        forNode(node->child2()) = resultingValue;
        if (!!originalValue && !resultingValue)
            m_state.setIsValid(false);
        break;
    }
        
    case GetExecutable: {
        JSValue value = forNode(node->child1()).value();
        if (value) {
            JSFunction* function = jsDynamicCast<JSFunction*>(m_vm, value);
            if (function) {
                setConstant(node, *m_graph.freeze(function->executable()));
                break;
            }
        }
        forNode(node).setType(m_graph, SpecCellOther);
        break;
    }
    
    case CheckCell: {
        JSValue value = forNode(node->child1()).value();
        if (value == node->cellOperand()->value()) {
            m_state.setFoundConstants(true);
            ASSERT(value);
            break;
        }
        filterByValue(node->child1(), *node->cellOperand());
        break;
    }

    case CheckNotEmpty: {
        AbstractValue& value = forNode(node->child1());
        if (!(value.m_type & SpecEmpty)) {
            m_state.setFoundConstants(true);
            break;
        }
        
        filter(value, ~SpecEmpty);
        break;
    }

    case CheckStringIdent: {
        AbstractValue& value = forNode(node->child1());
        UniquedStringImpl* uid = node->uidOperand();
        ASSERT(!(value.m_type & ~SpecStringIdent)); // Edge filtering should have already ensured this.

        JSValue childConstant = value.value();
        if (childConstant) {
            ASSERT(childConstant.isString());
            if (asString(childConstant)->tryGetValueImpl() == uid) {
                m_state.setFoundConstants(true);
                break;
            }
        }

        filter(value, SpecStringIdent);
        break;
    }

    case CheckInBounds: {
        JSValue left = forNode(node->child1()).value();
        JSValue right = forNode(node->child2()).value();
        if (left && right && left.isInt32() && right.isInt32()
            && static_cast<uint32_t>(left.asInt32()) < static_cast<uint32_t>(right.asInt32())) {
            m_state.setFoundConstants(true);
            break;
        }
        break;
    }
        
    case PutById:
    case PutByIdFlush:
    case PutByIdDirect: {
        AbstractValue& value = forNode(node->child1());
        if (value.m_structure.isFinite()) {
            PutByIdStatus status = PutByIdStatus::computeFor(
                m_graph.globalObjectFor(node->origin.semantic),
                value.m_structure.toStructureSet(),
                m_graph.identifiers()[node->identifierNumber()],
                node->op() == PutByIdDirect);

            if (status.isSimple()) {
                RegisteredStructureSet newSet;
                TransitionVector transitions;
                
                for (unsigned i = status.numVariants(); i--;) {
                    const PutByIdVariant& variant = status[i];
                    if (variant.kind() == PutByIdVariant::Transition) {
                        RegisteredStructure newStructure = m_graph.registerStructure(variant.newStructure());
                        transitions.append(
                            Transition(
                                m_graph.registerStructure(variant.oldStructureForTransition()), newStructure));
                        newSet.add(newStructure);
                    } else {
                        ASSERT(variant.kind() == PutByIdVariant::Replace);
                        newSet.merge(*m_graph.addStructureSet(variant.oldStructure()));
                    }
                }
                
                if (status.numVariants() == 1 || isFTL(m_graph.m_plan.mode))
                    m_state.setFoundConstants(true);
                
                observeTransitions(clobberLimit, transitions);
                if (forNode(node->child1()).changeStructure(m_graph, newSet) == Contradiction)
                    m_state.setIsValid(false);
                break;
            }
        }
        
        clobberWorld(node->origin.semantic, clobberLimit);
        break;
    }

    case PutByValWithThis:
    case PutByIdWithThis:
        clobberWorld(node->origin.semantic, clobberLimit);
        break;

    case PutGetterById:
    case PutSetterById:
    case PutGetterSetterById:
    case PutGetterByVal:
    case PutSetterByVal: {
        clobberWorld(node->origin.semantic, clobberLimit);
        break;
    }

    case DefineDataProperty:
    case DefineAccessorProperty:
        clobberWorld(node->origin.semantic, clobberLimit);
        break;
        
    case In: {
        // FIXME: We can determine when the property definitely exists based on abstract
        // value information.
        clobberWorld(node->origin.semantic, clobberLimit);
        forNode(node).setType(SpecBoolean);
        break;
    }

    case HasOwnProperty: {
        clobberWorld(node->origin.semantic, clobberLimit);
        forNode(node).setType(SpecBoolean);
        break;
    }
            
    case GetEnumerableLength: {
        forNode(node).setType(SpecInt32Only);
        break;
    }
    case HasGenericProperty: {
        forNode(node).setType(SpecBoolean);
        break;
    }
    case HasStructureProperty: {
        forNode(node).setType(SpecBoolean);
        break;
    }
    case HasIndexedProperty: {
        ArrayMode mode = node->arrayMode();
        switch (mode.type()) {
        case Array::Int32:
        case Array::Double:
        case Array::Contiguous:
        case Array::ArrayStorage: {
            break;
        }
        default: {
            clobberWorld(node->origin.semantic, clobberLimit);
            break;
        }
        }
        forNode(node).setType(SpecBoolean);
        break;
    }
    case GetDirectPname: {
        clobberWorld(node->origin.semantic, clobberLimit);
        forNode(node).makeHeapTop();
        break;
    }
    case GetPropertyEnumerator: {
        forNode(node).setType(m_graph, SpecCell);
        break;
    }
    case GetEnumeratorStructurePname: {
        forNode(node).setType(m_graph, SpecString | SpecOther);
        break;
    }
    case GetEnumeratorGenericPname: {
        forNode(node).setType(m_graph, SpecString | SpecOther);
        break;
    }
    case ToIndexString: {
        forNode(node).setType(m_graph, SpecString);
        break;
    }

    case GetGlobalVar:
        forNode(node).makeHeapTop();
        break;

    case GetGlobalLexicalVariable:
        forNode(node).makeBytecodeTop();
        break;

    case GetDynamicVar:
        clobberWorld(node->origin.semantic, clobberLimit);
        forNode(node).makeBytecodeTop();
        break;

    case PutDynamicVar:
        clobberWorld(node->origin.semantic, clobberLimit);
        break;

    case ResolveScope:
        clobberWorld(node->origin.semantic, clobberLimit);
        forNode(node).setType(m_graph, SpecObject);
        break;

    case ResolveScopeForHoistingFuncDeclInEval:
        clobberWorld(node->origin.semantic, clobberLimit);
        forNode(node).makeBytecodeTop();
        break;

    case PutGlobalVariable:
    case NotifyWrite:
        break;

    case OverridesHasInstance:
        forNode(node).setType(SpecBoolean);
        break;
            
    case InstanceOf:
        // Sadly, we don't propagate the fact that we've done InstanceOf
        forNode(node).setType(SpecBoolean);
        break;

    case InstanceOfCustom:
        clobberWorld(node->origin.semantic, clobberLimit);
        forNode(node).setType(SpecBoolean);
        break;
            
    case Phi:
        RELEASE_ASSERT(m_graph.m_form == SSA);
        forNode(node) = forNode(NodeFlowProjection(node, NodeFlowProjection::Shadow));
        // The state of this node would have already been decided, but it may have become a
        // constant, in which case we'd like to know.
        if (forNode(node).m_value)
            m_state.setFoundConstants(true);
        break;
        
    case Upsilon: {
        NodeFlowProjection shadow(node->phi(), NodeFlowProjection::Shadow);
        if (shadow.isStillValid()) {
            m_state.createValueForNode(shadow);
            forNode(shadow) = forNode(node->child1());
        }
        break;
    }
        
    case Flush:
    case PhantomLocal:
        break;
            
    case Call:
    case TailCallInlinedCaller:
    case Construct:
    case CallVarargs:
    case CallForwardVarargs:
    case TailCallVarargsInlinedCaller:
    case ConstructVarargs:
    case ConstructForwardVarargs:
    case TailCallForwardVarargsInlinedCaller:
    case CallEval:
    case DirectCall:
    case DirectConstruct:
    case DirectTailCallInlinedCaller:
        clobberWorld(node->origin.semantic, clobberLimit);
        forNode(node).makeHeapTop();
        break;

    case ForceOSRExit:
    case CheckBadCell:
        m_state.setIsValid(false);
        break;
        
    case InvalidationPoint:
        forAllValues(clobberLimit, AbstractValue::observeInvalidationPointFor);
        m_state.setStructureClobberState(StructuresAreWatched);
        break;

    case CheckTraps:
    case LogShadowChickenPrologue:
    case LogShadowChickenTail:
        break;

    case ProfileType:
    case ProfileControlFlow:
    case Phantom:
    case CountExecution:
    case CheckTierUpInLoop:
    case CheckTierUpAtReturn:
    case CheckTypeInfoFlags:
        break;

    case ParseInt: {
        AbstractValue value = forNode(node->child1());
        if (value.m_type && !(value.m_type & ~SpecInt32Only)) {
            JSValue radix;
            if (!node->child2())
                radix = jsNumber(0);
            else
                radix = forNode(node->child2()).m_value;

            if (radix.isNumber()
                && (radix.asNumber() == 0 || radix.asNumber() == 10)) {
                m_state.setFoundConstants(true);
                forNode(node).setType(SpecInt32Only);
                break;
            }
        }

        if (node->child1().useKind() == UntypedUse)
            clobberWorld(node->origin.semantic, clobberLimit);
        forNode(node).setType(m_graph, SpecBytecodeNumber);
        break;
    }

    case CreateRest:
        if (!m_graph.isWatchingHavingABadTimeWatchpoint(node)) {
            // This means we're already having a bad time.
            clobberWorld(node->origin.semantic, clobberLimit);
            forNode(node).setType(m_graph, SpecArray);
            break;
        }
        forNode(node).set(
            m_graph,
            m_graph.globalObjectFor(node->origin.semantic)->restParameterStructure());
        break;
            
    case Check: {
        // Simplify out checks that don't actually do checking.
        for (unsigned i = 0; i < AdjacencyList::Size; ++i) {
            Edge edge = node->children.child(i);
            if (!edge)
                break;
            if (edge.isProved() || edge.willNotHaveCheck()) {
                m_state.setFoundConstants(true);
                break;
            }
        }
        break;
    }

    case SetFunctionName: {
        clobberWorld(node->origin.semantic, clobberLimit);
        break;
    }

    case StoreBarrier:
    case FencedStoreBarrier: {
        filter(node->child1(), SpecCell);
        break;
    }
        
    case CheckTierUpAndOSREnter:
    case LoopHint:
    case ZombieHint:
    case ExitOK:
        break;

    case Unreachable:
        // It may be that during a previous run of AI we proved that something was unreachable, but
        // during this run of AI we forget that it's unreachable. AI's proofs don't have to get
        // monotonically stronger over time. So, we don't assert that AI doesn't reach the
        // Unreachable. We have no choice but to take our past proof at face value. Otherwise we'll
        // crash whenever AI fails to be as powerful on run K as it was on run K-1.
        m_state.setIsValid(false);
        break;
        
    case LastNodeType:
    case ArithIMul:
    case FiatInt52:
        DFG_CRASH(m_graph, node, "Unexpected node type");
        break;
    }
    
    return m_state.isValid();
}

template<typename AbstractStateType>
bool AbstractInterpreter<AbstractStateType>::executeEffects(unsigned indexInBlock)
{
    return executeEffects(indexInBlock, m_state.block()->at(indexInBlock));
}

template<typename AbstractStateType>
bool AbstractInterpreter<AbstractStateType>::execute(unsigned indexInBlock)
{
    Node* node = m_state.block()->at(indexInBlock);

    startExecuting();
    executeEdges(node);
    return executeEffects(indexInBlock, node);
}

template<typename AbstractStateType>
bool AbstractInterpreter<AbstractStateType>::execute(Node* node)
{
    startExecuting();
    executeEdges(node);
    return executeEffects(UINT_MAX, node);
}

template<typename AbstractStateType>
void AbstractInterpreter<AbstractStateType>::clobberWorld(
    const CodeOrigin&, unsigned clobberLimit)
{
    clobberStructures(clobberLimit);
}

template<typename AbstractStateType>
template<typename Functor>
void AbstractInterpreter<AbstractStateType>::forAllValues(
    unsigned clobberLimit, Functor& functor)
{
    if (clobberLimit >= m_state.block()->size())
        clobberLimit = m_state.block()->size();
    else
        clobberLimit++;
    ASSERT(clobberLimit <= m_state.block()->size());
    for (size_t i = clobberLimit; i--;) {
        NodeFlowProjection::forEach(
            m_state.block()->at(i),
            [&] (NodeFlowProjection nodeProjection) {
                functor(forNode(nodeProjection));
            });
    }
    if (m_graph.m_form == SSA) {
        for (NodeFlowProjection node : m_state.block()->ssa->liveAtHead) {
            if (node.isStillValid())
                functor(forNode(node));
        }
    }
    for (size_t i = m_state.variables().numberOfArguments(); i--;)
        functor(m_state.variables().argument(i));
    for (size_t i = m_state.variables().numberOfLocals(); i--;)
        functor(m_state.variables().local(i));
}

template<typename AbstractStateType>
void AbstractInterpreter<AbstractStateType>::clobberStructures(unsigned clobberLimit)
{
    forAllValues(clobberLimit, AbstractValue::clobberStructuresFor);
    setDidClobber();
}

template<typename AbstractStateType>
void AbstractInterpreter<AbstractStateType>::observeTransition(
    unsigned clobberLimit, RegisteredStructure from, RegisteredStructure to)
{
    AbstractValue::TransitionObserver transitionObserver(from, to);
    forAllValues(clobberLimit, transitionObserver);
    
    ASSERT(!from->dfgShouldWatch()); // We don't need to claim to be in a clobbered state because 'from' was never watchable (during the time we were compiling), hence no constants ever introduced into the DFG IR that ever had a watchable structure would ever have the same structure as from.
}

template<typename AbstractStateType>
void AbstractInterpreter<AbstractStateType>::observeTransitions(
    unsigned clobberLimit, const TransitionVector& vector)
{
    AbstractValue::TransitionsObserver transitionsObserver(vector);
    forAllValues(clobberLimit, transitionsObserver);
    
    if (!ASSERT_DISABLED) {
        // We don't need to claim to be in a clobbered state because none of the Transition::previous structures are watchable.
        for (unsigned i = vector.size(); i--;)
            ASSERT(!vector[i].previous->dfgShouldWatch());
    }
}

template<typename AbstractStateType>
void AbstractInterpreter<AbstractStateType>::setDidClobber()
{
    m_state.setDidClobber(true);
    m_state.setStructureClobberState(StructuresAreClobbered);
}

template<typename AbstractStateType>
void AbstractInterpreter<AbstractStateType>::dump(PrintStream& out) const
{
    const_cast<AbstractInterpreter<AbstractStateType>*>(this)->dump(out);
}

template<typename AbstractStateType>
void AbstractInterpreter<AbstractStateType>::dump(PrintStream& out)
{
    CommaPrinter comma(" ");
    HashSet<NodeFlowProjection> seen;
    if (m_graph.m_form == SSA) {
        for (NodeFlowProjection node : m_state.block()->ssa->liveAtHead) {
            seen.add(node);
            AbstractValue& value = forNode(node);
            if (value.isClear())
                continue;
            out.print(comma, node, ":", value);
        }
    }
    for (size_t i = 0; i < m_state.block()->size(); ++i) {
        NodeFlowProjection::forEach(
            m_state.block()->at(i), [&] (NodeFlowProjection nodeProjection) {
                seen.add(nodeProjection);
                AbstractValue& value = forNode(nodeProjection);
                if (value.isClear())
                    return;
                out.print(comma, nodeProjection, ":", value);
            });
    }
    if (m_graph.m_form == SSA) {
        for (NodeFlowProjection node : m_state.block()->ssa->liveAtTail) {
            if (seen.contains(node))
                continue;
            AbstractValue& value = forNode(node);
            if (value.isClear())
                continue;
            out.print(comma, node, ":", value);
        }
    }
}

template<typename AbstractStateType>
FiltrationResult AbstractInterpreter<AbstractStateType>::filter(
    AbstractValue& value, const RegisteredStructureSet& set, SpeculatedType admittedTypes)
{
    if (value.filter(m_graph, set, admittedTypes) == FiltrationOK)
        return FiltrationOK;
    m_state.setIsValid(false);
    return Contradiction;
}

template<typename AbstractStateType>
FiltrationResult AbstractInterpreter<AbstractStateType>::filterArrayModes(
    AbstractValue& value, ArrayModes arrayModes)
{
    if (value.filterArrayModes(arrayModes) == FiltrationOK)
        return FiltrationOK;
    m_state.setIsValid(false);
    return Contradiction;
}

template<typename AbstractStateType>
FiltrationResult AbstractInterpreter<AbstractStateType>::filter(
    AbstractValue& value, SpeculatedType type)
{
    if (value.filter(type) == FiltrationOK)
        return FiltrationOK;
    m_state.setIsValid(false);
    return Contradiction;
}

template<typename AbstractStateType>
FiltrationResult AbstractInterpreter<AbstractStateType>::filterByValue(
    AbstractValue& abstractValue, FrozenValue concreteValue)
{
    if (abstractValue.filterByValue(concreteValue) == FiltrationOK)
        return FiltrationOK;
    m_state.setIsValid(false);
    return Contradiction;
}

template<typename AbstractStateType>
FiltrationResult AbstractInterpreter<AbstractStateType>::filterClassInfo(
    AbstractValue& value, const ClassInfo* classInfo)
{
    if (value.filterClassInfo(m_graph, classInfo) == FiltrationOK)
        return FiltrationOK;
    m_state.setIsValid(false);
    return Contradiction;
}

template<typename AbstractStateType>
void AbstractInterpreter<AbstractStateType>::executeDoubleUnaryOpEffects(Node* node, double(*equivalentFunction)(double))
{
    JSValue child = forNode(node->child1()).value();
    if (std::optional<double> number = child.toNumberFromPrimitive()) {
        setConstant(node, jsDoubleNumber(equivalentFunction(*number)));
        return;
    }
    SpeculatedType type = SpecFullNumber;
    if (node->child1().useKind() == DoubleRepUse)
        type = typeOfDoubleUnaryOp(forNode(node->child1()).m_type);
    forNode(node).setType(type);
}

} } // namespace JSC::DFG

#endif // ENABLE(DFG_JIT)<|MERGE_RESOLUTION|>--- conflicted
+++ resolved
@@ -1,9 +1,5 @@
 /*
-<<<<<<< HEAD
- * Copyright (C) 2013-2016 Apple Inc. All rights reserved.
-=======
  * Copyright (C) 2013-2017 Apple Inc. All rights reserved.
->>>>>>> 4ccac179
  *
  * Redistribution and use in source and binary forms, with or without
  * modification, are permitted provided that the following conditions
@@ -954,19 +950,6 @@
 
     case ArithRound:
     case ArithFloor:
-<<<<<<< HEAD
-    case ArithCeil: {
-        JSValue operand = forNode(node->child1()).value();
-        if (operand && operand.isNumber()) {
-            double roundedValue = 0;
-            if (node->op() == ArithRound)
-                roundedValue = jsRound(operand.asNumber());
-            else if (node->op() == ArithFloor)
-                roundedValue = floor(operand.asNumber());
-            else {
-                ASSERT(node->op() == ArithCeil);
-                roundedValue = ceil(operand.asNumber());
-=======
     case ArithCeil:
     case ArithTrunc: {
         JSValue operand = forNode(node->child1()).value();
@@ -981,7 +964,6 @@
             else {
                 ASSERT(node->op() == ArithTrunc);
                 roundedValue = trunc(*number);
->>>>>>> 4ccac179
             }
 
             if (node->child1().useKind() == UntypedUse) {
@@ -1819,21 +1801,14 @@
         break;
             
     case StringReplace:
-<<<<<<< HEAD
-=======
     case StringReplaceRegExp:
->>>>>>> 4ccac179
         if (node->child1().useKind() == StringUse
             && node->child2().useKind() == RegExpObjectUse
             && node->child3().useKind() == StringUse) {
             // This doesn't clobber the world. It just reads and writes regexp state.
         } else
             clobberWorld(node->origin.semantic, clobberLimit);
-<<<<<<< HEAD
-        forNode(node).set(m_graph, m_graph.m_vm.stringStructure.get());
-=======
         forNode(node).set(m_graph, m_vm.stringStructure.get());
->>>>>>> 4ccac179
         break;
 
     case Jump:
@@ -2236,10 +2211,7 @@
         break;
 
     case SetRegExpObjectLastIndex:
-<<<<<<< HEAD
-=======
     case RecordRegExpCachedResult:
->>>>>>> 4ccac179
         break;
         
     case GetFromArguments:
