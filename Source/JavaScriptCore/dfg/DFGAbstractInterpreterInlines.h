--- conflicted
+++ resolved
@@ -1175,15 +1175,12 @@
         break;
     }
 
-<<<<<<< HEAD
-=======
     case StringValueOf: {
         clobberWorld();
         setTypeForNode(node, SpecString);
         break;
     }
 
->>>>>>> 20415689
     case StringSlice: {
         setTypeForNode(node, SpecString);
         break;
@@ -2226,20 +2223,12 @@
 
     case RegExpMatchFast:
         ASSERT(node->child2().useKind() == RegExpObjectUse);
-<<<<<<< HEAD
-        ASSERT(node->child3().useKind() == StringUse);
-=======
         ASSERT(node->child3().useKind() == StringUse || node->child3().useKind() == KnownStringUse);
->>>>>>> 20415689
         setTypeForNode(node, SpecOther | SpecArray);
         break;
 
     case RegExpMatchFastGlobal:
-<<<<<<< HEAD
-        ASSERT(node->child2().useKind() == StringUse);
-=======
         ASSERT(node->child2().useKind() == StringUse || node->child2().useKind() == KnownStringUse);
->>>>>>> 20415689
         setTypeForNode(node, SpecOther | SpecArray);
         break;
             
@@ -3321,12 +3310,6 @@
         observeTransitions(clobberLimit, transitions);
         if (forNode(node->child1()).changeStructure(m_graph, newSet) == Contradiction)
             m_state.setIsValid(false);
-<<<<<<< HEAD
-        setForNode(node->child2(), resultingValue);
-        if (!!originalValue && !resultingValue)
-            m_state.setIsValid(false);
-=======
->>>>>>> 20415689
         break;
     }
         
@@ -3459,8 +3442,6 @@
         break;
         
     case InById: {
-<<<<<<< HEAD
-=======
         // FIXME: We can determine when the property definitely exists based on abstract
         // value information.
         clobberWorld();
@@ -3480,34 +3461,11 @@
             }
         }
 
->>>>>>> 20415689
         // FIXME: We can determine when the property definitely exists based on abstract
         // value information.
         clobberWorld();
         filter(node->child1(), SpecObject);
         setNonCellTypeForNode(node, SpecBoolean);
-<<<<<<< HEAD
-        break;
-    }
-
-    case InByVal: {
-        AbstractValue& property = forNode(node->child2());
-        if (JSValue constant = property.value()) {
-            if (constant.isString()) {
-                JSString* string = asString(constant);
-                const StringImpl* impl = string->tryGetValueImpl();
-                if (impl && impl->isAtomic())
-                    m_state.setFoundConstants(true);
-            }
-        }
-
-        // FIXME: We can determine when the property definitely exists based on abstract
-        // value information.
-        clobberWorld();
-        filter(node->child1(), SpecObject);
-        setNonCellTypeForNode(node, SpecBoolean);
-=======
->>>>>>> 20415689
         break;
     }
 
@@ -3823,9 +3781,6 @@
         filter(node->child1(), SpecCell);
         break;
     }
-<<<<<<< HEAD
-        
-=======
 
     case DataViewGetInt: {
         DataViewData data = node->dataViewData();
@@ -3843,7 +3798,6 @@
 
     case DataViewGetFloat: {
         setNonCellTypeForNode(node, SpecFullDouble);
->>>>>>> 20415689
         break;
     }
 
