/*
 * Copyright (C) 2011-2016 Apple Inc. All rights reserved.
 *
 * Redistribution and use in source and binary forms, with or without
 * modification, are permitted provided that the following conditions
 * are met:
 * 1. Redistributions of source code must retain the above copyright
 *    notice, this list of conditions and the following disclaimer.
 * 2. Redistributions in binary form must reproduce the above copyright
 *    notice, this list of conditions and the following disclaimer in the
 *    documentation and/or other materials provided with the distribution.
 *
 * THIS SOFTWARE IS PROVIDED BY APPLE INC. ``AS IS'' AND ANY
 * EXPRESS OR IMPLIED WARRANTIES, INCLUDING, BUT NOT LIMITED TO, THE
 * IMPLIED WARRANTIES OF MERCHANTABILITY AND FITNESS FOR A PARTICULAR
 * PURPOSE ARE DISCLAIMED.  IN NO EVENT SHALL APPLE INC. OR
 * CONTRIBUTORS BE LIABLE FOR ANY DIRECT, INDIRECT, INCIDENTAL, SPECIAL,
 * EXEMPLARY, OR CONSEQUENTIAL DAMAGES (INCLUDING, BUT NOT LIMITED TO,
 * PROCUREMENT OF SUBSTITUTE GOODS OR SERVICES; LOSS OF USE, DATA, OR
 * PROFITS; OR BUSINESS INTERRUPTION) HOWEVER CAUSED AND ON ANY THEORY
 * OF LIABILITY, WHETHER IN CONTRACT, STRICT LIABILITY, OR TORT
 * (INCLUDING NEGLIGENCE OR OTHERWISE) ARISING IN ANY WAY OUT OF THE USE
 * OF THIS SOFTWARE, EVEN IF ADVISED OF THE POSSIBILITY OF SUCH DAMAGE. 
 */

#pragma once

#if ENABLE(DFG_JIT)

#include "AssemblyHelpers.h"
#include "BytecodeLivenessAnalysisInlines.h"
#include "CodeBlock.h"
#include "DFGArgumentPosition.h"
#include "DFGBasicBlock.h"
#include "DFGFrozenValue.h"
#include "DFGNode.h"
#include "DFGPlan.h"
#include "DFGPropertyTypeKey.h"
#include "DFGScannable.h"
#include "FullBytecodeLiveness.h"
#include "MethodOfGettingAValueProfile.h"
#include <unordered_map>
#include <wtf/BitVector.h>
#include <wtf/HashMap.h>
#include <wtf/Vector.h>
#include <wtf/StdLibExtras.h>

namespace JSC {

class CodeBlock;
class ExecState;

namespace DFG {

class BackwardsCFG;
class BackwardsDominators;
class CFG;
class ControlEquivalenceAnalysis;
class Dominators;
class FlowIndexing;
class NaturalLoops;
class PrePostNumbering;

template<typename> class FlowMap;

#define DFG_NODE_DO_TO_CHILDREN(graph, node, thingToDo) do {            \
        Node* _node = (node);                                           \
        if (_node->flags() & NodeHasVarArgs) {                          \
            for (unsigned _childIdx = _node->firstChild();              \
                _childIdx < _node->firstChild() + _node->numChildren(); \
                _childIdx++) {                                          \
                if (!!(graph).m_varArgChildren[_childIdx])              \
                    thingToDo(_node, (graph).m_varArgChildren[_childIdx]); \
            }                                                           \
        } else {                                                        \
            if (!_node->child1()) {                                     \
                ASSERT(                                                 \
                    !_node->child2()                                    \
                    && !_node->child3());                               \
                break;                                                  \
            }                                                           \
            thingToDo(_node, _node->child1());                          \
                                                                        \
            if (!_node->child2()) {                                     \
                ASSERT(!_node->child3());                               \
                break;                                                  \
            }                                                           \
            thingToDo(_node, _node->child2());                          \
                                                                        \
            if (!_node->child3())                                       \
                break;                                                  \
            thingToDo(_node, _node->child3());                          \
        }                                                               \
    } while (false)

#define DFG_ASSERT(graph, node, assertion, ...) do {                    \
        if (!!(assertion))                                              \
            break;                                                      \
        (graph).logAssertionFailure(                                    \
            (node), __FILE__, __LINE__, WTF_PRETTY_FUNCTION, #assertion); \
        CRASH_WITH_SECURITY_IMPLICATION_AND_INFO(__VA_ARGS__);          \
    } while (false)

#define DFG_CRASH(graph, node, reason, ...) do {                        \
        (graph).logAssertionFailure(                                    \
            (node), __FILE__, __LINE__, WTF_PRETTY_FUNCTION, (reason)); \
        CRASH_WITH_SECURITY_IMPLICATION_AND_INFO(__VA_ARGS__);          \
    } while (false)

struct InlineVariableData {
    InlineCallFrame* inlineCallFrame;
    unsigned argumentPositionStart;
    VariableAccessData* calleeVariable;
};

enum AddSpeculationMode {
    DontSpeculateInt32,
    SpeculateInt32AndTruncateConstants,
    SpeculateInt32
};

//
// === Graph ===
//
// The order may be significant for nodes with side-effects (property accesses, value conversions).
// Nodes that are 'dead' remain in the vector with refCount 0.
class Graph : public virtual Scannable {
public:
    Graph(VM&, Plan&);
    ~Graph();
    
    void changeChild(Edge& edge, Node* newNode)
    {
        edge.setNode(newNode);
    }
    
    void changeEdge(Edge& edge, Edge newEdge)
    {
        edge = newEdge;
    }
    
    void compareAndSwap(Edge& edge, Node* oldNode, Node* newNode)
    {
        if (edge.node() != oldNode)
            return;
        changeChild(edge, newNode);
    }
    
    void compareAndSwap(Edge& edge, Edge oldEdge, Edge newEdge)
    {
        if (edge != oldEdge)
            return;
        changeEdge(edge, newEdge);
    }
    
    void performSubstitution(Node* node)
    {
        if (node->flags() & NodeHasVarArgs) {
            for (unsigned childIdx = node->firstChild(); childIdx < node->firstChild() + node->numChildren(); childIdx++)
                performSubstitutionForEdge(m_varArgChildren[childIdx]);
        } else {
            performSubstitutionForEdge(node->child1());
            performSubstitutionForEdge(node->child2());
            performSubstitutionForEdge(node->child3());
        }
    }
    
    void performSubstitutionForEdge(Edge& child)
    {
        // Check if this operand is actually unused.
        if (!child)
            return;
        
        // Check if there is any replacement.
        Node* replacement = child->replacement();
        if (!replacement)
            return;
        
        child.setNode(replacement);
        
        // There is definitely a replacement. Assert that the replacement does not
        // have a replacement.
        ASSERT(!child->replacement());
    }
    
    template<typename... Params>
    Node* addNode(Params... params)
    {
        return m_nodes.addNew(params...);
    }

    template<typename... Params>
    Node* addNode(SpeculatedType type, Params... params)
    {
        Node* node = m_nodes.addNew(params...);
        node->predict(type);
        return node;
    }

    void deleteNode(Node*);
    unsigned maxNodeCount() const { return m_nodes.size(); }
    Node* nodeAt(unsigned index) const { return m_nodes[index]; }
    void packNodeIndices();

    void dethread();
    
    FrozenValue* freeze(JSValue); // We use weak freezing by default.
    FrozenValue* freezeStrong(JSValue); // Shorthand for freeze(value)->strengthenTo(StrongValue).
    
    void convertToConstant(Node* node, FrozenValue* value);
    void convertToConstant(Node* node, JSValue value);
    void convertToStrongConstant(Node* node, JSValue value);
    
    RegisteredStructure registerStructure(Structure* structure)
    {
        StructureRegistrationResult ignored;
        return registerStructure(structure, ignored);
    }
    RegisteredStructure registerStructure(Structure*, StructureRegistrationResult&);
    void assertIsRegistered(Structure* structure);
    
    // CodeBlock is optional, but may allow additional information to be dumped (e.g. Identifier names).
    void dump(PrintStream& = WTF::dataFile(), DumpContext* = 0);
    
    bool terminalsAreValid();
    
    enum PhiNodeDumpMode { DumpLivePhisOnly, DumpAllPhis };
    void dumpBlockHeader(PrintStream&, const char* prefix, BasicBlock*, PhiNodeDumpMode, DumpContext*);
    void dump(PrintStream&, Edge);
    void dump(PrintStream&, const char* prefix, Node*, DumpContext* = 0);
    static int amountOfNodeWhiteSpace(Node*);
    static void printNodeWhiteSpace(PrintStream&, Node*);

    // Dump the code origin of the given node as a diff from the code origin of the
    // preceding node. Returns true if anything was printed.
    bool dumpCodeOrigin(PrintStream&, const char* prefix, Node*& previousNode, Node* currentNode, DumpContext*);

    AddSpeculationMode addSpeculationMode(Node* add, bool leftShouldSpeculateInt32, bool rightShouldSpeculateInt32, PredictionPass pass)
    {
        ASSERT(add->op() == ValueAdd || add->op() == ArithAdd || add->op() == ArithSub);
        
        RareCaseProfilingSource source = add->sourceFor(pass);
        
        Node* left = add->child1().node();
        Node* right = add->child2().node();
        
        if (left->hasConstant())
            return addImmediateShouldSpeculateInt32(add, rightShouldSpeculateInt32, right, left, source);
        if (right->hasConstant())
            return addImmediateShouldSpeculateInt32(add, leftShouldSpeculateInt32, left, right, source);
        
        return (leftShouldSpeculateInt32 && rightShouldSpeculateInt32 && add->canSpeculateInt32(source)) ? SpeculateInt32 : DontSpeculateInt32;
    }
    
    AddSpeculationMode valueAddSpeculationMode(Node* add, PredictionPass pass)
    {
        return addSpeculationMode(
            add,
            add->child1()->shouldSpeculateInt32OrBooleanExpectingDefined(),
            add->child2()->shouldSpeculateInt32OrBooleanExpectingDefined(),
            pass);
    }
    
    AddSpeculationMode arithAddSpeculationMode(Node* add, PredictionPass pass)
    {
        return addSpeculationMode(
            add,
            add->child1()->shouldSpeculateInt32OrBooleanForArithmetic(),
            add->child2()->shouldSpeculateInt32OrBooleanForArithmetic(),
            pass);
    }
    
    AddSpeculationMode addSpeculationMode(Node* add, PredictionPass pass)
    {
        if (add->op() == ValueAdd)
            return valueAddSpeculationMode(add, pass);
        
        return arithAddSpeculationMode(add, pass);
    }
    
    bool addShouldSpeculateInt32(Node* add, PredictionPass pass)
    {
        return addSpeculationMode(add, pass) != DontSpeculateInt32;
    }
    
    bool addShouldSpeculateAnyInt(Node* add)
    {
        if (!enableInt52())
            return false;
        
        Node* left = add->child1().node();
        Node* right = add->child2().node();

        if (hasExitSite(add, Int52Overflow))
            return false;

        if (Node::shouldSpeculateAnyInt(left, right))
            return true;

        auto shouldSpeculateAnyIntForAdd = [](Node* node) {
            auto isAnyIntSpeculationForAdd = [](SpeculatedType value) {
                return !!value && (value & (SpecAnyInt | SpecAnyIntAsDouble)) == value;
            };

            // When DoubleConstant node appears, it means that users explicitly write a constant in their code with double form instead of integer form (1.0 instead of 1).
            // In that case, we should honor this decision: using it as integer is not appropriate.
            if (node->op() == DoubleConstant)
                return false;
            return isAnyIntSpeculationForAdd(node->prediction());
        };

        // Allow AnyInt ArithAdd only when the one side of the binary operation should be speculated AnyInt. It is a bit conservative
        // decision. This is because Double to Int52 conversion is not so cheap. Frequent back-and-forth conversions between Double and Int52
        // rather hurt the performance. If the one side of the operation is already Int52, the cost for constructing ArithAdd becomes
        // cheap since only one Double to Int52 conversion could be required.
        // This recovers some regression in assorted tests while keeping kraken crypto improvements.
        if (!left->shouldSpeculateAnyInt() && !right->shouldSpeculateAnyInt())
            return false;

        auto usesAsNumbers = [](Node* node) {
            NodeFlags flags = node->flags() & NodeBytecodeBackPropMask;
            if (!flags)
                return false;
            return (flags & (NodeBytecodeUsesAsNumber | NodeBytecodeNeedsNegZero | NodeBytecodeUsesAsInt | NodeBytecodeUsesAsArrayIndex)) == flags;
        };

        // Wrapping Int52 to Value is also not so cheap. Thus, we allow Int52 addition only when the node is used as number.
        if (!usesAsNumbers(add))
            return false;

        return shouldSpeculateAnyIntForAdd(left) && shouldSpeculateAnyIntForAdd(right);
    }
    
    bool binaryArithShouldSpeculateInt32(Node* node, PredictionPass pass)
    {
        Node* left = node->child1().node();
        Node* right = node->child2().node();
        
        return Node::shouldSpeculateInt32OrBooleanForArithmetic(left, right)
            && node->canSpeculateInt32(node->sourceFor(pass));
    }
    
    bool binaryArithShouldSpeculateAnyInt(Node* node, PredictionPass pass)
    {
        if (!enableInt52())
            return false;
        
        Node* left = node->child1().node();
        Node* right = node->child2().node();

        return Node::shouldSpeculateAnyInt(left, right)
            && node->canSpeculateInt52(pass)
            && !hasExitSite(node, Int52Overflow);
    }
    
    bool unaryArithShouldSpeculateInt32(Node* node, PredictionPass pass)
    {
        return node->child1()->shouldSpeculateInt32OrBooleanForArithmetic()
            && node->canSpeculateInt32(pass);
    }
    
    bool unaryArithShouldSpeculateAnyInt(Node* node, PredictionPass pass)
    {
        if (!enableInt52())
            return false;
        return node->child1()->shouldSpeculateAnyInt()
            && node->canSpeculateInt52(pass)
            && !hasExitSite(node, Int52Overflow);
    }

    bool canOptimizeStringObjectAccess(const CodeOrigin&);

    bool getRegExpPrototypeProperty(JSObject* regExpPrototype, Structure* regExpPrototypeStructure, UniquedStringImpl* uid, JSValue& returnJSValue);

    bool roundShouldSpeculateInt32(Node* arithRound, PredictionPass pass)
    {
<<<<<<< HEAD
        ASSERT(arithRound->op() == ArithRound || arithRound->op() == ArithFloor || arithRound->op() == ArithCeil);
=======
        ASSERT(arithRound->op() == ArithRound || arithRound->op() == ArithFloor || arithRound->op() == ArithCeil || arithRound->op() == ArithTrunc);
>>>>>>> 4ccac179
        return arithRound->canSpeculateInt32(pass) && !hasExitSite(arithRound->origin.semantic, Overflow) && !hasExitSite(arithRound->origin.semantic, NegativeZero);
    }
    
    static const char *opName(NodeType);
    
    RegisteredStructureSet* addStructureSet(const StructureSet& structureSet)
    {
        m_structureSets.append();
        RegisteredStructureSet* result = &m_structureSets.last();

        for (Structure* structure : structureSet)
            result->add(registerStructure(structure));

        return result;
    }

    RegisteredStructureSet* addStructureSet(const RegisteredStructureSet& structureSet)
    {
        m_structureSets.append();
        RegisteredStructureSet* result = &m_structureSets.last();

        for (RegisteredStructure structure : structureSet)
            result->add(structure);

        return result;
    }
    
    JSGlobalObject* globalObjectFor(CodeOrigin codeOrigin)
    {
        return m_codeBlock->globalObjectFor(codeOrigin);
    }
    
    JSObject* globalThisObjectFor(CodeOrigin codeOrigin)
    {
        JSGlobalObject* object = globalObjectFor(codeOrigin);
        return jsCast<JSObject*>(object->methodTable()->toThis(object, object->globalExec(), NotStrictMode));
    }
    
    ScriptExecutable* executableFor(InlineCallFrame* inlineCallFrame)
    {
        if (!inlineCallFrame)
            return m_codeBlock->ownerScriptExecutable();
        
        return inlineCallFrame->baselineCodeBlock->ownerScriptExecutable();
    }
    
    ScriptExecutable* executableFor(const CodeOrigin& codeOrigin)
    {
        return executableFor(codeOrigin.inlineCallFrame);
    }
    
    CodeBlock* baselineCodeBlockFor(InlineCallFrame* inlineCallFrame)
    {
        if (!inlineCallFrame)
            return m_profiledBlock;
        return baselineCodeBlockForInlineCallFrame(inlineCallFrame);
    }
    
    CodeBlock* baselineCodeBlockFor(const CodeOrigin& codeOrigin)
    {
        return baselineCodeBlockForOriginAndBaselineCodeBlock(codeOrigin, m_profiledBlock);
    }
    
    bool isStrictModeFor(CodeOrigin codeOrigin)
    {
        if (!codeOrigin.inlineCallFrame)
            return m_codeBlock->isStrictMode();
        return codeOrigin.inlineCallFrame->isStrictMode();
    }
    
    ECMAMode ecmaModeFor(CodeOrigin codeOrigin)
    {
        return isStrictModeFor(codeOrigin) ? StrictMode : NotStrictMode;
    }
    
    bool masqueradesAsUndefinedWatchpointIsStillValid(const CodeOrigin& codeOrigin)
    {
        return globalObjectFor(codeOrigin)->masqueradesAsUndefinedWatchpoint()->isStillValid();
    }
    
    bool hasGlobalExitSite(const CodeOrigin& codeOrigin, ExitKind exitKind)
    {
        return baselineCodeBlockFor(codeOrigin)->hasExitSite(FrequentExitSite(exitKind));
    }
    
    bool hasExitSite(const CodeOrigin& codeOrigin, ExitKind exitKind)
    {
        return baselineCodeBlockFor(codeOrigin)->hasExitSite(FrequentExitSite(codeOrigin.bytecodeIndex, exitKind));
    }
    
    bool hasExitSite(Node* node, ExitKind exitKind)
    {
        return hasExitSite(node->origin.semantic, exitKind);
    }
    
    MethodOfGettingAValueProfile methodOfGettingAValueProfileFor(Node* currentNode, Node* operandNode);
    
    BlockIndex numBlocks() const { return m_blocks.size(); }
    BasicBlock* block(BlockIndex blockIndex) const { return m_blocks[blockIndex].get(); }
    BasicBlock* lastBlock() const { return block(numBlocks() - 1); }

    void appendBlock(Ref<BasicBlock>&& basicBlock)
    {
        basicBlock->index = m_blocks.size();
        m_blocks.append(WTFMove(basicBlock));
    }
    
    void killBlock(BlockIndex blockIndex)
    {
        m_blocks[blockIndex] = nullptr;
    }
    
    void killBlock(BasicBlock* basicBlock)
    {
        killBlock(basicBlock->index);
    }
    
    void killBlockAndItsContents(BasicBlock*);
    
    void killUnreachableBlocks();
    
    void determineReachability();
    void resetReachability();
    
    void computeRefCounts();
    
    unsigned varArgNumChildren(Node* node)
    {
        ASSERT(node->flags() & NodeHasVarArgs);
        return node->numChildren();
    }
    
    unsigned numChildren(Node* node)
    {
        if (node->flags() & NodeHasVarArgs)
            return varArgNumChildren(node);
        return AdjacencyList::Size;
    }
    
    Edge& varArgChild(Node* node, unsigned index)
    {
        ASSERT(node->flags() & NodeHasVarArgs);
        return m_varArgChildren[node->firstChild() + index];
    }
    
    Edge& child(Node* node, unsigned index)
    {
        if (node->flags() & NodeHasVarArgs)
            return varArgChild(node, index);
        return node->children.child(index);
    }
    
    void voteNode(Node* node, unsigned ballot, float weight = 1)
    {
        switch (node->op()) {
        case ValueToInt32:
        case UInt32ToNumber:
            node = node->child1().node();
            break;
        default:
            break;
        }
        
        if (node->op() == GetLocal)
            node->variableAccessData()->vote(ballot, weight);
    }
    
    void voteNode(Edge edge, unsigned ballot, float weight = 1)
    {
        voteNode(edge.node(), ballot, weight);
    }
    
    void voteChildren(Node* node, unsigned ballot, float weight = 1)
    {
        if (node->flags() & NodeHasVarArgs) {
            for (unsigned childIdx = node->firstChild();
                childIdx < node->firstChild() + node->numChildren();
                childIdx++) {
                if (!!m_varArgChildren[childIdx])
                    voteNode(m_varArgChildren[childIdx], ballot, weight);
            }
            return;
        }
        
        if (!node->child1())
            return;
        voteNode(node->child1(), ballot, weight);
        if (!node->child2())
            return;
        voteNode(node->child2(), ballot, weight);
        if (!node->child3())
            return;
        voteNode(node->child3(), ballot, weight);
    }
    
    template<typename T> // T = Node* or Edge
    void substitute(BasicBlock& block, unsigned startIndexInBlock, T oldThing, T newThing)
    {
        for (unsigned indexInBlock = startIndexInBlock; indexInBlock < block.size(); ++indexInBlock) {
            Node* node = block[indexInBlock];
            if (node->flags() & NodeHasVarArgs) {
                for (unsigned childIdx = node->firstChild(); childIdx < node->firstChild() + node->numChildren(); ++childIdx) {
                    if (!!m_varArgChildren[childIdx])
                        compareAndSwap(m_varArgChildren[childIdx], oldThing, newThing);
                }
                continue;
            }
            if (!node->child1())
                continue;
            compareAndSwap(node->children.child1(), oldThing, newThing);
            if (!node->child2())
                continue;
            compareAndSwap(node->children.child2(), oldThing, newThing);
            if (!node->child3())
                continue;
            compareAndSwap(node->children.child3(), oldThing, newThing);
        }
    }
    
    // Use this if you introduce a new GetLocal and you know that you introduced it *before*
    // any GetLocals in the basic block.
    // FIXME: it may be appropriate, in the future, to generalize this to handle GetLocals
    // introduced anywhere in the basic block.
    void substituteGetLocal(BasicBlock& block, unsigned startIndexInBlock, VariableAccessData* variableAccessData, Node* newGetLocal);
    
    void invalidateCFG();
    void invalidateNodeLiveness();
    
    void clearFlagsOnAllNodes(NodeFlags);
    
    void clearReplacements();
    void clearEpochs();
    void initializeNodeOwners();
    
    BlockList blocksInPreOrder();
    BlockList blocksInPostOrder();
    
    class NaturalBlockIterable {
    public:
        NaturalBlockIterable()
            : m_graph(nullptr)
        {
        }
        
        NaturalBlockIterable(Graph& graph)
            : m_graph(&graph)
        {
        }
        
        class iterator {
        public:
            iterator()
                : m_graph(nullptr)
                , m_index(0)
            {
            }
            
            iterator(Graph& graph, BlockIndex index)
                : m_graph(&graph)
                , m_index(findNext(index))
            {
            }
            
            BasicBlock *operator*()
            {
                return m_graph->block(m_index);
            }
            
            iterator& operator++()
            {
                m_index = findNext(m_index + 1);
                return *this;
            }
            
            bool operator==(const iterator& other) const
            {
                return m_index == other.m_index;
            }
            
            bool operator!=(const iterator& other) const
            {
                return !(*this == other);
            }
            
        private:
            BlockIndex findNext(BlockIndex index)
            {
                while (index < m_graph->numBlocks() && !m_graph->block(index))
                    index++;
                return index;
            }
            
            Graph* m_graph;
            BlockIndex m_index;
        };
        
        iterator begin()
        {
            return iterator(*m_graph, 0);
        }
        
        iterator end()
        {
            return iterator(*m_graph, m_graph->numBlocks());
        }
        
    private:
        Graph* m_graph;
    };
    
    NaturalBlockIterable blocksInNaturalOrder()
    {
        return NaturalBlockIterable(*this);
    }
    
    template<typename ChildFunctor>
    void doToChildrenWithNode(Node* node, const ChildFunctor& functor)
    {
        DFG_NODE_DO_TO_CHILDREN(*this, node, functor);
    }
    
    template<typename ChildFunctor>
    void doToChildren(Node* node, const ChildFunctor& functor)
    {
        doToChildrenWithNode(
            node,
            [&functor] (Node*, Edge& edge) {
                functor(edge);
            });
    }
    
    bool uses(Node* node, Node* child)
    {
        bool result = false;
        doToChildren(node, [&] (Edge edge) { result |= edge == child; });
        return result;
    }

    bool isWatchingHavingABadTimeWatchpoint(Node* node)
    {
        JSGlobalObject* globalObject = globalObjectFor(node->origin.semantic);
        return watchpoints().isWatched(globalObject->havingABadTimeWatchpoint());
    }

    bool isWatchingArrayIteratorProtocolWatchpoint(Node* node)
    {
        JSGlobalObject* globalObject = globalObjectFor(node->origin.semantic);
        InlineWatchpointSet& set = globalObject->arrayIteratorProtocolWatchpoint();
        if (watchpoints().isWatched(set))
            return true;

        if (set.isStillValid()) {
            // Since the global object owns this watchpoint, we make ourselves have a weak pointer to it.
            // If the global object got deallocated, it wouldn't fire the watchpoint. It's unlikely the
            // global object would get deallocated without this code ever getting thrown away, however,
            // it's more sound logically to depend on the global object lifetime weakly.
            freeze(globalObject);
            watchpoints().addLazily(set);
            return true;
        }

        return false;
    }
    
    Profiler::Compilation* compilation() { return m_plan.compilation.get(); }
    
    DesiredIdentifiers& identifiers() { return m_plan.identifiers; }
    DesiredWatchpoints& watchpoints() { return m_plan.watchpoints; }
    
    // Returns false if the key is already invalid or unwatchable. If this is a Presence condition,
    // this also makes it cheap to query if the condition holds. Also makes sure that the GC knows
    // what's going on.
    bool watchCondition(const ObjectPropertyCondition&);
    bool watchConditions(const ObjectPropertyConditionSet&);

    // Checks if it's known that loading from the given object at the given offset is fine. This is
    // computed by tracking which conditions we track with watchCondition().
    bool isSafeToLoad(JSObject* base, PropertyOffset);

    void registerInferredType(const InferredType::Descriptor& type)
    {
        if (type.structure())
            registerStructure(type.structure());
    }

    // Tells us what inferred type we are able to prove the property to have now and in the future.
    InferredType::Descriptor inferredTypeFor(const PropertyTypeKey&);
    InferredType::Descriptor inferredTypeForProperty(Structure* structure, UniquedStringImpl* uid)
    {
        return inferredTypeFor(PropertyTypeKey(structure, uid));
    }

    AbstractValue inferredValueForProperty(
        const RegisteredStructureSet& base, UniquedStringImpl* uid, StructureClobberState = StructuresAreWatched);

    // This uses either constant property inference or property type inference to derive a good abstract
    // value for some property accessed with the given abstract value base.
    AbstractValue inferredValueForProperty(
        const AbstractValue& base, UniquedStringImpl* uid, PropertyOffset, StructureClobberState);
    
    FullBytecodeLiveness& livenessFor(CodeBlock*);
    FullBytecodeLiveness& livenessFor(InlineCallFrame*);
    
    // Quickly query if a single local is live at the given point. This is faster than calling
    // forAllLiveInBytecode() if you will only query one local. But, if you want to know all of the
    // locals live, then calling this for each local is much slower than forAllLiveInBytecode().
    bool isLiveInBytecode(VirtualRegister, CodeOrigin);
    
    // Quickly get all of the non-argument locals live at the given point. This doesn't give you
    // any arguments because those are all presumed live. You can call forAllLiveInBytecode() to
    // also get the arguments. This is much faster than calling isLiveInBytecode() for each local.
    template<typename Functor>
    void forAllLocalsLiveInBytecode(CodeOrigin codeOrigin, const Functor& functor)
    {
        // Support for not redundantly reporting arguments. Necessary because in case of a varargs
        // call, only the callee knows that arguments are live while in the case of a non-varargs
        // call, both callee and caller will see the variables live.
        VirtualRegister exclusionStart;
        VirtualRegister exclusionEnd;

        CodeOrigin* codeOriginPtr = &codeOrigin;
        
        for (;;) {
            InlineCallFrame* inlineCallFrame = codeOriginPtr->inlineCallFrame;
            VirtualRegister stackOffset(inlineCallFrame ? inlineCallFrame->stackOffset : 0);
            
            if (inlineCallFrame) {
                if (inlineCallFrame->isClosureCall)
                    functor(stackOffset + CallFrameSlot::callee);
                if (inlineCallFrame->isVarargs())
                    functor(stackOffset + CallFrameSlot::argumentCount);
            }
            
            CodeBlock* codeBlock = baselineCodeBlockFor(inlineCallFrame);
            FullBytecodeLiveness& fullLiveness = livenessFor(codeBlock);
            const FastBitVector& liveness = fullLiveness.getLiveness(codeOriginPtr->bytecodeIndex);
            for (unsigned relativeLocal = codeBlock->m_numCalleeLocals; relativeLocal--;) {
                VirtualRegister reg = stackOffset + virtualRegisterForLocal(relativeLocal);
                
                // Don't report if our callee already reported.
                if (reg >= exclusionStart && reg < exclusionEnd)
                    continue;
                
                if (liveness[relativeLocal])
                    functor(reg);
            }
            
            if (!inlineCallFrame)
                break;

            // Arguments are always live. This would be redundant if it wasn't for our
            // op_call_varargs inlining. See the comment above.
            exclusionStart = stackOffset + CallFrame::argumentOffsetIncludingThis(0);
            exclusionEnd = stackOffset + CallFrame::argumentOffsetIncludingThis(inlineCallFrame->arguments.size());
            
            // We will always have a "this" argument and exclusionStart should be a smaller stack
            // offset than exclusionEnd.
            ASSERT(exclusionStart < exclusionEnd);

            for (VirtualRegister reg = exclusionStart; reg < exclusionEnd; reg += 1)
                functor(reg);
            
            codeOriginPtr = inlineCallFrame->getCallerSkippingTailCalls();

            // The first inline call frame could be an inline tail call
            if (!codeOriginPtr)
                break;
        }
    }
    
    // Get a BitVector of all of the non-argument locals live right now. This is mostly useful if
    // you want to compare two sets of live locals from two different CodeOrigins.
    BitVector localsLiveInBytecode(CodeOrigin);
    
    // Tells you all of the arguments and locals live at the given CodeOrigin. This is a small
    // extension to forAllLocalsLiveInBytecode(), since all arguments are always presumed live.
    template<typename Functor>
    void forAllLiveInBytecode(CodeOrigin codeOrigin, const Functor& functor)
    {
        forAllLocalsLiveInBytecode(codeOrigin, functor);
        
        // Report all arguments as being live.
        for (unsigned argument = block(0)->variablesAtHead.numberOfArguments(); argument--;)
            functor(virtualRegisterForArgument(argument));
    }
    
    BytecodeKills& killsFor(CodeBlock*);
    BytecodeKills& killsFor(InlineCallFrame*);
    
    static unsigned parameterSlotsForArgCount(unsigned);
    
    unsigned frameRegisterCount();
    unsigned stackPointerOffset();
    unsigned requiredRegisterCountForExit();
    unsigned requiredRegisterCountForExecutionAndExit();
    
    JSValue tryGetConstantProperty(JSValue base, const RegisteredStructureSet&, PropertyOffset);
    JSValue tryGetConstantProperty(JSValue base, Structure*, PropertyOffset);
    JSValue tryGetConstantProperty(JSValue base, const StructureAbstractValue&, PropertyOffset);
    JSValue tryGetConstantProperty(const AbstractValue&, PropertyOffset);
    
    JSValue tryGetConstantClosureVar(JSValue base, ScopeOffset);
    JSValue tryGetConstantClosureVar(const AbstractValue&, ScopeOffset);
    JSValue tryGetConstantClosureVar(Node*, ScopeOffset);
    
    JSArrayBufferView* tryGetFoldableView(JSValue);
    JSArrayBufferView* tryGetFoldableView(JSValue, ArrayMode arrayMode);

    bool canDoFastSpread(Node*, const AbstractValue&);
    
    void registerFrozenValues();
    
    void visitChildren(SlotVisitor&) override;
    
    void logAssertionFailure(
        std::nullptr_t, const char* file, int line, const char* function,
        const char* assertion);
    void logAssertionFailure(
        Node*, const char* file, int line, const char* function,
        const char* assertion);
    void logAssertionFailure(
        BasicBlock*, const char* file, int line, const char* function,
        const char* assertion);

    bool hasDebuggerEnabled() const { return m_hasDebuggerEnabled; }

    Dominators& ensureDominators();
    PrePostNumbering& ensurePrePostNumbering();
    NaturalLoops& ensureNaturalLoops();
    BackwardsCFG& ensureBackwardsCFG();
    BackwardsDominators& ensureBackwardsDominators();
    ControlEquivalenceAnalysis& ensureControlEquivalenceAnalysis();

    // This function only makes sense to call after bytecode parsing
    // because it queries the m_hasExceptionHandlers boolean whose value
    // is only fully determined after bytcode parsing.
    bool willCatchExceptionInMachineFrame(CodeOrigin, CodeOrigin& opCatchOriginOut, HandlerInfo*& catchHandlerOut);
    
    bool needsScopeRegister() const { return m_hasDebuggerEnabled || m_codeBlock->usesEval(); }
    bool needsFlushedThis() const { return m_codeBlock->usesEval(); }

    VM& m_vm;
    Plan& m_plan;
    CodeBlock* m_codeBlock;
    CodeBlock* m_profiledBlock;
    
    Vector< RefPtr<BasicBlock> , 8> m_blocks;
    Vector<Edge, 16> m_varArgChildren;

    HashMap<EncodedJSValue, FrozenValue*, EncodedJSValueHash, EncodedJSValueHashTraits> m_frozenValueMap;
    Bag<FrozenValue> m_frozenValues;

    Vector<uint32_t> m_uint32ValuesInUse;
    
    Bag<StorageAccessData> m_storageAccessData;
    
    // In CPS, this is all of the SetArgument nodes for the arguments in the machine code block
    // that survived DCE. All of them except maybe "this" will survive DCE, because of the Flush
    // nodes.
    //
    // In SSA, this is all of the GetStack nodes for the arguments in the machine code block that
    // may have some speculation in the prologue and survived DCE. Note that to get the speculation
    // for an argument in SSA, you must use m_argumentFormats, since we still have to speculate
    // even if the argument got killed. For example:
    //
    //     function foo(x) {
    //        var tmp = x + 1;
    //     }
    //
    // Assume that x is always int during profiling. The ArithAdd for "x + 1" will be dead and will
    // have a proven check for the edge to "x". So, we will not insert a Check node and we will
    // kill the GetStack for "x". But, we must do the int check in the progolue, because that's the
    // thing we used to allow DCE of ArithAdd. Otherwise the add could be impure:
    //
    //     var o = {
    //         valueOf: function() { do side effects; }
    //     };
    //     foo(o);
    //
    // If we DCE the ArithAdd and we remove the int check on x, then this won't do the side
    // effects.
    Vector<Node*, 8> m_arguments;
    
    // In CPS, this is meaningless. In SSA, this is the argument speculation that we've locked in.
    Vector<FlushFormat> m_argumentFormats;
    
    SegmentedVector<VariableAccessData, 16> m_variableAccessData;
    SegmentedVector<ArgumentPosition, 8> m_argumentPositions;
    Bag<Transition> m_transitions;
    SegmentedVector<NewArrayBufferData, 4> m_newArrayBufferData;
    Bag<BranchData> m_branchData;
    Bag<SwitchData> m_switchData;
    Bag<MultiGetByOffsetData> m_multiGetByOffsetData;
    Bag<MultiPutByOffsetData> m_multiPutByOffsetData;
    Bag<ObjectMaterializationData> m_objectMaterializationData;
    Bag<CallVarargsData> m_callVarargsData;
    Bag<LoadVarargsData> m_loadVarargsData;
    Bag<StackAccessData> m_stackAccessData;
    Bag<LazyJSValue> m_lazyJSValues;
    Bag<CallDOMGetterData> m_callDOMGetterData;
    Bag<BitVector> m_bitVectors;
    Vector<InlineVariableData, 4> m_inlineVariableData;
    HashMap<CodeBlock*, std::unique_ptr<FullBytecodeLiveness>> m_bytecodeLiveness;
    HashMap<CodeBlock*, std::unique_ptr<BytecodeKills>> m_bytecodeKills;
    HashSet<std::pair<JSObject*, PropertyOffset>> m_safeToLoad;
    HashMap<PropertyTypeKey, InferredType::Descriptor> m_inferredTypes;
    Vector<Ref<Snippet>> m_domJITSnippets;
    std::unique_ptr<Dominators> m_dominators;
    std::unique_ptr<PrePostNumbering> m_prePostNumbering;
    std::unique_ptr<NaturalLoops> m_naturalLoops;
    std::unique_ptr<CFG> m_cfg;
    std::unique_ptr<BackwardsCFG> m_backwardsCFG;
    std::unique_ptr<BackwardsDominators> m_backwardsDominators;
    std::unique_ptr<ControlEquivalenceAnalysis> m_controlEquivalenceAnalysis;
    unsigned m_localVars;
    unsigned m_nextMachineLocal;
    unsigned m_parameterSlots;
    
    HashSet<String> m_localStrings;
    HashMap<const StringImpl*, String> m_copiedStrings;

#if USE(JSVALUE32_64)
    std::unordered_map<int64_t, double*, std::hash<int64_t>, std::equal_to<int64_t>, FastAllocator<std::pair<const int64_t, double*>>> m_doubleConstantsMap;
    std::unique_ptr<Bag<double>> m_doubleConstants;
#endif
    
    OptimizationFixpointState m_fixpointState;
    StructureRegistrationState m_structureRegistrationState;
    GraphForm m_form;
    UnificationState m_unificationState;
    PlanStage m_planStage { PlanStage::Initial };
    RefCountState m_refCountState;
    bool m_hasDebuggerEnabled;
    bool m_hasExceptionHandlers { false };
    std::unique_ptr<FlowIndexing> m_indexingCache;
    std::unique_ptr<FlowMap<AbstractValue>> m_abstractValuesCache;

    RegisteredStructure stringStructure;
    RegisteredStructure symbolStructure;

private:
    bool isStringPrototypeMethodSane(JSGlobalObject*, UniquedStringImpl*);

    void handleSuccessor(Vector<BasicBlock*, 16>& worklist, BasicBlock*, BasicBlock* successor);
    
    AddSpeculationMode addImmediateShouldSpeculateInt32(Node* add, bool variableShouldSpeculateInt32, Node* operand, Node*immediate, RareCaseProfilingSource source)
    {
        ASSERT(immediate->hasConstant());
        
        JSValue immediateValue = immediate->asJSValue();
        if (!immediateValue.isNumber() && !immediateValue.isBoolean())
            return DontSpeculateInt32;
        
        if (!variableShouldSpeculateInt32)
            return DontSpeculateInt32;

        // Integer constants can be typed Double if they are written like a double in the source code (e.g. 42.0).
        // In that case, we stay conservative unless the other operand was explicitly typed as integer.
        NodeFlags operandResultType = operand->result();
        if (operandResultType != NodeResultInt32 && immediateValue.isDouble())
            return DontSpeculateInt32;
        
        if (immediateValue.isBoolean() || jsNumber(immediateValue.asNumber()).isInt32())
            return add->canSpeculateInt32(source) ? SpeculateInt32 : DontSpeculateInt32;
        
        double doubleImmediate = immediateValue.asDouble();
        const double twoToThe48 = 281474976710656.0;
        if (doubleImmediate < -twoToThe48 || doubleImmediate > twoToThe48)
            return DontSpeculateInt32;
        
        return bytecodeCanTruncateInteger(add->arithNodeFlags()) ? SpeculateInt32AndTruncateConstants : DontSpeculateInt32;
    }

    B3::SparseCollection<Node> m_nodes;
    SegmentedVector<RegisteredStructureSet, 16> m_structureSets;
};

} } // namespace JSC::DFG

#endif<|MERGE_RESOLUTION|>--- conflicted
+++ resolved
@@ -374,11 +374,7 @@
 
     bool roundShouldSpeculateInt32(Node* arithRound, PredictionPass pass)
     {
-<<<<<<< HEAD
-        ASSERT(arithRound->op() == ArithRound || arithRound->op() == ArithFloor || arithRound->op() == ArithCeil);
-=======
         ASSERT(arithRound->op() == ArithRound || arithRound->op() == ArithFloor || arithRound->op() == ArithCeil || arithRound->op() == ArithTrunc);
->>>>>>> 4ccac179
         return arithRound->canSpeculateInt32(pass) && !hasExitSite(arithRound->origin.semantic, Overflow) && !hasExitSite(arithRound->origin.semantic, NegativeZero);
     }
     
