/*
<<<<<<< HEAD
 * Copyright (C) 2013-2016 Apple Inc. All rights reserved.
=======
 * Copyright (C) 2013-2017 Apple Inc. All rights reserved.
>>>>>>> 4ccac179
 *
 * Redistribution and use in source and binary forms, with or without
 * modification, are permitted provided that the following conditions
 * are met:
 * 1. Redistributions of source code must retain the above copyright
 *    notice, this list of conditions and the following disclaimer.
 * 2. Redistributions in binary form must reproduce the above copyright
 *    notice, this list of conditions and the following disclaimer in the
 *    documentation and/or other materials provided with the distribution.
 *
 * THIS SOFTWARE IS PROVIDED BY APPLE INC. ``AS IS'' AND ANY
 * EXPRESS OR IMPLIED WARRANTIES, INCLUDING, BUT NOT LIMITED TO, THE
 * IMPLIED WARRANTIES OF MERCHANTABILITY AND FITNESS FOR A PARTICULAR
 * PURPOSE ARE DISCLAIMED.  IN NO EVENT SHALL APPLE INC. OR
 * CONTRIBUTORS BE LIABLE FOR ANY DIRECT, INDIRECT, INCIDENTAL, SPECIAL,
 * EXEMPLARY, OR CONSEQUENTIAL DAMAGES (INCLUDING, BUT NOT LIMITED TO,
 * PROCUREMENT OF SUBSTITUTE GOODS OR SERVICES; LOSS OF USE, DATA, OR
 * PROFITS; OR BUSINESS INTERRUPTION) HOWEVER CAUSED AND ON ANY THEORY
 * OF LIABILITY, WHETHER IN CONTRACT, STRICT LIABILITY, OR TORT
 * (INCLUDING NEGLIGENCE OR OTHERWISE) ARISING IN ANY WAY OUT OF THE USE
 * OF THIS SOFTWARE, EVEN IF ADVISED OF THE POSSIBILITY OF SUCH DAMAGE. 
 */

#pragma once

#if ENABLE(DFG_JIT)

#include "DFGAbstractHeap.h"
#include "DFGEdgeUsesStructure.h"
#include "DFGGraph.h"
#include "DFGHeapLocation.h"
#include "DFGLazyNode.h"
#include "DFGPureValue.h"
#include "DOMJITCallDOMGetterSnippet.h"
#include "DOMJITSignature.h"

namespace JSC { namespace DFG {

template<typename ReadFunctor, typename WriteFunctor, typename DefFunctor>
void clobberize(Graph& graph, Node* node, const ReadFunctor& read, const WriteFunctor& write, const DefFunctor& def)
{
    // Some notes:
    //
    // - The canonical way of clobbering the world is to read world and write
    //   heap. This is because World subsumes Heap and Stack, and Stack can be
    //   read by anyone but only written to by explicit stack writing operations.
    //   Of course, claiming to also write World is not wrong; it'll just
    //   pessimise some important optimizations.
    //
    // - We cannot hoist, or sink, anything that has effects. This means that the
    //   easiest way of indicating that something cannot be hoisted is to claim
    //   that it side-effects some miscellaneous thing.
    //
    // - We cannot hoist forward-exiting nodes without some additional effort. I
    //   believe that what it comes down to is that forward-exiting generally have
    //   their NodeExitsForward cleared upon hoist, except for forward-exiting
    //   nodes that take bogus state as their input. Those are substantially
    //   harder. We disable it for now. In the future we could enable it by having
    //   versions of those nodes that backward-exit instead, but I'm not convinced
    //   of the soundness.
    //
    // - Some nodes lie, and claim that they do not read the JSCell_structureID,
    //   JSCell_typeInfoFlags, etc. These are nodes that use the structure in a way
    //   that does not depend on things that change under structure transitions.
    //
    // - It's implicitly understood that OSR exits read the world. This is why we
    //   generally don't move or eliminate stores. Every node can exit, so the
    //   read set does not reflect things that would be read if we exited.
    //   Instead, the read set reflects what the node will have to read if it
    //   *doesn't* exit.
    //
    // - Broadly, we don't say that we're reading something if that something is
    //   immutable.
    //
    // - This must be sound even prior to type inference. We use this as early as
    //   bytecode parsing to determine at which points in the program it's legal to
    //   OSR exit.
    //
    // - If you do read(Stack) or read(World), then make sure that readTop() in
    //   PreciseLocalClobberize is correct.
    
    // While read() and write() are fairly self-explanatory - they track what sorts of things the
    // node may read or write - the def() functor is more tricky. It tells you the heap locations
    // (not just abstract heaps) that are defined by a node. A heap location comprises an abstract
    // heap, some nodes, and a LocationKind. Briefly, a location defined by a node is a location
    // whose value can be deduced from looking at the node itself. The locations returned must obey
    // the following properties:
    //
    // - If someone wants to CSE a load from the heap, then a HeapLocation object should be
    //   sufficient to find a single matching node.
    //
    // - The abstract heap is the only abstract heap that could be clobbered to invalidate any such
    //   CSE attempt. I.e. if clobberize() reports that on every path between some node and a node
    //   that defines a HeapLocation that it wanted, there were no writes to any abstract heap that
    //   overlap the location's heap, then we have a sound match. Effectively, the semantics of
    //   write() and def() are intertwined such that for them to be sound they must agree on what
    //   is CSEable.
    //
    // read(), write(), and def() for heap locations is enough to do GCSE on effectful things. To
    // keep things simple, this code will also def() pure things. def() must be overloaded to also
    // accept PureValue. This way, a client of clobberize() can implement GCSE entirely using the
    // information that clobberize() passes to write() and def(). Other clients of clobberize() can
    // just ignore def() by using a NoOpClobberize functor.

    if (edgesUseStructure(graph, node))
        read(JSCell_structureID);
    
    // We allow the runtime to perform a stack scan at any time. We don't model which nodes get implemented
    // by calls into the runtime. For debugging we might replace the implementation of any node with a call
    // to the runtime, and that call may walk stack. Therefore, each node must read() anything that a stack
    // scan would read. That's what this does.
    for (InlineCallFrame* inlineCallFrame = node->origin.semantic.inlineCallFrame; inlineCallFrame; inlineCallFrame = inlineCallFrame->directCaller.inlineCallFrame) {
        if (inlineCallFrame->isClosureCall)
            read(AbstractHeap(Stack, inlineCallFrame->stackOffset + CallFrameSlot::callee));
        if (inlineCallFrame->isVarargs())
            read(AbstractHeap(Stack, inlineCallFrame->stackOffset + CallFrameSlot::argumentCount));
    }

    // We don't want to specifically account which nodes can read from the scope
    // when the debugger is enabled. It's helpful to just claim all nodes do.
    // Specifically, if a node allocates, this may call into the debugger's machinery.
    // The debugger's machinery is free to take a stack trace and try to read from
    // a scope which is expected to be flushed to the stack.
    if (graph.hasDebuggerEnabled()) {
        ASSERT(!node->origin.semantic.inlineCallFrame);
        read(AbstractHeap(Stack, graph.m_codeBlock->scopeRegister()));
    }
        
    
    switch (node->op()) {
    case JSConstant:
    case DoubleConstant:
    case Int52Constant:
        def(PureValue(node, node->constant()));
        return;

    case Identity:
    case Phantom:
    case Check:
    case ExtractOSREntryLocal:
    case CheckStructureImmediate:
        return;
        
    case LazyJSConstant:
        // We should enable CSE of LazyJSConstant. It's a little annoying since LazyJSValue has
        // more bits than we currently have in PureValue.
        return;
        
    case ArithIMul:
    case ArithMin:
    case ArithMax:
    case ArithPow:
    case GetScope:
    case SkipScope:
    case GetGlobalObject:
    case StringCharCodeAt:
    case CompareStrictEq:
    case CompareEqPtr:
    case IsEmpty:
    case IsUndefined:
    case IsBoolean:
    case IsNumber:
    case IsObject:
    case IsTypedArrayView:
    case LogicalNot:
    case CheckInBounds:
    case DoubleRep:
    case ValueRep:
    case Int52Rep:
    case BooleanToNumber:
    case FiatInt52:
    case MakeRope:
    case StrCat:
    case ValueToInt32:
    case GetExecutable:
    case BottomValue:
    case TypeOf:
        def(PureValue(node));
        return;

    case AtomicsIsLockFree:
        if (node->child1().useKind() == Int32Use)
            def(PureValue(node));
        else {
            read(World);
            write(Heap);
        }
        return;
        
    case ArithUnary:
        if (node->child1().useKind() == DoubleRepUse)
            def(PureValue(node, static_cast<std::underlying_type<Arith::UnaryType>::type>(node->arithUnaryType())));
        else {
            read(World);
            write(Heap);
        }
        return;

    case ArithFRound:
    case ArithSqrt:
        if (node->child1().useKind() == DoubleRepUse)
            def(PureValue(node));
        else {
            read(World);
            write(Heap);
        }
        return;

    case ArithAbs:
        if (node->child1().useKind() == Int32Use || node->child1().useKind() == DoubleRepUse)
            def(PureValue(node));
        else {
            read(World);
            write(Heap);
        }
        return;

    case ArithClz32:
        if (node->child1().useKind() == Int32Use || node->child1().useKind() == KnownInt32Use)
            def(PureValue(node));
        else {
            read(World);
            write(Heap);
        }
        return;

    case ArithNegate:
        if (node->child1().useKind() == Int32Use
            || node->child1().useKind() == DoubleRepUse
            || node->child1().useKind() == Int52RepUse)
            def(PureValue(node));
        else {
            read(World);
            write(Heap);
        }
        return;

    case IsCellWithType:
        def(PureValue(node, node->queriedType()));
        return;

    case BitAnd:
    case BitOr:
    case BitXor:
    case BitLShift:
    case BitRShift:
    case BitURShift:
        if (node->child1().useKind() == UntypedUse || node->child2().useKind() == UntypedUse) {
            read(World);
            write(Heap);
            return;
        }
        def(PureValue(node));
        return;

    case ArithRandom:
        read(MathDotRandomState);
        write(MathDotRandomState);
        return;

    case HasGenericProperty:
    case HasStructureProperty:
    case GetEnumerableLength:
    case GetPropertyEnumerator: {
        read(Heap);
        write(SideState);
        return;
    }

    case GetDirectPname: {
        // This reads and writes heap because it can end up calling a generic getByVal 
        // if the Structure changed, which could in turn end up calling a getter.
        read(World);
        write(Heap);
        return;
    }

    case ToIndexString:
    case GetEnumeratorStructurePname:
    case GetEnumeratorGenericPname: {
        def(PureValue(node));
        return;
    }

    case HasIndexedProperty: {
        read(JSObject_butterfly);
        ArrayMode mode = node->arrayMode();
        switch (mode.type()) {
        case Array::ForceExit: {
            write(SideState);
            return;
        }
        case Array::Int32: {
            if (mode.isInBounds()) {
                read(Butterfly_publicLength);
                read(IndexedInt32Properties);
                def(HeapLocation(HasIndexedPropertyLoc, IndexedInt32Properties, node->child1(), node->child2()), LazyNode(node));
                return;
            }
            read(Heap);
            return;
        }
            
        case Array::Double: {
            if (mode.isInBounds()) {
                read(Butterfly_publicLength);
                read(IndexedDoubleProperties);
                def(HeapLocation(HasIndexedPropertyLoc, IndexedDoubleProperties, node->child1(), node->child2()), LazyNode(node));
                return;
            }
            read(Heap);
            return;
        }
            
        case Array::Contiguous: {
            if (mode.isInBounds()) {
                read(Butterfly_publicLength);
                read(IndexedContiguousProperties);
                def(HeapLocation(HasIndexedPropertyLoc, IndexedContiguousProperties, node->child1(), node->child2()), LazyNode(node));
                return;
            }
            read(Heap);
            return;
        }

        case Array::ArrayStorage: {
            if (mode.isInBounds()) {
                read(Butterfly_vectorLength);
                read(IndexedArrayStorageProperties);
                return;
            }
            read(Heap);
            return;
        }

        default: {
            read(World);
            write(Heap);
            return;
        }
        }
        RELEASE_ASSERT_NOT_REACHED();
        return;
    }

    case StringFromCharCode:
        switch (node->child1().useKind()) {
        case Int32Use:
            def(PureValue(node));
            return;
        case UntypedUse:
            read(World);
            write(Heap);
            return;
        default:
            DFG_CRASH(graph, node, "Bad use kind");
        }
        return;

    case ArithAdd:
    case ArithMod:
    case DoubleAsInt32:
    case UInt32ToNumber:
        def(PureValue(node, node->arithMode()));
        return;

    case ArithDiv:
    case ArithMul:
    case ArithSub:
        switch (node->binaryUseKind()) {
        case Int32Use:
        case Int52RepUse:
        case DoubleRepUse:
            def(PureValue(node, node->arithMode()));
            return;
        case UntypedUse:
            read(World);
            write(Heap);
            return;
        default:
            DFG_CRASH(graph, node, "Bad use kind");
        }

    case ArithRound:
    case ArithFloor:
    case ArithCeil:
<<<<<<< HEAD
        def(PureValue(node, static_cast<uintptr_t>(node->arithRoundingMode())));
=======
    case ArithTrunc:
        if (node->child1().useKind() == DoubleRepUse)
            def(PureValue(node, static_cast<uintptr_t>(node->arithRoundingMode())));
        else {
            read(World);
            write(Heap);
        }
>>>>>>> 4ccac179
        return;

    case CheckCell:
        def(PureValue(CheckCell, AdjacencyList(AdjacencyList::Fixed, node->child1()), node->cellOperand()));
        return;

    case CheckNotEmpty:
        def(PureValue(CheckNotEmpty, AdjacencyList(AdjacencyList::Fixed, node->child1())));
        return;

    case CheckStringIdent:
        def(PureValue(CheckStringIdent, AdjacencyList(AdjacencyList::Fixed, node->child1()), node->uidOperand()));
        return;

    case ConstantStoragePointer:
        def(PureValue(node, node->storagePointer()));
        return;
         
    case MovHint:
    case ZombieHint:
    case ExitOK:
    case KillStack:
    case Upsilon:
    case Phi:
    case PhantomLocal:
    case SetArgument:
    case Jump:
    case Branch:
    case Switch:
    case Throw:
    case ForceOSRExit:
    case CheckBadCell:
    case Return:
    case Unreachable:
    case CheckTierUpInLoop:
    case CheckTierUpAtReturn:
    case CheckTierUpAndOSREnter:
    case LoopHint:
    case ProfileType:
    case ProfileControlFlow:
    case PutHint:
        write(SideState);
        return;
        
    case StoreBarrier:
        read(JSCell_cellState);
        write(JSCell_cellState);
        return;
        
    case FencedStoreBarrier:
        read(Heap);
        write(JSCell_cellState);
        return;

    case CheckTraps:
        if (Options::usePollingTraps()) {
            read(InternalState);
            write(InternalState);
        } else
            write(Watchpoint_fire);
        return;

    case InvalidationPoint:
        write(SideState);
        def(HeapLocation(InvalidationPointLoc, Watchpoint_fire), LazyNode(node));
        return;

    case Flush:
        read(AbstractHeap(Stack, node->local()));
        write(SideState);
        return;

    case NotifyWrite:
        write(Watchpoint_fire);
        write(SideState);
        return;

    case CreateActivation: {
        SymbolTable* table = node->castOperand<SymbolTable*>();
        if (table->singletonScope()->isStillValid())
            write(Watchpoint_fire);
        read(HeapObjectCount);
        write(HeapObjectCount);
        return;
    }
        
    case CreateDirectArguments:
    case CreateScopedArguments:
    case CreateClonedArguments:
        read(Stack);
        read(HeapObjectCount);
        write(HeapObjectCount);
        return;

    case PhantomDirectArguments:
    case PhantomClonedArguments:
        // DFG backend requires that the locals that this reads are flushed. FTL backend can handle those
        // locals being promoted.
        if (!isFTL(graph.m_plan.mode))
            read(Stack);
        
        // Even though it's phantom, it still has the property that one can't be replaced with another.
        read(HeapObjectCount);
        write(HeapObjectCount);
        return;

    case PhantomSpread:
    case PhantomNewArrayWithSpread:
    case PhantomCreateRest:
        // Even though it's phantom, it still has the property that one can't be replaced with another.
        read(HeapObjectCount);
        write(HeapObjectCount);
        return;

    case CallObjectConstructor:
    case ToThis:
    case CreateThis:
        read(MiscFields);
        read(HeapObjectCount);
        write(HeapObjectCount);
        return;

    case IsObjectOrNull:
        read(MiscFields);
        def(HeapLocation(IsObjectOrNullLoc, MiscFields, node->child1()), LazyNode(node));
        return;
        
    case IsFunction:
        read(MiscFields);
        def(HeapLocation(IsFunctionLoc, MiscFields, node->child1()), LazyNode(node));
        return;

    case ArraySlice:
        read(MiscFields);
        read(JSCell_indexingType);
        read(JSCell_structureID);
        read(JSObject_butterfly);
        read(Butterfly_publicLength);
        read(IndexedDoubleProperties);
        read(IndexedInt32Properties);
        read(IndexedContiguousProperties);
        read(HeapObjectCount);
        write(HeapObjectCount);
        return;

    case ArrayIndexOf: {
        // FIXME: Should support a CSE rule.
        // https://bugs.webkit.org/show_bug.cgi?id=173173
        read(MiscFields);
        read(JSCell_indexingType);
        read(JSCell_structureID);
        read(JSObject_butterfly);
        read(Butterfly_publicLength);
        switch (node->arrayMode().type()) {
        case Array::Double:
            read(IndexedDoubleProperties);
            return;
        case Array::Int32:
            read(IndexedInt32Properties);
            return;
        case Array::Contiguous:
            read(IndexedContiguousProperties);
            return;
        default:
            RELEASE_ASSERT_NOT_REACHED();
            return;
        }
        return;
    }
        
    case GetById:
    case GetByIdFlush:
    case GetByIdWithThis:
    case GetByValWithThis:
    case PutById:
    case PutByIdWithThis:
    case PutByValWithThis:
    case PutByIdFlush:
    case PutByIdDirect:
    case PutGetterById:
    case PutSetterById:
    case PutGetterSetterById:
    case PutGetterByVal:
    case PutSetterByVal:
    case DefineDataProperty:
    case DefineAccessorProperty:
    case DeleteById:
    case DeleteByVal:
    case ArrayPush:
    case ArrayPop:
    case Call:
    case DirectCall:
    case TailCallInlinedCaller:
    case DirectTailCallInlinedCaller:
    case Construct:
    case DirectConstruct:
    case CallVarargs:
    case CallForwardVarargs:
    case TailCallVarargsInlinedCaller:
    case TailCallForwardVarargsInlinedCaller:
    case ConstructVarargs:
    case ConstructForwardVarargs:
    case ToPrimitive:
    case In:
    case HasOwnProperty:
    case ValueAdd:
    case SetFunctionName:
    case GetDynamicVar:
    case PutDynamicVar:
    case ResolveScopeForHoistingFuncDeclInEval:
    case ResolveScope:
        read(World);
        write(Heap);
        return;

    case AtomicsAdd:
    case AtomicsAnd:
    case AtomicsCompareExchange:
    case AtomicsExchange:
    case AtomicsLoad:
    case AtomicsOr:
    case AtomicsStore:
    case AtomicsSub:
    case AtomicsXor: {
        unsigned numExtraArgs = numExtraAtomicsArgs(node->op());
        Edge storageEdge = graph.child(node, 2 + numExtraArgs);
        if (!storageEdge) {
            read(World);
            write(Heap);
            return;
        }
        read(TypedArrayProperties);
        read(MiscFields);
        write(TypedArrayProperties);
        return;
    }

    case CallEval:
        ASSERT(!node->origin.semantic.inlineCallFrame);
        read(AbstractHeap(Stack, graph.m_codeBlock->scopeRegister()));
        read(AbstractHeap(Stack, virtualRegisterForArgument(0)));
        read(World);
        write(Heap);
        return;

    case TailCall:
    case DirectTailCall:
    case TailCallVarargs:
    case TailCallForwardVarargs:
        read(World);
        write(SideState);
        return;
        
    case GetGetter:
        read(GetterSetter_getter);
        def(HeapLocation(GetterLoc, GetterSetter_getter, node->child1()), LazyNode(node));
        return;
        
    case GetSetter:
        read(GetterSetter_setter);
        def(HeapLocation(SetterLoc, GetterSetter_setter, node->child1()), LazyNode(node));
        return;
        
    case GetCallee:
        read(AbstractHeap(Stack, CallFrameSlot::callee));
        def(HeapLocation(StackLoc, AbstractHeap(Stack, CallFrameSlot::callee)), LazyNode(node));
        return;
        
    case GetArgumentCountIncludingThis:
        read(AbstractHeap(Stack, CallFrameSlot::argumentCount));
        def(HeapLocation(StackPayloadLoc, AbstractHeap(Stack, CallFrameSlot::argumentCount)), LazyNode(node));
        return;

    case GetRestLength:
        read(Stack);
        return;
        
    case GetLocal:
        read(AbstractHeap(Stack, node->local()));
        def(HeapLocation(StackLoc, AbstractHeap(Stack, node->local())), LazyNode(node));
        return;
        
    case SetLocal:
        write(AbstractHeap(Stack, node->local()));
        def(HeapLocation(StackLoc, AbstractHeap(Stack, node->local())), LazyNode(node->child1().node()));
        return;
        
    case GetStack: {
        AbstractHeap heap(Stack, node->stackAccessData()->local);
        read(heap);
        def(HeapLocation(StackLoc, heap), LazyNode(node));
        return;
    }
        
    case PutStack: {
        AbstractHeap heap(Stack, node->stackAccessData()->local);
        write(heap);
        def(HeapLocation(StackLoc, heap), LazyNode(node->child1().node()));
        return;
    }
        
    case LoadVarargs: {
        read(World);
        write(Heap);
        LoadVarargsData* data = node->loadVarargsData();
        write(AbstractHeap(Stack, data->count.offset()));
        for (unsigned i = data->limit; i--;)
            write(AbstractHeap(Stack, data->start.offset() + static_cast<int>(i)));
        return;
    }
        
    case ForwardVarargs: {
        // We could be way more precise here.
        read(Stack);
        
        LoadVarargsData* data = node->loadVarargsData();
        write(AbstractHeap(Stack, data->count.offset()));
        for (unsigned i = data->limit; i--;)
            write(AbstractHeap(Stack, data->start.offset() + static_cast<int>(i)));
        return;
    }
        
    case GetLocalUnlinked:
        read(AbstractHeap(Stack, node->unlinkedLocal()));
        def(HeapLocation(StackLoc, AbstractHeap(Stack, node->unlinkedLocal())), LazyNode(node));
        return;
        
    case GetByVal: {
        ArrayMode mode = node->arrayMode();
        LocationKind indexedPropertyLoc = indexedPropertyLocForResultType(node->result());
        switch (mode.type()) {
        case Array::SelectUsingPredictions:
        case Array::Unprofiled:
        case Array::SelectUsingArguments:
            // Assume the worst since we don't have profiling yet.
            read(World);
            write(Heap);
            return;
            
        case Array::ForceExit:
            write(SideState);
            return;
            
        case Array::Generic:
            read(World);
            write(Heap);
            return;
            
        case Array::String:
            if (mode.isOutOfBounds()) {
                read(World);
                write(Heap);
                return;
            }
            // This appears to read nothing because it's only reading immutable data.
            def(PureValue(node, mode.asWord()));
            return;
            
        case Array::DirectArguments:
            read(DirectArgumentsProperties);
            def(HeapLocation(indexedPropertyLoc, DirectArgumentsProperties, node->child1(), node->child2()), LazyNode(node));
            return;
            
        case Array::ScopedArguments:
            read(ScopeProperties);
            def(HeapLocation(indexedPropertyLoc, ScopeProperties, node->child1(), node->child2()), LazyNode(node));
            return;
            
        case Array::Int32:
            if (mode.isInBounds()) {
                read(Butterfly_publicLength);
                read(IndexedInt32Properties);
                def(HeapLocation(indexedPropertyLoc, IndexedInt32Properties, node->child1(), node->child2()), LazyNode(node));
                return;
            }
            read(World);
            write(Heap);
            return;
            
        case Array::Double:
            if (mode.isInBounds()) {
                read(Butterfly_publicLength);
                read(IndexedDoubleProperties);
                def(HeapLocation(indexedPropertyLoc, IndexedDoubleProperties, node->child1(), node->child2()), LazyNode(node));
                return;
            }
            read(World);
            write(Heap);
            return;
            
        case Array::Contiguous:
            if (mode.isInBounds()) {
                read(Butterfly_publicLength);
                read(IndexedContiguousProperties);
                def(HeapLocation(indexedPropertyLoc, IndexedContiguousProperties, node->child1(), node->child2()), LazyNode(node));
                return;
            }
            read(World);
            write(Heap);
            return;

        case Array::Undecided:
            def(PureValue(node));
            return;
            
        case Array::ArrayStorage:
        case Array::SlowPutArrayStorage:
            if (mode.isInBounds()) {
                read(Butterfly_vectorLength);
                read(IndexedArrayStorageProperties);
                return;
            }
            read(World);
            write(Heap);
            return;
            
        case Array::Int8Array:
        case Array::Int16Array:
        case Array::Int32Array:
        case Array::Uint8Array:
        case Array::Uint8ClampedArray:
        case Array::Uint16Array:
        case Array::Uint32Array:
        case Array::Float32Array:
        case Array::Float64Array:
            read(TypedArrayProperties);
            read(MiscFields);
            def(HeapLocation(indexedPropertyLoc, TypedArrayProperties, node->child1(), node->child2()), LazyNode(node));
            return;
        // We should not get an AnyTypedArray in a GetByVal as AnyTypedArray is only created from intrinsics, which
        // are only added from Inline Caching a GetById.
        case Array::AnyTypedArray:
            DFG_CRASH(graph, node, "impossible array mode for get");
            return;
        }
        RELEASE_ASSERT_NOT_REACHED();
        return;
    }
        
    case GetMyArgumentByVal:
    case GetMyArgumentByValOutOfBounds: {
        read(Stack);
        // FIXME: It would be trivial to have a def here.
        // https://bugs.webkit.org/show_bug.cgi?id=143077
        return;
    }

    case PutByValDirect:
    case PutByVal:
    case PutByValAlias: {
        ArrayMode mode = node->arrayMode();
        Node* base = graph.varArgChild(node, 0).node();
        Node* index = graph.varArgChild(node, 1).node();
        Node* value = graph.varArgChild(node, 2).node();
        LocationKind indexedPropertyLoc = indexedPropertyLocForResultType(node->result());

        switch (mode.modeForPut().type()) {
        case Array::SelectUsingPredictions:
        case Array::SelectUsingArguments:
        case Array::Unprofiled:
        case Array::Undecided:
            // Assume the worst since we don't have profiling yet.
            read(World);
            write(Heap);
            return;
            
        case Array::ForceExit:
            write(SideState);
            return;
            
        case Array::Generic:
            read(World);
            write(Heap);
            return;
            
        case Array::Int32:
            if (node->arrayMode().isOutOfBounds()) {
                read(World);
                write(Heap);
                return;
            }
            read(Butterfly_publicLength);
            read(Butterfly_vectorLength);
            read(IndexedInt32Properties);
            write(IndexedInt32Properties);
            if (node->arrayMode().mayStoreToHole())
                write(Butterfly_publicLength);
            def(HeapLocation(indexedPropertyLoc, IndexedInt32Properties, base, index), LazyNode(value));
            return;
            
        case Array::Double:
            if (node->arrayMode().isOutOfBounds()) {
                read(World);
                write(Heap);
                return;
            }
            read(Butterfly_publicLength);
            read(Butterfly_vectorLength);
            read(IndexedDoubleProperties);
            write(IndexedDoubleProperties);
            if (node->arrayMode().mayStoreToHole())
                write(Butterfly_publicLength);
            def(HeapLocation(indexedPropertyLoc, IndexedDoubleProperties, base, index), LazyNode(value));
            return;
            
        case Array::Contiguous:
            if (node->arrayMode().isOutOfBounds()) {
                read(World);
                write(Heap);
                return;
            }
            read(Butterfly_publicLength);
            read(Butterfly_vectorLength);
            read(IndexedContiguousProperties);
            write(IndexedContiguousProperties);
            if (node->arrayMode().mayStoreToHole())
                write(Butterfly_publicLength);
            def(HeapLocation(indexedPropertyLoc, IndexedContiguousProperties, base, index), LazyNode(value));
            return;
            
        case Array::ArrayStorage:
        case Array::SlowPutArrayStorage:
            // Give up on life for now.
            read(World);
            write(Heap);
            return;

        case Array::Int8Array:
        case Array::Int16Array:
        case Array::Int32Array:
        case Array::Uint8Array:
        case Array::Uint8ClampedArray:
        case Array::Uint16Array:
        case Array::Uint32Array:
        case Array::Float32Array:
        case Array::Float64Array:
            read(MiscFields);
            write(TypedArrayProperties);
            // FIXME: We can't def() anything here because these operations truncate their inputs.
            // https://bugs.webkit.org/show_bug.cgi?id=134737
            return;
        case Array::AnyTypedArray:
        case Array::String:
        case Array::DirectArguments:
        case Array::ScopedArguments:
            DFG_CRASH(graph, node, "impossible array mode for put");
            return;
        }
        RELEASE_ASSERT_NOT_REACHED();
        return;
    }
        
    case CheckStructure:
        read(JSCell_structureID);
        return;

    case CheckArray:
        read(JSCell_indexingType);
        read(JSCell_typeInfoType);
        read(JSCell_structureID);
        return;

    case CheckTypeInfoFlags:
        read(JSCell_typeInfoFlags);
        def(HeapLocation(CheckTypeInfoFlagsLoc, JSCell_typeInfoFlags, node->child1()), LazyNode(node));
        return;

    case ParseInt:
        // Note: We would have eliminated a ParseInt that has just a single child as an Int32Use inside fixup.
        if (node->child1().useKind() == StringUse && (!node->child2() || node->child2().useKind() == Int32Use)) {
            def(PureValue(node));
            return;
        }

        read(World);
        write(Heap);
        return;

    case OverridesHasInstance:
        read(JSCell_typeInfoFlags);
        def(HeapLocation(OverridesHasInstanceLoc, JSCell_typeInfoFlags, node->child1()), LazyNode(node));
        return;

    case InstanceOf:
        read(JSCell_structureID);
        def(HeapLocation(InstanceOfLoc, JSCell_structureID, node->child1(), node->child2()), LazyNode(node));
        return;

    case InstanceOfCustom:
        read(World);
        write(Heap);
        return;

    case PutStructure:
        read(JSObject_butterfly);
        write(JSCell_structureID);
        write(JSCell_typeInfoType);
        write(JSCell_typeInfoFlags);
        write(JSCell_indexingType);
        return;
        
    case AllocatePropertyStorage:
    case ReallocatePropertyStorage:
        read(HeapObjectCount);
        write(HeapObjectCount);
        return;
        
    case NukeStructureAndSetButterfly:
        write(JSObject_butterfly);
        write(JSCell_structureID);
        def(HeapLocation(ButterflyLoc, JSObject_butterfly, node->child1()), LazyNode(node->child2().node()));
        return;
        
    case GetButterfly:
        read(JSObject_butterfly);
        def(HeapLocation(ButterflyLoc, JSObject_butterfly, node->child1()), LazyNode(node));
        return;

    case CheckSubClass:
        def(PureValue(node, node->classInfo()));
        return;

    case CallDOMGetter: {
        DOMJIT::CallDOMGetterSnippet* snippet = node->callDOMGetterData()->snippet;
        DOMJIT::Effect effect = snippet->effect;
        if (effect.reads) {
            if (effect.reads == DOMJIT::HeapRange::top())
                read(World);
            else
                read(AbstractHeap(DOMState, effect.reads.rawRepresentation()));
        }
        if (effect.writes) {
            if (effect.writes == DOMJIT::HeapRange::top())
                write(Heap);
            else
                write(AbstractHeap(DOMState, effect.writes.rawRepresentation()));
        }
        if (effect.def != DOMJIT::HeapRange::top()) {
            DOMJIT::HeapRange range = effect.def;
            if (range == DOMJIT::HeapRange::none())
                def(PureValue(node, node->callDOMGetterData()->domJIT));
            else {
                // Def with heap location. We do not include "GlobalObject" for that since this information is included in the base node.
                // We only see the DOMJIT getter here. So just including "base" is ok.
                def(HeapLocation(DOMStateLoc, AbstractHeap(DOMState, range.rawRepresentation()), node->child1()), LazyNode(node));
            }
        }
        return;
    }

    case CallDOM: {
        const DOMJIT::Signature* signature = node->signature();
        DOMJIT::Effect effect = signature->effect;
        if (effect.reads) {
            if (effect.reads == DOMJIT::HeapRange::top())
                read(World);
            else
                read(AbstractHeap(DOMState, effect.reads.rawRepresentation()));
        }
        if (effect.writes) {
            if (effect.writes == DOMJIT::HeapRange::top())
                write(Heap);
            else
                write(AbstractHeap(DOMState, effect.writes.rawRepresentation()));
        }
        ASSERT_WITH_MESSAGE(effect.def == DOMJIT::HeapRange::top(), "Currently, we do not accept any def for CallDOM.");
        return;
    }

    case Arrayify:
    case ArrayifyToStructure:
        read(JSCell_structureID);
        read(JSCell_indexingType);
        read(JSObject_butterfly);
        write(JSCell_structureID);
        write(JSCell_indexingType);
        write(JSObject_butterfly);
        write(Watchpoint_fire);
        return;
        
    case GetIndexedPropertyStorage:
        if (node->arrayMode().type() == Array::String) {
            def(PureValue(node, node->arrayMode().asWord()));
            return;
        }
        read(MiscFields);
        def(HeapLocation(IndexedPropertyStorageLoc, MiscFields, node->child1()), LazyNode(node));
        return;
        
    case GetTypedArrayByteOffset:
        read(MiscFields);
        def(HeapLocation(TypedArrayByteOffsetLoc, MiscFields, node->child1()), LazyNode(node));
        return;
        
    case GetByOffset:
    case GetGetterSetterByOffset: {
        unsigned identifierNumber = node->storageAccessData().identifierNumber;
        AbstractHeap heap(NamedProperties, identifierNumber);
        read(heap);
        def(HeapLocation(NamedPropertyLoc, heap, node->child2()), LazyNode(node));
        return;
    }

    case TryGetById: {
        read(Heap);
        return;
    }

    case MultiGetByOffset: {
        read(JSCell_structureID);
        read(JSObject_butterfly);
        AbstractHeap heap(NamedProperties, node->multiGetByOffsetData().identifierNumber);
        read(heap);
        // FIXME: We cannot def() for MultiGetByOffset because CSE is not smart enough to decay it
        // to a CheckStructure.
        // https://bugs.webkit.org/show_bug.cgi?id=159859
        return;
    }
        
    case MultiPutByOffset: {
        read(JSCell_structureID);
        read(JSObject_butterfly);
        AbstractHeap heap(NamedProperties, node->multiPutByOffsetData().identifierNumber);
        write(heap);
        if (node->multiPutByOffsetData().writesStructures())
            write(JSCell_structureID);
        if (node->multiPutByOffsetData().reallocatesStorage())
            write(JSObject_butterfly);
        def(HeapLocation(NamedPropertyLoc, heap, node->child1()), LazyNode(node->child2().node()));
        return;
    }
        
    case PutByOffset: {
        unsigned identifierNumber = node->storageAccessData().identifierNumber;
        AbstractHeap heap(NamedProperties, identifierNumber);
        write(heap);
        def(HeapLocation(NamedPropertyLoc, heap, node->child2()), LazyNode(node->child3().node()));
        return;
    }
        
    case GetArrayLength: {
        ArrayMode mode = node->arrayMode();
        switch (mode.type()) {
        case Array::Undecided:
        case Array::Int32:
        case Array::Double:
        case Array::Contiguous:
        case Array::ArrayStorage:
        case Array::SlowPutArrayStorage:
            read(Butterfly_publicLength);
            def(HeapLocation(ArrayLengthLoc, Butterfly_publicLength, node->child1()), LazyNode(node));
            return;
            
        case Array::String:
            def(PureValue(node, mode.asWord()));
            return;

        case Array::DirectArguments:
        case Array::ScopedArguments:
            read(MiscFields);
            def(HeapLocation(ArrayLengthLoc, MiscFields, node->child1()), LazyNode(node));
            return;

        default:
            ASSERT(mode.isSomeTypedArrayView());
            read(MiscFields);
            def(HeapLocation(ArrayLengthLoc, MiscFields, node->child1()), LazyNode(node));
            return;
        }
    }

    case GetVectorLength: {
        ArrayMode mode = node->arrayMode();
        switch (mode.type()) {
        case Array::ArrayStorage:
        case Array::SlowPutArrayStorage:
            read(Butterfly_vectorLength);
            def(HeapLocation(VectorLengthLoc, Butterfly_vectorLength, node->child1()), LazyNode(node));
            return;

        default:
            RELEASE_ASSERT_NOT_REACHED();
            return;
        }
    }
        
    case GetClosureVar:
        read(AbstractHeap(ScopeProperties, node->scopeOffset().offset()));
        def(HeapLocation(ClosureVariableLoc, AbstractHeap(ScopeProperties, node->scopeOffset().offset()), node->child1()), LazyNode(node));
        return;
        
    case PutClosureVar:
        write(AbstractHeap(ScopeProperties, node->scopeOffset().offset()));
        def(HeapLocation(ClosureVariableLoc, AbstractHeap(ScopeProperties, node->scopeOffset().offset()), node->child1()), LazyNode(node->child2().node()));
        return;

    case GetRegExpObjectLastIndex:
        read(RegExpObject_lastIndex);
        def(HeapLocation(RegExpObjectLastIndexLoc, RegExpObject_lastIndex, node->child1()), LazyNode(node));
        return;

    case SetRegExpObjectLastIndex:
        write(RegExpObject_lastIndex);
        def(HeapLocation(RegExpObjectLastIndexLoc, RegExpObject_lastIndex, node->child1()), LazyNode(node->child2().node()));
        return;
<<<<<<< HEAD
=======

    case RecordRegExpCachedResult:
        write(RegExpState);
        return;
>>>>>>> 4ccac179
        
    case GetFromArguments: {
        AbstractHeap heap(DirectArgumentsProperties, node->capturedArgumentsOffset().offset());
        read(heap);
        def(HeapLocation(DirectArgumentsLoc, heap, node->child1()), LazyNode(node));
        return;
    }
        
    case PutToArguments: {
        AbstractHeap heap(DirectArgumentsProperties, node->capturedArgumentsOffset().offset());
        write(heap);
        def(HeapLocation(DirectArgumentsLoc, heap, node->child1()), LazyNode(node->child2().node()));
        return;
    }

    case GetArgument: {
        read(Stack);
        // FIXME: It would be trivial to have a def here.
        // https://bugs.webkit.org/show_bug.cgi?id=143077
        return;
    }
        
    case GetGlobalVar:
    case GetGlobalLexicalVariable:
        read(AbstractHeap(Absolute, node->variablePointer()));
        def(HeapLocation(GlobalVariableLoc, AbstractHeap(Absolute, node->variablePointer())), LazyNode(node));
        return;
        
    case PutGlobalVariable:
        write(AbstractHeap(Absolute, node->variablePointer()));
        def(HeapLocation(GlobalVariableLoc, AbstractHeap(Absolute, node->variablePointer())), LazyNode(node->child2().node()));
        return;

    case NewArrayWithSize:
    case NewTypedArray:
        read(HeapObjectCount);
        write(HeapObjectCount);
        return;

    case NewArrayWithSpread: {
        // This also reads from JSFixedArray's data store, but we don't have any way of describing that yet.
        read(HeapObjectCount);
        for (unsigned i = 0; i < node->numChildren(); i++) {
            Node* child = graph.varArgChild(node, i).node();
            if (child->op() == PhantomSpread) {
                read(Stack);
                break;
            }
        }
        write(HeapObjectCount);
        return;
    }

    case Spread: {
        if (node->child1().useKind() == ArrayUse) {
            // FIXME: We can probably CSE these together, but we need to construct the right rules
            // to prove that nobody writes to child1() in between two Spreads: https://bugs.webkit.org/show_bug.cgi?id=164531
            read(HeapObjectCount); 
            read(JSCell_indexingType);
            read(JSObject_butterfly);
            read(Butterfly_publicLength);
            read(IndexedDoubleProperties);
            read(IndexedInt32Properties);
            read(IndexedContiguousProperties);
            read(IndexedArrayStorageProperties);

            write(HeapObjectCount);
            return;
        }

        read(World);
        write(Heap);
        return;
    }

    case NewArray: {
        read(HeapObjectCount);
        write(HeapObjectCount);

        unsigned numElements = node->numChildren();

        def(HeapLocation(ArrayLengthLoc, Butterfly_publicLength, node),
            LazyNode(graph.freeze(jsNumber(numElements))));

        if (!numElements)
            return;

        AbstractHeap heap;
        LocationKind indexedPropertyLoc;
        switch (node->indexingType()) {
        case ALL_DOUBLE_INDEXING_TYPES:
            heap = IndexedDoubleProperties;
            indexedPropertyLoc = IndexedPropertyDoubleLoc;
            break;

        case ALL_INT32_INDEXING_TYPES:
            heap = IndexedInt32Properties;
            indexedPropertyLoc = IndexedPropertyJSLoc;
            break;

        case ALL_CONTIGUOUS_INDEXING_TYPES:
            heap = IndexedContiguousProperties;
            indexedPropertyLoc = IndexedPropertyJSLoc;
            break;

        default:
            return;
        }

        if (numElements < graph.m_uint32ValuesInUse.size()) {
            for (unsigned operandIdx = 0; operandIdx < numElements; ++operandIdx) {
                Edge use = graph.m_varArgChildren[node->firstChild() + operandIdx];
                def(HeapLocation(indexedPropertyLoc, heap, node, LazyNode(graph.freeze(jsNumber(operandIdx)))),
                    LazyNode(use.node()));
            }
        } else {
            for (uint32_t operandIdx : graph.m_uint32ValuesInUse) {
                if (operandIdx >= numElements)
                    continue;
                Edge use = graph.m_varArgChildren[node->firstChild() + operandIdx];
                // operandIdx comes from graph.m_uint32ValuesInUse and thus is guaranteed to be already frozen
                def(HeapLocation(indexedPropertyLoc, heap, node, LazyNode(graph.freeze(jsNumber(operandIdx)))),
                    LazyNode(use.node()));
            }
        }
        return;
    }

    case NewArrayBuffer: {
        read(HeapObjectCount);
        write(HeapObjectCount);

        unsigned numElements = node->numConstants();
        def(HeapLocation(ArrayLengthLoc, Butterfly_publicLength, node),
            LazyNode(graph.freeze(jsNumber(numElements))));

        AbstractHeap heap;
        LocationKind indexedPropertyLoc;
        NodeType op = JSConstant;
        switch (node->indexingType()) {
        case ALL_DOUBLE_INDEXING_TYPES:
            heap = IndexedDoubleProperties;
            indexedPropertyLoc = IndexedPropertyDoubleLoc;
            op = DoubleConstant;
            break;

        case ALL_INT32_INDEXING_TYPES:
            heap = IndexedInt32Properties;
            indexedPropertyLoc = IndexedPropertyJSLoc;
            break;

        case ALL_CONTIGUOUS_INDEXING_TYPES:
            heap = IndexedContiguousProperties;
            indexedPropertyLoc = IndexedPropertyJSLoc;
            break;

        default:
            return;
        }

        JSValue* data = graph.m_codeBlock->constantBuffer(node->startConstant());
        if (numElements < graph.m_uint32ValuesInUse.size()) {
            for (unsigned index = 0; index < numElements; ++index) {
                def(HeapLocation(indexedPropertyLoc, heap, node, LazyNode(graph.freeze(jsNumber(index)))),
                    LazyNode(graph.freeze(data[index]), op));
            }
        } else {
            Vector<uint32_t> possibleIndices;
            for (uint32_t index : graph.m_uint32ValuesInUse) {
                if (index >= numElements)
                    continue;
                possibleIndices.append(index);
            }
            for (uint32_t index : possibleIndices) {
                def(HeapLocation(indexedPropertyLoc, heap, node, LazyNode(graph.freeze(jsNumber(index)))),
                    LazyNode(graph.freeze(data[index]), op));
            }
        }
        return;
    }

    case CreateRest: {
        if (!graph.isWatchingHavingABadTimeWatchpoint(node)) {
            // This means we're already having a bad time.
            read(World);
            write(Heap);
            return;
        }
        read(Stack);
        read(HeapObjectCount);
        write(HeapObjectCount);
        return;
    }

    case NewObject:
    case NewRegexp:
    case NewStringObject:
    case PhantomNewObject:
    case MaterializeNewObject:
    case PhantomNewFunction:
    case PhantomNewGeneratorFunction:
    case PhantomNewAsyncFunction:
    case PhantomCreateActivation:
    case MaterializeCreateActivation:
        read(HeapObjectCount);
        write(HeapObjectCount);
        return;

    case NewFunction:
    case NewGeneratorFunction:
    case NewAsyncFunction:
        if (node->castOperand<FunctionExecutable*>()->singletonFunction()->isStillValid())
            write(Watchpoint_fire);
        read(HeapObjectCount);
        write(HeapObjectCount);
        return;

    case RegExpExec:
    case RegExpTest:
        if (node->child2().useKind() == RegExpObjectUse
            && node->child3().useKind() == StringUse) {
            read(RegExpState);
            read(RegExpObject_lastIndex);
            write(RegExpState);
            write(RegExpObject_lastIndex);
            return;
        }
        read(World);
        write(Heap);
        return;

    case StringReplace:
    case StringReplaceRegExp:
        if (node->child1().useKind() == StringUse
            && node->child2().useKind() == RegExpObjectUse
            && node->child3().useKind() == StringUse) {
            read(RegExpState);
            read(RegExpObject_lastIndex);
            write(RegExpState);
            write(RegExpObject_lastIndex);
            return;
        }
        read(World);
        write(Heap);
        return;

    case StringReplace:
        if (node->child1().useKind() == StringUse
            && node->child2().useKind() == RegExpObjectUse
            && node->child3().useKind() == StringUse) {
            read(RegExpState);
            write(RegExpState);
            return;
        }
        read(World);
        write(Heap);
        return;

    case StringCharAt:
        if (node->arrayMode().isOutOfBounds()) {
            read(World);
            write(Heap);
            return;
        }
        def(PureValue(node));
        return;
        
    case CompareEq:
    case CompareLess:
    case CompareLessEq:
    case CompareGreater:
    case CompareGreaterEq:
        if (node->isBinaryUseKind(StringUse)) {
            read(HeapObjectCount);
            write(HeapObjectCount);
            return;
        }
        if (!node->isBinaryUseKind(UntypedUse)) {
            def(PureValue(node));
            return;
        }
        read(World);
        write(Heap);
        return;

    case ToNumber: {
        read(World);
        write(Heap);
        return;
    }
        
    case ToString:
    case CallStringConstructor:
        switch (node->child1().useKind()) {
        case StringObjectUse:
        case StringOrStringObjectUse:
            // These don't def a pure value, unfortunately. I'll avoid load-eliminating these for
            // now.
            return;
            
        case CellUse:
        case UntypedUse:
            read(World);
            write(Heap);
            return;

        case Int32Use:
        case Int52RepUse:
        case DoubleRepUse:
        case NotCellUse:
            def(PureValue(node));
            return;
            
        default:
            RELEASE_ASSERT_NOT_REACHED();
            return;
        }
        
    case ThrowStaticError:
        write(SideState);
        return;
        
    case CountExecution:
        read(InternalState);
        write(InternalState);
        return;
        
    case LogShadowChickenPrologue:
    case LogShadowChickenTail:
        write(SideState);
        return;

    case MapHash:
        def(PureValue(node));
        return;
    case GetMapBucket: {
        read(MiscFields);
        Edge& mapEdge = node->child1();
        Edge& keyEdge = node->child2();
        def(HeapLocation(MapBucketLoc, MiscFields, mapEdge, keyEdge), LazyNode(node));
        return;
    }
    case LoadFromJSMapBucket: {
        read(MiscFields);
        Edge& bucketEdge = node->child1();
        def(HeapLocation(JSMapGetLoc, MiscFields, bucketEdge), LazyNode(node));
        return;
    }
    case IsNonEmptyMapBucket:
        read(MiscFields);
        def(HeapLocation(MapHasLoc, MiscFields, node->child1()), LazyNode(node));
        return;

    case ToLowerCase:
        def(PureValue(node));
        return;

    case NumberToStringWithRadix:
        read(World);
        write(Heap);
        return;
        
    case LastNodeType:
        RELEASE_ASSERT_NOT_REACHED();
        return;
    }
    
    DFG_CRASH(graph, node, toCString("Unrecognized node type: ", Graph::opName(node->op())).data());
}

class NoOpClobberize {
public:
    NoOpClobberize() { }
    template<typename... T>
    void operator()(T...) const { }
};

class CheckClobberize {
public:
    CheckClobberize()
        : m_result(false)
    {
    }
    
    template<typename... T>
    void operator()(T...) const { m_result = true; }
    
    bool result() const { return m_result; }
    
private:
    mutable bool m_result;
};

bool doesWrites(Graph&, Node*);

class AbstractHeapOverlaps {
public:
    AbstractHeapOverlaps(AbstractHeap heap)
        : m_heap(heap)
        , m_result(false)
    {
    }
    
    void operator()(AbstractHeap otherHeap) const
    {
        if (m_result)
            return;
        m_result = m_heap.overlaps(otherHeap);
    }
    
    bool result() const { return m_result; }

private:
    AbstractHeap m_heap;
    mutable bool m_result;
};

bool accessesOverlap(Graph&, Node*, AbstractHeap);
bool writesOverlap(Graph&, Node*, AbstractHeap);

bool clobbersHeap(Graph&, Node*);

// We would have used bind() for these, but because of the overlaoding that we are doing,
// it's quite a bit of clearer to just write this out the traditional way.

template<typename T>
class ReadMethodClobberize {
public:
    ReadMethodClobberize(T& value)
        : m_value(value)
    {
    }
    
    void operator()(AbstractHeap heap) const
    {
        m_value.read(heap);
    }
private:
    T& m_value;
};

template<typename T>
class WriteMethodClobberize {
public:
    WriteMethodClobberize(T& value)
        : m_value(value)
    {
    }
    
    void operator()(AbstractHeap heap) const
    {
        m_value.write(heap);
    }
private:
    T& m_value;
};

template<typename T>
class DefMethodClobberize {
public:
    DefMethodClobberize(T& value)
        : m_value(value)
    {
    }
    
    void operator()(PureValue value) const
    {
        m_value.def(value);
    }
    
    void operator()(HeapLocation location, LazyNode node) const
    {
        m_value.def(location, node);
    }

private:
    T& m_value;
};

template<typename Adaptor>
void clobberize(Graph& graph, Node* node, Adaptor& adaptor)
{
    ReadMethodClobberize<Adaptor> read(adaptor);
    WriteMethodClobberize<Adaptor> write(adaptor);
    DefMethodClobberize<Adaptor> def(adaptor);
    clobberize(graph, node, read, write, def);
}

} } // namespace JSC::DFG

#endif // ENABLE(DFG_JIT)<|MERGE_RESOLUTION|>--- conflicted
+++ resolved
@@ -1,9 +1,5 @@
 /*
-<<<<<<< HEAD
- * Copyright (C) 2013-2016 Apple Inc. All rights reserved.
-=======
  * Copyright (C) 2013-2017 Apple Inc. All rights reserved.
->>>>>>> 4ccac179
  *
  * Redistribution and use in source and binary forms, with or without
  * modification, are permitted provided that the following conditions
@@ -390,9 +386,6 @@
     case ArithRound:
     case ArithFloor:
     case ArithCeil:
-<<<<<<< HEAD
-        def(PureValue(node, static_cast<uintptr_t>(node->arithRoundingMode())));
-=======
     case ArithTrunc:
         if (node->child1().useKind() == DoubleRepUse)
             def(PureValue(node, static_cast<uintptr_t>(node->arithRoundingMode())));
@@ -400,7 +393,6 @@
             read(World);
             write(Heap);
         }
->>>>>>> 4ccac179
         return;
 
     case CheckCell:
@@ -1206,13 +1198,10 @@
         write(RegExpObject_lastIndex);
         def(HeapLocation(RegExpObjectLastIndexLoc, RegExpObject_lastIndex, node->child1()), LazyNode(node->child2().node()));
         return;
-<<<<<<< HEAD
-=======
 
     case RecordRegExpCachedResult:
         write(RegExpState);
         return;
->>>>>>> 4ccac179
         
     case GetFromArguments: {
         AbstractHeap heap(DirectArgumentsProperties, node->capturedArgumentsOffset().offset());
