/*
<<<<<<< HEAD
 * Copyright (C) 2012-2016 Apple Inc. All rights reserved.
=======
 * Copyright (C) 2012-2017 Apple Inc. All rights reserved.
>>>>>>> 4ccac179
 *
 * Redistribution and use in source and binary forms, with or without
 * modification, are permitted provided that the following conditions
 * are met:
 * 1. Redistributions of source code must retain the above copyright
 *    notice, this list of conditions and the following disclaimer.
 * 2. Redistributions in binary form must reproduce the above copyright
 *    notice, this list of conditions and the following disclaimer in the
 *    documentation and/or other materials provided with the distribution.
 *
 * THIS SOFTWARE IS PROVIDED BY APPLE INC. ``AS IS'' AND ANY
 * EXPRESS OR IMPLIED WARRANTIES, INCLUDING, BUT NOT LIMITED TO, THE
 * IMPLIED WARRANTIES OF MERCHANTABILITY AND FITNESS FOR A PARTICULAR
 * PURPOSE ARE DISCLAIMED.  IN NO EVENT SHALL APPLE INC. OR
 * CONTRIBUTORS BE LIABLE FOR ANY DIRECT, INDIRECT, INCIDENTAL, SPECIAL,
 * EXEMPLARY, OR CONSEQUENTIAL DAMAGES (INCLUDING, BUT NOT LIMITED TO,
 * PROCUREMENT OF SUBSTITUTE GOODS OR SERVICES; LOSS OF USE, DATA, OR
 * PROFITS; OR BUSINESS INTERRUPTION) HOWEVER CAUSED AND ON ANY THEORY
 * OF LIABILITY, WHETHER IN CONTRACT, STRICT LIABILITY, OR TORT
 * (INCLUDING NEGLIGENCE OR OTHERWISE) ARISING IN ANY WAY OUT OF THE USE
 * OF THIS SOFTWARE, EVEN IF ADVISED OF THE POSSIBILITY OF SUCH DAMAGE. 
 */

#include "config.h"
#include "DFGFixupPhase.h"

#if ENABLE(DFG_JIT)

#include "ArrayPrototype.h"
#include "DFGGraph.h"
#include "DFGInferredTypeCheck.h"
#include "DFGInsertionSet.h"
#include "DFGPhase.h"
#include "DFGPredictionPropagationPhase.h"
#include "DFGVariableAccessDataDump.h"
#include "JSCInlines.h"
#include "TypeLocation.h"

namespace JSC { namespace DFG {

class FixupPhase : public Phase {
public:
    FixupPhase(Graph& graph)
        : Phase(graph, "fixup")
        , m_insertionSet(graph)
    {
    }
    
    bool run()
    {
        ASSERT(m_graph.m_fixpointState == BeforeFixpoint);
        ASSERT(m_graph.m_form == ThreadedCPS);
        
        m_profitabilityChanged = false;
        for (BlockIndex blockIndex = 0; blockIndex < m_graph.numBlocks(); ++blockIndex)
            fixupBlock(m_graph.block(blockIndex));
        
        while (m_profitabilityChanged) {
            m_profitabilityChanged = false;
            
            for (unsigned i = m_graph.m_argumentPositions.size(); i--;)
                m_graph.m_argumentPositions[i].mergeArgumentUnboxingAwareness();
            
            for (BlockIndex blockIndex = 0; blockIndex < m_graph.numBlocks(); ++blockIndex)
                fixupGetAndSetLocalsInBlock(m_graph.block(blockIndex));
        }
        
        for (BlockIndex blockIndex = 0; blockIndex < m_graph.numBlocks(); ++blockIndex)
            fixupChecksInBlock(m_graph.block(blockIndex));

        m_graph.m_planStage = PlanStage::AfterFixup;

        return true;
    }

private:
    void fixupBlock(BasicBlock* block)
    {
        if (!block)
            return;
        ASSERT(block->isReachable);
        m_block = block;
        for (m_indexInBlock = 0; m_indexInBlock < block->size(); ++m_indexInBlock) {
            m_currentNode = block->at(m_indexInBlock);
            fixupNode(m_currentNode);
        }
        m_insertionSet.execute(block);
    }
    
    void fixupNode(Node* node)
    {
        NodeType op = node->op();

        switch (op) {
        case SetLocal: {
            // This gets handled by fixupGetAndSetLocalsInBlock().
            return;
        }
            
        case BitAnd:
        case BitOr:
        case BitXor:
        case BitRShift:
        case BitLShift:
        case BitURShift: {
            if (Node::shouldSpeculateUntypedForBitOps(node->child1().node(), node->child2().node())) {
                fixEdge<UntypedUse>(node->child1());
                fixEdge<UntypedUse>(node->child2());
                break;
            }
            fixIntConvertingEdge(node->child1());
            fixIntConvertingEdge(node->child2());
            break;
        }

        case ArithIMul: {
            fixIntConvertingEdge(node->child1());
            fixIntConvertingEdge(node->child2());
            node->setOp(ArithMul);
            node->setArithMode(Arith::Unchecked);
            node->child1().setUseKind(Int32Use);
            node->child2().setUseKind(Int32Use);
            break;
        }

        case ArithClz32: {
            if (node->child1()->shouldSpeculateNotCell()) {
                fixIntConvertingEdge(node->child1());
                node->clearFlags(NodeMustGenerate);
            } else
                fixEdge<UntypedUse>(node->child1());
            break;
        }
            
        case UInt32ToNumber: {
            fixIntConvertingEdge(node->child1());
            if (bytecodeCanTruncateInteger(node->arithNodeFlags()))
                node->convertToIdentity();
            else if (node->canSpeculateInt32(FixupPass))
                node->setArithMode(Arith::CheckOverflow);
            else {
                node->setArithMode(Arith::DoOverflow);
                node->clearFlags(NodeMustGenerate);
                node->setResult(enableInt52() ? NodeResultInt52 : NodeResultDouble);
            }
            break;
        }
            
        case ValueAdd: {
            if (attemptToMakeIntegerAdd(node)) {
                node->setOp(ArithAdd);
                break;
            }
            if (Node::shouldSpeculateNumberOrBooleanExpectingDefined(node->child1().node(), node->child2().node())) {
                fixDoubleOrBooleanEdge(node->child1());
                fixDoubleOrBooleanEdge(node->child2());
                node->setOp(ArithAdd);
                node->setResult(NodeResultDouble);
                break;
            }
            
            if (attemptToMakeFastStringAdd(node))
                break;

            Edge& child1 = node->child1();
            Edge& child2 = node->child2();
            if (child1->shouldSpeculateString() || child2->shouldSpeculateString()) {
                if (child1->shouldSpeculateInt32() || child2->shouldSpeculateInt32()) {
                    auto convertString = [&](Node* node, Edge& edge) {
                        if (edge->shouldSpeculateInt32())
                            convertStringAddUse<Int32Use>(node, edge);
                        else {
                            ASSERT(edge->shouldSpeculateString());
                            convertStringAddUse<StringUse>(node, edge);
                        }
                    };
                    convertString(node, child1);
                    convertString(node, child2);
                    convertToMakeRope(node);
                    break;
                }
            }

            fixEdge<UntypedUse>(child1);
            fixEdge<UntypedUse>(child2);
            node->setResult(NodeResultJS);
            break;
        }

        case StrCat: {
            if (attemptToMakeFastStringAdd(node))
                break;

            // FIXME: Remove empty string arguments and possibly turn this into a ToString operation. That
            // would require a form of ToString that takes a KnownPrimitiveUse. This is necessary because
            // the implementation of StrCat doesn't dynamically optimize for empty strings.
            // https://bugs.webkit.org/show_bug.cgi?id=148540
            m_graph.doToChildren(
                node,
                [&] (Edge& edge) {
                    fixEdge<KnownPrimitiveUse>(edge);
                });
            break;
        }
            
        case MakeRope: {
            fixupMakeRope(node);
            break;
        }
            
        case ArithAdd:
        case ArithSub: {
            if (op == ArithSub
                && Node::shouldSpeculateUntypedForArithmetic(node->child1().node(), node->child2().node())) {
                fixEdge<UntypedUse>(node->child1());
                fixEdge<UntypedUse>(node->child2());
                node->setResult(NodeResultJS);
                break;
            }
            if (attemptToMakeIntegerAdd(node))
                break;
            fixDoubleOrBooleanEdge(node->child1());
            fixDoubleOrBooleanEdge(node->child2());
            node->setResult(NodeResultDouble);
            break;
        }
            
        case ArithNegate: {
            if (node->child1()->shouldSpeculateInt32OrBoolean() && node->canSpeculateInt32(FixupPass)) {
                fixIntOrBooleanEdge(node->child1());
                if (bytecodeCanTruncateInteger(node->arithNodeFlags()))
                    node->setArithMode(Arith::Unchecked);
                else if (bytecodeCanIgnoreNegativeZero(node->arithNodeFlags()))
                    node->setArithMode(Arith::CheckOverflow);
                else
                    node->setArithMode(Arith::CheckOverflowAndNegativeZero);
                node->setResult(NodeResultInt32);
                node->clearFlags(NodeMustGenerate);
                break;
            }
            if (m_graph.unaryArithShouldSpeculateAnyInt(node, FixupPass)) {
                fixEdge<Int52RepUse>(node->child1());
                if (bytecodeCanIgnoreNegativeZero(node->arithNodeFlags()))
                    node->setArithMode(Arith::CheckOverflow);
                else
                    node->setArithMode(Arith::CheckOverflowAndNegativeZero);
                node->setResult(NodeResultInt52);
                node->clearFlags(NodeMustGenerate);
                break;
            }
            if (node->child1()->shouldSpeculateNotCell()) {
                fixDoubleOrBooleanEdge(node->child1());
                node->setResult(NodeResultDouble);
                node->clearFlags(NodeMustGenerate);
            } else
                fixEdge<UntypedUse>(node->child1());
            break;
        }
            
        case ArithMul: {
            Edge& leftChild = node->child1();
            Edge& rightChild = node->child2();
            if (Node::shouldSpeculateUntypedForArithmetic(leftChild.node(), rightChild.node())) {
                fixEdge<UntypedUse>(leftChild);
                fixEdge<UntypedUse>(rightChild);
                node->setResult(NodeResultJS);
                break;
            }
            if (m_graph.binaryArithShouldSpeculateInt32(node, FixupPass)) {
                fixIntOrBooleanEdge(leftChild);
                fixIntOrBooleanEdge(rightChild);
                if (bytecodeCanTruncateInteger(node->arithNodeFlags()))
                    node->setArithMode(Arith::Unchecked);
                else if (bytecodeCanIgnoreNegativeZero(node->arithNodeFlags())
                    || leftChild.node() == rightChild.node())
                    node->setArithMode(Arith::CheckOverflow);
                else
                    node->setArithMode(Arith::CheckOverflowAndNegativeZero);
                break;
            }
            if (m_graph.binaryArithShouldSpeculateAnyInt(node, FixupPass)) {
                fixEdge<Int52RepUse>(leftChild);
                fixEdge<Int52RepUse>(rightChild);
                if (bytecodeCanIgnoreNegativeZero(node->arithNodeFlags())
                    || leftChild.node() == rightChild.node())
                    node->setArithMode(Arith::CheckOverflow);
                else
                    node->setArithMode(Arith::CheckOverflowAndNegativeZero);
                node->setResult(NodeResultInt52);
                break;
            }
            fixDoubleOrBooleanEdge(leftChild);
            fixDoubleOrBooleanEdge(rightChild);
            node->setResult(NodeResultDouble);
            break;
        }

        case ArithDiv:
        case ArithMod: {
            Edge& leftChild = node->child1();
            Edge& rightChild = node->child2();
            if (op == ArithDiv
                && Node::shouldSpeculateUntypedForArithmetic(leftChild.node(), rightChild.node())
                && m_graph.hasExitSite(node->origin.semantic, BadType)) {
                fixEdge<UntypedUse>(leftChild);
                fixEdge<UntypedUse>(rightChild);
                node->setResult(NodeResultJS);
                break;
            }
            if (m_graph.binaryArithShouldSpeculateInt32(node, FixupPass)) {
                if (optimizeForX86() || optimizeForARM64() || optimizeForARMv7IDIVSupported()) {
                    fixIntOrBooleanEdge(leftChild);
                    fixIntOrBooleanEdge(rightChild);
                    if (bytecodeCanTruncateInteger(node->arithNodeFlags()))
                        node->setArithMode(Arith::Unchecked);
                    else if (bytecodeCanIgnoreNegativeZero(node->arithNodeFlags()))
                        node->setArithMode(Arith::CheckOverflow);
                    else
                        node->setArithMode(Arith::CheckOverflowAndNegativeZero);
                    break;
                }
                
                // This will cause conversion nodes to be inserted later.
                fixDoubleOrBooleanEdge(leftChild);
                fixDoubleOrBooleanEdge(rightChild);
                
                // We don't need to do ref'ing on the children because we're stealing them from
                // the original division.
                Node* newDivision = m_insertionSet.insertNode(
                    m_indexInBlock, SpecBytecodeDouble, *node);
                newDivision->setResult(NodeResultDouble);
                
                node->setOp(DoubleAsInt32);
                node->children.initialize(Edge(newDivision, DoubleRepUse), Edge(), Edge());
                if (bytecodeCanIgnoreNegativeZero(node->arithNodeFlags()))
                    node->setArithMode(Arith::CheckOverflow);
                else
                    node->setArithMode(Arith::CheckOverflowAndNegativeZero);
                break;
            }
            fixDoubleOrBooleanEdge(leftChild);
            fixDoubleOrBooleanEdge(rightChild);
            node->setResult(NodeResultDouble);
            break;
        }
            
        case ArithMin:
        case ArithMax: {
            if (m_graph.binaryArithShouldSpeculateInt32(node, FixupPass)) {
                fixIntOrBooleanEdge(node->child1());
                fixIntOrBooleanEdge(node->child2());
                break;
            }
            fixDoubleOrBooleanEdge(node->child1());
            fixDoubleOrBooleanEdge(node->child2());
            node->setResult(NodeResultDouble);
            break;
        }
            
        case ArithAbs: {
            if (node->child1()->shouldSpeculateInt32OrBoolean()
                && node->canSpeculateInt32(FixupPass)) {
                fixIntOrBooleanEdge(node->child1());
                if (bytecodeCanTruncateInteger(node->arithNodeFlags()))
                    node->setArithMode(Arith::Unchecked);
                else
                    node->setArithMode(Arith::CheckOverflow);
                node->clearFlags(NodeMustGenerate);
                node->setResult(NodeResultInt32);
                break;
            }

            if (node->child1()->shouldSpeculateNotCell()) {
                fixDoubleOrBooleanEdge(node->child1());
                node->clearFlags(NodeMustGenerate);
            } else
                fixEdge<UntypedUse>(node->child1());
            node->setResult(NodeResultDouble);
            break;
        }

        case ArithPow: {
            if (node->child2()->shouldSpeculateInt32OrBooleanForArithmetic()) {
                fixDoubleOrBooleanEdge(node->child1());
                fixIntOrBooleanEdge(node->child2());
                break;
            }

            fixDoubleOrBooleanEdge(node->child1());
            fixDoubleOrBooleanEdge(node->child2());
            break;
        }

        case ArithRandom: {
            node->setResult(NodeResultDouble);
            break;
        }

        case ArithRound:
        case ArithFloor:
<<<<<<< HEAD
        case ArithCeil: {
            if (m_graph.unaryArithShouldSpeculateInt32(node, FixupPass)) {
=======
        case ArithCeil:
        case ArithTrunc: {
            if (node->child1()->shouldSpeculateInt32OrBoolean() && m_graph.roundShouldSpeculateInt32(node, FixupPass)) {
>>>>>>> 4ccac179
                fixIntOrBooleanEdge(node->child1());
                insertCheck<Int32Use>(node->child1().node());
                node->convertToIdentity();
                break;
            }
            if (node->child1()->shouldSpeculateNotCell()) {
                fixDoubleOrBooleanEdge(node->child1());

                if (isInt32OrBooleanSpeculation(node->getHeapPrediction()) && m_graph.roundShouldSpeculateInt32(node, FixupPass)) {
                    node->setResult(NodeResultInt32);
                    if (bytecodeCanIgnoreNegativeZero(node->arithNodeFlags()))
                        node->setArithRoundingMode(Arith::RoundingMode::Int32);
                    else
                        node->setArithRoundingMode(Arith::RoundingMode::Int32WithNegativeZeroCheck);
                } else {
                    node->setResult(NodeResultDouble);
                    node->setArithRoundingMode(Arith::RoundingMode::Double);
                }
                node->clearFlags(NodeMustGenerate);
            } else
                fixEdge<UntypedUse>(node->child1());
            break;
        }

        case ArithFRound:
        case ArithSqrt:
        case ArithUnary: {
            Edge& child1 = node->child1();
            if (child1->shouldSpeculateNotCell()) {
                fixDoubleOrBooleanEdge(child1);
                node->clearFlags(NodeMustGenerate);
            } else
                fixEdge<UntypedUse>(child1);
            break;
        }
            
        case LogicalNot: {
            if (node->child1()->shouldSpeculateBoolean()) {
                if (node->child1()->result() == NodeResultBoolean) {
                    // This is necessary in case we have a bytecode instruction implemented by:
                    //
                    // a: CompareEq(...)
                    // b: LogicalNot(@a)
                    //
                    // In that case, CompareEq might have a side-effect. Then, we need to make
                    // sure that we know that Branch does not exit.
                    fixEdge<KnownBooleanUse>(node->child1());
                } else
                    fixEdge<BooleanUse>(node->child1());
            } else if (node->child1()->shouldSpeculateObjectOrOther())
                fixEdge<ObjectOrOtherUse>(node->child1());
            else if (node->child1()->shouldSpeculateInt32OrBoolean())
                fixIntOrBooleanEdge(node->child1());
            else if (node->child1()->shouldSpeculateNumber())
                fixEdge<DoubleRepUse>(node->child1());
            else if (node->child1()->shouldSpeculateString())
                fixEdge<StringUse>(node->child1());
            else if (node->child1()->shouldSpeculateStringOrOther())
                fixEdge<StringOrOtherUse>(node->child1());
            else {
                WatchpointSet* masqueradesAsUndefinedWatchpoint = m_graph.globalObjectFor(node->origin.semantic)->masqueradesAsUndefinedWatchpoint();
                if (masqueradesAsUndefinedWatchpoint->isStillValid())
                    m_graph.watchpoints().addLazily(masqueradesAsUndefinedWatchpoint);
            }
            break;
        }

        case CompareEq:
        case CompareLess:
        case CompareLessEq:
        case CompareGreater:
        case CompareGreaterEq: {
            if (node->op() == CompareEq
                && Node::shouldSpeculateBoolean(node->child1().node(), node->child2().node())) {
                fixEdge<BooleanUse>(node->child1());
                fixEdge<BooleanUse>(node->child2());
                node->clearFlags(NodeMustGenerate);
                break;
            }
            if (Node::shouldSpeculateInt32OrBoolean(node->child1().node(), node->child2().node())) {
                fixIntOrBooleanEdge(node->child1());
                fixIntOrBooleanEdge(node->child2());
                node->clearFlags(NodeMustGenerate);
                break;
            }
            if (enableInt52()
                && Node::shouldSpeculateAnyInt(node->child1().node(), node->child2().node())) {
                fixEdge<Int52RepUse>(node->child1());
                fixEdge<Int52RepUse>(node->child2());
                node->clearFlags(NodeMustGenerate);
                break;
            }
            if (Node::shouldSpeculateNumberOrBoolean(node->child1().node(), node->child2().node())) {
                fixDoubleOrBooleanEdge(node->child1());
                fixDoubleOrBooleanEdge(node->child2());
            }
            if (node->op() != CompareEq
                && node->child1()->shouldSpeculateNotCell()
                && node->child2()->shouldSpeculateNotCell()) {
                if (node->child1()->shouldSpeculateNumberOrBoolean())
                    fixDoubleOrBooleanEdge(node->child1());
                else
                    fixEdge<DoubleRepUse>(node->child1());
                if (node->child2()->shouldSpeculateNumberOrBoolean())
                    fixDoubleOrBooleanEdge(node->child2());
                else
                    fixEdge<DoubleRepUse>(node->child2());
                node->clearFlags(NodeMustGenerate);
                break;
            }
            if (node->child1()->shouldSpeculateStringIdent() && node->child2()->shouldSpeculateStringIdent()) {
                fixEdge<StringIdentUse>(node->child1());
                fixEdge<StringIdentUse>(node->child2());
                node->clearFlags(NodeMustGenerate);
                break;
            }
            if (node->child1()->shouldSpeculateString() && node->child2()->shouldSpeculateString() && GPRInfo::numberOfRegisters >= 7) {
                fixEdge<StringUse>(node->child1());
                fixEdge<StringUse>(node->child2());
                node->clearFlags(NodeMustGenerate);
                break;
            }

            if (node->op() != CompareEq)
                break;
            if (Node::shouldSpeculateSymbol(node->child1().node(), node->child2().node())) {
                fixEdge<SymbolUse>(node->child1());
                fixEdge<SymbolUse>(node->child2());
                node->clearFlags(NodeMustGenerate);
                break;
            }
            if (node->child1()->shouldSpeculateObject() && node->child2()->shouldSpeculateObject()) {
                fixEdge<ObjectUse>(node->child1());
                fixEdge<ObjectUse>(node->child2());
                node->clearFlags(NodeMustGenerate);
                break;
            }

            // If either child can be proved to be Null or Undefined, comparing them is greatly simplified.
            bool oneArgumentIsUsedAsSpecOther = false;
            if (node->child1()->isUndefinedOrNullConstant()) {
                fixEdge<OtherUse>(node->child1());
                oneArgumentIsUsedAsSpecOther = true;
            } else if (node->child1()->shouldSpeculateOther()) {
                m_insertionSet.insertNode(m_indexInBlock, SpecNone, Check, node->origin,
                    Edge(node->child1().node(), OtherUse));
                fixEdge<OtherUse>(node->child1());
                oneArgumentIsUsedAsSpecOther = true;
            }
            if (node->child2()->isUndefinedOrNullConstant()) {
                fixEdge<OtherUse>(node->child2());
                oneArgumentIsUsedAsSpecOther = true;
            } else if (node->child2()->shouldSpeculateOther()) {
                m_insertionSet.insertNode(m_indexInBlock, SpecNone, Check, node->origin,
                    Edge(node->child2().node(), OtherUse));
                fixEdge<OtherUse>(node->child2());
                oneArgumentIsUsedAsSpecOther = true;
            }
            if (oneArgumentIsUsedAsSpecOther) {
                node->clearFlags(NodeMustGenerate);
                break;
            }

            if (node->child1()->shouldSpeculateObject() && node->child2()->shouldSpeculateObjectOrOther()) {
                fixEdge<ObjectUse>(node->child1());
                fixEdge<ObjectOrOtherUse>(node->child2());
                node->clearFlags(NodeMustGenerate);
                break;
            }
            if (node->child1()->shouldSpeculateObjectOrOther() && node->child2()->shouldSpeculateObject()) {
                fixEdge<ObjectOrOtherUse>(node->child1());
                fixEdge<ObjectUse>(node->child2());
                node->clearFlags(NodeMustGenerate);
                break;
            }

            break;
        }
            
        case CompareStrictEq: {
            if (Node::shouldSpeculateBoolean(node->child1().node(), node->child2().node())) {
                fixEdge<BooleanUse>(node->child1());
                fixEdge<BooleanUse>(node->child2());
                break;
            }
            if (Node::shouldSpeculateInt32(node->child1().node(), node->child2().node())) {
                fixEdge<Int32Use>(node->child1());
                fixEdge<Int32Use>(node->child2());
                break;
            }
            if (enableInt52()
                && Node::shouldSpeculateAnyInt(node->child1().node(), node->child2().node())) {
                fixEdge<Int52RepUse>(node->child1());
                fixEdge<Int52RepUse>(node->child2());
                break;
            }
            if (Node::shouldSpeculateNumber(node->child1().node(), node->child2().node())) {
                fixEdge<DoubleRepUse>(node->child1());
                fixEdge<DoubleRepUse>(node->child2());
                break;
            }
            if (Node::shouldSpeculateSymbol(node->child1().node(), node->child2().node())) {
                fixEdge<SymbolUse>(node->child1());
                fixEdge<SymbolUse>(node->child2());
                break;
            }
            if (node->child1()->shouldSpeculateStringIdent() && node->child2()->shouldSpeculateStringIdent()) {
                fixEdge<StringIdentUse>(node->child1());
                fixEdge<StringIdentUse>(node->child2());
                break;
            }
            if (node->child1()->shouldSpeculateString() && node->child2()->shouldSpeculateString() && ((GPRInfo::numberOfRegisters >= 7) || isFTL(m_graph.m_plan.mode))) {
                fixEdge<StringUse>(node->child1());
                fixEdge<StringUse>(node->child2());
                break;
            }
            WatchpointSet* masqueradesAsUndefinedWatchpoint = m_graph.globalObjectFor(node->origin.semantic)->masqueradesAsUndefinedWatchpoint();
            if (masqueradesAsUndefinedWatchpoint->isStillValid()) {
                
                if (node->child1()->shouldSpeculateObject()) {
                    m_graph.watchpoints().addLazily(masqueradesAsUndefinedWatchpoint);
                    fixEdge<ObjectUse>(node->child1());
                    break;
                }
                if (node->child2()->shouldSpeculateObject()) {
                    m_graph.watchpoints().addLazily(masqueradesAsUndefinedWatchpoint);
                    fixEdge<ObjectUse>(node->child2());
                    break;
                }
                
            } else if (node->child1()->shouldSpeculateObject() && node->child2()->shouldSpeculateObject()) {
                fixEdge<ObjectUse>(node->child1());
                fixEdge<ObjectUse>(node->child2());
                break;
            }
            if (node->child1()->shouldSpeculateSymbol()) {
                fixEdge<SymbolUse>(node->child1());
                break;
            }
            if (node->child2()->shouldSpeculateSymbol()) {
                fixEdge<SymbolUse>(node->child2());
                break;
            }
            if (node->child1()->shouldSpeculateMisc()) {
                fixEdge<MiscUse>(node->child1());
                break;
            }
            if (node->child2()->shouldSpeculateMisc()) {
                fixEdge<MiscUse>(node->child2());
                break;
            }
            if (node->child1()->shouldSpeculateStringIdent()
                && node->child2()->shouldSpeculateNotStringVar()) {
                fixEdge<StringIdentUse>(node->child1());
                fixEdge<NotStringVarUse>(node->child2());
                break;
            }
            if (node->child2()->shouldSpeculateStringIdent()
                && node->child1()->shouldSpeculateNotStringVar()) {
                fixEdge<StringIdentUse>(node->child2());
                fixEdge<NotStringVarUse>(node->child1());
                break;
            }
            if (node->child1()->shouldSpeculateString() && ((GPRInfo::numberOfRegisters >= 8) || isFTL(m_graph.m_plan.mode))) {
                fixEdge<StringUse>(node->child1());
                break;
            }
            if (node->child2()->shouldSpeculateString() && ((GPRInfo::numberOfRegisters >= 8) || isFTL(m_graph.m_plan.mode))) {
                fixEdge<StringUse>(node->child2());
                break;
            }
            break;
        }
            
        case StringFromCharCode:
            if (node->child1()->shouldSpeculateInt32())
                fixEdge<Int32Use>(node->child1());
            else
                fixEdge<UntypedUse>(node->child1());
            break;

        case StringCharAt:
        case StringCharCodeAt: {
            // Currently we have no good way of refining these.
            ASSERT(node->arrayMode() == ArrayMode(Array::String));
            blessArrayOperation(node->child1(), node->child2(), node->child3());
            fixEdge<KnownCellUse>(node->child1());
            fixEdge<Int32Use>(node->child2());
            break;
        }

        case GetByVal: {
            if (!node->prediction()) {
                m_insertionSet.insertNode(
                    m_indexInBlock, SpecNone, ForceOSRExit, node->origin);
            }
            
            node->setArrayMode(
                node->arrayMode().refine(
                    m_graph, node,
                    node->child1()->prediction(),
                    node->child2()->prediction(),
                    SpecNone));
            
            blessArrayOperation(node->child1(), node->child2(), node->child3());
            
            ArrayMode arrayMode = node->arrayMode();
            switch (arrayMode.type()) {
            case Array::Contiguous:
            case Array::Double:
                if (arrayMode.arrayClass() == Array::OriginalArray
                    && arrayMode.speculation() == Array::InBounds) {
                    JSGlobalObject* globalObject = m_graph.globalObjectFor(node->origin.semantic);
                    if (globalObject->arrayPrototypeChainIsSane()) {
                        // Check if SaneChain will work on a per-type basis. Note that:
                        //
                        // 1) We don't want double arrays to sometimes return undefined, since
                        // that would require a change to the return type and it would pessimise
                        // things a lot. So, we'd only want to do that if we actually had
                        // evidence that we could read from a hole. That's pretty annoying.
                        // Likely the best way to handle that case is with an equivalent of
                        // SaneChain for OutOfBounds. For now we just detect when Undefined and
                        // NaN are indistinguishable according to backwards propagation, and just
                        // use SaneChain in that case. This happens to catch a lot of cases.
                        //
                        // 2) We don't want int32 array loads to have to do a hole check just to
                        // coerce to Undefined, since that would mean twice the checks.
                        //
                        // This has two implications. First, we have to do more checks than we'd
                        // like. It's unfortunate that we have to do the hole check. Second,
                        // some accesses that hit a hole will now need to take the full-blown
                        // out-of-bounds slow path. We can fix that with:
                        // https://bugs.webkit.org/show_bug.cgi?id=144668
                        
                        bool canDoSaneChain = false;
                        switch (arrayMode.type()) {
                        case Array::Contiguous:
                            // This is happens to be entirely natural. We already would have
                            // returned any JSValue, and now we'll return Undefined. We still do
                            // the check but it doesn't require taking any kind of slow path.
                            canDoSaneChain = true;
                            break;
                            
                        case Array::Double:
                            if (!(node->flags() & NodeBytecodeUsesAsOther)) {
                                // Holes look like NaN already, so if the user doesn't care
                                // about the difference between Undefined and NaN then we can
                                // do this.
                                canDoSaneChain = true;
                            }
                            break;
                            
                        default:
                            break;
                        }
                        
                        if (canDoSaneChain) {
                            m_graph.watchpoints().addLazily(
                                globalObject->arrayPrototype()->structure()->transitionWatchpointSet());
                            m_graph.watchpoints().addLazily(
                                globalObject->objectPrototype()->structure()->transitionWatchpointSet());
                            if (globalObject->arrayPrototypeChainIsSane())
                                node->setArrayMode(arrayMode.withSpeculation(Array::SaneChain));
                        }
                    }
                }
                break;
                
            case Array::String:
                if ((node->prediction() & ~SpecString)
                    || m_graph.hasExitSite(node->origin.semantic, OutOfBounds))
                    node->setArrayMode(arrayMode.withSpeculation(Array::OutOfBounds));
                break;
                
            default:
                break;
            }
            
            arrayMode = node->arrayMode();
            switch (arrayMode.type()) {
            case Array::SelectUsingPredictions:
            case Array::Unprofiled:
                RELEASE_ASSERT_NOT_REACHED();
                break;
            case Array::Generic:
#if USE(JSVALUE32_64)
                fixEdge<CellUse>(node->child1()); // Speculating cell due to register pressure on 32-bit.
#endif
                break;
            case Array::ForceExit:
                break;
            default:
                fixEdge<KnownCellUse>(node->child1());
                fixEdge<Int32Use>(node->child2());
                break;
            }
            
            switch (arrayMode.type()) {
            case Array::Double:
                if (!arrayMode.isOutOfBounds())
                    node->setResult(NodeResultDouble);
                break;
                
            case Array::Float32Array:
            case Array::Float64Array:
                node->setResult(NodeResultDouble);
                break;
                
            case Array::Uint32Array:
                if (node->shouldSpeculateInt32())
                    break;
                if (node->shouldSpeculateAnyInt() && enableInt52())
                    node->setResult(NodeResultInt52);
                else
                    node->setResult(NodeResultDouble);
                break;
                
            default:
                break;
            }
            
            break;
        }

        case PutByValDirect:
        case PutByVal:
        case PutByValAlias: {
            Edge& child1 = m_graph.varArgChild(node, 0);
            Edge& child2 = m_graph.varArgChild(node, 1);
            Edge& child3 = m_graph.varArgChild(node, 2);

            node->setArrayMode(
                node->arrayMode().refine(
                    m_graph, node,
                    child1->prediction(),
                    child2->prediction(),
                    child3->prediction()));
            
            blessArrayOperation(child1, child2, m_graph.varArgChild(node, 3));
            
            switch (node->arrayMode().modeForPut().type()) {
            case Array::SelectUsingPredictions:
            case Array::SelectUsingArguments:
            case Array::Unprofiled:
            case Array::Undecided:
                RELEASE_ASSERT_NOT_REACHED();
                break;
            case Array::ForceExit:
            case Array::Generic:
#if USE(JSVALUE32_64)
                // Due to register pressure on 32-bit, we speculate cell and
                // ignore the base-is-not-cell case entirely by letting the
                // baseline JIT handle it.
                fixEdge<CellUse>(child1);
#endif
                break;
            case Array::Int32:
                fixEdge<KnownCellUse>(child1);
                fixEdge<Int32Use>(child2);
                fixEdge<Int32Use>(child3);
                break;
            case Array::Double:
                fixEdge<KnownCellUse>(child1);
                fixEdge<Int32Use>(child2);
                fixEdge<DoubleRepRealUse>(child3);
                break;
            case Array::Int8Array:
            case Array::Int16Array:
            case Array::Int32Array:
            case Array::Uint8Array:
            case Array::Uint8ClampedArray:
            case Array::Uint16Array:
            case Array::Uint32Array:
                fixEdge<KnownCellUse>(child1);
                fixEdge<Int32Use>(child2);
                if (child3->shouldSpeculateInt32())
                    fixIntOrBooleanEdge(child3);
                else if (child3->shouldSpeculateAnyInt())
                    fixEdge<Int52RepUse>(child3);
                else
                    fixDoubleOrBooleanEdge(child3);
                break;
            case Array::Float32Array:
            case Array::Float64Array:
                fixEdge<KnownCellUse>(child1);
                fixEdge<Int32Use>(child2);
                fixDoubleOrBooleanEdge(child3);
                break;
            case Array::Contiguous:
            case Array::ArrayStorage:
            case Array::SlowPutArrayStorage:
                fixEdge<KnownCellUse>(child1);
                fixEdge<Int32Use>(child2);
                speculateForBarrier(child3);
                break;
            default:
                fixEdge<KnownCellUse>(child1);
                fixEdge<Int32Use>(child2);
                break;
            }
            break;
        }
            
        case AtomicsAdd:
        case AtomicsAnd:
        case AtomicsCompareExchange:
        case AtomicsExchange:
        case AtomicsLoad:
        case AtomicsOr:
        case AtomicsStore:
        case AtomicsSub:
        case AtomicsXor: {
            Edge& base = m_graph.child(node, 0);
            Edge& index = m_graph.child(node, 1);
            
            bool badNews = false;
            for (unsigned i = numExtraAtomicsArgs(node->op()); i--;) {
                Edge& child = m_graph.child(node, 2 + i);
                // NOTE: DFG is not smart enough to handle double->int conversions in atomics. So, we
                // just call the function when that happens. But the FTL is totally cool with those
                // conversions.
                if (!child->shouldSpeculateInt32()
                    && !child->shouldSpeculateAnyInt()
                    && !(child->shouldSpeculateNumberOrBoolean() && isFTL(m_graph.m_plan.mode)))
                    badNews = true;
            }
            
            if (badNews) {
                node->setArrayMode(ArrayMode(Array::Generic));
                break;
            }
            
            node->setArrayMode(
                node->arrayMode().refine(
                    m_graph, node, base->prediction(), index->prediction()));
            
            if (node->arrayMode().type() == Array::Generic)
                break;
            
            for (unsigned i = numExtraAtomicsArgs(node->op()); i--;) {
                Edge& child = m_graph.child(node, 2 + i);
                if (child->shouldSpeculateInt32())
                    fixIntOrBooleanEdge(child);
                else if (child->shouldSpeculateAnyInt())
                    fixEdge<Int52RepUse>(child);
                else {
                    RELEASE_ASSERT(child->shouldSpeculateNumberOrBoolean() && isFTL(m_graph.m_plan.mode));
                    fixDoubleOrBooleanEdge(child);
                }
            }
            
            blessArrayOperation(base, index, m_graph.child(node, 2 + numExtraAtomicsArgs(node->op())));
            fixEdge<CellUse>(base);
            fixEdge<Int32Use>(index);
            
            if (node->arrayMode().type() == Array::Uint32Array) {
                // NOTE: This means basically always doing Int52.
                if (node->shouldSpeculateAnyInt() && enableInt52())
                    node->setResult(NodeResultInt52);
                else
                    node->setResult(NodeResultDouble);
            }
            break;
        }
            
        case AtomicsIsLockFree:
            if (node->child1()->shouldSpeculateInt32())
                fixIntOrBooleanEdge(node->child1());
            break;
            
        case ArrayPush: {
            // May need to refine the array mode in case the value prediction contravenes
            // the array prediction. For example, we may have evidence showing that the
            // array is in Int32 mode, but the value we're storing is likely to be a double.
            // Then we should turn this into a conversion to Double array followed by the
            // push. On the other hand, we absolutely don't want to refine based on the
            // base prediction. If it has non-cell garbage in it, then we want that to be
            // ignored. That's because ArrayPush can't handle any array modes that aren't
            // array-related - so if refine() turned this into a "Generic" ArrayPush then
            // that would break things.
            node->setArrayMode(
                node->arrayMode().refine(
                    m_graph, node,
                    node->child1()->prediction() & SpecCell,
                    SpecInt32Only,
                    node->child2()->prediction()));
            blessArrayOperation(node->child1(), Edge(), node->child3());
            fixEdge<KnownCellUse>(node->child1());
            
            switch (node->arrayMode().type()) {
            case Array::Int32:
                fixEdge<Int32Use>(node->child2());
                break;
            case Array::Double:
                fixEdge<DoubleRepRealUse>(node->child2());
                break;
            case Array::Contiguous:
            case Array::ArrayStorage:
                speculateForBarrier(node->child2());
                break;
            default:
                break;
            }
            break;
        }
            
        case ArrayPop: {
            blessArrayOperation(node->child1(), Edge(), node->child2());
            fixEdge<KnownCellUse>(node->child1());
            break;
        }

        case ArraySlice: {
            fixEdge<KnownCellUse>(m_graph.varArgChild(node, 0));
            fixEdge<Int32Use>(m_graph.varArgChild(node, 1));
            if (node->numChildren() == 4)
                fixEdge<Int32Use>(m_graph.varArgChild(node, 2));
            break;
        }

        case ArrayIndexOf:
            fixupArrayIndexOf(node);
            break;
            
        case RegExpExec:
        case RegExpTest: {
            fixEdge<KnownCellUse>(node->child1());
            
            if (node->child2()->shouldSpeculateRegExpObject()) {
                fixEdge<RegExpObjectUse>(node->child2());

                if (node->child3()->shouldSpeculateString())
                    fixEdge<StringUse>(node->child3());
            }
            break;
        }

        case StringReplace:
        case StringReplaceRegExp: {
            if (node->child2()->shouldSpeculateString()) {
                m_insertionSet.insertNode(
                    m_indexInBlock, SpecNone, Check, node->origin,
                    Edge(node->child2().node(), StringUse));
                fixEdge<StringUse>(node->child2());
            } else if (op == StringReplace) {
                if (node->child2()->shouldSpeculateRegExpObject())
                    addStringReplacePrimordialChecks(node->child2().node());
                else 
                    m_insertionSet.insertNode(
                        m_indexInBlock, SpecNone, ForceOSRExit, node->origin);
            }

            if (node->child1()->shouldSpeculateString()
                && node->child2()->shouldSpeculateRegExpObject()
                && node->child3()->shouldSpeculateString()) {

                fixEdge<StringUse>(node->child1());
                fixEdge<RegExpObjectUse>(node->child2());
                fixEdge<StringUse>(node->child3());
                break;
            }
            break;
        }

        case StringReplace: {
            if (node->child1()->shouldSpeculateString()
                && node->child2()->shouldSpeculateRegExpObject()
                && node->child3()->shouldSpeculateString()) {
                fixEdge<StringUse>(node->child1());
                fixEdge<RegExpObjectUse>(node->child2());
                fixEdge<StringUse>(node->child3());
                break;
            }
            break;
        }
            
        case Branch: {
            if (node->child1()->shouldSpeculateBoolean()) {
                if (node->child1()->result() == NodeResultBoolean) {
                    // This is necessary in case we have a bytecode instruction implemented by:
                    //
                    // a: CompareEq(...)
                    // b: Branch(@a)
                    //
                    // In that case, CompareEq might have a side-effect. Then, we need to make
                    // sure that we know that Branch does not exit.
                    fixEdge<KnownBooleanUse>(node->child1());
                } else
                    fixEdge<BooleanUse>(node->child1());
            } else if (node->child1()->shouldSpeculateObjectOrOther())
                fixEdge<ObjectOrOtherUse>(node->child1());
            else if (node->child1()->shouldSpeculateInt32OrBoolean())
                fixIntOrBooleanEdge(node->child1());
            else if (node->child1()->shouldSpeculateNumber())
                fixEdge<DoubleRepUse>(node->child1());
            else if (node->child1()->shouldSpeculateString())
                fixEdge<StringUse>(node->child1());
            else if (node->child1()->shouldSpeculateStringOrOther())
                fixEdge<StringOrOtherUse>(node->child1());
            else {
                WatchpointSet* masqueradesAsUndefinedWatchpoint = m_graph.globalObjectFor(node->origin.semantic)->masqueradesAsUndefinedWatchpoint();
                if (masqueradesAsUndefinedWatchpoint->isStillValid())
                    m_graph.watchpoints().addLazily(masqueradesAsUndefinedWatchpoint);
            }
            break;
        }
            
        case Switch: {
            SwitchData* data = node->switchData();
            switch (data->kind) {
            case SwitchImm:
                if (node->child1()->shouldSpeculateInt32())
                    fixEdge<Int32Use>(node->child1());
                break;
            case SwitchChar:
                if (node->child1()->shouldSpeculateString())
                    fixEdge<StringUse>(node->child1());
                break;
            case SwitchString:
                if (node->child1()->shouldSpeculateStringIdent())
                    fixEdge<StringIdentUse>(node->child1());
                else if (node->child1()->shouldSpeculateString())
                    fixEdge<StringUse>(node->child1());
                break;
            case SwitchCell:
                if (node->child1()->shouldSpeculateCell())
                    fixEdge<CellUse>(node->child1());
                // else it's fine for this to have UntypedUse; we will handle this by just making
                // non-cells take the default case.
                break;
            }
            break;
        }
            
        case ToPrimitive: {
            fixupToPrimitive(node);
            break;
        }

        case ToNumber: {
            fixupToNumber(node);
            break;
        }
            
        case ToString:
        case CallStringConstructor: {
            fixupToStringOrCallStringConstructor(node);
            break;
        }
            
        case NewStringObject: {
            fixEdge<KnownStringUse>(node->child1());
            break;
        }

        case NewArrayWithSpread: {
            watchHavingABadTime(node);
            
            BitVector* bitVector = node->bitVector();
            for (unsigned i = node->numChildren(); i--;) {
                if (bitVector->get(i))
                    fixEdge<KnownCellUse>(m_graph.m_varArgChildren[node->firstChild() + i]);
                else
                    fixEdge<UntypedUse>(m_graph.m_varArgChildren[node->firstChild() + i]);
            }

            break;
        }

        case Spread: {
            // Note: We care about performing the protocol on our child's global object, not necessarily ours.
            
            watchHavingABadTime(node->child1().node());

            JSGlobalObject* globalObject = m_graph.globalObjectFor(node->child1()->origin.semantic);
            // When we go down the fast path, we don't consult the prototype chain, so we must prove
            // that it doesn't contain any indexed properties, and that any holes will result in
            // jsUndefined().
            InlineWatchpointSet& objectPrototypeTransition = globalObject->objectPrototype()->structure()->transitionWatchpointSet();
            InlineWatchpointSet& arrayPrototypeTransition = globalObject->arrayPrototype()->structure()->transitionWatchpointSet();
            if (node->child1()->shouldSpeculateArray() 
                && arrayPrototypeTransition.isStillValid() 
                && objectPrototypeTransition.isStillValid() 
                && globalObject->arrayPrototypeChainIsSane()
                && m_graph.isWatchingArrayIteratorProtocolWatchpoint(node->child1().node())
                && m_graph.isWatchingHavingABadTimeWatchpoint(node->child1().node())) {
                m_graph.watchpoints().addLazily(objectPrototypeTransition);
                m_graph.watchpoints().addLazily(arrayPrototypeTransition);
                fixEdge<ArrayUse>(node->child1());
            } else
                fixEdge<CellUse>(node->child1());
            break;
        }
            
        case NewArray: {
            watchHavingABadTime(node);
            
            for (unsigned i = m_graph.varArgNumChildren(node); i--;) {
                node->setIndexingType(
                    leastUpperBoundOfIndexingTypeAndType(
                        node->indexingType(), m_graph.varArgChild(node, i)->prediction()));
            }
            switch (node->indexingType()) {
            case ALL_BLANK_INDEXING_TYPES:
                CRASH();
                break;
            case ALL_UNDECIDED_INDEXING_TYPES:
                if (node->numChildren()) {
                    // This will only happen if the children have no type predictions. We
                    // would have already exited by now, but insert a forced exit just to
                    // be safe.
                    m_insertionSet.insertNode(
                        m_indexInBlock, SpecNone, ForceOSRExit, node->origin);
                }
                break;
            case ALL_INT32_INDEXING_TYPES:
                for (unsigned operandIndex = 0; operandIndex < node->numChildren(); ++operandIndex)
                    fixEdge<Int32Use>(m_graph.m_varArgChildren[node->firstChild() + operandIndex]);
                break;
            case ALL_DOUBLE_INDEXING_TYPES:
                for (unsigned operandIndex = 0; operandIndex < node->numChildren(); ++operandIndex)
                    fixEdge<DoubleRepRealUse>(m_graph.m_varArgChildren[node->firstChild() + operandIndex]);
                break;
            case ALL_CONTIGUOUS_INDEXING_TYPES:
            case ALL_ARRAY_STORAGE_INDEXING_TYPES:
                break;
            default:
                CRASH();
                break;
            }
            break;
        }
            
        case NewTypedArray: {
            watchHavingABadTime(node);
            
            if (node->child1()->shouldSpeculateInt32()) {
                fixEdge<Int32Use>(node->child1());
                node->clearFlags(NodeMustGenerate);
                break;
            }
            break;
        }
            
        case NewArrayWithSize: {
            watchHavingABadTime(node);
            fixEdge<Int32Use>(node->child1());
            break;
        }

        case NewArrayBuffer: {
            watchHavingABadTime(node);
            break;
        }

        case CallObjectConstructor: {
            if (node->child1()->shouldSpeculateObject()) {
                fixEdge<ObjectUse>(node->child1());
                node->convertToIdentity();
                break;
            }

            fixEdge<UntypedUse>(node->child1());
            break;
        }

        case ToThis: {
            fixupToThis(node);
            break;
        }
            
        case PutStructure: {
            fixEdge<KnownCellUse>(node->child1());
            break;
        }
            
        case GetClosureVar:
        case GetFromArguments: {
            fixEdge<KnownCellUse>(node->child1());
            break;
        }

        case PutClosureVar:
        case PutToArguments: {
            fixEdge<KnownCellUse>(node->child1());
            speculateForBarrier(node->child2());
            break;
        }

        case SkipScope:
        case GetScope:
        case GetGetter:
        case GetSetter:
        case GetGlobalObject: {
            fixEdge<KnownCellUse>(node->child1());
            break;
        }
            
        case AllocatePropertyStorage:
        case ReallocatePropertyStorage: {
            fixEdge<KnownCellUse>(node->child1());
            break;
        }
            
        case NukeStructureAndSetButterfly: {
            fixEdge<KnownCellUse>(node->child1());
            break;
        }

        case TryGetById: {
            if (node->child1()->shouldSpeculateCell())
                fixEdge<CellUse>(node->child1());
            break;
        }

        case GetById:
        case GetByIdFlush: {
            // FIXME: This should be done in the ByteCodeParser based on reading the
            // PolymorphicAccess, which will surely tell us that this is a AccessCase::ArrayLength.
            // https://bugs.webkit.org/show_bug.cgi?id=154990
            if (node->child1()->shouldSpeculateCellOrOther()
                && !m_graph.hasExitSite(node->origin.semantic, BadType)
                && !m_graph.hasExitSite(node->origin.semantic, BadCache)
                && !m_graph.hasExitSite(node->origin.semantic, BadIndexingType)
                && !m_graph.hasExitSite(node->origin.semantic, ExoticObjectMode)) {
                
                auto uid = m_graph.identifiers()[node->identifierNumber()];
                
                if (uid == vm().propertyNames->length.impl()) {
                    attemptToMakeGetArrayLength(node);
                    break;
                }

                if (uid == vm().propertyNames->lastIndex.impl()
                    && node->child1()->shouldSpeculateRegExpObject()) {
                    node->setOp(GetRegExpObjectLastIndex);
                    node->clearFlags(NodeMustGenerate);
                    fixEdge<RegExpObjectUse>(node->child1());
                    break;
                }
            }

            if (node->child1()->shouldSpeculateCell())
                fixEdge<CellUse>(node->child1());
            break;
        }
        
        case GetByIdWithThis: {
            if (node->child1()->shouldSpeculateCell() && node->child2()->shouldSpeculateCell()) {
                fixEdge<CellUse>(node->child1());
                fixEdge<CellUse>(node->child2());
            }
            break;
        }

        case PutById:
        case PutByIdFlush:
        case PutByIdDirect: {
            if (node->child1()->shouldSpeculateCellOrOther()
                && !m_graph.hasExitSite(node->origin.semantic, BadType)
                && !m_graph.hasExitSite(node->origin.semantic, BadCache)
                && !m_graph.hasExitSite(node->origin.semantic, BadIndexingType)
                && !m_graph.hasExitSite(node->origin.semantic, ExoticObjectMode)) {
                
                auto uid = m_graph.identifiers()[node->identifierNumber()];
                
                if (uid == vm().propertyNames->lastIndex.impl()
                    && node->child1()->shouldSpeculateRegExpObject()) {
                    node->setOp(SetRegExpObjectLastIndex);
                    fixEdge<RegExpObjectUse>(node->child1());
                    speculateForBarrier(node->child2());
                    break;
                }
            }
            
            fixEdge<CellUse>(node->child1());
            break;
        }

        case PutGetterById:
        case PutSetterById: {
            fixEdge<KnownCellUse>(node->child1());
            fixEdge<KnownCellUse>(node->child2());
            break;
        }

        case PutGetterSetterById: {
            fixEdge<KnownCellUse>(node->child1());
            break;
        }

        case PutGetterByVal:
        case PutSetterByVal: {
            fixEdge<KnownCellUse>(node->child1());
            fixEdge<KnownCellUse>(node->child3());
            break;
        }

        case GetExecutable: {
            fixEdge<FunctionUse>(node->child1());
            break;
        }

        case OverridesHasInstance:
        case CheckStructure:
        case CheckCell:
        case CreateThis:
        case GetButterfly: {
            fixEdge<CellUse>(node->child1());
            break;
        }

        case CheckStringIdent: {
            fixEdge<StringIdentUse>(node->child1());
            break;
        }
            
        case Arrayify:
        case ArrayifyToStructure: {
            fixEdge<CellUse>(node->child1());
            if (node->child2())
                fixEdge<Int32Use>(node->child2());
            break;
        }
            
        case GetByOffset:
        case GetGetterSetterByOffset: {
            if (!node->child1()->hasStorageResult())
                fixEdge<KnownCellUse>(node->child1());
            fixEdge<KnownCellUse>(node->child2());
            break;
        }
            
        case MultiGetByOffset: {
            fixEdge<CellUse>(node->child1());
            break;
        }
            
        case PutByOffset: {
            if (!node->child1()->hasStorageResult())
                fixEdge<KnownCellUse>(node->child1());
            fixEdge<KnownCellUse>(node->child2());
            unsigned index = indexForChecks();
            insertInferredTypeCheck(
                m_insertionSet, index, originForCheck(index), node->child3().node(),
                node->storageAccessData().inferredType);
            speculateForBarrier(node->child3());
            break;
        }
            
        case MultiPutByOffset: {
            fixEdge<CellUse>(node->child1());
            break;
        }
            
        case InstanceOf: {
            if (!(node->child1()->prediction() & ~SpecCell))
                fixEdge<CellUse>(node->child1());
            fixEdge<CellUse>(node->child2());
            break;
        }

        case InstanceOfCustom:
            fixEdge<CellUse>(node->child2());
            break;

        case In: {
            if (node->child2()->shouldSpeculateInt32()) {
                convertToHasIndexedProperty(node);
                break;
            }

            fixEdge<CellUse>(node->child1());
            break;
        }

        case HasOwnProperty: {
            fixEdge<ObjectUse>(node->child1());
#if (CPU(X86) || CPU(MIPS)) && USE(JSVALUE32_64)
            // We don't have enough registers to do anything interesting on x86 and mips.
            fixEdge<UntypedUse>(node->child2());
#else
            if (node->child2()->shouldSpeculateString())
                fixEdge<StringUse>(node->child2());
            else if (node->child2()->shouldSpeculateSymbol())
                fixEdge<SymbolUse>(node->child2());
            else
                fixEdge<UntypedUse>(node->child2());
#endif
            break;
        }

        case Check: {
            m_graph.doToChildren(
                node,
                [&] (Edge& edge) {
                    switch (edge.useKind()) {
                    case NumberUse:
                        if (edge->shouldSpeculateInt32ForArithmetic())
                            edge.setUseKind(Int32Use);
                        break;
                    default:
                        break;
                    }
                    observeUseKindOnEdge(edge);
                });
            break;
        }

        case Phantom:
            // Phantoms are meaningless past Fixup. We recreate them on-demand in the backend.
            node->remove();
            break;

        case FiatInt52: {
            RELEASE_ASSERT(enableInt52());
            node->convertToIdentity();
            fixEdge<Int52RepUse>(node->child1());
            node->setResult(NodeResultInt52);
            break;
        }

        case GetArrayLength: {
            fixEdge<KnownCellUse>(node->child1());
            break;
        }

        case GetTypedArrayByteOffset: {
            fixEdge<KnownCellUse>(node->child1());
            break;
        }

        case Phi:
        case Upsilon:
        case GetIndexedPropertyStorage:
        case LastNodeType:
        case CheckTierUpInLoop:
        case CheckTierUpAtReturn:
        case CheckTierUpAndOSREnter:
        case InvalidationPoint:
        case CheckArray:
        case CheckInBounds:
        case ConstantStoragePointer:
        case DoubleAsInt32:
        case ValueToInt32:
        case DoubleRep:
        case ValueRep:
        case Int52Rep:
        case Int52Constant:
        case Identity: // This should have been cleaned up.
        case BooleanToNumber:
        case PhantomNewObject:
        case PhantomNewFunction:
        case PhantomNewGeneratorFunction:
        case PhantomNewAsyncFunction:
        case PhantomCreateActivation:
        case PhantomDirectArguments:
        case PhantomCreateRest:
        case PhantomSpread:
        case PhantomNewArrayWithSpread:
        case PhantomClonedArguments:
        case GetMyArgumentByVal:
        case GetMyArgumentByValOutOfBounds:
        case GetVectorLength:
        case PutHint:
        case CheckStructureImmediate:
        case MaterializeNewObject:
        case MaterializeCreateActivation:
        case PutStack:
        case KillStack:
        case GetStack:
        case StoreBarrier:
<<<<<<< HEAD
        case GetRegExpObjectLastIndex:
        case SetRegExpObjectLastIndex:
=======
        case FencedStoreBarrier:
        case GetRegExpObjectLastIndex:
        case SetRegExpObjectLastIndex:
        case RecordRegExpCachedResult:
>>>>>>> 4ccac179
            // These are just nodes that we don't currently expect to see during fixup.
            // If we ever wanted to insert them prior to fixup, then we just have to create
            // fixup rules for them.
            DFG_CRASH(m_graph, node, "Unexpected node during fixup");
            break;
        
        case PutGlobalVariable: {
            fixEdge<CellUse>(node->child1());
            speculateForBarrier(node->child2());
            break;
        }

        case IsObject:
            if (node->child1()->shouldSpeculateObject()) {
                m_insertionSet.insertNode(
                    m_indexInBlock, SpecNone, Check, node->origin,
                    Edge(node->child1().node(), ObjectUse));
                m_graph.convertToConstant(node, jsBoolean(true));
                observeUseKindOnNode<ObjectUse>(node);
            }
            break;

        case IsCellWithType: {
            fixupIsCellWithType(node);
            break;
        }

        case GetEnumerableLength: {
            fixEdge<CellUse>(node->child1());
            break;
        }
        case HasGenericProperty: {
            fixEdge<CellUse>(node->child2());
            break;
        }
        case HasStructureProperty: {
            fixEdge<StringUse>(node->child2());
            fixEdge<KnownCellUse>(node->child3());
            break;
        }
        case HasIndexedProperty: {
            node->setArrayMode(
                node->arrayMode().refine(
                    m_graph, node,
                    node->child1()->prediction(),
                    node->child2()->prediction(),
                    SpecNone));
            
            blessArrayOperation(node->child1(), node->child2(), node->child3());
            fixEdge<CellUse>(node->child1());
            fixEdge<KnownInt32Use>(node->child2());
            break;
        }
        case GetDirectPname: {
            Edge& base = m_graph.varArgChild(node, 0);
            Edge& property = m_graph.varArgChild(node, 1);
            Edge& index = m_graph.varArgChild(node, 2);
            Edge& enumerator = m_graph.varArgChild(node, 3);
            fixEdge<CellUse>(base);
            fixEdge<KnownCellUse>(property);
            fixEdge<KnownInt32Use>(index);
            fixEdge<KnownCellUse>(enumerator);
            break;
        }
        case GetPropertyEnumerator: {
            fixEdge<CellUse>(node->child1());
            break;
        }
        case GetEnumeratorStructurePname: {
            fixEdge<KnownCellUse>(node->child1());
            fixEdge<KnownInt32Use>(node->child2());
            break;
        }
        case GetEnumeratorGenericPname: {
            fixEdge<KnownCellUse>(node->child1());
            fixEdge<KnownInt32Use>(node->child2());
            break;
        }
        case ToIndexString: {
            fixEdge<KnownInt32Use>(node->child1());
            break;
        }
        case ProfileType: {
            // We want to insert type checks based on the instructionTypeSet of the TypeLocation, not the globalTypeSet.
            // Because the instructionTypeSet is contained in globalTypeSet, if we produce a type check for
            // type T for the instructionTypeSet, the global type set must also have information for type T.
            // So if it the type check succeeds for type T in the instructionTypeSet, a type check for type T 
            // in the globalTypeSet would've also succeeded.
            // (The other direction does not hold in general).

            RefPtr<TypeSet> typeSet = node->typeLocation()->m_instructionTypeSet;
            RuntimeTypeMask seenTypes = typeSet->seenTypes();
            if (typeSet->doesTypeConformTo(TypeAnyInt)) {
                if (node->child1()->shouldSpeculateInt32()) {
                    fixEdge<Int32Use>(node->child1());
                    node->remove();
                    break;
                }

                if (enableInt52()) {
                    fixEdge<AnyIntUse>(node->child1());
                    node->remove();
                    break;
                }

                // Must not perform fixEdge<NumberUse> here since the type set only includes TypeAnyInt. Double values should be logged.
            }

            if (typeSet->doesTypeConformTo(TypeNumber | TypeAnyInt)) {
                fixEdge<NumberUse>(node->child1());
                node->remove();
            } else if (typeSet->doesTypeConformTo(TypeString)) {
                fixEdge<StringUse>(node->child1());
                node->remove();
            } else if (typeSet->doesTypeConformTo(TypeBoolean)) {
                fixEdge<BooleanUse>(node->child1());
                node->remove();
            } else if (typeSet->doesTypeConformTo(TypeUndefined | TypeNull) && (seenTypes & TypeUndefined) && (seenTypes & TypeNull)) {
                fixEdge<OtherUse>(node->child1());
                node->remove();
            } else if (typeSet->doesTypeConformTo(TypeObject)) {
                StructureSet set;
                {
                    ConcurrentJSLocker locker(typeSet->m_lock);
                    set = typeSet->structureSet(locker);
                }
                if (!set.isEmpty()) {
                    fixEdge<CellUse>(node->child1());
                    node->convertToCheckStructure(m_graph.addStructureSet(set));
                }
            }

            break;
        }

        case CreateClonedArguments: {
            watchHavingABadTime(node);
            break;
        }

        case CreateScopedArguments:
        case CreateActivation:
        case NewFunction:
        case NewGeneratorFunction:
        case NewAsyncFunction: {
            fixEdge<CellUse>(node->child1());
            break;
        }

        case SetFunctionName: {
            // The first child is guaranteed to be a cell because op_set_function_name is only used
            // on a newly instantiated function object (the first child).
            fixEdge<KnownCellUse>(node->child1());
            fixEdge<UntypedUse>(node->child2());
            break;
        }

        case CreateRest: {
            watchHavingABadTime(node);
            fixEdge<KnownInt32Use>(node->child1());
            break;
        }

        case ResolveScopeForHoistingFuncDeclInEval: {
            fixEdge<KnownCellUse>(node->child1());
            break;
        }
        case ResolveScope:
        case GetDynamicVar:
        case PutDynamicVar: {
            fixEdge<KnownCellUse>(node->child1());
            break;
        }

        case LogShadowChickenPrologue: {
            fixEdge<KnownCellUse>(node->child1());
            break;
        }
        case LogShadowChickenTail: {
            fixEdge<UntypedUse>(node->child1());
            fixEdge<KnownCellUse>(node->child2());
            break;
        }

        case GetMapBucket:
            if (node->child1().useKind() == MapObjectUse)
                fixEdge<MapObjectUse>(node->child1());
            else if (node->child1().useKind() == SetObjectUse)
                fixEdge<SetObjectUse>(node->child1());
            else
                RELEASE_ASSERT_NOT_REACHED();

#if USE(JSVALUE64)
            if (node->child2()->shouldSpeculateBoolean())
                fixEdge<BooleanUse>(node->child2());
            else if (node->child2()->shouldSpeculateInt32())
                fixEdge<Int32Use>(node->child2());
            else if (node->child2()->shouldSpeculateSymbol())
                fixEdge<SymbolUse>(node->child2());
            else if (node->child2()->shouldSpeculateObject())
                fixEdge<ObjectUse>(node->child2());
            else if (node->child2()->shouldSpeculateString())
                fixEdge<StringUse>(node->child2());
            else if (node->child2()->shouldSpeculateCell())
                fixEdge<CellUse>(node->child2());
            else
                fixEdge<UntypedUse>(node->child2());
#else
            fixEdge<UntypedUse>(node->child2());
#endif // USE(JSVALUE64)

            fixEdge<Int32Use>(node->child3());
            break;

        case LoadFromJSMapBucket:
            fixEdge<KnownCellUse>(node->child1());
            break;

        case IsNonEmptyMapBucket:
            fixEdge<KnownCellUse>(node->child1());
            break;

        case MapHash: {
#if USE(JSVALUE64)
            if (node->child1()->shouldSpeculateBoolean()) {
                fixEdge<BooleanUse>(node->child1());
                break;
            }

            if (node->child1()->shouldSpeculateInt32()) {
                fixEdge<Int32Use>(node->child1());
                break;
            }

            if (node->child1()->shouldSpeculateSymbol()) {
                fixEdge<SymbolUse>(node->child1());
                break;
            }

            if (node->child1()->shouldSpeculateObject()) {
                fixEdge<ObjectUse>(node->child1());
                break;
            }

            if (node->child1()->shouldSpeculateString()) {
                fixEdge<StringUse>(node->child1());
                break;
            }

            if (node->child1()->shouldSpeculateCell()) {
                fixEdge<CellUse>(node->child1());
                break;
            }

            fixEdge<UntypedUse>(node->child1());
#else
            fixEdge<UntypedUse>(node->child1());
#endif // USE(JSVALUE64)
            break;
        }

        case DefineDataProperty: {
            fixEdge<CellUse>(m_graph.varArgChild(node, 0));
            Edge& propertyEdge = m_graph.varArgChild(node, 1);
            if (propertyEdge->shouldSpeculateSymbol())
                fixEdge<SymbolUse>(propertyEdge);
            else if (propertyEdge->shouldSpeculateStringIdent())
                fixEdge<StringIdentUse>(propertyEdge);
            else if (propertyEdge->shouldSpeculateString())
                fixEdge<StringUse>(propertyEdge);
            else
                fixEdge<UntypedUse>(propertyEdge);
            fixEdge<UntypedUse>(m_graph.varArgChild(node, 2));
            fixEdge<KnownInt32Use>(m_graph.varArgChild(node, 3));
            break;
        }

        case ToLowerCase: {
            // We currently only support StringUse since that will ensure that
            // ToLowerCase is a pure operation. If we decide to update this with
            // more types in the future, we need to ensure that the clobberize rules
            // are correct.
            fixEdge<StringUse>(node->child1());
            break;
        }

        case NumberToStringWithRadix: {
            if (node->child1()->shouldSpeculateInt32())
                fixEdge<Int32Use>(node->child1());
            else if (enableInt52() && node->child1()->shouldSpeculateAnyInt())
                fixEdge<Int52RepUse>(node->child1());
            else
                fixEdge<DoubleRepUse>(node->child1());
            fixEdge<Int32Use>(node->child2());
            break;
        }

        case DefineAccessorProperty: {
            fixEdge<CellUse>(m_graph.varArgChild(node, 0));
            Edge& propertyEdge = m_graph.varArgChild(node, 1);
            if (propertyEdge->shouldSpeculateSymbol())
                fixEdge<SymbolUse>(propertyEdge);
            else if (propertyEdge->shouldSpeculateStringIdent())
                fixEdge<StringIdentUse>(propertyEdge);
            else if (propertyEdge->shouldSpeculateString())
                fixEdge<StringUse>(propertyEdge);
            else
                fixEdge<UntypedUse>(propertyEdge);
            fixEdge<CellUse>(m_graph.varArgChild(node, 2));
            fixEdge<CellUse>(m_graph.varArgChild(node, 3));
            fixEdge<KnownInt32Use>(m_graph.varArgChild(node, 4));
            break;
        }

        case CheckSubClass: {
            fixupCheckSubClass(node);
            break;
        }

        case CallDOMGetter: {
            DOMJIT::CallDOMGetterSnippet* snippet = node->callDOMGetterData()->snippet;
            fixEdge<CellUse>(node->child1()); // DOM.
            if (snippet->requireGlobalObject)
                fixEdge<KnownCellUse>(node->child2()); // GlobalObject.
            break;
        }

        case CallDOM: {
            fixupCallDOM(node);
            break;
        }

        case Call: {
            attemptToMakeCallDOM(node);
            break;
        }

        case ParseInt: {
            if (node->child1()->shouldSpeculateInt32() && !node->child2()) {
                fixEdge<Int32Use>(node->child1());
                node->convertToIdentity();
                break;
            }

            if (node->child1()->shouldSpeculateString()) {
                fixEdge<StringUse>(node->child1());
                node->clearFlags(NodeMustGenerate);
            }

            if (node->child2())
                fixEdge<Int32Use>(node->child2());

            break;
        }

#if !ASSERT_DISABLED
        // Have these no-op cases here to ensure that nobody forgets to add handlers for new opcodes.
        case SetArgument:
        case JSConstant:
        case LazyJSConstant:
        case DoubleConstant:
        case GetLocal:
        case GetCallee:
        case GetArgumentCountIncludingThis:
        case GetRestLength:
        case GetArgument:
        case Flush:
        case PhantomLocal:
        case GetLocalUnlinked:
        case GetGlobalVar:
        case GetGlobalLexicalVariable:
        case NotifyWrite:
        case DirectCall:
        case CheckTypeInfoFlags:
        case TailCallInlinedCaller:
        case DirectTailCallInlinedCaller:
        case Construct:
        case DirectConstruct:
        case CallVarargs:
        case CallEval:
        case TailCallVarargsInlinedCaller:
        case ConstructVarargs:
        case CallForwardVarargs:
        case ConstructForwardVarargs:
        case TailCallForwardVarargs:
        case TailCallForwardVarargsInlinedCaller:
        case LoadVarargs:
        case ForwardVarargs:
        case ProfileControlFlow:
        case NewObject:
        case NewRegexp:
        case DeleteById:
        case DeleteByVal:
        case IsTypedArrayView:
        case IsEmpty:
        case IsUndefined:
        case IsBoolean:
        case IsNumber:
        case IsObjectOrNull:
        case IsFunction:
        case CreateDirectArguments:
        case Jump:
        case Return:
        case TailCall:
        case DirectTailCall:
        case TailCallVarargs:
        case Throw:
        case ThrowStaticError:
        case CountExecution:
        case ForceOSRExit:
        case CheckBadCell:
        case CheckNotEmpty:
        case CheckTraps:
        case Unreachable:
        case ExtractOSREntryLocal:
        case LoopHint:
        case MovHint:
        case ZombieHint:
        case ExitOK:
        case BottomValue:
        case TypeOf:
        case PutByIdWithThis:
        case PutByValWithThis:
        case GetByValWithThis:
        case CompareEqPtr:
            break;
#else
        default:
            break;
#endif
        }
    }

    void watchHavingABadTime(Node* node)
    {
        JSGlobalObject* globalObject = m_graph.globalObjectFor(node->origin.semantic);

        // If this global object is not having a bad time, watch it. We go down this path anytime the code
        // does an array allocation. The types of array allocations may change if we start to have a bad
        // time. It's easier to reason about this if we know that whenever the types change after we start
        // optimizing, the code just gets thrown out. Doing this at FixupPhase is just early enough, since
        // prior to this point nobody should have been doing optimizations based on the indexing type of
        // the allocation.
        if (!globalObject->isHavingABadTime()) {
            m_graph.watchpoints().addLazily(globalObject->havingABadTimeWatchpoint());
            m_graph.freeze(globalObject);
        }
    }
    
    template<UseKind useKind>
    void createToString(Node* node, Edge& edge)
    {
        Node* toString = m_insertionSet.insertNode(
            m_indexInBlock, SpecString, ToString, node->origin,
            Edge(edge.node(), useKind));
        switch (useKind) {
        case Int32Use:
        case Int52RepUse:
        case DoubleRepUse:
        case NotCellUse:
            toString->clearFlags(NodeMustGenerate);
            break;
        default:
            break;
        }
        edge.setNode(toString);
    }
    
    template<UseKind useKind>
    void attemptToForceStringArrayModeByToStringConversion(ArrayMode& arrayMode, Node* node)
    {
        ASSERT(arrayMode == ArrayMode(Array::Generic));
        
        if (!m_graph.canOptimizeStringObjectAccess(node->origin.semantic))
            return;
        
        createToString<useKind>(node, node->child1());
        arrayMode = ArrayMode(Array::String);
    }
    
    template<UseKind useKind>
    bool isStringObjectUse()
    {
        switch (useKind) {
        case StringObjectUse:
        case StringOrStringObjectUse:
            return true;
        default:
            return false;
        }
    }
    
    template<UseKind useKind>
    void convertStringAddUse(Node* node, Edge& edge)
    {
        if (useKind == StringUse) {
            observeUseKindOnNode<StringUse>(edge.node());
            m_insertionSet.insertNode(
                m_indexInBlock, SpecNone, Check, node->origin,
                Edge(edge.node(), StringUse));
            edge.setUseKind(KnownStringUse);
            return;
        }
        
        observeUseKindOnNode<useKind>(edge.node());
        createToString<useKind>(node, edge);
    }
    
    void convertToMakeRope(Node* node)
    {
        node->setOpAndDefaultFlags(MakeRope);
        fixupMakeRope(node);
    }
    
    void fixupMakeRope(Node* node)
    {
        for (unsigned i = 0; i < AdjacencyList::Size; ++i) {
            Edge& edge = node->children.child(i);
            if (!edge)
                break;
            edge.setUseKind(KnownStringUse);
            JSString* string = edge->dynamicCastConstant<JSString*>(vm());
            if (!string)
                continue;
            if (string->length())
                continue;
            
            // Don't allow the MakeRope to have zero children.
            if (!i && !node->child2())
                break;
            
            node->children.removeEdge(i--);
        }
        
        if (!node->child2()) {
            ASSERT(!node->child3());
            node->convertToIdentity();
        }
    }

    void fixupIsCellWithType(Node* node)
    {
        switch (node->speculatedTypeForQuery()) {
        case SpecString:
            if (node->child1()->shouldSpeculateString()) {
                m_insertionSet.insertNode(
                    m_indexInBlock, SpecNone, Check, node->origin,
                    Edge(node->child1().node(), StringUse));
                m_graph.convertToConstant(node, jsBoolean(true));
                observeUseKindOnNode<StringUse>(node);
                return;
            }
            break;

        case SpecProxyObject:
            if (node->child1()->shouldSpeculateProxyObject()) {
                m_insertionSet.insertNode(
                    m_indexInBlock, SpecNone, Check, node->origin,
                    Edge(node->child1().node(), ProxyObjectUse));
                m_graph.convertToConstant(node, jsBoolean(true));
                observeUseKindOnNode<ProxyObjectUse>(node);
                return;
            }
            break;

        case SpecRegExpObject:
            if (node->child1()->shouldSpeculateRegExpObject()) {
                m_insertionSet.insertNode(
                    m_indexInBlock, SpecNone, Check, node->origin,
                    Edge(node->child1().node(), RegExpObjectUse));
                m_graph.convertToConstant(node, jsBoolean(true));
                observeUseKindOnNode<RegExpObjectUse>(node);
                return;
            }
            break;

        case SpecArray:
            if (node->child1()->shouldSpeculateArray()) {
                m_insertionSet.insertNode(
                    m_indexInBlock, SpecNone, Check, node->origin,
                    Edge(node->child1().node(), ArrayUse));
                m_graph.convertToConstant(node, jsBoolean(true));
                observeUseKindOnNode<ArrayUse>(node);
                return;
            }
            break;

        case SpecDerivedArray:
            if (node->child1()->shouldSpeculateDerivedArray()) {
                m_insertionSet.insertNode(
                    m_indexInBlock, SpecNone, Check, node->origin,
                    Edge(node->child1().node(), DerivedArrayUse));
                m_graph.convertToConstant(node, jsBoolean(true));
                observeUseKindOnNode<DerivedArrayUse>(node);
                return;
            }
            break;
        }

        if (node->child1()->shouldSpeculateCell()) {
            fixEdge<CellUse>(node->child1());
            return;
        }

        if (node->child1()->shouldSpeculateNotCell()) {
            m_insertionSet.insertNode(
                m_indexInBlock, SpecNone, Check, node->origin,
                Edge(node->child1().node(), NotCellUse));
            m_graph.convertToConstant(node, jsBoolean(false));
            observeUseKindOnNode<NotCellUse>(node);
            return;
        }
    }

    void fixupToThis(Node* node)
    {
        ECMAMode ecmaMode = m_graph.executableFor(node->origin.semantic)->isStrictMode() ? StrictMode : NotStrictMode;

        if (ecmaMode == StrictMode) {
            if (node->child1()->shouldSpeculateBoolean()) {
                fixEdge<BooleanUse>(node->child1());
                node->convertToIdentity();
                return;
            }

            if (node->child1()->shouldSpeculateInt32()) {
                fixEdge<Int32Use>(node->child1());
                node->convertToIdentity();
                return;
            }

            if (enableInt52() && node->child1()->shouldSpeculateAnyInt()) {
                fixEdge<Int52RepUse>(node->child1());
                node->convertToIdentity();
                node->setResult(NodeResultInt52);
                return;
            }

            if (node->child1()->shouldSpeculateNumber()) {
                fixEdge<DoubleRepUse>(node->child1());
                node->convertToIdentity();
                node->setResult(NodeResultDouble);
                return;
            }

            if (node->child1()->shouldSpeculateSymbol()) {
                fixEdge<SymbolUse>(node->child1());
                node->convertToIdentity();
                return;
            }

            if (node->child1()->shouldSpeculateStringIdent()) {
                fixEdge<StringIdentUse>(node->child1());
                node->convertToIdentity();
                return;
            }

            if (node->child1()->shouldSpeculateString()) {
                fixEdge<StringUse>(node->child1());
                node->convertToIdentity();
                return;
            }
        }

        if (node->child1()->shouldSpeculateOther()) {
            if (ecmaMode == StrictMode) {
                fixEdge<OtherUse>(node->child1());
                node->convertToIdentity();
                return;
            }

            m_insertionSet.insertNode(
                m_indexInBlock, SpecNone, Check, node->origin,
                Edge(node->child1().node(), OtherUse));
            observeUseKindOnNode<OtherUse>(node->child1().node());
            m_graph.convertToConstant(
                node, m_graph.globalThisObjectFor(node->origin.semantic));
            return;
        }

        // FIXME: This should cover other use cases but we don't have use kinds for them. It's not critical,
        // however, since we cover all the missing cases in constant folding.
        // https://bugs.webkit.org/show_bug.cgi?id=157213
        if (node->child1()->shouldSpeculateStringObject()) {
            fixEdge<StringObjectUse>(node->child1());
            node->convertToIdentity();
            return;
        }

        if (isFinalObjectSpeculation(node->child1()->prediction())) {
            fixEdge<FinalObjectUse>(node->child1());
            node->convertToIdentity();
            return;
        }
    }
    
    void fixupToPrimitive(Node* node)
    {
        if (node->child1()->shouldSpeculateInt32()) {
            fixEdge<Int32Use>(node->child1());
            node->convertToIdentity();
            return;
        }
        
        if (node->child1()->shouldSpeculateString()) {
            fixEdge<StringUse>(node->child1());
            node->convertToIdentity();
            return;
        }
        
        if (node->child1()->shouldSpeculateStringObject()
            && m_graph.canOptimizeStringObjectAccess(node->origin.semantic)) {
            fixEdge<StringObjectUse>(node->child1());
            node->convertToToString();
            return;
        }
        
        if (node->child1()->shouldSpeculateStringOrStringObject()
            && m_graph.canOptimizeStringObjectAccess(node->origin.semantic)) {
            fixEdge<StringOrStringObjectUse>(node->child1());
            node->convertToToString();
            return;
        }
    }

    void fixupToNumber(Node* node)
    {
        // If the prediction of the child is Number, we attempt to convert ToNumber to Identity.
        if (node->child1()->shouldSpeculateNumber()) {
            if (isInt32Speculation(node->getHeapPrediction())) {
                // If the both predictions of this node and the child is Int32, we just convert ToNumber to Identity, that's simple.
                if (node->child1()->shouldSpeculateInt32()) {
                    fixEdge<Int32Use>(node->child1());
                    node->convertToIdentity();
                    return;
                }

                // The another case is that the predicted type of the child is Int32, but the heap prediction tell the users that this will produce non Int32 values.
                // In that case, let's receive the child value as a Double value and convert it to Int32. This case happens in misc-bugs-847389-jpeg2000.
                fixEdge<DoubleRepUse>(node->child1());
                node->setOp(DoubleAsInt32);
                if (bytecodeCanIgnoreNegativeZero(node->arithNodeFlags()))
                    node->setArithMode(Arith::CheckOverflow);
                else
                    node->setArithMode(Arith::CheckOverflowAndNegativeZero);
                return;
            }

            fixEdge<DoubleRepUse>(node->child1());
            node->convertToIdentity();
            node->setResult(NodeResultDouble);
            return;
        }

        fixEdge<UntypedUse>(node->child1());
        node->setResult(NodeResultJS);
    }
    
    void fixupToStringOrCallStringConstructor(Node* node)
    {
        if (node->child1()->shouldSpeculateString()) {
            fixEdge<StringUse>(node->child1());
            node->convertToIdentity();
            return;
        }
        
        if (node->child1()->shouldSpeculateStringObject()
            && m_graph.canOptimizeStringObjectAccess(node->origin.semantic)) {
            fixEdge<StringObjectUse>(node->child1());
            return;
        }
        
        if (node->child1()->shouldSpeculateStringOrStringObject()
            && m_graph.canOptimizeStringObjectAccess(node->origin.semantic)) {
            fixEdge<StringOrStringObjectUse>(node->child1());
            return;
        }
        
        if (node->child1()->shouldSpeculateCell()) {
            fixEdge<CellUse>(node->child1());
            return;
        }

        if (node->child1()->shouldSpeculateInt32()) {
            fixEdge<Int32Use>(node->child1());
            node->clearFlags(NodeMustGenerate);
            return;
        }

        if (enableInt52() && node->child1()->shouldSpeculateAnyInt()) {
            fixEdge<Int52RepUse>(node->child1());
            node->clearFlags(NodeMustGenerate);
            return;
        }

        if (node->child1()->shouldSpeculateNumber()) {
            fixEdge<DoubleRepUse>(node->child1());
            node->clearFlags(NodeMustGenerate);
            return;
        }

        // ToString(Symbol) throws an error. So if the child1 can include Symbols,
        // we need to care about it in the clobberize. In the following case,
        // since NotCellUse edge filter is used and this edge filters Symbols,
        // we can say that ToString never throws an error!
        if (node->child1()->shouldSpeculateNotCell()) {
            fixEdge<NotCellUse>(node->child1());
            node->clearFlags(NodeMustGenerate);
            return;
        }
    }

    bool attemptToMakeFastStringAdd(Node* node)
    {
        bool goodToGo = true;
        m_graph.doToChildren(
            node,
            [&] (Edge& edge) {
                if (edge->shouldSpeculateString())
                    return;
                if (m_graph.canOptimizeStringObjectAccess(node->origin.semantic)) {
                    if (edge->shouldSpeculateStringObject())
                        return;
                    if (edge->shouldSpeculateStringOrStringObject())
                        return;
                }
                goodToGo = false;
            });
        if (!goodToGo)
            return false;

        m_graph.doToChildren(
            node,
            [&] (Edge& edge) {
                if (edge->shouldSpeculateString()) {
                    convertStringAddUse<StringUse>(node, edge);
                    return;
                }
                ASSERT(m_graph.canOptimizeStringObjectAccess(node->origin.semantic));
                if (edge->shouldSpeculateStringObject()) {
                    convertStringAddUse<StringObjectUse>(node, edge);
                    return;
                }
                if (edge->shouldSpeculateStringOrStringObject()) {
                    convertStringAddUse<StringOrStringObjectUse>(node, edge);
                    return;
                }
                RELEASE_ASSERT_NOT_REACHED();
            });
        
        convertToMakeRope(node);
        return true;
    }

    void fixupGetAndSetLocalsInBlock(BasicBlock* block)
    {
        if (!block)
            return;
        ASSERT(block->isReachable);
        m_block = block;
        for (m_indexInBlock = 0; m_indexInBlock < block->size(); ++m_indexInBlock) {
            Node* node = m_currentNode = block->at(m_indexInBlock);
            if (node->op() != SetLocal && node->op() != GetLocal)
                continue;
            
            VariableAccessData* variable = node->variableAccessData();
            switch (node->op()) {
            case GetLocal:
                switch (variable->flushFormat()) {
                case FlushedDouble:
                    node->setResult(NodeResultDouble);
                    break;
                case FlushedInt52:
                    node->setResult(NodeResultInt52);
                    break;
                default:
                    break;
                }
                break;
                
            case SetLocal:
                // NOTE: Any type checks we put here may get hoisted by fixupChecksInBlock(). So, if we
                // add new type checking use kind for SetLocals, we need to modify that code as well.
                
                switch (variable->flushFormat()) {
                case FlushedJSValue:
                    break;
                case FlushedDouble:
                    fixEdge<DoubleRepUse>(node->child1());
                    break;
                case FlushedInt32:
                    fixEdge<Int32Use>(node->child1());
                    break;
                case FlushedInt52:
                    fixEdge<Int52RepUse>(node->child1());
                    break;
                case FlushedCell:
                    fixEdge<CellUse>(node->child1());
                    break;
                case FlushedBoolean:
                    fixEdge<BooleanUse>(node->child1());
                    break;
                default:
                    RELEASE_ASSERT_NOT_REACHED();
                    break;
                }
                break;
                
            default:
                RELEASE_ASSERT_NOT_REACHED();
                break;
            }
        }
        m_insertionSet.execute(block);
    }
    
    void addStringReplacePrimordialChecks(Node* searchRegExp)
    {
        Node* node = m_currentNode;

        // Check that structure of searchRegExp is RegExp object
        m_insertionSet.insertNode(
            m_indexInBlock, SpecNone, Check, node->origin,
            Edge(searchRegExp, RegExpObjectUse));

        auto emitPrimordialCheckFor = [&] (JSValue primordialProperty, UniquedStringImpl* propertyUID) {
            unsigned index = m_graph.identifiers().ensure(propertyUID);

            Node* actualProperty = m_insertionSet.insertNode(
                m_indexInBlock, SpecNone, TryGetById, node->origin,
                OpInfo(index), OpInfo(SpecFunction), Edge(searchRegExp, CellUse));

            m_insertionSet.insertNode(
                m_indexInBlock, SpecNone, CheckCell, node->origin,
                OpInfo(m_graph.freeze(primordialProperty)), Edge(actualProperty, CellUse));
        };

        JSGlobalObject* globalObject = m_graph.globalObjectFor(node->origin.semantic);

        // Check that searchRegExp.exec is the primordial RegExp.prototype.exec
        emitPrimordialCheckFor(globalObject->regExpProtoExecFunction(), vm().propertyNames->exec.impl());
        // Check that searchRegExp.global is the primordial RegExp.prototype.global
        emitPrimordialCheckFor(globalObject->regExpProtoGlobalGetter(), vm().propertyNames->global.impl());
        // Check that searchRegExp.unicode is the primordial RegExp.prototype.unicode
        emitPrimordialCheckFor(globalObject->regExpProtoUnicodeGetter(), vm().propertyNames->unicode.impl());
        // Check that searchRegExp[Symbol.match] is the primordial RegExp.prototype[Symbol.replace]
        emitPrimordialCheckFor(globalObject->regExpProtoSymbolReplaceFunction(), vm().propertyNames->replaceSymbol.impl());
    }

    Node* checkArray(ArrayMode arrayMode, const NodeOrigin& origin, Node* array, Node* index, bool (*storageCheck)(const ArrayMode&) = canCSEStorage)
    {
        ASSERT(arrayMode.isSpecific());
        
        if (arrayMode.type() == Array::String) {
            m_insertionSet.insertNode(
                m_indexInBlock, SpecNone, Check, origin, Edge(array, StringUse));
        } else {
            // Note that we only need to be using a structure check if we opt for SaneChain, since
            // that needs to protect against JSArray's __proto__ being changed.
            Structure* structure = arrayMode.originalArrayStructure(m_graph, origin.semantic);
        
            Edge indexEdge = index ? Edge(index, Int32Use) : Edge();
            
            if (arrayMode.doesConversion()) {
                if (structure) {
                    m_insertionSet.insertNode(
                        m_indexInBlock, SpecNone, ArrayifyToStructure, origin,
                        OpInfo(m_graph.registerStructure(structure)), OpInfo(arrayMode.asWord()), Edge(array, CellUse), indexEdge);
                } else {
                    m_insertionSet.insertNode(
                        m_indexInBlock, SpecNone, Arrayify, origin,
                        OpInfo(arrayMode.asWord()), Edge(array, CellUse), indexEdge);
                }
            } else {
                if (structure) {
                    m_insertionSet.insertNode(
                        m_indexInBlock, SpecNone, CheckStructure, origin,
                        OpInfo(m_graph.addStructureSet(structure)), Edge(array, CellUse));
                } else {
                    m_insertionSet.insertNode(
                        m_indexInBlock, SpecNone, CheckArray, origin,
                        OpInfo(arrayMode.asWord()), Edge(array, CellUse));
                }
            }
        }
        
        if (!storageCheck(arrayMode))
            return nullptr;
        
        if (arrayMode.usesButterfly()) {
            return m_insertionSet.insertNode(
                m_indexInBlock, SpecNone, GetButterfly, origin, Edge(array, CellUse));
        }
        
        return m_insertionSet.insertNode(
            m_indexInBlock, SpecNone, GetIndexedPropertyStorage, origin,
            OpInfo(arrayMode.asWord()), Edge(array, KnownCellUse));
    }
    
    void blessArrayOperation(Edge base, Edge index, Edge& storageChild)
    {
        Node* node = m_currentNode;
        
        switch (node->arrayMode().type()) {
        case Array::ForceExit: {
            m_insertionSet.insertNode(
                m_indexInBlock, SpecNone, ForceOSRExit, node->origin);
            return;
        }
            
        case Array::SelectUsingPredictions:
        case Array::Unprofiled:
            RELEASE_ASSERT_NOT_REACHED();
            return;
            
        case Array::Generic:
            return;
            
        default: {
            Node* storage = checkArray(node->arrayMode(), node->origin, base.node(), index.node());
            if (!storage)
                return;
            
            storageChild = Edge(storage);
            return;
        } }
    }
    
    bool alwaysUnboxSimplePrimitives()
    {
#if USE(JSVALUE64)
        return false;
#else
        // Any boolean, int, or cell value is profitable to unbox on 32-bit because it
        // reduces traffic.
        return true;
#endif
    }

    template<UseKind useKind>
    void observeUseKindOnNode(Node* node)
    {
        if (useKind == UntypedUse)
            return;
        observeUseKindOnNode(node, useKind);
    }

    void observeUseKindOnEdge(Edge edge)
    {
        observeUseKindOnNode(edge.node(), edge.useKind());
    }

    void observeUseKindOnNode(Node* node, UseKind useKind)
    {
        if (node->op() != GetLocal)
            return;
        
        // FIXME: The way this uses alwaysUnboxSimplePrimitives() is suspicious.
        // https://bugs.webkit.org/show_bug.cgi?id=121518
        
        VariableAccessData* variable = node->variableAccessData();
        switch (useKind) {
        case Int32Use:
        case KnownInt32Use:
            if (alwaysUnboxSimplePrimitives()
                || isInt32Speculation(variable->prediction()))
                m_profitabilityChanged |= variable->mergeIsProfitableToUnbox(true);
            break;
        case NumberUse:
        case RealNumberUse:
        case DoubleRepUse:
        case DoubleRepRealUse:
            if (variable->doubleFormatState() == UsingDoubleFormat)
                m_profitabilityChanged |= variable->mergeIsProfitableToUnbox(true);
            break;
        case BooleanUse:
        case KnownBooleanUse:
            if (alwaysUnboxSimplePrimitives()
                || isBooleanSpeculation(variable->prediction()))
                m_profitabilityChanged |= variable->mergeIsProfitableToUnbox(true);
            break;
        case Int52RepUse:
            if (isAnyIntSpeculation(variable->prediction()))
                m_profitabilityChanged |= variable->mergeIsProfitableToUnbox(true);
            break;
        case CellUse:
        case KnownCellUse:
        case ObjectUse:
        case FunctionUse:
        case StringUse:
        case KnownStringUse:
        case SymbolUse:
        case StringObjectUse:
        case StringOrStringObjectUse:
            if (alwaysUnboxSimplePrimitives()
                || isCellSpeculation(variable->prediction()))
                m_profitabilityChanged |= variable->mergeIsProfitableToUnbox(true);
            break;
        default:
            break;
        }
    }
    
    template<UseKind useKind>
    void fixEdge(Edge& edge)
    {
        observeUseKindOnNode<useKind>(edge.node());
        edge.setUseKind(useKind);
    }
    
    unsigned indexForChecks()
    {
        unsigned index = m_indexInBlock;
        while (!m_block->at(index)->origin.exitOK)
            index--;
        return index;
    }
    
    NodeOrigin originForCheck(unsigned index)
    {
        return m_block->at(index)->origin.withSemantic(m_currentNode->origin.semantic);
    }
    
    void speculateForBarrier(Edge value)
    {
        // Currently, the DFG won't take advantage of this speculation. But, we want to do it in
        // the DFG anyway because if such a speculation would be wrong, we want to know before
        // we do an expensive compile.
        
        if (value->shouldSpeculateInt32()) {
            insertCheck<Int32Use>(value.node());
            return;
        }
            
        if (value->shouldSpeculateBoolean()) {
            insertCheck<BooleanUse>(value.node());
            return;
        }
            
        if (value->shouldSpeculateOther()) {
            insertCheck<OtherUse>(value.node());
            return;
        }
            
        if (value->shouldSpeculateNumber()) {
            insertCheck<NumberUse>(value.node());
            return;
        }
            
        if (value->shouldSpeculateNotCell()) {
            insertCheck<NotCellUse>(value.node());
            return;
        }
    }
    
    template<UseKind useKind>
    void insertCheck(Node* node)
    {
        observeUseKindOnNode<useKind>(node);
        unsigned index = indexForChecks();
        m_insertionSet.insertNode(index, SpecNone, Check, originForCheck(index), Edge(node, useKind));
    }

    void fixIntConvertingEdge(Edge& edge)
    {
        Node* node = edge.node();
        if (node->shouldSpeculateInt32OrBoolean()) {
            fixIntOrBooleanEdge(edge);
            return;
        }
        
        UseKind useKind;
        if (node->shouldSpeculateAnyInt())
            useKind = Int52RepUse;
        else if (node->shouldSpeculateNumber())
            useKind = DoubleRepUse;
        else
            useKind = NotCellUse;
        Node* newNode = m_insertionSet.insertNode(
            m_indexInBlock, SpecInt32Only, ValueToInt32, m_currentNode->origin,
            Edge(node, useKind));
        observeUseKindOnNode(node, useKind);
        
        edge = Edge(newNode, KnownInt32Use);
    }
    
    void fixIntOrBooleanEdge(Edge& edge)
    {
        Node* node = edge.node();
        if (!node->sawBooleans()) {
            fixEdge<Int32Use>(edge);
            return;
        }
        
        UseKind useKind;
        if (node->shouldSpeculateBoolean())
            useKind = BooleanUse;
        else
            useKind = UntypedUse;
        Node* newNode = m_insertionSet.insertNode(
            m_indexInBlock, SpecInt32Only, BooleanToNumber, m_currentNode->origin,
            Edge(node, useKind));
        observeUseKindOnNode(node, useKind);
        
        edge = Edge(newNode, Int32Use);
    }
    
    void fixDoubleOrBooleanEdge(Edge& edge)
    {
        Node* node = edge.node();
        if (!node->sawBooleans()) {
            fixEdge<DoubleRepUse>(edge);
            return;
        }
        
        UseKind useKind;
        if (node->shouldSpeculateBoolean())
            useKind = BooleanUse;
        else
            useKind = UntypedUse;
        Node* newNode = m_insertionSet.insertNode(
            m_indexInBlock, SpecInt32Only, BooleanToNumber, m_currentNode->origin,
            Edge(node, useKind));
        observeUseKindOnNode(node, useKind);
        
        edge = Edge(newNode, DoubleRepUse);
    }
    
    void truncateConstantToInt32(Edge& edge)
    {
        Node* oldNode = edge.node();
        
        JSValue value = oldNode->asJSValue();
        if (value.isInt32())
            return;
        
        value = jsNumber(JSC::toInt32(value.asNumber()));
        ASSERT(value.isInt32());
        edge.setNode(m_insertionSet.insertNode(
            m_indexInBlock, SpecInt32Only, JSConstant, m_currentNode->origin,
            OpInfo(m_graph.freeze(value))));
    }
    
    void truncateConstantsIfNecessary(Node* node, AddSpeculationMode mode)
    {
        if (mode != SpeculateInt32AndTruncateConstants)
            return;
        
        ASSERT(node->child1()->hasConstant() || node->child2()->hasConstant());
        if (node->child1()->hasConstant())
            truncateConstantToInt32(node->child1());
        else
            truncateConstantToInt32(node->child2());
    }

    bool attemptToMakeIntegerAdd(Node* node)
    {
        AddSpeculationMode mode = m_graph.addSpeculationMode(node, FixupPass);
        if (mode != DontSpeculateInt32) {
            truncateConstantsIfNecessary(node, mode);
            fixIntOrBooleanEdge(node->child1());
            fixIntOrBooleanEdge(node->child2());
            if (bytecodeCanTruncateInteger(node->arithNodeFlags()))
                node->setArithMode(Arith::Unchecked);
            else
                node->setArithMode(Arith::CheckOverflow);
            return true;
        }
        
        if (m_graph.addShouldSpeculateAnyInt(node)) {
            fixEdge<Int52RepUse>(node->child1());
            fixEdge<Int52RepUse>(node->child2());
            node->setArithMode(Arith::CheckOverflow);
            node->setResult(NodeResultInt52);
            return true;
        }
        
        return false;
    }
    
    bool attemptToMakeGetArrayLength(Node* node)
    {
        if (!isInt32Speculation(node->prediction()))
            return false;
        CodeBlock* profiledBlock = m_graph.baselineCodeBlockFor(node->origin.semantic);
        ArrayProfile* arrayProfile = 
            profiledBlock->getArrayProfile(node->origin.semantic.bytecodeIndex);
        ArrayMode arrayMode = ArrayMode(Array::SelectUsingPredictions);
        if (arrayProfile) {
            ConcurrentJSLocker locker(profiledBlock->m_lock);
            arrayProfile->computeUpdatedPrediction(locker, profiledBlock);
            arrayMode = ArrayMode::fromObserved(locker, arrayProfile, Array::Read, false);
            if (arrayMode.type() == Array::Unprofiled) {
                // For normal array operations, it makes sense to treat Unprofiled
                // accesses as ForceExit and get more data rather than using
                // predictions and then possibly ending up with a Generic. But here,
                // we treat anything that is Unprofiled as Generic and keep the
                // GetById. I.e. ForceExit = Generic. So, there is no harm - and only
                // profit - from treating the Unprofiled case as
                // SelectUsingPredictions.
                arrayMode = ArrayMode(Array::SelectUsingPredictions);
            }
        }
            
        arrayMode = arrayMode.refine(
            m_graph, node, node->child1()->prediction(), node->prediction());
            
        if (arrayMode.type() == Array::Generic) {
            // Check if the input is something that we can't get array length for, but for which we
            // could insert some conversions in order to transform it into something that we can do it
            // for.
            if (node->child1()->shouldSpeculateStringObject())
                attemptToForceStringArrayModeByToStringConversion<StringObjectUse>(arrayMode, node);
            else if (node->child1()->shouldSpeculateStringOrStringObject())
                attemptToForceStringArrayModeByToStringConversion<StringOrStringObjectUse>(arrayMode, node);
        }
            
        if (!arrayMode.supportsSelfLength())
            return false;
        
        convertToGetArrayLength(node, arrayMode);
        return true;
    }

    void convertToGetArrayLength(Node* node, ArrayMode arrayMode)
    {
        node->setOp(GetArrayLength);
        node->clearFlags(NodeMustGenerate);
        fixEdge<KnownCellUse>(node->child1());
        node->setArrayMode(arrayMode);
            
        Node* storage = checkArray(arrayMode, node->origin, node->child1().node(), 0, lengthNeedsStorage);
        if (!storage)
            return;
            
        node->child2() = Edge(storage);
    }
    
    Node* prependGetArrayLength(NodeOrigin origin, Node* child, ArrayMode arrayMode)
    {
        Node* storage = checkArray(arrayMode, origin, child, 0, lengthNeedsStorage);
        return m_insertionSet.insertNode(
            m_indexInBlock, SpecInt32Only, GetArrayLength, origin,
            OpInfo(arrayMode.asWord()), Edge(child, KnownCellUse), Edge(storage));
    }

    void convertToHasIndexedProperty(Node* node)
    {
        node->setOp(HasIndexedProperty);
        node->clearFlags(NodeMustGenerate);
        node->setArrayMode(
            node->arrayMode().refine(
                m_graph, node,
                node->child1()->prediction(),
                node->child2()->prediction(),
                SpecNone));
        node->setInternalMethodType(PropertySlot::InternalMethodType::HasProperty);

        blessArrayOperation(node->child1(), node->child2(), node->child3());

        fixEdge<CellUse>(node->child1());
        fixEdge<Int32Use>(node->child2());
    }

    bool attemptToMakeCallDOM(Node* node)
    {
        if (m_graph.hasExitSite(node->origin.semantic, BadType))
            return false;

        const DOMJIT::Signature* signature = node->signature();
        if (!signature)
            return false;

        {
            unsigned index = 0;
            bool shouldConvertToCallDOM = true;
            m_graph.doToChildren(node, [&](Edge& edge) {
                // Callee. Ignore this. DFGByteCodeParser already emit appropriate checks.
                if (!index)
                    return;

                if (index == 1) {
                    // DOM node case.
                    if (edge->shouldSpeculateNotCell())
                        shouldConvertToCallDOM = false;
                } else {
                    switch (signature->arguments[index - 2]) {
                    case SpecString:
                        if (edge->shouldSpeculateNotString())
                            shouldConvertToCallDOM = false;
                        break;
                    case SpecInt32Only:
                        if (edge->shouldSpeculateNotInt32())
                            shouldConvertToCallDOM = false;
                        break;
                    case SpecBoolean:
                        if (edge->shouldSpeculateNotBoolean())
                            shouldConvertToCallDOM = false;
                        break;
                    default:
                        RELEASE_ASSERT_NOT_REACHED();
                        break;
                    }
                }
                ++index;
            });
            if (!shouldConvertToCallDOM)
                return false;
        }

        Node* thisNode = m_graph.varArgChild(node, 1).node();
        Node* checkSubClass = m_insertionSet.insertNode(m_indexInBlock, SpecNone, CheckSubClass, node->origin, OpInfo(signature->classInfo), Edge(thisNode));
        node->convertToCallDOM(m_graph);
        fixupCheckSubClass(checkSubClass);
        fixupCallDOM(node);
        return true;
    }

    void fixupCheckSubClass(Node* node)
    {
        fixEdge<CellUse>(node->child1());
    }

    void fixupCallDOM(Node* node)
    {
        const DOMJIT::Signature* signature = node->signature();
        auto fixup = [&](Edge& edge, unsigned argumentIndex) {
            if (!edge)
                return;
            switch (signature->arguments[argumentIndex]) {
            case SpecString:
                fixEdge<StringUse>(edge);
                break;
            case SpecInt32Only:
                fixEdge<Int32Use>(edge);
                break;
            case SpecBoolean:
                fixEdge<BooleanUse>(edge);
                break;
            default:
                RELEASE_ASSERT_NOT_REACHED();
                break;
            }
        };
        fixEdge<CellUse>(node->child1()); // DOM.
        fixup(node->child2(), 0);
        fixup(node->child3(), 1);
    }

    void fixupArrayIndexOf(Node* node)
    {
        Edge& array = m_graph.varArgChild(node, 0);
        Edge& storage = m_graph.varArgChild(node, node->numChildren() == 3 ? 2 : 3);
        blessArrayOperation(array, Edge(), storage);
        ASSERT_WITH_MESSAGE(storage.node(), "blessArrayOperation for ArrayIndexOf must set Butterfly for storage edge.");

        Edge& searchElement = m_graph.varArgChild(node, 1);

        // Constant folding.
        switch (node->arrayMode().type()) {
        case Array::Double:
        case Array::Int32: {
            if (searchElement->shouldSpeculateCell()) {
                m_insertionSet.insertNode(m_indexInBlock, SpecNone, Check, node->origin, Edge(searchElement.node(), CellUse));
                m_graph.convertToConstant(node, jsNumber(-1));
                observeUseKindOnNode<CellUse>(searchElement.node());
                return;
            }

            if (searchElement->shouldSpeculateOther()) {
                m_insertionSet.insertNode(m_indexInBlock, SpecNone, Check, node->origin, Edge(searchElement.node(), OtherUse));
                m_graph.convertToConstant(node, jsNumber(-1));
                observeUseKindOnNode<OtherUse>(searchElement.node());
                return;
            }

            if (searchElement->shouldSpeculateBoolean()) {
                m_insertionSet.insertNode(m_indexInBlock, SpecNone, Check, node->origin, Edge(searchElement.node(), BooleanUse));
                m_graph.convertToConstant(node, jsNumber(-1));
                observeUseKindOnNode<BooleanUse>(searchElement.node());
                return;
            }
            break;
        }
        default:
            break;
        }

        fixEdge<KnownCellUse>(array);
        if (node->numChildren() == 4)
            fixEdge<Int32Use>(m_graph.varArgChild(node, 2));

        switch (node->arrayMode().type()) {
        case Array::Double: {
            if (searchElement->shouldSpeculateNumber())
                fixEdge<DoubleRepUse>(searchElement);
            return;
        }
        case Array::Int32: {
            if (searchElement->shouldSpeculateInt32())
                fixEdge<Int32Use>(searchElement);
            return;
        }
        case Array::Contiguous: {
            if (searchElement->shouldSpeculateString())
                fixEdge<StringUse>(searchElement);
            else if (searchElement->shouldSpeculateSymbol())
                fixEdge<SymbolUse>(searchElement);
            else if (searchElement->shouldSpeculateOther())
                fixEdge<OtherUse>(searchElement);
            else if (searchElement->shouldSpeculateObject())
                fixEdge<ObjectUse>(searchElement);
            return;
        }
        default:
            RELEASE_ASSERT_NOT_REACHED();
            return;
        }
    }

    void fixupChecksInBlock(BasicBlock* block)
    {
        if (!block)
            return;
        ASSERT(block->isReachable);
        m_block = block;
        unsigned indexForChecks = UINT_MAX;
        NodeOrigin originForChecks;
        for (unsigned indexInBlock = 0; indexInBlock < block->size(); ++indexInBlock) {
            Node* node = block->at(indexInBlock);

            // If this is a node at which we could exit, then save its index. If nodes after this one
            // cannot exit, then we will hoist checks to here.
            if (node->origin.exitOK) {
                indexForChecks = indexInBlock;
                originForChecks = node->origin;
            }

            originForChecks = originForChecks.withSemantic(node->origin.semantic);
            
            // First, try to relax the representational demands of each node, in order to have
            // fewer conversions.
            switch (node->op()) {
            case MovHint:
            case Check:
                m_graph.doToChildren(
                    node,
                    [&] (Edge& edge) {
                        switch (edge.useKind()) {
                        case DoubleRepUse:
                        case DoubleRepRealUse:
                            if (edge->hasDoubleResult())
                                break;
            
                            if (edge->hasInt52Result())
                                edge.setUseKind(Int52RepUse);
                            else if (edge.useKind() == DoubleRepUse)
                                edge.setUseKind(NumberUse);
                            break;
            
                        case Int52RepUse:
                            // Nothing we can really do.
                            break;
            
                        case UntypedUse:
                        case NumberUse:
                            if (edge->hasDoubleResult())
                                edge.setUseKind(DoubleRepUse);
                            else if (edge->hasInt52Result())
                                edge.setUseKind(Int52RepUse);
                            break;
            
                        case RealNumberUse:
                            if (edge->hasDoubleResult())
                                edge.setUseKind(DoubleRepRealUse);
                            else if (edge->hasInt52Result())
                                edge.setUseKind(Int52RepUse);
                            break;
            
                        default:
                            break;
                        }
                    });
                break;
                
            case ValueToInt32:
                if (node->child1().useKind() == DoubleRepUse
                    && !node->child1()->hasDoubleResult()) {
                    node->child1().setUseKind(NumberUse);
                    break;
                }
                break;
                
            default:
                break;
            }

            // Now, insert type conversions if necessary.
            m_graph.doToChildren(
                node,
                [&] (Edge& edge) {
                    Node* result = nullptr;

                    switch (edge.useKind()) {
                    case DoubleRepUse:
                    case DoubleRepRealUse:
                    case DoubleRepAnyIntUse: {
                        if (edge->hasDoubleResult())
                            break;
            
                        if (edge->isNumberConstant()) {
                            result = m_insertionSet.insertNode(
                                indexForChecks, SpecBytecodeDouble, DoubleConstant, originForChecks,
                                OpInfo(m_graph.freeze(jsDoubleNumber(edge->asNumber()))));
                        } else if (edge->hasInt52Result()) {
                            result = m_insertionSet.insertNode(
                                indexForChecks, SpecAnyIntAsDouble, DoubleRep, originForChecks,
                                Edge(edge.node(), Int52RepUse));
                        } else {
                            UseKind useKind;
                            if (edge->shouldSpeculateDoubleReal())
                                useKind = RealNumberUse;
                            else if (edge->shouldSpeculateNumber())
                                useKind = NumberUse;
                            else
                                useKind = NotCellUse;

                            result = m_insertionSet.insertNode(
                                indexForChecks, SpecBytecodeDouble, DoubleRep, originForChecks,
                                Edge(edge.node(), useKind));
                        }

                        edge.setNode(result);
                        break;
                    }
            
                    case Int52RepUse: {
                        if (edge->hasInt52Result())
                            break;
            
                        if (edge->isAnyIntConstant()) {
                            result = m_insertionSet.insertNode(
                                indexForChecks, SpecAnyInt, Int52Constant, originForChecks,
                                OpInfo(edge->constant()));
                        } else if (edge->hasDoubleResult()) {
                            result = m_insertionSet.insertNode(
                                indexForChecks, SpecAnyInt, Int52Rep, originForChecks,
                                Edge(edge.node(), DoubleRepAnyIntUse));
                        } else if (edge->shouldSpeculateInt32ForArithmetic()) {
                            result = m_insertionSet.insertNode(
                                indexForChecks, SpecInt32Only, Int52Rep, originForChecks,
                                Edge(edge.node(), Int32Use));
                        } else {
                            result = m_insertionSet.insertNode(
                                indexForChecks, SpecAnyInt, Int52Rep, originForChecks,
                                Edge(edge.node(), AnyIntUse));
                        }

                        edge.setNode(result);
                        break;
                    }

                    default: {
                        if (!edge->hasDoubleResult() && !edge->hasInt52Result())
                            break;
            
                        if (edge->hasDoubleResult()) {
                            result = m_insertionSet.insertNode(
                                indexForChecks, SpecBytecodeDouble, ValueRep, originForChecks,
                                Edge(edge.node(), DoubleRepUse));
                        } else {
                            result = m_insertionSet.insertNode(
                                indexForChecks, SpecInt32Only | SpecAnyIntAsDouble, ValueRep,
                                originForChecks, Edge(edge.node(), Int52RepUse));
                        }

                        edge.setNode(result);
                        break;
                    } }

                    // It's remotely possible that this node cannot do type checks, but we now have a
                    // type check on this node. We don't have to handle the general form of this
                    // problem. It only arises when ByteCodeParser emits an immediate SetLocal, rather
                    // than a delayed one. So, we only worry about those checks that we may have put on
                    // a SetLocal. Note that "indexForChecks != indexInBlock" is just another way of
                    // saying "!node->origin.exitOK".
                    if (indexForChecks != indexInBlock && mayHaveTypeCheck(edge.useKind())) {
                        UseKind knownUseKind;
                        
                        switch (edge.useKind()) {
                        case Int32Use:
                            knownUseKind = KnownInt32Use;
                            break;
                        case CellUse:
                            knownUseKind = KnownCellUse;
                            break;
                        case BooleanUse:
                            knownUseKind = KnownBooleanUse;
                            break;
                        default:
                            // This can only arise if we have a Check node, and in that case, we can
                            // just remove the original check.
                            DFG_ASSERT(m_graph, node, node->op() == Check);
                            knownUseKind = UntypedUse;
                            break;
                        }

                        m_insertionSet.insertNode(
                            indexForChecks, SpecNone, Check, originForChecks, edge);

                        edge.setUseKind(knownUseKind);
                    }
                });
        }
        
        m_insertionSet.execute(block);
    }
    
    BasicBlock* m_block;
    unsigned m_indexInBlock;
    Node* m_currentNode;
    InsertionSet m_insertionSet;
    bool m_profitabilityChanged;
};
    
bool performFixup(Graph& graph)
{
    return runPhase<FixupPhase>(graph);
}

} } // namespace JSC::DFG

#endif // ENABLE(DFG_JIT)
<|MERGE_RESOLUTION|>--- conflicted
+++ resolved
@@ -1,9 +1,5 @@
 /*
-<<<<<<< HEAD
- * Copyright (C) 2012-2016 Apple Inc. All rights reserved.
-=======
  * Copyright (C) 2012-2017 Apple Inc. All rights reserved.
->>>>>>> 4ccac179
  *
  * Redistribution and use in source and binary forms, with or without
  * modification, are permitted provided that the following conditions
@@ -404,14 +400,9 @@
 
         case ArithRound:
         case ArithFloor:
-<<<<<<< HEAD
-        case ArithCeil: {
-            if (m_graph.unaryArithShouldSpeculateInt32(node, FixupPass)) {
-=======
         case ArithCeil:
         case ArithTrunc: {
             if (node->child1()->shouldSpeculateInt32OrBoolean() && m_graph.roundShouldSpeculateInt32(node, FixupPass)) {
->>>>>>> 4ccac179
                 fixIntOrBooleanEdge(node->child1());
                 insertCheck<Int32Use>(node->child1().node());
                 node->convertToIdentity();
@@ -1584,15 +1575,10 @@
         case KillStack:
         case GetStack:
         case StoreBarrier:
-<<<<<<< HEAD
-        case GetRegExpObjectLastIndex:
-        case SetRegExpObjectLastIndex:
-=======
         case FencedStoreBarrier:
         case GetRegExpObjectLastIndex:
         case SetRegExpObjectLastIndex:
         case RecordRegExpCachedResult:
->>>>>>> 4ccac179
             // These are just nodes that we don't currently expect to see during fixup.
             // If we ever wanted to insert them prior to fixup, then we just have to create
             // fixup rules for them.
