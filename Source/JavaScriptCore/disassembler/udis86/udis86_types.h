--- conflicted
+++ resolved
@@ -51,30 +51,6 @@
 # define UD_ATTR_PACKED
 #endif /* UD_ATTR_PACKED */
 
-<<<<<<< HEAD
-#ifdef _MSC_VER
-# define FMT64 "%I64"
-  typedef unsigned __int8 uint8_t;
-  typedef unsigned __int16 uint16_t;
-  typedef unsigned __int32 uint32_t;
-  typedef unsigned __int64 uint64_t;
-  typedef __int8 int8_t;
-  typedef __int16 int16_t;
-  typedef __int32 int32_t;
-  typedef __int64 int64_t;
-#else
-# if (defined(__GNU_LIBRARY__) && defined(__WORDSIZE) && (__WORDSIZE == 64)) \
-		|| defined(__LP64__)
-#  define FMT64 "%l"
-# else
-#  define FMT64 "%ll"
-# endif
-# ifndef __UD_STANDALONE__
-#  include <inttypes.h>
-# endif /* __UD_STANDALONE__ */
-#endif
-=======
->>>>>>> 2aedcb91
 
 /* -----------------------------------------------------------------------------
  * All possible "types" of objects in udis86. Order is Important!
