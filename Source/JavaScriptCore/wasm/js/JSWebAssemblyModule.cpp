/*
 * Copyright (C) 2016-2017 Apple Inc. All rights reserved.
 *
 * Redistribution and use in source and binary forms, with or without
 * modification, are permitted provided that the following conditions
 * are met:
 * 1. Redistributions of source code must retain the above copyright
 *    notice, this list of conditions and the following disclaimer.
 * 2. Redistributions in binary form must reproduce the above copyright
 *    notice, this list of conditions and the following disclaimer in the
 *    documentation and/or other materials provided with the distribution.
 *
 * THIS SOFTWARE IS PROVIDED BY APPLE INC. ``AS IS'' AND ANY
 * EXPRESS OR IMPLIED WARRANTIES, INCLUDING, BUT NOT LIMITED TO, THE
 * IMPLIED WARRANTIES OF MERCHANTABILITY AND FITNESS FOR A PARTICULAR
 * PURPOSE ARE DISCLAIMED.  IN NO EVENT SHALL APPLE INC. OR
 * CONTRIBUTORS BE LIABLE FOR ANY DIRECT, INDIRECT, INCIDENTAL, SPECIAL,
 * EXEMPLARY, OR CONSEQUENTIAL DAMAGES (INCLUDING, BUT NOT LIMITED TO,
 * PROCUREMENT OF SUBSTITUTE GOODS OR SERVICES; LOSS OF USE, DATA, OR
 * PROFITS; OR BUSINESS INTERRUPTION) HOWEVER CAUSED AND ON ANY THEORY
 * OF LIABILITY, WHETHER IN CONTRACT, STRICT LIABILITY, OR TORT
 * (INCLUDING NEGLIGENCE OR OTHERWISE) ARISING IN ANY WAY OUT OF THE USE
 * OF THIS SOFTWARE, EVEN IF ADVISED OF THE POSSIBILITY OF SUCH DAMAGE.
 */

#include "config.h"
#include "JSWebAssemblyModule.h"

#if ENABLE(WEBASSEMBLY)

#include "JSCInlines.h"
#include "JSWebAssemblyCodeBlock.h"
#include "JSWebAssemblyCompileError.h"
#include "JSWebAssemblyMemory.h"
#include "WasmCallee.h"
#include "WasmFormat.h"
#include "WasmMemory.h"
#include "WasmModule.h"
#include "WasmPlan.h"
#include "WebAssemblyToJSCallee.h"
#include <wtf/StdLibExtras.h>

namespace JSC {

const ClassInfo JSWebAssemblyModule::s_info = { "WebAssembly.Module", &Base::s_info, nullptr, nullptr, CREATE_METHOD_TABLE(JSWebAssemblyModule) };

JSWebAssemblyModule* JSWebAssemblyModule::createStub(VM& vm, ExecState* exec, Structure* structure, Wasm::Module::ValidationResult&& result)
{
    auto scope = DECLARE_THROW_SCOPE(vm);
    if (!result.has_value()) {
<<<<<<< HEAD
        throwException(exec, scope, JSWebAssemblyCompileError::create(exec, vm, structure->globalObject()->WebAssemblyCompileErrorStructure(), result.error()));
=======
        auto* error = JSWebAssemblyCompileError::create(exec, vm, structure->globalObject()->WebAssemblyCompileErrorStructure(), result.error());
        RETURN_IF_EXCEPTION(scope, nullptr);
        throwException(exec, scope, error);
>>>>>>> 20415689
        return nullptr;
    }

    auto* module = new (NotNull, allocateCell<JSWebAssemblyModule>(vm.heap)) JSWebAssemblyModule(vm, structure, result.value().releaseNonNull());
    module->finishCreation(vm);
    return module;
}

Structure* JSWebAssemblyModule::createStructure(VM& vm, JSGlobalObject* globalObject, JSValue prototype)
{
    return Structure::create(vm, globalObject, prototype, TypeInfo(ObjectType, StructureFlags), info());
}


JSWebAssemblyModule::JSWebAssemblyModule(VM& vm, Structure* structure, Ref<Wasm::Module>&& module)
    : Base(vm, structure)
    , m_module(WTFMove(module))
{
}

void JSWebAssemblyModule::finishCreation(VM& vm)
{
    Base::finishCreation(vm);
    ASSERT(inherits(vm, info()));

    // On success, a new WebAssembly.Module object is returned with [[Module]] set to the validated Ast.module.
    SymbolTable* exportSymbolTable = SymbolTable::create(vm);
    const Wasm::ModuleInformation& moduleInformation = m_module->moduleInformation();
    for (auto& exp : moduleInformation.exports) {
        auto offset = exportSymbolTable->takeNextScopeOffset(NoLockingNecessary);
        String field = String::fromUTF8(exp.field);
        exportSymbolTable->set(NoLockingNecessary, AtomicString(field).impl(), SymbolTableEntry(VarOffset(offset)));
    }

    m_exportSymbolTable.set(vm, this, exportSymbolTable);
    m_callee.set(vm, this, WebAssemblyToJSCallee::create(vm, this));
}

void JSWebAssemblyModule::destroy(JSCell* cell)
{
    static_cast<JSWebAssemblyModule*>(cell)->JSWebAssemblyModule::~JSWebAssemblyModule();
    Wasm::SignatureInformation::tryCleanup();
}

const Wasm::ModuleInformation& JSWebAssemblyModule::moduleInformation() const
{
    return m_module->moduleInformation();
}

SymbolTable* JSWebAssemblyModule::exportSymbolTable() const
{
    return m_exportSymbolTable.get();
}

Wasm::SignatureIndex JSWebAssemblyModule::signatureIndexFromFunctionIndexSpace(unsigned functionIndexSpace) const
{
    return m_module->signatureIndexFromFunctionIndexSpace(functionIndexSpace);
}

WebAssemblyToJSCallee* JSWebAssemblyModule::callee() const
{
    return m_callee.get();
}

JSWebAssemblyCodeBlock* JSWebAssemblyModule::codeBlock(Wasm::MemoryMode mode)
{
    return m_codeBlocks[static_cast<size_t>(mode)].get();
}

Wasm::Module& JSWebAssemblyModule::module()
{
    return m_module.get();
}

void JSWebAssemblyModule::setCodeBlock(VM& vm, Wasm::MemoryMode mode, JSWebAssemblyCodeBlock* codeBlock)
{
    m_codeBlocks[static_cast<size_t>(mode)].set(vm, this, codeBlock);
}

void JSWebAssemblyModule::visitChildren(JSCell* cell, SlotVisitor& visitor)
{
    JSWebAssemblyModule* thisObject = jsCast<JSWebAssemblyModule*>(cell);
    ASSERT_GC_OBJECT_INHERITS(thisObject, info());

    Base::visitChildren(thisObject, visitor);
    visitor.append(thisObject->m_exportSymbolTable);
    visitor.append(thisObject->m_callee);
    for (unsigned i = 0; i < Wasm::NumberOfMemoryModes; ++i)
        visitor.append(thisObject->m_codeBlocks[i]);
}

const Vector<uint8_t>& JSWebAssemblyModule::source() const
{
    return moduleInformation().source;
}

} // namespace JSC

#endif // ENABLE(WEBASSEMBLY)<|MERGE_RESOLUTION|>--- conflicted
+++ resolved
@@ -48,13 +48,9 @@
 {
     auto scope = DECLARE_THROW_SCOPE(vm);
     if (!result.has_value()) {
-<<<<<<< HEAD
-        throwException(exec, scope, JSWebAssemblyCompileError::create(exec, vm, structure->globalObject()->WebAssemblyCompileErrorStructure(), result.error()));
-=======
         auto* error = JSWebAssemblyCompileError::create(exec, vm, structure->globalObject()->WebAssemblyCompileErrorStructure(), result.error());
         RETURN_IF_EXCEPTION(scope, nullptr);
         throwException(exec, scope, error);
->>>>>>> 20415689
         return nullptr;
     }
 
