--- conflicted
+++ resolved
@@ -1,8 +1,4 @@
-<<<<<<< HEAD
 #! /bin/env perl -w
-=======
-#! /usr/bin/env perl
->>>>>>> 53b62df0
 #
 # Static Hashtable Generator
 #
