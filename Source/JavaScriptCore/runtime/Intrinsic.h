--- conflicted
+++ resolved
@@ -139,8 +139,6 @@
     CPURdtscIntrinsic,
     CPUCpuidIntrinsic,
     CPUPauseIntrinsic,
-<<<<<<< HEAD
-=======
 
     DataViewGetInt8,
     DataViewGetUint8,
@@ -158,7 +156,6 @@
     DataViewSetUint32,
     DataViewSetFloat32,
     DataViewSetFloat64,
->>>>>>> 20415689
 };
 
 const char* intrinsicName(Intrinsic);
