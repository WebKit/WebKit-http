/*
 *  Copyright (C) 1999-2000 Harri Porten (porten@kde.org)
 *  Copyright (C) 2003, 2007, 2008, 2009, 2012, 2013 Apple Inc. All rights reserved.
 *  Copyright (C) 2003 Peter Kelly (pmk@post.com)
 *  Copyright (C) 2006 Alexey Proskuryakov (ap@nypop.com)
 *
 *  This library is free software; you can redistribute it and/or
 *  modify it under the terms of the GNU Lesser General Public
 *  License as published by the Free Software Foundation; either
 *  version 2 of the License, or (at your option) any later version.
 *
 *  This library is distributed in the hope that it will be useful,
 *  but WITHOUT ANY WARRANTY; without even the implied warranty of
 *  MERCHANTABILITY or FITNESS FOR A PARTICULAR PURPOSE.  See the GNU
 *  Lesser General Public License for more details.
 *
 *  You should have received a copy of the GNU Lesser General Public
 *  License along with this library; if not, write to the Free Software
 *  Foundation, Inc., 51 Franklin Street, Fifth Floor, Boston, MA  02110-1301  USA
 *
 */

#include "config.h"
#include "JSArray.h"

#include "ArrayPrototype.h"
#include "ButterflyInlines.h"
#include "CachedCall.h"
#include "CopiedSpace.h"
#include "Error.h"
#include "Executable.h"
#include "GetterSetter.h"
#include "IndexingHeaderInlines.h"
#include "JSCInlines.h"
#include "PropertyNameArray.h"
#include "Reject.h"
#include <wtf/AVLTree.h>
#include <wtf/Assertions.h>
#include <wtf/OwnPtr.h>
<<<<<<< HEAD
#include "Operations.h"
=======
>>>>>>> 6901f034

using namespace std;
using namespace WTF;

namespace JSC {

STATIC_ASSERT_IS_TRIVIALLY_DESTRUCTIBLE(JSArray);

const ClassInfo JSArray::s_info = {"Array", &JSNonFinalObject::s_info, 0, 0, CREATE_METHOD_TABLE(JSArray)};

Butterfly* createArrayButterflyInDictionaryIndexingMode(
    VM& vm, JSCell* intendedOwner, unsigned initialLength)
{
    Butterfly* butterfly = Butterfly::create(
        vm, intendedOwner, 0, 0, true, IndexingHeader(), ArrayStorage::sizeFor(0));
    ArrayStorage* storage = butterfly->arrayStorage();
    storage->setLength(initialLength);
    storage->setVectorLength(0);
    storage->m_indexBias = 0;
    storage->m_sparseMap.clear();
    storage->m_numValuesInVector = 0;
    return butterfly;
}

void JSArray::setLengthWritable(ExecState* exec, bool writable)
{
    ASSERT(isLengthWritable() || !writable);
    if (!isLengthWritable() || writable)
        return;

    enterDictionaryIndexingMode(exec->vm());

    SparseArrayValueMap* map = arrayStorage()->m_sparseMap.get();
    ASSERT(map);
    map->setLengthIsReadOnly();
}

// Defined in ES5.1 15.4.5.1
bool JSArray::defineOwnProperty(JSObject* object, ExecState* exec, PropertyName propertyName, const PropertyDescriptor& descriptor, bool throwException)
{
    JSArray* array = jsCast<JSArray*>(object);

    // 3. If P is "length", then
    if (propertyName == exec->propertyNames().length) {
        // All paths through length definition call the default [[DefineOwnProperty]], hence:
        // from ES5.1 8.12.9 7.a.
        if (descriptor.configurablePresent() && descriptor.configurable())
            return reject(exec, throwException, "Attempting to change configurable attribute of unconfigurable property.");
        // from ES5.1 8.12.9 7.b.
        if (descriptor.enumerablePresent() && descriptor.enumerable())
            return reject(exec, throwException, "Attempting to change enumerable attribute of unconfigurable property.");

        // a. If the [[Value]] field of Desc is absent, then
        // a.i. Return the result of calling the default [[DefineOwnProperty]] internal method (8.12.9) on A passing "length", Desc, and Throw as arguments.
        if (descriptor.isAccessorDescriptor())
            return reject(exec, throwException, "Attempting to change access mechanism for an unconfigurable property.");
        // from ES5.1 8.12.9 10.a.
        if (!array->isLengthWritable() && descriptor.writablePresent() && descriptor.writable())
            return reject(exec, throwException, "Attempting to change writable attribute of unconfigurable property.");
        // This descriptor is either just making length read-only, or changing nothing!
        if (!descriptor.value()) {
            if (descriptor.writablePresent())
                array->setLengthWritable(exec, descriptor.writable());
            return true;
        }
        
        // b. Let newLenDesc be a copy of Desc.
        // c. Let newLen be ToUint32(Desc.[[Value]]).
        unsigned newLen = descriptor.value().toUInt32(exec);
        // d. If newLen is not equal to ToNumber( Desc.[[Value]]), throw a RangeError exception.
        if (newLen != descriptor.value().toNumber(exec)) {
            exec->vm().throwException(exec, createRangeError(exec, "Invalid array length"));
            return false;
        }

        // Based on SameValue check in 8.12.9, this is always okay.
        if (newLen == array->length()) {
            if (descriptor.writablePresent())
                array->setLengthWritable(exec, descriptor.writable());
            return true;
        }

        // e. Set newLenDesc.[[Value] to newLen.
        // f. If newLen >= oldLen, then
        // f.i. Return the result of calling the default [[DefineOwnProperty]] internal method (8.12.9) on A passing "length", newLenDesc, and Throw as arguments.
        // g. Reject if oldLenDesc.[[Writable]] is false.
        if (!array->isLengthWritable())
            return reject(exec, throwException, "Attempting to change value of a readonly property.");
        
        // h. If newLenDesc.[[Writable]] is absent or has the value true, let newWritable be true.
        // i. Else,
        // i.i. Need to defer setting the [[Writable]] attribute to false in case any elements cannot be deleted.
        // i.ii. Let newWritable be false.
        // i.iii. Set newLenDesc.[[Writable] to true.
        // j. Let succeeded be the result of calling the default [[DefineOwnProperty]] internal method (8.12.9) on A passing "length", newLenDesc, and Throw as arguments.
        // k. If succeeded is false, return false.
        // l. While newLen < oldLen repeat,
        // l.i. Set oldLen to oldLen – 1.
        // l.ii. Let deleteSucceeded be the result of calling the [[Delete]] internal method of A passing ToString(oldLen) and false as arguments.
        // l.iii. If deleteSucceeded is false, then
        if (!array->setLength(exec, newLen, throwException)) {
            // 1. Set newLenDesc.[[Value] to oldLen+1.
            // 2. If newWritable is false, set newLenDesc.[[Writable] to false.
            // 3. Call the default [[DefineOwnProperty]] internal method (8.12.9) on A passing "length", newLenDesc, and false as arguments.
            // 4. Reject.
            if (descriptor.writablePresent())
                array->setLengthWritable(exec, descriptor.writable());
            return false;
        }

        // m. If newWritable is false, then
        // i. Call the default [[DefineOwnProperty]] internal method (8.12.9) on A passing "length",
        //    Property Descriptor{[[Writable]]: false}, and false as arguments. This call will always
        //    return true.
        if (descriptor.writablePresent())
            array->setLengthWritable(exec, descriptor.writable());
        // n. Return true.
        return true;
    }

    // 4. Else if P is an array index (15.4), then
    // a. Let index be ToUint32(P).
    unsigned index = propertyName.asIndex();
    if (index != PropertyName::NotAnIndex) {
        // b. Reject if index >= oldLen and oldLenDesc.[[Writable]] is false.
        if (index >= array->length() && !array->isLengthWritable())
            return reject(exec, throwException, "Attempting to define numeric property on array with non-writable length property.");
        // c. Let succeeded be the result of calling the default [[DefineOwnProperty]] internal method (8.12.9) on A passing P, Desc, and false as arguments.
        // d. Reject if succeeded is false.
        // e. If index >= oldLen
        // e.i. Set oldLenDesc.[[Value]] to index + 1.
        // e.ii. Call the default [[DefineOwnProperty]] internal method (8.12.9) on A passing "length", oldLenDesc, and false as arguments. This call will always return true.
        // f. Return true.
        return array->defineOwnIndexedProperty(exec, index, descriptor, throwException);
    }

    return array->JSObject::defineOwnNonIndexProperty(exec, propertyName, descriptor, throwException);
}

bool JSArray::getOwnPropertySlot(JSObject* object, ExecState* exec, PropertyName propertyName, PropertySlot& slot)
{
    JSArray* thisObject = jsCast<JSArray*>(object);
    if (propertyName == exec->propertyNames().length) {
        unsigned attributes = thisObject->isLengthWritable() ? DontDelete | DontEnum : DontDelete | DontEnum | ReadOnly;
        slot.setValue(thisObject, attributes, jsNumber(thisObject->length()));
        return true;
    }

    return JSObject::getOwnPropertySlot(thisObject, exec, propertyName, slot);
}

// ECMA 15.4.5.1
void JSArray::put(JSCell* cell, ExecState* exec, PropertyName propertyName, JSValue value, PutPropertySlot& slot)
{
    JSArray* thisObject = jsCast<JSArray*>(cell);

    if (propertyName == exec->propertyNames().length) {
        unsigned newLength = value.toUInt32(exec);
        if (value.toNumber(exec) != static_cast<double>(newLength)) {
            exec->vm().throwException(exec, createRangeError(exec, ASCIILiteral("Invalid array length")));
            return;
        }
        thisObject->setLength(exec, newLength, slot.isStrictMode());
        return;
    }

    JSObject::put(thisObject, exec, propertyName, value, slot);
}

bool JSArray::deleteProperty(JSCell* cell, ExecState* exec, PropertyName propertyName)
{
    JSArray* thisObject = jsCast<JSArray*>(cell);

    if (propertyName == exec->propertyNames().length)
        return false;

    return JSObject::deleteProperty(thisObject, exec, propertyName);
}

static int compareKeysForQSort(const void* a, const void* b)
{
    unsigned da = *static_cast<const unsigned*>(a);
    unsigned db = *static_cast<const unsigned*>(b);
    return (da > db) - (da < db);
}

void JSArray::getOwnNonIndexPropertyNames(JSObject* object, ExecState* exec, PropertyNameArray& propertyNames, EnumerationMode mode)
{
    JSArray* thisObject = jsCast<JSArray*>(object);

    if (mode == IncludeDontEnumProperties)
        propertyNames.add(exec->propertyNames().length);

    JSObject::getOwnNonIndexPropertyNames(thisObject, exec, propertyNames, mode);
}

// This method makes room in the vector, but leaves the new space for count slots uncleared.
bool JSArray::unshiftCountSlowCase(VM& vm, bool addToFront, unsigned count)
{
    ArrayStorage* storage = ensureArrayStorage(vm);
    Butterfly* butterfly = storage->butterfly();
    unsigned propertyCapacity = structure()->outOfLineCapacity();
    unsigned propertySize = structure()->outOfLineSize();

    // If not, we should have handled this on the fast path.
    ASSERT(!addToFront || count > storage->m_indexBias);

    // Step 1:
    // Gather 4 key metrics:
    //  * usedVectorLength - how many entries are currently in the vector (conservative estimate - fewer may be in use in sparse vectors).
    //  * requiredVectorLength - how many entries are will there be in the vector, after allocating space for 'count' more.
    //  * currentCapacity - what is the current size of the vector, including any pre-capacity.
    //  * desiredCapacity - how large should we like to grow the vector to - based on 2x requiredVectorLength.

    unsigned length = storage->length();
    unsigned usedVectorLength = min(storage->vectorLength(), length);
    ASSERT(usedVectorLength <= MAX_STORAGE_VECTOR_LENGTH);
    // Check that required vector length is possible, in an overflow-safe fashion.
    if (count > MAX_STORAGE_VECTOR_LENGTH - usedVectorLength)
        return false;
    unsigned requiredVectorLength = usedVectorLength + count;
    ASSERT(requiredVectorLength <= MAX_STORAGE_VECTOR_LENGTH);
    // The sum of m_vectorLength and m_indexBias will never exceed MAX_STORAGE_VECTOR_LENGTH.
    ASSERT(storage->vectorLength() <= MAX_STORAGE_VECTOR_LENGTH && (MAX_STORAGE_VECTOR_LENGTH - storage->vectorLength()) >= storage->m_indexBias);
    unsigned currentCapacity = storage->vectorLength() + storage->m_indexBias;
    // The calculation of desiredCapacity won't overflow, due to the range of MAX_STORAGE_VECTOR_LENGTH.
    unsigned desiredCapacity = min(MAX_STORAGE_VECTOR_LENGTH, max(BASE_VECTOR_LEN, requiredVectorLength) << 1);

    // Step 2:
    // We're either going to choose to allocate a new ArrayStorage, or we're going to reuse the existing one.

    DeferGC deferGC(vm.heap);
    void* newAllocBase = 0;
    unsigned newStorageCapacity;
    // If the current storage array is sufficiently large (but not too large!) then just keep using it.
    if (currentCapacity > desiredCapacity && isDenseEnoughForVector(currentCapacity, requiredVectorLength)) {
        newAllocBase = butterfly->base(structure());
        newStorageCapacity = currentCapacity;
    } else {
        size_t newSize = Butterfly::totalSize(0, propertyCapacity, true, ArrayStorage::sizeFor(desiredCapacity));
        if (!vm.heap.tryAllocateStorage(this, newSize, &newAllocBase))
            return false;
        newStorageCapacity = desiredCapacity;
    }

    // Step 3:
    // Work out where we're going to move things to.

    // Determine how much of the vector to use as pre-capacity, and how much as post-capacity.
    // If we're adding to the end, we'll add all the new space to the end.
    // If the vector had no free post-capacity (length >= m_vectorLength), don't give it any.
    // If it did, we calculate the amount that will remain based on an atomic decay - leave the
    // vector with half the post-capacity it had previously.
    unsigned postCapacity = 0;
    if (!addToFront)
        postCapacity = max(newStorageCapacity - requiredVectorLength, count);
    else if (length < storage->vectorLength()) {
        // Atomic decay, + the post-capacity cannot be greater than what is available.
        postCapacity = min((storage->vectorLength() - length) >> 1, newStorageCapacity - requiredVectorLength);
        // If we're moving contents within the same allocation, the post-capacity is being reduced.
        ASSERT(newAllocBase != butterfly->base(structure()) || postCapacity < storage->vectorLength() - length);
    }

    unsigned newVectorLength = requiredVectorLength + postCapacity;
    unsigned newIndexBias = newStorageCapacity - newVectorLength;

    Butterfly* newButterfly = Butterfly::fromBase(newAllocBase, newIndexBias, propertyCapacity);

    if (addToFront) {
        ASSERT(count + usedVectorLength <= newVectorLength);
        memmove(newButterfly->arrayStorage()->m_vector + count, storage->m_vector, sizeof(JSValue) * usedVectorLength);
        memmove(newButterfly->propertyStorage() - propertySize, butterfly->propertyStorage() - propertySize, sizeof(JSValue) * propertySize + sizeof(IndexingHeader) + ArrayStorage::sizeFor(0));
    } else if ((newAllocBase != butterfly->base(structure())) || (newIndexBias != storage->m_indexBias)) {
        memmove(newButterfly->propertyStorage() - propertySize, butterfly->propertyStorage() - propertySize, sizeof(JSValue) * propertySize + sizeof(IndexingHeader) + ArrayStorage::sizeFor(0));
        memmove(newButterfly->arrayStorage()->m_vector, storage->m_vector, sizeof(JSValue) * usedVectorLength);

        WriteBarrier<Unknown>* newVector = newButterfly->arrayStorage()->m_vector;
        for (unsigned i = requiredVectorLength; i < newVectorLength; i++)
            newVector[i].clear();
    }

    newButterfly->arrayStorage()->setVectorLength(newVectorLength);
    newButterfly->arrayStorage()->m_indexBias = newIndexBias;
    setButterflyWithoutChangingStructure(vm, newButterfly);

    return true;
}

bool JSArray::setLengthWithArrayStorage(ExecState* exec, unsigned newLength, bool throwException, ArrayStorage* storage)
{
    unsigned length = storage->length();

    // If the length is read only then we enter sparse mode, so should enter the following 'if'.
    ASSERT(isLengthWritable() || storage->m_sparseMap);

    if (SparseArrayValueMap* map = storage->m_sparseMap.get()) {
        // Fail if the length is not writable.
        if (map->lengthIsReadOnly())
            return reject(exec, throwException, StrictModeReadonlyPropertyWriteError);

        if (newLength < length) {
            // Copy any keys we might be interested in into a vector.
            Vector<unsigned, 0, UnsafeVectorOverflow> keys;
            keys.reserveInitialCapacity(min(map->size(), static_cast<size_t>(length - newLength)));
            SparseArrayValueMap::const_iterator end = map->end();
            for (SparseArrayValueMap::const_iterator it = map->begin(); it != end; ++it) {
                unsigned index = static_cast<unsigned>(it->key);
                if (index < length && index >= newLength)
                    keys.append(index);
            }

            // Check if the array is in sparse mode. If so there may be non-configurable
            // properties, so we have to perform deletion with caution, if not we can
            // delete values in any order.
            if (map->sparseMode()) {
                qsort(keys.begin(), keys.size(), sizeof(unsigned), compareKeysForQSort);
                unsigned i = keys.size();
                while (i) {
                    unsigned index = keys[--i];
                    SparseArrayValueMap::iterator it = map->find(index);
                    ASSERT(it != map->notFound());
                    if (it->value.attributes & DontDelete) {
                        storage->setLength(index + 1);
                        return reject(exec, throwException, "Unable to delete property.");
                    }
                    map->remove(it);
                }
            } else {
                for (unsigned i = 0; i < keys.size(); ++i)
                    map->remove(keys[i]);
                if (map->isEmpty())
                    deallocateSparseIndexMap();
            }
        }
    }

    if (newLength < length) {
        // Delete properties from the vector.
        unsigned usedVectorLength = min(length, storage->vectorLength());
        for (unsigned i = newLength; i < usedVectorLength; ++i) {
            WriteBarrier<Unknown>& valueSlot = storage->m_vector[i];
            bool hadValue = valueSlot;
            valueSlot.clear();
            storage->m_numValuesInVector -= hadValue;
        }
    }

    storage->setLength(newLength);

    return true;
}

bool JSArray::setLength(ExecState* exec, unsigned newLength, bool throwException)
{
    switch (structure()->indexingType()) {
    case ArrayClass:
        if (!newLength)
            return true;
        if (newLength >= MIN_SPARSE_ARRAY_INDEX) {
            return setLengthWithArrayStorage(
                exec, newLength, throwException,
                convertContiguousToArrayStorage(exec->vm()));
        }
        createInitialUndecided(exec->vm(), newLength);
        return true;
        
    case ArrayWithUndecided:
    case ArrayWithInt32:
    case ArrayWithDouble:
    case ArrayWithContiguous:
        if (newLength == m_butterfly->publicLength())
            return true;
        if (newLength >= MAX_ARRAY_INDEX // This case ensures that we can do fast push.
            || (newLength >= MIN_SPARSE_ARRAY_INDEX
                && !isDenseEnoughForVector(newLength, countElements()))) {
            return setLengthWithArrayStorage(
                exec, newLength, throwException,
                ensureArrayStorage(exec->vm()));
        }
        if (newLength > m_butterfly->publicLength()) {
            ensureLength(exec->vm(), newLength);
            return true;
        }
        if (structure()->indexingType() == ArrayWithDouble) {
            for (unsigned i = m_butterfly->publicLength(); i-- > newLength;)
                m_butterfly->contiguousDouble()[i] = QNaN;
        } else {
            for (unsigned i = m_butterfly->publicLength(); i-- > newLength;)
                m_butterfly->contiguous()[i].clear();
        }
        m_butterfly->setPublicLength(newLength);
        return true;
        
    case ArrayWithArrayStorage:
    case ArrayWithSlowPutArrayStorage:
        return setLengthWithArrayStorage(exec, newLength, throwException, arrayStorage());
        
    default:
        CRASH();
        return false;
    }
}

JSValue JSArray::pop(ExecState* exec)
{
    switch (structure()->indexingType()) {
    case ArrayClass:
        return jsUndefined();
        
    case ArrayWithUndecided:
        if (!m_butterfly->publicLength())
            return jsUndefined();
        // We have nothing but holes. So, drop down to the slow version.
        break;
        
    case ArrayWithInt32:
    case ArrayWithContiguous: {
        unsigned length = m_butterfly->publicLength();
        
        if (!length--)
            return jsUndefined();
        
        RELEASE_ASSERT(length < m_butterfly->vectorLength());
        JSValue value = m_butterfly->contiguous()[length].get();
        if (value) {
            m_butterfly->contiguous()[length].clear();
            m_butterfly->setPublicLength(length);
            return value;
        }
        break;
    }
        
    case ArrayWithDouble: {
        unsigned length = m_butterfly->publicLength();
        
        if (!length--)
            return jsUndefined();
        
        RELEASE_ASSERT(length < m_butterfly->vectorLength());
        double value = m_butterfly->contiguousDouble()[length];
        if (value == value) {
            m_butterfly->contiguousDouble()[length] = QNaN;
            m_butterfly->setPublicLength(length);
            return JSValue(JSValue::EncodeAsDouble, value);
        }
        break;
    }
        
    case ARRAY_WITH_ARRAY_STORAGE_INDEXING_TYPES: {
        ArrayStorage* storage = m_butterfly->arrayStorage();
    
        unsigned length = storage->length();
        if (!length) {
            if (!isLengthWritable())
                throwTypeError(exec, StrictModeReadonlyPropertyWriteError);
            return jsUndefined();
        }

        unsigned index = length - 1;
        if (index < storage->vectorLength()) {
            WriteBarrier<Unknown>& valueSlot = storage->m_vector[index];
            if (valueSlot) {
                --storage->m_numValuesInVector;
                JSValue element = valueSlot.get();
                valueSlot.clear();
            
                RELEASE_ASSERT(isLengthWritable());
                storage->setLength(index);
                return element;
            }
        }
        break;
    }
        
    default:
        CRASH();
        return JSValue();
    }
    
    unsigned index = getArrayLength() - 1;
    // Let element be the result of calling the [[Get]] internal method of O with argument indx.
    JSValue element = get(exec, index);
    if (exec->hadException())
        return jsUndefined();
    // Call the [[Delete]] internal method of O with arguments indx and true.
    if (!deletePropertyByIndex(this, exec, index)) {
        throwTypeError(exec, "Unable to delete property.");
        return jsUndefined();
    }
    // Call the [[Put]] internal method of O with arguments "length", indx, and true.
    setLength(exec, index, true);
    // Return element.
    return element;
}

// Push & putIndex are almost identical, with two small differences.
//  - we always are writing beyond the current array bounds, so it is always necessary to update m_length & m_numValuesInVector.
//  - pushing to an array of length 2^32-1 stores the property, but throws a range error.
void JSArray::push(ExecState* exec, JSValue value)
{
    switch (structure()->indexingType()) {
    case ArrayClass: {
        createInitialUndecided(exec->vm(), 0);
        FALLTHROUGH;
    }
        
    case ArrayWithUndecided: {
        convertUndecidedForValue(exec->vm(), value);
        push(exec, value);
        return;
    }
        
    case ArrayWithInt32: {
        if (!value.isInt32()) {
            convertInt32ForValue(exec->vm(), value);
            push(exec, value);
            return;
        }

        unsigned length = m_butterfly->publicLength();
        ASSERT(length <= m_butterfly->vectorLength());
        if (length < m_butterfly->vectorLength()) {
            m_butterfly->contiguousInt32()[length].setWithoutWriteBarrier(value);
            m_butterfly->setPublicLength(length + 1);
            return;
        }
        
        if (length > MAX_ARRAY_INDEX) {
            methodTable()->putByIndex(this, exec, length, value, true);
            if (!exec->hadException())
                exec->vm().throwException(exec, createRangeError(exec, "Invalid array length"));
            return;
        }
        
        putByIndexBeyondVectorLengthWithoutAttributes<Int32Shape>(exec, length, value);
        return;
    }

    case ArrayWithContiguous: {
        unsigned length = m_butterfly->publicLength();
        ASSERT(length <= m_butterfly->vectorLength());
        if (length < m_butterfly->vectorLength()) {
            m_butterfly->contiguous()[length].set(exec->vm(), this, value);
            m_butterfly->setPublicLength(length + 1);
            return;
        }
        
        if (length > MAX_ARRAY_INDEX) {
            methodTable()->putByIndex(this, exec, length, value, true);
            if (!exec->hadException())
                exec->vm().throwException(exec, createRangeError(exec, "Invalid array length"));
            return;
        }
        
        putByIndexBeyondVectorLengthWithoutAttributes<ContiguousShape>(exec, length, value);
        return;
    }
        
    case ArrayWithDouble: {
        if (!value.isNumber()) {
            convertDoubleToContiguous(exec->vm());
            push(exec, value);
            return;
        }
        double valueAsDouble = value.asNumber();
        if (valueAsDouble != valueAsDouble) {
            convertDoubleToContiguous(exec->vm());
            push(exec, value);
            return;
        }

        unsigned length = m_butterfly->publicLength();
        ASSERT(length <= m_butterfly->vectorLength());
        if (length < m_butterfly->vectorLength()) {
            m_butterfly->contiguousDouble()[length] = valueAsDouble;
            m_butterfly->setPublicLength(length + 1);
            return;
        }
        
        if (length > MAX_ARRAY_INDEX) {
            methodTable()->putByIndex(this, exec, length, value, true);
            if (!exec->hadException())
                exec->vm().throwException(exec, createRangeError(exec, "Invalid array length"));
            return;
        }
        
        putByIndexBeyondVectorLengthWithoutAttributes<DoubleShape>(exec, length, value);
        break;
    }
        
    case ArrayWithSlowPutArrayStorage: {
        unsigned oldLength = length();
        if (attemptToInterceptPutByIndexOnHole(exec, oldLength, value, true)) {
            if (!exec->hadException() && oldLength < 0xFFFFFFFFu)
                setLength(exec, oldLength + 1, true);
            return;
        }
        FALLTHROUGH;
    }
        
    case ArrayWithArrayStorage: {
        ArrayStorage* storage = m_butterfly->arrayStorage();

        // Fast case - push within vector, always update m_length & m_numValuesInVector.
        unsigned length = storage->length();
        if (length < storage->vectorLength()) {
            storage->m_vector[length].set(exec->vm(), this, value);
            storage->setLength(length + 1);
            ++storage->m_numValuesInVector;
            return;
        }

        // Pushing to an array of invalid length (2^31-1) stores the property, but throws a range error.
        if (storage->length() > MAX_ARRAY_INDEX) {
            methodTable()->putByIndex(this, exec, storage->length(), value, true);
            // Per ES5.1 15.4.4.7 step 6 & 15.4.5.1 step 3.d.
            if (!exec->hadException())
                exec->vm().throwException(exec, createRangeError(exec, "Invalid array length"));
            return;
        }

        // Handled the same as putIndex.
        putByIndexBeyondVectorLengthWithArrayStorage(exec, storage->length(), value, true, storage);
        break;
    }
        
    default:
        RELEASE_ASSERT_NOT_REACHED();
    }
}

bool JSArray::shiftCountWithArrayStorage(unsigned startIndex, unsigned count, ArrayStorage* storage)
{
    unsigned oldLength = storage->length();
    RELEASE_ASSERT(count <= oldLength);
    
    // If the array contains holes or is otherwise in an abnormal state,
    // use the generic algorithm in ArrayPrototype.
    if (oldLength != storage->m_numValuesInVector || inSparseIndexingMode() || shouldUseSlowPut(structure()->indexingType()))
        return false;

    if (!oldLength)
        return true;
    
    unsigned length = oldLength - count;
    
    storage->m_numValuesInVector -= count;
    storage->setLength(length);
    
    unsigned vectorLength = storage->vectorLength();
    if (!vectorLength)
        return true;
    
    if (startIndex >= vectorLength)
        return true;
    
    if (startIndex + count > vectorLength)
        count = vectorLength - startIndex;
    
    unsigned usedVectorLength = min(vectorLength, oldLength);
    
    unsigned numElementsBeforeShiftRegion = startIndex;
    unsigned firstIndexAfterShiftRegion = startIndex + count;
    unsigned numElementsAfterShiftRegion = usedVectorLength - firstIndexAfterShiftRegion;
    ASSERT(numElementsBeforeShiftRegion + count + numElementsAfterShiftRegion == usedVectorLength);

    // The point of this comparison seems to be to minimize the amount of elements that have to 
    // be moved during a shift operation.
    if (numElementsBeforeShiftRegion < numElementsAfterShiftRegion) {
        // The number of elements before the shift region is less than the number of elements
        // after the shift region, so we move the elements before to the right.
        if (numElementsBeforeShiftRegion) {
            RELEASE_ASSERT(count + startIndex <= vectorLength);
            memmove(
                storage->m_vector + count,
                storage->m_vector,
                sizeof(JSValue) * startIndex);
        }
        // Adjust the Butterfly and the index bias. We only need to do this here because we're changing
        // the start of the Butterfly, which needs to point at the first indexed property in the used
        // portion of the vector.
        m_butterfly.setWithoutWriteBarrier(m_butterfly->shift(structure(), count));
        storage = m_butterfly->arrayStorage();
        storage->m_indexBias += count;

        // Since we're consuming part of the vector by moving its beginning to the left,
        // we need to modify the vector length appropriately.
        storage->setVectorLength(vectorLength - count);
    } else {
        // The number of elements before the shift region is greater than or equal to the number 
        // of elements after the shift region, so we move the elements after the shift region to the left.
        memmove(
            storage->m_vector + startIndex,
            storage->m_vector + firstIndexAfterShiftRegion,
            sizeof(JSValue) * numElementsAfterShiftRegion);
        // Clear the slots of the elements we just moved.
        unsigned startOfEmptyVectorTail = usedVectorLength - count;
        for (unsigned i = startOfEmptyVectorTail; i < usedVectorLength; ++i)
            storage->m_vector[i].clear();
        // We don't modify the index bias or the Butterfly pointer in this case because we're not changing 
        // the start of the Butterfly, which needs to point at the first indexed property in the used 
        // portion of the vector. We also don't modify the vector length because we're not actually changing
        // its length; we're just using less of it.
    }
    
    return true;
}

bool JSArray::shiftCountWithAnyIndexingType(ExecState* exec, unsigned startIndex, unsigned count)
{
    RELEASE_ASSERT(count > 0);
    
    switch (structure()->indexingType()) {
    case ArrayClass:
        return true;
        
    case ArrayWithUndecided:
        // Don't handle this because it's confusing and it shouldn't come up.
        return false;
        
    case ArrayWithInt32:
    case ArrayWithContiguous: {
        unsigned oldLength = m_butterfly->publicLength();
        RELEASE_ASSERT(count <= oldLength);
        
        // We may have to walk the entire array to do the shift. We're willing to do
        // so only if it's not horribly slow.
        if (oldLength - (startIndex + count) >= MIN_SPARSE_ARRAY_INDEX)
            return shiftCountWithArrayStorage(startIndex, count, ensureArrayStorage(exec->vm()));

        // Storing to a hole is fine since we're still having a good time. But reading from a hole 
        // is totally not fine, since we might have to read from the proto chain.
        // We have to check for holes before we start moving things around so that we don't get halfway 
        // through shifting and then realize we should have been in ArrayStorage mode.
        unsigned end = oldLength - count;
        for (unsigned i = startIndex; i < end; ++i) {
            JSValue v = m_butterfly->contiguous()[i + count].get();
            if (UNLIKELY(!v))
                return shiftCountWithArrayStorage(startIndex, count, ensureArrayStorage(exec->vm()));
        }

        for (unsigned i = startIndex; i < end; ++i) {
            JSValue v = m_butterfly->contiguous()[i + count].get();
            ASSERT(v);
            // No need for a barrier since we're just moving data around in the same vector.
            // This is in line with our standing assumption that we won't have a deletion
            // barrier.
            m_butterfly->contiguous()[i].setWithoutWriteBarrier(v);
        }
        for (unsigned i = end; i < oldLength; ++i)
            m_butterfly->contiguous()[i].clear();
        
        m_butterfly->setPublicLength(oldLength - count);
        return true;
    }
        
    case ArrayWithDouble: {
        unsigned oldLength = m_butterfly->publicLength();
        RELEASE_ASSERT(count <= oldLength);
        
        // We may have to walk the entire array to do the shift. We're willing to do
        // so only if it's not horribly slow.
        if (oldLength - (startIndex + count) >= MIN_SPARSE_ARRAY_INDEX)
            return shiftCountWithArrayStorage(startIndex, count, ensureArrayStorage(exec->vm()));

        // Storing to a hole is fine since we're still having a good time. But reading from a hole 
        // is totally not fine, since we might have to read from the proto chain.
        // We have to check for holes before we start moving things around so that we don't get halfway 
        // through shifting and then realize we should have been in ArrayStorage mode.
        unsigned end = oldLength - count;
        for (unsigned i = startIndex; i < end; ++i) {
            double v = m_butterfly->contiguousDouble()[i + count];
            if (UNLIKELY(v != v))
                return shiftCountWithArrayStorage(startIndex, count, ensureArrayStorage(exec->vm()));
        }
            
        for (unsigned i = startIndex; i < end; ++i) {
            double v = m_butterfly->contiguousDouble()[i + count];
            ASSERT(v == v);
            // No need for a barrier since we're just moving data around in the same vector.
            // This is in line with our standing assumption that we won't have a deletion
            // barrier.
            m_butterfly->contiguousDouble()[i] = v;
        }
        for (unsigned i = end; i < oldLength; ++i)
            m_butterfly->contiguousDouble()[i] = QNaN;
        
        m_butterfly->setPublicLength(oldLength - count);
        return true;
    }
        
    case ArrayWithArrayStorage:
    case ArrayWithSlowPutArrayStorage:
        return shiftCountWithArrayStorage(startIndex, count, arrayStorage());
        
    default:
        CRASH();
        return false;
    }
}

// Returns true if the unshift can be handled, false to fallback.    
bool JSArray::unshiftCountWithArrayStorage(ExecState* exec, unsigned startIndex, unsigned count, ArrayStorage* storage)
{
    unsigned length = storage->length();

    RELEASE_ASSERT(startIndex <= length);

    // If the array contains holes or is otherwise in an abnormal state,
    // use the generic algorithm in ArrayPrototype.
    if (length != storage->m_numValuesInVector || storage->inSparseMode() || shouldUseSlowPut(structure()->indexingType()))
        return false;

    bool moveFront = !startIndex || startIndex < length / 2;

    unsigned vectorLength = storage->vectorLength();

    if (moveFront && storage->m_indexBias >= count) {
        Butterfly* newButterfly = storage->butterfly()->unshift(structure(), count);
        storage = newButterfly->arrayStorage();
        storage->m_indexBias -= count;
        storage->setVectorLength(vectorLength + count);
        setButterflyWithoutChangingStructure(exec->vm(), newButterfly);
    } else if (!moveFront && vectorLength - length >= count)
        storage = storage->butterfly()->arrayStorage();
    else if (unshiftCountSlowCase(exec->vm(), moveFront, count))
        storage = arrayStorage();
    else {
        throwOutOfMemoryError(exec);
        return true;
    }

    WriteBarrier<Unknown>* vector = storage->m_vector;

    if (startIndex) {
        if (moveFront)
            memmove(vector, vector + count, startIndex * sizeof(JSValue));
        else if (length - startIndex)
            memmove(vector + startIndex + count, vector + startIndex, (length - startIndex) * sizeof(JSValue));
    }

    for (unsigned i = 0; i < count; i++)
        vector[i + startIndex].clear();
    return true;
}

bool JSArray::unshiftCountWithAnyIndexingType(ExecState* exec, unsigned startIndex, unsigned count)
{
    switch (structure()->indexingType()) {
    case ArrayClass:
    case ArrayWithUndecided:
        // We could handle this. But it shouldn't ever come up, so we won't.
        return false;

    case ArrayWithInt32:
    case ArrayWithContiguous: {
        unsigned oldLength = m_butterfly->publicLength();
        
        // We may have to walk the entire array to do the unshift. We're willing to do so
        // only if it's not horribly slow.
        if (oldLength - startIndex >= MIN_SPARSE_ARRAY_INDEX)
            return unshiftCountWithArrayStorage(exec, startIndex, count, ensureArrayStorage(exec->vm()));
        
        ensureLength(exec->vm(), oldLength + count);

        // We have to check for holes before we start moving things around so that we don't get halfway 
        // through shifting and then realize we should have been in ArrayStorage mode.
        for (unsigned i = oldLength; i-- > startIndex;) {
            JSValue v = m_butterfly->contiguous()[i].get();
            if (UNLIKELY(!v))
                return unshiftCountWithArrayStorage(exec, startIndex, count, ensureArrayStorage(exec->vm()));
        }

        for (unsigned i = oldLength; i-- > startIndex;) {
            JSValue v = m_butterfly->contiguous()[i].get();
            ASSERT(v);
            m_butterfly->contiguous()[i + count].setWithoutWriteBarrier(v);
        }
        
        // NOTE: we're leaving being garbage in the part of the array that we shifted out
        // of. This is fine because the caller is required to store over that area, and
        // in contiguous mode storing into a hole is guaranteed to behave exactly the same
        // as storing over an existing element.
        
        return true;
    }
        
    case ArrayWithDouble: {
        unsigned oldLength = m_butterfly->publicLength();
        
        // We may have to walk the entire array to do the unshift. We're willing to do so
        // only if it's not horribly slow.
        if (oldLength - startIndex >= MIN_SPARSE_ARRAY_INDEX)
            return unshiftCountWithArrayStorage(exec, startIndex, count, ensureArrayStorage(exec->vm()));
        
        ensureLength(exec->vm(), oldLength + count);
        
        // We have to check for holes before we start moving things around so that we don't get halfway 
        // through shifting and then realize we should have been in ArrayStorage mode.
        for (unsigned i = oldLength; i-- > startIndex;) {
            double v = m_butterfly->contiguousDouble()[i];
            if (UNLIKELY(v != v))
                return unshiftCountWithArrayStorage(exec, startIndex, count, ensureArrayStorage(exec->vm()));
        }

        for (unsigned i = oldLength; i-- > startIndex;) {
            double v = m_butterfly->contiguousDouble()[i];
            ASSERT(v == v);
            m_butterfly->contiguousDouble()[i + count] = v;
        }
        
        // NOTE: we're leaving being garbage in the part of the array that we shifted out
        // of. This is fine because the caller is required to store over that area, and
        // in contiguous mode storing into a hole is guaranteed to behave exactly the same
        // as storing over an existing element.
        
        return true;
    }
        
    case ArrayWithArrayStorage:
    case ArrayWithSlowPutArrayStorage:
        return unshiftCountWithArrayStorage(exec, startIndex, count, arrayStorage());
        
    default:
        CRASH();
        return false;
    }
}

static int compareNumbersForQSortWithInt32(const void* a, const void* b)
{
    int32_t ia = static_cast<const JSValue*>(a)->asInt32();
    int32_t ib = static_cast<const JSValue*>(b)->asInt32();
    return ia - ib;
}

static int compareNumbersForQSortWithDouble(const void* a, const void* b)
{
    double da = *static_cast<const double*>(a);
    double db = *static_cast<const double*>(b);
    return (da > db) - (da < db);
}

static int compareNumbersForQSort(const void* a, const void* b)
{
    double da = static_cast<const JSValue*>(a)->asNumber();
    double db = static_cast<const JSValue*>(b)->asNumber();
    return (da > db) - (da < db);
}

static int compareByStringPairForQSort(const void* a, const void* b)
{
    const ValueStringPair* va = static_cast<const ValueStringPair*>(a);
    const ValueStringPair* vb = static_cast<const ValueStringPair*>(b);
    return codePointCompare(va->second, vb->second);
}

template<IndexingType indexingType>
void JSArray::sortNumericVector(ExecState* exec, JSValue compareFunction, CallType callType, const CallData& callData)
{
    ASSERT(indexingType == ArrayWithInt32 || indexingType == ArrayWithDouble || indexingType == ArrayWithContiguous || indexingType == ArrayWithArrayStorage);
    
    unsigned lengthNotIncludingUndefined;
    unsigned newRelevantLength;
    compactForSorting<indexingType>(
        lengthNotIncludingUndefined,
        newRelevantLength);
    
    ContiguousJSValues data = indexingData<indexingType>();
    
    if (indexingType == ArrayWithArrayStorage && arrayStorage()->m_sparseMap.get()) {
        throwOutOfMemoryError(exec);
        return;
    }
    
    if (!lengthNotIncludingUndefined)
        return;
    
    bool allValuesAreNumbers = true;
    switch (indexingType) {
    case ArrayWithInt32:
    case ArrayWithDouble:
        break;
        
    default:
        for (size_t i = 0; i < newRelevantLength; ++i) {
            if (!data[i].isNumber()) {
                allValuesAreNumbers = false;
                break;
            }
        }
        break;
    }
    
    if (!allValuesAreNumbers)
        return sort(exec, compareFunction, callType, callData);
    
    // For numeric comparison, which is fast, qsort is faster than mergesort. We
    // also don't require mergesort's stability, since there's no user visible
    // side-effect from swapping the order of equal primitive values.
    int (*compare)(const void*, const void*);
    switch (indexingType) {
    case ArrayWithInt32:
        compare = compareNumbersForQSortWithInt32;
        break;
        
    case ArrayWithDouble:
        compare = compareNumbersForQSortWithDouble;
        ASSERT(sizeof(WriteBarrier<Unknown>) == sizeof(double));
        break;
        
    default:
        compare = compareNumbersForQSort;
        break;
    }
    ASSERT(data.length() >= newRelevantLength);
    qsort(data.data(), newRelevantLength, sizeof(WriteBarrier<Unknown>), compare);
    return;
}

void JSArray::sortNumeric(ExecState* exec, JSValue compareFunction, CallType callType, const CallData& callData)
{
    ASSERT(!inSparseIndexingMode());

    switch (structure()->indexingType()) {
    case ArrayClass:
        return;
        
    case ArrayWithInt32:
        sortNumericVector<ArrayWithInt32>(exec, compareFunction, callType, callData);
        break;
        
    case ArrayWithDouble:
        sortNumericVector<ArrayWithDouble>(exec, compareFunction, callType, callData);
        break;
        
    case ArrayWithContiguous:
        sortNumericVector<ArrayWithContiguous>(exec, compareFunction, callType, callData);
        return;

    case ArrayWithArrayStorage:
        sortNumericVector<ArrayWithArrayStorage>(exec, compareFunction, callType, callData);
        return;
        
    default:
        CRASH();
        return;
    }
}

template <IndexingType> struct ContiguousTypeAccessor {
    typedef WriteBarrier<Unknown> Type;
    static JSValue getAsValue(ContiguousData<Type> data, size_t i) { return data[i].get(); }
    static void setWithValue(VM& vm, JSArray* thisValue, ContiguousData<Type> data, size_t i, JSValue value)
    {
        data[i].set(vm, thisValue, value);
    }
    static void replaceDataReference(ContiguousData<Type>* outData, ContiguousJSValues inData)
    {
        *outData = inData;
    }
};

template <> struct ContiguousTypeAccessor<ArrayWithDouble> {
    typedef double Type;
    static JSValue getAsValue(ContiguousData<Type> data, size_t i) { ASSERT(data[i] == data[i]); return JSValue(JSValue::EncodeAsDouble, data[i]); }
    static void setWithValue(VM&, JSArray*, ContiguousData<Type> data, size_t i, JSValue value)
    {
        data[i] = value.asNumber();
    }
    static NO_RETURN_DUE_TO_CRASH void replaceDataReference(ContiguousData<Type>*, ContiguousJSValues)
    {
        RELEASE_ASSERT_WITH_MESSAGE(0, "Inconsistent indexing types during compact array sort.");
    }
};


template<IndexingType indexingType, typename StorageType>
void JSArray::sortCompactedVector(ExecState* exec, ContiguousData<StorageType> data, unsigned relevantLength)
{
    if (!relevantLength)
        return;
    
    VM& vm = exec->vm();

    // Converting JavaScript values to strings can be expensive, so we do it once up front and sort based on that.
    // This is a considerable improvement over doing it twice per comparison, though it requires a large temporary
    // buffer. Besides, this protects us from crashing if some objects have custom toString methods that return
    // random or otherwise changing results, effectively making compare function inconsistent.
        
    Vector<ValueStringPair, 0, UnsafeVectorOverflow> values(relevantLength);
    if (!values.begin()) {
        throwOutOfMemoryError(exec);
        return;
    }
        
    Heap::heap(this)->pushTempSortVector(&values);
        
    bool isSortingPrimitiveValues = true;

    for (size_t i = 0; i < relevantLength; i++) {
        JSValue value = ContiguousTypeAccessor<indexingType>::getAsValue(data, i);
        ASSERT(indexingType != ArrayWithInt32 || value.isInt32());
        ASSERT(!value.isUndefined());
        values[i].first = value;
        if (indexingType != ArrayWithDouble && indexingType != ArrayWithInt32)
            isSortingPrimitiveValues = isSortingPrimitiveValues && value.isPrimitive();
    }
        
    // FIXME: The following loop continues to call toString on subsequent values even after
    // a toString call raises an exception.
        
    for (size_t i = 0; i < relevantLength; i++)
        values[i].second = values[i].first.toWTFStringInline(exec);
        
    if (exec->hadException()) {
        Heap::heap(this)->popTempSortVector(&values);
        return;
    }
        
    // FIXME: Since we sort by string value, a fast algorithm might be to use a radix sort. That would be O(N) rather
    // than O(N log N).
        
#if HAVE(MERGESORT)
    if (isSortingPrimitiveValues)
        qsort(values.begin(), values.size(), sizeof(ValueStringPair), compareByStringPairForQSort);
    else
        mergesort(values.begin(), values.size(), sizeof(ValueStringPair), compareByStringPairForQSort);
#else
    // FIXME: The qsort library function is likely to not be a stable sort.
    // ECMAScript-262 does not specify a stable sort, but in practice, browsers perform a stable sort.
    qsort(values.begin(), values.size(), sizeof(ValueStringPair), compareByStringPairForQSort);
#endif
    
    // If the toString function changed the length of the array or vector storage,
    // increase the length to handle the orignal number of actual values.
    switch (indexingType) {
    case ArrayWithInt32:
    case ArrayWithDouble:
    case ArrayWithContiguous:
        ensureLength(vm, relevantLength);
        break;
        
    case ArrayWithArrayStorage:
        if (arrayStorage()->vectorLength() < relevantLength) {
            increaseVectorLength(exec->vm(), relevantLength);
            ContiguousTypeAccessor<indexingType>::replaceDataReference(&data, arrayStorage()->vector());
        }
        if (arrayStorage()->length() < relevantLength)
            arrayStorage()->setLength(relevantLength);
        break;
        
    default:
        CRASH();
    }

    for (size_t i = 0; i < relevantLength; i++)
        ContiguousTypeAccessor<indexingType>::setWithValue(vm, this, data, i, values[i].first);
    
    Heap::heap(this)->popTempSortVector(&values);
}

void JSArray::sort(ExecState* exec)
{
    ASSERT(!inSparseIndexingMode());
    
    switch (structure()->indexingType()) {
    case ArrayClass:
    case ArrayWithUndecided:
        return;
        
    case ArrayWithInt32: {
        unsigned lengthNotIncludingUndefined;
        unsigned newRelevantLength;
        compactForSorting<ArrayWithInt32>(
            lengthNotIncludingUndefined, newRelevantLength);
        
        sortCompactedVector<ArrayWithInt32>(
            exec, m_butterfly->contiguousInt32(), lengthNotIncludingUndefined);
        return;
    }
        
    case ArrayWithDouble: {
        unsigned lengthNotIncludingUndefined;
        unsigned newRelevantLength;
        compactForSorting<ArrayWithDouble>(
            lengthNotIncludingUndefined, newRelevantLength);
        
        sortCompactedVector<ArrayWithDouble>(
            exec, m_butterfly->contiguousDouble(), lengthNotIncludingUndefined);
        return;
    }
        
    case ArrayWithContiguous: {
        unsigned lengthNotIncludingUndefined;
        unsigned newRelevantLength;
        compactForSorting<ArrayWithContiguous>(
            lengthNotIncludingUndefined, newRelevantLength);
        
        sortCompactedVector<ArrayWithContiguous>(
            exec, m_butterfly->contiguous(), lengthNotIncludingUndefined);
        return;
    }
        
    case ArrayWithArrayStorage: {
        unsigned lengthNotIncludingUndefined;
        unsigned newRelevantLength;
        compactForSorting<ArrayWithArrayStorage>(
            lengthNotIncludingUndefined, newRelevantLength);
        ArrayStorage* storage = m_butterfly->arrayStorage();
        ASSERT(!storage->m_sparseMap);
        
        sortCompactedVector<ArrayWithArrayStorage>(exec, storage->vector(), lengthNotIncludingUndefined);
        return;
    }
        
    default:
        RELEASE_ASSERT_NOT_REACHED();
    }
}

struct AVLTreeNodeForArrayCompare {
    JSValue value;

    // Child pointers.  The high bit of gt is robbed and used as the
    // balance factor sign.  The high bit of lt is robbed and used as
    // the magnitude of the balance factor.
    int32_t gt;
    int32_t lt;
};

struct AVLTreeAbstractorForArrayCompare {
    typedef int32_t handle; // Handle is an index into m_nodes vector.
    typedef JSValue key;
    typedef int32_t size;

    Vector<AVLTreeNodeForArrayCompare, 0, UnsafeVectorOverflow> m_nodes;
    ExecState* m_exec;
    JSValue m_compareFunction;
    CallType m_compareCallType;
    const CallData* m_compareCallData;
    OwnPtr<CachedCall> m_cachedCall;

    handle get_less(handle h) { return m_nodes[h].lt & 0x7FFFFFFF; }
    void set_less(handle h, handle lh) { m_nodes[h].lt &= 0x80000000; m_nodes[h].lt |= lh; }
    handle get_greater(handle h) { return m_nodes[h].gt & 0x7FFFFFFF; }
    void set_greater(handle h, handle gh) { m_nodes[h].gt &= 0x80000000; m_nodes[h].gt |= gh; }

    int get_balance_factor(handle h)
    {
        if (m_nodes[h].gt & 0x80000000)
            return -1;
        return static_cast<unsigned>(m_nodes[h].lt) >> 31;
    }

    void set_balance_factor(handle h, int bf)
    {
        if (bf == 0) {
            m_nodes[h].lt &= 0x7FFFFFFF;
            m_nodes[h].gt &= 0x7FFFFFFF;
        } else {
            m_nodes[h].lt |= 0x80000000;
            if (bf < 0)
                m_nodes[h].gt |= 0x80000000;
            else
                m_nodes[h].gt &= 0x7FFFFFFF;
        }
    }

    int compare_key_key(key va, key vb)
    {
        ASSERT(!va.isUndefined());
        ASSERT(!vb.isUndefined());

        if (m_exec->hadException())
            return 1;

        double compareResult;
        if (m_cachedCall) {
            m_cachedCall->setThis(jsUndefined());
            m_cachedCall->setArgument(0, va);
            m_cachedCall->setArgument(1, vb);
            compareResult = m_cachedCall->call().toNumber(m_exec);
        } else {
            MarkedArgumentBuffer arguments;
            arguments.append(va);
            arguments.append(vb);
            compareResult = call(m_exec, m_compareFunction, m_compareCallType, *m_compareCallData, jsUndefined(), arguments).toNumber(m_exec);
        }
        return (compareResult < 0) ? -1 : 1; // Not passing equality through, because we need to store all values, even if equivalent.
    }

    int compare_key_node(key k, handle h) { return compare_key_key(k, m_nodes[h].value); }
    int compare_node_node(handle h1, handle h2) { return compare_key_key(m_nodes[h1].value, m_nodes[h2].value); }

    static handle null() { return 0x7FFFFFFF; }
};

template<IndexingType indexingType>
void JSArray::sortVector(ExecState* exec, JSValue compareFunction, CallType callType, const CallData& callData)
{
    ASSERT(!inSparseIndexingMode());
    ASSERT(indexingType == structure()->indexingType());
    
    // FIXME: This ignores exceptions raised in the compare function or in toNumber.
        
    // The maximum tree depth is compiled in - but the caller is clearly up to no good
    // if a larger array is passed.
    ASSERT(m_butterfly->publicLength() <= static_cast<unsigned>(std::numeric_limits<int>::max()));
    if (m_butterfly->publicLength() > static_cast<unsigned>(std::numeric_limits<int>::max()))
        return;
        
    unsigned usedVectorLength = relevantLength<indexingType>();
    unsigned nodeCount = usedVectorLength;
        
    if (!nodeCount)
        return;
        
    AVLTree<AVLTreeAbstractorForArrayCompare, 44> tree; // Depth 44 is enough for 2^31 items
    tree.abstractor().m_exec = exec;
    tree.abstractor().m_compareFunction = compareFunction;
    tree.abstractor().m_compareCallType = callType;
    tree.abstractor().m_compareCallData = &callData;
    tree.abstractor().m_nodes.grow(nodeCount);
        
    if (callType == CallTypeJS)
        tree.abstractor().m_cachedCall = adoptPtr(new CachedCall(exec, jsCast<JSFunction*>(compareFunction), 2));
        
    if (!tree.abstractor().m_nodes.begin()) {
        throwOutOfMemoryError(exec);
        return;
    }
        
    // FIXME: If the compare function modifies the array, the vector, map, etc. could be modified
    // right out from under us while we're building the tree here.
        
    unsigned numDefined = 0;
    unsigned numUndefined = 0;
    
    // Iterate over the array, ignoring missing values, counting undefined ones, and inserting all other ones into the tree.
    for (; numDefined < usedVectorLength; ++numDefined) {
        if (numDefined >= m_butterfly->vectorLength())
            break;
        JSValue v = getHolyIndexQuickly(numDefined);
        if (!v || v.isUndefined())
            break;
        tree.abstractor().m_nodes[numDefined].value = v;
        tree.insert(numDefined);
    }
    for (unsigned i = numDefined; i < usedVectorLength; ++i) {
        if (i >= m_butterfly->vectorLength())
            break;
        JSValue v = getHolyIndexQuickly(i);
        if (v) {
            if (v.isUndefined())
                ++numUndefined;
            else {
                tree.abstractor().m_nodes[numDefined].value = v;
                tree.insert(numDefined);
                ++numDefined;
            }
        }
    }
    
    unsigned newUsedVectorLength = numDefined + numUndefined;
        
    // The array size may have changed. Figure out the new bounds.
    unsigned newestUsedVectorLength = currentRelevantLength();
        
    unsigned elementsToExtractThreshold = min(min(newestUsedVectorLength, numDefined), static_cast<unsigned>(tree.abstractor().m_nodes.size()));
    unsigned undefinedElementsThreshold = min(newestUsedVectorLength, newUsedVectorLength);
    unsigned clearElementsThreshold = min(newestUsedVectorLength, usedVectorLength);
        
    // Copy the values back into m_storage.
    AVLTree<AVLTreeAbstractorForArrayCompare, 44>::Iterator iter;
    iter.start_iter_least(tree);
    VM& vm = exec->vm();
    for (unsigned i = 0; i < elementsToExtractThreshold; ++i) {
        ASSERT(i < butterfly()->vectorLength());
        if (structure()->indexingType() == ArrayWithDouble)
            butterfly()->contiguousDouble()[i] = tree.abstractor().m_nodes[*iter].value.asNumber();
        else
            currentIndexingData()[i].set(vm, this, tree.abstractor().m_nodes[*iter].value);
        ++iter;
    }
    // Put undefined values back in.
    switch (structure()->indexingType()) {
    case ArrayWithInt32:
    case ArrayWithDouble:
        ASSERT(elementsToExtractThreshold == undefinedElementsThreshold);
        break;
        
    default:
        for (unsigned i = elementsToExtractThreshold; i < undefinedElementsThreshold; ++i) {
            ASSERT(i < butterfly()->vectorLength());
            currentIndexingData()[i].setUndefined();
        }
    }

    // Ensure that unused values in the vector are zeroed out.
    for (unsigned i = undefinedElementsThreshold; i < clearElementsThreshold; ++i) {
        ASSERT(i < butterfly()->vectorLength());
        if (structure()->indexingType() == ArrayWithDouble)
            butterfly()->contiguousDouble()[i] = QNaN;
        else
            currentIndexingData()[i].clear();
    }
    
    if (hasArrayStorage(structure()->indexingType()))
        arrayStorage()->m_numValuesInVector = newUsedVectorLength;
}

void JSArray::sort(ExecState* exec, JSValue compareFunction, CallType callType, const CallData& callData)
{
    ASSERT(!inSparseIndexingMode());
    
    switch (structure()->indexingType()) {
    case ArrayClass:
    case ArrayWithUndecided:
        return;
        
    case ArrayWithInt32:
        sortVector<ArrayWithInt32>(exec, compareFunction, callType, callData);
        return;

    case ArrayWithDouble:
        sortVector<ArrayWithDouble>(exec, compareFunction, callType, callData);
        return;

    case ArrayWithContiguous:
        sortVector<ArrayWithContiguous>(exec, compareFunction, callType, callData);
        return;

    case ArrayWithArrayStorage:
        sortVector<ArrayWithArrayStorage>(exec, compareFunction, callType, callData);
        return;
        
    default:
        RELEASE_ASSERT_NOT_REACHED();
    }
}

void JSArray::fillArgList(ExecState* exec, MarkedArgumentBuffer& args)
{
    unsigned i = 0;
    unsigned vectorEnd;
    WriteBarrier<Unknown>* vector;
    
    switch (structure()->indexingType()) {
    case ArrayClass:
        return;
        
    case ArrayWithUndecided: {
        vector = 0;
        vectorEnd = 0;
        break;
    }
        
    case ArrayWithInt32:
    case ArrayWithContiguous: {
        vectorEnd = m_butterfly->publicLength();
        vector = m_butterfly->contiguous().data();
        break;
    }
        
    case ArrayWithDouble: {
        vector = 0;
        vectorEnd = 0;
        for (; i < m_butterfly->publicLength(); ++i) {
            double v = butterfly()->contiguousDouble()[i];
            if (v != v)
                break;
            args.append(JSValue(JSValue::EncodeAsDouble, v));
        }
        break;
    }
    
    case ARRAY_WITH_ARRAY_STORAGE_INDEXING_TYPES: {
        ArrayStorage* storage = m_butterfly->arrayStorage();
        
        vector = storage->m_vector;
        vectorEnd = min(storage->length(), storage->vectorLength());
        break;
    }
        
    default:
        CRASH();
        vector = 0;
        vectorEnd = 0;
        break;
    }
    
    for (; i < vectorEnd; ++i) {
        WriteBarrier<Unknown>& v = vector[i];
        if (!v)
            break;
        args.append(v.get());
    }
    
    for (; i < length(); ++i)
        args.append(get(exec, i));
}

void JSArray::copyToArguments(ExecState* exec, CallFrame* callFrame, uint32_t length)
{
    unsigned i = 0;
    WriteBarrier<Unknown>* vector;
    unsigned vectorEnd;
    
    ASSERT(length == this->length());
    switch (structure()->indexingType()) {
    case ArrayClass:
        return;
        
    case ArrayWithUndecided: {
        vector = 0;
        vectorEnd = 0;
        break;
    }
        
    case ArrayWithInt32:
    case ArrayWithContiguous: {
        vector = m_butterfly->contiguous().data();
        vectorEnd = m_butterfly->publicLength();
        break;
    }
        
    case ArrayWithDouble: {
        vector = 0;
        vectorEnd = 0;
        for (; i < m_butterfly->publicLength(); ++i) {
            ASSERT(i < butterfly()->vectorLength());
            double v = m_butterfly->contiguousDouble()[i];
            if (v != v)
                break;
            callFrame->setArgument(i, JSValue(JSValue::EncodeAsDouble, v));
        }
        break;
    }
        
    case ARRAY_WITH_ARRAY_STORAGE_INDEXING_TYPES: {
        ArrayStorage* storage = m_butterfly->arrayStorage();
        vector = storage->m_vector;
        vectorEnd = min(length, storage->vectorLength());
        break;
    }
        
    default:
        CRASH();
        vector = 0;
        vectorEnd = 0;
        break;
    }
    
    for (; i < vectorEnd; ++i) {
        WriteBarrier<Unknown>& v = vector[i];
        if (!v)
            break;
        callFrame->setArgument(i, v.get());
    }
    
    for (; i < length; ++i)
        callFrame->setArgument(i, get(exec, i));
}

template<IndexingType indexingType>
void JSArray::compactForSorting(unsigned& numDefined, unsigned& newRelevantLength)
{
    ASSERT(!inSparseIndexingMode());
    ASSERT(indexingType == structure()->indexingType());

    unsigned myRelevantLength = relevantLength<indexingType>();
    
    numDefined = 0;
    unsigned numUndefined = 0;
        
    for (; numDefined < myRelevantLength; ++numDefined) {
        ASSERT(numDefined < m_butterfly->vectorLength());
        if (indexingType == ArrayWithInt32) {
            JSValue v = m_butterfly->contiguousInt32()[numDefined].get();
            if (!v)
                break;
            ASSERT(v.isInt32());
            continue;
        }
        if (indexingType == ArrayWithDouble) {
            double v = m_butterfly->contiguousDouble()[numDefined];
            if (v != v)
                break;
            continue;
        }
        JSValue v = indexingData<indexingType>()[numDefined].get();
        if (!v || v.isUndefined())
            break;
    }
        
    for (unsigned i = numDefined; i < myRelevantLength; ++i) {
        ASSERT(i < m_butterfly->vectorLength());
        if (indexingType == ArrayWithInt32) {
            JSValue v = m_butterfly->contiguousInt32()[i].get();
            if (!v)
                continue;
            ASSERT(v.isInt32());
            ASSERT(numDefined < m_butterfly->vectorLength());
            m_butterfly->contiguousInt32()[numDefined++].setWithoutWriteBarrier(v);
            continue;
        }
        if (indexingType == ArrayWithDouble) {
            double v = m_butterfly->contiguousDouble()[i];
            if (v != v)
                continue;
            ASSERT(numDefined < m_butterfly->vectorLength());
            m_butterfly->contiguousDouble()[numDefined++] = v;
            continue;
        }
        JSValue v = indexingData<indexingType>()[i].get();
        if (v) {
            if (v.isUndefined())
                ++numUndefined;
            else {
                ASSERT(numDefined < m_butterfly->vectorLength());
                indexingData<indexingType>()[numDefined++].setWithoutWriteBarrier(v);
            }
        }
    }
        
    newRelevantLength = numDefined + numUndefined;
    
    if (hasArrayStorage(indexingType))
        RELEASE_ASSERT(!arrayStorage()->m_sparseMap);
    
    switch (indexingType) {
    case ArrayWithInt32:
    case ArrayWithDouble:
        RELEASE_ASSERT(numDefined == newRelevantLength);
        break;
        
    default:
        for (unsigned i = numDefined; i < newRelevantLength; ++i) {
            ASSERT(i < m_butterfly->vectorLength());
            indexingData<indexingType>()[i].setUndefined();
        }
        break;
    }
    for (unsigned i = newRelevantLength; i < myRelevantLength; ++i) {
        ASSERT(i < m_butterfly->vectorLength());
        if (indexingType == ArrayWithDouble)
            m_butterfly->contiguousDouble()[i] = QNaN;
        else
            indexingData<indexingType>()[i].clear();
    }

    if (hasArrayStorage(indexingType))
        arrayStorage()->m_numValuesInVector = newRelevantLength;
}

} // namespace JSC<|MERGE_RESOLUTION|>--- conflicted
+++ resolved
@@ -37,10 +37,6 @@
 #include <wtf/AVLTree.h>
 #include <wtf/Assertions.h>
 #include <wtf/OwnPtr.h>
-<<<<<<< HEAD
-#include "Operations.h"
-=======
->>>>>>> 6901f034
 
 using namespace std;
 using namespace WTF;
