--- conflicted
+++ resolved
@@ -1,10 +1,6 @@
 /*
  *  Copyright (C) 1999-2000 Harri Porten (porten@kde.org)
-<<<<<<< HEAD
- *  Copyright (C) 2007, 2008, 2013, 2016 Apple Inc. All rights reserved.
-=======
  *  Copyright (C) 2007-2008, 2013, 2016 Apple Inc. All rights reserved.
->>>>>>> 4ccac179
  *
  *  This library is free software; you can redistribute it and/or
  *  modify it under the terms of the GNU Lesser General Public
@@ -30,10 +26,7 @@
 namespace JSC {
 
 class ObjectPrototype;
-<<<<<<< HEAD
-=======
 class RegExp;
->>>>>>> 4ccac179
 class RegExpObject;
 
 class StringPrototype : public StringObject {
@@ -66,9 +59,6 @@
 EncodedJSValue JIT_OPERATION operationStringProtoFuncReplaceRegExpString(
     ExecState*, JSString* thisValue, RegExpObject* searchValue, JSString* replaceValue);
 
-<<<<<<< HEAD
-} // namespace JSC
-=======
 String substituteBackreferences(const String& replacement, StringView source, const int* ovector, RegExp* reg);
 
 EncodedJSValue JSC_HOST_CALL stringProtoFuncRepeatCharacter(ExecState*);
@@ -76,6 +66,5 @@
 
 EncodedJSValue JSC_HOST_CALL builtinStringSubstrInternal(ExecState*);
 EncodedJSValue JSC_HOST_CALL builtinStringIncludesInternal(ExecState*);
->>>>>>> 4ccac179
 
 } // namespace JSC