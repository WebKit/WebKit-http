/*
 * Copyright (C) 2012, 2016 Apple Inc. All rights reserved.
 * Copyright (C) 2015-2016 Yusuke Suzuki <utatane.tea@gmail.com>.
 *
 * Redistribution and use in source and binary forms, with or without
 * modification, are permitted provided that the following conditions
 * are met:
 * 1. Redistributions of source code must retain the above copyright
 *    notice, this list of conditions and the following disclaimer.
 * 2. Redistributions in binary form must reproduce the above copyright
 *    notice, this list of conditions and the following disclaimer in the
 *    documentation and/or other materials provided with the distribution.
 *
 * THIS SOFTWARE IS PROVIDED BY APPLE INC. AND ITS CONTRIBUTORS ``AS IS''
 * AND ANY EXPRESS OR IMPLIED WARRANTIES, INCLUDING, BUT NOT LIMITED TO,
 * THE IMPLIED WARRANTIES OF MERCHANTABILITY AND FITNESS FOR A PARTICULAR
 * PURPOSE ARE DISCLAIMED. IN NO EVENT SHALL APPLE INC. OR ITS CONTRIBUTORS
 * BE LIABLE FOR ANY DIRECT, INDIRECT, INCIDENTAL, SPECIAL, EXEMPLARY, OR
 * CONSEQUENTIAL DAMAGES (INCLUDING, BUT NOT LIMITED TO, PROCUREMENT OF
 * SUBSTITUTE GOODS OR SERVICES; LOSS OF USE, DATA, OR PROFITS; OR BUSINESS
 * INTERRUPTION) HOWEVER CAUSED AND ON ANY THEORY OF LIABILITY, WHETHER IN
 * CONTRACT, STRICT LIABILITY, OR TORT (INCLUDING NEGLIGENCE OR OTHERWISE)
 * ARISING IN ANY WAY OUT OF THE USE OF THIS SOFTWARE, EVEN IF ADVISED OF
 * THE POSSIBILITY OF SUCH DAMAGE.
 */

#include "config.h"
#include "Symbol.h"

#include "Error.h"
#include "JSCInlines.h"
#include "SymbolObject.h"

namespace JSC {

const ClassInfo Symbol::s_info = { "symbol", nullptr, nullptr, nullptr, CREATE_METHOD_TABLE(Symbol) };

Symbol::Symbol(VM& vm)
    : Base(vm, vm.symbolStructure.get())
    , m_privateName()
{
}

Symbol::Symbol(VM& vm, const String& string)
    : Base(vm, vm.symbolStructure.get())
    , m_privateName(PrivateName::Description, string)
{
}

Symbol::Symbol(VM& vm, SymbolImpl& uid)
    : Base(vm, vm.symbolStructure.get())
    , m_privateName(uid)
{
}

void Symbol::finishCreation(VM& vm)
{
    Base::finishCreation(vm);
    ASSERT(inherits(vm, info()));

    vm.symbolImplToSymbolMap.set(&m_privateName.uid(), this);
}

inline SymbolObject* SymbolObject::create(VM& vm, JSGlobalObject* globalObject, Symbol* symbol)
{
    SymbolObject* object = new (NotNull, allocateCell<SymbolObject>(vm.heap)) SymbolObject(vm, globalObject->symbolObjectStructure());
    object->finishCreation(vm, symbol);
    return object;
}

JSValue Symbol::toPrimitive(ExecState*, PreferredPrimitiveType) const
{
    return const_cast<Symbol*>(this);
}

bool Symbol::getPrimitiveNumber(ExecState* exec, double& number, JSValue& result) const
{
    result = this;
    number = toNumber(exec);
    return true;
}

JSObject* Symbol::toObject(ExecState* exec, JSGlobalObject* globalObject) const
{
    return SymbolObject::create(exec->vm(), globalObject, const_cast<Symbol*>(this));
}

double Symbol::toNumber(ExecState* exec) const
{
    VM& vm = exec->vm();
    auto scope = DECLARE_THROW_SCOPE(vm);
    throwTypeError(exec, scope, "Cannot convert a symbol to a number"_s);
    return 0.0;
}

void Symbol::destroy(JSCell* cell)
{
    static_cast<Symbol*>(cell)->Symbol::~Symbol();
}

String Symbol::descriptiveString() const
{
    return makeString("Symbol(", String(privateName().uid()), ')');
}

String Symbol::description() const
{
<<<<<<< HEAD
    return privateName().uid();
=======
    auto& uid = privateName().uid();
    return uid.isNullSymbol() ? String() : uid;
>>>>>>> 20415689
}

Symbol* Symbol::create(VM& vm)
{
    Symbol* symbol = new (NotNull, allocateCell<Symbol>(vm.heap)) Symbol(vm);
    symbol->finishCreation(vm);
    return symbol;
}

Symbol* Symbol::create(ExecState* exec, JSString* description)
{
    VM& vm = exec->vm();
    String desc = description->value(exec);
    Symbol* symbol = new (NotNull, allocateCell<Symbol>(vm.heap)) Symbol(vm, desc);
    symbol->finishCreation(vm);
    return symbol;
}

Symbol* Symbol::create(VM& vm, SymbolImpl& uid)
{
    if (Symbol* symbol = vm.symbolImplToSymbolMap.get(&uid))
        return symbol;

    Symbol* symbol = new (NotNull, allocateCell<Symbol>(vm.heap)) Symbol(vm, uid);
    symbol->finishCreation(vm);
    return symbol;
}

} // namespace JSC<|MERGE_RESOLUTION|>--- conflicted
+++ resolved
@@ -105,12 +105,8 @@
 
 String Symbol::description() const
 {
-<<<<<<< HEAD
-    return privateName().uid();
-=======
     auto& uid = privateName().uid();
     return uid.isNullSymbol() ? String() : uid;
->>>>>>> 20415689
 }
 
 Symbol* Symbol::create(VM& vm)
