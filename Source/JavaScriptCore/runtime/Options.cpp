--- conflicted
+++ resolved
@@ -48,13 +48,8 @@
 #include <crt_externs.h>
 #endif
 
-<<<<<<< HEAD
 #if OS(WINDOWS) || OS(HAIKU)
-#include "MacroAssemblerX86.h"
-=======
-#if OS(WINDOWS)
 #include "MacroAssembler.h"
->>>>>>> f8f59f69
 #endif
 
 namespace JSC {
