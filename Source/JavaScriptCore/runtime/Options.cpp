/*
 * Copyright (C) 2011-2012, 2014-2015 Apple Inc. All rights reserved.
 *
 * Redistribution and use in source and binary forms, with or without
 * modification, are permitted provided that the following conditions
 * are met:
 * 1. Redistributions of source code must retain the above copyright
 *    notice, this list of conditions and the following disclaimer.
 * 2. Redistributions in binary form must reproduce the above copyright
 *    notice, this list of conditions and the following disclaimer in the
 *    documentation and/or other materials provided with the distribution.
 *
 * THIS SOFTWARE IS PROVIDED BY APPLE INC. ``AS IS'' AND ANY
 * EXPRESS OR IMPLIED WARRANTIES, INCLUDING, BUT NOT LIMITED TO, THE
 * IMPLIED WARRANTIES OF MERCHANTABILITY AND FITNESS FOR A PARTICULAR
 * PURPOSE ARE DISCLAIMED.  IN NO EVENT SHALL APPLE INC. OR
 * CONTRIBUTORS BE LIABLE FOR ANY DIRECT, INDIRECT, INCIDENTAL, SPECIAL,
 * EXEMPLARY, OR CONSEQUENTIAL DAMAGES (INCLUDING, BUT NOT LIMITED TO,
 * PROCUREMENT OF SUBSTITUTE GOODS OR SERVICES; LOSS OF USE, DATA, OR
 * PROFITS; OR BUSINESS INTERRUPTION) HOWEVER CAUSED AND ON ANY THEORY
 * OF LIABILITY, WHETHER IN CONTRACT, STRICT LIABILITY, OR TORT
 * (INCLUDING NEGLIGENCE OR OTHERWISE) ARISING IN ANY WAY OUT OF THE USE
 * OF THIS SOFTWARE, EVEN IF ADVISED OF THE POSSIBILITY OF SUCH DAMAGE. 
 */

#include "config.h"
#include "Options.h"

#include <algorithm>
#include <cmath>
#include <limits>
#include <mutex>
#include <stdlib.h>
#include <string.h>
#include <wtf/ASCIICType.h>
#include <wtf/Compiler.h>
#include <wtf/DataLog.h>
#include <wtf/NumberOfCores.h>
#include <wtf/StdLibExtras.h>
#include <wtf/StringExtras.h>
#include <wtf/text/StringBuilder.h>

<<<<<<< HEAD
#if OS(WINDOWS) || OS(HAIKU)
=======
#if PLATFORM(COCOA)
#include <crt_externs.h>
#endif

#if OS(WINDOWS)
>>>>>>> 49d865a8
#include "MacroAssemblerX86.h"
#endif

#define USE_OPTIONS_FILE 0
#define OPTIONS_FILENAME "/tmp/jsc.options"

namespace JSC {

static bool parse(const char* string, bool& value)
{
    if (!strcasecmp(string, "true") || !strcasecmp(string, "yes") || !strcmp(string, "1")) {
        value = true;
        return true;
    }
    if (!strcasecmp(string, "false") || !strcasecmp(string, "no") || !strcmp(string, "0")) {
        value = false;
        return true;
    }
    return false;
}

static bool parse(const char* string, int32_t& value)
{
    return sscanf(string, "%d", &value) == 1;
}

static bool parse(const char* string, unsigned& value)
{
    return sscanf(string, "%u", &value) == 1;
}

static bool parse(const char* string, double& value)
{
    return sscanf(string, "%lf", &value) == 1;
}

static bool parse(const char* string, OptionRange& value)
{
    return value.init(string);
}

static bool parse(const char* string, const char*& value)
{
    if (!strlen(string))
        string = nullptr;
    value = string;
    return true;
}

static bool parse(const char* string, GCLogging::Level& value)
{
    if (!strcasecmp(string, "none") || !strcasecmp(string, "no") || !strcasecmp(string, "false") || !strcmp(string, "0")) {
        value = GCLogging::None;
        return true;
    }

    if (!strcasecmp(string, "basic") || !strcasecmp(string, "yes") || !strcasecmp(string, "true") || !strcmp(string, "1")) {
        value = GCLogging::Basic;
        return true;
    }

    if (!strcasecmp(string, "verbose") || !strcmp(string, "2")) {
        value = GCLogging::Verbose;
        return true;
    }

    return false;
}

template<typename T>
bool overrideOptionWithHeuristic(T& variable, const char* name)
{
    const char* stringValue = getenv(name);
    if (!stringValue)
        return false;
    
    if (parse(stringValue, variable))
        return true;
    
    fprintf(stderr, "WARNING: failed to parse %s=%s\n", name, stringValue);
    return false;
}

bool Options::overrideAliasedOptionWithHeuristic(const char* name)
{
    const char* stringValue = getenv(name);
    if (!stringValue)
        return false;

    String aliasedOption;
    aliasedOption = String(&name[4]) + "=" + stringValue;
    if (Options::setOption(aliasedOption.utf8().data()))
        return true;

    fprintf(stderr, "WARNING: failed to parse %s=%s\n", name, stringValue);
    return false;
}

static unsigned computeNumberOfWorkerThreads(int maxNumberOfWorkerThreads, int minimum = 1)
{
    int cpusToUse = std::min(WTF::numberOfProcessorCores(), maxNumberOfWorkerThreads);

    // Be paranoid, it is the OS we're dealing with, after all.
    ASSERT(cpusToUse >= 1);
    return std::max(cpusToUse, minimum);
}

static int32_t computePriorityDeltaOfWorkerThreads(int32_t twoCorePriorityDelta, int32_t multiCorePriorityDelta)
{
    if (WTF::numberOfProcessorCores() <= 2)
        return twoCorePriorityDelta;

    return multiCorePriorityDelta;
}

static unsigned computeNumberOfGCMarkers(unsigned maxNumberOfGCMarkers)
{
    return computeNumberOfWorkerThreads(maxNumberOfGCMarkers);
}

const char* const OptionRange::s_nullRangeStr = "<null>";

bool OptionRange::init(const char* rangeString)
{
    // rangeString should be in the form of [!]<low>[:<high>]
    // where low and high are unsigned

    bool invert = false;

    if (!rangeString) {
        m_state = InitError;
        return false;
    }

    if (!strcmp(rangeString, s_nullRangeStr)) {
        m_state = Uninitialized;
        return true;
    }
    
    m_rangeString = rangeString;

    if (*rangeString == '!') {
        invert = true;
        rangeString++;
    }

    int scanResult = sscanf(rangeString, " %u:%u", &m_lowLimit, &m_highLimit);

    if (!scanResult || scanResult == EOF) {
        m_state = InitError;
        return false;
    }

    if (scanResult == 1)
        m_highLimit = m_lowLimit;

    if (m_lowLimit > m_highLimit) {
        m_state = InitError;
        return false;
    }

    m_state = invert ? Inverted : Normal;

    return true;
}

bool OptionRange::isInRange(unsigned count)
{
    if (m_state < Normal)
        return true;

    if ((m_lowLimit <= count) && (count <= m_highLimit))
        return m_state == Normal ? true : false;

    return m_state == Normal ? false : true;
}

void OptionRange::dump(PrintStream& out) const
{
    out.print(m_rangeString);
}

Options::Entry Options::s_options[Options::numberOfOptions];
Options::Entry Options::s_defaultOptions[Options::numberOfOptions];

// Realize the names for each of the options:
const Options::EntryInfo Options::s_optionsInfo[Options::numberOfOptions] = {
#define FOR_EACH_OPTION(type_, name_, defaultValue_, description_) \
    { #name_, description_, Options::Type::type_##Type },
    JSC_OPTIONS(FOR_EACH_OPTION)
#undef FOR_EACH_OPTION
};

static void scaleJITPolicy()
{
    auto& scaleFactor = Options::jitPolicyScale();
    if (scaleFactor > 1.0)
        scaleFactor = 1.0;
    else if (scaleFactor < 0.0)
        scaleFactor = 0.0;

    struct OptionToScale {
        Options::OptionID id;
        int32_t minVal;
    };

    static const OptionToScale optionsToScale[] = {
        { Options::thresholdForJITAfterWarmUpID, 0 },
        { Options::thresholdForJITSoonID, 0 },
        { Options::thresholdForOptimizeAfterWarmUpID, 1 },
        { Options::thresholdForOptimizeAfterLongWarmUpID, 1 },
        { Options::thresholdForOptimizeSoonID, 1 },
        { Options::thresholdForFTLOptimizeSoonID, 2 },
        { Options::thresholdForFTLOptimizeAfterWarmUpID, 2 }
    };

    const int numberOfOptionsToScale = sizeof(optionsToScale) / sizeof(OptionToScale);
    for (int i = 0; i < numberOfOptionsToScale; i++) {
        Option option(optionsToScale[i].id);
        ASSERT(option.type() == Options::Type::int32Type);
        option.int32Val() *= scaleFactor;
        option.int32Val() = std::max(option.int32Val(), optionsToScale[i].minVal);
    }
}

static void recomputeDependentOptions()
{
#if !defined(NDEBUG)
    Options::validateDFGExceptionHandling() = true;
#endif
#if !ENABLE(JIT)
    Options::useLLInt() = true;
    Options::useJIT() = false;
    Options::useDFGJIT() = false;
    Options::useFTLJIT() = false;
#endif
#if !ENABLE(YARR_JIT)
    Options::useRegExpJIT() = false;
#endif
#if !ENABLE(CONCURRENT_JIT)
    Options::useConcurrentJIT() = false;
#endif
#if !ENABLE(DFG_JIT)
    Options::useDFGJIT() = false;
    Options::useFTLJIT() = false;
#endif
#if !ENABLE(FTL_JIT)
    Options::useFTLJIT() = false;
#endif
#if (OS(WINDOWS) || OS(HAIKU)) && CPU(X86)
    // Disable JIT on Windows if SSE2 is not present 
    if (!MacroAssemblerX86::supportsFloatingPoint())
        Options::useJIT() = false;
#endif
    if (Options::dumpDisassembly()
        || Options::dumpDFGDisassembly()
        || Options::dumpFTLDisassembly()
        || Options::dumpBytecodeAtDFGTime()
        || Options::dumpGraphAtEachPhase()
        || Options::verboseCompilation()
        || Options::verboseFTLCompilation()
        || Options::logCompilationChanges()
        || Options::validateGraph()
        || Options::validateGraphAtEachPhase()
        || Options::verboseOSR()
        || Options::verboseCompilationQueue()
        || Options::reportCompileTimes()
        || Options::reportFTLCompileTimes()
        || Options::verboseCFA()
        || Options::verboseFTLFailure())
        Options::alwaysComputeHash() = true;

    if (Option(Options::jitPolicyScaleID).isOverridden())
        scaleJITPolicy();
    
    if (Options::forceEagerCompilation()) {
        Options::thresholdForJITAfterWarmUp() = 10;
        Options::thresholdForJITSoon() = 10;
        Options::thresholdForOptimizeAfterWarmUp() = 20;
        Options::thresholdForOptimizeAfterLongWarmUp() = 20;
        Options::thresholdForOptimizeSoon() = 20;
        Options::thresholdForFTLOptimizeAfterWarmUp() = 20;
        Options::thresholdForFTLOptimizeSoon() = 20;
        Options::maximumEvalCacheableSourceLength() = 150000;
        Options::useConcurrentJIT() = false;
    }
    if (Options::useMaximalFlushInsertionPhase()) {
        Options::useOSREntryToDFG() = false;
        Options::useOSREntryToFTL() = false;
    }

#if CPU(ARM64)
    // FIXME: https://bugs.webkit.org/show_bug.cgi?id=152510
    // We're running into a bug where some ARM64 tests are failing in the FTL
    // with what appears to be an llvm bug where llvm is miscalculating the
    // live-out variables of a patchpoint. This causes us to not keep a 
    // volatile register alive across a C call in a patchpoint, even though 
    // that register is used immediately after the patchpoint.
    Options::assumeAllRegsInFTLICAreLive() = true;
#endif

    // Compute the maximum value of the reoptimization retry counter. This is simply
    // the largest value at which we don't overflow the execute counter, when using it
    // to left-shift the execution counter by this amount. Currently the value ends
    // up being 18, so this loop is not so terrible; it probably takes up ~100 cycles
    // total on a 32-bit processor.
    Options::reoptimizationRetryCounterMax() = 0;
    while ((static_cast<int64_t>(Options::thresholdForOptimizeAfterLongWarmUp()) << (Options::reoptimizationRetryCounterMax() + 1)) <= static_cast<int64_t>(std::numeric_limits<int32_t>::max()))
        Options::reoptimizationRetryCounterMax()++;

    ASSERT((static_cast<int64_t>(Options::thresholdForOptimizeAfterLongWarmUp()) << Options::reoptimizationRetryCounterMax()) > 0);
    ASSERT((static_cast<int64_t>(Options::thresholdForOptimizeAfterLongWarmUp()) << Options::reoptimizationRetryCounterMax()) <= static_cast<int64_t>(std::numeric_limits<int32_t>::max()));
}

void Options::initialize()
{
    static std::once_flag initializeOptionsOnceFlag;
    
    std::call_once(
        initializeOptionsOnceFlag,
        [] {
            // Initialize each of the options with their default values:
#define FOR_EACH_OPTION(type_, name_, defaultValue_, description_)      \
            name_() = defaultValue_;                                    \
            name_##Default() = defaultValue_;
            JSC_OPTIONS(FOR_EACH_OPTION)
#undef FOR_EACH_OPTION
    
                // It *probably* makes sense for other platforms to enable this.
#if PLATFORM(IOS) && CPU(ARM64)
                useLLVMFastISel() = true;
#endif
        
            // Allow environment vars to override options if applicable.
            // The evn var should be the name of the option prefixed with
            // "JSC_".
#if PLATFORM(COCOA)
            bool hasBadOptions = false;
            for (char** envp = *_NSGetEnviron(); *envp; envp++) {
                const char* env = *envp;
                if (!strncmp("JSC_", env, 4)) {
                    if (!Options::setOption(&env[4])) {
                        dataLog("ERROR: invalid option: ", *envp, "\n");
                        hasBadOptions = true;
                    }
                }
            }
            if (hasBadOptions && Options::validateOptions())
                CRASH();
#else // PLATFORM(COCOA)
#define FOR_EACH_OPTION(type_, name_, defaultValue_, description_)      \
            overrideOptionWithHeuristic(name_(), "JSC_" #name_);
            JSC_OPTIONS(FOR_EACH_OPTION)
#undef FOR_EACH_OPTION
#endif // PLATFORM(COCOA)

#define FOR_EACH_OPTION(aliasedName_, unaliasedName_, equivalence_) \
            overrideAliasedOptionWithHeuristic("JSC_" #aliasedName_);
            JSC_ALIASED_OPTIONS(FOR_EACH_OPTION)
#undef FOR_EACH_OPTION

#if 0
                ; // Deconfuse editors that do auto indentation
#endif
    
            recomputeDependentOptions();

#if USE(OPTIONS_FILE)
            {
                const char* filename = OPTIONS_FILENAME;
                FILE* optionsFile = fopen(filename, "r");
                if (!optionsFile) {
                    dataLogF("Failed to open file %s. Did you add the file-read-data entitlement to WebProcess.sb?\n", filename);
                    return;
                }
                
                StringBuilder builder;
                char* line;
                char buffer[BUFSIZ];
                while ((line = fgets(buffer, sizeof(buffer), optionsFile)))
                    builder.append(buffer);
                
                const char* optionsStr = builder.toString().utf8().data();
                dataLogF("Setting options: %s\n", optionsStr);
                setOptions(optionsStr);
                
                int result = fclose(optionsFile);
                if (result)
                    dataLogF("Failed to close file %s: %s\n", filename, strerror(errno));
            }
#endif

            // Do range checks where needed and make corrections to the options:
            ASSERT(Options::thresholdForOptimizeAfterLongWarmUp() >= Options::thresholdForOptimizeAfterWarmUp());
            ASSERT(Options::thresholdForOptimizeAfterWarmUp() >= Options::thresholdForOptimizeSoon());
            ASSERT(Options::thresholdForOptimizeAfterWarmUp() >= 0);

            dumpOptionsIfNeeded();
            ensureOptionsAreCoherent();
        });
}

void Options::dumpOptionsIfNeeded()
{
    if (Options::dumpOptions()) {
        DumpLevel level = static_cast<DumpLevel>(Options::dumpOptions());
        if (level > DumpLevel::Verbose)
            level = DumpLevel::Verbose;
            
        const char* title = nullptr;
        switch (level) {
        case DumpLevel::None:
            break;
        case DumpLevel::Overridden:
            title = "Overridden JSC options:";
            break;
        case DumpLevel::All:
            title = "All JSC options:";
            break;
        case DumpLevel::Verbose:
            title = "All JSC options with descriptions:";
            break;
        }

        StringBuilder builder;
        dumpAllOptions(builder, level, title, nullptr, "   ", "\n", DumpDefaults);
        dataLog(builder.toString());
    }
}

bool Options::setOptions(const char* optionsStr)
{
    Vector<char*> options;

    size_t length = strlen(optionsStr);
    char* optionsStrCopy = WTF::fastStrDup(optionsStr);
    char* end = optionsStrCopy + length;
    char* p = optionsStrCopy;

    while (p < end) {
        // Skip white space.
        while (p < end && isASCIISpace(*p))
            p++;
        if (p == end)
            break;

        char* optionStart = p;
        p = strstr(p, "=");
        if (!p) {
            dataLogF("'=' not found in option string: %p\n", optionStart);
            return false;
        }
        p++;

        char* valueBegin = p;
        bool hasStringValue = false;
        const int minStringLength = 2; // The min is an empty string i.e. 2 double quotes.
        if ((p + minStringLength < end) && (*p == '"')) {
            p = strstr(p + 1, "\"");
            if (!p) {
                dataLogF("Missing trailing '\"' in option string: %p\n", optionStart);
                return false; // End of string not found.
            }
            hasStringValue = true;
        }

        // Find next white space.
        while (p < end && !isASCIISpace(*p))
            p++;
        if (!p)
            p = end; // No more " " separator. Hence, this is the last arg.

        // If we have a well-formed string value, strip the quotes.
        if (hasStringValue) {
            char* valueEnd = p;
            ASSERT((*valueBegin == '"') && ((valueEnd - valueBegin) >= minStringLength) && (valueEnd[-1] == '"'));
            memmove(valueBegin, valueBegin + 1, valueEnd - valueBegin - minStringLength);
            valueEnd[-minStringLength] = '\0';
        }

        // Strip leading -- if present.
        if ((p -  optionStart > 2) && optionStart[0] == '-' && optionStart[1] == '-')
            optionStart += 2;

        *p++ = '\0';
        options.append(optionStart);
    }

    bool success = true;
    for (auto& option : options) {
        bool optionSuccess = setOption(option);
        if (!optionSuccess) {
            dataLogF("Failed to set option : %s\n", option);
            success = false;
        }
    }

    dumpOptionsIfNeeded();
    return success;
}

// Parses a single command line option in the format "<optionName>=<value>"
// (no spaces allowed) and set the specified option if appropriate.
bool Options::setOptionWithoutAlias(const char* arg)
{
    // arg should look like this:
    //   <jscOptionName>=<appropriate value>
    const char* equalStr = strchr(arg, '=');
    if (!equalStr)
        return false;

    const char* valueStr = equalStr + 1;

    // For each option, check if the specify arg is a match. If so, set the arg
    // if the value makes sense. Otherwise, move on to checking the next option.
#define FOR_EACH_OPTION(type_, name_, defaultValue_, description_) \
    if (strlen(#name_) == static_cast<size_t>(equalStr - arg)      \
        && !strncmp(arg, #name_, equalStr - arg)) {                \
        type_ value;                                               \
        value = (defaultValue_);                                   \
        bool success = parse(valueStr, value);                     \
        if (success) {                                             \
            name_() = value;                                       \
            recomputeDependentOptions();                           \
            return true;                                           \
        }                                                          \
        return false;                                              \
    }

    JSC_OPTIONS(FOR_EACH_OPTION)
#undef FOR_EACH_OPTION

    return false; // No option matched.
}

static bool invertBoolOptionValue(const char* valueStr, const char*& invertedValueStr)
{
    bool boolValue;
    if (!parse(valueStr, boolValue))
        return false;
    invertedValueStr = boolValue ? "false" : "true";
    return true;
}


bool Options::setAliasedOption(const char* arg)
{
    // arg should look like this:
    //   <jscOptionName>=<appropriate value>
    const char* equalStr = strchr(arg, '=');
    if (!equalStr)
        return false;

#if COMPILER(CLANG)
#if __has_warning("-Wtautological-compare")
#pragma clang diagnostic push
#pragma clang diagnostic ignored "-Wtautological-compare"
#endif
#endif

    // For each option, check if the specify arg is a match. If so, set the arg
    // if the value makes sense. Otherwise, move on to checking the next option.
#define FOR_EACH_OPTION(aliasedName_, unaliasedName_, equivalence) \
    if (strlen(#aliasedName_) == static_cast<size_t>(equalStr - arg)    \
        && !strncmp(arg, #aliasedName_, equalStr - arg)) {              \
        String unaliasedOption(#unaliasedName_);                        \
        if (equivalence == SameOption)                                  \
            unaliasedOption = unaliasedOption + equalStr;               \
        else {                                                          \
            ASSERT(equivalence == InvertedOption);                      \
            const char* invertedValueStr = nullptr;                     \
            if (!invertBoolOptionValue(equalStr + 1, invertedValueStr)) \
                return false;                                           \
            unaliasedOption = unaliasedOption + "=" + invertedValueStr; \
        }                                                               \
        return setOptionWithoutAlias(unaliasedOption.utf8().data());   \
    }

    JSC_ALIASED_OPTIONS(FOR_EACH_OPTION)
#undef FOR_EACH_OPTION

#if COMPILER(CLANG)
#if __has_warning("-Wtautological-compare")
#pragma clang diagnostic pop
#endif
#endif

    return false; // No option matched.
}

bool Options::setOption(const char* arg)
{
    bool success = setOptionWithoutAlias(arg);
    if (success)
        return true;
    return setAliasedOption(arg);
}


void Options::dumpAllOptions(StringBuilder& builder, DumpLevel level, const char* title,
    const char* separator, const char* optionHeader, const char* optionFooter, DumpDefaultsOption dumpDefaultsOption)
{
    if (title) {
        builder.append(title);
        builder.append('\n');
    }

    for (int id = 0; id < numberOfOptions; id++) {
        if (separator && id)
            builder.append(separator);
        dumpOption(builder, level, static_cast<OptionID>(id), optionHeader, optionFooter, dumpDefaultsOption);
    }
}

void Options::dumpAllOptionsInALine(StringBuilder& builder)
{
    dumpAllOptions(builder, DumpLevel::All, nullptr, " ", nullptr, nullptr, DontDumpDefaults);
}

void Options::dumpAllOptions(FILE* stream, DumpLevel level, const char* title)
{
    StringBuilder builder;
    dumpAllOptions(builder, level, title, nullptr, "   ", "\n", DumpDefaults);
    fprintf(stream, "%s", builder.toString().utf8().data());
}

void Options::dumpOption(StringBuilder& builder, DumpLevel level, OptionID id,
    const char* header, const char* footer, DumpDefaultsOption dumpDefaultsOption)
{
    if (id >= numberOfOptions)
        return; // Illegal option.

    Option option(id);
    bool wasOverridden = option.isOverridden();
    bool needsDescription = (level == DumpLevel::Verbose && option.description());

    if (level == DumpLevel::Overridden && !wasOverridden)
        return;

    if (header)
        builder.append(header);
    builder.append(option.name());
    builder.append('=');
    option.dump(builder);

    if (wasOverridden && (dumpDefaultsOption == DumpDefaults)) {
        builder.append(" (default: ");
        option.defaultOption().dump(builder);
        builder.append(")");
    }

    if (needsDescription) {
        builder.append("   ... ");
        builder.append(option.description());
    }

    builder.append(footer);
}

void Options::ensureOptionsAreCoherent()
{
    bool coherent = true;
    if (!(useLLInt() || useJIT())) {
        coherent = false;
        dataLog("INCOHERENT OPTIONS: at least one of useLLInt or useJIT must be true\n");
    }
    if (!coherent)
        CRASH();
}

void Option::dump(StringBuilder& builder) const
{
    switch (type()) {
    case Options::Type::boolType:
        builder.append(m_entry.boolVal ? "true" : "false");
        break;
    case Options::Type::unsignedType:
        builder.appendNumber(m_entry.unsignedVal);
        break;
    case Options::Type::doubleType:
        builder.appendNumber(m_entry.doubleVal);
        break;
    case Options::Type::int32Type:
        builder.appendNumber(m_entry.int32Val);
        break;
    case Options::Type::optionRangeType:
        builder.append(m_entry.optionRangeVal.rangeString());
        break;
    case Options::Type::optionStringType: {
        const char* option = m_entry.optionStringVal;
        if (!option)
            option = "";
        builder.append('"');
        builder.append(option);
        builder.append('"');
        break;
    }
    case Options::Type::gcLogLevelType: {
        builder.append(GCLogging::levelAsString(m_entry.gcLogLevelVal));
        break;
    }
    }
}

bool Option::operator==(const Option& other) const
{
    switch (type()) {
    case Options::Type::boolType:
        return m_entry.boolVal == other.m_entry.boolVal;
    case Options::Type::unsignedType:
        return m_entry.unsignedVal == other.m_entry.unsignedVal;
    case Options::Type::doubleType:
        return (m_entry.doubleVal == other.m_entry.doubleVal) || (std::isnan(m_entry.doubleVal) && std::isnan(other.m_entry.doubleVal));
    case Options::Type::int32Type:
        return m_entry.int32Val == other.m_entry.int32Val;
    case Options::Type::optionRangeType:
        return m_entry.optionRangeVal.rangeString() == other.m_entry.optionRangeVal.rangeString();
    case Options::Type::optionStringType:
        return (m_entry.optionStringVal == other.m_entry.optionStringVal)
            || (m_entry.optionStringVal && other.m_entry.optionStringVal && !strcmp(m_entry.optionStringVal, other.m_entry.optionStringVal));
    case Options::Type::gcLogLevelType:
        return m_entry.gcLogLevelVal == other.m_entry.gcLogLevelVal;
    }
    return false;
}

} // namespace JSC
<|MERGE_RESOLUTION|>--- conflicted
+++ resolved
@@ -40,15 +40,11 @@
 #include <wtf/StringExtras.h>
 #include <wtf/text/StringBuilder.h>
 
-<<<<<<< HEAD
-#if OS(WINDOWS) || OS(HAIKU)
-=======
 #if PLATFORM(COCOA)
 #include <crt_externs.h>
 #endif
 
-#if OS(WINDOWS)
->>>>>>> 49d865a8
+#if OS(WINDOWS) || OS(HAIKU)
 #include "MacroAssemblerX86.h"
 #endif
 
