/*
 * Copyright (C) 2008-2018 Apple Inc. All rights reserved.
 *
 * Redistribution and use in source and binary forms, with or without
 * modification, are permitted provided that the following conditions
 * are met:
 *
 * 1.  Redistributions of source code must retain the above copyright
 *     notice, this list of conditions and the following disclaimer. 
 * 2.  Redistributions in binary form must reproduce the above copyright
 *     notice, this list of conditions and the following disclaimer in the
 *     documentation and/or other materials provided with the distribution. 
 * 3.  Neither the name of Apple Inc. ("Apple") nor the names of
 *     its contributors may be used to endorse or promote products derived
 *     from this software without specific prior written permission. 
 *
 * THIS SOFTWARE IS PROVIDED BY APPLE AND ITS CONTRIBUTORS "AS IS" AND ANY
 * EXPRESS OR IMPLIED WARRANTIES, INCLUDING, BUT NOT LIMITED TO, THE IMPLIED
 * WARRANTIES OF MERCHANTABILITY AND FITNESS FOR A PARTICULAR PURPOSE ARE
 * DISCLAIMED. IN NO EVENT SHALL APPLE OR ITS CONTRIBUTORS BE LIABLE FOR ANY
 * DIRECT, INDIRECT, INCIDENTAL, SPECIAL, EXEMPLARY, OR CONSEQUENTIAL DAMAGES
 * (INCLUDING, BUT NOT LIMITED TO, PROCUREMENT OF SUBSTITUTE GOODS OR SERVICES;
 * LOSS OF USE, DATA, OR PROFITS; OR BUSINESS INTERRUPTION) HOWEVER CAUSED AND
 * ON ANY THEORY OF LIABILITY, WHETHER IN CONTRACT, STRICT LIABILITY, OR TORT
 * (INCLUDING NEGLIGENCE OR OTHERWISE) ARISING IN ANY WAY OUT OF THE USE OF
 * THIS SOFTWARE, EVEN IF ADVISED OF THE POSSIBILITY OF SUCH DAMAGE.
 */

#pragma once

#include "CallData.h"
#include "CodeSpecializationKind.h"
#include "CompleteSubspace.h"
#include "ConcurrentJSLock.h"
#include "ControlFlowProfiler.h"
#include "DateInstanceCache.h"
#include "DeleteAllCodeEffort.h"
#include "ExceptionEventLocation.h"
#include "ExecutableAllocator.h"
#include "FunctionHasExecutedCache.h"
#include "Heap.h"
#include "Intrinsic.h"
#include "IsoCellSet.h"
#include "IsoSubspace.h"
#include "JITThunks.h"
#include "JSCJSValue.h"
#include "JSLock.h"
#include "MacroAssemblerCodeRef.h"
#include "Microtask.h"
#include "NumericStrings.h"
#include "SmallStrings.h"
#include "Strong.h"
#include "StructureCache.h"
#include "VMEntryRecord.h"
#include "VMTraps.h"
#include "WasmContext.h"
#include "Watchpoint.h"
#include <wtf/BumpPointerAllocator.h>
#include <wtf/CheckedArithmetic.h>
#include <wtf/DateMath.h>
#include <wtf/Deque.h>
#include <wtf/DoublyLinkedList.h>
#include <wtf/Forward.h>
#include <wtf/Gigacage.h>
#include <wtf/HashMap.h>
#include <wtf/HashSet.h>
#include <wtf/StackBounds.h>
#include <wtf/Stopwatch.h>
#include <wtf/ThreadSafeRefCounted.h>
#include <wtf/ThreadSpecific.h>
#include <wtf/UniqueArray.h>
#include <wtf/text/SymbolRegistry.h>
#include <wtf/text/WTFString.h>
#if ENABLE(REGEXP_TRACING)
#include <wtf/ListHashSet.h>
#endif

#if ENABLE(EXCEPTION_SCOPE_VERIFICATION)
#include <wtf/StackTrace.h>
#endif

// Enable the Objective-C API for platforms with a modern runtime. This has to match exactly what we
// have in JSBase.h.
#if !defined(JSC_OBJC_API_ENABLED)
#if (defined(__clang__) && defined(__APPLE__) && ((defined(__MAC_OS_X_VERSION_MIN_REQUIRED) && !defined(__i386__)) || (defined(TARGET_OS_IPHONE) && TARGET_OS_IPHONE)))
#define JSC_OBJC_API_ENABLED 1
#else
#define JSC_OBJC_API_ENABLED 0
#endif
#endif

namespace WTF {
class SimpleStats;
} // namespace WTF
using WTF::SimpleStats;

namespace JSC {

class BuiltinExecutables;
class BytecodeIntrinsicRegistry;
class CodeBlock;
class CodeCache;
class CommonIdentifiers;
class CompactVariableMap;
class CustomGetterSetter;
class DOMAttributeGetterSetter;
class ExecState;
class Exception;
class ExceptionScope;
class FastMallocAlignedMemoryAllocator;
class GigacageAlignedMemoryAllocator;
class HandleStack;
class TypeProfiler;
class TypeProfilerLog;
class HasOwnPropertyCache;
class HeapProfiler;
class Identifier;
class Interpreter;
class JSCustomGetterSetterFunction;
class JSDestructibleObjectHeapCellType;
class JSGlobalObject;
class JSObject;
class JSRunLoopTimer;
class JSSegmentedVariableObjectHeapCellType;
class JSStringHeapCellType;
class JSWebAssemblyCodeBlockHeapCellType;
class JSWebAssemblyInstance;
class LLIntOffsetsExtractor;
class NativeExecutable;
class PromiseDeferredTimer;
class RegExpCache;
class Register;
class RegisterAtOffsetList;
#if ENABLE(SAMPLING_PROFILER)
class SamplingProfiler;
#endif
class ShadowChicken;
class ScriptExecutable;
class SourceProvider;
class SourceProviderCache;
class StackFrame;
class Structure;
#if ENABLE(REGEXP_TRACING)
class RegExp;
#endif
class Symbol;
class TypedArrayController;
class UnlinkedCodeBlock;
class UnlinkedEvalCodeBlock;
class UnlinkedFunctionExecutable;
class UnlinkedProgramCodeBlock;
class UnlinkedModuleProgramCodeBlock;
class VirtualRegister;
class VMEntryScope;
class Watchdog;
class Watchpoint;
class WatchpointSet;

#if ENABLE(FTL_JIT)
namespace FTL {
class Thunks;
}
#endif // ENABLE(FTL_JIT)
namespace Profiler {
class Database;
}
namespace DOMJIT {
class Signature;
}

struct HashTable;
struct Instruction;
struct ValueProfile;
<<<<<<< HEAD
=======

typedef ExecState CallFrame;
>>>>>>> 20415689

struct LocalTimeOffsetCache {
    LocalTimeOffsetCache()
        : start(0.0)
        , end(-1.0)
        , increment(0.0)
        , timeType(WTF::UTCTime)
    {
    }

    void reset()
    {
        offset = LocalTimeOffset();
        start = 0.0;
        end = -1.0;
        increment = 0.0;
        timeType = WTF::UTCTime;
    }

    LocalTimeOffset offset;
    double start;
    double end;
    double increment;
    WTF::TimeType timeType;
};

class QueuedTask {
    WTF_MAKE_NONCOPYABLE(QueuedTask);
    WTF_MAKE_FAST_ALLOCATED;
public:
    void run();

    QueuedTask(VM& vm, JSGlobalObject* globalObject, Ref<Microtask>&& microtask)
        : m_globalObject(vm, globalObject)
        , m_microtask(WTFMove(microtask))
    {
    }

private:
    Strong<JSGlobalObject> m_globalObject;
    Ref<Microtask> m_microtask;
};

class ConservativeRoots;

#if COMPILER(MSVC)
#pragma warning(push)
#pragma warning(disable: 4200) // Disable "zero-sized array in struct/union" warning
#endif
struct ScratchBuffer {
    ScratchBuffer()
    {
        u.m_activeLength = 0;
    }

    static ScratchBuffer* create(size_t size)
    {
        ScratchBuffer* result = new (fastMalloc(ScratchBuffer::allocationSize(size))) ScratchBuffer;

        return result;
    }

    static size_t allocationSize(Checked<size_t> bufferSize) { return (sizeof(ScratchBuffer) + bufferSize).unsafeGet(); }
    void setActiveLength(size_t activeLength) { u.m_activeLength = activeLength; }
    size_t activeLength() const { return u.m_activeLength; };
    size_t* addressOfActiveLength() { return &u.m_activeLength; };
    void* dataBuffer() { return m_buffer; }

    union {
        size_t m_activeLength;
        double pad; // Make sure m_buffer is double aligned.
    } u;
#if CPU(MIPS) && (defined WTF_MIPS_ARCH_REV && WTF_MIPS_ARCH_REV == 2)
    alignas(8) void* m_buffer[0];
#else
    void* m_buffer[0];
#endif
};
#if COMPILER(MSVC)
#pragma warning(pop)
#endif

class VM : public ThreadSafeRefCounted<VM>, public DoublyLinkedListNode<VM> {
public:
    // WebCore has a one-to-one mapping of threads to VMs;
    // create() should only be called once
    // on a thread, this is the 'default' VM (it uses the
    // thread's default string uniquing table from Thread::current()).
    // API contexts created using the new context group aware interface
    // create APIContextGroup objects which require less locking of JSC
    // than the old singleton APIShared VM created for use by
    // the original API.
    enum VMType { Default, APIContextGroup, APIShared };

    struct ClientData {
        JS_EXPORT_PRIVATE virtual ~ClientData() = 0;
    };

    bool isSharedInstance() { return vmType == APIShared; }
    bool usingAPI() { return vmType != Default; }
    JS_EXPORT_PRIVATE static bool sharedInstanceExists();
    JS_EXPORT_PRIVATE static VM& sharedInstance();

    JS_EXPORT_PRIVATE static Ref<VM> create(HeapType = SmallHeap);
    static Ref<VM> createContextGroup(HeapType = SmallHeap);
    JS_EXPORT_PRIVATE ~VM();

    Watchdog& ensureWatchdog();
    Watchdog* watchdog() { return m_watchdog.get(); }

    HeapProfiler* heapProfiler() const { return m_heapProfiler.get(); }
    JS_EXPORT_PRIVATE HeapProfiler& ensureHeapProfiler();

#if ENABLE(SAMPLING_PROFILER)
    SamplingProfiler* samplingProfiler() { return m_samplingProfiler.get(); }
    JS_EXPORT_PRIVATE SamplingProfiler& ensureSamplingProfiler(RefPtr<Stopwatch>&&);
#endif

    static unsigned numberOfIDs() { return s_numberOfIDs.load(); }
    unsigned id() const { return m_id; }
    bool isEntered() const { return !!entryScope; }

<<<<<<< HEAD
=======
    // Global object in which execution began.
    JS_EXPORT_PRIVATE JSGlobalObject* vmEntryGlobalObject(const CallFrame*) const;

>>>>>>> 20415689
private:
    unsigned nextID();

    static Atomic<unsigned> s_numberOfIDs;

    unsigned m_id;
    RefPtr<JSLock> m_apiLock;
#if USE(CF)
    // These need to be initialized before heap below.
    RetainPtr<CFRunLoopRef> m_runLoop;
#endif

public:
    Heap heap;
    
    std::unique_ptr<FastMallocAlignedMemoryAllocator> fastMallocAllocator;
    std::unique_ptr<GigacageAlignedMemoryAllocator> primitiveGigacageAllocator;
    std::unique_ptr<GigacageAlignedMemoryAllocator> jsValueGigacageAllocator;

    std::unique_ptr<HeapCellType> auxiliaryHeapCellType;
    std::unique_ptr<HeapCellType> cellJSValueOOBHeapCellType;
    std::unique_ptr<HeapCellType> immutableButterflyHeapCellType;
    std::unique_ptr<HeapCellType> cellDangerousBitsHeapCellType;
    std::unique_ptr<HeapCellType> destructibleCellHeapCellType;
    std::unique_ptr<JSStringHeapCellType> stringHeapCellType;
    std::unique_ptr<JSDestructibleObjectHeapCellType> destructibleObjectHeapCellType;
    std::unique_ptr<JSSegmentedVariableObjectHeapCellType> segmentedVariableObjectHeapCellType;
#if ENABLE(WEBASSEMBLY)
    std::unique_ptr<JSWebAssemblyCodeBlockHeapCellType> webAssemblyCodeBlockHeapCellType;
#endif
    
    CompleteSubspace primitiveGigacageAuxiliarySpace; // Typed arrays, strings, bitvectors, etc go here.
    CompleteSubspace jsValueGigacageAuxiliarySpace; // Butterflies, arrays of JSValues, etc go here.
    CompleteSubspace immutableButterflyJSValueGigacageAuxiliarySpace; // JSImmutableButterfly goes here.

    // We make cross-cutting assumptions about typed arrays being in the primitive Gigacage and butterflies
    // being in the JSValue gigacage. For some types, it's super obvious where they should go, and so we
    // can hardcode that fact. But sometimes it's not clear, so we abstract it by having a Gigacage::Kind
    // constant somewhere.
    // FIXME: Maybe it would be better if everyone abstracted this?
    // https://bugs.webkit.org/show_bug.cgi?id=175248
    ALWAYS_INLINE CompleteSubspace& gigacageAuxiliarySpace(Gigacage::Kind kind)
    {
        switch (kind) {
        case Gigacage::Primitive:
            return primitiveGigacageAuxiliarySpace;
        case Gigacage::JSValue:
            return jsValueGigacageAuxiliarySpace;
        }
        RELEASE_ASSERT_NOT_REACHED();
        return primitiveGigacageAuxiliarySpace;
    }
    
    // Whenever possible, use subspaceFor<CellType>(vm) to get one of these subspaces.
    CompleteSubspace cellJSValueOOBSpace;
    CompleteSubspace cellDangerousBitsSpace;
    CompleteSubspace jsValueGigacageCellSpace; // FIXME: This space is problematic because we have things in here like DirectArguments and ScopedArguments; those should be split into JSValueOOB cells and JSValueStrict auxiliaries. https://bugs.webkit.org/show_bug.cgi?id=182858
    CompleteSubspace destructibleCellSpace;
    CompleteSubspace stringSpace;
    CompleteSubspace destructibleObjectSpace;
    CompleteSubspace eagerlySweptDestructibleObjectSpace;
    CompleteSubspace segmentedVariableObjectSpace;
    
    IsoSubspace arrayBufferConstructorSpace;
    IsoSubspace asyncFunctionSpace;
    IsoSubspace asyncGeneratorFunctionSpace;
    IsoSubspace boundFunctionSpace;
    IsoSubspace callbackFunctionSpace;
    IsoSubspace customGetterSetterFunctionSpace;
    IsoSubspace errorConstructorSpace;
    IsoSubspace executableToCodeBlockEdgeSpace;
    IsoSubspace functionSpace;
    IsoSubspace generatorFunctionSpace;
    IsoSubspace inferredTypeSpace;
    IsoSubspace inferredValueSpace;
    IsoSubspace internalFunctionSpace;
#if ENABLE(INTL)
    IsoSubspace intlCollatorConstructorSpace;
    IsoSubspace intlDateTimeFormatConstructorSpace;
    IsoSubspace intlNumberFormatConstructorSpace;
    IsoSubspace intlPluralRulesConstructorSpace;
#endif
    IsoSubspace nativeErrorConstructorSpace;
    IsoSubspace nativeExecutableSpace;
    IsoSubspace nativeStdFunctionSpace;
#if JSC_OBJC_API_ENABLED
    IsoSubspace objCCallbackFunctionSpace;
#endif
    IsoSubspace propertyTableSpace;
    IsoSubspace proxyRevokeSpace;
    IsoSubspace regExpConstructorSpace;
    IsoSubspace strictModeTypeErrorFunctionSpace;
    IsoSubspace structureRareDataSpace;
    IsoSubspace structureSpace;
    IsoSubspace weakSetSpace;
    IsoSubspace weakMapSpace;
    IsoSubspace errorInstanceSpace;
#if ENABLE(WEBASSEMBLY)
    IsoSubspace webAssemblyCodeBlockSpace;
    IsoSubspace webAssemblyFunctionSpace;
    IsoSubspace webAssemblyWrapperFunctionSpace;
#endif
    
    IsoCellSet executableToCodeBlockEdgesWithConstraints;
    IsoCellSet executableToCodeBlockEdgesWithFinalizers;
    IsoCellSet inferredTypesWithFinalizers;
    IsoCellSet inferredValuesWithFinalizers;
    
    struct SpaceAndFinalizerSet {
        IsoSubspace space;
        IsoCellSet finalizerSet;
        
        template<typename... Arguments>
        SpaceAndFinalizerSet(Arguments&&... arguments)
            : space(std::forward<Arguments>(arguments)...)
            , finalizerSet(space)
        {
        }
        
        static IsoCellSet& finalizerSetFor(Subspace& space)
        {
            return *bitwise_cast<IsoCellSet*>(
                bitwise_cast<char*>(&space) -
                OBJECT_OFFSETOF(SpaceAndFinalizerSet, space) +
                OBJECT_OFFSETOF(SpaceAndFinalizerSet, finalizerSet));
        }
    };
    
    SpaceAndFinalizerSet evalCodeBlockSpace;
    SpaceAndFinalizerSet functionCodeBlockSpace;
    SpaceAndFinalizerSet moduleProgramCodeBlockSpace;
    SpaceAndFinalizerSet programCodeBlockSpace;

    template<typename Func>
    void forEachCodeBlockSpace(const Func& func)
    {
        // This should not include webAssemblyCodeBlockSpace because this is about subsclasses of
        // JSC::CodeBlock.
        func(evalCodeBlockSpace);
        func(functionCodeBlockSpace);
        func(moduleProgramCodeBlockSpace);
        func(programCodeBlockSpace);
    }

    struct ScriptExecutableSpaceAndSet {
        IsoSubspace space;
        IsoCellSet clearableCodeSet;

        template<typename... Arguments>
        ScriptExecutableSpaceAndSet(Arguments&&... arguments)
            : space(std::forward<Arguments>(arguments)...)
            , clearableCodeSet(space)
        { }

        static IsoCellSet& clearableCodeSetFor(Subspace& space)
        {
            return *bitwise_cast<IsoCellSet*>(
                bitwise_cast<char*>(&space) -
                OBJECT_OFFSETOF(ScriptExecutableSpaceAndSet, space) +
                OBJECT_OFFSETOF(ScriptExecutableSpaceAndSet, clearableCodeSet));
        }
    };

    ScriptExecutableSpaceAndSet directEvalExecutableSpace;
    ScriptExecutableSpaceAndSet functionExecutableSpace;
    ScriptExecutableSpaceAndSet indirectEvalExecutableSpace;
    ScriptExecutableSpaceAndSet moduleProgramExecutableSpace;
    ScriptExecutableSpaceAndSet programExecutableSpace;

    template<typename Func>
    void forEachScriptExecutableSpace(const Func& func)
    {
        func(directEvalExecutableSpace);
        func(functionExecutableSpace);
        func(indirectEvalExecutableSpace);
        func(moduleProgramExecutableSpace);
        func(programExecutableSpace);
    }

    struct UnlinkedFunctionExecutableSpaceAndSet {
        IsoSubspace space;
        IsoCellSet clearableCodeSet;

        template<typename... Arguments>
        UnlinkedFunctionExecutableSpaceAndSet(Arguments&&... arguments)
            : space(std::forward<Arguments>(arguments)...)
            , clearableCodeSet(space)
        { }
        
        static IsoCellSet& clearableCodeSetFor(Subspace& space)
        {
            return *bitwise_cast<IsoCellSet*>(
                bitwise_cast<char*>(&space) -
                OBJECT_OFFSETOF(UnlinkedFunctionExecutableSpaceAndSet, space) +
                OBJECT_OFFSETOF(UnlinkedFunctionExecutableSpaceAndSet, clearableCodeSet));
        }
    };

    UnlinkedFunctionExecutableSpaceAndSet unlinkedFunctionExecutableSpace;

    VMType vmType;
    ClientData* clientData;
    EntryFrame* topEntryFrame;
    // NOTE: When throwing an exception while rolling back the call frame, this may be equal to
    // topEntryFrame.
    // FIXME: This should be a void*, because it might not point to a CallFrame.
    // https://bugs.webkit.org/show_bug.cgi?id=160441
    ExecState* topCallFrame { nullptr };
#if ENABLE(WEBASSEMBLY)
    Wasm::Context wasmContext;
#endif
    Strong<Structure> structureStructure;
    Strong<Structure> structureRareDataStructure;
    Strong<Structure> terminatedExecutionErrorStructure;
    Strong<Structure> stringStructure;
    Strong<Structure> propertyNameIteratorStructure;
    Strong<Structure> propertyNameEnumeratorStructure;
    Strong<Structure> customGetterSetterStructure;
    Strong<Structure> domAttributeGetterSetterStructure;
    Strong<Structure> scopedArgumentsTableStructure;
    Strong<Structure> apiWrapperStructure;
    Strong<Structure> nativeExecutableStructure;
    Strong<Structure> evalExecutableStructure;
    Strong<Structure> programExecutableStructure;
    Strong<Structure> functionExecutableStructure;
#if ENABLE(WEBASSEMBLY)
    Strong<Structure> webAssemblyCodeBlockStructure;
#endif
    Strong<Structure> moduleProgramExecutableStructure;
    Strong<Structure> regExpStructure;
    Strong<Structure> symbolStructure;
    Strong<Structure> symbolTableStructure;
    Strong<Structure> fixedArrayStructure;
    Strong<Structure> immutableButterflyStructures[NumberOfCopyOnWriteIndexingModes];
    Strong<Structure> sourceCodeStructure;
    Strong<Structure> scriptFetcherStructure;
    Strong<Structure> scriptFetchParametersStructure;
    Strong<Structure> structureChainStructure;
    Strong<Structure> sparseArrayValueMapStructure;
    Strong<Structure> templateObjectDescriptorStructure;
    Strong<Structure> arrayBufferNeuteringWatchpointStructure;
    Strong<Structure> unlinkedFunctionExecutableStructure;
    Strong<Structure> unlinkedProgramCodeBlockStructure;
    Strong<Structure> unlinkedEvalCodeBlockStructure;
    Strong<Structure> unlinkedFunctionCodeBlockStructure;
    Strong<Structure> unlinkedModuleProgramCodeBlockStructure;
    Strong<Structure> propertyTableStructure;
    Strong<Structure> inferredTypeStructure;
    Strong<Structure> inferredTypeTableStructure;
    Strong<Structure> inferredValueStructure;
    Strong<Structure> functionRareDataStructure;
    Strong<Structure> exceptionStructure;
    Strong<Structure> promiseDeferredStructure;
    Strong<Structure> internalPromiseDeferredStructure;
    Strong<Structure> nativeStdFunctionCellStructure;
    Strong<Structure> programCodeBlockStructure;
    Strong<Structure> moduleProgramCodeBlockStructure;
    Strong<Structure> evalCodeBlockStructure;
    Strong<Structure> functionCodeBlockStructure;
    Strong<Structure> hashMapBucketSetStructure;
    Strong<Structure> hashMapBucketMapStructure;
    Strong<Structure> setIteratorStructure;
    Strong<Structure> mapIteratorStructure;
    Strong<Structure> bigIntStructure;
    Strong<Structure> executableToCodeBlockEdgeStructure;

    Strong<JSCell> emptyPropertyNameEnumerator;
    Strong<JSCell> sentinelSetBucket;
    Strong<JSCell> sentinelMapBucket;

    std::unique_ptr<PromiseDeferredTimer> promiseDeferredTimer;
    
    JSCell* currentlyDestructingCallbackObject;
    PoisonedClassInfoPtr currentlyDestructingCallbackObjectClassInfo;

    AtomicStringTable* m_atomicStringTable;
    WTF::SymbolRegistry m_symbolRegistry;
    CommonIdentifiers* propertyNames;
    const ArgList* emptyList;
    SmallStrings smallStrings;
    NumericStrings numericStrings;
    DateInstanceCache dateInstanceCache;
    std::unique_ptr<SimpleStats> machineCodeBytesPerBytecodeWordForBaselineJIT;
    WeakGCMap<std::pair<CustomGetterSetter*, int>, JSCustomGetterSetterFunction> customGetterSetterFunctionMap;
    WeakGCMap<StringImpl*, JSString, PtrHash<StringImpl*>> stringCache;
    Strong<JSString> lastCachedString;

    AtomicStringTable* atomicStringTable() const { return m_atomicStringTable; }
    WTF::SymbolRegistry& symbolRegistry() { return m_symbolRegistry; }

    WeakGCMap<SymbolImpl*, Symbol, PtrHash<SymbolImpl*>> symbolImplToSymbolMap;

    enum class DeletePropertyMode {
        // Default behaviour of deleteProperty, matching the spec.
        Default,
        // This setting causes deleteProperty to force deletion of all
        // properties including those that are non-configurable (DontDelete).
        IgnoreConfigurable
    };

    DeletePropertyMode deletePropertyMode()
    {
        return m_deletePropertyMode;
    }

    class DeletePropertyModeScope {
    public:
        DeletePropertyModeScope(VM& vm, DeletePropertyMode mode)
            : m_vm(vm)
            , m_previousMode(vm.m_deletePropertyMode)
        {
            m_vm.m_deletePropertyMode = mode;
        }

        ~DeletePropertyModeScope()
        {
            m_vm.m_deletePropertyMode = m_previousMode;
        }

    private:
        VM& m_vm;
        DeletePropertyMode m_previousMode;
    };

    static JS_EXPORT_PRIVATE bool canUseAssembler();
    static JS_EXPORT_PRIVATE bool canUseRegExpJIT();
    static JS_EXPORT_PRIVATE bool isInMiniMode();

    static void computeCanUseJIT();
    ALWAYS_INLINE static bool canUseJIT()
    {
#if ENABLE(JIT)
#if !ASSERT_DISABLED
        RELEASE_ASSERT(s_canUseJITIsSet);
#endif
        return s_canUseJIT;
#else
        return false;
#endif
    }

    SourceProviderCache* addSourceProviderCache(SourceProvider*);
    void clearSourceProviderCaches();

    StructureCache structureCache;

    typedef HashMap<RefPtr<SourceProvider>, RefPtr<SourceProviderCache>> SourceProviderCacheMap;
    SourceProviderCacheMap sourceProviderCacheMap;
    Interpreter* interpreter;
#if ENABLE(JIT)
    std::unique_ptr<JITThunks> jitStubs;
    MacroAssemblerCodeRef<JITThunkPtrTag> getCTIStub(ThunkGenerator generator)
    {
        return jitStubs->ctiStub(this, generator);
    }

#endif // ENABLE(JIT)
#if ENABLE(FTL_JIT)
    std::unique_ptr<FTL::Thunks> ftlThunks;
#endif
    NativeExecutable* getHostFunction(NativeFunction, NativeFunction constructor, const String& name);
    NativeExecutable* getHostFunction(NativeFunction, Intrinsic, NativeFunction constructor, const DOMJIT::Signature*, const String& name);

    MacroAssemblerCodePtr<JSEntryPtrTag> getCTIInternalFunctionTrampolineFor(CodeSpecializationKind);

    static ptrdiff_t exceptionOffset()
    {
        return OBJECT_OFFSETOF(VM, m_exception);
    }

    static ptrdiff_t callFrameForCatchOffset()
    {
        return OBJECT_OFFSETOF(VM, callFrameForCatch);
    }

    static ptrdiff_t topEntryFrameOffset()
    {
        return OBJECT_OFFSETOF(VM, topEntryFrame);
    }

    void restorePreviousException(Exception* exception) { setException(exception); }

    void clearLastException() { m_lastException = nullptr; }

    ExecState** addressOfCallFrameForCatch() { return &callFrameForCatch; }

    JSCell** addressOfException() { return reinterpret_cast<JSCell**>(&m_exception); }

    Exception* lastException() const { return m_lastException; }
    JSCell** addressOfLastException() { return reinterpret_cast<JSCell**>(&m_lastException); }

    void setFailNextNewCodeBlock() { m_failNextNewCodeBlock = true; }
    bool getAndClearFailNextNewCodeBlock()
    {
        bool result = m_failNextNewCodeBlock;
        m_failNextNewCodeBlock = false;
        return result;
    }
    
    ALWAYS_INLINE Structure* getStructure(StructureID id)
    {
        return heap.structureIDTable().get(decontaminate(id));
    }
    
    void* stackPointerAtVMEntry() const { return m_stackPointerAtVMEntry; }
    void setStackPointerAtVMEntry(void*);

    size_t softReservedZoneSize() const { return m_currentSoftReservedZoneSize; }
    size_t updateSoftReservedZoneSize(size_t softReservedZoneSize);
    
    static size_t committedStackByteCount();
    inline bool ensureStackCapacityFor(Register* newTopOfStack);

    void* stackLimit() { return m_stackLimit; }
    void* softStackLimit() { return m_softStackLimit; }
    void** addressOfSoftStackLimit() { return &m_softStackLimit; }
#if !ENABLE(JIT)
    void* cloopStackLimit() { return m_cloopStackLimit; }
    void setCLoopStackLimit(void* limit) { m_cloopStackLimit = limit; }
#endif

    inline bool isSafeToRecurseSoft() const;
    bool isSafeToRecurse() const
    {
        return isSafeToRecurse(m_stackLimit);
    }

    void** addressOfLastStackTop() { return &m_lastStackTop; }
    void* lastStackTop() { return m_lastStackTop; }
    void setLastStackTop(void*);
    
    void firePrimitiveGigacageEnabledIfNecessary()
    {
        if (m_needToFirePrimitiveGigacageEnabled) {
            m_needToFirePrimitiveGigacageEnabled = false;
            m_primitiveGigacageEnabled.fireAll(*this, "Primitive gigacage disabled asynchronously");
        }
    }

    JSValue hostCallReturnValue;
    unsigned varargsLength;
    ExecState* newCallFrameReturnValue;
    ExecState* callFrameForCatch;
    void* targetMachinePCForThrow;
    Instruction* targetInterpreterPCForThrow;
    uint32_t osrExitIndex;
    void* osrExitJumpDestination;
    bool isExecutingInRegExpJIT { false };

    // The threading protocol here is as follows:
    // - You can call scratchBufferForSize from any thread.
    // - You can only set the ScratchBuffer's activeLength from the main thread.
    // - You can only write to entries in the ScratchBuffer from the main thread.
    ScratchBuffer* scratchBufferForSize(size_t size);
    void clearScratchBuffers();

    EncodedJSValue* exceptionFuzzingBuffer(size_t size)
    {
        ASSERT(Options::useExceptionFuzz());
        if (!m_exceptionFuzzBuffer)
            m_exceptionFuzzBuffer = MallocPtr<EncodedJSValue>::malloc(size);
        return m_exceptionFuzzBuffer.get();
    }

    void gatherConservativeRoots(ConservativeRoots&);

    VMEntryScope* entryScope;

    JSObject* stringRecursionCheckFirstObject { nullptr };
    HashSet<JSObject*> stringRecursionCheckVisitedObjects;
    
    LocalTimeOffsetCache localTimeOffsetCache;

    String cachedDateString;
    double cachedDateStringValue;

    std::unique_ptr<Profiler::Database> m_perBytecodeProfiler;
    RefPtr<TypedArrayController> m_typedArrayController;
    RegExpCache* m_regExpCache;
    BumpPointerAllocator m_regExpAllocator;
    ConcurrentJSLock m_regExpAllocatorLock;

#if ENABLE(YARR_JIT_ALL_PARENS_EXPRESSIONS)
    static constexpr size_t patternContextBufferSize = 8192; // Space allocated to save nested parenthesis context
    UniqueArray<char> m_regExpPatternContexBuffer;
    Lock m_regExpPatternContextLock;
    char* acquireRegExpPatternContexBuffer();
    void releaseRegExpPatternContexBuffer();
#endif

    Ref<CompactVariableMap> m_compactVariableMap;

    std::unique_ptr<HasOwnPropertyCache> m_hasOwnPropertyCache;
    ALWAYS_INLINE HasOwnPropertyCache* hasOwnPropertyCache() { return m_hasOwnPropertyCache.get(); }
    HasOwnPropertyCache* ensureHasOwnPropertyCache();

#if ENABLE(REGEXP_TRACING)
    typedef ListHashSet<RegExp*> RTTraceList;
    RTTraceList* m_rtTraceList;
#endif

    std::unique_ptr<ValueProfile> noJITValueProfileSingleton;

    JS_EXPORT_PRIVATE void resetDateCache();

    RegExpCache* regExpCache() { return m_regExpCache; }
#if ENABLE(REGEXP_TRACING)
    void addRegExpToTrace(RegExp*);
#endif
    JS_EXPORT_PRIVATE void dumpRegExpTrace();

    bool isCollectorBusyOnCurrentThread() { return heap.isCurrentThreadBusy(); }

#if ENABLE(GC_VALIDATION)
    bool isInitializingObject() const; 
    void setInitializingObjectClass(const ClassInfo*);
#endif

    bool currentThreadIsHoldingAPILock() const { return m_apiLock->currentThreadIsHoldingLock(); }

    JSLock& apiLock() { return *m_apiLock; }
    CodeCache* codeCache() { return m_codeCache.get(); }

    JS_EXPORT_PRIVATE void whenIdle(Function<void()>&&);

    JS_EXPORT_PRIVATE void deleteAllCode(DeleteAllCodeEffort);
    JS_EXPORT_PRIVATE void deleteAllLinkedCode(DeleteAllCodeEffort);

    void shrinkFootprintWhenIdle();

    WatchpointSet* ensureWatchpointSetForImpureProperty(const Identifier&);
    void registerWatchpointForImpureProperty(const Identifier&, Watchpoint*);
    
    // FIXME: Use AtomicString once it got merged with Identifier.
    JS_EXPORT_PRIVATE void addImpureProperty(const String&);
    
    InlineWatchpointSet& primitiveGigacageEnabled() { return m_primitiveGigacageEnabled; }

    BuiltinExecutables* builtinExecutables() { return m_builtinExecutables.get(); }

    bool enableTypeProfiler();
    bool disableTypeProfiler();
    TypeProfilerLog* typeProfilerLog() { return m_typeProfilerLog.get(); }
    TypeProfiler* typeProfiler() { return m_typeProfiler.get(); }
    JS_EXPORT_PRIVATE void dumpTypeProfilerData();

    FunctionHasExecutedCache* functionHasExecutedCache() { return &m_functionHasExecutedCache; }

    ControlFlowProfiler* controlFlowProfiler() { return m_controlFlowProfiler.get(); }
    bool enableControlFlowProfiler();
    bool disableControlFlowProfiler();

    void queueMicrotask(JSGlobalObject&, Ref<Microtask>&&);
    JS_EXPORT_PRIVATE void drainMicrotasks();
    void setGlobalConstRedeclarationShouldThrow(bool globalConstRedeclarationThrow) { m_globalConstRedeclarationShouldThrow = globalConstRedeclarationThrow; }
    ALWAYS_INLINE bool globalConstRedeclarationShouldThrow() const { return m_globalConstRedeclarationShouldThrow; }

    void setShouldBuildPCToCodeOriginMapping() { m_shouldBuildPCToCodeOriginMapping = true; }
    bool shouldBuilderPCToCodeOriginMapping() const { return m_shouldBuildPCToCodeOriginMapping; }

    BytecodeIntrinsicRegistry& bytecodeIntrinsicRegistry() { return *m_bytecodeIntrinsicRegistry; }
    
    ShadowChicken& shadowChicken() { return *m_shadowChicken; }
    
    template<typename Func>
    void logEvent(CodeBlock*, const char* summary, const Func& func);

    std::optional<RefPtr<Thread>> ownerThread() const { return m_apiLock->ownerThread(); }

    VMTraps& traps() { return m_traps; }

    void handleTraps(ExecState* exec, VMTraps::Mask mask = VMTraps::Mask::allEventTypes()) { m_traps.handleTraps(exec, mask); }

    bool needTrapHandling() { return m_traps.needTrapHandling(); }
    bool needTrapHandling(VMTraps::Mask mask) { return m_traps.needTrapHandling(mask); }
    void* needTrapHandlingAddress() { return m_traps.needTrapHandlingAddress(); }

    void notifyNeedDebuggerBreak() { m_traps.fireTrap(VMTraps::NeedDebuggerBreak); }
    void notifyNeedTermination() { m_traps.fireTrap(VMTraps::NeedTermination); }
    void notifyNeedWatchdogCheck() { m_traps.fireTrap(VMTraps::NeedWatchdogCheck); }

#if ENABLE(EXCEPTION_SCOPE_VERIFICATION)
    StackTrace* nativeStackTraceOfLastThrow() const { return m_nativeStackTraceOfLastThrow.get(); }
    Thread* throwingThread() const { return m_throwingThread.get(); }
#endif

#if USE(CF)
    CFRunLoopRef runLoop() const { return m_runLoop.get(); }
    JS_EXPORT_PRIVATE void setRunLoop(CFRunLoopRef);
#endif // USE(CF)

private:
    friend class LLIntOffsetsExtractor;

    VM(VMType, HeapType);
    static VM*& sharedInstanceInternal();
    void createNativeThunk();

    void updateStackLimits();

    bool isSafeToRecurse(void* stackLimit) const
    {
        ASSERT(Thread::current().stack().isGrowingDownward());
        void* curr = reinterpret_cast<void*>(&curr);
        return curr >= stackLimit;
    }

    void setException(Exception* exception)
    {
        m_exception = exception;
        m_lastException = exception;
    }
    Exception* exception() const
    {
#if ENABLE(EXCEPTION_SCOPE_VERIFICATION)
        m_needExceptionCheck = false;
#endif
        return m_exception;
    }
    void clearException()
    {
#if ENABLE(EXCEPTION_SCOPE_VERIFICATION)
        m_needExceptionCheck = false;
        m_nativeStackTraceOfLastThrow = nullptr;
        m_throwingThread = nullptr;
#endif
        m_exception = nullptr;
    }

#if !ENABLE(JIT)    
    bool ensureStackCapacityForCLoop(Register* newTopOfStack);
    bool isSafeToRecurseSoftCLoop() const;
#endif // !ENABLE(JIT)

    JS_EXPORT_PRIVATE void throwException(ExecState*, Exception*);
    JS_EXPORT_PRIVATE JSValue throwException(ExecState*, JSValue);
    JS_EXPORT_PRIVATE JSObject* throwException(ExecState*, JSObject*);

#if ENABLE(EXCEPTION_SCOPE_VERIFICATION)
    void verifyExceptionCheckNeedIsSatisfied(unsigned depth, ExceptionEventLocation&);
#endif
    
    static void primitiveGigacageDisabledCallback(void*);
    void primitiveGigacageDisabled();

#if ENABLE(GC_VALIDATION)
    const ClassInfo* m_initializingObjectClass;
#endif

    void* m_stackPointerAtVMEntry;
    size_t m_currentSoftReservedZoneSize;
    void* m_stackLimit { nullptr };
    void* m_softStackLimit { nullptr };
#if !ENABLE(JIT)
    void* m_cloopStackLimit { nullptr };
#endif
    void* m_lastStackTop { nullptr };

    Exception* m_exception { nullptr };
    Exception* m_lastException { nullptr };
#if ENABLE(EXCEPTION_SCOPE_VERIFICATION)
    ExceptionScope* m_topExceptionScope { nullptr };
    ExceptionEventLocation m_simulatedThrowPointLocation;
    unsigned m_simulatedThrowPointRecursionDepth { 0 };
    mutable bool m_needExceptionCheck { false };
    std::unique_ptr<StackTrace> m_nativeStackTraceOfLastThrow;
    std::unique_ptr<StackTrace> m_nativeStackTraceOfLastSimulatedThrow;
    RefPtr<Thread> m_throwingThread;
#endif

    bool m_failNextNewCodeBlock { false };
    DeletePropertyMode m_deletePropertyMode { DeletePropertyMode::Default };
    bool m_globalConstRedeclarationShouldThrow { true };
    bool m_shouldBuildPCToCodeOriginMapping { false };
    std::unique_ptr<CodeCache> m_codeCache;
    std::unique_ptr<BuiltinExecutables> m_builtinExecutables;
    HashMap<String, RefPtr<WatchpointSet>> m_impurePropertyWatchpointSets;
    std::unique_ptr<TypeProfiler> m_typeProfiler;
    std::unique_ptr<TypeProfilerLog> m_typeProfilerLog;
    unsigned m_typeProfilerEnabledCount;
    bool m_needToFirePrimitiveGigacageEnabled { false };
    Lock m_scratchBufferLock;
    Vector<ScratchBuffer*> m_scratchBuffers;
    size_t m_sizeOfLastScratchBuffer { 0 };
    InlineWatchpointSet m_primitiveGigacageEnabled;
    FunctionHasExecutedCache m_functionHasExecutedCache;
    std::unique_ptr<ControlFlowProfiler> m_controlFlowProfiler;
    unsigned m_controlFlowProfilerEnabledCount;
    Deque<std::unique_ptr<QueuedTask>> m_microtaskQueue;
    MallocPtr<EncodedJSValue> m_exceptionFuzzBuffer;
    VMTraps m_traps;
    RefPtr<Watchdog> m_watchdog;
    std::unique_ptr<HeapProfiler> m_heapProfiler;
#if ENABLE(SAMPLING_PROFILER)
    RefPtr<SamplingProfiler> m_samplingProfiler;
#endif
    std::unique_ptr<ShadowChicken> m_shadowChicken;
    std::unique_ptr<BytecodeIntrinsicRegistry> m_bytecodeIntrinsicRegistry;

#if ENABLE(JIT)
#if !ASSERT_DISABLED
    JS_EXPORT_PRIVATE static bool s_canUseJITIsSet;
#endif
    JS_EXPORT_PRIVATE static bool s_canUseJIT;
#endif

    VM* m_prev; // Required by DoublyLinkedListNode.
    VM* m_next; // Required by DoublyLinkedListNode.

    // Friends for exception checking purpose only.
    friend class Heap;
    friend class CatchScope;
    friend class ExceptionScope;
    friend class ThrowScope;
    friend class VMTraps;
    friend class WTF::DoublyLinkedListNode<VM>;
};

#if ENABLE(GC_VALIDATION)
inline bool VM::isInitializingObject() const
{
    return !!m_initializingObjectClass;
}

inline void VM::setInitializingObjectClass(const ClassInfo* initializingObjectClass)
{
    m_initializingObjectClass = initializingObjectClass;
}
#endif

inline Heap* WeakSet::heap() const
{
    return &m_vm->heap;
}

#if ENABLE(JIT)
extern "C" void sanitizeStackForVMImpl(VM*);
#endif

JS_EXPORT_PRIVATE void sanitizeStackForVM(VM*);
void logSanitizeStack(VM*);

} // namespace JSC<|MERGE_RESOLUTION|>--- conflicted
+++ resolved
@@ -171,11 +171,8 @@
 struct HashTable;
 struct Instruction;
 struct ValueProfile;
-<<<<<<< HEAD
-=======
 
 typedef ExecState CallFrame;
->>>>>>> 20415689
 
 struct LocalTimeOffsetCache {
     LocalTimeOffsetCache()
@@ -298,12 +295,9 @@
     unsigned id() const { return m_id; }
     bool isEntered() const { return !!entryScope; }
 
-<<<<<<< HEAD
-=======
     // Global object in which execution began.
     JS_EXPORT_PRIVATE JSGlobalObject* vmEntryGlobalObject(const CallFrame*) const;
 
->>>>>>> 20415689
 private:
     unsigned nextID();
 
