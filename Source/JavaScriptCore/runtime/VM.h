--- conflicted
+++ resolved
@@ -263,14 +263,6 @@
     static Ref<VM> createContextGroup(HeapType = SmallHeap);
     JS_EXPORT_PRIVATE ~VM();
 
-<<<<<<< HEAD
-    JS_EXPORT_PRIVATE Watchdog& ensureWatchdog();
-    Watchdog* watchdog() { return m_watchdog.get(); }
-
-#if ENABLE(SAMPLING_PROFILER)
-    SamplingProfiler* samplingProfiler() { return m_samplingProfiler.get(); }
-    JS_EXPORT_PRIVATE void ensureSamplingProfiler(RefPtr<Stopwatch>&&);
-=======
     Watchdog& ensureWatchdog();
     Watchdog* watchdog() { return m_watchdog.get(); }
 
@@ -280,7 +272,6 @@
 #if ENABLE(SAMPLING_PROFILER)
     SamplingProfiler* samplingProfiler() { return m_samplingProfiler.get(); }
     JS_EXPORT_PRIVATE SamplingProfiler& ensureSamplingProfiler(RefPtr<Stopwatch>&&);
->>>>>>> 4ccac179
 #endif
 
 private:
@@ -648,15 +639,8 @@
 
     void queueMicrotask(JSGlobalObject&, Ref<Microtask>&&);
     JS_EXPORT_PRIVATE void drainMicrotasks();
-<<<<<<< HEAD
-    void setShouldRewriteConstAsVar(bool shouldRewrite) { m_shouldRewriteConstAsVar = shouldRewrite; }
-    ALWAYS_INLINE bool shouldRewriteConstAsVar() { return m_shouldRewriteConstAsVar; }
-
-    inline bool shouldTriggerTermination(ExecState*);
-=======
     void setGlobalConstRedeclarationShouldThrow(bool globalConstRedeclarationThrow) { m_globalConstRedeclarationShouldThrow = globalConstRedeclarationThrow; }
     ALWAYS_INLINE bool globalConstRedeclarationShouldThrow() const { return m_globalConstRedeclarationShouldThrow; }
->>>>>>> 4ccac179
 
     void setShouldBuildPCToCodeOriginMapping() { m_shouldBuildPCToCodeOriginMapping = true; }
     bool shouldBuilderPCToCodeOriginMapping() const { return m_shouldBuildPCToCodeOriginMapping; }
