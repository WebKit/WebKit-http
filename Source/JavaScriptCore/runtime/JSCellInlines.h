--- conflicted
+++ resolved
@@ -147,14 +147,7 @@
 {
     ASSERT(deferralContext || !DisallowGC::isInEffectOnCurrentThread());
     ASSERT(size >= sizeof(T));
-<<<<<<< HEAD
-    JSCell* result = static_cast<JSCell*>(subspaceFor<T>(*heap.vm())->allocate(size));
-#if ENABLE(JS_MEMORY_TRACKING) && 0
-    // FIXME: HeapStatistics was removed
-    if (Options::showAllocationBacktraces())
-        HeapStatistics::showAllocBacktrace(&heap, size, result);
-#endif
-=======
+
     JSCell* result;
     if (mode == AllocationFailureMode::ShouldAssertOnFailure) {
         result = (deferralContextArgPresence == GCDeferralContextArgPresense::HasArg)
@@ -167,7 +160,12 @@
         if (UNLIKELY(!result))
             return nullptr;
     }
->>>>>>> 97a6a9fe
+#if ENABLE(JS_MEMORY_TRACKING) && 0
+    // FIXME: HeapStatistics was removed
+    if (Options::showAllocationBacktraces())
+        HeapStatistics::showAllocBacktrace(&heap, size, result);
+#endif
+
 #if ENABLE(GC_VALIDATION)
     ASSERT(!heap.vm()->isInitializingObject());
     heap.vm()->setInitializingObjectClass(T::info());
