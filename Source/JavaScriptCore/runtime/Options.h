/*
 * Copyright (C) 2011-2016 Apple Inc. All rights reserved.
 *
 * Redistribution and use in source and binary forms, with or without
 * modification, are permitted provided that the following conditions
 * are met:
 * 1. Redistributions of source code must retain the above copyright
 *    notice, this list of conditions and the following disclaimer.
 * 2. Redistributions in binary form must reproduce the above copyright
 *    notice, this list of conditions and the following disclaimer in the
 *    documentation and/or other materials provided with the distribution.
 *
 * THIS SOFTWARE IS PROVIDED BY APPLE INC. ``AS IS'' AND ANY
 * EXPRESS OR IMPLIED WARRANTIES, INCLUDING, BUT NOT LIMITED TO, THE
 * IMPLIED WARRANTIES OF MERCHANTABILITY AND FITNESS FOR A PARTICULAR
 * PURPOSE ARE DISCLAIMED.  IN NO EVENT SHALL APPLE INC. OR
 * CONTRIBUTORS BE LIABLE FOR ANY DIRECT, INDIRECT, INCIDENTAL, SPECIAL,
 * EXEMPLARY, OR CONSEQUENTIAL DAMAGES (INCLUDING, BUT NOT LIMITED TO,
 * PROCUREMENT OF SUBSTITUTE GOODS OR SERVICES; LOSS OF USE, DATA, OR
 * PROFITS; OR BUSINESS INTERRUPTION) HOWEVER CAUSED AND ON ANY THEORY
 * OF LIABILITY, WHETHER IN CONTRACT, STRICT LIABILITY, OR TORT
 * (INCLUDING NEGLIGENCE OR OTHERWISE) ARISING IN ANY WAY OUT OF THE USE
 * OF THIS SOFTWARE, EVEN IF ADVISED OF THE POSSIBILITY OF SUCH DAMAGE. 
 */

#pragma once

#include "GCLogging.h"
#include "JSExportMacros.h"
#include <stdint.h>
#include <stdio.h>
#include <wtf/PrintStream.h>
#include <wtf/StdLibExtras.h>

namespace WTF {
class StringBuilder;
}
using WTF::StringBuilder;

namespace JSC {

// How do JSC VM options work?
// ===========================
// The JSC_OPTIONS() macro below defines a list of all JSC options in use,
// along with their types and default values. The options values are actually
// realized as an array of Options::Entry elements.
//
//     Options::initialize() will initialize the array of options values with
// the defaults specified in JSC_OPTIONS() below. After that, the values can
// be programmatically read and written to using an accessor method with the
// same name as the option. For example, the option "useJIT" can be read and
// set like so:
//
//     bool jitIsOn = Options::useJIT();  // Get the option value.
//     Options::useJIT() = false;         // Sets the option value.
//
//     If you want to tweak any of these values programmatically for testing
// purposes, you can do so in Options::initialize() after the default values
// are set.
//
//     Alternatively, you can override the default values by specifying
// environment variables of the form: JSC_<name of JSC option>.
//
// Note: Options::initialize() tries to ensure some sanity on the option values
// which are set by doing some range checks, and value corrections. These
// checks are done after the option values are set. If you alter the option
// values after the sanity checks (for your own testing), then you're liable to
// ensure that the new values set are sane and reasonable for your own run.

class OptionRange {
private:
    enum RangeState { Uninitialized, InitError, Normal, Inverted };
public:
    OptionRange& operator= (const int& rhs)
    { // Only needed for initialization
        if (!rhs) {
            m_state = Uninitialized;
            m_rangeString = 0;
            m_lowLimit = 0;
            m_highLimit = 0;
        }
        return *this;
    }

    bool init(const char*);
    bool isInRange(unsigned);
    const char* rangeString() const { return (m_state > InitError) ? m_rangeString : s_nullRangeStr; }
    
    void dump(PrintStream& out) const;

private:
    static const char* const s_nullRangeStr;

    RangeState m_state;
    const char* m_rangeString;
    unsigned m_lowLimit;
    unsigned m_highLimit;
};

typedef OptionRange optionRange;
typedef const char* optionString;

#define JSC_OPTIONS(v) \
    v(bool, validateOptions, false, Normal, "crashes if mis-typed JSC options were passed to the VM") \
    v(unsigned, dumpOptions, 0, Normal, "dumps JSC options (0 = None, 1 = Overridden only, 2 = All, 3 = Verbose)") \
    \
    v(bool, useLLInt,  true, Normal, "allows the LLINT to be used if true") \
    v(bool, useJIT,    true, Normal, "allows the baseline JIT to be used if true") \
    v(bool, useDFGJIT, true, Normal, "allows the DFG JIT to be used if true") \
    v(bool, useRegExpJIT, true, Normal, "allows the RegExp JIT to be used if true") \
    v(bool, useDOMJIT, true, Normal, "allows the DOMJIT to be used if true") \
    \
    v(bool, reportMustSucceedExecutableAllocations, false, Normal, nullptr) \
    \
    v(unsigned, maxPerThreadStackUsage, 4 * MB, Normal, "Max allowed stack usage by the VM") \
    v(unsigned, softReservedZoneSize, 128 * KB, Normal, "A buffer greater than reservedZoneSize that reserves space for stringifying exceptions.") \
    v(unsigned, reservedZoneSize, 64 * KB, Normal, "The amount of stack space we guarantee to our clients (and to interal VM code that does not call out to clients).") \
    \
    v(bool, crashIfCantAllocateJITMemory, false, Normal, nullptr) \
    v(unsigned, jitMemoryReservationSize, 0, Normal, "Set this number to change the executable allocation size in ExecutableAllocatorFixedVMPool. (In bytes.)") \
    v(bool, useSeparatedWXHeap, false, Normal, nullptr) \
    \
    v(bool, forceCodeBlockLiveness, false, Normal, nullptr) \
    v(bool, forceICFailure, false, Normal, nullptr) \
    \
    v(unsigned, repatchCountForCoolDown, 8, Normal, nullptr) \
    v(unsigned, initialCoolDownCount, 20, Normal, nullptr) \
    v(unsigned, repatchBufferingCountdown, 8, Normal, nullptr) \
    \
    v(bool, dumpGeneratedBytecodes, false, Normal, nullptr) \
    v(bool, dumpBytecodeLivenessResults, false, Normal, nullptr) \
    v(bool, validateBytecode, false, Normal, nullptr) \
    v(bool, forceDebuggerBytecodeGeneration, false, Normal, nullptr) \
    \
    v(bool, useFunctionDotArguments, true, Normal, nullptr) \
    v(bool, useTailCalls, true, Normal, nullptr) \
    v(bool, alwaysUseShadowChicken, false, Normal, nullptr) \
    v(unsigned, shadowChickenLogSize, 1000, Normal, nullptr) \
    v(unsigned, shadowChickenMaxTailDeletedFramesSize, 128, Normal, nullptr) \
    \
    /* dumpDisassembly implies dumpDFGDisassembly. */ \
    v(bool, dumpDisassembly, false, Normal, "dumps disassembly of all JIT compiled code upon compilation") \
    v(bool, asyncDisassembly, false, Normal, nullptr) \
    v(bool, dumpDFGDisassembly, false, Normal, "dumps disassembly of DFG function upon compilation") \
    v(bool, dumpFTLDisassembly, false, Normal, "dumps disassembly of FTL function upon compilation") \
    v(bool, dumpAllDFGNodes, false, Normal, nullptr) \
    v(optionRange, bytecodeRangeToJITCompile, 0, Normal, "bytecode size range to allow compilation on, e.g. 1:100") \
    v(optionRange, bytecodeRangeToDFGCompile, 0, Normal, "bytecode size range to allow DFG compilation on, e.g. 1:100") \
    v(optionRange, bytecodeRangeToFTLCompile, 0, Normal, "bytecode size range to allow FTL compilation on, e.g. 1:100") \
    v(optionString, jitWhitelist, nullptr, Normal, "file with list of function signatures to allow compilation on") \
    v(optionString, dfgWhitelist, nullptr, Normal, "file with list of function signatures to allow DFG compilation on") \
    v(bool, dumpSourceAtDFGTime, false, Normal, "dumps source code of JS function being DFG compiled") \
    v(bool, dumpBytecodeAtDFGTime, false, Normal, "dumps bytecode of JS function being DFG compiled") \
    v(bool, dumpGraphAfterParsing, false, Normal, nullptr) \
    v(bool, dumpGraphAtEachPhase, false, Normal, nullptr) \
    v(bool, dumpDFGGraphAtEachPhase, false, Normal, "dumps the DFG graph at each phase of DFG compilation (note this excludes DFG graphs during FTL compilation)") \
    v(bool, dumpDFGFTLGraphAtEachPhase, false, Normal, "dumps the DFG graph at each phase of DFG compilation when compiling FTL code") \
    v(bool, dumpB3GraphAtEachPhase, false, Normal, "dumps the B3 graph at each phase of compilation") \
    v(bool, dumpAirGraphAtEachPhase, false, Normal, "dumps the Air graph at each phase of compilation") \
    v(bool, verboseDFGByteCodeParsing, false, Normal, nullptr) \
    v(bool, verboseCompilation, false, Normal, nullptr) \
    v(bool, verboseFTLCompilation, false, Normal, nullptr) \
    v(bool, logCompilationChanges, false, Normal, nullptr) \
    v(bool, printEachOSRExit, false, Normal, nullptr) \
    v(bool, validateGraph, false, Normal, nullptr) \
    v(bool, validateGraphAtEachPhase, false, Normal, nullptr) \
    v(bool, verboseValidationFailure, false, Normal, nullptr) \
    v(bool, verboseOSR, false, Normal, nullptr) \
    v(bool, verboseFTLOSRExit, false, Normal, nullptr) \
    v(bool, verboseCallLink, false, Normal, nullptr) \
    v(bool, verboseCompilationQueue, false, Normal, nullptr) \
    v(bool, reportCompileTimes, false, Normal, "dumps JS function signature and the time it took to compile in all tiers") \
    v(bool, reportBaselineCompileTimes, false, Normal, "dumps JS function signature and the time it took to BaselineJIT compile") \
    v(bool, reportDFGCompileTimes, false, Normal, "dumps JS function signature and the time it took to DFG and FTL compile") \
    v(bool, reportFTLCompileTimes, false, Normal, "dumps JS function signature and the time it took to FTL compile") \
    v(bool, reportDFGPhaseTimes, false, Normal, "dumps JS function name and the time is took for each DFG phase") \
    v(bool, reportTotalCompileTimes, false, Normal, nullptr) \
    v(bool, verboseExitProfile, false, Normal, nullptr) \
    v(bool, verboseCFA, false, Normal, nullptr) \
    v(bool, verboseFTLToJSThunk, false, Normal, nullptr) \
    v(bool, verboseFTLFailure, false, Normal, nullptr) \
    v(bool, alwaysComputeHash, false, Normal, nullptr) \
    v(bool, testTheFTL, false, Normal, nullptr) \
    v(bool, verboseSanitizeStack, false, Normal, nullptr) \
    v(bool, useGenerationalGC, true, Normal, nullptr) \
    v(bool, useConcurrentBarriers, true, Normal, nullptr) \
    v(bool, forceFencedBarrier, false, Normal, nullptr) \
    v(bool, scribbleFreeCells, false, Normal, nullptr) \
    v(double, sizeClassProgression, 1.4, Normal, nullptr) \
    v(unsigned, largeAllocationCutoff, 100000, Normal, nullptr) \
    v(bool, dumpSizeClasses, false, Normal, nullptr) \
    v(bool, useBumpAllocator, true, Normal, nullptr) \
    v(bool, stealEmptyBlocksFromOtherAllocators, true, Normal, nullptr) \
    v(bool, eagerlyUpdateTopCallFrame, false, Normal, nullptr) \
    \
    v(bool, useOSREntryToDFG, true, Normal, nullptr) \
    v(bool, useOSREntryToFTL, true, Normal, nullptr) \
    \
    v(bool, useFTLJIT, true, Normal, "allows the FTL JIT to be used if true") \
    v(bool, useFTLTBAA, true, Normal, nullptr) \
    v(bool, validateFTLOSRExitLiveness, false, Normal, nullptr) \
    v(bool, b3AlwaysFailsBeforeCompile, false, Normal, nullptr) \
    v(bool, b3AlwaysFailsBeforeLink, false, Normal, nullptr) \
    v(bool, ftlCrashes, false, Normal, nullptr) /* fool-proof way of checking that you ended up in the FTL. ;-) */\
    v(bool, clobberAllRegsInFTLICSlowPath, !ASSERT_DISABLED, Normal, nullptr) \
    v(bool, useAccessInlining, true, Normal, nullptr) \
    v(unsigned, maxAccessVariantListSize, 8, Normal, nullptr) \
    v(unsigned, megamorphicLoadCost, 999, Normal, nullptr) /* This used to be 10, but we're temporarily testing what happens when the feature is disabled. */\
    v(bool, usePolyvariantDevirtualization, true, Normal, nullptr) \
    v(bool, usePolymorphicAccessInlining, true, Normal, nullptr) \
    v(bool, usePolymorphicCallInlining, true, Normal, nullptr) \
    v(bool, usePolymorphicCallInliningForNonStubStatus, false, Normal, nullptr) \
    v(unsigned, maxPolymorphicCallVariantListSize, 15, Normal, nullptr) \
    v(unsigned, maxPolymorphicCallVariantListSizeForTopTier, 5, Normal, nullptr) \
    v(unsigned, maxPolymorphicCallVariantsForInlining, 5, Normal, nullptr) \
    v(unsigned, frequentCallThreshold, 2, Normal, nullptr) \
    v(double, minimumCallToKnownRate, 0.51, Normal, nullptr) \
    v(bool, createPreHeaders, true, Normal, nullptr) \
    v(bool, useMovHintRemoval, true, Normal, nullptr) \
    v(bool, usePutStackSinking, true, Normal, nullptr) \
    v(bool, useObjectAllocationSinking, true, Normal, nullptr) \
    v(bool, logExecutableAllocation, false, Normal, nullptr) \
    \
    v(bool, useConcurrentJIT, true, Normal, "allows the DFG / FTL compilation in threads other than the executing JS thread") \
    v(unsigned, numberOfDFGCompilerThreads, computeNumberOfWorkerThreads(2, 2) - 1, Normal, nullptr) \
    v(unsigned, numberOfFTLCompilerThreads, computeNumberOfWorkerThreads(8, 2) - 1, Normal, nullptr) \
    v(int32, priorityDeltaOfDFGCompilerThreads, computePriorityDeltaOfWorkerThreads(-1, 0), Normal, nullptr) \
    v(int32, priorityDeltaOfFTLCompilerThreads, computePriorityDeltaOfWorkerThreads(-2, 0), Normal, nullptr) \
    \
    v(bool, useProfiler, false, Normal, nullptr) \
    v(bool, disassembleBaselineForProfiler, true, Normal, nullptr) \
    \
    v(bool, useArchitectureSpecificOptimizations, true, Normal, nullptr) \
    \
    v(bool, breakOnThrow, false, Normal, nullptr) \
    \
    v(unsigned, maximumOptimizationCandidateInstructionCount, 100000, Normal, nullptr) \
    \
    v(unsigned, maximumFunctionForCallInlineCandidateInstructionCount, 180, Normal, nullptr) \
    v(unsigned, maximumFunctionForClosureCallInlineCandidateInstructionCount, 100, Normal, nullptr) \
    v(unsigned, maximumFunctionForConstructInlineCandidateInstructionCount, 100, Normal, nullptr) \
    \
    v(unsigned, maximumFTLCandidateInstructionCount, 20000, Normal, nullptr) \
    \
    /* Depth of inline stack, so 1 = no inlining, 2 = one level, etc. */ \
    v(unsigned, maximumInliningDepth, 5, Normal, "maximum allowed inlining depth.  Depth of 1 means no inlining") \
    v(unsigned, maximumInliningRecursion, 2, Normal, nullptr) \
    \
    /* Maximum size of a caller for enabling inlining. This is purely to protect us */\
    /* from super long compiles that take a lot of memory. */\
    v(unsigned, maximumInliningCallerSize, 10000, Normal, nullptr) \
    \
    v(unsigned, maximumVarargsForInlining, 100, Normal, nullptr) \
    \
    v(bool, usePolyvariantCallInlining, true, Normal, nullptr) \
    v(bool, usePolyvariantByIdInlining, true, Normal, nullptr) \
    \
    v(bool, useMaximalFlushInsertionPhase, false, Normal, "Setting to true allows the DFG's MaximalFlushInsertionPhase to run.") \
    \
    v(unsigned, maximumBinaryStringSwitchCaseLength, 50, Normal, nullptr) \
    v(unsigned, maximumBinaryStringSwitchTotalLength, 2000, Normal, nullptr) \
    \
    v(double, jitPolicyScale, 1.0, Normal, "scale JIT thresholds to this specified ratio between 0.0 (compile ASAP) and 1.0 (compile like normal).") \
    v(bool, forceEagerCompilation, false, Normal, nullptr) \
    v(int32, thresholdForJITAfterWarmUp, 500, Normal, nullptr) \
    v(int32, thresholdForJITSoon, 100, Normal, nullptr) \
    \
    v(int32, thresholdForOptimizeAfterWarmUp, 1000, Normal, nullptr) \
    v(int32, thresholdForOptimizeAfterLongWarmUp, 1000, Normal, nullptr) \
    v(int32, thresholdForOptimizeSoon, 1000, Normal, nullptr) \
    v(int32, executionCounterIncrementForLoop, 1, Normal, nullptr) \
    v(int32, executionCounterIncrementForEntry, 15, Normal, nullptr) \
    \
    v(int32, thresholdForFTLOptimizeAfterWarmUp, 100000, Normal, nullptr) \
    v(int32, thresholdForFTLOptimizeSoon, 1000, Normal, nullptr) \
    v(int32, ftlTierUpCounterIncrementForLoop, 1, Normal, nullptr) \
    v(int32, ftlTierUpCounterIncrementForReturn, 15, Normal, nullptr) \
    v(unsigned, ftlOSREntryFailureCountForReoptimization, 15, Normal, nullptr) \
    v(unsigned, ftlOSREntryRetryThreshold, 100, Normal, nullptr) \
    \
    v(int32, evalThresholdMultiplier, 10, Normal, nullptr) \
    v(unsigned, maximumEvalCacheableSourceLength, 256, Normal, nullptr) \
    \
    v(bool, randomizeExecutionCountsBetweenCheckpoints, false, Normal, nullptr) \
    v(int32, maximumExecutionCountsBetweenCheckpointsForBaseline, 1000, Normal, nullptr) \
    v(int32, maximumExecutionCountsBetweenCheckpointsForUpperTiers, 50000, Normal, nullptr) \
    \
    v(unsigned, likelyToTakeSlowCaseMinimumCount, 20, Normal, nullptr) \
    v(unsigned, couldTakeSlowCaseMinimumCount, 10, Normal, nullptr) \
    \
    v(unsigned, osrExitCountForReoptimization, 100, Normal, nullptr) \
    v(unsigned, osrExitCountForReoptimizationFromLoop, 5, Normal, nullptr) \
    \
    v(unsigned, reoptimizationRetryCounterMax, 0, Normal, nullptr)  \
    \
    v(unsigned, minimumOptimizationDelay, 1, Normal, nullptr) \
    v(unsigned, maximumOptimizationDelay, 5, Normal, nullptr) \
    v(double, desiredProfileLivenessRate, 0.75, Normal, nullptr) \
    v(double, desiredProfileFullnessRate, 0.35, Normal, nullptr) \
    \
    v(double, doubleVoteRatioForDoubleFormat, 2, Normal, nullptr) \
    v(double, structureCheckVoteRatioForHoisting, 1, Normal, nullptr) \
    v(double, checkArrayVoteRatioForHoisting, 1, Normal, nullptr) \
    \
    v(unsigned, maximumDirectCallStackSize, 200, Normal, nullptr) \
    \
    v(unsigned, minimumNumberOfScansBetweenRebalance, 100, Normal, nullptr) \
    v(unsigned, numberOfGCMarkers, computeNumberOfGCMarkers(7), Normal, nullptr) \
    v(unsigned, opaqueRootMergeThreshold, 1000, Normal, nullptr) \
    v(double, minHeapUtilization, 0.8, Normal, nullptr) \
    v(double, minMarkedBlockUtilization, 0.9, Normal, nullptr) \
    v(unsigned, slowPathAllocsBetweenGCs, 0, Normal, "force a GC on every Nth slow path alloc, where N is specified by this option") \
    v(bool, deferGCShouldCollectWithProbability, false, Normal, "If true, we perform a collection based on flipping a coin according the probability in the 'deferGCProbability' option when DeferGC is destructed.") \
    v(double, deferGCProbability, 1.0, Normal, "Should be a number between 0 and 1. 1 means DeferGC always GCs when it's destructed and GCing is safe. 0.7 means we force GC 70% the time on DeferGC destruction.") \
    \
    v(double, percentCPUPerMBForFullTimer, 0.0003125, Normal, nullptr) \
    v(double, percentCPUPerMBForEdenTimer, 0.0025, Normal, nullptr) \
    v(double, collectionTimerMaxPercentCPU, 0.05, Normal, nullptr) \
    \
    v(bool, forceWeakRandomSeed, false, Normal, nullptr) \
    v(unsigned, forcedWeakRandomSeed, 0, Normal, nullptr) \
    \
    v(bool, useZombieMode, false, Normal, "debugging option to scribble over dead objects with 0xdeadbeef") \
    v(bool, useImmortalObjects, false, Normal, "debugging option to keep all objects alive forever") \
    v(bool, dumpObjectStatistics, false, Normal, nullptr) \
<<<<<<< HEAD
    v(bool, showAllocationBacktraces, false, Normal, nullptr) \
=======
    v(unsigned, maxSingleAllocationSize, 0, Configurable, "debugging option to limit individual allocations to a max size (0 = limit not set, N = limit size in bytes)") \
>>>>>>> 0d97058f
    \
    v(gcLogLevel, logGC, GCLogging::None, Normal, "debugging option to log GC activity (0 = None, 1 = Basic, 2 = Verbose)") \
    v(bool, useGC, true, Normal, nullptr) \
    v(bool, gcAtEnd, false, Normal, "If true, the jsc CLI will do a GC before exiting") \
    v(bool, forceGCSlowPaths, false, Normal, "If true, we will force all JIT fast allocations down their slow paths.")\
    v(unsigned, gcMaxHeapSize, 0, Normal, nullptr) \
    v(unsigned, forceRAMSize, 0, Normal, nullptr) \
    v(bool, recordGCPauseTimes, false, Normal, nullptr) \
    v(bool, logHeapStatisticsAtExit, false, Normal, nullptr) \
    v(bool, forceCodeBlockToJettisonDueToOldAge, false, Normal, "If true, this means that anytime we can jettison a CodeBlock due to old age, we do.") \
    v(bool, useEagerCodeBlockJettisonTiming, false, Normal, "If true, the time slices for jettisoning a CodeBlock due to old age are shrunk significantly.") \
    \
    v(bool, useTypeProfiler, false, Normal, nullptr) \
    v(bool, useControlFlowProfiler, false, Normal, nullptr) \
    \
    v(bool, useSamplingProfiler, false, Normal, nullptr) \
    v(unsigned, sampleInterval, 1000, Normal, "Time between stack traces in microseconds.") \
    v(bool, collectSamplingProfilerDataForJSCShell, false, Normal, "This corresponds to the JSC shell's --sample option.") \
    v(optionString, samplingProfilerPath, nullptr, Normal, "The path to the directory to write sampiling profiler output to. This probably will not work with WK2 unless the path is in the whitelist.") \
    \
    v(bool, alwaysGeneratePCToCodeOriginMap, false, Normal, "This will make sure we always generate a PCToCodeOriginMap for JITed code.") \
    \
    v(bool, verifyHeap, false, Normal, nullptr) \
    v(unsigned, numberOfGCCyclesToRecordForVerification, 3, Normal, nullptr) \
    \
    v(bool, useExceptionFuzz, false, Normal, nullptr) \
    v(unsigned, fireExceptionFuzzAt, 0, Normal, nullptr) \
    v(bool, validateDFGExceptionHandling, false, Normal, "Causes the DFG to emit code validating exception handling for each node that can exit") /* This is true by default on Debug builds */\
    v(bool, dumpSimulatedThrows, false, Normal, "Dumps the call stack at each simulated throw for exception scope verification") \
    v(bool, validateExceptionChecks, false, Normal, "Verifies that needed exception checks are performed.") \
    \
    v(bool, useExecutableAllocationFuzz, false, Normal, nullptr) \
    v(unsigned, fireExecutableAllocationFuzzAt, 0, Normal, nullptr) \
    v(unsigned, fireExecutableAllocationFuzzAtOrAfter, 0, Normal, nullptr) \
    v(bool, verboseExecutableAllocationFuzz, false, Normal, nullptr) \
    \
    v(bool, useOSRExitFuzz, false, Normal, nullptr) \
    v(unsigned, fireOSRExitFuzzAtStatic, 0, Normal, nullptr) \
    v(unsigned, fireOSRExitFuzzAt, 0, Normal, nullptr) \
    v(unsigned, fireOSRExitFuzzAtOrAfter, 0, Normal, nullptr) \
    \
    v(bool, logB3PhaseTimes, false, Normal, nullptr) \
    v(double, rareBlockPenalty, 0.001, Normal, nullptr) \
    v(bool, airSpillsEverything, false, Normal, nullptr) \
    v(bool, logAirRegisterPressure, false, Normal, nullptr) \
    v(unsigned, maxB3TailDupBlockSize, 3, Normal, nullptr) \
    v(unsigned, maxB3TailDupBlockSuccessors, 3, Normal, nullptr) \
    \
    v(bool, useDollarVM, false, Restricted, "installs the $vm debugging tool in global objects") \
    v(optionString, functionOverrides, nullptr, Restricted, "file with debugging overrides for function bodies") \
    \
    v(unsigned, watchdog, 0, Normal, "watchdog timeout (0 = Disabled, N = a timeout period of N milliseconds)") \
    \
    v(bool, useICStats, false, Normal, nullptr) \
    \
    v(unsigned, prototypeHitCountForLLIntCaching, 2, Normal, "Number of prototype property hits before caching a prototype in the LLInt. A count of 0 means never cache.") \
    \
    v(bool, dumpModuleRecord, false, Normal, nullptr) \
    v(bool, dumpModuleLoadingState, false, Normal, nullptr) \
    v(bool, exposeInternalModuleLoader, false, Normal, "expose the internal module loader object to the global space for debugging") \
    \
    v(bool, dumpAirAsJSBeforeAllocateStack, false, Normal, nullptr) \
    v(bool, dumpAirAfterAllocateStack, false, Normal, nullptr) \
    \
    v(bool, useSuperSampler, false, Normal, nullptr) \
    \
    v(bool, reportLLIntStats, false, Configurable, "Reports LLInt statistics") \
    v(optionString, llintStatsFile, nullptr, Configurable, "File to collect LLInt statistics in") \
    \
    v(bool, useSourceProviderCache, true, Normal, "If false, the parser will not use the source provider cache. It's good to verify everything works when this is false. Because the cache is so successful, it can mask bugs.") \
    v(bool, useCodeCache, true, Normal, "If false, the unlinked byte code cache will not be used.") \
    \
    v(bool, useWebAssembly, false, Normal, "Expose the WebAssembly global object.") \

enum OptionEquivalence {
    SameOption,
    InvertedOption,
};

#define JSC_ALIASED_OPTIONS(v) \
    v(enableFunctionDotArguments, useFunctionDotArguments, SameOption) \
    v(enableTailCalls, useTailCalls, SameOption) \
    v(showDisassembly, dumpDisassembly, SameOption) \
    v(showDFGDisassembly, dumpDFGDisassembly, SameOption) \
    v(showFTLDisassembly, dumpFTLDisassembly, SameOption) \
    v(showAllDFGNodes, dumpAllDFGNodes, SameOption) \
    v(alwaysDoFullCollection, useGenerationalGC, InvertedOption) \
    v(enableOSREntryToDFG, useOSREntryToDFG, SameOption) \
    v(enableOSREntryToFTL, useOSREntryToFTL, SameOption) \
    v(enableAccessInlining, useAccessInlining, SameOption) \
    v(enablePolyvariantDevirtualization, usePolyvariantDevirtualization, SameOption) \
    v(enablePolymorphicAccessInlining, usePolymorphicAccessInlining, SameOption) \
    v(enablePolymorphicCallInlining, usePolymorphicCallInlining, SameOption) \
    v(enableMovHintRemoval, useMovHintRemoval, SameOption) \
    v(enableObjectAllocationSinking, useObjectAllocationSinking, SameOption) \
    v(enableConcurrentJIT, useConcurrentJIT, SameOption) \
    v(enableProfiler, useProfiler, SameOption) \
    v(enableArchitectureSpecificOptimizations, useArchitectureSpecificOptimizations, SameOption) \
    v(enablePolyvariantCallInlining, usePolyvariantCallInlining, SameOption) \
    v(enablePolyvariantByIdInlining, usePolyvariantByIdInlining, SameOption) \
    v(enableMaximalFlushInsertionPhase, useMaximalFlushInsertionPhase, SameOption) \
    v(objectsAreImmortal, useImmortalObjects, SameOption) \
    v(showObjectStatistics, dumpObjectStatistics, SameOption) \
    v(disableGC, useGC, InvertedOption) \
    v(enableTypeProfiler, useTypeProfiler, SameOption) \
    v(enableControlFlowProfiler, useControlFlowProfiler, SameOption) \
    v(enableExceptionFuzz, useExceptionFuzz, SameOption) \
    v(enableExecutableAllocationFuzz, useExecutableAllocationFuzz, SameOption) \
    v(enableOSRExitFuzz, useOSRExitFuzz, SameOption) \
    v(enableDollarVM, useDollarVM, SameOption) \
    v(enableWebAssembly, useWebAssembly, SameOption) \

class Options {
public:
    enum class DumpLevel {
        None = 0,
        Overridden,
        All,
        Verbose
    };

    enum class Availability {
        Normal = 0,
        Restricted,
        Configurable
    };

    // This typedef is to allow us to eliminate the '_' in the field name in
    // union inside Entry. This is needed to keep the style checker happy.
    typedef int32_t int32;

    // Declare the option IDs:
    enum ID {
#define FOR_EACH_OPTION(type_, name_, defaultValue_, availability_, description_) \
        name_##ID,
        JSC_OPTIONS(FOR_EACH_OPTION)
#undef FOR_EACH_OPTION
        numberOfOptions
    };

    enum class Type {
        boolType,
        unsignedType,
        doubleType,
        int32Type,
        optionRangeType,
        optionStringType,
        gcLogLevelType,
    };

    JS_EXPORT_PRIVATE static void initialize();

    // Parses a string of options where each option is of the format "--<optionName>=<value>"
    // and are separated by a space. The leading "--" is optional and will be ignored.
    JS_EXPORT_PRIVATE static bool setOptions(const char* optionsList);

    // Parses a single command line option in the format "<optionName>=<value>"
    // (no spaces allowed) and set the specified option if appropriate.
    JS_EXPORT_PRIVATE static bool setOption(const char* arg);

    JS_EXPORT_PRIVATE static void dumpAllOptions(FILE*, DumpLevel, const char* title = nullptr);
    JS_EXPORT_PRIVATE static void dumpAllOptionsInALine(StringBuilder&);

    JS_EXPORT_PRIVATE static void ensureOptionsAreCoherent();

    // Declare accessors for each option:
#define FOR_EACH_OPTION(type_, name_, defaultValue_, availability_, description_) \
    ALWAYS_INLINE static type_& name_() { return s_options[name_##ID].type_##Val; } \
    ALWAYS_INLINE static type_& name_##Default() { return s_defaultOptions[name_##ID].type_##Val; }

    JSC_OPTIONS(FOR_EACH_OPTION)
#undef FOR_EACH_OPTION

    static bool isAvailable(ID, Availability);

private:
    // For storing for an option value:
    union Entry {
        bool boolVal;
        unsigned unsignedVal;
        double doubleVal;
        int32 int32Val;
        OptionRange optionRangeVal;
        const char* optionStringVal;
        GCLogging::Level gcLogLevelVal;
    };

    // For storing constant meta data about each option:
    struct EntryInfo {
        const char* name;
        const char* description;
        Type type;
        Availability availability;
    };

    Options();

    enum DumpDefaultsOption {
        DontDumpDefaults,
        DumpDefaults
    };
    static void dumpOptionsIfNeeded();
    static void dumpAllOptions(StringBuilder&, DumpLevel, const char* title,
        const char* separator, const char* optionHeader, const char* optionFooter, DumpDefaultsOption);
    static void dumpOption(StringBuilder&, DumpLevel, ID,
        const char* optionHeader, const char* optionFooter, DumpDefaultsOption);

    static bool setOptionWithoutAlias(const char* arg);
    static bool setAliasedOption(const char* arg);
    static bool overrideAliasedOptionWithHeuristic(const char* name);

    // Declare the singleton instance of the options store:
    JS_EXPORTDATA static Entry s_options[numberOfOptions];
    static Entry s_defaultOptions[numberOfOptions];
    static const EntryInfo s_optionsInfo[numberOfOptions];

    friend class Option;
};

class Option {
public:
    Option(Options::ID id)
        : m_id(id)
        , m_entry(Options::s_options[m_id])
    {
    }
    
    void dump(StringBuilder&) const;

    bool operator==(const Option& other) const;
    bool operator!=(const Option& other) const { return !(*this == other); }
    
    Options::ID id() const { return m_id; }
    const char* name() const;
    const char* description() const;
    Options::Type type() const;
    Options::Availability availability() const;
    bool isOverridden() const;
    const Option defaultOption() const;
    
    bool& boolVal();
    unsigned& unsignedVal();
    double& doubleVal();
    int32_t& int32Val();
    OptionRange optionRangeVal();
    const char* optionStringVal();
    GCLogging::Level& gcLogLevelVal();
    
private:
    // Only used for constructing default Options.
    Option(Options::ID id, Options::Entry& entry)
        : m_id(id)
        , m_entry(entry)
    {
    }
    
    Options::ID m_id;
    Options::Entry& m_entry;
};

inline const char* Option::name() const
{
    return Options::s_optionsInfo[m_id].name;
}

inline const char* Option::description() const
{
    return Options::s_optionsInfo[m_id].description;
}

inline Options::Type Option::type() const
{
    return Options::s_optionsInfo[m_id].type;
}

inline Options::Availability Option::availability() const
{
    return Options::s_optionsInfo[m_id].availability;
}

inline bool Option::isOverridden() const
{
    return *this != defaultOption();
}

inline const Option Option::defaultOption() const
{
    return Option(m_id, Options::s_defaultOptions[m_id]);
}

inline bool& Option::boolVal()
{
    return m_entry.boolVal;
}

inline unsigned& Option::unsignedVal()
{
    return m_entry.unsignedVal;
}

inline double& Option::doubleVal()
{
    return m_entry.doubleVal;
}

inline int32_t& Option::int32Val()
{
    return m_entry.int32Val;
}

inline OptionRange Option::optionRangeVal()
{
    return m_entry.optionRangeVal;
}

inline const char* Option::optionStringVal()
{
    return m_entry.optionStringVal;
}

inline GCLogging::Level& Option::gcLogLevelVal()
{
    return m_entry.gcLogLevelVal;
}

} // namespace JSC<|MERGE_RESOLUTION|>--- conflicted
+++ resolved
@@ -323,11 +323,8 @@
     v(bool, useZombieMode, false, Normal, "debugging option to scribble over dead objects with 0xdeadbeef") \
     v(bool, useImmortalObjects, false, Normal, "debugging option to keep all objects alive forever") \
     v(bool, dumpObjectStatistics, false, Normal, nullptr) \
-<<<<<<< HEAD
+    v(unsigned, maxSingleAllocationSize, 0, Configurable, "debugging option to limit individual allocations to a max size (0 = limit not set, N = limit size in bytes)") \
     v(bool, showAllocationBacktraces, false, Normal, nullptr) \
-=======
-    v(unsigned, maxSingleAllocationSize, 0, Configurable, "debugging option to limit individual allocations to a max size (0 = limit not set, N = limit size in bytes)") \
->>>>>>> 0d97058f
     \
     v(gcLogLevel, logGC, GCLogging::None, Normal, "debugging option to log GC activity (0 = None, 1 = Basic, 2 = Verbose)") \
     v(bool, useGC, true, Normal, nullptr) \
