--- conflicted
+++ resolved
@@ -305,14 +305,9 @@
     v(unsigned, forcedWeakRandomSeed, 0, nullptr) \
     \
     v(bool, useZombieMode, false, "debugging option to scribble over dead objects with 0xdeadbeef") \
-<<<<<<< HEAD
-    v(bool, objectsAreImmortal, false, "debugging option to keep all objects alive forever") \
-    v(bool, showObjectStatistics, false, nullptr) \
-    v(bool, showAllocationBacktraces, false, nullptr) \
-=======
     v(bool, useImmortalObjects, false, "debugging option to keep all objects alive forever") \
     v(bool, dumpObjectStatistics, false, nullptr) \
->>>>>>> bc241570
+    v(bool, showAllocationBacktraces, false, nullptr) \
     \
     v(gcLogLevel, logGC, GCLogging::None, "debugging option to log GC activity (0 = None, 1 = Basic, 2 = Verbose)") \
     v(bool, useGC, true, nullptr) \
