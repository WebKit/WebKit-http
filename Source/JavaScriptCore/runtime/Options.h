--- conflicted
+++ resolved
@@ -217,7 +217,6 @@
     \
     /* Maximum size of a caller for enabling inlining. This is purely to protect us */\
     /* from super long compiles that take a lot of memory. */\
-<<<<<<< HEAD
     v(unsigned, maximumInliningCallerSize, 10000) \
     \
     v(unsigned, maximumVarargsForInlining, 100) \
@@ -306,96 +305,6 @@
     v(unsigned, fireExecutableAllocationFuzzAt, 0) \
     v(unsigned, fireExecutableAllocationFuzzAtOrAfter, 0) \
     v(bool, verboseExecutableAllocationFuzz, false)
-=======
-    v(unsigned, maximumInliningCallerSize, 10000, nullptr) \
-    \
-    v(unsigned, maximumVarargsForInlining, 100, nullptr) \
-    \
-    v(bool, enablePolyvariantCallInlining, true, nullptr) \
-    v(bool, enablePolyvariantByIdInlining, true, nullptr) \
-    \
-    v(unsigned, maximumBinaryStringSwitchCaseLength, 50, nullptr) \
-    v(unsigned, maximumBinaryStringSwitchTotalLength, 2000, nullptr) \
-    \
-    v(double, jitPolicyScale, 1.0, "scale JIT thresholds to this specified ratio between 0.0 (compile ASAP) and 1.0 (compile like normal).") \
-    v(int32, thresholdForJITAfterWarmUp, 500, nullptr) \
-    v(int32, thresholdForJITSoon, 100, nullptr) \
-    \
-    v(int32, thresholdForOptimizeAfterWarmUp, 1000, nullptr) \
-    v(int32, thresholdForOptimizeAfterLongWarmUp, 1000, nullptr) \
-    v(int32, thresholdForOptimizeSoon, 1000, nullptr) \
-    v(int32, executionCounterIncrementForLoop, 1, nullptr) \
-    v(int32, executionCounterIncrementForEntry, 15, nullptr) \
-    \
-    v(int32, thresholdForFTLOptimizeAfterWarmUp, 100000, nullptr) \
-    v(int32, thresholdForFTLOptimizeSoon, 1000, nullptr) \
-    v(int32, ftlTierUpCounterIncrementForLoop, 1, nullptr) \
-    v(int32, ftlTierUpCounterIncrementForReturn, 15, nullptr) \
-    v(unsigned, ftlOSREntryFailureCountForReoptimization, 15, nullptr) \
-    v(unsigned, ftlOSREntryRetryThreshold, 100, nullptr) \
-    \
-    v(int32, evalThresholdMultiplier, 10, nullptr) \
-    v(unsigned, maximumEvalCacheableSourceLength, 256, nullptr) \
-    \
-    v(bool, randomizeExecutionCountsBetweenCheckpoints, false, nullptr) \
-    v(int32, maximumExecutionCountsBetweenCheckpointsForBaseline, 1000, nullptr) \
-    v(int32, maximumExecutionCountsBetweenCheckpointsForUpperTiers, 50000, nullptr) \
-    \
-    v(unsigned, likelyToTakeSlowCaseMinimumCount, 20, nullptr) \
-    v(unsigned, couldTakeSlowCaseMinimumCount, 10, nullptr) \
-    \
-    v(unsigned, osrExitCountForReoptimization, 100, nullptr) \
-    v(unsigned, osrExitCountForReoptimizationFromLoop, 5, nullptr) \
-    \
-    v(unsigned, reoptimizationRetryCounterMax, 0, nullptr)  \
-    \
-    v(unsigned, minimumOptimizationDelay, 1, nullptr) \
-    v(unsigned, maximumOptimizationDelay, 5, nullptr) \
-    v(double, desiredProfileLivenessRate, 0.75, nullptr) \
-    v(double, desiredProfileFullnessRate, 0.35, nullptr) \
-    \
-    v(double, doubleVoteRatioForDoubleFormat, 2, nullptr) \
-    v(double, structureCheckVoteRatioForHoisting, 1, nullptr) \
-    v(double, checkArrayVoteRatioForHoisting, 1, nullptr) \
-    \
-    v(unsigned, minimumNumberOfScansBetweenRebalance, 100, nullptr) \
-    v(unsigned, numberOfGCMarkers, computeNumberOfGCMarkers(7), nullptr) \
-    v(unsigned, opaqueRootMergeThreshold, 1000, nullptr) \
-    v(double, minHeapUtilization, 0.8, nullptr) \
-    v(double, minCopiedBlockUtilization, 0.9, nullptr) \
-    v(double, minMarkedBlockUtilization, 0.9, nullptr) \
-    v(unsigned, slowPathAllocsBetweenGCs, 0, "force a GC on every Nth slow path alloc, where N is specified by this option") \
-    \
-    v(double, percentCPUPerMBForFullTimer, 0.0003125, nullptr) \
-    v(double, percentCPUPerMBForEdenTimer, 0.0025, nullptr) \
-    v(double, collectionTimerMaxPercentCPU, 0.05, nullptr) \
-    \
-    v(bool, forceWeakRandomSeed, false, nullptr) \
-    v(unsigned, forcedWeakRandomSeed, 0, nullptr) \
-    \
-    v(bool, useZombieMode, false, "debugging option to scribble over dead objects with 0xdeadbeef") \
-    v(bool, objectsAreImmortal, false, "debugging option to keep all objects alive forever") \
-    v(bool, showObjectStatistics, false, nullptr) \
-    \
-    v(gcLogLevel, logGC, GCLogging::None, "debugging option to log GC activity (0 = None, 1 = Basic, 2 = Verbose)") \
-    v(bool, disableGC, false, nullptr) \
-    v(unsigned, gcMaxHeapSize, 0, nullptr) \
-    v(bool, recordGCPauseTimes, false, nullptr) \
-    v(bool, logHeapStatisticsAtExit, false, nullptr) \
-    v(bool, enableTypeProfiler, false, nullptr) \
-    v(bool, enableControlFlowProfiler, false, nullptr) \
-    \
-    v(bool, verifyHeap, false, nullptr) \
-    v(unsigned, numberOfGCCyclesToRecordForVerification, 3, nullptr) \
-    \
-    v(bool, enableExceptionFuzz, false, nullptr) \
-    v(unsigned, fireExceptionFuzzAt, 0, nullptr) \
-    \
-    v(bool, enableExecutableAllocationFuzz, false, nullptr) \
-    v(unsigned, fireExecutableAllocationFuzzAt, 0, nullptr) \
-    v(unsigned, fireExecutableAllocationFuzzAtOrAfter, 0, nullptr) \
-    v(bool, verboseExecutableAllocationFuzz, false, nullptr)
->>>>>>> 77b54c3c
 
 class Options {
 public:
