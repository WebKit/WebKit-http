/*
 * Copyright (C) 2017 Yusuke Suzuki <utatane.tea@gmail.com>.
 * Copyright (C) 2018 Apple Inc. All rights reserved.
 *
 * Redistribution and use in source and binary forms, with or without
 * modification, are permitted provided that the following conditions
 * are met:
 * 1. Redistributions of source code must retain the above copyright
 *    notice, this list of conditions and the following disclaimer.
 * 2. Redistributions in binary form must reproduce the above copyright
 *    notice, this list of conditions and the following disclaimer in the
 *    documentation and/or other materials provided with the distribution.
 *
 * THIS SOFTWARE IS PROVIDED BY APPLE INC. AND ITS CONTRIBUTORS ``AS IS''
 * AND ANY EXPRESS OR IMPLIED WARRANTIES, INCLUDING, BUT NOT LIMITED TO,
 * THE IMPLIED WARRANTIES OF MERCHANTABILITY AND FITNESS FOR A PARTICULAR
 * PURPOSE ARE DISCLAIMED. IN NO EVENT SHALL APPLE INC. OR ITS CONTRIBUTORS
 * BE LIABLE FOR ANY DIRECT, INDIRECT, INCIDENTAL, SPECIAL, EXEMPLARY, OR
 * CONSEQUENTIAL DAMAGES (INCLUDING, BUT NOT LIMITED TO, PROCUREMENT OF
 * SUBSTITUTE GOODS OR SERVICES; LOSS OF USE, DATA, OR PROFITS; OR BUSINESS
 * INTERRUPTION) HOWEVER CAUSED AND ON ANY THEORY OF LIABILITY, WHETHER IN
 * CONTRACT, STRICT LIABILITY, OR TORT (INCLUDING NEGLIGENCE OR OTHERWISE)
 * ARISING IN ANY WAY OUT OF THE USE OF THIS SOFTWARE, EVEN IF ADVISED OF
 * THE POSSIBILITY OF SUCH DAMAGE.
 */

#pragma once

#include "GPRInfo.h"
#include "LLIntPCRanges.h"
#include "MacroAssemblerCodeRef.h"
#include <wtf/PlatformRegisters.h>
#include <wtf/PointerPreparations.h>
#include <wtf/StdLibExtras.h>

namespace JSC {
namespace MachineContext {

template<typename T = void*> T stackPointer(const PlatformRegisters&);

#if OS(WINDOWS) || HAVE(MACHINE_CONTEXT)
template<typename T = void*> void setStackPointer(PlatformRegisters&, T);
template<typename T = void*> T framePointer(const PlatformRegisters&);
template<typename T = void*> void setFramePointer(PlatformRegisters&, T);
inline MacroAssemblerCodePtr<CFunctionPtrTag> linkRegister(const PlatformRegisters&);
inline void setLinkRegister(PlatformRegisters&, MacroAssemblerCodePtr<CFunctionPtrTag>);
inline MacroAssemblerCodePtr<CFunctionPtrTag> instructionPointer(const PlatformRegisters&);
inline void setInstructionPointer(PlatformRegisters&, MacroAssemblerCodePtr<CFunctionPtrTag>);

template<size_t N> void*& argumentPointer(PlatformRegisters&);
template<size_t N> void* argumentPointer(const PlatformRegisters&);
#if ENABLE(JIT)
void*& llintInstructionPointer(PlatformRegisters&);
void* llintInstructionPointer(const PlatformRegisters&);
#endif // ENABLE(JIT)

#if HAVE(MACHINE_CONTEXT)

#if !USE(PLATFORM_REGISTERS_WITH_PROFILE)
static inline void*& stackPointerImpl(mcontext_t&);
static inline void*& framePointerImpl(mcontext_t&);
static inline void*& instructionPointerImpl(mcontext_t&);
#endif // !USE(PLATFORM_REGISTERS_WITH_PROFILE)

template<typename T = void*> T stackPointer(const mcontext_t&);
template<typename T = void*> void setStackPointer(mcontext_t&, T);
template<typename T = void*> T framePointer(const mcontext_t&);
template<typename T = void*> void setFramePointer(mcontext_t&, T);
inline MacroAssemblerCodePtr<CFunctionPtrTag> instructionPointer(const mcontext_t&);
inline void setInstructionPointer(mcontext_t&, MacroAssemblerCodePtr<CFunctionPtrTag>);

template<size_t N> void*& argumentPointer(mcontext_t&);
template<size_t N> void* argumentPointer(const mcontext_t&);
#if ENABLE(JIT)
void*& llintInstructionPointer(mcontext_t&);
void* llintInstructionPointer(const mcontext_t&);
#endif // ENABLE(JIT)
#endif // HAVE(MACHINE_CONTEXT)
#endif // OS(WINDOWS) || HAVE(MACHINE_CONTEXT)

#if OS(WINDOWS) || HAVE(MACHINE_CONTEXT)

#if !USE(PLATFORM_REGISTERS_WITH_PROFILE)
static inline void*& stackPointerImpl(PlatformRegisters& regs)
{
#if OS(DARWIN)
#if __DARWIN_UNIX03

#if CPU(X86)
    return reinterpret_cast<void*&>(regs.__esp);
#elif CPU(X86_64)
    return reinterpret_cast<void*&>(regs.__rsp);
#elif CPU(PPC) || CPU(PPC64)
    return reinterpret_cast<void*&>(regs.__r1);
#elif CPU(ARM_THUMB2) || CPU(ARM) || CPU(ARM64)
    return reinterpret_cast<void*&>(regs.__sp);
#else
#error Unknown Architecture
#endif

#else // !__DARWIN_UNIX03

#if CPU(X86)
    return reinterpret_cast<void*&>(regs.esp);
#elif CPU(X86_64)
    return reinterpret_cast<void*&>(regs.rsp);
#elif CPU(PPC) || CPU(PPC64)
    return reinterpret_cast<void*&>(regs.r1);
#else
#error Unknown Architecture
#endif

#endif // __DARWIN_UNIX03

#elif OS(WINDOWS)

#if CPU(ARM)
    return reinterpret_cast<void*&>((uintptr_t&) regs.Sp);
#elif CPU(MIPS)
    return reinterpret_cast<void*&>((uintptr_t&) regs.IntSp);
#elif CPU(X86)
    return reinterpret_cast<void*&>((uintptr_t&) regs.Esp);
#elif CPU(X86_64)
    return reinterpret_cast<void*&>((uintptr_t&) regs.Rsp);
#else
#error Unknown Architecture
#endif

#elif HAVE(MACHINE_CONTEXT)
    return stackPointerImpl(regs.machineContext);
#endif
}
#endif // !USE(PLATFORM_REGISTERS_WITH_PROFILE)

template<typename T>
inline T stackPointer(const PlatformRegisters& regs)
{
#if USE(PLATFORM_REGISTERS_WITH_PROFILE)
    void* value = WTF_READ_PLATFORM_REGISTERS_SP_WITH_PROFILE(regs);
    assertIsNotTagged(value);
    return bitwise_cast<T>(value);
#else
    return bitwise_cast<T>(stackPointerImpl(const_cast<PlatformRegisters&>(regs)));
#endif
}

template<typename T>
inline void setStackPointer(PlatformRegisters& regs, T value)
{
#if USE(PLATFORM_REGISTERS_WITH_PROFILE)
    assertIsNotTagged(bitwise_cast<void*>(value));
    WTF_WRITE_PLATFORM_REGISTERS_SP_WITH_PROFILE(regs, bitwise_cast<void*>(value));
#else
    stackPointerImpl(regs) = bitwise_cast<void*>(value);
#endif
}

#else // not OS(WINDOWS) || HAVE(MACHINE_CONTEXT)

template<typename T>
inline void* stackPointer(const PlatformRegisters& regs)
{
    return bitwise_cast<T>(regs.stackPointer);
}
#endif // OS(WINDOWS) || HAVE(MACHINE_CONTEXT)

#if HAVE(MACHINE_CONTEXT)

#if !USE(PLATFORM_REGISTERS_WITH_PROFILE)
static inline void*& stackPointerImpl(mcontext_t& machineContext)
{
#if OS(DARWIN)
    return stackPointerImpl(machineContext->__ss);
#elif OS(FREEBSD)

#if CPU(X86)
    return reinterpret_cast<void*&>((uintptr_t&) machineContext.mc_esp);
#elif CPU(X86_64)
    return reinterpret_cast<void*&>((uintptr_t&) machineContext.mc_rsp);
#elif CPU(ARM)
    return reinterpret_cast<void*&>((uintptr_t&) machineContext.__gregs[_REG_SP]);
#elif CPU(ARM64)
    return reinterpret_cast<void*&>((uintptr_t&) machineContext.mc_gpregs.gp_sp);
#elif CPU(MIPS)
    return reinterpret_cast<void*&>((uintptr_t&) machineContext.mc_regs[29]);
#else
#error Unknown Architecture
#endif

#elif defined(__GLIBC__) || defined(__BIONIC__)

#if CPU(X86)
    return reinterpret_cast<void*&>((uintptr_t&) machineContext.gregs[REG_ESP]);
#elif CPU(X86_64)
    return reinterpret_cast<void*&>((uintptr_t&) machineContext.gregs[REG_RSP]);
#elif CPU(ARM)
    return reinterpret_cast<void*&>((uintptr_t&) machineContext.arm_sp);
#elif CPU(ARM64)
    return reinterpret_cast<void*&>((uintptr_t&) machineContext.sp);
#elif CPU(MIPS)
    return reinterpret_cast<void*&>((uintptr_t&) machineContext.gregs[29]);
#else
#error Unknown Architecture
#endif
#endif
}
#endif // !USE(PLATFORM_REGISTERS_WITH_PROFILE)

template<typename T>
inline T stackPointer(const mcontext_t& machineContext)
{
#if USE(PLATFORM_REGISTERS_WITH_PROFILE)
    void* value = WTF_READ_MACHINE_CONTEXT_SP_WITH_PROFILE(machineContext);
    assertIsNotTagged(value);
    return bitwise_cast<T>(value);
#else
    return bitwise_cast<T>(stackPointerImpl(const_cast<mcontext_t&>(machineContext)));
#endif
}

template<typename T>
inline void setStackPointer(mcontext_t& machineContext, T value)
{
#if USE(PLATFORM_REGISTERS_WITH_PROFILE)
    assertIsNotTagged(bitwise_cast<void*>(value));
    WTF_WRITE_MACHINE_CONTEXT_SP_WITH_PROFILE(machineContext, bitwise_cast<void*>(value));
#else
    stackPointerImpl(machineContext) = bitwise_cast<void*>(value);
#endif
}
#endif // HAVE(MACHINE_CONTEXT)


#if OS(WINDOWS) || HAVE(MACHINE_CONTEXT)

#if !USE(PLATFORM_REGISTERS_WITH_PROFILE)
static inline void*& framePointerImpl(PlatformRegisters& regs)
{
#if OS(DARWIN)

#if __DARWIN_UNIX03

#if CPU(X86)
    return reinterpret_cast<void*&>(regs.__ebp);
#elif CPU(X86_64)
    return reinterpret_cast<void*&>(regs.__rbp);
#elif CPU(ARM_THUMB2)
    return reinterpret_cast<void*&>(regs.__r[7]);
#elif CPU(ARM)
    return reinterpret_cast<void*&>(regs.__r[11]);
#elif CPU(ARM64)
    return reinterpret_cast<void*&>(regs.__x[29]);
#else
#error Unknown Architecture
#endif

#else // !__DARWIN_UNIX03

#if CPU(X86)
    return reinterpret_cast<void*&>(regs.esp);
#elif CPU(X86_64)
    return reinterpret_cast<void*&>(regs.rsp);
#else
#error Unknown Architecture
#endif

#endif // __DARWIN_UNIX03

#elif OS(WINDOWS)

#if CPU(ARM)
    return reinterpret_cast<void*&>((uintptr_t&) regs.R11);
#elif CPU(MIPS)
#error Dont know what to do with mips. Do we even need this?
#elif CPU(X86)
    return reinterpret_cast<void*&>((uintptr_t&) regs.Ebp);
#elif CPU(X86_64)
    return reinterpret_cast<void*&>((uintptr_t&) regs.Rbp);
#else
#error Unknown Architecture
#endif

#elif HAVE(MACHINE_CONTEXT)
    return framePointerImpl(regs.machineContext);
#endif
}
#endif // !USE(PLATFORM_REGISTERS_WITH_PROFILE)

template<typename T>
inline T framePointer(const PlatformRegisters& regs)
{
#if USE(PLATFORM_REGISTERS_WITH_PROFILE)
    void* value = WTF_READ_PLATFORM_REGISTERS_FP_WITH_PROFILE(regs);
    assertIsNotTagged(value);
    return bitwise_cast<T>(value);
#else
    return bitwise_cast<T>(framePointerImpl(const_cast<PlatformRegisters&>(regs)));
#endif
}

template<typename T>
inline void setFramePointer(PlatformRegisters& regs, T value)
{
#if USE(PLATFORM_REGISTERS_WITH_PROFILE)
    assertIsNotTagged(bitwise_cast<void*>(value));
    WTF_WRITE_PLATFORM_REGISTERS_FP_WITH_PROFILE(regs, bitwise_cast<void*>(value));
#else
    framePointerImpl(regs) = bitwise_cast<void*>(value);
#endif
}
#endif // OS(WINDOWS) || HAVE(MACHINE_CONTEXT)


#if HAVE(MACHINE_CONTEXT)

#if !USE(PLATFORM_REGISTERS_WITH_PROFILE)
static inline void*& framePointerImpl(mcontext_t& machineContext)
{
#if OS(DARWIN)
<<<<<<< HEAD
    return framePointer(machineContext->__ss);
#elif OS(HAIKU)
#if CPU(X86)
    return reinterpret_cast<void*&>(machineContext.ebp);
#elif CPU(X86_64)
    return reinterpret_cast<void*&>(machineContext.rbp);
#else
#error Unknown Architecture
#endif
=======
    return framePointerImpl(machineContext->__ss);
>>>>>>> 93a9b8b6
#elif OS(FREEBSD)

#if CPU(X86)
    return reinterpret_cast<void*&>((uintptr_t&) machineContext.mc_ebp);
#elif CPU(X86_64)
    return reinterpret_cast<void*&>((uintptr_t&) machineContext.mc_rbp);
#elif CPU(ARM)
    return reinterpret_cast<void*&>((uintptr_t&) machineContext.__gregs[_REG_FP]);
#elif CPU(ARM64)
    return reinterpret_cast<void*&>((uintptr_t&) machineContext.mc_gpregs.gp_x[29]);
#elif CPU(MIPS)
    return reinterpret_cast<void*&>((uintptr_t&) machineContext.mc_regs[30]);
#else
#error Unknown Architecture
#endif

#elif defined(__GLIBC__) || defined(__BIONIC__)

// The following sequence depends on glibc's sys/ucontext.h.
#if CPU(X86)
    return reinterpret_cast<void*&>((uintptr_t&) machineContext.gregs[REG_EBP]);
#elif CPU(X86_64)
    return reinterpret_cast<void*&>((uintptr_t&) machineContext.gregs[REG_RBP]);
#elif CPU(ARM)
    return reinterpret_cast<void*&>((uintptr_t&) machineContext.arm_fp);
#elif CPU(ARM64)
    return reinterpret_cast<void*&>((uintptr_t&) machineContext.regs[29]);
#elif CPU(MIPS)
    return reinterpret_cast<void*&>((uintptr_t&) machineContext.gregs[30]);
#else
#error Unknown Architecture
#endif

#else
#error Need a way to get the frame pointer for another thread on this platform
#endif
}
#endif // !USE(PLATFORM_REGISTERS_WITH_PROFILE)

template<typename T>
inline T framePointer(const mcontext_t& machineContext)
{
#if USE(PLATFORM_REGISTERS_WITH_PROFILE)
    void* value = WTF_READ_MACHINE_CONTEXT_FP_WITH_PROFILE(machineContext);
    assertIsNotTagged(value);
    return bitwise_cast<T>(value);
#else
    return bitwise_cast<T>(framePointerImpl(const_cast<mcontext_t&>(machineContext)));
#endif
}

template<typename T>
inline void setFramePointer(mcontext_t& machineContext, T value)
{
#if USE(PLATFORM_REGISTERS_WITH_PROFILE)
    assertIsNotTagged(bitwise_cast<void*>(value));
    WTF_WRITE_MACHINE_CONTEXT_FP_WITH_PROFILE(machineContext, bitwise_cast<void*>(value));
#else
    framePointerImpl(machineContext) = bitwise_cast<void*>(value);
#endif
}
#endif // HAVE(MACHINE_CONTEXT)


#if OS(WINDOWS) || HAVE(MACHINE_CONTEXT)

#if !USE(PLATFORM_REGISTERS_WITH_PROFILE)
static inline void*& instructionPointerImpl(PlatformRegisters& regs)
{
#if OS(DARWIN)
#if __DARWIN_UNIX03

#if CPU(X86)
    return reinterpret_cast<void*&>(regs.__eip);
#elif CPU(X86_64)
    return reinterpret_cast<void*&>(regs.__rip);
#elif CPU(ARM_THUMB2) || CPU(ARM) || CPU(ARM64)
    return reinterpret_cast<void*&>(regs.__pc);
#else
#error Unknown Architecture
#endif

#else // !__DARWIN_UNIX03
#if CPU(X86)
    return reinterpret_cast<void*&>(regs.eip);
#elif CPU(X86_64)
    return reinterpret_cast<void*&>(regs.rip);
#else
#error Unknown Architecture
#endif

#endif // __DARWIN_UNIX03

#elif OS(WINDOWS)

#if CPU(ARM)
    return reinterpret_cast<void*&>((uintptr_t&) regs.Pc);
#elif CPU(MIPS)
#error Dont know what to do with mips. Do we even need this?
#elif CPU(X86)
    return reinterpret_cast<void*&>((uintptr_t&) regs.Eip);
#elif CPU(X86_64)
    return reinterpret_cast<void*&>((uintptr_t&) regs.Rip);
#else
#error Unknown Architecture
#endif

#elif HAVE(MACHINE_CONTEXT)
    return instructionPointerImpl(regs.machineContext);
#endif
}
#endif // !USE(PLATFORM_REGISTERS_WITH_PROFILE)

inline MacroAssemblerCodePtr<CFunctionPtrTag> instructionPointer(const PlatformRegisters& regs)
{
#if USE(PLATFORM_REGISTERS_WITH_PROFILE)
    void* value = WTF_READ_PLATFORM_REGISTERS_PC_WITH_PROFILE(regs);
#else
    void* value = instructionPointerImpl(const_cast<PlatformRegisters&>(regs));
#endif
    return MacroAssemblerCodePtr<CFunctionPtrTag>(value);
}

inline void setInstructionPointer(PlatformRegisters& regs, MacroAssemblerCodePtr<CFunctionPtrTag> value)
{
#if USE(PLATFORM_REGISTERS_WITH_PROFILE)
    WTF_WRITE_PLATFORM_REGISTERS_PC_WITH_PROFILE(regs, value.executableAddress());
#else
    instructionPointerImpl(regs) = value.executableAddress();
#endif
}
#endif // OS(WINDOWS) || HAVE(MACHINE_CONTEXT)


#if HAVE(MACHINE_CONTEXT)

#if !USE(PLATFORM_REGISTERS_WITH_PROFILE)
static inline void*& instructionPointerImpl(mcontext_t& machineContext)
{
#if OS(DARWIN)
<<<<<<< HEAD
    return instructionPointer(machineContext->__ss);
#elif OS(HAIKU)
#if CPU(X86)
    return reinterpret_cast<void*&>((uintptr_t&) machineContext.eip);
#elif CPU(X86_64)
    return reinterpret_cast<void*&>((uintptr_t&) machineContext.rip);
#else
#error Unknown Architecture
#endif
=======
    return instructionPointerImpl(machineContext->__ss);
>>>>>>> 93a9b8b6
#elif OS(FREEBSD)

#if CPU(X86)
    return reinterpret_cast<void*&>((uintptr_t&) machineContext.mc_eip);
#elif CPU(X86_64)
    return reinterpret_cast<void*&>((uintptr_t&) machineContext.mc_rip);
#elif CPU(ARM)
    return reinterpret_cast<void*&>((uintptr_t&) machineContext.__gregs[_REG_PC]);
#elif CPU(ARM64)
    return reinterpret_cast<void*&>((uintptr_t&) machineContext.mc_gpregs.gp_elr);
#elif CPU(MIPS)
    return reinterpret_cast<void*&>((uintptr_t&) machineContext.mc_pc);
#else
#error Unknown Architecture
#endif

#elif defined(__GLIBC__) || defined(__BIONIC__)

// The following sequence depends on glibc's sys/ucontext.h.
#if CPU(X86)
    return reinterpret_cast<void*&>((uintptr_t&) machineContext.gregs[REG_EIP]);
#elif CPU(X86_64)
    return reinterpret_cast<void*&>((uintptr_t&) machineContext.gregs[REG_RIP]);
#elif CPU(ARM)
    return reinterpret_cast<void*&>((uintptr_t&) machineContext.arm_pc);
#elif CPU(ARM64)
    return reinterpret_cast<void*&>((uintptr_t&) machineContext.pc);
#elif CPU(MIPS)
    return reinterpret_cast<void*&>((uintptr_t&) machineContext.pc);
#else
#error Unknown Architecture
#endif

#else
#error Need a way to get the instruction pointer for another thread on this platform
#endif
}
#endif // !USE(PLATFORM_REGISTERS_WITH_PROFILE)

inline MacroAssemblerCodePtr<CFunctionPtrTag> instructionPointer(const mcontext_t& machineContext)
{
#if USE(PLATFORM_REGISTERS_WITH_PROFILE)
    void* value = WTF_READ_MACHINE_CONTEXT_PC_WITH_PROFILE(machineContext);
#else
    void* value = instructionPointerImpl(const_cast<mcontext_t&>(machineContext));
#endif
    return MacroAssemblerCodePtr<CFunctionPtrTag>(value);
}

inline void setInstructionPointer(mcontext_t& machineContext, MacroAssemblerCodePtr<CFunctionPtrTag> value)
{
#if USE(PLATFORM_REGISTERS_WITH_PROFILE)
    WTF_WRITE_MACHINE_CONTEXT_PC_WITH_PROFILE(machineContext, value.executableAddress());
#else
    instructionPointerImpl(machineContext) = value.executableAddress();
#endif
}
#endif // HAVE(MACHINE_CONTEXT)


#if OS(WINDOWS) || HAVE(MACHINE_CONTEXT)

#if OS(DARWIN) && __DARWIN_UNIX03 && CPU(ARM64)
#if !USE(PLATFORM_REGISTERS_WITH_PROFILE)
inline void*& linkRegisterImpl(PlatformRegisters& regs)
{
    return reinterpret_cast<void*&>(regs.__lr);
}
#endif // USE(PLATFORM_REGISTERS_WITH_PROFILE)


inline MacroAssemblerCodePtr<CFunctionPtrTag> linkRegister(const PlatformRegisters& regs)
{
#if USE(PLATFORM_REGISTERS_WITH_PROFILE)
    void* value = WTF_READ_PLATFORM_REGISTERS_PC_WITH_PROFILE(regs);
#else
    void* value = linkRegisterImpl(const_cast<PlatformRegisters&>(regs));
#endif
    return MacroAssemblerCodePtr<CFunctionPtrTag>(value);
}

inline void setLinkRegister(PlatformRegisters& regs, MacroAssemblerCodePtr<CFunctionPtrTag> value)
{
#if USE(PLATFORM_REGISTERS_WITH_PROFILE)
    WTF_WRITE_PLATFORM_REGISTERS_PC_WITH_PROFILE(regs, value.executableAddress());
#else
    linkRegisterImpl(regs) = value.executableAddress();
#endif
}
#endif // OS(DARWIN) && __DARWIN_UNIX03 && CPU(ARM64)

#if HAVE(MACHINE_CONTEXT)
template<> void*& argumentPointer<1>(mcontext_t&);
#endif

template<>
inline void*& argumentPointer<1>(PlatformRegisters& regs)
{
#if OS(DARWIN)
#if __DARWIN_UNIX03

#if CPU(X86)
    return reinterpret_cast<void*&>(regs.__edx);
#elif CPU(X86_64)
    return reinterpret_cast<void*&>(regs.__rsi);
#elif CPU(ARM_THUMB2) || CPU(ARM)
    return reinterpret_cast<void*&>(regs.__r[1]);
#elif CPU(ARM64)
    return reinterpret_cast<void*&>(regs.__x[1]);
#else
#error Unknown Architecture
#endif

#else // !__DARWIN_UNIX03

#if CPU(X86)
    return reinterpret_cast<void*&>(regs.edx);
#elif CPU(X86_64)
    return reinterpret_cast<void*&>(regs.rsi);
#else
#error Unknown Architecture
#endif

#endif // __DARWIN_UNIX03

#elif OS(WINDOWS)

#if CPU(ARM)
    return reinterpret_cast<void*&>((uintptr_t&) regs.R1);
#elif CPU(MIPS)
#error Dont know what to do with mips. Do we even need this?
#elif CPU(X86)
    return reinterpret_cast<void*&>((uintptr_t&) regs.Edx);
#elif CPU(X86_64)
    return reinterpret_cast<void*&>((uintptr_t&) regs.Rdx);
#else
#error Unknown Architecture
#endif

#elif HAVE(MACHINE_CONTEXT)
    return argumentPointer<1>(regs.machineContext);
#endif
}

template<size_t N>
inline void* argumentPointer(const PlatformRegisters& regs)
{
    return argumentPointer<N>(const_cast<PlatformRegisters&>(regs));
}
#endif // OS(WINDOWS) || HAVE(MACHINE_CONTEXT)

#if HAVE(MACHINE_CONTEXT)
template<>
inline void*& argumentPointer<1>(mcontext_t& machineContext)
{
#if OS(DARWIN)
    return argumentPointer<1>(machineContext->__ss);
#elif OS(HAIKU)
#if CPU(X86)
    return reinterpret_cast<void*&>((uintptr_t&) machineContext.edx);
#elif CPU(X86_64)
    return reinterpret_cast<void*&>((uintptr_t&) machineContext.rsi);
#else
#error Unknown Architecture
#endif
#elif OS(FREEBSD)

#if CPU(X86)
    return reinterpret_cast<void*&>((uintptr_t&) machineContext.mc_edx);
#elif CPU(X86_64)
    return reinterpret_cast<void*&>((uintptr_t&) machineContext.mc_rsi);
#elif CPU(ARM)
    return reinterpret_cast<void*&>((uintptr_t&) machineContext.__gregs[_REG_R1]);
#elif CPU(ARM64)
    return reinterpret_cast<void*&>((uintptr_t&) machineContext.mc_gpregs.gp_x[1]);
#elif CPU(MIPS)
    return reinterpret_cast<void*&>((uintptr_t&) machineContext.mc_regs[5]);
#else
#error Unknown Architecture
#endif

#elif defined(__GLIBC__) || defined(__BIONIC__)

// The following sequence depends on glibc's sys/ucontext.h.
#if CPU(X86)
    return reinterpret_cast<void*&>((uintptr_t&) machineContext.gregs[REG_EDX]);
#elif CPU(X86_64)
    return reinterpret_cast<void*&>((uintptr_t&) machineContext.gregs[REG_RSI]);
#elif CPU(ARM)
    return reinterpret_cast<void*&>((uintptr_t&) machineContext.arm_r1);
#elif CPU(ARM64)
    return reinterpret_cast<void*&>((uintptr_t&) machineContext.regs[1]);
#elif CPU(MIPS)
    return reinterpret_cast<void*&>((uintptr_t&) machineContext.gregs[5]);
#else
#error Unknown Architecture
#endif

#else
#error Need a way to get the frame pointer for another thread on this platform
#endif
}

template<unsigned N>
inline void* argumentPointer(const mcontext_t& machineContext)
{
    return argumentPointer<N>(const_cast<mcontext_t&>(machineContext));
}
#endif // HAVE(MACHINE_CONTEXT)

#if ENABLE(JIT)
#if OS(WINDOWS) || HAVE(MACHINE_CONTEXT)
inline void*& llintInstructionPointer(PlatformRegisters& regs)
{
    // LLInt uses regT4 as PC.
#if OS(DARWIN)
#if __DARWIN_UNIX03

#if CPU(X86)
    static_assert(LLInt::LLIntPC == X86Registers::esi, "Wrong LLInt PC.");
    return reinterpret_cast<void*&>(regs.__esi);
#elif CPU(X86_64)
    static_assert(LLInt::LLIntPC == X86Registers::r8, "Wrong LLInt PC.");
    return reinterpret_cast<void*&>(regs.__r8);
#elif CPU(ARM)
    static_assert(LLInt::LLIntPC == ARMRegisters::r8, "Wrong LLInt PC.");
    return reinterpret_cast<void*&>(regs.__r[8]);
#elif CPU(ARM64)
    static_assert(LLInt::LLIntPC == ARM64Registers::x4, "Wrong LLInt PC.");
    return reinterpret_cast<void*&>(regs.__x[4]);
#else
#error Unknown Architecture
#endif

#else // !__DARWIN_UNIX03
#if CPU(X86)
    static_assert(LLInt::LLIntPC == X86Registers::esi, "Wrong LLInt PC.");
    return reinterpret_cast<void*&>(regs.esi);
#elif CPU(X86_64)
    static_assert(LLInt::LLIntPC == X86Registers::r8, "Wrong LLInt PC.");
    return reinterpret_cast<void*&>(regs.r8);
#else
#error Unknown Architecture
#endif

#endif // __DARWIN_UNIX03

#elif OS(WINDOWS)

#if CPU(ARM)
    static_assert(LLInt::LLIntPC == ARMRegisters::r8, "Wrong LLInt PC.");
    return reinterpret_cast<void*&>((uintptr_t&) regs.R8);
#elif CPU(MIPS)
#error Dont know what to do with mips. Do we even need this?
#elif CPU(X86)
    static_assert(LLInt::LLIntPC == X86Registers::esi, "Wrong LLInt PC.");
    return reinterpret_cast<void*&>((uintptr_t&) regs.Esi);
#elif CPU(X86_64)
    static_assert(LLInt::LLIntPC == X86Registers::r10, "Wrong LLInt PC.");
    return reinterpret_cast<void*&>((uintptr_t&) regs.R10);
#else
#error Unknown Architecture
#endif

#elif HAVE(MACHINE_CONTEXT)
    return llintInstructionPointer(regs.machineContext);
#endif
}

inline void* llintInstructionPointer(const PlatformRegisters& regs)
{
    return llintInstructionPointer(const_cast<PlatformRegisters&>(regs));
}
#endif // OS(WINDOWS) || HAVE(MACHINE_CONTEXT)


#if HAVE(MACHINE_CONTEXT)
inline void*& llintInstructionPointer(mcontext_t& machineContext)
{
    // LLInt uses regT4 as PC.
#if OS(DARWIN)
    return llintInstructionPointer(machineContext->__ss);
#elif OS(HAIKU)
#if CPU(X86)
    return reinterpret_cast<void*&>((uintptr_t&) machineContext.esi);
#elif CPU(X86_64)
    return reinterpret_cast<void*&>((uintptr_t&) machineContext.r8);
#else
#error Unknown Architecture
#endif
#elif OS(FREEBSD)

#if CPU(X86)
    return reinterpret_cast<void*&>((uintptr_t&) machineContext.mc_esi);
#elif CPU(X86_64)
    return reinterpret_cast<void*&>((uintptr_t&) machineContext.mc_r8);
#elif CPU(ARM)
    return reinterpret_cast<void*&>((uintptr_t&) machineContext.__gregs[_REG_R8]);
#elif CPU(ARM64)
    return reinterpret_cast<void*&>((uintptr_t&) machineContext.mc_gpregs.gp_x[4]);
#elif CPU(MIPS)
    return reinterpret_cast<void*&>((uintptr_t&) machineContext.mc_regs[12]);
#else
#error Unknown Architecture
#endif

#elif defined(__GLIBC__) || defined(__BIONIC__)

// The following sequence depends on glibc's sys/ucontext.h.
#if CPU(X86)
    return reinterpret_cast<void*&>((uintptr_t&) machineContext.gregs[REG_ESI]);
#elif CPU(X86_64)
    return reinterpret_cast<void*&>((uintptr_t&) machineContext.gregs[REG_R8]);
#elif CPU(ARM)
    return reinterpret_cast<void*&>((uintptr_t&) machineContext.arm_r8);
#elif CPU(ARM64)
    return reinterpret_cast<void*&>((uintptr_t&) machineContext.regs[4]);
#elif CPU(MIPS)
    return reinterpret_cast<void*&>((uintptr_t&) machineContext.gregs[12]);
#else
#error Unknown Architecture
#endif

#else
#error Need a way to get the LLIntPC for another thread on this platform
#endif
}

inline void* llintInstructionPointer(const mcontext_t& machineContext)
{
    return llintInstructionPointer(const_cast<mcontext_t&>(machineContext));
}
#endif // HAVE(MACHINE_CONTEXT)
#endif // ENABLE(JIT)

}
}<|MERGE_RESOLUTION|>--- conflicted
+++ resolved
@@ -317,8 +317,7 @@
 static inline void*& framePointerImpl(mcontext_t& machineContext)
 {
 #if OS(DARWIN)
-<<<<<<< HEAD
-    return framePointer(machineContext->__ss);
+    return framePointerImpl(machineContext->__ss);
 #elif OS(HAIKU)
 #if CPU(X86)
     return reinterpret_cast<void*&>(machineContext.ebp);
@@ -327,9 +326,6 @@
 #else
 #error Unknown Architecture
 #endif
-=======
-    return framePointerImpl(machineContext->__ss);
->>>>>>> 93a9b8b6
 #elif OS(FREEBSD)
 
 #if CPU(X86)
@@ -470,8 +466,7 @@
 static inline void*& instructionPointerImpl(mcontext_t& machineContext)
 {
 #if OS(DARWIN)
-<<<<<<< HEAD
-    return instructionPointer(machineContext->__ss);
+    return instructionPointerImpl(machineContext->__ss);
 #elif OS(HAIKU)
 #if CPU(X86)
     return reinterpret_cast<void*&>((uintptr_t&) machineContext.eip);
@@ -480,9 +475,6 @@
 #else
 #error Unknown Architecture
 #endif
-=======
-    return instructionPointerImpl(machineContext->__ss);
->>>>>>> 93a9b8b6
 #elif OS(FREEBSD)
 
 #if CPU(X86)
