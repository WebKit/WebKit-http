/*
 * Copyright (C) 2017 Apple Inc. All rights reserved.
 *
 * Redistribution and use in source and binary forms, with or without
 * modification, are permitted provided that the following conditions
 * are met:
 * 1. Redistributions of source code must retain the above copyright
 *    notice, this list of conditions and the following disclaimer.
 * 2. Redistributions in binary form must reproduce the above copyright
 *    notice, this list of conditions and the following disclaimer in the
 *    documentation and/or other materials provided with the distribution.
 *
 * THIS SOFTWARE IS PROVIDED BY APPLE INC. ``AS IS'' AND ANY
 * EXPRESS OR IMPLIED WARRANTIES, INCLUDING, BUT NOT LIMITED TO, THE
 * IMPLIED WARRANTIES OF MERCHANTABILITY AND FITNESS FOR A PARTICULAR
 * PURPOSE ARE DISCLAIMED.  IN NO EVENT SHALL APPLE INC. OR
 * CONTRIBUTORS BE LIABLE FOR ANY DIRECT, INDIRECT, INCIDENTAL, SPECIAL,
 * EXEMPLARY, OR CONSEQUENTIAL DAMAGES (INCLUDING, BUT NOT LIMITED TO,
 * PROCUREMENT OF SUBSTITUTE GOODS OR SERVICES; LOSS OF USE, DATA, OR
 * PROFITS; OR BUSINESS INTERRUPTION) HOWEVER CAUSED AND ON ANY THEORY
 * OF LIABILITY, WHETHER IN CONTRACT, STRICT LIABILITY, OR TORT
 * (INCLUDING NEGLIGENCE OR OTHERWISE) ARISING IN ANY WAY OUT OF THE USE
 * OF THIS SOFTWARE, EVEN IF ADVISED OF THE POSSIBILITY OF SUCH DAMAGE.
 */

#pragma once

#include "JSRunLoopTimer.h"
#include "Strong.h"

#include <wtf/HashMap.h>
#include <wtf/Lock.h>
#include <wtf/Vector.h>

namespace JSC {

class JSPromiseDeferred;
class VM;
class JSCell;

class PromiseDeferredTimer : public JSRunLoopTimer {
public:
    using Base = JSRunLoopTimer;

    PromiseDeferredTimer(VM&);

    void doWork(VM&) override;

<<<<<<< HEAD
    void addPendingPromise(JSPromiseDeferred*, Vector<Strong<JSCell>>&& dependencies);
=======
    void addPendingPromise(VM&, JSPromiseDeferred*, Vector<Strong<JSCell>>&& dependencies);
>>>>>>> 20415689
    JS_EXPORT_PRIVATE bool hasPendingPromise(JSPromiseDeferred* ticket);
    JS_EXPORT_PRIVATE bool hasDependancyInPendingPromise(JSPromiseDeferred* ticket, JSCell* dependency);
    // JSPromiseDeferred should handle canceling when the promise is resolved or rejected.
    bool cancelPendingPromise(JSPromiseDeferred*);

    using Task = Function<void()>;
    void scheduleWorkSoon(JSPromiseDeferred*, Task&&);

    void stopRunningTasks() { m_runTasks = false; }

    JS_EXPORT_PRIVATE void runRunLoop();

private:
    HashMap<JSPromiseDeferred*, Vector<Strong<JSCell>>> m_pendingPromises;
    Lock m_taskLock;
    bool m_runTasks { true };
    bool m_shouldStopRunLoopWhenAllPromisesFinish { false };
    bool m_currentlyRunningTask { false };
    Vector<std::tuple<JSPromiseDeferred*, Task>> m_tasks;
};

} // namespace JSC<|MERGE_RESOLUTION|>--- conflicted
+++ resolved
@@ -46,11 +46,7 @@
 
     void doWork(VM&) override;
 
-<<<<<<< HEAD
-    void addPendingPromise(JSPromiseDeferred*, Vector<Strong<JSCell>>&& dependencies);
-=======
     void addPendingPromise(VM&, JSPromiseDeferred*, Vector<Strong<JSCell>>&& dependencies);
->>>>>>> 20415689
     JS_EXPORT_PRIVATE bool hasPendingPromise(JSPromiseDeferred* ticket);
     JS_EXPORT_PRIVATE bool hasDependancyInPendingPromise(JSPromiseDeferred* ticket, JSCell* dependency);
     // JSPromiseDeferred should handle canceling when the promise is resolved or rejected.
