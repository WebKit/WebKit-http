/*
 * Copyright (C) 2017 Apple Inc. All rights reserved.
 *
 * Redistribution and use in source and binary forms, with or without
 * modification, are permitted provided that the following conditions
 * are met:
 * 1. Redistributions of source code must retain the above copyright
 *    notice, this list of conditions and the following disclaimer.
 * 2. Redistributions in binary form must reproduce the above copyright
 *    notice, this list of conditions and the following disclaimer in the
 *    documentation and/or other materials provided with the distribution.
 *
 * THIS SOFTWARE IS PROVIDED BY APPLE INC. ``AS IS'' AND ANY
 * EXPRESS OR IMPLIED WARRANTIES, INCLUDING, BUT NOT LIMITED TO, THE
 * IMPLIED WARRANTIES OF MERCHANTABILITY AND FITNESS FOR A PARTICULAR
 * PURPOSE ARE DISCLAIMED.  IN NO EVENT SHALL APPLE INC. OR
 * CONTRIBUTORS BE LIABLE FOR ANY DIRECT, INDIRECT, INCIDENTAL, SPECIAL,
 * EXEMPLARY, OR CONSEQUENTIAL DAMAGES (INCLUDING, BUT NOT LIMITED TO,
 * PROCUREMENT OF SUBSTITUTE GOODS OR SERVICES; LOSS OF USE, DATA, OR
 * PROFITS; OR BUSINESS INTERRUPTION) HOWEVER CAUSED AND ON ANY THEORY
 * OF LIABILITY, WHETHER IN CONTRACT, STRICT LIABILITY, OR TORT
 * (INCLUDING NEGLIGENCE OR OTHERWISE) ARISING IN ANY WAY OUT OF THE USE
 * OF THIS SOFTWARE, EVEN IF ADVISED OF THE POSSIBILITY OF SUCH DAMAGE.
 */

#pragma once

#if OS(DARWIN) || OS(UNIX)
#include <pthread.h>
#endif

#if USE(PTHREADS) && !OS(WINDOWS) && !OS(DARWIN)
#include <signal.h>
#endif

#if OS(DARWIN)
#include <mach/thread_act.h>
#elif OS(WINDOWS)
#include <windows.h>
#elif OS(HAIKU)
#include <OS.h>
#endif

namespace JSC {

#if OS(DARWIN)
typedef mach_port_t PlatformThread;
#elif OS(WINDOWS)
typedef DWORD PlatformThread;
#elif OS(HAIKU)
typedef thread_id PlatformThread;
#elif USE(PTHREADS)
typedef pthread_t PlatformThread;
#endif // OS(DARWIN)
    
inline PlatformThread currentPlatformThread()
{
#if OS(DARWIN)
    return pthread_mach_thread_np(pthread_self());
#elif OS(WINDOWS)
    return GetCurrentThreadId();
#elif OS(HAIKU)
    return find_thread(NULL);
#elif USE(PTHREADS)
    return pthread_self();
#endif
}

<<<<<<< HEAD
#if OS(DARWIN)
inline bool platformThreadSignal(PlatformThread platformThread, int signalNumber)
{
    pthread_t pthreadID = pthread_from_mach_thread_np(platformThread);
    int errNo = pthread_kill(pthreadID, signalNumber);
    return !errNo; // A 0 errNo means success.
}
#elif OS(HAIKU)
inline bool platformThreadSignal(PlatformThread pthreadID, int signalNumber)
{
    int errNo = send_signal(pthreadID, signalNumber);
    return !errNo; // A 0 errNo means success.
}
#elif USE(PTHREADS)
inline bool platformThreadSignal(PlatformThread pthreadID, int signalNumber)
{
    int errNo = pthread_kill(pthreadID, signalNumber);
    return !errNo; // A 0 errNo means success.
}
#endif

=======
>>>>>>> 5546f337
} // namespace JSC<|MERGE_RESOLUTION|>--- conflicted
+++ resolved
@@ -66,28 +66,4 @@
 #endif
 }
 
-<<<<<<< HEAD
-#if OS(DARWIN)
-inline bool platformThreadSignal(PlatformThread platformThread, int signalNumber)
-{
-    pthread_t pthreadID = pthread_from_mach_thread_np(platformThread);
-    int errNo = pthread_kill(pthreadID, signalNumber);
-    return !errNo; // A 0 errNo means success.
-}
-#elif OS(HAIKU)
-inline bool platformThreadSignal(PlatformThread pthreadID, int signalNumber)
-{
-    int errNo = send_signal(pthreadID, signalNumber);
-    return !errNo; // A 0 errNo means success.
-}
-#elif USE(PTHREADS)
-inline bool platformThreadSignal(PlatformThread pthreadID, int signalNumber)
-{
-    int errNo = pthread_kill(pthreadID, signalNumber);
-    return !errNo; // A 0 errNo means success.
-}
-#endif
-
-=======
->>>>>>> 5546f337
 } // namespace JSC