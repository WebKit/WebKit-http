/*
 *  Copyright (C) 1999-2000 Harri Porten (porten@kde.org)
<<<<<<< HEAD
 *  Copyright (C) 2003, 2007, 2008, 2012, 2016 Apple Inc. All Rights Reserved.
=======
 *  Copyright (C) 2003, 2007-2008, 2012, 2016 Apple Inc. All Rights Reserved.
>>>>>>> 4ccac179
 *
 *  This library is free software; you can redistribute it and/or
 *  modify it under the terms of the GNU Lesser General Public
 *  License as published by the Free Software Foundation; either
 *  version 2 of the License, or (at your option) any later version.
 *
 *  This library is distributed in the hope that it will be useful,
 *  but WITHOUT ANY WARRANTY; without even the implied warranty of
 *  MERCHANTABILITY or FITNESS FOR A PARTICULAR PURPOSE.  See the GNU
 *  Lesser General Public License for more details.
 *
 *  You should have received a copy of the GNU Lesser General Public
 *  License along with this library; if not, write to the Free Software
 *  Foundation, Inc., 51 Franklin Street, Fifth Floor, Boston, MA  02110-1301  USA
 *
 */

#pragma once

#include "JSObject.h"
#include "RegExp.h"
#include "ThrowScope.h"
#include "TypeError.h"

namespace JSC {
    
class RegExpObject : public JSNonFinalObject {
public:
    typedef JSNonFinalObject Base;
    static const unsigned StructureFlags = Base::StructureFlags | OverridesGetOwnPropertySlot | OverridesGetPropertyNames;

    static RegExpObject* create(VM& vm, Structure* structure, RegExp* regExp)
    {
        RegExpObject* object = new (NotNull, allocateCell<RegExpObject>(vm.heap)) RegExpObject(vm, structure, regExp);
        object->finishCreation(vm);
        return object;
    }

    void setRegExp(VM& vm, RegExp* r) { m_regExp.set(vm, this, r); }
    RegExp* regExp() const { return m_regExp.get(); }

    bool setLastIndex(ExecState* exec, size_t lastIndex)
    {
        VM& vm = exec->vm();
        auto scope = DECLARE_THROW_SCOPE(vm);

        if (LIKELY(m_lastIndexIsWritable)) {
            m_lastIndex.setWithoutWriteBarrier(jsNumber(lastIndex));
            return true;
        }
        throwTypeError(exec, scope, ASCIILiteral(ReadonlyPropertyWriteError));
        return false;
    }
    bool setLastIndex(ExecState* exec, JSValue lastIndex, bool shouldThrow)
    {
        VM& vm = exec->vm();
        auto scope = DECLARE_THROW_SCOPE(vm);

        if (LIKELY(m_lastIndexIsWritable)) {
            m_lastIndex.set(vm, this, lastIndex);
            return true;
        }

        return typeError(exec, scope, shouldThrow, ASCIILiteral(ReadonlyPropertyWriteError));
    }
    JSValue getLastIndex() const
    {
        return m_lastIndex.get();
    }

    bool test(ExecState* exec, JSGlobalObject* globalObject, JSString* string) { return !!match(exec, globalObject, string); }
    bool testInline(ExecState* exec, JSGlobalObject* globalObject, JSString* string) { return !!matchInline(exec, globalObject, string); }
    JSValue exec(ExecState*, JSGlobalObject*, JSString*);
    JSValue execInline(ExecState*, JSGlobalObject*, JSString*);
    MatchResult match(ExecState*, JSGlobalObject*, JSString*);
    JSValue matchGlobal(ExecState*, JSGlobalObject*, JSString*);

    static bool getOwnPropertySlot(JSObject*, ExecState*, PropertyName, PropertySlot&);
    static bool put(JSCell*, ExecState*, PropertyName, JSValue, PutPropertySlot&);

    DECLARE_EXPORT_INFO;

    static Structure* createStructure(VM& vm, JSGlobalObject* globalObject, JSValue prototype)
    {
        return Structure::create(vm, globalObject, prototype, TypeInfo(RegExpObjectType, StructureFlags), info());
    }

    static ptrdiff_t offsetOfLastIndex()
    {
        return OBJECT_OFFSETOF(RegExpObject, m_lastIndex);
<<<<<<< HEAD
    }

    static ptrdiff_t offsetOfLastIndexIsWritable()
    {
        return OBJECT_OFFSETOF(RegExpObject, m_lastIndexIsWritable);
=======
>>>>>>> 4ccac179
    }

    static ptrdiff_t offsetOfLastIndexIsWritable()
    {
        return OBJECT_OFFSETOF(RegExpObject, m_lastIndexIsWritable);
    }

    static unsigned advanceStringUnicode(String, unsigned length, unsigned currentIndex);

protected:
    JS_EXPORT_PRIVATE RegExpObject(VM&, Structure*, RegExp*);
    JS_EXPORT_PRIVATE void finishCreation(VM&);

    static void visitChildren(JSCell*, SlotVisitor&);

    JS_EXPORT_PRIVATE static bool deleteProperty(JSCell*, ExecState*, PropertyName);
    JS_EXPORT_PRIVATE static void getOwnNonIndexPropertyNames(JSObject*, ExecState*, PropertyNameArray&, EnumerationMode);
    JS_EXPORT_PRIVATE static void getPropertyNames(JSObject*, ExecState*, PropertyNameArray&, EnumerationMode);
    JS_EXPORT_PRIVATE static void getGenericPropertyNames(JSObject*, ExecState*, PropertyNameArray&, EnumerationMode);
    JS_EXPORT_PRIVATE static bool defineOwnProperty(JSObject*, ExecState*, PropertyName, const PropertyDescriptor&, bool shouldThrow);

private:
    MatchResult matchInline(ExecState*, JSGlobalObject*, JSString*);

    WriteBarrier<RegExp> m_regExp;
    WriteBarrier<Unknown> m_lastIndex;
    bool m_lastIndexIsWritable;
};

RegExpObject* asRegExpObject(JSValue);

inline RegExpObject* asRegExpObject(JSValue value)
{
    ASSERT(asObject(value)->inherits(*value.getObject()->vm(), RegExpObject::info()));
    return static_cast<RegExpObject*>(asObject(value));
}

} // namespace JSC<|MERGE_RESOLUTION|>--- conflicted
+++ resolved
@@ -1,10 +1,6 @@
 /*
  *  Copyright (C) 1999-2000 Harri Porten (porten@kde.org)
-<<<<<<< HEAD
- *  Copyright (C) 2003, 2007, 2008, 2012, 2016 Apple Inc. All Rights Reserved.
-=======
  *  Copyright (C) 2003, 2007-2008, 2012, 2016 Apple Inc. All Rights Reserved.
->>>>>>> 4ccac179
  *
  *  This library is free software; you can redistribute it and/or
  *  modify it under the terms of the GNU Lesser General Public
@@ -95,14 +91,6 @@
     static ptrdiff_t offsetOfLastIndex()
     {
         return OBJECT_OFFSETOF(RegExpObject, m_lastIndex);
-<<<<<<< HEAD
-    }
-
-    static ptrdiff_t offsetOfLastIndexIsWritable()
-    {
-        return OBJECT_OFFSETOF(RegExpObject, m_lastIndexIsWritable);
-=======
->>>>>>> 4ccac179
     }
 
     static ptrdiff_t offsetOfLastIndexIsWritable()
