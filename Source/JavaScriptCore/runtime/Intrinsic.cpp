--- conflicted
+++ resolved
@@ -239,8 +239,6 @@
         return "CPUCpuidIntrinsic";
     case CPUPauseIntrinsic:
         return "CPUPauseIntrinsic";
-<<<<<<< HEAD
-=======
     case DataViewGetInt8:
         return "DataViewGetInt8";
     case DataViewGetUint8:
@@ -273,7 +271,6 @@
         return "DataViewSetFloat32";
     case DataViewSetFloat64:
         return "DataViewSetFloat64";
->>>>>>> 20415689
     }
     RELEASE_ASSERT_NOT_REACHED();
     return nullptr;
