/*
 * Copyright (C) 2011-2015 Apple Inc. All rights reserved.
 *
 * Redistribution and use in source and binary forms, with or without
 * modification, are permitted provided that the following conditions
 * are met:
 * 1. Redistributions of source code must retain the above copyright
 *    notice, this list of conditions and the following disclaimer.
 * 2. Redistributions in binary form must reproduce the above copyright
 *    notice, this list of conditions and the following disclaimer in the
 *    documentation and/or other materials provided with the distribution.
 *
 * THIS SOFTWARE IS PROVIDED BY APPLE INC. ``AS IS'' AND ANY
 * EXPRESS OR IMPLIED WARRANTIES, INCLUDING, BUT NOT LIMITED TO, THE
 * IMPLIED WARRANTIES OF MERCHANTABILITY AND FITNESS FOR A PARTICULAR
 * PURPOSE ARE DISCLAIMED.  IN NO EVENT SHALL APPLE INC. OR
 * CONTRIBUTORS BE LIABLE FOR ANY DIRECT, INDIRECT, INCIDENTAL, SPECIAL,
 * EXEMPLARY, OR CONSEQUENTIAL DAMAGES (INCLUDING, BUT NOT LIMITED TO,
 * PROCUREMENT OF SUBSTITUTE GOODS OR SERVICES; LOSS OF USE, DATA, OR
 * PROFITS; OR BUSINESS INTERRUPTION) HOWEVER CAUSED AND ON ANY THEORY
 * OF LIABILITY, WHETHER IN CONTRACT, STRICT LIABILITY, OR TORT
 * (INCLUDING NEGLIGENCE OR OTHERWISE) ARISING IN ANY WAY OUT OF THE USE
 * OF THIS SOFTWARE, EVEN IF ADVISED OF THE POSSIBILITY OF SUCH DAMAGE. 
 */

#include "config.h"
#include "CommonSlowPaths.h"
#include "ArrayConstructor.h"
#include "CallFrame.h"
#include "ClonedArguments.h"
#include "CodeProfiling.h"
#include "CommonSlowPathsExceptions.h"
#include "DirectArguments.h"
#include "Error.h"
#include "ErrorHandlingScope.h"
#include "ExceptionFuzz.h"
#include "GeneratorFrame.h"
#include "GetterSetter.h"
#include "HostCallReturnValue.h"
#include "Interpreter.h"
#include "JIT.h"
#include "JSCInlines.h"
#include "JSCJSValue.h"
#include "JSGlobalObjectFunctions.h"
#include "JSLexicalEnvironment.h"
#include "JSPropertyNameEnumerator.h"
#include "JSString.h"
#include "JSWithScope.h"
#include "LLIntCommon.h"
#include "LLIntExceptions.h"
#include "LowLevelInterpreter.h"
#include "ObjectConstructor.h"
#include "ScopedArguments.h"
#include "StructureRareDataInlines.h"
#include "TypeProfilerLog.h"
#include <wtf/StringPrintStream.h>

namespace JSC {

#define BEGIN_NO_SET_PC() \
    VM& vm = exec->vm();      \
    NativeCallFrameTracer tracer(&vm, exec)

#ifndef NDEBUG
#define SET_PC_FOR_STUBS() do { \
        exec->codeBlock()->bytecodeOffset(pc); \
        exec->setCurrentVPC(pc + 1); \
    } while (false)
#else
#define SET_PC_FOR_STUBS() do { \
        exec->setCurrentVPC(pc + 1); \
    } while (false)
#endif

#define RETURN_TO_THROW(exec, pc)   pc = LLInt::returnToThrow(exec)

#define BEGIN()                           \
    BEGIN_NO_SET_PC();                    \
    SET_PC_FOR_STUBS()

#define OP(index) (exec->uncheckedR(pc[index].u.operand))
#define OP_C(index) (exec->r(pc[index].u.operand))

#define RETURN_TWO(first, second) do {       \
        return encodeResult(first, second);        \
    } while (false)

#define END_IMPL() RETURN_TWO(pc, exec)

#define THROW(exceptionToThrow) do {                        \
        vm.throwException(exec, exceptionToThrow);          \
        RETURN_TO_THROW(exec, pc);                          \
        END_IMPL();                                         \
    } while (false)

#define CHECK_EXCEPTION() do {                    \
        doExceptionFuzzingIfEnabled(exec, "CommonSlowPaths", pc);   \
        if (UNLIKELY(vm.exception())) {           \
            RETURN_TO_THROW(exec, pc);               \
            END_IMPL();                           \
        }                                               \
    } while (false)

#define END() do {                        \
        CHECK_EXCEPTION();                \
        END_IMPL();                       \
    } while (false)

#define BRANCH(opcode, condition) do {                      \
        bool bCondition = (condition);                         \
        CHECK_EXCEPTION();                                  \
        if (bCondition)                                        \
            pc += pc[OPCODE_LENGTH(opcode) - 1].u.operand;        \
        else                                                      \
            pc += OPCODE_LENGTH(opcode);                          \
        END_IMPL();                                         \
    } while (false)

#define RETURN_WITH_PROFILING(value__, profilingAction__) do { \
        JSValue returnValue__ = (value__);  \
        CHECK_EXCEPTION();                  \
        OP(1) = returnValue__;              \
        profilingAction__;                  \
        END_IMPL();                         \
    } while (false)

#define RETURN(value) \
    RETURN_WITH_PROFILING(value, { })

#define RETURN_PROFILED(opcode__, value__) \
    RETURN_WITH_PROFILING(value__, PROFILE_VALUE(opcode__, returnValue__))

#define PROFILE_VALUE(opcode, value) do { \
        pc[OPCODE_LENGTH(opcode) - 1].u.profile->m_buckets[0] = \
        JSValue::encode(value);                  \
    } while (false)

#define CALL_END_IMPL(exec, callTarget) RETURN_TWO((callTarget), (exec))

#define CALL_THROW(exec, pc, exceptionToThrow) do {                     \
        ExecState* ctExec = (exec);                                     \
        Instruction* ctPC = (pc);                                       \
        vm.throwException(exec, exceptionToThrow);                      \
        CALL_END_IMPL(ctExec, LLInt::callToThrow(ctExec));              \
    } while (false)

#define CALL_CHECK_EXCEPTION(exec, pc) do {                          \
        ExecState* cceExec = (exec);                                 \
        Instruction* ccePC = (pc);                                   \
        if (UNLIKELY(vm.exception()))                                \
            CALL_END_IMPL(cceExec, LLInt::callToThrow(cceExec));     \
    } while (false)

#define CALL_RETURN(exec, pc, callTarget) do {                    \
        ExecState* crExec = (exec);                                  \
        Instruction* crPC = (pc);                                    \
        void* crCallTarget = (callTarget);                           \
        CALL_CHECK_EXCEPTION(crExec->callerFrame(), crPC);  \
        CALL_END_IMPL(crExec, crCallTarget);                \
    } while (false)

static CommonSlowPaths::ArityCheckData* setupArityCheckData(VM& vm, int slotsToAdd)
{
    CommonSlowPaths::ArityCheckData* result = vm.arityCheckData.get();
    result->paddedStackSpace = slotsToAdd;
#if ENABLE(JIT)
    if (vm.canUseJIT())
        result->thunkToCall = vm.getCTIStub(arityFixupGenerator).code().executableAddress();
    else
#endif
        result->thunkToCall = 0;
    return result;
}

SLOW_PATH_DECL(slow_path_call_arityCheck)
{
    BEGIN();
    int slotsToAdd = CommonSlowPaths::arityCheckFor(exec, &vm.interpreter->stack(), CodeForCall);
    if (slotsToAdd < 0) {
        exec = exec->callerFrame();
        ErrorHandlingScope errorScope(exec->vm());
        CommonSlowPaths::interpreterThrowInCaller(exec, createStackOverflowError(exec));
        RETURN_TWO(bitwise_cast<void*>(static_cast<uintptr_t>(1)), exec);
    }
    RETURN_TWO(0, setupArityCheckData(vm, slotsToAdd));
}

SLOW_PATH_DECL(slow_path_construct_arityCheck)
{
    BEGIN();
    int slotsToAdd = CommonSlowPaths::arityCheckFor(exec, &vm.interpreter->stack(), CodeForConstruct);
    if (slotsToAdd < 0) {
        exec = exec->callerFrame();
        ErrorHandlingScope errorScope(exec->vm());
        CommonSlowPaths::interpreterThrowInCaller(exec, createStackOverflowError(exec));
        RETURN_TWO(bitwise_cast<void*>(static_cast<uintptr_t>(1)), exec);
    }
    RETURN_TWO(0, setupArityCheckData(vm, slotsToAdd));
}

SLOW_PATH_DECL(slow_path_create_direct_arguments)
{
    BEGIN();
    RETURN(DirectArguments::createByCopying(exec));
}

SLOW_PATH_DECL(slow_path_create_scoped_arguments)
{
    BEGIN();
    JSLexicalEnvironment* scope = jsCast<JSLexicalEnvironment*>(OP(2).jsValue());
    ScopedArgumentsTable* table = scope->symbolTable()->arguments();
    RETURN(ScopedArguments::createByCopying(exec, table, scope));
}

SLOW_PATH_DECL(slow_path_create_out_of_band_arguments)
{
    BEGIN();
    RETURN(ClonedArguments::createWithMachineFrame(exec, exec, ArgumentsMode::Cloned));
}

SLOW_PATH_DECL(slow_path_create_this)
{
    BEGIN();
    JSFunction* constructor = jsCast<JSFunction*>(OP(2).jsValue().asCell());

    auto& cacheWriteBarrier = pc[4].u.jsCell;
    if (!cacheWriteBarrier)
        cacheWriteBarrier.set(exec->vm(), exec->codeBlock(), constructor);
    else if (cacheWriteBarrier.unvalidatedGet() != JSCell::seenMultipleCalleeObjects() && cacheWriteBarrier.get() != constructor)
        cacheWriteBarrier.setWithoutWriteBarrier(JSCell::seenMultipleCalleeObjects());

    size_t inlineCapacity = pc[3].u.operand;
    Structure* structure = constructor->rareData(exec, inlineCapacity)->allocationProfile()->structure();
    RETURN(constructEmptyObject(exec, structure));
}

SLOW_PATH_DECL(slow_path_to_this)
{
    BEGIN();
    JSValue v1 = OP(1).jsValue();
    if (v1.isCell()) {
        Structure* myStructure = v1.asCell()->structure(vm);
        Structure* otherStructure = pc[2].u.structure.get();
        if (myStructure != otherStructure) {
            if (otherStructure)
                pc[3].u.toThisStatus = ToThisConflicted;
            pc[2].u.structure.set(vm, exec->codeBlock(), myStructure);
        }
    } else {
        pc[3].u.toThisStatus = ToThisConflicted;
        pc[2].u.structure.clear();
    }
    RETURN(v1.toThis(exec, exec->codeBlock()->isStrictMode() ? StrictMode : NotStrictMode));
}

SLOW_PATH_DECL(slow_path_throw_tdz_error)
{
    BEGIN();
    THROW(createTDZError(exec));
}

SLOW_PATH_DECL(slow_path_throw_strict_mode_readonly_property_write_error)
{
    BEGIN();
    THROW(createTypeError(exec, ASCIILiteral(StrictModeReadonlyPropertyWriteError)));
}

SLOW_PATH_DECL(slow_path_not)
{
    BEGIN();
    RETURN(jsBoolean(!OP_C(2).jsValue().toBoolean(exec)));
}

SLOW_PATH_DECL(slow_path_eq)
{
    BEGIN();
    RETURN(jsBoolean(JSValue::equal(exec, OP_C(2).jsValue(), OP_C(3).jsValue())));
}

SLOW_PATH_DECL(slow_path_neq)
{
    BEGIN();
    RETURN(jsBoolean(!JSValue::equal(exec, OP_C(2).jsValue(), OP_C(3).jsValue())));
}

SLOW_PATH_DECL(slow_path_stricteq)
{
    BEGIN();
    RETURN(jsBoolean(JSValue::strictEqual(exec, OP_C(2).jsValue(), OP_C(3).jsValue())));
}

SLOW_PATH_DECL(slow_path_nstricteq)
{
    BEGIN();
    RETURN(jsBoolean(!JSValue::strictEqual(exec, OP_C(2).jsValue(), OP_C(3).jsValue())));
}

SLOW_PATH_DECL(slow_path_less)
{
    BEGIN();
    RETURN(jsBoolean(jsLess<true>(exec, OP_C(2).jsValue(), OP_C(3).jsValue())));
}

SLOW_PATH_DECL(slow_path_lesseq)
{
    BEGIN();
    RETURN(jsBoolean(jsLessEq<true>(exec, OP_C(2).jsValue(), OP_C(3).jsValue())));
}

SLOW_PATH_DECL(slow_path_greater)
{
    BEGIN();
    RETURN(jsBoolean(jsLess<false>(exec, OP_C(3).jsValue(), OP_C(2).jsValue())));
}

SLOW_PATH_DECL(slow_path_greatereq)
{
    BEGIN();
    RETURN(jsBoolean(jsLessEq<false>(exec, OP_C(3).jsValue(), OP_C(2).jsValue())));
}

SLOW_PATH_DECL(slow_path_inc)
{
    BEGIN();
    RETURN(jsNumber(OP(1).jsValue().toNumber(exec) + 1));
}

SLOW_PATH_DECL(slow_path_dec)
{
    BEGIN();
    RETURN(jsNumber(OP(1).jsValue().toNumber(exec) - 1));
}

SLOW_PATH_DECL(slow_path_to_number)
{
    BEGIN();
    RETURN(jsNumber(OP_C(2).jsValue().toNumber(exec)));
}

SLOW_PATH_DECL(slow_path_to_string)
{
    BEGIN();
    RETURN(OP_C(2).jsValue().toString(exec));
}

SLOW_PATH_DECL(slow_path_negate)
{
    BEGIN();
    RETURN(jsNumber(-OP_C(2).jsValue().toNumber(exec)));
}

#if ENABLE(DFG_JIT)
static void updateResultProfileForBinaryArithOp(ExecState* exec, Instruction* pc, JSValue result, JSValue left, JSValue right)
{
    CodeBlock* codeBlock = exec->codeBlock();
    unsigned bytecodeOffset = codeBlock->bytecodeOffset(pc);
    ResultProfile* profile = codeBlock->ensureResultProfile(bytecodeOffset);

    if (result.isNumber()) {
        if (!result.isInt32()) {
            if (left.isInt32() && right.isInt32())
                profile->setObservedInt32Overflow();

            double doubleVal = result.asNumber();
            if (!doubleVal && std::signbit(doubleVal))
                profile->setObservedNegZeroDouble();
            else {
                profile->setObservedNonNegZeroDouble();

                // The Int52 overflow check here intentionally omits 1ll << 51 as a valid negative Int52 value.
                // Therefore, we will get a false positive if the result is that value. This is intentionally
                // done to simplify the checking algorithm.
                static const int64_t int52OverflowPoint = (1ll << 51);
                int64_t int64Val = static_cast<int64_t>(std::abs(doubleVal));
                if (int64Val >= int52OverflowPoint)
                    profile->setObservedInt52Overflow();
            }
        }
    } else
        profile->setObservedNonNumber();
}
#else
static void updateResultProfileForBinaryArithOp(ExecState*, Instruction*, JSValue, JSValue, JSValue) { }
#endif

SLOW_PATH_DECL(slow_path_add)
{
    BEGIN();
    JSValue v1 = OP_C(2).jsValue();
    JSValue v2 = OP_C(3).jsValue();
    JSValue result;

    if (v1.isString() && !v2.isObject())
        result = jsString(exec, asString(v1), v2.toString(exec));
    else if (v1.isNumber() && v2.isNumber())
        result = jsNumber(v1.asNumber() + v2.asNumber());
    else
        result = jsAddSlowCase(exec, v1, v2);

    RETURN_WITH_PROFILING(result, {
        updateResultProfileForBinaryArithOp(exec, pc, result, v1, v2);
    });
}

// The following arithmetic and bitwise operations need to be sure to run
// toNumber() on their operands in order.  (A call to toNumber() is idempotent
// if an exception is already set on the ExecState.)

SLOW_PATH_DECL(slow_path_mul)
{
    BEGIN();
    JSValue left = OP_C(2).jsValue();
    JSValue right = OP_C(3).jsValue();
    double a = left.toNumber(exec);
    double b = right.toNumber(exec);
    JSValue result = jsNumber(a * b);
    RETURN_WITH_PROFILING(result, {
        updateResultProfileForBinaryArithOp(exec, pc, result, left, right);
    });
}

SLOW_PATH_DECL(slow_path_sub)
{
    BEGIN();
<<<<<<< HEAD
    double a = OP_C(2).jsValue().toNumber(exec);
    double b = OP_C(3).jsValue().toNumber(exec);

#if CPU(MIPS) && defined(__GLIBC__)
    // on MIPS, the GLIBC version of the softfp double substraction sometimes
    // returns impure NaNs
    RETURN_WITH_RESULT_PROFILING(jsNumber(purifyNaN(a - b)));
#else
    RETURN_WITH_RESULT_PROFILING(jsNumber(a - b));
#endif
=======
    JSValue left = OP_C(2).jsValue();
    JSValue right = OP_C(3).jsValue();
    double a = left.toNumber(exec);
    double b = right.toNumber(exec);
    JSValue result = jsNumber(a - b);
    RETURN_WITH_PROFILING(result, {
        updateResultProfileForBinaryArithOp(exec, pc, result, left, right);
    });
>>>>>>> a9358488
}

SLOW_PATH_DECL(slow_path_div)
{
    BEGIN();
    JSValue left = OP_C(2).jsValue();
    JSValue right = OP_C(3).jsValue();
    double a = left.toNumber(exec);
    double b = right.toNumber(exec);
    JSValue result = jsNumber(a / b);
    RETURN_WITH_PROFILING(result, {
        updateResultProfileForBinaryArithOp(exec, pc, result, left, right);
    });
}

SLOW_PATH_DECL(slow_path_mod)
{
    BEGIN();
    double a = OP_C(2).jsValue().toNumber(exec);
    double b = OP_C(3).jsValue().toNumber(exec);
#if CPU(MIPS)
    // When passed a NaN as parameter, fmod() tends to return an impure NaN on
    // MIPS (both with uclibc and glibc).
    RETURN(jsNumber(purifyNaN(fmod(a, b))));
#else
    RETURN(jsNumber(fmod(a, b)));
#endif
}

SLOW_PATH_DECL(slow_path_lshift)
{
    BEGIN();
    int32_t a = OP_C(2).jsValue().toInt32(exec);
    uint32_t b = OP_C(3).jsValue().toUInt32(exec);
    RETURN(jsNumber(a << (b & 31)));
}

SLOW_PATH_DECL(slow_path_rshift)
{
    BEGIN();
    int32_t a = OP_C(2).jsValue().toInt32(exec);
    uint32_t b = OP_C(3).jsValue().toUInt32(exec);
    RETURN(jsNumber(a >> (b & 31)));
}

SLOW_PATH_DECL(slow_path_urshift)
{
    BEGIN();
    uint32_t a = OP_C(2).jsValue().toUInt32(exec);
    uint32_t b = OP_C(3).jsValue().toUInt32(exec);
    RETURN(jsNumber(static_cast<int32_t>(a >> (b & 31))));
}

SLOW_PATH_DECL(slow_path_unsigned)
{
    BEGIN();
    uint32_t a = OP_C(2).jsValue().toUInt32(exec);
    RETURN(jsNumber(a));
}

SLOW_PATH_DECL(slow_path_bitand)
{
    BEGIN();
    int32_t a = OP_C(2).jsValue().toInt32(exec);
    int32_t b = OP_C(3).jsValue().toInt32(exec);
    RETURN(jsNumber(a & b));
}

SLOW_PATH_DECL(slow_path_bitor)
{
    BEGIN();
    int32_t a = OP_C(2).jsValue().toInt32(exec);
    int32_t b = OP_C(3).jsValue().toInt32(exec);
    RETURN(jsNumber(a | b));
}

SLOW_PATH_DECL(slow_path_bitxor)
{
    BEGIN();
    int32_t a = OP_C(2).jsValue().toInt32(exec);
    int32_t b = OP_C(3).jsValue().toInt32(exec);
    RETURN(jsNumber(a ^ b));
}

SLOW_PATH_DECL(slow_path_typeof)
{
    BEGIN();
    RETURN(jsTypeStringForValue(exec, OP_C(2).jsValue()));
}

SLOW_PATH_DECL(slow_path_is_object_or_null)
{
    BEGIN();
    RETURN(jsBoolean(jsIsObjectTypeOrNull(exec, OP_C(2).jsValue())));
}

SLOW_PATH_DECL(slow_path_is_function)
{
    BEGIN();
    RETURN(jsBoolean(jsIsFunctionType(OP_C(2).jsValue())));
}

SLOW_PATH_DECL(slow_path_in)
{
    BEGIN();
    RETURN(jsBoolean(CommonSlowPaths::opIn(exec, OP_C(2).jsValue(), OP_C(3).jsValue())));
}

SLOW_PATH_DECL(slow_path_del_by_val)
{
    BEGIN();
    JSValue baseValue = OP_C(2).jsValue();
    JSObject* baseObject = baseValue.toObject(exec);
    
    JSValue subscript = OP_C(3).jsValue();
    
    bool couldDelete;
    
    uint32_t i;
    if (subscript.getUInt32(i))
        couldDelete = baseObject->methodTable()->deletePropertyByIndex(baseObject, exec, i);
    else {
        CHECK_EXCEPTION();
        auto property = subscript.toPropertyKey(exec);
        CHECK_EXCEPTION();
        couldDelete = baseObject->methodTable()->deleteProperty(baseObject, exec, property);
    }
    
    if (!couldDelete && exec->codeBlock()->isStrictMode())
        THROW(createTypeError(exec, "Unable to delete property."));
    
    RETURN(jsBoolean(couldDelete));
}

SLOW_PATH_DECL(slow_path_strcat)
{
    BEGIN();
    RETURN(jsStringFromRegisterArray(exec, &OP(2), pc[3].u.operand));
}

SLOW_PATH_DECL(slow_path_to_primitive)
{
    BEGIN();
    RETURN(OP_C(2).jsValue().toPrimitive(exec));
}

SLOW_PATH_DECL(slow_path_enter)
{
    BEGIN();
    CodeBlock* codeBlock = exec->codeBlock();
    Heap::heap(codeBlock)->writeBarrier(codeBlock);
    END();
}

SLOW_PATH_DECL(slow_path_get_enumerable_length)
{
    BEGIN();
    JSValue enumeratorValue = OP(2).jsValue();
    if (enumeratorValue.isUndefinedOrNull())
        RETURN(jsNumber(0));

    JSPropertyNameEnumerator* enumerator = jsCast<JSPropertyNameEnumerator*>(enumeratorValue.asCell());

    RETURN(jsNumber(enumerator->indexedLength()));
}

SLOW_PATH_DECL(slow_path_has_indexed_property)
{
    BEGIN();
    JSObject* base = OP(2).jsValue().toObject(exec);
    JSValue property = OP(3).jsValue();
    pc[4].u.arrayProfile->observeStructure(base->structure(vm));
    ASSERT(property.isUInt32());
    RETURN(jsBoolean(base->hasProperty(exec, property.asUInt32())));
}

SLOW_PATH_DECL(slow_path_has_structure_property)
{
    BEGIN();
    JSObject* base = OP(2).jsValue().toObject(exec);
    JSValue property = OP(3).jsValue();
    ASSERT(property.isString());
    JSPropertyNameEnumerator* enumerator = jsCast<JSPropertyNameEnumerator*>(OP(4).jsValue().asCell());
    if (base->structure(vm)->id() == enumerator->cachedStructureID())
        RETURN(jsBoolean(true));
    RETURN(jsBoolean(base->hasProperty(exec, asString(property.asCell())->toIdentifier(exec))));
}

SLOW_PATH_DECL(slow_path_has_generic_property)
{
    BEGIN();
    JSObject* base = OP(2).jsValue().toObject(exec);
    JSValue property = OP(3).jsValue();
    bool result;
    if (property.isString())
        result = base->hasProperty(exec, asString(property.asCell())->toIdentifier(exec));
    else {
        ASSERT(property.isUInt32());
        result = base->hasProperty(exec, property.asUInt32());
    }
    RETURN(jsBoolean(result));
}

SLOW_PATH_DECL(slow_path_get_direct_pname)
{
    BEGIN();
    JSValue baseValue = OP_C(2).jsValue();
    JSValue property = OP(3).jsValue();
    ASSERT(property.isString());
    RETURN(baseValue.get(exec, asString(property)->toIdentifier(exec)));
}

SLOW_PATH_DECL(slow_path_get_property_enumerator)
{
    BEGIN();
    JSValue baseValue = OP(2).jsValue();
    if (baseValue.isUndefinedOrNull())
        RETURN(JSPropertyNameEnumerator::create(vm));

    JSObject* base = baseValue.toObject(exec);

    RETURN(propertyNameEnumerator(exec, base));
}

SLOW_PATH_DECL(slow_path_next_structure_enumerator_pname)
{
    BEGIN();
    JSPropertyNameEnumerator* enumerator = jsCast<JSPropertyNameEnumerator*>(OP(2).jsValue().asCell());
    uint32_t index = OP(3).jsValue().asUInt32();

    JSString* propertyName = nullptr;
    if (index < enumerator->endStructurePropertyIndex())
        propertyName = enumerator->propertyNameAtIndex(index);
    RETURN(propertyName ? propertyName : jsNull());
}

SLOW_PATH_DECL(slow_path_next_generic_enumerator_pname)
{
    BEGIN();
    JSPropertyNameEnumerator* enumerator = jsCast<JSPropertyNameEnumerator*>(OP(2).jsValue().asCell());
    uint32_t index = OP(3).jsValue().asUInt32();

    JSString* propertyName = nullptr;
    if (enumerator->endStructurePropertyIndex() <= index && index < enumerator->endGenericPropertyIndex())
        propertyName = enumerator->propertyNameAtIndex(index);
    RETURN(propertyName ? propertyName : jsNull());
}

SLOW_PATH_DECL(slow_path_to_index_string)
{
    BEGIN();
    RETURN(jsString(exec, Identifier::from(exec, OP(2).jsValue().asUInt32()).string()));
}

SLOW_PATH_DECL(slow_path_profile_type_clear_log)
{
    BEGIN();
    vm.typeProfilerLog()->processLogEntries(ASCIILiteral("LLInt log full."));
    END();
}

SLOW_PATH_DECL(slow_path_assert)
{
    BEGIN();
    ASSERT_WITH_MESSAGE(OP(1).jsValue().asBoolean(), "JS assertion failed at line %d in:\n%s\n", pc[2].u.operand, exec->codeBlock()->sourceCodeForTools().data());
    END();
}

SLOW_PATH_DECL(slow_path_save)
{
    // Only save variables and temporary registers. The scope registers are included in them.
    // But parameters are not included. Because the generator implementation replaces the values of parameters on each generator.next() call.
    BEGIN();
    JSValue generator = OP(1).jsValue();
    GeneratorFrame* frame = nullptr;
    JSValue value = generator.get(exec, exec->propertyNames().generatorFramePrivateName);
    if (!value.isNull())
        frame = jsCast<GeneratorFrame*>(value);
    else {
        // FIXME: Once JSGenerator specialized object is introduced, this GeneratorFrame should be embeded into it to avoid allocations.
        // https://bugs.webkit.org/show_bug.cgi?id=151545
        frame = GeneratorFrame::create(exec->vm(),  exec->codeBlock()->numCalleeLocals());
        PutPropertySlot slot(generator, true, PutPropertySlot::PutById);
        asObject(generator)->methodTable(exec->vm())->put(asObject(generator), exec, exec->propertyNames().generatorFramePrivateName, frame, slot);
    }
    unsigned liveCalleeLocalsIndex = pc[2].u.unsignedValue;
    frame->save(exec, exec->codeBlock()->liveCalleeLocalsAtYield(liveCalleeLocalsIndex));
    END();
}

SLOW_PATH_DECL(slow_path_resume)
{
    BEGIN();
    JSValue generator = OP(1).jsValue();
    GeneratorFrame* frame = jsCast<GeneratorFrame*>(generator.get(exec, exec->propertyNames().generatorFramePrivateName));
    unsigned liveCalleeLocalsIndex = pc[2].u.unsignedValue;
    frame->resume(exec, exec->codeBlock()->liveCalleeLocalsAtYield(liveCalleeLocalsIndex));
    END();
}

SLOW_PATH_DECL(slow_path_create_lexical_environment)
{
    BEGIN();
    int scopeReg = pc[2].u.operand;
    JSScope* currentScope = exec->uncheckedR(scopeReg).Register::scope();
    SymbolTable* symbolTable = jsCast<SymbolTable*>(OP_C(3).jsValue());
    JSValue initialValue = OP_C(4).jsValue();
    ASSERT(initialValue == jsUndefined() || initialValue == jsTDZValue());
    JSScope* newScope = JSLexicalEnvironment::create(vm, exec->lexicalGlobalObject(), currentScope, symbolTable, initialValue);
    RETURN(newScope);
}

SLOW_PATH_DECL(slow_path_push_with_scope)
{
    BEGIN();
    JSObject* newScope = OP_C(2).jsValue().toObject(exec);
    CHECK_EXCEPTION();

    int scopeReg = pc[3].u.operand;
    JSScope* currentScope = exec->uncheckedR(scopeReg).Register::scope();
    RETURN(JSWithScope::create(exec, newScope, currentScope));
}

SLOW_PATH_DECL(slow_path_resolve_scope)
{
    BEGIN();
    const Identifier& ident = exec->codeBlock()->identifier(pc[3].u.operand);
    JSScope* scope = exec->uncheckedR(pc[2].u.operand).Register::scope();
    JSValue resolvedScope = JSScope::resolve(exec, scope, ident);

    ResolveType resolveType = static_cast<ResolveType>(pc[4].u.operand);

    // ModuleVar does not keep the scope register value alive in DFG.
    ASSERT(resolveType != ModuleVar);

    if (resolveType == UnresolvedProperty || resolveType == UnresolvedPropertyWithVarInjectionChecks) {
        if (JSGlobalLexicalEnvironment* globalLexicalEnvironment = jsDynamicCast<JSGlobalLexicalEnvironment*>(resolvedScope)) {
            if (resolveType == UnresolvedProperty)
                pc[4].u.operand = GlobalLexicalVar;
            else
                pc[4].u.operand = GlobalLexicalVarWithVarInjectionChecks;
            pc[6].u.pointer = globalLexicalEnvironment;
        } else if (JSGlobalObject* globalObject = jsDynamicCast<JSGlobalObject*>(resolvedScope)) {
            if (globalObject->hasProperty(exec, ident)) {
                if (resolveType == UnresolvedProperty)
                    pc[4].u.operand = GlobalProperty;
                else
                    pc[4].u.operand = GlobalPropertyWithVarInjectionChecks;

                pc[6].u.pointer = globalObject;
            }
        }
    }

    RETURN(resolvedScope);
}

SLOW_PATH_DECL(slow_path_copy_rest)
{
    BEGIN();
    unsigned arraySize = OP_C(2).jsValue().asUInt32();
    if (!arraySize) {
        ASSERT(!jsCast<JSArray*>(OP(1).jsValue())->length());
        END();
    }
    JSArray* array = jsCast<JSArray*>(OP(1).jsValue());
    ASSERT(arraySize == array->length());
    unsigned numParamsToSkip = pc[3].u.unsignedValue;
    for (unsigned i = 0; i < arraySize; i++)
        array->putDirectIndex(exec, i, exec->uncheckedArgument(i + numParamsToSkip));
    END();
}

} // namespace JSC<|MERGE_RESOLUTION|>--- conflicted
+++ resolved
@@ -422,27 +422,22 @@
 SLOW_PATH_DECL(slow_path_sub)
 {
     BEGIN();
-<<<<<<< HEAD
-    double a = OP_C(2).jsValue().toNumber(exec);
-    double b = OP_C(3).jsValue().toNumber(exec);
-
-#if CPU(MIPS) && defined(__GLIBC__)
-    // on MIPS, the GLIBC version of the softfp double substraction sometimes
-    // returns impure NaNs
-    RETURN_WITH_RESULT_PROFILING(jsNumber(purifyNaN(a - b)));
-#else
-    RETURN_WITH_RESULT_PROFILING(jsNumber(a - b));
-#endif
-=======
     JSValue left = OP_C(2).jsValue();
     JSValue right = OP_C(3).jsValue();
     double a = left.toNumber(exec);
     double b = right.toNumber(exec);
+
+#if CPU(MIPS) && defined(__GLIBC__)
+    // on MIPS, the GLIBC version of the softfp double substraction sometimes
+    // returns impure NaNs
+    JSValue result = jsNumber(purifyNaN(a - b));
+#else
     JSValue result = jsNumber(a - b);
+#endif
+
     RETURN_WITH_PROFILING(result, {
         updateResultProfileForBinaryArithOp(exec, pc, result, left, right);
     });
->>>>>>> a9358488
 }
 
 SLOW_PATH_DECL(slow_path_div)
