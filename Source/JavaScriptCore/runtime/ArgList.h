/*
 *  Copyright (C) 1999-2001 Harri Porten (porten@kde.org)
 *  Copyright (C) 2003-2017 Apple Inc. All rights reserved.
 *
 *  This library is free software; you can redistribute it and/or
 *  modify it under the terms of the GNU Library General Public
 *  License as published by the Free Software Foundation; either
 *  version 2 of the License, or (at your option) any later version.
 *
 *  This library is distributed in the hope that it will be useful,
 *  but WITHOUT ANY WARRANTY; without even the implied warranty of
 *  MERCHANTABILITY or FITNESS FOR A PARTICULAR PURPOSE.  See the GNU
 *  Library General Public License for more details.
 *
 *  You should have received a copy of the GNU Library General Public License
 *  along with this library; see the file COPYING.LIB.  If not, write to
 *  the Free Software Foundation, Inc., 51 Franklin Street, Fifth Floor,
 *  Boston, MA 02110-1301, USA.
 *
 */

#pragma once

#include "CallFrame.h"
#include <wtf/CheckedArithmetic.h>
#include <wtf/ForbidHeapAllocation.h>
#include <wtf/HashSet.h>

namespace JSC {

class MarkedArgumentBuffer : public RecordOverflow {
    WTF_MAKE_NONCOPYABLE(MarkedArgumentBuffer);
    WTF_FORBID_HEAP_ALLOCATION;
    friend class VM;
    friend class ArgList;

<<<<<<< HEAD
private:
=======
public:
>>>>>>> 20415689
    using Base = RecordOverflow;
    static const size_t inlineCapacity = 8;
    typedef HashSet<MarkedArgumentBuffer*> ListSet;

    // Constructor for a read-write list, to which you may append values.
    // FIXME: Remove all clients of this API, then remove this API.
    MarkedArgumentBuffer()
        : m_size(0)
        , m_capacity(inlineCapacity)
        , m_buffer(m_inlineBuffer)
        , m_markSet(0)
    {
    }

    ~MarkedArgumentBuffer()
    {
        ASSERT(!m_needsOverflowCheck);
        if (m_markSet)
            m_markSet->remove(this);

        if (EncodedJSValue* base = mallocBase())
            Gigacage::free(Gigacage::JSValue, base);
    }

    size_t size() const { return m_size; }
    bool isEmpty() const { return !m_size; }

    JSValue at(int i) const
    {
        if (i >= m_size)
            return jsUndefined();

        return JSValue::decode(slotFor(i));
    }

    void clear()
    {
        ASSERT(!m_needsOverflowCheck);
        clearOverflow();
        m_size = 0;
    }

    enum OverflowCheckAction {
        CrashOnOverflow,
        WillCheckLater
    };
    template<OverflowCheckAction action>
    void appendWithAction(JSValue v)
    {
        ASSERT(m_size <= m_capacity);
        if (m_size == m_capacity || mallocBase()) {
            slowAppend(v);
            if (action == CrashOnOverflow)
                RELEASE_ASSERT(!hasOverflowed());
            return;
        }

        slotFor(m_size) = JSValue::encode(v);
        ++m_size;
    }
    void append(JSValue v) { appendWithAction<WillCheckLater>(v); }
    void appendWithCrashOnOverflow(JSValue v) { appendWithAction<CrashOnOverflow>(v); }

    void removeLast()
    { 
        ASSERT(m_size);
        m_size--;
    }

    JSValue last() 
    {
        ASSERT(m_size);
        return JSValue::decode(slotFor(m_size - 1));
    }

    JSValue takeLast()
    {
        JSValue result = last();
        removeLast();
        return result;
    }
        
    static void markLists(SlotVisitor&, ListSet&);

    void ensureCapacity(size_t requestedCapacity)
    {
        if (requestedCapacity > static_cast<size_t>(m_capacity))
            slowEnsureCapacity(requestedCapacity);
    }

    bool hasOverflowed()
    {
        clearNeedsOverflowCheck();
        return Base::hasOverflowed();
    }

    void overflowCheckNotNeeded() { clearNeedsOverflowCheck(); }

private:
    void expandCapacity();
    void expandCapacity(int newCapacity);
    void slowEnsureCapacity(size_t requestedCapacity);

    void addMarkSet(JSValue);

    JS_EXPORT_PRIVATE void slowAppend(JSValue);

    EncodedJSValue& slotFor(int item) const
    {
        return m_buffer[item];
    }
        
    EncodedJSValue* mallocBase()
    {
        if (m_buffer == m_inlineBuffer)
            return 0;
        return &slotFor(0);
    }

#if ASSERT_DISABLED
    void setNeedsOverflowCheck() { }
    void clearNeedsOverflowCheck() { }
#else
    void setNeedsOverflowCheck() { m_needsOverflowCheck = true; }
    void clearNeedsOverflowCheck() { m_needsOverflowCheck = false; }

    bool m_needsOverflowCheck { false };
#endif
    int m_size;
    int m_capacity;
    EncodedJSValue m_inlineBuffer[inlineCapacity];
    EncodedJSValue* m_buffer;
    ListSet* m_markSet;
};

class ArgList {
    WTF_MAKE_FAST_ALLOCATED;
    friend class Interpreter;
    friend class JIT;
public:
    ArgList()
        : m_args(0)
        , m_argCount(0)
    {
    }

    ArgList(ExecState* exec)
        : m_args(reinterpret_cast<JSValue*>(&exec[CallFrame::argumentOffset(0)]))
        , m_argCount(exec->argumentCount())
    {
    }

    ArgList(const MarkedArgumentBuffer& args)
        : m_args(reinterpret_cast<JSValue*>(args.m_buffer))
        , m_argCount(args.size())
    {
    }

    JSValue at(int i) const
    {
        if (i >= m_argCount)
            return jsUndefined();
        return m_args[i];
    }

    bool isEmpty() const { return !m_argCount; }
    size_t size() const { return m_argCount; }
        
    JS_EXPORT_PRIVATE void getSlice(int startIndex, ArgList& result) const;

private:
    JSValue* data() const { return m_args; }

    JSValue* m_args;
    int m_argCount;
};

} // namespace JSC<|MERGE_RESOLUTION|>--- conflicted
+++ resolved
@@ -34,11 +34,7 @@
     friend class VM;
     friend class ArgList;
 
-<<<<<<< HEAD
-private:
-=======
 public:
->>>>>>> 20415689
     using Base = RecordOverflow;
     static const size_t inlineCapacity = 8;
     typedef HashSet<MarkedArgumentBuffer*> ListSet;
