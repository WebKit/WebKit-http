--- conflicted
+++ resolved
@@ -137,14 +137,8 @@
     JSC_NATIVE_FUNCTION_WITHOUT_TRANSITION("codePointAt", stringProtoFuncCodePointAt, DontEnum, 1);
     JSC_NATIVE_FUNCTION_WITHOUT_TRANSITION("indexOf", stringProtoFuncIndexOf, DontEnum, 1);
     JSC_NATIVE_FUNCTION_WITHOUT_TRANSITION("lastIndexOf", stringProtoFuncLastIndexOf, DontEnum, 1);
-<<<<<<< HEAD
-    JSC_NATIVE_FUNCTION_WITHOUT_TRANSITION("match", stringProtoFuncMatch, DontEnum, 1);
-    JSC_NATIVE_FUNCTION_WITHOUT_TRANSITION("repeat", stringProtoFuncRepeat, DontEnum, 1);
-    JSC_NATIVE_INTRINSIC_FUNCTION_WITHOUT_TRANSITION("replace", stringProtoFuncReplace, DontEnum, 2, StringPrototypeReplaceIntrinsic);
-=======
     JSC_NATIVE_INTRINSIC_FUNCTION_WITHOUT_TRANSITION(vm.propertyNames->builtinNames().replaceUsingRegExpPrivateName(), stringProtoFuncReplaceUsingRegExp, DontEnum, 2, StringPrototypeReplaceRegExpIntrinsic);
     JSC_NATIVE_FUNCTION_WITHOUT_TRANSITION(vm.propertyNames->builtinNames().replaceUsingStringSearchPrivateName(), stringProtoFuncReplaceUsingStringSearch, DontEnum, 2);
->>>>>>> 4ccac179
     JSC_NATIVE_FUNCTION_WITHOUT_TRANSITION("slice", stringProtoFuncSlice, DontEnum, 2);
     JSC_NATIVE_FUNCTION_WITHOUT_TRANSITION("substr", stringProtoFuncSubstr, DontEnum, 2);
     JSC_NATIVE_FUNCTION_WITHOUT_TRANSITION("substring", stringProtoFuncSubstring, DontEnum, 2);
@@ -432,9 +426,6 @@
     return jsString(exec, WTFMove(impl));
 }
 
-<<<<<<< HEAD
-static ALWAYS_INLINE EncodedJSValue removeUsingRegExpSearch(ExecState* exec, JSString* string, const String& source, RegExp* regExp)
-=======
 #define OUT_OF_MEMORY(exec__, scope__) \
     do { \
         throwOutOfMemoryError(exec__, scope__); \
@@ -442,7 +433,6 @@
     } while (false)
 
 static ALWAYS_INLINE EncodedJSValue removeUsingRegExpSearch(VM& vm, ExecState* exec, JSString* string, const String& source, RegExp* regExp)
->>>>>>> 4ccac179
 {
     auto scope = DECLARE_THROW_SCOPE(vm);
     SuperSamplerScope superSamplerScope(false);
@@ -486,17 +476,11 @@
 }
 
 static ALWAYS_INLINE EncodedJSValue replaceUsingRegExpSearch(
-<<<<<<< HEAD
-    ExecState* exec, JSString* string, JSValue searchValue, CallData& callData, CallType callType,
-    String& replacementString, JSValue replaceValue)
-{
-=======
     VM& vm, ExecState* exec, JSString* string, JSValue searchValue, CallData& callData,
     CallType callType, String& replacementString, JSValue replaceValue)
 {
     auto scope = DECLARE_THROW_SCOPE(vm);
 
->>>>>>> 4ccac179
     const String& source = string->value(exec);
     unsigned sourceLen = source.length();
     RETURN_IF_EXCEPTION(scope, encodedJSValue());
@@ -686,68 +670,28 @@
 EncodedJSValue JIT_OPERATION operationStringProtoFuncReplaceRegExpEmptyStr(
     ExecState* exec, JSString* thisValue, RegExpObject* searchValue)
 {
-<<<<<<< HEAD
-=======
     VM& vm = exec->vm();
     NativeCallFrameTracer tracer(&vm, exec);
     auto scope = DECLARE_THROW_SCOPE(vm);
 
->>>>>>> 4ccac179
     RegExp* regExp = searchValue->regExp();
     if (regExp->global()) {
         // ES5.1 15.5.4.10 step 8.a.
         searchValue->setLastIndex(exec, 0);
-<<<<<<< HEAD
-        if (exec->hadException())
-            return JSValue::encode(jsUndefined());
-        return removeUsingRegExpSearch(exec, thisValue, thisValue->value(exec), regExp);
-=======
         RETURN_IF_EXCEPTION(scope, encodedJSValue());
         scope.release();
         return removeUsingRegExpSearch(vm, exec, thisValue, thisValue->value(exec), regExp);
->>>>>>> 4ccac179
     }
 
     CallData callData;
     String replacementString = emptyString();
-<<<<<<< HEAD
-    return replaceUsingRegExpSearch(
-        exec, thisValue, searchValue, callData, CallTypeNone, replacementString, JSValue());
-=======
     scope.release();
     return replaceUsingRegExpSearch(
         vm, exec, thisValue, searchValue, callData, CallType::None, replacementString, JSValue());
->>>>>>> 4ccac179
 }
 
 EncodedJSValue JIT_OPERATION operationStringProtoFuncReplaceRegExpString(
     ExecState* exec, JSString* thisValue, RegExpObject* searchValue, JSString* replaceString)
-<<<<<<< HEAD
-{
-    CallData callData;
-    String replacementString = replaceString->value(exec);
-    return replaceUsingRegExpSearch(
-        exec, thisValue, searchValue, callData, CallTypeNone, replacementString, replaceString);
-}
-
-static ALWAYS_INLINE EncodedJSValue replaceUsingRegExpSearch(ExecState* exec, JSString* string, JSValue searchValue, JSValue replaceValue)
-{
-    String replacementString;
-    CallData callData;
-    CallType callType = getCallData(replaceValue, callData);
-    if (callType == CallTypeNone) {
-        replacementString = replaceValue.toString(exec)->value(exec);
-        if (exec->hadException())
-            return JSValue::encode(jsUndefined());
-    }
-
-    return replaceUsingRegExpSearch(
-        exec, string, searchValue, callData, callType, replacementString, replaceValue);
-}
-
-static ALWAYS_INLINE EncodedJSValue replaceUsingStringSearch(ExecState* exec, JSString* jsString, JSValue searchValue, JSValue replaceValue)
-=======
->>>>>>> 4ccac179
 {
     VM& vm = exec->vm();
     NativeCallFrameTracer tracer(&vm, exec);
@@ -920,30 +864,6 @@
     return replaceUsingRegExpSearch(vm, exec, string, searchValue, exec->argument(1));
 }
 
-<<<<<<< HEAD
-ALWAYS_INLINE EncodedJSValue replace(
-    ExecState* exec, JSString* string, JSValue searchValue, JSValue replaceValue)
-{
-    if (searchValue.inherits(RegExpObject::info()))
-        return replaceUsingRegExpSearch(exec, string, searchValue, replaceValue);
-    return replaceUsingStringSearch(exec, string, searchValue, replaceValue);
-}
-
-ALWAYS_INLINE EncodedJSValue replace(
-    ExecState* exec, JSValue thisValue, JSValue searchValue, JSValue replaceValue)
-{
-    if (!checkObjectCoercible(thisValue))
-        return throwVMTypeError(exec);
-    JSString* string = thisValue.toString(exec);
-    if (exec->hadException())
-        return JSValue::encode(jsUndefined());
-    return replace(exec, string, searchValue, replaceValue);
-}
-
-EncodedJSValue JSC_HOST_CALL stringProtoFuncReplace(ExecState* exec)
-{
-    return replace(exec, exec->thisValue(), exec->argument(0), exec->argument(1));
-=======
 EncodedJSValue JSC_HOST_CALL stringProtoFuncReplaceUsingStringSearch(ExecState* exec)
 {
     VM& vm = exec->vm();
@@ -954,23 +874,17 @@
 
     scope.release();
     return replaceUsingStringSearch(vm, exec, string, exec->argument(0), exec->argument(1));
->>>>>>> 4ccac179
 }
 
 EncodedJSValue JIT_OPERATION operationStringProtoFuncReplaceGeneric(
     ExecState* exec, EncodedJSValue thisValue, EncodedJSValue searchValue,
     EncodedJSValue replaceValue)
 {
-<<<<<<< HEAD
-    return replace(
-        exec, JSValue::decode(thisValue), JSValue::decode(searchValue),
-=======
     VM& vm = exec->vm();
     NativeCallFrameTracer tracer(&vm, exec);
     
     return replace(
         vm, exec, JSValue::decode(thisValue), JSValue::decode(searchValue),
->>>>>>> 4ccac179
         JSValue::decode(replaceValue));
 }
 
