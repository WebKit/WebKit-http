/*
 *  Copyright (C) 1999-2001 Harri Porten (porten@kde.org)
 *  Copyright (C) 2003-2009, 2015-2016 Apple Inc. All rights reserved.
 *
 *  This library is free software; you can redistribute it and/or
 *  modify it under the terms of the GNU Lesser General Public
 *  License as published by the Free Software Foundation; either
 *  version 2 of the License, or (at your option) any later version.
 *
 *  This library is distributed in the hope that it will be useful,
 *  but WITHOUT ANY WARRANTY; without even the implied warranty of
 *  MERCHANTABILITY or FITNESS FOR A PARTICULAR PURPOSE.  See the GNU
 *  Lesser General Public License for more details.
 *
 *  You should have received a copy of the GNU Lesser General Public
 *  License along with this library; if not, write to the Free Software
 *  Foundation, Inc., 51 Franklin Street, Fifth Floor, Boston, MA  02110-1301  USA
 *
 */

#include "config.h"
#include "FunctionPrototype.h"

#include "BuiltinExecutables.h"
#include "BuiltinNames.h"
#include "Error.h"
#include "GetterSetter.h"
#include "JSAsyncFunction.h"
#include "JSCInlines.h"
#include "JSFunction.h"
#include "JSStringInlines.h"
#include "Lexer.h"

namespace JSC {

STATIC_ASSERT_IS_TRIVIALLY_DESTRUCTIBLE(FunctionPrototype);

const ClassInfo FunctionPrototype::s_info = { "Function", &Base::s_info, nullptr, nullptr, CREATE_METHOD_TABLE(FunctionPrototype) };

static EncodedJSValue JSC_HOST_CALL functionProtoFuncToString(ExecState*);

// ECMA 15.3.4
static EncodedJSValue JSC_HOST_CALL callFunctionPrototype(ExecState*)
{
    return JSValue::encode(jsUndefined());
}

FunctionPrototype::FunctionPrototype(VM& vm, Structure* structure)
    : InternalFunction(vm, structure, callFunctionPrototype, nullptr)
{
}

void FunctionPrototype::finishCreation(VM& vm, const String& name)
{
    Base::finishCreation(vm, name);
    putDirectWithoutTransition(vm, vm.propertyNames->length, jsNumber(0), PropertyAttribute::DontDelete | PropertyAttribute::ReadOnly | PropertyAttribute::DontEnum);
}

void FunctionPrototype::addFunctionProperties(ExecState* exec, JSGlobalObject* globalObject, JSFunction** callFunction, JSFunction** applyFunction, JSFunction** hasInstanceSymbolFunction)
{
    VM& vm = exec->vm();

    JSFunction* toStringFunction = JSFunction::create(vm, globalObject, 0, vm.propertyNames->toString.string(), functionProtoFuncToString);
    putDirectWithoutTransition(vm, vm.propertyNames->toString, toStringFunction, static_cast<unsigned>(PropertyAttribute::DontEnum));

    *applyFunction = putDirectBuiltinFunctionWithoutTransition(vm, globalObject, vm.propertyNames->builtinNames().applyPublicName(), functionPrototypeApplyCodeGenerator(vm), static_cast<unsigned>(PropertyAttribute::DontEnum));
    *callFunction = putDirectBuiltinFunctionWithoutTransition(vm, globalObject, vm.propertyNames->builtinNames().callPublicName(), functionPrototypeCallCodeGenerator(vm), static_cast<unsigned>(PropertyAttribute::DontEnum));
    putDirectBuiltinFunctionWithoutTransition(vm, globalObject, vm.propertyNames->bind, functionPrototypeBindCodeGenerator(vm), static_cast<unsigned>(PropertyAttribute::DontEnum));

    *hasInstanceSymbolFunction = JSFunction::create(vm, functionPrototypeSymbolHasInstanceCodeGenerator(vm), globalObject);
    putDirectWithoutTransition(vm, vm.propertyNames->hasInstanceSymbol, *hasInstanceSymbolFunction, PropertyAttribute::DontDelete | PropertyAttribute::ReadOnly | PropertyAttribute::DontEnum);
}
    
void FunctionPrototype::initRestrictedProperties(ExecState* exec, JSGlobalObject* globalObject)
{
    VM& vm = exec->vm();
    GetterSetter* errorGetterSetter = globalObject->throwTypeErrorArgumentsCalleeAndCallerGetterSetter();
    putDirectAccessor(exec, vm.propertyNames->caller, errorGetterSetter, PropertyAttribute::DontEnum | PropertyAttribute::Accessor);
    putDirectAccessor(exec, vm.propertyNames->arguments, errorGetterSetter, PropertyAttribute::DontEnum | PropertyAttribute::Accessor);
}

EncodedJSValue JSC_HOST_CALL functionProtoFuncToString(ExecState* exec)
{
    VM& vm = exec->vm();
    auto scope = DECLARE_THROW_SCOPE(vm);

    JSValue thisValue = exec->thisValue();
    if (thisValue.inherits<JSFunction>(vm)) {
        JSFunction* function = jsCast<JSFunction*>(thisValue);
        if (function->isHostOrBuiltinFunction()) {
            scope.release();
            return JSValue::encode(jsMakeNontrivialString(exec, "function ", function->name(vm), "() {\n    [native code]\n}"));
        }

        FunctionExecutable* executable = function->jsExecutable();
        if (executable->isClass()) {
            StringView classSource = executable->classSource().view();
            return JSValue::encode(jsString(exec, classSource.toStringWithoutCopying()));
        }

<<<<<<< HEAD
        if (thisValue.inherits<JSAsyncFunction>(vm)) {
            String functionHeader = executable->isArrowFunction() ? "async " : "async function ";

            StringView source = executable->source().provider()->getRange(
                executable->parametersStartOffset(),
                executable->parametersStartOffset() + executable->source().length());
            scope.release();
            return JSValue::encode(jsMakeNontrivialString(exec, functionHeader, function->name(vm), source));
=======
        String functionHeader;
        switch (executable->parseMode()) {
        case SourceParseMode::GeneratorWrapperFunctionMode:
        case SourceParseMode::GeneratorWrapperMethodMode:
            functionHeader = "function* ";
            break;

        case SourceParseMode::NormalFunctionMode:
        case SourceParseMode::GetterMode:
        case SourceParseMode::SetterMode:
        case SourceParseMode::MethodMode:
        case SourceParseMode::ProgramMode:
        case SourceParseMode::ModuleAnalyzeMode:
        case SourceParseMode::ModuleEvaluateMode:
        case SourceParseMode::GeneratorBodyMode:
        case SourceParseMode::AsyncGeneratorBodyMode:
        case SourceParseMode::AsyncFunctionBodyMode:
        case SourceParseMode::AsyncArrowFunctionBodyMode:
            functionHeader = "function ";
            break;

        case SourceParseMode::ArrowFunctionMode:
            functionHeader = "";
            break;

        case SourceParseMode::AsyncFunctionMode:
        case SourceParseMode::AsyncMethodMode:
            functionHeader = "async function ";
            break;

        case SourceParseMode::AsyncArrowFunctionMode:
            functionHeader = "async ";
            break;

        case SourceParseMode::AsyncGeneratorWrapperFunctionMode:
        case SourceParseMode::AsyncGeneratorWrapperMethodMode:
            functionHeader = "async function* ";
            break;
>>>>>>> 20415689
        }

        StringView source = executable->source().provider()->getRange(
            executable->parametersStartOffset(),
            executable->parametersStartOffset() + executable->source().length());
        scope.release();
        return JSValue::encode(jsMakeNontrivialString(exec, functionHeader, function->name(vm), source));
    }

    if (thisValue.inherits<InternalFunction>(vm)) {
        InternalFunction* function = jsCast<InternalFunction*>(thisValue);
        scope.release();
        return JSValue::encode(jsMakeNontrivialString(exec, "function ", function->name(), "() {\n    [native code]\n}"));
    }

    if (thisValue.isObject()) {
        JSObject* object = asObject(thisValue);
        if (object->isFunction(vm)) {
            scope.release();
            return JSValue::encode(jsMakeNontrivialString(exec, "function ", object->classInfo(vm)->className, "() {\n    [native code]\n}"));
        }
    }

    return throwVMTypeError(exec, scope);
}

} // namespace JSC<|MERGE_RESOLUTION|>--- conflicted
+++ resolved
@@ -98,16 +98,6 @@
             return JSValue::encode(jsString(exec, classSource.toStringWithoutCopying()));
         }
 
-<<<<<<< HEAD
-        if (thisValue.inherits<JSAsyncFunction>(vm)) {
-            String functionHeader = executable->isArrowFunction() ? "async " : "async function ";
-
-            StringView source = executable->source().provider()->getRange(
-                executable->parametersStartOffset(),
-                executable->parametersStartOffset() + executable->source().length());
-            scope.release();
-            return JSValue::encode(jsMakeNontrivialString(exec, functionHeader, function->name(vm), source));
-=======
         String functionHeader;
         switch (executable->parseMode()) {
         case SourceParseMode::GeneratorWrapperFunctionMode:
@@ -146,7 +136,6 @@
         case SourceParseMode::AsyncGeneratorWrapperMethodMode:
             functionHeader = "async function* ";
             break;
->>>>>>> 20415689
         }
 
         StringView source = executable->source().provider()->getRange(
