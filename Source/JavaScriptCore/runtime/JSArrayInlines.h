/*
 *  Copyright (C) 2016 Apple Inc. All rights reserved.
 *
 *  This library is free software; you can redistribute it and/or
 *  modify it under the terms of the GNU Lesser General Public
 *  License as published by the Free Software Foundation; either
 *  version 2 of the License, or (at your option) any later version.
 *
 *  This library is distributed in the hope that it will be useful,
 *  but WITHOUT ANY WARRANTY; without even the implied warranty of
 *  MERCHANTABILITY or FITNESS FOR A PARTICULAR PURPOSE.  See the GNU
 *  Lesser General Public License for more details.
 *
 *  You should have received a copy of the GNU Lesser General Public
 *  License along with this library; if not, write to the Free Software
 *  Foundation, Inc., 51 Franklin Street, Fifth Floor, Boston, MA  02110-1301  USA
 *
 */

#pragma once

#include "Error.h"
#include "JSArray.h"
#include "JSCellInlines.h"
#include "Structure.h"

namespace JSC {

inline IndexingType JSArray::mergeIndexingTypeForCopying(IndexingType other)
{
    IndexingType type = indexingType();
    if (!(type & IsArray && other & IsArray))
        return NonArray;

    if (hasAnyArrayStorage(type) || hasAnyArrayStorage(other))
        return NonArray;

    if (type == ArrayWithUndecided)
        return other;

    if (other == ArrayWithUndecided)
        return type;

    // We can memcpy an Int32 and a Contiguous into a Contiguous array since
    // both share the same memory layout for Int32 numbers.
    if ((type == ArrayWithInt32 || type == ArrayWithContiguous)
        && (other == ArrayWithInt32 || other == ArrayWithContiguous)) {
        if (other == ArrayWithContiguous)
            return other;
        return type;
    }

    if (type != other)
        return NonArray;

    return type;
}

inline bool JSArray::canFastCopy(VM& vm, JSArray* otherArray)
{
    if (otherArray == this)
        return false;
    if (hasAnyArrayStorage(indexingType()) || hasAnyArrayStorage(otherArray->indexingType()))
        return false;
    // FIXME: We should have a watchpoint for indexed properties on Array.prototype and Object.prototype
    // instead of walking the prototype chain. https://bugs.webkit.org/show_bug.cgi?id=155592
    if (structure(vm)->holesMustForwardToPrototype(vm, this)
        || otherArray->structure(vm)->holesMustForwardToPrototype(vm, otherArray))
        return false;
    return true;
}

ALWAYS_INLINE double toLength(ExecState* exec, JSObject* obj)
{
    VM& vm = exec->vm();
    auto scope = DECLARE_THROW_SCOPE(vm);
    if (isJSArray(obj))
        return jsCast<JSArray*>(obj)->length();

    JSValue lengthValue = obj->get(exec, vm.propertyNames->length);
    RETURN_IF_EXCEPTION(scope, PNaN);
    scope.release();
    return lengthValue.toLength(exec);
}

ALWAYS_INLINE void JSArray::pushInline(ExecState* exec, JSValue value)
{
    VM& vm = exec->vm();
    auto scope = DECLARE_THROW_SCOPE(vm);

<<<<<<< HEAD
reloop:
=======
    ensureWritable(vm);

>>>>>>> 20415689
    Butterfly* butterfly = this->butterfly();

    switch (indexingMode()) {
    case ArrayClass: {
        createInitialUndecided(vm, 0);
        FALLTHROUGH;
    }

    case ArrayWithUndecided: {
        convertUndecidedForValue(vm, value);
        scope.release();
        push(exec, value);
        return;
    }

    case ArrayWithInt32: {
        if (!value.isInt32()) {
            convertInt32ForValue(vm, value);
            scope.release();
            push(exec, value);
            return;
        }

        unsigned length = butterfly->publicLength();
        ASSERT(length <= butterfly->vectorLength());
        if (length < butterfly->vectorLength()) {
            butterfly->contiguousInt32().at(this, length).setWithoutWriteBarrier(value);
            butterfly->setPublicLength(length + 1);
            return;
        }

        if (UNLIKELY(length > MAX_ARRAY_INDEX)) {
            methodTable(vm)->putByIndex(this, exec, length, value, true);
            if (!scope.exception())
                throwException(exec, scope, createRangeError(exec, LengthExceededTheMaximumArrayLengthError));
            return;
        }

        scope.release();
        putByIndexBeyondVectorLengthWithoutAttributes<Int32Shape>(exec, length, value);
        return;
    }

    case ArrayWithContiguous: {
        unsigned length = butterfly->publicLength();
        ASSERT(length <= butterfly->vectorLength());
        if (length < butterfly->vectorLength()) {
            butterfly->contiguous().at(this, length).set(vm, this, value);
            butterfly->setPublicLength(length + 1);
            return;
        }

        if (UNLIKELY(length > MAX_ARRAY_INDEX)) {
            methodTable(vm)->putByIndex(this, exec, length, value, true);
            if (!scope.exception())
                throwException(exec, scope, createRangeError(exec, LengthExceededTheMaximumArrayLengthError));
            return;
        }

        scope.release();
        putByIndexBeyondVectorLengthWithoutAttributes<ContiguousShape>(exec, length, value);
        return;
    }

    case ArrayWithDouble: {
        if (!value.isNumber()) {
            convertDoubleToContiguous(vm);
            scope.release();
            push(exec, value);
            return;
        }
        double valueAsDouble = value.asNumber();
        if (valueAsDouble != valueAsDouble) {
            convertDoubleToContiguous(vm);
            scope.release();
            push(exec, value);
            return;
        }

        unsigned length = butterfly->publicLength();
        ASSERT(length <= butterfly->vectorLength());
        if (length < butterfly->vectorLength()) {
            butterfly->contiguousDouble().at(this, length) = valueAsDouble;
            butterfly->setPublicLength(length + 1);
            return;
        }

        if (UNLIKELY(length > MAX_ARRAY_INDEX)) {
            methodTable(vm)->putByIndex(this, exec, length, value, true);
            if (!scope.exception())
                throwException(exec, scope, createRangeError(exec, LengthExceededTheMaximumArrayLengthError));
            return;
        }

        scope.release();
        putByIndexBeyondVectorLengthWithoutAttributes<DoubleShape>(exec, length, value);
        return;
    }

    case ArrayWithSlowPutArrayStorage: {
        unsigned oldLength = length();
        bool putResult = false;
        if (attemptToInterceptPutByIndexOnHole(exec, oldLength, value, true, putResult)) {
            if (!scope.exception() && oldLength < 0xFFFFFFFFu) {
                scope.release();
                setLength(exec, oldLength + 1, true);
            }
            return;
        }
        FALLTHROUGH;
    }

    case ArrayWithArrayStorage: {
        ArrayStorage* storage = butterfly->arrayStorage();

        // Fast case - push within vector, always update m_length & m_numValuesInVector.
        unsigned length = storage->length();
        if (length < storage->vectorLength()) {
            storage->m_vector[length].set(vm, this, value);
            storage->setLength(length + 1);
            ++storage->m_numValuesInVector;
            return;
        }

        // Pushing to an array of invalid length (2^31-1) stores the property, but throws a range error.
        if (UNLIKELY(storage->length() > MAX_ARRAY_INDEX)) {
            methodTable(vm)->putByIndex(this, exec, storage->length(), value, true);
            // Per ES5.1 15.4.4.7 step 6 & 15.4.5.1 step 3.d.
            if (!scope.exception())
                throwException(exec, scope, createRangeError(exec, LengthExceededTheMaximumArrayLengthError));
            return;
        }

        // Handled the same as putIndex.
        scope.release();
        putByIndexBeyondVectorLengthWithArrayStorage(exec, storage->length(), value, true, storage);
        return;
    }

<<<<<<< HEAD
    default: {
        RELEASE_ASSERT(isCopyOnWrite(indexingMode()));
        convertFromCopyOnWrite(vm);
        goto reloop;
    }
=======
    default:
        RELEASE_ASSERT_NOT_REACHED();
>>>>>>> 20415689
    }
}

} // namespace JSC<|MERGE_RESOLUTION|>--- conflicted
+++ resolved
@@ -88,12 +88,8 @@
     VM& vm = exec->vm();
     auto scope = DECLARE_THROW_SCOPE(vm);
 
-<<<<<<< HEAD
-reloop:
-=======
     ensureWritable(vm);
 
->>>>>>> 20415689
     Butterfly* butterfly = this->butterfly();
 
     switch (indexingMode()) {
@@ -233,16 +229,8 @@
         return;
     }
 
-<<<<<<< HEAD
-    default: {
-        RELEASE_ASSERT(isCopyOnWrite(indexingMode()));
-        convertFromCopyOnWrite(vm);
-        goto reloop;
-    }
-=======
     default:
         RELEASE_ASSERT_NOT_REACHED();
->>>>>>> 20415689
     }
 }
 
