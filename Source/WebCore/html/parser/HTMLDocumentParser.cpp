--- conflicted
+++ resolved
@@ -214,12 +214,9 @@
         {
             // Prevent document.open/write during reactions by allocating the incrementer before the reactions stack.
             ThrowOnDynamicMarkupInsertionCountIncrementer incrementer(*document());
-<<<<<<< HEAD
-=======
 
             MicrotaskQueue::mainThreadQueue().performMicrotaskCheckpoint();
 
->>>>>>> 20415689
             CustomElementReactionStack reactionStack(document()->execState());
             auto& elementInterface = constructionData->elementInterface.get();
             auto newElement = elementInterface.constructElementWithFallback(*document(), constructionData->name);
