--- conflicted
+++ resolved
@@ -131,11 +131,7 @@
         return;
     }
 
-<<<<<<< HEAD
-    LOG(Media, "InbandGenericTextTrack::addGenericCue added cue: start=%.2f, end=%.2f, content=\"%s\"", cueData->startTime().toDouble(), cueData->endTime().toDouble(), cueData->content().utf8().data());
-=======
     LOG(Media, "InbandGenericTextTrack::addGenericCue added cue: start=%.2f, end=%.2f, content=\"%s\"\n", cueData.startTime().toDouble(), cueData.endTime().toDouble(), cueData.content().utf8().data());
->>>>>>> 05dda0ab
 
     if (cueData.status() != GenericCueData::Complete)
         m_cueMap.add(cueData, cue);
