--- conflicted
+++ resolved
@@ -223,13 +223,8 @@
     for (auto& cueData : cues) {
         auto vttCue = VTTCue::create(*scriptExecutionContext(), *cueData);
 
-<<<<<<< HEAD
-        if (hasCue(vttCue.get(), TextTrackCue::IgnoreDuration)) {
+        if (hasCue(vttCue.ptr(), TextTrackCue::IgnoreDuration)) {
             LOG(Media, "InbandGenericTextTrack::newCuesParsed ignoring already added cue: start=%.2f, end=%.2f, content=\"%s\"", vttCue->startTime(), vttCue->endTime(), vttCue->text().utf8().data());
-=======
-        if (hasCue(vttCue.ptr(), TextTrackCue::IgnoreDuration)) {
-            LOG(Media, "InbandGenericTextTrack::newCuesParsed ignoring already added cue: start=%.2f, end=%.2f, content=\"%s\"\n", vttCue->startTime(), vttCue->endTime(), vttCue->text().utf8().data());
->>>>>>> 1ff09855
             return;
         }
         addCue(WTFMove(vttCue), ASSERT_NO_EXCEPTION);
