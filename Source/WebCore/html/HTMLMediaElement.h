--- conflicted
+++ resolved
@@ -636,7 +636,6 @@
 #endif
 
 #if ENABLE(ENCRYPTED_MEDIA)
-<<<<<<< HEAD
     bool mediaPlayerInitializationDataEncountered(const String&, RefPtr<ArrayBuffer>&&) override;
     void attemptToDecrypt();
 
@@ -645,10 +644,6 @@
     void cdmClientInstanceDetached(const CDMInstance&) override;
     void cdmClientAttemptToResumePlaybackIfNecessary() override;
     void cdmClientAttemptToDecryptWithInstance(const CDMInstance&) override;
-=======
-    // CDMClient
-    void cdmClientAttemptToResumePlaybackIfNecessary() override;
->>>>>>> 27c8570e
 #endif
     
 #if ENABLE(WIRELESS_PLAYBACK_TARGET)
