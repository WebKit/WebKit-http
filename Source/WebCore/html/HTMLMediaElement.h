--- conflicted
+++ resolved
@@ -250,21 +250,9 @@
     size_t maximumSourceBufferSize(const SourceBuffer&) const;
 #endif
 
-<<<<<<< HEAD
-#if ENABLE(ENCRYPTED_MEDIA)
-    void webkitGenerateKeyRequest(const String& keySystem, const RefPtr<Uint8Array>& initData, const String& customData, ExceptionCode&);
-    void webkitAddKey(const String& keySystem, Uint8Array& key, const RefPtr<Uint8Array>& initData, const String& sessionId, ExceptionCode&);
-    void webkitCancelKeyRequest(const String& keySystem, const String& sessionId, ExceptionCode&);
-#endif
-
-#if ENABLE(ENCRYPTED_MEDIA_V2)
-    MediaKeys* keys() const { return m_mediaKeys.get(); }
-    void setMediaKeys(MediaKeys*);
-=======
 #if ENABLE(LEGACY_ENCRYPTED_MEDIA)
     WebKitMediaKeys* webkitKeys() const { return m_mediaKeys.get(); }
     void webkitSetMediaKeys(WebKitMediaKeys*);
->>>>>>> 69991751
 
     void keyAdded();
 #endif
