/*
 * Copyright (C) 2007-2017 Apple Inc. All rights reserved.
 *
 * Redistribution and use in source and binary forms, with or without
 * modification, are permitted provided that the following conditions
 * are met:
 * 1. Redistributions of source code must retain the above copyright
 *    notice, this list of conditions and the following disclaimer.
 * 2. Redistributions in binary form must reproduce the above copyright
 *    notice, this list of conditions and the following disclaimer in the
 *    documentation and/or other materials provided with the distribution.
 *
 * THIS SOFTWARE IS PROVIDED BY APPLE INC. ``AS IS'' AND ANY
 * EXPRESS OR IMPLIED WARRANTIES, INCLUDING, BUT NOT LIMITED TO, THE
 * IMPLIED WARRANTIES OF MERCHANTABILITY AND FITNESS FOR A PARTICULAR
 * PURPOSE ARE DISCLAIMED.  IN NO EVENT SHALL APPLE INC. OR
 * CONTRIBUTORS BE LIABLE FOR ANY DIRECT, INDIRECT, INCIDENTAL, SPECIAL,
 * EXEMPLARY, OR CONSEQUENTIAL DAMAGES (INCLUDING, BUT NOT LIMITED TO,
 * PROCUREMENT OF SUBSTITUTE GOODS OR SERVICES; LOSS OF USE, DATA, OR
 * PROFITS; OR BUSINESS INTERRUPTION) HOWEVER CAUSED AND ON ANY THEORY
 * OF LIABILITY, WHETHER IN CONTRACT, STRICT LIABILITY, OR TORT
 * (INCLUDING NEGLIGENCE OR OTHERWISE) ARISING IN ANY WAY OUT OF THE USE
 * OF THIS SOFTWARE, EVEN IF ADVISED OF THE POSSIBILITY OF SUCH DAMAGE.
 */

#include "config.h"
#include "HTMLMediaElement.h"

#if ENABLE(VIDEO)

#include "ApplicationCacheHost.h"
#include "ApplicationCacheResource.h"
#include "Attribute.h"
#include "Blob.h"
#include "CSSPropertyNames.h"
#include "CSSValueKeywords.h"
#include "ChromeClient.h"
#include "CommonVM.h"
#include "ContentSecurityPolicy.h"
#include "ContentType.h"
#include "CookieJar.h"
#include "DeprecatedGlobalSettings.h"
#include "DiagnosticLoggingClient.h"
#include "DiagnosticLoggingKeys.h"
#include "Document.h"
#include "DocumentLoader.h"
#include "ElementChildIterator.h"
#include "EventNames.h"
#include "Frame.h"
#include "FrameLoader.h"
#include "FrameLoaderClient.h"
#include "FrameView.h"
#include "HTMLParserIdioms.h"
#include "HTMLSourceElement.h"
#include "HTMLVideoElement.h"
#include "JSDOMException.h"
#include "JSDOMPromiseDeferred.h"
#include "JSHTMLMediaElement.h"
#include "Logging.h"
#include "MIMETypeRegistry.h"
#include "MediaController.h"
#include "MediaControls.h"
#include "MediaDocument.h"
#include "MediaError.h"
#include "MediaFragmentURIParser.h"
#include "MediaList.h"
#include "MediaPlayer.h"
#include "MediaQueryEvaluator.h"
#include "MediaResourceLoader.h"
#include "NetworkingContext.h"
#include "Page.h"
#include "PageGroup.h"
#include "PlatformMediaSessionManager.h"
#include "ProgressTracker.h"
#include "PublicSuffix.h"
#include "RenderLayerCompositor.h"
#include "RenderTheme.h"
#include "RenderVideo.h"
#include "RenderView.h"
#include "ResourceLoadInfo.h"
#include "ScriptController.h"
#include "ScriptDisallowedScope.h"
#include "ScriptSourceCode.h"
#include "SecurityOriginData.h"
#include "SecurityPolicy.h"
#include "Settings.h"
#include "ShadowRoot.h"
#include "TimeRanges.h"
#include "UserContentController.h"
#include "UserGestureIndicator.h"
#include <JavaScriptCore/Uint8Array.h>
#include <limits>
#include <pal/SessionID.h>
#include <pal/system/SleepDisabler.h>
#include <wtf/Algorithms.h>
#include <wtf/IsoMallocInlines.h>
#include <wtf/Language.h>
#include <wtf/MathExtras.h>
#include <wtf/MemoryPressureHandler.h>
#include <wtf/Ref.h>
#include <wtf/text/CString.h>

#if ENABLE(VIDEO_TRACK)
#include "AudioTrackList.h"
#include "HTMLTrackElement.h"
#include "InbandGenericTextTrack.h"
#include "InbandTextTrackPrivate.h"
#include "InbandWebVTTTextTrack.h"
#include "RuntimeEnabledFeatures.h"
#include "TextTrackCueList.h"
#include "TextTrackList.h"
#include "VideoTrackList.h"
#endif

#if ENABLE(WEB_AUDIO)
#include "AudioSourceProvider.h"
#include "MediaElementAudioSourceNode.h"
#endif

#if PLATFORM(IOS)
#include "RuntimeApplicationChecks.h"
#include "VideoFullscreenInterfaceAVKit.h"
#endif

#if ENABLE(WIRELESS_PLAYBACK_TARGET)
#include "WebKitPlaybackTargetAvailabilityEvent.h"
#endif

#if ENABLE(MEDIA_SESSION)
#include "MediaSession.h"
#endif

#if ENABLE(MEDIA_SOURCE)
#include "DOMWindow.h"
#include "MediaSource.h"
#include "VideoPlaybackQuality.h"
#endif

#if ENABLE(MEDIA_STREAM)
#include "DOMURL.h"
#include "MediaStream.h"
#include "MediaStreamRegistry.h"
#endif

#if ENABLE(LEGACY_ENCRYPTED_MEDIA)
#include "WebKitMediaKeyNeededEvent.h"
#include "WebKitMediaKeys.h"
#endif

#if ENABLE(ENCRYPTED_MEDIA)
#include "MediaEncryptedEvent.h"
#include "MediaKeys.h"
#endif

#if ENABLE(MEDIA_CONTROLS_SCRIPT)
#include "JSMediaControlsHost.h"
#include "MediaControlsHost.h"
#include <JavaScriptCore/ScriptObject.h>
#endif

#if ENABLE(ENCRYPTED_MEDIA)
#include "NotImplemented.h"
#endif

#if PLATFORM(IOS) || (PLATFORM(MAC) && ENABLE(VIDEO_PRESENTATION_MODE))
#include "VideoFullscreenModel.h"
#endif

namespace WTF {
template <>
struct LogArgument<WebCore::URL> {
    static String toString(const WebCore::URL& url)
    {
#if !LOG_DISABLED
        static const unsigned maximumURLLengthForLogging = 512;

        if (url.string().length() < maximumURLLengthForLogging)
            return url.string();
        return url.string().substring(0, maximumURLLengthForLogging) + "...";
#else
        UNUSED_PARAM(url);
        return "[url]";
#endif
    }
};
}


namespace WebCore {

WTF_MAKE_ISO_ALLOCATED_IMPL(HTMLMediaElement);

using namespace PAL;

static const Seconds SeekRepeatDelay { 100_ms };
static const double SeekTime = 0.2;
static const Seconds ScanRepeatDelay { 1.5_s };
static const double ScanMaximumRate = 8;
static const double AutoplayInterferenceTimeThreshold = 10;

static const Seconds hideMediaControlsAfterEndedDelay { 6_s };

static void setFlags(unsigned& value, unsigned flags)
{
    value |= flags;
}

static void clearFlags(unsigned& value, unsigned flags)
{
    value &= ~flags;
}

#if !RELEASE_LOG_DISABLED
static String actionName(HTMLMediaElementEnums::DelayedActionType action)
{
    StringBuilder actionBuilder;

#define ACTION(_actionType) \
    if (action & (HTMLMediaElementEnums::_actionType)) { \
        if (!actionBuilder.isEmpty()) \
        actionBuilder.appendLiteral(", "); \
        actionBuilder.append(#_actionType); \
    } \

    ACTION(LoadMediaResource);
    ACTION(ConfigureTextTracks);
    ACTION(TextTrackChangesNotification);
    ACTION(ConfigureTextTrackDisplay);
    ACTION(CheckPlaybackTargetCompatablity);
    ACTION(CheckMediaState);
    ACTION(MediaEngineUpdated);
    ACTION(UpdatePlayState);

#undef ACTION

    String name = actionBuilder.toString();
    ASSERT(!name.isEmpty());
    return name;
}
#endif

#ifndef LOG_CACHED_TIME_WARNINGS
// Default to not logging warnings about excessive drift in the cached media time because it adds a
// fair amount of overhead and logging.
#define LOG_CACHED_TIME_WARNINGS 0
#endif

#if ENABLE(MEDIA_SOURCE)
// URL protocol used to signal that the media source API is being used.
static const char* mediaSourceBlobProtocol = "blob";
#endif

#if ENABLE(MEDIA_STREAM)
// URL protocol used to signal that the media stream API is being used.
static const char* mediaStreamBlobProtocol = "blob";
#endif

using namespace HTMLNames;

String convertEnumerationToString(HTMLMediaElement::ReadyState enumerationValue)
{
    static const NeverDestroyed<String> values[] = {
        MAKE_STATIC_STRING_IMPL("HAVE_NOTHING"),
        MAKE_STATIC_STRING_IMPL("HAVE_METADATA"),
        MAKE_STATIC_STRING_IMPL("HAVE_CURRENT_DATA"),
        MAKE_STATIC_STRING_IMPL("HAVE_FUTURE_DATA"),
        MAKE_STATIC_STRING_IMPL("HAVE_ENOUGH_DATA"),
    };
    static_assert(static_cast<size_t>(HTMLMediaElementEnums::HAVE_NOTHING) == 0, "HTMLMediaElement::HAVE_NOTHING is not 0 as expected");
    static_assert(static_cast<size_t>(HTMLMediaElementEnums::HAVE_METADATA) == 1, "HTMLMediaElement::HAVE_METADATA is not 1 as expected");
    static_assert(static_cast<size_t>(HTMLMediaElementEnums::HAVE_CURRENT_DATA) == 2, "HTMLMediaElement::HAVE_CURRENT_DATA is not 2 as expected");
    static_assert(static_cast<size_t>(HTMLMediaElementEnums::HAVE_FUTURE_DATA) == 3, "HTMLMediaElement::HAVE_FUTURE_DATA is not 3 as expected");
    static_assert(static_cast<size_t>(HTMLMediaElementEnums::HAVE_ENOUGH_DATA) == 4, "HTMLMediaElement::HAVE_ENOUGH_DATA is not 4 as expected");
    ASSERT(static_cast<size_t>(enumerationValue) < WTF_ARRAY_LENGTH(values));
    return values[static_cast<size_t>(enumerationValue)];
}

String convertEnumerationToString(HTMLMediaElement::NetworkState enumerationValue)
{
    static const NeverDestroyed<String> values[] = {
        MAKE_STATIC_STRING_IMPL("NETWORK_EMPTY"),
        MAKE_STATIC_STRING_IMPL("NETWORK_IDLE"),
        MAKE_STATIC_STRING_IMPL("NETWORK_LOADING"),
        MAKE_STATIC_STRING_IMPL("NETWORK_NO_SOURCE"),
    };
    static_assert(static_cast<size_t>(HTMLMediaElementEnums::NETWORK_EMPTY) == 0, "HTMLMediaElementEnums::NETWORK_EMPTY is not 0 as expected");
    static_assert(static_cast<size_t>(HTMLMediaElementEnums::NETWORK_IDLE) == 1, "HTMLMediaElementEnums::NETWORK_IDLE is not 1 as expected");
    static_assert(static_cast<size_t>(HTMLMediaElementEnums::NETWORK_LOADING) == 2, "HTMLMediaElementEnums::NETWORK_LOADING is not 2 as expected");
    static_assert(static_cast<size_t>(HTMLMediaElementEnums::NETWORK_NO_SOURCE) == 3, "HTMLMediaElementEnums::NETWORK_NO_SOURCE is not 3 as expected");
    ASSERT(static_cast<size_t>(enumerationValue) < WTF_ARRAY_LENGTH(values));
    return values[static_cast<size_t>(enumerationValue)];
}

String convertEnumerationToString(HTMLMediaElement::PlaybackWithoutUserGesture enumerationValue)
{
    static const NeverDestroyed<String> values[] = {
        MAKE_STATIC_STRING_IMPL("None"),
        MAKE_STATIC_STRING_IMPL("Started"),
        MAKE_STATIC_STRING_IMPL("Prevented"),
        MAKE_STATIC_STRING_IMPL("NETWORK_NO_SOURCE"),
    };
    static_assert(static_cast<size_t>(HTMLMediaElement::PlaybackWithoutUserGesture::None) == 0, "PlaybackWithoutUserGesture::None is not 0 as expected");
    static_assert(static_cast<size_t>(HTMLMediaElement::PlaybackWithoutUserGesture::Started) == 1, "PlaybackWithoutUserGesture::Started is not 1 as expected");
    static_assert(static_cast<size_t>(HTMLMediaElement::PlaybackWithoutUserGesture::Prevented) == 2, "PlaybackWithoutUserGesture::Prevented is not 2 as expected");
    ASSERT(static_cast<size_t>(enumerationValue) < WTF_ARRAY_LENGTH(values));
    return values[static_cast<size_t>(enumerationValue)];
}

typedef HashMap<Document*, HashSet<HTMLMediaElement*>> DocumentElementSetMap;
static DocumentElementSetMap& documentToElementSetMap()
{
    static NeverDestroyed<DocumentElementSetMap> map;
    return map;
}

static void addElementToDocumentMap(HTMLMediaElement& element, Document& document)
{
    DocumentElementSetMap& map = documentToElementSetMap();
    HashSet<HTMLMediaElement*> set = map.take(&document);
    set.add(&element);
    map.add(&document, set);
}

static void removeElementFromDocumentMap(HTMLMediaElement& element, Document& document)
{
    DocumentElementSetMap& map = documentToElementSetMap();
    HashSet<HTMLMediaElement*> set = map.take(&document);
    set.remove(&element);
    if (!set.isEmpty())
        map.add(&document, set);
}

#if ENABLE(VIDEO_TRACK)

class TrackDisplayUpdateScope {
public:
    TrackDisplayUpdateScope(HTMLMediaElement& element)
        : m_element(element)
    {
        m_element.beginIgnoringTrackDisplayUpdateRequests();
    }
    ~TrackDisplayUpdateScope()
    {
        m_element.endIgnoringTrackDisplayUpdateRequests();
    }

private:
    HTMLMediaElement& m_element;
};

#endif

struct HTMLMediaElement::TrackGroup {
    enum GroupKind { CaptionsAndSubtitles, Description, Chapter, Metadata, Other };

    TrackGroup(GroupKind kind)
        : kind(kind)
    {
    }

    Vector<RefPtr<TextTrack>> tracks;
    RefPtr<TextTrack> visibleTrack;
    RefPtr<TextTrack> defaultTrack;
    GroupKind kind;
    bool hasSrcLang { false };
};

HashSet<HTMLMediaElement*>& HTMLMediaElement::allMediaElements()
{
    static NeverDestroyed<HashSet<HTMLMediaElement*>> elements;
    return elements;
}

#if ENABLE(MEDIA_SESSION)
typedef HashMap<uint64_t, HTMLMediaElement*> IDToElementMap;

static IDToElementMap& elementIDsToElements()
{
    static NeverDestroyed<IDToElementMap> map;
    return map;
}

HTMLMediaElement* HTMLMediaElement::elementWithID(uint64_t id)
{
    if (id == HTMLMediaElementInvalidID)
        return nullptr;

    return elementIDsToElements().get(id);
}

static uint64_t nextElementID()
{
    static uint64_t elementID = 0;
    return ++elementID;
}
#endif

struct MediaElementSessionInfo {
    const MediaElementSession* session;
    MediaElementSession::PlaybackControlsPurpose purpose;

    MonotonicTime timeOfLastUserInteraction;
    bool canShowControlsManager : 1;
    bool isVisibleInViewportOrFullscreen : 1;
    bool isLargeEnoughForMainContent : 1;
    bool isPlayingAudio : 1;
};

static MediaElementSessionInfo mediaElementSessionInfoForSession(const MediaElementSession& session, MediaElementSession::PlaybackControlsPurpose purpose)
{
    const HTMLMediaElement& element = session.element();
    return {
        &session,
        purpose,
        session.mostRecentUserInteractionTime(),
        session.canShowControlsManager(purpose),
        element.isFullscreen() || element.isVisibleInViewport(),
        session.isLargeEnoughForMainContent(MediaSessionMainContentPurpose::MediaControls),
        element.isPlaying() && element.hasAudio() && !element.muted()
    };
}

static bool preferMediaControlsForCandidateSessionOverOtherCandidateSession(const MediaElementSessionInfo& session, const MediaElementSessionInfo& otherSession)
{
    MediaElementSession::PlaybackControlsPurpose purpose = session.purpose;
    ASSERT(purpose == otherSession.purpose);

    // For the controls manager, prioritize visible media over offscreen media.
    if (purpose == MediaElementSession::PlaybackControlsPurpose::ControlsManager && session.isVisibleInViewportOrFullscreen != otherSession.isVisibleInViewportOrFullscreen)
        return session.isVisibleInViewportOrFullscreen;

    // For Now Playing, prioritize elements that would normally satisfy main content.
    if (purpose == MediaElementSession::PlaybackControlsPurpose::NowPlaying && session.isLargeEnoughForMainContent != otherSession.isLargeEnoughForMainContent)
        return session.isLargeEnoughForMainContent;

    // As a tiebreaker, prioritize elements that the user recently interacted with.
    return session.timeOfLastUserInteraction > otherSession.timeOfLastUserInteraction;
}

static bool mediaSessionMayBeConfusedWithMainContent(const MediaElementSessionInfo& session, MediaElementSession::PlaybackControlsPurpose purpose)
{
    if (purpose == MediaElementSession::PlaybackControlsPurpose::NowPlaying)
        return session.isPlayingAudio;

    if (!session.isVisibleInViewportOrFullscreen)
        return false;

    if (!session.isLargeEnoughForMainContent)
        return false;

    // Even if this video is not a candidate, if it is visible to the user and large enough
    // to be main content, it poses a risk for being confused with main content.
    return true;
}

#if !RELEASE_LOG_DISABLED
static uint64_t nextLogIdentifier()
{
    static uint64_t logIdentifier = cryptographicallyRandomNumber();
    return ++logIdentifier;
}
#endif

HTMLMediaElement::HTMLMediaElement(const QualifiedName& tagName, Document& document, bool createdByParser)
    : HTMLElement(tagName, document)
    , ActiveDOMObject(&document)
    , m_pendingActionTimer(*this, &HTMLMediaElement::pendingActionTimerFired)
    , m_progressEventTimer(*this, &HTMLMediaElement::progressEventTimerFired)
    , m_playbackProgressTimer(*this, &HTMLMediaElement::playbackProgressTimerFired)
    , m_scanTimer(*this, &HTMLMediaElement::scanTimerFired)
    , m_playbackControlsManagerBehaviorRestrictionsTimer(*this, &HTMLMediaElement::playbackControlsManagerBehaviorRestrictionsTimerFired)
    , m_seekToPlaybackPositionEndedTimer(*this, &HTMLMediaElement::seekToPlaybackPositionEndedTimerFired)
    , m_asyncEventQueue(*this)
    , m_lastTimeUpdateEventMovieTime(MediaTime::positiveInfiniteTime())
    , m_firstTimePlaying(true)
    , m_playing(false)
    , m_isWaitingUntilMediaCanStart(false)
    , m_shouldDelayLoadEvent(false)
    , m_haveFiredLoadedData(false)
    , m_inActiveDocument(true)
    , m_autoplaying(true)
    , m_muted(false)
    , m_explicitlyMuted(false)
    , m_initiallyMuted(false)
    , m_paused(true)
    , m_seeking(false)
    , m_seekRequested(false)
    , m_sentStalledEvent(false)
    , m_sentEndEvent(false)
    , m_pausedInternal(false)
    , m_closedCaptionsVisible(false)
    , m_webkitLegacyClosedCaptionOverride(false)
    , m_completelyLoaded(false)
    , m_havePreparedToPlay(false)
    , m_parsingInProgress(createdByParser)
    , m_shouldBufferData(true)
    , m_elementIsHidden(document.hidden())
    , m_creatingControls(false)
    , m_receivedLayoutSizeChanged(false)
    , m_hasEverNotifiedAboutPlaying(false)
    , m_hasEverHadAudio(false)
    , m_hasEverHadVideo(false)
#if ENABLE(MEDIA_CONTROLS_SCRIPT)
    , m_mediaControlsDependOnPageScaleFactor(false)
    , m_haveSetUpCaptionContainer(false)
#endif
    , m_isScrubbingRemotely(false)
    , m_shouldUnpauseInternalOnResume(false)
#if ENABLE(VIDEO_TRACK)
    , m_tracksAreReady(true)
    , m_haveVisibleTextTrack(false)
    , m_processingPreferenceChange(false)
#endif
#if !RELEASE_LOG_DISABLED
    , m_logger(&document.logger())
    , m_logIdentifier(nextLogIdentifier())
#endif
{
    allMediaElements().add(this);

    ALWAYS_LOG(LOGIDENTIFIER);

    setHasCustomStyleResolveCallbacks();
}

void HTMLMediaElement::finishInitialization()
{
    m_mediaSession = std::make_unique<MediaElementSession>(*this);

    m_mediaSession->addBehaviorRestriction(MediaElementSession::RequireUserGestureForFullscreen);
    m_mediaSession->addBehaviorRestriction(MediaElementSession::RequirePageConsentToLoadMedia);
#if ENABLE(WIRELESS_PLAYBACK_TARGET)
    m_mediaSession->addBehaviorRestriction(MediaElementSession::RequireUserGestureToAutoplayToExternalDevice);
#endif
    m_mediaSession->addBehaviorRestriction(MediaElementSession::RequireUserGestureToControlControlsManager);
    m_mediaSession->addBehaviorRestriction(MediaElementSession::RequirePlaybackToControlControlsManager);

    auto& document = this->document();
    auto* page = document.page();

    if (document.settings().invisibleAutoplayNotPermitted())
        m_mediaSession->addBehaviorRestriction(MediaElementSession::InvisibleAutoplayNotPermitted);

    if (document.ownerElement() || !document.isMediaDocument()) {
        const auto& topDocument = document.topDocument();
        const bool isProcessingUserGesture = processingUserGestureForMedia();
        const bool shouldAudioPlaybackRequireUserGesture = topDocument.audioPlaybackRequiresUserGesture() && !isProcessingUserGesture;
        const bool shouldVideoPlaybackRequireUserGesture = topDocument.videoPlaybackRequiresUserGesture() && !isProcessingUserGesture;

        if (shouldVideoPlaybackRequireUserGesture) {
            m_mediaSession->addBehaviorRestriction(MediaElementSession::RequireUserGestureForVideoRateChange);
            if (document.settings().requiresUserGestureToLoadVideo())
                m_mediaSession->addBehaviorRestriction(MediaElementSession::RequireUserGestureForLoad);
        }

        if (page && page->isLowPowerModeEnabled())
            m_mediaSession->addBehaviorRestriction(MediaElementSession::RequireUserGestureForVideoDueToLowPowerMode);

        if (shouldAudioPlaybackRequireUserGesture)
            m_mediaSession->addBehaviorRestriction(MediaElementSession::RequireUserGestureForAudioRateChange);

#if ENABLE(WIRELESS_PLAYBACK_TARGET)
        if (shouldVideoPlaybackRequireUserGesture || shouldAudioPlaybackRequireUserGesture)
            m_mediaSession->addBehaviorRestriction(MediaElementSession::RequireUserGestureToShowPlaybackTargetPicker);
#endif

        if (!document.settings().mediaDataLoadsAutomatically())
            m_mediaSession->addBehaviorRestriction(MediaElementSession::AutoPreloadingNotPermitted);

        if (document.settings().mainContentUserGestureOverrideEnabled())
            m_mediaSession->addBehaviorRestriction(MediaElementSession::OverrideUserGestureRequirementForMainContent);
    }

#if PLATFORM(IOS)
    if (!document.settings().videoPlaybackRequiresUserGesture() && !document.settings().audioPlaybackRequiresUserGesture()) {
        // Relax RequireUserGestureForFullscreen when videoPlaybackRequiresUserGesture and audioPlaybackRequiresUserGesture is not set:
        m_mediaSession->removeBehaviorRestriction(MediaElementSession::RequireUserGestureForFullscreen);
    }
#endif

#if ENABLE(MEDIA_SESSION)
    m_elementID = nextElementID();
    elementIDsToElements().add(m_elementID, this);

    setSessionInternal(document.defaultMediaSession());
#endif

    registerWithDocument(document);

#if USE(AUDIO_SESSION) && PLATFORM(MAC)
    AudioSession::sharedSession().addMutedStateObserver(this);
#endif

    mediaSession().clientWillBeginAutoplaying();
}

// FIXME: Remove this code once https://webkit.org/b/185284 is fixed.
static unsigned s_destructorCount = 0;

bool HTMLMediaElement::isRunningDestructor()
{
    return !!s_destructorCount;
}

class HTMLMediaElementDestructorScope {
public:
    HTMLMediaElementDestructorScope() { ++s_destructorCount; }
    ~HTMLMediaElementDestructorScope() { --s_destructorCount; }
};

HTMLMediaElement::~HTMLMediaElement()
{
    HTMLMediaElementDestructorScope destructorScope;
    ALWAYS_LOG(LOGIDENTIFIER);

    beginIgnoringTrackDisplayUpdateRequests();
    allMediaElements().remove(this);

    m_asyncEventQueue.close();

    setShouldDelayLoadEvent(false);
    unregisterWithDocument(document());

#if USE(AUDIO_SESSION) && PLATFORM(MAC)
    AudioSession::sharedSession().removeMutedStateObserver(this);
#endif

#if ENABLE(VIDEO_TRACK)
    if (m_audioTracks)
        m_audioTracks->clearElement();
    if (m_textTracks)
        m_textTracks->clearElement();
    if (m_videoTracks)
        m_videoTracks->clearElement();
#endif

#if ENABLE(WIRELESS_PLAYBACK_TARGET)
    if (hasEventListeners(eventNames().webkitplaybacktargetavailabilitychangedEvent)) {
        m_hasPlaybackTargetAvailabilityListeners = false;
        m_mediaSession->setHasPlaybackTargetAvailabilityListeners(false);
        updateMediaState();
    }
#endif

    if (m_mediaController) {
        m_mediaController->removeMediaElement(*this);
        m_mediaController = nullptr;
    }

#if ENABLE(MEDIA_SOURCE)
    detachMediaSource();
#endif

#if ENABLE(LEGACY_ENCRYPTED_MEDIA)
    webkitSetMediaKeys(nullptr);
#endif

#if ENABLE(ENCRYPTED_MEDIA)
    if (m_mediaKeys) {
        m_mediaKeys->detachCDMClient(*this);
        if (m_player)
            m_player->cdmInstanceDetached(m_mediaKeys->cdmInstance());
    }
#endif

#if ENABLE(MEDIA_CONTROLS_SCRIPT)
    if (m_isolatedWorld)
        m_isolatedWorld->clearWrappers();
#endif

#if ENABLE(MEDIA_SESSION)
    if (m_session) {
        m_session->removeMediaElement(*this);
        m_session = nullptr;
    }

    elementIDsToElements().remove(m_elementID);
#endif

    m_seekTaskQueue.close();
    m_resumeTaskQueue.close();
    m_promiseTaskQueue.close();
    m_pauseAfterDetachedTaskQueue.close();
    m_playbackControlsManagerBehaviorRestrictionsQueue.close();
    m_resourceSelectionTaskQueue.close();
    m_visibilityChangeTaskQueue.close();
#if ENABLE(ENCRYPTED_MEDIA)
    m_encryptedMediaQueue.close();
#endif

    m_completelyLoaded = true;

    if (m_player) {
        m_player->invalidate();
        m_player = nullptr;
    }

    m_mediaSession = nullptr;
    schedulePlaybackControlsManagerUpdate();
}

static bool needsAutoplayPlayPauseEventsQuirk(const Document& document)
{
    auto* page = document.page();
    if (!page || !page->settings().needsSiteSpecificQuirks())
        return false;

    auto loader = makeRefPtr(document.loader());
    return loader && loader->allowedAutoplayQuirks().contains(AutoplayQuirk::SynthesizedPauseEvents);
}

RefPtr<HTMLMediaElement> HTMLMediaElement::bestMediaElementForShowingPlaybackControlsManager(MediaElementSession::PlaybackControlsPurpose purpose)
{
    auto allSessions = PlatformMediaSessionManager::sharedManager().currentSessionsMatching([] (const PlatformMediaSession& session) {
        return is<MediaElementSession>(session);
    });

    Vector<MediaElementSessionInfo> candidateSessions;
    bool atLeastOneNonCandidateMayBeConfusedForMainContent = false;
    for (auto& session : allSessions) {
        auto mediaElementSessionInfo = mediaElementSessionInfoForSession(downcast<MediaElementSession>(*session), purpose);
        if (mediaElementSessionInfo.canShowControlsManager)
            candidateSessions.append(mediaElementSessionInfo);
        else if (mediaSessionMayBeConfusedWithMainContent(mediaElementSessionInfo, purpose))
            atLeastOneNonCandidateMayBeConfusedForMainContent = true;
    }

    if (!candidateSessions.size())
        return nullptr;

    std::sort(candidateSessions.begin(), candidateSessions.end(), preferMediaControlsForCandidateSessionOverOtherCandidateSession);
    auto strongestSessionCandidate = candidateSessions.first();
    if (!strongestSessionCandidate.isVisibleInViewportOrFullscreen && !strongestSessionCandidate.isPlayingAudio && atLeastOneNonCandidateMayBeConfusedForMainContent)
        return nullptr;

    return &strongestSessionCandidate.session->element();
}

void HTMLMediaElement::registerWithDocument(Document& document)
{
    m_mediaSession->registerWithDocument(document);

    if (m_isWaitingUntilMediaCanStart)
        document.addMediaCanStartListener(this);

#if !PLATFORM(IOS)
    document.registerForMediaVolumeCallbacks(this);
    document.registerForPrivateBrowsingStateChangedCallbacks(this);
#endif

    document.registerForVisibilityStateChangedCallbacks(this);

#if ENABLE(VIDEO_TRACK)
    if (m_requireCaptionPreferencesChangedCallbacks)
        document.registerForCaptionPreferencesChangedCallbacks(this);
#endif

#if ENABLE(MEDIA_CONTROLS_SCRIPT)
    if (m_mediaControlsDependOnPageScaleFactor)
        document.registerForPageScaleFactorChangedCallbacks(this);
    document.registerForUserInterfaceLayoutDirectionChangedCallbacks(*this);
#endif

#if ENABLE(WIRELESS_PLAYBACK_TARGET)
    document.registerForDocumentSuspensionCallbacks(this);
#endif

    document.registerForAllowsMediaDocumentInlinePlaybackChangedCallbacks(*this);

    document.addAudioProducer(this);
    addElementToDocumentMap(*this, document);

#if ENABLE(MEDIA_STREAM)
    document.registerForMediaStreamStateChangeCallbacks(*this);
#endif

    document.addApplicationStateChangeListener(*this);
}

void HTMLMediaElement::unregisterWithDocument(Document& document)
{
    m_mediaSession->unregisterWithDocument(document);

    if (m_isWaitingUntilMediaCanStart)
        document.removeMediaCanStartListener(this);

#if !PLATFORM(IOS)
    document.unregisterForMediaVolumeCallbacks(this);
    document.unregisterForPrivateBrowsingStateChangedCallbacks(this);
#endif

    document.unregisterForVisibilityStateChangedCallbacks(this);

#if ENABLE(VIDEO_TRACK)
    if (m_requireCaptionPreferencesChangedCallbacks)
        document.unregisterForCaptionPreferencesChangedCallbacks(this);
#endif

#if ENABLE(MEDIA_CONTROLS_SCRIPT)
    if (m_mediaControlsDependOnPageScaleFactor)
        document.unregisterForPageScaleFactorChangedCallbacks(this);
    document.unregisterForUserInterfaceLayoutDirectionChangedCallbacks(*this);
#endif

#if ENABLE(WIRELESS_PLAYBACK_TARGET)
    document.unregisterForDocumentSuspensionCallbacks(this);
#endif

    document.unregisterForAllowsMediaDocumentInlinePlaybackChangedCallbacks(*this);

    document.removeAudioProducer(this);
    removeElementFromDocumentMap(*this, document);

#if ENABLE(MEDIA_STREAM)
    document.unregisterForMediaStreamStateChangeCallbacks(*this);
#endif

    document.removeApplicationStateChangeListener(*this);
}

void HTMLMediaElement::didMoveToNewDocument(Document& oldDocument, Document& newDocument)
{
    ASSERT_WITH_SECURITY_IMPLICATION(&document() == &newDocument);
    if (m_shouldDelayLoadEvent) {
        oldDocument.decrementLoadEventDelayCount();
        newDocument.incrementLoadEventDelayCount();
    }

    unregisterWithDocument(oldDocument);
    registerWithDocument(newDocument);

    HTMLElement::didMoveToNewDocument(oldDocument, newDocument);
    updateShouldAutoplay();
}

#if ENABLE(WIRELESS_PLAYBACK_TARGET)
void HTMLMediaElement::prepareForDocumentSuspension()
{
    m_mediaSession->unregisterWithDocument(document());
}

void HTMLMediaElement::resumeFromDocumentSuspension()
{
    m_mediaSession->registerWithDocument(document());
    updateShouldAutoplay();
}
#endif

bool HTMLMediaElement::supportsFocus() const
{
    if (document().isMediaDocument())
        return false;

    // If no controls specified, we should still be able to focus the element if it has tabIndex.
    return controls() ||  HTMLElement::supportsFocus();
}

bool HTMLMediaElement::isMouseFocusable() const
{
    return false;
}

void HTMLMediaElement::parseAttribute(const QualifiedName& name, const AtomicString& value)
{
    if (name == srcAttr) {
        // https://html.spec.whatwg.org/multipage/embedded-content.html#location-of-the-media-resource
        // Location of the Media Resource
        // 12 February 2017

        // If a src attribute of a media element is set or changed, the user
        // agent must invoke the media element's media element load algorithm.
        if (!value.isNull())
            prepareForLoad();
    } else if (name == controlsAttr)
        configureMediaControls();
    else if (name == loopAttr)
        updateSleepDisabling();
    else if (name == preloadAttr) {
        if (equalLettersIgnoringASCIICase(value, "none"))
            m_preload = MediaPlayer::None;
        else if (equalLettersIgnoringASCIICase(value, "metadata"))
            m_preload = MediaPlayer::MetaData;
        else {
            // The spec does not define an "invalid value default" but "auto" is suggested as the
            // "missing value default", so use it for everything except "none" and "metadata"
            m_preload = MediaPlayer::Auto;
        }

        // The attribute must be ignored if the autoplay attribute is present
        if (!autoplay() && !m_havePreparedToPlay && m_player)
            m_player->setPreload(m_mediaSession->effectivePreloadForElement());

    } else if (name == mediagroupAttr)
        setMediaGroup(value);
    else if (name == autoplayAttr) {
        if (processingUserGestureForMedia())
            removeBehaviorsRestrictionsAfterFirstUserGesture();
    } else if (name == titleAttr) {
        if (m_mediaSession)
            m_mediaSession->clientCharacteristicsChanged();
    }
    else
        HTMLElement::parseAttribute(name, value);
}

void HTMLMediaElement::finishParsingChildren()
{
    HTMLElement::finishParsingChildren();
    m_parsingInProgress = false;

#if ENABLE(VIDEO_TRACK)
    if (childrenOfType<HTMLTrackElement>(*this).first())
        scheduleDelayedAction(ConfigureTextTracks);
#endif
}

bool HTMLMediaElement::rendererIsNeeded(const RenderStyle& style)
{
    return controls() && HTMLElement::rendererIsNeeded(style);
}

RenderPtr<RenderElement> HTMLMediaElement::createElementRenderer(RenderStyle&& style, const RenderTreePosition&)
{
    return createRenderer<RenderMedia>(*this, WTFMove(style));
}

bool HTMLMediaElement::childShouldCreateRenderer(const Node& child) const
{
#if ENABLE(MEDIA_CONTROLS_SCRIPT)
    return hasShadowRootParent(child) && HTMLElement::childShouldCreateRenderer(child);
#else
    if (!hasMediaControls())
        return false;
    // <media> doesn't allow its content, including shadow subtree, to
    // be rendered. So this should return false for most of the children.
    // One exception is a shadow tree built for rendering controls which should be visible.
    // So we let them go here by comparing its subtree root with one of the controls.
    return &mediaControls()->treeScope() == &child.treeScope()
        && hasShadowRootParent(child)
        && HTMLElement::childShouldCreateRenderer(child);
#endif
}

Node::InsertedIntoAncestorResult HTMLMediaElement::insertedIntoAncestor(InsertionType insertionType, ContainerNode& parentOfInsertedTree)
{
    INFO_LOG(LOGIDENTIFIER);

    HTMLElement::insertedIntoAncestor(insertionType, parentOfInsertedTree);
    if (insertionType.connectedToDocument)
        setInActiveDocument(true);

    return InsertedIntoAncestorResult::NeedsPostInsertionCallback;
}

void HTMLMediaElement::didFinishInsertingNode()
{
    if (m_inActiveDocument && m_networkState == NETWORK_EMPTY && !attributeWithoutSynchronization(srcAttr).isEmpty())
        prepareForLoad();

    if (!m_explicitlyMuted) {
        m_explicitlyMuted = true;
        m_muted = hasAttributeWithoutSynchronization(mutedAttr);
        m_mediaSession->canProduceAudioChanged();
    }

    configureMediaControls();
}

void HTMLMediaElement::pauseAfterDetachedTask()
{
    // If we were re-inserted into an active document, no need to pause.
    if (m_inActiveDocument)
        return;

    if (hasMediaControls())
        mediaControls()->hide();
    if (m_networkState > NETWORK_EMPTY)
        pause();
    if (m_videoFullscreenMode != VideoFullscreenModeNone)
        exitFullscreen();

    if (!m_player)
        return;

    size_t extraMemoryCost = m_player->extraMemoryCost();
    if (extraMemoryCost > m_reportedExtraMemoryCost) {
        JSC::VM& vm = commonVM();
        JSC::JSLockHolder lock(vm);

        size_t extraMemoryCostDelta = extraMemoryCost - m_reportedExtraMemoryCost;
        m_reportedExtraMemoryCost = extraMemoryCost;
        // FIXME: Adopt reportExtraMemoryVisited, and switch to reportExtraMemoryAllocated.
        // https://bugs.webkit.org/show_bug.cgi?id=142595
        vm.heap.deprecatedReportExtraMemory(extraMemoryCostDelta);
    }
}

void HTMLMediaElement::removedFromAncestor(RemovalType removalType, ContainerNode& oldParentOfRemovedTree)
{
    INFO_LOG(LOGIDENTIFIER);

    setInActiveDocument(false);
    if (removalType.disconnectedFromDocument) {
        // Pause asynchronously to let the operation that removed us finish, in case we get inserted back into a document.
        m_pauseAfterDetachedTaskQueue.enqueueTask(std::bind(&HTMLMediaElement::pauseAfterDetachedTask, this));
    }

    if (m_mediaSession)
        m_mediaSession->clientCharacteristicsChanged();

    HTMLElement::removedFromAncestor(removalType, oldParentOfRemovedTree);
}

void HTMLMediaElement::willAttachRenderers()
{
    ASSERT(!renderer());
}

inline void HTMLMediaElement::updateRenderer()
{
    if (auto* renderer = this->renderer())
        renderer->updateFromElement();
}

void HTMLMediaElement::didAttachRenderers()
{
    if (auto* renderer = this->renderer()) {
        renderer->updateFromElement();
        if (m_mediaSession && m_mediaSession->wantsToObserveViewportVisibilityForAutoplay())
            renderer->registerForVisibleInViewportCallback();
    }
    updateShouldAutoplay();
}

void HTMLMediaElement::willDetachRenderers()
{
    if (auto* renderer = this->renderer())
        renderer->unregisterForVisibleInViewportCallback();
}

void HTMLMediaElement::didDetachRenderers()
{
    updateShouldAutoplay();
}

void HTMLMediaElement::didRecalcStyle(Style::Change)
{
    updateRenderer();
}

void HTMLMediaElement::scheduleDelayedAction(DelayedActionType actionType)
{
    if (!(actionType & m_pendingActionFlags))
        ALWAYS_LOG(LOGIDENTIFIER, "setting ", actionName(actionType), " flag");

#if ENABLE(VIDEO_TRACK)
    if (actionType & ConfigureTextTracks)
        setFlags(m_pendingActionFlags, ConfigureTextTracks);
#endif

#if ENABLE(WIRELESS_PLAYBACK_TARGET)
    if (actionType & CheckPlaybackTargetCompatablity)
        setFlags(m_pendingActionFlags, CheckPlaybackTargetCompatablity);
#endif

    if (actionType & CheckMediaState)
        setFlags(m_pendingActionFlags, CheckMediaState);

    if (actionType & MediaEngineUpdated)
        setFlags(m_pendingActionFlags, MediaEngineUpdated);

    if (actionType & UpdatePlayState)
        setFlags(m_pendingActionFlags, UpdatePlayState);

    m_pendingActionTimer.startOneShot(0_s);
}

void HTMLMediaElement::scheduleNextSourceChild()
{
    // Schedule the timer to try the next <source> element WITHOUT resetting state ala prepareForLoad.
    m_resourceSelectionTaskQueue.enqueueTask([this] {
        loadNextSourceChild();
    });
}

void HTMLMediaElement::mediaPlayerActiveSourceBuffersChanged(const MediaPlayer*)
{
    m_hasEverHadAudio |= hasAudio();
    m_hasEverHadVideo |= hasVideo();
}

void HTMLMediaElement::scheduleEvent(const AtomicString& eventName)
{
    RefPtr<Event> event = Event::create(eventName, Event::CanBubble::No, Event::IsCancelable::Yes);

    // Don't set the event target, the event queue will set it in GenericEventQueue::timerFired and setting it here
    // will trigger an ASSERT if this element has been marked for deletion.

    m_asyncEventQueue.enqueueEvent(WTFMove(event));
}

void HTMLMediaElement::scheduleResolvePendingPlayPromises()
{
    m_promiseTaskQueue.enqueueTask([this, pendingPlayPromises = WTFMove(m_pendingPlayPromises)] () mutable {
        resolvePendingPlayPromises(WTFMove(pendingPlayPromises));
    });
}

void HTMLMediaElement::scheduleRejectPendingPlayPromises(Ref<DOMException>&& error)
{
    m_promiseTaskQueue.enqueueTask([this, error = WTFMove(error), pendingPlayPromises = WTFMove(m_pendingPlayPromises)] () mutable {
        rejectPendingPlayPromises(WTFMove(pendingPlayPromises), WTFMove(error));
    });
}

void HTMLMediaElement::rejectPendingPlayPromises(PlayPromiseVector&& pendingPlayPromises, Ref<DOMException>&& error)
{
    for (auto& promise : pendingPlayPromises)
        promise.rejectType<IDLInterface<DOMException>>(error);
}

void HTMLMediaElement::resolvePendingPlayPromises(PlayPromiseVector&& pendingPlayPromises)
{
    for (auto& promise : pendingPlayPromises)
        promise.resolve();
}

void HTMLMediaElement::scheduleNotifyAboutPlaying()
{
    m_promiseTaskQueue.enqueueTask([this, pendingPlayPromises = WTFMove(m_pendingPlayPromises)] () mutable {
        notifyAboutPlaying(WTFMove(pendingPlayPromises));
    });
}

void HTMLMediaElement::notifyAboutPlaying(PlayPromiseVector&& pendingPlayPromises)
{
    Ref<HTMLMediaElement> protectedThis(*this); // The 'playing' event can make arbitrary DOM mutations.
    m_playbackStartedTime = currentMediaTime().toDouble();
    m_hasEverNotifiedAboutPlaying = true;
<<<<<<< HEAD
    dispatchEvent(Event::create(eventNames().playingEvent, false, true));
=======
    dispatchEvent(Event::create(eventNames().playingEvent, Event::CanBubble::No, Event::IsCancelable::Yes));
>>>>>>> 20415689
    resolvePendingPlayPromises(WTFMove(pendingPlayPromises));

    schedulePlaybackControlsManagerUpdate();
}

bool HTMLMediaElement::hasEverNotifiedAboutPlaying() const
{
    return m_hasEverNotifiedAboutPlaying;
}

void HTMLMediaElement::pendingActionTimerFired()
{
    Ref<HTMLMediaElement> protectedThis(*this); // loadNextSourceChild may fire 'beforeload', which can make arbitrary DOM mutations.
    PendingActionFlags pendingActions = m_pendingActionFlags;
    m_pendingActionFlags = 0;

    if (!pendingActions)
        return;

    ALWAYS_LOG(LOGIDENTIFIER, "processing ", actionName(static_cast<DelayedActionType>(pendingActions)), " flag");

#if ENABLE(VIDEO_TRACK)
    if (pendingActions & ConfigureTextTracks)
        configureTextTracks();
#endif

#if ENABLE(WIRELESS_PLAYBACK_TARGET)
    if (pendingActions & CheckPlaybackTargetCompatablity && m_isPlayingToWirelessTarget && !m_player->canPlayToWirelessPlaybackTarget()) {
        INFO_LOG(LOGIDENTIFIER, "calling setShouldPlayToPlaybackTarget(false)");
        m_failedToPlayToWirelessTarget = true;
        m_player->setShouldPlayToPlaybackTarget(false);
    }

    if (pendingActions & CheckMediaState)
        updateMediaState();
#endif

    if (pendingActions & MediaEngineUpdated)
        mediaEngineWasUpdated();

    if (pendingActions & UpdatePlayState)
        updatePlayState();
}

MediaError* HTMLMediaElement::error() const
{
    return m_error.get();
}

void HTMLMediaElement::setSrcObject(MediaProvider&& mediaProvider)
{
    // FIXME: Setting the srcObject attribute may cause other changes to the media element's internal state:
    // Specifically, if srcObject is specified, the UA must use it as the source of media, even if the src
    // attribute is also set or children are present. If the value of srcObject is replaced or set to null
    // the UA must re-run the media element load algorithm.
    //
    // https://bugs.webkit.org/show_bug.cgi?id=124896


    // https://www.w3.org/TR/html51/semantics-embedded-content.html#dom-htmlmediaelement-srcobject
    // 4.7.14.2. Location of the media resource
    // srcObject: On setting, it must set the element’s assigned media provider object to the new
    // value, and then invoke the element’s media element load algorithm.
    m_mediaProvider = WTFMove(mediaProvider);
    prepareForLoad();
}

void HTMLMediaElement::setCrossOrigin(const AtomicString& value)
{
    setAttributeWithoutSynchronization(crossoriginAttr, value);
}

String HTMLMediaElement::crossOrigin() const
{
    return parseCORSSettingsAttribute(attributeWithoutSynchronization(crossoriginAttr));
}

HTMLMediaElement::NetworkState HTMLMediaElement::networkState() const
{
    return m_networkState;
}

String HTMLMediaElement::canPlayType(const String& mimeType) const
{
    MediaEngineSupportParameters parameters;
    ContentType contentType(mimeType);
    parameters.type = contentType;
    parameters.contentTypesRequiringHardwareSupport = mediaContentTypesRequiringHardwareSupport();
    MediaPlayer::SupportsType support = MediaPlayer::supportsType(parameters);
    String canPlay;

    // 4.8.10.3
    switch (support)
    {
        case MediaPlayer::IsNotSupported:
            canPlay = emptyString();
            break;
        case MediaPlayer::MayBeSupported:
            canPlay = "maybe"_s;
            break;
        case MediaPlayer::IsSupported:
            canPlay = "probably"_s;
            break;
    }

    DEBUG_LOG(LOGIDENTIFIER, "[", mimeType, "] -> ", canPlay);

    return canPlay;
}

double HTMLMediaElement::getStartDate() const
{
    if (!m_player)
        return std::numeric_limits<double>::quiet_NaN();
    return m_player->getStartDate().toDouble();
}

void HTMLMediaElement::load()
{
    Ref<HTMLMediaElement> protectedThis(*this); // prepareForLoad may result in a 'beforeload' event, which can make arbitrary DOM mutations.

    INFO_LOG(LOGIDENTIFIER);

    if (processingUserGestureForMedia())
        removeBehaviorsRestrictionsAfterFirstUserGesture();

    prepareForLoad();
    m_resourceSelectionTaskQueue.enqueueTask([this] {
        prepareToPlay();
    });
}

void HTMLMediaElement::prepareForLoad()
{
    // https://html.spec.whatwg.org/multipage/embedded-content.html#media-element-load-algorithm
    // The Media Element Load Algorithm
    // 12 February 2017

    INFO_LOG(LOGIDENTIFIER);

    // 1 - Abort any already-running instance of the resource selection algorithm for this element.
    // Perform the cleanup required for the resource load algorithm to run.
    stopPeriodicTimers();
    m_pendingActionTimer.stop();
    m_resourceSelectionTaskQueue.cancelAllTasks();
    // FIXME: Figure out appropriate place to reset LoadTextTrackResource if necessary and set m_pendingActionFlags to 0 here.
    m_sentEndEvent = false;
    m_sentStalledEvent = false;
    m_haveFiredLoadedData = false;
    m_completelyLoaded = false;
    m_havePreparedToPlay = false;
    m_displayMode = Unknown;
    m_currentSrc = URL();

#if ENABLE(WIRELESS_PLAYBACK_TARGET)
    m_failedToPlayToWirelessTarget = false;
#endif

    m_loadState = WaitingForSource;
    m_currentSourceNode = nullptr;

    if (!document().hasBrowsingContext())
        return;

    createMediaPlayer();

    // 2 - Let pending tasks be a list of all tasks from the media element's media element event task source in one of the task queues.
    // 3 - For each task in pending tasks that would resolve pending play promises or reject pending play promises, immediately resolve or reject those promises in the order the corresponding tasks were queued.
    // 4 - Remove each task in pending tasks from its task queue
    cancelPendingEventsAndCallbacks();

    // 5 - If the media element's networkState is set to NETWORK_LOADING or NETWORK_IDLE, queue
    // a task to fire a simple event named abort at the media element.
    if (m_networkState == NETWORK_LOADING || m_networkState == NETWORK_IDLE)
        scheduleEvent(eventNames().abortEvent);

    // 6 - If the media element's networkState is not set to NETWORK_EMPTY, then run these substeps
    if (m_networkState != NETWORK_EMPTY) {
        // 6.1 - Queue a task to fire a simple event named emptied at the media element.
        scheduleEvent(eventNames().emptiedEvent);

        // 6.2 - If a fetching process is in progress for the media element, the user agent should stop it.
        m_networkState = NETWORK_EMPTY;

        // 6.3 - If the media element’s assigned media provider object is a MediaSource object, then detach it.
#if ENABLE(MEDIA_SOURCE)
        detachMediaSource();
#endif

        // 6.4 - Forget the media element's media-resource-specific tracks.
        forgetResourceSpecificTracks();

        // 6.5 - If readyState is not set to HAVE_NOTHING, then set it to that state.
        m_readyState = HAVE_NOTHING;
        m_readyStateMaximum = HAVE_NOTHING;

        // 6.6 - If the paused attribute is false, then set it to true.
        m_paused = true;

        // 6.7 - If seeking is true, set it to false.
        clearSeeking();

        // 6.8 - Set the current playback position to 0.
        //       Set the official playback position to 0.
        //       If this changed the official playback position, then queue a task to fire a simple event named timeupdate at the media element.
        m_lastSeekTime = MediaTime::zeroTime();
        m_playedTimeRanges = TimeRanges::create();
        // FIXME: Add support for firing this event. e.g., scheduleEvent(eventNames().timeUpdateEvent);

        // 4.9 - Set the initial playback position to 0.
        // FIXME: Make this less subtle. The position only becomes 0 because of the createMediaPlayer() call
        // above.
        refreshCachedTime();

        invalidateCachedTime();

        // 4.10 - Set the timeline offset to Not-a-Number (NaN).
        // 4.11 - Update the duration attribute to Not-a-Number (NaN).

        updateMediaController();
#if ENABLE(VIDEO_TRACK)
        updateActiveTextTrackCues(MediaTime::zeroTime());
#endif
    }

    // 7 - Set the playbackRate attribute to the value of the defaultPlaybackRate attribute.
    setPlaybackRate(defaultPlaybackRate());

    // 8 - Set the error attribute to null and the autoplaying flag to true.
    m_error = nullptr;
    m_autoplaying = true;
    mediaSession().clientWillBeginAutoplaying();

    if (!MediaPlayer::isAvailable())
        noneSupported();
    else {
        // 9 - Invoke the media element's resource selection algorithm.
        // Note, unless the restriction on requiring user action has been removed,
        // do not begin downloading data.
        if (m_mediaSession->dataLoadingPermitted())
            selectMediaResource();
    }

    // 10 - Note: Playback of any previously playing media resource for this element stops.

    configureMediaControls();
}

void HTMLMediaElement::selectMediaResource()
{
    // https://www.w3.org/TR/2016/REC-html51-20161101/semantics-embedded-content.html#resource-selection-algorithm
    // The Resource Selection Algorithm

    // 1. Set the element’s networkState attribute to the NETWORK_NO_SOURCE value.
    m_networkState = NETWORK_NO_SOURCE;

    // 2. Set the element’s show poster flag to true.
    setDisplayMode(Poster);

    // 3. Set the media element’s delaying-the-load-event flag to true (this delays the load event).
    setShouldDelayLoadEvent(true);

    // 4. in parallel await a stable state, allowing the task that invoked this algorithm to continue.
    if (m_resourceSelectionTaskQueue.hasPendingTasks())
        return;

    if (!m_mediaSession->pageAllowsDataLoading()) {
        ALWAYS_LOG(LOGIDENTIFIER, "not allowed to load in background, waiting");
        setShouldDelayLoadEvent(false);
        if (m_isWaitingUntilMediaCanStart)
            return;
        m_isWaitingUntilMediaCanStart = true;
        document().addMediaCanStartListener(this);
        return;
    }

    // Once the page has allowed an element to load media, it is free to load at will. This allows a
    // playlist that starts in a foreground tab to continue automatically if the tab is subsequently
    // put into the background.
    m_mediaSession->removeBehaviorRestriction(MediaElementSession::RequirePageConsentToLoadMedia);

    m_resourceSelectionTaskQueue.enqueueTask([this]  {
        // 5. If the media element’s blocked-on-parser flag is false, then populate the list of pending text tracks.
#if ENABLE(VIDEO_TRACK)
        if (hasMediaControls())
            mediaControls()->changedClosedCaptionsVisibility();

        // HTMLMediaElement::textTracksAreReady will need "... the text tracks whose mode was not in the
        // disabled state when the element's resource selection algorithm last started".
        // FIXME: Update this to match "populate the list of pending text tracks" step.
        m_textTracksWhenResourceSelectionBegan.clear();
        if (m_textTracks) {
            for (unsigned i = 0; i < m_textTracks->length(); ++i) {
                RefPtr<TextTrack> track = m_textTracks->item(i);
                if (track->mode() != TextTrack::Mode::Disabled)
                    m_textTracksWhenResourceSelectionBegan.append(track);
            }
        }
#endif

        enum Mode { None, Object, Attribute, Children };
        Mode mode = None;

        if (m_mediaProvider) {
            // 6. If the media element has an assigned media provider object, then let mode be object.
            mode = Object;
        } else if (hasAttributeWithoutSynchronization(srcAttr)) {
            //    Otherwise, if the media element has no assigned media provider object but has a src attribute, then let mode be attribute.
            mode = Attribute;
            ASSERT(m_player);
            if (!m_player) {
                ERROR_LOG(LOGIDENTIFIER, " - has srcAttr but m_player is not created");
                return;
            }
        } else if (auto firstSource = childrenOfType<HTMLSourceElement>(*this).first()) {
            //    Otherwise, if the media element does not have an assigned media provider object and does not have a src attribute,
            //    but does have a source element child, then let mode be children and let candidate be the first such source element
            //    child in tree order.
            mode = Children;
            m_nextChildNodeToConsider = firstSource;
            m_currentSourceNode = nullptr;
        } else {
            //  Otherwise the media element has no assigned media provider object and has neither a src attribute nor a source
            //  element child: set the networkState to NETWORK_EMPTY, and abort these steps; the synchronous section ends.
            m_loadState = WaitingForSource;
            setShouldDelayLoadEvent(false);
            m_networkState = NETWORK_EMPTY;

            ALWAYS_LOG(LOGIDENTIFIER, "nothing to load");
            return;
        }

        // 7. Set the media element’s networkState to NETWORK_LOADING.
        m_networkState = NETWORK_LOADING;

        // 8. Queue a task to fire a simple event named loadstart at the media element.
        scheduleEvent(eventNames().loadstartEvent);

        // 9. Run the appropriate steps from the following list:
        // ↳ If mode is object
        if (mode == Object) {
            // 1. Set the currentSrc attribute to the empty string.
            m_currentSrc = URL();

            // 2. End the synchronous section, continuing the remaining steps in parallel.
            // 3. Run the resource fetch algorithm with the assigned media provider object.
            WTF::visit(WTF::makeVisitor(
#if ENABLE(MEDIA_STREAM)
                [this](RefPtr<MediaStream> stream) { m_mediaStreamSrcObject = stream; },
#endif
#if ENABLE(MEDIA_SOURCE)
                [this](RefPtr<MediaSource> source) { m_mediaSource = source; },
#endif
                [this](RefPtr<Blob> blob) { m_blob = blob; }
            ), m_mediaProvider.value());

            ContentType contentType;
            loadResource(URL(), contentType, String());
            ALWAYS_LOG(LOGIDENTIFIER, "using 'srcObject' property");

            //    If that algorithm returns without aborting this one, then the load failed.
            // 4. Failed with media provider: Reaching this step indicates that the media resource
            //    failed to load. Queue a task to run the dedicated media source failure steps.
            // 5. Wait for the task queued by the previous step to have executed.
            // 6. Abort these steps. The element won’t attempt to load another resource until this
            //    algorithm is triggered again.
            return;
        }

        // ↳ If mode is attribute
        if (mode == Attribute) {
            m_loadState = LoadingFromSrcAttr;

            // 1. If the src attribute’s value is the empty string, then end the synchronous section,
            //    and jump down to the failed with attribute step below.
            // 2. Let absolute URL be the absolute URL that would have resulted from parsing the URL
            //    specified by the src attribute’s value relative to the media element when the src
            //    attribute was last changed.
            URL absoluteURL = getNonEmptyURLAttribute(srcAttr);
            if (absoluteURL.isEmpty()) {
                mediaLoadingFailed(MediaPlayer::FormatError);
                ALWAYS_LOG(LOGIDENTIFIER, "empty 'src'");
                return;
            }

            if (!isSafeToLoadURL(absoluteURL, Complain) || !dispatchBeforeLoadEvent(absoluteURL.string())) {
                mediaLoadingFailed(MediaPlayer::FormatError);
                return;
            }

            // 3. If absolute URL was obtained successfully, set the currentSrc attribute to absolute URL.
            m_currentSrc = absoluteURL;

            // 4. End the synchronous section, continuing the remaining steps in parallel.
            // 5. If absolute URL was obtained successfully, run the resource fetch algorithm with absolute
            //    URL. If that algorithm returns without aborting this one, then the load failed.

            // No type or key system information is available when the url comes
            // from the 'src' attribute so MediaPlayer
            // will have to pick a media engine based on the file extension.
            ContentType contentType;
            loadResource(absoluteURL, contentType, String());
            ALWAYS_LOG(LOGIDENTIFIER, "using 'src' attribute url");

            // 6. Failed with attribute: Reaching this step indicates that the media resource failed to load
            //    or that the given URL could not be resolved. Queue a task to run the dedicated media source failure steps.
            // 7. Wait for the task queued by the previous step to have executed.
            // 8. Abort these steps. The element won’t attempt to load another resource until this algorithm is triggered again.
            return;
        }

        // ↳ Otherwise (mode is children)
        // (Ctd. in loadNextSourceChild())
        loadNextSourceChild();
    });
}

void HTMLMediaElement::loadNextSourceChild()
{
    ContentType contentType;
    String keySystem;
    URL mediaURL = selectNextSourceChild(&contentType, &keySystem, Complain);
    if (!mediaURL.isValid()) {
        waitForSourceChange();
        return;
    }

    // Recreate the media player for the new url
    createMediaPlayer();

    m_loadState = LoadingFromSourceElement;
    loadResource(mediaURL, contentType, keySystem);
}

void HTMLMediaElement::loadResource(const URL& initialURL, ContentType& contentType, const String& keySystem)
{
    ASSERT(initialURL.isEmpty() || isSafeToLoadURL(initialURL, Complain));

    INFO_LOG(LOGIDENTIFIER, initialURL, contentType.raw(), keySystem);

    RefPtr<Frame> frame = document().frame();
    if (!frame) {
        mediaLoadingFailed(MediaPlayer::FormatError);
        return;
    }

    Page* page = frame->page();
    if (!page) {
        mediaLoadingFailed(MediaPlayer::FormatError);
        return;
    }

    URL url = initialURL;
    if (!url.isEmpty() && !frame->loader().willLoadMediaElementURL(url)) {
        mediaLoadingFailed(MediaPlayer::FormatError);
        return;
    }

#if ENABLE(CONTENT_EXTENSIONS)
    if (auto documentLoader = makeRefPtr(frame->loader().documentLoader())) {
        if (page->userContentProvider().processContentExtensionRulesForLoad(url, ResourceType::Media, *documentLoader).blockedLoad) {
            mediaLoadingFailed(MediaPlayer::FormatError);
            return;
        }
    }
#endif

    // The resource fetch algorithm
    m_networkState = NETWORK_LOADING;

    // If the URL should be loaded from the application cache, pass the URL of the cached file to the media engine.
    ApplicationCacheResource* resource = nullptr;
    if (!url.isEmpty() && frame->loader().documentLoader()->applicationCacheHost().shouldLoadResourceFromApplicationCache(ResourceRequest(url), resource)) {
        // Resources that are not present in the manifest will always fail to load (at least, after the
        // cache has been primed the first time), making the testing of offline applications simpler.
        if (!resource || resource->path().isEmpty()) {
            mediaLoadingFailed(MediaPlayer::NetworkError);
            return;
        }
    }

    // Log that we started loading a media element.
    page->diagnosticLoggingClient().logDiagnosticMessage(isVideo() ? DiagnosticLoggingKeys::videoKey() : DiagnosticLoggingKeys::audioKey(), DiagnosticLoggingKeys::loadingKey(), ShouldSample::No);

    m_firstTimePlaying = true;

    // Set m_currentSrc *before* changing to the cache URL, the fact that we are loading from the app
    // cache is an internal detail not exposed through the media element API.
    m_currentSrc = url;

    if (resource) {
        url = ApplicationCacheHost::createFileURL(resource->path());
        INFO_LOG(LOGIDENTIFIER, "will load ", url, " from app cache");
    }

    INFO_LOG(LOGIDENTIFIER, "m_currentSrc is ", m_currentSrc);

    startProgressEventTimer();

    bool privateMode = document().page() && document().page()->usesEphemeralSession();
    m_player->setPrivateBrowsingMode(privateMode);

    // Reset display mode to force a recalculation of what to show because we are resetting the player.
    setDisplayMode(Unknown);

    if (!autoplay() && !m_havePreparedToPlay)
        m_player->setPreload(m_mediaSession->effectivePreloadForElement());
    m_player->setPreservesPitch(m_webkitPreservesPitch);

    if (!m_explicitlyMuted) {
        m_explicitlyMuted = true;
        m_muted = hasAttributeWithoutSynchronization(mutedAttr);
        m_mediaSession->canProduceAudioChanged();
    }

    updateVolume();

    bool loadAttempted = false;
#if ENABLE(MEDIA_SOURCE)
    if (!m_mediaSource && url.protocolIs(mediaSourceBlobProtocol))
        m_mediaSource = MediaSource::lookup(url.string());

    if (m_mediaSource) {
        loadAttempted = true;
        if (!m_mediaSource->attachToElement(*this) || !m_player->load(url, contentType, m_mediaSource.get())) {
            // Forget our reference to the MediaSource, so we leave it alone
            // while processing remainder of load failure.
            m_mediaSource = nullptr;
            mediaLoadingFailed(MediaPlayer::FormatError);
        }
    }
#endif

#if ENABLE(MEDIA_STREAM)
    if (!loadAttempted) {
        if (!m_mediaStreamSrcObject && url.protocolIs(mediaStreamBlobProtocol))
            m_mediaStreamSrcObject = MediaStreamRegistry::shared().lookUp(url);

        if (m_mediaStreamSrcObject) {
            loadAttempted = true;
            if (!m_player->load(m_mediaStreamSrcObject->privateStream()))
                mediaLoadingFailed(MediaPlayer::FormatError);
        }
    }
#endif

    if (!loadAttempted && m_blob) {
        loadAttempted = true;
        if (!m_player->load(m_blob->url(), contentType, keySystem))
            mediaLoadingFailed(MediaPlayer::FormatError);
    }

    if (!loadAttempted && !m_player->load(url, contentType, keySystem))
        mediaLoadingFailed(MediaPlayer::FormatError);

    // If there is no poster to display, allow the media engine to render video frames as soon as
    // they are available.
    updateDisplayState();

    updateRenderer();
}

#if ENABLE(VIDEO_TRACK)

static bool trackIndexCompare(TextTrack* a, TextTrack* b)
{
    return a->trackIndex() - b->trackIndex() < 0;
}

static bool eventTimeCueCompare(const std::pair<MediaTime, TextTrackCue*>& a, const std::pair<MediaTime, TextTrackCue*>& b)
{
    // 12 - Sort the tasks in events in ascending time order (tasks with earlier
    // times first).
    if (a.first != b.first)
        return a.first - b.first < MediaTime::zeroTime();

    // If the cues belong to different text tracks, it doesn't make sense to
    // compare the two tracks by the relative cue order, so return the relative
    // track order.
    if (a.second->track() != b.second->track())
        return trackIndexCompare(a.second->track(), b.second->track());

    // 12 - Further sort tasks in events that have the same time by the
    // relative text track cue order of the text track cues associated
    // with these tasks.
    return a.second->isOrderedBefore(b.second);
}

static bool compareCueInterval(const CueInterval& one, const CueInterval& two)
{
    return one.data()->isOrderedBefore(two.data());
}

void HTMLMediaElement::updateActiveTextTrackCues(const MediaTime& movieTime)
{
    // 4.8.10.8 Playing the media resource

    //  If the current playback position changes while the steps are running,
    //  then the user agent must wait for the steps to complete, and then must
    //  immediately rerun the steps.
    if (ignoreTrackDisplayUpdateRequests())
        return;

    // 1 - Let current cues be a list of cues, initialized to contain all the
    // cues of all the hidden, showing, or showing by default text tracks of the
    // media element (not the disabled ones) whose start times are less than or
    // equal to the current playback position and whose end times are greater
    // than the current playback position.
    CueList currentCues;

    // The user agent must synchronously unset [the text track cue active] flag
    // whenever ... the media element's readyState is changed back to HAVE_NOTHING.
    if (m_readyState != HAVE_NOTHING && m_player) {
        currentCues = m_cueTree.allOverlaps(m_cueTree.createInterval(movieTime, movieTime));
        if (currentCues.size() > 1)
            std::sort(currentCues.begin(), currentCues.end(), &compareCueInterval);
    }

    CueList previousCues;
    CueList missedCues;

    // 2 - Let other cues be a list of cues, initialized to contain all the cues
    // of hidden, showing, and showing by default text tracks of the media
    // element that are not present in current cues.
    previousCues = m_currentlyActiveCues;

    // 3 - Let last time be the current playback position at the time this
    // algorithm was last run for this media element, if this is not the first
    // time it has run.
    MediaTime lastTime = m_lastTextTrackUpdateTime;

    // 4 - If the current playback position has, since the last time this
    // algorithm was run, only changed through its usual monotonic increase
    // during normal playback, then let missed cues be the list of cues in other
    // cues whose start times are greater than or equal to last time and whose
    // end times are less than or equal to the current playback position.
    // Otherwise, let missed cues be an empty list.
    if (lastTime >= MediaTime::zeroTime() && m_lastSeekTime < movieTime) {
        for (auto& cue : m_cueTree.allOverlaps(m_cueTree.createInterval(lastTime, movieTime))) {
            // Consider cues that may have been missed since the last seek time.
            if (cue.low() > std::max(m_lastSeekTime, lastTime) && cue.high() < movieTime)
                missedCues.append(cue);
        }
    }

    m_lastTextTrackUpdateTime = movieTime;

    // 5 - If the time was reached through the usual monotonic increase of the
    // current playback position during normal playback, and if the user agent
    // has not fired a timeupdate event at the element in the past 15 to 250ms
    // and is not still running event handlers for such an event, then the user
    // agent must queue a task to fire a simple event named timeupdate at the
    // element. (In the other cases, such as explicit seeks, relevant events get
    // fired as part of the overall process of changing the current playback
    // position.)
    if (!m_paused && m_lastSeekTime <= lastTime)
        scheduleTimeupdateEvent(false);

    // Explicitly cache vector sizes, as their content is constant from here.
    size_t currentCuesSize = currentCues.size();
    size_t missedCuesSize = missedCues.size();
    size_t previousCuesSize = previousCues.size();

    // 6 - If all of the cues in current cues have their text track cue active
    // flag set, none of the cues in other cues have their text track cue active
    // flag set, and missed cues is empty, then abort these steps.
    bool activeSetChanged = missedCuesSize;

    for (size_t i = 0; !activeSetChanged && i < previousCuesSize; ++i)
        if (!currentCues.contains(previousCues[i]) && previousCues[i].data()->isActive())
            activeSetChanged = true;

    for (size_t i = 0; i < currentCuesSize; ++i) {
        RefPtr<TextTrackCue> cue = currentCues[i].data();

        if (cue->isRenderable())
            toVTTCue(cue.get())->updateDisplayTree(movieTime);

        if (!cue->isActive())
            activeSetChanged = true;
    }

    if (!activeSetChanged)
        return;

    // 7 - If the time was reached through the usual monotonic increase of the
    // current playback position during normal playback, and there are cues in
    // other cues that have their text track cue pause-on-exi flag set and that
    // either have their text track cue active flag set or are also in missed
    // cues, then immediately pause the media element.
    for (size_t i = 0; !m_paused && i < previousCuesSize; ++i) {
        if (previousCues[i].data()->pauseOnExit()
            && previousCues[i].data()->isActive()
            && !currentCues.contains(previousCues[i]))
            pause();
    }

    for (size_t i = 0; !m_paused && i < missedCuesSize; ++i) {
        if (missedCues[i].data()->pauseOnExit())
            pause();
    }

    // 8 - Let events be a list of tasks, initially empty. Each task in this
    // list will be associated with a text track, a text track cue, and a time,
    // which are used to sort the list before the tasks are queued.
    Vector<std::pair<MediaTime, TextTrackCue*>> eventTasks;

    // 8 - Let affected tracks be a list of text tracks, initially empty.
    Vector<TextTrack*> affectedTracks;

    for (size_t i = 0; i < missedCuesSize; ++i) {
        // 9 - For each text track cue in missed cues, prepare an event named enter
        // for the TextTrackCue object with the text track cue start time.
        eventTasks.append({ missedCues[i].data()->startMediaTime(), missedCues[i].data() });

        // 10 - For each text track [...] in missed cues, prepare an event
        // named exit for the TextTrackCue object with the  with the later of
        // the text track cue end time and the text track cue start time.

        // Note: An explicit task is added only if the cue is NOT a zero or
        // negative length cue. Otherwise, the need for an exit event is
        // checked when these tasks are actually queued below. This doesn't
        // affect sorting events before dispatch either, because the exit
        // event has the same time as the enter event.
        if (missedCues[i].data()->startMediaTime() < missedCues[i].data()->endMediaTime())
            eventTasks.append({ missedCues[i].data()->endMediaTime(), missedCues[i].data() });
    }

    for (size_t i = 0; i < previousCuesSize; ++i) {
        // 10 - For each text track cue in other cues that has its text
        // track cue active flag set prepare an event named exit for the
        // TextTrackCue object with the text track cue end time.
        if (!currentCues.contains(previousCues[i]))
            eventTasks.append({ previousCues[i].data()->endMediaTime(), previousCues[i].data() });
    }

    for (size_t i = 0; i < currentCuesSize; ++i) {
        // 11 - For each text track cue in current cues that does not have its
        // text track cue active flag set, prepare an event named enter for the
        // TextTrackCue object with the text track cue start time.
        if (!previousCues.contains(currentCues[i]))
            eventTasks.append({ currentCues[i].data()->startMediaTime(), currentCues[i].data() });
    }

    // 12 - Sort the tasks in events in ascending time order (tasks with earlier
    // times first).
    std::sort(eventTasks.begin(), eventTasks.end(), eventTimeCueCompare);

    for (auto& eventTask : eventTasks) {
        if (!affectedTracks.contains(eventTask.second->track()))
            affectedTracks.append(eventTask.second->track());

        // 13 - Queue each task in events, in list order.

        // Each event in eventTasks may be either an enterEvent or an exitEvent,
        // depending on the time that is associated with the event. This
        // correctly identifies the type of the event, if the startTime is
        // less than the endTime in the cue.
        if (eventTask.second->startTime() >= eventTask.second->endTime()) {
            auto enterEvent = Event::create(eventNames().enterEvent, Event::CanBubble::No, Event::IsCancelable::No);
            enterEvent->setTarget(eventTask.second);
            m_asyncEventQueue.enqueueEvent(WTFMove(enterEvent));

            auto exitEvent = Event::create(eventNames().exitEvent, Event::CanBubble::No, Event::IsCancelable::No);
            exitEvent->setTarget(eventTask.second);
            m_asyncEventQueue.enqueueEvent(WTFMove(exitEvent));
        } else {
            RefPtr<Event> event;
            if (eventTask.first == eventTask.second->startMediaTime())
                event = Event::create(eventNames().enterEvent, Event::CanBubble::No, Event::IsCancelable::No);
            else
                event = Event::create(eventNames().exitEvent, Event::CanBubble::No, Event::IsCancelable::No);
            event->setTarget(eventTask.second);
            m_asyncEventQueue.enqueueEvent(WTFMove(event));
        }
    }

    // 14 - Sort affected tracks in the same order as the text tracks appear in
    // the media element's list of text tracks, and remove duplicates.
    std::sort(affectedTracks.begin(), affectedTracks.end(), trackIndexCompare);

    // 15 - For each text track in affected tracks, in the list order, queue a
    // task to fire a simple event named cuechange at the TextTrack object, and, ...
    for (auto& affectedTrack : affectedTracks) {
        auto event = Event::create(eventNames().cuechangeEvent, Event::CanBubble::No, Event::IsCancelable::No);
        event->setTarget(affectedTrack);
        m_asyncEventQueue.enqueueEvent(WTFMove(event));

        // ... if the text track has a corresponding track element, to then fire a
        // simple event named cuechange at the track element as well.
        if (is<LoadableTextTrack>(*affectedTrack)) {
<<<<<<< HEAD
            auto event = Event::create(eventNames().cuechangeEvent, false, false);
=======
            auto event = Event::create(eventNames().cuechangeEvent, Event::CanBubble::No, Event::IsCancelable::No);
>>>>>>> 20415689
            auto trackElement = makeRefPtr(downcast<LoadableTextTrack>(*affectedTrack).trackElement());
            ASSERT(trackElement);
            event->setTarget(trackElement);
            m_asyncEventQueue.enqueueEvent(WTFMove(event));
        }
    }

    // 16 - Set the text track cue active flag of all the cues in the current
    // cues, and unset the text track cue active flag of all the cues in the
    // other cues.
    for (size_t i = 0; i < currentCuesSize; ++i)
        currentCues[i].data()->setIsActive(true);

    for (size_t i = 0; i < previousCuesSize; ++i)
        if (!currentCues.contains(previousCues[i]))
            previousCues[i].data()->setIsActive(false);

    // Update the current active cues.
    m_currentlyActiveCues = currentCues;

    if (activeSetChanged)
        updateTextTrackDisplay();
}

bool HTMLMediaElement::textTracksAreReady() const
{
    // 4.8.10.12.1 Text track model
    // ...
    // The text tracks of a media element are ready if all the text tracks whose mode was not
    // in the disabled state when the element's resource selection algorithm last started now
    // have a text track readiness state of loaded or failed to load.
    for (unsigned i = 0; i < m_textTracksWhenResourceSelectionBegan.size(); ++i) {
        if (m_textTracksWhenResourceSelectionBegan[i]->readinessState() == TextTrack::Loading
            || m_textTracksWhenResourceSelectionBegan[i]->readinessState() == TextTrack::NotLoaded)
            return false;
    }

    return true;
}

void HTMLMediaElement::textTrackReadyStateChanged(TextTrack* track)
{
    if (track->readinessState() != TextTrack::Loading
        && track->mode() != TextTrack::Mode::Disabled) {
        // The display trees exist as long as the track is active, in this case,
        // and if the same track is loaded again (for example if the src attribute was changed),
        // cues can be accumulated with the old ones, that's why they needs to be flushed
        if (hasMediaControls())
            mediaControls()->clearTextDisplayContainer();
        updateTextTrackDisplay();
    }
    if (m_player && m_textTracksWhenResourceSelectionBegan.contains(track)) {
        if (track->readinessState() != TextTrack::Loading)
            setReadyState(m_player->readyState());
    } else {
        // The track readiness state might have changed as a result of the user
        // clicking the captions button. In this case, a check whether all the
        // resources have failed loading should be done in order to hide the CC button.
        if (hasMediaControls() && track->readinessState() == TextTrack::FailedToLoad)
            mediaControls()->refreshClosedCaptionsButtonVisibility();
    }
}

void HTMLMediaElement::audioTrackEnabledChanged(AudioTrack& track)
{
    if (m_audioTracks && m_audioTracks->contains(track))
        m_audioTracks->scheduleChangeEvent();
    if (processingUserGestureForMedia())
        removeBehaviorsRestrictionsAfterFirstUserGesture(MediaElementSession::AllRestrictions & ~MediaElementSession::RequireUserGestureToControlControlsManager);
}

void HTMLMediaElement::textTrackModeChanged(TextTrack& track)
{
    bool trackIsLoaded = true;
    if (track.trackType() == TextTrack::TrackElement) {
        trackIsLoaded = false;
        for (auto& trackElement : childrenOfType<HTMLTrackElement>(*this)) {
            if (&trackElement.track() == &track) {
                if (trackElement.readyState() == HTMLTrackElement::LOADING || trackElement.readyState() == HTMLTrackElement::LOADED)
                    trackIsLoaded = true;
                break;
            }
        }
    }

    // If this is the first added track, create the list of text tracks.
    if (!m_textTracks)
        m_textTracks = TextTrackList::create(this, ActiveDOMObject::scriptExecutionContext());

    // Mark this track as "configured" so configureTextTracks won't change the mode again.
    track.setHasBeenConfigured(true);

    if (track.mode() != TextTrack::Mode::Disabled && trackIsLoaded)
        textTrackAddCues(track, *track.cues());

    configureTextTrackDisplay(AssumeTextTrackVisibilityChanged);

    if (m_textTracks && m_textTracks->contains(track))
        m_textTracks->scheduleChangeEvent();

#if ENABLE(AVF_CAPTIONS)
    if (track.trackType() == TextTrack::TrackElement && m_player)
        m_player->notifyTrackModeChanged();
#endif
}

void HTMLMediaElement::videoTrackSelectedChanged(VideoTrack& track)
{
    if (m_videoTracks && m_videoTracks->contains(track))
        m_videoTracks->scheduleChangeEvent();
}

void HTMLMediaElement::textTrackKindChanged(TextTrack& track)
{
    if (track.kind() != TextTrack::Kind::Captions && track.kind() != TextTrack::Kind::Subtitles && track.mode() == TextTrack::Mode::Showing)
        track.setMode(TextTrack::Mode::Hidden);
}

void HTMLMediaElement::beginIgnoringTrackDisplayUpdateRequests()
{
    ++m_ignoreTrackDisplayUpdate;
}

void HTMLMediaElement::endIgnoringTrackDisplayUpdateRequests()
{
    ASSERT(m_ignoreTrackDisplayUpdate);
    --m_ignoreTrackDisplayUpdate;
    if (!m_ignoreTrackDisplayUpdate && m_inActiveDocument)
        updateActiveTextTrackCues(currentMediaTime());
}

void HTMLMediaElement::textTrackAddCues(TextTrack& track, const TextTrackCueList& cues)
{
    if (track.mode() == TextTrack::Mode::Disabled)
        return;

    TrackDisplayUpdateScope scope { *this };
    for (unsigned i = 0; i < cues.length(); ++i)
        textTrackAddCue(track, *cues.item(i));
}

void HTMLMediaElement::textTrackRemoveCues(TextTrack&, const TextTrackCueList& cues)
{
    TrackDisplayUpdateScope scope { *this };
    for (unsigned i = 0; i < cues.length(); ++i) {
        auto& cue = *cues.item(i);
        textTrackRemoveCue(*cue.track(), cue);
    }
}

void HTMLMediaElement::textTrackAddCue(TextTrack& track, TextTrackCue& cue)
{
    if (track.mode() == TextTrack::Mode::Disabled)
        return;

    // Negative duration cues need be treated in the interval tree as
    // zero-length cues.
    MediaTime endTime = std::max(cue.startMediaTime(), cue.endMediaTime());

    CueInterval interval = m_cueTree.createInterval(cue.startMediaTime(), endTime, &cue);
    if (!m_cueTree.contains(interval))
        m_cueTree.add(interval);
    updateActiveTextTrackCues(currentMediaTime());
}

void HTMLMediaElement::textTrackRemoveCue(TextTrack&, TextTrackCue& cue)
{
    // Negative duration cues need to be treated in the interval tree as
    // zero-length cues.
    MediaTime endTime = std::max(cue.startMediaTime(), cue.endMediaTime());

    CueInterval interval = m_cueTree.createInterval(cue.startMediaTime(), endTime, &cue);
    m_cueTree.remove(interval);

    // Since the cue will be removed from the media element and likely the
    // TextTrack might also be destructed, notifying the region of the cue
    // removal shouldn't be done.
    if (cue.isRenderable())
        toVTTCue(&cue)->notifyRegionWhenRemovingDisplayTree(false);

    size_t index = m_currentlyActiveCues.find(interval);
    if (index != notFound) {
        cue.setIsActive(false);
        m_currentlyActiveCues.remove(index);
    }

    if (cue.isRenderable())
        toVTTCue(&cue)->removeDisplayTree();
    updateActiveTextTrackCues(currentMediaTime());

    if (cue.isRenderable())
        toVTTCue(&cue)->notifyRegionWhenRemovingDisplayTree(true);
}

#endif

static inline bool isAllowedToLoadMediaURL(HTMLMediaElement& element, const URL& url, bool isInUserAgentShadowTree)
{
    // Elements in user agent show tree should load whatever the embedding document policy is.
    if (isInUserAgentShadowTree)
        return true;

    ASSERT(element.document().contentSecurityPolicy());
    return element.document().contentSecurityPolicy()->allowMediaFromSource(url);
}

bool HTMLMediaElement::isSafeToLoadURL(const URL& url, InvalidURLAction actionIfInvalid)
{
    if (!url.isValid()) {
        ERROR_LOG(LOGIDENTIFIER, url, " is invalid");
        return false;
    }

    RefPtr<Frame> frame = document().frame();
    if (!frame || !document().securityOrigin().canDisplay(url)) {
        if (actionIfInvalid == Complain)
            FrameLoader::reportLocalLoadFailed(frame.get(), url.stringCenterEllipsizedToLength());
            ERROR_LOG(LOGIDENTIFIER, url , " was rejected by SecurityOrigin");
        return false;
    }

    if (!isAllowedToLoadMediaURL(*this, url, isInUserAgentShadowTree())) {
        ERROR_LOG(LOGIDENTIFIER, url, " was rejected by Content Security Policy");
        return false;
    }

    return true;
}

void HTMLMediaElement::startProgressEventTimer()
{
    if (m_progressEventTimer.isActive())
        return;

    m_previousProgressTime = MonotonicTime::now();
    // 350ms is not magic, it is in the spec!
    m_progressEventTimer.startRepeating(350_ms);
}

void HTMLMediaElement::waitForSourceChange()
{
    INFO_LOG(LOGIDENTIFIER);

    stopPeriodicTimers();
    m_loadState = WaitingForSource;

    // 6.17 - Waiting: Set the element's networkState attribute to the NETWORK_NO_SOURCE value
    m_networkState = NETWORK_NO_SOURCE;

    // 6.18 - Set the element's delaying-the-load-event flag to false. This stops delaying the load event.
    setShouldDelayLoadEvent(false);

    updateDisplayState();
    updateRenderer();
}

void HTMLMediaElement::noneSupported()
{
    if (m_error)
        return;

    INFO_LOG(LOGIDENTIFIER);

    stopPeriodicTimers();
    m_loadState = WaitingForSource;
    m_currentSourceNode = nullptr;

    // 4.8.10.5
    // 6 - Reaching this step indicates that the media resource failed to load or that the given
    // URL could not be resolved. In one atomic operation, run the following steps:

    // 6.1 - Set the error attribute to a new MediaError object whose code attribute is set to
    // MEDIA_ERR_SRC_NOT_SUPPORTED.
    m_error = MediaError::create(MediaError::MEDIA_ERR_SRC_NOT_SUPPORTED);

    // 6.2 - Forget the media element's media-resource-specific text tracks.
    forgetResourceSpecificTracks();

    // 6.3 - Set the element's networkState attribute to the NETWORK_NO_SOURCE value.
    m_networkState = NETWORK_NO_SOURCE;

    // 7 - Queue a task to fire a simple event named error at the media element.
    scheduleEvent(eventNames().errorEvent);

    rejectPendingPlayPromises(WTFMove(m_pendingPlayPromises), DOMException::create(NotSupportedError));

#if ENABLE(MEDIA_SOURCE)
    detachMediaSource();
#endif

    // 8 - Set the element's delaying-the-load-event flag to false. This stops delaying the load event.
    setShouldDelayLoadEvent(false);

    // 9 - Abort these steps. Until the load() method is invoked or the src attribute is changed,
    // the element won't attempt to load another resource.

    updateDisplayState();
    updateRenderer();
}

void HTMLMediaElement::mediaLoadingFailedFatally(MediaPlayer::NetworkState error)
{
    // 1 - The user agent should cancel the fetching process.
    stopPeriodicTimers();
    m_loadState = WaitingForSource;

    // 2 - Set the error attribute to a new MediaError object whose code attribute is
    // set to MEDIA_ERR_NETWORK/MEDIA_ERR_DECODE.
    if (error == MediaPlayer::NetworkError)
        m_error = MediaError::create(MediaError::MEDIA_ERR_NETWORK);
    else if (error == MediaPlayer::DecodeError)
        m_error = MediaError::create(MediaError::MEDIA_ERR_DECODE);
    else
        ASSERT_NOT_REACHED();

    // 3 - Queue a task to fire a simple event named error at the media element.
    scheduleEvent(eventNames().errorEvent);

#if ENABLE(MEDIA_SOURCE)
    detachMediaSource();
#endif

    // 4 - Set the element's networkState attribute to the NETWORK_EMPTY value and queue a
    // task to fire a simple event called emptied at the element.
    m_networkState = NETWORK_EMPTY;
    scheduleEvent(eventNames().emptiedEvent);

    // 5 - Set the element's delaying-the-load-event flag to false. This stops delaying the load event.
    setShouldDelayLoadEvent(false);

    // 6 - Abort the overall resource selection algorithm.
    m_currentSourceNode = nullptr;

#if PLATFORM(COCOA)
    if (is<MediaDocument>(document()))
        downcast<MediaDocument>(document()).mediaElementSawUnsupportedTracks();
#endif
}

void HTMLMediaElement::cancelPendingEventsAndCallbacks()
{
    INFO_LOG(LOGIDENTIFIER);
    m_asyncEventQueue.cancelAllEvents();

    for (auto& source : childrenOfType<HTMLSourceElement>(*this))
        source.cancelPendingErrorEvent();

    rejectPendingPlayPromises(WTFMove(m_pendingPlayPromises), DOMException::create(AbortError));
}

void HTMLMediaElement::mediaPlayerNetworkStateChanged(MediaPlayer*)
{
    beginProcessingMediaPlayerCallback();
    setNetworkState(m_player->networkState());
    endProcessingMediaPlayerCallback();
}

static void logMediaLoadRequest(Page* page, const String& mediaEngine, const String& errorMessage, bool succeeded)
{
    if (!page)
        return;

    DiagnosticLoggingClient& diagnosticLoggingClient = page->diagnosticLoggingClient();
    if (!succeeded) {
        diagnosticLoggingClient.logDiagnosticMessageWithResult(DiagnosticLoggingKeys::mediaLoadingFailedKey(), errorMessage, DiagnosticLoggingResultFail, ShouldSample::No);
        return;
    }

    diagnosticLoggingClient.logDiagnosticMessage(DiagnosticLoggingKeys::mediaLoadedKey(), mediaEngine, ShouldSample::No);

    if (!page->hasSeenAnyMediaEngine())
        diagnosticLoggingClient.logDiagnosticMessage(DiagnosticLoggingKeys::pageContainsAtLeastOneMediaEngineKey(), emptyString(), ShouldSample::No);

    if (!page->hasSeenMediaEngine(mediaEngine))
        diagnosticLoggingClient.logDiagnosticMessage(DiagnosticLoggingKeys::pageContainsMediaEngineKey(), mediaEngine, ShouldSample::No);

    page->sawMediaEngine(mediaEngine);
}

static String stringForNetworkState(MediaPlayer::NetworkState state)
{
    switch (state) {
    case MediaPlayer::Empty: return "Empty"_s;
    case MediaPlayer::Idle: return "Idle"_s;
    case MediaPlayer::Loading: return "Loading"_s;
    case MediaPlayer::Loaded: return "Loaded"_s;
    case MediaPlayer::FormatError: return "FormatError"_s;
    case MediaPlayer::NetworkError: return "NetworkError"_s;
    case MediaPlayer::DecodeError: return "DecodeError"_s;
    default: return emptyString();
    }
}

void HTMLMediaElement::mediaLoadingFailed(MediaPlayer::NetworkState error)
{
    stopPeriodicTimers();

    // If we failed while trying to load a <source> element, the movie was never parsed, and there are more
    // <source> children, schedule the next one
    if (m_readyState < HAVE_METADATA && m_loadState == LoadingFromSourceElement) {

        // resource selection algorithm
        // Step 9.Otherwise.9 - Failed with elements: Queue a task, using the DOM manipulation task source, to fire a simple event named error at the candidate element.
        if (m_currentSourceNode)
            m_currentSourceNode->scheduleErrorEvent();
        else
            INFO_LOG(LOGIDENTIFIER, "error event not sent, <source> was removed");

        // 9.Otherwise.10 - Asynchronously await a stable state. The synchronous section consists of all the remaining steps of this algorithm until the algorithm says the synchronous section has ended.

        // 9.Otherwise.11 - Forget the media element's media-resource-specific tracks.
        forgetResourceSpecificTracks();

        if (havePotentialSourceChild()) {
            INFO_LOG(LOGIDENTIFIER, "scheduling next <source>");
            scheduleNextSourceChild();
        } else {
            INFO_LOG(LOGIDENTIFIER, "no more <source> elements, waiting");
            waitForSourceChange();
        }

        return;
    }

    if ((error == MediaPlayer::NetworkError && m_readyState >= HAVE_METADATA) || error == MediaPlayer::DecodeError)
        mediaLoadingFailedFatally(error);
    else if ((error == MediaPlayer::FormatError || error == MediaPlayer::NetworkError) && m_loadState == LoadingFromSrcAttr)
        noneSupported();

    updateDisplayState();
    if (hasMediaControls()) {
        mediaControls()->reset();
        mediaControls()->reportedError();
    }

    ERROR_LOG(LOGIDENTIFIER, "error = ", static_cast<int>(error));

    logMediaLoadRequest(document().page(), String(), stringForNetworkState(error), false);

    m_mediaSession->clientCharacteristicsChanged();
}

void HTMLMediaElement::setNetworkState(MediaPlayer::NetworkState state)
{
    if (static_cast<int>(state) != static_cast<int>(m_networkState))
        ALWAYS_LOG(LOGIDENTIFIER, "new state = ", state, ", current state = ", m_networkState);

    if (state == MediaPlayer::Empty) {
        // Just update the cached state and leave, we can't do anything.
        m_networkState = NETWORK_EMPTY;
        return;
    }

    if (state == MediaPlayer::FormatError || state == MediaPlayer::NetworkError || state == MediaPlayer::DecodeError) {
        mediaLoadingFailed(state);
        return;
    }

    if (state == MediaPlayer::Idle) {
        if (m_networkState > NETWORK_IDLE) {
            changeNetworkStateFromLoadingToIdle();
            setShouldDelayLoadEvent(false);
        } else {
            m_networkState = NETWORK_IDLE;
        }
    }

    if (state == MediaPlayer::Loading) {
        if (m_networkState < NETWORK_LOADING || m_networkState == NETWORK_NO_SOURCE)
            startProgressEventTimer();
        m_networkState = NETWORK_LOADING;
    }

    if (state == MediaPlayer::Loaded) {
        if (m_networkState != NETWORK_IDLE)
            changeNetworkStateFromLoadingToIdle();
        m_completelyLoaded = true;
    }

    if (hasMediaControls())
        mediaControls()->updateStatusDisplay();
}

void HTMLMediaElement::changeNetworkStateFromLoadingToIdle()
{
    m_progressEventTimer.stop();
    if (hasMediaControls() && m_player->didLoadingProgress())
        mediaControls()->bufferingProgressed();

    // Schedule one last progress event so we guarantee that at least one is fired
    // for files that load very quickly.
    scheduleEvent(eventNames().progressEvent);
    scheduleEvent(eventNames().suspendEvent);
    m_networkState = NETWORK_IDLE;
}

void HTMLMediaElement::mediaPlayerReadyStateChanged(MediaPlayer*)
{
    beginProcessingMediaPlayerCallback();

    setReadyState(m_player->readyState());

    endProcessingMediaPlayerCallback();
}

SuccessOr<MediaPlaybackDenialReason> HTMLMediaElement::canTransitionFromAutoplayToPlay() const
{
    if (isAutoplaying()
        && mediaSession().autoplayPermitted()
        && paused()
        && autoplay()
        && !pausedForUserInteraction()
        && !document().isSandboxed(SandboxAutomaticFeatures)
        && m_readyState == HAVE_ENOUGH_DATA)
        return mediaSession().playbackPermitted();

    ALWAYS_LOG(LOGIDENTIFIER, "page consent required");
    return MediaPlaybackDenialReason::PageConsentRequired;
}

void HTMLMediaElement::dispatchPlayPauseEventsIfNeedsQuirks()
{
    auto& document = this->document();
    if (!needsAutoplayPlayPauseEventsQuirk(document) && !needsAutoplayPlayPauseEventsQuirk(document.topDocument()))
        return;

    ALWAYS_LOG(LOGIDENTIFIER);
    scheduleEvent(eventNames().playingEvent);
    scheduleEvent(eventNames().pauseEvent);
}

void HTMLMediaElement::setReadyState(MediaPlayer::ReadyState state)
{
    // Set "wasPotentiallyPlaying" BEFORE updating m_readyState, potentiallyPlaying() uses it
    bool wasPotentiallyPlaying = potentiallyPlaying();

    ReadyState oldState = m_readyState;
    ReadyState newState = static_cast<ReadyState>(state);

#if ENABLE(VIDEO_TRACK)
    bool tracksAreReady = textTracksAreReady();

    if (newState == oldState && m_tracksAreReady == tracksAreReady)
        return;

    m_tracksAreReady = tracksAreReady;
#else
    if (newState == oldState)
        return;
    bool tracksAreReady = true;
#endif

    ALWAYS_LOG(LOGIDENTIFIER, "new state = ", state, ", current state = ", m_readyState);

    if (tracksAreReady)
        m_readyState = newState;
    else {
        // If a media file has text tracks the readyState may not progress beyond HAVE_FUTURE_DATA until
        // the text tracks are ready, regardless of the state of the media file.
        if (newState <= HAVE_METADATA)
            m_readyState = newState;
        else
            m_readyState = HAVE_CURRENT_DATA;
    }

    if (oldState > m_readyStateMaximum)
        m_readyStateMaximum = oldState;

    if (m_networkState == NETWORK_EMPTY)
        return;

    if (m_seeking) {
        // 4.8.10.9, step 11
        if (wasPotentiallyPlaying && m_readyState < HAVE_FUTURE_DATA)
            scheduleEvent(eventNames().waitingEvent);

        // 4.8.10.10 step 14 & 15.
        if (m_seekRequested && !m_player->seeking() && m_readyState >= HAVE_CURRENT_DATA)
            finishSeek();
    } else {
        if (wasPotentiallyPlaying && m_readyState < HAVE_FUTURE_DATA) {
            // 4.8.10.8
            invalidateCachedTime();
            scheduleTimeupdateEvent(false);
            scheduleEvent(eventNames().waitingEvent);
        }
    }

    if (m_readyState >= HAVE_METADATA && oldState < HAVE_METADATA) {
        prepareMediaFragmentURI();
        scheduleEvent(eventNames().durationchangeEvent);
        scheduleResizeEvent();
        scheduleEvent(eventNames().loadedmetadataEvent);
#if ENABLE(WIRELESS_PLAYBACK_TARGET)
        if (hasEventListeners(eventNames().webkitplaybacktargetavailabilitychangedEvent))
            enqueuePlaybackTargetAvailabilityChangedEvent();
#endif
        m_initiallyMuted = m_volume < 0.05 || muted();

        if (hasMediaControls())
            mediaControls()->loadedMetadata();
        updateRenderer();

        if (is<MediaDocument>(document()))
            downcast<MediaDocument>(document()).mediaElementNaturalSizeChanged(expandedIntSize(m_player->naturalSize()));

        logMediaLoadRequest(document().page(), m_player->engineDescription(), String(), true);

#if ENABLE(WIRELESS_PLAYBACK_TARGET)
        updateMediaState(UpdateState::Asynchronously);
#endif

        m_mediaSession->clientCharacteristicsChanged();
    }

    bool shouldUpdateDisplayState = false;

    if (m_readyState >= HAVE_CURRENT_DATA && oldState < HAVE_CURRENT_DATA) {
        if (!m_haveFiredLoadedData) {
            m_haveFiredLoadedData = true;
            scheduleEvent(eventNames().loadeddataEvent);
            // FIXME: It's not clear that it's correct to skip these two operations just
            // because m_haveFiredLoadedData is already true. At one time we were skipping
            // the call to setShouldDelayLoadEvent, which was definitely incorrect.
            shouldUpdateDisplayState = true;
            applyMediaFragmentURI();
        }
        setShouldDelayLoadEvent(false);
    }

    if (m_readyState == HAVE_FUTURE_DATA && oldState <= HAVE_CURRENT_DATA && tracksAreReady) {
        scheduleEvent(eventNames().canplayEvent);
        shouldUpdateDisplayState = true;
    }

    if (m_readyState == HAVE_ENOUGH_DATA && oldState < HAVE_ENOUGH_DATA && tracksAreReady) {
        if (oldState <= HAVE_CURRENT_DATA)
            scheduleEvent(eventNames().canplayEvent);

        scheduleEvent(eventNames().canplaythroughEvent);

        auto success = canTransitionFromAutoplayToPlay();
        if (success) {
            m_paused = false;
            invalidateCachedTime();
            setPlaybackWithoutUserGesture(PlaybackWithoutUserGesture::Started);
            m_playbackStartedTime = currentMediaTime().toDouble();
            scheduleEvent(eventNames().playEvent);
        } else if (success.value() == MediaPlaybackDenialReason::UserGestureRequired) {
            ALWAYS_LOG(LOGIDENTIFIER, "Autoplay blocked, user gesture required");
            setPlaybackWithoutUserGesture(PlaybackWithoutUserGesture::Prevented);
        }

        shouldUpdateDisplayState = true;
    }

    // If we transition to the Future Data state and we're about to begin playing, ensure playback is actually permitted first,
    // honoring any playback denial reasons such as the requirement of a user gesture.
    if (m_readyState == HAVE_FUTURE_DATA && oldState < HAVE_FUTURE_DATA && potentiallyPlaying() && !m_mediaSession->playbackPermitted()) {
        auto canTransition = canTransitionFromAutoplayToPlay();
        if (canTransition && canTransition.value() == MediaPlaybackDenialReason::UserGestureRequired)
            ALWAYS_LOG(LOGIDENTIFIER, "Autoplay blocked, user gesture required");

        pauseInternal();
        setPlaybackWithoutUserGesture(PlaybackWithoutUserGesture::Prevented);
    }

    if (shouldUpdateDisplayState) {
        updateDisplayState();
        if (hasMediaControls()) {
            mediaControls()->refreshClosedCaptionsButtonVisibility();
            mediaControls()->updateStatusDisplay();
        }
    }

    updatePlayState();
    updateMediaController();
#if ENABLE(VIDEO_TRACK)
    updateActiveTextTrackCues(currentMediaTime());
#endif
}

#if ENABLE(LEGACY_ENCRYPTED_MEDIA)
RefPtr<ArrayBuffer> HTMLMediaElement::mediaPlayerCachedKeyForKeyId(const String& keyId) const
{
    return m_webKitMediaKeys ? m_webKitMediaKeys->cachedKeyForKeyId(keyId) : nullptr;
}

bool HTMLMediaElement::mediaPlayerKeyNeeded(MediaPlayer*, Uint8Array* initData)
{
    if (!RuntimeEnabledFeatures::sharedFeatures().legacyEncryptedMediaAPIEnabled())
        return false;

    if (!hasEventListeners("webkitneedkey")
#if ENABLE(ENCRYPTED_MEDIA)
        // Only fire an error if ENCRYPTED_MEDIA is not enabled, to give clients of the 
        // "encrypted" event a chance to handle it without resulting in a synthetic error.
        && !RuntimeEnabledFeatures::sharedFeatures().encryptedMediaAPIEnabled()
#endif
        ) {
        m_error = MediaError::create(MediaError::MEDIA_ERR_ENCRYPTED);
        scheduleEvent(eventNames().errorEvent);
        return false;
    }

    auto event = WebKitMediaKeyNeededEvent::create(eventNames().webkitneedkeyEvent, initData);
    event->setTarget(this);
    m_asyncEventQueue.enqueueEvent(WTFMove(event));

    return true;
}

String HTMLMediaElement::mediaPlayerMediaKeysStorageDirectory() const
{
    auto* page = document().page();
    if (!page || page->usesEphemeralSession())
        return emptyString();

    String storageDirectory = document().settings().mediaKeysStorageDirectory();
    if (storageDirectory.isEmpty())
        return emptyString();

    return FileSystem::pathByAppendingComponent(storageDirectory, document().securityOrigin().data().databaseIdentifier());
}

void HTMLMediaElement::webkitSetMediaKeys(WebKitMediaKeys* mediaKeys)
{
    if (!RuntimeEnabledFeatures::sharedFeatures().legacyEncryptedMediaAPIEnabled())
        return;

    if (m_webKitMediaKeys == mediaKeys)
        return;

    if (m_webKitMediaKeys)
        m_webKitMediaKeys->setMediaElement(nullptr);
    m_webKitMediaKeys = mediaKeys;
    if (m_webKitMediaKeys)
        m_webKitMediaKeys->setMediaElement(this);
}

void HTMLMediaElement::keyAdded()
{
    if (!RuntimeEnabledFeatures::sharedFeatures().legacyEncryptedMediaAPIEnabled())
        return;

    if (m_player)
        m_player->keyAdded();
}

#endif

#if ENABLE(ENCRYPTED_MEDIA)

MediaKeys* HTMLMediaElement::mediaKeys() const
{
    return m_mediaKeys.get();
}

void HTMLMediaElement::setMediaKeys(MediaKeys* mediaKeys, Ref<DeferredPromise>&& promise)
{
    // https://w3c.github.io/encrypted-media/#dom-htmlmediaelement-setmediakeys
    // W3C Editor's Draft 09 November 2016

    // 1. If mediaKeys and the mediaKeys attribute are the same object, return a resolved promise.
    if (mediaKeys == m_mediaKeys) {
        promise->resolve();
        return;
    }

    // 2. If this object's attaching media keys value is true, return a promise rejected with an InvalidStateError.
    if (m_attachingMediaKeys) {
        promise->reject(InvalidStateError);
        return;
    }

    // 3. Let this object's attaching media keys value be true.
    m_attachingMediaKeys = true;

    // 4. Let promise be a new promise.
    // 5. Run the following steps in parallel:
    m_encryptedMediaQueue.enqueueTask([this, mediaKeys = RefPtr<MediaKeys>(mediaKeys), promise = WTFMove(promise)]() mutable {
        // 5.1. If all the following conditions hold:
        //      - mediaKeys is not null,
        //      - the CDM instance represented by mediaKeys is already in use by another media element
        //      - the user agent is unable to use it with this element
        //      then let this object's attaching media keys value be false and reject promise with a QuotaExceededError.
        // FIXME: ^

        // 5.2. If the mediaKeys attribute is not null, run the following steps:
        if (m_mediaKeys) {
            // 5.2.1. If the user agent or CDM do not support removing the association, let this object's attaching media keys value be false and reject promise with a NotSupportedError.
            // 5.2.2. If the association cannot currently be removed, let this object's attaching media keys value be false and reject promise with an InvalidStateError.
            // 5.2.3. Stop using the CDM instance represented by the mediaKeys attribute to decrypt media data and remove the association with the media element.
            // 5.2.4. If the preceding step failed, let this object's attaching media keys value be false and reject promise with the appropriate error name.
            // FIXME: ^

            m_mediaKeys->detachCDMClient(*this);
        }

        // 5.3. If mediaKeys is not null, run the following steps:
        if (mediaKeys) {
            // 5.3.1. Associate the CDM instance represented by mediaKeys with the media element for decrypting media data.
            mediaKeys->attachCDMClient(*this);
            if (m_player)
                m_player->cdmInstanceAttached(mediaKeys->cdmInstance());

            // 5.3.2. If the preceding step failed, run the following steps:
            //   5.3.2.1. Set the mediaKeys attribute to null.
            //   5.3.2.2. Let this object's attaching media keys value be false.
            //   5.3.2.3. Reject promise with a new DOMException whose name is the appropriate error name.
            // 5.3.3. Queue a task to run the Attempt to Resume Playback If Necessary algorithm on the media element.
            // FIXME: ^
        }

        // 5.4. Set the mediaKeys attribute to mediaKeys.
        // 5.5. Let this object's attaching media keys value be false.
        // 5.6. Resolve promise.
        m_mediaKeys = WTFMove(mediaKeys);
        m_attachingMediaKeys = false;
        promise->resolve();
    });

    // 6. Return promise.
}

void HTMLMediaElement::mediaPlayerInitializationDataEncountered(const String& initDataType, RefPtr<ArrayBuffer>&& initData)
{
    if (!RuntimeEnabledFeatures::sharedFeatures().encryptedMediaAPIEnabled())
        return;

    // https://w3c.github.io/encrypted-media/#initdata-encountered
    // W3C Editor's Draft 23 June 2017

    // 1. Let the media element be the specified HTMLMediaElement object.
    // 2. Let initDataType be the empty string.
    // 3. Let initData be null.
    // 4. If the media data is CORS-same-origin and not mixed content, run the following steps:
    //   4.1. Let initDataType be the string representing the Initialization Data Type of the Initialization Data.
    //   4.2. Let initData be the Initialization Data.
    // FIXME: ^

    // 5. Queue a task to create an event named encrypted that does not bubble and is not cancellable using the
    //    MediaEncryptedEvent interface with its type attribute set to encrypted and its isTrusted attribute
    //    initialized to true, and dispatch it at the media element.
    //    The event interface MediaEncryptedEvent has:
    //      initDataType = initDataType
    //      initData = initData
    MediaEncryptedEventInit initializer { initDataType, WTFMove(initData) };
    m_asyncEventQueue.enqueueEvent(MediaEncryptedEvent::create(eventNames().encryptedEvent, initializer, Event::IsTrusted::Yes));
}

void HTMLMediaElement::attemptToDecrypt()
{
    // https://w3c.github.io/encrypted-media/#attempt-to-decrypt
    // W3C Editor's Draft 23 June 2017

    // 1. Let the media element be the specified HTMLMediaElement object.
    // 2. If the media element's encrypted block queue is empty, abort these steps.
    // FIXME: ^

    // 3. If the media element's mediaKeys attribute is not null, run the following steps:
    if (m_mediaKeys) {
        // 3.1. Let media keys be the MediaKeys object referenced by that attribute.
        // 3.2. Let cdm be the CDM instance represented by media keys's cdm instance value.
        auto& cdmInstance = m_mediaKeys->cdmInstance();

        // 3.3. If cdm is no longer usable for any reason, run the following steps:
        //   3.3.1. Run the media data is corrupted steps of the resource fetch algorithm.
        //   3.3.2. Run the CDM Unavailable algorithm on media keys.
        //   3.3.3. Abort these steps.
        // FIXME: ^

        // 3.4. If there is at least one MediaKeySession created by the media keys that is not closed, run the following steps:
        if (m_mediaKeys->hasOpenSessions()) {
            // Continued in MediaPlayer::attemptToDecryptWithInstance().
            if (m_player)
                m_player->attemptToDecryptWithInstance(cdmInstance);
        }
    }

    // 4. Set the media element's decryption blocked waiting for key value to true.
    // FIXME: ^
}

void HTMLMediaElement::attemptToResumePlaybackIfNecessary()
{
    // https://w3c.github.io/encrypted-media/#resume-playback
    // W3C Editor's Draft 23 June 2017

    // 1. Let the media element be the specified HTMLMediaElement object.
    // 2. If the media element's playback blocked waiting for key is false, abort these steps.
    // FIXME: ^

    // 3. Run the Attempt to Decrypt algorithm on the media element.
    attemptToDecrypt();

    // 4. If the user agent can advance the current playback position in the direction of playback:
    //   4.1. Set the media element's decryption blocked waiting for key value to false.
    //   4.2. Set the media element's playback blocked waiting for key value to false.
    //   4.3. Set the media element's readyState value to HAVE_CURRENT_DATA, HAVE_FUTURE_DATA or HAVE_ENOUGH_DATA as appropriate.
    // FIXME: ^
}

void HTMLMediaElement::cdmClientAttemptToResumePlaybackIfNecessary()
{
    attemptToResumePlaybackIfNecessary();
}

void HTMLMediaElement::cdmClientAttemptToDecryptWithInstance(const CDMInstance& instance)
{
    if (m_player)
        m_player->attemptToDecryptWithInstance(const_cast<CDMInstance&>(instance));
}
#endif // ENABLE(ENCRYPTED_MEDIA)

void HTMLMediaElement::progressEventTimerFired()
{
    ASSERT(m_player);
    if (m_networkState != NETWORK_LOADING)
        return;

    MonotonicTime time = MonotonicTime::now();
    Seconds timedelta = time - m_previousProgressTime;

    if (m_player->didLoadingProgress()) {
        scheduleEvent(eventNames().progressEvent);
        m_previousProgressTime = time;
        m_sentStalledEvent = false;
        updateRenderer();
        if (hasMediaControls())
            mediaControls()->bufferingProgressed();
    } else if (timedelta > 3_s && !m_sentStalledEvent) {
        scheduleEvent(eventNames().stalledEvent);
        m_sentStalledEvent = true;
        setShouldDelayLoadEvent(false);
    }
}

void HTMLMediaElement::rewind(double timeDelta)
{
    setCurrentTime(std::max(currentMediaTime() - MediaTime::createWithDouble(timeDelta), minTimeSeekable()));
}

void HTMLMediaElement::returnToRealtime()
{
    setCurrentTime(maxTimeSeekable());
}

void HTMLMediaElement::addPlayedRange(const MediaTime& start, const MediaTime& end)
{
    DEBUG_LOG(LOGIDENTIFIER, MediaTimeRange { start, end });
    if (!m_playedTimeRanges)
        m_playedTimeRanges = TimeRanges::create();
    m_playedTimeRanges->ranges().add(start, end);
}

bool HTMLMediaElement::supportsScanning() const
{
    return m_player ? m_player->supportsScanning() : false;
}

void HTMLMediaElement::prepareToPlay()
{
    INFO_LOG(LOGIDENTIFIER);
    if (m_havePreparedToPlay || !document().hasBrowsingContext())
        return;
    m_havePreparedToPlay = true;
    if (m_player)
        m_player->prepareToPlay();
}

void HTMLMediaElement::fastSeek(double time)
{
    fastSeek(MediaTime::createWithDouble(time));
}

void HTMLMediaElement::fastSeek(const MediaTime& time)
{
    INFO_LOG(LOGIDENTIFIER, time);
    // 4.7.10.9 Seeking
    // 9. If the approximate-for-speed flag is set, adjust the new playback position to a value that will
    // allow for playback to resume promptly. If new playback position before this step is before current
    // playback position, then the adjusted new playback position must also be before the current playback
    // position. Similarly, if the new playback position before this step is after current playback position,
    // then the adjusted new playback position must also be after the current playback position.
    refreshCachedTime();

    MediaTime delta = time - currentMediaTime();
    MediaTime negativeTolerance = delta < MediaTime::zeroTime() ? MediaTime::positiveInfiniteTime() : delta;
    seekWithTolerance(time, negativeTolerance, MediaTime::zeroTime(), true);
}

void HTMLMediaElement::seek(const MediaTime& time)
{
    INFO_LOG(LOGIDENTIFIER, time);
    seekWithTolerance(time, MediaTime::zeroTime(), MediaTime::zeroTime(), true);
}

void HTMLMediaElement::seekInternal(const MediaTime& time)
{
    INFO_LOG(LOGIDENTIFIER, time);
    seekWithTolerance(time, MediaTime::zeroTime(), MediaTime::zeroTime(), false);
}

void HTMLMediaElement::seekWithTolerance(const MediaTime& inTime, const MediaTime& negativeTolerance, const MediaTime& positiveTolerance, bool fromDOM)
{
    // 4.8.10.9 Seeking
    MediaTime time = inTime;

    // 1 - Set the media element's show poster flag to false.
    setDisplayMode(Video);

    // 2 - If the media element's readyState is HAVE_NOTHING, abort these steps.
    if (m_readyState == HAVE_NOTHING || !m_player)
        return;

    // If the media engine has been told to postpone loading data, let it go ahead now.
    if (m_preload < MediaPlayer::Auto && m_readyState < HAVE_FUTURE_DATA)
        prepareToPlay();

    // Get the current time before setting m_seeking, m_lastSeekTime is returned once it is set.
    refreshCachedTime();
    MediaTime now = currentMediaTime();

    // 3 - If the element's seeking IDL attribute is true, then another instance of this algorithm is
    // already running. Abort that other instance of the algorithm without waiting for the step that
    // it is running to complete.
    if (m_seekTaskQueue.hasPendingTasks()) {
        INFO_LOG(LOGIDENTIFIER, "cancelling pending seeks");
        m_seekTaskQueue.cancelAllTasks();
        if (m_pendingSeek) {
            now = m_pendingSeek->now;
            m_pendingSeek = nullptr;
        }
        m_pendingSeekType = NoSeek;
    }

    // 4 - Set the seeking IDL attribute to true.
    // The flag will be cleared when the engine tells us the time has actually changed.
    m_seeking = true;
    if (m_playing) {
        if (m_lastSeekTime < now)
            addPlayedRange(m_lastSeekTime, now);
    }
    m_lastSeekTime = time;

    // 5 - If the seek was in response to a DOM method call or setting of an IDL attribute, then continue
    // the script. The remainder of these steps must be run asynchronously.
    m_pendingSeek = std::make_unique<PendingSeek>(now, time, negativeTolerance, positiveTolerance);
    if (fromDOM) {
        INFO_LOG(LOGIDENTIFIER, "enqueuing seek from ", now, " to ", time);
        m_seekTaskQueue.enqueueTask(std::bind(&HTMLMediaElement::seekTask, this));
    } else
        seekTask();

    if (processingUserGestureForMedia())
        m_mediaSession->removeBehaviorRestriction(MediaElementSession::RequireUserGestureToControlControlsManager);
}

void HTMLMediaElement::seekTask()
{
    INFO_LOG(LOGIDENTIFIER);

    if (!m_player) {
        clearSeeking();
        return;
    }

    ASSERT(m_pendingSeek);
    MediaTime now = m_pendingSeek->now;
    MediaTime time = m_pendingSeek->targetTime;
    MediaTime negativeTolerance = m_pendingSeek->negativeTolerance;
    MediaTime positiveTolerance = m_pendingSeek->positiveTolerance;
    m_pendingSeek = nullptr;

    ASSERT(negativeTolerance >= MediaTime::zeroTime());

    // 6 - If the new playback position is later than the end of the media resource, then let it be the end
    // of the media resource instead.
    time = std::min(time, durationMediaTime());

    // 7 - If the new playback position is less than the earliest possible position, let it be that position instead.
    MediaTime earliestTime = m_player->startTime();
    time = std::max(time, earliestTime);

    // Ask the media engine for the time value in the movie's time scale before comparing with current time. This
    // is necessary because if the seek time is not equal to currentTime but the delta is less than the movie's
    // time scale, we will ask the media engine to "seek" to the current movie time, which may be a noop and
    // not generate a timechanged callback. This means m_seeking will never be cleared and we will never
    // fire a 'seeked' event.
    if (willLog(WTFLogLevelDebug)) {
        MediaTime mediaTime = m_player->mediaTimeForTimeValue(time);
        if (time != mediaTime)
            DEBUG_LOG(LOGIDENTIFIER, time, " media timeline equivalent is ", mediaTime);
    }

    time = m_player->mediaTimeForTimeValue(time);

    // 8 - If the (possibly now changed) new playback position is not in one of the ranges given in the
    // seekable attribute, then let it be the position in one of the ranges given in the seekable attribute
    // that is the nearest to the new playback position. ... If there are no ranges given in the seekable
    // attribute then set the seeking IDL attribute to false and abort these steps.
    RefPtr<TimeRanges> seekableRanges = seekable();
    bool noSeekRequired = !seekableRanges->length();

    // Short circuit seeking to the current time by just firing the events if no seek is required.
    // Don't skip calling the media engine if 1) we are in poster mode (because a seek should always cancel
    // poster display), or 2) if there is a pending fast seek, or 3) if this seek is not an exact seek
    SeekType thisSeekType = (negativeTolerance == MediaTime::zeroTime() && positiveTolerance == MediaTime::zeroTime()) ? Precise : Fast;
    if (!noSeekRequired && time == now && thisSeekType == Precise && m_pendingSeekType != Fast && displayMode() != Poster)
        noSeekRequired = true;

#if ENABLE(MEDIA_SOURCE)
    // Always notify the media engine of a seek if the source is not closed. This ensures that the source is
    // always in a flushed state when the 'seeking' event fires.
    if (m_mediaSource && !m_mediaSource->isClosed())
        noSeekRequired = false;
#endif

    if (noSeekRequired) {
        INFO_LOG(LOGIDENTIFIER, "seek to ", time, " ignored");
        if (time == now) {
            scheduleEvent(eventNames().seekingEvent);
            scheduleTimeupdateEvent(false);
            scheduleEvent(eventNames().seekedEvent);
        }
        clearSeeking();
        return;
    }
    time = seekableRanges->ranges().nearest(time);

    m_sentEndEvent = false;
    m_lastSeekTime = time;
    m_pendingSeekType = thisSeekType;
    m_seeking = true;

    // 10 - Queue a task to fire a simple event named seeking at the element.
    scheduleEvent(eventNames().seekingEvent);

    // 11 - Set the current playback position to the given new playback position
    m_seekRequested = true;
    m_player->seekWithTolerance(time, negativeTolerance, positiveTolerance);

    // 12 - Wait until the user agent has established whether or not the media data for the new playback
    // position is available, and, if it is, until it has decoded enough data to play back that position.
    // 13 - Await a stable state. The synchronous section consists of all the remaining steps of this algorithm.
}

void HTMLMediaElement::clearSeeking()
{
    m_seeking = false;
    m_seekRequested = false;
    m_pendingSeekType = NoSeek;
    invalidateCachedTime();
}

void HTMLMediaElement::finishSeek()
{
    // 4.8.10.9 Seeking
    // 14 - Set the seeking IDL attribute to false.
    clearSeeking();

    INFO_LOG(LOGIDENTIFIER, "current time = ", currentMediaTime());

    // 15 - Run the time maches on steps.
    // Handled by mediaPlayerTimeChanged().

    // 16 - Queue a task to fire a simple event named timeupdate at the element.
    scheduleEvent(eventNames().timeupdateEvent);

    // 17 - Queue a task to fire a simple event named seeked at the element.
    scheduleEvent(eventNames().seekedEvent);

    if (m_mediaSession)
        m_mediaSession->clientCharacteristicsChanged();

#if ENABLE(MEDIA_SOURCE)
    if (m_mediaSource)
        m_mediaSource->monitorSourceBuffers();
#endif
}

HTMLMediaElement::ReadyState HTMLMediaElement::readyState() const
{
    return m_readyState;
}

MediaPlayer::MovieLoadType HTMLMediaElement::movieLoadType() const
{
    return m_player ? m_player->movieLoadType() : MediaPlayer::Unknown;
}

bool HTMLMediaElement::hasAudio() const
{
    return m_player ? m_player->hasAudio() : false;
}

bool HTMLMediaElement::seeking() const
{
    return m_seeking;
}

void HTMLMediaElement::refreshCachedTime() const
{
    if (!m_player)
        return;

    m_cachedTime = m_player->currentTime();
    if (!m_cachedTime) {
        // Do not use m_cachedTime until the media engine returns a non-zero value because we can't
        // estimate current time until playback actually begins.
        invalidateCachedTime();
        return;
    }

    m_clockTimeAtLastCachedTimeUpdate = MonotonicTime::now();
}

void HTMLMediaElement::invalidateCachedTime() const
{
    m_cachedTime = MediaTime::invalidTime();
    if (!m_player || !m_player->maximumDurationToCacheMediaTime())
        return;

    // Don't try to cache movie time when playback first starts as the time reported by the engine
    // sometimes fluctuates for a short amount of time, so the cached time will be off if we take it
    // too early.
    static const Seconds minimumTimePlayingBeforeCacheSnapshot = 500_ms;

    m_minimumClockTimeToUpdateCachedTime = MonotonicTime::now() + minimumTimePlayingBeforeCacheSnapshot;
}

// playback state
double HTMLMediaElement::currentTime() const
{
    return currentMediaTime().toDouble();
}

MediaTime HTMLMediaElement::currentMediaTime() const
{
#if LOG_CACHED_TIME_WARNINGS
    static const MediaTime minCachedDeltaForWarning = MediaTime::create(1, 100);
#endif

    if (!m_player)
        return MediaTime::zeroTime();

    if (m_seeking) {
        INFO_LOG(LOGIDENTIFIER, "seeking, returning", m_lastSeekTime);
        return m_lastSeekTime;
    }

    if (m_cachedTime.isValid() && m_cachedTime > MediaTime::zeroTime() && m_paused) {
#if LOG_CACHED_TIME_WARNINGS
        MediaTime delta = m_cachedTime - m_player->currentTime();
        if (delta > minCachedDeltaForWarning)
            WARNING_LOG(LOGIDENTIFIER, "cached time is ", delta, " seconds off of media time when paused");
#endif
        return m_cachedTime;
    }

    // Is it too soon use a cached time?
    MonotonicTime now = MonotonicTime::now();
    double maximumDurationToCacheMediaTime = m_player->maximumDurationToCacheMediaTime();

    if (maximumDurationToCacheMediaTime && m_cachedTime.isValid() && !m_paused && now > m_minimumClockTimeToUpdateCachedTime) {
        Seconds clockDelta = now - m_clockTimeAtLastCachedTimeUpdate;

        // Not too soon, use the cached time only if it hasn't expired.
        if (clockDelta.seconds() < maximumDurationToCacheMediaTime) {
            MediaTime adjustedCacheTime = m_cachedTime + MediaTime::createWithDouble(effectivePlaybackRate() * clockDelta.seconds());

#if LOG_CACHED_TIME_WARNINGS
            MediaTime delta = adjustedCacheTime - m_player->currentTime();
            if (delta > minCachedDeltaForWarning)
                WARNING_LOG(LOGIDENTIFIER, "cached time is ", delta, " seconds off of media time when playing");
#endif
            return adjustedCacheTime;
        }
    }

#if LOG_CACHED_TIME_WARNINGS
    if (maximumDurationToCacheMediaTime && now > m_minimumClockTimeToUpdateCachedTime && m_cachedTime != MediaPlayer::invalidTime()) {
        Seconds clockDelta = now - m_clockTimeAtLastCachedTimeUpdate;
        MediaTime delta = m_cachedTime + MediaTime::createWithDouble(effectivePlaybackRate() * clockDelta.seconds()) - m_player->currentTime();
        WARNING_LOG(LOGIDENTIFIER, "cached time was ", delta, " seconds off of media time when it expired");
    }
#endif

    refreshCachedTime();

    if (m_cachedTime.isInvalid())
        return MediaTime::zeroTime();

    return m_cachedTime;
}

void HTMLMediaElement::setCurrentTime(double time)
{
    setCurrentTime(MediaTime::createWithDouble(time));
}

void HTMLMediaElement::setCurrentTimeWithTolerance(double time, double toleranceBefore, double toleranceAfter)
{
    seekWithTolerance(MediaTime::createWithDouble(time), MediaTime::createWithDouble(toleranceBefore), MediaTime::createWithDouble(toleranceAfter), true);
}

void HTMLMediaElement::setCurrentTime(const MediaTime& time)
{
    if (m_mediaController)
        return;

    seekInternal(time);
}

ExceptionOr<void> HTMLMediaElement::setCurrentTimeForBindings(double time)
{
    if (m_mediaController)
        return Exception { InvalidStateError };
    seek(MediaTime::createWithDouble(time));
    return { };
}

double HTMLMediaElement::duration() const
{
    return durationMediaTime().toDouble();
}

MediaTime HTMLMediaElement::durationMediaTime() const
{
    if (m_player && m_readyState >= HAVE_METADATA)
        return m_player->duration();

    return MediaTime::invalidTime();
}

bool HTMLMediaElement::paused() const
{
    // As of this writing, JavaScript garbage collection calls this function directly. In the past
    // we had problems where this was called on an object after a bad cast. The assertion below
    // made our regression test detect the problem, so we should keep it because of that. But note
    // that the value of the assertion relies on the compiler not being smart enough to know that
    // isHTMLUnknownElement is guaranteed to return false for an HTMLMediaElement.
    ASSERT(!isHTMLUnknownElement());

    return m_paused;
}

double HTMLMediaElement::defaultPlaybackRate() const
{
#if ENABLE(MEDIA_STREAM)
    // http://w3c.github.io/mediacapture-main/#mediastreams-in-media-elements
    // "defaultPlaybackRate" - On setting: ignored. On getting: return 1.0
    // A MediaStream is not seekable. Therefore, this attribute must always have the
    // value 1.0 and any attempt to alter it must be ignored. Note that this also means
    // that the ratechange event will not fire.
    if (m_mediaStreamSrcObject)
        return 1;
#endif

    return m_defaultPlaybackRate;
}

void HTMLMediaElement::setDefaultPlaybackRate(double rate)
{
#if ENABLE(MEDIA_STREAM)
    // http://w3c.github.io/mediacapture-main/#mediastreams-in-media-elements
    // "defaultPlaybackRate" - On setting: ignored. On getting: return 1.0
    // A MediaStream is not seekable. Therefore, this attribute must always have the
    // value 1.0 and any attempt to alter it must be ignored. Note that this also means
    // that the ratechange event will not fire.
    if (m_mediaStreamSrcObject)
        return;
#endif

    if (m_defaultPlaybackRate == rate)
        return;

    ALWAYS_LOG(LOGIDENTIFIER, rate);
    m_defaultPlaybackRate = rate;
    scheduleEvent(eventNames().ratechangeEvent);
}

double HTMLMediaElement::effectivePlaybackRate() const
{
    return m_mediaController ? m_mediaController->playbackRate() : m_reportedPlaybackRate;
}

double HTMLMediaElement::requestedPlaybackRate() const
{
    return m_mediaController ? m_mediaController->playbackRate() : m_requestedPlaybackRate;
}

double HTMLMediaElement::playbackRate() const
{
#if ENABLE(MEDIA_STREAM)
    // http://w3c.github.io/mediacapture-main/#mediastreams-in-media-elements
    // "playbackRate" - A MediaStream is not seekable. Therefore, this attribute must always
    // have the value 1.0 and any attempt to alter it must be ignored. Note that this also
    // means that the ratechange event will not fire.
    if (m_mediaStreamSrcObject)
        return 1;
#endif

    return m_requestedPlaybackRate;
}

void HTMLMediaElement::setPlaybackRate(double rate)
{
    ALWAYS_LOG(LOGIDENTIFIER, rate);

#if ENABLE(MEDIA_STREAM)
    // http://w3c.github.io/mediacapture-main/#mediastreams-in-media-elements
    // "playbackRate" - A MediaStream is not seekable. Therefore, this attribute must always
    // have the value 1.0 and any attempt to alter it must be ignored. Note that this also
    // means that the ratechange event will not fire.
    if (m_mediaStreamSrcObject)
        return;
#endif

    if (m_player && potentiallyPlaying() && m_player->rate() != rate && !m_mediaController)
        m_player->setRate(rate);

    if (m_requestedPlaybackRate != rate) {
        m_reportedPlaybackRate = m_requestedPlaybackRate = rate;
        invalidateCachedTime();
        scheduleEvent(eventNames().ratechangeEvent);
    }
}

void HTMLMediaElement::updatePlaybackRate()
{
    double requestedRate = requestedPlaybackRate();
    if (m_player && potentiallyPlaying() && m_player->rate() != requestedRate)
        m_player->setRate(requestedRate);
}

bool HTMLMediaElement::webkitPreservesPitch() const
{
    return m_webkitPreservesPitch;
}

void HTMLMediaElement::setWebkitPreservesPitch(bool preservesPitch)
{
    INFO_LOG(LOGIDENTIFIER, preservesPitch);

    m_webkitPreservesPitch = preservesPitch;

    if (!m_player)
        return;

    m_player->setPreservesPitch(preservesPitch);
}

bool HTMLMediaElement::ended() const
{
#if ENABLE(MEDIA_STREAM)
    // http://w3c.github.io/mediacapture-main/#mediastreams-in-media-elements
    // When the MediaStream state moves from the active to the inactive state, the User Agent
    // must raise an ended event on the HTMLMediaElement and set its ended attribute to true.
    if (m_mediaStreamSrcObject && m_player && m_player->ended())
        return true;
#endif

    // 4.8.10.8 Playing the media resource
    // The ended attribute must return true if the media element has ended
    // playback and the direction of playback is forwards, and false otherwise.
    return endedPlayback() && requestedPlaybackRate() > 0;
}

bool HTMLMediaElement::autoplay() const
{
    return hasAttributeWithoutSynchronization(autoplayAttr);
}

String HTMLMediaElement::preload() const
{
#if ENABLE(MEDIA_STREAM)
    // http://w3c.github.io/mediacapture-main/#mediastreams-in-media-elements
    // "preload" - On getting: none. On setting: ignored.
    if (m_mediaStreamSrcObject)
        return "none"_s;
#endif

    switch (m_preload) {
    case MediaPlayer::None:
        return "none"_s;
    case MediaPlayer::MetaData:
        return "metadata"_s;
    case MediaPlayer::Auto:
        return "auto"_s;
    }

    ASSERT_NOT_REACHED();
    return String();
}

void HTMLMediaElement::setPreload(const String& preload)
{
    INFO_LOG(LOGIDENTIFIER, preload);
#if ENABLE(MEDIA_STREAM)
    // http://w3c.github.io/mediacapture-main/#mediastreams-in-media-elements
    // "preload" - On getting: none. On setting: ignored.
    if (m_mediaStreamSrcObject)
        return;
#endif

    setAttributeWithoutSynchronization(preloadAttr, preload);
}

void HTMLMediaElement::play(DOMPromiseDeferred<void>&& promise)
{
    ALWAYS_LOG(LOGIDENTIFIER);

    auto success = m_mediaSession->playbackPermitted();
    if (!success) {
        if (success.value() == MediaPlaybackDenialReason::UserGestureRequired)
            setPlaybackWithoutUserGesture(PlaybackWithoutUserGesture::Prevented);
        promise.reject(NotAllowedError);
        return;
    }

    if (m_error && m_error->code() == MediaError::MEDIA_ERR_SRC_NOT_SUPPORTED) {
        promise.reject(NotSupportedError, "The operation is not supported.");
        return;
    }

    if (processingUserGestureForMedia())
        removeBehaviorsRestrictionsAfterFirstUserGesture();

    m_pendingPlayPromises.append(WTFMove(promise));
    playInternal();
}

void HTMLMediaElement::play()
{
    ALWAYS_LOG(LOGIDENTIFIER);

    auto success = m_mediaSession->playbackPermitted();
    if (!success) {
        if (success.value() == MediaPlaybackDenialReason::UserGestureRequired)
            setPlaybackWithoutUserGesture(PlaybackWithoutUserGesture::Prevented);
        return;
    }
    if (processingUserGestureForMedia())
        removeBehaviorsRestrictionsAfterFirstUserGesture();

    playInternal();
}

void HTMLMediaElement::playInternal()
{
    ALWAYS_LOG(LOGIDENTIFIER);

    if (isSuspended()) {
        ALWAYS_LOG(LOGIDENTIFIER, "  returning because context is suspended");
        return;
    }

    if (!document().hasBrowsingContext()) {
        INFO_LOG(LOGIDENTIFIER, "  returning because there is no browsing context");
        return;
    }

    if (!m_mediaSession->clientWillBeginPlayback()) {
        ALWAYS_LOG(LOGIDENTIFIER, "  returning because of interruption");
        return;
    }
    
    // 4.8.10.9. Playing the media resource
    if (!m_player || m_networkState == NETWORK_EMPTY)
        selectMediaResource();

    if (endedPlayback())
        seekInternal(MediaTime::zeroTime());

    if (m_mediaController)
        m_mediaController->bringElementUpToSpeed(*this);

    if (m_paused) {
        m_paused = false;
        invalidateCachedTime();
        m_playbackStartedTime = currentMediaTime().toDouble();
        scheduleEvent(eventNames().playEvent);

#if ENABLE(MEDIA_SESSION)
        // 6.3 Activating a media session from a media element
        // When the play() method is invoked, the paused attribute is true, and the readyState attribute has the value
        // HAVE_FUTURE_DATA or HAVE_ENOUGH_DATA, then
        // 1. Let media session be the value of the current media session.
        // 2. If we are not currently in media session's list of active participating media elements then append
        //    ourselves to this list.
        // 3. Let activated be the result of running the media session invocation algorithm for media session.
        // 4. If activated is failure, pause ourselves.
        if (m_readyState == HAVE_ENOUGH_DATA || m_readyState == HAVE_FUTURE_DATA) {
            if (m_session) {
                m_session->addActiveMediaElement(*this);

                if (m_session->kind() == MediaSessionKind::Content) {
                    if (Page* page = document().page())
                        page->chrome().client().focusedContentMediaElementDidChange(m_elementID);
                }

                if (!m_session->invoke()) {
                    pause();
                    return;
                }
            }
        }
#endif
        if (m_readyState <= HAVE_CURRENT_DATA)
            scheduleEvent(eventNames().waitingEvent);
    } else if (m_readyState >= HAVE_FUTURE_DATA)
        scheduleResolvePendingPlayPromises();

    if (processingUserGestureForMedia()) {
        if (m_playbackWithoutUserGesture == PlaybackWithoutUserGesture::Prevented) {
            handleAutoplayEvent(AutoplayEvent::DidPlayMediaPreventedFromPlaying);
            setPlaybackWithoutUserGesture(PlaybackWithoutUserGesture::None);
        }
    } else
        setPlaybackWithoutUserGesture(PlaybackWithoutUserGesture::Started);

    m_autoplaying = false;
    updatePlayState();
}

void HTMLMediaElement::pause()
{
    ALWAYS_LOG(LOGIDENTIFIER);

    m_temporarilyAllowingInlinePlaybackAfterFullscreen = false;

    if (m_waitingToEnterFullscreen)
        m_waitingToEnterFullscreen = false;

    if (!m_mediaSession->playbackPermitted())
        return;

    if (processingUserGestureForMedia())
        removeBehaviorsRestrictionsAfterFirstUserGesture(MediaElementSession::RequireUserGestureToControlControlsManager);

    pauseInternal();
}


void HTMLMediaElement::pauseInternal()
{
    ALWAYS_LOG(LOGIDENTIFIER);

    if (isSuspended()) {
        ALWAYS_LOG(LOGIDENTIFIER, "  returning because context is suspended");
        return;
    }

    if (!document().hasBrowsingContext()) {
        INFO_LOG(LOGIDENTIFIER, "  returning because there is no browsing context");
        return;
    }

    if (!m_mediaSession->clientWillPausePlayback()) {
        ALWAYS_LOG(LOGIDENTIFIER, "  returning because of interruption");
        return;
    }

    // 4.8.10.9. Playing the media resource
    if (!m_player || m_networkState == NETWORK_EMPTY) {
        // Unless the restriction on media requiring user action has been lifted
        // don't trigger loading if a script calls pause().
        if (!m_mediaSession->playbackPermitted())
            return;
        selectMediaResource();
    }

    m_autoplaying = false;

    if (processingUserGestureForMedia())
        userDidInterfereWithAutoplay();

    setPlaybackWithoutUserGesture(PlaybackWithoutUserGesture::None);

    if (!m_paused) {
        m_paused = true;
        scheduleTimeupdateEvent(false);
        scheduleEvent(eventNames().pauseEvent);
        scheduleRejectPendingPlayPromises(DOMException::create(AbortError));
        if (MemoryPressureHandler::singleton().isUnderMemoryPressure())
            purgeBufferedDataIfPossible();
    }

    updatePlayState();
}

#if ENABLE(MEDIA_SOURCE)

void HTMLMediaElement::detachMediaSource()
{
    if (!m_mediaSource)
        return;

    m_mediaSource->detachFromElement(*this);
    m_mediaSource = nullptr;
}

#endif

bool HTMLMediaElement::loop() const
{
    return hasAttributeWithoutSynchronization(loopAttr);
}

void HTMLMediaElement::setLoop(bool b)
{
    INFO_LOG(LOGIDENTIFIER, b);
    setBooleanAttribute(loopAttr, b);
}

bool HTMLMediaElement::controls() const
{
    RefPtr<Frame> frame = document().frame();

    // always show controls when scripting is disabled
    if (frame && !frame->script().canExecuteScripts(NotAboutToExecuteScript))
        return true;

    return hasAttributeWithoutSynchronization(controlsAttr);
}

void HTMLMediaElement::setControls(bool b)
{
    INFO_LOG(LOGIDENTIFIER, b);
    setBooleanAttribute(controlsAttr, b);
}

double HTMLMediaElement::volume() const
{
    return m_volume;
}

ExceptionOr<void> HTMLMediaElement::setVolume(double volume)
{
    INFO_LOG(LOGIDENTIFIER, volume);

    if (!(volume >= 0 && volume <= 1))
        return Exception { IndexSizeError };

#if !PLATFORM(IOS)
    if (m_volume == volume)
        return { };

    if (volume && processingUserGestureForMedia())
        removeBehaviorsRestrictionsAfterFirstUserGesture(MediaElementSession::AllRestrictions & ~MediaElementSession::RequireUserGestureToControlControlsManager);

    m_volume = volume;
    m_volumeInitialized = true;
    updateVolume();
    scheduleEvent(eventNames().volumechangeEvent);

    if (isPlaying() && !m_mediaSession->playbackPermitted()) {
        pauseInternal();
        setPlaybackWithoutUserGesture(PlaybackWithoutUserGesture::Prevented);
    }
#endif
    return { };
}

bool HTMLMediaElement::muted() const
{
    return m_explicitlyMuted ? m_muted : hasAttributeWithoutSynchronization(mutedAttr);
}

void HTMLMediaElement::setMuted(bool muted)
{
    INFO_LOG(LOGIDENTIFIER, muted);

    bool mutedStateChanged = m_muted != muted;
    if (mutedStateChanged || !m_explicitlyMuted) {
        if (processingUserGestureForMedia()) {
            removeBehaviorsRestrictionsAfterFirstUserGesture(MediaElementSession::AllRestrictions & ~MediaElementSession::RequireUserGestureToControlControlsManager);

            if (hasAudio() && muted)
                userDidInterfereWithAutoplay();
        }

        m_muted = muted;
        m_explicitlyMuted = true;

        // Avoid recursion when the player reports volume changes.
        if (!processingMediaPlayerCallback()) {
            if (m_player) {
                m_player->setMuted(effectiveMuted());
                if (hasMediaControls())
                    mediaControls()->changedMute();
            }
        }

        if (mutedStateChanged)
            scheduleEvent(eventNames().volumechangeEvent);

        updateShouldPlay();

#if ENABLE(MEDIA_SESSION)
        document().updateIsPlayingMedia(m_elementID);
#else
        document().updateIsPlayingMedia();
#endif

#if ENABLE(WIRELESS_PLAYBACK_TARGET)
        updateMediaState(UpdateState::Asynchronously);
#endif
        m_mediaSession->canProduceAudioChanged();
    }

    schedulePlaybackControlsManagerUpdate();
}

#if USE(AUDIO_SESSION) && PLATFORM(MAC)
void HTMLMediaElement::hardwareMutedStateDidChange(AudioSession* session)
{
    if (!session->isMuted())
        return;

    if (!hasAudio())
        return;

    if (effectiveMuted() || !volume())
        return;

    INFO_LOG(LOGIDENTIFIER);
    userDidInterfereWithAutoplay();
}
#endif

void HTMLMediaElement::togglePlayState()
{
    INFO_LOG(LOGIDENTIFIER, "canPlay() is ", canPlay());

    // We can safely call the internal play/pause methods, which don't check restrictions, because
    // this method is only called from the built-in media controller
    if (canPlay()) {
        updatePlaybackRate();
        playInternal();
    } else
        pauseInternal();
}

void HTMLMediaElement::beginScrubbing()
{
    INFO_LOG(LOGIDENTIFIER, "paused() is ", paused());

    if (!paused()) {
        if (ended()) {
            // Because a media element stays in non-paused state when it reaches end, playback resumes
            // when the slider is dragged from the end to another position unless we pause first. Do
            // a "hard pause" so an event is generated, since we want to stay paused after scrubbing finishes.
            pause();
        } else {
            // Not at the end but we still want to pause playback so the media engine doesn't try to
            // continue playing during scrubbing. Pause without generating an event as we will
            // unpause after scrubbing finishes.
            setPausedInternal(true);
        }
    }

    m_mediaSession->removeBehaviorRestriction(MediaElementSession::RequireUserGestureToControlControlsManager);
}

void HTMLMediaElement::endScrubbing()
{
    INFO_LOG(LOGIDENTIFIER, "m_pausedInternal is", m_pausedInternal);

    if (m_pausedInternal)
        setPausedInternal(false);
}

void HTMLMediaElement::beginScanning(ScanDirection direction)
{
    m_scanType = supportsScanning() ? Scan : Seek;
    m_scanDirection = direction;

    if (m_scanType == Seek) {
        // Scanning by seeking requires the video to be paused during scanning.
        m_actionAfterScan = paused() ? Nothing : Play;
        pause();
    } else {
        // Scanning by scanning requires the video to be playing during scanninging.
        m_actionAfterScan = paused() ? Pause : Nothing;
        play();
        setPlaybackRate(nextScanRate());
    }

    m_scanTimer.start(0_s, m_scanType == Seek ? SeekRepeatDelay : ScanRepeatDelay);
}

void HTMLMediaElement::endScanning()
{
    if (m_scanType == Scan)
        setPlaybackRate(defaultPlaybackRate());

    if (m_actionAfterScan == Play)
        play();
    else if (m_actionAfterScan == Pause)
        pause();

    if (m_scanTimer.isActive())
        m_scanTimer.stop();
}

double HTMLMediaElement::nextScanRate()
{
    double rate = std::min(ScanMaximumRate, fabs(playbackRate() * 2));
    if (m_scanDirection == Backward)
        rate *= -1;
#if PLATFORM(IOS)
    rate = std::min(std::max(rate, minFastReverseRate()), maxFastForwardRate());
#endif
    return rate;
}

void HTMLMediaElement::scanTimerFired()
{
    if (m_scanType == Seek) {
        double seekTime = m_scanDirection == Forward ? SeekTime : -SeekTime;
        setCurrentTime(currentTime() + seekTime);
    } else
        setPlaybackRate(nextScanRate());
}

// The spec says to fire periodic timeupdate events (those sent while playing) every
// "15 to 250ms", we choose the slowest frequency
static const Seconds maxTimeupdateEventFrequency { 250_ms };

void HTMLMediaElement::startPlaybackProgressTimer()
{
    if (m_playbackProgressTimer.isActive())
        return;

    m_previousProgressTime = MonotonicTime::now();
    m_playbackProgressTimer.startRepeating(maxTimeupdateEventFrequency);
}

void HTMLMediaElement::playbackProgressTimerFired()
{
    ASSERT(m_player);

    if (m_fragmentEndTime.isValid() && currentMediaTime() >= m_fragmentEndTime && requestedPlaybackRate() > 0) {
        m_fragmentEndTime = MediaTime::invalidTime();
        if (!m_mediaController && !m_paused) {
            // changes paused to true and fires a simple event named pause at the media element.
            pauseInternal();
        }
    }

    scheduleTimeupdateEvent(true);

    if (!requestedPlaybackRate())
        return;

    if (!m_paused && hasMediaControls())
        mediaControls()->playbackProgressed();

#if ENABLE(VIDEO_TRACK)
    updateActiveTextTrackCues(currentMediaTime());
#endif

#if ENABLE(MEDIA_SOURCE)
    if (m_mediaSource && !m_player->seeking())
        m_mediaSource->monitorSourceBuffers();
#endif

    if (!seeking() && m_playbackWithoutUserGesture == PlaybackWithoutUserGesture::Started && currentTime() - m_playbackWithoutUserGestureStartedTime->toDouble() > AutoplayInterferenceTimeThreshold) {
        handleAutoplayEvent(AutoplayEvent::DidAutoplayMediaPastThresholdWithoutUserInterference);
        setPlaybackWithoutUserGesture(PlaybackWithoutUserGesture::None);
    }
}

void HTMLMediaElement::scheduleTimeupdateEvent(bool periodicEvent)
{
    MonotonicTime now = MonotonicTime::now();
    Seconds timedelta = now - m_clockTimeAtLastUpdateEvent;

    // throttle the periodic events
    if (periodicEvent && timedelta < maxTimeupdateEventFrequency)
        return;

    // Some media engines make multiple "time changed" callbacks at the same time, but we only want one
    // event at a given time so filter here
    MediaTime movieTime = currentMediaTime();
    if (movieTime != m_lastTimeUpdateEventMovieTime) {
        scheduleEvent(eventNames().timeupdateEvent);
        m_clockTimeAtLastUpdateEvent = now;
        m_lastTimeUpdateEventMovieTime = movieTime;
    }
}

bool HTMLMediaElement::canPlay() const
{
    return paused() || ended() || m_readyState < HAVE_METADATA;
}

double HTMLMediaElement::percentLoaded() const
{
    if (!m_player)
        return 0;
    MediaTime duration = m_player->duration();

    if (!duration || duration.isPositiveInfinite() || duration.isNegativeInfinite())
        return 0;

    MediaTime buffered = MediaTime::zeroTime();
    bool ignored;
    std::unique_ptr<PlatformTimeRanges> timeRanges = m_player->buffered();
    for (unsigned i = 0; i < timeRanges->length(); ++i) {
        MediaTime start = timeRanges->start(i, ignored);
        MediaTime end = timeRanges->end(i, ignored);
        buffered += end - start;
    }
    return buffered.toDouble() / duration.toDouble();
}

#if ENABLE(VIDEO_TRACK)

void HTMLMediaElement::mediaPlayerDidAddAudioTrack(AudioTrackPrivate& track)
{
    if (isPlaying() && !m_mediaSession->playbackPermitted()) {
        pauseInternal();
        setPlaybackWithoutUserGesture(PlaybackWithoutUserGesture::Prevented);
    }

    addAudioTrack(AudioTrack::create(*this, track));
}

void HTMLMediaElement::mediaPlayerDidAddTextTrack(InbandTextTrackPrivate& track)
{
    // 4.8.10.12.2 Sourcing in-band text tracks
    // 1. Associate the relevant data with a new text track and its corresponding new TextTrack object.
    auto textTrack = InbandTextTrack::create(*ActiveDOMObject::scriptExecutionContext(), *this, track);
    textTrack->setMediaElement(this);

    // 2. Set the new text track's kind, label, and language based on the semantics of the relevant data,
    // as defined by the relevant specification. If there is no label in that data, then the label must
    // be set to the empty string.
    // 3. Associate the text track list of cues with the rules for updating the text track rendering appropriate
    // for the format in question.
    // 4. If the new text track's kind is metadata, then set the text track in-band metadata track dispatch type
    // as follows, based on the type of the media resource:
    // 5. Populate the new text track's list of cues with the cues parsed so far, folllowing the guidelines for exposing
    // cues, and begin updating it dynamically as necessary.
    //   - Thess are all done by the media engine.

    // 6. Set the new text track's readiness state to loaded.
    textTrack->setReadinessState(TextTrack::Loaded);

    // 7. Set the new text track's mode to the mode consistent with the user's preferences and the requirements of
    // the relevant specification for the data.
    //  - This will happen in configureTextTracks()
    scheduleDelayedAction(ConfigureTextTracks);

    // 8. Add the new text track to the media element's list of text tracks.
    // 9. Fire an event with the name addtrack, that does not bubble and is not cancelable, and that uses the TrackEvent
    // interface, with the track attribute initialized to the text track's TextTrack object, at the media element's
    // textTracks attribute's TextTrackList object.
    addTextTrack(WTFMove(textTrack));
}

void HTMLMediaElement::mediaPlayerDidAddVideoTrack(VideoTrackPrivate& track)
{
    addVideoTrack(VideoTrack::create(*this, track));
}

void HTMLMediaElement::mediaPlayerDidRemoveAudioTrack(AudioTrackPrivate& track)
{
    track.willBeRemoved();
}

void HTMLMediaElement::mediaPlayerDidRemoveTextTrack(InbandTextTrackPrivate& track)
{
    track.willBeRemoved();
}

void HTMLMediaElement::mediaPlayerDidRemoveVideoTrack(VideoTrackPrivate& track)
{
    track.willBeRemoved();
}

void HTMLMediaElement::closeCaptionTracksChanged()
{
    if (hasMediaControls())
        mediaControls()->closedCaptionTracksChanged();
}

void HTMLMediaElement::addAudioTrack(Ref<AudioTrack>&& track)
{
    ensureAudioTracks().append(WTFMove(track));
}

void HTMLMediaElement::addTextTrack(Ref<TextTrack>&& track)
{
    if (!m_requireCaptionPreferencesChangedCallbacks) {
        m_requireCaptionPreferencesChangedCallbacks = true;
        Document& document = this->document();
        document.registerForCaptionPreferencesChangedCallbacks(this);
        if (Page* page = document.page())
            m_captionDisplayMode = page->group().captionPreferences().captionDisplayMode();
    }

    ensureTextTracks().append(WTFMove(track));

    closeCaptionTracksChanged();
}

void HTMLMediaElement::addVideoTrack(Ref<VideoTrack>&& track)
{
    ensureVideoTracks().append(WTFMove(track));
}

void HTMLMediaElement::removeAudioTrack(Ref<AudioTrack>&& track)
{
    track->clearClient();
    m_audioTracks->remove(track.get());
}

void HTMLMediaElement::removeTextTrack(Ref<TextTrack>&& track, bool scheduleEvent)
{
    TrackDisplayUpdateScope scope { *this };
    if (auto cues = makeRefPtr(track->cues()))
        textTrackRemoveCues(track, *cues);
    track->clearClient();
    if (m_textTracks)
        m_textTracks->remove(track, scheduleEvent);

    closeCaptionTracksChanged();
}

void HTMLMediaElement::removeVideoTrack(Ref<VideoTrack>&& track)
{
    track->clearClient();
    m_videoTracks->remove(track);
}

void HTMLMediaElement::forgetResourceSpecificTracks()
{
    while (m_audioTracks &&  m_audioTracks->length())
        removeAudioTrack(*m_audioTracks->lastItem());

    if (m_textTracks) {
        TrackDisplayUpdateScope scope { *this };
        for (int i = m_textTracks->length() - 1; i >= 0; --i) {
            auto track = makeRef(*m_textTracks->item(i));
            if (track->trackType() == TextTrack::InBand)
                removeTextTrack(WTFMove(track), false);
        }
    }

    while (m_videoTracks &&  m_videoTracks->length())
        removeVideoTrack(*m_videoTracks->lastItem());
}

ExceptionOr<TextTrack&> HTMLMediaElement::addTextTrack(const String& kind, const String& label, const String& language)
{
    // 4.8.10.12.4 Text track API
    // The addTextTrack(kind, label, language) method of media elements, when invoked, must run the following steps:

    // 1. If kind is not one of the following strings, then throw a SyntaxError exception and abort these steps
    if (!TextTrack::isValidKindKeyword(kind))
        return Exception { TypeError };

    // 2. If the label argument was omitted, let label be the empty string.
    // 3. If the language argument was omitted, let language be the empty string.
    // 4. Create a new TextTrack object.

    // 5. Create a new text track corresponding to the new object, and set its text track kind to kind, its text
    // track label to label, its text track language to language...
    auto track = TextTrack::create(ActiveDOMObject::scriptExecutionContext(), this, kind, emptyString(), label, language);
    auto& trackReference = track.get();

    // Note, due to side effects when changing track parameters, we have to
    // first append the track to the text track list.

    // 6. Add the new text track to the media element's list of text tracks.
    addTextTrack(WTFMove(track));

    // ... its text track readiness state to the text track loaded state ...
    trackReference.setReadinessState(TextTrack::Loaded);

    // ... its text track mode to the text track hidden mode, and its text track list of cues to an empty list ...
    trackReference.setMode(TextTrack::Mode::Hidden);

    return trackReference;
}

AudioTrackList& HTMLMediaElement::ensureAudioTracks()
{
    if (!m_audioTracks)
        m_audioTracks = AudioTrackList::create(this, ActiveDOMObject::scriptExecutionContext());

    return *m_audioTracks;
}

TextTrackList& HTMLMediaElement::ensureTextTracks()
{
    if (!m_textTracks)
        m_textTracks = TextTrackList::create(this, ActiveDOMObject::scriptExecutionContext());

    return *m_textTracks;
}

VideoTrackList& HTMLMediaElement::ensureVideoTracks()
{
    if (!m_videoTracks)
        m_videoTracks = VideoTrackList::create(this, ActiveDOMObject::scriptExecutionContext());

    return *m_videoTracks;
}

void HTMLMediaElement::didAddTextTrack(HTMLTrackElement& trackElement)
{
    ASSERT(trackElement.hasTagName(trackTag));

    // 4.8.10.12.3 Sourcing out-of-band text tracks
    // When a track element's parent element changes and the new parent is a media element,
    // then the user agent must add the track element's corresponding text track to the
    // media element's list of text tracks ... [continues in TextTrackList::append]
    addTextTrack(trackElement.track());

    // Do not schedule the track loading until parsing finishes so we don't start before all tracks
    // in the markup have been added.
    if (!m_parsingInProgress)
        scheduleDelayedAction(ConfigureTextTracks);

    if (hasMediaControls())
        mediaControls()->closedCaptionTracksChanged();
}

void HTMLMediaElement::didRemoveTextTrack(HTMLTrackElement& trackElement)
{
    ASSERT(trackElement.hasTagName(trackTag));

    auto& textTrack = trackElement.track();

    textTrack.setHasBeenConfigured(false);

    if (!m_textTracks)
        return;

    // 4.8.10.12.3 Sourcing out-of-band text tracks
    // When a track element's parent element changes and the old parent was a media element,
    // then the user agent must remove the track element's corresponding text track from the
    // media element's list of text tracks.
    removeTextTrack(textTrack);

    m_textTracksWhenResourceSelectionBegan.removeFirst(&textTrack);
}

void HTMLMediaElement::configureTextTrackGroup(const TrackGroup& group)
{
    ASSERT(group.tracks.size());

    Page* page = document().page();
    CaptionUserPreferences* captionPreferences = page ? &page->group().captionPreferences() : 0;
    CaptionUserPreferences::CaptionDisplayMode displayMode = captionPreferences ? captionPreferences->captionDisplayMode() : CaptionUserPreferences::Automatic;

    // First, find the track in the group that should be enabled (if any).
    Vector<RefPtr<TextTrack>> currentlyEnabledTracks;
    RefPtr<TextTrack> trackToEnable;
    RefPtr<TextTrack> defaultTrack;
    RefPtr<TextTrack> fallbackTrack;
    RefPtr<TextTrack> forcedSubitleTrack;
    int highestTrackScore = 0;
    int highestForcedScore = 0;

    // If there is a visible track, it has already been configured so it won't be considered in the loop below. We don't want to choose another
    // track if it is less suitable, and we do want to disable it if another track is more suitable.
    int alreadyVisibleTrackScore = 0;
    if (group.visibleTrack && captionPreferences) {
        alreadyVisibleTrackScore = captionPreferences->textTrackSelectionScore(group.visibleTrack.get(), this);
        currentlyEnabledTracks.append(group.visibleTrack);
    }

    for (size_t i = 0; i < group.tracks.size(); ++i) {
        RefPtr<TextTrack> textTrack = group.tracks[i];

        if (m_processingPreferenceChange && textTrack->mode() == TextTrack::Mode::Showing)
            currentlyEnabledTracks.append(textTrack);

        int trackScore = captionPreferences ? captionPreferences->textTrackSelectionScore(textTrack.get(), this) : 0;
        INFO_LOG(LOGIDENTIFIER, "'", textTrack->kindKeyword(), "' track with language '", textTrack->language(), "' and BCP 47 language '", textTrack->validBCP47Language(), "' has score ", trackScore);

        if (trackScore) {

            // * If the text track kind is { [subtitles or captions] [descriptions] } and the user has indicated an interest in having a
            // track with this text track kind, text track language, and text track label enabled, and there is no
            // other text track in the media element's list of text tracks with a text track kind of either subtitles
            // or captions whose text track mode is showing
            // ...
            // * If the text track kind is chapters and the text track language is one that the user agent has reason
            // to believe is appropriate for the user, and there is no other text track in the media element's list of
            // text tracks with a text track kind of chapters whose text track mode is showing
            //    Let the text track mode be showing.
            if (trackScore > highestTrackScore && trackScore > alreadyVisibleTrackScore) {
                highestTrackScore = trackScore;
                trackToEnable = textTrack;
            }

            if (!defaultTrack && textTrack->isDefault())
                defaultTrack = textTrack;
            if (!defaultTrack && !fallbackTrack)
                fallbackTrack = textTrack;
            if (textTrack->containsOnlyForcedSubtitles() && trackScore > highestForcedScore) {
                forcedSubitleTrack = textTrack;
                highestForcedScore = trackScore;
            }
        } else if (!group.visibleTrack && !defaultTrack && textTrack->isDefault()) {
            // * If the track element has a default attribute specified, and there is no other text track in the media
            // element's list of text tracks whose text track mode is showing or showing by default
            //    Let the text track mode be showing by default.
            if (group.kind != TrackGroup::CaptionsAndSubtitles || displayMode != CaptionUserPreferences::ForcedOnly)
                defaultTrack = textTrack;
        }
    }

    if (displayMode != CaptionUserPreferences::Manual) {
        if (!trackToEnable && defaultTrack)
            trackToEnable = defaultTrack;

        // If no track matches the user's preferred language, none was marked as 'default', and there is a forced subtitle track
        // in the same language as the language of the primary audio track, enable it.
        if (!trackToEnable && forcedSubitleTrack)
            trackToEnable = forcedSubitleTrack;

        // If no track matches, don't disable an already visible track unless preferences say they all should be off.
        if (group.kind != TrackGroup::CaptionsAndSubtitles || displayMode != CaptionUserPreferences::ForcedOnly) {
            if (!trackToEnable && !defaultTrack && group.visibleTrack)
                trackToEnable = group.visibleTrack;
        }

        // If no track matches the user's preferred language and non was marked 'default', enable the first track
        // because the user has explicitly stated a preference for this kind of track.
        if (!trackToEnable && fallbackTrack)
            trackToEnable = fallbackTrack;

        if (trackToEnable)
            m_subtitleTrackLanguage = trackToEnable->language();
        else
            m_subtitleTrackLanguage = emptyString();
    }

    if (currentlyEnabledTracks.size()) {
        for (size_t i = 0; i < currentlyEnabledTracks.size(); ++i) {
            RefPtr<TextTrack> textTrack = currentlyEnabledTracks[i];
            if (textTrack != trackToEnable)
                textTrack->setMode(TextTrack::Mode::Disabled);
        }
    }

    if (trackToEnable) {
        trackToEnable->setMode(TextTrack::Mode::Showing);

        // If user preferences indicate we should always display captions, make sure we reflect the
        // proper status via the webkitClosedCaptionsVisible API call:
        if (!webkitClosedCaptionsVisible() && closedCaptionsVisible() && displayMode == CaptionUserPreferences::AlwaysOn)
            m_webkitLegacyClosedCaptionOverride = true;
    }

    m_processingPreferenceChange = false;
}

static JSC::JSValue controllerJSValue(JSC::ExecState& exec, JSDOMGlobalObject& globalObject, HTMLMediaElement& media)
{
    JSC::VM& vm = globalObject.vm();
    auto scope = DECLARE_THROW_SCOPE(vm);
    auto mediaJSWrapper = toJS(&exec, &globalObject, media);

    // Retrieve the controller through the JS object graph
    JSC::JSObject* mediaJSWrapperObject = JSC::jsDynamicCast<JSC::JSObject*>(vm, mediaJSWrapper);
    if (!mediaJSWrapperObject)
        return JSC::jsNull();

    JSC::Identifier controlsHost = JSC::Identifier::fromString(&vm, "controlsHost");
    JSC::JSValue controlsHostJSWrapper = mediaJSWrapperObject->get(&exec, controlsHost);
    RETURN_IF_EXCEPTION(scope, JSC::jsNull());

    JSC::JSObject* controlsHostJSWrapperObject = JSC::jsDynamicCast<JSC::JSObject*>(vm, controlsHostJSWrapper);
    if (!controlsHostJSWrapperObject)
        return JSC::jsNull();

    JSC::Identifier controllerID = JSC::Identifier::fromString(&vm, "controller");
    JSC::JSValue controllerJSWrapper = controlsHostJSWrapperObject->get(&exec, controllerID);
    RETURN_IF_EXCEPTION(scope, JSC::jsNull());

    return controllerJSWrapper;
}

void HTMLMediaElement::ensureMediaControlsShadowRoot()
{
    ASSERT(!m_creatingControls);
    m_creatingControls = true;
    ensureUserAgentShadowRoot();
    m_creatingControls = false;
}

void HTMLMediaElement::updateCaptionContainer()
{
#if ENABLE(MEDIA_CONTROLS_SCRIPT)
    if (m_haveSetUpCaptionContainer)
        return;

    Page* page = document().page();
    if (!page)
        return;

    DOMWrapperWorld& world = ensureIsolatedWorld();

    if (!ensureMediaControlsInjectedScript())
        return;

    ensureMediaControlsShadowRoot();

    if (!m_mediaControlsHost)
        m_mediaControlsHost = MediaControlsHost::create(this);

    ScriptController& scriptController = document().frame()->script();
    JSDOMGlobalObject* globalObject = JSC::jsCast<JSDOMGlobalObject*>(scriptController.globalObject(world));
    JSC::VM& vm = globalObject->vm();
    JSC::JSLockHolder lock(vm);
    auto scope = DECLARE_CATCH_SCOPE(vm);
    JSC::ExecState* exec = globalObject->globalExec();

    JSC::JSValue controllerValue = controllerJSValue(*exec, *globalObject, *this);
    JSC::JSObject* controllerObject = JSC::jsDynamicCast<JSC::JSObject*>(vm, controllerValue);
    if (!controllerObject)
        return;

    // The media controls script must provide a method on the Controller object with the following details.
    // Name: updateCaptionContainer
    // Parameters:
    //     None
    // Return value:
    //     None
    JSC::JSValue methodValue = controllerObject->get(exec, JSC::Identifier::fromString(exec, "updateCaptionContainer"));
    JSC::JSObject* methodObject = JSC::jsDynamicCast<JSC::JSObject*>(vm, methodValue);
    if (!methodObject)
        return;

    JSC::CallData callData;
    JSC::CallType callType = methodObject->methodTable(vm)->getCallData(methodObject, callData);
    if (callType == JSC::CallType::None)
        return;

    JSC::MarkedArgumentBuffer noArguments;
    ASSERT(!noArguments.hasOverflowed());
    JSC::call(exec, methodObject, callType, callData, controllerObject, noArguments);
    scope.clearException();

    m_haveSetUpCaptionContainer = true;
#endif
}

void HTMLMediaElement::layoutSizeChanged()
{
#if ENABLE(MEDIA_CONTROLS_SCRIPT)
    if (auto frameView = makeRefPtr(document().view())) {
        auto task = [this, protectedThis = makeRef(*this)] {
            if (auto root = userAgentShadowRoot())
<<<<<<< HEAD
                root->dispatchEvent(Event::create("resize", false, false));
=======
                root->dispatchEvent(Event::create("resize", Event::CanBubble::No, Event::IsCancelable::No));
>>>>>>> 20415689
        };
        frameView->queuePostLayoutCallback(WTFMove(task));
    }
#endif

    if (!m_receivedLayoutSizeChanged) {
        m_receivedLayoutSizeChanged = true;
        schedulePlaybackControlsManagerUpdate();
    }

    // If the video is a candidate for main content, we should register it for viewport visibility callbacks
    // if it hasn't already been registered.
    if (renderer() && m_mediaSession && !m_mediaSession->wantsToObserveViewportVisibilityForAutoplay() && m_mediaSession->wantsToObserveViewportVisibilityForMediaControls())
        renderer()->registerForVisibleInViewportCallback();
}

void HTMLMediaElement::visibilityDidChange()
{
    updateShouldAutoplay();
}

void HTMLMediaElement::setSelectedTextTrack(TextTrack* trackToSelect)
{
    auto* trackList = textTracks();
    if (!trackList || !trackList->length())
        return;

    if (trackToSelect == TextTrack::captionMenuAutomaticItem()) {
        if (captionDisplayMode() != CaptionUserPreferences::Automatic)
            m_textTracks->scheduleChangeEvent();
    } else if (trackToSelect == TextTrack::captionMenuOffItem()) {
        for (int i = 0, length = trackList->length(); i < length; ++i)
            trackList->item(i)->setMode(TextTrack::Mode::Disabled);

        if (captionDisplayMode() != CaptionUserPreferences::ForcedOnly && !trackList->isChangeEventScheduled())
            m_textTracks->scheduleChangeEvent();
    } else {
        if (!trackToSelect || !trackList->contains(*trackToSelect))
            return;

        for (int i = 0, length = trackList->length(); i < length; ++i) {
            auto& track = *trackList->item(i);
            if (&track != trackToSelect)
                track.setMode(TextTrack::Mode::Disabled);
            else
                track.setMode(TextTrack::Mode::Showing);
        }
    }

    if (!document().page())
        return;

    auto& captionPreferences = document().page()->group().captionPreferences();
    CaptionUserPreferences::CaptionDisplayMode displayMode;
    if (trackToSelect == TextTrack::captionMenuOffItem())
        displayMode = CaptionUserPreferences::ForcedOnly;
    else if (trackToSelect == TextTrack::captionMenuAutomaticItem())
        displayMode = CaptionUserPreferences::Automatic;
    else {
        displayMode = CaptionUserPreferences::AlwaysOn;
        if (trackToSelect->validBCP47Language().length())
            captionPreferences.setPreferredLanguage(trackToSelect->validBCP47Language());
    }

    captionPreferences.setCaptionDisplayMode(displayMode);
}

void HTMLMediaElement::configureTextTracks()
{
    TrackGroup captionAndSubtitleTracks(TrackGroup::CaptionsAndSubtitles);
    TrackGroup descriptionTracks(TrackGroup::Description);
    TrackGroup chapterTracks(TrackGroup::Chapter);
    TrackGroup metadataTracks(TrackGroup::Metadata);
    TrackGroup otherTracks(TrackGroup::Other);

    if (!m_textTracks)
        return;

    for (size_t i = 0; i < m_textTracks->length(); ++i) {
        RefPtr<TextTrack> textTrack = m_textTracks->item(i);
        if (!textTrack)
            continue;

        auto kind = textTrack->kind();
        TrackGroup* currentGroup;
        if (kind == TextTrack::Kind::Subtitles || kind == TextTrack::Kind::Captions || kind == TextTrack::Kind::Forced)
            currentGroup = &captionAndSubtitleTracks;
        else if (kind == TextTrack::Kind::Descriptions)
            currentGroup = &descriptionTracks;
        else if (kind == TextTrack::Kind::Chapters)
            currentGroup = &chapterTracks;
        else if (kind == TextTrack::Kind::Metadata)
            currentGroup = &metadataTracks;
        else
            currentGroup = &otherTracks;

        if (!currentGroup->visibleTrack && textTrack->mode() == TextTrack::Mode::Showing)
            currentGroup->visibleTrack = textTrack;
        if (!currentGroup->defaultTrack && textTrack->isDefault())
            currentGroup->defaultTrack = textTrack;

        // Do not add this track to the group if it has already been automatically configured
        // as we only want to call configureTextTrack once per track so that adding another
        // track after the initial configuration doesn't reconfigure every track - only those
        // that should be changed by the new addition. For example all metadata tracks are
        // disabled by default, and we don't want a track that has been enabled by script
        // to be disabled automatically when a new metadata track is added later.
        if (textTrack->hasBeenConfigured())
            continue;

        if (textTrack->language().length())
            currentGroup->hasSrcLang = true;
        currentGroup->tracks.append(textTrack);
    }

    if (captionAndSubtitleTracks.tracks.size())
        configureTextTrackGroup(captionAndSubtitleTracks);
    if (descriptionTracks.tracks.size())
        configureTextTrackGroup(descriptionTracks);
    if (chapterTracks.tracks.size())
        configureTextTrackGroup(chapterTracks);
    if (metadataTracks.tracks.size())
        configureTextTrackGroup(metadataTracks);
    if (otherTracks.tracks.size())
        configureTextTrackGroup(otherTracks);

    updateCaptionContainer();
    configureTextTrackDisplay();
    if (hasMediaControls())
        mediaControls()->closedCaptionTracksChanged();
}
#endif

bool HTMLMediaElement::havePotentialSourceChild()
{
    // Stash the current <source> node and next nodes so we can restore them after checking
    // to see there is another potential.
    RefPtr<HTMLSourceElement> currentSourceNode = m_currentSourceNode;
    RefPtr<HTMLSourceElement> nextNode = m_nextChildNodeToConsider;

    URL nextURL = selectNextSourceChild(0, 0, DoNothing);

    m_currentSourceNode = currentSourceNode;
    m_nextChildNodeToConsider = nextNode;

    return nextURL.isValid();
}

URL HTMLMediaElement::selectNextSourceChild(ContentType* contentType, String* keySystem, InvalidURLAction actionIfInvalid)
{
    UNUSED_PARAM(keySystem);

    // Don't log if this was just called to find out if there are any valid <source> elements.
    bool shouldLog = willLog(WTFLogLevelDebug) && actionIfInvalid != DoNothing;
    if (shouldLog)
        INFO_LOG(LOGIDENTIFIER);

    if (!m_nextChildNodeToConsider) {
        if (shouldLog)
            INFO_LOG(LOGIDENTIFIER, "end of list, stopping");
        return URL();
    }

    // Because the DOM may be mutated in the course of the following algorithm,
    // keep strong references to each of the child source nodes, and verify that
    // each still is a child of this media element before using.
    Vector<Ref<HTMLSourceElement>> potentialSourceNodes;
    auto sources = childrenOfType<HTMLSourceElement>(*this);
    for (auto next = m_nextChildNodeToConsider ? sources.beginAt(*m_nextChildNodeToConsider) : sources.begin(), end = sources.end(); next != end; ++next)
        potentialSourceNodes.append(*next);

    for (auto& source : potentialSourceNodes) {
        if (source->parentNode() != this)
            continue;

        // If candidate does not have a src attribute, or if its src attribute's value is the empty string ... jump down to the failed step below
        auto mediaURL = source->getNonEmptyURLAttribute(srcAttr);
        String type;
        if (shouldLog)
            INFO_LOG(LOGIDENTIFIER, "'src' is ", mediaURL);
        if (mediaURL.isEmpty())
            goto CheckAgain;

        if (auto* media = source->parsedMediaAttribute(document())) {
            if (shouldLog)
                INFO_LOG(LOGIDENTIFIER, "'media' is ", source->attributeWithoutSynchronization(mediaAttr));
            auto* renderer = this->renderer();
            LOG(MediaQueries, "HTMLMediaElement %p selectNextSourceChild evaluating media queries", this);
            if (!MediaQueryEvaluator { "screen", document(), renderer ? &renderer->style() : nullptr }.evaluate(*media))
                goto CheckAgain;
        }

        type = source->attributeWithoutSynchronization(typeAttr);
        if (type.isEmpty() && mediaURL.protocolIsData())
            type = mimeTypeFromDataURL(mediaURL);
        if (!type.isEmpty()) {
            if (shouldLog)
                INFO_LOG(LOGIDENTIFIER, "'type' is ", type);
            MediaEngineSupportParameters parameters;
            parameters.type = ContentType(type);
            parameters.url = mediaURL;
#if ENABLE(MEDIA_SOURCE)
            parameters.isMediaSource = mediaURL.protocolIs(mediaSourceBlobProtocol);
#endif
#if ENABLE(MEDIA_STREAM)
            parameters.isMediaStream = mediaURL.protocolIs(mediaStreamBlobProtocol);
#endif
            if (!document().settings().allowMediaContentTypesRequiringHardwareSupportAsFallback() || Traversal<HTMLSourceElement>::nextSkippingChildren(source))
                parameters.contentTypesRequiringHardwareSupport = mediaContentTypesRequiringHardwareSupport();

            if (!MediaPlayer::supportsType(parameters))
                goto CheckAgain;
        }

        // Is it safe to load this url?
        if (!isSafeToLoadURL(mediaURL, actionIfInvalid) || !dispatchBeforeLoadEvent(mediaURL.string()))
            goto CheckAgain;

        // A 'beforeload' event handler can mutate the DOM, so check to see if the source element is still a child node.
        if (source->parentNode() != this) {
            INFO_LOG(LOGIDENTIFIER, "'beforeload' removed current element");
            continue;
        }

        // Making it this far means the <source> looks reasonable.
        if (contentType)
            *contentType = ContentType(type);
        m_nextChildNodeToConsider = Traversal<HTMLSourceElement>::nextSkippingChildren(source);
        m_currentSourceNode = WTFMove(source);

        if (shouldLog)
            INFO_LOG(LOGIDENTIFIER, " = ", mediaURL);

        return mediaURL;

CheckAgain:
        if (actionIfInvalid == Complain)
            source->scheduleErrorEvent();
    }

    m_currentSourceNode = nullptr;
    m_nextChildNodeToConsider = nullptr;

#if !LOG_DISABLED
    if (shouldLog)
        INFO_LOG(LOGIDENTIFIER, "failed");
#endif
    return URL();
}

void HTMLMediaElement::sourceWasAdded(HTMLSourceElement& source)
{
    if (willLog(WTFLogLevelInfo) && source.hasTagName(sourceTag)) {
        URL url = source.getNonEmptyURLAttribute(srcAttr);
        INFO_LOG(LOGIDENTIFIER, "'src' is ", url);
    }

    if (!document().hasBrowsingContext()) {
        INFO_LOG(LOGIDENTIFIER, "<source> inserted inside a document without a browsing context is not loaded");
        return;
    }

    // We should only consider a <source> element when there is not src attribute at all.
    if (hasAttributeWithoutSynchronization(srcAttr))
        return;

    // 4.8.8 - If a source element is inserted as a child of a media element that has no src
    // attribute and whose networkState has the value NETWORK_EMPTY, the user agent must invoke
    // the media element's resource selection algorithm.
    if (m_networkState == NETWORK_EMPTY) {
        m_nextChildNodeToConsider = &source;
#if PLATFORM(IOS)
        if (m_mediaSession->dataLoadingPermitted())
#endif
            selectMediaResource();
        return;
    }

    if (m_currentSourceNode && &source == Traversal<HTMLSourceElement>::nextSibling(*m_currentSourceNode)) {
        INFO_LOG(LOGIDENTIFIER, "<source> inserted immediately after current source");
        m_nextChildNodeToConsider = &source;
        return;
    }

    if (m_nextChildNodeToConsider)
        return;

    // 4.8.9.5, resource selection algorithm, source elements section:
    // 21. Wait until the node after pointer is a node other than the end of the list. (This step might wait forever.)
    // 22. Asynchronously await a stable state...
    // 23. Set the element's delaying-the-load-event flag back to true (this delays the load event again, in case
    // it hasn't been fired yet).
    setShouldDelayLoadEvent(true);

    // 24. Set the networkState back to NETWORK_LOADING.
    m_networkState = NETWORK_LOADING;

    // 25. Jump back to the find next candidate step above.
    m_nextChildNodeToConsider = &source;
    scheduleNextSourceChild();
}

void HTMLMediaElement::sourceWasRemoved(HTMLSourceElement& source)
{
    if (willLog(WTFLogLevelInfo) && source.hasTagName(sourceTag)) {
        URL url = source.getNonEmptyURLAttribute(srcAttr);
        INFO_LOG(LOGIDENTIFIER, "'src' is ", url);
    }

    if (&source != m_currentSourceNode && &source != m_nextChildNodeToConsider)
        return;

    if (&source == m_nextChildNodeToConsider) {
        m_nextChildNodeToConsider = m_currentSourceNode ? Traversal<HTMLSourceElement>::nextSibling(*m_currentSourceNode) : nullptr;
        INFO_LOG(LOGIDENTIFIER);
    } else if (&source == m_currentSourceNode) {
        // Clear the current source node pointer, but don't change the movie as the spec says:
        // 4.8.8 - Dynamically modifying a source element and its attribute when the element is already
        // inserted in a video or audio element will have no effect.
        m_currentSourceNode = nullptr;
        INFO_LOG(LOGIDENTIFIER, "m_currentSourceNode set to 0");
    }
}

void HTMLMediaElement::mediaPlayerTimeChanged(MediaPlayer*)
{
    INFO_LOG(LOGIDENTIFIER);

#if ENABLE(VIDEO_TRACK)
    updateActiveTextTrackCues(currentMediaTime());
#endif

    beginProcessingMediaPlayerCallback();

    invalidateCachedTime();
    bool wasSeeking = seeking();

    // 4.8.10.9 step 14 & 15. Needed if no ReadyState change is associated with the seek.
    if (m_seekRequested && m_readyState >= HAVE_CURRENT_DATA && !m_player->seeking())
        finishSeek();

    // Always call scheduleTimeupdateEvent when the media engine reports a time discontinuity,
    // it will only queue a 'timeupdate' event if we haven't already posted one at the current
    // movie time.
    else
        scheduleTimeupdateEvent(false);

    MediaTime now = currentMediaTime();
    MediaTime dur = durationMediaTime();
    double playbackRate = requestedPlaybackRate();

    // When the current playback position reaches the end of the media resource then the user agent must follow these steps:
    if (dur && dur.isValid() && !dur.isPositiveInfinite() && !dur.isNegativeInfinite()) {
        // If the media element has a loop attribute specified and does not have a current media controller,
        if (loop() && !m_mediaController && playbackRate > 0) {
            m_sentEndEvent = false;
            // then seek to the earliest possible position of the media resource and abort these steps when the direction of
            // playback is forwards,
            if (now >= dur)
                seekInternal(MediaTime::zeroTime());
        } else if ((now <= MediaTime::zeroTime() && playbackRate < 0) || (now >= dur && playbackRate > 0)) {
            // If the media element does not have a current media controller, and the media element
            // has still ended playback and paused is false,
            if (!m_mediaController && !m_paused) {
                // changes paused to true and fires a simple event named pause at the media element.
                m_paused = true;
                scheduleEvent(eventNames().pauseEvent);
                m_mediaSession->clientWillPausePlayback();
            }
            // Queue a task to fire a simple event named ended at the media element.
            if (!m_sentEndEvent) {
                m_sentEndEvent = true;
                scheduleEvent(eventNames().endedEvent);
                if (!wasSeeking)
                    addBehaviorRestrictionsOnEndIfNecessary();
                setPlaybackWithoutUserGesture(PlaybackWithoutUserGesture::None);
            }
            setPlaying(false);
            // If the media element has a current media controller, then report the controller state
            // for the media element's current media controller.
            updateMediaController();
        } else
            m_sentEndEvent = false;
    } else {
#if ENABLE(MEDIA_STREAM)
        if (m_mediaStreamSrcObject) {
            // http://w3c.github.io/mediacapture-main/#event-mediastream-inactive
            // 6. MediaStreams in Media Elements
            // When the MediaStream state moves from the active to the inactive state, the User Agent
            // must raise an ended event on the HTMLMediaElement and set its ended attribute to true.
            // Note that once ended equals true the HTMLMediaElement will not play media even if new
            // MediaStreamTrack's are added to the MediaStream (causing it to return to the active
            // state) unless autoplay is true or the web application restarts the element, e.g.,
            // by calling play()
            if (!m_sentEndEvent && m_player && m_player->ended()) {
                m_sentEndEvent = true;
                scheduleEvent(eventNames().endedEvent);
                if (!wasSeeking)
                    addBehaviorRestrictionsOnEndIfNecessary();
                m_paused = true;
                setPlaying(false);
            }
        } else
#endif
        m_sentEndEvent = false;
    }

    updatePlayState(UpdateState::Asynchronously);
    endProcessingMediaPlayerCallback();
}

void HTMLMediaElement::addBehaviorRestrictionsOnEndIfNecessary()
{
    if (isFullscreen())
        return;

    m_mediaSession->addBehaviorRestriction(MediaElementSession::RequireUserGestureToControlControlsManager);
    m_playbackControlsManagerBehaviorRestrictionsTimer.stop();
    m_playbackControlsManagerBehaviorRestrictionsTimer.startOneShot(hideMediaControlsAfterEndedDelay);
}

void HTMLMediaElement::handleSeekToPlaybackPosition(double position)
{
#if PLATFORM(MAC)
    // FIXME: This should ideally use faskSeek, but this causes MediaRemote's playhead to flicker upon release.
    // Please see <rdar://problem/28457219> for more details.
    seek(MediaTime::createWithDouble(position));
    m_seekToPlaybackPositionEndedTimer.stop();
    m_seekToPlaybackPositionEndedTimer.startOneShot(500_ms);

    if (!m_isScrubbingRemotely) {
        m_isScrubbingRemotely = true;
        if (!paused())
            pauseInternal();
    }
#else
    fastSeek(position);
#endif
}

void HTMLMediaElement::seekToPlaybackPositionEndedTimerFired()
{
#if PLATFORM(MAC)
    if (!m_isScrubbingRemotely)
        return;

    PlatformMediaSessionManager::sharedManager().sessionDidEndRemoteScrubbing(*m_mediaSession);
    m_isScrubbingRemotely = false;
    m_seekToPlaybackPositionEndedTimer.stop();
#endif
}

void HTMLMediaElement::mediaPlayerVolumeChanged(MediaPlayer*)
{
    INFO_LOG(LOGIDENTIFIER);

    beginProcessingMediaPlayerCallback();
    if (m_player) {
        double vol = m_player->volume();
        if (vol != m_volume) {
            m_volume = vol;
            updateVolume();
            scheduleEvent(eventNames().volumechangeEvent);
        }
    }
    endProcessingMediaPlayerCallback();
}

void HTMLMediaElement::mediaPlayerMuteChanged(MediaPlayer*)
{
    INFO_LOG(LOGIDENTIFIER);

    beginProcessingMediaPlayerCallback();
    if (m_player)
        setMuted(m_player->muted());
    endProcessingMediaPlayerCallback();
}

void HTMLMediaElement::mediaPlayerDurationChanged(MediaPlayer* player)
{
    INFO_LOG(LOGIDENTIFIER);

    beginProcessingMediaPlayerCallback();

    scheduleEvent(eventNames().durationchangeEvent);
    mediaPlayerCharacteristicChanged(player);

    MediaTime now = currentMediaTime();
    MediaTime dur = durationMediaTime();
    if (now > dur)
        seekInternal(dur);

    endProcessingMediaPlayerCallback();
}

void HTMLMediaElement::mediaPlayerRateChanged(MediaPlayer*)
{
    beginProcessingMediaPlayerCallback();

    // Stash the rate in case the one we tried to set isn't what the engine is
    // using (eg. it can't handle the rate we set)
    m_reportedPlaybackRate = m_player->rate();

    INFO_LOG(LOGIDENTIFIER, "rate: ", m_reportedPlaybackRate);

    if (m_playing)
        invalidateCachedTime();

    updateSleepDisabling();

    endProcessingMediaPlayerCallback();
}

void HTMLMediaElement::mediaPlayerPlaybackStateChanged(MediaPlayer*)
{
    INFO_LOG(LOGIDENTIFIER);

    if (!m_player || m_pausedInternal)
        return;

    beginProcessingMediaPlayerCallback();
    if (m_player->paused())
        pauseInternal();
    else
        playInternal();

    updateSleepDisabling();

    endProcessingMediaPlayerCallback();
}

void HTMLMediaElement::mediaPlayerSawUnsupportedTracks(MediaPlayer*)
{
    INFO_LOG(LOGIDENTIFIER);

    // The MediaPlayer came across content it cannot completely handle.
    // This is normally acceptable except when we are in a standalone
    // MediaDocument. If so, tell the document what has happened.
    if (is<MediaDocument>(document()))
        downcast<MediaDocument>(document()).mediaElementSawUnsupportedTracks();
}

void HTMLMediaElement::mediaPlayerResourceNotSupported(MediaPlayer*)
{
    INFO_LOG(LOGIDENTIFIER);

    // The MediaPlayer came across content which no installed engine supports.
    mediaLoadingFailed(MediaPlayer::FormatError);
}

// MediaPlayerPresentation methods
void HTMLMediaElement::mediaPlayerRepaint(MediaPlayer*)
{
    beginProcessingMediaPlayerCallback();
    updateDisplayState();
    if (auto* renderer = this->renderer())
        renderer->repaint();
    endProcessingMediaPlayerCallback();
}

void HTMLMediaElement::mediaPlayerSizeChanged(MediaPlayer*)
{
    INFO_LOG(LOGIDENTIFIER);

    if (is<MediaDocument>(document()) && m_player)
        downcast<MediaDocument>(document()).mediaElementNaturalSizeChanged(expandedIntSize(m_player->naturalSize()));

    beginProcessingMediaPlayerCallback();
    if (m_readyState > HAVE_NOTHING)
        scheduleResizeEventIfSizeChanged();
    updateRenderer();

#if USE(HOLE_PUNCH_GSTREAMER) || USE(HOLE_PUNCH_EXTERNAL)
    if (renderer()) {
        IntRect windowRect = document().view()->contentsToScreen(renderer()->absoluteBoundingBoxRect(true));
        //style() is having relative values w.r.t immediate container. Hence we need to substract left,top values from immediate container to get correct x,y values.
        player()->setPosition(IntPoint(windowRect.x() - renderer()->style().left().intValue(),windowRect.y() -renderer()->style().top().intValue()));
    }
#endif

    endProcessingMediaPlayerCallback();
}

bool HTMLMediaElement::mediaPlayerRenderingCanBeAccelerated(MediaPlayer*)
{
    auto* renderer = this->renderer();
    return is<RenderVideo>(renderer)
        && downcast<RenderVideo>(*renderer).view().compositor().canAccelerateVideoRendering(downcast<RenderVideo>(*renderer));
}

void HTMLMediaElement::mediaPlayerRenderingModeChanged(MediaPlayer*)
{
    INFO_LOG(LOGIDENTIFIER);

    // Kick off a fake recalcStyle that will update the compositing tree.
    invalidateStyleAndLayerComposition();
}

bool HTMLMediaElement::mediaPlayerAcceleratedCompositingEnabled()
{
    return document().settings().acceleratedCompositingEnabled();
}

#if PLATFORM(WIN) && USE(AVFOUNDATION)

GraphicsDeviceAdapter* HTMLMediaElement::mediaPlayerGraphicsDeviceAdapter(const MediaPlayer*) const
{
    auto* page = document().page();
    if (!page)
        return nullptr;
    return page->chrome().client().graphicsDeviceAdapter();
}

#endif

void HTMLMediaElement::mediaEngineWasUpdated()
{
    INFO_LOG(LOGIDENTIFIER);
    beginProcessingMediaPlayerCallback();
    updateRenderer();
    endProcessingMediaPlayerCallback();

    m_mediaSession->mediaEngineUpdated();

#if ENABLE(WEB_AUDIO)
    if (m_audioSourceNode && audioSourceProvider()) {
        m_audioSourceNode->lock();
        audioSourceProvider()->setClient(m_audioSourceNode);
        m_audioSourceNode->unlock();
    }
#endif

#if ENABLE(ENCRYPTED_MEDIA)
    if (m_player && m_mediaKeys)
        m_player->cdmInstanceAttached(m_mediaKeys->cdmInstance());
#endif

#if PLATFORM(IOS) || (PLATFORM(MAC) && ENABLE(VIDEO_PRESENTATION_MODE))
    if (!m_player)
        return;
    m_player->setVideoFullscreenFrame(m_videoFullscreenFrame);
    m_player->setVideoFullscreenGravity(m_videoFullscreenGravity);
    m_player->setVideoFullscreenLayer(m_videoFullscreenLayer.get());
#endif

#if ENABLE(WIRELESS_PLAYBACK_TARGET)
    updateMediaState(UpdateState::Asynchronously);
#endif
}

void HTMLMediaElement::mediaPlayerEngineUpdated(MediaPlayer*)
{
    INFO_LOG(LOGIDENTIFIER);

#if ENABLE(MEDIA_SOURCE)
    m_droppedVideoFrames = 0;
#endif

    m_havePreparedToPlay = false;

    scheduleDelayedAction(MediaEngineUpdated);
}

void HTMLMediaElement::mediaPlayerFirstVideoFrameAvailable(MediaPlayer*)
{
    INFO_LOG(LOGIDENTIFIER, "current display mode = ", (int)displayMode());

    beginProcessingMediaPlayerCallback();
    if (displayMode() == PosterWaitingForVideo) {
        setDisplayMode(Video);
        mediaPlayerRenderingModeChanged(m_player.get());
    }
    endProcessingMediaPlayerCallback();
}

void HTMLMediaElement::mediaPlayerCharacteristicChanged(MediaPlayer*)
{
    INFO_LOG(LOGIDENTIFIER);

    beginProcessingMediaPlayerCallback();

#if ENABLE(VIDEO_TRACK)
    if (captionDisplayMode() == CaptionUserPreferences::Automatic && m_subtitleTrackLanguage != m_player->languageOfPrimaryAudioTrack())
        markCaptionAndSubtitleTracksAsUnconfigured(AfterDelay);
#endif

    if (potentiallyPlaying() && displayMode() == PosterWaitingForVideo) {
        setDisplayMode(Video);
        mediaPlayerRenderingModeChanged(m_player.get());
    }

    if (hasMediaControls())
        mediaControls()->reset();
    updateRenderer();

    if (!paused() && !m_mediaSession->playbackPermitted()) {
        pauseInternal();
        setPlaybackWithoutUserGesture(PlaybackWithoutUserGesture::Prevented);
    }

#if ENABLE(MEDIA_SESSION)
    document().updateIsPlayingMedia(m_elementID);
#else
    document().updateIsPlayingMedia();
#endif

    m_hasEverHadAudio |= hasAudio();
    m_hasEverHadVideo |= hasVideo();

    m_mediaSession->canProduceAudioChanged();

    updateSleepDisabling();

    endProcessingMediaPlayerCallback();
}

Ref<TimeRanges> HTMLMediaElement::buffered() const
{
    if (!m_player)
        return TimeRanges::create();

#if ENABLE(MEDIA_SOURCE)
    if (m_mediaSource)
        return TimeRanges::create(*m_mediaSource->buffered());
#endif

    return TimeRanges::create(*m_player->buffered());
}

double HTMLMediaElement::maxBufferedTime() const
{
    auto bufferedRanges = buffered();
    unsigned numRanges = bufferedRanges->length();
    if (!numRanges)
        return 0;
    return bufferedRanges.get().ranges().end(numRanges - 1).toDouble();
}

Ref<TimeRanges> HTMLMediaElement::played()
{
    if (m_playing) {
        MediaTime time = currentMediaTime();
        if (time > m_lastSeekTime)
            addPlayedRange(m_lastSeekTime, time);
    }

    if (!m_playedTimeRanges)
        m_playedTimeRanges = TimeRanges::create();

    return m_playedTimeRanges->copy();
}

Ref<TimeRanges> HTMLMediaElement::seekable() const
{
#if ENABLE(MEDIA_SOURCE)
    if (m_mediaSource)
        return m_mediaSource->seekable();
#endif

    if (m_player)
        return TimeRanges::create(*m_player->seekable());

    return TimeRanges::create();
}

double HTMLMediaElement::seekableTimeRangesLastModifiedTime() const
{
    return m_player ? m_player->seekableTimeRangesLastModifiedTime() : 0;
}

double HTMLMediaElement::liveUpdateInterval() const
{
    return m_player ? m_player->liveUpdateInterval() : 0;
}

bool HTMLMediaElement::potentiallyPlaying() const
{
    if (isBlockedOnMediaController())
        return false;

    if (!couldPlayIfEnoughData())
        return false;

    if (m_readyState >= HAVE_FUTURE_DATA)
        return true;

    return m_readyStateMaximum >= HAVE_FUTURE_DATA && m_readyState < HAVE_FUTURE_DATA;
}

bool HTMLMediaElement::couldPlayIfEnoughData() const
{
    if (paused())
        return false;

    if (endedPlayback())
        return false;

    if (stoppedDueToErrors())
        return false;

    if (pausedForUserInteraction())
        return false;

    return true;
}

bool HTMLMediaElement::endedPlayback() const
{
    MediaTime dur = durationMediaTime();
    if (!m_player || !dur.isValid())
        return false;

    // 4.8.10.8 Playing the media resource

    // A media element is said to have ended playback when the element's
    // readyState attribute is HAVE_METADATA or greater,
    if (m_readyState < HAVE_METADATA)
        return false;

    // and the current playback position is the end of the media resource and the direction
    // of playback is forwards, Either the media element does not have a loop attribute specified,
    // or the media element has a current media controller.
    MediaTime now = currentMediaTime();
    if (requestedPlaybackRate() > 0)
        return dur > MediaTime::zeroTime() && now >= dur && (!loop() || m_mediaController);

    // or the current playback position is the earliest possible position and the direction
    // of playback is backwards
    if (requestedPlaybackRate() < 0)
        return now <= MediaTime::zeroTime();

    return false;
}

bool HTMLMediaElement::stoppedDueToErrors() const
{
    if (m_readyState >= HAVE_METADATA && m_error) {
        RefPtr<TimeRanges> seekableRanges = seekable();
        if (!seekableRanges->contain(currentTime()))
            return true;
    }

    return false;
}

bool HTMLMediaElement::pausedForUserInteraction() const
{
    if (m_mediaSession->state() == PlatformMediaSession::Interrupted)
        return true;

    return false;
}

MediaTime HTMLMediaElement::minTimeSeekable() const
{
    return m_player ? m_player->minTimeSeekable() : MediaTime::zeroTime();
}

MediaTime HTMLMediaElement::maxTimeSeekable() const
{
    return m_player ? m_player->maxTimeSeekable() : MediaTime::zeroTime();
}

void HTMLMediaElement::updateVolume()
{
    if (!m_player)
        return;
#if PLATFORM(IOS)
    // Only the user can change audio volume so update the cached volume and post the changed event.
    float volume = m_player->volume();
    if (m_volume != volume) {
        m_volume = volume;
        scheduleEvent(eventNames().volumechangeEvent);
    }
#else
    // Avoid recursion when the player reports volume changes.
    if (!processingMediaPlayerCallback()) {
        Page* page = document().page();
        double volumeMultiplier = page ? page->mediaVolume() : 1;
        bool shouldMute = effectiveMuted();

        if (m_mediaController) {
            volumeMultiplier *= m_mediaController->volume();
            shouldMute = m_mediaController->muted() || (page && page->isAudioMuted());
        }

#if ENABLE(MEDIA_SESSION)
        if (m_shouldDuck)
            volumeMultiplier *= 0.25;
#endif

        m_player->setMuted(shouldMute);
        m_player->setVolume(m_volume * volumeMultiplier);
    }

#if ENABLE(MEDIA_SESSION)
    document().updateIsPlayingMedia(m_elementID);
#else
    document().updateIsPlayingMedia();
#endif

    if (hasMediaControls())
        mediaControls()->changedVolume();
#endif
}

void HTMLMediaElement::updatePlayState(UpdateState updateState)
{
    if (updateState == UpdateState::Asynchronously) {
        scheduleDelayedAction(UpdatePlayState);
        return;
    }

    if (!m_player)
        return;

    if (m_pausedInternal) {
        if (!m_player->paused())
            m_player->pause();
        refreshCachedTime();
        m_playbackProgressTimer.stop();
        if (hasMediaControls())
            mediaControls()->playbackStopped();
        return;
    }

    bool shouldBePlaying = potentiallyPlaying();
    bool playerPaused = m_player->paused();

    INFO_LOG(LOGIDENTIFIER, "shouldBePlaying = ", shouldBePlaying, ", playerPaused = ", playerPaused);

    if (shouldBePlaying && playerPaused && m_mediaSession->requiresFullscreenForVideoPlayback() && (m_waitingToEnterFullscreen || !isFullscreen())) {
        if (!m_waitingToEnterFullscreen)
            enterFullscreen();

#if PLATFORM(WATCHOS)
        // FIXME: Investigate doing this for all builds.
        return;
#endif
    }

    if (shouldBePlaying) {
        schedulePlaybackControlsManagerUpdate();

        setDisplayMode(Video);
        invalidateCachedTime();

        if (playerPaused) {
            m_mediaSession->clientWillBeginPlayback();

            // Set rate, muted before calling play in case they were set before the media engine was setup.
            // The media engine should just stash the rate and muted values since it isn't already playing.
            m_player->setRate(requestedPlaybackRate());
            m_player->setMuted(effectiveMuted());

            if (m_firstTimePlaying) {
                // Log that a media element was played.
                if (auto* page = document().page())
                    page->diagnosticLoggingClient().logDiagnosticMessage(isVideo() ? DiagnosticLoggingKeys::videoKey() : DiagnosticLoggingKeys::audioKey(), DiagnosticLoggingKeys::playedKey(), ShouldSample::No);
                m_firstTimePlaying = false;
            }

            m_player->play();
        }

        if (hasMediaControls())
            mediaControls()->playbackStarted();

        startPlaybackProgressTimer();
        setPlaying(true);
    } else {
        schedulePlaybackControlsManagerUpdate();

        if (!playerPaused)
            m_player->pause();
        refreshCachedTime();

        m_playbackProgressTimer.stop();
        setPlaying(false);
        MediaTime time = currentMediaTime();
        if (time > m_lastSeekTime)
            addPlayedRange(m_lastSeekTime, time);

        if (couldPlayIfEnoughData())
            prepareToPlay();

        if (hasMediaControls())
            mediaControls()->playbackStopped();
    }

    updateMediaController();
    updateRenderer();

    m_hasEverHadAudio |= hasAudio();
    m_hasEverHadVideo |= hasVideo();
}

void HTMLMediaElement::setPlaying(bool playing)
{
    if (playing && m_mediaSession)
        m_mediaSession->removeBehaviorRestriction(MediaElementSession::RequirePlaybackToControlControlsManager);

    if (m_playing == playing)
        return;

    m_playing = playing;

    if (m_playing)
        scheduleNotifyAboutPlaying();

#if ENABLE(MEDIA_SESSION)
    document().updateIsPlayingMedia(m_elementID);
#else
    document().updateIsPlayingMedia();
#endif

#if ENABLE(WIRELESS_PLAYBACK_TARGET)
    updateMediaState(UpdateState::Asynchronously);
#endif
}

void HTMLMediaElement::setPausedInternal(bool b)
{
    m_pausedInternal = b;
    updatePlayState(UpdateState::Asynchronously);
}

void HTMLMediaElement::stopPeriodicTimers()
{
    m_progressEventTimer.stop();
    m_playbackProgressTimer.stop();
}

void HTMLMediaElement::userCancelledLoad()
{
    INFO_LOG(LOGIDENTIFIER);

    // FIXME: We should look to reconcile the iOS and non-iOS code (below).
#if PLATFORM(IOS)
    if (m_networkState == NETWORK_EMPTY || m_readyState >= HAVE_METADATA)
        return;
#else
    if (m_networkState == NETWORK_EMPTY || m_completelyLoaded)
        return;
#endif

    // If the media data fetching process is aborted by the user:

    // 1 - The user agent should cancel the fetching process.
    clearMediaPlayer(EveryDelayedAction);

    // 2 - Set the error attribute to a new MediaError object whose code attribute is set to MEDIA_ERR_ABORTED.
    m_error = MediaError::create(MediaError::MEDIA_ERR_ABORTED);

    // 3 - Queue a task to fire a simple event named error at the media element.
    scheduleEvent(eventNames().abortEvent);

#if ENABLE(MEDIA_SOURCE)
    detachMediaSource();
#endif

    // 4 - If the media element's readyState attribute has a value equal to HAVE_NOTHING, set the
    // element's networkState attribute to the NETWORK_EMPTY value and queue a task to fire a
    // simple event named emptied at the element. Otherwise, set the element's networkState
    // attribute to the NETWORK_IDLE value.
    if (m_readyState == HAVE_NOTHING) {
        m_networkState = NETWORK_EMPTY;
        scheduleEvent(eventNames().emptiedEvent);
    }
    else
        m_networkState = NETWORK_IDLE;

    // 5 - Set the element's delaying-the-load-event flag to false. This stops delaying the load event.
    setShouldDelayLoadEvent(false);

    // 6 - Abort the overall resource selection algorithm.
    m_currentSourceNode = nullptr;

    // Reset m_readyState since m_player is gone.
    m_readyState = HAVE_NOTHING;
    updateMediaController();

#if ENABLE(VIDEO_TRACK)
    auto* context = scriptExecutionContext();
    if (!context || context->activeDOMObjectsAreStopped())
        return; // Document is about to be destructed. Avoid updating layout in updateActiveTextTrackCues.

    updateActiveTextTrackCues(MediaTime::zeroTime());
#endif
}

void HTMLMediaElement::clearMediaPlayer(DelayedActionType flags)
{
    INFO_LOG(LOGIDENTIFIER, "flags = ", actionName(flags));

#if ENABLE(MEDIA_STREAM)
    if (!m_settingMediaStreamSrcObject)
        m_mediaStreamSrcObject = nullptr;
#endif

#if ENABLE(MEDIA_SOURCE)
    detachMediaSource();
#endif

    m_blob = nullptr;

#if ENABLE(VIDEO_TRACK)
    forgetResourceSpecificTracks();
#endif

#if ENABLE(WIRELESS_PLAYBACK_TARGET)
    if (hasEventListeners(eventNames().webkitplaybacktargetavailabilitychangedEvent)) {
        m_hasPlaybackTargetAvailabilityListeners = false;
        m_mediaSession->setHasPlaybackTargetAvailabilityListeners(false);

        // Send an availability event in case scripts want to hide the picker when the element
        // doesn't support playback to a target.
        enqueuePlaybackTargetAvailabilityChangedEvent();
    }

    if (m_isPlayingToWirelessTarget) {
        m_isPlayingToWirelessTarget = false;
        scheduleEvent(eventNames().webkitcurrentplaybacktargetiswirelesschangedEvent);
    }
#endif

    if (m_isWaitingUntilMediaCanStart) {
        m_isWaitingUntilMediaCanStart = false;
        document().removeMediaCanStartListener(this);
    }

    if (m_player) {
        m_player->invalidate();
        m_player = nullptr;
    }
    schedulePlaybackControlsManagerUpdate();

    stopPeriodicTimers();
    m_pendingActionTimer.stop();

    clearFlags(m_pendingActionFlags, flags);
    m_loadState = WaitingForSource;

#if ENABLE(VIDEO_TRACK)
    if (m_textTracks)
        configureTextTrackDisplay();
#endif

    m_mediaSession->clientCharacteristicsChanged();
    m_mediaSession->canProduceAudioChanged();

    m_resourceSelectionTaskQueue.cancelAllTasks();

    updateSleepDisabling();
}

bool HTMLMediaElement::canSuspendForDocumentSuspension() const
{
    return true;
}

const char* HTMLMediaElement::activeDOMObjectName() const
{
    return "HTMLMediaElement";
}

void HTMLMediaElement::stopWithoutDestroyingMediaPlayer()
{
    INFO_LOG(LOGIDENTIFIER);

    if (m_videoFullscreenMode != VideoFullscreenModeNone)
        exitFullscreen();

    setPreparedToReturnVideoLayerToInline(true);

    schedulePlaybackControlsManagerUpdate();
    setInActiveDocument(false);

    // Stop the playback without generating events
    setPlaying(false);
    setPausedInternal(true);
    m_mediaSession->stopSession();

    setPlaybackWithoutUserGesture(PlaybackWithoutUserGesture::None);

    userCancelledLoad();

    updateRenderer();

    stopPeriodicTimers();

    updateSleepDisabling();
}

void HTMLMediaElement::contextDestroyed()
{
    m_seekTaskQueue.close();
    m_resumeTaskQueue.close();
    m_shadowDOMTaskQueue.close();
    m_promiseTaskQueue.close();
    m_pauseAfterDetachedTaskQueue.close();
#if ENABLE(ENCRYPTED_MEDIA)
    m_encryptedMediaQueue.close();
#endif

    m_pendingPlayPromises.clear();

    ActiveDOMObject::contextDestroyed();
}

void HTMLMediaElement::stop()
{
    INFO_LOG(LOGIDENTIFIER);

    Ref<HTMLMediaElement> protectedThis(*this);
    stopWithoutDestroyingMediaPlayer();

    m_asyncEventQueue.close();
    m_promiseTaskQueue.close();
    m_resourceSelectionTaskQueue.close();
    m_resumeTaskQueue.cancelAllTasks();

    // Once an active DOM object has been stopped it can not be restarted, so we can deallocate
    // the media player now. Note that userCancelledLoad will already called clearMediaPlayer
    // if the media was not fully loaded, but we need the same cleanup if the file was completely
    // loaded and calling it again won't cause any problems.
    clearMediaPlayer(EveryDelayedAction);

    m_mediaSession->stopSession();
}

void HTMLMediaElement::suspend(ReasonForSuspension reason)
{
    INFO_LOG(LOGIDENTIFIER);
    Ref<HTMLMediaElement> protectedThis(*this);

    m_resumeTaskQueue.cancelAllTasks();

    switch (reason) {
    case ReasonForSuspension::PageCache:
        stopWithoutDestroyingMediaPlayer();
        m_asyncEventQueue.suspend();
        setShouldBufferData(false);
        m_mediaSession->addBehaviorRestriction(MediaElementSession::RequirePageConsentToResumeMedia);
        break;
    case ReasonForSuspension::PageWillBeSuspended:
        if (!m_pausedInternal) {
            m_shouldUnpauseInternalOnResume = true;
            setPausedInternal(true);
        }
        break;
    case ReasonForSuspension::JavaScriptDebuggerPaused:
    case ReasonForSuspension::WillDeferLoading:
        // Do nothing, we don't pause media playback in these cases.
        break;
    }
}

void HTMLMediaElement::resume()
{
    INFO_LOG(LOGIDENTIFIER);

    setInActiveDocument(true);

    m_asyncEventQueue.resume();

    if (m_shouldUnpauseInternalOnResume) {
        m_shouldUnpauseInternalOnResume = false;
        setPausedInternal(false);
    }

    setShouldBufferData(true);

    if (!m_mediaSession->pageAllowsPlaybackAfterResuming())
        document().addMediaCanStartListener(this);
    else
        setPausedInternal(false);

    m_mediaSession->removeBehaviorRestriction(MediaElementSession::RequirePageConsentToResumeMedia);

    if (m_error && m_error->code() == MediaError::MEDIA_ERR_ABORTED && !m_resumeTaskQueue.hasPendingTasks()) {
        // Restart the load if it was aborted in the middle by moving the document to the page cache.
        // m_error is only left at MEDIA_ERR_ABORTED when the document becomes inactive (it is set to
        //  MEDIA_ERR_ABORTED while the abortEvent is being sent, but cleared immediately afterwards).
        // This behavior is not specified but it seems like a sensible thing to do.
        // As it is not safe to immedately start loading now, let's schedule a load.
        m_resumeTaskQueue.enqueueTask(std::bind(&HTMLMediaElement::prepareForLoad, this));
    }

    updateRenderer();
}

bool HTMLMediaElement::hasPendingActivity() const
{
    return (hasAudio() && isPlaying()) || m_asyncEventQueue.hasPendingEvents() || m_creatingControls;
}

void HTMLMediaElement::mediaVolumeDidChange()
{
    INFO_LOG(LOGIDENTIFIER);
    updateVolume();
}

void HTMLMediaElement::visibilityStateChanged()
{
    bool elementIsHidden = document().hidden() && m_videoFullscreenMode != VideoFullscreenModePictureInPicture;
    if (elementIsHidden == m_elementIsHidden)
        return;

    m_elementIsHidden = elementIsHidden;
    INFO_LOG(LOGIDENTIFIER, "visible = ", !m_elementIsHidden);

    updateSleepDisabling();
    m_mediaSession->visibilityChanged();
    if (m_player)
        m_player->setVisible(!m_elementIsHidden);

    bool isPlayingAudio = isPlaying() && hasAudio() && !muted() && volume();
    if (!isPlayingAudio) {
        if (m_elementIsHidden) {
            ALWAYS_LOG(LOGIDENTIFIER, "Suspending playback after going to the background");
            m_mediaSession->beginInterruption(PlatformMediaSession::EnteringBackground);
        } else {
            ALWAYS_LOG(LOGIDENTIFIER, "Resuming playback after entering foreground");
            m_mediaSession->endInterruption(PlatformMediaSession::MayResumePlaying);
        }
    }
}

#if ENABLE(VIDEO_TRACK)
bool HTMLMediaElement::requiresTextTrackRepresentation() const
{
    return (m_videoFullscreenMode != VideoFullscreenModeNone) && m_player ? m_player->requiresTextTrackRepresentation() : false;
}

void HTMLMediaElement::setTextTrackRepresentation(TextTrackRepresentation* representation)
{
    if (m_player)
        m_player->setTextTrackRepresentation(representation);
}

void HTMLMediaElement::syncTextTrackBounds()
{
    if (m_player)
        m_player->syncTextTrackBounds();
}
#endif // ENABLE(VIDEO_TRACK)

#if ENABLE(WIRELESS_PLAYBACK_TARGET)
void HTMLMediaElement::webkitShowPlaybackTargetPicker()
{
    INFO_LOG(LOGIDENTIFIER);
    if (processingUserGestureForMedia())
        removeBehaviorsRestrictionsAfterFirstUserGesture();
    m_mediaSession->showPlaybackTargetPicker();
}

bool HTMLMediaElement::webkitCurrentPlaybackTargetIsWireless() const
{
    return m_isPlayingToWirelessTarget;
}

void HTMLMediaElement::wirelessRoutesAvailableDidChange()
{
    enqueuePlaybackTargetAvailabilityChangedEvent();
}

void HTMLMediaElement::mediaPlayerCurrentPlaybackTargetIsWirelessChanged(MediaPlayer*)
{
    m_isPlayingToWirelessTarget = m_player && m_player->isCurrentPlaybackTargetWireless();

    INFO_LOG(LOGIDENTIFIER, "webkitCurrentPlaybackTargetIsWireless = ", m_isPlayingToWirelessTarget);
    ASSERT(m_player);
    configureMediaControls();
    scheduleEvent(eventNames().webkitcurrentplaybacktargetiswirelesschangedEvent);
    m_mediaSession->isPlayingToWirelessPlaybackTargetChanged(m_isPlayingToWirelessTarget);
    m_mediaSession->canProduceAudioChanged();
    updateMediaState(UpdateState::Asynchronously);
    updateSleepDisabling();
}

void HTMLMediaElement::dispatchEvent(Event& event)
{
    if (event.type() == eventNames().webkitcurrentplaybacktargetiswirelesschangedEvent) {
        m_failedToPlayToWirelessTarget = false;
        scheduleDelayedAction(CheckPlaybackTargetCompatablity);
    }

    DEBUG_LOG(LOGIDENTIFIER, "dispatching '", event.type(), "'");

    HTMLElement::dispatchEvent(event);
}

bool HTMLMediaElement::addEventListener(const AtomicString& eventType, Ref<EventListener>&& listener, const AddEventListenerOptions& options)
{
    if (eventType != eventNames().webkitplaybacktargetavailabilitychangedEvent)
        return Node::addEventListener(eventType, WTFMove(listener), options);

    bool isFirstAvailabilityChangedListener = !hasEventListeners(eventNames().webkitplaybacktargetavailabilitychangedEvent);
    if (!Node::addEventListener(eventType, WTFMove(listener), options))
        return false;

    if (isFirstAvailabilityChangedListener) {
        m_hasPlaybackTargetAvailabilityListeners = true;
        m_mediaSession->setHasPlaybackTargetAvailabilityListeners(true);
    }

    INFO_LOG(LOGIDENTIFIER, "'webkitplaybacktargetavailabilitychanged'");

    enqueuePlaybackTargetAvailabilityChangedEvent(); // Ensure the event listener gets at least one event.
    return true;
}

bool HTMLMediaElement::removeEventListener(const AtomicString& eventType, EventListener& listener, const ListenerOptions& options)
{
    if (eventType != eventNames().webkitplaybacktargetavailabilitychangedEvent)
        return Node::removeEventListener(eventType, listener, options);

    if (!Node::removeEventListener(eventType, listener, options))
        return false;

    bool didRemoveLastAvailabilityChangedListener = !hasEventListeners(eventNames().webkitplaybacktargetavailabilitychangedEvent);
    INFO_LOG(LOGIDENTIFIER, "removed last listener = ", didRemoveLastAvailabilityChangedListener);
    if (didRemoveLastAvailabilityChangedListener) {
        m_hasPlaybackTargetAvailabilityListeners = false;
        m_mediaSession->setHasPlaybackTargetAvailabilityListeners(false);
        updateMediaState(UpdateState::Asynchronously);
    }

    return true;
}

void HTMLMediaElement::enqueuePlaybackTargetAvailabilityChangedEvent()
{
    bool hasTargets = m_mediaSession->hasWirelessPlaybackTargets();
    INFO_LOG(LOGIDENTIFIER, "hasTargets = ", hasTargets);
    auto event = WebKitPlaybackTargetAvailabilityEvent::create(eventNames().webkitplaybacktargetavailabilitychangedEvent, hasTargets);
    event->setTarget(this);
    m_asyncEventQueue.enqueueEvent(WTFMove(event));
    updateMediaState(UpdateState::Asynchronously);
}

void HTMLMediaElement::setWirelessPlaybackTarget(Ref<MediaPlaybackTarget>&& device)
{
    INFO_LOG(LOGIDENTIFIER);
    if (m_player)
        m_player->setWirelessPlaybackTarget(WTFMove(device));
}

bool HTMLMediaElement::canPlayToWirelessPlaybackTarget() const
{
    bool canPlay = m_player && m_player->canPlayToWirelessPlaybackTarget();

    INFO_LOG(LOGIDENTIFIER, "returning ", canPlay);

    return canPlay;
}

bool HTMLMediaElement::isPlayingToWirelessPlaybackTarget() const
{
    return m_isPlayingToWirelessTarget;
}

void HTMLMediaElement::setShouldPlayToPlaybackTarget(bool shouldPlay)
{
    INFO_LOG(LOGIDENTIFIER, "shouldPlay = ", shouldPlay);

    if (m_player)
        m_player->setShouldPlayToPlaybackTarget(shouldPlay);
}
#else // ENABLE(WIRELESS_PLAYBACK_TARGET)

bool HTMLMediaElement::webkitCurrentPlaybackTargetIsWireless() const
{
    return false;
}

#endif // ENABLE(WIRELESS_PLAYBACK_TARGET)

double HTMLMediaElement::minFastReverseRate() const
{
    return m_player ? m_player->minFastReverseRate() : 0;
}

double HTMLMediaElement::maxFastForwardRate() const
{
    return m_player ? m_player->maxFastForwardRate() : 0;
}

bool HTMLMediaElement::isFullscreen() const
{
    if (m_videoFullscreenMode != VideoFullscreenModeNone)
        return true;

#if ENABLE(FULLSCREEN_API)
    if (document().webkitIsFullScreen() && document().webkitCurrentFullScreenElement() == this)
        return true;
#endif

    return false;
}

bool HTMLMediaElement::isStandardFullscreen() const
{
#if ENABLE(FULLSCREEN_API)
    if (document().webkitIsFullScreen() && document().webkitCurrentFullScreenElement() == this)
        return true;
#endif

    return m_videoFullscreenMode == VideoFullscreenModeStandard;
}

void HTMLMediaElement::toggleStandardFullscreenState()
{
    if (isStandardFullscreen())
        exitFullscreen();
    else
        enterFullscreen();
}

void HTMLMediaElement::enterFullscreen(VideoFullscreenMode mode)
{
    INFO_LOG(LOGIDENTIFIER);
    ASSERT(mode != VideoFullscreenModeNone);

    if (m_videoFullscreenMode == mode)
        return;

    if (!document().page() || !document().page()->chrome().client().isViewVisible()) {
        ALWAYS_LOG(LOGIDENTIFIER, "  returning because document is hidden");
        return;
    }

    m_temporarilyAllowingInlinePlaybackAfterFullscreen = false;
    m_waitingToEnterFullscreen = true;

#if ENABLE(FULLSCREEN_API) && ENABLE(VIDEO_USES_ELEMENT_FULLSCREEN)
    if (document().settings().fullScreenEnabled() && mode == VideoFullscreenModeStandard) {
        document().requestFullScreenForElement(this, Document::ExemptIFrameAllowFullScreenRequirement);
        return;
    }
#endif

    fullscreenModeChanged(mode);
    configureMediaControls();
    if (hasMediaControls())
        mediaControls()->enteredFullscreen();
    if (is<HTMLVideoElement>(*this)) {
        HTMLVideoElement& asVideo = downcast<HTMLVideoElement>(*this);
        if (document().page()->chrome().client().supportsVideoFullscreen(m_videoFullscreenMode)) {
            document().page()->chrome().client().enterVideoFullscreenForVideoElement(asVideo, m_videoFullscreenMode, m_videoFullscreenStandby);
            scheduleEvent(eventNames().webkitbeginfullscreenEvent);
        }
    }
}

void HTMLMediaElement::enterFullscreen()
{
    enterFullscreen(VideoFullscreenModeStandard);
}

void HTMLMediaElement::exitFullscreen()
{
    INFO_LOG(LOGIDENTIFIER);

    m_waitingToEnterFullscreen = false;

#if ENABLE(FULLSCREEN_API)
    if (document().settings().fullScreenEnabled() && document().webkitCurrentFullScreenElement() == this) {
        if (document().webkitIsFullScreen())
            document().webkitCancelFullScreen();

        if (m_videoFullscreenMode == VideoFullscreenModeStandard)
            return;
    }
#endif

    ASSERT(m_videoFullscreenMode != VideoFullscreenModeNone);
    VideoFullscreenMode oldVideoFullscreenMode = m_videoFullscreenMode;
    fullscreenModeChanged(VideoFullscreenModeNone);
#if ENABLE(MEDIA_CONTROLS_SCRIPT)
    updateMediaControlsAfterPresentationModeChange();
#endif
    if (hasMediaControls())
        mediaControls()->exitedFullscreen();

    if (!document().page() || !is<HTMLVideoElement>(*this))
        return;

    if (!paused() && m_mediaSession->requiresFullscreenForVideoPlayback()) {
        if (!document().settings().allowsInlineMediaPlaybackAfterFullscreen() || isVideoTooSmallForInlinePlayback())
            pauseInternal();
        else {
            // Allow inline playback, but set a flag so pausing and starting again (e.g. when scrubbing or looping) won't go back to fullscreen.
            // Also set the controls attribute so the user will be able to control playback.
            m_temporarilyAllowingInlinePlaybackAfterFullscreen = true;
            setControls(true);
        }
    }

#if PLATFORM(MAC) && ENABLE(VIDEO_PRESENTATION_MODE)
    if (document().activeDOMObjectsAreSuspended() || document().activeDOMObjectsAreStopped())
        document().page()->chrome().client().exitVideoFullscreenToModeWithoutAnimation(downcast<HTMLVideoElement>(*this), VideoFullscreenModeNone);
    else
#endif
    if (document().page()->chrome().client().supportsVideoFullscreen(oldVideoFullscreenMode)) {
        if (m_videoFullscreenStandby)
            document().page()->chrome().client().enterVideoFullscreenForVideoElement(downcast<HTMLVideoElement>(*this), m_videoFullscreenMode, m_videoFullscreenStandby);
        else
            document().page()->chrome().client().exitVideoFullscreenForVideoElement(downcast<HTMLVideoElement>(*this));
        scheduleEvent(eventNames().webkitendfullscreenEvent);
        scheduleEvent(eventNames().webkitpresentationmodechangedEvent);
    }
}

WEBCORE_EXPORT void HTMLMediaElement::setVideoFullscreenStandby(bool value)
{
    ASSERT(is<HTMLVideoElement>(*this));
    if (m_videoFullscreenStandby == value)
        return;

    if (!document().page())
        return;

    if (!document().page()->chrome().client().supportsVideoFullscreenStandby())
        return;

    m_videoFullscreenStandby = value;

    if (m_videoFullscreenStandby || m_videoFullscreenMode != VideoFullscreenModeNone)
        document().page()->chrome().client().enterVideoFullscreenForVideoElement(downcast<HTMLVideoElement>(*this), m_videoFullscreenMode, m_videoFullscreenStandby);
    else
        document().page()->chrome().client().exitVideoFullscreenForVideoElement(downcast<HTMLVideoElement>(*this));
}

void HTMLMediaElement::willBecomeFullscreenElement()
{
#if PLATFORM(MAC) && ENABLE(VIDEO_PRESENTATION_MODE)
    HTMLMediaElementEnums::VideoFullscreenMode oldVideoFullscreenMode = m_videoFullscreenMode;
#endif

    fullscreenModeChanged(VideoFullscreenModeStandard);

#if PLATFORM(MAC) && ENABLE(VIDEO_PRESENTATION_MODE)
    switch (oldVideoFullscreenMode) {
    case VideoFullscreenModeNone:
    case VideoFullscreenModeStandard:
        // Don't need to do anything if we are not in any special fullscreen mode or it's already
        // in standard fullscreen mode.
        break;
    case VideoFullscreenModePictureInPicture:
        if (is<HTMLVideoElement>(*this))
            downcast<HTMLVideoElement>(this)->exitToFullscreenModeWithoutAnimationIfPossible(oldVideoFullscreenMode, VideoFullscreenModeStandard);
        break;
    }
#endif

    Element::willBecomeFullscreenElement();
}

void HTMLMediaElement::didBecomeFullscreenElement()
{
    m_waitingToEnterFullscreen = false;
    if (hasMediaControls())
        mediaControls()->enteredFullscreen();
    updatePlayState(UpdateState::Asynchronously);
}

void HTMLMediaElement::willStopBeingFullscreenElement()
{
    if (hasMediaControls())
        mediaControls()->exitedFullscreen();

    if (fullscreenMode() == VideoFullscreenModeStandard)
        fullscreenModeChanged(VideoFullscreenModeNone);
}

PlatformLayer* HTMLMediaElement::platformLayer() const
{
    return m_player ? m_player->platformLayer() : nullptr;
}

void HTMLMediaElement::setPreparedToReturnVideoLayerToInline(bool value)
{
    m_preparedForInline = value;
    if (m_preparedForInline && m_preparedForInlineCompletionHandler) {
        m_preparedForInlineCompletionHandler();
        m_preparedForInlineCompletionHandler = nullptr;
    }
}

void HTMLMediaElement::waitForPreparedForInlineThen(WTF::Function<void()>&& completionHandler)
{
    ASSERT(!m_preparedForInlineCompletionHandler);
    if (m_preparedForInline)  {
        completionHandler();
        return;
    }

    m_preparedForInlineCompletionHandler = WTFMove(completionHandler);
}

#if PLATFORM(IOS) || (PLATFORM(MAC) && ENABLE(VIDEO_PRESENTATION_MODE))

void HTMLMediaElement::willExitFullscreen()
{
    if (m_player)
        m_player->updateVideoFullscreenInlineImage();
}

bool HTMLMediaElement::isVideoLayerInline()
{
    return !m_videoFullscreenLayer;
};

void HTMLMediaElement::setVideoFullscreenLayer(PlatformLayer* platformLayer, WTF::Function<void()>&& completionHandler)
{
    m_videoFullscreenLayer = platformLayer;
    if (!m_player) {
        completionHandler();
        return;
    }

    m_player->setVideoFullscreenLayer(platformLayer, WTFMove(completionHandler));
    invalidateStyleAndLayerComposition();
#if ENABLE(VIDEO_TRACK)
    updateTextTrackDisplay();
#endif
}

void HTMLMediaElement::setVideoFullscreenFrame(FloatRect frame)
{
    m_videoFullscreenFrame = frame;
    if (m_player)
        m_player->setVideoFullscreenFrame(frame);
}

void HTMLMediaElement::setVideoFullscreenGravity(MediaPlayer::VideoGravity gravity)
{
    m_videoFullscreenGravity = gravity;
    if (m_player)
        m_player->setVideoFullscreenGravity(gravity);
}

#else

bool HTMLMediaElement::isVideoLayerInline()
{
    return true;
};

#endif

bool HTMLMediaElement::hasClosedCaptions() const
{
    if (m_player && m_player->hasClosedCaptions())
        return true;

#if ENABLE(VIDEO_TRACK)
    if (!m_textTracks)
        return false;

    for (unsigned i = 0; i < m_textTracks->length(); ++i) {
        auto& track = *m_textTracks->item(i);
        if (track.readinessState() == TextTrack::FailedToLoad)
            continue;
        if (track.kind() == TextTrack::Kind::Captions || track.kind() == TextTrack::Kind::Subtitles)
            return true;
    }
#endif

    return false;
}

bool HTMLMediaElement::closedCaptionsVisible() const
{
    return m_closedCaptionsVisible;
}

#if ENABLE(VIDEO_TRACK)

void HTMLMediaElement::updateTextTrackDisplay()
{
#if ENABLE(MEDIA_CONTROLS_SCRIPT)
    ensureMediaControlsShadowRoot();
    if (!m_mediaControlsHost)
        m_mediaControlsHost = MediaControlsHost::create(this);
    m_mediaControlsHost->updateTextTrackContainer();
#else
    if (!hasMediaControls() && !createMediaControls())
        return;

    mediaControls()->updateTextTrackDisplay();
#endif
}

#endif

void HTMLMediaElement::setClosedCaptionsVisible(bool closedCaptionVisible)
{
    INFO_LOG(LOGIDENTIFIER, closedCaptionVisible);

    m_closedCaptionsVisible = false;

    if (!m_player || !hasClosedCaptions())
        return;

    m_closedCaptionsVisible = closedCaptionVisible;
    m_player->setClosedCaptionsVisible(closedCaptionVisible);

#if ENABLE(VIDEO_TRACK)
    markCaptionAndSubtitleTracksAsUnconfigured(Immediately);
    updateTextTrackDisplay();
#else
    if (hasMediaControls())
        mediaControls()->changedClosedCaptionsVisibility();
#endif
}

void HTMLMediaElement::setWebkitClosedCaptionsVisible(bool visible)
{
    m_webkitLegacyClosedCaptionOverride = visible;
    setClosedCaptionsVisible(visible);
}

bool HTMLMediaElement::webkitClosedCaptionsVisible() const
{
    return m_webkitLegacyClosedCaptionOverride && m_closedCaptionsVisible;
}


bool HTMLMediaElement::webkitHasClosedCaptions() const
{
    return hasClosedCaptions();
}

#if ENABLE(MEDIA_STATISTICS)
unsigned HTMLMediaElement::webkitAudioDecodedByteCount() const
{
    if (!m_player)
        return 0;
    return m_player->audioDecodedByteCount();
}

unsigned HTMLMediaElement::webkitVideoDecodedByteCount() const
{
    if (!m_player)
        return 0;
    return m_player->videoDecodedByteCount();
}
#endif

void HTMLMediaElement::mediaCanStart(Document& document)
{
    ASSERT_UNUSED(document, &document == &this->document());
    INFO_LOG(LOGIDENTIFIER, "m_isWaitingUntilMediaCanStart = ", m_isWaitingUntilMediaCanStart, ", m_pausedInternal = ", m_pausedInternal);

    ASSERT(m_isWaitingUntilMediaCanStart || m_pausedInternal);
    if (m_isWaitingUntilMediaCanStart) {
        m_isWaitingUntilMediaCanStart = false;
        selectMediaResource();
    }
    if (m_pausedInternal)
        setPausedInternal(false);
}

bool HTMLMediaElement::isURLAttribute(const Attribute& attribute) const
{
    return attribute.name() == srcAttr || HTMLElement::isURLAttribute(attribute);
}

void HTMLMediaElement::setShouldDelayLoadEvent(bool shouldDelay)
{
    if (m_shouldDelayLoadEvent == shouldDelay)
        return;

    INFO_LOG(LOGIDENTIFIER, shouldDelay);

    m_shouldDelayLoadEvent = shouldDelay;
    if (shouldDelay)
        document().incrementLoadEventDelayCount();
    else
        document().decrementLoadEventDelayCount();
}

static String& sharedMediaCacheDirectory()
{
    static NeverDestroyed<String> sharedMediaCacheDirectory;
    return sharedMediaCacheDirectory;
}

void HTMLMediaElement::setMediaCacheDirectory(const String& path)
{
    sharedMediaCacheDirectory() = path;
}

const String& HTMLMediaElement::mediaCacheDirectory()
{
    return sharedMediaCacheDirectory();
}

HashSet<RefPtr<SecurityOrigin>> HTMLMediaElement::originsInMediaCache(const String& path)
{
    return MediaPlayer::originsInMediaCache(path);
}

void HTMLMediaElement::clearMediaCache(const String& path, WallTime modifiedSince)
{
    MediaPlayer::clearMediaCache(path, modifiedSince);
}

void HTMLMediaElement::clearMediaCacheForOrigins(const String& path, const HashSet<RefPtr<SecurityOrigin>>& origins)
{
    MediaPlayer::clearMediaCacheForOrigins(path, origins);
}

void HTMLMediaElement::resetMediaEngines()
{
    MediaPlayer::resetMediaEngines();
}

void HTMLMediaElement::privateBrowsingStateDidChange()
{
    if (!m_player)
        return;

    bool privateMode = document().page() && document().page()->usesEphemeralSession();
    m_player->setPrivateBrowsingMode(privateMode);
}

MediaControls* HTMLMediaElement::mediaControls() const
{
#if ENABLE(MEDIA_CONTROLS_SCRIPT)
    return nullptr;
#else
    auto root = userAgentShadowRoot();
    if (!root)
        return nullptr;

    return childrenOfType<MediaControls>(*root).first();
#endif
}

bool HTMLMediaElement::hasMediaControls() const
{
#if ENABLE(MEDIA_CONTROLS_SCRIPT)
    return false;
#else

    if (auto userAgent = userAgentShadowRoot()) {
        RefPtr<Node> node = childrenOfType<MediaControls>(*root).first();
        ASSERT_WITH_SECURITY_IMPLICATION(!node || node->isMediaControls());
        return node;
    }

    return false;
#endif
}

bool HTMLMediaElement::createMediaControls()
{
#if ENABLE(MEDIA_CONTROLS_SCRIPT)
    ensureMediaControlsShadowRoot();
    return false;
#else
    if (hasMediaControls())
        return true;

    RefPtr<MediaControls> mediaControls = MediaControls::create(document());
    if (!mediaControls)
        return false;

    mediaControls->setMediaController(m_mediaController ? m_mediaController.get() : static_cast<MediaControllerInterface*>(this));
    mediaControls->reset();
    if (isFullscreen())
        mediaControls->enteredFullscreen();

    ensureUserAgentShadowRoot().appendChild(mediaControls);

    if (!controls() || !isConnected())
        mediaControls->hide();

    return true;
#endif
}

bool HTMLMediaElement::shouldForceControlsDisplay() const
{
    // Always create controls for autoplay video that requires user gesture due to being in low power mode.
    return isVideo() && autoplay() && m_mediaSession->hasBehaviorRestriction(MediaElementSession::RequireUserGestureForVideoDueToLowPowerMode);
}

void HTMLMediaElement::configureMediaControls()
{
    bool requireControls = controls();

    // Always create controls for video when fullscreen playback is required.
    if (isVideo() && m_mediaSession->requiresFullscreenForVideoPlayback())
        requireControls = true;

    if (shouldForceControlsDisplay())
        requireControls = true;

    // Always create controls when in full screen mode.
    if (isFullscreen())
        requireControls = true;

#if ENABLE(WIRELESS_PLAYBACK_TARGET)
    if (m_isPlayingToWirelessTarget)
        requireControls = true;
#endif

#if ENABLE(MEDIA_CONTROLS_SCRIPT)
    if (!requireControls || !isConnected() || !inActiveDocument())
        return;

    ensureMediaControlsShadowRoot();
#else
    if (!requireControls || !isConnected() || !inActiveDocument()) {
        if (hasMediaControls())
            mediaControls()->hide();
        return;
    }

    if (!hasMediaControls() && !createMediaControls())
        return;

    mediaControls()->show();
#endif
}

#if ENABLE(VIDEO_TRACK)
void HTMLMediaElement::configureTextTrackDisplay(TextTrackVisibilityCheckType checkType)
{
    ASSERT(m_textTracks);

    if (m_processingPreferenceChange)
        return;

    if (document().activeDOMObjectsAreStopped())
        return;

    bool haveVisibleTextTrack = false;
    for (unsigned i = 0; i < m_textTracks->length(); ++i) {
        if (m_textTracks->item(i)->mode() == TextTrack::Mode::Showing) {
            haveVisibleTextTrack = true;
            break;
        }
    }

    if (checkType == CheckTextTrackVisibility && m_haveVisibleTextTrack == haveVisibleTextTrack) {
        updateActiveTextTrackCues(currentMediaTime());
        return;
    }

    m_haveVisibleTextTrack = haveVisibleTextTrack;
    m_closedCaptionsVisible = m_haveVisibleTextTrack;

#if ENABLE(MEDIA_CONTROLS_SCRIPT)
    if (!m_haveVisibleTextTrack)
        return;

    ensureMediaControlsShadowRoot();
#else
    if (!m_haveVisibleTextTrack && !hasMediaControls())
        return;
    if (!hasMediaControls() && !createMediaControls())
        return;

    mediaControls()->changedClosedCaptionsVisibility();

    updateTextTrackDisplay();
    updateActiveTextTrackCues(currentMediaTime());
#endif
}

void HTMLMediaElement::captionPreferencesChanged()
{
    if (!isVideo())
        return;

    if (hasMediaControls())
        mediaControls()->textTrackPreferencesChanged();

#if ENABLE(MEDIA_CONTROLS_SCRIPT)
    if (m_mediaControlsHost)
        m_mediaControlsHost->updateCaptionDisplaySizes();
#endif

    if (m_player)
        m_player->tracksChanged();

    if (!document().page())
        return;

    CaptionUserPreferences::CaptionDisplayMode displayMode = document().page()->group().captionPreferences().captionDisplayMode();
    if (captionDisplayMode() == displayMode)
        return;

    m_captionDisplayMode = displayMode;
    setWebkitClosedCaptionsVisible(captionDisplayMode() == CaptionUserPreferences::AlwaysOn);
}

CaptionUserPreferences::CaptionDisplayMode HTMLMediaElement::captionDisplayMode()
{
    if (!m_captionDisplayMode.has_value()) {
        if (document().page())
            m_captionDisplayMode = document().page()->group().captionPreferences().captionDisplayMode();
        else
            m_captionDisplayMode = CaptionUserPreferences::Automatic;
    }

    return m_captionDisplayMode.value();
}

void HTMLMediaElement::markCaptionAndSubtitleTracksAsUnconfigured(ReconfigureMode mode)
{
    if (!m_textTracks)
        return;

    INFO_LOG(LOGIDENTIFIER);

    // Mark all tracks as not "configured" so that configureTextTracks()
    // will reconsider which tracks to display in light of new user preferences
    // (e.g. default tracks should not be displayed if the user has turned off
    // captions and non-default tracks should be displayed based on language
    // preferences if the user has turned captions on).
    for (unsigned i = 0; i < m_textTracks->length(); ++i) {
        auto& track = *m_textTracks->item(i);
        auto kind = track.kind();
        if (kind == TextTrack::Kind::Subtitles || kind == TextTrack::Kind::Captions)
            track.setHasBeenConfigured(false);
    }

    m_processingPreferenceChange = true;
    clearFlags(m_pendingActionFlags, ConfigureTextTracks);
    if (mode == Immediately)
        configureTextTracks();
    else
        scheduleDelayedAction(ConfigureTextTracks);
}

#endif

void HTMLMediaElement::createMediaPlayer()
{
    INFO_LOG(LOGIDENTIFIER);

#if ENABLE(WEB_AUDIO)
    if (m_audioSourceNode)
        m_audioSourceNode->lock();
#endif

#if ENABLE(MEDIA_SOURCE)
    detachMediaSource();
#endif

#if ENABLE(VIDEO_TRACK)
    forgetResourceSpecificTracks();
#endif
    m_player = MediaPlayer::create(*this);
    m_player->setShouldBufferData(m_shouldBufferData);
    schedulePlaybackControlsManagerUpdate();

#if ENABLE(WEB_AUDIO)
    if (m_audioSourceNode) {
        // When creating the player, make sure its AudioSourceProvider knows about the MediaElementAudioSourceNode.
        if (audioSourceProvider())
            audioSourceProvider()->setClient(m_audioSourceNode);

        m_audioSourceNode->unlock();
    }
#endif

#if ENABLE(WIRELESS_PLAYBACK_TARGET)
    if (hasEventListeners(eventNames().webkitplaybacktargetavailabilitychangedEvent)) {
        m_hasPlaybackTargetAvailabilityListeners = true;
        m_mediaSession->setHasPlaybackTargetAvailabilityListeners(true);
        enqueuePlaybackTargetAvailabilityChangedEvent(); // Ensure the event listener gets at least one event.
    }
#endif

    updateSleepDisabling();
}

#if ENABLE(WEB_AUDIO)
void HTMLMediaElement::setAudioSourceNode(MediaElementAudioSourceNode* sourceNode)
{
    m_audioSourceNode = sourceNode;

    if (audioSourceProvider())
        audioSourceProvider()->setClient(m_audioSourceNode);
}

AudioSourceProvider* HTMLMediaElement::audioSourceProvider()
{
    if (m_player)
        return m_player->audioSourceProvider();

    return 0;
}
#endif

const String& HTMLMediaElement::mediaGroup() const
{
    return m_mediaGroup;
}

void HTMLMediaElement::setMediaGroup(const String& group)
{
    if (m_mediaGroup == group)
        return;
    m_mediaGroup = group;

    // When a media element is created with a mediagroup attribute, and when a media element's mediagroup
    // attribute is set, changed, or removed, the user agent must run the following steps:
    // 1. Let m [this] be the media element in question.
    // 2. Let m have no current media controller, if it currently has one.
    setController(nullptr);

    // 3. If m's mediagroup attribute is being removed, then abort these steps.
    if (group.isEmpty())
        return;

    // 4. If there is another media element whose Document is the same as m's Document (even if one or both
    // of these elements are not actually in the Document),
    HashSet<HTMLMediaElement*> elements = documentToElementSetMap().get(&document());
    for (auto& element : elements) {
        if (element == this)
            continue;

        // and which also has a mediagroup attribute, and whose mediagroup attribute has the same value as
        // the new value of m's mediagroup attribute,
        if (element->mediaGroup() == group) {
            //  then let controller be that media element's current media controller.
            setController(element->controller());
            return;
        }
    }

    // Otherwise, let controller be a newly created MediaController.
    setController(MediaController::create(document()));
}

MediaController* HTMLMediaElement::controller() const
{
    return m_mediaController.get();
}

void HTMLMediaElement::setController(RefPtr<MediaController>&& controller)
{
    if (m_mediaController)
        m_mediaController->removeMediaElement(*this);

    m_mediaController = WTFMove(controller);

    if (m_mediaController)
        m_mediaController->addMediaElement(*this);

    if (hasMediaControls())
        mediaControls()->setMediaController(m_mediaController ? m_mediaController.get() : static_cast<MediaControllerInterface*>(this));
}

void HTMLMediaElement::setControllerForBindings(MediaController* controller)
{
    // 4.8.10.11.2 Media controllers: controller attribute.
    // On setting, it must first remove the element's mediagroup attribute, if any,
    setMediaGroup({ });
    // and then set the current media controller to the given value.
    setController(controller);
}

void HTMLMediaElement::updateMediaController()
{
    if (m_mediaController)
        m_mediaController->reportControllerState();
}

bool HTMLMediaElement::isBlocked() const
{
    // A media element is a blocked media element if its readyState attribute is in the
    // HAVE_NOTHING state, the HAVE_METADATA state, or the HAVE_CURRENT_DATA state,
    if (m_readyState <= HAVE_CURRENT_DATA)
        return true;

    // or if the element has paused for user interaction.
    return pausedForUserInteraction();
}

bool HTMLMediaElement::isBlockedOnMediaController() const
{
    if (!m_mediaController)
        return false;

    // A media element is blocked on its media controller if the MediaController is a blocked
    // media controller,
    if (m_mediaController->isBlocked())
        return true;

    // or if its media controller position is either before the media resource's earliest possible
    // position relative to the MediaController's timeline or after the end of the media resource
    // relative to the MediaController's timeline.
    double mediaControllerPosition = m_mediaController->currentTime();
    if (mediaControllerPosition < 0 || mediaControllerPosition > duration())
        return true;

    return false;
}

void HTMLMediaElement::prepareMediaFragmentURI()
{
    MediaFragmentURIParser fragmentParser(m_currentSrc);
    MediaTime dur = durationMediaTime();

    MediaTime start = fragmentParser.startTime();
    if (start.isValid() && start > MediaTime::zeroTime()) {
        m_fragmentStartTime = start;
        if (m_fragmentStartTime > dur)
            m_fragmentStartTime = dur;
    } else
        m_fragmentStartTime = MediaTime::invalidTime();

    MediaTime end = fragmentParser.endTime();
    if (end.isValid() && end > MediaTime::zeroTime() && (!m_fragmentStartTime.isValid() || end > m_fragmentStartTime)) {
        m_fragmentEndTime = end;
        if (m_fragmentEndTime > dur)
            m_fragmentEndTime = dur;
    } else
        m_fragmentEndTime = MediaTime::invalidTime();

    if (m_fragmentStartTime.isValid() && m_readyState < HAVE_FUTURE_DATA)
        prepareToPlay();
}

void HTMLMediaElement::applyMediaFragmentURI()
{
    if (m_fragmentStartTime.isValid()) {
        m_sentEndEvent = false;
        seek(m_fragmentStartTime);
    }
}

void HTMLMediaElement::updateSleepDisabling()
{
    SleepType shouldDisableSleep = this->shouldDisableSleep();
    if (shouldDisableSleep == SleepType::None && m_sleepDisabler)
        m_sleepDisabler = nullptr;
    else if (shouldDisableSleep != SleepType::None) {
        auto type = shouldDisableSleep == SleepType::Display ? PAL::SleepDisabler::Type::Display : PAL::SleepDisabler::Type::System;
        if (!m_sleepDisabler || m_sleepDisabler->type() != type)
            m_sleepDisabler = PAL::SleepDisabler::create("com.apple.WebCore: HTMLMediaElement playback", type);
    }

    if (m_player)
        m_player->setShouldDisableSleep(shouldDisableSleep == SleepType::Display);
}

#if ENABLE(MEDIA_STREAM)
static inline bool isRemoteMediaStreamVideoTrack(RefPtr<MediaStreamTrack>& item)
{
    auto* track = item.get();
    return track->privateTrack().type() == RealtimeMediaSource::Type::Video && !track->isCaptureTrack() && !track->isCanvas();
}
#endif

HTMLMediaElement::SleepType HTMLMediaElement::shouldDisableSleep() const
{
#if !PLATFORM(COCOA) && !PLATFORM(GTK) && !PLATFORM(WPE)
    return SleepType::None;
#endif
    if (!m_player || m_player->paused() || loop())
        return SleepType::None;

#if ENABLE(WIRELESS_PLAYBACK_TARGET)
    // If the media is playing remotely, we can't know definitively whether it has audio or video tracks.
    if (m_isPlayingToWirelessTarget)
        return SleepType::System;
#endif

    bool shouldBeAbleToSleep = !hasVideo() || !hasAudio();
#if ENABLE(MEDIA_STREAM)
    // Remote media stream video tracks may have their corresponding audio tracks being played outside of the media element. Let's ensure to not IDLE the screen in that case.
    // FIXME: We should check that audio is being/to be played. Ideally, we would come up with a media stream agnostic heuristisc.
    shouldBeAbleToSleep = shouldBeAbleToSleep && !(m_mediaStreamSrcObject && WTF::anyOf(m_mediaStreamSrcObject->getTracks(), isRemoteMediaStreamVideoTrack));
#endif

    if (shouldBeAbleToSleep)
        return SleepType::None;

    if (m_elementIsHidden)
        return SleepType::System;

    return SleepType::Display;
}

String HTMLMediaElement::mediaPlayerReferrer() const
{
    RefPtr<Frame> frame = document().frame();
    if (!frame)
        return String();

    return SecurityPolicy::generateReferrerHeader(document().referrerPolicy(), m_currentSrc, frame->loader().outgoingReferrer());
}

String HTMLMediaElement::mediaPlayerUserAgent() const
{
    RefPtr<Frame> frame = document().frame();
    if (!frame)
        return String();

    return frame->loader().userAgent(m_currentSrc);
}

#if ENABLE(AVF_CAPTIONS)

static inline PlatformTextTrack::TrackKind toPlatform(TextTrack::Kind kind)
{
    switch (kind) {
    case TextTrack::Kind::Captions:
        return PlatformTextTrack::Caption;
    case TextTrack::Kind::Chapters:
        return PlatformTextTrack::Chapter;
    case TextTrack::Kind::Descriptions:
        return PlatformTextTrack::Description;
    case TextTrack::Kind::Forced:
        return PlatformTextTrack::Forced;
    case TextTrack::Kind::Metadata:
        return PlatformTextTrack::MetaData;
    case TextTrack::Kind::Subtitles:
        return PlatformTextTrack::Subtitle;
    }
    ASSERT_NOT_REACHED();
    return PlatformTextTrack::Caption;
}

static inline PlatformTextTrack::TrackMode toPlatform(TextTrack::Mode mode)
{
    switch (mode) {
    case TextTrack::Mode::Disabled:
        return PlatformTextTrack::Disabled;
    case TextTrack::Mode::Hidden:
        return PlatformTextTrack::Hidden;
    case TextTrack::Mode::Showing:
        return PlatformTextTrack::Showing;
    }
    ASSERT_NOT_REACHED();
    return PlatformTextTrack::Disabled;
}

Vector<RefPtr<PlatformTextTrack>> HTMLMediaElement::outOfBandTrackSources()
{
    Vector<RefPtr<PlatformTextTrack>> outOfBandTrackSources;
    for (auto& trackElement : childrenOfType<HTMLTrackElement>(*this)) {
        URL url = trackElement.getNonEmptyURLAttribute(srcAttr);
        if (url.isEmpty())
            continue;

        if (!isAllowedToLoadMediaURL(*this, url, trackElement.isInUserAgentShadowTree()))
            continue;

        auto& track = trackElement.track();
        auto kind = track.kind();

        // FIXME: The switch statement below preserves existing behavior where we ignore chapters and metadata tracks.
        // If we confirm this behavior is valuable, we should remove this comment. Otherwise, remove both comment and switch.
        switch (kind) {
        case TextTrack::Kind::Captions:
        case TextTrack::Kind::Descriptions:
        case TextTrack::Kind::Forced:
        case TextTrack::Kind::Subtitles:
            break;
        case TextTrack::Kind::Chapters:
        case TextTrack::Kind::Metadata:
            continue;
        }

        outOfBandTrackSources.append(PlatformTextTrack::createOutOfBand(trackElement.label(), trackElement.srclang(), url.string(), toPlatform(track.mode()), toPlatform(kind), track.uniqueId(), trackElement.isDefault()));
    }

    return outOfBandTrackSources;
}

#endif

void HTMLMediaElement::mediaPlayerEnterFullscreen()
{
    enterFullscreen();
}

void HTMLMediaElement::mediaPlayerExitFullscreen()
{
    exitFullscreen();
}

bool HTMLMediaElement::mediaPlayerIsFullscreen() const
{
    return isFullscreen();
}

bool HTMLMediaElement::mediaPlayerIsFullscreenPermitted() const
{
    return m_mediaSession->fullscreenPermitted();
}

bool HTMLMediaElement::mediaPlayerIsVideo() const
{
    return isVideo();
}

LayoutRect HTMLMediaElement::mediaPlayerContentBoxRect() const
{
    auto* renderer = this->renderer();
    if (!renderer)
        return { };
    return renderer->enclosingBox().contentBoxRect();
}

float HTMLMediaElement::mediaPlayerContentsScale() const
{
    if (auto page = document().page())
        return page->pageScaleFactor() * page->deviceScaleFactor();
    return 1;
}

void HTMLMediaElement::mediaPlayerSetSize(const IntSize& size)
{
    setIntegralAttribute(widthAttr, size.width());
    setIntegralAttribute(heightAttr, size.height());
}

void HTMLMediaElement::mediaPlayerPause()
{
    pause();
}

void HTMLMediaElement::mediaPlayerPlay()
{
    play();
}

bool HTMLMediaElement::mediaPlayerPlatformVolumeConfigurationRequired() const
{
    return !m_volumeInitialized;
}

bool HTMLMediaElement::mediaPlayerIsPaused() const
{
    return paused();
}

bool HTMLMediaElement::mediaPlayerIsLooping() const
{
    return loop();
}

CachedResourceLoader* HTMLMediaElement::mediaPlayerCachedResourceLoader()
{
    return &document().cachedResourceLoader();
}

RefPtr<PlatformMediaResourceLoader> HTMLMediaElement::mediaPlayerCreateResourceLoader()
{
    auto mediaResourceLoader = adoptRef(*new MediaResourceLoader(document(), *this, crossOrigin()));

    m_lastMediaResourceLoaderForTesting = makeWeakPtr(mediaResourceLoader.get());

    return WTFMove(mediaResourceLoader);
}

const MediaResourceLoader* HTMLMediaElement::lastMediaResourceLoaderForTesting() const
{
    return m_lastMediaResourceLoaderForTesting.get();
}

bool HTMLMediaElement::mediaPlayerShouldUsePersistentCache() const
{
    if (Page* page = document().page())
        return !page->usesEphemeralSession() && !page->isResourceCachingDisabled();

    return false;
}

const String& HTMLMediaElement::mediaPlayerMediaCacheDirectory() const
{
    return mediaCacheDirectory();
}

String HTMLMediaElement::sourceApplicationIdentifier() const
{
    if (RefPtr<Frame> frame = document().frame()) {
        if (NetworkingContext* networkingContext = frame->loader().networkingContext())
            return networkingContext->sourceApplicationIdentifier();
    }
    return emptyString();
}

Vector<String> HTMLMediaElement::mediaPlayerPreferredAudioCharacteristics() const
{
    if (Page* page = document().page())
        return page->group().captionPreferences().preferredAudioCharacteristics();
    return Vector<String>();
}

#if PLATFORM(IOS)
String HTMLMediaElement::mediaPlayerNetworkInterfaceName() const
{
    return DeprecatedGlobalSettings::networkInterfaceName();
}

bool HTMLMediaElement::mediaPlayerGetRawCookies(const URL& url, Vector<Cookie>& cookies) const
{
    return getRawCookies(document(), url, cookies);
}
#endif

bool HTMLMediaElement::mediaPlayerIsInMediaDocument() const
{
    return document().isMediaDocument();
}

void HTMLMediaElement::mediaPlayerEngineFailedToLoad() const
{
    if (!m_player)
        return;

    if (auto* page = document().page())
        page->diagnosticLoggingClient().logDiagnosticMessageWithValue(DiagnosticLoggingKeys::engineFailedToLoadKey(), m_player->engineDescription(), m_player->platformErrorCode(), 4, ShouldSample::No);
}

double HTMLMediaElement::mediaPlayerRequestedPlaybackRate() const
{
    return potentiallyPlaying() ? requestedPlaybackRate() : 0;
}

const Vector<ContentType>& HTMLMediaElement::mediaContentTypesRequiringHardwareSupport() const
{
    return document().settings().mediaContentTypesRequiringHardwareSupport();
}

bool HTMLMediaElement::mediaPlayerShouldCheckHardwareSupport() const
{
    if (!document().settings().allowMediaContentTypesRequiringHardwareSupportAsFallback())
        return true;

    if (m_loadState == LoadingFromSourceElement && m_currentSourceNode && !m_nextChildNodeToConsider)
        return false;

    if (m_loadState == LoadingFromSrcAttr)
        return false;

    return true;
}

#if USE(GSTREAMER)
void HTMLMediaElement::requestInstallMissingPlugins(const String& details, const String& description, MediaPlayerRequestInstallMissingPluginsCallback& callback)
{
    if (!document().page())
        return;

    document().page()->chrome().client().requestInstallMissingMediaPlugins(details, description, callback);
}
#endif

void HTMLMediaElement::removeBehaviorsRestrictionsAfterFirstUserGesture(MediaElementSession::BehaviorRestrictions mask)
{
    MediaElementSession::BehaviorRestrictions restrictionsToRemove = mask &
        (MediaElementSession::RequireUserGestureForLoad
#if ENABLE(WIRELESS_PLAYBACK_TARGET)
        | MediaElementSession::RequireUserGestureToShowPlaybackTargetPicker
        | MediaElementSession::RequireUserGestureToAutoplayToExternalDevice
#endif
        | MediaElementSession::RequireUserGestureForVideoRateChange
        | MediaElementSession::RequireUserGestureForAudioRateChange
        | MediaElementSession::RequireUserGestureForFullscreen
        | MediaElementSession::RequireUserGestureForVideoDueToLowPowerMode
        | MediaElementSession::InvisibleAutoplayNotPermitted
        | MediaElementSession::RequireUserGestureToControlControlsManager);

    m_mediaSession->removeBehaviorRestriction(restrictionsToRemove);
    document().topDocument().noteUserInteractionWithMediaElement();
}

void HTMLMediaElement::updateRateChangeRestrictions()
{
    const auto& document = this->document();
    if (!document.ownerElement() && document.isMediaDocument())
        return;

    const auto& topDocument = document.topDocument();
    if (topDocument.videoPlaybackRequiresUserGesture())
        m_mediaSession->addBehaviorRestriction(MediaElementSession::RequireUserGestureForVideoRateChange);
    else
        m_mediaSession->removeBehaviorRestriction(MediaElementSession::RequireUserGestureForVideoRateChange);

    if (topDocument.audioPlaybackRequiresUserGesture())
        m_mediaSession->addBehaviorRestriction(MediaElementSession::RequireUserGestureForAudioRateChange);
    else
        m_mediaSession->removeBehaviorRestriction(MediaElementSession::RequireUserGestureForAudioRateChange);
}

#if ENABLE(MEDIA_SOURCE)
RefPtr<VideoPlaybackQuality> HTMLMediaElement::getVideoPlaybackQuality()
{
    RefPtr<DOMWindow> domWindow = document().domWindow();
    double timestamp = domWindow ? 1000 * domWindow->nowTimestamp() : 0;

    auto metrics = m_player ? m_player->videoPlaybackQualityMetrics() : std::nullopt;
    if (!metrics)
        return VideoPlaybackQuality::create(timestamp, 0, 0, 0, 0);

    return VideoPlaybackQuality::create(timestamp,
        metrics.value().totalVideoFrames + m_droppedVideoFrames,
        metrics.value().droppedVideoFrames + m_droppedVideoFrames,
        metrics.value().corruptedVideoFrames,
        metrics.value().totalFrameDelay);
}
#endif

#if ENABLE(MEDIA_CONTROLS_SCRIPT)
DOMWrapperWorld& HTMLMediaElement::ensureIsolatedWorld()
{
    if (!m_isolatedWorld)
        m_isolatedWorld = DOMWrapperWorld::create(commonVM());
    return *m_isolatedWorld;
}

bool HTMLMediaElement::ensureMediaControlsInjectedScript()
{
    DEBUG_LOG(LOGIDENTIFIER);
    Page* page = document().page();
    if (!page)
        return false;

    String mediaControlsScript = RenderTheme::singleton().mediaControlsScript();
    if (!mediaControlsScript.length())
        return false;

    DOMWrapperWorld& world = ensureIsolatedWorld();
    ScriptController& scriptController = document().frame()->script();
    JSDOMGlobalObject* globalObject = JSC::jsCast<JSDOMGlobalObject*>(scriptController.globalObject(world));
    JSC::VM& vm = globalObject->vm();
    JSC::JSLockHolder lock(vm);
    auto scope = DECLARE_CATCH_SCOPE(vm);
    JSC::ExecState* exec = globalObject->globalExec();

    JSC::JSValue functionValue = globalObject->get(exec, JSC::Identifier::fromString(exec, "createControls"));
    if (functionValue.isFunction(vm))
        return true;

#ifndef NDEBUG
    // Setting a scriptURL allows the source to be debuggable in the inspector.
    URL scriptURL = URL(ParsedURLString, "mediaControlsScript"_s);
#else
    URL scriptURL;
#endif
    scriptController.evaluateInWorld(ScriptSourceCode(mediaControlsScript, scriptURL), world);
    if (UNLIKELY(scope.exception())) {
        scope.clearException();
        return false;
    }

    return true;
}

void HTMLMediaElement::updatePageScaleFactorJSProperty()
{
    Page* page = document().page();
    if (!page)
        return;

    setControllerJSProperty("pageScaleFactor", JSC::jsNumber(page->pageScaleFactor()));
}

void HTMLMediaElement::updateUsesLTRUserInterfaceLayoutDirectionJSProperty()
{
    Page* page = document().page();
    if (!page)
        return;

    bool usesLTRUserInterfaceLayoutDirectionProperty = page->userInterfaceLayoutDirection() == UserInterfaceLayoutDirection::LTR;
    setControllerJSProperty("usesLTRUserInterfaceLayoutDirection", JSC::jsBoolean(usesLTRUserInterfaceLayoutDirectionProperty));
}

void HTMLMediaElement::setControllerJSProperty(const char* propertyName, JSC::JSValue propertyValue)
{
    DOMWrapperWorld& world = ensureIsolatedWorld();
    ScriptController& scriptController = document().frame()->script();
    JSDOMGlobalObject* globalObject = JSC::jsCast<JSDOMGlobalObject*>(scriptController.globalObject(world));
    JSC::ExecState* exec = globalObject->globalExec();
    JSC::VM& vm = exec->vm();
    JSC::JSLockHolder lock(vm);

    JSC::JSValue controllerValue = controllerJSValue(*exec, *globalObject, *this);
    if (controllerValue.isNull())
        return;

    JSC::PutPropertySlot propertySlot(controllerValue);
    JSC::JSObject* controllerObject = controllerValue.toObject(exec);
    if (!controllerObject)
        return;

    controllerObject->methodTable(vm)->put(controllerObject, exec, JSC::Identifier::fromString(exec, propertyName), propertyValue, propertySlot);
}

void HTMLMediaElement::didAddUserAgentShadowRoot(ShadowRoot& root)
{
    DEBUG_LOG(LOGIDENTIFIER);

    Page* page = document().page();
    if (!page)
        return;

    DOMWrapperWorld& world = ensureIsolatedWorld();

    if (!ensureMediaControlsInjectedScript())
        return;

    ScriptController& scriptController = document().frame()->script();
    JSDOMGlobalObject* globalObject = JSC::jsCast<JSDOMGlobalObject*>(scriptController.globalObject(world));
    JSC::VM& vm = globalObject->vm();
    JSC::JSLockHolder lock(vm);
    auto scope = DECLARE_CATCH_SCOPE(vm);
    JSC::ExecState* exec = globalObject->globalExec();

    // The media controls script must provide a method with the following details.
    // Name: createControls
    // Parameters:
    //     1. The ShadowRoot element that will hold the controls.
    //     2. This object (and HTMLMediaElement).
    //     3. The MediaControlsHost object.
    // Return value:
    //     A reference to the created media controller instance.

    JSC::JSValue functionValue = globalObject->get(exec, JSC::Identifier::fromString(exec, "createControls"));
    if (functionValue.isUndefinedOrNull())
        return;

    if (!m_mediaControlsHost)
        m_mediaControlsHost = MediaControlsHost::create(this);

    auto mediaJSWrapper = toJS(exec, globalObject, *this);
    auto mediaControlsHostJSWrapper = toJS(exec, globalObject, *m_mediaControlsHost);

    JSC::MarkedArgumentBuffer argList;
    argList.append(toJS(exec, globalObject, root));
    argList.append(mediaJSWrapper);
    argList.append(mediaControlsHostJSWrapper);
    ASSERT(!argList.hasOverflowed());

    JSC::JSObject* function = functionValue.toObject(exec);
    scope.assertNoException();
    JSC::CallData callData;
    JSC::CallType callType = function->methodTable(vm)->getCallData(function, callData);
    if (callType == JSC::CallType::None)
        return;

    JSC::JSValue controllerValue = JSC::call(exec, function, callType, callData, globalObject, argList);
    scope.clearException();
    JSC::JSObject* controllerObject = JSC::jsDynamicCast<JSC::JSObject*>(vm, controllerValue);
    if (!controllerObject)
        return;

    // Connect the Media, MediaControllerHost, and Controller so the GC knows about their relationship
    JSC::JSObject* mediaJSWrapperObject = mediaJSWrapper.toObject(exec);
    scope.assertNoException();
    JSC::Identifier controlsHost = JSC::Identifier::fromString(&exec->vm(), "controlsHost");

    ASSERT(!mediaJSWrapperObject->hasProperty(exec, controlsHost));

    mediaJSWrapperObject->putDirect(exec->vm(), controlsHost, mediaControlsHostJSWrapper, JSC::PropertyAttribute::DontDelete | JSC::PropertyAttribute::DontEnum | JSC::PropertyAttribute::ReadOnly);

    JSC::JSObject* mediaControlsHostJSWrapperObject = JSC::jsDynamicCast<JSC::JSObject*>(vm, mediaControlsHostJSWrapper);
    if (!mediaControlsHostJSWrapperObject)
        return;

    JSC::Identifier controller = JSC::Identifier::fromString(&exec->vm(), "controller");

    ASSERT(!controllerObject->hasProperty(exec, controller));

    mediaControlsHostJSWrapperObject->putDirect(exec->vm(), controller, controllerValue, JSC::PropertyAttribute::DontDelete | JSC::PropertyAttribute::DontEnum | JSC::PropertyAttribute::ReadOnly);

    updatePageScaleFactorJSProperty();
    updateUsesLTRUserInterfaceLayoutDirectionJSProperty();

    if (UNLIKELY(scope.exception()))
        scope.clearException();
}

void HTMLMediaElement::setMediaControlsDependOnPageScaleFactor(bool dependsOnPageScale)
{
    DEBUG_LOG(LOGIDENTIFIER, "MediaElement::setMediaControlsDependPageScaleFactor", dependsOnPageScale);

    if (document().settings().mediaControlsScaleWithPageZoom()) {
        DEBUG_LOG(LOGIDENTIFIER, "MediaElement::setMediaControlsDependPageScaleFactor", "forced to false by Settings value");
        m_mediaControlsDependOnPageScaleFactor = false;
        return;
    }

    if (m_mediaControlsDependOnPageScaleFactor == dependsOnPageScale)
        return;

    m_mediaControlsDependOnPageScaleFactor = dependsOnPageScale;

    if (m_mediaControlsDependOnPageScaleFactor)
        document().registerForPageScaleFactorChangedCallbacks(this);
    else
        document().unregisterForPageScaleFactorChangedCallbacks(this);
}

void HTMLMediaElement::updateMediaControlsAfterPresentationModeChange()
{
    // Don't execute script if the controls script hasn't been injected yet, or we have
    // stopped/suspended the object.
    if (!m_mediaControlsHost || document().activeDOMObjectsAreSuspended() || document().activeDOMObjectsAreStopped())
        return;

    DOMWrapperWorld& world = ensureIsolatedWorld();
    ScriptController& scriptController = document().frame()->script();
    JSDOMGlobalObject* globalObject = JSC::jsCast<JSDOMGlobalObject*>(scriptController.globalObject(world));
    JSC::VM& vm = globalObject->vm();
    JSC::JSLockHolder lock(vm);
    auto scope = DECLARE_THROW_SCOPE(vm);
    JSC::ExecState* exec = globalObject->globalExec();

    JSC::JSValue controllerValue = controllerJSValue(*exec, *globalObject, *this);
    JSC::JSObject* controllerObject = controllerValue.toObject(exec);

    RETURN_IF_EXCEPTION(scope, void());

    JSC::JSValue functionValue = controllerObject->get(exec, JSC::Identifier::fromString(exec, "handlePresentationModeChange"));
    if (UNLIKELY(scope.exception()) || functionValue.isUndefinedOrNull())
        return;

    JSC::JSObject* function = functionValue.toObject(exec);
    scope.assertNoException();
    JSC::CallData callData;
    JSC::CallType callType = function->methodTable(vm)->getCallData(function, callData);
    if (callType == JSC::CallType::None)
        return;

    JSC::MarkedArgumentBuffer argList;
    ASSERT(!argList.hasOverflowed());
    JSC::call(exec, function, callType, callData, controllerObject, argList);
}

void HTMLMediaElement::pageScaleFactorChanged()
{
    updatePageScaleFactorJSProperty();
}

void HTMLMediaElement::userInterfaceLayoutDirectionChanged()
{
    updateUsesLTRUserInterfaceLayoutDirectionJSProperty();
}

String HTMLMediaElement::getCurrentMediaControlsStatus()
{
    DOMWrapperWorld& world = ensureIsolatedWorld();
    ensureMediaControlsShadowRoot();

    ScriptController& scriptController = document().frame()->script();
    JSDOMGlobalObject* globalObject = JSC::jsCast<JSDOMGlobalObject*>(scriptController.globalObject(world));
    JSC::VM& vm = globalObject->vm();
    JSC::JSLockHolder lock(vm);
    auto scope = DECLARE_THROW_SCOPE(vm);
    JSC::ExecState* exec = globalObject->globalExec();

    JSC::JSValue controllerValue = controllerJSValue(*exec, *globalObject, *this);
    JSC::JSObject* controllerObject = controllerValue.toObject(exec);

    RETURN_IF_EXCEPTION(scope, emptyString());

    JSC::JSValue functionValue = controllerObject->get(exec, JSC::Identifier::fromString(exec, "getCurrentControlsStatus"));
    if (UNLIKELY(scope.exception()) || functionValue.isUndefinedOrNull())
        return emptyString();

    JSC::JSObject* function = functionValue.toObject(exec);
    scope.assertNoException();
    JSC::CallData callData;
    JSC::CallType callType = function->methodTable(vm)->getCallData(function, callData);
    JSC::MarkedArgumentBuffer argList;
    ASSERT(!argList.hasOverflowed());
    if (callType == JSC::CallType::None)
        return emptyString();

    JSC::JSValue outputValue = JSC::call(exec, function, callType, callData, controllerObject, argList);

    RETURN_IF_EXCEPTION(scope, emptyString());

    return outputValue.getString(exec);
}
#endif // ENABLE(MEDIA_CONTROLS_SCRIPT)

unsigned long long HTMLMediaElement::fileSize() const
{
    if (m_player)
        return m_player->fileSize();

    return 0;
}

PlatformMediaSession::MediaType HTMLMediaElement::mediaType() const
{
    if (m_player && m_readyState >= HAVE_METADATA) {
        if (hasVideo() && hasAudio() && !muted())
            return PlatformMediaSession::VideoAudio;
        return hasVideo() ? PlatformMediaSession::Video : PlatformMediaSession::Audio;
    }

    return presentationType();
}

PlatformMediaSession::MediaType HTMLMediaElement::presentationType() const
{
    if (hasTagName(HTMLNames::videoTag))
        return muted() ? PlatformMediaSession::Video : PlatformMediaSession::VideoAudio;

    return PlatformMediaSession::Audio;
}

PlatformMediaSession::DisplayType HTMLMediaElement::displayType() const
{
    if (m_videoFullscreenMode == VideoFullscreenModeStandard)
        return PlatformMediaSession::Fullscreen;
    if (m_videoFullscreenMode & VideoFullscreenModePictureInPicture)
        return PlatformMediaSession::Optimized;
    if (m_videoFullscreenMode == VideoFullscreenModeNone)
        return PlatformMediaSession::Normal;

    ASSERT_NOT_REACHED();
    return PlatformMediaSession::Normal;
}

PlatformMediaSession::CharacteristicsFlags HTMLMediaElement::characteristics() const
{
    if (m_readyState < HAVE_METADATA)
        return PlatformMediaSession::HasNothing;

    PlatformMediaSession::CharacteristicsFlags state = PlatformMediaSession::HasNothing;
    if (isVideo() && hasVideo())
        state |= PlatformMediaSession::HasVideo;
    if (this->hasAudio())
        state |= PlatformMediaSession::HasAudio;

    return state;
}

bool HTMLMediaElement::canProduceAudio() const
{
#if ENABLE(WIRELESS_PLAYBACK_TARGET)
    // Because the remote target could unmute playback without notifying us, we must assume
    // that we may be playing audio.
    if (m_isPlayingToWirelessTarget)
        return true;
#endif

    if (muted())
        return false;

    return m_player && m_readyState >= HAVE_METADATA && hasAudio();
}

bool HTMLMediaElement::isSuspended() const
{
    return document().activeDOMObjectsAreSuspended() || document().activeDOMObjectsAreStopped();
}

#if ENABLE(MEDIA_SOURCE)
size_t HTMLMediaElement::maximumSourceBufferSize(const SourceBuffer& buffer) const
{
    return m_mediaSession->maximumMediaSourceBufferSize(buffer);
}
#endif

void HTMLMediaElement::suspendPlayback()
{
    INFO_LOG(LOGIDENTIFIER, "paused = ", paused());
    if (!paused())
        pause();
}

void HTMLMediaElement::resumeAutoplaying()
{
    INFO_LOG(LOGIDENTIFIER, "paused = ", paused());
    m_autoplaying = true;

    if (canTransitionFromAutoplayToPlay())
        play();
}

void HTMLMediaElement::mayResumePlayback(bool shouldResume)
{
    INFO_LOG(LOGIDENTIFIER, "paused = ", paused());
    if (paused() && shouldResume)
        play();
}

String HTMLMediaElement::mediaSessionTitle() const
{
    if (!document().page() || document().page()->usesEphemeralSession())
        return emptyString();
<<<<<<< HEAD

    auto title = String(attributeWithoutSynchronization(titleAttr)).stripWhiteSpace().simplifyWhiteSpace();
    if (!title.isEmpty())
        return title;

    title = document().title().stripWhiteSpace().simplifyWhiteSpace();
    if (!title.isEmpty())
        return title;

=======

    auto title = String(attributeWithoutSynchronization(titleAttr)).stripWhiteSpace().simplifyWhiteSpace();
    if (!title.isEmpty())
        return title;

    title = document().title().stripWhiteSpace().simplifyWhiteSpace();
    if (!title.isEmpty())
        return title;

>>>>>>> 20415689
    title = m_currentSrc.host().toString();
#if PLATFORM(MAC) || PLATFORM(IOS)
    if (!title.isEmpty())
        title = decodeHostName(title);
#endif
#if ENABLE(PUBLIC_SUFFIX_LIST)
    if (!title.isEmpty()) {
        auto domain = topPrivatelyControlledDomain(title);
        if (!domain.isEmpty())
            title = domain;
    }
#endif

    return title;
}

uint64_t HTMLMediaElement::mediaSessionUniqueIdentifier() const
{
    auto& url = m_currentSrc.string();
    return url.impl() ? url.impl()->hash() : 0;
}

void HTMLMediaElement::didReceiveRemoteControlCommand(PlatformMediaSession::RemoteControlCommandType command, const PlatformMediaSession::RemoteCommandArgument* argument)
{
    INFO_LOG(LOGIDENTIFIER, command);

    UserGestureIndicator remoteControlUserGesture(ProcessingUserGesture, &document());
    switch (command) {
    case PlatformMediaSession::PlayCommand:
        play();
        break;
    case PlatformMediaSession::StopCommand:
    case PlatformMediaSession::PauseCommand:
        pause();
        break;
    case PlatformMediaSession::TogglePlayPauseCommand:
        canPlay() ? play() : pause();
        break;
    case PlatformMediaSession::BeginSeekingBackwardCommand:
        beginScanning(Backward);
        break;
    case PlatformMediaSession::BeginSeekingForwardCommand:
        beginScanning(Forward);
        break;
    case PlatformMediaSession::EndSeekingBackwardCommand:
    case PlatformMediaSession::EndSeekingForwardCommand:
        endScanning();
        break;
    case PlatformMediaSession::SeekToPlaybackPositionCommand:
        ASSERT(argument);
        if (argument)
            handleSeekToPlaybackPosition(argument->asDouble);
        break;
    default:
        { } // Do nothing
    }
}

static bool needsSeekingSupportQuirk(Document& document)
{
    if (!document.settings().needsSiteSpecificQuirks())
        return false;

    auto host = document.topDocument().url().host();
    return equalLettersIgnoringASCIICase(host, "netflix.com") || host.endsWithIgnoringASCIICase(".netflix.com");
}

bool HTMLMediaElement::supportsSeeking() const
{
    return !needsSeekingSupportQuirk(document()) && !isLiveStream();
}

bool HTMLMediaElement::shouldOverrideBackgroundPlaybackRestriction(PlatformMediaSession::InterruptionType type) const
{
    if (type == PlatformMediaSession::EnteringBackground) {
#if ENABLE(WIRELESS_PLAYBACK_TARGET)
        if (m_isPlayingToWirelessTarget) {
            INFO_LOG(LOGIDENTIFIER, "returning true because m_isPlayingToWirelessTarget is true");
            return true;
        }
#endif
        if (m_videoFullscreenMode & VideoFullscreenModePictureInPicture)
            return true;
#if PLATFORM(MAC) && ENABLE(VIDEO_PRESENTATION_MODE)
        if (((m_videoFullscreenMode == VideoFullscreenModeStandard) || m_videoFullscreenStandby) && supportsPictureInPicture() && isPlaying())
            return true;
#endif
    } else if (type == PlatformMediaSession::SuspendedUnderLock) {
#if ENABLE(WIRELESS_PLAYBACK_TARGET)
        if (m_isPlayingToWirelessTarget) {
            INFO_LOG(LOGIDENTIFIER, "returning true because m_isPlayingToWirelessTarget is true");
            return true;
        }
#endif
    }
    return false;
}

bool HTMLMediaElement::processingUserGestureForMedia() const
{
    return document().processingUserGestureForMedia();
}

#if ENABLE(WIRELESS_PLAYBACK_TARGET)
void HTMLMediaElement::updateMediaState(UpdateState updateState)
{
    if (updateState == UpdateState::Asynchronously) {
        scheduleDelayedAction(CheckMediaState);
        return;
    }

    MediaProducer::MediaStateFlags state = mediaState();
    if (m_mediaState == state)
        return;

    m_mediaState = state;
    m_mediaSession->mediaStateDidChange(m_mediaState);
#if ENABLE(MEDIA_SESSION)
    document().updateIsPlayingMedia(m_elementID);
#else
    document().updateIsPlayingMedia();
#endif
}
#endif

MediaProducer::MediaStateFlags HTMLMediaElement::mediaState() const
{
    MediaStateFlags state = IsNotPlaying;

    bool hasActiveVideo = isVideo() && hasVideo();
    bool hasAudio = this->hasAudio();
#if ENABLE(WIRELESS_PLAYBACK_TARGET)
    if (m_isPlayingToWirelessTarget)
        state |= IsPlayingToExternalDevice;

    if (m_hasPlaybackTargetAvailabilityListeners) {
        state |= HasPlaybackTargetAvailabilityListener;
        if (!m_mediaSession->wirelessVideoPlaybackDisabled())
            state |= RequiresPlaybackTargetMonitoring;
    }

    bool requireUserGesture = m_mediaSession->hasBehaviorRestriction(MediaElementSession::RequireUserGestureToAutoplayToExternalDevice);
    if (m_readyState >= HAVE_METADATA && !requireUserGesture && !m_failedToPlayToWirelessTarget)
        state |= ExternalDeviceAutoPlayCandidate;

    if (hasActiveVideo || hasAudio)
        state |= HasAudioOrVideo;

    if (hasActiveVideo && endedPlayback())
        state |= DidPlayToEnd;
#endif

    if (!isPlaying())
        return state;

    if (hasAudio && !muted() && volume())
        state |= IsPlayingAudio;

    if (hasActiveVideo)
        state |= IsPlayingVideo;

    return state;
}

void HTMLMediaElement::handleAutoplayEvent(AutoplayEvent event)
{
    if (Page* page = document().page()) {
        bool hasAudio = this->hasAudio() && !muted() && volume();
        ALWAYS_LOG(LOGIDENTIFIER, "hasAudio = ", hasAudio);
        page->chrome().client().handleAutoplayEvent(event, hasAudio ? AutoplayEventFlags::HasAudio : OptionSet<AutoplayEventFlags>());
    }
}

void HTMLMediaElement::userDidInterfereWithAutoplay()
{
    if (m_playbackWithoutUserGesture != PlaybackWithoutUserGesture::Started)
        return;

    // Only consider interference in the first 10 seconds of automatic playback.
    if (currentTime() - m_playbackWithoutUserGestureStartedTime->toDouble() > AutoplayInterferenceTimeThreshold)
        return;

    ALWAYS_LOG(LOGIDENTIFIER);
    handleAutoplayEvent(AutoplayEvent::UserDidInterfereWithPlayback);
    setPlaybackWithoutUserGesture(PlaybackWithoutUserGesture::None);
}

void HTMLMediaElement::setPlaybackWithoutUserGesture(PlaybackWithoutUserGesture reason)
{
    ALWAYS_LOG(LOGIDENTIFIER, reason);
<<<<<<< HEAD

    m_playbackWithoutUserGesture = reason;

=======

    m_playbackWithoutUserGesture = reason;

>>>>>>> 20415689
    switch (reason) {
    case PlaybackWithoutUserGesture::Started:
        m_playbackWithoutUserGestureStartedTime = currentMediaTime();
        break;
    case PlaybackWithoutUserGesture::None:
        m_playbackWithoutUserGestureStartedTime = std::nullopt;
        break;
    case PlaybackWithoutUserGesture::Prevented:
        m_playbackWithoutUserGestureStartedTime = std::nullopt;

        dispatchPlayPauseEventsIfNeedsQuirks();
        handleAutoplayEvent(AutoplayEvent::DidPreventMediaFromPlaying);
        break;
    }
}

void HTMLMediaElement::pageMutedStateDidChange()
{
    updateVolume();

    if (Page* page = document().page()) {
        if (hasAudio() && !muted() && page->isAudioMuted())
            userDidInterfereWithAutoplay();
    }
}

bool HTMLMediaElement::effectiveMuted() const
{
    return muted() || (document().page() && document().page()->isAudioMuted());
}

bool HTMLMediaElement::doesHaveAttribute(const AtomicString& attribute, AtomicString* value) const
{
    QualifiedName attributeName(nullAtom(), attribute, nullAtom());

    auto& elementValue = attributeWithoutSynchronization(attributeName);
    if (elementValue.isNull())
        return false;

    if (attributeName == HTMLNames::x_itunes_inherit_uri_query_componentAttr && !document().settings().enableInheritURIQueryComponent())
        return false;

    if (value)
        *value = elementValue;

    return true;
}

void HTMLMediaElement::setShouldBufferData(bool shouldBuffer)
{
    if (shouldBuffer == m_shouldBufferData)
        return;

    m_shouldBufferData = shouldBuffer;
    if (m_player)
        m_player->setShouldBufferData(shouldBuffer);
}

void HTMLMediaElement::purgeBufferedDataIfPossible()
{
#if PLATFORM(IOS)
    if (!MemoryPressureHandler::singleton().isUnderMemoryPressure() && m_mediaSession->dataBufferingPermitted())
        return;

    if (m_isPlayingToWirelessTarget) {
        INFO_LOG(LOGIDENTIFIER, "early return because playing to wireless target");
        return;
    }

    // This is called to relieve memory pressure. Turning off buffering causes the media playback
    // daemon to release memory associated with queued-up video frames.
    // We turn it back on right away, but new frames won't get loaded unless playback is resumed.
    INFO_LOG(LOGIDENTIFIER, "toggling data buffering");
    setShouldBufferData(false);
    setShouldBufferData(true);
#endif
}

bool HTMLMediaElement::canSaveMediaData() const
{
    if (m_player)
        return m_player->canSaveMediaData();

    return false;
}

#if ENABLE(MEDIA_SESSION)
double HTMLMediaElement::playerVolume() const
{
    return m_player ? m_player->volume() : 0;
}

MediaSession* HTMLMediaElement::session() const
{
    RefPtr<MediaSession> session = m_session.get();
    if (session && session == &document().defaultMediaSession())
        return nullptr;

    return session.get();
}

void HTMLMediaElement::setSession(MediaSession* session)
{
    // 6.1. Extensions to the HTMLMediaElement interface
    // 1. Let m be the media element in question.
    // 2. Let old media session be m’s current media session, if it has one, and null otherwise.
    // 3. Let m’s current media session be the new value or the top-level browsing context’s media session if the new value is null.
    // 4. Let new media session be m’s current media session.

    // 5. Update media sessions: If old media session and new media session are the same (whether both null or both the same media session), then terminate these steps.
    if (m_session.get() == session)
        return;

    if (m_session) {
        // 6. If m is an audio-producing participant of old media session, then pause m and remove m from old media session’s list of audio-producing participants.
        if (m_session->isMediaElementActive(*this))
            pause();

        m_session->removeMediaElement(*this);

        // 7. If old media session is not null and no longer has one or more audio-producing participants, then run the media session deactivation algorithm for old media session.
        if (!m_session->hasActiveMediaElements())
            m_session->deactivate();
    }

    if (session)
        setSessionInternal(*session);
    else
        setSessionInternal(document().defaultMediaSession());
}

void HTMLMediaElement::setSessionInternal(MediaSession& session)
{
    m_session = &session;
    session.addMediaElement(*this);
    m_kind = session.kind();
}

void HTMLMediaElement::setShouldDuck(bool duck)
{
    if (m_shouldDuck == duck)
        return;

    m_shouldDuck = duck;
    updateVolume();
}

#endif

void HTMLMediaElement::allowsMediaDocumentInlinePlaybackChanged()
{
    if (potentiallyPlaying() && m_mediaSession->requiresFullscreenForVideoPlayback() && !isFullscreen())
        enterFullscreen();
}

bool HTMLMediaElement::isVideoTooSmallForInlinePlayback()
{
    auto* renderer = this->renderer();

    if (!renderer || !is<RenderVideo>(*renderer))
        return true;

    IntRect videoBox = downcast<RenderVideo>(*renderer).videoBox();
    return (videoBox.width() <= 1 || videoBox.height() <= 1);
}

void HTMLMediaElement::isVisibleInViewportChanged()
{
    m_visibilityChangeTaskQueue.enqueueTask([this] {
        m_mediaSession->isVisibleInViewportChanged();
        updateShouldAutoplay();
        schedulePlaybackControlsManagerUpdate();
    });
}

void HTMLMediaElement::updateShouldAutoplay()
{
    if (!autoplay())
        return;

    if (!m_mediaSession->hasBehaviorRestriction(MediaElementSession::InvisibleAutoplayNotPermitted))
        return;

    bool canAutoplay = mediaSession().autoplayPermitted();
    if (canAutoplay
        && m_mediaSession->state() == PlatformMediaSession::Interrupted
        && m_mediaSession->interruptionType() == PlatformMediaSession::InvisibleAutoplay)
        m_mediaSession->endInterruption(PlatformMediaSession::MayResumePlaying);
    else if (!canAutoplay
        && m_mediaSession->state() != PlatformMediaSession::Interrupted)
        m_mediaSession->beginInterruption(PlatformMediaSession::InvisibleAutoplay);
}

void HTMLMediaElement::updateShouldPlay()
{
    if (!paused() && !m_mediaSession->playbackPermitted()) {
        pauseInternal();
        setPlaybackWithoutUserGesture(PlaybackWithoutUserGesture::Prevented);
    } else if (canTransitionFromAutoplayToPlay())
        play();
}

void HTMLMediaElement::resetPlaybackSessionState()
{
    if (m_mediaSession)
        m_mediaSession->resetPlaybackSessionState();
}

bool HTMLMediaElement::isVisibleInViewport() const
{
    auto renderer = this->renderer();
    return renderer && renderer->visibleInViewportState() == VisibleInViewportState::Yes;
}

void HTMLMediaElement::schedulePlaybackControlsManagerUpdate()
{
    Page* page = document().page();
    if (!page)
        return;
    page->schedulePlaybackControlsManagerUpdate();
}

void HTMLMediaElement::playbackControlsManagerBehaviorRestrictionsTimerFired()
{
    if (m_playbackControlsManagerBehaviorRestrictionsQueue.hasPendingTasks())
        return;

    if (!m_mediaSession->hasBehaviorRestriction(MediaElementSession::RequireUserGestureToControlControlsManager))
        return;

    RefPtr<HTMLMediaElement> protectedThis(this);
    m_playbackControlsManagerBehaviorRestrictionsQueue.enqueueTask([protectedThis] () {
        MediaElementSession* mediaElementSession = protectedThis->m_mediaSession.get();
        if (protectedThis->isPlaying() || mediaElementSession->state() == PlatformMediaSession::Autoplaying || mediaElementSession->state() == PlatformMediaSession::Playing)
            return;

        mediaElementSession->addBehaviorRestriction(MediaElementSession::RequirePlaybackToControlControlsManager);
        protectedThis->schedulePlaybackControlsManagerUpdate();
    });
}

bool HTMLMediaElement::shouldOverrideBackgroundLoadingRestriction() const
{
#if ENABLE(WIRELESS_PLAYBACK_TARGET)
    if (isPlayingToWirelessPlaybackTarget())
        return true;
#endif

    return m_videoFullscreenMode == VideoFullscreenModePictureInPicture;
}

void HTMLMediaElement::fullscreenModeChanged(VideoFullscreenMode mode)
{
    if (m_videoFullscreenMode == mode)
        return;

    m_videoFullscreenMode = mode;
    visibilityStateChanged();
    schedulePlaybackControlsManagerUpdate();
}

#if !RELEASE_LOG_DISABLED
WTFLogChannel& HTMLMediaElement::logChannel() const
{
    return LogMedia;
}
#endif

bool HTMLMediaElement::willLog(WTFLogLevel level) const
{
#if !RELEASE_LOG_DISABLED
    return m_logger->willLog(logChannel(), level);
#else
    UNUSED_PARAM(level);
    return false;
#endif
}

void HTMLMediaElement::applicationWillResignActive()
{
    if (m_player)
        m_player->applicationWillResignActive();
}

void HTMLMediaElement::applicationDidBecomeActive()
{
    if (m_player)
        m_player->applicationDidBecomeActive();
}

void HTMLMediaElement::setInActiveDocument(bool inActiveDocument)
{
    if (inActiveDocument == m_inActiveDocument)
        return;

    m_inActiveDocument = inActiveDocument;
    m_mediaSession->inActiveDocumentChanged();
}

}

#endif<|MERGE_RESOLUTION|>--- conflicted
+++ resolved
@@ -1137,11 +1137,7 @@
     Ref<HTMLMediaElement> protectedThis(*this); // The 'playing' event can make arbitrary DOM mutations.
     m_playbackStartedTime = currentMediaTime().toDouble();
     m_hasEverNotifiedAboutPlaying = true;
-<<<<<<< HEAD
-    dispatchEvent(Event::create(eventNames().playingEvent, false, true));
-=======
     dispatchEvent(Event::create(eventNames().playingEvent, Event::CanBubble::No, Event::IsCancelable::Yes));
->>>>>>> 20415689
     resolvePendingPlayPromises(WTFMove(pendingPlayPromises));
 
     schedulePlaybackControlsManagerUpdate();
@@ -1933,11 +1929,7 @@
         // ... if the text track has a corresponding track element, to then fire a
         // simple event named cuechange at the track element as well.
         if (is<LoadableTextTrack>(*affectedTrack)) {
-<<<<<<< HEAD
-            auto event = Event::create(eventNames().cuechangeEvent, false, false);
-=======
             auto event = Event::create(eventNames().cuechangeEvent, Event::CanBubble::No, Event::IsCancelable::No);
->>>>>>> 20415689
             auto trackElement = makeRefPtr(downcast<LoadableTextTrack>(*affectedTrack).trackElement());
             ASSERT(trackElement);
             event->setTarget(trackElement);
@@ -4402,11 +4394,7 @@
     if (auto frameView = makeRefPtr(document().view())) {
         auto task = [this, protectedThis = makeRef(*this)] {
             if (auto root = userAgentShadowRoot())
-<<<<<<< HEAD
-                root->dispatchEvent(Event::create("resize", false, false));
-=======
                 root->dispatchEvent(Event::create("resize", Event::CanBubble::No, Event::IsCancelable::No));
->>>>>>> 20415689
         };
         frameView->queuePostLayoutCallback(WTFMove(task));
     }
@@ -7508,7 +7496,6 @@
 {
     if (!document().page() || document().page()->usesEphemeralSession())
         return emptyString();
-<<<<<<< HEAD
 
     auto title = String(attributeWithoutSynchronization(titleAttr)).stripWhiteSpace().simplifyWhiteSpace();
     if (!title.isEmpty())
@@ -7518,17 +7505,6 @@
     if (!title.isEmpty())
         return title;
 
-=======
-
-    auto title = String(attributeWithoutSynchronization(titleAttr)).stripWhiteSpace().simplifyWhiteSpace();
-    if (!title.isEmpty())
-        return title;
-
-    title = document().title().stripWhiteSpace().simplifyWhiteSpace();
-    if (!title.isEmpty())
-        return title;
-
->>>>>>> 20415689
     title = m_currentSrc.host().toString();
 #if PLATFORM(MAC) || PLATFORM(IOS)
     if (!title.isEmpty())
@@ -7719,15 +7695,9 @@
 void HTMLMediaElement::setPlaybackWithoutUserGesture(PlaybackWithoutUserGesture reason)
 {
     ALWAYS_LOG(LOGIDENTIFIER, reason);
-<<<<<<< HEAD
 
     m_playbackWithoutUserGesture = reason;
 
-=======
-
-    m_playbackWithoutUserGesture = reason;
-
->>>>>>> 20415689
     switch (reason) {
     case PlaybackWithoutUserGesture::Started:
         m_playbackWithoutUserGestureStartedTime = currentMediaTime();
