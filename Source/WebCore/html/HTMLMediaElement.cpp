--- conflicted
+++ resolved
@@ -586,13 +586,10 @@
     m_pauseAfterDetachedTaskQueue.close();
     m_updatePlaybackControlsManagerQueue.close();
     m_playbackControlsManagerBehaviorRestrictionsQueue.close();
-<<<<<<< HEAD
+    m_resourceSelectionTaskQueue.close();
 #if ENABLE(ENCRYPTED_MEDIA)
     m_encryptedMediaQueue.close();
 #endif
-=======
-    m_resourceSelectionTaskQueue.close();
->>>>>>> 76cbf4aa
 
     m_completelyLoaded = true;
 
@@ -1118,19 +1115,12 @@
     return m_networkState;
 }
 
-String HTMLMediaElement::canPlayType(const String& mimeType, const String& keySystem, const URL& url) const
+String HTMLMediaElement::canPlayType(const String& mimeType) const
 {
     MediaEngineSupportParameters parameters;
     ContentType contentType(mimeType);
-<<<<<<< HEAD
-    parameters.type = contentType.type().convertToASCIILowercase();
-    parameters.codecs = contentType.parameter(ASCIILiteral("codecs"));
-    parameters.url = url;
-    UNUSED_PARAM(keySystem);
-=======
     parameters.type = contentType;
     parameters.contentTypesRequiringHardwareSupport = mediaContentTypesRequiringHardwareSupport();
->>>>>>> 76cbf4aa
     MediaPlayer::SupportsType support = MediaPlayer::supportsType(parameters, this);
     String canPlay;
 
@@ -1148,7 +1138,7 @@
             break;
     }
     
-    LOG(Media, "HTMLMediaElement::canPlayType(%p) - [%s, %s, %s] -> %s", this, mimeType.utf8().data(), keySystem.utf8().data(), url.stringCenterEllipsizedToLength().utf8().data(), canPlay.utf8().data());
+    LOG(Media, "HTMLMediaElement::canPlayType(%p) - [%s] -> %s", this, mimeType.utf8().data(), canPlay.utf8().data());
 
     return canPlay;
 }
@@ -4410,6 +4400,7 @@
 
 URL HTMLMediaElement::selectNextSourceChild(ContentType* contentType, String* keySystem, InvalidURLAction actionIfInvalid)
 {
+    UNUSED_PARAM(keySystem);
 #if !LOG_DISABLED
     // Don't log if this was just called to find out if there are any valid <source> elements.
     bool shouldLog = actionIfInvalid != DoNothing;
@@ -4425,15 +4416,6 @@
         return URL();
     }
 
-<<<<<<< HEAD
-    URL mediaURL;
-    HTMLSourceElement* source = nullptr;
-    String type;
-    String system;
-    bool lookingForStartNode = m_nextChildNodeToConsider;
-    bool canUseSourceElement = false;
-    bool okToLoadSourceURL;
-=======
     // Because the DOM may be mutated in the course of the following algorithm,
     // keep strong references to each of the child source nodes, and verify that
     // each still is a child of this media element before using.
@@ -4441,7 +4423,6 @@
     auto sources = childrenOfType<HTMLSourceElement>(*this);
     for (auto next = m_nextChildNodeToConsider ? sources.beginAt(*m_nextChildNodeToConsider) : sources.begin(), end = sources.end(); next != end; ++next)
         potentialSourceNodes.append(*next);
->>>>>>> 76cbf4aa
 
     for (auto& source : potentialSourceNodes) {
         if (source->parentNode() != this)
@@ -4467,15 +4448,10 @@
                 goto CheckAgain;
         }
 
-<<<<<<< HEAD
-        type = source->type();
-        // FIXME(82965): Add support for keySystem in <source> and set system from source.
-=======
         type = source->attributeWithoutSynchronization(typeAttr);
->>>>>>> 76cbf4aa
         if (type.isEmpty() && mediaURL.protocolIsData())
             type = mimeTypeFromDataURL(mediaURL);
-        if (!type.isEmpty() || !system.isEmpty()) {
+        if (!type.isEmpty()) {
 #if !LOG_DISABLED
             if (shouldLog)
                 LOG(Media, "HTMLMediaElement::selectNextSourceChild(%p) - 'type' is '%s' - key system is '%s'", this, type.utf8().data(), system.utf8().data());
@@ -4524,22 +4500,8 @@
             source->scheduleErrorEvent();
     }
 
-<<<<<<< HEAD
-    if (canUseSourceElement) {
-        if (contentType)
-            *contentType = ContentType(type);
-        if (keySystem)
-            *keySystem = system;
-        m_currentSourceNode = source;
-        m_nextChildNodeToConsider = source->nextSibling();
-    } else {
-        m_currentSourceNode = nullptr;
-        m_nextChildNodeToConsider = nullptr;
-    }
-=======
     m_currentSourceNode = nullptr;
     m_nextChildNodeToConsider = nullptr;
->>>>>>> 76cbf4aa
 
 #if !LOG_DISABLED
     if (shouldLog)
