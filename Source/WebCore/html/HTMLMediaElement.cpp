--- conflicted
+++ resolved
@@ -4536,9 +4536,7 @@
     beginProcessingMediaPlayerCallback();
     if (m_readyState > HAVE_NOTHING)
         scheduleResizeEventIfSizeChanged();
-<<<<<<< HEAD
-    if (renderer())
-        renderer()->updateFromElement();
+    updateRenderer();
 
 #if USE(HOLE_PUNCH_GSTREAMER) || USE(HOLE_PUNCH_EXTERNAL)
     if (renderer()) {
@@ -4548,9 +4546,6 @@
     }
 #endif
 
-=======
-    updateRenderer();
->>>>>>> b7ee4139
     endProcessingMediaPlayerCallback();
 }
 
