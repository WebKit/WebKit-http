--- conflicted
+++ resolved
@@ -277,26 +277,6 @@
         map.add(&document, set);
 }
 
-<<<<<<< HEAD
-#if ENABLE(LEGACY_ENCRYPTED_MEDIA_V1)
-static ExceptionOr<void> exceptionOrForMediaKeyException(MediaPlayer::MediaKeyException exception)
-{
-    switch (exception) {
-    case MediaPlayer::NoError:
-        return { };
-    case MediaPlayer::InvalidPlayerState:
-        return Exception { INVALID_STATE_ERR };
-    case MediaPlayer::KeySystemNotSupported:
-        return Exception { NOT_SUPPORTED_ERR };
-    }
-
-    ASSERT_NOT_REACHED();
-    return Exception { INVALID_STATE_ERR };
-}
-#endif
-
-=======
->>>>>>> 64c46ac9
 #if ENABLE(VIDEO_TRACK)
 
 class TrackDisplayUpdateScope {
@@ -3539,81 +3519,6 @@
     m_mediaSource->detachFromElement(*this);
     m_mediaSource = nullptr;
 }
-<<<<<<< HEAD
-#endif
-
-#if ENABLE(LEGACY_ENCRYPTED_MEDIA_V1)
-ExceptionOr<void> HTMLMediaElement::webkitGenerateKeyRequest(const String& keySystem, const RefPtr<Uint8Array>& initData, const String& customData)
-{
-#if ENABLE(LEGACY_ENCRYPTED_MEDIA)
-    static bool firstTime = true;
-    if (firstTime && scriptExecutionContext()) {
-        scriptExecutionContext()->addConsoleMessage(MessageSource::JS, MessageLevel::Warning, ASCIILiteral("'HTMLMediaElement.webkitGenerateKeyRequest()' is deprecated.  Use 'MediaKeys.createSession()' instead."));
-        firstTime = false;
-    }
-#endif
-
-    if (keySystem.isEmpty())
-        return Exception { SYNTAX_ERR };
-
-    if (!m_player)
-        return Exception { INVALID_STATE_ERR };
-
-    const unsigned char* initDataPointer = nullptr;
-    unsigned initDataLength = 0;
-    if (initData) {
-        initDataPointer = initData->data();
-        initDataLength = initData->length();
-    }
-
-    MediaPlayer::MediaKeyException result = m_player->generateKeyRequest(keySystem, initDataPointer, initDataLength, customData);
-    fprintf(stderr, "HTMLMediaElement::webkitGenerateKeyRequest() result %d\n", result);
-    return exceptionOrForMediaKeyException(result);
-}
-
-ExceptionOr<void> HTMLMediaElement::webkitAddKey(const String& keySystem, Uint8Array& key, const RefPtr<Uint8Array>& initData, const String& sessionId)
-{
-#if ENABLE(LEGACY_ENCRYPTED_MEDIA)
-    static bool firstTime = true;
-    if (firstTime && scriptExecutionContext()) {
-        scriptExecutionContext()->addConsoleMessage(MessageSource::JS, MessageLevel::Warning, ASCIILiteral("'HTMLMediaElement.webkitAddKey()' is deprecated.  Use 'MediaKeySession.update()' instead."));
-        firstTime = false;
-    }
-#endif
-
-    if (keySystem.isEmpty())
-        return Exception { SYNTAX_ERR };
-
-    if (!key.length())
-        return Exception { TYPE_MISMATCH_ERR };
-
-    if (!m_player)
-        return Exception { INVALID_STATE_ERR };
-
-    const unsigned char* initDataPointer = nullptr;
-    unsigned initDataLength = 0;
-    if (initData) {
-        initDataPointer = initData->data();
-        initDataLength = initData->length();
-    }
-
-    MediaPlayer::MediaKeyException result = m_player->addKey(keySystem, key.data(), key.length(), initDataPointer, initDataLength, sessionId);
-    return exceptionOrForMediaKeyException(result);
-}
-
-ExceptionOr<void> HTMLMediaElement::webkitCancelKeyRequest(const String& keySystem, const String& sessionId)
-{
-    if (keySystem.isEmpty())
-        return Exception { SYNTAX_ERR };
-
-    if (!m_player)
-        return Exception { INVALID_STATE_ERR };
-
-    MediaPlayer::MediaKeyException result = m_player->cancelKeyRequest(keySystem, sessionId);
-    return exceptionOrForMediaKeyException(result);
-}
-=======
->>>>>>> 64c46ac9
 
 #endif
 
