/*
 * Copyright (C) 2004, 2006, 2007 Apple Inc. All rights reserved.
 * Copyright (C) 2007 Alp Toker <alp@atoker.com>
 * Copyright (C) 2010 Torch Mobile (Beijing) Co. Ltd. All rights reserved.
 *
 * Redistribution and use in source and binary forms, with or without
 * modification, are permitted provided that the following conditions
 * are met:
 * 1. Redistributions of source code must retain the above copyright
 *    notice, this list of conditions and the following disclaimer.
 * 2. Redistributions in binary form must reproduce the above copyright
 *    notice, this list of conditions and the following disclaimer in the
 *    documentation and/or other materials provided with the distribution.
 *
 * THIS SOFTWARE IS PROVIDED BY APPLE INC. ``AS IS'' AND ANY
 * EXPRESS OR IMPLIED WARRANTIES, INCLUDING, BUT NOT LIMITED TO, THE
 * IMPLIED WARRANTIES OF MERCHANTABILITY AND FITNESS FOR A PARTICULAR
 * PURPOSE ARE DISCLAIMED.  IN NO EVENT SHALL APPLE INC. OR
 * CONTRIBUTORS BE LIABLE FOR ANY DIRECT, INDIRECT, INCIDENTAL, SPECIAL,
 * EXEMPLARY, OR CONSEQUENTIAL DAMAGES (INCLUDING, BUT NOT LIMITED TO,
 * PROCUREMENT OF SUBSTITUTE GOODS OR SERVICES; LOSS OF USE, DATA, OR
 * PROFITS; OR BUSINESS INTERRUPTION) HOWEVER CAUSED AND ON ANY THEORY
 * OF LIABILITY, WHETHER IN CONTRACT, STRICT LIABILITY, OR TORT
 * (INCLUDING NEGLIGENCE OR OTHERWISE) ARISING IN ANY WAY OUT OF THE USE
 * OF THIS SOFTWARE, EVEN IF ADVISED OF THE POSSIBILITY OF SUCH DAMAGE. 
 */

#include "config.h"
#include "HTMLCanvasElement.h"

#include "CanvasGradient.h"
#include "CanvasPattern.h"
#include "CanvasRenderingContext2D.h"
#include "Chrome.h"
#include "ChromeClient.h"
#include "Document.h"
#include "ExceptionCode.h"
#include "Frame.h"
#include "FrameLoaderClient.h"
#include "GeometryUtilities.h"
#include "GraphicsContext.h"
#include "HTMLNames.h"
#include "ImageData.h"
#include "MIMETypeRegistry.h"
#include "Page.h"
#include "RenderHTMLCanvas.h"
#include "ScriptController.h"
#include "Settings.h"
#include <math.h>
#include <wtf/RAMSize.h>

#include <runtime/JSCInlines.h>
#include <runtime/JSLock.h>

#if PLATFORM(QT)
#include "QWebPageClient.h"
#endif

#if ENABLE(WEBGL)    
#include "WebGLContextAttributes.h"
#include "WebGLRenderingContextBase.h"
#endif

namespace WebCore {

using namespace HTMLNames;

// These values come from the WhatWG/W3C HTML spec.
static const int DefaultWidth = 300;
static const int DefaultHeight = 150;

// Firefox limits width/height to 32767 pixels, but slows down dramatically before it
// reaches that limit. We limit by area instead, giving us larger maximum dimensions,
// in exchange for a smaller maximum canvas size. The maximum canvas size is in device pixels.
#if PLATFORM(IOS)
static const unsigned MaxCanvasArea = 4096 * 4096;
#elif PLATFORM(MAC) && __MAC_OS_X_VERSION_MIN_REQUIRED < 101100
static const unsigned MaxCanvasArea = 8192 * 8192;
#else
static const unsigned MaxCanvasArea = 16384 * 16384;
#endif

static size_t activePixelMemory = 0;

HTMLCanvasElement::HTMLCanvasElement(const QualifiedName& tagName, Document& document)
    : HTMLElement(tagName, document)
    , m_size(DefaultWidth, DefaultHeight)
{
    ASSERT(hasTagName(canvasTag));
}

Ref<HTMLCanvasElement> HTMLCanvasElement::create(Document& document)
{
    return adoptRef(*new HTMLCanvasElement(canvasTag, document));
}

Ref<HTMLCanvasElement> HTMLCanvasElement::create(const QualifiedName& tagName, Document& document)
{
    return adoptRef(*new HTMLCanvasElement(tagName, document));
}

static void removeFromActivePixelMemory(size_t pixelsReleased)
{
    if (!pixelsReleased)
        return;

    if (pixelsReleased < activePixelMemory)
        activePixelMemory -= pixelsReleased;
    else
        activePixelMemory = 0;
}
    
HTMLCanvasElement::~HTMLCanvasElement()
{
    for (auto& observer : m_observers)
        observer->canvasDestroyed(*this);

    m_context = nullptr; // Ensure this goes away before the ImageBuffer.

    releaseImageBufferAndContext();
}

void HTMLCanvasElement::parseAttribute(const QualifiedName& name, const AtomicString& value)
{
    if (name == widthAttr || name == heightAttr)
        reset();
    HTMLElement::parseAttribute(name, value);
}

RenderPtr<RenderElement> HTMLCanvasElement::createElementRenderer(Ref<RenderStyle>&& style, const RenderTreePosition& insertionPosition)
{
    Frame* frame = document().frame();
    if (frame && frame->script().canExecuteScripts(NotAboutToExecuteScript)) {
        m_rendererIsCanvas = true;
        return createRenderer<RenderHTMLCanvas>(*this, WTFMove(style));
    }

    m_rendererIsCanvas = false;
    return HTMLElement::createElementRenderer(WTFMove(style), insertionPosition);
}

bool HTMLCanvasElement::canContainRangeEndPoint() const
{
    return false;
}

bool HTMLCanvasElement::canStartSelection() const
{
    return false;
}

void HTMLCanvasElement::addObserver(CanvasObserver& observer)
{
    m_observers.add(&observer);
}

void HTMLCanvasElement::removeObserver(CanvasObserver& observer)
{
    m_observers.remove(&observer);
}

void HTMLCanvasElement::setHeight(int value)
{
    setIntegralAttribute(heightAttr, value);
}

void HTMLCanvasElement::setWidth(int value)
{
    setIntegralAttribute(widthAttr, value);
}

#if ENABLE(WEBGL)
static bool requiresAcceleratedCompositingForWebGL()
{
#if PLATFORM(GTK) || PLATFORM(EFL) || PLATFORM(QT)
    return false;
#else
    return true;
#endif

}
static bool shouldEnableWebGL(Settings* settings)
{
    if (!settings)
        return false;

    if (!settings->webGLEnabled())
        return false;

    if (!requiresAcceleratedCompositingForWebGL())
        return true;

    return settings->acceleratedCompositingEnabled();
}
#endif

static inline size_t maxActivePixelMemory()
{
    static size_t maxPixelMemory;
    static std::once_flag onceFlag;
    std::call_once(onceFlag, [] {
        maxPixelMemory = std::max(ramSize() / 4, 2151 * MB);
    });
    return maxPixelMemory;
}

CanvasRenderingContext* HTMLCanvasElement::getContext(const String& type, CanvasContextAttributes* attrs)
{
    // A Canvas can either be "2D" or "webgl" but never both. If you request a 2D canvas and the existing
    // context is already 2D, just return that. If the existing context is WebGL, then destroy it
    // before creating a new 2D context. Vice versa when requesting a WebGL canvas. Requesting a
    // context with any other type string will destroy any existing context.
    
    // FIXME: The code depends on the context not going away once created, to prevent JS from
    // seeing a dangling pointer. So for now we will disallow the context from being changed
    // once it is created. https://bugs.webkit.org/show_bug.cgi?id=117095
    if (is2dType(type)) {
        if (m_context && !m_context->is2d())
            return nullptr;
        if (!m_context) {
            bool usesDashbardCompatibilityMode = false;
#if ENABLE(DASHBOARD_SUPPORT)
            if (Settings* settings = document().settings())
                usesDashbardCompatibilityMode = settings->usesDashboardBackwardCompatibilityMode();
#endif

            // Make sure we don't use more pixel memory than the system can support.
            size_t requestedPixelMemory = 4 * width() * height();
            if (activePixelMemory + requestedPixelMemory > maxActivePixelMemory()) {
                StringBuilder stringBuilder;
                stringBuilder.appendLiteral("Total canvas memory use exceeds the maximum limit (");
                stringBuilder.appendNumber(maxActivePixelMemory() / 1024 / 1024);
                stringBuilder.appendLiteral(" MB).");
                document().addConsoleMessage(MessageSource::JS, MessageLevel::Warning, stringBuilder.toString());
                return nullptr;
            }

            m_context = std::make_unique<CanvasRenderingContext2D>(this, document().inQuirksMode(), usesDashbardCompatibilityMode);

            downcast<CanvasRenderingContext2D>(*m_context).setUsesDisplayListDrawing(m_usesDisplayListDrawing);
            downcast<CanvasRenderingContext2D>(*m_context).setTracksDisplayListReplay(m_tracksDisplayListReplay);

#if USE(IOSURFACE_CANVAS_BACKING_STORE) || ENABLE(ACCELERATED_2D_CANVAS)
            // Need to make sure a RenderLayer and compositing layer get created for the Canvas
            setNeedsStyleRecalc(SyntheticStyleChange);
#endif
        }
        return m_context.get();
    }
#if ENABLE(WEBGL)
    if (shouldEnableWebGL(document().settings())) {

        if (is3dType(type)) {
            if (m_context && !m_context->is3d())
                return nullptr;
            if (!m_context) {
                m_context = WebGLRenderingContextBase::create(this, static_cast<WebGLContextAttributes*>(attrs), type);
                if (m_context) {
                    // Need to make sure a RenderLayer and compositing layer get created for the Canvas
                    setNeedsStyleRecalc(SyntheticStyleChange);
                }
            }
            return m_context.get();
        }
    }
#else
    UNUSED_PARAM(attrs);
#endif
    return nullptr;
}
    
bool HTMLCanvasElement::probablySupportsContext(const String& type, CanvasContextAttributes*)
{
    // FIXME: Provide implementation that accounts for attributes. Bugzilla bug 117093
    // https://bugs.webkit.org/show_bug.cgi?id=117093

    // FIXME: The code depends on the context not going away once created (as getContext
    // is implemented under this assumption) https://bugs.webkit.org/show_bug.cgi?id=117095
    if (is2dType(type))
        return !m_context || m_context->is2d();

#if ENABLE(WEBGL)
    if (shouldEnableWebGL(document().settings())) {
        if (is3dType(type))
            return !m_context || m_context->is3d();
    }
#endif
    return false;
}

bool HTMLCanvasElement::is2dType(const String& type)
{
    return type == "2d";
}

#if ENABLE(WEBGL)
bool HTMLCanvasElement::is3dType(const String& type)
{
    // Retain support for the legacy "webkit-3d" name.
    return type == "webgl" || type == "experimental-webgl"
#if ENABLE(WEBGL2)
        || type == "experimental-webgl2"
#endif
        || type == "webkit-3d";
}
#endif

void HTMLCanvasElement::didDraw(const FloatRect& rect)
{
    clearCopiedImage();

    FloatRect dirtyRect = rect;
    if (RenderBox* ro = renderBox()) {
        FloatRect destRect = ro->contentBoxRect();
        // Inflate dirty rect to cover antialiasing on image buffers.
        if (drawingContext() && drawingContext()->shouldAntialias())
            dirtyRect.inflate(1);
        FloatRect r = mapRect(dirtyRect, FloatRect(0, 0, size().width(), size().height()), destRect);
        r.intersect(destRect);
        if (r.isEmpty() || m_dirtyRect.contains(r))
            return;

        m_dirtyRect.unite(r);
        ro->repaintRectangle(enclosingIntRect(m_dirtyRect));
    }
    notifyObserversCanvasChanged(dirtyRect);
}

void HTMLCanvasElement::notifyObserversCanvasChanged(const FloatRect& rect)
{
    for (auto& observer : m_observers)
        observer->canvasChanged(*this, rect);
}

void HTMLCanvasElement::reset()
{
    if (m_ignoreReset)
        return;

    bool ok;
    bool hadImageBuffer = hasCreatedImageBuffer();

    int w = getAttribute(widthAttr).toInt(&ok);
    if (!ok || w < 0)
        w = DefaultWidth;

    int h = getAttribute(heightAttr).toInt(&ok);
    if (!ok || h < 0)
        h = DefaultHeight;

    if (m_contextStateSaver) {
        // Reset to the initial graphics context state.
        m_contextStateSaver->restore();
        m_contextStateSaver->save();
    }

    if (m_context && m_context->is2d()) {
        CanvasRenderingContext2D* context2D = static_cast<CanvasRenderingContext2D*>(m_context.get());
        context2D->reset();
    }

    IntSize oldSize = size();
    IntSize newSize(w, h);
    // If the size of an existing buffer matches, we can just clear it instead of reallocating.
    // This optimization is only done for 2D canvases for now.
    if (m_hasCreatedImageBuffer && oldSize == newSize && m_context && m_context->is2d()) {
        if (!m_didClearImageBuffer)
            clearImageBuffer();
        return;
    }

    setSurfaceSize(newSize);

#if ENABLE(WEBGL)
    if (is3D() && oldSize != size())
        static_cast<WebGLRenderingContextBase*>(m_context.get())->reshape(width(), height());
#endif

    if (auto renderer = this->renderer()) {
        if (m_rendererIsCanvas) {
            if (oldSize != size()) {
                downcast<RenderHTMLCanvas>(*renderer).canvasSizeChanged();
                if (renderBox() && renderBox()->hasAcceleratedCompositing())
                    renderBox()->contentChanged(CanvasChanged);
            }
            if (hadImageBuffer)
                renderer->repaint();
        }
    }

    for (auto& observer : m_observers)
        observer->canvasResized(*this);
}

bool HTMLCanvasElement::paintsIntoCanvasBuffer() const
{
    ASSERT(m_context);
#if USE(IOSURFACE_CANVAS_BACKING_STORE)
    if (m_context->is2d())
        return true;
#endif

    if (!m_context->isAccelerated())
        return true;

    if (renderBox() && renderBox()->hasAcceleratedCompositing())
        return false;

    return true;
}


void HTMLCanvasElement::paint(GraphicsContext& context, const LayoutRect& r)
{
    // Clear the dirty rect
    m_dirtyRect = FloatRect();

    if (context.paintingDisabled())
        return;
    
    if (m_context) {
        if (!paintsIntoCanvasBuffer() && !document().printing())
            return;

        m_context->paintRenderingResultsToCanvas();
    }

    if (hasCreatedImageBuffer()) {
        ImageBuffer* imageBuffer = buffer();
        if (imageBuffer) {
            if (m_presentedImage) {
                ImageOrientationDescription orientationDescription;
#if ENABLE(CSS_IMAGE_ORIENTATION)
                orientationDescription.setImageOrientationEnum(renderer()->style().imageOrientation());
#endif 
                context.drawImage(*m_presentedImage, snappedIntRect(r), ImagePaintingOptions(orientationDescription));
            } else
                context.drawImageBuffer(*imageBuffer, snappedIntRect(r));
        }
    }

#if ENABLE(WEBGL)    
    if (is3D())
        static_cast<WebGLRenderingContextBase*>(m_context.get())->markLayerComposited();
#endif
}

#if ENABLE(WEBGL)
bool HTMLCanvasElement::is3D() const
{
    return m_context && m_context->is3d();
}
#endif

void HTMLCanvasElement::makeRenderingResultsAvailable()
{
    if (m_context)
        m_context->paintRenderingResultsToCanvas();
}

void HTMLCanvasElement::makePresentationCopy()
{
    if (!m_presentedImage) {
        // The buffer contains the last presented data, so save a copy of it.
        m_presentedImage = buffer()->copyImage(CopyBackingStore, Unscaled);
    }
}

void HTMLCanvasElement::clearPresentationCopy()
{
    m_presentedImage = nullptr;
}

void HTMLCanvasElement::releaseImageBufferAndContext()
{
    m_contextStateSaver = nullptr;
    setImageBuffer(nullptr);
}
    
void HTMLCanvasElement::setSurfaceSize(const IntSize& size)
{
    m_size = size;
    m_hasCreatedImageBuffer = false;
    releaseImageBufferAndContext();
    clearCopiedImage();
}

String HTMLCanvasElement::toEncodingMimeType(const String& mimeType)
{
    if (!MIMETypeRegistry::isSupportedImageMIMETypeForEncoding(mimeType))
        return ASCIILiteral("image/png");
    return mimeType.convertToASCIILowercase();
}

String HTMLCanvasElement::toDataURL(const String& mimeType, const double* quality, ExceptionCode& ec)
{
    if (!m_originClean) {
        ec = SECURITY_ERR;
        return String();
    }

    if (m_size.isEmpty() || !buffer())
        return ASCIILiteral("data:,");

    String encodingMIMEType = toEncodingMimeType(mimeType);

#if USE(CG)
    // Try to get ImageData first, as that may avoid lossy conversions.
    if (auto imageData = getImageData())
        return ImageDataToDataURL(*imageData, encodingMIMEType, quality);
#endif

    makeRenderingResultsAvailable();

    return buffer()->toDataURL(encodingMIMEType, quality);
}

RefPtr<ImageData> HTMLCanvasElement::getImageData()
{
#if ENABLE(WEBGL)
    if (!is3D())
        return nullptr;

    WebGLRenderingContextBase* ctx = static_cast<WebGLRenderingContextBase*>(m_context.get());

    return ctx->paintRenderingResultsToImageData();
#else
    return nullptr;
#endif
}

FloatRect HTMLCanvasElement::convertLogicalToDevice(const FloatRect& logicalRect) const
{
    FloatRect deviceRect(logicalRect);

    float x = floorf(deviceRect.x());
    float y = floorf(deviceRect.y());
    float w = ceilf(deviceRect.maxX() - x);
    float h = ceilf(deviceRect.maxY() - y);
    deviceRect.setX(x);
    deviceRect.setY(y);
    deviceRect.setWidth(w);
    deviceRect.setHeight(h);

    return deviceRect;
}

FloatSize HTMLCanvasElement::convertLogicalToDevice(const FloatSize& logicalSize) const
{
    float width = ceilf(logicalSize.width());
    float height = ceilf(logicalSize.height());
    return FloatSize(width, height);
}

FloatSize HTMLCanvasElement::convertDeviceToLogical(const FloatSize& deviceSize) const
{
    float width = ceilf(deviceSize.width());
    float height = ceilf(deviceSize.height());
    return FloatSize(width, height);
}

SecurityOrigin* HTMLCanvasElement::securityOrigin() const
{
    return document().securityOrigin();
}

bool HTMLCanvasElement::shouldAccelerate(const IntSize& size) const
{
#if USE(IOSURFACE_CANVAS_BACKING_STORE)
    UNUSED_PARAM(size);
    return document().settings() && document().settings()->canvasUsesAcceleratedDrawing();
#elif ENABLE(ACCELERATED_2D_CANVAS)
    if (m_context && !m_context->is2d())
        return false;

    Settings* settings = document().settings();
    if (!settings || !settings->accelerated2dCanvasEnabled())
        return false;

    // Do not use acceleration for small canvas.
    if (size.width() * size.height() < settings->minimumAccelerated2dCanvasSize())
        return false;

    return true;
#else
    UNUSED_PARAM(size);
    return false;
#endif
}

size_t HTMLCanvasElement::memoryCost() const
{
    if (!m_imageBuffer)
        return 0;
    return 4 * m_imageBuffer->internalSize().width() * m_imageBuffer->internalSize().height();
}

void HTMLCanvasElement::setUsesDisplayListDrawing(bool usesDisplayListDrawing)
{
    if (usesDisplayListDrawing == m_usesDisplayListDrawing)
        return;
    
    m_usesDisplayListDrawing = usesDisplayListDrawing;

    if (m_context && is<CanvasRenderingContext2D>(*m_context))
        downcast<CanvasRenderingContext2D>(*m_context).setUsesDisplayListDrawing(m_usesDisplayListDrawing);
}

void HTMLCanvasElement::setTracksDisplayListReplay(bool tracksDisplayListReplay)
{
    if (tracksDisplayListReplay == m_tracksDisplayListReplay)
        return;

    m_tracksDisplayListReplay = tracksDisplayListReplay;

    if (m_context && is<CanvasRenderingContext2D>(*m_context))
        downcast<CanvasRenderingContext2D>(*m_context).setTracksDisplayListReplay(m_tracksDisplayListReplay);
}

String HTMLCanvasElement::displayListAsText(DisplayList::AsTextFlags flags) const
{
    if (m_context && is<CanvasRenderingContext2D>(*m_context))
        return downcast<CanvasRenderingContext2D>(*m_context).displayListAsText(flags);

    return String();
}

String HTMLCanvasElement::replayDisplayListAsText(DisplayList::AsTextFlags flags) const
{
    if (m_context && is<CanvasRenderingContext2D>(*m_context))
        return downcast<CanvasRenderingContext2D>(*m_context).replayDisplayListAsText(flags);

    return String();
}

void HTMLCanvasElement::createImageBuffer() const
{
    ASSERT(!m_imageBuffer);

    m_hasCreatedImageBuffer = true;
    m_didClearImageBuffer = true;

    FloatSize logicalSize = size();
    FloatSize deviceSize = convertLogicalToDevice(logicalSize);
    if (!deviceSize.isExpressibleAsIntSize())
        return;

    if (deviceSize.width() * deviceSize.height() > MaxCanvasArea) {
        StringBuilder stringBuilder;
        stringBuilder.appendLiteral("Canvas area exceeds the maximum limit (width * height > ");
        stringBuilder.appendNumber(MaxCanvasArea);
        stringBuilder.appendLiteral(").");
        document().addConsoleMessage(MessageSource::JS, MessageLevel::Warning, stringBuilder.toString());
        return;
    }
    
    // Make sure we don't use more pixel memory than the system can support.
    size_t requestedPixelMemory = 4 * width() * height();
    if (activePixelMemory + requestedPixelMemory > maxActivePixelMemory()) {
        StringBuilder stringBuilder;
        stringBuilder.appendLiteral("Total canvas memory use exceeds the maximum limit (");
        stringBuilder.appendNumber(maxActivePixelMemory() / 1024 / 1024);
        stringBuilder.appendLiteral(" MB).");
        document().addConsoleMessage(MessageSource::JS, MessageLevel::Warning, stringBuilder.toString());
        return;
    }

    IntSize bufferSize(deviceSize.width(), deviceSize.height());
    if (!bufferSize.width() || !bufferSize.height())
        return;

    RenderingMode renderingMode = shouldAccelerate(bufferSize) ? Accelerated : Unaccelerated;
<<<<<<< HEAD

    setImageBuffer(ImageBuffer::create(size(), renderingMode));
=======
#if PLATFORM(QT) && ENABLE(ACCELERATED_2D_CANVAS)
    if (renderingMode == Accelerated) {
        QWebPageClient* client = document()->page()->chrome().platformPageClient();
        // The WebKit2 Chrome does not have a pageclient.
        QOpenGLContext* context = client ? client->openGLContextIfAvailable() : 0;
        m_imageBuffer = ImageBuffer::createCompatibleBuffer(size(), m_deviceScaleFactor, ColorSpaceDeviceRGB, context);
    } else
#endif
        m_imageBuffer = ImageBuffer::create(size(), m_deviceScaleFactor, ColorSpaceDeviceRGB, renderingMode);
>>>>>>> 529326ec
    if (!m_imageBuffer)
        return;
    m_imageBuffer->context().setShadowsIgnoreTransforms(true);
    m_imageBuffer->context().setImageInterpolationQuality(DefaultInterpolationQuality);
    if (document().settings() && !document().settings()->antialiased2dCanvasEnabled())
        m_imageBuffer->context().setShouldAntialias(false);
    m_imageBuffer->context().setStrokeThickness(1);
    m_contextStateSaver = std::make_unique<GraphicsContextStateSaver>(m_imageBuffer->context());

    JSC::JSLockHolder lock(scriptExecutionContext()->vm());
    scriptExecutionContext()->vm().heap.reportExtraMemoryAllocated(memoryCost());

#if USE(IOSURFACE_CANVAS_BACKING_STORE) || ENABLE(ACCELERATED_2D_CANVAS)
    if (m_context && m_context->is2d())
        // Recalculate compositing requirements if acceleration state changed.
        const_cast<HTMLCanvasElement*>(this)->setNeedsStyleRecalc(SyntheticStyleChange);
#endif
}

void HTMLCanvasElement::setImageBuffer(std::unique_ptr<ImageBuffer> buffer) const
{
    removeFromActivePixelMemory(memoryCost());

    m_imageBuffer = WTFMove(buffer);

    activePixelMemory += memoryCost();
}

GraphicsContext* HTMLCanvasElement::drawingContext() const
{
    return buffer() ? &m_imageBuffer->context() : nullptr;
}

GraphicsContext* HTMLCanvasElement::existingDrawingContext() const
{
    if (!m_hasCreatedImageBuffer)
        return nullptr;

    return drawingContext();
}

ImageBuffer* HTMLCanvasElement::buffer() const
{
    if (!m_hasCreatedImageBuffer)
        createImageBuffer();
    return m_imageBuffer.get();
}

Image* HTMLCanvasElement::copiedImage() const
{
    if (!m_copiedImage && buffer()) {
        if (m_context)
            m_context->paintRenderingResultsToCanvas();
        m_copiedImage = buffer()->copyImage(CopyBackingStore, Unscaled);
    }
    return m_copiedImage.get();
}

void HTMLCanvasElement::clearImageBuffer() const
{
    ASSERT(m_hasCreatedImageBuffer);
    ASSERT(!m_didClearImageBuffer);
    ASSERT(m_context);

    m_didClearImageBuffer = true;

    if (m_context->is2d()) {
        CanvasRenderingContext2D* context2D = static_cast<CanvasRenderingContext2D*>(m_context.get());
        // No need to undo transforms/clip/etc. because we are called right after the context is reset.
        context2D->clearRect(0, 0, width(), height());
    }
}

void HTMLCanvasElement::clearCopiedImage()
{
    m_copiedImage = nullptr;
    m_didClearImageBuffer = false;
}

AffineTransform HTMLCanvasElement::baseTransform() const
{
    ASSERT(m_hasCreatedImageBuffer);
    FloatSize unscaledSize = size();
    FloatSize deviceSize = convertLogicalToDevice(unscaledSize);
    IntSize size(deviceSize.width(), deviceSize.height());
    AffineTransform transform;
    if (size.width() && size.height())
        transform.scaleNonUniform(size.width() / unscaledSize.width(), size.height() / unscaledSize.height());
    return m_imageBuffer->baseTransform() * transform;
}

}<|MERGE_RESOLUTION|>--- conflicted
+++ resolved
@@ -670,20 +670,18 @@
         return;
 
     RenderingMode renderingMode = shouldAccelerate(bufferSize) ? Accelerated : Unaccelerated;
-<<<<<<< HEAD
-
-    setImageBuffer(ImageBuffer::create(size(), renderingMode));
-=======
+
 #if PLATFORM(QT) && ENABLE(ACCELERATED_2D_CANVAS)
     if (renderingMode == Accelerated) {
         QWebPageClient* client = document()->page()->chrome().platformPageClient();
         // The WebKit2 Chrome does not have a pageclient.
         QOpenGLContext* context = client ? client->openGLContextIfAvailable() : 0;
-        m_imageBuffer = ImageBuffer::createCompatibleBuffer(size(), m_deviceScaleFactor, ColorSpaceDeviceRGB, context);
+        setImageBuffer(ImageBuffer::createCompatibleBuffer(size(), m_deviceScaleFactor, ColorSpaceDeviceRGB, context));
     } else
 #endif
-        m_imageBuffer = ImageBuffer::create(size(), m_deviceScaleFactor, ColorSpaceDeviceRGB, renderingMode);
->>>>>>> 529326ec
+    {
+        setImageBuffer(ImageBuffer::create(size(), renderingMode);
+    }
     if (!m_imageBuffer)
         return;
     m_imageBuffer->context().setShadowsIgnoreTransforms(true);
