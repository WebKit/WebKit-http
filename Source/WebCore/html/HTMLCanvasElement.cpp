--- conflicted
+++ resolved
@@ -57,20 +57,16 @@
 #include <wtf/RAMSize.h>
 #include <wtf/text/StringBuilder.h>
 
-<<<<<<< HEAD
 #if PLATFORM(QT)
 #include "QWebPageClient.h"
 #endif
 
-#if ENABLE(WEBGL)    
-=======
 #if ENABLE(MEDIA_STREAM)
 #include "CanvasCaptureMediaStreamTrack.h"
 #include "MediaStream.h"
 #endif
 
 #if ENABLE(WEBGL)
->>>>>>> 4ccac179
 #include "WebGLContextAttributes.h"
 #include "WebGLRenderingContextBase.h"
 #endif
@@ -106,6 +102,8 @@
 // FIXME: It seems strange that the default quality is not the one that is literally named "default".
 // Should fix names to make this easier to understand, or write an excellent comment here explaining why not.
 const InterpolationQuality defaultInterpolationQuality = InterpolationLow;
+#elif PLATFORM(QT)
+const InterpolationQuality defaultInterpolationQuality = InterpolationMedium;
 #else
 const InterpolationQuality defaultInterpolationQuality = InterpolationDefault;
 #endif
@@ -209,16 +207,7 @@
 
 void HTMLCanvasElement::setHeight(unsigned value)
 {
-<<<<<<< HEAD
-#if PLATFORM(GTK) || PLATFORM(EFL) || PLATFORM(QT)
-    return false;
-#else
-    return true;
-#endif
-
-=======
     setAttributeWithoutSynchronization(heightAttr, AtomicString::number(limitToOnlyHTMLNonNegative(value, defaultHeight)));
->>>>>>> 4ccac179
 }
 
 void HTMLCanvasElement::setWidth(unsigned value)
@@ -301,7 +290,7 @@
 #if ENABLE(WEBGL)
 static bool requiresAcceleratedCompositingForWebGL()
 {
-#if PLATFORM(GTK)
+#if PLATFORM(GTK) || PLATFORM(QT)
     return false;
 #else
     return true;
