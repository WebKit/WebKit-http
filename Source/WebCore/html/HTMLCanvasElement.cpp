/*
 * Copyright (C) 2004-2017 Apple Inc. All rights reserved.
 * Copyright (C) 2007 Alp Toker <alp@atoker.com>
 * Copyright (C) 2010 Torch Mobile (Beijing) Co. Ltd. All rights reserved.
 *
 * Redistribution and use in source and binary forms, with or without
 * modification, are permitted provided that the following conditions
 * are met:
 * 1. Redistributions of source code must retain the above copyright
 *    notice, this list of conditions and the following disclaimer.
 * 2. Redistributions in binary form must reproduce the above copyright
 *    notice, this list of conditions and the following disclaimer in the
 *    documentation and/or other materials provided with the distribution.
 *
 * THIS SOFTWARE IS PROVIDED BY APPLE INC. ``AS IS'' AND ANY
 * EXPRESS OR IMPLIED WARRANTIES, INCLUDING, BUT NOT LIMITED TO, THE
 * IMPLIED WARRANTIES OF MERCHANTABILITY AND FITNESS FOR A PARTICULAR
 * PURPOSE ARE DISCLAIMED.  IN NO EVENT SHALL APPLE INC. OR
 * CONTRIBUTORS BE LIABLE FOR ANY DIRECT, INDIRECT, INCIDENTAL, SPECIAL,
 * EXEMPLARY, OR CONSEQUENTIAL DAMAGES (INCLUDING, BUT NOT LIMITED TO,
 * PROCUREMENT OF SUBSTITUTE GOODS OR SERVICES; LOSS OF USE, DATA, OR
 * PROFITS; OR BUSINESS INTERRUPTION) HOWEVER CAUSED AND ON ANY THEORY
 * OF LIABILITY, WHETHER IN CONTRACT, STRICT LIABILITY, OR TORT
 * (INCLUDING NEGLIGENCE OR OTHERWISE) ARISING IN ANY WAY OUT OF THE USE
 * OF THIS SOFTWARE, EVEN IF ADVISED OF THE POSSIBILITY OF SUCH DAMAGE. 
 */

#include "config.h"
#include "HTMLCanvasElement.h"

#include "Blob.h"
#include "BlobCallback.h"
#include "CanvasGradient.h"
#include "CanvasPattern.h"
#include "CanvasRenderingContext2D.h"
#include "Document.h"
#include "Frame.h"
#include "FrameLoaderClient.h"
#include "GPUBasedCanvasRenderingContext.h"
#include "GeometryUtilities.h"
#include "GraphicsContext.h"
#include "HTMLNames.h"
#include "HTMLParserIdioms.h"
#include "ImageBitmapRenderingContext.h"
#include "ImageData.h"
#include "InspectorInstrumentation.h"
#include "JSDOMConvertDictionary.h"
#include "MIMETypeRegistry.h"
#include "RenderElement.h"
#include "RenderHTMLCanvas.h"
#include "RuntimeEnabledFeatures.h"
#include "ScriptController.h"
#include "Settings.h"
#include "StringAdaptors.h"
#include <JavaScriptCore/JSCInlines.h>
#include <JavaScriptCore/JSLock.h>
#include <math.h>
#include <wtf/IsoMallocInlines.h>
#include <wtf/RAMSize.h>
#include <wtf/text/StringBuilder.h>

#if PLATFORM(QT)
#include "QWebPageClient.h"
#endif

#if ENABLE(MEDIA_STREAM)
#include "CanvasCaptureMediaStreamTrack.h"
#include "MediaStream.h"
#endif

#if ENABLE(WEBGL)
#include "WebGLContextAttributes.h"
#include "WebGLRenderingContext.h"
#endif

#if ENABLE(WEBGL2)
#include "WebGL2RenderingContext.h"
#endif

#if ENABLE(WEBGPU)
#include "WebGPURenderingContext.h"
#endif

#if PLATFORM(COCOA)
#include "MediaSampleAVFObjC.h"
#include <pal/cf/CoreMediaSoftLink.h>
#endif

namespace WebCore {

WTF_MAKE_ISO_ALLOCATED_IMPL(HTMLCanvasElement);

using namespace PAL;
using namespace HTMLNames;

// These values come from the WhatWG/W3C HTML spec.
const int defaultWidth = 300;
const int defaultHeight = 150;

// Firefox limits width/height to 32767 pixels, but slows down dramatically before it
// reaches that limit. We limit by area instead, giving us larger maximum dimensions,
// in exchange for a smaller maximum canvas size. The maximum canvas size is in device pixels.
#if PLATFORM(IOS)
const unsigned maxCanvasArea = 4096 * 4096;
#else
const unsigned maxCanvasArea = 16384 * 16384;
#endif

#if USE(CG)
// FIXME: It seems strange that the default quality is not the one that is literally named "default".
// Should fix names to make this easier to understand, or write an excellent comment here explaining why not.
const InterpolationQuality defaultInterpolationQuality = InterpolationLow;
#elif PLATFORM(QT)
const InterpolationQuality defaultInterpolationQuality = InterpolationMedium;
#else
const InterpolationQuality defaultInterpolationQuality = InterpolationDefault;
#endif

static size_t activePixelMemory = 0;

HTMLCanvasElement::HTMLCanvasElement(const QualifiedName& tagName, Document& document)
    : HTMLElement(tagName, document)
    , CanvasBase(&document)
    , m_size(defaultWidth, defaultHeight)
{
    ASSERT(hasTagName(canvasTag));
}

Ref<HTMLCanvasElement> HTMLCanvasElement::create(Document& document)
{
    return adoptRef(*new HTMLCanvasElement(canvasTag, document));
}

Ref<HTMLCanvasElement> HTMLCanvasElement::create(const QualifiedName& tagName, Document& document)
{
    return adoptRef(*new HTMLCanvasElement(tagName, document));
}

static void removeFromActivePixelMemory(size_t pixelsReleased)
{
    if (!pixelsReleased)
        return;

    if (pixelsReleased < activePixelMemory)
        activePixelMemory -= pixelsReleased;
    else
        activePixelMemory = 0;
}
    
HTMLCanvasElement::~HTMLCanvasElement()
{
    notifyObserversCanvasDestroyed();

    m_context = nullptr; // Ensure this goes away before the ImageBuffer.

    releaseImageBufferAndContext();
}

void HTMLCanvasElement::parseAttribute(const QualifiedName& name, const AtomicString& value)
{
    if (name == widthAttr || name == heightAttr)
        reset();
    HTMLElement::parseAttribute(name, value);
}

RenderPtr<RenderElement> HTMLCanvasElement::createElementRenderer(RenderStyle&& style, const RenderTreePosition& insertionPosition)
{
    RefPtr<Frame> frame = document().frame();
    if (frame && frame->script().canExecuteScripts(NotAboutToExecuteScript))
        return createRenderer<RenderHTMLCanvas>(*this, WTFMove(style));
    return HTMLElement::createElementRenderer(WTFMove(style), insertionPosition);
}

bool HTMLCanvasElement::canContainRangeEndPoint() const
{
    return false;
}

bool HTMLCanvasElement::canStartSelection() const
{
    return false;
}

ExceptionOr<void> HTMLCanvasElement::setHeight(unsigned value)
{
    if (m_context && m_context->isPlaceholder())
        return Exception { InvalidStateError };
    setAttributeWithoutSynchronization(heightAttr, AtomicString::number(limitToOnlyHTMLNonNegative(value, defaultHeight)));
    return { };
}

ExceptionOr<void> HTMLCanvasElement::setWidth(unsigned value)
{
    if (m_context && m_context->isPlaceholder())
        return Exception { InvalidStateError };
    setAttributeWithoutSynchronization(widthAttr, AtomicString::number(limitToOnlyHTMLNonNegative(value, defaultWidth)));
    return { };
}

static inline size_t maxActivePixelMemory()
{
    static size_t maxPixelMemory;
    static std::once_flag onceFlag;
    std::call_once(onceFlag, [] {
#if PLATFORM(IOS)
        maxPixelMemory = ramSize() / 4;
#else
        maxPixelMemory = std::max(ramSize() / 4, 2151 * MB);
#endif
    });
    return maxPixelMemory;
}

ExceptionOr<std::optional<RenderingContext>> HTMLCanvasElement::getContext(JSC::ExecState& state, const String& contextId, Vector<JSC::Strong<JSC::Unknown>>&& arguments)
{
    if (m_context) {
        if (m_context->isPlaceholder())
            return Exception { InvalidStateError };

        if (m_context->is2d()) {
            if (!is2dType(contextId))
                return std::optional<RenderingContext> { std::nullopt };
            return std::optional<RenderingContext> { RefPtr<CanvasRenderingContext2D> { &downcast<CanvasRenderingContext2D>(*m_context) } };
        }

        if (m_context->isBitmapRenderer()) {
            if (!isBitmapRendererType(contextId))
                return std::optional<RenderingContext> { std::nullopt };
            return std::optional<RenderingContext> { RefPtr<ImageBitmapRenderingContext> { &downcast<ImageBitmapRenderingContext>(*m_context) } };
        }

#if ENABLE(WEBGL)
        if (m_context->isWebGL()) {
            if (!isWebGLType(contextId))
                return std::optional<RenderingContext> { std::nullopt };
            if (is<WebGLRenderingContext>(*m_context))
                return std::optional<RenderingContext> { RefPtr<WebGLRenderingContext> { &downcast<WebGLRenderingContext>(*m_context) } };
#if ENABLE(WEBGL2)
            ASSERT(is<WebGL2RenderingContext>(*m_context));
            return std::optional<RenderingContext> { RefPtr<WebGL2RenderingContext> { &downcast<WebGL2RenderingContext>(*m_context) } };
#endif
        }
#endif

#if ENABLE(WEBGPU)
        if (m_context->isWebGPU()) {
            if (!isWebGPUType(contextId))
                return std::optional<RenderingContext> { std::nullopt };
            return std::optional<RenderingContext> { RefPtr<WebGPURenderingContext> { &downcast<WebGPURenderingContext>(*m_context) } };
        }
#endif

        ASSERT_NOT_REACHED();
        return std::optional<RenderingContext> { std::nullopt };
    }

    if (is2dType(contextId)) {
        auto context = createContext2d(contextId);
        if (!context)
            return std::optional<RenderingContext> { std::nullopt };
        return std::optional<RenderingContext> { RefPtr<CanvasRenderingContext2D> { context } };
    }

    if (isBitmapRendererType(contextId)) {
        auto scope = DECLARE_THROW_SCOPE(state.vm());
        auto attributes = convert<IDLDictionary<ImageBitmapRenderingContextSettings>>(state, !arguments.isEmpty() ? arguments[0].get() : JSC::jsUndefined());
        RETURN_IF_EXCEPTION(scope, Exception { ExistingExceptionError });

        auto context = createContextBitmapRenderer(contextId, WTFMove(attributes));
        if (!context)
            return std::optional<RenderingContext> { std::nullopt };
        return std::optional<RenderingContext> { RefPtr<ImageBitmapRenderingContext> { context } };
    }

#if ENABLE(WEBGL)
    if (isWebGLType(contextId)) {
        auto scope = DECLARE_THROW_SCOPE(state.vm());
        auto attributes = convert<IDLDictionary<WebGLContextAttributes>>(state, !arguments.isEmpty() ? arguments[0].get() : JSC::jsUndefined());
        RETURN_IF_EXCEPTION(scope, Exception { ExistingExceptionError });

        auto context = createContextWebGL(contextId, WTFMove(attributes));
        if (!context)
            return std::optional<RenderingContext> { std::nullopt };

        if (is<WebGLRenderingContext>(*context))
            return std::optional<RenderingContext> { RefPtr<WebGLRenderingContext> { &downcast<WebGLRenderingContext>(*context) } };
#if ENABLE(WEBGL2)
        ASSERT(is<WebGL2RenderingContext>(*context));
        return std::optional<RenderingContext> { RefPtr<WebGL2RenderingContext> { &downcast<WebGL2RenderingContext>(*context) } };
#endif
    }
#endif

#if ENABLE(WEBGPU)
    if (isWebGPUType(contextId)) {
        auto context = createContextWebGPU(contextId);
        if (!context)
            return std::optional<RenderingContext> { std::nullopt };
        return std::optional<RenderingContext> { RefPtr<WebGPURenderingContext> { context } };
    }
#endif

    return std::optional<RenderingContext> { std::nullopt };
}

CanvasRenderingContext* HTMLCanvasElement::getContext(const String& type)
{
    if (HTMLCanvasElement::is2dType(type))
        return getContext2d(type);

    if (HTMLCanvasElement::isBitmapRendererType(type))
        return getContextBitmapRenderer(type);

#if ENABLE(WEBGPU)
    if (HTMLCanvasElement::isWebGPUType(type) && RuntimeEnabledFeatures::sharedFeatures().webGPUEnabled())
        return getContextWebGPU(type);
#endif

#if ENABLE(WEBGL)
    if (HTMLCanvasElement::isWebGLType(type))
        return getContextWebGL(type);
#endif

    return nullptr;
}

bool HTMLCanvasElement::is2dType(const String& type)
{
    return type == "2d";
}

CanvasRenderingContext2D* HTMLCanvasElement::createContext2d(const String& type)
{
    ASSERT_UNUSED(HTMLCanvasElement::is2dType(type), type);
    ASSERT(!m_context);

    bool usesDashboardCompatibilityMode = false;
#if ENABLE(DASHBOARD_SUPPORT)
    usesDashboardCompatibilityMode = document().settings().usesDashboardBackwardCompatibilityMode();
#endif

    // Make sure we don't use more pixel memory than the system can support.
    size_t requestedPixelMemory = 4 * width() * height();
    if (activePixelMemory + requestedPixelMemory > maxActivePixelMemory()) {
        StringBuilder stringBuilder;
        stringBuilder.appendLiteral("Total canvas memory use exceeds the maximum limit (");
        stringBuilder.appendNumber(maxActivePixelMemory() / 1024 / 1024);
        stringBuilder.appendLiteral(" MB).");
        document().addConsoleMessage(MessageSource::JS, MessageLevel::Warning, stringBuilder.toString());
        return nullptr;
    }

    m_context = CanvasRenderingContext2D::create(*this, document().inQuirksMode(), usesDashboardCompatibilityMode);

    downcast<CanvasRenderingContext2D>(*m_context).setUsesDisplayListDrawing(m_usesDisplayListDrawing);
    downcast<CanvasRenderingContext2D>(*m_context).setTracksDisplayListReplay(m_tracksDisplayListReplay);

#if USE(IOSURFACE_CANVAS_BACKING_STORE) || ENABLE(ACCELERATED_2D_CANVAS)
    // Need to make sure a RenderLayer and compositing layer get created for the Canvas.
    invalidateStyleAndLayerComposition();
#endif

    return static_cast<CanvasRenderingContext2D*>(m_context.get());
}

CanvasRenderingContext2D* HTMLCanvasElement::getContext2d(const String& type)
{
    ASSERT_UNUSED(HTMLCanvasElement::is2dType(type), type);

    if (m_context && !m_context->is2d())
        return nullptr;

    if (!m_context)
        return createContext2d(type);
    return static_cast<CanvasRenderingContext2D*>(m_context.get());
}

#if ENABLE(WEBGL)

static bool requiresAcceleratedCompositingForWebGL()
{
<<<<<<< HEAD
#if PLATFORM(GTK) || PLATFORM(QT)
=======
#if PLATFORM(GTK) || PLATFORM(WIN_CAIRO)
>>>>>>> e41e4829
    return false;
#else
    return true;
#endif

}
static bool shouldEnableWebGL(const Settings& settings)
{
    if (!settings.webGLEnabled())
        return false;

    if (!requiresAcceleratedCompositingForWebGL())
        return true;

    return settings.acceleratedCompositingEnabled();
}

bool HTMLCanvasElement::isWebGLType(const String& type)
{
    // Retain support for the legacy "webkit-3d" name.
    return type == "webgl" || type == "experimental-webgl"
#if ENABLE(WEBGL2)
        || type == "webgl2"
#endif
        || type == "webkit-3d";
}

WebGLRenderingContextBase* HTMLCanvasElement::createContextWebGL(const String& type, WebGLContextAttributes&& attrs)
{
    ASSERT(HTMLCanvasElement::isWebGLType(type));
    ASSERT(!m_context);

    if (!shouldEnableWebGL(document().settings()))
        return nullptr;

    m_context = WebGLRenderingContextBase::create(*this, attrs, type);
    if (m_context) {
        // Need to make sure a RenderLayer and compositing layer get created for the Canvas.
        invalidateStyleAndLayerComposition();
    }

    return downcast<WebGLRenderingContextBase>(m_context.get());
}

WebGLRenderingContextBase* HTMLCanvasElement::getContextWebGL(const String& type, WebGLContextAttributes&& attrs)
{
    ASSERT(HTMLCanvasElement::isWebGLType(type));

    if (!shouldEnableWebGL(document().settings()))
        return nullptr;

    if (m_context && !m_context->isWebGL())
        return nullptr;

    if (!m_context)
        return createContextWebGL(type, WTFMove(attrs));
    return &downcast<WebGLRenderingContextBase>(*m_context);
}

#endif // ENABLE(WEBGL)

#if ENABLE(WEBGPU)

bool HTMLCanvasElement::isWebGPUType(const String& type)
{
    return type == "webgpu";
}

WebGPURenderingContext* HTMLCanvasElement::createContextWebGPU(const String& type)
{
    ASSERT_UNUSED(type, HTMLCanvasElement::isWebGPUType(type));
    ASSERT(!m_context);

    if (!RuntimeEnabledFeatures::sharedFeatures().webGPUEnabled())
        return nullptr;

    m_context = WebGPURenderingContext::create(*this);
    if (m_context) {
        // Need to make sure a RenderLayer and compositing layer get created for the Canvas.
        invalidateStyleAndLayerComposition();
    }

    return static_cast<WebGPURenderingContext*>(m_context.get());
}

WebGPURenderingContext* HTMLCanvasElement::getContextWebGPU(const String& type)
{
    ASSERT_UNUSED(type, HTMLCanvasElement::isWebGPUType(type));

    if (!RuntimeEnabledFeatures::sharedFeatures().webGPUEnabled())
        return nullptr;

    if (m_context && !m_context->isWebGPU())
        return nullptr;

    if (!m_context)
        return createContextWebGPU(type);
    return static_cast<WebGPURenderingContext*>(m_context.get());
}
#endif

bool HTMLCanvasElement::isBitmapRendererType(const String& type)
{
    return type == "bitmaprenderer";
}

ImageBitmapRenderingContext* HTMLCanvasElement::createContextBitmapRenderer(const String& type, ImageBitmapRenderingContextSettings&& settings)
{
    ASSERT_UNUSED(type, HTMLCanvasElement::isBitmapRendererType(type));
    ASSERT(!m_context);

    m_context = ImageBitmapRenderingContext::create(*this, WTFMove(settings));

#if USE(IOSURFACE_CANVAS_BACKING_STORE) || ENABLE(ACCELERATED_2D_CANVAS)
    // Need to make sure a RenderLayer and compositing layer get created for the Canvas.
    invalidateStyleAndLayerComposition();
#endif

    return static_cast<ImageBitmapRenderingContext*>(m_context.get());
}

ImageBitmapRenderingContext* HTMLCanvasElement::getContextBitmapRenderer(const String& type, ImageBitmapRenderingContextSettings&& settings)
{
    ASSERT_UNUSED(type, HTMLCanvasElement::isBitmapRendererType(type));
    if (!m_context)
        return createContextBitmapRenderer(type, WTFMove(settings));
    return static_cast<ImageBitmapRenderingContext*>(m_context.get());
}

void HTMLCanvasElement::didDraw(const FloatRect& rect)
{
    clearCopiedImage();

    FloatRect dirtyRect = rect;
    if (auto* renderer = renderBox()) {
        FloatRect destRect;
        if (is<RenderReplaced>(renderer))
            destRect = downcast<RenderReplaced>(renderer)->replacedContentRect();
        else
            destRect = renderer->contentBoxRect();

        // Inflate dirty rect to cover antialiasing on image buffers.
        if (drawingContext() && drawingContext()->shouldAntialias())
            dirtyRect.inflate(1);

        FloatRect r = mapRect(dirtyRect, FloatRect(0, 0, size().width(), size().height()), destRect);
        r.intersect(destRect);

        if (!r.isEmpty() && !m_dirtyRect.contains(r)) {
            m_dirtyRect.unite(r);
            renderer->repaintRectangle(enclosingIntRect(m_dirtyRect));
        }
    }
    notifyObserversCanvasChanged(dirtyRect);
}

void HTMLCanvasElement::reset()
{
    if (m_ignoreReset)
        return;

    bool hadImageBuffer = hasCreatedImageBuffer();

    int w = limitToOnlyHTMLNonNegative(attributeWithoutSynchronization(widthAttr), defaultWidth);
    int h = limitToOnlyHTMLNonNegative(attributeWithoutSynchronization(heightAttr), defaultHeight);

    if (m_contextStateSaver) {
        // Reset to the initial graphics context state.
        m_contextStateSaver->restore();
        m_contextStateSaver->save();
    }

    if (is<CanvasRenderingContext2D>(m_context.get()))
        downcast<CanvasRenderingContext2D>(*m_context).reset();

    IntSize oldSize = size();
    IntSize newSize(w, h);
    // If the size of an existing buffer matches, we can just clear it instead of reallocating.
    // This optimization is only done for 2D canvases for now.
    if (m_hasCreatedImageBuffer && oldSize == newSize && m_context && m_context->is2d()) {
        if (!m_didClearImageBuffer)
            clearImageBuffer();
        return;
    }

    setSurfaceSize(newSize);

    if (isGPUBased() && oldSize != size())
        downcast<GPUBasedCanvasRenderingContext>(*m_context).reshape(width(), height());

    auto renderer = this->renderer();
    if (is<RenderHTMLCanvas>(renderer)) {
        auto& canvasRenderer = downcast<RenderHTMLCanvas>(*renderer);
        if (oldSize != size()) {
            canvasRenderer.canvasSizeChanged();
            if (canvasRenderer.hasAcceleratedCompositing())
                canvasRenderer.contentChanged(CanvasChanged);
        }
        if (hadImageBuffer)
            canvasRenderer.repaint();
    }

    notifyObserversCanvasResized();
}

bool HTMLCanvasElement::paintsIntoCanvasBuffer() const
{
    ASSERT(m_context);
#if USE(IOSURFACE_CANVAS_BACKING_STORE)
    if (m_context->is2d() || m_context->isBitmapRenderer())
        return true;
#endif

    if (!m_context->isAccelerated())
        return true;

    if (renderBox() && renderBox()->hasAcceleratedCompositing())
        return false;

    return true;
}


void HTMLCanvasElement::paint(GraphicsContext& context, const LayoutRect& r)
{
    if (UNLIKELY(m_context && m_context->callTracingActive()))
        InspectorInstrumentation::didFinishRecordingCanvasFrame(*m_context);

    // Clear the dirty rect
    m_dirtyRect = FloatRect();

    if (context.paintingDisabled())
        return;
    
    if (m_context) {
        if (!paintsIntoCanvasBuffer() && !document().printing())
            return;

        m_context->paintRenderingResultsToCanvas();
    }

    if (hasCreatedImageBuffer()) {
        ImageBuffer* imageBuffer = buffer();
        if (imageBuffer) {
            if (m_presentedImage) {
                ImageOrientationDescription orientationDescription;
#if ENABLE(CSS_IMAGE_ORIENTATION)
                orientationDescription.setImageOrientationEnum(renderer()->style().imageOrientation());
#endif 
                context.drawImage(*m_presentedImage, snappedIntRect(r), ImagePaintingOptions(orientationDescription));
            } else
                context.drawImageBuffer(*imageBuffer, snappedIntRect(r));
        }
    }

    if (isGPUBased())
        downcast<GPUBasedCanvasRenderingContext>(*m_context).markLayerComposited();
}

bool HTMLCanvasElement::isGPUBased() const
{
    return m_context && m_context->isGPUBased();
}

void HTMLCanvasElement::makeRenderingResultsAvailable()
{
    if (m_context)
        m_context->paintRenderingResultsToCanvas();
}

void HTMLCanvasElement::makePresentationCopy()
{
    if (!m_presentedImage) {
        // The buffer contains the last presented data, so save a copy of it.
        m_presentedImage = buffer()->copyImage(CopyBackingStore, PreserveResolution::Yes);
    }
}

void HTMLCanvasElement::clearPresentationCopy()
{
    m_presentedImage = nullptr;
}

void HTMLCanvasElement::releaseImageBufferAndContext()
{
    m_contextStateSaver = nullptr;
    setImageBuffer(nullptr);
}
    
void HTMLCanvasElement::setSurfaceSize(const IntSize& size)
{
    m_size = size;
    m_hasCreatedImageBuffer = false;
    releaseImageBufferAndContext();
    clearCopiedImage();
}

static String toEncodingMimeType(const String& mimeType)
{
    if (!MIMETypeRegistry::isSupportedImageMIMETypeForEncoding(mimeType))
        return "image/png"_s;
    return mimeType.convertToASCIILowercase();
}

// https://html.spec.whatwg.org/multipage/canvas.html#a-serialisation-of-the-bitmap-as-a-file
static std::optional<double> qualityFromJSValue(JSC::JSValue qualityValue)
{
    if (!qualityValue.isNumber())
        return std::nullopt;

    double qualityNumber = qualityValue.asNumber();
    if (qualityNumber < 0 || qualityNumber > 1)
        return std::nullopt;

    return qualityNumber;
}

ExceptionOr<UncachedString> HTMLCanvasElement::toDataURL(const String& mimeType, JSC::JSValue qualityValue)
{
    if (!originClean())
        return Exception { SecurityError };

    if (m_size.isEmpty() || !buffer())
        return UncachedString { "data:,"_s };

    auto encodingMIMEType = toEncodingMimeType(mimeType);
    auto quality = qualityFromJSValue(qualityValue);

#if USE(CG)
    // Try to get ImageData first, as that may avoid lossy conversions.
    if (auto imageData = getImageData())
        return UncachedString { dataURL(*imageData, encodingMIMEType, quality) };
#endif

    makeRenderingResultsAvailable();

    return UncachedString { buffer()->toDataURL(encodingMIMEType, quality) };
}

ExceptionOr<UncachedString> HTMLCanvasElement::toDataURL(const String& mimeType)
{
    return toDataURL(mimeType, { });
}

ExceptionOr<void> HTMLCanvasElement::toBlob(ScriptExecutionContext& context, Ref<BlobCallback>&& callback, const String& mimeType, JSC::JSValue qualityValue)
{
    if (!originClean())
        return Exception { SecurityError };

    if (m_size.isEmpty() || !buffer()) {
        callback->scheduleCallback(context, nullptr);
        return { };
    }

    auto encodingMIMEType = toEncodingMimeType(mimeType);
    auto quality = qualityFromJSValue(qualityValue);

#if USE(CG)
    if (auto imageData = getImageData()) {
        RefPtr<Blob> blob;
        Vector<uint8_t> blobData = data(*imageData, encodingMIMEType, quality);
        if (!blobData.isEmpty())
            blob = Blob::create(WTFMove(blobData), encodingMIMEType);
        callback->scheduleCallback(context, WTFMove(blob));
        return { };
    }
#endif

    makeRenderingResultsAvailable();

    RefPtr<Blob> blob;
    Vector<uint8_t> blobData = buffer()->toData(encodingMIMEType, quality);
    if (!blobData.isEmpty())
        blob = Blob::create(WTFMove(blobData), encodingMIMEType);
    callback->scheduleCallback(context, WTFMove(blob));
    return { };
}

RefPtr<ImageData> HTMLCanvasElement::getImageData()
{
#if ENABLE(WEBGL)
    if (is<WebGLRenderingContextBase>(m_context.get()))
        return downcast<WebGLRenderingContextBase>(*m_context).paintRenderingResultsToImageData();
#endif
    return nullptr;
}

#if ENABLE(MEDIA_STREAM)

RefPtr<MediaSample> HTMLCanvasElement::toMediaSample()
{
    auto* imageBuffer = buffer();
    if (!imageBuffer)
        return nullptr;

#if PLATFORM(COCOA)
    makeRenderingResultsAvailable();
    return MediaSampleAVFObjC::createImageSample(imageBuffer->toBGRAData(), width(), height());
#else
    return nullptr;
#endif
}

ExceptionOr<Ref<MediaStream>> HTMLCanvasElement::captureStream(ScriptExecutionContext& context, std::optional<double>&& frameRequestRate)
{
    if (!originClean())
        return Exception(SecurityError, "Canvas is tainted"_s);

    if (frameRequestRate && frameRequestRate.value() < 0)
        return Exception(NotSupportedError, "frameRequestRate is negative"_s);

    auto track = CanvasCaptureMediaStreamTrack::create(context, *this, WTFMove(frameRequestRate));
    auto stream =  MediaStream::create(context);
    stream->addTrack(track);
    return WTFMove(stream);
}
#endif

SecurityOrigin* HTMLCanvasElement::securityOrigin() const
{
    return &document().securityOrigin();
}

bool HTMLCanvasElement::shouldAccelerate(const IntSize& size) const
{
    auto& settings = document().settings();

    auto area = size.area<RecordOverflow>();
    if (area.hasOverflowed())
        return false;

    if (area > settings.maximumAccelerated2dCanvasSize())
        return false;

#if USE(IOSURFACE_CANVAS_BACKING_STORE)
    return settings.canvasUsesAcceleratedDrawing();
#elif ENABLE(ACCELERATED_2D_CANVAS)
    if (m_context && !m_context->is2d())
        return false;

    if (!settings.accelerated2dCanvasEnabled())
        return false;

    if (area < settings.minimumAccelerated2dCanvasSize())
        return false;

    return true;
#else
    UNUSED_PARAM(size);
    return false;
#endif
}

size_t HTMLCanvasElement::memoryCost() const
{
    // memoryCost() may be invoked concurrently from a GC thread, and we need to be careful
    // about what data we access here and how. We need to hold a lock to prevent m_imageBuffer
    // from being changed while we access it.
    auto locker = holdLock(m_imageBufferAssignmentLock);
    if (!m_imageBuffer)
        return 0;
    return m_imageBuffer->memoryCost();
}

size_t HTMLCanvasElement::externalMemoryCost() const
{
    // externalMemoryCost() may be invoked concurrently from a GC thread, and we need to be careful
    // about what data we access here and how. We need to hold a lock to prevent m_imageBuffer
    // from being changed while we access it.
    auto locker = holdLock(m_imageBufferAssignmentLock);
    if (!m_imageBuffer)
        return 0;
    return m_imageBuffer->externalMemoryCost();
}

void HTMLCanvasElement::setUsesDisplayListDrawing(bool usesDisplayListDrawing)
{
    if (usesDisplayListDrawing == m_usesDisplayListDrawing)
        return;
    
    m_usesDisplayListDrawing = usesDisplayListDrawing;

    if (is<CanvasRenderingContext2D>(m_context.get()))
        downcast<CanvasRenderingContext2D>(*m_context).setUsesDisplayListDrawing(m_usesDisplayListDrawing);
}

void HTMLCanvasElement::setTracksDisplayListReplay(bool tracksDisplayListReplay)
{
    if (tracksDisplayListReplay == m_tracksDisplayListReplay)
        return;

    m_tracksDisplayListReplay = tracksDisplayListReplay;

    if (is<CanvasRenderingContext2D>(m_context.get()))
        downcast<CanvasRenderingContext2D>(*m_context).setTracksDisplayListReplay(m_tracksDisplayListReplay);
}

String HTMLCanvasElement::displayListAsText(DisplayList::AsTextFlags flags) const
{
    if (is<CanvasRenderingContext2D>(m_context.get()))
        return downcast<CanvasRenderingContext2D>(*m_context).displayListAsText(flags);

    return String();
}

String HTMLCanvasElement::replayDisplayListAsText(DisplayList::AsTextFlags flags) const
{
    if (is<CanvasRenderingContext2D>(m_context.get()))
        return downcast<CanvasRenderingContext2D>(*m_context).replayDisplayListAsText(flags);

    return String();
}

void HTMLCanvasElement::createImageBuffer() const
{
    ASSERT(!m_imageBuffer);

    m_hasCreatedImageBuffer = true;
    m_didClearImageBuffer = true;

    // Perform multiplication as floating point to avoid overflow
    if (float(width()) * height() > maxCanvasArea) {
        StringBuilder stringBuilder;
        stringBuilder.appendLiteral("Canvas area exceeds the maximum limit (width * height > ");
        stringBuilder.appendNumber(maxCanvasArea);
        stringBuilder.appendLiteral(").");
        document().addConsoleMessage(MessageSource::JS, MessageLevel::Warning, stringBuilder.toString());
        return;
    }
    
    // Make sure we don't use more pixel memory than the system can support.
    size_t requestedPixelMemory = 4 * width() * height();
    if (activePixelMemory + requestedPixelMemory > maxActivePixelMemory()) {
        StringBuilder stringBuilder;
        stringBuilder.appendLiteral("Total canvas memory use exceeds the maximum limit (");
        stringBuilder.appendNumber(maxActivePixelMemory() / 1024 / 1024);
        stringBuilder.appendLiteral(" MB).");
        document().addConsoleMessage(MessageSource::JS, MessageLevel::Warning, stringBuilder.toString());
        return;
    }

    if (!width() || !height())
        return;

    RenderingMode renderingMode = shouldAccelerate(size()) ? Accelerated : Unaccelerated;

<<<<<<< HEAD
#if PLATFORM(QT) && ENABLE(ACCELERATED_2D_CANVAS)
    if (renderingMode == Accelerated) {
        QWebPageClient* client = document().page()->chrome().platformPageClient();
        // The WebKit2 Chrome does not have a pageclient.
        QOpenGLContext* context = client ? client->openGLContextIfAvailable() : 0;
        setImageBuffer(ImageBuffer::createCompatibleBuffer(size(), ColorSpaceDeviceRGB, context));
    } else
#endif
    {
        setImageBuffer(ImageBuffer::create(size(), renderingMode));
    }
=======
    auto hostWindow = (document().view() && document().view()->root()) ? document().view()->root()->hostWindow() : nullptr;
    setImageBuffer(ImageBuffer::create(size(), renderingMode, 1, ColorSpaceSRGB, hostWindow));
>>>>>>> e41e4829
    if (!m_imageBuffer)
        return;
    m_imageBuffer->context().setShadowsIgnoreTransforms(true);
    m_imageBuffer->context().setImageInterpolationQuality(defaultInterpolationQuality);
    m_imageBuffer->context().setStrokeThickness(1);
    m_contextStateSaver = std::make_unique<GraphicsContextStateSaver>(m_imageBuffer->context());

    JSC::JSLockHolder lock(HTMLElement::scriptExecutionContext()->vm());
    HTMLElement::scriptExecutionContext()->vm().heap.reportExtraMemoryAllocated(memoryCost());

#if USE(IOSURFACE_CANVAS_BACKING_STORE) || ENABLE(ACCELERATED_2D_CANVAS)
    if (m_context && m_context->is2d()) {
        // Recalculate compositing requirements if acceleration state changed.
        const_cast<HTMLCanvasElement*>(this)->invalidateStyleAndLayerComposition();
    }
#endif
}

void HTMLCanvasElement::setImageBuffer(std::unique_ptr<ImageBuffer>&& buffer) const
{
    size_t previousMemoryCost = memoryCost();
    removeFromActivePixelMemory(previousMemoryCost);

    {
        auto locker = holdLock(m_imageBufferAssignmentLock);
        m_imageBuffer = WTFMove(buffer);
    }

    if (m_imageBuffer && m_size != m_imageBuffer->internalSize())
        m_size = m_imageBuffer->internalSize();

    size_t currentMemoryCost = memoryCost();
    activePixelMemory += currentMemoryCost;

    if (m_context && m_imageBuffer && previousMemoryCost != currentMemoryCost)
        InspectorInstrumentation::didChangeCanvasMemory(*m_context);
}

void HTMLCanvasElement::setImageBufferAndMarkDirty(std::unique_ptr<ImageBuffer>&& buffer)
{
    m_hasCreatedImageBuffer = true;
    setImageBuffer(WTFMove(buffer));
    didDraw(FloatRect(FloatPoint(), m_size));
}

GraphicsContext* HTMLCanvasElement::drawingContext() const
{
    if (m_context && !m_context->is2d())
        return nullptr;

    return buffer() ? &m_imageBuffer->context() : nullptr;
}

GraphicsContext* HTMLCanvasElement::existingDrawingContext() const
{
    if (!m_hasCreatedImageBuffer)
        return nullptr;

    return drawingContext();
}

ImageBuffer* HTMLCanvasElement::buffer() const
{
    if (!m_hasCreatedImageBuffer)
        createImageBuffer();
    return m_imageBuffer.get();
}

Image* HTMLCanvasElement::copiedImage() const
{
    if (!m_copiedImage && buffer()) {
        if (m_context)
            m_context->paintRenderingResultsToCanvas();
        m_copiedImage = buffer()->copyImage(CopyBackingStore, PreserveResolution::Yes);
    }
    return m_copiedImage.get();
}

void HTMLCanvasElement::clearImageBuffer() const
{
    ASSERT(m_hasCreatedImageBuffer);
    ASSERT(!m_didClearImageBuffer);
    ASSERT(m_context);

    m_didClearImageBuffer = true;

    if (is<CanvasRenderingContext2D>(*m_context)) {
        // No need to undo transforms/clip/etc. because we are called right after the context is reset.
        downcast<CanvasRenderingContext2D>(*m_context).clearRect(0, 0, width(), height());
    }
}

void HTMLCanvasElement::clearCopiedImage()
{
    m_copiedImage = nullptr;
    m_didClearImageBuffer = false;
}

AffineTransform HTMLCanvasElement::baseTransform() const
{
    ASSERT(m_hasCreatedImageBuffer);
    return m_imageBuffer->baseTransform();
}

}<|MERGE_RESOLUTION|>--- conflicted
+++ resolved
@@ -379,11 +379,7 @@
 
 static bool requiresAcceleratedCompositingForWebGL()
 {
-<<<<<<< HEAD
-#if PLATFORM(GTK) || PLATFORM(QT)
-=======
-#if PLATFORM(GTK) || PLATFORM(WIN_CAIRO)
->>>>>>> e41e4829
+#if PLATFORM(GTK) || PLATFORM(QT) || PLATFORM(WIN_CAIRO)
     return false;
 #else
     return true;
@@ -930,7 +926,7 @@
 
     RenderingMode renderingMode = shouldAccelerate(size()) ? Accelerated : Unaccelerated;
 
-<<<<<<< HEAD
+// QTFIXME: Move this inside platfrom code with HostWindow, like IOSURFACE_CANVAS_BACKING_STORE in ImageBufferCG
 #if PLATFORM(QT) && ENABLE(ACCELERATED_2D_CANVAS)
     if (renderingMode == Accelerated) {
         QWebPageClient* client = document().page()->chrome().platformPageClient();
@@ -940,12 +936,9 @@
     } else
 #endif
     {
-        setImageBuffer(ImageBuffer::create(size(), renderingMode));
-    }
-=======
-    auto hostWindow = (document().view() && document().view()->root()) ? document().view()->root()->hostWindow() : nullptr;
-    setImageBuffer(ImageBuffer::create(size(), renderingMode, 1, ColorSpaceSRGB, hostWindow));
->>>>>>> e41e4829
+        auto hostWindow = (document().view() && document().view()->root()) ? document().view()->root()->hostWindow() : nullptr;
+        setImageBuffer(ImageBuffer::create(size(), renderingMode, 1, ColorSpaceSRGB, hostWindow));
+    }
     if (!m_imageBuffer)
         return;
     m_imageBuffer->context().setShadowsIgnoreTransforms(true);
