/*
 * Copyright (C) 2004-2017 Apple Inc. All rights reserved.
 * Copyright (C) 2007 Alp Toker <alp@atoker.com>
 * Copyright (C) 2010 Torch Mobile (Beijing) Co. Ltd. All rights reserved.
 *
 * Redistribution and use in source and binary forms, with or without
 * modification, are permitted provided that the following conditions
 * are met:
 * 1. Redistributions of source code must retain the above copyright
 *    notice, this list of conditions and the following disclaimer.
 * 2. Redistributions in binary form must reproduce the above copyright
 *    notice, this list of conditions and the following disclaimer in the
 *    documentation and/or other materials provided with the distribution.
 *
 * THIS SOFTWARE IS PROVIDED BY APPLE INC. ``AS IS'' AND ANY
 * EXPRESS OR IMPLIED WARRANTIES, INCLUDING, BUT NOT LIMITED TO, THE
 * IMPLIED WARRANTIES OF MERCHANTABILITY AND FITNESS FOR A PARTICULAR
 * PURPOSE ARE DISCLAIMED.  IN NO EVENT SHALL APPLE INC. OR
 * CONTRIBUTORS BE LIABLE FOR ANY DIRECT, INDIRECT, INCIDENTAL, SPECIAL,
 * EXEMPLARY, OR CONSEQUENTIAL DAMAGES (INCLUDING, BUT NOT LIMITED TO,
 * PROCUREMENT OF SUBSTITUTE GOODS OR SERVICES; LOSS OF USE, DATA, OR
 * PROFITS; OR BUSINESS INTERRUPTION) HOWEVER CAUSED AND ON ANY THEORY
 * OF LIABILITY, WHETHER IN CONTRACT, STRICT LIABILITY, OR TORT
 * (INCLUDING NEGLIGENCE OR OTHERWISE) ARISING IN ANY WAY OUT OF THE USE
 * OF THIS SOFTWARE, EVEN IF ADVISED OF THE POSSIBILITY OF SUCH DAMAGE. 
 */

#include "config.h"
#include "HTMLCanvasElement.h"

#include "Blob.h"
#include "BlobCallback.h"
#include "CanvasGradient.h"
#include "CanvasPattern.h"
#include "CanvasRenderingContext2D.h"
#include "Chrome.h"
#include "ChromeClient.h"
#include "Document.h"
#include "Frame.h"
#include "FrameLoaderClient.h"
#include "GPUBasedCanvasRenderingContext.h"
#include "GeometryUtilities.h"
#include "GraphicsContext.h"
#include "HTMLNames.h"
#include "HTMLParserIdioms.h"
#include "ImageBitmapRenderingContext.h"
#include "ImageBuffer.h"
#include "ImageData.h"
#include "InspectorInstrumentation.h"
#include "JSDOMConvertDictionary.h"
#include "MIMETypeRegistry.h"
#include "RenderElement.h"
#include "RenderHTMLCanvas.h"
#include "ResourceLoadObserver.h"
#include "RuntimeEnabledFeatures.h"
#include "ScriptController.h"
#include "Settings.h"
#include "StringAdaptors.h"
#include <JavaScriptCore/JSCInlines.h>
#include <JavaScriptCore/JSLock.h>
#include <math.h>
#include <wtf/IsoMallocInlines.h>
#include <wtf/RAMSize.h>
#include <wtf/text/StringBuilder.h>

#if PLATFORM(QT)
#include "QWebPageClient.h"
#endif

#if ENABLE(MEDIA_STREAM)
#include "CanvasCaptureMediaStreamTrack.h"
#include "MediaStream.h"
#endif

#if ENABLE(WEBGL)
#include "WebGLContextAttributes.h"
#include "WebGLRenderingContext.h"
#endif

#if ENABLE(WEBGL2)
#include "WebGL2RenderingContext.h"
#endif

#if ENABLE(WEBGPU)
#include "GPUCanvasContext.h"
#endif

#if PLATFORM(COCOA)
#include "MediaSampleAVFObjC.h"
#include <pal/cf/CoreMediaSoftLink.h>
#endif

namespace WebCore {

WTF_MAKE_ISO_ALLOCATED_IMPL(HTMLCanvasElement);

using namespace PAL;
using namespace HTMLNames;

// These values come from the WhatWG/W3C HTML spec.
const int defaultWidth = 300;
const int defaultHeight = 150;

// Firefox limits width/height to 32767 pixels, but slows down dramatically before it
// reaches that limit. We limit by area instead, giving us larger maximum dimensions,
// in exchange for a smaller maximum canvas size. The maximum canvas size is in device pixels.
#if PLATFORM(IOS_FAMILY)
const unsigned maxCanvasArea = 4096 * 4096;
#else
const unsigned maxCanvasArea = 16384 * 16384;
#endif

#if USE(CG)
// FIXME: It seems strange that the default quality is not the one that is literally named "default".
// Should fix names to make this easier to understand, or write an excellent comment here explaining why not.
const InterpolationQuality defaultInterpolationQuality = InterpolationLow;
#elif PLATFORM(QT)
const InterpolationQuality defaultInterpolationQuality = InterpolationMedium;
#else
const InterpolationQuality defaultInterpolationQuality = InterpolationDefault;
#endif

static size_t activePixelMemory = 0;

HTMLCanvasElement::HTMLCanvasElement(const QualifiedName& tagName, Document& document)
    : HTMLElement(tagName, document)
    , m_size(defaultWidth, defaultHeight)
{
    ASSERT(hasTagName(canvasTag));
}

Ref<HTMLCanvasElement> HTMLCanvasElement::create(Document& document)
{
    return adoptRef(*new HTMLCanvasElement(canvasTag, document));
}

Ref<HTMLCanvasElement> HTMLCanvasElement::create(const QualifiedName& tagName, Document& document)
{
    return adoptRef(*new HTMLCanvasElement(tagName, document));
}

static void removeFromActivePixelMemory(size_t pixelsReleased)
{
    if (!pixelsReleased)
        return;

    if (pixelsReleased < activePixelMemory)
        activePixelMemory -= pixelsReleased;
    else
        activePixelMemory = 0;
}
    
HTMLCanvasElement::~HTMLCanvasElement()
{
    notifyObserversCanvasDestroyed();

    m_context = nullptr; // Ensure this goes away before the ImageBuffer.

    releaseImageBufferAndContext();
}

void HTMLCanvasElement::parseAttribute(const QualifiedName& name, const AtomString& value)
{
    if (name == widthAttr || name == heightAttr)
        reset();
    HTMLElement::parseAttribute(name, value);
}

RenderPtr<RenderElement> HTMLCanvasElement::createElementRenderer(RenderStyle&& style, const RenderTreePosition& insertionPosition)
{
    RefPtr<Frame> frame = document().frame();
    if (frame && frame->script().canExecuteScripts(NotAboutToExecuteScript))
        return createRenderer<RenderHTMLCanvas>(*this, WTFMove(style));
    return HTMLElement::createElementRenderer(WTFMove(style), insertionPosition);
}

bool HTMLCanvasElement::canContainRangeEndPoint() const
{
    return false;
}

bool HTMLCanvasElement::canStartSelection() const
{
    return false;
}

ExceptionOr<void> HTMLCanvasElement::setHeight(unsigned value)
{
    if (m_context && m_context->isPlaceholder())
        return Exception { InvalidStateError };
    setAttributeWithoutSynchronization(heightAttr, AtomString::number(limitToOnlyHTMLNonNegative(value, defaultHeight)));
    return { };
}

ExceptionOr<void> HTMLCanvasElement::setWidth(unsigned value)
{
    if (m_context && m_context->isPlaceholder())
        return Exception { InvalidStateError };
    setAttributeWithoutSynchronization(widthAttr, AtomString::number(limitToOnlyHTMLNonNegative(value, defaultWidth)));
    return { };
}

static inline size_t maxActivePixelMemory()
{
    static size_t maxPixelMemory;
    static std::once_flag onceFlag;
    std::call_once(onceFlag, [] {
#if PLATFORM(IOS_FAMILY)
        maxPixelMemory = ramSize() / 4;
#else
        maxPixelMemory = std::max(ramSize() / 4, 2151 * MB);
#endif
    });
    return maxPixelMemory;
}

ExceptionOr<Optional<RenderingContext>> HTMLCanvasElement::getContext(JSC::ExecState& state, const String& contextId, Vector<JSC::Strong<JSC::Unknown>>&& arguments)
{
    if (m_context) {
        if (m_context->isPlaceholder())
            return Exception { InvalidStateError };

        if (m_context->is2d()) {
            if (!is2dType(contextId))
                return Optional<RenderingContext> { WTF::nullopt };
            return Optional<RenderingContext> { RefPtr<CanvasRenderingContext2D> { &downcast<CanvasRenderingContext2D>(*m_context) } };
        }

        if (m_context->isBitmapRenderer()) {
            if (!isBitmapRendererType(contextId))
                return Optional<RenderingContext> { WTF::nullopt };
            return Optional<RenderingContext> { RefPtr<ImageBitmapRenderingContext> { &downcast<ImageBitmapRenderingContext>(*m_context) } };
        }

#if ENABLE(WEBGL)
        if (m_context->isWebGL()) {
            if (!isWebGLType(contextId))
                return Optional<RenderingContext> { WTF::nullopt };
            if (is<WebGLRenderingContext>(*m_context))
                return Optional<RenderingContext> { RefPtr<WebGLRenderingContext> { &downcast<WebGLRenderingContext>(*m_context) } };
#if ENABLE(WEBGL2)
            ASSERT(is<WebGL2RenderingContext>(*m_context));
            return Optional<RenderingContext> { RefPtr<WebGL2RenderingContext> { &downcast<WebGL2RenderingContext>(*m_context) } };
#endif
        }
#endif

#if ENABLE(WEBGPU)
        if (m_context->isWebGPU()) {
            if (!isWebGPUType(contextId))
                return Optional<RenderingContext> { WTF::nullopt };
            return Optional<RenderingContext> { RefPtr<GPUCanvasContext> { &downcast<GPUCanvasContext>(*m_context) } };
        }
#endif

        ASSERT_NOT_REACHED();
        return Optional<RenderingContext> { WTF::nullopt };
    }

    if (is2dType(contextId)) {
        auto context = createContext2d(contextId);
        if (!context)
            return Optional<RenderingContext> { WTF::nullopt };
        return Optional<RenderingContext> { RefPtr<CanvasRenderingContext2D> { context } };
    }

    if (isBitmapRendererType(contextId)) {
        auto scope = DECLARE_THROW_SCOPE(state.vm());
        auto attributes = convert<IDLDictionary<ImageBitmapRenderingContextSettings>>(state, !arguments.isEmpty() ? arguments[0].get() : JSC::jsUndefined());
        RETURN_IF_EXCEPTION(scope, Exception { ExistingExceptionError });

        auto context = createContextBitmapRenderer(contextId, WTFMove(attributes));
        if (!context)
            return Optional<RenderingContext> { WTF::nullopt };
        return Optional<RenderingContext> { RefPtr<ImageBitmapRenderingContext> { context } };
    }

#if ENABLE(WEBGL)
    if (isWebGLType(contextId)) {
        auto scope = DECLARE_THROW_SCOPE(state.vm());
        auto attributes = convert<IDLDictionary<WebGLContextAttributes>>(state, !arguments.isEmpty() ? arguments[0].get() : JSC::jsUndefined());
        RETURN_IF_EXCEPTION(scope, Exception { ExistingExceptionError });

        auto context = createContextWebGL(contextId, WTFMove(attributes));
        if (!context)
            return Optional<RenderingContext> { WTF::nullopt };

        if (is<WebGLRenderingContext>(*context))
            return Optional<RenderingContext> { RefPtr<WebGLRenderingContext> { &downcast<WebGLRenderingContext>(*context) } };
#if ENABLE(WEBGL2)
        ASSERT(is<WebGL2RenderingContext>(*context));
        return Optional<RenderingContext> { RefPtr<WebGL2RenderingContext> { &downcast<WebGL2RenderingContext>(*context) } };
#endif
    }
#endif

#if ENABLE(WEBGPU)
    if (isWebGPUType(contextId)) {
        auto context = createContextWebGPU(contextId);
        if (!context)
            return Optional<RenderingContext> { WTF::nullopt };
        return Optional<RenderingContext> { RefPtr<GPUCanvasContext> { context } };
    }
#endif

    return Optional<RenderingContext> { WTF::nullopt };
}

CanvasRenderingContext* HTMLCanvasElement::getContext(const String& type)
{
    if (HTMLCanvasElement::is2dType(type))
        return getContext2d(type);

    if (HTMLCanvasElement::isBitmapRendererType(type))
        return getContextBitmapRenderer(type);

#if ENABLE(WEBGL)
    if (HTMLCanvasElement::isWebGLType(type))
        return getContextWebGL(type);
#endif

#if ENABLE(WEBGPU)
    if (HTMLCanvasElement::isWebGPUType(type))
        return getContextWebGPU(type);
#endif

    return nullptr;
}

bool HTMLCanvasElement::is2dType(const String& type)
{
    return type == "2d";
}

CanvasRenderingContext2D* HTMLCanvasElement::createContext2d(const String& type)
{
    ASSERT_UNUSED(HTMLCanvasElement::is2dType(type), type);
    ASSERT(!m_context);

    // Make sure we don't use more pixel memory than the system can support.
    size_t requestedPixelMemory = 4 * width() * height();
    if (activePixelMemory + requestedPixelMemory > maxActivePixelMemory()) {
        StringBuilder stringBuilder;
        stringBuilder.appendLiteral("Total canvas memory use exceeds the maximum limit (");
        stringBuilder.appendNumber(maxActivePixelMemory() / 1024 / 1024);
        stringBuilder.appendLiteral(" MB).");
        document().addConsoleMessage(MessageSource::JS, MessageLevel::Warning, stringBuilder.toString());
        return nullptr;
    }

    m_context = CanvasRenderingContext2D::create(*this, document().inQuirksMode());

    downcast<CanvasRenderingContext2D>(*m_context).setUsesDisplayListDrawing(m_usesDisplayListDrawing);
    downcast<CanvasRenderingContext2D>(*m_context).setTracksDisplayListReplay(m_tracksDisplayListReplay);

#if USE(IOSURFACE_CANVAS_BACKING_STORE) || ENABLE(ACCELERATED_2D_CANVAS)
    // Need to make sure a RenderLayer and compositing layer get created for the Canvas.
    invalidateStyleAndLayerComposition();
#endif

    return static_cast<CanvasRenderingContext2D*>(m_context.get());
}

CanvasRenderingContext2D* HTMLCanvasElement::getContext2d(const String& type)
{
    ASSERT_UNUSED(HTMLCanvasElement::is2dType(type), type);

    if (m_context && !m_context->is2d())
        return nullptr;

    if (!m_context)
        return createContext2d(type);
    return static_cast<CanvasRenderingContext2D*>(m_context.get());
}

#if ENABLE(WEBGL)

static bool requiresAcceleratedCompositingForWebGL()
{
#if PLATFORM(GTK) || PLATFORM(QT) || PLATFORM(WIN_CAIRO)
    return false;
#else
    return true;
#endif

}
static bool shouldEnableWebGL(const Settings& settings)
{
    if (!settings.webGLEnabled())
        return false;

    if (!requiresAcceleratedCompositingForWebGL())
        return true;

    return settings.acceleratedCompositingEnabled();
}

bool HTMLCanvasElement::isWebGLType(const String& type)
{
    // Retain support for the legacy "webkit-3d" name.
    return type == "webgl" || type == "experimental-webgl"
#if ENABLE(WEBGL2)
        || type == "webgl2"
#endif
        || type == "webkit-3d";
}

WebGLRenderingContextBase* HTMLCanvasElement::createContextWebGL(const String& type, WebGLContextAttributes&& attrs)
{
    ASSERT(HTMLCanvasElement::isWebGLType(type));
    ASSERT(!m_context);

    if (!shouldEnableWebGL(document().settings()))
        return nullptr;

    m_context = WebGLRenderingContextBase::create(*this, attrs, type);
    if (m_context) {
        // Need to make sure a RenderLayer and compositing layer get created for the Canvas.
        invalidateStyleAndLayerComposition();
    }

    return downcast<WebGLRenderingContextBase>(m_context.get());
}

WebGLRenderingContextBase* HTMLCanvasElement::getContextWebGL(const String& type, WebGLContextAttributes&& attrs)
{
    ASSERT(HTMLCanvasElement::isWebGLType(type));

    if (!shouldEnableWebGL(document().settings()))
        return nullptr;

    if (m_context && !m_context->isWebGL())
        return nullptr;

    if (!m_context)
        return createContextWebGL(type, WTFMove(attrs));
    return &downcast<WebGLRenderingContextBase>(*m_context);
}

#endif // ENABLE(WEBGL)

#if ENABLE(WEBGPU)

bool HTMLCanvasElement::isWebGPUType(const String& type)
{
    return type == "gpu";
}

GPUCanvasContext* HTMLCanvasElement::createContextWebGPU(const String& type)
{
    ASSERT_UNUSED(type, HTMLCanvasElement::isWebGPUType(type));
    ASSERT(!m_context);

    if (!RuntimeEnabledFeatures::sharedFeatures().webGPUEnabled())
        return nullptr;

    m_context = GPUCanvasContext::create(*this);
    if (m_context) {
        // Need to make sure a RenderLayer and compositing layer get created for the Canvas.
        invalidateStyleAndLayerComposition();
    }

    return static_cast<GPUCanvasContext*>(m_context.get());
}

GPUCanvasContext* HTMLCanvasElement::getContextWebGPU(const String& type)
{
    ASSERT_UNUSED(type, HTMLCanvasElement::isWebGPUType(type));

    if (!RuntimeEnabledFeatures::sharedFeatures().webGPUEnabled())
        return nullptr;

    if (m_context && !m_context->isWebGPU())
        return nullptr;

    if (!m_context)
        return createContextWebGPU(type);
    return static_cast<GPUCanvasContext*>(m_context.get());
}

#endif // ENABLE(WEBGPU)

bool HTMLCanvasElement::isBitmapRendererType(const String& type)
{
    return type == "bitmaprenderer";
}

ImageBitmapRenderingContext* HTMLCanvasElement::createContextBitmapRenderer(const String& type, ImageBitmapRenderingContextSettings&& settings)
{
    ASSERT_UNUSED(type, HTMLCanvasElement::isBitmapRendererType(type));
    ASSERT(!m_context);

    m_context = ImageBitmapRenderingContext::create(*this, WTFMove(settings));

#if USE(IOSURFACE_CANVAS_BACKING_STORE) || ENABLE(ACCELERATED_2D_CANVAS)
    // Need to make sure a RenderLayer and compositing layer get created for the Canvas.
    invalidateStyleAndLayerComposition();
#endif

    return static_cast<ImageBitmapRenderingContext*>(m_context.get());
}

ImageBitmapRenderingContext* HTMLCanvasElement::getContextBitmapRenderer(const String& type, ImageBitmapRenderingContextSettings&& settings)
{
    ASSERT_UNUSED(type, HTMLCanvasElement::isBitmapRendererType(type));
    if (!m_context)
        return createContextBitmapRenderer(type, WTFMove(settings));
    return static_cast<ImageBitmapRenderingContext*>(m_context.get());
}

void HTMLCanvasElement::didDraw(const FloatRect& rect)
{
    clearCopiedImage();

    FloatRect dirtyRect = rect;
    if (auto* renderer = renderBox()) {
        FloatRect destRect;
        if (is<RenderReplaced>(renderer))
            destRect = downcast<RenderReplaced>(renderer)->replacedContentRect();
        else
            destRect = renderer->contentBoxRect();

        // Inflate dirty rect to cover antialiasing on image buffers.
        if (drawingContext() && drawingContext()->shouldAntialias())
            dirtyRect.inflate(1);

        FloatRect r = mapRect(dirtyRect, FloatRect(0, 0, size().width(), size().height()), destRect);
        r.intersect(destRect);

        if (!r.isEmpty() && !m_dirtyRect.contains(r)) {
            m_dirtyRect.unite(r);
            renderer->repaintRectangle(enclosingIntRect(m_dirtyRect));
        }
    }
    notifyObserversCanvasChanged(dirtyRect);
}

void HTMLCanvasElement::reset()
{
    if (m_ignoreReset)
        return;

    bool hadImageBuffer = hasCreatedImageBuffer();

    int w = limitToOnlyHTMLNonNegative(attributeWithoutSynchronization(widthAttr), defaultWidth);
    int h = limitToOnlyHTMLNonNegative(attributeWithoutSynchronization(heightAttr), defaultHeight);

    if (m_contextStateSaver) {
        // Reset to the initial graphics context state.
        m_contextStateSaver->restore();
        m_contextStateSaver->save();
    }

    if (is<CanvasRenderingContext2D>(m_context.get()))
        downcast<CanvasRenderingContext2D>(*m_context).reset();

    IntSize oldSize = size();
    IntSize newSize(w, h);
    // If the size of an existing buffer matches, we can just clear it instead of reallocating.
    // This optimization is only done for 2D canvases for now.
    if (m_hasCreatedImageBuffer && oldSize == newSize && m_context && m_context->is2d()) {
        if (!m_didClearImageBuffer)
            clearImageBuffer();
        return;
    }

    setSurfaceSize(newSize);

    if (isGPUBased() && oldSize != size())
        downcast<GPUBasedCanvasRenderingContext>(*m_context).reshape(width(), height());

    auto renderer = this->renderer();
    if (is<RenderHTMLCanvas>(renderer)) {
        auto& canvasRenderer = downcast<RenderHTMLCanvas>(*renderer);
        if (oldSize != size()) {
            canvasRenderer.canvasSizeChanged();
            if (canvasRenderer.hasAcceleratedCompositing())
                canvasRenderer.contentChanged(CanvasChanged);
        }
        if (hadImageBuffer)
            canvasRenderer.repaint();
    }

    notifyObserversCanvasResized();
}

bool HTMLCanvasElement::paintsIntoCanvasBuffer() const
{
    ASSERT(m_context);
#if USE(IOSURFACE_CANVAS_BACKING_STORE)
    if (m_context->is2d() || m_context->isBitmapRenderer())
        return true;
#endif

    if (!m_context->isAccelerated())
        return true;

    if (renderBox() && renderBox()->hasAcceleratedCompositing())
        return false;

    return true;
}


void HTMLCanvasElement::paint(GraphicsContext& context, const LayoutRect& r)
{
    // Clear the dirty rect
    m_dirtyRect = FloatRect();

    if (!context.paintingDisabled()) {
        bool shouldPaint = true;

        if (m_context) {
            shouldPaint = paintsIntoCanvasBuffer() || document().printing();
            if (shouldPaint)
                m_context->paintRenderingResultsToCanvas();
        }

        if (shouldPaint) {
            if (hasCreatedImageBuffer()) {
                ImageBuffer* imageBuffer = buffer();
                if (imageBuffer) {
                    if (m_presentedImage) {
                        ImageOrientationDescription orientationDescription;
#if ENABLE(CSS_IMAGE_ORIENTATION)
                        orientationDescription.setImageOrientationEnum(renderer()->style().imageOrientation());
#endif
                        context.drawImage(*m_presentedImage, snappedIntRect(r), ImagePaintingOptions(orientationDescription));
                    } else
                        context.drawImageBuffer(*imageBuffer, snappedIntRect(r));
                }
            }

            if (isGPUBased())
                downcast<GPUBasedCanvasRenderingContext>(*m_context).markLayerComposited();
        }
    }

    if (UNLIKELY(m_context && m_context->callTracingActive()))
        InspectorInstrumentation::didFinishRecordingCanvasFrame(*m_context);
}

bool HTMLCanvasElement::isGPUBased() const
{
    return m_context && m_context->isGPUBased();
}

void HTMLCanvasElement::makeRenderingResultsAvailable()
{
    if (m_context)
        m_context->paintRenderingResultsToCanvas();
}

void HTMLCanvasElement::makePresentationCopy()
{
    if (!m_presentedImage) {
        // The buffer contains the last presented data, so save a copy of it.
        m_presentedImage = buffer()->copyImage(CopyBackingStore, PreserveResolution::Yes);
    }
}

void HTMLCanvasElement::clearPresentationCopy()
{
    m_presentedImage = nullptr;
}

void HTMLCanvasElement::releaseImageBufferAndContext()
{
    m_contextStateSaver = nullptr;
    setImageBuffer(nullptr);
}
    
void HTMLCanvasElement::setSurfaceSize(const IntSize& size)
{
    m_size = size;
    m_hasCreatedImageBuffer = false;
    releaseImageBufferAndContext();
    clearCopiedImage();
}

static String toEncodingMimeType(const String& mimeType)
{
    if (!MIMETypeRegistry::isSupportedImageMIMETypeForEncoding(mimeType))
        return "image/png"_s;
    return mimeType.convertToASCIILowercase();
}

// https://html.spec.whatwg.org/multipage/canvas.html#a-serialisation-of-the-bitmap-as-a-file
static Optional<double> qualityFromJSValue(JSC::JSValue qualityValue)
{
    if (!qualityValue.isNumber())
        return WTF::nullopt;

    double qualityNumber = qualityValue.asNumber();
    if (qualityNumber < 0 || qualityNumber > 1)
        return WTF::nullopt;

    return qualityNumber;
}

ExceptionOr<UncachedString> HTMLCanvasElement::toDataURL(const String& mimeType, JSC::JSValue qualityValue)
{
    if (!originClean())
        return Exception { SecurityError };

    if (m_size.isEmpty() || !buffer())
        return UncachedString { "data:,"_s };
    if (RuntimeEnabledFeatures::sharedFeatures().webAPIStatisticsEnabled())
        ResourceLoadObserver::shared().logCanvasRead(document());

    auto encodingMIMEType = toEncodingMimeType(mimeType);
    auto quality = qualityFromJSValue(qualityValue);

#if USE(CG)
    // Try to get ImageData first, as that may avoid lossy conversions.
    if (auto imageData = getImageData())
        return UncachedString { dataURL(*imageData, encodingMIMEType, quality) };
#endif

    makeRenderingResultsAvailable();

    return UncachedString { buffer()->toDataURL(encodingMIMEType, quality) };
}

ExceptionOr<UncachedString> HTMLCanvasElement::toDataURL(const String& mimeType)
{
    return toDataURL(mimeType, { });
}

ExceptionOr<void> HTMLCanvasElement::toBlob(ScriptExecutionContext& context, Ref<BlobCallback>&& callback, const String& mimeType, JSC::JSValue qualityValue)
{
    if (!originClean())
        return Exception { SecurityError };

    if (m_size.isEmpty() || !buffer()) {
        callback->scheduleCallback(context, nullptr);
        return { };
    }
    if (RuntimeEnabledFeatures::sharedFeatures().webAPIStatisticsEnabled())
        ResourceLoadObserver::shared().logCanvasRead(document());

    auto encodingMIMEType = toEncodingMimeType(mimeType);
    auto quality = qualityFromJSValue(qualityValue);

#if USE(CG)
    if (auto imageData = getImageData()) {
        RefPtr<Blob> blob;
        Vector<uint8_t> blobData = data(*imageData, encodingMIMEType, quality);
        if (!blobData.isEmpty())
            blob = Blob::create(WTFMove(blobData), encodingMIMEType);
        callback->scheduleCallback(context, WTFMove(blob));
        return { };
    }
#endif

    makeRenderingResultsAvailable();

    RefPtr<Blob> blob;
    Vector<uint8_t> blobData = buffer()->toData(encodingMIMEType, quality);
    if (!blobData.isEmpty())
        blob = Blob::create(WTFMove(blobData), encodingMIMEType);
    callback->scheduleCallback(context, WTFMove(blob));
    return { };
}

RefPtr<ImageData> HTMLCanvasElement::getImageData()
{
#if ENABLE(WEBGL)
    if (is<WebGLRenderingContextBase>(m_context.get())) {
        if (RuntimeEnabledFeatures::sharedFeatures().webAPIStatisticsEnabled())
            ResourceLoadObserver::shared().logCanvasRead(document());
        return downcast<WebGLRenderingContextBase>(*m_context).paintRenderingResultsToImageData();
    }
#endif
    return nullptr;
}

#if ENABLE(MEDIA_STREAM)

RefPtr<MediaSample> HTMLCanvasElement::toMediaSample()
{
    auto* imageBuffer = buffer();
    if (!imageBuffer)
        return nullptr;
    if (RuntimeEnabledFeatures::sharedFeatures().webAPIStatisticsEnabled())
        ResourceLoadObserver::shared().logCanvasRead(document());

#if PLATFORM(COCOA)
    makeRenderingResultsAvailable();
    return MediaSampleAVFObjC::createImageSample(imageBuffer->toBGRAData(), width(), height());
#else
    return nullptr;
#endif
}

ExceptionOr<Ref<MediaStream>> HTMLCanvasElement::captureStream(Document& document, Optional<double>&& frameRequestRate)
{
    if (!originClean())
        return Exception(SecurityError, "Canvas is tainted"_s);
    if (RuntimeEnabledFeatures::sharedFeatures().webAPIStatisticsEnabled())
        ResourceLoadObserver::shared().logCanvasRead(this->document());

    if (frameRequestRate && frameRequestRate.value() < 0)
        return Exception(NotSupportedError, "frameRequestRate is negative"_s);

    auto track = CanvasCaptureMediaStreamTrack::create(document, *this, WTFMove(frameRequestRate));
    auto stream =  MediaStream::create(document);
    stream->addTrack(track);
    return stream;
}
#endif

SecurityOrigin* HTMLCanvasElement::securityOrigin() const
{
    return &document().securityOrigin();
}

bool HTMLCanvasElement::shouldAccelerate(const IntSize& size) const
{
    auto& settings = document().settings();

    auto area = size.area<RecordOverflow>();
    if (area.hasOverflowed())
        return false;

    if (area > settings.maximumAccelerated2dCanvasSize())
        return false;

#if USE(IOSURFACE_CANVAS_BACKING_STORE)
    return settings.canvasUsesAcceleratedDrawing();
#elif ENABLE(ACCELERATED_2D_CANVAS)
    if (m_context && !m_context->is2d())
        return false;

    if (!settings.accelerated2dCanvasEnabled())
        return false;

    if (area < settings.minimumAccelerated2dCanvasSize())
        return false;

    return true;
#else
    UNUSED_PARAM(size);
    return false;
#endif
}

size_t HTMLCanvasElement::memoryCost() const
{
    // memoryCost() may be invoked concurrently from a GC thread, and we need to be careful
    // about what data we access here and how. We need to hold a lock to prevent m_imageBuffer
    // from being changed while we access it.
    auto locker = holdLock(m_imageBufferAssignmentLock);
    if (!m_imageBuffer)
        return 0;
    return m_imageBuffer->memoryCost();
}

size_t HTMLCanvasElement::externalMemoryCost() const
{
    // externalMemoryCost() may be invoked concurrently from a GC thread, and we need to be careful
    // about what data we access here and how. We need to hold a lock to prevent m_imageBuffer
    // from being changed while we access it.
    auto locker = holdLock(m_imageBufferAssignmentLock);
    if (!m_imageBuffer)
        return 0;
    return m_imageBuffer->externalMemoryCost();
}

void HTMLCanvasElement::setUsesDisplayListDrawing(bool usesDisplayListDrawing)
{
    if (usesDisplayListDrawing == m_usesDisplayListDrawing)
        return;
    
    m_usesDisplayListDrawing = usesDisplayListDrawing;

    if (is<CanvasRenderingContext2D>(m_context.get()))
        downcast<CanvasRenderingContext2D>(*m_context).setUsesDisplayListDrawing(m_usesDisplayListDrawing);
}

void HTMLCanvasElement::setTracksDisplayListReplay(bool tracksDisplayListReplay)
{
    if (tracksDisplayListReplay == m_tracksDisplayListReplay)
        return;

    m_tracksDisplayListReplay = tracksDisplayListReplay;

    if (is<CanvasRenderingContext2D>(m_context.get()))
        downcast<CanvasRenderingContext2D>(*m_context).setTracksDisplayListReplay(m_tracksDisplayListReplay);
}

String HTMLCanvasElement::displayListAsText(DisplayList::AsTextFlags flags) const
{
    if (is<CanvasRenderingContext2D>(m_context.get()))
        return downcast<CanvasRenderingContext2D>(*m_context).displayListAsText(flags);

    return String();
}

String HTMLCanvasElement::replayDisplayListAsText(DisplayList::AsTextFlags flags) const
{
    if (is<CanvasRenderingContext2D>(m_context.get()))
        return downcast<CanvasRenderingContext2D>(*m_context).replayDisplayListAsText(flags);

    return String();
}

void HTMLCanvasElement::createImageBuffer() const
{
    ASSERT(!m_imageBuffer);

    m_hasCreatedImageBuffer = true;
    m_didClearImageBuffer = true;

    // Perform multiplication as floating point to avoid overflow
    if (float(width()) * height() > maxCanvasArea) {
        StringBuilder stringBuilder;
        stringBuilder.appendLiteral("Canvas area exceeds the maximum limit (width * height > ");
        stringBuilder.appendNumber(maxCanvasArea);
        stringBuilder.appendLiteral(").");
        document().addConsoleMessage(MessageSource::JS, MessageLevel::Warning, stringBuilder.toString());
        return;
    }
    
    // Make sure we don't use more pixel memory than the system can support.
    size_t requestedPixelMemory = 4 * width() * height();
    if (activePixelMemory + requestedPixelMemory > maxActivePixelMemory()) {
        StringBuilder stringBuilder;
        stringBuilder.appendLiteral("Total canvas memory use exceeds the maximum limit (");
        stringBuilder.appendNumber(maxActivePixelMemory() / 1024 / 1024);
        stringBuilder.appendLiteral(" MB).");
        document().addConsoleMessage(MessageSource::JS, MessageLevel::Warning, stringBuilder.toString());
        return;
    }

    if (!width() || !height())
        return;

    RenderingMode renderingMode = shouldAccelerate(size()) ? Accelerated : Unaccelerated;

<<<<<<< HEAD
// QTFIXME: Move this inside platfrom code with HostWindow, like IOSURFACE_CANVAS_BACKING_STORE in ImageBufferCG
#if PLATFORM(QT) && ENABLE(ACCELERATED_2D_CANVAS)
    if (renderingMode == Accelerated) {
        QWebPageClient* client = document().page()->chrome().platformPageClient();
        // The WebKit2 Chrome does not have a pageclient.
        QOpenGLContext* context = client ? client->openGLContextIfAvailable() : 0;
        setImageBuffer(ImageBuffer::createCompatibleBuffer(size(), ColorSpaceSRGB, context));
    } else
#endif
    {
        auto hostWindow = (document().view() && document().view()->root()) ? document().view()->root()->hostWindow() : nullptr;
        setImageBuffer(ImageBuffer::create(size(), renderingMode, 1, ColorSpaceSRGB, hostWindow));
    }
    if (!m_imageBuffer)
        return;
    m_imageBuffer->context().setShadowsIgnoreTransforms(true);
    m_imageBuffer->context().setImageInterpolationQuality(defaultInterpolationQuality);
    m_imageBuffer->context().setStrokeThickness(1);
    m_contextStateSaver = std::make_unique<GraphicsContextStateSaver>(m_imageBuffer->context());

    JSC::JSLockHolder lock(HTMLElement::scriptExecutionContext()->vm());
    HTMLElement::scriptExecutionContext()->vm().heap.reportExtraMemoryAllocated(memoryCost());

#if USE(IOSURFACE_CANVAS_BACKING_STORE) || ENABLE(ACCELERATED_2D_CANVAS)
    if (m_context && m_context->is2d()) {
        // Recalculate compositing requirements if acceleration state changed.
        const_cast<HTMLCanvasElement*>(this)->invalidateStyleAndLayerComposition();
    }
#endif
=======
    auto hostWindow = (document().view() && document().view()->root()) ? document().view()->root()->hostWindow() : nullptr;
    setImageBuffer(ImageBuffer::create(size(), renderingMode, 1, ColorSpaceSRGB, hostWindow));
>>>>>>> 2d3b0564
}

void HTMLCanvasElement::setImageBuffer(std::unique_ptr<ImageBuffer>&& buffer) const
{
    size_t previousMemoryCost = memoryCost();
    removeFromActivePixelMemory(previousMemoryCost);

    {
        auto locker = holdLock(m_imageBufferAssignmentLock);
        m_contextStateSaver = nullptr;
        m_imageBuffer = WTFMove(buffer);
    }

    if (m_imageBuffer && m_size != m_imageBuffer->internalSize())
        m_size = m_imageBuffer->internalSize();

    size_t currentMemoryCost = memoryCost();
    activePixelMemory += currentMemoryCost;

    if (m_context && m_imageBuffer && previousMemoryCost != currentMemoryCost)
        InspectorInstrumentation::didChangeCanvasMemory(*m_context);

    if (!m_imageBuffer)
        return;
    m_imageBuffer->context().setShadowsIgnoreTransforms(true);
    m_imageBuffer->context().setImageInterpolationQuality(defaultInterpolationQuality);
    m_imageBuffer->context().setStrokeThickness(1);
    m_contextStateSaver = std::make_unique<GraphicsContextStateSaver>(m_imageBuffer->context());

    JSC::JSLockHolder lock(HTMLElement::scriptExecutionContext()->vm());
    HTMLElement::scriptExecutionContext()->vm().heap.reportExtraMemoryAllocated(memoryCost());

#if USE(IOSURFACE_CANVAS_BACKING_STORE) || ENABLE(ACCELERATED_2D_CANVAS)
    if (m_context && m_context->is2d()) {
        // Recalculate compositing requirements if acceleration state changed.
        const_cast<HTMLCanvasElement*>(this)->invalidateStyleAndLayerComposition();
    }
#endif
}

void HTMLCanvasElement::setImageBufferAndMarkDirty(std::unique_ptr<ImageBuffer>&& buffer)
{
    m_hasCreatedImageBuffer = true;
    setImageBuffer(WTFMove(buffer));
    didDraw(FloatRect(FloatPoint(), m_size));
}

GraphicsContext* HTMLCanvasElement::drawingContext() const
{
    if (m_context && !m_context->is2d())
        return nullptr;

    return buffer() ? &m_imageBuffer->context() : nullptr;
}

GraphicsContext* HTMLCanvasElement::existingDrawingContext() const
{
    if (!m_hasCreatedImageBuffer)
        return nullptr;

    return drawingContext();
}

ImageBuffer* HTMLCanvasElement::buffer() const
{
    if (!m_hasCreatedImageBuffer)
        createImageBuffer();
    return m_imageBuffer.get();
}

Image* HTMLCanvasElement::copiedImage() const
{
    if (!m_copiedImage && buffer()) {
        if (m_context)
            m_context->paintRenderingResultsToCanvas();
        m_copiedImage = buffer()->copyImage(CopyBackingStore, PreserveResolution::Yes);
    }
    return m_copiedImage.get();
}

void HTMLCanvasElement::clearImageBuffer() const
{
    ASSERT(m_hasCreatedImageBuffer);
    ASSERT(!m_didClearImageBuffer);
    ASSERT(m_context);

    m_didClearImageBuffer = true;

    if (is<CanvasRenderingContext2D>(*m_context)) {
        // No need to undo transforms/clip/etc. because we are called right after the context is reset.
        downcast<CanvasRenderingContext2D>(*m_context).clearRect(0, 0, width(), height());
    }
}

void HTMLCanvasElement::clearCopiedImage()
{
    m_copiedImage = nullptr;
    m_didClearImageBuffer = false;
}

AffineTransform HTMLCanvasElement::baseTransform() const
{
    ASSERT(m_hasCreatedImageBuffer);
    return m_imageBuffer->baseTransform();
}

}<|MERGE_RESOLUTION|>--- conflicted
+++ resolved
@@ -938,20 +938,39 @@
 
     RenderingMode renderingMode = shouldAccelerate(size()) ? Accelerated : Unaccelerated;
 
-<<<<<<< HEAD
 // QTFIXME: Move this inside platfrom code with HostWindow, like IOSURFACE_CANVAS_BACKING_STORE in ImageBufferCG
-#if PLATFORM(QT) && ENABLE(ACCELERATED_2D_CANVAS)
-    if (renderingMode == Accelerated) {
-        QWebPageClient* client = document().page()->chrome().platformPageClient();
-        // The WebKit2 Chrome does not have a pageclient.
-        QOpenGLContext* context = client ? client->openGLContextIfAvailable() : 0;
-        setImageBuffer(ImageBuffer::createCompatibleBuffer(size(), ColorSpaceSRGB, context));
-    } else
-#endif
+// #if PLATFORM(QT) && ENABLE(ACCELERATED_2D_CANVAS)
+//     if (renderingMode == Accelerated) {
+//         QWebPageClient* client = document().page()->chrome().platformPageClient();
+//         // The WebKit2 Chrome does not have a pageclient.
+//         QOpenGLContext* context = client ? client->openGLContextIfAvailable() : 0;
+//         setImageBuffer(ImageBuffer::createCompatibleBuffer(size(), ColorSpaceSRGB, context));
+//     } else
+// #endif
+    auto hostWindow = (document().view() && document().view()->root()) ? document().view()->root()->hostWindow() : nullptr;
+    setImageBuffer(ImageBuffer::create(size(), renderingMode, 1, ColorSpaceSRGB, hostWindow));
+}
+
+void HTMLCanvasElement::setImageBuffer(std::unique_ptr<ImageBuffer>&& buffer) const
+{
+    size_t previousMemoryCost = memoryCost();
+    removeFromActivePixelMemory(previousMemoryCost);
+
     {
-        auto hostWindow = (document().view() && document().view()->root()) ? document().view()->root()->hostWindow() : nullptr;
-        setImageBuffer(ImageBuffer::create(size(), renderingMode, 1, ColorSpaceSRGB, hostWindow));
-    }
+        auto locker = holdLock(m_imageBufferAssignmentLock);
+        m_contextStateSaver = nullptr;
+        m_imageBuffer = WTFMove(buffer);
+    }
+
+    if (m_imageBuffer && m_size != m_imageBuffer->internalSize())
+        m_size = m_imageBuffer->internalSize();
+
+    size_t currentMemoryCost = memoryCost();
+    activePixelMemory += currentMemoryCost;
+
+    if (m_context && m_imageBuffer && previousMemoryCost != currentMemoryCost)
+        InspectorInstrumentation::didChangeCanvasMemory(*m_context);
+
     if (!m_imageBuffer)
         return;
     m_imageBuffer->context().setShadowsIgnoreTransforms(true);
@@ -968,48 +987,6 @@
         const_cast<HTMLCanvasElement*>(this)->invalidateStyleAndLayerComposition();
     }
 #endif
-=======
-    auto hostWindow = (document().view() && document().view()->root()) ? document().view()->root()->hostWindow() : nullptr;
-    setImageBuffer(ImageBuffer::create(size(), renderingMode, 1, ColorSpaceSRGB, hostWindow));
->>>>>>> 2d3b0564
-}
-
-void HTMLCanvasElement::setImageBuffer(std::unique_ptr<ImageBuffer>&& buffer) const
-{
-    size_t previousMemoryCost = memoryCost();
-    removeFromActivePixelMemory(previousMemoryCost);
-
-    {
-        auto locker = holdLock(m_imageBufferAssignmentLock);
-        m_contextStateSaver = nullptr;
-        m_imageBuffer = WTFMove(buffer);
-    }
-
-    if (m_imageBuffer && m_size != m_imageBuffer->internalSize())
-        m_size = m_imageBuffer->internalSize();
-
-    size_t currentMemoryCost = memoryCost();
-    activePixelMemory += currentMemoryCost;
-
-    if (m_context && m_imageBuffer && previousMemoryCost != currentMemoryCost)
-        InspectorInstrumentation::didChangeCanvasMemory(*m_context);
-
-    if (!m_imageBuffer)
-        return;
-    m_imageBuffer->context().setShadowsIgnoreTransforms(true);
-    m_imageBuffer->context().setImageInterpolationQuality(defaultInterpolationQuality);
-    m_imageBuffer->context().setStrokeThickness(1);
-    m_contextStateSaver = std::make_unique<GraphicsContextStateSaver>(m_imageBuffer->context());
-
-    JSC::JSLockHolder lock(HTMLElement::scriptExecutionContext()->vm());
-    HTMLElement::scriptExecutionContext()->vm().heap.reportExtraMemoryAllocated(memoryCost());
-
-#if USE(IOSURFACE_CANVAS_BACKING_STORE) || ENABLE(ACCELERATED_2D_CANVAS)
-    if (m_context && m_context->is2d()) {
-        // Recalculate compositing requirements if acceleration state changed.
-        const_cast<HTMLCanvasElement*>(this)->invalidateStyleAndLayerComposition();
-    }
-#endif
 }
 
 void HTMLCanvasElement::setImageBufferAndMarkDirty(std::unique_ptr<ImageBuffer>&& buffer)
