/*
 * Copyright (C) 2008, 2009, 2010, 2011 Apple Inc. All rights reserved.
 * Copyright (C) 2012 Google Inc. All rights reserved.
 *
 * Redistribution and use in source and binary forms, with or without
 * modification, are permitted provided that the following conditions
 * are met:
 *
 * 1.  Redistributions of source code must retain the above copyright
 *     notice, this list of conditions and the following disclaimer.
 * 2.  Redistributions in binary form must reproduce the above copyright
 *     notice, this list of conditions and the following disclaimer in the
 *     documentation and/or other materials provided with the distribution.
 * 3.  Neither the name of Apple Inc. ("Apple") nor the names of
 *     its contributors may be used to endorse or promote products derived
 *     from this software without specific prior written permission.
 *
 * THIS SOFTWARE IS PROVIDED BY APPLE AND ITS CONTRIBUTORS "AS IS" AND ANY
 * EXPRESS OR IMPLIED WARRANTIES, INCLUDING, BUT NOT LIMITED TO, THE IMPLIED
 * WARRANTIES OF MERCHANTABILITY AND FITNESS FOR A PARTICULAR PURPOSE ARE
 * DISCLAIMED. IN NO EVENT SHALL APPLE OR ITS CONTRIBUTORS BE LIABLE FOR ANY
 * DIRECT, INDIRECT, INCIDENTAL, SPECIAL, EXEMPLARY, OR CONSEQUENTIAL DAMAGES
 * (INCLUDING, BUT NOT LIMITED TO, PROCUREMENT OF SUBSTITUTE GOODS OR SERVICES;
 * LOSS OF USE, DATA, OR PROFITS; OR BUSINESS INTERRUPTION) HOWEVER CAUSED AND
 * ON ANY THEORY OF LIABILITY, WHETHER IN CONTRACT, STRICT LIABILITY, OR TORT
 * (INCLUDING NEGLIGENCE OR OTHERWISE) ARISING IN ANY WAY OUT OF THE USE OF
 * THIS SOFTWARE, EVEN IF ADVISED OF THE POSSIBILITY OF SUCH DAMAGE.
 */

#include "config.h"

#if ENABLE(VIDEO)
#include "MediaControlElements.h"

#include "DOMTokenList.h"
#include "ElementChildIterator.h"
#include "EventHandler.h"
#include "EventNames.h"
#include "ExceptionCodePlaceholder.h"
#include "Frame.h"
#include "GraphicsContext.h"
#include "HTMLVideoElement.h"
#include "ImageBuffer.h"
#include "Language.h"
#include "LocalizedStrings.h"
#include "Logging.h"
#include "MediaControls.h"
#include "PageGroup.h"
#include "RenderLayer.h"
#include "RenderMediaControlElements.h"
#include "RenderSlider.h"
#include "RenderVideo.h"
#include "RenderView.h"
#include "Settings.h"
#include "ShadowRoot.h"
#if ENABLE(VIDEO_TRACK)
#include "TextTrackList.h"
#endif

#if ENABLE(WEBVTT_REGIONS)
#include "VTTRegionList.h"
#endif

namespace WebCore {

using namespace HTMLNames;

static const AtomicString& getMediaControlCurrentTimeDisplayElementShadowPseudoId();
static const AtomicString& getMediaControlTimeRemainingDisplayElementShadowPseudoId();

MediaControlPanelElement::MediaControlPanelElement(Document& document)
    : MediaControlDivElement(document, MediaControlsPanel)
    , m_canBeDragged(false)
    , m_isBeingDragged(false)
    , m_isDisplayed(false)
    , m_opaque(true)
    , m_transitionTimer(*this, &MediaControlPanelElement::transitionTimerFired)
{
    setPseudo(AtomicString("-webkit-media-controls-panel", AtomicString::ConstructFromLiteral));
}

Ref<MediaControlPanelElement> MediaControlPanelElement::create(Document& document)
{
    return adoptRef(*new MediaControlPanelElement(document));
}

void MediaControlPanelElement::startDrag(const LayoutPoint& eventLocation)
{
    if (!m_canBeDragged)
        return;

    if (m_isBeingDragged)
        return;

    auto renderer = this->renderer();
    if (!renderer || !renderer->isBox())
        return;

    Frame* frame = document().frame();
    if (!frame)
        return;

    m_lastDragEventLocation = eventLocation;

    frame->eventHandler().setCapturingMouseEventsElement(this);

    m_isBeingDragged = true;
}

void MediaControlPanelElement::continueDrag(const LayoutPoint& eventLocation)
{
    if (!m_isBeingDragged)
        return;

    LayoutSize distanceDragged = eventLocation - m_lastDragEventLocation;
    m_cumulativeDragOffset.move(distanceDragged);
    m_lastDragEventLocation = eventLocation;
    setPosition(m_cumulativeDragOffset);
}

void MediaControlPanelElement::endDrag()
{
    if (!m_isBeingDragged)
        return;

    m_isBeingDragged = false;

    Frame* frame = document().frame();
    if (!frame)
        return;

    frame->eventHandler().setCapturingMouseEventsElement(nullptr);
}

void MediaControlPanelElement::startTimer()
{
    stopTimer();

    // The timer is required to set the property display:'none' on the panel,
    // such that captions are correctly displayed at the bottom of the video
    // at the end of the fadeout transition.
    double duration = document().page() ? document().page()->theme().mediaControlsFadeOutDuration() : 0;
    m_transitionTimer.startOneShot(duration);
}

void MediaControlPanelElement::stopTimer()
{
    if (m_transitionTimer.isActive())
        m_transitionTimer.stop();
}

void MediaControlPanelElement::transitionTimerFired()
{
    if (!m_opaque)
        hide();

    stopTimer();
}

void MediaControlPanelElement::setPosition(const LayoutPoint& position)
{
    double left = position.x();
    double top = position.y();

    // Set the left and top to control the panel's position; this depends on it being absolute positioned.
    // Set the margin to zero since the position passed in will already include the effect of the margin.
    setInlineStyleProperty(CSSPropertyLeft, left, CSSPrimitiveValue::CSS_PX);
    setInlineStyleProperty(CSSPropertyTop, top, CSSPrimitiveValue::CSS_PX);
    setInlineStyleProperty(CSSPropertyMarginLeft, 0.0, CSSPrimitiveValue::CSS_PX);
    setInlineStyleProperty(CSSPropertyMarginTop, 0.0, CSSPrimitiveValue::CSS_PX);

    classList().add("dragged", IGNORE_EXCEPTION);
}

void MediaControlPanelElement::resetPosition()
{
    removeInlineStyleProperty(CSSPropertyLeft);
    removeInlineStyleProperty(CSSPropertyTop);
    removeInlineStyleProperty(CSSPropertyMarginLeft);
    removeInlineStyleProperty(CSSPropertyMarginTop);

    classList().remove("dragged", IGNORE_EXCEPTION);

    m_cumulativeDragOffset.setX(0);
    m_cumulativeDragOffset.setY(0);
}

void MediaControlPanelElement::makeOpaque()
{
    if (m_opaque)
        return;

    double duration = document().page() ? document().page()->theme().mediaControlsFadeInDuration() : 0;

    setInlineStyleProperty(CSSPropertyWebkitTransitionProperty, CSSPropertyOpacity);
    setInlineStyleProperty(CSSPropertyWebkitTransitionDuration, duration, CSSPrimitiveValue::CSS_S);
    setInlineStyleProperty(CSSPropertyOpacity, 1.0, CSSPrimitiveValue::CSS_NUMBER);

    m_opaque = true;

    if (m_isDisplayed)
        show();
}

void MediaControlPanelElement::makeTransparent()
{
    if (!m_opaque)
        return;

    double duration = document().page() ? document().page()->theme().mediaControlsFadeOutDuration() : 0;

    setInlineStyleProperty(CSSPropertyWebkitTransitionProperty, CSSPropertyOpacity);
    setInlineStyleProperty(CSSPropertyWebkitTransitionDuration, duration, CSSPrimitiveValue::CSS_S);
    setInlineStyleProperty(CSSPropertyOpacity, 0.0, CSSPrimitiveValue::CSS_NUMBER);

    m_opaque = false;
    startTimer();
}

void MediaControlPanelElement::defaultEventHandler(Event* event)
{
    MediaControlDivElement::defaultEventHandler(event);

    if (is<MouseEvent>(*event)) {
        LayoutPoint location = downcast<MouseEvent>(*event).absoluteLocation();
        if (event->type() == eventNames().mousedownEvent && event->target() == this) {
            startDrag(location);
            event->setDefaultHandled();
        } else if (event->type() == eventNames().mousemoveEvent && m_isBeingDragged)
            continueDrag(location);
        else if (event->type() == eventNames().mouseupEvent && m_isBeingDragged) {
            continueDrag(location);
            endDrag();
            event->setDefaultHandled();
        }
    }
}

void MediaControlPanelElement::setCanBeDragged(bool canBeDragged)
{
    if (m_canBeDragged == canBeDragged)
        return;

    m_canBeDragged = canBeDragged;

    if (!canBeDragged)
        endDrag();
}

void MediaControlPanelElement::setIsDisplayed(bool isDisplayed)
{
    m_isDisplayed = isDisplayed;
}

// ----------------------------

MediaControlPanelEnclosureElement::MediaControlPanelEnclosureElement(Document& document)
    // Mapping onto same MediaControlElementType as panel element, since it has similar properties.
    : MediaControlDivElement(document, MediaControlsPanel)
{
    setPseudo(AtomicString("-webkit-media-controls-enclosure", AtomicString::ConstructFromLiteral));
}

Ref<MediaControlPanelEnclosureElement> MediaControlPanelEnclosureElement::create(Document& document)
{
    return adoptRef(*new MediaControlPanelEnclosureElement(document));
}

// ----------------------------

MediaControlOverlayEnclosureElement::MediaControlOverlayEnclosureElement(Document& document)
    // Mapping onto same MediaControlElementType as panel element, since it has similar properties.
    : MediaControlDivElement(document, MediaControlsPanel)
{
    setPseudo(AtomicString("-webkit-media-controls-overlay-enclosure", AtomicString::ConstructFromLiteral));
}

Ref<MediaControlOverlayEnclosureElement> MediaControlOverlayEnclosureElement::create(Document& document)
{
    return adoptRef(*new MediaControlOverlayEnclosureElement(document));
}

// ----------------------------

MediaControlTimelineContainerElement::MediaControlTimelineContainerElement(Document& document)
    : MediaControlDivElement(document, MediaTimelineContainer)
{
    setPseudo(AtomicString("-webkit-media-controls-timeline-container", AtomicString::ConstructFromLiteral));
}

Ref<MediaControlTimelineContainerElement> MediaControlTimelineContainerElement::create(Document& document)
{
    Ref<MediaControlTimelineContainerElement> element = adoptRef(*new MediaControlTimelineContainerElement(document));
    element->hide();
    return element;
}

void MediaControlTimelineContainerElement::setTimeDisplaysHidden(bool hidden)
{
    for (auto& element : childrenOfType<Element>(*this)) {
        if (element.shadowPseudoId() != getMediaControlTimeRemainingDisplayElementShadowPseudoId()
            && element.shadowPseudoId() != getMediaControlCurrentTimeDisplayElementShadowPseudoId())
            continue;

        MediaControlTimeDisplayElement& timeDisplay = static_cast<MediaControlTimeDisplayElement&>(element);
        if (hidden)
            timeDisplay.hide();
        else
            timeDisplay.show();
    }
}

RenderPtr<RenderElement> MediaControlTimelineContainerElement::createElementRenderer(Ref<RenderStyle>&& style, const RenderTreePosition&)
{
    return createRenderer<RenderMediaControlTimelineContainer>(*this, WTF::move(style));
}

// ----------------------------

MediaControlVolumeSliderContainerElement::MediaControlVolumeSliderContainerElement(Document& document)
    : MediaControlDivElement(document, MediaVolumeSliderContainer)
{
    setPseudo(AtomicString("-webkit-media-controls-volume-slider-container", AtomicString::ConstructFromLiteral));
}

Ref<MediaControlVolumeSliderContainerElement> MediaControlVolumeSliderContainerElement::create(Document& document)
{
    Ref<MediaControlVolumeSliderContainerElement> element = adoptRef(*new MediaControlVolumeSliderContainerElement(document));
    element->hide();
    return element;
}

RenderPtr<RenderElement> MediaControlVolumeSliderContainerElement::createElementRenderer(Ref<RenderStyle>&& style, const RenderTreePosition&)
{
    return createRenderer<RenderMediaVolumeSliderContainer>(*this, WTF::move(style));
}

void MediaControlVolumeSliderContainerElement::defaultEventHandler(Event* event)
{
    if (!is<MouseEvent>(*event) || event->type() != eventNames().mouseoutEvent)
        return;

    // Poor man's mouseleave event detection.
    MouseEvent& mouseEvent = downcast<MouseEvent>(*event);
    EventTarget* relatedTarget = mouseEvent.relatedTarget();
    if (!relatedTarget || !relatedTarget->toNode())
        return;

    if (this->containsIncludingShadowDOM(relatedTarget->toNode()))
        return;

    hide();
}

// ----------------------------

MediaControlStatusDisplayElement::MediaControlStatusDisplayElement(Document& document)
    : MediaControlDivElement(document, MediaStatusDisplay)
    , m_stateBeingDisplayed(Nothing)
{
    setPseudo(AtomicString("-webkit-media-controls-status-display", AtomicString::ConstructFromLiteral));
}

Ref<MediaControlStatusDisplayElement> MediaControlStatusDisplayElement::create(Document& document)
{
    Ref<MediaControlStatusDisplayElement> element = adoptRef(*new MediaControlStatusDisplayElement(document));
    element->hide();
    return element;
}

void MediaControlStatusDisplayElement::update()
{
    // Get the new state that we'll have to display.
    StateBeingDisplayed newStateToDisplay = Nothing;

    if (mediaController()->readyState() <= MediaControllerInterface::HAVE_METADATA && mediaController()->hasCurrentSrc())
        newStateToDisplay = Loading;
    else if (mediaController()->isLiveStream())
        newStateToDisplay = LiveBroadcast;

    if (newStateToDisplay == m_stateBeingDisplayed)
        return;

    if (m_stateBeingDisplayed == Nothing)
        show();
    else if (newStateToDisplay == Nothing)
        hide();

    m_stateBeingDisplayed = newStateToDisplay;

    switch (m_stateBeingDisplayed) {
    case Nothing:
        setInnerText("", IGNORE_EXCEPTION);
        break;
    case Loading:
        setInnerText(mediaElementLoadingStateText(), IGNORE_EXCEPTION);
        break;
    case LiveBroadcast:
        setInnerText(mediaElementLiveBroadcastStateText(), IGNORE_EXCEPTION);
        break;
    }
}

// ----------------------------

MediaControlPanelMuteButtonElement::MediaControlPanelMuteButtonElement(Document& document, MediaControls* controls)
    : MediaControlMuteButtonElement(document, MediaMuteButton)
    , m_controls(controls)
{
}

Ref<MediaControlPanelMuteButtonElement> MediaControlPanelMuteButtonElement::create(Document& document, MediaControls* controls)
{
    ASSERT(controls);

    Ref<MediaControlPanelMuteButtonElement> button = adoptRef(*new MediaControlPanelMuteButtonElement(document, controls));
    button->ensureUserAgentShadowRoot();
    button->setType("button");
<<<<<<< HEAD
    button->setPseudo(AtomicString("-webkit-media-controls-mute-button", AtomicString::ConstructFromLiteral));
    return button.release();
=======
    return button;
>>>>>>> cd4e4ffb
}

void MediaControlPanelMuteButtonElement::defaultEventHandler(Event* event)
{
    if (event->type() == eventNames().mouseoverEvent)
        m_controls->showVolumeSlider();

    MediaControlMuteButtonElement::defaultEventHandler(event);
}

// ----------------------------

MediaControlVolumeSliderMuteButtonElement::MediaControlVolumeSliderMuteButtonElement(Document& document)
    : MediaControlMuteButtonElement(document, MediaMuteButton)
{
}

Ref<MediaControlVolumeSliderMuteButtonElement> MediaControlVolumeSliderMuteButtonElement::create(Document& document)
{
    Ref<MediaControlVolumeSliderMuteButtonElement> button = adoptRef(*new MediaControlVolumeSliderMuteButtonElement(document));
    button->ensureUserAgentShadowRoot();
    button->setType("button");
<<<<<<< HEAD
    button->setPseudo(AtomicString("-webkit-media-controls-volume-slider-mute-button", AtomicString::ConstructFromLiteral));
    return button.release();
=======
    return button;
>>>>>>> cd4e4ffb
}

// ----------------------------

MediaControlPlayButtonElement::MediaControlPlayButtonElement(Document& document)
    : MediaControlInputElement(document, MediaPlayButton)
{
}

Ref<MediaControlPlayButtonElement> MediaControlPlayButtonElement::create(Document& document)
{
    Ref<MediaControlPlayButtonElement> button = adoptRef(*new MediaControlPlayButtonElement(document));
    button->ensureUserAgentShadowRoot();
    button->setType("button");
<<<<<<< HEAD
    button->setPseudo(AtomicString("-webkit-media-controls-play-button", AtomicString::ConstructFromLiteral));
    return button.release();
=======
    return button;
>>>>>>> cd4e4ffb
}

void MediaControlPlayButtonElement::defaultEventHandler(Event* event)
{
    if (event->type() == eventNames().clickEvent) {
        if (mediaController()->canPlay())
            mediaController()->play();
        else
            mediaController()->pause();
        updateDisplayType();
        event->setDefaultHandled();
    }
    HTMLInputElement::defaultEventHandler(event);
}

void MediaControlPlayButtonElement::updateDisplayType()
{
    setDisplayType(mediaController()->canPlay() ? MediaPlayButton : MediaPauseButton);
}

// ----------------------------

MediaControlOverlayPlayButtonElement::MediaControlOverlayPlayButtonElement(Document& document)
    : MediaControlInputElement(document, MediaOverlayPlayButton)
{
}

Ref<MediaControlOverlayPlayButtonElement> MediaControlOverlayPlayButtonElement::create(Document& document)
{
    Ref<MediaControlOverlayPlayButtonElement> button = adoptRef(*new MediaControlOverlayPlayButtonElement(document));
    button->ensureUserAgentShadowRoot();
    button->setType("button");
<<<<<<< HEAD
    button->setPseudo(AtomicString("-webkit-media-controls-overlay-play-button", AtomicString::ConstructFromLiteral));
    return button.release();
=======
    return button;
>>>>>>> cd4e4ffb
}

void MediaControlOverlayPlayButtonElement::defaultEventHandler(Event* event)
{
    if (event->type() == eventNames().clickEvent && mediaController()->canPlay()) {
        mediaController()->play();
        updateDisplayType();
        event->setDefaultHandled();
    }
    HTMLInputElement::defaultEventHandler(event);
}

void MediaControlOverlayPlayButtonElement::updateDisplayType()
{
    if (mediaController()->canPlay()) {
        show();
    } else
        hide();
}

// ----------------------------

MediaControlSeekForwardButtonElement::MediaControlSeekForwardButtonElement(Document& document)
    : MediaControlSeekButtonElement(document, MediaSeekForwardButton)
{
}

Ref<MediaControlSeekForwardButtonElement> MediaControlSeekForwardButtonElement::create(Document& document)
{
    Ref<MediaControlSeekForwardButtonElement> button = adoptRef(*new MediaControlSeekForwardButtonElement(document));
    button->ensureUserAgentShadowRoot();
    button->setType("button");
<<<<<<< HEAD
    button->setPseudo(AtomicString("-webkit-media-controls-seek-forward-button", AtomicString::ConstructFromLiteral));
    return button.release();
=======
    return button;
>>>>>>> cd4e4ffb
}

// ----------------------------

MediaControlSeekBackButtonElement::MediaControlSeekBackButtonElement(Document& document)
    : MediaControlSeekButtonElement(document, MediaSeekBackButton)
{
}

Ref<MediaControlSeekBackButtonElement> MediaControlSeekBackButtonElement::create(Document& document)
{
    Ref<MediaControlSeekBackButtonElement> button = adoptRef(*new MediaControlSeekBackButtonElement(document));
    button->ensureUserAgentShadowRoot();
    button->setType("button");
<<<<<<< HEAD
    button->setPseudo(AtomicString("-webkit-media-controls-seek-back-button", AtomicString::ConstructFromLiteral));
    return button.release();
=======
    return button;
>>>>>>> cd4e4ffb
}

// ----------------------------

MediaControlRewindButtonElement::MediaControlRewindButtonElement(Document& document)
    : MediaControlInputElement(document, MediaRewindButton)
{
}

Ref<MediaControlRewindButtonElement> MediaControlRewindButtonElement::create(Document& document)
{
    Ref<MediaControlRewindButtonElement> button = adoptRef(*new MediaControlRewindButtonElement(document));
    button->ensureUserAgentShadowRoot();
    button->setType("button");
<<<<<<< HEAD
    button->setPseudo(AtomicString("-webkit-media-controls-rewind-button", AtomicString::ConstructFromLiteral));
    return button.release();
=======
    return button;
>>>>>>> cd4e4ffb
}

void MediaControlRewindButtonElement::defaultEventHandler(Event* event)
{
    if (event->type() == eventNames().clickEvent) {
        mediaController()->setCurrentTime(std::max<double>(0, mediaController()->currentTime() - 30));
        event->setDefaultHandled();
    }
    HTMLInputElement::defaultEventHandler(event);
}

// ----------------------------

MediaControlReturnToRealtimeButtonElement::MediaControlReturnToRealtimeButtonElement(Document& document)
    : MediaControlInputElement(document, MediaReturnToRealtimeButton)
{
}

Ref<MediaControlReturnToRealtimeButtonElement> MediaControlReturnToRealtimeButtonElement::create(Document& document)
{
    Ref<MediaControlReturnToRealtimeButtonElement> button = adoptRef(*new MediaControlReturnToRealtimeButtonElement(document));
    button->ensureUserAgentShadowRoot();
    button->setType("button");
    button->setPseudo(AtomicString("-webkit-media-controls-return-to-realtime-button", AtomicString::ConstructFromLiteral));
    button->hide();
    return button;
}

void MediaControlReturnToRealtimeButtonElement::defaultEventHandler(Event* event)
{
    if (event->type() == eventNames().clickEvent) {
        mediaController()->returnToRealtime();
        event->setDefaultHandled();
    }
    HTMLInputElement::defaultEventHandler(event);
}

// ----------------------------

MediaControlToggleClosedCaptionsButtonElement::MediaControlToggleClosedCaptionsButtonElement(Document& document, MediaControls* controls)
    : MediaControlInputElement(document, MediaShowClosedCaptionsButton)
#if PLATFORM(COCOA) || PLATFORM(WIN) || PLATFORM(GTK)
    , m_controls(controls)
#endif
{
#if !PLATFORM(COCOA) && !PLATFORM(WIN) || !PLATFORM(GTK)
    UNUSED_PARAM(controls);
#endif
}

Ref<MediaControlToggleClosedCaptionsButtonElement> MediaControlToggleClosedCaptionsButtonElement::create(Document& document, MediaControls* controls)
{
    ASSERT(controls);

    Ref<MediaControlToggleClosedCaptionsButtonElement> button = adoptRef(*new MediaControlToggleClosedCaptionsButtonElement(document, controls));
    button->ensureUserAgentShadowRoot();
    button->setType("button");
    button->setPseudo(AtomicString("-webkit-media-controls-toggle-closed-captions-button", AtomicString::ConstructFromLiteral));
    button->hide();
    return button;
}

void MediaControlToggleClosedCaptionsButtonElement::updateDisplayType()
{
    bool captionsVisible = mediaController()->closedCaptionsVisible();
    setDisplayType(captionsVisible ? MediaHideClosedCaptionsButton : MediaShowClosedCaptionsButton);
    setChecked(captionsVisible);
}

void MediaControlToggleClosedCaptionsButtonElement::defaultEventHandler(Event* event)
{
    if (event->type() == eventNames().clickEvent) {
        // FIXME: It's not great that the shared code is dictating behavior of platform-specific
        // UI. Not all ports may want the closed captions button to toggle a list of tracks, so
        // we have to use #if.
        // https://bugs.webkit.org/show_bug.cgi?id=101877
#if !PLATFORM(COCOA) && !PLATFORM(WIN) && !PLATFORM(GTK)
        mediaController()->setClosedCaptionsVisible(!mediaController()->closedCaptionsVisible());
        setChecked(mediaController()->closedCaptionsVisible());
        updateDisplayType();
#else
        m_controls->toggleClosedCaptionTrackList();
#endif
        event->setDefaultHandled();
    }

    HTMLInputElement::defaultEventHandler(event);
}

// ----------------------------

MediaControlClosedCaptionsContainerElement::MediaControlClosedCaptionsContainerElement(Document& document)
    : MediaControlDivElement(document, MediaClosedCaptionsContainer)
{
    setPseudo(AtomicString("-webkit-media-controls-closed-captions-container", AtomicString::ConstructFromLiteral));
}

Ref<MediaControlClosedCaptionsContainerElement> MediaControlClosedCaptionsContainerElement::create(Document& document)
{
    Ref<MediaControlClosedCaptionsContainerElement> element = adoptRef(*new MediaControlClosedCaptionsContainerElement(document));
    element->setAttribute(dirAttr, "auto");
    element->hide();
    return element;
}

// ----------------------------

MediaControlClosedCaptionsTrackListElement::MediaControlClosedCaptionsTrackListElement(Document& document, MediaControls* controls)
    : MediaControlDivElement(document, MediaClosedCaptionsTrackList)
#if ENABLE(VIDEO_TRACK)
    , m_controls(controls)
#endif
{
#if !ENABLE(VIDEO_TRACK)
    UNUSED_PARAM(controls);
#endif
    setPseudo(AtomicString("-webkit-media-controls-closed-captions-track-list", AtomicString::ConstructFromLiteral));
}

Ref<MediaControlClosedCaptionsTrackListElement> MediaControlClosedCaptionsTrackListElement::create(Document& document, MediaControls* controls)
{
    ASSERT(controls);
    Ref<MediaControlClosedCaptionsTrackListElement> element = adoptRef(*new MediaControlClosedCaptionsTrackListElement(document, controls));
    return element;
}

void MediaControlClosedCaptionsTrackListElement::defaultEventHandler(Event* event)
{
#if ENABLE(VIDEO_TRACK)
    if (event->type() == eventNames().clickEvent) {
        Node* target = event->target()->toNode();
        if (!is<Element>(target))
            return;

        // When we created the elements in the track list, we gave them a custom
        // attribute representing the index in the HTMLMediaElement's list of tracks.
        // Check if the event target has such a custom element and, if so,
        // tell the HTMLMediaElement to enable that track.

        RefPtr<TextTrack> textTrack;
        MenuItemToTrackMap::iterator iter = m_menuToTrackMap.find(downcast<Element>(target));
        if (iter != m_menuToTrackMap.end())
            textTrack = iter->value;
        m_menuToTrackMap.clear();
        m_controls->toggleClosedCaptionTrackList();
        if (!textTrack)
            return;

        HTMLMediaElement* mediaElement = parentMediaElement(this);
        if (!mediaElement)
            return;

        mediaElement->setSelectedTextTrack(textTrack.get());

        updateDisplay();
    }

    MediaControlDivElement::defaultEventHandler(event);
#else
    UNUSED_PARAM(event);
#endif
}

void MediaControlClosedCaptionsTrackListElement::updateDisplay()
{
#if ENABLE(VIDEO_TRACK)
    DEPRECATED_DEFINE_STATIC_LOCAL(AtomicString, selectedClassValue, ("selected", AtomicString::ConstructFromLiteral));

    if (!mediaController()->hasClosedCaptions())
        return;

    if (!document().page())
        return;
    CaptionUserPreferences::CaptionDisplayMode displayMode = document().page()->group().captionPreferences()->captionDisplayMode();

    HTMLMediaElement* mediaElement = parentMediaElement(this);
    if (!mediaElement)
        return;

    TextTrackList* trackList = mediaElement->textTracks();
    if (!trackList || !trackList->length())
        return;

    rebuildTrackListMenu();

    RefPtr<Element> offMenuItem;
    bool trackMenuItemSelected = false;

    for (unsigned i = 0, length = m_menuItems.size(); i < length; ++i) {
        RefPtr<Element> trackItem = m_menuItems[i];

        RefPtr<TextTrack> textTrack;
        MenuItemToTrackMap::iterator iter = m_menuToTrackMap.find(trackItem.get());
        if (iter == m_menuToTrackMap.end())
            continue;
        textTrack = iter->value;
        if (!textTrack)
            continue;

        if (textTrack == TextTrack::captionMenuOffItem()) {
            offMenuItem = trackItem;
            continue;
        }

        if (textTrack == TextTrack::captionMenuAutomaticItem()) {
            if (displayMode == CaptionUserPreferences::Automatic)
                trackItem->classList().add(selectedClassValue, ASSERT_NO_EXCEPTION);
            else
                trackItem->classList().remove(selectedClassValue, ASSERT_NO_EXCEPTION);
            continue;
        }

        if (displayMode != CaptionUserPreferences::Automatic && textTrack->mode() == TextTrack::showingKeyword()) {
            trackMenuItemSelected = true;
            trackItem->classList().add(selectedClassValue, ASSERT_NO_EXCEPTION);
        } else
            trackItem->classList().remove(selectedClassValue, ASSERT_NO_EXCEPTION);
    }

    if (offMenuItem) {
        if (displayMode == CaptionUserPreferences::ForcedOnly && !trackMenuItemSelected)
            offMenuItem->classList().add(selectedClassValue, ASSERT_NO_EXCEPTION);
        else
            offMenuItem->classList().remove(selectedClassValue, ASSERT_NO_EXCEPTION);
    }
#endif
}

void MediaControlClosedCaptionsTrackListElement::rebuildTrackListMenu()
{
#if ENABLE(VIDEO_TRACK)
    // Remove any existing content.
    removeChildren();
    m_menuItems.clear();
    m_menuToTrackMap.clear();

    if (!mediaController()->hasClosedCaptions())
        return;

    HTMLMediaElement* mediaElement = parentMediaElement(this);
    if (!mediaElement)
        return;

    TextTrackList* trackList = mediaElement->textTracks();
    if (!trackList || !trackList->length())
        return;

    if (!document().page())
        return;
    CaptionUserPreferences* captionPreferences = document().page()->group().captionPreferences();
    Vector<RefPtr<TextTrack>> tracksForMenu = captionPreferences->sortedTrackListForMenu(trackList);

    RefPtr<Element> captionsHeader = document().createElement(h3Tag, ASSERT_NO_EXCEPTION);
    captionsHeader->appendChild(document().createTextNode(textTrackSubtitlesText()));
    appendChild(captionsHeader);
    RefPtr<Element> captionsMenuList = document().createElement(ulTag, ASSERT_NO_EXCEPTION);

    for (unsigned i = 0, length = tracksForMenu.size(); i < length; ++i) {
        RefPtr<TextTrack> textTrack = tracksForMenu[i];
        RefPtr<Element> menuItem = document().createElement(liTag, ASSERT_NO_EXCEPTION);
        menuItem->appendChild(document().createTextNode(captionPreferences->displayNameForTrack(textTrack.get())));
        captionsMenuList->appendChild(menuItem);
        m_menuItems.append(menuItem);
        m_menuToTrackMap.add(menuItem, textTrack);
    }

    appendChild(captionsMenuList);
#endif
}

// ----------------------------

MediaControlTimelineElement::MediaControlTimelineElement(Document& document, MediaControls* controls)
    : MediaControlInputElement(document, MediaSlider)
    , m_controls(controls)
{
}

Ref<MediaControlTimelineElement> MediaControlTimelineElement::create(Document& document, MediaControls* controls)
{
    ASSERT(controls);

    Ref<MediaControlTimelineElement> timeline = adoptRef(*new MediaControlTimelineElement(document, controls));
    timeline->ensureUserAgentShadowRoot();
    timeline->setType("range");
    timeline->setPseudo(AtomicString("-webkit-media-controls-timeline", AtomicString::ConstructFromLiteral));
    timeline->setAttribute(precisionAttr, "float");
    return timeline;
}

void MediaControlTimelineElement::defaultEventHandler(Event* event)
{
    // Left button is 0. Rejects mouse events not from left button.
    if (is<MouseEvent>(*event) && downcast<MouseEvent>(*event).button())
        return;

    if (!renderer())
        return;

    if (event->type() == eventNames().mousedownEvent)
        mediaController()->beginScrubbing();

    if (event->type() == eventNames().mouseupEvent)
        mediaController()->endScrubbing();

    MediaControlInputElement::defaultEventHandler(event);

    if (event->type() == eventNames().mouseoverEvent || event->type() == eventNames().mouseoutEvent || event->type() == eventNames().mousemoveEvent)
        return;

    double time = value().toDouble();
    if (event->type() == eventNames().inputEvent && time != mediaController()->currentTime())
        mediaController()->setCurrentTime(time);

    RenderSlider& slider = downcast<RenderSlider>(*renderer());
    if (slider.inDragMode())
        m_controls->updateCurrentTimeDisplay();
}

#if !PLATFORM(IOS)
bool MediaControlTimelineElement::willRespondToMouseClickEvents()
{
    if (!renderer())
        return false;

    return true;
}
#endif // !PLATFORM(IOS)

void MediaControlTimelineElement::setPosition(double currentTime)
{
    setValue(String::number(currentTime));
}

void MediaControlTimelineElement::setDuration(double duration)
{
    setAttribute(maxAttr, AtomicString::number(std::isfinite(duration) ? duration : 0));
}

// ----------------------------

MediaControlPanelVolumeSliderElement::MediaControlPanelVolumeSliderElement(Document& document)
    : MediaControlVolumeSliderElement(document)
{
}

Ref<MediaControlPanelVolumeSliderElement> MediaControlPanelVolumeSliderElement::create(Document& document)
{
    Ref<MediaControlPanelVolumeSliderElement> slider = adoptRef(*new MediaControlPanelVolumeSliderElement(document));
    slider->ensureUserAgentShadowRoot();
    slider->setType("range");
    slider->setPseudo(AtomicString("-webkit-media-controls-volume-slider", AtomicString::ConstructFromLiteral));
    slider->setAttribute(precisionAttr, "float");
    slider->setAttribute(maxAttr, "1");
    return slider;
}

// ----------------------------

MediaControlFullscreenVolumeSliderElement::MediaControlFullscreenVolumeSliderElement(Document& document)
    : MediaControlVolumeSliderElement(document)
{
}

Ref<MediaControlFullscreenVolumeSliderElement> MediaControlFullscreenVolumeSliderElement::create(Document& document)
{
    Ref<MediaControlFullscreenVolumeSliderElement> slider = adoptRef(*new MediaControlFullscreenVolumeSliderElement(document));
    slider->ensureUserAgentShadowRoot();
    slider->setType("range");
    slider->setPseudo(AtomicString("-webkit-media-controls-fullscreen-volume-slider", AtomicString::ConstructFromLiteral));
    slider->setAttribute(precisionAttr, "float");
    slider->setAttribute(maxAttr, "1");
    return slider;
}

// ----------------------------

MediaControlFullscreenButtonElement::MediaControlFullscreenButtonElement(Document& document)
    : MediaControlInputElement(document, MediaEnterFullscreenButton)
{
}

Ref<MediaControlFullscreenButtonElement> MediaControlFullscreenButtonElement::create(Document& document)
{
    Ref<MediaControlFullscreenButtonElement> button = adoptRef(*new MediaControlFullscreenButtonElement(document));
    button->ensureUserAgentShadowRoot();
    button->setType("button");
    button->setPseudo(AtomicString("-webkit-media-controls-fullscreen-button", AtomicString::ConstructFromLiteral));
    button->hide();
    return button;
}

void MediaControlFullscreenButtonElement::defaultEventHandler(Event* event)
{
    if (event->type() == eventNames().clickEvent) {
#if ENABLE(FULLSCREEN_API)
        // Only use the new full screen API if the fullScreenEnabled setting has
        // been explicitly enabled. Otherwise, use the old fullscreen API. This
        // allows apps which embed a WebView to retain the existing full screen
        // video implementation without requiring them to implement their own full
        // screen behavior.
        if (document().settings() && document().settings()->fullScreenEnabled()) {
            if (document().webkitIsFullScreen() && document().webkitCurrentFullScreenElement() == parentMediaElement(this))
                document().webkitCancelFullScreen();
            else
                document().requestFullScreenForElement(parentMediaElement(this), 0, Document::ExemptIFrameAllowFullScreenRequirement);
        } else
#endif
            mediaController()->enterFullscreen();
        event->setDefaultHandled();
    }
    HTMLInputElement::defaultEventHandler(event);
}

void MediaControlFullscreenButtonElement::setIsFullscreen(bool isFullscreen)
{
    setDisplayType(isFullscreen ? MediaExitFullscreenButton : MediaEnterFullscreenButton);
}

// ----------------------------

MediaControlFullscreenVolumeMinButtonElement::MediaControlFullscreenVolumeMinButtonElement(Document& document)
    : MediaControlInputElement(document, MediaUnMuteButton)
{
}

Ref<MediaControlFullscreenVolumeMinButtonElement> MediaControlFullscreenVolumeMinButtonElement::create(Document& document)
{
    Ref<MediaControlFullscreenVolumeMinButtonElement> button = adoptRef(*new MediaControlFullscreenVolumeMinButtonElement(document));
    button->ensureUserAgentShadowRoot();
    button->setType("button");
<<<<<<< HEAD
    button->setPseudo(AtomicString("-webkit-media-controls-fullscreen-volume-min-button", AtomicString::ConstructFromLiteral));
    return button.release();
=======
    return button;
>>>>>>> cd4e4ffb
}

void MediaControlFullscreenVolumeMinButtonElement::defaultEventHandler(Event* event)
{
    if (event->type() == eventNames().clickEvent) {
        ExceptionCode code = 0;
        mediaController()->setVolume(0, code);
        event->setDefaultHandled();
    }
    HTMLInputElement::defaultEventHandler(event);
}

// ----------------------------

MediaControlFullscreenVolumeMaxButtonElement::MediaControlFullscreenVolumeMaxButtonElement(Document& document)
: MediaControlInputElement(document, MediaMuteButton)
{
}

Ref<MediaControlFullscreenVolumeMaxButtonElement> MediaControlFullscreenVolumeMaxButtonElement::create(Document& document)
{
    Ref<MediaControlFullscreenVolumeMaxButtonElement> button = adoptRef(*new MediaControlFullscreenVolumeMaxButtonElement(document));
    button->ensureUserAgentShadowRoot();
    button->setType("button");
<<<<<<< HEAD
    button->setPseudo(AtomicString("-webkit-media-controls-fullscreen-volume-max-button", AtomicString::ConstructFromLiteral));
    return button.release();
=======
    return button;
>>>>>>> cd4e4ffb
}

void MediaControlFullscreenVolumeMaxButtonElement::defaultEventHandler(Event* event)
{
    if (event->type() == eventNames().clickEvent) {
        ExceptionCode code = 0;
        mediaController()->setVolume(1, code);
        event->setDefaultHandled();
    }
    HTMLInputElement::defaultEventHandler(event);
}

// ----------------------------

MediaControlTimeRemainingDisplayElement::MediaControlTimeRemainingDisplayElement(Document& document)
    : MediaControlTimeDisplayElement(document, MediaTimeRemainingDisplay)
{
    setPseudo(getMediaControlTimeRemainingDisplayElementShadowPseudoId());
}

Ref<MediaControlTimeRemainingDisplayElement> MediaControlTimeRemainingDisplayElement::create(Document& document)
{
    return adoptRef(*new MediaControlTimeRemainingDisplayElement(document));
}

static const AtomicString& getMediaControlTimeRemainingDisplayElementShadowPseudoId()
{
    DEPRECATED_DEFINE_STATIC_LOCAL(AtomicString, id, ("-webkit-media-controls-time-remaining-display", AtomicString::ConstructFromLiteral));
    return id;
}

// ----------------------------

MediaControlCurrentTimeDisplayElement::MediaControlCurrentTimeDisplayElement(Document& document)
    : MediaControlTimeDisplayElement(document, MediaCurrentTimeDisplay)
{
    setPseudo(getMediaControlCurrentTimeDisplayElementShadowPseudoId());
}

Ref<MediaControlCurrentTimeDisplayElement> MediaControlCurrentTimeDisplayElement::create(Document& document)
{
    return adoptRef(*new MediaControlCurrentTimeDisplayElement(document));
}

static const AtomicString& getMediaControlCurrentTimeDisplayElementShadowPseudoId()
{
    DEPRECATED_DEFINE_STATIC_LOCAL(AtomicString, id, ("-webkit-media-controls-current-time-display", AtomicString::ConstructFromLiteral));
    return id;
}

// ----------------------------

#if ENABLE(VIDEO_TRACK)

MediaControlTextTrackContainerElement::MediaControlTextTrackContainerElement(Document& document)
    : MediaControlDivElement(document, MediaTextTrackDisplayContainer)
    , m_updateTimer(*this, &MediaControlTextTrackContainerElement::updateTimerFired)
    , m_fontSize(0)
    , m_fontSizeIsImportant(false)
    , m_updateTextTrackRepresentationStyle(false)
{
    setPseudo(AtomicString("-webkit-media-text-track-container", AtomicString::ConstructFromLiteral));
}

Ref<MediaControlTextTrackContainerElement> MediaControlTextTrackContainerElement::create(Document& document)
{
    auto element = adoptRef(*new MediaControlTextTrackContainerElement(document));
    element->hide();
    return element;
}

RenderPtr<RenderElement> MediaControlTextTrackContainerElement::createElementRenderer(Ref<RenderStyle>&& style, const RenderTreePosition&)
{
    return createRenderer<RenderTextTrackContainerElement>(*this, WTF::move(style));
}

static bool compareCueIntervalForDisplay(const CueInterval& one, const CueInterval& two)
{
    return one.data()->isPositionedAbove(two.data());
};

void MediaControlTextTrackContainerElement::updateDisplay()
{
    if (!mediaController()->closedCaptionsVisible())
        removeChildren();

    HTMLMediaElement* mediaElement = parentMediaElement(this);
    // 1. If the media element is an audio element, or is another playback
    // mechanism with no rendering area, abort these steps. There is nothing to
    // render.
    if (!mediaElement || !mediaElement->isVideo())
        return;

    // 2. Let video be the media element or other playback mechanism.
    HTMLVideoElement& video = downcast<HTMLVideoElement>(*mediaElement);

    // 3. Let output be an empty list of absolutely positioned CSS block boxes.
    Vector<RefPtr<HTMLDivElement>> output;

    // 4. If the user agent is exposing a user interface for video, add to
    // output one or more completely transparent positioned CSS block boxes that
    // cover the same region as the user interface.

    // 5. If the last time these rules were run, the user agent was not exposing
    // a user interface for video, but now it is, let reset be true. Otherwise,
    // let reset be false.

    // There is nothing to be done explicitly for 4th and 5th steps, as
    // everything is handled through CSS. The caption box is on top of the
    // controls box, in a container set with the -webkit-box display property.

    // 6. Let tracks be the subset of video's list of text tracks that have as
    // their rules for updating the text track rendering these rules for
    // updating the display of WebVTT text tracks, and whose text track mode is
    // showing or showing by default.
    // 7. Let cues be an empty list of text track cues.
    // 8. For each track track in tracks, append to cues all the cues from
    // track's list of cues that have their text track cue active flag set.
    CueList activeCues = video.currentlyActiveCues();

    // 9. If reset is false, then, for each text track cue cue in cues: if cue's
    // text track cue display state has a set of CSS boxes, then add those boxes
    // to output, and remove cue from cues.

    // There is nothing explicitly to be done here, as all the caching occurs
    // within the TextTrackCue instance itself. If parameters of the cue change,
    // the display tree is cleared.

    // If the number of CSS boxes in the output is less than the number of cues
    // we wish to render (e.g., we are adding another cue in a set of roll-up
    // cues), remove all the existing CSS boxes representing the cues and re-add
    // them so that the new cue is at the bottom.
    // FIXME: Calling countChildNodes() here is inefficient. We don't need to
    // traverse all children just to check if there are less children than cues.
    if (countChildNodes() < activeCues.size())
        removeChildren();

    // Sort the active cues for the appropriate display order. For example, for roll-up
    // or paint-on captions, we need to add the cues in reverse chronological order,
    // so that the newest captions appear at the bottom.
    std::sort(activeCues.begin(), activeCues.end(), &compareCueIntervalForDisplay);

    // 10. For each text track cue cue in cues that has not yet had
    // corresponding CSS boxes added to output, in text track cue order, run the
    // following substeps:
    for (size_t i = 0; i < activeCues.size(); ++i) {
        if (!mediaController()->closedCaptionsVisible())
            continue;

        TextTrackCue* textTrackCue = activeCues[i].data();
        if (!textTrackCue->isRenderable())
            continue;

        VTTCue* cue = toVTTCue(textTrackCue);

        ASSERT(cue->isActive());
        if (!cue->track() || !cue->track()->isRendered() || !cue->isActive() || cue->text().isEmpty())
            continue;

        LOG(Media, "MediaControlTextTrackContainerElement::updateDisplay(%p) - adding and positioning cue #%zu: \"%s\", start=%.2f, end=%.2f, line=%.2f", this, i, cue->text().utf8().data(), cue->startTime(), cue->endTime(), cue->line());

        RefPtr<VTTCueBox> displayBox = cue->getDisplayTree(m_videoDisplaySize.size(), m_fontSize);
#if ENABLE(WEBVTT_REGIONS)
        if (cue->track()->mode() == TextTrack::disabledKeyword())
            continue;

        VTTRegion* region = cue->track()->regions()->getRegionById(cue->regionId());
        if (!region) {
            // If cue has an empty text track cue region identifier or there is no
            // WebVTT region whose region identifier is identical to cue's text
            // track cue region identifier, run the following substeps:
#endif
            if (displayBox->hasChildNodes() && !contains(displayBox.get())) {
                // Note: the display tree of a cue is removed when the active flag of the cue is unset.
                appendChild(displayBox, ASSERT_NO_EXCEPTION);
                cue->setFontSize(m_fontSize, m_videoDisplaySize.size(), m_fontSizeIsImportant);
            }
#if ENABLE(WEBVTT_REGIONS)
        } else {
            // Let region be the WebVTT region whose region identifier
            // matches the text track cue region identifier of cue.
            RefPtr<HTMLDivElement> regionNode = region->getDisplayTree();

            // Append the region to the viewport, if it was not already.
            if (!contains(regionNode.get()))
                appendChild(region->getDisplayTree());

            region->appendTextTrackCueBox(displayBox);
        }
#endif
    }

    // 11. Return output.
    if (hasChildNodes()) {
        show();
        updateTextTrackRepresentation();
    } else {
        hide();
        clearTextTrackRepresentation();
    }
}

void MediaControlTextTrackContainerElement::updateActiveCuesFontSize()
{
    if (!document().page())
        return;

    HTMLMediaElement* mediaElement = parentMediaElement(this);
    if (!mediaElement)
        return;

    float smallestDimension = std::min(m_videoDisplaySize.size().height(), m_videoDisplaySize.size().width());
    float fontScale = document().page()->group().captionPreferences()->captionFontSizeScaleAndImportance(m_fontSizeIsImportant);
    m_fontSize = lroundf(smallestDimension * fontScale);
    
    CueList activeCues = mediaElement->currentlyActiveCues();
    for (size_t i = 0; i < activeCues.size(); ++i) {
        TextTrackCue* cue = activeCues[i].data();
        if (!cue->isRenderable())
            continue;

        toVTTCue(cue)->setFontSize(m_fontSize, m_videoDisplaySize.size(), m_fontSizeIsImportant);
    }

}

void MediaControlTextTrackContainerElement::updateTimerFired()
{
    if (!document().page())
        return;

    if (m_textTrackRepresentation)
        updateStyleForTextTrackRepresentation();

    updateActiveCuesFontSize();
    updateDisplay();
}

void MediaControlTextTrackContainerElement::updateTextTrackRepresentation()
{
    HTMLMediaElement* mediaElement = parentMediaElement(this);
    if (!mediaElement)
        return;

    if (!mediaElement->requiresTextTrackRepresentation())
        return;

    if (!m_textTrackRepresentation) {
        m_textTrackRepresentation = TextTrackRepresentation::create(*this);
        m_updateTextTrackRepresentationStyle = true;
        mediaElement->setTextTrackRepresentation(m_textTrackRepresentation.get());
    }

    m_textTrackRepresentation->update();
    updateStyleForTextTrackRepresentation();
}

void MediaControlTextTrackContainerElement::clearTextTrackRepresentation()
{
    if (!m_textTrackRepresentation)
        return;

    m_textTrackRepresentation = nullptr;
    m_updateTextTrackRepresentationStyle = true;
    if (HTMLMediaElement* mediaElement = parentMediaElement(this))
        mediaElement->setTextTrackRepresentation(nullptr);
    updateStyleForTextTrackRepresentation();
    updateActiveCuesFontSize();
}

void MediaControlTextTrackContainerElement::updateStyleForTextTrackRepresentation()
{
    if (!m_updateTextTrackRepresentationStyle)
        return;
    m_updateTextTrackRepresentationStyle = false;

    if (m_textTrackRepresentation) {
        setInlineStyleProperty(CSSPropertyWidth, m_videoDisplaySize.size().width(), CSSPrimitiveValue::CSS_PX);
        setInlineStyleProperty(CSSPropertyHeight, m_videoDisplaySize.size().height(), CSSPrimitiveValue::CSS_PX);
        setInlineStyleProperty(CSSPropertyPosition, CSSValueAbsolute);
        setInlineStyleProperty(CSSPropertyLeft, 0, CSSPrimitiveValue::CSS_PX);
        setInlineStyleProperty(CSSPropertyTop, 0, CSSPrimitiveValue::CSS_PX);
        return;
    }

    removeInlineStyleProperty(CSSPropertyPosition);
    removeInlineStyleProperty(CSSPropertyWidth);
    removeInlineStyleProperty(CSSPropertyHeight);
    removeInlineStyleProperty(CSSPropertyLeft);
    removeInlineStyleProperty(CSSPropertyTop);
}

void MediaControlTextTrackContainerElement::enteredFullscreen()
{
    if (hasChildNodes())
        updateTextTrackRepresentation();
    updateSizes(true);
}

void MediaControlTextTrackContainerElement::exitedFullscreen()
{
    clearTextTrackRepresentation();
    updateSizes(true);
}

void MediaControlTextTrackContainerElement::updateSizes(bool forceUpdate)
{
    HTMLMediaElement* mediaElement = parentMediaElement(this);
    if (!mediaElement)
        return;

    if (!document().page())
        return;

    mediaElement->syncTextTrackBounds();

    IntRect videoBox;
    if (m_textTrackRepresentation)
        videoBox = m_textTrackRepresentation->bounds();
    else {
        if (!is<RenderVideo>(mediaElement->renderer()))
            return;
        videoBox = downcast<RenderVideo>(*mediaElement->renderer()).videoBox();
    }

    if (!forceUpdate && m_videoDisplaySize == videoBox)
        return;

    m_videoDisplaySize = videoBox;
    m_updateTextTrackRepresentationStyle = true;

    // FIXME (121170): This function is called during layout, and should lay out the text tracks immediately.
    m_updateTimer.startOneShot(0);
}

RefPtr<Image> MediaControlTextTrackContainerElement::createTextTrackRepresentationImage()
{
    if (!hasChildNodes())
        return nullptr;

    Frame* frame = document().frame();
    if (!frame)
        return nullptr;

    document().updateLayout();

    auto* renderer = this->renderer();
    if (!renderer)
        return nullptr;

    if (!renderer->hasLayer())
        return nullptr;

    RenderLayer* layer = downcast<RenderLayerModelObject>(*renderer).layer();

    float deviceScaleFactor = 1;
    if (Page* page = document().page())
        deviceScaleFactor = page->deviceScaleFactor();

    IntRect paintingRect = IntRect(IntPoint(), layer->size());

    std::unique_ptr<ImageBuffer> buffer(ImageBuffer::create(paintingRect.size(), deviceScaleFactor, ColorSpaceDeviceRGB));
    if (!buffer)
        return nullptr;

    layer->paint(buffer->context(), paintingRect, LayoutSize(), PaintBehaviorFlattenCompositingLayers, nullptr, RenderLayer::PaintLayerPaintingCompositingAllPhases);

    return buffer->copyImage();
}

void MediaControlTextTrackContainerElement::textTrackRepresentationBoundsChanged(const IntRect&)
{
    if (hasChildNodes())
        updateTextTrackRepresentation();
    updateSizes();
}

#endif // ENABLE(VIDEO_TRACK)

// ----------------------------

} // namespace WebCore

#endif // ENABLE(VIDEO)<|MERGE_RESOLUTION|>--- conflicted
+++ resolved
@@ -416,12 +416,8 @@
     Ref<MediaControlPanelMuteButtonElement> button = adoptRef(*new MediaControlPanelMuteButtonElement(document, controls));
     button->ensureUserAgentShadowRoot();
     button->setType("button");
-<<<<<<< HEAD
     button->setPseudo(AtomicString("-webkit-media-controls-mute-button", AtomicString::ConstructFromLiteral));
-    return button.release();
-=======
     return button;
->>>>>>> cd4e4ffb
 }
 
 void MediaControlPanelMuteButtonElement::defaultEventHandler(Event* event)
@@ -444,12 +440,8 @@
     Ref<MediaControlVolumeSliderMuteButtonElement> button = adoptRef(*new MediaControlVolumeSliderMuteButtonElement(document));
     button->ensureUserAgentShadowRoot();
     button->setType("button");
-<<<<<<< HEAD
     button->setPseudo(AtomicString("-webkit-media-controls-volume-slider-mute-button", AtomicString::ConstructFromLiteral));
-    return button.release();
-=======
     return button;
->>>>>>> cd4e4ffb
 }
 
 // ----------------------------
@@ -464,12 +456,8 @@
     Ref<MediaControlPlayButtonElement> button = adoptRef(*new MediaControlPlayButtonElement(document));
     button->ensureUserAgentShadowRoot();
     button->setType("button");
-<<<<<<< HEAD
     button->setPseudo(AtomicString("-webkit-media-controls-play-button", AtomicString::ConstructFromLiteral));
-    return button.release();
-=======
     return button;
->>>>>>> cd4e4ffb
 }
 
 void MediaControlPlayButtonElement::defaultEventHandler(Event* event)
@@ -502,12 +490,8 @@
     Ref<MediaControlOverlayPlayButtonElement> button = adoptRef(*new MediaControlOverlayPlayButtonElement(document));
     button->ensureUserAgentShadowRoot();
     button->setType("button");
-<<<<<<< HEAD
     button->setPseudo(AtomicString("-webkit-media-controls-overlay-play-button", AtomicString::ConstructFromLiteral));
-    return button.release();
-=======
     return button;
->>>>>>> cd4e4ffb
 }
 
 void MediaControlOverlayPlayButtonElement::defaultEventHandler(Event* event)
@@ -540,12 +524,8 @@
     Ref<MediaControlSeekForwardButtonElement> button = adoptRef(*new MediaControlSeekForwardButtonElement(document));
     button->ensureUserAgentShadowRoot();
     button->setType("button");
-<<<<<<< HEAD
     button->setPseudo(AtomicString("-webkit-media-controls-seek-forward-button", AtomicString::ConstructFromLiteral));
-    return button.release();
-=======
     return button;
->>>>>>> cd4e4ffb
 }
 
 // ----------------------------
@@ -560,12 +540,8 @@
     Ref<MediaControlSeekBackButtonElement> button = adoptRef(*new MediaControlSeekBackButtonElement(document));
     button->ensureUserAgentShadowRoot();
     button->setType("button");
-<<<<<<< HEAD
     button->setPseudo(AtomicString("-webkit-media-controls-seek-back-button", AtomicString::ConstructFromLiteral));
-    return button.release();
-=======
     return button;
->>>>>>> cd4e4ffb
 }
 
 // ----------------------------
@@ -580,12 +556,8 @@
     Ref<MediaControlRewindButtonElement> button = adoptRef(*new MediaControlRewindButtonElement(document));
     button->ensureUserAgentShadowRoot();
     button->setType("button");
-<<<<<<< HEAD
     button->setPseudo(AtomicString("-webkit-media-controls-rewind-button", AtomicString::ConstructFromLiteral));
-    return button.release();
-=======
     return button;
->>>>>>> cd4e4ffb
 }
 
 void MediaControlRewindButtonElement::defaultEventHandler(Event* event)
@@ -1017,12 +989,8 @@
     Ref<MediaControlFullscreenVolumeMinButtonElement> button = adoptRef(*new MediaControlFullscreenVolumeMinButtonElement(document));
     button->ensureUserAgentShadowRoot();
     button->setType("button");
-<<<<<<< HEAD
     button->setPseudo(AtomicString("-webkit-media-controls-fullscreen-volume-min-button", AtomicString::ConstructFromLiteral));
-    return button.release();
-=======
     return button;
->>>>>>> cd4e4ffb
 }
 
 void MediaControlFullscreenVolumeMinButtonElement::defaultEventHandler(Event* event)
@@ -1047,12 +1015,8 @@
     Ref<MediaControlFullscreenVolumeMaxButtonElement> button = adoptRef(*new MediaControlFullscreenVolumeMaxButtonElement(document));
     button->ensureUserAgentShadowRoot();
     button->setType("button");
-<<<<<<< HEAD
     button->setPseudo(AtomicString("-webkit-media-controls-fullscreen-volume-max-button", AtomicString::ConstructFromLiteral));
-    return button.release();
-=======
     return button;
->>>>>>> cd4e4ffb
 }
 
 void MediaControlFullscreenVolumeMaxButtonElement::defaultEventHandler(Event* event)
