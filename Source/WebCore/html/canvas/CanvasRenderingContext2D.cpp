/*
 * Copyright (C) 2004-2017 Apple Inc. All rights reserved.
 * Copyright (C) 2008, 2010 Nokia Corporation and/or its subsidiary(-ies)
 * Copyright (C) 2007 Alp Toker <alp@atoker.com>
 * Copyright (C) 2008 Eric Seidel <eric@webkit.org>
 * Copyright (C) 2008 Dirk Schulze <krit@webkit.org>
 * Copyright (C) 2010 Torch Mobile (Beijing) Co. Ltd. All rights reserved.
 * Copyright (C) 2012 Intel Corporation. All rights reserved.
 * Copyright (C) 2013, 2014 Adobe Systems Incorporated. All rights reserved.
 *
 * Redistribution and use in source and binary forms, with or without
 * modification, are permitted provided that the following conditions
 * are met:
 * 1. Redistributions of source code must retain the above copyright
 *    notice, this list of conditions and the following disclaimer.
 * 2. Redistributions in binary form must reproduce the above copyright
 *    notice, this list of conditions and the following disclaimer in the
 *    documentation and/or other materials provided with the distribution.
 *
 * THIS SOFTWARE IS PROVIDED BY APPLE INC. ``AS IS'' AND ANY
 * EXPRESS OR IMPLIED WARRANTIES, INCLUDING, BUT NOT LIMITED TO, THE
 * IMPLIED WARRANTIES OF MERCHANTABILITY AND FITNESS FOR A PARTICULAR
 * PURPOSE ARE DISCLAIMED.  IN NO EVENT SHALL APPLE INC. OR
 * CONTRIBUTORS BE LIABLE FOR ANY DIRECT, INDIRECT, INCIDENTAL, SPECIAL,
 * EXEMPLARY, OR CONSEQUENTIAL DAMAGES (INCLUDING, BUT NOT LIMITED TO,
 * PROCUREMENT OF SUBSTITUTE GOODS OR SERVICES; LOSS OF USE, DATA, OR
 * PROFITS; OR BUSINESS INTERRUPTION) HOWEVER CAUSED AND ON ANY THEORY
 * OF LIABILITY, WHETHER IN CONTRACT, STRICT LIABILITY, OR TORT
 * (INCLUDING NEGLIGENCE OR OTHERWISE) ARISING IN ANY WAY OUT OF THE USE
 * OF THIS SOFTWARE, EVEN IF ADVISED OF THE POSSIBILITY OF SUCH DAMAGE.
 */

#include "config.h"
#include "CanvasRenderingContext2D.h"

#include "CSSFontSelector.h"
#include "CSSParser.h"
#include "CSSPropertyNames.h"
#include "ImageBuffer.h"
#include "ImageData.h"
#include "InspectorInstrumentation.h"
#include "Path2D.h"
#include "RenderTheme.h"
#include "StyleProperties.h"
#include "StyleResolver.h"
#include "TextMetrics.h"
#include "TextRun.h"
#include <wtf/CheckedArithmetic.h>
#include <wtf/MathExtras.h>
#include <wtf/text/StringBuilder.h>

namespace WebCore {

using namespace HTMLNames;

std::unique_ptr<CanvasRenderingContext2D> CanvasRenderingContext2D::create(CanvasBase& canvas, bool usesCSSCompatibilityParseMode, bool usesDashboardCompatibilityMode)
{
    auto renderingContext = std::unique_ptr<CanvasRenderingContext2D>(new CanvasRenderingContext2D(canvas, usesCSSCompatibilityParseMode, usesDashboardCompatibilityMode));

    InspectorInstrumentation::didCreateCanvasRenderingContext(*renderingContext);

    return renderingContext;
}

CanvasRenderingContext2D::CanvasRenderingContext2D(CanvasBase& canvas, bool usesCSSCompatibilityParseMode, bool usesDashboardCompatibilityMode)
    : CanvasRenderingContext2DBase(canvas, usesCSSCompatibilityParseMode, usesDashboardCompatibilityMode)
{
}

CanvasRenderingContext2D::~CanvasRenderingContext2D() = default;

void CanvasRenderingContext2D::drawFocusIfNeeded(Element& element)
{
    drawFocusIfNeededInternal(m_path, element);
}

void CanvasRenderingContext2D::drawFocusIfNeeded(Path2D& path, Element& element)
{
    drawFocusIfNeededInternal(path.path(), element);
}

void CanvasRenderingContext2D::drawFocusIfNeededInternal(const Path& path, Element& element)
{
    auto* context = drawingContext();
    if (!element.focused() || !state().hasInvertibleTransform || path.isEmpty() || !element.isDescendantOf(canvas()) || !context)
        return;
    context->drawFocusRing(path, 1, 1, RenderTheme::focusRingColor(element.document().styleColorOptions()));
}

String CanvasRenderingContext2D::font() const
{
    if (!state().font.realized())
        return DefaultFont;

    StringBuilder serializedFont;
    const auto& fontDescription = state().font.fontDescription();

    if (fontDescription.italic())
        serializedFont.appendLiteral("italic ");
    if (fontDescription.variantCaps() == FontVariantCaps::Small)
        serializedFont.appendLiteral("small-caps ");

    serializedFont.appendNumber(fontDescription.computedPixelSize());
    serializedFont.appendLiteral("px");

    for (unsigned i = 0; i < fontDescription.familyCount(); ++i) {
        if (i)
            serializedFont.append(',');
        // FIXME: We should append family directly to serializedFont rather than building a temporary string.
        String family = fontDescription.familyAt(i);
        if (family.startsWith("-webkit-"))
            family = family.substring(8);
        if (family.contains(' '))
            family = makeString('"', family, '"');

        serializedFont.append(' ');
        serializedFont.append(family);
    }

    return serializedFont.toString();
}

void CanvasRenderingContext2D::setFont(const String& newFont)
{
    if (newFont == state().unparsedFont && state().font.realized())
        return;

    auto parsedStyle = MutableStyleProperties::create();
    CSSParser::parseValue(parsedStyle, CSSPropertyFont, newFont, true, strictToCSSParserMode(!m_usesCSSCompatibilityParseMode));
    if (parsedStyle->isEmpty())
        return;

    String fontValue = parsedStyle->getPropertyValue(CSSPropertyFont);

    // According to http://lists.w3.org/Archives/Public/public-html/2009Jul/0947.html,
    // the "inherit" and "initial" values must be ignored.
    if (fontValue == "inherit" || fontValue == "initial")
        return;

    // The parse succeeded.
    String newFontSafeCopy(newFont); // Create a string copy since newFont can be deleted inside realizeSaves.
    realizeSaves();
    modifiableState().unparsedFont = newFontSafeCopy;

    // Map the <canvas> font into the text style. If the font uses keywords like larger/smaller, these will work
    // relative to the canvas.
    auto newStyle = RenderStyle::createPtr();

    Document& document = canvas().document();
    document.updateStyleIfNeeded();

    if (auto* computedStyle = canvas().computedStyle())
        newStyle->setFontDescription(FontCascadeDescription { computedStyle->fontDescription() });
    else {
        FontCascadeDescription defaultFontDescription;
        defaultFontDescription.setOneFamily(DefaultFontFamily);
        defaultFontDescription.setSpecifiedSize(DefaultFontSize);
        defaultFontDescription.setComputedSize(DefaultFontSize);

        newStyle->setFontDescription(WTFMove(defaultFontDescription));
    }

    newStyle->fontCascade().update(&document.fontSelector());

    // Now map the font property longhands into the style.
    StyleResolver& styleResolver = canvas().styleResolver();
    styleResolver.applyPropertyToStyle(CSSPropertyFontFamily, parsedStyle->getPropertyCSSValue(CSSPropertyFontFamily).get(), WTFMove(newStyle));
    styleResolver.applyPropertyToCurrentStyle(CSSPropertyFontStyle, parsedStyle->getPropertyCSSValue(CSSPropertyFontStyle).get());
    styleResolver.applyPropertyToCurrentStyle(CSSPropertyFontVariantCaps, parsedStyle->getPropertyCSSValue(CSSPropertyFontVariantCaps).get());
    styleResolver.applyPropertyToCurrentStyle(CSSPropertyFontWeight, parsedStyle->getPropertyCSSValue(CSSPropertyFontWeight).get());

    // As described in BUG66291, setting font-size and line-height on a font may entail a CSSPrimitiveValue::computeLengthDouble call,
    // which assumes the fontMetrics are available for the affected font, otherwise a crash occurs (see http://trac.webkit.org/changeset/96122).
    // The updateFont() calls below update the fontMetrics and ensure the proper setting of font-size and line-height.
    styleResolver.updateFont();
    styleResolver.applyPropertyToCurrentStyle(CSSPropertyFontSize, parsedStyle->getPropertyCSSValue(CSSPropertyFontSize).get());
    styleResolver.updateFont();
    styleResolver.applyPropertyToCurrentStyle(CSSPropertyLineHeight, parsedStyle->getPropertyCSSValue(CSSPropertyLineHeight).get());

    modifiableState().font.initialize(document.fontSelector(), *styleResolver.style());
}

static CanvasTextAlign toCanvasTextAlign(TextAlign textAlign)
{
    switch (textAlign) {
    case StartTextAlign:
        return CanvasTextAlign::Start;
    case EndTextAlign:
        return CanvasTextAlign::End;
    case LeftTextAlign:
        return CanvasTextAlign::Left;
    case RightTextAlign:
        return CanvasTextAlign::Right;
    case CenterTextAlign:
        return CanvasTextAlign::Center;
    }

    ASSERT_NOT_REACHED();
    return CanvasTextAlign::Start;
}

static TextAlign fromCanvasTextAlign(CanvasTextAlign canvasTextAlign)
{
    switch (canvasTextAlign) {
    case CanvasTextAlign::Start:
        return StartTextAlign;
    case CanvasTextAlign::End:
        return EndTextAlign;
    case CanvasTextAlign::Left:
        return LeftTextAlign;
    case CanvasTextAlign::Right:
        return RightTextAlign;
    case CanvasTextAlign::Center:
        return CenterTextAlign;
    }

    ASSERT_NOT_REACHED();
    return StartTextAlign;
}

CanvasTextAlign CanvasRenderingContext2D::textAlign() const
{
    return toCanvasTextAlign(state().textAlign);
}

void CanvasRenderingContext2D::setTextAlign(CanvasTextAlign canvasTextAlign)
{
    auto textAlign = fromCanvasTextAlign(canvasTextAlign);
    if (state().textAlign == textAlign)
        return;
    realizeSaves();
    modifiableState().textAlign = textAlign;
}

static CanvasTextBaseline toCanvasTextBaseline(TextBaseline textBaseline)
{
    switch (textBaseline) {
    case TopTextBaseline:
        return CanvasTextBaseline::Top;
    case HangingTextBaseline:
        return CanvasTextBaseline::Hanging;
    case MiddleTextBaseline:
        return CanvasTextBaseline::Middle;
    case AlphabeticTextBaseline:
        return CanvasTextBaseline::Alphabetic;
    case IdeographicTextBaseline:
        return CanvasTextBaseline::Ideographic;
    case BottomTextBaseline:
        return CanvasTextBaseline::Bottom;
    }

    ASSERT_NOT_REACHED();
    return CanvasTextBaseline::Top;
}

static TextBaseline fromCanvasTextBaseline(CanvasTextBaseline canvasTextBaseline)
{
    switch (canvasTextBaseline) {
    case CanvasTextBaseline::Top:
        return TopTextBaseline;
    case CanvasTextBaseline::Hanging:
        return HangingTextBaseline;
    case CanvasTextBaseline::Middle:
        return MiddleTextBaseline;
    case CanvasTextBaseline::Alphabetic:
        return AlphabeticTextBaseline;
    case CanvasTextBaseline::Ideographic:
        return IdeographicTextBaseline;
    case CanvasTextBaseline::Bottom:
        return BottomTextBaseline;
    }

    ASSERT_NOT_REACHED();
    return TopTextBaseline;
}

CanvasTextBaseline CanvasRenderingContext2D::textBaseline() const
{
    return toCanvasTextBaseline(state().textBaseline);
}

void CanvasRenderingContext2D::setTextBaseline(CanvasTextBaseline canvasTextBaseline)
{
    auto textBaseline = fromCanvasTextBaseline(canvasTextBaseline);
    if (state().textBaseline == textBaseline)
        return;
    realizeSaves();
    modifiableState().textBaseline = textBaseline;
}

inline TextDirection CanvasRenderingContext2D::toTextDirection(Direction direction, const RenderStyle** computedStyle) const
{
    auto* style = (computedStyle || direction == Direction::Inherit) ? canvas().computedStyle() : nullptr;
    if (computedStyle)
        *computedStyle = style;
    switch (direction) {
    case Direction::Inherit:
        return style ? style->direction() : TextDirection::LTR;
    case Direction::Rtl:
        return TextDirection::RTL;
    case Direction::Ltr:
        return TextDirection::LTR;
    }
    ASSERT_NOT_REACHED();
    return TextDirection::LTR;
}

CanvasDirection CanvasRenderingContext2D::direction() const
{
    if (state().direction == Direction::Inherit)
        canvas().document().updateStyleIfNeeded();
    return toTextDirection(state().direction) == TextDirection::RTL ? CanvasDirection::Rtl : CanvasDirection::Ltr;
}

void CanvasRenderingContext2D::setDirection(CanvasDirection direction)
{
    if (state().direction == direction)
        return;

    realizeSaves();
    modifiableState().direction = direction;
}

void CanvasRenderingContext2D::fillText(const String& text, float x, float y, std::optional<float> maxWidth)
{
    drawTextInternal(text, x, y, true, maxWidth);
}

void CanvasRenderingContext2D::strokeText(const String& text, float x, float y, std::optional<float> maxWidth)
{
    drawTextInternal(text, x, y, false, maxWidth);
}

static inline bool isSpaceThatNeedsReplacing(UChar c)
{
    // According to specification all space characters should be replaced with 0x0020 space character.
    // http://www.whatwg.org/specs/web-apps/current-work/multipage/the-canvas-element.html#text-preparation-algorithm
    // The space characters according to specification are : U+0020, U+0009, U+000A, U+000C, and U+000D.
    // http://www.whatwg.org/specs/web-apps/current-work/multipage/common-microsyntaxes.html#space-character
    // This function returns true for 0x000B also, so that this is backward compatible.
    // Otherwise, the test LayoutTests/canvas/philip/tests/2d.text.draw.space.collapse.space.html will fail
    return c == 0x0009 || c == 0x000A || c == 0x000B || c == 0x000C || c == 0x000D;
}

static void normalizeSpaces(String& text)
{
    size_t i = text.find(isSpaceThatNeedsReplacing);
    if (i == notFound)
        return;

    unsigned textLength = text.length();
    Vector<UChar> charVector(textLength);
    StringView(text).getCharactersWithUpconvert(charVector.data());

    charVector[i++] = ' ';

    for (; i < textLength; ++i) {
        if (isSpaceThatNeedsReplacing(charVector[i]))
            charVector[i] = ' ';
    }
    text = String::adopt(WTFMove(charVector));
}

Ref<TextMetrics> CanvasRenderingContext2D::measureText(const String& text)
{
    Ref<TextMetrics> metrics = TextMetrics::create();

    String normalizedText = text;
    normalizeSpaces(normalizedText);

<<<<<<< HEAD
#if PLATFORM(QT)
    // We always use complex text shaping since it can't be turned off for QPainterPath::addText().
    FontCascade::CodePath oldCodePath = FontCascade::codePath();
    FontCascade::setCodePath(FontCascade::Complex);
#endif

    metrics->setWidth(fontProxy().width(TextRun(normalizedText)));
=======
    const RenderStyle* computedStyle;
    auto direction = toTextDirection(state().direction, &computedStyle);
    bool override = computedStyle ? isOverride(computedStyle->unicodeBidi()) : false;

    TextRun textRun(normalizedText, 0, 0, AllowTrailingExpansion, direction, override, true);
    auto& font = fontProxy();
    auto& fontMetrics = font.fontMetrics();

    GlyphOverflow glyphOverflow;
    glyphOverflow.computeBounds = true;
    float fontWidth = font.width(textRun, &glyphOverflow);
    metrics->setWidth(fontWidth);

    FloatPoint offset = textOffset(fontWidth, direction);

    metrics->setActualBoundingBoxAscent(glyphOverflow.top - offset.y());
    metrics->setActualBoundingBoxDescent(glyphOverflow.bottom + offset.y());
    metrics->setFontBoundingBoxAscent(fontMetrics.ascent() - offset.y());
    metrics->setFontBoundingBoxDescent(fontMetrics.descent() + offset.y());
    metrics->setEmHeightAscent(fontMetrics.ascent() - offset.y());
    metrics->setEmHeightDescent(fontMetrics.descent() + offset.y());
    metrics->setHangingBaseline(fontMetrics.ascent() - offset.y());
    metrics->setAlphabeticBaseline(-offset.y());
    metrics->setIdeographicBaseline(-fontMetrics.descent() - offset.y());

    metrics->setActualBoundingBoxLeft(glyphOverflow.left - offset.x());
    metrics->setActualBoundingBoxRight(fontWidth + glyphOverflow.right + offset.x());
>>>>>>> e41e4829

#if PLATFORM(QT)
    FontCascade::setCodePath(oldCodePath);
#endif

    return metrics;
}

auto CanvasRenderingContext2D::fontProxy() -> const FontProxy& {
    auto& canvas = downcast<HTMLCanvasElement>(canvasBase());
    canvas.document().updateStyleIfNeeded();
    if (!state().font.realized())
        setFont(state().unparsedFont);
    return state().font;
}

FloatPoint CanvasRenderingContext2D::textOffset(float width, TextDirection direction)
{
    auto& fontMetrics = fontProxy().fontMetrics();
    FloatPoint offset;

    switch (state().textBaseline) {
    case TopTextBaseline:
    case HangingTextBaseline:
        offset.setY(fontMetrics.ascent());
        break;
    case BottomTextBaseline:
    case IdeographicTextBaseline:
        offset.setY(-fontMetrics.descent());
        break;
    case MiddleTextBaseline:
        offset.setY(fontMetrics.height() / 2 - fontMetrics.descent());
        break;
    case AlphabeticTextBaseline:
    default:
        break;
    }

    bool isRTL = direction == TextDirection::RTL;
    auto align = state().textAlign;
    if (align == StartTextAlign)
        align = isRTL ? RightTextAlign : LeftTextAlign;
    else if (align == EndTextAlign)
        align = isRTL ? LeftTextAlign : RightTextAlign;

    switch (align) {
    case CenterTextAlign:
        offset.setX(-width / 2);
        break;
    case RightTextAlign:
        offset.setX(-width);
        break;
    default:
        break;
    }
    return offset;
}

void CanvasRenderingContext2D::drawTextInternal(const String& text, float x, float y, bool fill, std::optional<float> maxWidth)
{
    auto& fontProxy = this->fontProxy();
    const auto& fontMetrics = fontProxy.fontMetrics();

    auto* c = drawingContext();
    if (!c)
        return;
    if (!state().hasInvertibleTransform)
        return;
    if (!std::isfinite(x) | !std::isfinite(y))
        return;
    if (maxWidth && (!std::isfinite(maxWidth.value()) || maxWidth.value() <= 0))
        return;

    // If gradient size is zero, then paint nothing.
    auto gradient = c->strokeGradient();
    if (!fill && gradient && gradient->isZeroSize())
        return;

    gradient = c->fillGradient();
    if (fill && gradient && gradient->isZeroSize())
        return;

    String normalizedText = text;
    normalizeSpaces(normalizedText);

    // FIXME: Need to turn off font smoothing.

    const RenderStyle* computedStyle;
    auto direction = toTextDirection(state().direction, &computedStyle);
    bool override = computedStyle ? isOverride(computedStyle->unicodeBidi()) : false;

    TextRun textRun(normalizedText, 0, 0, AllowTrailingExpansion, direction, override, true);
    float fontWidth = fontProxy.width(textRun);
    bool useMaxWidth = maxWidth && maxWidth.value() < fontWidth;
    float width = useMaxWidth ? maxWidth.value() : fontWidth;
    FloatPoint location(x, y);
    location += textOffset(width, direction);

    // The slop built in to this mask rect matches the heuristic used in FontCGWin.cpp for GDI text.
    FloatRect textRect = FloatRect(location.x() - fontMetrics.height() / 2, location.y() - fontMetrics.ascent() - fontMetrics.lineGap(),
        width + fontMetrics.height(), fontMetrics.lineSpacing());
    if (!fill)
        inflateStrokeRect(textRect);

#if USE(CG)
    const CanvasStyle& drawStyle = fill ? state().fillStyle : state().strokeStyle;
    if (drawStyle.canvasGradient() || drawStyle.canvasPattern()) {
        IntRect maskRect = enclosingIntRect(textRect);

        // If we have a shadow, we need to draw it before the mask operation.
        // Follow a procedure similar to paintTextWithShadows in TextPainter.

        if (shouldDrawShadows()) {
            GraphicsContextStateSaver stateSaver(*c);

            FloatSize offset(0, 2 * maskRect.height());

            FloatSize shadowOffset;
            float shadowRadius;
            Color shadowColor;
            c->getShadow(shadowOffset, shadowRadius, shadowColor);

            FloatRect shadowRect(maskRect);
            shadowRect.inflate(shadowRadius * 1.4);
            shadowRect.move(shadowOffset * -1);
            c->clip(shadowRect);

            shadowOffset += offset;

            c->setLegacyShadow(shadowOffset, shadowRadius, shadowColor);

            if (fill)
                c->setFillColor(Color::black);
            else
                c->setStrokeColor(Color::black);

            fontProxy.drawBidiText(*c, textRun, location + offset, FontCascade::UseFallbackIfFontNotReady);
        }

        auto maskImage = ImageBuffer::createCompatibleBuffer(maskRect.size(), ColorSpaceSRGB, *c);
        if (!maskImage)
            return;

        auto& maskImageContext = maskImage->context();

        if (fill)
            maskImageContext.setFillColor(Color::black);
        else {
            maskImageContext.setStrokeColor(Color::black);
            maskImageContext.setStrokeThickness(c->strokeThickness());
        }

        maskImageContext.setTextDrawingMode(fill ? TextModeFill : TextModeStroke);

        if (useMaxWidth) {
            maskImageContext.translate(location - maskRect.location());
            // We draw when fontWidth is 0 so compositing operations (eg, a "copy" op) still work.
            maskImageContext.scale(FloatSize((fontWidth > 0 ? (width / fontWidth) : 0), 1));
            fontProxy.drawBidiText(maskImageContext, textRun, FloatPoint(0, 0), FontCascade::UseFallbackIfFontNotReady);
        } else {
            maskImageContext.translate(-maskRect.location());
            fontProxy.drawBidiText(maskImageContext, textRun, location, FontCascade::UseFallbackIfFontNotReady);
        }

        GraphicsContextStateSaver stateSaver(*c);
        c->clipToImageBuffer(*maskImage, maskRect);
        drawStyle.applyFillColor(*c);
        c->fillRect(maskRect);
        return;
    }
#endif

    c->setTextDrawingMode(fill ? TextModeFill : TextModeStroke);

#if PLATFORM(QT)
    // We always use complex text shaping since it can't be turned off for QPainterPath::addText().
    FontCascade::CodePath oldCodePath = FontCascade::codePath();
    FontCascade::setCodePath(FontCascade::Complex);
#endif

    GraphicsContextStateSaver stateSaver(*c);
    if (useMaxWidth) {
        c->translate(location);
        // We draw when fontWidth is 0 so compositing operations (eg, a "copy" op) still work.
        c->scale(FloatSize((fontWidth > 0 ? (width / fontWidth) : 0), 1));
        location = FloatPoint();
    }

    if (isFullCanvasCompositeMode(state().globalComposite)) {
        beginCompositeLayer();
        fontProxy.drawBidiText(*c, textRun, location, FontCascade::UseFallbackIfFontNotReady);
        endCompositeLayer();
        didDrawEntireCanvas();
    } else if (state().globalComposite == CompositeCopy) {
        clearCanvas();
        fontProxy.drawBidiText(*c, textRun, location, FontCascade::UseFallbackIfFontNotReady);
        didDrawEntireCanvas();
    } else {
        fontProxy.drawBidiText(*c, textRun, location, FontCascade::UseFallbackIfFontNotReady);
        didDraw(textRect);
    }

#if PLATFORM(QT)
    FontCascade::setCodePath(oldCodePath);
#endif
}

} // namespace WebCore<|MERGE_RESOLUTION|>--- conflicted
+++ resolved
@@ -368,15 +368,13 @@
     String normalizedText = text;
     normalizeSpaces(normalizedText);
 
-<<<<<<< HEAD
+// QTFIXME: Adjustment may be needed after r219970, see also https://bugs.webkit.org/show_bug.cgi?id=44403
 #if PLATFORM(QT)
     // We always use complex text shaping since it can't be turned off for QPainterPath::addText().
     FontCascade::CodePath oldCodePath = FontCascade::codePath();
     FontCascade::setCodePath(FontCascade::Complex);
 #endif
 
-    metrics->setWidth(fontProxy().width(TextRun(normalizedText)));
-=======
     const RenderStyle* computedStyle;
     auto direction = toTextDirection(state().direction, &computedStyle);
     bool override = computedStyle ? isOverride(computedStyle->unicodeBidi()) : false;
@@ -404,7 +402,6 @@
 
     metrics->setActualBoundingBoxLeft(glyphOverflow.left - offset.x());
     metrics->setActualBoundingBoxRight(fontWidth + glyphOverflow.right + offset.x());
->>>>>>> e41e4829
 
 #if PLATFORM(QT)
     FontCascade::setCodePath(oldCodePath);
