/*
 * Copyright (C) 2004, 2005, 2006, 2007, 2008, 2009, 2010, 2011, 2012 Apple Inc. All rights reserved.
 * Copyright (C) 2008, 2010 Nokia Corporation and/or its subsidiary(-ies)
 * Copyright (C) 2007 Alp Toker <alp@atoker.com>
 * Copyright (C) 2008 Eric Seidel <eric@webkit.org>
 * Copyright (C) 2008 Dirk Schulze <krit@webkit.org>
 * Copyright (C) 2010 Torch Mobile (Beijing) Co. Ltd. All rights reserved.
 * Copyright (C) 2012 Intel Corporation. All rights reserved.
 * Copyright (C) 2013, 2014 Adobe Systems Incorporated. All rights reserved.
 *
 * Redistribution and use in source and binary forms, with or without
 * modification, are permitted provided that the following conditions
 * are met:
 * 1. Redistributions of source code must retain the above copyright
 *    notice, this list of conditions and the following disclaimer.
 * 2. Redistributions in binary form must reproduce the above copyright
 *    notice, this list of conditions and the following disclaimer in the
 *    documentation and/or other materials provided with the distribution.
 *
 * THIS SOFTWARE IS PROVIDED BY APPLE INC. ``AS IS'' AND ANY
 * EXPRESS OR IMPLIED WARRANTIES, INCLUDING, BUT NOT LIMITED TO, THE
 * IMPLIED WARRANTIES OF MERCHANTABILITY AND FITNESS FOR A PARTICULAR
 * PURPOSE ARE DISCLAIMED.  IN NO EVENT SHALL APPLE INC. OR
 * CONTRIBUTORS BE LIABLE FOR ANY DIRECT, INDIRECT, INCIDENTAL, SPECIAL,
 * EXEMPLARY, OR CONSEQUENTIAL DAMAGES (INCLUDING, BUT NOT LIMITED TO,
 * PROCUREMENT OF SUBSTITUTE GOODS OR SERVICES; LOSS OF USE, DATA, OR
 * PROFITS; OR BUSINESS INTERRUPTION) HOWEVER CAUSED AND ON ANY THEORY
 * OF LIABILITY, WHETHER IN CONTRACT, STRICT LIABILITY, OR TORT
 * (INCLUDING NEGLIGENCE OR OTHERWISE) ARISING IN ANY WAY OUT OF THE USE
 * OF THIS SOFTWARE, EVEN IF ADVISED OF THE POSSIBILITY OF SUCH DAMAGE.
 */

#include "config.h"
#include "CanvasRenderingContext2D.h"

#include "CSSFontSelector.h"
#include "CSSParser.h"
#include "CSSPropertyNames.h"
#include "CachedImage.h"
#include "CanvasGradient.h"
#include "CanvasPattern.h"
#include "DOMPath.h"
#include "ExceptionCodePlaceholder.h"
#include "FloatQuad.h"
#include "GraphicsContext.h"
#include "HTMLImageElement.h"
#include "HTMLVideoElement.h"
#include "ImageData.h"
#include "RenderElement.h"
#include "RenderImage.h"
#include "RenderLayer.h"
#include "RenderTheme.h"
#include "SecurityOrigin.h"
#include "StrokeStyleApplier.h"
#include "StyleProperties.h"
#include "StyleResolver.h"
#include "TextMetrics.h"
#include "TextRun.h"

#include <wtf/CheckedArithmetic.h>
#include <wtf/MathExtras.h>
#include <wtf/text/StringBuilder.h>

#if USE(CG)
#if !PLATFORM(IOS)
#include <ApplicationServices/ApplicationServices.h>
#endif // !PLATFORM(IOS)
#endif

#if PLATFORM(IOS)
#include "Settings.h"
#endif

namespace WebCore {

using namespace HTMLNames;

static const int defaultFontSize = 10;
static const char* const defaultFontFamily = "sans-serif";
static const char* const defaultFont = "10px sans-serif";

class CanvasStrokeStyleApplier : public StrokeStyleApplier {
public:
    CanvasStrokeStyleApplier(CanvasRenderingContext2D* canvasContext)
        : m_canvasContext(canvasContext)
    {
    }

    virtual void strokeStyle(GraphicsContext* c) override
    {
        c->setStrokeThickness(m_canvasContext->lineWidth());
        c->setLineCap(m_canvasContext->getLineCap());
        c->setLineJoin(m_canvasContext->getLineJoin());
        c->setMiterLimit(m_canvasContext->miterLimit());
        const Vector<float>& lineDash = m_canvasContext->getLineDash();
        DashArray convertedLineDash(lineDash.size());
        for (size_t i = 0; i < lineDash.size(); ++i)
            convertedLineDash[i] = static_cast<DashArrayElement>(lineDash[i]);
        c->setLineDash(convertedLineDash, m_canvasContext->lineDashOffset());
    }

private:
    CanvasRenderingContext2D* m_canvasContext;
};

CanvasRenderingContext2D::CanvasRenderingContext2D(HTMLCanvasElement* canvas, bool usesCSSCompatibilityParseMode, bool usesDashboardCompatibilityMode)
    : CanvasRenderingContext(canvas)
    , m_stateStack(1)
    , m_unrealizedSaveCount(0)
    , m_usesCSSCompatibilityParseMode(usesCSSCompatibilityParseMode)
#if ENABLE(DASHBOARD_SUPPORT)
    , m_usesDashboardCompatibilityMode(usesDashboardCompatibilityMode)
#endif
{
#if !ENABLE(DASHBOARD_SUPPORT)
    ASSERT_UNUSED(usesDashboardCompatibilityMode, !usesDashboardCompatibilityMode);
#endif
}

void CanvasRenderingContext2D::unwindStateStack()
{
    // Ensure that the state stack in the ImageBuffer's context
    // is cleared before destruction, to avoid assertions in the
    // GraphicsContext dtor.
    if (size_t stackSize = m_stateStack.size()) {
        if (GraphicsContext* context = canvas()->existingDrawingContext()) {
            while (--stackSize)
                context->restore();
        }
    }
}

CanvasRenderingContext2D::~CanvasRenderingContext2D()
{
#if !ASSERT_DISABLED
    unwindStateStack();
#endif
}

bool CanvasRenderingContext2D::isAccelerated() const
{
#if USE(IOSURFACE_CANVAS_BACKING_STORE) || ENABLE(ACCELERATED_2D_CANVAS)
    if (!canvas()->hasCreatedImageBuffer())
        return false;
    GraphicsContext* context = drawingContext();
    return context && context->isAcceleratedContext();
#else
    return false;
#endif
}

void CanvasRenderingContext2D::reset()
{
    unwindStateStack();
    m_stateStack.resize(1);
    m_stateStack.first() = State();
    m_path.clear();
    m_unrealizedSaveCount = 0;
}

CanvasRenderingContext2D::State::State()
    : strokeStyle(Color::black)
    , fillStyle(Color::black)
    , lineWidth(1)
    , lineCap(ButtCap)
    , lineJoin(MiterJoin)
    , miterLimit(10)
    , shadowBlur(0)
    , shadowColor(Color::transparent)
    , globalAlpha(1)
    , globalComposite(CompositeSourceOver)
    , globalBlend(BlendModeNormal)
    , hasInvertibleTransform(true)
    , lineDashOffset(0)
    , imageSmoothingEnabled(true)
    , textAlign(StartTextAlign)
    , textBaseline(AlphabeticTextBaseline)
    , direction(Direction::Inherit)
    , unparsedFont(defaultFont)
{
}

CanvasRenderingContext2D::State::State(const State& other)
    : unparsedStrokeColor(other.unparsedStrokeColor)
    , unparsedFillColor(other.unparsedFillColor)
    , strokeStyle(other.strokeStyle)
    , fillStyle(other.fillStyle)
    , lineWidth(other.lineWidth)
    , lineCap(other.lineCap)
    , lineJoin(other.lineJoin)
    , miterLimit(other.miterLimit)
    , shadowOffset(other.shadowOffset)
    , shadowBlur(other.shadowBlur)
    , shadowColor(other.shadowColor)
    , globalAlpha(other.globalAlpha)
    , globalComposite(other.globalComposite)
    , globalBlend(other.globalBlend)
    , transform(other.transform)
    , hasInvertibleTransform(other.hasInvertibleTransform)
    , lineDashOffset(other.lineDashOffset)
    , imageSmoothingEnabled(other.imageSmoothingEnabled)
    , textAlign(other.textAlign)
    , textBaseline(other.textBaseline)
    , direction(other.direction)
    , unparsedFont(other.unparsedFont)
    , font(other.font)
{
}

CanvasRenderingContext2D::State& CanvasRenderingContext2D::State::operator=(const State& other)
{
    if (this == &other)
        return *this;

    unparsedStrokeColor = other.unparsedStrokeColor;
    unparsedFillColor = other.unparsedFillColor;
    strokeStyle = other.strokeStyle;
    fillStyle = other.fillStyle;
    lineWidth = other.lineWidth;
    lineCap = other.lineCap;
    lineJoin = other.lineJoin;
    miterLimit = other.miterLimit;
    shadowOffset = other.shadowOffset;
    shadowBlur = other.shadowBlur;
    shadowColor = other.shadowColor;
    globalAlpha = other.globalAlpha;
    globalComposite = other.globalComposite;
    globalBlend = other.globalBlend;
    transform = other.transform;
    hasInvertibleTransform = other.hasInvertibleTransform;
    imageSmoothingEnabled = other.imageSmoothingEnabled;
    textAlign = other.textAlign;
    textBaseline = other.textBaseline;
    direction = other.direction;
    unparsedFont = other.unparsedFont;
    font = other.font;

    return *this;
}

CanvasRenderingContext2D::FontProxy::~FontProxy()
{
    if (realized())
        m_font.fontSelector()->unregisterForInvalidationCallbacks(*this);
}

CanvasRenderingContext2D::FontProxy::FontProxy(const FontProxy& other)
    : m_font(other.m_font)
{
    if (realized())
        m_font.fontSelector()->registerForInvalidationCallbacks(*this);
}

auto CanvasRenderingContext2D::FontProxy::operator=(const FontProxy& other) -> FontProxy&
{
    if (realized())
        m_font.fontSelector()->unregisterForInvalidationCallbacks(*this);

    m_font = other.m_font;

    if (realized())
        m_font.fontSelector()->registerForInvalidationCallbacks(*this);

    return *this;
}

inline void CanvasRenderingContext2D::FontProxy::update(FontSelector& selector)
{
    ASSERT(&selector == m_font.fontSelector()); // This is an invariant. We should only ever be registered for callbacks on m_font.m_fonts.m_fontSelector.
    if (realized())
        m_font.fontSelector()->unregisterForInvalidationCallbacks(*this);
    m_font.update(&selector);
    if (realized())
        m_font.fontSelector()->registerForInvalidationCallbacks(*this);
    ASSERT(&selector == m_font.fontSelector());
}

void CanvasRenderingContext2D::FontProxy::fontsNeedUpdate(FontSelector& selector)
{
    ASSERT_ARG(selector, &selector == m_font.fontSelector());
    ASSERT(realized());

    update(selector);
}

inline void CanvasRenderingContext2D::FontProxy::initialize(FontSelector& fontSelector, RenderStyle& newStyle)
{
    // Beware! m_font.fontSelector() might not point to document.fontSelector()!
    ASSERT(newStyle.fontCascade().fontSelector() == &fontSelector);
    if (realized())
        m_font.fontSelector()->unregisterForInvalidationCallbacks(*this);
    m_font = newStyle.fontCascade();
    m_font.update(&fontSelector);
    ASSERT(&fontSelector == m_font.fontSelector());
    m_font.fontSelector()->registerForInvalidationCallbacks(*this);
}

inline FontMetrics CanvasRenderingContext2D::FontProxy::fontMetrics() const
{
    return m_font.fontMetrics();
}

inline const FontDescription& CanvasRenderingContext2D::FontProxy::fontDescription() const
{
    return m_font.fontDescription();
}

inline float CanvasRenderingContext2D::FontProxy::width(const TextRun& textRun) const
{
    return m_font.width(textRun);
}

inline void CanvasRenderingContext2D::FontProxy::drawBidiText(GraphicsContext& context, const TextRun& run, const FloatPoint& point, FontCascade::CustomFontNotReadyAction action) const
{
    context.drawBidiText(m_font, run, point, action);
}

void CanvasRenderingContext2D::realizeSavesLoop()
{
    ASSERT(m_unrealizedSaveCount);
    ASSERT(m_stateStack.size() >= 1);
    GraphicsContext* context = drawingContext();
    do {
        m_stateStack.append(state());
        if (context)
            context->save();
    } while (--m_unrealizedSaveCount);
}

void CanvasRenderingContext2D::restore()
{
    if (m_unrealizedSaveCount) {
        --m_unrealizedSaveCount;
        return;
    }
    ASSERT(m_stateStack.size() >= 1);
    if (m_stateStack.size() <= 1)
        return;
    m_path.transform(state().transform);
    m_stateStack.removeLast();
    m_path.transform(state().transform.inverse());
    GraphicsContext* c = drawingContext();
    if (!c)
        return;
    c->restore();
}

void CanvasRenderingContext2D::setStrokeStyle(CanvasStyle style)
{
    if (!style.isValid())
        return;

    if (state().strokeStyle.isValid() && state().strokeStyle.isEquivalentColor(style))
        return;

    if (style.isCurrentColor()) {
        if (style.hasOverrideAlpha())
            style = CanvasStyle(colorWithOverrideAlpha(currentColor(canvas()), style.overrideAlpha()));
        else
            style = CanvasStyle(currentColor(canvas()));
    } else
        checkOrigin(style.canvasPattern());

    realizeSaves();
    State& state = modifiableState();
    state.strokeStyle = style;
    GraphicsContext* c = drawingContext();
    if (!c)
        return;
    state.strokeStyle.applyStrokeColor(c);
    state.unparsedStrokeColor = String();
}

void CanvasRenderingContext2D::setFillStyle(CanvasStyle style)
{
    if (!style.isValid())
        return;

    if (state().fillStyle.isValid() && state().fillStyle.isEquivalentColor(style))
        return;

    if (style.isCurrentColor()) {
        if (style.hasOverrideAlpha())
            style = CanvasStyle(colorWithOverrideAlpha(currentColor(canvas()), style.overrideAlpha()));
        else
            style = CanvasStyle(currentColor(canvas()));
    } else
        checkOrigin(style.canvasPattern());

    realizeSaves();
    State& state = modifiableState();
    state.fillStyle = style;
    GraphicsContext* c = drawingContext();
    if (!c)
        return;
    state.fillStyle.applyFillColor(c);
    state.unparsedFillColor = String();
}

float CanvasRenderingContext2D::lineWidth() const
{
    return state().lineWidth;
}

void CanvasRenderingContext2D::setLineWidth(float width)
{
    if (!(std::isfinite(width) && width > 0))
        return;
    if (state().lineWidth == width)
        return;
    realizeSaves();
    modifiableState().lineWidth = width;
    GraphicsContext* c = drawingContext();
    if (!c)
        return;
    c->setStrokeThickness(width);
}

String CanvasRenderingContext2D::lineCap() const
{
    return lineCapName(state().lineCap);
}

void CanvasRenderingContext2D::setLineCap(const String& s)
{
    LineCap cap;
    if (!parseLineCap(s, cap))
        return;
    if (state().lineCap == cap)
        return;
    realizeSaves();
    modifiableState().lineCap = cap;
    GraphicsContext* c = drawingContext();
    if (!c)
        return;
    c->setLineCap(cap);
}

String CanvasRenderingContext2D::lineJoin() const
{
    return lineJoinName(state().lineJoin);
}

void CanvasRenderingContext2D::setLineJoin(const String& s)
{
    LineJoin join;
    if (!parseLineJoin(s, join))
        return;
    if (state().lineJoin == join)
        return;
    realizeSaves();
    modifiableState().lineJoin = join;
    GraphicsContext* c = drawingContext();
    if (!c)
        return;
    c->setLineJoin(join);
}

float CanvasRenderingContext2D::miterLimit() const
{
    return state().miterLimit;
}

void CanvasRenderingContext2D::setMiterLimit(float limit)
{
    if (!(std::isfinite(limit) && limit > 0))
        return;
    if (state().miterLimit == limit)
        return;
    realizeSaves();
    modifiableState().miterLimit = limit;
    GraphicsContext* c = drawingContext();
    if (!c)
        return;
    c->setMiterLimit(limit);
}

float CanvasRenderingContext2D::shadowOffsetX() const
{
    return state().shadowOffset.width();
}

void CanvasRenderingContext2D::setShadowOffsetX(float x)
{
    if (!std::isfinite(x))
        return;
    if (state().shadowOffset.width() == x)
        return;
    realizeSaves();
    modifiableState().shadowOffset.setWidth(x);
    applyShadow();
}

float CanvasRenderingContext2D::shadowOffsetY() const
{
    return state().shadowOffset.height();
}

void CanvasRenderingContext2D::setShadowOffsetY(float y)
{
    if (!std::isfinite(y))
        return;
    if (state().shadowOffset.height() == y)
        return;
    realizeSaves();
    modifiableState().shadowOffset.setHeight(y);
    applyShadow();
}

float CanvasRenderingContext2D::shadowBlur() const
{
    return state().shadowBlur;
}

void CanvasRenderingContext2D::setShadowBlur(float blur)
{
    if (!(std::isfinite(blur) && blur >= 0))
        return;
    if (state().shadowBlur == blur)
        return;
    realizeSaves();
    modifiableState().shadowBlur = blur;
    applyShadow();
}

String CanvasRenderingContext2D::shadowColor() const
{
    return Color(state().shadowColor).serialized();
}

void CanvasRenderingContext2D::setShadowColor(const String& color)
{
    RGBA32 rgba;
    if (!parseColorOrCurrentColor(rgba, color, canvas()))
        return;
    if (state().shadowColor == rgba)
        return;
    realizeSaves();
    modifiableState().shadowColor = rgba;
    applyShadow();
}

const Vector<float>& CanvasRenderingContext2D::getLineDash() const
{
    return state().lineDash;
}

static bool lineDashSequenceIsValid(const Vector<float>& dash)
{
    for (size_t i = 0; i < dash.size(); i++) {
        if (!std::isfinite(dash[i]) || dash[i] < 0)
            return false;
    }
    return true;
}

void CanvasRenderingContext2D::setLineDash(const Vector<float>& dash)
{
    if (!lineDashSequenceIsValid(dash))
        return;

    realizeSaves();
    modifiableState().lineDash = dash;
    // Spec requires the concatenation of two copies the dash list when the
    // number of elements is odd
    if (dash.size() % 2)
        modifiableState().lineDash.appendVector(dash);

    applyLineDash();
}

void CanvasRenderingContext2D::setWebkitLineDash(const Vector<float>& dash)
{
    if (!lineDashSequenceIsValid(dash))
        return;

    realizeSaves();
    modifiableState().lineDash = dash;

    applyLineDash();
}

float CanvasRenderingContext2D::lineDashOffset() const
{
    return state().lineDashOffset;
}

void CanvasRenderingContext2D::setLineDashOffset(float offset)
{
    if (!std::isfinite(offset) || state().lineDashOffset == offset)
        return;

    realizeSaves();
    modifiableState().lineDashOffset = offset;
    applyLineDash();
}

float CanvasRenderingContext2D::webkitLineDashOffset() const
{
    return lineDashOffset();
}

void CanvasRenderingContext2D::setWebkitLineDashOffset(float offset)
{
    setLineDashOffset(offset);
}

void CanvasRenderingContext2D::applyLineDash() const
{
    GraphicsContext* c = drawingContext();
    if (!c)
        return;
    DashArray convertedLineDash(state().lineDash.size());
    for (size_t i = 0; i < state().lineDash.size(); ++i)
        convertedLineDash[i] = static_cast<DashArrayElement>(state().lineDash[i]);
    c->setLineDash(convertedLineDash, state().lineDashOffset);
}

float CanvasRenderingContext2D::globalAlpha() const
{
    return state().globalAlpha;
}

void CanvasRenderingContext2D::setGlobalAlpha(float alpha)
{
    if (!(alpha >= 0 && alpha <= 1))
        return;
    if (state().globalAlpha == alpha)
        return;
    realizeSaves();
    modifiableState().globalAlpha = alpha;
    GraphicsContext* c = drawingContext();
    if (!c)
        return;
    c->setAlpha(alpha);
}

String CanvasRenderingContext2D::globalCompositeOperation() const
{
    return compositeOperatorName(state().globalComposite, state().globalBlend);
}

void CanvasRenderingContext2D::setGlobalCompositeOperation(const String& operation)
{
    CompositeOperator op = CompositeSourceOver;
    BlendMode blendMode = BlendModeNormal;
    if (!parseCompositeAndBlendOperator(operation, op, blendMode))
        return;
    if ((state().globalComposite == op) && (state().globalBlend == blendMode))
        return;
    realizeSaves();
    modifiableState().globalComposite = op;
    modifiableState().globalBlend = blendMode;
    GraphicsContext* c = drawingContext();
    if (!c)
        return;
    c->setCompositeOperation(op, blendMode);
}

void CanvasRenderingContext2D::scale(float sx, float sy)
{
    GraphicsContext* c = drawingContext();
    if (!c)
        return;
    if (!state().hasInvertibleTransform)
        return;

    if (!std::isfinite(sx) | !std::isfinite(sy))
        return;

    AffineTransform newTransform = state().transform;
    newTransform.scaleNonUniform(sx, sy);
    if (state().transform == newTransform)
        return;

    realizeSaves();

    if (!newTransform.isInvertible()) {
        modifiableState().hasInvertibleTransform = false;
        return;
    }

    modifiableState().transform = newTransform;
    c->scale(FloatSize(sx, sy));
    m_path.transform(AffineTransform().scaleNonUniform(1.0 / sx, 1.0 / sy));
}

void CanvasRenderingContext2D::rotate(float angleInRadians)
{
    GraphicsContext* c = drawingContext();
    if (!c)
        return;
    if (!state().hasInvertibleTransform)
        return;

    if (!std::isfinite(angleInRadians))
        return;

    AffineTransform newTransform = state().transform;
    newTransform.rotate(angleInRadians / piDouble * 180.0);
    if (state().transform == newTransform)
        return;

    realizeSaves();

    if (!newTransform.isInvertible()) {
        modifiableState().hasInvertibleTransform = false;
        return;
    }

    modifiableState().transform = newTransform;
    c->rotate(angleInRadians);
    m_path.transform(AffineTransform().rotate(-angleInRadians / piDouble * 180.0));
}

void CanvasRenderingContext2D::translate(float tx, float ty)
{
    GraphicsContext* c = drawingContext();
    if (!c)
        return;
    if (!state().hasInvertibleTransform)
        return;

    if (!std::isfinite(tx) | !std::isfinite(ty))
        return;

    AffineTransform newTransform = state().transform;
    newTransform.translate(tx, ty);
    if (state().transform == newTransform)
        return;

    realizeSaves();

    if (!newTransform.isInvertible()) {
        modifiableState().hasInvertibleTransform = false;
        return;
    }

    modifiableState().transform = newTransform;
    c->translate(tx, ty);
    m_path.transform(AffineTransform().translate(-tx, -ty));
}

void CanvasRenderingContext2D::transform(float m11, float m12, float m21, float m22, float dx, float dy)
{
    GraphicsContext* c = drawingContext();
    if (!c)
        return;
    if (!state().hasInvertibleTransform)
        return;

    if (!std::isfinite(m11) | !std::isfinite(m21) | !std::isfinite(dx) | !std::isfinite(m12) | !std::isfinite(m22) | !std::isfinite(dy))
        return;

    AffineTransform transform(m11, m12, m21, m22, dx, dy);
    AffineTransform newTransform = state().transform * transform;
    if (state().transform == newTransform)
        return;

    realizeSaves();

    if (!newTransform.isInvertible()) {
        modifiableState().hasInvertibleTransform = false;
        return;
    }

    modifiableState().transform = newTransform;
    c->concatCTM(transform);
    m_path.transform(transform.inverse());
}

void CanvasRenderingContext2D::setTransform(float m11, float m12, float m21, float m22, float dx, float dy)
{
    GraphicsContext* c = drawingContext();
    if (!c)
        return;

    if (!std::isfinite(m11) | !std::isfinite(m21) | !std::isfinite(dx) | !std::isfinite(m12) | !std::isfinite(m22) | !std::isfinite(dy))
        return;

    AffineTransform ctm = state().transform;
    if (!ctm.isInvertible())
        return;

    realizeSaves();
    
    c->setCTM(canvas()->baseTransform());
    modifiableState().transform = AffineTransform();
    m_path.transform(ctm);

    modifiableState().hasInvertibleTransform = true;
    transform(m11, m12, m21, m22, dx, dy);
}

void CanvasRenderingContext2D::setStrokeColor(const String& color)
{
    if (color == state().unparsedStrokeColor)
        return;
    realizeSaves();
    setStrokeStyle(CanvasStyle::createFromString(color, &canvas()->document()));
    modifiableState().unparsedStrokeColor = color;
}

void CanvasRenderingContext2D::setStrokeColor(float grayLevel)
{
    if (state().strokeStyle.isValid() && state().strokeStyle.isEquivalentRGBA(grayLevel, grayLevel, grayLevel, 1.0f))
        return;
    setStrokeStyle(CanvasStyle(grayLevel, 1.0f));
}

void CanvasRenderingContext2D::setStrokeColor(const String& color, float alpha)
{
    setStrokeStyle(CanvasStyle::createFromStringWithOverrideAlpha(color, alpha));
}

void CanvasRenderingContext2D::setStrokeColor(float grayLevel, float alpha)
{
    if (state().strokeStyle.isValid() && state().strokeStyle.isEquivalentRGBA(grayLevel, grayLevel, grayLevel, alpha))
        return;
    setStrokeStyle(CanvasStyle(grayLevel, alpha));
}

void CanvasRenderingContext2D::setStrokeColor(float r, float g, float b, float a)
{
    if (state().strokeStyle.isValid() && state().strokeStyle.isEquivalentRGBA(r, g, b, a))
        return;
    setStrokeStyle(CanvasStyle(r, g, b, a));
}

void CanvasRenderingContext2D::setStrokeColor(float c, float m, float y, float k, float a)
{
    if (state().strokeStyle.isValid() && state().strokeStyle.isEquivalentCMYKA(c, m, y, k, a))
        return;
    setStrokeStyle(CanvasStyle(c, m, y, k, a));
}

void CanvasRenderingContext2D::setFillColor(const String& color)
{
    if (color == state().unparsedFillColor)
        return;
    realizeSaves();
    setFillStyle(CanvasStyle::createFromString(color, &canvas()->document()));
    modifiableState().unparsedFillColor = color;
}

void CanvasRenderingContext2D::setFillColor(float grayLevel)
{
    if (state().fillStyle.isValid() && state().fillStyle.isEquivalentRGBA(grayLevel, grayLevel, grayLevel, 1.0f))
        return;
    setFillStyle(CanvasStyle(grayLevel, 1.0f));
}

void CanvasRenderingContext2D::setFillColor(const String& color, float alpha)
{
    setFillStyle(CanvasStyle::createFromStringWithOverrideAlpha(color, alpha));
}

void CanvasRenderingContext2D::setFillColor(float grayLevel, float alpha)
{
    if (state().fillStyle.isValid() && state().fillStyle.isEquivalentRGBA(grayLevel, grayLevel, grayLevel, alpha))
        return;
    setFillStyle(CanvasStyle(grayLevel, alpha));
}

void CanvasRenderingContext2D::setFillColor(float r, float g, float b, float a)
{
    if (state().fillStyle.isValid() && state().fillStyle.isEquivalentRGBA(r, g, b, a))
        return;
    setFillStyle(CanvasStyle(r, g, b, a));
}

void CanvasRenderingContext2D::setFillColor(float c, float m, float y, float k, float a)
{
    if (state().fillStyle.isValid() && state().fillStyle.isEquivalentCMYKA(c, m, y, k, a))
        return;
    setFillStyle(CanvasStyle(c, m, y, k, a));
}

void CanvasRenderingContext2D::beginPath()
{
    m_path.clear();
}

static bool validateRectForCanvas(float& x, float& y, float& width, float& height)
{
    if (!std::isfinite(x) | !std::isfinite(y) | !std::isfinite(width) | !std::isfinite(height))
        return false;

    if (!width && !height)
        return false;

    if (width < 0) {
        width = -width;
        x -= width;
    }

    if (height < 0) {
        height = -height;
        y -= height;
    }

    return true;
}

#if ENABLE(DASHBOARD_SUPPORT)
void CanvasRenderingContext2D::clearPathForDashboardBackwardCompatibilityMode()
{
    if (m_usesDashboardCompatibilityMode)
        m_path.clear();
}
#endif

static bool isFullCanvasCompositeMode(CompositeOperator op)
{
    // See 4.8.11.1.3 Compositing
    // CompositeSourceAtop and CompositeDestinationOut are not listed here as the platforms already
    // implement the specification's behavior.
    return op == CompositeSourceIn || op == CompositeSourceOut || op == CompositeDestinationIn || op == CompositeDestinationAtop;
}

static bool parseWinding(const String& windingRuleString, WindRule& windRule)
{
    if (windingRuleString == "nonzero")
        windRule = RULE_NONZERO;
    else if (windingRuleString == "evenodd")
        windRule = RULE_EVENODD;
    else
        return false;
    
    return true;
}

void CanvasRenderingContext2D::fill(const String& windingRuleString)
{
    fillInternal(m_path, windingRuleString);

#if ENABLE(DASHBOARD_SUPPORT)
    clearPathForDashboardBackwardCompatibilityMode();
#endif
}

void CanvasRenderingContext2D::stroke()
{
    strokeInternal(m_path);

#if ENABLE(DASHBOARD_SUPPORT)
    clearPathForDashboardBackwardCompatibilityMode();
#endif
}

void CanvasRenderingContext2D::clip(const String& windingRuleString)
{
    clipInternal(m_path, windingRuleString);

#if ENABLE(DASHBOARD_SUPPORT)
    clearPathForDashboardBackwardCompatibilityMode();
#endif
}

void CanvasRenderingContext2D::fill(DOMPath* path, const String& windingRuleString)
{
    fillInternal(path->path(), windingRuleString);
}

void CanvasRenderingContext2D::stroke(DOMPath* path)
{
    strokeInternal(path->path());
}

void CanvasRenderingContext2D::clip(DOMPath* path, const String& windingRuleString)
{
    clipInternal(path->path(), windingRuleString);
}

void CanvasRenderingContext2D::fillInternal(const Path& path, const String& windingRuleString)
{
    GraphicsContext* c = drawingContext();
    if (!c)
        return;
    if (!state().hasInvertibleTransform)
        return;

    // If gradient size is zero, then paint nothing.
    Gradient* gradient = c->fillGradient();
    if (gradient && gradient->isZeroSize())
        return;

    if (!path.isEmpty()) {
        WindRule windRule = c->fillRule();
        WindRule newWindRule = RULE_NONZERO;
        if (!parseWinding(windingRuleString, newWindRule))
            return;
        c->setFillRule(newWindRule);

        if (isFullCanvasCompositeMode(state().globalComposite)) {
            beginCompositeLayer();
            c->fillPath(path);
            endCompositeLayer();
            didDrawEntireCanvas();
        } else if (state().globalComposite == CompositeCopy) {
            clearCanvas();
            c->fillPath(path);
            didDrawEntireCanvas();
        } else {
            c->fillPath(path);
            didDraw(path.fastBoundingRect());
        }
        
        c->setFillRule(windRule);
    }
}

void CanvasRenderingContext2D::strokeInternal(const Path& path)
{
    GraphicsContext* c = drawingContext();
    if (!c)
        return;
    if (!state().hasInvertibleTransform)
        return;

    // If gradient size is zero, then paint nothing.
    Gradient* gradient = c->strokeGradient();
    if (gradient && gradient->isZeroSize())
        return;

    if (!path.isEmpty()) {
        if (isFullCanvasCompositeMode(state().globalComposite)) {
            beginCompositeLayer();
            c->strokePath(path);
            endCompositeLayer();
            didDrawEntireCanvas();
        } else if (state().globalComposite == CompositeCopy) {
            clearCanvas();
            c->strokePath(path);
            didDrawEntireCanvas();
        } else {
            FloatRect dirtyRect = path.fastBoundingRect();
            inflateStrokeRect(dirtyRect);
            c->strokePath(path);
            didDraw(dirtyRect);
        }
    }
}

void CanvasRenderingContext2D::clipInternal(const Path& path, const String& windingRuleString)
{
    GraphicsContext* c = drawingContext();
    if (!c)
        return;
    if (!state().hasInvertibleTransform)
        return;

    WindRule newWindRule = RULE_NONZERO;
    if (!parseWinding(windingRuleString, newWindRule))
        return;

    realizeSaves();
    c->canvasClip(path, newWindRule);
}

inline void CanvasRenderingContext2D::beginCompositeLayer()
{
#if !USE(CAIRO)
    drawingContext()->beginTransparencyLayer(1);
#endif
}

inline void CanvasRenderingContext2D::endCompositeLayer()
{
#if !USE(CAIRO)
    drawingContext()->endTransparencyLayer();    
#endif
}

bool CanvasRenderingContext2D::isPointInPath(const float x, const float y, const String& windingRuleString)
{
    return isPointInPathInternal(m_path, x, y, windingRuleString);
}

bool CanvasRenderingContext2D::isPointInStroke(const float x, const float y)
{
    return isPointInStrokeInternal(m_path, x, y);
}

bool CanvasRenderingContext2D::isPointInPath(DOMPath* path, const float x, const float y, const String& windingRuleString)
{
    return isPointInPathInternal(path->path(), x, y, windingRuleString);
}

bool CanvasRenderingContext2D::isPointInStroke(DOMPath* path, const float x, const float y)
{
    return isPointInStrokeInternal(path->path(), x, y);
}

bool CanvasRenderingContext2D::isPointInPathInternal(const Path& path, float x, float y, const String& windingRuleString)
{
    GraphicsContext* c = drawingContext();
    if (!c)
        return false;
    if (!state().hasInvertibleTransform)
        return false;

    FloatPoint point(x, y);
    AffineTransform ctm = state().transform;
    FloatPoint transformedPoint = ctm.inverse().mapPoint(point);
    if (!std::isfinite(transformedPoint.x()) || !std::isfinite(transformedPoint.y()))
        return false;

    WindRule windRule = RULE_NONZERO;
    if (!parseWinding(windingRuleString, windRule))
        return false;
    
    return path.contains(transformedPoint, windRule);
}

bool CanvasRenderingContext2D::isPointInStrokeInternal(const Path& path, float x, float y)
{
    GraphicsContext* c = drawingContext();
    if (!c)
        return false;
    if (!state().hasInvertibleTransform)
        return false;

    FloatPoint point(x, y);
    AffineTransform ctm = state().transform;
    FloatPoint transformedPoint = ctm.inverse().mapPoint(point);
    if (!std::isfinite(transformedPoint.x()) || !std::isfinite(transformedPoint.y()))
        return false;

    CanvasStrokeStyleApplier applier(this);
    return path.strokeContains(&applier, transformedPoint);
}

void CanvasRenderingContext2D::clearRect(float x, float y, float width, float height)
{
    if (!validateRectForCanvas(x, y, width, height))
        return;
    GraphicsContext* context = drawingContext();
    if (!context)
        return;
    if (!state().hasInvertibleTransform)
        return;
    FloatRect rect(x, y, width, height);

    bool saved = false;
    if (shouldDrawShadows()) {
        context->save();
        saved = true;
        context->setLegacyShadow(FloatSize(), 0, Color::transparent, ColorSpaceDeviceRGB);
    }
    if (state().globalAlpha != 1) {
        if (!saved) {
            context->save();
            saved = true;
        }
        context->setAlpha(1);
    }
    if (state().globalComposite != CompositeSourceOver) {
        if (!saved) {
            context->save();
            saved = true;
        }
        context->setCompositeOperation(CompositeSourceOver);
    }
    context->clearRect(rect);
    if (saved)
        context->restore();
    didDraw(rect);
}

void CanvasRenderingContext2D::fillRect(float x, float y, float width, float height)
{
    if (!validateRectForCanvas(x, y, width, height))
        return;

    GraphicsContext* c = drawingContext();
    if (!c)
        return;
    if (!state().hasInvertibleTransform)
        return;

    // from the HTML5 Canvas spec:
    // If x0 = x1 and y0 = y1, then the linear gradient must paint nothing
    // If x0 = x1 and y0 = y1 and r0 = r1, then the radial gradient must paint nothing
    Gradient* gradient = c->fillGradient();
    if (gradient && gradient->isZeroSize())
        return;

    FloatRect rect(x, y, width, height);

    if (rectContainsCanvas(rect)) {
        c->fillRect(rect);
        didDrawEntireCanvas();
    } else if (isFullCanvasCompositeMode(state().globalComposite)) {
        beginCompositeLayer();
        c->fillRect(rect);
        endCompositeLayer();
        didDrawEntireCanvas();
    } else if (state().globalComposite == CompositeCopy) {
        clearCanvas();
        c->fillRect(rect);
        didDrawEntireCanvas();
    } else {
        c->fillRect(rect);
        didDraw(rect);
    }
}

void CanvasRenderingContext2D::strokeRect(float x, float y, float width, float height)
{
    if (!validateRectForCanvas(x, y, width, height))
        return;

    GraphicsContext* c = drawingContext();
    if (!c)
        return;
    if (!state().hasInvertibleTransform)
        return;
    if (!(state().lineWidth >= 0))
        return;

    // If gradient size is zero, then paint nothing.
    Gradient* gradient = c->strokeGradient();
    if (gradient && gradient->isZeroSize())
        return;

    FloatRect rect(x, y, width, height);
    if (isFullCanvasCompositeMode(state().globalComposite)) {
        beginCompositeLayer();
        c->strokeRect(rect, state().lineWidth);
        endCompositeLayer();
        didDrawEntireCanvas();
    } else if (state().globalComposite == CompositeCopy) {
        clearCanvas();
        c->strokeRect(rect, state().lineWidth);
        didDrawEntireCanvas();
    } else {
        FloatRect boundingRect = rect;
        boundingRect.inflate(state().lineWidth / 2);
        c->strokeRect(rect, state().lineWidth);
        didDraw(boundingRect);
    }
}

void CanvasRenderingContext2D::setShadow(float width, float height, float blur)
{
    setShadow(FloatSize(width, height), blur, Color::transparent);
}

void CanvasRenderingContext2D::setShadow(float width, float height, float blur, const String& color)
{
    RGBA32 rgba;
    if (!parseColorOrCurrentColor(rgba, color, canvas()))
        return;
    setShadow(FloatSize(width, height), blur, rgba);
}

void CanvasRenderingContext2D::setShadow(float width, float height, float blur, float grayLevel)
{
    setShadow(FloatSize(width, height), blur, makeRGBA32FromFloats(grayLevel, grayLevel, grayLevel, 1));
}

void CanvasRenderingContext2D::setShadow(float width, float height, float blur, const String& color, float alpha)
{
    RGBA32 rgba;
    if (!parseColorOrCurrentColor(rgba, color, canvas()))
        return;
    setShadow(FloatSize(width, height), blur, colorWithOverrideAlpha(rgba, alpha));
}

void CanvasRenderingContext2D::setShadow(float width, float height, float blur, float grayLevel, float alpha)
{
    setShadow(FloatSize(width, height), blur, makeRGBA32FromFloats(grayLevel, grayLevel, grayLevel, alpha));
}

void CanvasRenderingContext2D::setShadow(float width, float height, float blur, float r, float g, float b, float a)
{
    setShadow(FloatSize(width, height), blur, makeRGBA32FromFloats(r, g, b, a));
}

void CanvasRenderingContext2D::setShadow(float width, float height, float blur, float c, float m, float y, float k, float a)
{
    setShadow(FloatSize(width, height), blur, makeRGBAFromCMYKA(c, m, y, k, a));
}

void CanvasRenderingContext2D::clearShadow()
{
    setShadow(FloatSize(), 0, Color::transparent);
}

void CanvasRenderingContext2D::setShadow(const FloatSize& offset, float blur, RGBA32 color)
{
    if (state().shadowOffset == offset && state().shadowBlur == blur && state().shadowColor == color)
        return;
    bool wasDrawingShadows = shouldDrawShadows();
    realizeSaves();
    modifiableState().shadowOffset = offset;
    modifiableState().shadowBlur = blur;
    modifiableState().shadowColor = color;
    if (!wasDrawingShadows && !shouldDrawShadows())
        return;
    applyShadow();
}

void CanvasRenderingContext2D::applyShadow()
{
    GraphicsContext* c = drawingContext();
    if (!c)
        return;

    if (shouldDrawShadows()) {
        float width = state().shadowOffset.width();
        float height = state().shadowOffset.height();
        c->setLegacyShadow(FloatSize(width, -height), state().shadowBlur, state().shadowColor, ColorSpaceDeviceRGB);
    } else
        c->setLegacyShadow(FloatSize(), 0, Color::transparent, ColorSpaceDeviceRGB);
}

bool CanvasRenderingContext2D::shouldDrawShadows() const
{
    return alphaChannel(state().shadowColor) && (state().shadowBlur || !state().shadowOffset.isZero());
}

enum ImageSizeType {
    ImageSizeAfterDevicePixelRatio,
    ImageSizeBeforeDevicePixelRatio
};

static LayoutSize size(HTMLImageElement* image, ImageSizeType sizeType)
{
    LayoutSize size;
    if (CachedImage* cachedImage = image->cachedImage()) {
        size = cachedImage->imageSizeForRenderer(image->renderer(), 1.0f); // FIXME: Not sure about this.

        if (sizeType == ImageSizeAfterDevicePixelRatio && is<RenderImage>(image->renderer()) && cachedImage->image() && !cachedImage->image()->hasRelativeWidth())
            size.scale(downcast<RenderImage>(*image->renderer()).imageDevicePixelRatio());
    }
    return size;
}

#if ENABLE(VIDEO)
static FloatSize size(HTMLVideoElement* video)
{
    if (MediaPlayer* player = video->player())
        return player->naturalSize();
    return FloatSize();
}
#endif

static inline FloatRect normalizeRect(const FloatRect& rect)
{
    return FloatRect(std::min(rect.x(), rect.maxX()),
        std::min(rect.y(), rect.maxY()),
        std::max(rect.width(), -rect.width()),
        std::max(rect.height(), -rect.height()));
}

void CanvasRenderingContext2D::drawImage(HTMLImageElement* image, float x, float y, ExceptionCode& ec)
{
    if (!image) {
        ec = TYPE_MISMATCH_ERR;
        return;
    }
    LayoutSize destRectSize = size(image, ImageSizeAfterDevicePixelRatio);
    drawImage(image, x, y, destRectSize.width(), destRectSize.height(), ec);
}

void CanvasRenderingContext2D::drawImage(HTMLImageElement* image,
    float x, float y, float width, float height, ExceptionCode& ec)
{
    if (!image) {
        ec = TYPE_MISMATCH_ERR;
        return;
    }
    LayoutSize sourceRectSize = size(image, ImageSizeBeforeDevicePixelRatio);
    drawImage(image, FloatRect(0, 0, sourceRectSize.width(), sourceRectSize.height()), FloatRect(x, y, width, height), ec);
}

void CanvasRenderingContext2D::drawImage(HTMLImageElement* image,
    float sx, float sy, float sw, float sh,
    float dx, float dy, float dw, float dh, ExceptionCode& ec)
{
    drawImage(image, FloatRect(sx, sy, sw, sh), FloatRect(dx, dy, dw, dh), ec);
}

void CanvasRenderingContext2D::drawImage(HTMLImageElement* image, const FloatRect& srcRect, const FloatRect& dstRect, ExceptionCode& ec)
{
    drawImage(image, srcRect, dstRect, state().globalComposite, state().globalBlend, ec);
}

void CanvasRenderingContext2D::drawImage(HTMLImageElement* image, const FloatRect& srcRect, const FloatRect& dstRect, const CompositeOperator& op, const BlendMode& blendMode, ExceptionCode& ec)
{
    if (!image) {
        ec = TYPE_MISMATCH_ERR;
        return;
    }

    ec = 0;

    if (!std::isfinite(dstRect.x()) || !std::isfinite(dstRect.y()) || !std::isfinite(dstRect.width()) || !std::isfinite(dstRect.height())
        || !std::isfinite(srcRect.x()) || !std::isfinite(srcRect.y()) || !std::isfinite(srcRect.width()) || !std::isfinite(srcRect.height()))
        return;

    if (!dstRect.width() || !dstRect.height())
        return;

    if (!image->complete())
        return;

    FloatRect normalizedSrcRect = normalizeRect(srcRect);
    FloatRect normalizedDstRect = normalizeRect(dstRect);

    FloatRect imageRect = FloatRect(FloatPoint(), size(image, ImageSizeBeforeDevicePixelRatio));
    if (!srcRect.width() || !srcRect.height()) {
        ec = INDEX_SIZE_ERR;
        return;
    }
    if (!imageRect.contains(normalizedSrcRect))
        return;

    GraphicsContext* c = drawingContext();
    if (!c)
        return;
    if (!state().hasInvertibleTransform)
        return;

    CachedImage* cachedImage = image->cachedImage();
    if (!cachedImage)
        return;

    if (rectContainsCanvas(normalizedDstRect)) {
        c->drawImage(cachedImage->imageForRenderer(image->renderer()), ColorSpaceDeviceRGB, normalizedDstRect, normalizedSrcRect, ImagePaintingOptions(op, blendMode));
        didDrawEntireCanvas();
    } else if (isFullCanvasCompositeMode(op)) {
        fullCanvasCompositedDrawImage(cachedImage->imageForRenderer(image->renderer()), ColorSpaceDeviceRGB, normalizedDstRect, normalizedSrcRect, op);
        didDrawEntireCanvas();
    } else if (op == CompositeCopy) {
        clearCanvas();
        c->drawImage(cachedImage->imageForRenderer(image->renderer()), ColorSpaceDeviceRGB, normalizedDstRect, normalizedSrcRect, ImagePaintingOptions(op, blendMode));
        didDrawEntireCanvas();
    } else {
        c->drawImage(cachedImage->imageForRenderer(image->renderer()), ColorSpaceDeviceRGB, normalizedDstRect, normalizedSrcRect, ImagePaintingOptions(op, blendMode));
        didDraw(normalizedDstRect);
    }

    checkOrigin(image);
}

void CanvasRenderingContext2D::drawImage(HTMLCanvasElement* sourceCanvas, float x, float y, ExceptionCode& ec)
{
    drawImage(sourceCanvas, 0, 0, sourceCanvas->width(), sourceCanvas->height(), x, y, sourceCanvas->width(), sourceCanvas->height(), ec);
}

void CanvasRenderingContext2D::drawImage(HTMLCanvasElement* sourceCanvas,
    float x, float y, float width, float height, ExceptionCode& ec)
{
    drawImage(sourceCanvas, FloatRect(0, 0, sourceCanvas->width(), sourceCanvas->height()), FloatRect(x, y, width, height), ec);
}

void CanvasRenderingContext2D::drawImage(HTMLCanvasElement* sourceCanvas,
    float sx, float sy, float sw, float sh,
    float dx, float dy, float dw, float dh, ExceptionCode& ec)
{
    drawImage(sourceCanvas, FloatRect(sx, sy, sw, sh), FloatRect(dx, dy, dw, dh), ec);
}

void CanvasRenderingContext2D::drawImage(HTMLCanvasElement* sourceCanvas, const FloatRect& srcRect,
    const FloatRect& dstRect, ExceptionCode& ec)
{
    if (!sourceCanvas) {
        ec = TYPE_MISMATCH_ERR;
        return;
    }

    FloatRect srcCanvasRect = FloatRect(FloatPoint(), sourceCanvas->size());

    if (!srcCanvasRect.width() || !srcCanvasRect.height()) {
        ec = INVALID_STATE_ERR;
        return;
    }

    if (!srcRect.width() || !srcRect.height()) {
        ec = INDEX_SIZE_ERR;
        return;
    }

    ec = 0;

    if (!srcCanvasRect.contains(normalizeRect(srcRect)) || !dstRect.width() || !dstRect.height())
        return;

    GraphicsContext* c = drawingContext();
    if (!c)
        return;
    if (!state().hasInvertibleTransform)
        return;

    // FIXME: Do this through platform-independent GraphicsContext API.
    ImageBuffer* buffer = sourceCanvas->buffer();
    if (!buffer)
        return;

    checkOrigin(sourceCanvas);

#if ENABLE(ACCELERATED_2D_CANVAS)
    // If we're drawing from one accelerated canvas 2d to another, avoid calling sourceCanvas->makeRenderingResultsAvailable()
    // as that will do a readback to software.
    CanvasRenderingContext* sourceContext = sourceCanvas->renderingContext();
    // FIXME: Implement an accelerated path for drawing from a WebGL canvas to a 2d canvas when possible.
    if (!isAccelerated() || !sourceContext || !sourceContext->isAccelerated() || !sourceContext->is2d())
        sourceCanvas->makeRenderingResultsAvailable();
#else
    sourceCanvas->makeRenderingResultsAvailable();
#endif

    if (rectContainsCanvas(dstRect)) {
        c->drawImageBuffer(buffer, ColorSpaceDeviceRGB, dstRect, srcRect, ImagePaintingOptions(state().globalComposite, state().globalBlend));
        didDrawEntireCanvas();
    } else if (isFullCanvasCompositeMode(state().globalComposite)) {
        fullCanvasCompositedDrawImage(buffer, ColorSpaceDeviceRGB, dstRect, srcRect, state().globalComposite);
        didDrawEntireCanvas();
    } else if (state().globalComposite == CompositeCopy) {
        clearCanvas();
        c->drawImageBuffer(buffer, ColorSpaceDeviceRGB, dstRect, srcRect, ImagePaintingOptions(state().globalComposite, state().globalBlend));
        didDrawEntireCanvas();
    } else {
        c->drawImageBuffer(buffer, ColorSpaceDeviceRGB, dstRect, srcRect, ImagePaintingOptions(state().globalComposite, state().globalBlend));
        didDraw(dstRect);
    }
}

#if ENABLE(VIDEO)
void CanvasRenderingContext2D::drawImage(HTMLVideoElement* video, float x, float y, ExceptionCode& ec)
{
    if (!video) {
        ec = TYPE_MISMATCH_ERR;
        return;
    }
    FloatSize videoSize = size(video);
    drawImage(video, x, y, videoSize.width(), videoSize.height(), ec);
}

void CanvasRenderingContext2D::drawImage(HTMLVideoElement* video,
                                         float x, float y, float width, float height, ExceptionCode& ec)
{
    if (!video) {
        ec = TYPE_MISMATCH_ERR;
        return;
    }
    FloatSize videoSize = size(video);
    drawImage(video, FloatRect(0, 0, videoSize.width(), videoSize.height()), FloatRect(x, y, width, height), ec);
}

void CanvasRenderingContext2D::drawImage(HTMLVideoElement* video,
    float sx, float sy, float sw, float sh,
    float dx, float dy, float dw, float dh, ExceptionCode& ec)
{
    drawImage(video, FloatRect(sx, sy, sw, sh), FloatRect(dx, dy, dw, dh), ec);
}

void CanvasRenderingContext2D::drawImage(HTMLVideoElement* video, const FloatRect& srcRect, const FloatRect& dstRect,
                                         ExceptionCode& ec)
{
    if (!video) {
        ec = TYPE_MISMATCH_ERR;
        return;
    }

    ec = 0;

    if (video->readyState() == HTMLMediaElement::HAVE_NOTHING || video->readyState() == HTMLMediaElement::HAVE_METADATA)
        return;

    FloatRect videoRect = FloatRect(FloatPoint(), size(video));
    if (!srcRect.width() || !srcRect.height()) {
        ec = INDEX_SIZE_ERR;
        return;
    }

    if (!videoRect.contains(normalizeRect(srcRect)) || !dstRect.width() || !dstRect.height())
        return;

    GraphicsContext* c = drawingContext();
    if (!c)
        return;
    if (!state().hasInvertibleTransform)
        return;

    checkOrigin(video);

#if USE(CG)
    if (PassNativeImagePtr image = video->nativeImageForCurrentTime()) {
        c->drawNativeImage(image, FloatSize(video->videoWidth(), video->videoHeight()), ColorSpaceDeviceRGB, dstRect, srcRect);
        if (rectContainsCanvas(dstRect))
            didDrawEntireCanvas();
        else
            didDraw(dstRect);

        return;
    }
#endif

    GraphicsContextStateSaver stateSaver(*c);
    c->clip(dstRect);
    c->translate(dstRect.x(), dstRect.y());
    c->scale(FloatSize(dstRect.width() / srcRect.width(), dstRect.height() / srcRect.height()));
    c->translate(-srcRect.x(), -srcRect.y());
    video->paintCurrentFrameInContext(*c, FloatRect(FloatPoint(), size(video)));
    stateSaver.restore();
    didDraw(dstRect);
}
#endif

void CanvasRenderingContext2D::drawImageFromRect(HTMLImageElement* image,
    float sx, float sy, float sw, float sh,
    float dx, float dy, float dw, float dh,
    const String& compositeOperation)
{
    CompositeOperator op;
    BlendMode blendOp = BlendModeNormal;
    if (!parseCompositeAndBlendOperator(compositeOperation, op, blendOp) || blendOp != BlendModeNormal)
        op = CompositeSourceOver;

    drawImage(image, FloatRect(sx, sy, sw, sh), FloatRect(dx, dy, dw, dh), op, BlendModeNormal, IGNORE_EXCEPTION);
}

void CanvasRenderingContext2D::setAlpha(float alpha)
{
    setGlobalAlpha(alpha);
}

void CanvasRenderingContext2D::setCompositeOperation(const String& operation)
{
    setGlobalCompositeOperation(operation);
}

void CanvasRenderingContext2D::clearCanvas()
{
    FloatRect canvasRect(0, 0, canvas()->width(), canvas()->height());
    GraphicsContext* c = drawingContext();
    if (!c)
        return;

    c->save();
    c->setCTM(canvas()->baseTransform());
    c->clearRect(canvasRect);
    c->restore();
}

Path CanvasRenderingContext2D::transformAreaToDevice(const Path& path) const
{
    Path transformed(path);
    transformed.transform(state().transform);
    transformed.transform(canvas()->baseTransform());
    return transformed;
}

Path CanvasRenderingContext2D::transformAreaToDevice(const FloatRect& rect) const
{
    Path path;
    path.addRect(rect);
    return transformAreaToDevice(path);
}

bool CanvasRenderingContext2D::rectContainsCanvas(const FloatRect& rect) const
{
    FloatQuad quad(rect);
    FloatQuad canvasQuad(FloatRect(0, 0, canvas()->width(), canvas()->height()));
    return state().transform.mapQuad(quad).containsQuad(canvasQuad);
}

template<class T> IntRect CanvasRenderingContext2D::calculateCompositingBufferRect(const T& area, IntSize* croppedOffset)
{
    IntRect canvasRect(0, 0, canvas()->width(), canvas()->height());
    canvasRect = canvas()->baseTransform().mapRect(canvasRect);
    Path path = transformAreaToDevice(area);
    IntRect bufferRect = enclosingIntRect(path.fastBoundingRect());
    IntPoint originalLocation = bufferRect.location();
    bufferRect.intersect(canvasRect);
    if (croppedOffset)
        *croppedOffset = originalLocation - bufferRect.location();
    return bufferRect;
}

std::unique_ptr<ImageBuffer> CanvasRenderingContext2D::createCompositingBuffer(const IntRect& bufferRect)
{
    RenderingMode renderMode = isAccelerated() ? Accelerated : Unaccelerated;
    return ImageBuffer::create(bufferRect.size(), 1, ColorSpaceDeviceRGB, renderMode);
}

void CanvasRenderingContext2D::compositeBuffer(ImageBuffer* buffer, const IntRect& bufferRect, CompositeOperator op)
{
    IntRect canvasRect(0, 0, canvas()->width(), canvas()->height());
    canvasRect = canvas()->baseTransform().mapRect(canvasRect);

    GraphicsContext* c = drawingContext();
    if (!c)
        return;

    c->save();
    c->setCTM(AffineTransform());
    c->setCompositeOperation(op);

    c->save();
    c->clipOut(bufferRect);
    c->clearRect(canvasRect);
    c->restore();
    c->drawImageBuffer(buffer, ColorSpaceDeviceRGB, bufferRect.location(), state().globalComposite);
    c->restore();
}

static void drawImageToContext(Image* image, GraphicsContext& context, ColorSpace styleColorSpace, const FloatRect& dest, const FloatRect& src, CompositeOperator op)
{
    context.drawImage(image, styleColorSpace, dest, src, op);
}

static void drawImageToContext(ImageBuffer* imageBuffer, GraphicsContext& context, ColorSpace styleColorSpace, const FloatRect& dest, const FloatRect& src, CompositeOperator op)
{
    context.drawImageBuffer(imageBuffer, styleColorSpace, dest, src, op);
}

template<class T> void  CanvasRenderingContext2D::fullCanvasCompositedDrawImage(T* image, ColorSpace styleColorSpace, const FloatRect& dest, const FloatRect& src, CompositeOperator op)
{
    ASSERT(isFullCanvasCompositeMode(op));

    IntSize croppedOffset;
    IntRect bufferRect = calculateCompositingBufferRect(dest, &croppedOffset);
    if (bufferRect.isEmpty()) {
        clearCanvas();
        return;
    }

    std::unique_ptr<ImageBuffer> buffer = createCompositingBuffer(bufferRect);
    if (!buffer)
        return;

    GraphicsContext* c = drawingContext();
    if (!c)
        return;

    FloatRect adjustedDest = dest;
    adjustedDest.setLocation(FloatPoint(0, 0));
    AffineTransform effectiveTransform = c->getCTM();
    IntRect transformedAdjustedRect = enclosingIntRect(effectiveTransform.mapRect(adjustedDest));
    buffer->context().translate(-transformedAdjustedRect.location().x(), -transformedAdjustedRect.location().y());
    buffer->context().translate(croppedOffset.width(), croppedOffset.height());
    buffer->context().concatCTM(effectiveTransform);
    drawImageToContext(image, buffer->context(), styleColorSpace, adjustedDest, src, CompositeSourceOver);

    compositeBuffer(buffer.get(), bufferRect, op);
}

void CanvasRenderingContext2D::prepareGradientForDashboard(CanvasGradient& gradient) const
{
#if ENABLE(DASHBOARD_SUPPORT)
    if (m_usesDashboardCompatibilityMode)
        gradient.setDashboardCompatibilityMode();
#else
    UNUSED_PARAM(gradient);
#endif
}

RefPtr<CanvasGradient> CanvasRenderingContext2D::createLinearGradient(float x0, float y0, float x1, float y1, ExceptionCode& ec)
{
    if (!std::isfinite(x0) || !std::isfinite(y0) || !std::isfinite(x1) || !std::isfinite(y1)) {
        ec = NOT_SUPPORTED_ERR;
        return nullptr;
    }

    Ref<CanvasGradient> gradient = CanvasGradient::create(FloatPoint(x0, y0), FloatPoint(x1, y1));
    prepareGradientForDashboard(gradient.get());
    return WTF::move(gradient);
}

RefPtr<CanvasGradient> CanvasRenderingContext2D::createRadialGradient(float x0, float y0, float r0, float x1, float y1, float r1, ExceptionCode& ec)
{
    if (!std::isfinite(x0) || !std::isfinite(y0) || !std::isfinite(r0) || !std::isfinite(x1) || !std::isfinite(y1) || !std::isfinite(r1)) {
        ec = NOT_SUPPORTED_ERR;
        return nullptr;
    }

    if (r0 < 0 || r1 < 0) {
        ec = INDEX_SIZE_ERR;
        return nullptr;
    }

    Ref<CanvasGradient> gradient = CanvasGradient::create(FloatPoint(x0, y0), r0, FloatPoint(x1, y1), r1);
    prepareGradientForDashboard(gradient.get());
    return WTF::move(gradient);
}

RefPtr<CanvasPattern> CanvasRenderingContext2D::createPattern(HTMLImageElement* image,
    const String& repetitionType, ExceptionCode& ec)
{
    if (!image) {
        ec = TYPE_MISMATCH_ERR;
        return nullptr;
    }
    bool repeatX, repeatY;
    ec = 0;
    CanvasPattern::parseRepetitionType(repetitionType, repeatX, repeatY, ec);
    if (ec)
        return nullptr;

    CachedImage* cachedImage = image->cachedImage();
    // If the image loading hasn't started or the image is not complete, it is not fully decodable.
    if (!cachedImage || !image->complete())
        return nullptr;

    if (cachedImage->status() == CachedResource::LoadError) {
        ec = INVALID_STATE_ERR;
        return nullptr;
    }

    if (!image->cachedImage()->imageForRenderer(image->renderer()))
        return CanvasPattern::create(Image::nullImage(), repeatX, repeatY, true);

    bool originClean = cachedImage->isOriginClean(canvas()->securityOrigin());
    return CanvasPattern::create(cachedImage->imageForRenderer(image->renderer()), repeatX, repeatY, originClean);
}

RefPtr<CanvasPattern> CanvasRenderingContext2D::createPattern(HTMLCanvasElement* canvas,
    const String& repetitionType, ExceptionCode& ec)
{
    if (!canvas) {
        ec = TYPE_MISMATCH_ERR;
        return nullptr;
    }
    if (!canvas->width() || !canvas->height() || !canvas->buffer()) {
        ec = INVALID_STATE_ERR;
        return nullptr;
    }

    bool repeatX, repeatY;
    ec = 0;
    CanvasPattern::parseRepetitionType(repetitionType, repeatX, repeatY, ec);
    if (ec)
        return nullptr;
    return CanvasPattern::create(canvas->copiedImage(), repeatX, repeatY, canvas->originClean());
}

void CanvasRenderingContext2D::didDrawEntireCanvas()
{
    didDraw(FloatRect(FloatPoint::zero(), canvas()->size()), CanvasDidDrawApplyClip);
}

void CanvasRenderingContext2D::didDraw(const FloatRect& r, unsigned options)
{
    GraphicsContext* c = drawingContext();
    if (!c)
        return;
<<<<<<< HEAD

#if USE(COORDINATED_GRAPHICS_THREADED)
    canvas()->buffer()->swapBuffersIfNeeded();
#endif

    if (!state().m_hasInvertibleTransform)
=======
    if (!state().hasInvertibleTransform)
>>>>>>> fe760f98
        return;

#if ENABLE(ACCELERATED_2D_CANVAS)
    // If we are drawing to hardware and we have a composited layer, just call contentChanged().
    if (isAccelerated()) {
        RenderBox* renderBox = canvas()->renderBox();
        if (renderBox && renderBox->hasAcceleratedCompositing()) {
            renderBox->contentChanged(CanvasPixelsChanged);
            canvas()->clearCopiedImage();
            canvas()->notifyObserversCanvasChanged(r);
            return;
        }
    }
#endif

    FloatRect dirtyRect = r;
    if (options & CanvasDidDrawApplyTransform) {
        AffineTransform ctm = state().transform;
        dirtyRect = ctm.mapRect(r);
    }

    if (options & CanvasDidDrawApplyShadow && alphaChannel(state().shadowColor)) {
        // The shadow gets applied after transformation
        FloatRect shadowRect(dirtyRect);
        shadowRect.move(state().shadowOffset);
        shadowRect.inflate(state().shadowBlur);
        dirtyRect.unite(shadowRect);
    }

    if (options & CanvasDidDrawApplyClip) {
        // FIXME: apply the current clip to the rectangle. Unfortunately we can't get the clip
        // back out of the GraphicsContext, so to take clip into account for incremental painting,
        // we'd have to keep the clip path around.
    }

    canvas()->didDraw(dirtyRect);
}

GraphicsContext* CanvasRenderingContext2D::drawingContext() const
{
    return canvas()->drawingContext();
}

static RefPtr<ImageData> createEmptyImageData(const IntSize& size)
{
    if (RefPtr<ImageData> data = ImageData::create(size)) {
        data->data()->zeroFill();
        return data;
    }

    return nullptr;
}

RefPtr<ImageData> CanvasRenderingContext2D::createImageData(RefPtr<ImageData>&& imageData, ExceptionCode& ec) const
{
    if (!imageData) {
        ec = NOT_SUPPORTED_ERR;
        return nullptr;
    }

    return createEmptyImageData(imageData->size());
}

RefPtr<ImageData> CanvasRenderingContext2D::createImageData(float sw, float sh, ExceptionCode& ec) const
{
    ec = 0;
    if (!sw || !sh) {
        ec = INDEX_SIZE_ERR;
        return nullptr;
    }
    if (!std::isfinite(sw) || !std::isfinite(sh)) {
        ec = TypeError;
        return nullptr;
    }

    FloatSize logicalSize(fabs(sw), fabs(sh));
    if (!logicalSize.isExpressibleAsIntSize())
        return nullptr;

    IntSize size = expandedIntSize(logicalSize);
    if (size.width() < 1)
        size.setWidth(1);
    if (size.height() < 1)
        size.setHeight(1);

    return createEmptyImageData(size);
}

RefPtr<ImageData> CanvasRenderingContext2D::getImageData(float sx, float sy, float sw, float sh, ExceptionCode& ec) const
{
    return getImageData(ImageBuffer::LogicalCoordinateSystem, sx, sy, sw, sh, ec);
}

RefPtr<ImageData> CanvasRenderingContext2D::webkitGetImageDataHD(float sx, float sy, float sw, float sh, ExceptionCode& ec) const
{
    return getImageData(ImageBuffer::BackingStoreCoordinateSystem, sx, sy, sw, sh, ec);
}

RefPtr<ImageData> CanvasRenderingContext2D::getImageData(ImageBuffer::CoordinateSystem coordinateSystem, float sx, float sy, float sw, float sh, ExceptionCode& ec) const
{
    if (!canvas()->originClean()) {
        DEPRECATED_DEFINE_STATIC_LOCAL(String, consoleMessage, (ASCIILiteral("Unable to get image data from canvas because the canvas has been tainted by cross-origin data.")));
        canvas()->document().addConsoleMessage(MessageSource::Security, MessageLevel::Error, consoleMessage);
        ec = SECURITY_ERR;
        return nullptr;
    }

    if (!sw || !sh) {
        ec = INDEX_SIZE_ERR;
        return nullptr;
    }
    if (!std::isfinite(sx) || !std::isfinite(sy) || !std::isfinite(sw) || !std::isfinite(sh)) {
        ec = NOT_SUPPORTED_ERR;
        return nullptr;
    }

    if (sw < 0) {
        sx += sw;
        sw = -sw;
    }    
    if (sh < 0) {
        sy += sh;
        sh = -sh;
    }

    FloatRect logicalRect(sx, sy, sw, sh);
    if (logicalRect.width() < 1)
        logicalRect.setWidth(1);
    if (logicalRect.height() < 1)
        logicalRect.setHeight(1);
    if (!logicalRect.isExpressibleAsIntRect())
        return nullptr;

    IntRect imageDataRect = enclosingIntRect(logicalRect);
    ImageBuffer* buffer = canvas()->buffer();
    if (!buffer)
        return createEmptyImageData(imageDataRect.size());

    RefPtr<Uint8ClampedArray> byteArray = buffer->getUnmultipliedImageData(imageDataRect, coordinateSystem);
    if (!byteArray)
        return nullptr;

    return ImageData::create(imageDataRect.size(), byteArray.release());
}

void CanvasRenderingContext2D::putImageData(ImageData* data, float dx, float dy, ExceptionCode& ec)
{
    if (!data) {
        ec = TYPE_MISMATCH_ERR;
        return;
    }
    putImageData(data, dx, dy, 0, 0, data->width(), data->height(), ec);
}

void CanvasRenderingContext2D::webkitPutImageDataHD(ImageData* data, float dx, float dy, ExceptionCode& ec)
{
    if (!data) {
        ec = TYPE_MISMATCH_ERR;
        return;
    }
    webkitPutImageDataHD(data, dx, dy, 0, 0, data->width(), data->height(), ec);
}

void CanvasRenderingContext2D::putImageData(ImageData* data, float dx, float dy, float dirtyX, float dirtyY,
                                            float dirtyWidth, float dirtyHeight, ExceptionCode& ec)
{
    putImageData(data, ImageBuffer::LogicalCoordinateSystem, dx, dy, dirtyX, dirtyY, dirtyWidth, dirtyHeight, ec);
}

void CanvasRenderingContext2D::webkitPutImageDataHD(ImageData* data, float dx, float dy, float dirtyX, float dirtyY, float dirtyWidth, float dirtyHeight, ExceptionCode& ec)
{
    putImageData(data, ImageBuffer::BackingStoreCoordinateSystem, dx, dy, dirtyX, dirtyY, dirtyWidth, dirtyHeight, ec);
}

void CanvasRenderingContext2D::drawFocusIfNeeded(Element* element)
{
    drawFocusIfNeededInternal(m_path, element);
}

void CanvasRenderingContext2D::drawFocusIfNeeded(DOMPath* path, Element* element)
{
    drawFocusIfNeededInternal(path->path(), element);
}

void CanvasRenderingContext2D::drawFocusIfNeededInternal(const Path& path, Element* element)
{
    GraphicsContext* context = drawingContext();

    if (!element || !element->focused() || !state().hasInvertibleTransform || path.isEmpty()
        || !element->isDescendantOf(canvas()) || !context)
        return;

    context->drawFocusRing(path, 1, 1, RenderTheme::focusRingColor());
}

void CanvasRenderingContext2D::putImageData(ImageData* data, ImageBuffer::CoordinateSystem coordinateSystem, float dx, float dy, float dirtyX, float dirtyY,
                                            float dirtyWidth, float dirtyHeight, ExceptionCode& ec)
{
    if (!data) {
        ec = TYPE_MISMATCH_ERR;
        return;
    }
    if (!std::isfinite(dx) || !std::isfinite(dy) || !std::isfinite(dirtyX) || !std::isfinite(dirtyY) || !std::isfinite(dirtyWidth) || !std::isfinite(dirtyHeight)) {
        ec = NOT_SUPPORTED_ERR;
        return;
    }

    ImageBuffer* buffer = canvas()->buffer();
    if (!buffer)
        return;

    if (dirtyWidth < 0) {
        dirtyX += dirtyWidth;
        dirtyWidth = -dirtyWidth;
    }

    if (dirtyHeight < 0) {
        dirtyY += dirtyHeight;
        dirtyHeight = -dirtyHeight;
    }

    FloatRect clipRect(dirtyX, dirtyY, dirtyWidth, dirtyHeight);
    clipRect.intersect(IntRect(0, 0, data->width(), data->height()));
    IntSize destOffset(static_cast<int>(dx), static_cast<int>(dy));
    IntRect destRect = enclosingIntRect(clipRect);
    destRect.move(destOffset);
    destRect.intersect(IntRect(IntPoint(), coordinateSystem == ImageBuffer::LogicalCoordinateSystem ? buffer->logicalSize() : buffer->internalSize()));
    if (destRect.isEmpty())
        return;
    IntRect sourceRect(destRect);
    sourceRect.move(-destOffset);

    buffer->putByteArray(Unmultiplied, data->data(), IntSize(data->width(), data->height()), sourceRect, IntPoint(destOffset), coordinateSystem);

    didDraw(destRect, CanvasDidDrawApplyNone); // ignore transform, shadow and clip
}

String CanvasRenderingContext2D::font() const
{
    if (!state().font.realized())
        return defaultFont;

    StringBuilder serializedFont;
    const FontDescription& fontDescription = state().font.fontDescription();

    if (fontDescription.italic())
        serializedFont.appendLiteral("italic ");
    if (fontDescription.smallCaps() == FontSmallCapsOn)
        serializedFont.appendLiteral("small-caps ");

    serializedFont.appendNumber(fontDescription.computedPixelSize());
    serializedFont.appendLiteral("px");

    for (unsigned i = 0; i < fontDescription.familyCount(); ++i) {
        if (i)
            serializedFont.append(',');
        // FIXME: We should append family directly to serializedFont rather than building a temporary string.
        String family = fontDescription.familyAt(i);
        if (family.startsWith("-webkit-"))
            family = family.substring(8);
        if (family.contains(' '))
            family = makeString('"', family, '"');

        serializedFont.append(' ');
        serializedFont.append(family);
    }

    return serializedFont.toString();
}

void CanvasRenderingContext2D::setFont(const String& newFont)
{
    if (newFont == state().unparsedFont && state().font.realized())
        return;

    RefPtr<MutableStyleProperties> parsedStyle = MutableStyleProperties::create();
    CSSParser::parseValue(parsedStyle.get(), CSSPropertyFont, newFont, true, strictToCSSParserMode(!m_usesCSSCompatibilityParseMode), nullptr);
    if (parsedStyle->isEmpty())
        return;

    String fontValue = parsedStyle->getPropertyValue(CSSPropertyFont);

    // According to http://lists.w3.org/Archives/Public/public-html/2009Jul/0947.html,
    // the "inherit" and "initial" values must be ignored.
    if (fontValue == "inherit" || fontValue == "initial")
        return;

    // The parse succeeded.
    String newFontSafeCopy(newFont); // Create a string copy since newFont can be deleted inside realizeSaves.
    realizeSaves();
    modifiableState().unparsedFont = newFontSafeCopy;

    // Map the <canvas> font into the text style. If the font uses keywords like larger/smaller, these will work
    // relative to the canvas.
    Ref<RenderStyle> newStyle = RenderStyle::create();

    Document& document = canvas()->document();
    document.updateStyleIfNeeded();

    if (RenderStyle* computedStyle = canvas()->computedStyle())
        newStyle->setFontDescription(computedStyle->fontDescription());
    else {
        FontDescription defaultFontDescription;
        defaultFontDescription.setOneFamily(defaultFontFamily);
        defaultFontDescription.setSpecifiedSize(defaultFontSize);
        defaultFontDescription.setComputedSize(defaultFontSize);

        newStyle->setFontDescription(defaultFontDescription);
    }

    newStyle->fontCascade().update(&document.fontSelector());

    // Now map the font property longhands into the style.
    StyleResolver& styleResolver = canvas()->document().ensureStyleResolver();
    styleResolver.applyPropertyToStyle(CSSPropertyFontFamily, parsedStyle->getPropertyCSSValue(CSSPropertyFontFamily).get(), &newStyle.get());
    styleResolver.applyPropertyToCurrentStyle(CSSPropertyFontStyle, parsedStyle->getPropertyCSSValue(CSSPropertyFontStyle).get());
    styleResolver.applyPropertyToCurrentStyle(CSSPropertyFontVariant, parsedStyle->getPropertyCSSValue(CSSPropertyFontVariant).get());
    styleResolver.applyPropertyToCurrentStyle(CSSPropertyFontWeight, parsedStyle->getPropertyCSSValue(CSSPropertyFontWeight).get());

    // As described in BUG66291, setting font-size and line-height on a font may entail a CSSPrimitiveValue::computeLengthDouble call,
    // which assumes the fontMetrics are available for the affected font, otherwise a crash occurs (see http://trac.webkit.org/changeset/96122).
    // The updateFont() calls below update the fontMetrics and ensure the proper setting of font-size and line-height.
    styleResolver.updateFont();
    styleResolver.applyPropertyToCurrentStyle(CSSPropertyFontSize, parsedStyle->getPropertyCSSValue(CSSPropertyFontSize).get());
    styleResolver.updateFont();
    styleResolver.applyPropertyToCurrentStyle(CSSPropertyLineHeight, parsedStyle->getPropertyCSSValue(CSSPropertyLineHeight).get());

    modifiableState().font.initialize(document.fontSelector(), newStyle);
}

String CanvasRenderingContext2D::textAlign() const
{
    return textAlignName(state().textAlign);
}

void CanvasRenderingContext2D::setTextAlign(const String& s)
{
    TextAlign align;
    if (!parseTextAlign(s, align))
        return;
    if (state().textAlign == align)
        return;
    realizeSaves();
    modifiableState().textAlign = align;
}

String CanvasRenderingContext2D::textBaseline() const
{
    return textBaselineName(state().textBaseline);
}

void CanvasRenderingContext2D::setTextBaseline(const String& s)
{
    TextBaseline baseline;
    if (!parseTextBaseline(s, baseline))
        return;
    if (state().textBaseline == baseline)
        return;
    realizeSaves();
    modifiableState().textBaseline = baseline;
}

inline TextDirection CanvasRenderingContext2D::toTextDirection(Direction direction, RenderStyle** computedStyle) const
{
    RenderStyle* style = (computedStyle || direction == Direction::Inherit) ? canvas()->computedStyle() : nullptr;
    if (computedStyle)
        *computedStyle = style;
    switch (direction) {
    case Direction::Inherit:
        return style ? style->direction() : LTR;
    case Direction::RTL:
        return RTL;
    case Direction::LTR:
        return LTR;
    }
    ASSERT_NOT_REACHED();
    return LTR;
}

String CanvasRenderingContext2D::direction() const
{
    if (state().direction == Direction::Inherit)
        canvas()->document().updateStyleIfNeeded();
    return toTextDirection(state().direction) == RTL ? ASCIILiteral("rtl") : ASCIILiteral("ltr");
}

void CanvasRenderingContext2D::setDirection(const String& directionString)
{
    Direction direction;
    if (directionString == "inherit")
        direction = Direction::Inherit;
    else if (directionString == "rtl")
        direction = Direction::RTL;
    else if (directionString == "ltr")
        direction = Direction::LTR;
    else
        return;

    if (state().direction == direction)
        return;

    realizeSaves();
    modifiableState().direction = direction;
}

void CanvasRenderingContext2D::fillText(const String& text, float x, float y)
{
    drawTextInternal(text, x, y, true);
}

void CanvasRenderingContext2D::fillText(const String& text, float x, float y, float maxWidth)
{
    drawTextInternal(text, x, y, true, maxWidth, true);
}

void CanvasRenderingContext2D::strokeText(const String& text, float x, float y)
{
    drawTextInternal(text, x, y, false);
}

void CanvasRenderingContext2D::strokeText(const String& text, float x, float y, float maxWidth)
{
    drawTextInternal(text, x, y, false, maxWidth, true);
}

static inline bool isSpaceThatNeedsReplacing(UChar c)
{
    // According to specification all space characters should be replaced with 0x0020 space character.
    // http://www.whatwg.org/specs/web-apps/current-work/multipage/the-canvas-element.html#text-preparation-algorithm
    // The space characters according to specification are : U+0020, U+0009, U+000A, U+000C, and U+000D.
    // http://www.whatwg.org/specs/web-apps/current-work/multipage/common-microsyntaxes.html#space-character
    // This function returns true for 0x000B also, so that this is backward compatible.
    // Otherwise, the test LayoutTests/canvas/philip/tests/2d.text.draw.space.collapse.space.html will fail
    return c == 0x0009 || c == 0x000A || c == 0x000B || c == 0x000C || c == 0x000D;
}

static void normalizeSpaces(String& text)
{
    size_t i = text.find(isSpaceThatNeedsReplacing);

    if (i == notFound)
        return;

    unsigned textLength = text.length();
    Vector<UChar> charVector(textLength);
    StringView(text).getCharactersWithUpconvert(charVector.data());

    charVector[i++] = ' ';

    for (; i < textLength; ++i) {
        if (isSpaceThatNeedsReplacing(charVector[i]))
            charVector[i] = ' ';
    }
    text = String::adopt(charVector);
}

Ref<TextMetrics> CanvasRenderingContext2D::measureText(const String& text)
{
    Ref<TextMetrics> metrics = TextMetrics::create();

    String normalizedText = text;
    normalizeSpaces(normalizedText);

    metrics->setWidth(fontProxy().width(TextRun(normalizedText)));

    return metrics;
}

void CanvasRenderingContext2D::drawTextInternal(const String& text, float x, float y, bool fill, float maxWidth, bool useMaxWidth)
{
    GraphicsContext* c = drawingContext();
    if (!c)
        return;
    if (!state().hasInvertibleTransform)
        return;
    if (!std::isfinite(x) | !std::isfinite(y))
        return;
    if (useMaxWidth && (!std::isfinite(maxWidth) || maxWidth <= 0))
        return;

    // If gradient size is zero, then paint nothing.
    Gradient* gradient = c->strokeGradient();
    if (!fill && gradient && gradient->isZeroSize())
        return;

    gradient = c->fillGradient();
    if (fill && gradient && gradient->isZeroSize())
        return;

    const auto& fontProxy = this->fontProxy();
    const FontMetrics& fontMetrics = fontProxy.fontMetrics();

    String normalizedText = text;
    normalizeSpaces(normalizedText);

    // FIXME: Need to turn off font smoothing.

    RenderStyle* computedStyle;
    canvas()->document().updateStyleIfNeeded();
    TextDirection direction = toTextDirection(state().direction, &computedStyle);
    bool isRTL = direction == RTL;
    bool override = computedStyle ? isOverride(computedStyle->unicodeBidi()) : false;

    TextRun textRun(normalizedText, 0, 0, AllowTrailingExpansion, direction, override, true, TextRun::NoRounding);
    // Draw the item text at the correct point.
    FloatPoint location(x, y);
    switch (state().textBaseline) {
    case TopTextBaseline:
    case HangingTextBaseline:
        location.setY(y + fontMetrics.ascent());
        break;
    case BottomTextBaseline:
    case IdeographicTextBaseline:
        location.setY(y - fontMetrics.descent());
        break;
    case MiddleTextBaseline:
        location.setY(y - fontMetrics.descent() + fontMetrics.height() / 2);
        break;
    case AlphabeticTextBaseline:
    default:
         // Do nothing.
        break;
    }

    float fontWidth = fontProxy.width(TextRun(normalizedText, 0, 0, AllowTrailingExpansion, direction, override));

    useMaxWidth = (useMaxWidth && maxWidth < fontWidth);
    float width = useMaxWidth ? maxWidth : fontWidth;

    TextAlign align = state().textAlign;
    if (align == StartTextAlign)
        align = isRTL ? RightTextAlign : LeftTextAlign;
    else if (align == EndTextAlign)
        align = isRTL ? LeftTextAlign : RightTextAlign;

    switch (align) {
    case CenterTextAlign:
        location.setX(location.x() - width / 2);
        break;
    case RightTextAlign:
        location.setX(location.x() - width);
        break;
    default:
        break;
    }

    // The slop built in to this mask rect matches the heuristic used in FontCGWin.cpp for GDI text.
    FloatRect textRect = FloatRect(location.x() - fontMetrics.height() / 2, location.y() - fontMetrics.ascent() - fontMetrics.lineGap(),
                                   width + fontMetrics.height(), fontMetrics.lineSpacing());
    if (!fill)
        inflateStrokeRect(textRect);

#if USE(CG)
    const CanvasStyle& drawStyle = fill ? state().fillStyle : state().strokeStyle;
    if (drawStyle.canvasGradient() || drawStyle.canvasPattern()) {

        IntRect maskRect = enclosingIntRect(textRect);

        // If we have a shadow, we need to draw it before the mask operation.
        // Follow a procedure similar to paintTextWithShadows in TextPainter.

        if (shouldDrawShadows()) {
            GraphicsContextStateSaver stateSaver(*c);

            FloatSize offset = FloatSize(0, 2 * maskRect.height());

            FloatSize shadowOffset;
            float shadowRadius;
            Color shadowColor;
            ColorSpace shadowColorSpace;
            c->getShadow(shadowOffset, shadowRadius, shadowColor, shadowColorSpace);

            FloatRect shadowRect(maskRect);
            shadowRect.inflate(shadowRadius * 1.4);
            shadowRect.move(shadowOffset * -1);
            c->clip(shadowRect);

            shadowOffset += offset;

            c->setLegacyShadow(shadowOffset, shadowRadius, shadowColor, shadowColorSpace);

            if (fill)
                c->setFillColor(Color::black, ColorSpaceDeviceRGB);
            else
                c->setStrokeColor(Color::black, ColorSpaceDeviceRGB);

            fontProxy.drawBidiText(*c, textRun, location + offset, FontCascade::UseFallbackIfFontNotReady);
        }

        std::unique_ptr<ImageBuffer> maskImage = c->createCompatibleBuffer(maskRect.size());

        GraphicsContext& maskImageContext = maskImage->context();

        if (fill)
            maskImageContext.setFillColor(Color::black, ColorSpaceDeviceRGB);
        else {
            maskImageContext.setStrokeColor(Color::black, ColorSpaceDeviceRGB);
            maskImageContext.setStrokeThickness(c->strokeThickness());
        }

        maskImageContext.setTextDrawingMode(fill ? TextModeFill : TextModeStroke);

        if (useMaxWidth) {
            maskImageContext.translate(location.x() - maskRect.x(), location.y() - maskRect.y());
            // We draw when fontWidth is 0 so compositing operations (eg, a "copy" op) still work.
            maskImageContext.scale(FloatSize((fontWidth > 0 ? (width / fontWidth) : 0), 1));
            fontProxy.drawBidiText(maskImageContext, textRun, FloatPoint(0, 0), FontCascade::UseFallbackIfFontNotReady);
        } else {
            maskImageContext.translate(-maskRect.x(), -maskRect.y());
            fontProxy.drawBidiText(maskImageContext, textRun, location, FontCascade::UseFallbackIfFontNotReady);
        }

        GraphicsContextStateSaver stateSaver(*c);
        c->clipToImageBuffer(maskImage.get(), maskRect);
        drawStyle.applyFillColor(c);
        c->fillRect(maskRect);
        return;
    }
#endif

    c->setTextDrawingMode(fill ? TextModeFill : TextModeStroke);

    GraphicsContextStateSaver stateSaver(*c);
    if (useMaxWidth) {
        c->translate(location.x(), location.y());
        // We draw when fontWidth is 0 so compositing operations (eg, a "copy" op) still work.
        c->scale(FloatSize((fontWidth > 0 ? (width / fontWidth) : 0), 1));
        location = FloatPoint();
    }

    if (isFullCanvasCompositeMode(state().globalComposite)) {
        beginCompositeLayer();
        fontProxy.drawBidiText(*c, textRun, location, FontCascade::UseFallbackIfFontNotReady);
        endCompositeLayer();
        didDrawEntireCanvas();
    } else if (state().globalComposite == CompositeCopy) {
        clearCanvas();
        fontProxy.drawBidiText(*c, textRun, location, FontCascade::UseFallbackIfFontNotReady);
        didDrawEntireCanvas();
    } else {
        fontProxy.drawBidiText(*c, textRun, location, FontCascade::UseFallbackIfFontNotReady);
        didDraw(textRect);
    }
}

void CanvasRenderingContext2D::inflateStrokeRect(FloatRect& rect) const
{
    // Fast approximation of the stroke's bounding rect.
    // This yields a slightly oversized rect but is very fast
    // compared to Path::strokeBoundingRect().
    static const float root2 = sqrtf(2);
    float delta = state().lineWidth / 2;
    if (state().lineJoin == MiterJoin)
        delta *= state().miterLimit;
    else if (state().lineCap == SquareCap)
        delta *= root2;

    rect.inflate(delta);
}

auto CanvasRenderingContext2D::fontProxy() -> const FontProxy&
{
    canvas()->document().updateStyleIfNeeded();

    if (!state().font.realized())
        setFont(state().unparsedFont);
    return state().font;
}

#if ENABLE(ACCELERATED_2D_CANVAS)
PlatformLayer* CanvasRenderingContext2D::platformLayer() const
{
    return canvas()->buffer() ? canvas()->buffer()->platformLayer() : 0;
}
#endif

bool CanvasRenderingContext2D::imageSmoothingEnabled() const
{
    return state().imageSmoothingEnabled;
}

void CanvasRenderingContext2D::setImageSmoothingEnabled(bool enabled)
{
    if (enabled == state().imageSmoothingEnabled)
        return;

    realizeSaves();
    modifiableState().imageSmoothingEnabled = enabled;
    GraphicsContext* c = drawingContext();
    if (c)
        c->setImageInterpolationQuality(enabled ? DefaultInterpolationQuality : InterpolationNone);
}

} // namespace WebCore<|MERGE_RESOLUTION|>--- conflicted
+++ resolved
@@ -1849,16 +1849,12 @@
     GraphicsContext* c = drawingContext();
     if (!c)
         return;
-<<<<<<< HEAD
 
 #if USE(COORDINATED_GRAPHICS_THREADED)
     canvas()->buffer()->swapBuffersIfNeeded();
 #endif
 
-    if (!state().m_hasInvertibleTransform)
-=======
     if (!state().hasInvertibleTransform)
->>>>>>> fe760f98
         return;
 
 #if ENABLE(ACCELERATED_2D_CANVAS)
