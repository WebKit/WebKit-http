/*
 * Copyright (C) 2006-2017 Apple Inc. All rights reserved.
 * Copyright (C) 2008, 2010 Nokia Corporation and/or its subsidiary(-ies)
 * Copyright (C) 2007 Alp Toker <alp@atoker.com>
 * Copyright (C) 2008 Eric Seidel <eric@webkit.org>
 *
 * Redistribution and use in source and binary forms, with or without
 * modification, are permitted provided that the following conditions
 * are met:
 * 1. Redistributions of source code must retain the above copyright
 *    notice, this list of conditions and the following disclaimer.
 * 2. Redistributions in binary form must reproduce the above copyright
 *    notice, this list of conditions and the following disclaimer in the
 *    documentation and/or other materials provided with the distribution.
 *
 * THIS SOFTWARE IS PROVIDED BY APPLE INC. ``AS IS'' AND ANY
 * EXPRESS OR IMPLIED WARRANTIES, INCLUDING, BUT NOT LIMITED TO, THE
 * IMPLIED WARRANTIES OF MERCHANTABILITY AND FITNESS FOR A PARTICULAR
 * PURPOSE ARE DISCLAIMED.  IN NO EVENT SHALL APPLE INC. OR
 * CONTRIBUTORS BE LIABLE FOR ANY DIRECT, INDIRECT, INCIDENTAL, SPECIAL,
 * EXEMPLARY, OR CONSEQUENTIAL DAMAGES (INCLUDING, BUT NOT LIMITED TO,
 * PROCUREMENT OF SUBSTITUTE GOODS OR SERVICES; LOSS OF USE, DATA, OR
 * PROFITS; OR BUSINESS INTERRUPTION) HOWEVER CAUSED AND ON ANY THEORY
 * OF LIABILITY, WHETHER IN CONTRACT, STRICT LIABILITY, OR TORT
 * (INCLUDING NEGLIGENCE OR OTHERWISE) ARISING IN ANY WAY OUT OF THE USE
 * OF THIS SOFTWARE, EVEN IF ADVISED OF THE POSSIBILITY OF SUCH DAMAGE. 
 */

#include "config.h"
#include "CanvasStyle.h"

#include "CSSParser.h"
#include "CSSPropertyNames.h"
#include "CanvasGradient.h"
#include "CanvasPattern.h"
#include "GraphicsContext.h"
#include "HTMLCanvasElement.h"
#include "StyleProperties.h"

#if USE(CG)
#include <CoreGraphics/CGContext.h>
#endif

#if PLATFORM(QT)
#include <QPainter>
#include <QBrush>
#include <QPen>
#include <QColor>
#endif

namespace WebCore {

static bool isCurrentColorString(const String& colorString)
{
    return equalLettersIgnoringASCIICase(colorString, "currentcolor");
}

static Color parseColor(const String& colorString)
{
    Color color = CSSParser::parseColor(colorString);
    if (color.isValid())
        return color;
    return CSSParser::parseSystemColor(colorString);
}

Color currentColor(HTMLCanvasElement* canvas)
{
    if (!canvas || !canvas->isConnected() || !canvas->inlineStyle())
        return Color::black;
    Color color = CSSParser::parseColor(canvas->inlineStyle()->getPropertyValue(CSSPropertyColor));
    if (!color.isValid())
        return Color::black;
    return color;
}

Color parseColorOrCurrentColor(const String& colorString, HTMLCanvasElement* canvas)
{
    if (isCurrentColorString(colorString))
        return currentColor(canvas);

    return parseColor(colorString);
}

CanvasStyle::CanvasStyle(Color color)
    : m_style(color)
{
}

CanvasStyle::CanvasStyle(float grayLevel, float alpha)
    : m_style(Color { grayLevel, grayLevel, grayLevel, alpha })
{
}

CanvasStyle::CanvasStyle(float r, float g, float b, float a)
    : m_style(Color { r, g, b, a })
{
}

CanvasStyle::CanvasStyle(float c, float m, float y, float k, float a)
    : m_style(CMYKAColor { Color { c, m, y, k, a }, c, m, y, k, a })
{
}

CanvasStyle::CanvasStyle(CanvasGradient& gradient)
    : m_style(makeRefPtr(gradient))
{
}

CanvasStyle::CanvasStyle(CanvasPattern& pattern)
    : m_style(makeRefPtr(pattern))
{
}

inline CanvasStyle::CanvasStyle(CurrentColor color)
    : m_style(color)
{
}

CanvasStyle CanvasStyle::createFromString(const String& colorString)
{
    if (isCurrentColorString(colorString))
        return CurrentColor { std::nullopt };

    Color color = parseColor(colorString);
    if (!color.isValid())
        return { };

    return color;
}

CanvasStyle CanvasStyle::createFromStringWithOverrideAlpha(const String& colorString, float alpha)
{
    if (isCurrentColorString(colorString))
        return CurrentColor { alpha };

    Color color = parseColor(colorString);
    if (!color.isValid())
        return { };

    return Color { colorWithOverrideAlpha(color.rgb(), alpha) };
}

bool CanvasStyle::isEquivalentColor(const CanvasStyle& other) const
{
    if (WTF::holds_alternative<Color>(m_style) && WTF::holds_alternative<Color>(other.m_style))
        return WTF::get<Color>(m_style) == WTF::get<Color>(other.m_style);

    if (WTF::holds_alternative<CMYKAColor>(m_style) && WTF::holds_alternative<CMYKAColor>(other.m_style)) {
        auto& a = WTF::get<CMYKAColor>(m_style);
        auto& b = WTF::get<CMYKAColor>(other.m_style);
        return a.c == b.c && a.m == b.m && a.y == b.y && a.k == b.k && a.a == b.a;
    }

    return false;
}

bool CanvasStyle::isEquivalentRGBA(float r, float g, float b, float a) const
{
    return WTF::holds_alternative<Color>(m_style) && WTF::get<Color>(m_style) == Color { r, g, b, a };
}

bool CanvasStyle::isEquivalentCMYKA(float c, float m, float y, float k, float a) const
{
    if (!WTF::holds_alternative<CMYKAColor>(m_style))
        return false;

    auto& channels = WTF::get<CMYKAColor>(m_style);
    return c == channels.c && m == channels.m && y == channels.y && k == channels.k && a == channels.a;
}

void CanvasStyle::applyStrokeColor(GraphicsContext& context) const
{
    WTF::switchOn(m_style,
        [&context] (const Color& color) {
            context.setStrokeColor(color);
        },
        [&context] (const CMYKAColor& color) {
            // FIXME: Do this through platform-independent GraphicsContext API.
            // We'll need a fancier Color abstraction to support CMYKA correctly
#if USE(CG)
<<<<<<< HEAD
        CGContextSetCMYKStrokeColor(context->platformContext(), m_cmyka->c, m_cmyka->m, m_cmyka->y, m_cmyka->k, m_cmyka->a);
#elif PLATFORM(QT)
        QPen currentPen = context->platformContext()->pen();
        QColor clr;
        clr.setCmykF(m_cmyka->c, m_cmyka->m, m_cmyka->y, m_cmyka->k, m_cmyka->a);
        currentPen.setColor(clr);
        context->platformContext()->setPen(currentPen);
=======
            CGContextSetCMYKStrokeColor(context.platformContext(), color.c, color.m, color.y, color.k, color.a);
>>>>>>> 4ccac179
#else
            context.setStrokeColor(color.color);
#endif
        },
        [&context] (const RefPtr<CanvasGradient>& gradient) {
            context.setStrokeGradient(gradient->gradient());
        },
        [&context] (const RefPtr<CanvasPattern>& pattern) {
            context.setStrokePattern(pattern->pattern());
        },
        [] (const CurrentColor&) {
            ASSERT_NOT_REACHED();
        },
        [] (const Invalid&) {
            ASSERT_NOT_REACHED();
        }
    );
}

void CanvasStyle::applyFillColor(GraphicsContext& context) const
{
    WTF::switchOn(m_style,
        [&context] (const Color& color) {
            context.setFillColor(color);
        },
        [&context] (const CMYKAColor& color) {
            // FIXME: Do this through platform-independent GraphicsContext API.
            // We'll need a fancier Color abstraction to support CMYKA correctly
#if USE(CG)
<<<<<<< HEAD
        CGContextSetCMYKFillColor(context->platformContext(), m_cmyka->c, m_cmyka->m, m_cmyka->y, m_cmyka->k, m_cmyka->a);
#elif PLATFORM(QT)
        QBrush currentBrush = context->platformContext()->brush();
        QColor clr;
        clr.setCmykF(m_cmyka->c, m_cmyka->m, m_cmyka->y, m_cmyka->k, m_cmyka->a);
        currentBrush.setColor(clr);
        context->platformContext()->setBrush(currentBrush);
=======
            CGContextSetCMYKFillColor(context.platformContext(), color.c, color.m, color.y, color.k, color.a);
>>>>>>> 4ccac179
#else
            context.setFillColor(color.color);
#endif
        },
        [&context] (const RefPtr<CanvasGradient>& gradient) {
            context.setFillGradient(gradient->gradient());
        },
        [&context] (const RefPtr<CanvasPattern>& pattern) {
            context.setFillPattern(pattern->pattern());
        },
        [] (const CurrentColor&) {
            ASSERT_NOT_REACHED();
        },
        [] (const Invalid&) {
            ASSERT_NOT_REACHED();
        }
    );
}

}<|MERGE_RESOLUTION|>--- conflicted
+++ resolved
@@ -178,17 +178,13 @@
             // FIXME: Do this through platform-independent GraphicsContext API.
             // We'll need a fancier Color abstraction to support CMYKA correctly
 #if USE(CG)
-<<<<<<< HEAD
-        CGContextSetCMYKStrokeColor(context->platformContext(), m_cmyka->c, m_cmyka->m, m_cmyka->y, m_cmyka->k, m_cmyka->a);
+            CGContextSetCMYKStrokeColor(context.platformContext(), color.c, color.m, color.y, color.k, color.a);
 #elif PLATFORM(QT)
-        QPen currentPen = context->platformContext()->pen();
-        QColor clr;
-        clr.setCmykF(m_cmyka->c, m_cmyka->m, m_cmyka->y, m_cmyka->k, m_cmyka->a);
-        currentPen.setColor(clr);
-        context->platformContext()->setPen(currentPen);
-=======
-            CGContextSetCMYKStrokeColor(context.platformContext(), color.c, color.m, color.y, color.k, color.a);
->>>>>>> 4ccac179
+            QPen currentPen = context->platformContext()->pen();
+            QColor clr;
+            clr.setCmykF(m_cmyka->c, m_cmyka->m, m_cmyka->y, m_cmyka->k, m_cmyka->a);
+            currentPen.setColor(clr);
+            context->platformContext()->setPen(currentPen);
 #else
             context.setStrokeColor(color.color);
 #endif
@@ -218,17 +214,13 @@
             // FIXME: Do this through platform-independent GraphicsContext API.
             // We'll need a fancier Color abstraction to support CMYKA correctly
 #if USE(CG)
-<<<<<<< HEAD
-        CGContextSetCMYKFillColor(context->platformContext(), m_cmyka->c, m_cmyka->m, m_cmyka->y, m_cmyka->k, m_cmyka->a);
+            CGContextSetCMYKFillColor(context.platformContext(), color.c, color.m, color.y, color.k, color.a);
 #elif PLATFORM(QT)
-        QBrush currentBrush = context->platformContext()->brush();
-        QColor clr;
-        clr.setCmykF(m_cmyka->c, m_cmyka->m, m_cmyka->y, m_cmyka->k, m_cmyka->a);
-        currentBrush.setColor(clr);
-        context->platformContext()->setBrush(currentBrush);
-=======
-            CGContextSetCMYKFillColor(context.platformContext(), color.c, color.m, color.y, color.k, color.a);
->>>>>>> 4ccac179
+            QBrush currentBrush = context->platformContext()->brush();
+            QColor clr;
+            clr.setCmykF(m_cmyka->c, m_cmyka->m, m_cmyka->y, m_cmyka->k, m_cmyka->a);
+            currentBrush.setColor(clr);
+            context->platformContext()->setBrush(currentBrush);
 #else
             context.setFillColor(color.color);
 #endif
