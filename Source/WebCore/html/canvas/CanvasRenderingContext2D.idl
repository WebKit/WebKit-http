/*
 * Copyright (C) 2006-2016 Apple Inc. All rights reserved.
 *
 * Redistribution and use in source and binary forms, with or without
 * modification, are permitted provided that the following conditions
 * are met:
 * 1. Redistributions of source code must retain the above copyright
 *    notice, this list of conditions and the following disclaimer.
 * 2. Redistributions in binary form must reproduce the above copyright
 *    notice, this list of conditions and the following disclaimer in the
 *    documentation and/or other materials provided with the distribution.
 *
 * THIS SOFTWARE IS PROVIDED BY APPLE INC. ``AS IS'' AND ANY
 * EXPRESS OR IMPLIED WARRANTIES, INCLUDING, BUT NOT LIMITED TO, THE
 * IMPLIED WARRANTIES OF MERCHANTABILITY AND FITNESS FOR A PARTICULAR
 * PURPOSE ARE DISCLAIMED.  IN NO EVENT SHALL APPLE INC. OR
 * CONTRIBUTORS BE LIABLE FOR ANY DIRECT, INDIRECT, INCIDENTAL, SPECIAL,
 * EXEMPLARY, OR CONSEQUENTIAL DAMAGES (INCLUDING, BUT NOT LIMITED TO,
 * PROCUREMENT OF SUBSTITUTE GOODS OR SERVICES; LOSS OF USE, DATA, OR
 * PROFITS; OR BUSINESS INTERRUPTION) HOWEVER CAUSED AND ON ANY THEORY
 * OF LIABILITY, WHETHER IN CONTRACT, STRICT LIABILITY, OR TORT
 * (INCLUDING NEGLIGENCE OR OTHERWISE) ARISING IN ANY WAY OUT OF THE USE
 * OF THIS SOFTWARE, EVEN IF ADVISED OF THE POSSIBILITY OF SUCH DAMAGE.
 */

[
    CustomIsReachable,
    JSGenerateToJSObject,
    JSCustomMarkFunction,
    CallTracingCallback=recordCanvasAction,
] interface CanvasRenderingContext2D {
    // back-reference to the canvas
    readonly attribute HTMLCanvasElement canvas;

    // FIXME: This has been moved to OffscreenCanvasRenderingContext2D in the latest standard.
    void commit();


    // Non-standard legacy aliases (Compositing).
    [ImplementedAs=setGlobalAlpha] void setAlpha(optional unrestricted float alpha = NaN);
    [ImplementedAs=setGlobalCompositeOperation] void setCompositeOperation(optional DOMString compositeOperation = "undefined"); // FIXME: Using "undefined" as default parameter value is wrong.

    // Non-standard functionality (CanvasDrawImage).
    void drawImageFromRect(HTMLImageElement image,
        optional unrestricted float sx = 0, optional unrestricted float sy = 0, optional unrestricted float sw = 0, optional unrestricted float sh = 0,
        optional unrestricted float dx = 0, optional unrestricted float dy = 0, optional unrestricted float dw = 0, optional unrestricted float dh = 0,
        optional DOMString compositeOperation = "");

    // Non-standard legacy aliases (CanvasFillStrokeStyles).
    void setStrokeColor(DOMString color, optional unrestricted float alpha);
    void setStrokeColor(unrestricted float grayLevel, optional float alpha = 1);
    void setStrokeColor(unrestricted float r, unrestricted float g, unrestricted float b, unrestricted float a);
    void setStrokeColor(unrestricted float c, unrestricted float m, unrestricted float y, unrestricted float k, unrestricted float a);
    void setFillColor(DOMString color, optional unrestricted float alpha);
    void setFillColor(unrestricted float grayLevel, optional unrestricted float alpha = 1);
    void setFillColor(unrestricted float r, unrestricted float g, unrestricted float b, unrestricted float a);
    void setFillColor(unrestricted float c, unrestricted float m, unrestricted float y, unrestricted float k, unrestricted float a);

    // Non-standard functionality (CanvasImageData).
    readonly attribute float webkitBackingStorePixelRatio;
    [MayThrowException] ImageData webkitGetImageDataHD(float sx, float sy, float sw, float sh);
    void webkitPutImageDataHD(ImageData imagedata, float dx, float dy);
    void webkitPutImageDataHD(ImageData imagedata, float dx, float dy, float dirtyX, float dirtyY, float dirtyWidth, float dirtyHeight);

    // Non-standard legacy alias (CanvasImageSmoothing).
    [ImplementedAs=imageSmoothingEnabled] attribute boolean webkitImageSmoothingEnabled;

<<<<<<< HEAD
    void drawSystemFocusRing(Element element);
    void drawSystemFocusRing(DOMPath path, Element element);

    readonly attribute float webkitBackingStorePixelRatio;
=======
    // Non-standard legacy aliases (CanvasPathDrawingStyles).
    void setLineWidth(optional unrestricted float width = NaN);
    void setLineCap(optional DOMString cap = "undefined"); // FIXME: Using "undefined" as default parameter value is wrong.
    void setLineJoin(optional DOMString join = "undefined"); // FIXME: Using "undefined" as default parameter value is wrong.
    void setMiterLimit(optional unrestricted float limit = NaN);
    attribute sequence<unrestricted float> webkitLineDash;
    [ImplementedAs=lineDashOffset] attribute unrestricted float webkitLineDashOffset;
>>>>>>> c80db0a1

    // Non-standard legacy aliases (CanvasShadowStyles).
    void setShadow(unrestricted float width, unrestricted float height, unrestricted float blur, optional DOMString color, optional unrestricted float alpha);
    void setShadow(unrestricted float width, unrestricted float height, unrestricted float blur, unrestricted float grayLevel, optional unrestricted float alpha = 1);
    void setShadow(unrestricted float width, unrestricted float height, unrestricted float blur, unrestricted float r, unrestricted float g, unrestricted float b, unrestricted float a);
    void setShadow(float width, unrestricted float height, unrestricted float blur, unrestricted float c, unrestricted float m, unrestricted float y, unrestricted float k, unrestricted float a);
    void clearShadow();

    // Inspector-only.
    [EnabledAtRuntime=InspectorAdditions] void setPath(Path2D path);
    [EnabledAtRuntime=InspectorAdditions, NewObject] Path2D getPath();
};

CanvasRenderingContext2D implements CanvasState;
CanvasRenderingContext2D implements CanvasTransform;
CanvasRenderingContext2D implements CanvasCompositing;
CanvasRenderingContext2D implements CanvasImageSmoothing;
CanvasRenderingContext2D implements CanvasFillStrokeStyles;
CanvasRenderingContext2D implements CanvasShadowStyles;
CanvasRenderingContext2D implements CanvasFilters;
CanvasRenderingContext2D implements CanvasRect;
CanvasRenderingContext2D implements CanvasDrawPath;
CanvasRenderingContext2D implements CanvasUserInterface;
CanvasRenderingContext2D implements CanvasText;
CanvasRenderingContext2D implements CanvasDrawImage;
CanvasRenderingContext2D implements CanvasImageData;
CanvasRenderingContext2D implements CanvasPathDrawingStyles;
CanvasRenderingContext2D implements CanvasTextDrawingStyles;
CanvasRenderingContext2D implements CanvasPath;<|MERGE_RESOLUTION|>--- conflicted
+++ resolved
@@ -65,12 +65,6 @@
     // Non-standard legacy alias (CanvasImageSmoothing).
     [ImplementedAs=imageSmoothingEnabled] attribute boolean webkitImageSmoothingEnabled;
 
-<<<<<<< HEAD
-    void drawSystemFocusRing(Element element);
-    void drawSystemFocusRing(DOMPath path, Element element);
-
-    readonly attribute float webkitBackingStorePixelRatio;
-=======
     // Non-standard legacy aliases (CanvasPathDrawingStyles).
     void setLineWidth(optional unrestricted float width = NaN);
     void setLineCap(optional DOMString cap = "undefined"); // FIXME: Using "undefined" as default parameter value is wrong.
@@ -78,7 +72,6 @@
     void setMiterLimit(optional unrestricted float limit = NaN);
     attribute sequence<unrestricted float> webkitLineDash;
     [ImplementedAs=lineDashOffset] attribute unrestricted float webkitLineDashOffset;
->>>>>>> c80db0a1
 
     // Non-standard legacy aliases (CanvasShadowStyles).
     void setShadow(unrestricted float width, unrestricted float height, unrestricted float blur, optional DOMString color, optional unrestricted float alpha);
@@ -86,6 +79,11 @@
     void setShadow(unrestricted float width, unrestricted float height, unrestricted float blur, unrestricted float r, unrestricted float g, unrestricted float b, unrestricted float a);
     void setShadow(float width, unrestricted float height, unrestricted float blur, unrestricted float c, unrestricted float m, unrestricted float y, unrestricted float k, unrestricted float a);
     void clearShadow();
+
+    void drawSystemFocusRing(Element element);
+    void drawSystemFocusRing(DOMPath path, Element element);
+
+    readonly attribute float webkitBackingStorePixelRatio;
 
     // Inspector-only.
     [EnabledAtRuntime=InspectorAdditions] void setPath(Path2D path);
