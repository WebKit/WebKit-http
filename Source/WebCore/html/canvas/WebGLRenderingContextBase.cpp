--- conflicted
+++ resolved
@@ -643,13 +643,8 @@
     RenderBox* renderBox = canvas().renderBox();
     if (isAccelerated() && renderBox && renderBox->hasAcceleratedCompositing()) {
         m_markedCanvasDirty = true;
-<<<<<<< HEAD
-        canvas()->clearCopiedImage();
+        canvas().clearCopiedImage();
         renderBox->contentChanged(CanvasPixelsChanged);
-=======
-        canvas().clearCopiedImage();
-        renderBox->contentChanged(CanvasChanged);
->>>>>>> 180cd462
     } else {
         if (!m_markedCanvasDirty) {
             m_markedCanvasDirty = true;
