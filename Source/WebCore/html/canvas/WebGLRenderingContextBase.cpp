--- conflicted
+++ resolved
@@ -527,10 +527,7 @@
 
     bool isPendingPolicyResolution = false;
     HostWindow* hostWindow = nullptr;
-<<<<<<< HEAD
     GraphicsContext3D::RenderStyle renderStyle = GraphicsContext3D::RenderOffscreen;
-=======
->>>>>>> 20415689
 
     auto* canvasElement = is<HTMLCanvasElement>(canvas) ? &downcast<HTMLCanvasElement>(canvas) : nullptr;
 
@@ -543,12 +540,8 @@
         // The FrameLoaderClient might block creation of a new WebGL context despite the page settings; in
         // particular, if WebGL contexts were lost one or more times via the GL_ARB_robustness extension.
         if (!frame->loader().client().allowWebGL(frame->settings().webGLEnabled())) {
-<<<<<<< HEAD
-            canvasElement->dispatchEvent(WebGLContextEvent::create(eventNames().webglcontextcreationerrorEvent, false, true, "Web page was not allowed to create a WebGL context."));
-=======
             canvasElement->dispatchEvent(WebGLContextEvent::create(eventNames().webglcontextcreationerrorEvent,
                 Event::CanBubble::No, Event::IsCancelable::Yes, "Web page was not allowed to create a WebGL context."));
->>>>>>> 20415689
             return nullptr;
         }
 
@@ -579,12 +572,9 @@
             attributes.powerPreference = GraphicsContext3DPowerPreference::LowPower;
         }
 
-<<<<<<< HEAD
         if (frame->settings().nonCompositedWebGLEnabled())
             renderStyle = GraphicsContext3D::RenderDirectlyToHostWindow;
 
-=======
->>>>>>> 20415689
         if (page)
             attributes.devicePixelRatio = page->deviceScaleFactor();
 
@@ -615,19 +605,12 @@
         return renderingContext;
     }
 
-<<<<<<< HEAD
     auto context = GraphicsContext3D::create(attributes, hostWindow, renderStyle);
-    if (!context || !context->makeContextCurrent()) {
-        if (canvasElement)
-            canvasElement->dispatchEvent(WebGLContextEvent::create(eventNames().webglcontextcreationerrorEvent, false, true, "Could not create a WebGL context."));
-=======
-    auto context = GraphicsContext3D::create(attributes, hostWindow);
     if (!context || !context->makeContextCurrent()) {
         if (canvasElement) {
             canvasElement->dispatchEvent(WebGLContextEvent::create(eventNames().webglcontextcreationerrorEvent,
                 Event::CanBubble::No, Event::IsCancelable::Yes, "Could not create a WebGL context."));
         }
->>>>>>> 20415689
         return nullptr;
     }
 
@@ -722,19 +705,11 @@
 {
     auto canvas = htmlCanvas();
     if (!canvas)
-<<<<<<< HEAD
         return;
 
     if (!canvas->renderer())
         return;
 
-=======
-        return;
-
-    if (!canvas->renderer())
-        return;
-
->>>>>>> 20415689
     auto* page = canvas->document().page();
     if (!page)
         return;
@@ -872,12 +847,9 @@
     if (!canvas)
         return;
 
-<<<<<<< HEAD
     if (!canvas->document().frame()->settings().nonCompositedWebGLEnabled())
         return;
 
-=======
->>>>>>> 20415689
     auto* page = canvas->document().page();
     if (!page)
         return;
@@ -957,11 +929,7 @@
     if (isAccelerated() && renderBox && renderBox->hasAcceleratedCompositing()) {
         m_markedCanvasDirty = true;
         htmlCanvas()->clearCopiedImage();
-<<<<<<< HEAD
         renderBox->contentChanged(CanvasPixelsChanged);
-=======
-        renderBox->contentChanged(CanvasChanged);
->>>>>>> 20415689
     } else {
         if (!m_markedCanvasDirty) {
             m_markedCanvasDirty = true;
@@ -3880,7 +3848,6 @@
     if (isContextLostOrPending())
         return { };
 
-<<<<<<< HEAD
     auto visitor = WTF::makeVisitor([&](const RefPtr<ImageBitmap>& bitmap) -> ExceptionOr<void> {
         auto texture = validateTextureBinding("texSubImage2D", target, true);
         if (!texture)
@@ -3904,9 +3871,6 @@
             texSubImage2DImpl(target, level, xoffset, yoffset, format, type, image.get(), GraphicsContext3D::HtmlDomImage, m_unpackFlipY, m_unpackPremultiplyAlpha);
         return { };
     }, [&](const RefPtr<ImageData>& pixels) -> ExceptionOr<void> {
-=======
-    auto visitor = WTF::makeVisitor([&](const RefPtr<ImageData>& pixels) -> ExceptionOr<void> {
->>>>>>> 20415689
         auto texture = validateTextureBinding("texSubImage2D", target, true);
         if (!texture)
             return { };
@@ -6117,11 +6081,7 @@
     if (!canvas)
         return;
 
-<<<<<<< HEAD
-    Ref<WebGLContextEvent> event = WebGLContextEvent::create(eventNames().webglcontextlostEvent, false, true, emptyString());
-=======
     Ref<WebGLContextEvent> event = WebGLContextEvent::create(eventNames().webglcontextlostEvent, Event::CanBubble::No, Event::IsCancelable::Yes, emptyString());
->>>>>>> 20415689
     canvas->dispatchEvent(event);
     m_restoreAllowed = event->defaultPrevented();
     if (m_contextLostMode == RealLostContext && m_restoreAllowed)
@@ -6208,11 +6168,7 @@
     setupFlags();
     initializeNewContext();
     initializeVertexArrayObjects();
-<<<<<<< HEAD
-    canvas->dispatchEvent(WebGLContextEvent::create(eventNames().webglcontextrestoredEvent, false, true, emptyString()));
-=======
     canvas->dispatchEvent(WebGLContextEvent::create(eventNames().webglcontextrestoredEvent, Event::CanBubble::No, Event::IsCancelable::Yes, emptyString()));
->>>>>>> 20415689
 }
 
 void WebGLRenderingContextBase::dispatchContextChangedEvent()
@@ -6221,11 +6177,7 @@
     if (!canvas)
         return;
 
-<<<<<<< HEAD
-    canvas->dispatchEvent(WebGLContextEvent::create(eventNames().webglcontextchangedEvent, false, true, emptyString()));
-=======
     canvas->dispatchEvent(WebGLContextEvent::create(eventNames().webglcontextchangedEvent, Event::CanBubble::No, Event::IsCancelable::Yes, emptyString()));
->>>>>>> 20415689
 }
 
 void WebGLRenderingContextBase::simulateContextChanged()
@@ -6489,12 +6441,10 @@
     if (!m_context)
         return;
 
-<<<<<<< HEAD
-    ActivityState::Flags changed = oldActivityState ^ newActivityState;
+    auto changed = oldActivityState ^ newActivityState;
     if (isHighPerformanceContext(m_context)) {
-        if (changed & ActivityState::IsVisible) {
-            m_context->setContextVisibility(newActivityState & ActivityState::IsVisible);
-        }
+        if (changed & ActivityState::IsVisible)
+            m_context->setContextVisibility(newActivityState.contains(ActivityState::IsVisible));
     }
 
     auto* canvas = htmlCanvas();
@@ -6509,11 +6459,6 @@
                 m_context->enable(GraphicsContext3D::SCISSOR_TEST);
         }
     }
-=======
-    auto changed = oldActivityState ^ newActivityState;
-    if (changed & ActivityState::IsVisible)
-        m_context->setContextVisibility(newActivityState.contains(ActivityState::IsVisible));
->>>>>>> 20415689
 }
 
 void WebGLRenderingContextBase::setFailNextGPUStatusCheck()
