--- conflicted
+++ resolved
@@ -268,15 +268,12 @@
     
 bool HTMLObjectElement::hasValidClassId()
 {
-<<<<<<< HEAD
 #if PLATFORM(QT)
     if (isQtPluginServiceType(serviceType()))
         return true;
 #endif
-    if (MIMETypeRegistry::isJavaAppletMIMEType(serviceType()) && attributeWithoutSynchronization(classidAttr).startsWith("java:", false))
-=======
+
     if (MIMETypeRegistry::isJavaAppletMIMEType(serviceType()) && protocolIs(attributeWithoutSynchronization(classidAttr), "java"))
->>>>>>> e41e4829
         return true;
     
     if (shouldAllowQuickTimeClassIdQuirk())
