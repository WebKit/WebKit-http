--- conflicted
+++ resolved
@@ -300,13 +300,11 @@
     std::unique_ptr<HashMap<String, RetainPtr<id>>> m_transientProperties;
 #endif
 
-<<<<<<< HEAD
+    BackForwardItemIdentifier m_identifier;
+
 #if PLATFORM(QT)
     QVariant m_userData;
 #endif
-=======
-    BackForwardItemIdentifier m_identifier;
->>>>>>> e41e4829
 };
 
 } // namespace WebCore
