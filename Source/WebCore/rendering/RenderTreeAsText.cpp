/*
 * Copyright (C) 2004, 2006, 2007 Apple Inc. All rights reserved.
 *
 * Redistribution and use in source and binary forms, with or without
 * modification, are permitted provided that the following conditions
 * are met:
 * 1. Redistributions of source code must retain the above copyright
 *    notice, this list of conditions and the following disclaimer.
 * 2. Redistributions in binary form must reproduce the above copyright
 *    notice, this list of conditions and the following disclaimer in the
 *    documentation and/or other materials provided with the distribution.
 *
 * THIS SOFTWARE IS PROVIDED BY APPLE INC. ``AS IS'' AND ANY
 * EXPRESS OR IMPLIED WARRANTIES, INCLUDING, BUT NOT LIMITED TO, THE
 * IMPLIED WARRANTIES OF MERCHANTABILITY AND FITNESS FOR A PARTICULAR
 * PURPOSE ARE DISCLAIMED.  IN NO EVENT SHALL APPLE INC. OR
 * CONTRIBUTORS BE LIABLE FOR ANY DIRECT, INDIRECT, INCIDENTAL, SPECIAL,
 * EXEMPLARY, OR CONSEQUENTIAL DAMAGES (INCLUDING, BUT NOT LIMITED TO,
 * PROCUREMENT OF SUBSTITUTE GOODS OR SERVICES; LOSS OF USE, DATA, OR
 * PROFITS; OR BUSINESS INTERRUPTION) HOWEVER CAUSED AND ON ANY THEORY
 * OF LIABILITY, WHETHER IN CONTRACT, STRICT LIABILITY, OR TORT
 * (INCLUDING NEGLIGENCE OR OTHERWISE) ARISING IN ANY WAY OUT OF THE USE
 * OF THIS SOFTWARE, EVEN IF ADVISED OF THE POSSIBILITY OF SUCH DAMAGE.
 */

#include "config.h"
#include "RenderTreeAsText.h"

#include "ClipRect.h"
#include "Document.h"
#include "FlowThreadController.h"
#include "Frame.h"
#include "FrameSelection.h"
#include "FrameView.h"
#include "HTMLElement.h"
#include "HTMLNames.h"
#include "HTMLSpanElement.h"
#include "InlineTextBox.h"
#include "Logging.h"
#include "PrintContext.h"
#include "PseudoElement.h"
#include "RenderBlockFlow.h"
#include "RenderCounter.h"
#include "RenderDetailsMarker.h"
#include "RenderFileUploadControl.h"
#include "RenderInline.h"
#include "RenderIterator.h"
#include "RenderLayer.h"
#include "RenderLayerBacking.h"
#include "RenderLineBreak.h"
#include "RenderListItem.h"
#include "RenderListMarker.h"
#include "RenderNamedFlowFragment.h"
#include "RenderNamedFlowThread.h"
#include "RenderRegion.h"
#include "RenderSVGContainer.h"
#include "RenderSVGGradientStop.h"
#include "RenderSVGImage.h"
#include "RenderSVGInlineText.h"
#include "RenderSVGPath.h"
#include "RenderSVGResourceContainer.h"
#include "RenderSVGRoot.h"
#include "RenderSVGText.h"
#include "RenderTableCell.h"
#include "RenderView.h"
#include "RenderWidget.h"
#include "SVGRenderTreeAsText.h"
#include "ShadowRoot.h"
#include "SimpleLineLayoutResolver.h"
#include "StyleProperties.h"
#include "TextStream.h"
#include <wtf/HexNumber.h>
#include <wtf/Vector.h>
#include <wtf/unicode/CharacterNames.h>

<<<<<<< HEAD
#if PLATFORM(QT)
#include <QVariant>
=======
#if PLATFORM(MAC)
#include "ScrollbarThemeMac.h"
>>>>>>> 4ccac179
#endif

namespace WebCore {

using namespace HTMLNames;

static void writeLayers(TextStream&, const RenderLayer& rootLayer, RenderLayer&, const LayoutRect& paintDirtyRect, int indent = 0, RenderAsTextBehavior = RenderAsTextBehaviorNormal);

static void printBorderStyle(TextStream& ts, const EBorderStyle borderStyle)
{
    switch (borderStyle) {
        case BNONE:
            ts << "none";
            break;
        case BHIDDEN:
            ts << "hidden";
            break;
        case INSET:
            ts << "inset";
            break;
        case GROOVE:
            ts << "groove";
            break;
        case RIDGE:
            ts << "ridge";
            break;
        case OUTSET:
            ts << "outset";
            break;
        case DOTTED:
            ts << "dotted";
            break;
        case DASHED:
            ts << "dashed";
            break;
        case SOLID:
            ts << "solid";
            break;
        case DOUBLE:
            ts << "double";
            break;
    }

    ts << " ";
}

static String getTagName(Node* n)
{
    if (n->isDocumentNode())
        return "";
    if (n->nodeType() == Node::COMMENT_NODE)
        return "COMMENT";
    return n->nodeName();
}

static bool isEmptyOrUnstyledAppleStyleSpan(const Node* node)
{
    if (!is<HTMLSpanElement>(node))
        return false;

    const HTMLElement& element = downcast<HTMLSpanElement>(*node);
    if (element.getAttribute(classAttr) != "Apple-style-span")
        return false;

    if (!node->hasChildNodes())
        return true;

    const StyleProperties* inlineStyleDecl = element.inlineStyle();
    return (!inlineStyleDecl || inlineStyleDecl->isEmpty());
}

String quoteAndEscapeNonPrintables(StringView s)
{
    StringBuilder result;
    result.append('"');
    for (unsigned i = 0; i != s.length(); ++i) {
        UChar c = s[i];
        if (c == '\\') {
            result.append('\\');
            result.append('\\');
        } else if (c == '"') {
            result.append('\\');
            result.append('"');
        } else if (c == '\n' || c == noBreakSpace)
            result.append(' ');
        else {
            if (c >= 0x20 && c < 0x7F)
                result.append(c);
            else {
                result.append('\\');
                result.append('x');
                result.append('{');
                appendUnsignedAsHex(c, result); 
                result.append('}');
            }
        }
    }
    result.append('"');
    return result.toString();
}

void RenderTreeAsText::writeRenderObject(TextStream& ts, const RenderObject& o, RenderAsTextBehavior behavior)
{
    ts << o.renderName();

    if (behavior & RenderAsTextShowAddresses)
        ts << " " << static_cast<const void*>(&o);

    if (o.style().zIndex())
        ts << " zI: " << o.style().zIndex();

    if (o.node()) {
        String tagName = getTagName(o.node());
        // FIXME: Temporary hack to make tests pass by simulating the old generated content output.
        if (o.isPseudoElement() || (o.parent() && o.parent()->isPseudoElement()))
            tagName = emptyAtom();
        if (!tagName.isEmpty()) {
            ts << " {" << tagName << "}";
            // flag empty or unstyled AppleStyleSpan because we never
            // want to leave them in the DOM
            if (isEmptyOrUnstyledAppleStyleSpan(o.node()))
                ts << " *empty or unstyled AppleStyleSpan*";
        }
    }
    
    RenderBlock* cb = o.containingBlock();
    bool adjustForTableCells = cb ? cb->isTableCell() : false;

    LayoutRect r;
    if (is<RenderText>(o)) {
        // FIXME: Would be better to dump the bounding box x and y rather than the first run's x and y, but that would involve updating
        // many test results.
        const RenderText& text = downcast<RenderText>(o);
        r = IntRect(text.firstRunLocation(), text.linesBoundingBox().size());
        if (!text.firstTextBox() && !text.simpleLineLayout())
            adjustForTableCells = false;
    } else if (o.isBR()) {
        const RenderLineBreak& br = downcast<RenderLineBreak>(o);
        IntRect linesBox = br.linesBoundingBox();
        r = IntRect(linesBox.x(), linesBox.y(), linesBox.width(), linesBox.height());
        if (!br.inlineBoxWrapper())
            adjustForTableCells = false;
    } else if (is<RenderInline>(o)) {
        const RenderInline& inlineFlow = downcast<RenderInline>(o);
        // FIXME: Would be better not to just dump 0, 0 as the x and y here.
        r = IntRect(0, 0, inlineFlow.linesBoundingBox().width(), inlineFlow.linesBoundingBox().height());
        adjustForTableCells = false;
    } else if (is<RenderTableCell>(o)) {
        // FIXME: Deliberately dump the "inner" box of table cells, since that is what current results reflect.  We'd like
        // to clean up the results to dump both the outer box and the intrinsic padding so that both bits of information are
        // captured by the results.
        const RenderTableCell& cell = downcast<RenderTableCell>(o);
        r = LayoutRect(cell.x(), cell.y() + cell.intrinsicPaddingBefore(), cell.width(), cell.height() - cell.intrinsicPaddingBefore() - cell.intrinsicPaddingAfter());
    } else if (is<RenderBox>(o))
        r = downcast<RenderBox>(o).frameRect();

    // FIXME: Temporary in order to ensure compatibility with existing layout test results.
    if (adjustForTableCells)
        r.move(0, -downcast<RenderTableCell>(*o.containingBlock()).intrinsicPaddingBefore());

    // FIXME: Convert layout test results to report sub-pixel values, in the meantime using enclosingIntRect
    // for consistency with old results.
    ts << " " << enclosingIntRect(r);

    if (!is<RenderText>(o)) {
        if (is<RenderFileUploadControl>(o))
            ts << " " << quoteAndEscapeNonPrintables(downcast<RenderFileUploadControl>(o).fileTextValue());

        if (o.parent()) {
            Color color = o.style().visitedDependentColor(CSSPropertyColor);
            if (o.parent()->style().visitedDependentColor(CSSPropertyColor) != color)
                ts << " [color=" << color.nameForRenderTreeAsText() << "]";

            // Do not dump invalid or transparent backgrounds, since that is the default.
            Color backgroundColor = o.style().visitedDependentColor(CSSPropertyBackgroundColor);
            if (o.parent()->style().visitedDependentColor(CSSPropertyBackgroundColor) != backgroundColor
                && backgroundColor.isValid() && backgroundColor.rgb())
                ts << " [bgcolor=" << backgroundColor.nameForRenderTreeAsText() << "]";
            
            Color textFillColor = o.style().visitedDependentColor(CSSPropertyWebkitTextFillColor);
            if (o.parent()->style().visitedDependentColor(CSSPropertyWebkitTextFillColor) != textFillColor
                && textFillColor.isValid() && textFillColor != color && textFillColor.rgb())
                ts << " [textFillColor=" << textFillColor.nameForRenderTreeAsText() << "]";

            Color textStrokeColor = o.style().visitedDependentColor(CSSPropertyWebkitTextStrokeColor);
            if (o.parent()->style().visitedDependentColor(CSSPropertyWebkitTextStrokeColor) != textStrokeColor
                && textStrokeColor.isValid() && textStrokeColor != color && textStrokeColor.rgb())
                ts << " [textStrokeColor=" << textStrokeColor.nameForRenderTreeAsText() << "]";

            if (o.parent()->style().textStrokeWidth() != o.style().textStrokeWidth() && o.style().textStrokeWidth() > 0)
                ts << " [textStrokeWidth=" << o.style().textStrokeWidth() << "]";
        }

        if (!is<RenderBoxModelObject>(o) || is<RenderLineBreak>(o))
            return;

        const RenderBoxModelObject& box = downcast<RenderBoxModelObject>(o);
        LayoutUnit borderTop = box.borderTop();
        LayoutUnit borderRight = box.borderRight();
        LayoutUnit borderBottom = box.borderBottom();
        LayoutUnit borderLeft = box.borderLeft();
        if (box.isFieldset()) {
            const auto& block = downcast<RenderBlock>(box);
            if (o.style().writingMode() == TopToBottomWritingMode)
                borderTop -= block.intrinsicBorderForFieldset();
            else if (o.style().writingMode() == BottomToTopWritingMode)
                borderBottom -= block.intrinsicBorderForFieldset();
            else if (o.style().writingMode() == LeftToRightWritingMode)
                borderLeft -= block.intrinsicBorderForFieldset();
            else if (o.style().writingMode() == RightToLeftWritingMode)
                borderRight -= block.intrinsicBorderForFieldset();
            
        }
        if (borderTop || borderRight || borderBottom || borderLeft) {
            ts << " [border:";

            BorderValue prevBorder = o.style().borderTop();
            if (!borderTop)
                ts << " none";
            else {
                ts << " (" << borderTop << "px ";
                printBorderStyle(ts, o.style().borderTopStyle());
                Color col = o.style().borderTopColor();
                if (!col.isValid())
                    col = o.style().color();
                ts << col.nameForRenderTreeAsText() << ")";
            }

            if (o.style().borderRight() != prevBorder) {
                prevBorder = o.style().borderRight();
                if (!borderRight)
                    ts << " none";
                else {
                    ts << " (" << borderRight << "px ";
                    printBorderStyle(ts, o.style().borderRightStyle());
                    Color col = o.style().borderRightColor();
                    if (!col.isValid())
                        col = o.style().color();
                    ts << col.nameForRenderTreeAsText() << ")";
                }
            }

            if (o.style().borderBottom() != prevBorder) {
                prevBorder = box.style().borderBottom();
                if (!borderBottom)
                    ts << " none";
                else {
                    ts << " (" << borderBottom << "px ";
                    printBorderStyle(ts, o.style().borderBottomStyle());
                    Color col = o.style().borderBottomColor();
                    if (!col.isValid())
                        col = o.style().color();
                    ts << col.nameForRenderTreeAsText() << ")";
                }
            }

            if (o.style().borderLeft() != prevBorder) {
                prevBorder = o.style().borderLeft();
                if (!borderLeft)
                    ts << " none";
                else {
                    ts << " (" << borderLeft << "px ";
                    printBorderStyle(ts, o.style().borderLeftStyle());
                    Color col = o.style().borderLeftColor();
                    if (!col.isValid())
                        col = o.style().color();
                    ts << col.nameForRenderTreeAsText() << ")";
                }
            }

            ts << "]";
        }

#if ENABLE(MATHML)
        // We want to show any layout padding, both CSS padding and intrinsic padding, so we can't just check o.style().hasPadding().
        if (o.isRenderMathMLBlock() && (box.paddingTop() || box.paddingRight() || box.paddingBottom() || box.paddingLeft())) {
            ts << " [";
            LayoutUnit cssTop = box.computedCSSPaddingTop();
            LayoutUnit cssRight = box.computedCSSPaddingRight();
            LayoutUnit cssBottom = box.computedCSSPaddingBottom();
            LayoutUnit cssLeft = box.computedCSSPaddingLeft();
            if (box.paddingTop() != cssTop || box.paddingRight() != cssRight || box.paddingBottom() != cssBottom || box.paddingLeft() != cssLeft) {
                ts << "intrinsic ";
                if (cssTop || cssRight || cssBottom || cssLeft)
                    ts << "+ CSS ";
            }
            ts << "padding: " << roundToInt(box.paddingTop()) << " " << roundToInt(box.paddingRight()) << " " << roundToInt(box.paddingBottom()) << " " << roundToInt(box.paddingLeft()) << "]";
        }
#endif
    }

    if (is<RenderTableCell>(o)) {
        const RenderTableCell& c = downcast<RenderTableCell>(o);
        ts << " [r=" << c.rowIndex() << " c=" << c.col() << " rs=" << c.rowSpan() << " cs=" << c.colSpan() << "]";
    }

    if (is<RenderDetailsMarker>(o)) {
        ts << ": ";
        switch (downcast<RenderDetailsMarker>(o).orientation()) {
        case RenderDetailsMarker::Left:
            ts << "left";
            break;
        case RenderDetailsMarker::Right:
            ts << "right";
            break;
        case RenderDetailsMarker::Up:
            ts << "up";
            break;
        case RenderDetailsMarker::Down:
            ts << "down";
            break;
        }
    }

    if (is<RenderListMarker>(o)) {
        String text = downcast<RenderListMarker>(o).text();
        if (!text.isEmpty()) {
            if (text.length() != 1)
                text = quoteAndEscapeNonPrintables(text);
            else {
                switch (text[0]) {
                    case bullet:
                        text = "bullet";
                        break;
                    case blackSquare:
                        text = "black square";
                        break;
                    case whiteBullet:
                        text = "white bullet";
                        break;
                    default:
                        text = quoteAndEscapeNonPrintables(text);
                }
            }
            ts << ": " << text;
        }
    }

#if PLATFORM(QT)
    // Print attributes of embedded QWidgets. E.g. when the WebCore::Widget
    // is invisible the QWidget should be invisible too.
    if (o.isWidget()) {
        const RenderWidget& part = downcast<RenderWidget>(o);
        if (part.widget() && part.widget()->platformWidget()) {
            QObject* wid = part.widget()->platformWidget();

            ts << " [QT: ";
            ts << "geometry: {" << wid->property("geometry").toRect() << "} ";
            ts << "isHidden: " << !wid->property("isVisible").toBool() << " ";
            ts << "isSelfVisible: " << part.widget()->isSelfVisible() << " ";
            ts << "isParentVisible: " << part.widget()->isParentVisible() << " ] ";
        }
    }
#endif
    
    writeDebugInfo(ts, o, behavior);
}

void writeDebugInfo(TextStream& ts, const RenderObject& object, RenderAsTextBehavior behavior)
{
    if (behavior & RenderAsTextShowIDAndClass) {
        if (Element* element = is<Element>(object.node()) ? downcast<Element>(object.node()) : nullptr) {
            if (element->hasID())
                ts << " id=\"" + element->getIdAttribute() + "\"";

            if (element->hasClass()) {
                ts << " class=\"";
                for (size_t i = 0; i < element->classNames().size(); ++i) {
                    if (i > 0)
                        ts << " ";
                    ts << element->classNames()[i];
                }
                ts << "\"";
            }
        }
    }

    if (behavior & RenderAsTextShowLayoutState) {
        bool needsLayout = object.selfNeedsLayout() || object.needsPositionedMovementLayout() || object.posChildNeedsLayout() || object.normalChildNeedsLayout();
        if (needsLayout)
            ts << " (needs layout:";
        
        bool havePrevious = false;
        if (object.selfNeedsLayout()) {
            ts << " self";
            havePrevious = true;
        }

        if (object.needsPositionedMovementLayout()) {
            if (havePrevious)
                ts << ",";
            havePrevious = true;
            ts << " positioned movement";
        }

        if (object.normalChildNeedsLayout()) {
            if (havePrevious)
                ts << ",";
            havePrevious = true;
            ts << " child";
        }

        if (object.posChildNeedsLayout()) {
            if (havePrevious)
                ts << ",";
            ts << " positioned child";
        }

        if (needsLayout)
            ts << ")";
    }

    if (behavior & RenderAsTextShowOverflow && is<RenderBox>(object)) {
        const auto& box = downcast<RenderBox>(object);
        if (box.hasRenderOverflow()) {
            LayoutRect layoutOverflow = box.layoutOverflowRect();
            ts << " (layout overflow " << layoutOverflow.x().toInt() << "," << layoutOverflow.y().toInt() << " " << layoutOverflow.width().toInt() << "x" << layoutOverflow.height().toInt() << ")";
            
            if (box.hasVisualOverflow()) {
                LayoutRect visualOverflow = box.visualOverflowRect();
                ts << " (visual overflow " << visualOverflow.x().toInt() << "," << visualOverflow.y().toInt() << " " << visualOverflow.width().toInt() << "x" << visualOverflow.height().toInt() << ")";
            }
        }
    }
}

static void writeTextRun(TextStream& ts, const RenderText& o, const InlineTextBox& run)
{
    // FIXME: For now use an "enclosingIntRect" model for x, y and logicalWidth, although this makes it harder
    // to detect any changes caused by the conversion to floating point. :(
    int x = run.x();
    int y = run.y();
    int logicalWidth = ceilf(run.left() + run.logicalWidth()) - x;

    // FIXME: Table cell adjustment is temporary until results can be updated.
    if (is<RenderTableCell>(*o.containingBlock()))
        y -= floorToInt(downcast<RenderTableCell>(*o.containingBlock()).intrinsicPaddingBefore());
        
    ts << "text run at (" << x << "," << y << ") width " << logicalWidth;
    if (!run.isLeftToRightDirection() || run.dirOverride()) {
        ts << (!run.isLeftToRightDirection() ? " RTL" : " LTR");
        if (run.dirOverride())
            ts << " override";
    }
    ts << ": "
        << quoteAndEscapeNonPrintables(String(o.text()).substring(run.start(), run.len()));
    if (run.hasHyphen())
        ts << " + hyphen string " << quoteAndEscapeNonPrintables(o.style().hyphenString().string());
    ts << "\n";
}

static void writeSimpleLine(TextStream& ts, const RenderText& renderText, const SimpleLineLayout::RunResolver::Run& run)
{
    auto rect = run.rect();
    int x = rect.x();
    int y = rect.y();
    int logicalWidth = ceilf(rect.x() + rect.width()) - x;

    if (is<RenderTableCell>(*renderText.containingBlock()))
        y -= floorToInt(downcast<RenderTableCell>(*renderText.containingBlock()).intrinsicPaddingBefore());

    ts << "text run at (" << x << "," << y << ") width " << logicalWidth;
    ts << ": " << quoteAndEscapeNonPrintables(run.text());
    if (run.hasHyphen())
        ts << " + hyphen string " << quoteAndEscapeNonPrintables(renderText.style().hyphenString().string());
    ts << "\n";
}

void write(TextStream& ts, const RenderObject& o, int indent, RenderAsTextBehavior behavior)
{
    if (is<RenderSVGShape>(o)) {
        write(ts, downcast<RenderSVGShape>(o), indent, behavior);
        return;
    }
    if (is<RenderSVGGradientStop>(o)) {
        writeSVGGradientStop(ts, downcast<RenderSVGGradientStop>(o), indent, behavior);
        return;
    }
    if (is<RenderSVGResourceContainer>(o)) {
        writeSVGResourceContainer(ts, downcast<RenderSVGResourceContainer>(o), indent, behavior);
        return;
    }
    if (is<RenderSVGContainer>(o)) {
        writeSVGContainer(ts, downcast<RenderSVGContainer>(o), indent, behavior);
        return;
    }
    if (is<RenderSVGRoot>(o)) {
        write(ts, downcast<RenderSVGRoot>(o), indent, behavior);
        return;
    }
    if (is<RenderSVGText>(o)) {
        writeSVGText(ts, downcast<RenderSVGText>(o), indent, behavior);
        return;
    }
    if (is<RenderSVGInlineText>(o)) {
        writeSVGInlineText(ts, downcast<RenderSVGInlineText>(o), indent, behavior);
        return;
    }
    if (is<RenderSVGImage>(o)) {
        writeSVGImage(ts, downcast<RenderSVGImage>(o), indent, behavior);
        return;
    }

    writeIndent(ts, indent);

    RenderTreeAsText::writeRenderObject(ts, o, behavior);
    ts << "\n";

    if (is<RenderText>(o)) {
        auto& text = downcast<RenderText>(o);
        if (auto layout = text.simpleLineLayout()) {
            ASSERT(!text.firstTextBox());
            auto resolver = runResolver(downcast<RenderBlockFlow>(*text.parent()), *layout);
            for (const auto& run : resolver.rangeForRenderer(text)) {
                writeIndent(ts, indent + 1);
                writeSimpleLine(ts, text, run);
            }
        } else {
            for (auto* box = text.firstTextBox(); box; box = box->nextTextBox()) {
                writeIndent(ts, indent + 1);
                writeTextRun(ts, text, *box);
            }
        }

    } else {
        for (auto& child : childrenOfType<RenderObject>(downcast<RenderElement>(o))) {
            if (child.hasLayer())
                continue;
            write(ts, child, indent + 1, behavior);
        }
    }

    if (is<RenderWidget>(o)) {
        Widget* widget = downcast<RenderWidget>(o).widget();
        if (is<FrameView>(widget)) {
            FrameView& view = downcast<FrameView>(*widget);
            if (RenderView* root = view.frame().contentRenderer()) {
                if (!(behavior & RenderAsTextDontUpdateLayout))
                    view.layout();
                if (RenderLayer* layer = root->layer())
                    writeLayers(ts, *layer, *layer, layer->rect(), indent + 1, behavior);
            }
        }
    }
}

enum LayerPaintPhase {
    LayerPaintPhaseAll = 0,
    LayerPaintPhaseBackground = -1,
    LayerPaintPhaseForeground = 1
};

static void writeLayer(TextStream& ts, const RenderLayer& layer, const LayoutRect& layerBounds, const LayoutRect& backgroundClipRect, const LayoutRect& clipRect,
    LayerPaintPhase paintPhase = LayerPaintPhaseAll, int indent = 0, RenderAsTextBehavior behavior = RenderAsTextBehaviorNormal)
{
    IntRect adjustedLayoutBounds = snappedIntRect(layerBounds);
    IntRect adjustedBackgroundClipRect = snappedIntRect(backgroundClipRect);
    IntRect adjustedClipRect = snappedIntRect(clipRect);

    writeIndent(ts, indent);

    ts << "layer ";
    
    if (behavior & RenderAsTextShowAddresses)
        ts << static_cast<const void*>(&layer) << " ";
      
    ts << adjustedLayoutBounds;

    if (!adjustedLayoutBounds.isEmpty()) {
        if (!adjustedBackgroundClipRect.contains(adjustedLayoutBounds))
            ts << " backgroundClip " << adjustedBackgroundClipRect;
        if (!adjustedClipRect.contains(adjustedLayoutBounds))
            ts << " clip " << adjustedClipRect;
    }

    if (layer.renderer().hasOverflowClip()) {
        if (layer.scrollOffset().x())
            ts << " scrollX " << layer.scrollOffset().x();
        if (layer.scrollOffset().y())
            ts << " scrollY " << layer.scrollOffset().y();
        if (layer.renderBox() && roundToInt(layer.renderBox()->clientWidth()) != layer.scrollWidth())
            ts << " scrollWidth " << layer.scrollWidth();
        if (layer.renderBox() && roundToInt(layer.renderBox()->clientHeight()) != layer.scrollHeight())
            ts << " scrollHeight " << layer.scrollHeight();
#if PLATFORM(MAC)
        ScrollbarTheme& scrollbarTheme = ScrollbarTheme::theme();
        if (!scrollbarTheme.isMockTheme() && layer.hasVerticalScrollbar()) {
            ScrollbarThemeMac& macTheme = *static_cast<ScrollbarThemeMac*>(&scrollbarTheme);
            if (macTheme.isLayoutDirectionRTL(*layer.verticalScrollbar()))
                ts << " scrollbarHasRTLLayoutDirection";
        }
#endif
    }

    if (paintPhase == LayerPaintPhaseBackground)
        ts << " layerType: background only";
    else if (paintPhase == LayerPaintPhaseForeground)
        ts << " layerType: foreground only";

    if (behavior & RenderAsTextShowCompositedLayers) {
        if (layer.isComposited()) {
            ts << " (composited, bounds=" << layer.backing()->compositedBounds() << ", drawsContent=" << layer.backing()->graphicsLayer()->drawsContent()
                << ", paints into ancestor=" << layer.backing()->paintsIntoCompositedAncestor() << ")";
        }
    }

#if ENABLE(CSS_COMPOSITING)
    if (layer.isolatesBlending())
        ts << " isolatesBlending";
    if (layer.hasBlendMode())
        ts << " blendMode: " << compositeOperatorName(CompositeSourceOver, layer.blendMode());
#endif
    
    ts << "\n";
}

static void writeLayerRenderers(TextStream& ts, const RenderLayer& layer, LayerPaintPhase paintPhase, int indent, RenderAsTextBehavior behavior)
{
    if (paintPhase != LayerPaintPhaseBackground)
        write(ts, layer.renderer(), indent + 1, behavior);
}

static void writeRenderRegionList(const RenderRegionList& flowThreadRegionList, TextStream& ts, int indent)
{
    for (const auto& renderRegion : flowThreadRegionList) {
        writeIndent(ts, indent);
        ts << static_cast<const RenderObject*>(renderRegion)->renderName();

        Element* generatingElement = renderRegion->generatingElement();
        if (generatingElement) {
            bool isRenderNamedFlowFragment = is<RenderNamedFlowFragment>(*renderRegion);
            if (isRenderNamedFlowFragment && downcast<RenderNamedFlowFragment>(*renderRegion).hasCustomRegionStyle())
                ts << " region style: 1";
            if (renderRegion->hasAutoLogicalHeight())
                ts << " hasAutoLogicalHeight";

            if (isRenderNamedFlowFragment)
                ts << " (anonymous child of";

            StringBuilder tagName;
            tagName.append(generatingElement->nodeName());

            RenderElement* renderElementForRegion = isRenderNamedFlowFragment ? renderRegion->parent() : renderRegion;
            if (renderElementForRegion->isPseudoElement()) {
                if (renderElementForRegion->element()->isBeforePseudoElement())
                    tagName.appendLiteral("::before");
                else if (renderElementForRegion->element()->isAfterPseudoElement())
                    tagName.appendLiteral("::after");
            }

            ts << " {" << tagName.toString() << "}";

            auto& generatingElementId = generatingElement->idForStyleResolution();
            if (!generatingElementId.isNull())
                ts << " #" << generatingElementId;

            if (isRenderNamedFlowFragment)
                ts << ")";
        }

        ts << "\n";
    }
}

static void writeRenderNamedFlowThreads(TextStream& ts, RenderView& renderView, const RenderLayer& rootLayer, const LayoutRect& paintRect, int indent, RenderAsTextBehavior behavior)
{
    if (!renderView.hasRenderNamedFlowThreads())
        return;

    writeIndent(ts, indent);
    ts << "Named flows\n";

    for (const auto* renderFlowThread : *renderView.flowThreadController().renderNamedFlowThreadList()) {
        writeIndent(ts, indent + 1);
        ts << "Named flow '" << renderFlowThread->flowThreadName() << "'\n";

        RenderLayer* layer = renderFlowThread->layer();
        writeLayers(ts, rootLayer, *layer, paintRect, indent + 2, behavior);

        // Display the valid and invalid render regions attached to this flow thread.
        const RenderRegionList& validRegionsList = renderFlowThread->renderRegionList();
        const RenderRegionList& invalidRegionsList = renderFlowThread->invalidRenderRegionList();
        if (!validRegionsList.isEmpty()) {
            writeIndent(ts, indent + 2);
            ts << "Regions for named flow '" << renderFlowThread->flowThreadName() << "'\n";
            writeRenderRegionList(validRegionsList, ts, indent + 3);
        }
        if (!invalidRegionsList.isEmpty()) {
            writeIndent(ts, indent + 2);
            ts << "Invalid regions for named flow '" << renderFlowThread->flowThreadName() << "'\n";
            writeRenderRegionList(invalidRegionsList, ts, indent + 3);
        }
    }
}

static LayoutSize maxLayoutOverflow(const RenderBox* box)
{
    LayoutRect overflowRect = box->layoutOverflowRect();
    return LayoutSize(overflowRect.maxX(), overflowRect.maxY());
}

static void writeLayers(TextStream& ts, const RenderLayer& rootLayer, RenderLayer& layer, const LayoutRect& paintRect, int indent, RenderAsTextBehavior behavior)
{
    // FIXME: Apply overflow to the root layer to not break every test. Complete hack. Sigh.
    LayoutRect paintDirtyRect(paintRect);
    if (&rootLayer == &layer) {
        paintDirtyRect.setWidth(std::max<LayoutUnit>(paintDirtyRect.width(), rootLayer.renderBox()->layoutOverflowRect().maxX()));
        paintDirtyRect.setHeight(std::max<LayoutUnit>(paintDirtyRect.height(), rootLayer.renderBox()->layoutOverflowRect().maxY()));
        layer.setSize(layer.size().expandedTo(snappedIntSize(maxLayoutOverflow(layer.renderBox()), LayoutPoint(0, 0))));
    }
    
    // Calculate the clip rects we should use.
    LayoutRect layerBounds;
    ClipRect damageRect;
    ClipRect clipRectToApply;
    LayoutSize offsetFromRoot = layer.offsetFromAncestor(&rootLayer);
    layer.calculateRects(RenderLayer::ClipRectsContext(&rootLayer, TemporaryClipRects), paintDirtyRect, layerBounds, damageRect, clipRectToApply, offsetFromRoot);

    // Ensure our lists are up-to-date.
    layer.updateLayerListsIfNeeded();

    bool shouldPaint = (behavior & RenderAsTextShowAllLayers) ? true : layer.intersectsDamageRect(layerBounds, damageRect.rect(), &rootLayer, layer.offsetFromAncestor(&rootLayer));
    Vector<RenderLayer*>* negativeZOrderList = layer.negZOrderList();
    bool paintsBackgroundSeparately = negativeZOrderList && negativeZOrderList->size() > 0;
    if (shouldPaint && paintsBackgroundSeparately) {
        writeLayer(ts, layer, layerBounds, damageRect.rect(), clipRectToApply.rect(), LayerPaintPhaseBackground, indent, behavior);
        writeLayerRenderers(ts, layer, LayerPaintPhaseBackground, indent, behavior);
    }
        
    if (negativeZOrderList) {
        int currIndent = indent;
        if (behavior & RenderAsTextShowLayerNesting) {
            writeIndent(ts, indent);
            ts << " negative z-order list(" << negativeZOrderList->size() << ")\n";
            ++currIndent;
        }
        
        for (auto* currLayer : *negativeZOrderList)
            writeLayers(ts, rootLayer, *currLayer, paintDirtyRect, currIndent, behavior);
    }

    if (shouldPaint) {
        writeLayer(ts, layer, layerBounds, damageRect.rect(), clipRectToApply.rect(), paintsBackgroundSeparately ? LayerPaintPhaseForeground : LayerPaintPhaseAll, indent, behavior);
        
        if (behavior & RenderAsTextShowLayerFragments) {
            LayerFragments layerFragments;
            layer.collectFragments(layerFragments, &rootLayer, paintDirtyRect, RenderLayer::PaginationInclusionMode::ExcludeCompositedPaginatedLayers, TemporaryClipRects, IgnoreOverlayScrollbarSize, RespectOverflowClip, offsetFromRoot);
            
            if (layerFragments.size() > 1) {
                for (unsigned i = 0; i < layerFragments.size(); ++i) {
                    const auto& fragment = layerFragments[i];
                    writeIndent(ts, indent + 2);
                    ts << " fragment " << i << ": bounds in layer " << fragment.layerBounds << " fragment bounds " << fragment.boundingBox << "\n";
                }
            }
        }
        
        writeLayerRenderers(ts, layer, paintsBackgroundSeparately ? LayerPaintPhaseForeground : LayerPaintPhaseAll, indent, behavior);
    }
    
    if (Vector<RenderLayer*>* normalFlowList = layer.normalFlowList()) {
        int currIndent = indent;
        if (behavior & RenderAsTextShowLayerNesting) {
            writeIndent(ts, indent);
            ts << " normal flow list(" << normalFlowList->size() << ")\n";
            ++currIndent;
        }
        
        for (auto* currLayer : *normalFlowList)
            writeLayers(ts, rootLayer, *currLayer, paintDirtyRect, currIndent, behavior);
    }

    if (Vector<RenderLayer*>* positiveZOrderList = layer.posZOrderList()) {
        size_t layerCount = 0;
        for (auto* currLayer : *positiveZOrderList) {
            if (!currLayer->isFlowThreadCollectingGraphicsLayersUnderRegions())
                ++layerCount;
        }
        
        if (layerCount) {
            int currIndent = indent;
            // We only print the header if there's at list a non-RenderNamedFlowThread part of the list.
            if (!positiveZOrderList->size() || !positiveZOrderList->at(0)->isFlowThreadCollectingGraphicsLayersUnderRegions()) {
                if (behavior & RenderAsTextShowLayerNesting) {
                    writeIndent(ts, indent);
                    ts << " positive z-order list(" << positiveZOrderList->size() << ")\n";
                    ++currIndent;
                }
                
                for (auto* currLayer : *positiveZOrderList) {
                    // Do not print named flows twice.
                    if (!currLayer->isFlowThreadCollectingGraphicsLayersUnderRegions())
                        writeLayers(ts, rootLayer, *currLayer, paintDirtyRect, currIndent, behavior);
                }
            }
        }
    }
    
    // Altough the RenderFlowThread requires a layer, it is not collected by its parent,
    // so we have to treat it as a special case.
    if (is<RenderView>(layer.renderer()))
        writeRenderNamedFlowThreads(ts, downcast<RenderView>(layer.renderer()), rootLayer, paintDirtyRect, indent, behavior);
}

static String nodePosition(Node* node)
{
    StringBuilder result;

    auto* body = node->document().bodyOrFrameset();
    Node* parent;
    for (Node* n = node; n; n = parent) {
        parent = n->parentOrShadowHostNode();
        if (n != node)
            result.appendLiteral(" of ");
        if (parent) {
            if (body && n == body) {
                // We don't care what offset body may be in the document.
                result.appendLiteral("body");
                break;
            }
            if (n->isShadowRoot()) {
                result.append('{');
                result.append(getTagName(n));
                result.append('}');
            } else {
                result.appendLiteral("child ");
                result.appendNumber(n->computeNodeIndex());
                result.appendLiteral(" {");
                result.append(getTagName(n));
                result.append('}');
            }
        } else
            result.appendLiteral("document");
    }

    return result.toString();
}

static void writeSelection(TextStream& ts, const RenderBox& renderer)
{
    if (!renderer.isRenderView())
        return;

    Frame* frame = renderer.document().frame();
    if (!frame)
        return;

    VisibleSelection selection = frame->selection().selection();
    if (selection.isCaret()) {
        ts << "caret: position " << selection.start().deprecatedEditingOffset() << " of " << nodePosition(selection.start().deprecatedNode());
        if (selection.affinity() == UPSTREAM)
            ts << " (upstream affinity)";
        ts << "\n";
    } else if (selection.isRange())
        ts << "selection start: position " << selection.start().deprecatedEditingOffset() << " of " << nodePosition(selection.start().deprecatedNode()) << "\n"
           << "selection end:   position " << selection.end().deprecatedEditingOffset() << " of " << nodePosition(selection.end().deprecatedNode()) << "\n";
}

static String externalRepresentation(RenderBox& renderer, RenderAsTextBehavior behavior)
{
    TextStream ts(TextStream::LineMode::MultipleLine, TextStream::Formatting::SVGStyleRect | TextStream::Formatting::LayoutUnitsAsIntegers);
    if (!renderer.hasLayer())
        return ts.release();

    LOG(Layout, "externalRepresentation: dumping layer tree");

    RenderLayer& layer = *renderer.layer();
    writeLayers(ts, layer, layer, layer.rect(), 0, behavior);
    writeSelection(ts, renderer);
    return ts.release();
}

String externalRepresentation(Frame* frame, RenderAsTextBehavior behavior)
{
    RenderView* renderer = frame->contentRenderer();
    if (!renderer)
        return String();

    PrintContext printContext(frame);
    if (behavior & RenderAsTextPrintingMode)
        printContext.begin(renderer->width());
    if (!(behavior & RenderAsTextDontUpdateLayout))
        frame->document()->updateLayout();

    return externalRepresentation(*renderer, behavior);
}

String externalRepresentation(Element* element, RenderAsTextBehavior behavior)
{
    RenderElement* renderer = element->renderer();
    if (!is<RenderBox>(renderer))
        return String();
    // Doesn't support printing mode.
    ASSERT(!(behavior & RenderAsTextPrintingMode));
    if (!(behavior & RenderAsTextDontUpdateLayout))
        element->document().updateLayout();
    
    return externalRepresentation(downcast<RenderBox>(*renderer), behavior | RenderAsTextShowAllLayers);
}

static void writeCounterValuesFromChildren(TextStream& stream, const RenderElement* parent, bool& isFirstCounter)
{
    if (!parent)
        return;
    for (auto& counter : childrenOfType<RenderCounter>(*parent)) {
        if (!isFirstCounter)
            stream << " ";
        isFirstCounter = false;
        String str(counter.text());
        stream << str;
    }
}

String counterValueForElement(Element* element)
{
    // Make sure the element is not freed during the layout.
    RefPtr<Element> elementRef(element);
    element->document().updateLayout();
    TextStream stream(TextStream::LineMode::MultipleLine, TextStream::Formatting::SVGStyleRect | TextStream::Formatting::LayoutUnitsAsIntegers);
    bool isFirstCounter = true;
    // The counter renderers should be children of :before or :after pseudo-elements.
    if (PseudoElement* before = element->beforePseudoElement())
        writeCounterValuesFromChildren(stream, before->renderer(), isFirstCounter);
    if (PseudoElement* after = element->afterPseudoElement())
        writeCounterValuesFromChildren(stream, after->renderer(), isFirstCounter);
    return stream.release();
}

String markerTextForListItem(Element* element)
{
    // Make sure the element is not freed during the layout.
    RefPtr<Element> elementRef(element);
    element->document().updateLayout();

    RenderElement* renderer = element->renderer();
    if (!is<RenderListItem>(renderer))
        return String();

    return downcast<RenderListItem>(*renderer).markerText();
}

} // namespace WebCore<|MERGE_RESOLUTION|>--- conflicted
+++ resolved
@@ -73,13 +73,12 @@
 #include <wtf/Vector.h>
 #include <wtf/unicode/CharacterNames.h>
 
-<<<<<<< HEAD
 #if PLATFORM(QT)
 #include <QVariant>
-=======
+#endif
+
 #if PLATFORM(MAC)
 #include "ScrollbarThemeMac.h"
->>>>>>> 4ccac179
 #endif
 
 namespace WebCore {
