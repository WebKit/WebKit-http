/*
 * This file is part of the theme implementation for form controls in WebCore.
 *
 * Copyright (C) 2005, 2006, 2007, 2008, 2009, 2010, 2012 Apple Inc.
 *
 * This library is free software; you can redistribute it and/or
 * modify it under the terms of the GNU Library General Public
 * License as published by the Free Software Foundation; either
 * version 2 of the License, or (at your option) any later version.
 *
 * This library is distributed in the hope that it will be useful,
 * but WITHOUT ANY WARRANTY; without even the implied warranty of
 * MERCHANTABILITY or FITNESS FOR A PARTICULAR PURPOSE.  See the GNU
 * Library General Public License for more details.
 *
 * You should have received a copy of the GNU Library General Public License
 * along with this library; see the file COPYING.LIB.  If not, write to
 * the Free Software Foundation, Inc., 51 Franklin Street, Fifth Floor,
 * Boston, MA 02110-1301, USA.
 *
 */

#pragma once

#include "BorderData.h"
#include "ControlStates.h"
#include "FillLayer.h"
#if USE(NEW_THEME)
#include "Theme.h"
#else
#include "ThemeTypes.h"
#endif
#include "PaintInfo.h"
#include "PopupMenuStyle.h"
#include "ScrollTypes.h"
#include <wtf/RefCounted.h>

namespace WebCore {

class CSSStyleSheet;
class Element;
class FileList;
class HTMLInputElement;
class Icon;
class Page;
class PopupMenu;
class RenderAttachment;
class RenderBox;
class RenderMenuList;
class RenderMeter;
class RenderObject;
class RenderProgress;
class RenderSnapshottedPlugIn;
class StyleResolver;

class RenderTheme : public RefCounted<RenderTheme> {
protected:
    RenderTheme();

public:
    virtual ~RenderTheme() { }

    // This function is to be implemented in your platform-specific theme implementation to hand back the
    // appropriate platform theme.
    WEBCORE_EXPORT static RenderTheme& singleton();

    virtual void purgeCaches() { }

    // This method is called whenever style has been computed for an element and the appearance
    // property has been set to a value other than "none".  The theme should map in all of the appropriate
    // metrics and defaults given the contents of the style.  This includes sophisticated operations like
    // selection of control size based off the font, the disabling of appearance when certain other properties like
    // "border" are set, or if the appearance is not supported by the theme.
    void adjustStyle(StyleResolver&, RenderStyle&, const Element*,  bool UAHasAppearance, const BorderData&, const FillLayer&, const Color& backgroundColor);

    // This method is called to paint the widget as a background of the RenderObject.  A widget's foreground, e.g., the
    // text of a button, is always rendered by the engine itself.  The boolean return value indicates
    // whether the CSS border/background should also be painted.
    bool paint(const RenderBox&, ControlStates&, const PaintInfo&, const LayoutRect&);
    bool paintBorderOnly(const RenderBox&, const PaintInfo&, const LayoutRect&);
    bool paintDecorations(const RenderBox&, const PaintInfo&, const LayoutRect&);

    // The remaining methods should be implemented by the platform-specific portion of the theme, e.g.,
    // RenderThemeMac.cpp for Mac OS X.

    // These methods return the theme's extra style sheets rules, to let each platform
    // adjust the default CSS rules in html.css, quirks.css, mediaControls.css, or plugIns.css
    virtual String extraDefaultStyleSheet() { return String(); }
    virtual String extraQuirksStyleSheet() { return String(); }
    virtual String extraPlugInsStyleSheet() { return String(); }
#if ENABLE(VIDEO)
    virtual String mediaControlsStyleSheet() { return String(); }
    virtual String modernMediaControlsStyleSheet() { return String(); }
    virtual String extraMediaControlsStyleSheet() { return String(); }
    virtual String mediaControlsScript() { return String(); }
    virtual String mediaControlsBase64StringForIconNameAndType(const String&, const String&) { return String(); }
    virtual String mediaControlsFormattedStringForDuration(double) { return String(); }
#endif
#if ENABLE(FULLSCREEN_API)
    virtual String extraFullScreenStyleSheet() { return String(); }
#endif
#if ENABLE(SERVICE_CONTROLS)
    virtual String imageControlsStyleSheet() const { return String(); }
#endif

    // A method to obtain the baseline position for a "leaf" control.  This will only be used if a baseline
    // position cannot be determined by examining child content. Checkboxes and radio buttons are examples of
    // controls that need to do this.
    virtual int baselinePosition(const RenderBox&) const;

    // A method for asking if a control is a container or not.  Leaf controls have to have some special behavior (like
    // the baseline position API above).
    bool isControlContainer(ControlPart) const;

    // A method asking if the control changes its tint when the window has focus or not.
    virtual bool controlSupportsTints(const RenderObject&) const { return false; }

    // Whether or not the control has been styled enough by the author to disable the native appearance.
    virtual bool isControlStyled(const RenderStyle&, const BorderData&, const FillLayer&, const Color& backgroundColor) const;

    // A general method asking if any control tinting is supported at all.
    virtual bool supportsControlTints() const { return false; }

    // Some controls may spill out of their containers (e.g., the check on an OS X checkbox).  When these controls repaint,
    // the theme needs to communicate this inflated rect to the engine so that it can invalidate the whole control.
    virtual void adjustRepaintRect(const RenderObject&, FloatRect&);

    // This method is called whenever a relevant state changes on a particular themed object, e.g., the mouse becomes pressed
    // or a control becomes disabled.
    virtual bool stateChanged(const RenderObject&, ControlStates::States) const;

    // This method is called whenever the theme changes on the system in order to flush cached resources from the
    // old theme.
    virtual void themeChanged() { }

    // A method asking if the theme is able to draw the focus ring.
    virtual bool supportsFocusRing(const RenderStyle&) const;

    // A method asking if the theme's controls actually care about redrawing when hovered.
    virtual bool supportsHover(const RenderStyle&) const { return false; }

    // A method asking if the platform is able to show datalist suggestions for a given input type.
    virtual bool supportsDataListUI(const AtomicString&) const { return false; }

    // Text selection colors.
    Color activeSelectionBackgroundColor() const;
    Color inactiveSelectionBackgroundColor() const;
    Color activeSelectionForegroundColor() const;
    Color inactiveSelectionForegroundColor() const;

    // List box selection colors
    Color activeListBoxSelectionBackgroundColor() const;
    Color activeListBoxSelectionForegroundColor() const;
    Color inactiveListBoxSelectionBackgroundColor() const;
    Color inactiveListBoxSelectionForegroundColor() const;

    // Highlighting colors for TextMatches.
    virtual Color platformActiveTextSearchHighlightColor() const;
    virtual Color platformInactiveTextSearchHighlightColor() const;

    virtual Color disabledTextColor(const Color& textColor, const Color& backgroundColor) const;

    static Color focusRingColor();
    virtual Color platformFocusRingColor() const { return Color(0, 0, 0); }
    static void setCustomFocusRingColor(const Color&);
    static float platformFocusRingWidth() { return 3; }
    static float platformFocusRingOffset(float outlineWidth) { return std::max<float>(outlineWidth - platformFocusRingWidth(), 0); }
#if ENABLE(TOUCH_EVENTS)
    static Color tapHighlightColor();
    virtual Color platformTapHighlightColor() const;
#endif
    virtual void platformColorsDidChange();

    virtual Seconds caretBlinkInterval() const { return 500_ms; }

    // System fonts and colors for CSS.
    void systemFont(CSSValueID, FontCascadeDescription&) const;
    virtual Color systemColor(CSSValueID) const;

    virtual int minimumMenuListSize(const RenderStyle&) const { return 0; }

    virtual void adjustSliderThumbSize(RenderStyle&, const Element*) const;

    virtual LengthBox popupInternalPaddingBox(const RenderStyle&) const { return { 0, 0, 0, 0 }; }
    virtual bool popupOptionSupportsTextIndent() const { return false; }
    virtual PopupMenuStyle::PopupMenuSize popupMenuSize(const RenderStyle&, IntRect&) const { return PopupMenuStyle::PopupMenuSizeNormal; }

    virtual ScrollbarControlSize scrollbarControlSizeForPart(ControlPart) { return RegularScrollbar; }

    // Returns the repeat interval of the animation for the progress bar.
    virtual Seconds animationRepeatIntervalForProgressBar(RenderProgress&) const;
    // Returns the duration of the animation for the progress bar.
    virtual double animationDurationForProgressBar(RenderProgress&) const;
    virtual IntRect progressBarRectForBounds(const RenderObject&, const IntRect&) const;

#if ENABLE(VIDEO)
    // Media controls
    virtual bool supportsClosedCaptioning() const { return false; }
    virtual bool hasOwnDisabledStateHandlingFor(ControlPart) const { return false; }
    virtual bool usesMediaControlStatusDisplay() { return false; }
    virtual bool usesMediaControlVolumeSlider() const { return true; }
    virtual bool usesVerticalVolumeSlider() const { return true; }
    virtual double mediaControlsFadeInDuration() { return 0.1; }
    virtual Seconds mediaControlsFadeOutDuration() { return 300_ms; }
    virtual String formatMediaControlsTime(float time) const;
    virtual String formatMediaControlsCurrentTime(float currentTime, float duration) const;
    virtual String formatMediaControlsRemainingTime(float currentTime, float duration) const;
    
    // Returns the media volume slider container's offset from the mute button.
    virtual LayoutPoint volumeSliderOffsetFromMuteButton(const RenderBox&, const LayoutSize&) const;
#endif

#if ENABLE(METER_ELEMENT)
    virtual IntSize meterSizeForBounds(const RenderMeter&, const IntRect&) const;
    virtual bool supportsMeter(ControlPart) const;
#endif

#if ENABLE(DATALIST_ELEMENT)
    // Returns the threshold distance for snapping to a slider tick mark.
    virtual LayoutUnit sliderTickSnappingThreshold() const;
    // Returns size of one slider tick mark for a horizontal track.
    // For vertical tracks we rotate it and use it. i.e. Width is always length along the track.
    virtual IntSize sliderTickSize() const = 0;
    // Returns the distance of slider tick origin from the slider track center.
    virtual int sliderTickOffsetFromTrackCenter() const = 0;
    void paintSliderTicks(const RenderObject&, const PaintInfo&, const IntRect&);
#endif

    virtual bool shouldHaveSpinButton(const HTMLInputElement&) const;
    virtual bool shouldHaveCapsLockIndicator(const HTMLInputElement&) const;

    // Functions for <select> elements.
    virtual bool delegatesMenuListRendering() const { return false; }
    virtual bool popsMenuByArrowKeys() const { return false; }
    virtual bool popsMenuBySpaceOrReturn() const { return false; }

    virtual String fileListDefaultLabel(bool multipleFilesAllowed) const;
    virtual String fileListNameForWidth(const FileList*, const FontCascade&, int width, bool multipleFilesAllowed) const;

    enum FileUploadDecorations { SingleFile, MultipleFiles };
    virtual bool paintFileUploadIconDecorations(const RenderObject& /*inputRenderer*/, const RenderObject& /*buttonRenderer*/, const PaintInfo&, const IntRect&, Icon*, FileUploadDecorations) { return true; }

#if ENABLE(SERVICE_CONTROLS)
    virtual IntSize imageControlsButtonSize(const RenderObject&) const { return IntSize(); }
    virtual IntSize imageControlsButtonPositionOffset() const { return IntSize(); }
#endif

#if ENABLE(ATTACHMENT_ELEMENT)
    virtual LayoutSize attachmentIntrinsicSize(const RenderAttachment&) const { return LayoutSize(); }
    virtual int attachmentBaseline(const RenderAttachment&) const { return -1; }
#endif

    enum class InnerSpinButtonLayout { Vertical, HorizontalUpLeft, HorizontalUpRight };
    virtual InnerSpinButtonLayout innerSpinButtonLayout(const RenderObject&) const { return InnerSpinButtonLayout::Vertical; }

<<<<<<< HEAD
=======
    virtual bool shouldMockBoldSystemFontForAccessibility() const { return false; }
    virtual void setShouldMockBoldSystemFontForAccessibility(bool) { }

>>>>>>> 4ccac179
protected:
    virtual FontCascadeDescription& cachedSystemFontDescription(CSSValueID systemFontID) const;
    virtual void updateCachedSystemFontDescription(CSSValueID systemFontID, FontCascadeDescription&) const = 0;

    // The platform selection color.
    virtual Color platformActiveSelectionBackgroundColor() const;
    virtual Color platformInactiveSelectionBackgroundColor() const;
    virtual Color platformActiveSelectionForegroundColor() const;
    virtual Color platformInactiveSelectionForegroundColor() const;

    virtual Color platformActiveListBoxSelectionBackgroundColor() const;
    virtual Color platformInactiveListBoxSelectionBackgroundColor() const;
    virtual Color platformActiveListBoxSelectionForegroundColor() const;
    virtual Color platformInactiveListBoxSelectionForegroundColor() const;

    virtual bool supportsSelectionForegroundColors() const { return true; }
    virtual bool supportsListBoxSelectionForegroundColors() const { return true; }

#if !USE(NEW_THEME)
    // Methods for each appearance value.
    virtual void adjustCheckboxStyle(StyleResolver&, RenderStyle&, const Element*) const;
    virtual bool paintCheckbox(const RenderObject&, const PaintInfo&, const IntRect&) { return true; }
    virtual void setCheckboxSize(RenderStyle&) const { }

    virtual void adjustRadioStyle(StyleResolver&, RenderStyle&, const Element*) const;
    virtual bool paintRadio(const RenderObject&, const PaintInfo&, const IntRect&) { return true; }
    virtual void setRadioSize(RenderStyle&) const { }

    virtual void adjustButtonStyle(StyleResolver&, RenderStyle&, const Element*) const;
    virtual bool paintButton(const RenderObject&, const PaintInfo&, const IntRect&) { return true; }
    virtual void setButtonSize(RenderStyle&) const { }

    virtual void adjustInnerSpinButtonStyle(StyleResolver&, RenderStyle&, const Element*) const;
    virtual bool paintInnerSpinButton(const RenderObject&, const PaintInfo&, const IntRect&) { return true; }
#endif

    virtual bool paintCheckboxDecorations(const RenderObject&, const PaintInfo&, const IntRect&) { return true; }
    virtual bool paintRadioDecorations(const RenderObject&, const PaintInfo&, const IntRect&) { return true; }
    virtual bool paintButtonDecorations(const RenderObject&, const PaintInfo&, const IntRect&) { return true; }

    virtual void adjustTextFieldStyle(StyleResolver&, RenderStyle&, const Element*) const;
    virtual bool paintTextField(const RenderObject&, const PaintInfo&, const FloatRect&) { return true; }
    virtual bool paintTextFieldDecorations(const RenderObject&, const PaintInfo&, const FloatRect&) { return true; }

    virtual void adjustTextAreaStyle(StyleResolver&, RenderStyle&, const Element*) const;
    virtual bool paintTextArea(const RenderObject&, const PaintInfo&, const FloatRect&) { return true; }
    virtual bool paintTextAreaDecorations(const RenderObject&, const PaintInfo&, const FloatRect&) { return true; }

    virtual void adjustMenuListStyle(StyleResolver&, RenderStyle&, const Element*) const;
    virtual bool paintMenuList(const RenderObject&, const PaintInfo&, const FloatRect&) { return true; }
    virtual bool paintMenuListDecorations(const RenderObject&, const PaintInfo&, const IntRect&) { return true; }

    virtual void adjustMenuListButtonStyle(StyleResolver&, RenderStyle&, const Element*) const;
    virtual bool paintMenuListButtonDecorations(const RenderBox&, const PaintInfo&, const FloatRect&) { return true; }

    virtual bool paintPushButtonDecorations(const RenderObject&, const PaintInfo&, const IntRect&) { return true; }
    virtual bool paintSquareButtonDecorations(const RenderObject&, const PaintInfo&, const IntRect&) { return true; }

#if ENABLE(METER_ELEMENT)
    virtual void adjustMeterStyle(StyleResolver&, RenderStyle&, const Element*) const;
    virtual bool paintMeter(const RenderObject&, const PaintInfo&, const IntRect&);
#endif

    virtual void adjustCapsLockIndicatorStyle(StyleResolver&, RenderStyle&, const Element*) const;
    virtual bool paintCapsLockIndicator(const RenderObject&, const PaintInfo&, const IntRect&);

#if ENABLE(APPLE_PAY)
    virtual void adjustApplePayButtonStyle(StyleResolver&, RenderStyle&, const Element*) const { }
    virtual bool paintApplePayButton(const RenderObject&, const PaintInfo&, const IntRect&) { return true; }
#endif

#if ENABLE(ATTACHMENT_ELEMENT)
    virtual void adjustAttachmentStyle(StyleResolver&, RenderStyle&, const Element*) const;
    virtual bool paintAttachment(const RenderObject&, const PaintInfo&, const IntRect&);
#endif

    virtual void adjustProgressBarStyle(StyleResolver&, RenderStyle&, const Element*) const;
    virtual bool paintProgressBar(const RenderObject&, const PaintInfo&, const IntRect&) { return true; }

    virtual void adjustSliderTrackStyle(StyleResolver&, RenderStyle&, const Element*) const;
    virtual bool paintSliderTrack(const RenderObject&, const PaintInfo&, const IntRect&) { return true; }

    virtual void adjustSliderThumbStyle(StyleResolver&, RenderStyle&, const Element*) const;
    virtual bool paintSliderThumb(const RenderObject&, const PaintInfo&, const IntRect&) { return true; }
    virtual bool paintSliderThumbDecorations(const RenderObject&, const PaintInfo&, const IntRect&) { return true; }

    virtual void adjustSearchFieldStyle(StyleResolver&, RenderStyle&, const Element*) const;
    virtual bool paintSearchField(const RenderObject&, const PaintInfo&, const IntRect&) { return true; }
    virtual bool paintSearchFieldDecorations(const RenderObject&, const PaintInfo&, const IntRect&) { return true; }

    virtual void adjustSearchFieldCancelButtonStyle(StyleResolver&, RenderStyle&, const Element*) const;
    virtual bool paintSearchFieldCancelButton(const RenderBox&, const PaintInfo&, const IntRect&) { return true; }

    virtual void adjustSearchFieldDecorationPartStyle(StyleResolver&, RenderStyle&, const Element*) const;
    virtual bool paintSearchFieldDecorationPart(const RenderObject&, const PaintInfo&, const IntRect&) { return true; }

    virtual void adjustSearchFieldResultsDecorationPartStyle(StyleResolver&, RenderStyle&, const Element*) const;
    virtual bool paintSearchFieldResultsDecorationPart(const RenderBox&, const PaintInfo&, const IntRect&) { return true; }

    virtual void adjustSearchFieldResultsButtonStyle(StyleResolver&, RenderStyle&, const Element*) const;
    virtual bool paintSearchFieldResultsButton(const RenderBox&, const PaintInfo&, const IntRect&) { return true; }

    virtual void adjustMediaControlStyle(StyleResolver&, RenderStyle&, const Element*) const;
    virtual bool paintMediaFullscreenButton(const RenderObject&, const PaintInfo&, const IntRect&) { return true; }
    virtual bool paintMediaPlayButton(const RenderObject&, const PaintInfo&, const IntRect&) { return true; }
    virtual bool paintMediaOverlayPlayButton(const RenderObject&, const PaintInfo&, const IntRect&) { return true; }
    virtual bool paintMediaMuteButton(const RenderObject&, const PaintInfo&, const IntRect&) { return true; }
    virtual bool paintMediaSeekBackButton(const RenderObject&, const PaintInfo&, const IntRect&) { return true; }
    virtual bool paintMediaSeekForwardButton(const RenderObject&, const PaintInfo&, const IntRect&) { return true; }
    virtual bool paintMediaSliderTrack(const RenderObject&, const PaintInfo&, const IntRect&) { return true; }
    virtual bool paintMediaSliderThumb(const RenderObject&, const PaintInfo&, const IntRect&) { return true; }
    virtual bool paintMediaVolumeSliderContainer(const RenderObject&, const PaintInfo&, const IntRect&) { return true; }
    virtual bool paintMediaVolumeSliderTrack(const RenderObject&, const PaintInfo&, const IntRect&) { return true; }
    virtual bool paintMediaVolumeSliderThumb(const RenderObject&, const PaintInfo&, const IntRect&) { return true; }
    virtual bool paintMediaRewindButton(const RenderObject&, const PaintInfo&, const IntRect&) { return true; }
    virtual bool paintMediaReturnToRealtimeButton(const RenderObject&, const PaintInfo&, const IntRect&) { return true; }
    virtual bool paintMediaToggleClosedCaptionsButton(const RenderObject&, const PaintInfo&, const IntRect&) { return true; }
    virtual bool paintMediaControlsBackground(const RenderObject&, const PaintInfo&, const IntRect&) { return true; }
    virtual bool paintMediaCurrentTime(const RenderObject&, const PaintInfo&, const IntRect&) { return true; }
    virtual bool paintMediaTimeRemaining(const RenderObject&, const PaintInfo&, const IntRect&) { return true; }
    virtual bool paintMediaFullScreenVolumeSliderTrack(const RenderObject&, const PaintInfo&, const IntRect&) { return true; }
    virtual bool paintMediaFullScreenVolumeSliderThumb(const RenderObject&, const PaintInfo&, const IntRect&) { return true; }

    virtual bool paintSnapshottedPluginOverlay(const RenderObject&, const PaintInfo&, const IntRect&) { return true; }

#if ENABLE(SERVICE_CONTROLS)
    virtual bool paintImageControlsButton(const RenderObject&, const PaintInfo&, const IntRect&) { return true; }
#endif

public:
    void updateControlStatesForRenderer(const RenderBox&, ControlStates&) const;
    ControlStates::States extractControlStatesForRenderer(const RenderObject&) const;
    bool isActive(const RenderObject&) const;
    bool isChecked(const RenderObject&) const;
    bool isIndeterminate(const RenderObject&) const;
    bool isEnabled(const RenderObject&) const;
    bool isFocused(const RenderObject&) const;
    bool isPressed(const RenderObject&) const;
    bool isSpinUpButtonPartPressed(const RenderObject&) const;
    bool isHovered(const RenderObject&) const;
    bool isSpinUpButtonPartHovered(const RenderObject&) const;
    bool isReadOnlyControl(const RenderObject&) const;
    bool isDefault(const RenderObject&) const;

private:
    mutable Color m_activeSelectionBackgroundColor;
    mutable Color m_inactiveSelectionBackgroundColor;
    mutable Color m_activeSelectionForegroundColor;
    mutable Color m_inactiveSelectionForegroundColor;

    mutable Color m_activeListBoxSelectionBackgroundColor;
    mutable Color m_inactiveListBoxSelectionBackgroundColor;
    mutable Color m_activeListBoxSelectionForegroundColor;
    mutable Color m_inactiveListBoxSelectionForegroundColor;

#if USE(NEW_THEME)
    Theme* m_theme; // The platform-specific theme.
#endif
};

} // namespace WebCore<|MERGE_RESOLUTION|>--- conflicted
+++ resolved
@@ -253,12 +253,9 @@
     enum class InnerSpinButtonLayout { Vertical, HorizontalUpLeft, HorizontalUpRight };
     virtual InnerSpinButtonLayout innerSpinButtonLayout(const RenderObject&) const { return InnerSpinButtonLayout::Vertical; }
 
-<<<<<<< HEAD
-=======
     virtual bool shouldMockBoldSystemFontForAccessibility() const { return false; }
     virtual void setShouldMockBoldSystemFontForAccessibility(bool) { }
 
->>>>>>> 4ccac179
 protected:
     virtual FontCascadeDescription& cachedSystemFontDescription(CSSValueID systemFontID) const;
     virtual void updateCachedSystemFontDescription(CSSValueID systemFontID, FontCascadeDescription&) const = 0;
