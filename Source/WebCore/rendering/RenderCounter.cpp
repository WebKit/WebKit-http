--- conflicted
+++ resolved
@@ -47,11 +47,7 @@
 WTF_MAKE_ISO_ALLOCATED_IMPL(RenderCounter);
 
 using CounterMap = HashMap<AtomicString, Ref<CounterNode>>;
-<<<<<<< HEAD
-using CounterMaps = HashMap<const RenderElement*, CounterMap>;
-=======
 using CounterMaps = HashMap<const RenderElement*, std::unique_ptr<CounterMap>>;
->>>>>>> 20415689
 
 static CounterNode* makeCounterNode(RenderElement&, const AtomicString& identifier, bool alwaysCreateCounter);
 
@@ -300,11 +296,7 @@
 {
     if (renderer.hasCounterNodeMap()) {
         ASSERT(counterMaps().contains(&renderer));
-<<<<<<< HEAD
-        if (auto* node = counterMaps().find(&renderer)->value.get(identifier))
-=======
         if (auto* node = counterMaps().find(&renderer)->value->get(identifier))
->>>>>>> 20415689
             return node;
     }
 
@@ -320,11 +312,7 @@
     if (place.parent)
         place.parent->insertAfter(newNode, place.previousSibling.get(), identifier);
 
-<<<<<<< HEAD
-    maps.add(&renderer, CounterMap { }).iterator->value.add(identifier, newNode.copyRef());
-=======
     maps.add(&renderer, std::make_unique<CounterMap>()).iterator->value->add(identifier, newNode.copyRef());
->>>>>>> 20415689
     renderer.setHasCounterNodeMap(true);
 
     if (newNode->parent())
@@ -338,11 +326,7 @@
         skipDescendants = false;
         if (!currentRenderer->hasCounterNodeMap())
             continue;
-<<<<<<< HEAD
-        auto* currentCounter = maps.find(currentRenderer)->value.get(identifier);
-=======
         auto* currentCounter = maps.find(currentRenderer)->value->get(identifier);
->>>>>>> 20415689
         if (!currentCounter)
             continue;
         skipDescendants = true;
@@ -452,13 +436,8 @@
     for (RefPtr<CounterNode> child = node.lastDescendant(); child && child != &node; child = WTFMove(previous)) {
         previous = child->previousInPreOrder();
         child->parent()->removeChild(*child);
-<<<<<<< HEAD
-        ASSERT(counterMaps().find(&child->owner())->value.get(identifier) == child);
-        counterMaps().find(&child->owner())->value.remove(identifier);
-=======
         ASSERT(counterMaps().find(&child->owner())->value->get(identifier) == child);
         counterMaps().find(&child->owner())->value->remove(identifier);
->>>>>>> 20415689
     }
     if (auto* parent = node.parent())
         parent->removeChild(node);
@@ -469,14 +448,9 @@
     ASSERT(owner.hasCounterNodeMap());
     auto& maps = counterMaps();
     ASSERT(maps.contains(&owner));
-<<<<<<< HEAD
-    for (auto& keyValue : maps.take(&owner))
-        destroyCounterNodeWithoutMapRemoval(keyValue.key, keyValue.value);
-=======
     auto counterMap = maps.take(&owner);
     for (auto& counterMapEntry : *counterMap)
         destroyCounterNodeWithoutMapRemoval(counterMapEntry.key, counterMapEntry.value);
->>>>>>> 20415689
     owner.setHasCounterNodeMap(false);
 }
 
@@ -485,11 +459,7 @@
     auto map = counterMaps().find(&owner);
     if (map == counterMaps().end())
         return;
-<<<<<<< HEAD
-    auto node = map->value.take(identifier);
-=======
     auto node = map->value->take(identifier);
->>>>>>> 20415689
     if (!node)
         return;
     destroyCounterNodeWithoutMapRemoval(identifier, *node);
@@ -530,25 +500,15 @@
         return;
     }
     ASSERT(counterMaps().contains(&renderer));
-<<<<<<< HEAD
-    auto& counterMap = counterMaps().find(&renderer)->value;
-    for (auto& key : directiveMap->keys()) {
-        RefPtr<CounterNode> node = counterMap.get(key);
-=======
     auto* counterMap = counterMaps().find(&renderer)->value.get();
     for (auto& key : directiveMap->keys()) {
         RefPtr<CounterNode> node = counterMap->get(key);
->>>>>>> 20415689
         if (!node) {
             makeCounterNode(renderer, key, false);
             continue;
         }
         auto place = findPlaceForCounter(renderer, key, node->hasResetType());
-<<<<<<< HEAD
-        if (node != counterMap.get(key))
-=======
         if (node != counterMap->get(key))
->>>>>>> 20415689
             continue;
         CounterNode* parent = node->parent();
         if (place.parent == parent && place.previousSibling == node->previousSibling())
@@ -642,11 +602,7 @@
         fprintf(stderr, "%p N:%p P:%p PS:%p NS:%p C:%p\n",
             current, current->node(), current->parent(), current->previousSibling(),
             current->nextSibling(), downcast<WebCore::RenderElement>(*current).hasCounterNodeMap() ?
-<<<<<<< HEAD
-            counterName ? WebCore::counterMaps().find(downcast<WebCore::RenderElement>(current))->value.get(identifier) : (WebCore::CounterNode*)1 : (WebCore::CounterNode*)0);
-=======
             counterName ? WebCore::counterMaps().find(downcast<WebCore::RenderElement>(current))->value->get(identifier) : (WebCore::CounterNode*)1 : (WebCore::CounterNode*)0);
->>>>>>> 20415689
     }
     fflush(stderr);
 }
