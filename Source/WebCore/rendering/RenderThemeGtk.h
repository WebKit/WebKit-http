--- conflicted
+++ resolved
@@ -116,11 +116,7 @@
     void adjustButtonStyle(StyleResolver&, RenderStyle&, const Element*) const override;
     bool paintButton(const RenderObject&, const PaintInfo&, const IntRect&) override;
 
-<<<<<<< HEAD
-    void adjustTextFieldStyle(StyleResolver&, RenderStyle&, Element*) const override;
-=======
     void adjustTextFieldStyle(StyleResolver&, RenderStyle&, const Element*) const override;
->>>>>>> 4ccac179
     bool paintTextField(const RenderObject&, const PaintInfo&, const FloatRect&) override;
     bool paintTextArea(const RenderObject&, const PaintInfo&, const FloatRect&) override;
 
@@ -172,24 +168,14 @@
 #endif
 #endif
 
-<<<<<<< HEAD
-    double animationRepeatIntervalForProgressBar(RenderProgress&) const override;
-    double animationDurationForProgressBar(RenderProgress&) const override;
-    void adjustProgressBarStyle(StyleResolver&, RenderStyle&, Element*) const override;
-=======
     Seconds animationRepeatIntervalForProgressBar(RenderProgress&) const override;
     double animationDurationForProgressBar(RenderProgress&) const override;
     void adjustProgressBarStyle(StyleResolver&, RenderStyle&, const Element*) const override;
->>>>>>> 4ccac179
     IntRect progressBarRectForBounds(const RenderObject&, const IntRect&) const override;
     bool paintProgressBar(const RenderObject&, const PaintInfo&, const IntRect&) override;
 
     InnerSpinButtonLayout innerSpinButtonLayout(const RenderObject&) const override;
-<<<<<<< HEAD
-    void adjustInnerSpinButtonStyle(StyleResolver&, RenderStyle&, Element*) const override;
-=======
     void adjustInnerSpinButtonStyle(StyleResolver&, RenderStyle&, const Element*) const override;
->>>>>>> 4ccac179
     bool paintInnerSpinButton(const RenderObject&, const PaintInfo&, const IntRect&) override;
 
     String fileListNameForWidth(const FileList*, const FontCascade&, int width, bool multipleFilesAllowed) const override;
