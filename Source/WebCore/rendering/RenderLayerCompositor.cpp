/*
 * Copyright (C) 2009, 2010 Apple Inc. All rights reserved.
 *
 * Redistribution and use in source and binary forms, with or without
 * modification, are permitted provided that the following conditions
 * are met:
 * 1. Redistributions of source code must retain the above copyright
 *    notice, this list of conditions and the following disclaimer.
 * 2. Redistributions in binary form must reproduce the above copyright
 *    notice, this list of conditions and the following disclaimer in the
 *    documentation and/or other materials provided with the distribution.
 *
 * THIS SOFTWARE IS PROVIDED BY APPLE INC. ``AS IS'' AND ANY
 * EXPRESS OR IMPLIED WARRANTIES, INCLUDING, BUT NOT LIMITED TO, THE
 * IMPLIED WARRANTIES OF MERCHANTABILITY AND FITNESS FOR A PARTICULAR
 * PURPOSE ARE DISCLAIMED.  IN NO EVENT SHALL APPLE INC. OR
 * CONTRIBUTORS BE LIABLE FOR ANY DIRECT, INDIRECT, INCIDENTAL, SPECIAL,
 * EXEMPLARY, OR CONSEQUENTIAL DAMAGES (INCLUDING, BUT NOT LIMITED TO,
 * PROCUREMENT OF SUBSTITUTE GOODS OR SERVICES; LOSS OF USE, DATA, OR
 * PROFITS; OR BUSINESS INTERRUPTION) HOWEVER CAUSED AND ON ANY THEORY
 * OF LIABILITY, WHETHER IN CONTRACT, STRICT LIABILITY, OR TORT
 * (INCLUDING NEGLIGENCE OR OTHERWISE) ARISING IN ANY WAY OUT OF THE USE
 * OF THIS SOFTWARE, EVEN IF ADVISED OF THE POSSIBILITY OF SUCH DAMAGE. 
 */

#include "config.h"

#include "RenderLayerCompositor.h"

#include "AnimationController.h"
#include "CanvasRenderingContext.h"
#include "CSSPropertyNames.h"
#include "Chrome.h"
#include "ChromeClient.h"
#include "FlowThreadController.h"
#include "Frame.h"
#include "FrameView.h"
#include "GraphicsLayer.h"
#include "HTMLCanvasElement.h"
#include "HTMLIFrameElement.h"
#include "HTMLNames.h"
#include "HitTestResult.h"
#include "InspectorInstrumentation.h"
#include "Logging.h"
#include "MainFrame.h"
#include "NodeList.h"
#include "Page.h"
#include "PageOverlayController.h"
#include "RenderEmbeddedObject.h"
#include "RenderFlowThread.h"
#include "RenderFullScreen.h"
#include "RenderGeometryMap.h"
#include "RenderIFrame.h"
#include "RenderLayerBacking.h"
#include "RenderNamedFlowFragment.h"
#include "RenderReplica.h"
#include "RenderVideo.h"
#include "RenderView.h"
#include "ScrollingConstraints.h"
#include "ScrollingCoordinator.h"
#include "Settings.h"
#include "TiledBacking.h"
#include "TransformState.h"
#include <wtf/CurrentTime.h>
#include <wtf/TemporaryChange.h>
#include <wtf/text/CString.h>
#include <wtf/text/StringBuilder.h>

#if PLATFORM(IOS)
#include "LegacyTileCache.h"
#include "RenderScrollbar.h"
#endif

#if ENABLE(TREE_DEBUGGING)
#include "RenderTreeAsText.h"
#endif

#if ENABLE(3D_TRANSFORMS)
// This symbol is used to determine from a script whether 3D rendering is enabled (via 'nm').
WEBCORE_EXPORT bool WebCoreHas3DRendering = true;
#endif

#if !PLATFORM(MAC) && !PLATFORM(IOS)
#define USE_COMPOSITING_FOR_SMALL_CANVASES 1
#endif

namespace WebCore {

#if !USE(COMPOSITING_FOR_SMALL_CANVASES)
static const int canvasAreaThresholdRequiringCompositing = 50 * 100;
#endif
// During page loading delay layer flushes up to this many seconds to allow them coalesce, reducing workload.
#if PLATFORM(IOS)
static const double throttledLayerFlushInitialDelay = .5;
static const double throttledLayerFlushDelay = 1.5;
#else
static const double throttledLayerFlushInitialDelay = .5;
static const double throttledLayerFlushDelay = .5;
#endif

using namespace HTMLNames;

class OverlapMapContainer {
public:
    void add(const LayoutRect& bounds)
    {
        m_layerRects.append(bounds);
        m_boundingBox.unite(bounds);
    }

    bool overlapsLayers(const LayoutRect& bounds) const
    {
        // Checking with the bounding box will quickly reject cases when
        // layers are created for lists of items going in one direction and
        // never overlap with each other.
        if (!bounds.intersects(m_boundingBox))
            return false;
        for (const auto& layerRect : m_layerRects) {
            if (layerRect.intersects(bounds))
                return true;
        }
        return false;
    }

    void unite(const OverlapMapContainer& otherContainer)
    {
        m_layerRects.appendVector(otherContainer.m_layerRects);
        m_boundingBox.unite(otherContainer.m_boundingBox);
    }
private:
    Vector<LayoutRect> m_layerRects;
    LayoutRect m_boundingBox;
};

class RenderLayerCompositor::OverlapMap {
    WTF_MAKE_NONCOPYABLE(OverlapMap);
public:
    OverlapMap()
        : m_geometryMap(UseTransforms)
    {
        // Begin assuming the root layer will be composited so that there is
        // something on the stack. The root layer should also never get an
        // popCompositingContainer call.
        pushCompositingContainer();
    }

    void add(const RenderLayer* layer, const LayoutRect& bounds)
    {
        // Layers do not contribute to overlap immediately--instead, they will
        // contribute to overlap as soon as their composited ancestor has been
        // recursively processed and popped off the stack.
        ASSERT(m_overlapStack.size() >= 2);
        m_overlapStack[m_overlapStack.size() - 2].add(bounds);
        m_layers.add(layer);
    }

    bool contains(const RenderLayer* layer)
    {
        return m_layers.contains(layer);
    }

    bool overlapsLayers(const LayoutRect& bounds) const
    {
        return m_overlapStack.last().overlapsLayers(bounds);
    }

    bool isEmpty()
    {
        return m_layers.isEmpty();
    }

    void pushCompositingContainer()
    {
        m_overlapStack.append(OverlapMapContainer());
    }

    void popCompositingContainer()
    {
        m_overlapStack[m_overlapStack.size() - 2].unite(m_overlapStack.last());
        m_overlapStack.removeLast();
    }

    const RenderGeometryMap& geometryMap() const { return m_geometryMap; }
    RenderGeometryMap& geometryMap() { return m_geometryMap; }

private:
    struct RectList {
        Vector<LayoutRect> rects;
        LayoutRect boundingRect;
        
        void append(const LayoutRect& rect)
        {
            rects.append(rect);
            boundingRect.unite(rect);
        }

        void append(const RectList& rectList)
        {
            rects.appendVector(rectList.rects);
            boundingRect.unite(rectList.boundingRect);
        }
        
        bool intersects(const LayoutRect& rect) const
        {
            if (!rects.size() || !boundingRect.intersects(rect))
                return false;

            for (const auto& currentRect : rects) {
                if (currentRect.intersects(rect))
                    return true;
            }
            return false;
        }
    };

    Vector<OverlapMapContainer> m_overlapStack;
    HashSet<const RenderLayer*> m_layers;
    RenderGeometryMap m_geometryMap;
};

struct RenderLayerCompositor::CompositingState {
    CompositingState(RenderLayer* compAncestor, bool testOverlap = true)
        : compositingAncestor(compAncestor)
        , subtreeIsCompositing(false)
        , testingOverlap(testOverlap)
        , ancestorHasTransformAnimation(false)
#if ENABLE(CSS_COMPOSITING)
        , hasNotIsolatedCompositedBlendingDescendants(false)
#endif
#if ENABLE(TREE_DEBUGGING)
        , depth(0)
#endif
    {
    }
    
    CompositingState(const CompositingState& other)
        : compositingAncestor(other.compositingAncestor)
        , subtreeIsCompositing(other.subtreeIsCompositing)
        , testingOverlap(other.testingOverlap)
        , ancestorHasTransformAnimation(other.ancestorHasTransformAnimation)
#if ENABLE(CSS_COMPOSITING)
        , hasNotIsolatedCompositedBlendingDescendants(other.hasNotIsolatedCompositedBlendingDescendants)
#endif
#if ENABLE(TREE_DEBUGGING)
        , depth(other.depth + 1)
#endif
    {
    }
    
    RenderLayer* compositingAncestor;
    bool subtreeIsCompositing;
    bool testingOverlap;
    bool ancestorHasTransformAnimation;
#if ENABLE(CSS_COMPOSITING)
    bool hasNotIsolatedCompositedBlendingDescendants;
#endif
#if ENABLE(TREE_DEBUGGING)
    int depth;
#endif
};

struct RenderLayerCompositor::OverlapExtent {
    LayoutRect bounds;
    bool extentComputed { false };
    bool hasTransformAnimation { false };
    bool animationCausesExtentUncertainty { false };

    bool knownToBeHaveExtentUncertainty() const { return extentComputed && animationCausesExtentUncertainty; }
};

#if !LOG_DISABLED
static inline bool compositingLogEnabled()
{
    return LogCompositing.state == WTFLogChannelOn;
}
#endif

RenderLayerCompositor::RenderLayerCompositor(RenderView& renderView)
    : m_renderView(renderView)
    , m_updateCompositingLayersTimer(*this, &RenderLayerCompositor::updateCompositingLayersTimerFired)
    , m_hasAcceleratedCompositing(true)
    , m_compositingTriggers(static_cast<ChromeClient::CompositingTriggerFlags>(ChromeClient::AllTriggers))
    , m_showDebugBorders(false)
    , m_showRepaintCounter(false)
    , m_acceleratedDrawingEnabled(false)
    , m_reevaluateCompositingAfterLayout(false)
    , m_compositing(false)
    , m_compositingLayersNeedRebuild(false)
    , m_flushingLayers(false)
    , m_shouldFlushOnReattach(false)
    , m_forceCompositingMode(false)
    , m_inPostLayoutUpdate(false)
    , m_subframeScrollLayersNeedReattach(false)
    , m_isTrackingRepaints(false)
    , m_rootLayerAttachment(RootLayerUnattached)
    , m_layerFlushTimer(*this, &RenderLayerCompositor::layerFlushTimerFired)
    , m_layerFlushThrottlingEnabled(false)
    , m_layerFlushThrottlingTemporarilyDisabledForInteraction(false)
    , m_hasPendingLayerFlush(false)
    , m_paintRelatedMilestonesTimer(*this, &RenderLayerCompositor::paintRelatedMilestonesTimerFired)
{
}

RenderLayerCompositor::~RenderLayerCompositor()
{
    // Take care that the owned GraphicsLayers are deleted first as their destructors may call back here.
    m_clipLayer = nullptr;
    m_scrollLayer = nullptr;
    ASSERT(m_rootLayerAttachment == RootLayerUnattached);
}

void RenderLayerCompositor::enableCompositingMode(bool enable /* = true */)
{
    if (enable != m_compositing) {
        m_compositing = enable;
        
        if (m_compositing) {
            ensureRootLayer();
            notifyIFramesOfCompositingChange();
        } else
            destroyRootLayer();
    }
}

void RenderLayerCompositor::cacheAcceleratedCompositingFlags()
{
    bool hasAcceleratedCompositing = false;
    bool showDebugBorders = false;
    bool showRepaintCounter = false;
    bool forceCompositingMode = false;
    bool acceleratedDrawingEnabled = false;

    const Settings& settings = m_renderView.frameView().frame().settings();
    hasAcceleratedCompositing = settings.acceleratedCompositingEnabled();

    // We allow the chrome to override the settings, in case the page is rendered
    // on a chrome that doesn't allow accelerated compositing.
    if (hasAcceleratedCompositing) {
        if (Page* page = this->page()) {
            m_compositingTriggers = page->chrome().client().allowedCompositingTriggers();
            hasAcceleratedCompositing = m_compositingTriggers;
        }
    }

    showDebugBorders = settings.showDebugBorders();
    showRepaintCounter = settings.showRepaintCounter();
    forceCompositingMode = settings.forceCompositingMode() && hasAcceleratedCompositing;

    if (forceCompositingMode && !isMainFrameCompositor())
        forceCompositingMode = requiresCompositingForScrollableFrame();

    acceleratedDrawingEnabled = settings.acceleratedDrawingEnabled();

    if (hasAcceleratedCompositing != m_hasAcceleratedCompositing || showDebugBorders != m_showDebugBorders || showRepaintCounter != m_showRepaintCounter || forceCompositingMode != m_forceCompositingMode)
        setCompositingLayersNeedRebuild();

    bool debugBordersChanged = m_showDebugBorders != showDebugBorders;
    m_hasAcceleratedCompositing = hasAcceleratedCompositing;
    m_showDebugBorders = showDebugBorders;
    m_showRepaintCounter = showRepaintCounter;
    m_forceCompositingMode = forceCompositingMode;
    m_acceleratedDrawingEnabled = acceleratedDrawingEnabled;
    
    if (debugBordersChanged) {
        if (m_layerForHorizontalScrollbar)
            m_layerForHorizontalScrollbar->setShowDebugBorder(m_showDebugBorders);

        if (m_layerForVerticalScrollbar)
            m_layerForVerticalScrollbar->setShowDebugBorder(m_showDebugBorders);

        if (m_layerForScrollCorner)
            m_layerForScrollCorner->setShowDebugBorder(m_showDebugBorders);
    }
}

bool RenderLayerCompositor::canRender3DTransforms() const
{
    return hasAcceleratedCompositing() && (m_compositingTriggers & ChromeClient::ThreeDTransformTrigger);
}

void RenderLayerCompositor::setCompositingLayersNeedRebuild(bool needRebuild)
{
    if (inCompositingMode())
        m_compositingLayersNeedRebuild = needRebuild;
}

void RenderLayerCompositor::willRecalcStyle()
{
    m_layerNeedsCompositingUpdate = false;
}

void RenderLayerCompositor::didRecalcStyleWithNoPendingLayout()
{
    if (!m_layerNeedsCompositingUpdate)
        return;
    
    cacheAcceleratedCompositingFlags();
    updateCompositingLayers(CompositingUpdateAfterStyleChange);
}

void RenderLayerCompositor::customPositionForVisibleRectComputation(const GraphicsLayer* graphicsLayer, FloatPoint& position) const
{
    if (graphicsLayer != m_scrollLayer.get())
        return;

    FloatPoint scrollPosition = -position;

    if (m_renderView.frameView().scrollBehaviorForFixedElements() == StickToDocumentBounds)
        scrollPosition = m_renderView.frameView().constrainScrollPositionForOverhang(roundedIntPoint(scrollPosition));

    position = -scrollPosition;
}

void RenderLayerCompositor::notifyFlushRequired(const GraphicsLayer* layer)
{
    scheduleLayerFlush(layer->canThrottleLayerFlush());
}

void RenderLayerCompositor::scheduleLayerFlushNow()
{
    m_hasPendingLayerFlush = false;
    if (Page* page = this->page())
        page->chrome().client().scheduleCompositingLayerFlush();
}

void RenderLayerCompositor::scheduleLayerFlush(bool canThrottle)
{
    ASSERT(!m_flushingLayers);

    if (canThrottle)
        startInitialLayerFlushTimerIfNeeded();

    if (canThrottle && isThrottlingLayerFlushes()) {
        m_hasPendingLayerFlush = true;
        return;
    }
    scheduleLayerFlushNow();
}

#if PLATFORM(IOS)
ChromeClient* RenderLayerCompositor::chromeClient() const
{
    Page* page = m_renderView.frameView().frame().page();
    if (!page)
        return nullptr;
    return &page->chrome().client();
}
#endif

void RenderLayerCompositor::flushPendingLayerChanges(bool isFlushRoot)
{
    // FrameView::flushCompositingStateIncludingSubframes() flushes each subframe,
    // but GraphicsLayer::flushCompositingState() will cross frame boundaries
    // if the GraphicsLayers are connected (the RootLayerAttachedViaEnclosingFrame case).
    // As long as we're not the root of the flush, we can bail.
    if (!isFlushRoot && rootLayerAttachment() == RootLayerAttachedViaEnclosingFrame)
        return;
    
    if (rootLayerAttachment() == RootLayerUnattached) {
#if PLATFORM(IOS)
        startLayerFlushTimerIfNeeded();
#endif
        m_shouldFlushOnReattach = true;
        return;
    }

    FrameView& frameView = m_renderView.frameView();
    AnimationUpdateBlock animationUpdateBlock(&frameView.frame().animation());

    ASSERT(!m_flushingLayers);
    m_flushingLayers = true;

    if (GraphicsLayer* rootLayer = rootGraphicsLayer()) {
#if PLATFORM(IOS)
        rootLayer->flushCompositingState(frameView.exposedContentRect());
#else
        // Having a m_clipLayer indicates that we're doing scrolling via GraphicsLayers.
        IntRect visibleRect = m_clipLayer ? IntRect(IntPoint(), frameView.unscaledVisibleContentSizeIncludingObscuredArea()) : frameView.visibleContentRect();
        if (!frameView.exposedRect().isInfinite())
            visibleRect.intersect(IntRect(frameView.exposedRect()));
        rootLayer->flushCompositingState(visibleRect);
#endif
    }
    
    ASSERT(m_flushingLayers);
    m_flushingLayers = false;

    updateScrollCoordinatedLayersAfterFlushIncludingSubframes();

#if PLATFORM(IOS)
    ChromeClient* client = this->chromeClient();
    if (client && isFlushRoot)
        client->didFlushCompositingLayers();
#endif

    ++m_layerFlushCount;
    startLayerFlushTimerIfNeeded();
}

void RenderLayerCompositor::updateScrollCoordinatedLayersAfterFlushIncludingSubframes()
{
    updateScrollCoordinatedLayersAfterFlush();

    Frame& frame = m_renderView.frameView().frame();
    for (Frame* subframe = frame.tree().firstChild(); subframe; subframe = subframe->tree().traverseNext(&frame)) {
        RenderView* view = subframe->contentRenderer();
        if (!view)
            continue;

        view->compositor().updateScrollCoordinatedLayersAfterFlush();
    }
}

void RenderLayerCompositor::updateScrollCoordinatedLayersAfterFlush()
{
#if PLATFORM(IOS)
    updateCustomLayersAfterFlush();
#endif

    for (auto* layer : m_scrollCoordinatedLayersNeedingUpdate)
        updateScrollCoordinatedStatus(*layer);

    m_scrollCoordinatedLayersNeedingUpdate.clear();
}

#if PLATFORM(IOS)
static bool scrollbarHasDisplayNone(Scrollbar* scrollbar)
{
    if (!scrollbar || !scrollbar->isCustomScrollbar())
        return false;

    RefPtr<RenderStyle> scrollbarStyle = static_cast<RenderScrollbar*>(scrollbar)->getScrollbarPseudoStyle(ScrollbarBGPart, SCROLLBAR);
    return scrollbarStyle && scrollbarStyle->display() == NONE;
}

// FIXME: Can we make |layer| const RenderLayer&?
static void updateScrollingLayerWithClient(RenderLayer& layer, ChromeClient* client)
{
    if (!client)
        return;

    RenderLayerBacking* backing = layer.backing();
    ASSERT(backing);

    bool allowHorizontalScrollbar = !scrollbarHasDisplayNone(layer.horizontalScrollbar());
    bool allowVerticalScrollbar = !scrollbarHasDisplayNone(layer.verticalScrollbar());
    client->addOrUpdateScrollingLayer(layer.renderer().element(), backing->scrollingLayer()->platformLayer(), backing->scrollingContentsLayer()->platformLayer(),
        layer.scrollableContentsSize(), allowHorizontalScrollbar, allowVerticalScrollbar);
}

void RenderLayerCompositor::updateCustomLayersAfterFlush()
{
    registerAllViewportConstrainedLayers();

    if (!m_scrollingLayersNeedingUpdate.isEmpty()) {
        ChromeClient* chromeClient = this->chromeClient();

        for (auto* layer : m_scrollingLayersNeedingUpdate)
            updateScrollingLayerWithClient(*layer, chromeClient);
        m_scrollingLayersNeedingUpdate.clear();
    }
    m_scrollingLayersNeedingUpdate.clear();
}
#endif

void RenderLayerCompositor::didFlushChangesForLayer(RenderLayer& layer, const GraphicsLayer* graphicsLayer)
{
    if (m_scrollCoordinatedLayers.contains(&layer))
        m_scrollCoordinatedLayersNeedingUpdate.add(&layer);

#if PLATFORM(IOS)
    if (m_scrollingLayers.contains(&layer))
        m_scrollingLayersNeedingUpdate.add(&layer);
#endif

    RenderLayerBacking* backing = layer.backing();
    if (backing->backgroundLayerPaintsFixedRootBackground() && graphicsLayer == backing->backgroundLayer())
        fixedRootBackgroundLayerChanged();
}

void RenderLayerCompositor::didPaintBacking(RenderLayerBacking*)
{
    FrameView& frameView = m_renderView.frameView();
    frameView.setLastPaintTime(monotonicallyIncreasingTime());
    if (frameView.milestonesPendingPaint() && !m_paintRelatedMilestonesTimer.isActive())
        m_paintRelatedMilestonesTimer.startOneShot(0);
}

void RenderLayerCompositor::didChangeVisibleRect()
{
    GraphicsLayer* rootLayer = rootGraphicsLayer();
    if (!rootLayer)
        return;

    const FrameView& frameView = m_renderView.frameView();

#if PLATFORM(IOS)
    IntRect visibleRect = enclosingIntRect(frameView.exposedContentRect());
#else
    IntRect visibleRect = m_clipLayer ? IntRect(IntPoint(), frameView.contentsSize()) : frameView.visibleContentRect();
#endif
    if (!rootLayer->visibleRectChangeRequiresFlush(visibleRect))
        return;
    scheduleLayerFlushNow();
}

void RenderLayerCompositor::notifyFlushBeforeDisplayRefresh(const GraphicsLayer*)
{
    if (!m_layerUpdater) {
        PlatformDisplayID displayID = 0;
        if (Page* page = this->page())
            displayID = page->chrome().displayID();

        m_layerUpdater = std::make_unique<GraphicsLayerUpdater>(*this, displayID);
    }
    
    m_layerUpdater->scheduleUpdate();
}

void RenderLayerCompositor::flushLayersSoon(GraphicsLayerUpdater&)
{
    scheduleLayerFlush(true);
}

void RenderLayerCompositor::layerTiledBackingUsageChanged(const GraphicsLayer* graphicsLayer, bool usingTiledBacking)
{
    if (usingTiledBacking) {
        ++m_layersWithTiledBackingCount;

        if (Page* page = this->page())
            graphicsLayer->tiledBacking()->setIsInWindow(page->isInWindow());
    } else {
        ASSERT(m_layersWithTiledBackingCount > 0);
        --m_layersWithTiledBackingCount;
    }
}

RenderLayerCompositor* RenderLayerCompositor::enclosingCompositorFlushingLayers() const
{
    for (Frame* frame = &m_renderView.frameView().frame(); frame; frame = frame->tree().parent()) {
        RenderLayerCompositor* compositor = frame->contentRenderer() ? &frame->contentRenderer()->compositor() : nullptr;
        if (compositor->isFlushingLayers())
            return compositor;
    }
    
    return nullptr;
}

void RenderLayerCompositor::scheduleCompositingLayerUpdate()
{
    if (!m_updateCompositingLayersTimer.isActive())
        m_updateCompositingLayersTimer.startOneShot(0);
}

void RenderLayerCompositor::updateCompositingLayersTimerFired()
{
    updateCompositingLayers(CompositingUpdateAfterLayout);
}

bool RenderLayerCompositor::hasAnyAdditionalCompositedLayers(const RenderLayer& rootLayer) const
{
    int layerCount = m_compositedLayerCount + m_renderView.frame().mainFrame().pageOverlayController().overlayCount();
    return layerCount > (rootLayer.isComposited() ? 1 : 0);
}

void RenderLayerCompositor::cancelCompositingLayerUpdate()
{
    m_updateCompositingLayersTimer.stop();
}

void RenderLayerCompositor::updateCompositingLayers(CompositingUpdateType updateType, RenderLayer* updateRoot)
{
    LOG(Compositing, "RenderLayerCompositor %p updateCompositingLayers %d %p", this, updateType, updateRoot);

    m_updateCompositingLayersTimer.stop();

    ASSERT(!m_renderView.document().inPageCache());
    
    // Compositing layers will be updated in Document::setVisualUpdatesAllowed(bool) if suppressed here.
    if (!m_renderView.document().visualUpdatesAllowed())
        return;

    // Avoid updating the layers with old values. Compositing layers will be updated after the layout is finished.
    if (m_renderView.needsLayout())
        return;

    if ((m_forceCompositingMode || m_renderView.frame().mainFrame().pageOverlayController().overlayCount()) && !m_compositing)
        enableCompositingMode(true);

    if (!m_reevaluateCompositingAfterLayout && !m_compositing)
        return;

    ++m_compositingUpdateCount;

    AnimationUpdateBlock animationUpdateBlock(&m_renderView.frameView().frame().animation());

    TemporaryChange<bool> postLayoutChange(m_inPostLayoutUpdate, true);
    
    bool checkForHierarchyUpdate = m_reevaluateCompositingAfterLayout;
    bool needGeometryUpdate = false;

    switch (updateType) {
    case CompositingUpdateAfterStyleChange:
    case CompositingUpdateAfterLayout:
    case CompositingUpdateOnHitTest:
        checkForHierarchyUpdate = true;
        break;
    case CompositingUpdateOnScroll:
        checkForHierarchyUpdate = true; // Overlap can change with scrolling, so need to check for hierarchy updates.

        needGeometryUpdate = true;
        break;
    case CompositingUpdateOnCompositedScroll:
        needGeometryUpdate = true;
        break;
    }

    if (!checkForHierarchyUpdate && !needGeometryUpdate)
        return;

    bool needHierarchyUpdate = m_compositingLayersNeedRebuild;
    bool isFullUpdate = !updateRoot;

    // Only clear the flag if we're updating the entire hierarchy.
    m_compositingLayersNeedRebuild = false;
    updateRoot = &rootRenderLayer();

    if (isFullUpdate && updateType == CompositingUpdateAfterLayout)
        m_reevaluateCompositingAfterLayout = false;

    LOG(Compositing, " checkForHierarchyUpdate %d, needGeometryUpdate %d", checkForHierarchyUpdate, needHierarchyUpdate);

#if !LOG_DISABLED
    double startTime = 0;
    if (compositingLogEnabled()) {
        ++m_rootLayerUpdateCount;
        startTime = monotonicallyIncreasingTime();
    }
#endif

    if (checkForHierarchyUpdate) {
        if (m_renderView.hasRenderNamedFlowThreads() && isFullUpdate)
            m_renderView.flowThreadController().updateFlowThreadsLayerToRegionMappingsIfNeeded();
        // Go through the layers in presentation order, so that we can compute which RenderLayers need compositing layers.
        // FIXME: we could maybe do this and the hierarchy udpate in one pass, but the parenting logic would be more complex.
        CompositingState compState(updateRoot);
        bool layersChanged = false;
        bool saw3DTransform = false;
        OverlapMap overlapTestRequestMap;
        computeCompositingRequirements(nullptr, *updateRoot, overlapTestRequestMap, compState, layersChanged, saw3DTransform);
        needHierarchyUpdate |= layersChanged;
    }

#if !LOG_DISABLED
    if (compositingLogEnabled() && isFullUpdate && (needHierarchyUpdate || needGeometryUpdate)) {
        m_obligateCompositedLayerCount = 0;
        m_secondaryCompositedLayerCount = 0;
        m_obligatoryBackingStoreBytes = 0;
        m_secondaryBackingStoreBytes = 0;

        Frame& frame = m_renderView.frameView().frame();
        bool isMainFrame = isMainFrameCompositor();
        LOG(Compositing, "\nUpdate %d of %s.\n", m_rootLayerUpdateCount, isMainFrame ? "main frame" : frame.tree().uniqueName().string().utf8().data());
    }
#endif

    if (needHierarchyUpdate) {
        // Update the hierarchy of the compositing layers.
        Vector<GraphicsLayer*> childList;
        rebuildCompositingLayerTree(*updateRoot, childList, 0);

        // Host the document layer in the RenderView's root layer.
        if (isFullUpdate) {
            appendDocumentOverlayLayers(childList);
            // Even when childList is empty, don't drop out of compositing mode if there are
            // composited layers that we didn't hit in our traversal (e.g. because of visibility:hidden).
            if (childList.isEmpty() && !hasAnyAdditionalCompositedLayers(*updateRoot))
                destroyRootLayer();
            else if (m_rootContentLayer)
                m_rootContentLayer->setChildren(childList);
        }
        
        reattachSubframeScrollLayers();
    } else if (needGeometryUpdate) {
        // We just need to do a geometry update. This is only used for position:fixed scrolling;
        // most of the time, geometry is updated via RenderLayer::styleChanged().
        updateLayerTreeGeometry(*updateRoot, 0);
        ASSERT(!isFullUpdate || !m_subframeScrollLayersNeedReattach);
    }
    
#if !LOG_DISABLED
    if (compositingLogEnabled() && isFullUpdate && (needHierarchyUpdate || needGeometryUpdate)) {
        double endTime = monotonicallyIncreasingTime();
        LOG(Compositing, "Total layers   primary   secondary   obligatory backing (KB)   secondary backing(KB)   total backing (KB)  update time (ms)\n");

        LOG(Compositing, "%8d %11d %9d %20.2f %22.2f %22.2f %18.2f\n",
            m_obligateCompositedLayerCount + m_secondaryCompositedLayerCount, m_obligateCompositedLayerCount,
            m_secondaryCompositedLayerCount, m_obligatoryBackingStoreBytes / 1024, m_secondaryBackingStoreBytes / 1024, (m_obligatoryBackingStoreBytes + m_secondaryBackingStoreBytes) / 1024, 1000.0 * (endTime - startTime));
    }
#endif
    ASSERT(updateRoot || !m_compositingLayersNeedRebuild);

    if (!hasAcceleratedCompositing())
        enableCompositingMode(false);

    // Inform the inspector that the layer tree has changed.
    InspectorInstrumentation::layerTreeDidChange(page());
}

void RenderLayerCompositor::appendDocumentOverlayLayers(Vector<GraphicsLayer*>& childList)
{
    if (!isMainFrameCompositor())
        return;

    Frame& frame = m_renderView.frameView().frame();
    Page* page = frame.page();
    if (!page)
        return;

    PageOverlayController& pageOverlayController = frame.mainFrame().pageOverlayController();
    pageOverlayController.willAttachRootLayer();
    childList.append(&pageOverlayController.documentOverlayRootLayer());
}

void RenderLayerCompositor::layerBecameNonComposited(const RenderLayer& layer)
{
    // Inform the inspector that the given RenderLayer was destroyed.
    InspectorInstrumentation::renderLayerDestroyed(page(), layer);

    ASSERT(m_compositedLayerCount > 0);
    --m_compositedLayerCount;
}

#if !LOG_DISABLED
void RenderLayerCompositor::logLayerInfo(const RenderLayer& layer, int depth)
{
    if (!compositingLogEnabled())
        return;

    RenderLayerBacking* backing = layer.backing();
    if (requiresCompositingLayer(layer) || layer.isRootLayer()) {
        ++m_obligateCompositedLayerCount;
        m_obligatoryBackingStoreBytes += backing->backingStoreMemoryEstimate();
    } else {
        ++m_secondaryCompositedLayerCount;
        m_secondaryBackingStoreBytes += backing->backingStoreMemoryEstimate();
    }

    LayoutRect absoluteBounds = backing->compositedBounds();
    absoluteBounds.move(layer.offsetFromAncestor(m_renderView.layer()));
    
    StringBuilder logString;
    logString.append(String::format("%*p (%.6f,%.6f-%.6f,%.6f) %.2fKB", 12 + depth * 2, &layer,
        absoluteBounds.x().toFloat(), absoluteBounds.y().toFloat(), absoluteBounds.maxX().toFloat(), absoluteBounds.maxY().toFloat(),
        backing->backingStoreMemoryEstimate() / 1024));
    
    logString.appendLiteral(" (");
    logString.append(logReasonsForCompositing(layer));
    logString.appendLiteral(") ");

    if (backing->graphicsLayer()->contentsOpaque() || backing->paintsIntoCompositedAncestor()) {
        logString.append('[');
        if (backing->graphicsLayer()->contentsOpaque())
            logString.appendLiteral("opaque");
        if (backing->paintsIntoCompositedAncestor())
            logString.appendLiteral("paints into ancestor");
        logString.appendLiteral("] ");
    }

    logString.append(layer.name());

    LOG(Compositing, "%s", logString.toString().utf8().data());
}
#endif

static bool checkIfDescendantClippingContextNeedsUpdate(const RenderLayer& layer, bool isClipping)
{
    for (RenderLayer* child = layer.firstChild(); child; child = child->nextSibling()) {
        RenderLayerBacking* backing = child->backing();
        if (backing && (isClipping || backing->hasAncestorClippingLayer()))
            return true;

        if (checkIfDescendantClippingContextNeedsUpdate(*child, isClipping))
            return true;
    }
    return false;
}

#if ENABLE(ACCELERATED_OVERFLOW_SCROLLING)
static bool isScrollableOverflow(EOverflow overflow)
{
    return overflow == OSCROLL || overflow == OAUTO || overflow == OOVERLAY;
}

static bool styleHasTouchScrolling(const RenderStyle& style)
{
    return style.useTouchOverflowScrolling() && (isScrollableOverflow(style.overflowX()) || isScrollableOverflow(style.overflowY()));
}
#endif

static bool styleChangeRequiresLayerRebuild(const RenderLayer& layer, const RenderStyle& oldStyle, const RenderStyle& newStyle)
{
    // Clip can affect ancestor compositing bounds, so we need recompute overlap when it changes on a non-composited layer.
    // FIXME: we should avoid doing this for all clip changes.
    if (oldStyle.clip() != newStyle.clip() || oldStyle.hasClip() != newStyle.hasClip())
        return true;

    // FIXME: need to check everything that we consult to avoid backing store here: webkit.org/b/138383
    if (!oldStyle.opacity() != !newStyle.opacity()) {
        RenderLayerModelObject* repaintContainer = layer.renderer().containerForRepaint();
        if (RenderLayerBacking* ancestorBacking = repaintContainer ? repaintContainer->layer()->backing() : nullptr) {
            if (static_cast<bool>(newStyle.opacity()) != ancestorBacking->graphicsLayer()->drawsContent())
                return true;
        }
    }

    // When overflow changes, composited layers may need to update their ancestorClipping layers.
    if (!layer.isComposited() && (oldStyle.overflowX() != newStyle.overflowX() || oldStyle.overflowY() != newStyle.overflowY()) && layer.stackingContainer()->hasCompositingDescendant())
        return true;
    
#if ENABLE(ACCELERATED_OVERFLOW_SCROLLING)
    if (styleHasTouchScrolling(oldStyle) != styleHasTouchScrolling(newStyle))
        return true;
#endif

    // Compositing layers keep track of whether they are clipped by any of the ancestors.
    // When the current layer's clipping behaviour changes, we need to propagate it to the descendants.
    bool wasClipping = oldStyle.hasClip() || oldStyle.overflowX() != OVISIBLE || oldStyle.overflowY() != OVISIBLE;
    bool isClipping = newStyle.hasClip() || newStyle.overflowX() != OVISIBLE || newStyle.overflowY() != OVISIBLE;
    if (isClipping != wasClipping) {
        if (checkIfDescendantClippingContextNeedsUpdate(layer, isClipping))
            return true;
    }

    return false;
}

void RenderLayerCompositor::layerStyleChanged(StyleDifference diff, RenderLayer& layer, const RenderStyle* oldStyle)
{
    if (diff == StyleDifferenceEqual)
        return;

    m_layerNeedsCompositingUpdate = true;

    const RenderStyle& newStyle = layer.renderer().style();
    if (updateLayerCompositingState(layer) || (oldStyle && styleChangeRequiresLayerRebuild(layer, *oldStyle, newStyle)))
        setCompositingLayersNeedRebuild();
    else if (layer.isComposited()) {
        // FIXME: updating geometry here is potentially harmful, because layout is not up-to-date.
        layer.backing()->updateGeometry();
        layer.backing()->updateAfterDescendants();
    }
}

bool RenderLayerCompositor::canCompositeClipPath(const RenderLayer& layer)
{
    ASSERT(layer.isComposited());
    ASSERT(layer.renderer().style().clipPath());

    if (layer.renderer().hasMask())
        return false;

    ClipPathOperation& clipPath = *layer.renderer().style().clipPath();
    return (clipPath.type() != ClipPathOperation::Shape || clipPath.type() == ClipPathOperation::Shape) && GraphicsLayer::supportsLayerType(GraphicsLayer::Type::Shape);
}

static RenderLayerModelObject& rendererForCompositingTests(const RenderLayer& layer)
{
    RenderLayerModelObject* renderer = &layer.renderer();

    // The compositing state of a reflection should match that of its reflected layer.
    if (layer.isReflection())
        renderer = downcast<RenderLayerModelObject>(renderer->parent()); // The RenderReplica's parent is the object being reflected.

    return *renderer;
}

bool RenderLayerCompositor::updateBacking(RenderLayer& layer, CompositingChangeRepaint shouldRepaint, BackingRequired backingRequired)
{
    bool layerChanged = false;
    RenderLayer::ViewportConstrainedNotCompositedReason viewportConstrainedNotCompositedReason = RenderLayer::NoNotCompositedReason;

    if (backingRequired == BackingRequired::Unknown)
        backingRequired = needsToBeComposited(layer, &viewportConstrainedNotCompositedReason) ? BackingRequired::Yes : BackingRequired::No;
    else {
        // Need to fetch viewportConstrainedNotCompositedReason, but without doing all the work that needsToBeComposited does.
        requiresCompositingForPosition(rendererForCompositingTests(layer), layer, &viewportConstrainedNotCompositedReason);
    }

    if (backingRequired == BackingRequired::Yes) {
        enableCompositingMode();
        
        if (!layer.backing()) {
            // If we need to repaint, do so before making backing
            if (shouldRepaint == CompositingChangeRepaintNow)
                repaintOnCompositingChange(layer);

            layer.ensureBacking();

            // At this time, the ScrollingCoordinator only supports the top-level frame.
            if (layer.isRootLayer() && isMainFrameCompositor()) {
                updateScrollCoordinatedStatus(layer);
                if (ScrollingCoordinator* scrollingCoordinator = this->scrollingCoordinator())
                    scrollingCoordinator->frameViewRootLayerDidChange(m_renderView.frameView());
#if ENABLE(RUBBER_BANDING)
                if (Page* page = this->page()) {
                    updateLayerForHeader(page->headerHeight());
                    updateLayerForFooter(page->footerHeight());
                }
#endif
                if (m_renderView.frameView().frame().settings().backgroundShouldExtendBeyondPage())
                    m_rootContentLayer->setMasksToBounds(false);

                if (TiledBacking* tiledBacking = layer.backing()->tiledBacking())
                    tiledBacking->setTopContentInset(m_renderView.frameView().topContentInset());
            }

            // This layer and all of its descendants have cached repaints rects that are relative to
            // the repaint container, so change when compositing changes; we need to update them here.
            if (layer.parent())
                layer.computeRepaintRectsIncludingDescendants();

            layerChanged = true;
        }
    } else {
        if (layer.backing()) {
            // If we're removing backing on a reflection, clear the source GraphicsLayer's pointer to
            // its replica GraphicsLayer. In practice this should never happen because reflectee and reflection 
            // are both either composited, or not composited.
            if (layer.isReflection()) {
                RenderLayer* sourceLayer = downcast<RenderLayerModelObject>(*layer.renderer().parent()).layer();
                if (RenderLayerBacking* backing = sourceLayer->backing()) {
                    ASSERT(backing->graphicsLayer()->replicaLayer() == layer.backing()->graphicsLayer());
                    backing->graphicsLayer()->setReplicatedByLayer(nullptr);
                }
            }

            removeFromScrollCoordinatedLayers(layer);

            layer.clearBacking();
            layerChanged = true;

            // This layer and all of its descendants have cached repaints rects that are relative to
            // the repaint container, so change when compositing changes; we need to update them here.
            layer.computeRepaintRectsIncludingDescendants();

            // If we need to repaint, do so now that we've removed the backing
            if (shouldRepaint == CompositingChangeRepaintNow)
                repaintOnCompositingChange(layer);
        }
    }
    
#if ENABLE(VIDEO)
    if (layerChanged && is<RenderVideo>(layer.renderer())) {
        // If it's a video, give the media player a chance to hook up to the layer.
        downcast<RenderVideo>(layer.renderer()).acceleratedRenderingStateChanged();
    }
#endif

    if (layerChanged && is<RenderWidget>(layer.renderer())) {
        RenderLayerCompositor* innerCompositor = frameContentsCompositor(&downcast<RenderWidget>(layer.renderer()));
        if (innerCompositor && innerCompositor->inCompositingMode())
            innerCompositor->updateRootLayerAttachment();
    }
    
    if (layerChanged)
        layer.clearClipRectsIncludingDescendants(PaintingClipRects);

    // If a fixed position layer gained/lost a backing or the reason not compositing it changed,
    // the scrolling coordinator needs to recalculate whether it can do fast scrolling.
    if (layer.renderer().style().position() == FixedPosition) {
        if (layer.viewportConstrainedNotCompositedReason() != viewportConstrainedNotCompositedReason) {
            layer.setViewportConstrainedNotCompositedReason(viewportConstrainedNotCompositedReason);
            layerChanged = true;
        }
        if (layerChanged) {
            if (ScrollingCoordinator* scrollingCoordinator = this->scrollingCoordinator())
                scrollingCoordinator->frameViewFixedObjectsDidChange(m_renderView.frameView());
        }
    } else
        layer.setViewportConstrainedNotCompositedReason(RenderLayer::NoNotCompositedReason);
    
    if (layer.backing())
        layer.backing()->updateDebugIndicators(m_showDebugBorders, m_showRepaintCounter);

    return layerChanged;
}

bool RenderLayerCompositor::updateLayerCompositingState(RenderLayer& layer, CompositingChangeRepaint shouldRepaint)
{
    bool layerChanged = updateBacking(layer, shouldRepaint);

    // See if we need content or clipping layers. Methods called here should assume
    // that the compositing state of descendant layers has not been updated yet.
    if (layer.backing() && layer.backing()->updateConfiguration())
        layerChanged = true;

    return layerChanged;
}

void RenderLayerCompositor::repaintOnCompositingChange(RenderLayer& layer)
{
    // If the renderer is not attached yet, no need to repaint.
    if (&layer.renderer() != &m_renderView && !layer.renderer().parent())
        return;

    RenderLayerModelObject* repaintContainer = layer.renderer().containerForRepaint();
    if (!repaintContainer)
        repaintContainer = &m_renderView;

    layer.repaintIncludingNonCompositingDescendants(repaintContainer);
    if (repaintContainer == &m_renderView) {
        // The contents of this layer may be moving between the window
        // and a GraphicsLayer, so we need to make sure the window system
        // synchronizes those changes on the screen.
        m_renderView.frameView().setNeedsOneShotDrawingSynchronization();
    }
}

// This method assumes that layout is up-to-date, unlike repaintOnCompositingChange().
void RenderLayerCompositor::repaintInCompositedAncestor(RenderLayer& layer, const LayoutRect& rect)
{
    RenderLayer* compositedAncestor = layer.enclosingCompositingLayerForRepaint(ExcludeSelf);
    if (compositedAncestor) {
        ASSERT(compositedAncestor->backing());
        LayoutRect repaintRect = rect;
        repaintRect.move(layer.offsetFromAncestor(compositedAncestor));
        compositedAncestor->setBackingNeedsRepaintInRect(repaintRect);
    }

    // The contents of this layer may be moving from a GraphicsLayer to the window,
    // so we need to make sure the window system synchronizes those changes on the screen.
    if (compositedAncestor == m_renderView.layer())
        m_renderView.frameView().setNeedsOneShotDrawingSynchronization();
}

void RenderLayerCompositor::layerWasAdded(RenderLayer&, RenderLayer&)
{
    setCompositingLayersNeedRebuild();
}

void RenderLayerCompositor::layerWillBeRemoved(RenderLayer& parent, RenderLayer& child)
{
    if (!child.isComposited() || parent.renderer().documentBeingDestroyed())
        return;

    removeFromScrollCoordinatedLayers(child);
    repaintInCompositedAncestor(child, child.backing()->compositedBounds());

    setCompositingParent(child, nullptr);
    setCompositingLayersNeedRebuild();
}

RenderLayer* RenderLayerCompositor::enclosingNonStackingClippingLayer(const RenderLayer& layer) const
{
    for (RenderLayer* parent = layer.parent(); parent; parent = parent->parent()) {
        if (parent->isStackingContainer())
            return nullptr;
        if (parent->renderer().hasClipOrOverflowClip())
            return parent;
    }
    return nullptr;
}

void RenderLayerCompositor::computeExtent(const OverlapMap& overlapMap, const RenderLayer& layer, OverlapExtent& extent) const
{
    if (extent.extentComputed)
        return;

    LayoutRect layerBounds;
    if (extent.hasTransformAnimation)
        extent.animationCausesExtentUncertainty = !layer.getOverlapBoundsIncludingChildrenAccountingForTransformAnimations(layerBounds);
    else
        layerBounds = layer.overlapBounds();
    
    // In the animating transform case, we avoid double-accounting for the transform because
    // we told pushMappingsToAncestor() to ignore transforms earlier.
    extent.bounds = enclosingLayoutRect(overlapMap.geometryMap().absoluteRect(layerBounds));

    // Empty rects never intersect, but we need them to for the purposes of overlap testing.
    if (extent.bounds.isEmpty())
        extent.bounds.setSize(LayoutSize(1, 1));

    extent.extentComputed = true;
}

void RenderLayerCompositor::addToOverlapMap(OverlapMap& overlapMap, const RenderLayer& layer, OverlapExtent& extent)
{
    if (layer.isRootLayer())
        return;

    computeExtent(overlapMap, layer, extent);

    LayoutRect clipRect = layer.backgroundClipRect(RenderLayer::ClipRectsContext(&rootRenderLayer(), AbsoluteClipRects)).rect(); // FIXME: Incorrect for CSS regions.

    // On iOS, pageScaleFactor() is not applied by RenderView, so we should not scale here.
    // FIXME: Set Settings::delegatesPageScaling to true for iOS.
#if !PLATFORM(IOS)
    const Settings& settings = m_renderView.frameView().frame().settings();
    if (!settings.delegatesPageScaling())
        clipRect.scale(pageScaleFactor());
#endif
    clipRect.intersect(extent.bounds);
    overlapMap.add(&layer, clipRect);
}

void RenderLayerCompositor::addToOverlapMapRecursive(OverlapMap& overlapMap, const RenderLayer& layer, const RenderLayer* ancestorLayer)
{
    if (!canBeComposited(layer) || overlapMap.contains(&layer))
        return;

    // A null ancestorLayer is an indication that 'layer' has already been pushed.
    if (ancestorLayer)
        overlapMap.geometryMap().pushMappingsToAncestor(&layer, ancestorLayer);
    
    OverlapExtent layerExtent;
    addToOverlapMap(overlapMap, layer, layerExtent);

#if !ASSERT_DISABLED
    LayerListMutationDetector mutationChecker(const_cast<RenderLayer*>(&layer));
#endif

    if (layer.isStackingContainer()) {
        if (Vector<RenderLayer*>* negZOrderList = layer.negZOrderList()) {
            for (auto* renderLayer : *negZOrderList)
                addToOverlapMapRecursive(overlapMap, *renderLayer, &layer);
        }
    }

    if (Vector<RenderLayer*>* normalFlowList = layer.normalFlowList()) {
        for (auto* renderLayer : *normalFlowList)
            addToOverlapMapRecursive(overlapMap, *renderLayer, &layer);
    }

    if (layer.isStackingContainer()) {
        if (Vector<RenderLayer*>* posZOrderList = layer.posZOrderList()) {
            for (auto* renderLayer : *posZOrderList)
                addToOverlapMapRecursive(overlapMap, *renderLayer, &layer);
        }
    }
    
    if (ancestorLayer)
        overlapMap.geometryMap().popMappingsToAncestor(ancestorLayer);
}

void RenderLayerCompositor::computeCompositingRequirementsForNamedFlowFixed(RenderLayer& layer, OverlapMap& overlapMap, CompositingState& childState, bool& layersChanged, bool& anyDescendantHas3DTransform)
{
    if (!layer.isRootLayer())
        return;

    if (!layer.renderer().view().hasRenderNamedFlowThreads())
        return;

    Vector<RenderLayer*> fixedLayers;
    layer.renderer().view().flowThreadController().collectFixedPositionedLayers(fixedLayers);

    for (auto* fixedLayer : fixedLayers)
        computeCompositingRequirements(&layer, *fixedLayer, overlapMap, childState, layersChanged, anyDescendantHas3DTransform);
}

//  Recurse through the layers in z-index and overflow order (which is equivalent to painting order)
//  For the z-order children of a compositing layer:
//      If a child layers has a compositing layer, then all subsequent layers must
//      be compositing in order to render above that layer.
//
//      If a child in the negative z-order list is compositing, then the layer itself
//      must be compositing so that its contents render over that child.
//      This implies that its positive z-index children must also be compositing.
//
void RenderLayerCompositor::computeCompositingRequirements(RenderLayer* ancestorLayer, RenderLayer& layer, OverlapMap& overlapMap, CompositingState& compositingState, bool& layersChanged, bool& descendantHas3DTransform)
{
    layer.updateDescendantDependentFlags();
    layer.updateLayerListsIfNeeded();

    if (layer.isFlowThreadCollectingGraphicsLayersUnderRegions()) {
        auto& flowThread = downcast<RenderFlowThread>(layer.renderer());
        layer.setHasCompositingDescendant(flowThread.hasCompositingRegionDescendant());

        // Before returning, we need to update the lists of all child layers. This is required because,
        // if this flow thread will not be painted (for instance because of having no regions, or only invalid regions),
        // the child layers will never have their lists updated (which would normally happen during painting).
        layer.updateDescendantsLayerListsIfNeeded(true);
        return;
    }

    // Clear the flag
    layer.setHasCompositingDescendant(false);
    layer.setIndirectCompositingReason(RenderLayer::IndirectCompositingReason::None);

    // Check if the layer needs to be composited for direct reasons (e.g. 3D transform).
    bool willBeComposited = needsToBeComposited(layer);

    OverlapExtent layerExtent;
    // Use the fact that we're composited as a hint to check for an animating transform.
    // FIXME: Maybe needsToBeComposited() should return a bitmask of reasons, to avoid the need to recompute things.
    if (willBeComposited && !layer.isRootLayer())
        layerExtent.hasTransformAnimation = isRunningTransformAnimation(layer.renderer());

    bool respectTransforms = !layerExtent.hasTransformAnimation;
    overlapMap.geometryMap().pushMappingsToAncestor(&layer, ancestorLayer, respectTransforms);

    RenderLayer::IndirectCompositingReason compositingReason = compositingState.subtreeIsCompositing ? RenderLayer::IndirectCompositingReason::Stacking : RenderLayer::IndirectCompositingReason::None;

    // If we know for sure the layer is going to be composited, don't bother looking it up in the overlap map
    if (!willBeComposited && !overlapMap.isEmpty() && compositingState.testingOverlap) {
        computeExtent(overlapMap, layer, layerExtent);
        // If we're testing for overlap, we only need to composite if we overlap something that is already composited.
        compositingReason = overlapMap.overlapsLayers(layerExtent.bounds) ? RenderLayer::IndirectCompositingReason::Overlap : RenderLayer::IndirectCompositingReason::None;
    }

#if ENABLE(VIDEO)
    // Video is special. It's the only RenderLayer type that can both have
    // RenderLayer children and whose children can't use its backing to render
    // into. These children (the controls) always need to be promoted into their
    // own layers to draw on top of the accelerated video.
    if (compositingState.compositingAncestor && compositingState.compositingAncestor->renderer().isVideo())
        compositingReason = RenderLayer::IndirectCompositingReason::Overlap;
#endif

    layer.setIndirectCompositingReason(compositingReason);

    // Check if the computed indirect reason will force the layer to become composited.
    if (!willBeComposited && layer.mustCompositeForIndirectReasons() && canBeComposited(layer))
        willBeComposited = true;
    ASSERT(willBeComposited == needsToBeComposited(layer));

    // The children of this layer don't need to composite, unless there is
    // a compositing layer among them, so start by inheriting the compositing
    // ancestor with subtreeIsCompositing set to false.
    CompositingState childState(compositingState);
    childState.subtreeIsCompositing = false;
#if ENABLE(CSS_COMPOSITING)
    childState.hasNotIsolatedCompositedBlendingDescendants = false;
#endif

    if (willBeComposited) {
        // Tell the parent it has compositing descendants.
        compositingState.subtreeIsCompositing = true;
        // This layer now acts as the ancestor for kids.
        childState.compositingAncestor = &layer;

        overlapMap.pushCompositingContainer();
        // This layer is going to be composited, so children can safely ignore the fact that there's an 
        // animation running behind this layer, meaning they can rely on the overlap map testing again.
        childState.testingOverlap = true;

        computeExtent(overlapMap, layer, layerExtent);
        childState.ancestorHasTransformAnimation |= layerExtent.hasTransformAnimation;
        // Too hard to compute animated bounds if both us and some ancestor is animating transform.
        layerExtent.animationCausesExtentUncertainty |= layerExtent.hasTransformAnimation && compositingState.ancestorHasTransformAnimation;
    }

#if !ASSERT_DISABLED
    LayerListMutationDetector mutationChecker(&layer);
#endif

    bool anyDescendantHas3DTransform = false;

    if (layer.isStackingContainer()) {
        if (Vector<RenderLayer*>* negZOrderList = layer.negZOrderList()) {
            for (auto* renderLayer : *negZOrderList) {
                computeCompositingRequirements(&layer, *renderLayer, overlapMap, childState, layersChanged, anyDescendantHas3DTransform);

                // If we have to make a layer for this child, make one now so we can have a contents layer
                // (since we need to ensure that the -ve z-order child renders underneath our contents).
                if (!willBeComposited && childState.subtreeIsCompositing) {
                    // make layer compositing
                    layer.setIndirectCompositingReason(RenderLayer::IndirectCompositingReason::BackgroundLayer);
                    childState.compositingAncestor = &layer;
                    overlapMap.pushCompositingContainer();
                    // This layer is going to be composited, so children can safely ignore the fact that there's an 
                    // animation running behind this layer, meaning they can rely on the overlap map testing again
                    childState.testingOverlap = true;
                    willBeComposited = true;
                }
            }
        }
    }

    if (layer.renderer().isRenderNamedFlowFragmentContainer()) {
        // We are going to collect layers from the RenderFlowThread into the GraphicsLayer of the parent of the
        // anonymous RenderRegion, but first we need to make sure that the parent itself of the region is going to
        // have a composited layer. We only want to make regions composited when there's an actual layer that we
        // need to move to that region.
        computeRegionCompositingRequirements(downcast<RenderBlockFlow>(layer.renderer()).renderNamedFlowFragment(), overlapMap, childState, layersChanged, anyDescendantHas3DTransform);
    }

    
    if (Vector<RenderLayer*>* normalFlowList = layer.normalFlowList()) {
        for (auto* renderLayer : *normalFlowList)
            computeCompositingRequirements(&layer, *renderLayer, overlapMap, childState, layersChanged, anyDescendantHas3DTransform);
    }

    if (layer.isStackingContainer()) {
        if (Vector<RenderLayer*>* posZOrderList = layer.posZOrderList()) {
            for (auto* renderLayer : *posZOrderList)
                computeCompositingRequirements(&layer, *renderLayer, overlapMap, childState, layersChanged, anyDescendantHas3DTransform);
        }
    }

    if (layer.isRootLayer())
        computeCompositingRequirementsForNamedFlowFixed(layer, overlapMap, childState, layersChanged, anyDescendantHas3DTransform);

    // If we just entered compositing mode, the root will have become composited (as long as accelerated compositing is enabled).
    if (layer.isRootLayer()) {
        if (inCompositingMode() && m_hasAcceleratedCompositing)
            willBeComposited = true;
    }
    
    ASSERT(willBeComposited == needsToBeComposited(layer));

    // All layers (even ones that aren't being composited) need to get added to
    // the overlap map. Layers that do not composite will draw into their
    // compositing ancestor's backing, and so are still considered for overlap.
    // FIXME: When layerExtent has taken animation bounds into account, we also know that the bounds
    // include descendants, so we don't need to add them all to the overlap map.
    if (childState.compositingAncestor && !childState.compositingAncestor->isRootLayer())
        addToOverlapMap(overlapMap, layer, layerExtent);

#if ENABLE(CSS_COMPOSITING)
    layer.setHasNotIsolatedCompositedBlendingDescendants(childState.hasNotIsolatedCompositedBlendingDescendants);
    // ASSERT(!layer.hasNotIsolatedCompositedBlendingDescendants() || layer.hasNotIsolatedBlendingDescendants());
#endif
    // Now check for reasons to become composited that depend on the state of descendant layers.
    RenderLayer::IndirectCompositingReason indirectCompositingReason;
    if (!willBeComposited && canBeComposited(layer)
        && requiresCompositingForIndirectReason(layer.renderer(), childState.subtreeIsCompositing, anyDescendantHas3DTransform, indirectCompositingReason)) {
        layer.setIndirectCompositingReason(indirectCompositingReason);
        childState.compositingAncestor = &layer;
        overlapMap.pushCompositingContainer();
        addToOverlapMapRecursive(overlapMap, layer);
        willBeComposited = true;
    }
    
    ASSERT(willBeComposited == needsToBeComposited(layer));
    if (layer.reflectionLayer()) {
        // FIXME: Shouldn't we call computeCompositingRequirements to handle a reflection overlapping with another renderer?
        layer.reflectionLayer()->setIndirectCompositingReason(willBeComposited ? RenderLayer::IndirectCompositingReason::Stacking : RenderLayer::IndirectCompositingReason::None);
    }

    // Subsequent layers in the parent stacking context also need to composite.
    if (childState.subtreeIsCompositing)
        compositingState.subtreeIsCompositing = true;

    // Set the flag to say that this layer has compositing children.
    layer.setHasCompositingDescendant(childState.subtreeIsCompositing);

    // setHasCompositingDescendant() may have changed the answer to needsToBeComposited() when clipping, so test that again.
    bool isCompositedClippingLayer = canBeComposited(layer) && clipsCompositingDescendants(layer);

    // Turn overlap testing off for later layers if it's already off, or if we have an animating transform.
    // Note that if the layer clips its descendants, there's no reason to propagate the child animation to the parent layers. That's because
    // we know for sure the animation is contained inside the clipping rectangle, which is already added to the overlap map.
    if ((!childState.testingOverlap && !isCompositedClippingLayer) || layerExtent.knownToBeHaveExtentUncertainty())
        compositingState.testingOverlap = false;
    
    if (isCompositedClippingLayer) {
        if (!willBeComposited) {
            childState.compositingAncestor = &layer;
            overlapMap.pushCompositingContainer();
            addToOverlapMapRecursive(overlapMap, layer);
            willBeComposited = true;
         }
    }

#if ENABLE(CSS_COMPOSITING)
    if ((willBeComposited && layer.hasBlendMode())
        || (layer.hasNotIsolatedCompositedBlendingDescendants() && !layer.isolatesCompositedBlending()))
        compositingState.hasNotIsolatedCompositedBlendingDescendants = true;
#endif

    if (childState.compositingAncestor == &layer && !layer.isRootLayer())
        overlapMap.popCompositingContainer();

    // If we're back at the root, and no other layers need to be composited, and the root layer itself doesn't need
    // to be composited, then we can drop out of compositing mode altogether. However, don't drop out of compositing mode
    // if there are composited layers that we didn't hit in our traversal (e.g. because of visibility:hidden).
    if (layer.isRootLayer() && !childState.subtreeIsCompositing && !requiresCompositingLayer(layer) && !m_forceCompositingMode && !hasAnyAdditionalCompositedLayers(layer)) {
        // Don't drop out of compositing on iOS, because we may flash. See <rdar://problem/8348337>.
#if !PLATFORM(IOS)
        enableCompositingMode(false);
        willBeComposited = false;
#endif
    }
    
    ASSERT(willBeComposited == needsToBeComposited(layer));

    // Update backing now, so that we can use isComposited() reliably during tree traversal in rebuildCompositingLayerTree().
    if (updateBacking(layer, CompositingChangeRepaintNow, willBeComposited ? BackingRequired::Yes : BackingRequired::No))
        layersChanged = true;

    if (layer.reflectionLayer() && updateLayerCompositingState(*layer.reflectionLayer(), CompositingChangeRepaintNow))
        layersChanged = true;

    descendantHas3DTransform |= anyDescendantHas3DTransform || layer.has3DTransform();

    overlapMap.geometryMap().popMappingsToAncestor(ancestorLayer);
}

void RenderLayerCompositor::computeRegionCompositingRequirements(RenderNamedFlowFragment* region, OverlapMap& overlapMap, CompositingState& childState, bool& layersChanged, bool& anyDescendantHas3DTransform)
{
    if (!region->isValid())
        return;

    RenderFlowThread* flowThread = region->flowThread();
    
    overlapMap.geometryMap().pushRenderFlowThread(flowThread);

    if (const RenderLayerList* layerList = flowThread->getLayerListForRegion(region)) {
        for (auto* renderLayer : *layerList) {
            ASSERT(flowThread->regionForCompositedLayer(*renderLayer) == region);
            computeCompositingRequirements(flowThread->layer(), *renderLayer, overlapMap, childState, layersChanged, anyDescendantHas3DTransform);
        }
    }

    overlapMap.geometryMap().popMappingsToAncestor(&region->layerOwner());
}

void RenderLayerCompositor::setCompositingParent(RenderLayer& childLayer, RenderLayer* parentLayer)
{
    ASSERT(!parentLayer || childLayer.ancestorCompositingLayer() == parentLayer);
    ASSERT(childLayer.isComposited());

    // It's possible to be called with a parent that isn't yet composited when we're doing
    // partial updates as required by painting or hit testing. Just bail in that case;
    // we'll do a full layer update soon.
    if (!parentLayer || !parentLayer->isComposited())
        return;

    if (parentLayer) {
        GraphicsLayer* hostingLayer = parentLayer->backing()->parentForSublayers();
        GraphicsLayer* hostedLayer = childLayer.backing()->childForSuperlayers();
        
        hostingLayer->addChild(hostedLayer);
    } else
        childLayer.backing()->childForSuperlayers()->removeFromParent();
}

void RenderLayerCompositor::removeCompositedChildren(RenderLayer& layer)
{
    ASSERT(layer.isComposited());

    layer.backing()->parentForSublayers()->removeAllChildren();
}

#if ENABLE(VIDEO)
bool RenderLayerCompositor::canAccelerateVideoRendering(RenderVideo& video) const
{
    if (!m_hasAcceleratedCompositing)
        return false;

    return video.supportsAcceleratedRendering();
}
#endif

void RenderLayerCompositor::rebuildCompositingLayerTreeForNamedFlowFixed(RenderLayer& layer, Vector<GraphicsLayer*>& childGraphicsLayersOfEnclosingLayer, int depth)
{
    if (!layer.isRootLayer())
        return;

    if (!layer.renderer().view().hasRenderNamedFlowThreads())
        return;

    Vector<RenderLayer*> fixedLayers;
    layer.renderer().view().flowThreadController().collectFixedPositionedLayers(fixedLayers);

    for (auto* fixedLayer : fixedLayers)
        rebuildCompositingLayerTree(*fixedLayer, childGraphicsLayersOfEnclosingLayer, depth);
}

void RenderLayerCompositor::rebuildCompositingLayerTree(RenderLayer& layer, Vector<GraphicsLayer*>& childLayersOfEnclosingLayer, int depth)
{
    // Make the layer compositing if necessary, and set up clipping and content layers.
    // Note that we can only do work here that is independent of whether the descendant layers
    // have been processed. computeCompositingRequirements() will already have done the repaint if necessary.

    // Do not iterate the RenderFlowThread directly. We are going to collect composited layers as part of regions.
    if (layer.isFlowThreadCollectingGraphicsLayersUnderRegions())
        return;

    RenderLayerBacking* layerBacking = layer.backing();
    if (layerBacking) {
        // The compositing state of all our children has been updated already, so now
        // we can compute and cache the composited bounds for this layer.
        layerBacking->updateCompositedBounds();

        if (RenderLayer* reflection = layer.reflectionLayer()) {
            if (reflection->backing())
                reflection->backing()->updateCompositedBounds();
        }

        if (layerBacking->updateConfiguration())
            layerBacking->updateDebugIndicators(m_showDebugBorders, m_showRepaintCounter);
        
        layerBacking->updateGeometry();

        if (!layer.parent())
            updateRootLayerPosition();

#if !LOG_DISABLED
        logLayerInfo(layer, depth);
#else
        UNUSED_PARAM(depth);
#endif
        if (layerBacking->hasUnpositionedOverflowControlsLayers())
            layer.positionNewlyCreatedOverflowControls();
    }

    // If this layer has backing, then we are collecting its children, otherwise appending
    // to the compositing child list of an enclosing layer.
    Vector<GraphicsLayer*> layerChildren;
    Vector<GraphicsLayer*>& childList = layerBacking ? layerChildren : childLayersOfEnclosingLayer;

#if !ASSERT_DISABLED
    LayerListMutationDetector mutationChecker(&layer);
#endif

    if (layer.isStackingContainer()) {
        if (Vector<RenderLayer*>* negZOrderList = layer.negZOrderList()) {
            for (auto* renderLayer : *negZOrderList)
                rebuildCompositingLayerTree(*renderLayer, childList, depth + 1);
        }

        // If a negative z-order child is compositing, we get a foreground layer which needs to get parented.
        if (layerBacking && layerBacking->foregroundLayer())
            childList.append(layerBacking->foregroundLayer());
    }

    if (layer.renderer().isRenderNamedFlowFragmentContainer())
        rebuildRegionCompositingLayerTree(downcast<RenderBlockFlow>(layer.renderer()).renderNamedFlowFragment(), layerChildren, depth + 1);

    if (Vector<RenderLayer*>* normalFlowList = layer.normalFlowList()) {
        for (auto* renderLayer : *normalFlowList)
            rebuildCompositingLayerTree(*renderLayer, childList, depth + 1);
    }
    
    if (layer.isStackingContainer()) {
        if (Vector<RenderLayer*>* posZOrderList = layer.posZOrderList()) {
            for (auto* renderLayer : *posZOrderList)
                rebuildCompositingLayerTree(*renderLayer, childList, depth + 1);
        }
    }

    if (layer.isRootLayer())
        rebuildCompositingLayerTreeForNamedFlowFixed(layer, childList, depth + 1);

    if (layerBacking) {
        bool parented = false;
        if (is<RenderWidget>(layer.renderer()))
            parented = parentFrameContentLayers(&downcast<RenderWidget>(layer.renderer()));

        if (!parented)
            layerBacking->parentForSublayers()->setChildren(layerChildren);

        // If the layer has a clipping layer the overflow controls layers will be siblings of the clipping layer.
        // Otherwise, the overflow control layers are normal children.
        if (!layerBacking->hasClippingLayer() && !layerBacking->hasScrollingLayer()) {
            if (GraphicsLayer* overflowControlLayer = layerBacking->layerForHorizontalScrollbar()) {
                overflowControlLayer->removeFromParent();
                layerBacking->parentForSublayers()->addChild(overflowControlLayer);
            }

            if (GraphicsLayer* overflowControlLayer = layerBacking->layerForVerticalScrollbar()) {
                overflowControlLayer->removeFromParent();
                layerBacking->parentForSublayers()->addChild(overflowControlLayer);
            }

            if (GraphicsLayer* overflowControlLayer = layerBacking->layerForScrollCorner()) {
                overflowControlLayer->removeFromParent();
                layerBacking->parentForSublayers()->addChild(overflowControlLayer);
            }
        }

        childLayersOfEnclosingLayer.append(layerBacking->childForSuperlayers());
    }
    
    if (RenderLayerBacking* layerBacking = layer.backing())
        layerBacking->updateAfterDescendants();
}

void RenderLayerCompositor::rebuildRegionCompositingLayerTree(RenderNamedFlowFragment* region, Vector<GraphicsLayer*>& childList, int depth)
{
    if (!region->isValid())
        return;

    RenderFlowThread* flowThread = region->flowThread();
    ASSERT(flowThread->collectsGraphicsLayersUnderRegions());
    if (const RenderLayerList* layerList = flowThread->getLayerListForRegion(region)) {
        for (auto* renderLayer : *layerList) {
            ASSERT(flowThread->regionForCompositedLayer(*renderLayer) == region);
            rebuildCompositingLayerTree(*renderLayer, childList, depth + 1);
        }
    }
}

void RenderLayerCompositor::frameViewDidChangeLocation(const IntPoint& contentsOffset)
{
    if (m_overflowControlsHostLayer)
        m_overflowControlsHostLayer->setPosition(contentsOffset);
}

void RenderLayerCompositor::frameViewDidChangeSize()
{
    if (m_clipLayer) {
        const FrameView& frameView = m_renderView.frameView();
        m_clipLayer->setSize(frameView.unscaledVisibleContentSizeIncludingObscuredArea());
        m_clipLayer->setPosition(positionForClipLayer());

        frameViewDidScroll();
        updateOverflowControlsLayers();

#if ENABLE(RUBBER_BANDING)
        if (m_layerForOverhangAreas) {
            m_layerForOverhangAreas->setSize(frameView.frameRect().size());
            m_layerForOverhangAreas->setPosition(FloatPoint(0, m_renderView.frameView().topContentInset()));
        }
#endif
    }
}

bool RenderLayerCompositor::hasCoordinatedScrolling() const
{
    ScrollingCoordinator* scrollingCoordinator = this->scrollingCoordinator();
    return scrollingCoordinator && scrollingCoordinator->coordinatesScrollingForFrameView(m_renderView.frameView());
}

void RenderLayerCompositor::updateScrollLayerPosition()
{
    ASSERT(m_scrollLayer);

    FrameView& frameView = m_renderView.frameView();
    IntPoint scrollPosition = frameView.scrollPosition();

    m_scrollLayer->setPosition(FloatPoint(-scrollPosition.x(), -scrollPosition.y()));

    if (GraphicsLayer* fixedBackgroundLayer = fixedRootBackgroundLayer())
        fixedBackgroundLayer->setPosition(toLayoutPoint(frameView.scrollOffsetForFixedPosition()));
}

FloatPoint RenderLayerCompositor::positionForClipLayer() const
{
    return FloatPoint(0, FrameView::yPositionForInsetClipLayer(m_renderView.frameView().scrollPosition(), m_renderView.frameView().topContentInset()));
}

void RenderLayerCompositor::frameViewDidScroll()
{
    if (!m_scrollLayer)
        return;

    // If there's a scrolling coordinator that manages scrolling for this frame view,
    // it will also manage updating the scroll layer position.
    if (hasCoordinatedScrolling()) {
        // We have to schedule a flush in order for the main TiledBacking to update its tile coverage.
        scheduleLayerFlushNow();
        return;
    }

    updateScrollLayerPosition();
}

void RenderLayerCompositor::frameViewDidAddOrRemoveScrollbars()
{
    updateOverflowControlsLayers();
}

void RenderLayerCompositor::frameViewDidLayout()
{
    RenderLayerBacking* renderViewBacking = m_renderView.layer()->backing();
    if (renderViewBacking)
        renderViewBacking->adjustTiledBackingCoverage();
}

void RenderLayerCompositor::rootFixedBackgroundsChanged()
{
    RenderLayerBacking* renderViewBacking = m_renderView.layer()->backing();
    if (renderViewBacking && renderViewBacking->usingTiledBacking())
        setCompositingLayersNeedRebuild();
}

void RenderLayerCompositor::scrollingLayerDidChange(RenderLayer& layer)
{
    if (ScrollingCoordinator* scrollingCoordinator = this->scrollingCoordinator())
        scrollingCoordinator->scrollableAreaScrollLayerDidChange(layer);
}

void RenderLayerCompositor::fixedRootBackgroundLayerChanged()
{
    if (m_renderView.documentBeingDestroyed())
        return;

    if (m_renderView.layer()->isComposited())
        updateScrollCoordinatedStatus(*m_renderView.layer());
}

String RenderLayerCompositor::layerTreeAsText(LayerTreeFlags flags)
{
    updateCompositingLayers(CompositingUpdateAfterLayout);

    if (!m_rootContentLayer)
        return String();

    flushPendingLayerChanges(true);

    LayerTreeAsTextBehavior layerTreeBehavior = LayerTreeAsTextBehaviorNormal;
    if (flags & LayerTreeFlagsIncludeDebugInfo)
        layerTreeBehavior |= LayerTreeAsTextDebug;
    if (flags & LayerTreeFlagsIncludeVisibleRects)
        layerTreeBehavior |= LayerTreeAsTextIncludeVisibleRects;
    if (flags & LayerTreeFlagsIncludeTileCaches)
        layerTreeBehavior |= LayerTreeAsTextIncludeTileCaches;
    if (flags & LayerTreeFlagsIncludeRepaintRects)
        layerTreeBehavior |= LayerTreeAsTextIncludeRepaintRects;
    if (flags & LayerTreeFlagsIncludePaintingPhases)
        layerTreeBehavior |= LayerTreeAsTextIncludePaintingPhases;
    if (flags & LayerTreeFlagsIncludeContentLayers)
        layerTreeBehavior |= LayerTreeAsTextIncludeContentLayers;

    // We skip dumping the scroll and clip layers to keep layerTreeAsText output
    // similar between platforms.
    String layerTreeText = m_rootContentLayer->layerTreeAsText(layerTreeBehavior);

    // Dump an empty layer tree only if the only composited layer is the main frame's tiled backing,
    // so that tests expecting us to drop out of accelerated compositing when there are no layers succeed.
    if (!hasAnyAdditionalCompositedLayers(rootRenderLayer()) && documentUsesTiledBacking() && !(layerTreeBehavior & LayerTreeAsTextIncludeTileCaches))
        layerTreeText = "";

    // The true root layer is not included in the dump, so if we want to report
    // its repaint rects, they must be included here.
    if (flags & LayerTreeFlagsIncludeRepaintRects)
        return m_renderView.frameView().trackedRepaintRectsAsText() + layerTreeText;

    return layerTreeText;
}

RenderLayerCompositor* RenderLayerCompositor::frameContentsCompositor(RenderWidget* renderer)
{
    if (Document* contentDocument = renderer->frameOwnerElement().contentDocument()) {
        if (RenderView* view = contentDocument->renderView())
            return &view->compositor();
    }
    return nullptr;
}

bool RenderLayerCompositor::parentFrameContentLayers(RenderWidget* renderer)
{
    RenderLayerCompositor* innerCompositor = frameContentsCompositor(renderer);
    if (!innerCompositor || !innerCompositor->inCompositingMode() || innerCompositor->rootLayerAttachment() != RootLayerAttachedViaEnclosingFrame)
        return false;
    
    RenderLayer* layer = renderer->layer();
    if (!layer->isComposited())
        return false;

    RenderLayerBacking* backing = layer->backing();
    GraphicsLayer* hostingLayer = backing->parentForSublayers();
    GraphicsLayer* rootLayer = innerCompositor->rootGraphicsLayer();
    if (hostingLayer->children().size() != 1 || hostingLayer->children()[0] != rootLayer) {
        hostingLayer->removeAllChildren();
        hostingLayer->addChild(rootLayer);
    }
    return true;
}

// This just updates layer geometry without changing the hierarchy.
void RenderLayerCompositor::updateLayerTreeGeometry(RenderLayer& layer, int depth)
{
    if (RenderLayerBacking* layerBacking = layer.backing()) {
        // The compositing state of all our children has been updated already, so now
        // we can compute and cache the composited bounds for this layer.
        layerBacking->updateCompositedBounds();

        if (RenderLayer* reflection = layer.reflectionLayer()) {
            if (reflection->backing())
                reflection->backing()->updateCompositedBounds();
        }

        layerBacking->updateConfiguration();
        layerBacking->updateGeometry();

        if (!layer.parent())
            updateRootLayerPosition();

#if !LOG_DISABLED
        logLayerInfo(layer, depth);
#else
        UNUSED_PARAM(depth);
#endif
    }

#if !ASSERT_DISABLED
    LayerListMutationDetector mutationChecker(&layer);
#endif

    if (layer.isStackingContainer()) {
        if (Vector<RenderLayer*>* negZOrderList = layer.negZOrderList()) {
            for (auto* renderLayer : *negZOrderList)
                updateLayerTreeGeometry(*renderLayer, depth + 1);
        }
    }

    if (Vector<RenderLayer*>* normalFlowList = layer.normalFlowList()) {
        for (auto* renderLayer : *normalFlowList)
            updateLayerTreeGeometry(*renderLayer, depth + 1);
    }
    
    if (layer.isStackingContainer()) {
        if (Vector<RenderLayer*>* posZOrderList = layer.posZOrderList()) {
            for (auto* renderLayer : *posZOrderList)
                updateLayerTreeGeometry(*renderLayer, depth + 1);
        }
    }

    if (RenderLayerBacking* layerBacking = layer.backing())
        layerBacking->updateAfterDescendants();
}

// Recurs down the RenderLayer tree until its finds the compositing descendants of compositingAncestor and updates their geometry.
void RenderLayerCompositor::updateCompositingDescendantGeometry(RenderLayer& compositingAncestor, RenderLayer& layer, bool compositedChildrenOnly)
{
    if (&layer != &compositingAncestor) {
        if (RenderLayerBacking* layerBacking = layer.backing()) {
            layerBacking->updateCompositedBounds();

            if (RenderLayer* reflection = layer.reflectionLayer()) {
                if (reflection->backing())
                    reflection->backing()->updateCompositedBounds();
            }

            layerBacking->updateGeometry();
            if (compositedChildrenOnly) {
                layerBacking->updateAfterDescendants();
                return;
            }
        }
    }

    if (layer.reflectionLayer())
        updateCompositingDescendantGeometry(compositingAncestor, *layer.reflectionLayer(), compositedChildrenOnly);

    if (!layer.hasCompositingDescendant())
        return;

#if !ASSERT_DISABLED
    LayerListMutationDetector mutationChecker(&layer);
#endif
    
    if (layer.isStackingContainer()) {
        if (Vector<RenderLayer*>* negZOrderList = layer.negZOrderList()) {
            for (auto* renderLayer : *negZOrderList)
                updateCompositingDescendantGeometry(compositingAncestor, *renderLayer, compositedChildrenOnly);
        }
    }

    if (Vector<RenderLayer*>* normalFlowList = layer.normalFlowList()) {
        for (auto* renderLayer : *normalFlowList)
            updateCompositingDescendantGeometry(compositingAncestor, *renderLayer, compositedChildrenOnly);
    }
    
    if (layer.isStackingContainer()) {
        if (Vector<RenderLayer*>* posZOrderList = layer.posZOrderList()) {
            for (auto* renderLayer : *posZOrderList)
                updateCompositingDescendantGeometry(compositingAncestor, *renderLayer, compositedChildrenOnly);
        }
    }
    
    if (&layer != &compositingAncestor) {
        if (RenderLayerBacking* layerBacking = layer.backing())
            layerBacking->updateAfterDescendants();
    }
}

void RenderLayerCompositor::repaintCompositedLayers()
{
    recursiveRepaintLayer(rootRenderLayer());
}

void RenderLayerCompositor::recursiveRepaintLayer(RenderLayer& layer)
{
    // FIXME: This method does not work correctly with transforms.
    if (layer.isComposited() && !layer.backing()->paintsIntoCompositedAncestor())
        layer.setBackingNeedsRepaint();

#if !ASSERT_DISABLED
    LayerListMutationDetector mutationChecker(&layer);
#endif

    if (layer.hasCompositingDescendant()) {
        if (Vector<RenderLayer*>* negZOrderList = layer.negZOrderList()) {
            for (auto* renderLayer : *negZOrderList)
                recursiveRepaintLayer(*renderLayer);
        }

        if (Vector<RenderLayer*>* posZOrderList = layer.posZOrderList()) {
            for (auto* renderLayer : *posZOrderList)
                recursiveRepaintLayer(*renderLayer);
        }
    }
    if (Vector<RenderLayer*>* normalFlowList = layer.normalFlowList()) {
        for (auto* renderLayer : *normalFlowList)
            recursiveRepaintLayer(*renderLayer);
    }
}

RenderLayer& RenderLayerCompositor::rootRenderLayer() const
{
    return *m_renderView.layer();
}

GraphicsLayer* RenderLayerCompositor::rootGraphicsLayer() const
{
    if (m_overflowControlsHostLayer)
        return m_overflowControlsHostLayer.get();
    return m_rootContentLayer.get();
}

GraphicsLayer* RenderLayerCompositor::scrollLayer() const
{
    return m_scrollLayer.get();
}

GraphicsLayer* RenderLayerCompositor::clipLayer() const
{
    return m_clipLayer.get();
}

GraphicsLayer* RenderLayerCompositor::rootContentLayer() const
{
    return m_rootContentLayer.get();
}

#if ENABLE(RUBBER_BANDING)
GraphicsLayer* RenderLayerCompositor::headerLayer() const
{
    return m_layerForHeader.get();
}

GraphicsLayer* RenderLayerCompositor::footerLayer() const
{
    return m_layerForFooter.get();
}
#endif

void RenderLayerCompositor::setIsInWindowForLayerIncludingDescendants(RenderLayer& layer, bool isInWindow)
{
    if (layer.isComposited() && layer.backing()->usingTiledBacking())
        layer.backing()->tiledBacking()->setIsInWindow(isInWindow);

    // No need to recurse if we don't have any other tiled layers.
    if (hasNonMainLayersWithTiledBacking())
        return;

    for (RenderLayer* childLayer = layer.firstChild(); childLayer; childLayer = childLayer->nextSibling())
        setIsInWindowForLayerIncludingDescendants(*childLayer, isInWindow);
}

void RenderLayerCompositor::setIsInWindow(bool isInWindow)
{
    setIsInWindowForLayerIncludingDescendants(*m_renderView.layer(), isInWindow);
    
    if (!inCompositingMode())
        return;

    if (isInWindow) {
        if (m_rootLayerAttachment != RootLayerUnattached)
            return;

        RootLayerAttachment attachment = isMainFrameCompositor() ? RootLayerAttachedViaChromeClient : RootLayerAttachedViaEnclosingFrame;
        attachRootLayer(attachment);
#if PLATFORM(IOS)
        registerAllViewportConstrainedLayers();
        registerAllScrollingLayers();
#endif
    } else {
        if (m_rootLayerAttachment == RootLayerUnattached)
            return;

        detachRootLayer();
#if PLATFORM(IOS)
        unregisterAllViewportConstrainedLayers();
        unregisterAllScrollingLayers();
#endif
    }
}

void RenderLayerCompositor::clearBackingForLayerIncludingDescendants(RenderLayer& layer)
{
    if (layer.isComposited()) {
        removeFromScrollCoordinatedLayers(layer);
        layer.clearBacking();
    }

    for (RenderLayer* childLayer = layer.firstChild(); childLayer; childLayer = childLayer->nextSibling())
        clearBackingForLayerIncludingDescendants(*childLayer);
}

void RenderLayerCompositor::clearBackingForAllLayers()
{
    clearBackingForLayerIncludingDescendants(*m_renderView.layer());
}

void RenderLayerCompositor::updateRootLayerPosition()
{
    if (m_rootContentLayer) {
        const IntRect& documentRect = m_renderView.documentRect();
        m_rootContentLayer->setSize(documentRect.size());        
        m_rootContentLayer->setPosition(FloatPoint(documentRect.x(), documentRect.y() + m_renderView.frameView().yPositionForRootContentLayer()));
        m_rootContentLayer->setAnchorPoint(FloatPoint3D());
    }
    if (m_clipLayer) {
        m_clipLayer->setSize(m_renderView.frameView().unscaledVisibleContentSizeIncludingObscuredArea());
        m_clipLayer->setPosition(positionForClipLayer());
    }

#if ENABLE(RUBBER_BANDING)
    if (m_contentShadowLayer) {
        m_contentShadowLayer->setPosition(m_rootContentLayer->position());
        m_contentShadowLayer->setSize(m_rootContentLayer->size());
    }

    updateLayerForTopOverhangArea(m_layerForTopOverhangArea != nullptr);
    updateLayerForBottomOverhangArea(m_layerForBottomOverhangArea != nullptr);
    updateLayerForHeader(m_layerForHeader != nullptr);
    updateLayerForFooter(m_layerForFooter != nullptr);
#endif
}

bool RenderLayerCompositor::has3DContent() const
{
    return layerHas3DContent(rootRenderLayer());
}

bool RenderLayerCompositor::needsToBeComposited(const RenderLayer& layer, RenderLayer::ViewportConstrainedNotCompositedReason* viewportConstrainedNotCompositedReason) const
{
    if (!canBeComposited(layer))
        return false;

    return requiresCompositingLayer(layer, viewportConstrainedNotCompositedReason) || layer.mustCompositeForIndirectReasons() || (inCompositingMode() && layer.isRootLayer());
}

// Note: this specifies whether the RL needs a compositing layer for intrinsic reasons.
// Use needsToBeComposited() to determine if a RL actually needs a compositing layer.
// static
bool RenderLayerCompositor::requiresCompositingLayer(const RenderLayer& layer, RenderLayer::ViewportConstrainedNotCompositedReason* viewportConstrainedNotCompositedReason) const
{
    auto& renderer = rendererForCompositingTests(layer);

    // The root layer always has a compositing layer, but it may not have backing.
    return requiresCompositingForTransform(renderer)
        || requiresCompositingForVideo(renderer)
        || requiresCompositingForCanvas(renderer)
        || requiresCompositingForPlugin(renderer)
        || requiresCompositingForFrame(renderer)
        || requiresCompositingForBackfaceVisibility(renderer)
        || clipsCompositingDescendants(*renderer.layer())
        || requiresCompositingForAnimation(renderer)
        || requiresCompositingForFilters(renderer)
        || requiresCompositingForPosition(renderer, *renderer.layer(), viewportConstrainedNotCompositedReason)
#if PLATFORM(IOS)
        || requiresCompositingForScrolling(*renderer.layer())
#endif
        || requiresCompositingForOverflowScrolling(*renderer.layer());
}

bool RenderLayerCompositor::canBeComposited(const RenderLayer& layer) const
{
    if (m_hasAcceleratedCompositing && layer.isSelfPaintingLayer()) {
        if (!layer.isInsideFlowThread())
            return true;

        // CSS Regions flow threads do not need to be composited as we use composited RenderRegions
        // to render the background of the RenderFlowThread.
        if (layer.isRenderFlowThread())
            return false;

        return true;
    }
    return false;
}

bool RenderLayerCompositor::requiresOwnBackingStore(const RenderLayer& layer, const RenderLayer* compositingAncestorLayer, const LayoutRect& layerCompositedBoundsInAncestor, const LayoutRect& ancestorCompositedBounds) const
{
    auto& renderer = layer.renderer();

    if (compositingAncestorLayer
        && !(compositingAncestorLayer->backing()->graphicsLayer()->drawsContent()
            || compositingAncestorLayer->backing()->paintsIntoWindow()
            || compositingAncestorLayer->backing()->paintsIntoCompositedAncestor()))
        return true;

    if (layer.isRootLayer()
        || layer.transform() // note: excludes perspective and transformStyle3D.
        || requiresCompositingForVideo(renderer)
        || requiresCompositingForCanvas(renderer)
        || requiresCompositingForPlugin(renderer)
        || requiresCompositingForFrame(renderer)
        || requiresCompositingForBackfaceVisibility(renderer)
        || requiresCompositingForAnimation(renderer)
        || requiresCompositingForFilters(renderer)
        || requiresCompositingForPosition(renderer, layer)
        || requiresCompositingForOverflowScrolling(layer)
        || renderer.isTransparent()
        || renderer.hasMask()
        || renderer.hasReflection()
        || renderer.hasFilter()
        || renderer.hasBackdropFilter()
#if PLATFORM(IOS)
        || requiresCompositingForScrolling(layer)
#endif
        )
        return true;

    if (layer.mustCompositeForIndirectReasons()) {
        RenderLayer::IndirectCompositingReason reason = layer.indirectCompositingReason();
        return reason == RenderLayer::IndirectCompositingReason::Overlap
            || reason == RenderLayer::IndirectCompositingReason::Stacking
            || reason == RenderLayer::IndirectCompositingReason::BackgroundLayer
            || reason == RenderLayer::IndirectCompositingReason::GraphicalEffect
            || reason == RenderLayer::IndirectCompositingReason::Preserve3D; // preserve-3d has to create backing store to ensure that 3d-transformed elements intersect.
    }

    if (!ancestorCompositedBounds.contains(layerCompositedBoundsInAncestor))
        return true;

    return false;
}

CompositingReasons RenderLayerCompositor::reasonsForCompositing(const RenderLayer& layer) const
{
    CompositingReasons reasons = CompositingReasonNone;

    if (!layer.isComposited())
        return reasons;

    auto& renderer = rendererForCompositingTests(layer);

    if (requiresCompositingForTransform(renderer))
        reasons |= CompositingReason3DTransform;

    if (requiresCompositingForVideo(renderer))
        reasons |= CompositingReasonVideo;
    else if (requiresCompositingForCanvas(renderer))
        reasons |= CompositingReasonCanvas;
    else if (requiresCompositingForPlugin(renderer))
        reasons |= CompositingReasonPlugin;
    else if (requiresCompositingForFrame(renderer))
        reasons |= CompositingReasonIFrame;
    
    if ((canRender3DTransforms() && renderer.style().backfaceVisibility() == BackfaceVisibilityHidden))
        reasons |= CompositingReasonBackfaceVisibilityHidden;

    if (clipsCompositingDescendants(*renderer.layer()))
        reasons |= CompositingReasonClipsCompositingDescendants;

    if (requiresCompositingForAnimation(renderer))
        reasons |= CompositingReasonAnimation;

    if (requiresCompositingForFilters(renderer))
        reasons |= CompositingReasonFilters;

    if (requiresCompositingForPosition(renderer, *renderer.layer()))
        reasons |= renderer.style().position() == FixedPosition ? CompositingReasonPositionFixed : CompositingReasonPositionSticky;

#if PLATFORM(IOS)
    if (requiresCompositingForScrolling(*renderer.layer()))
        reasons |= CompositingReasonOverflowScrollingTouch;
#endif

    if (requiresCompositingForOverflowScrolling(*renderer.layer()))
        reasons |= CompositingReasonOverflowScrollingTouch;

    switch (renderer.layer()->indirectCompositingReason()) {
    case RenderLayer::IndirectCompositingReason::None:
        break;
    case RenderLayer::IndirectCompositingReason::Stacking:
        reasons |= CompositingReasonStacking;
        break;
    case RenderLayer::IndirectCompositingReason::Overlap:
        reasons |= CompositingReasonOverlap;
        break;
    case RenderLayer::IndirectCompositingReason::BackgroundLayer:
        reasons |= CompositingReasonNegativeZIndexChildren;
        break;
    case RenderLayer::IndirectCompositingReason::GraphicalEffect:
        if (renderer.hasTransform())
            reasons |= CompositingReasonTransformWithCompositedDescendants;

        if (renderer.isTransparent())
            reasons |= CompositingReasonOpacityWithCompositedDescendants;

        if (renderer.hasMask())
            reasons |= CompositingReasonMaskWithCompositedDescendants;

        if (renderer.hasReflection())
            reasons |= CompositingReasonReflectionWithCompositedDescendants;

        if (renderer.hasFilter() || renderer.hasBackdropFilter())
            reasons |= CompositingReasonFilterWithCompositedDescendants;

#if ENABLE(CSS_COMPOSITING)
        if (layer.isolatesCompositedBlending())
            reasons |= CompositingReasonIsolatesCompositedBlendingDescendants;

        if (layer.hasBlendMode())
            reasons |= CompositingReasonBlendingWithCompositedDescendants;
#endif
        break;
    case RenderLayer::IndirectCompositingReason::Perspective:
        reasons |= CompositingReasonPerspective;
        break;
    case RenderLayer::IndirectCompositingReason::Preserve3D:
        reasons |= CompositingReasonPreserve3D;
        break;
    }

    if (inCompositingMode() && renderer.layer()->isRootLayer())
        reasons |= CompositingReasonRoot;

    return reasons;
}

#if !LOG_DISABLED
const char* RenderLayerCompositor::logReasonsForCompositing(const RenderLayer& layer)
{
    CompositingReasons reasons = reasonsForCompositing(layer);

    if (reasons & CompositingReason3DTransform)
        return "3D transform";

    if (reasons & CompositingReasonVideo)
        return "video";
    else if (reasons & CompositingReasonCanvas)
        return "canvas";
    else if (reasons & CompositingReasonPlugin)
        return "plugin";
    else if (reasons & CompositingReasonIFrame)
        return "iframe";
    
    if (reasons & CompositingReasonBackfaceVisibilityHidden)
        return "backface-visibility: hidden";

    if (reasons & CompositingReasonClipsCompositingDescendants)
        return "clips compositing descendants";

    if (reasons & CompositingReasonAnimation)
        return "animation";

    if (reasons & CompositingReasonFilters)
        return "filters";

    if (reasons & CompositingReasonPositionFixed)
        return "position: fixed";

    if (reasons & CompositingReasonPositionSticky)
        return "position: sticky";

    if (reasons & CompositingReasonOverflowScrollingTouch)
        return "-webkit-overflow-scrolling: touch";

    if (reasons & CompositingReasonStacking)
        return "stacking";

    if (reasons & CompositingReasonOverlap)
        return "overlap";

    if (reasons & CompositingReasonNegativeZIndexChildren)
        return "negative z-index children";

    if (reasons & CompositingReasonTransformWithCompositedDescendants)
        return "transform with composited descendants";

    if (reasons & CompositingReasonOpacityWithCompositedDescendants)
        return "opacity with composited descendants";

    if (reasons & CompositingReasonMaskWithCompositedDescendants)
        return "mask with composited descendants";

    if (reasons & CompositingReasonReflectionWithCompositedDescendants)
        return "reflection with composited descendants";

    if (reasons & CompositingReasonFilterWithCompositedDescendants)
        return "filter with composited descendants";

#if ENABLE(CSS_COMPOSITING)
    if (reasons & CompositingReasonBlendingWithCompositedDescendants)
        return "blending with composited descendants";

    if (reasons & CompositingReasonIsolatesCompositedBlendingDescendants)
        return "isolates composited blending descendants";
#endif

    if (reasons & CompositingReasonPerspective)
        return "perspective";

    if (reasons & CompositingReasonPreserve3D)
        return "preserve-3d";

    if (reasons & CompositingReasonRoot)
        return "root";

    return "";
}
#endif

// Return true if the given layer has some ancestor in the RenderLayer hierarchy that clips,
// up to the enclosing compositing ancestor. This is required because compositing layers are parented
// according to the z-order hierarchy, yet clipping goes down the renderer hierarchy.
// Thus, a RenderLayer can be clipped by a RenderLayer that is an ancestor in the renderer hierarchy,
// but a sibling in the z-order hierarchy.
bool RenderLayerCompositor::clippedByAncestor(RenderLayer& layer) const
{
    if (!layer.isComposited() || !layer.parent())
        return false;

    RenderLayer* compositingAncestor = layer.ancestorCompositingLayer();
    if (!compositingAncestor)
        return false;

    // If the compositingAncestor clips, that will be taken care of by clipsCompositingDescendants(),
    // so we only care about clipping between its first child that is our ancestor (the computeClipRoot),
    // and layer. The exception is when the compositingAncestor isolates composited blending children,
    // in this case it is not allowed to clipsCompositingDescendants() and each of its children
    // will be clippedByAncestor()s, including the compositingAncestor.
    RenderLayer* computeClipRoot = compositingAncestor;
    if (!compositingAncestor->isolatesCompositedBlending()) {
        computeClipRoot = nullptr;
        RenderLayer* parent = &layer;
        while (parent) {
            RenderLayer* next = parent->parent();
            if (next == compositingAncestor) {
                computeClipRoot = parent;
                break;
            }
            parent = next;
        }

        if (!computeClipRoot || computeClipRoot == &layer)
            return false;
    }

    return !layer.backgroundClipRect(RenderLayer::ClipRectsContext(computeClipRoot, TemporaryClipRects)).isInfinite(); // FIXME: Incorrect for CSS regions.
}

// Return true if the given layer is a stacking context and has compositing child
// layers that it needs to clip. In this case we insert a clipping GraphicsLayer
// into the hierarchy between this layer and its children in the z-order hierarchy.
bool RenderLayerCompositor::clipsCompositingDescendants(const RenderLayer& layer) const
{
    return layer.hasCompositingDescendant() && layer.renderer().hasClipOrOverflowClip() && !layer.isolatesCompositedBlending();
}

bool RenderLayerCompositor::requiresCompositingForScrollableFrame() const
{
    // Need this done first to determine overflow.
    ASSERT(!m_renderView.needsLayout());
    if (isMainFrameCompositor())
        return false;

    if (!(m_compositingTriggers & ChromeClient::ScrollableInnerFrameTrigger))
        return false;

    return m_renderView.frameView().isScrollable();
}

bool RenderLayerCompositor::requiresCompositingForTransform(RenderLayerModelObject& renderer) const
{
    if (!(m_compositingTriggers & ChromeClient::ThreeDTransformTrigger))
        return false;

    // Note that we ask the renderer if it has a transform, because the style may have transforms,
    // but the renderer may be an inline that doesn't suppport them.
    return renderer.hasTransform() && renderer.style().transform().has3DOperation();
}

bool RenderLayerCompositor::requiresCompositingForBackfaceVisibility(RenderLayerModelObject& renderer) const
{
    if (!(m_compositingTriggers & ChromeClient::ThreeDTransformTrigger))
        return false;

    if (renderer.style().backfaceVisibility() != BackfaceVisibilityHidden)
        return false;
        
    if (renderer.layer()->has3DTransformedAncestor())
        return true;
    
    // FIXME: workaround for webkit.org/b/132801
    RenderLayer* stackingContext = renderer.layer()->stackingContainer();
    if (stackingContext && stackingContext->renderer().style().transformStyle3D() == TransformStyle3DPreserve3D)
        return true;

    return false;
}

bool RenderLayerCompositor::requiresCompositingForVideo(RenderLayerModelObject& renderer) const
{
    if (!(m_compositingTriggers & ChromeClient::VideoTrigger))
        return false;
#if ENABLE(VIDEO)
    if (is<RenderVideo>(renderer)) {
        auto& video = downcast<RenderVideo>(renderer);
        return (video.requiresImmediateCompositing() || video.shouldDisplayVideo()) && canAccelerateVideoRendering(video);
    }
#else
    UNUSED_PARAM(renderer);
#endif
    return false;
}

bool RenderLayerCompositor::requiresCompositingForCanvas(RenderLayerModelObject& renderer) const
{
    if (!(m_compositingTriggers & ChromeClient::CanvasTrigger))
        return false;

    if (renderer.isCanvas()) {
#if USE(COMPOSITING_FOR_SMALL_CANVASES)
        bool isCanvasLargeEnoughToForceCompositing = true;
#else
        HTMLCanvasElement* canvas = downcast<HTMLCanvasElement>(renderer.element());
        bool isCanvasLargeEnoughToForceCompositing = canvas->size().area() >= canvasAreaThresholdRequiringCompositing;
#endif
        CanvasCompositingStrategy compositingStrategy = canvasCompositingStrategy(renderer);
        return compositingStrategy == CanvasAsLayerContents || (compositingStrategy == CanvasPaintedToLayer && isCanvasLargeEnoughToForceCompositing);
    }

    return false;
}

bool RenderLayerCompositor::requiresCompositingForPlugin(RenderLayerModelObject& renderer) const
{
    if (!(m_compositingTriggers & ChromeClient::PluginTrigger))
        return false;

    bool composite = is<RenderEmbeddedObject>(renderer) && downcast<RenderEmbeddedObject>(renderer).allowsAcceleratedCompositing();
    if (!composite)
        return false;

    m_reevaluateCompositingAfterLayout = true;
    
    RenderWidget& pluginRenderer = downcast<RenderWidget>(renderer);
    // If we can't reliably know the size of the plugin yet, don't change compositing state.
    if (pluginRenderer.needsLayout())
        return pluginRenderer.hasLayer() && pluginRenderer.layer()->isComposited();

    // Don't go into compositing mode if height or width are zero, or size is 1x1.
    IntRect contentBox = snappedIntRect(pluginRenderer.contentBoxRect());
    return contentBox.height() * contentBox.width() > 1;
}

bool RenderLayerCompositor::requiresCompositingForFrame(RenderLayerModelObject& renderer) const
{
    if (!is<RenderWidget>(renderer))
        return false;

    auto& frameRenderer = downcast<RenderWidget>(renderer);
    if (!frameRenderer.requiresAcceleratedCompositing())
        return false;

    m_reevaluateCompositingAfterLayout = true;

    // If we can't reliably know the size of the iframe yet, don't change compositing state.
    if (!frameRenderer.parent() || frameRenderer.needsLayout())
        return frameRenderer.hasLayer() && frameRenderer.layer()->isComposited();
    
    // Don't go into compositing mode if height or width are zero.
    return !snappedIntRect(frameRenderer.contentBoxRect()).isEmpty();
}

bool RenderLayerCompositor::requiresCompositingForAnimation(RenderLayerModelObject& renderer) const
{
    if (!(m_compositingTriggers & ChromeClient::AnimationTrigger))
        return false;

    const AnimationBase::RunningState activeAnimationState = AnimationBase::Running | AnimationBase::Paused | AnimationBase::FillingFowards;
    AnimationController& animController = renderer.animation();
    return (animController.isRunningAnimationOnRenderer(renderer, CSSPropertyOpacity, activeAnimationState)
            && (inCompositingMode() || (m_compositingTriggers & ChromeClient::AnimatedOpacityTrigger)))
            || animController.isRunningAnimationOnRenderer(renderer, CSSPropertyWebkitFilter, activeAnimationState)
            || animController.isRunningAnimationOnRenderer(renderer, CSSPropertyTransform, activeAnimationState);
}

bool RenderLayerCompositor::requiresCompositingForIndirectReason(RenderLayerModelObject& renderer, bool hasCompositedDescendants, bool has3DTransformedDescendants, RenderLayer::IndirectCompositingReason& reason) const
{
    RenderLayer& layer = *downcast<RenderBoxModelObject>(renderer).layer();

    // When a layer has composited descendants, some effects, like 2d transforms, filters, masks etc must be implemented
    // via compositing so that they also apply to those composited descendants.
    if (hasCompositedDescendants && (layer.isolatesCompositedBlending() || layer.transform() || renderer.createsGroup() || renderer.hasReflection() || renderer.isRenderNamedFlowFragmentContainer())) {
        reason = RenderLayer::IndirectCompositingReason::GraphicalEffect;
        return true;
    }

    // A layer with preserve-3d or perspective only needs to be composited if there are descendant layers that
    // will be affected by the preserve-3d or perspective.
    if (has3DTransformedDescendants) {
        if (renderer.style().transformStyle3D() == TransformStyle3DPreserve3D) {
            reason = RenderLayer::IndirectCompositingReason::Preserve3D;
            return true;
        }
    
        if (renderer.style().hasPerspective()) {
            reason = RenderLayer::IndirectCompositingReason::Perspective;
            return true;
        }
    }

    reason = RenderLayer::IndirectCompositingReason::None;
    return false;
}

bool RenderLayerCompositor::requiresCompositingForFilters(RenderLayerModelObject& renderer) const
{
#if ENABLE(FILTERS_LEVEL_2)
    if (renderer.hasBackdropFilter())
        return true;
#endif

    if (!(m_compositingTriggers & ChromeClient::FilterTrigger))
        return false;

    return renderer.hasFilter();
}

bool RenderLayerCompositor::isAsyncScrollableStickyLayer(const RenderLayer& layer, const RenderLayer** enclosingAcceleratedOverflowLayer) const
{
    ASSERT(layer.renderer().isStickyPositioned());

    RenderLayer* enclosingOverflowLayer = layer.enclosingOverflowClipLayer(ExcludeSelf);

#if PLATFORM(IOS)
    if (enclosingOverflowLayer && enclosingOverflowLayer->hasTouchScrollableOverflow()) {
        if (enclosingAcceleratedOverflowLayer)
            *enclosingAcceleratedOverflowLayer = enclosingOverflowLayer;
        return true;
    }
#else
    UNUSED_PARAM(enclosingAcceleratedOverflowLayer);
#endif
    // If the layer is inside normal overflow, it's not async-scrollable.
    if (enclosingOverflowLayer)
        return false;

    // No overflow ancestor, so see if the frame supports async scrolling.
    if (hasCoordinatedScrolling())
        return true;

#if PLATFORM(IOS)
    // iOS WK1 has fixed/sticky support in the main frame via WebFixedPositionContent.
    return isMainFrameCompositor();
#else
    return false;
#endif
}

bool RenderLayerCompositor::isViewportConstrainedFixedOrStickyLayer(const RenderLayer& layer) const
{
    if (layer.renderer().isStickyPositioned())
        return isAsyncScrollableStickyLayer(layer);

    if (layer.renderer().style().position() != FixedPosition)
        return false;

    // FIXME: Handle fixed inside of a transform, which should not behave as fixed.
    for (RenderLayer* stackingContainer = layer.stackingContainer(); stackingContainer; stackingContainer = stackingContainer->stackingContainer()) {
        if (stackingContainer->isComposited() && stackingContainer->renderer().style().position() == FixedPosition)
            return false;
    }

    return true;
}

static bool useCoordinatedScrollingForLayer(RenderView& view, const RenderLayer& layer)
{
    if (layer.isRootLayer() && view.frameView().frame().isMainFrame())
        return true;

#if PLATFORM(IOS)
    return layer.hasTouchScrollableOverflow();
#else
    return layer.needsCompositedScrolling();
#endif
}

bool RenderLayerCompositor::requiresCompositingForPosition(RenderLayerModelObject& renderer, const RenderLayer& layer, RenderLayer::ViewportConstrainedNotCompositedReason* viewportConstrainedNotCompositedReason) const
{
    // position:fixed elements that create their own stacking context (e.g. have an explicit z-index,
    // opacity, transform) can get their own composited layer. A stacking context is required otherwise
    // z-index and clipping will be broken.
    if (!renderer.isPositioned())
        return false;
    
    EPosition position = renderer.style().position();
    bool isFixed = renderer.isOutOfFlowPositioned() && position == FixedPosition;
    if (isFixed && !layer.isStackingContainer())
        return false;
    
    bool isSticky = renderer.isInFlowPositioned() && position == StickyPosition;
    if (!isFixed && !isSticky)
        return false;

    // FIXME: acceleratedCompositingForFixedPositionEnabled should probably be renamed acceleratedCompositingForViewportConstrainedPositionEnabled().
    const Settings& settings = m_renderView.frameView().frame().settings();
    if (!settings.acceleratedCompositingForFixedPositionEnabled())
        return false;

    if (isSticky)
        return isAsyncScrollableStickyLayer(layer);

    auto container = renderer.container();
    // If the renderer is not hooked up yet then we have to wait until it is.
    if (!container) {
        m_reevaluateCompositingAfterLayout = true;
        return false;
    }

    // Don't promote fixed position elements that are descendants of a non-view container, e.g. transformed elements.
    // They will stay fixed wrt the container rather than the enclosing frame.
    if (container != &m_renderView && !renderer.fixedPositionedWithNamedFlowContainingBlock()) {
        if (viewportConstrainedNotCompositedReason)
            *viewportConstrainedNotCompositedReason = RenderLayer::NotCompositedForNonViewContainer;
        return false;
    }
    
    // Subsequent tests depend on layout. If we can't tell now, just keep things the way they are until layout is done.
    if (!m_inPostLayoutUpdate) {
        m_reevaluateCompositingAfterLayout = true;
        return layer.isComposited();
    }

    bool paintsContent = layer.isVisuallyNonEmpty() || layer.hasVisibleDescendant();
    if (!paintsContent) {
        if (viewportConstrainedNotCompositedReason)
            *viewportConstrainedNotCompositedReason = RenderLayer::NotCompositedForNoVisibleContent;
        return false;
    }

    // Fixed position elements that are invisible in the current view don't get their own layer.
    LayoutRect viewBounds = m_renderView.frameView().viewportConstrainedVisibleContentRect();
    LayoutRect layerBounds = layer.calculateLayerBounds(&layer, LayoutSize(), RenderLayer::UseLocalClipRectIfPossible | RenderLayer::IncludeLayerFilterOutsets | RenderLayer::UseFragmentBoxesExcludingCompositing
        | RenderLayer::ExcludeHiddenDescendants | RenderLayer::DontConstrainForMask | RenderLayer::IncludeCompositedDescendants);
    // Map to m_renderView to ignore page scale.
    FloatRect absoluteBounds = layer.renderer().localToContainerQuad(FloatRect(layerBounds), &m_renderView).boundingBox();
    if (!viewBounds.intersects(enclosingIntRect(absoluteBounds))) {
        if (viewportConstrainedNotCompositedReason)
            *viewportConstrainedNotCompositedReason = RenderLayer::NotCompositedForBoundsOutOfView;
        return false;
    }
    
    return true;
}

bool RenderLayerCompositor::requiresCompositingForOverflowScrolling(const RenderLayer& layer) const
{
    return layer.needsCompositedScrolling();
}

#if PLATFORM(IOS)
bool RenderLayerCompositor::requiresCompositingForScrolling(const RenderLayer& layer) const
{
    if (!layer.hasAcceleratedTouchScrolling())
        return false;

    if (!m_inPostLayoutUpdate) {
        m_reevaluateCompositingAfterLayout = true;
        return layer.isComposited();
    }

    return layer.hasTouchScrollableOverflow();
}
#endif

bool RenderLayerCompositor::isRunningTransformAnimation(RenderLayerModelObject& renderer) const
{
    if (!(m_compositingTriggers & ChromeClient::AnimationTrigger))
        return false;

    return renderer.animation().isRunningAnimationOnRenderer(renderer, CSSPropertyTransform, AnimationBase::Running | AnimationBase::Paused);
}

// If an element has negative z-index children, those children render in front of the 
// layer background, so we need an extra 'contents' layer for the foreground of the layer
// object.
bool RenderLayerCompositor::needsContentsCompositingLayer(const RenderLayer& layer) const
{
    return layer.hasNegativeZOrderList();
}

bool RenderLayerCompositor::requiresScrollLayer(RootLayerAttachment attachment) const
{
    FrameView& frameView = m_renderView.frameView();

    // This applies when the application UI handles scrolling, in which case RenderLayerCompositor doesn't need to manage it.
    if (frameView.delegatesScrolling() && isMainFrameCompositor())
        return false;

    // We need to handle our own scrolling if we're:
    return !m_renderView.frameView().platformWidget() // viewless (i.e. non-Mac, or Mac in WebKit2)
        || attachment == RootLayerAttachedViaEnclosingFrame; // a composited frame on Mac
}

static void paintScrollbar(Scrollbar* scrollbar, GraphicsContext& context, const IntRect& clip)
{
    if (!scrollbar)
        return;

    context.save();
    const IntRect& scrollbarRect = scrollbar->frameRect();
    context.translate(-scrollbarRect.x(), -scrollbarRect.y());
    IntRect transformedClip = clip;
    transformedClip.moveBy(scrollbarRect.location());
    scrollbar->paint(&context, transformedClip);
    context.restore();
}

void RenderLayerCompositor::paintContents(const GraphicsLayer* graphicsLayer, GraphicsContext& context, GraphicsLayerPaintingPhase, const FloatRect& clip)
{
    IntRect pixelSnappedRectForIntegralPositionedItems = snappedIntRect(LayoutRect(clip));
    if (graphicsLayer == layerForHorizontalScrollbar())
        paintScrollbar(m_renderView.frameView().horizontalScrollbar(), context, pixelSnappedRectForIntegralPositionedItems);
    else if (graphicsLayer == layerForVerticalScrollbar())
        paintScrollbar(m_renderView.frameView().verticalScrollbar(), context, pixelSnappedRectForIntegralPositionedItems);
    else if (graphicsLayer == layerForScrollCorner()) {
        const IntRect& scrollCorner = m_renderView.frameView().scrollCornerRect();
        context.save();
        context.translate(-scrollCorner.x(), -scrollCorner.y());
        IntRect transformedClip = pixelSnappedRectForIntegralPositionedItems;
        transformedClip.moveBy(scrollCorner.location());
        m_renderView.frameView().paintScrollCorner(&context, transformedClip);
        context.restore();
    }
}

bool RenderLayerCompositor::supportsFixedRootBackgroundCompositing() const
{
    RenderLayerBacking* renderViewBacking = m_renderView.layer()->backing();
    return renderViewBacking && renderViewBacking->usingTiledBacking();
}

bool RenderLayerCompositor::needsFixedRootBackgroundLayer(const RenderLayer& layer) const
{
    if (&layer != m_renderView.layer())
        return false;

    if (m_renderView.frameView().frame().settings().fixedBackgroundsPaintRelativeToDocument())
        return false;

    return supportsFixedRootBackgroundCompositing() && m_renderView.rootBackgroundIsEntirelyFixed();
}

GraphicsLayer* RenderLayerCompositor::fixedRootBackgroundLayer() const
{
    // Get the fixed root background from the RenderView layer's backing.
    RenderLayer* viewLayer = m_renderView.layer();
    if (!viewLayer)
        return nullptr;

    if (viewLayer->isComposited() && viewLayer->backing()->backgroundLayerPaintsFixedRootBackground())
        return viewLayer->backing()->backgroundLayer();

    return nullptr;
}

static void resetTrackedRepaintRectsRecursive(GraphicsLayer& graphicsLayer)
{
    graphicsLayer.resetTrackedRepaints();

    for (auto* childLayer : graphicsLayer.children())
        resetTrackedRepaintRectsRecursive(*childLayer);

    if (GraphicsLayer* replicaLayer = graphicsLayer.replicaLayer())
        resetTrackedRepaintRectsRecursive(*replicaLayer);

    if (GraphicsLayer* maskLayer = graphicsLayer.maskLayer())
        resetTrackedRepaintRectsRecursive(*maskLayer);
}

void RenderLayerCompositor::resetTrackedRepaintRects()
{
    if (GraphicsLayer* rootLayer = rootGraphicsLayer())
        resetTrackedRepaintRectsRecursive(*rootLayer);
}

void RenderLayerCompositor::setTracksRepaints(bool tracksRepaints)
{
    m_isTrackingRepaints = tracksRepaints;
}

bool RenderLayerCompositor::isTrackingRepaints() const
{
    return m_isTrackingRepaints;
}

float RenderLayerCompositor::deviceScaleFactor() const
{
    return m_renderView.document().deviceScaleFactor();
}

float RenderLayerCompositor::pageScaleFactor() const
{
    Page* page = this->page();
    return page ? page->pageScaleFactor() : 1;
}

float RenderLayerCompositor::zoomedOutPageScaleFactor() const
{
    Page* page = this->page();
    return page ? page->zoomedOutPageScaleFactor() : 0;
}

float RenderLayerCompositor::contentsScaleMultiplierForNewTiles(const GraphicsLayer*) const
{
#if PLATFORM(IOS)
    LegacyTileCache* tileCache = nullptr;
    if (Page* page = this->page()) {
        if (FrameView* frameView = page->mainFrame().view())
            tileCache = frameView->legacyTileCache();
    }

    if (!tileCache)
        return 1;

    return tileCache->tileControllerShouldUseLowScaleTiles() ? 0.125 : 1;
#else
    return 1;
#endif
}

void RenderLayerCompositor::didCommitChangesForLayer(const GraphicsLayer*) const
{
    // Nothing to do here yet.
}

bool RenderLayerCompositor::documentUsesTiledBacking() const
{
    RenderLayer* layer = m_renderView.layer();
    if (!layer)
        return false;

    RenderLayerBacking* backing = layer->backing();
    if (!backing)
        return false;

#if USE(TILED_BACKING_STORE)
    return true;
#else
    return backing->usingTiledBacking();
#endif
<<<<<<< HEAD
=======
}

bool RenderLayerCompositor::isMainFrameCompositor() const
{
    return m_renderView.frameView().frame().isMainFrame();
>>>>>>> 807374da
}

bool RenderLayerCompositor::shouldCompositeOverflowControls() const
{
    FrameView& frameView = m_renderView.frameView();

    if (frameView.platformWidget())
        return false;

    if (frameView.delegatesScrolling())
        return false;

    if (documentUsesTiledBacking())
        return true;

    if (!frameView.hasOverlayScrollbars())
        return false;

    return true;
}

bool RenderLayerCompositor::requiresHorizontalScrollbarLayer() const
{
    return shouldCompositeOverflowControls() && m_renderView.frameView().horizontalScrollbar();
}

bool RenderLayerCompositor::requiresVerticalScrollbarLayer() const
{
    return shouldCompositeOverflowControls() && m_renderView.frameView().verticalScrollbar();
}

bool RenderLayerCompositor::requiresScrollCornerLayer() const
{
    return shouldCompositeOverflowControls() && m_renderView.frameView().isScrollCornerVisible();
}

#if ENABLE(RUBBER_BANDING)
bool RenderLayerCompositor::requiresOverhangAreasLayer() const
{
    if (!isMainFrameCompositor())
        return false;

    // We do want a layer if we're using tiled drawing and can scroll.
    if (documentUsesTiledBacking() && m_renderView.frameView().hasOpaqueBackground() && !m_renderView.frameView().prohibitsScrolling())
        return true;

    return false;
}

bool RenderLayerCompositor::requiresContentShadowLayer() const
{
    if (!isMainFrameCompositor())
        return false;

#if PLATFORM(COCOA)
    if (viewHasTransparentBackground())
        return false;

    // If the background is going to extend, then it doesn't make sense to have a shadow layer.
    if (m_renderView.frameView().frame().settings().backgroundShouldExtendBeyondPage())
        return false;

    // On Mac, we want a content shadow layer if we're using tiled drawing and can scroll.
    if (documentUsesTiledBacking() && !m_renderView.frameView().prohibitsScrolling())
        return true;
#endif

    return false;
}

GraphicsLayer* RenderLayerCompositor::updateLayerForTopOverhangArea(bool wantsLayer)
{
    if (!isMainFrameCompositor())
        return nullptr;

    if (!wantsLayer) {
        if (m_layerForTopOverhangArea) {
            m_layerForTopOverhangArea->removeFromParent();
            m_layerForTopOverhangArea = nullptr;
        }
        return nullptr;
    }

    if (!m_layerForTopOverhangArea) {
        m_layerForTopOverhangArea = GraphicsLayer::create(graphicsLayerFactory(), *this);
#if ENABLE(TREE_DEBUGGING)
        m_layerForTopOverhangArea->setName("top overhang area");
#endif
        m_scrollLayer->addChildBelow(m_layerForTopOverhangArea.get(), m_rootContentLayer.get());
    }

    return m_layerForTopOverhangArea.get();
}

GraphicsLayer* RenderLayerCompositor::updateLayerForBottomOverhangArea(bool wantsLayer)
{
    if (!isMainFrameCompositor())
        return nullptr;

    if (!wantsLayer) {
        if (m_layerForBottomOverhangArea) {
            m_layerForBottomOverhangArea->removeFromParent();
            m_layerForBottomOverhangArea = nullptr;
        }
        return nullptr;
    }

    if (!m_layerForBottomOverhangArea) {
        m_layerForBottomOverhangArea = GraphicsLayer::create(graphicsLayerFactory(), *this);
#if ENABLE(TREE_DEBUGGING)
        m_layerForBottomOverhangArea->setName("bottom overhang area");
#endif
        m_scrollLayer->addChildBelow(m_layerForBottomOverhangArea.get(), m_rootContentLayer.get());
    }

    m_layerForBottomOverhangArea->setPosition(FloatPoint(0, m_rootContentLayer->size().height() + m_renderView.frameView().headerHeight()
        + m_renderView.frameView().footerHeight() + m_renderView.frameView().topContentInset()));
    return m_layerForBottomOverhangArea.get();
}

GraphicsLayer* RenderLayerCompositor::updateLayerForHeader(bool wantsLayer)
{
    if (!isMainFrameCompositor())
        return nullptr;

    if (!wantsLayer) {
        if (m_layerForHeader) {
            m_layerForHeader->removeFromParent();
            m_layerForHeader = nullptr;

            // The ScrollingTree knows about the header layer, and the position of the root layer is affected
            // by the header layer, so if we remove the header, we need to tell the scrolling tree.
            if (ScrollingCoordinator* scrollingCoordinator = this->scrollingCoordinator())
                scrollingCoordinator->frameViewRootLayerDidChange(m_renderView.frameView());
        }
        return nullptr;
    }

    if (!m_layerForHeader) {
        m_layerForHeader = GraphicsLayer::create(graphicsLayerFactory(), *this);
#if ENABLE(TREE_DEBUGGING)
        m_layerForHeader->setName("header");
#endif
        m_scrollLayer->addChildAbove(m_layerForHeader.get(), m_rootContentLayer.get());
        m_renderView.frameView().addPaintPendingMilestones(DidFirstFlushForHeaderLayer);
    }

    m_layerForHeader->setPosition(FloatPoint(0,
        FrameView::yPositionForHeaderLayer(m_renderView.frameView().scrollPosition(), m_renderView.frameView().topContentInset())));
    m_layerForHeader->setAnchorPoint(FloatPoint3D());
    m_layerForHeader->setSize(FloatSize(m_renderView.frameView().visibleWidth(), m_renderView.frameView().headerHeight()));

    if (ScrollingCoordinator* scrollingCoordinator = this->scrollingCoordinator())
        scrollingCoordinator->frameViewRootLayerDidChange(m_renderView.frameView());

    if (Page* page = this->page())
        page->chrome().client().didAddHeaderLayer(m_layerForHeader.get());

    return m_layerForHeader.get();
}

GraphicsLayer* RenderLayerCompositor::updateLayerForFooter(bool wantsLayer)
{
    if (!isMainFrameCompositor())
        return nullptr;

    if (!wantsLayer) {
        if (m_layerForFooter) {
            m_layerForFooter->removeFromParent();
            m_layerForFooter = nullptr;

            // The ScrollingTree knows about the footer layer, and the total scrollable size is affected
            // by the footer layer, so if we remove the footer, we need to tell the scrolling tree.
            if (ScrollingCoordinator* scrollingCoordinator = this->scrollingCoordinator())
                scrollingCoordinator->frameViewRootLayerDidChange(m_renderView.frameView());
        }
        return nullptr;
    }

    if (!m_layerForFooter) {
        m_layerForFooter = GraphicsLayer::create(graphicsLayerFactory(), *this);
#if ENABLE(TREE_DEBUGGING)
        m_layerForFooter->setName("footer");
#endif
        m_scrollLayer->addChildAbove(m_layerForFooter.get(), m_rootContentLayer.get());
    }

    float totalContentHeight = m_rootContentLayer->size().height() + m_renderView.frameView().headerHeight() + m_renderView.frameView().footerHeight();
    m_layerForFooter->setPosition(FloatPoint(0, FrameView::yPositionForFooterLayer(m_renderView.frameView().scrollPosition(),
        m_renderView.frameView().topContentInset(), totalContentHeight, m_renderView.frameView().footerHeight())));
    m_layerForFooter->setAnchorPoint(FloatPoint3D());
    m_layerForFooter->setSize(FloatSize(m_renderView.frameView().visibleWidth(), m_renderView.frameView().footerHeight()));

    if (ScrollingCoordinator* scrollingCoordinator = this->scrollingCoordinator())
        scrollingCoordinator->frameViewRootLayerDidChange(m_renderView.frameView());

    if (Page* page = this->page())
        page->chrome().client().didAddFooterLayer(m_layerForFooter.get());

    return m_layerForFooter.get();
}

#endif

bool RenderLayerCompositor::viewHasTransparentBackground(Color* backgroundColor) const
{
    if (m_renderView.frameView().isTransparent()) {
        if (backgroundColor)
            *backgroundColor = Color(); // Return an invalid color.
        return true;
    }

    Color documentBackgroundColor = m_renderView.frameView().documentBackgroundColor();
    if (!documentBackgroundColor.isValid())
        documentBackgroundColor = Color::white;

    if (backgroundColor)
        *backgroundColor = documentBackgroundColor;
        
    return documentBackgroundColor.hasAlpha();
}

void RenderLayerCompositor::rootBackgroundTransparencyChanged()
{
    if (!inCompositingMode())
        return;

    Color documentBackgroundColor = m_renderView.frameView().documentBackgroundColor();
    if (m_lastDocumentBackgroundColor.isValid() && documentBackgroundColor.hasAlpha() == m_lastDocumentBackgroundColor.hasAlpha())
        return;

    m_lastDocumentBackgroundColor = documentBackgroundColor;

    // FIXME: We should do something less expensive than a full layer rebuild.
    setCompositingLayersNeedRebuild();
    scheduleCompositingLayerUpdate();
}

void RenderLayerCompositor::setRootExtendedBackgroundColor(const Color& color)
{
    if (color == m_rootExtendedBackgroundColor)
        return;

    m_rootExtendedBackgroundColor = color;

    if (Page* page = this->page())
        page->chrome().client().pageExtendedBackgroundColorDidChange(color);

#if ENABLE(RUBBER_BANDING)
    if (!m_layerForOverhangAreas)
        return;

    m_layerForOverhangAreas->setBackgroundColor(m_rootExtendedBackgroundColor);

    if (!m_rootExtendedBackgroundColor.isValid())
        m_layerForOverhangAreas->setCustomAppearance(GraphicsLayer::ScrollingOverhang);
#endif
}

void RenderLayerCompositor::updateOverflowControlsLayers()
{
#if ENABLE(RUBBER_BANDING)
    if (requiresOverhangAreasLayer()) {
        if (!m_layerForOverhangAreas) {
            m_layerForOverhangAreas = GraphicsLayer::create(graphicsLayerFactory(), *this);
#if ENABLE(TREE_DEBUGGING)
            m_layerForOverhangAreas->setName("overhang areas");
#endif
            m_layerForOverhangAreas->setDrawsContent(false);

            float topContentInset = m_renderView.frameView().topContentInset();
            IntSize overhangAreaSize = m_renderView.frameView().frameRect().size();
            overhangAreaSize.setHeight(overhangAreaSize.height() - topContentInset);
            m_layerForOverhangAreas->setSize(overhangAreaSize);
            m_layerForOverhangAreas->setPosition(FloatPoint(0, topContentInset));
            m_layerForOverhangAreas->setAnchorPoint(FloatPoint3D());

            if (m_renderView.frameView().frame().settings().backgroundShouldExtendBeyondPage())
                m_layerForOverhangAreas->setBackgroundColor(m_renderView.frameView().documentBackgroundColor());
            else
                m_layerForOverhangAreas->setCustomAppearance(GraphicsLayer::ScrollingOverhang);

            // We want the overhang areas layer to be positioned below the frame contents,
            // so insert it below the clip layer.
            m_overflowControlsHostLayer->addChildBelow(m_layerForOverhangAreas.get(), m_clipLayer.get());
        }
    } else if (m_layerForOverhangAreas) {
        m_layerForOverhangAreas->removeFromParent();
        m_layerForOverhangAreas = nullptr;
    }

    if (requiresContentShadowLayer()) {
        if (!m_contentShadowLayer) {
            m_contentShadowLayer = GraphicsLayer::create(graphicsLayerFactory(), *this);
#if ENABLE(TREE_DEBUGGING)
            m_contentShadowLayer->setName("content shadow");
#endif
            m_contentShadowLayer->setSize(m_rootContentLayer->size());
            m_contentShadowLayer->setPosition(m_rootContentLayer->position());
            m_contentShadowLayer->setAnchorPoint(FloatPoint3D());
            m_contentShadowLayer->setCustomAppearance(GraphicsLayer::ScrollingShadow);

            m_scrollLayer->addChildBelow(m_contentShadowLayer.get(), m_rootContentLayer.get());
        }
    } else if (m_contentShadowLayer) {
        m_contentShadowLayer->removeFromParent();
        m_contentShadowLayer = nullptr;
    }
#endif

    if (requiresHorizontalScrollbarLayer()) {
        if (!m_layerForHorizontalScrollbar) {
            m_layerForHorizontalScrollbar = GraphicsLayer::create(graphicsLayerFactory(), *this);
            m_layerForHorizontalScrollbar->setShowDebugBorder(m_showDebugBorders);
#if ENABLE(TREE_DEBUGGING)
            m_layerForHorizontalScrollbar->setName("horizontal scrollbar container");

#endif
#if PLATFORM(COCOA) && USE(CA)
            m_layerForHorizontalScrollbar->setAcceleratesDrawing(acceleratedDrawingEnabled());
#endif
            m_overflowControlsHostLayer->addChild(m_layerForHorizontalScrollbar.get());

            if (ScrollingCoordinator* scrollingCoordinator = this->scrollingCoordinator())
                scrollingCoordinator->scrollableAreaScrollbarLayerDidChange(m_renderView.frameView(), HorizontalScrollbar);
        }
    } else if (m_layerForHorizontalScrollbar) {
        m_layerForHorizontalScrollbar->removeFromParent();
        m_layerForHorizontalScrollbar = nullptr;

        if (ScrollingCoordinator* scrollingCoordinator = this->scrollingCoordinator())
            scrollingCoordinator->scrollableAreaScrollbarLayerDidChange(m_renderView.frameView(), HorizontalScrollbar);
    }

    if (requiresVerticalScrollbarLayer()) {
        if (!m_layerForVerticalScrollbar) {
            m_layerForVerticalScrollbar = GraphicsLayer::create(graphicsLayerFactory(), *this);
            m_layerForVerticalScrollbar->setShowDebugBorder(m_showDebugBorders);
#if ENABLE(TREE_DEBUGGING)
            m_layerForVerticalScrollbar->setName("vertical scrollbar container");
#endif
#if PLATFORM(COCOA) && USE(CA)
            m_layerForVerticalScrollbar->setAcceleratesDrawing(acceleratedDrawingEnabled());
#endif
            m_overflowControlsHostLayer->addChild(m_layerForVerticalScrollbar.get());

            if (ScrollingCoordinator* scrollingCoordinator = this->scrollingCoordinator())
                scrollingCoordinator->scrollableAreaScrollbarLayerDidChange(m_renderView.frameView(), VerticalScrollbar);
        }
    } else if (m_layerForVerticalScrollbar) {
        m_layerForVerticalScrollbar->removeFromParent();
        m_layerForVerticalScrollbar = nullptr;

        if (ScrollingCoordinator* scrollingCoordinator = this->scrollingCoordinator())
            scrollingCoordinator->scrollableAreaScrollbarLayerDidChange(m_renderView.frameView(), VerticalScrollbar);
    }

    if (requiresScrollCornerLayer()) {
        if (!m_layerForScrollCorner) {
            m_layerForScrollCorner = GraphicsLayer::create(graphicsLayerFactory(), *this);
            m_layerForScrollCorner->setShowDebugBorder(m_showDebugBorders);
#ifndef NDEBUG
            m_layerForScrollCorner->setName("scroll corner");
#endif
#if PLATFORM(COCOA) && USE(CA)
            m_layerForScrollCorner->setAcceleratesDrawing(acceleratedDrawingEnabled());
#endif
            m_overflowControlsHostLayer->addChild(m_layerForScrollCorner.get());
        }
    } else if (m_layerForScrollCorner) {
        m_layerForScrollCorner->removeFromParent();
        m_layerForScrollCorner = nullptr;
    }

    m_renderView.frameView().positionScrollbarLayers();
}

void RenderLayerCompositor::ensureRootLayer()
{
    RootLayerAttachment expectedAttachment = isMainFrameCompositor() ? RootLayerAttachedViaChromeClient : RootLayerAttachedViaEnclosingFrame;
    if (expectedAttachment == m_rootLayerAttachment)
         return;

    if (!m_rootContentLayer) {
        m_rootContentLayer = GraphicsLayer::create(graphicsLayerFactory(), *this);
#if ENABLE(TREE_DEBUGGING)
        m_rootContentLayer->setName("content root");
#endif
        IntRect overflowRect = snappedIntRect(m_renderView.layoutOverflowRect());
        m_rootContentLayer->setSize(FloatSize(overflowRect.maxX(), overflowRect.maxY()));
        m_rootContentLayer->setPosition(FloatPoint());

#if PLATFORM(IOS) || PLATFORM(EFL)
        // Page scale is applied above this on iOS, so we'll just say that our root layer applies it.
        Frame& frame = m_renderView.frameView().frame();
        if (frame.isMainFrame())
            m_rootContentLayer->setAppliesPageScale();
#endif

        // Need to clip to prevent transformed content showing outside this frame
        m_rootContentLayer->setMasksToBounds(true);
    }

    if (requiresScrollLayer(expectedAttachment)) {
        if (!m_overflowControlsHostLayer) {
            ASSERT(!m_scrollLayer);
            ASSERT(!m_clipLayer);

            // Create a layer to host the clipping layer and the overflow controls layers.
            m_overflowControlsHostLayer = GraphicsLayer::create(graphicsLayerFactory(), *this);
#if ENABLE(TREE_DEBUGGING)
            m_overflowControlsHostLayer->setName("overflow controls host");
#endif

            // Create a clipping layer if this is an iframe
            m_clipLayer = GraphicsLayer::create(graphicsLayerFactory(), *this);
#if ENABLE(TREE_DEBUGGING)
            m_clipLayer->setName("frame clipping");
#endif
            m_clipLayer->setMasksToBounds(true);
            
            m_scrollLayer = GraphicsLayer::create(graphicsLayerFactory(), *this);
#if ENABLE(TREE_DEBUGGING)
            m_scrollLayer->setName("frame scrolling");
#endif
            // Hook them up
            m_overflowControlsHostLayer->addChild(m_clipLayer.get());
            m_clipLayer->addChild(m_scrollLayer.get());
            m_scrollLayer->addChild(m_rootContentLayer.get());

            m_clipLayer->setSize(m_renderView.frameView().unscaledVisibleContentSizeIncludingObscuredArea());
            m_clipLayer->setPosition(positionForClipLayer());
            m_clipLayer->setAnchorPoint(FloatPoint3D());

            updateOverflowControlsLayers();

            if (hasCoordinatedScrolling())
                scheduleLayerFlush(true);
            else
                updateScrollLayerPosition();
        }
    } else {
        if (m_overflowControlsHostLayer) {
            m_overflowControlsHostLayer = nullptr;
            m_clipLayer = nullptr;
            m_scrollLayer = nullptr;
        }
    }

    // Check to see if we have to change the attachment
    if (m_rootLayerAttachment != RootLayerUnattached)
        detachRootLayer();

    attachRootLayer(expectedAttachment);
}

void RenderLayerCompositor::destroyRootLayer()
{
    if (!m_rootContentLayer)
        return;

    detachRootLayer();

#if ENABLE(RUBBER_BANDING)
    if (m_layerForOverhangAreas) {
        m_layerForOverhangAreas->removeFromParent();
        m_layerForOverhangAreas = nullptr;
    }
#endif

    if (m_layerForHorizontalScrollbar) {
        m_layerForHorizontalScrollbar->removeFromParent();
        m_layerForHorizontalScrollbar = nullptr;
        if (ScrollingCoordinator* scrollingCoordinator = this->scrollingCoordinator())
            scrollingCoordinator->scrollableAreaScrollbarLayerDidChange(m_renderView.frameView(), HorizontalScrollbar);
        if (Scrollbar* horizontalScrollbar = m_renderView.frameView().verticalScrollbar())
            m_renderView.frameView().invalidateScrollbar(horizontalScrollbar, IntRect(IntPoint(0, 0), horizontalScrollbar->frameRect().size()));
    }

    if (m_layerForVerticalScrollbar) {
        m_layerForVerticalScrollbar->removeFromParent();
        m_layerForVerticalScrollbar = nullptr;
        if (ScrollingCoordinator* scrollingCoordinator = this->scrollingCoordinator())
            scrollingCoordinator->scrollableAreaScrollbarLayerDidChange(m_renderView.frameView(), VerticalScrollbar);
        if (Scrollbar* verticalScrollbar = m_renderView.frameView().verticalScrollbar())
            m_renderView.frameView().invalidateScrollbar(verticalScrollbar, IntRect(IntPoint(0, 0), verticalScrollbar->frameRect().size()));
    }

    if (m_layerForScrollCorner) {
        m_layerForScrollCorner = nullptr;
        m_renderView.frameView().invalidateScrollCorner(m_renderView.frameView().scrollCornerRect());
    }

    if (m_overflowControlsHostLayer) {
        m_overflowControlsHostLayer = nullptr;
        m_clipLayer = nullptr;
        m_scrollLayer = nullptr;
    }
    ASSERT(!m_scrollLayer);
    m_rootContentLayer = nullptr;

    m_layerUpdater = nullptr;
}

void RenderLayerCompositor::attachRootLayer(RootLayerAttachment attachment)
{
    if (!m_rootContentLayer)
        return;

    switch (attachment) {
        case RootLayerUnattached:
            ASSERT_NOT_REACHED();
            break;
        case RootLayerAttachedViaChromeClient: {
            Frame& frame = m_renderView.frameView().frame();
            Page* page = frame.page();
            if (!page)
                return;

            page->chrome().client().attachRootGraphicsLayer(&frame, rootGraphicsLayer());
            if (frame.isMainFrame()) {
                PageOverlayController& pageOverlayController = frame.mainFrame().pageOverlayController();
                pageOverlayController.willAttachRootLayer();
                page->chrome().client().attachViewOverlayGraphicsLayer(&frame, &pageOverlayController.viewOverlayRootLayer());
            }
            break;
        }
        case RootLayerAttachedViaEnclosingFrame: {
            // The layer will get hooked up via RenderLayerBacking::updateConfiguration()
            // for the frame's renderer in the parent document.
            m_renderView.document().ownerElement()->scheduleSetNeedsStyleRecalc(SyntheticStyleChange);
            break;
        }
    }

    m_rootLayerAttachment = attachment;
    rootLayerAttachmentChanged();
    
    if (m_shouldFlushOnReattach) {
        scheduleLayerFlushNow();
        m_shouldFlushOnReattach = false;
    }
}

void RenderLayerCompositor::detachRootLayer()
{
    if (!m_rootContentLayer || m_rootLayerAttachment == RootLayerUnattached)
        return;

    switch (m_rootLayerAttachment) {
    case RootLayerAttachedViaEnclosingFrame: {
        // The layer will get unhooked up via RenderLayerBacking::updateGraphicsLayerConfiguration()
        // for the frame's renderer in the parent document.
        if (m_overflowControlsHostLayer)
            m_overflowControlsHostLayer->removeFromParent();
        else
            m_rootContentLayer->removeFromParent();

        if (HTMLFrameOwnerElement* ownerElement = m_renderView.document().ownerElement())
            ownerElement->scheduleSetNeedsStyleRecalc(SyntheticStyleChange);
        break;
    }
    case RootLayerAttachedViaChromeClient: {
        Frame& frame = m_renderView.frameView().frame();
        Page* page = frame.page();
        if (!page)
            return;

        page->chrome().client().attachRootGraphicsLayer(&frame, 0);
        if (frame.isMainFrame())
            page->chrome().client().attachViewOverlayGraphicsLayer(&frame, 0);
    }
    break;
    case RootLayerUnattached:
        break;
    }

    m_rootLayerAttachment = RootLayerUnattached;
    rootLayerAttachmentChanged();
}

void RenderLayerCompositor::updateRootLayerAttachment()
{
    ensureRootLayer();
}

void RenderLayerCompositor::rootLayerAttachmentChanged()
{
    // The document-relative page overlay layer (which is pinned to the main frame's layer tree)
    // is moved between different RenderLayerCompositors' layer trees, and needs to be
    // reattached whenever we swap in a new RenderLayerCompositor.
    if (m_rootLayerAttachment == RootLayerUnattached)
        return;

    Frame& frame = m_renderView.frameView().frame();
    Page* page = frame.page();
    if (!page)
        return;

    // The attachment can affect whether the RenderView layer's paintsIntoWindow() behavior,
    // so call updateDrawsContent() to update that.
    RenderLayer* layer = m_renderView.layer();
    if (RenderLayerBacking* backing = layer ? layer->backing() : nullptr)
        backing->updateDrawsContent();

    if (!frame.isMainFrame())
        return;

    PageOverlayController& pageOverlayController = frame.mainFrame().pageOverlayController();
    pageOverlayController.willAttachRootLayer();
    m_rootContentLayer->addChild(&pageOverlayController.documentOverlayRootLayer());
}

void RenderLayerCompositor::notifyIFramesOfCompositingChange()
{
    // Compositing affects the answer to RenderIFrame::requiresAcceleratedCompositing(), so
    // we need to schedule a style recalc in our parent document.
    if (HTMLFrameOwnerElement* ownerElement = m_renderView.document().ownerElement())
        ownerElement->scheduleSetNeedsStyleRecalc(SyntheticStyleChange);
}

bool RenderLayerCompositor::layerHas3DContent(const RenderLayer& layer) const
{
    const RenderStyle& style = layer.renderer().style();

    if (style.transformStyle3D() == TransformStyle3DPreserve3D || style.hasPerspective() || style.transform().has3DOperation())
        return true;

    const_cast<RenderLayer&>(layer).updateLayerListsIfNeeded();

#if !ASSERT_DISABLED
    LayerListMutationDetector mutationChecker(const_cast<RenderLayer*>(&layer));
#endif

    if (layer.isStackingContainer()) {
        if (Vector<RenderLayer*>* negZOrderList = layer.negZOrderList()) {
            for (auto* renderLayer : *negZOrderList) {
                if (layerHas3DContent(*renderLayer))
                    return true;
            }
        }

        if (Vector<RenderLayer*>* posZOrderList = layer.posZOrderList()) {
            for (auto* renderLayer : *posZOrderList) {
                if (layerHas3DContent(*renderLayer))
                    return true;
            }
        }
    }

    if (Vector<RenderLayer*>* normalFlowList = layer.normalFlowList()) {
        for (auto* renderLayer : *normalFlowList) {
            if (layerHas3DContent(*renderLayer))
                return true;
        }
    }

    return false;
}

void RenderLayerCompositor::deviceOrPageScaleFactorChanged()
{
    // Page scale will only be applied at to the RenderView and sublayers, but the device scale factor
    // needs to be applied at the level of rootGraphicsLayer().
    GraphicsLayer* rootLayer = rootGraphicsLayer();
    if (rootLayer)
        rootLayer->noteDeviceOrPageScaleFactorChangedIncludingDescendants();
}

void RenderLayerCompositor::updateScrollCoordinatedStatus(RenderLayer& layer)
{
    LayerScrollCoordinationRoles coordinationRoles = 0;
    if (isViewportConstrainedFixedOrStickyLayer(layer))
        coordinationRoles |= ViewportConstrained;

    if (useCoordinatedScrollingForLayer(m_renderView, layer))
        coordinationRoles |= Scrolling;

    if (coordinationRoles) {
        if (m_scrollCoordinatedLayers.add(&layer).isNewEntry)
            m_subframeScrollLayersNeedReattach = true;

        updateScrollCoordinatedLayer(layer, coordinationRoles);
    } else
        removeFromScrollCoordinatedLayers(layer);
}

void RenderLayerCompositor::removeFromScrollCoordinatedLayers(RenderLayer& layer)
{
    if (!m_scrollCoordinatedLayers.contains(&layer))
        return;

    m_subframeScrollLayersNeedReattach = true;
    
    m_scrollCoordinatedLayers.remove(&layer);
    m_scrollCoordinatedLayersNeedingUpdate.remove(&layer);

    detachScrollCoordinatedLayer(layer, Scrolling | ViewportConstrained);
}

FixedPositionViewportConstraints RenderLayerCompositor::computeFixedViewportConstraints(RenderLayer& layer) const
{
    ASSERT(layer.isComposited());

    GraphicsLayer* graphicsLayer = layer.backing()->graphicsLayer();
    LayoutRect viewportRect = m_renderView.frameView().viewportConstrainedVisibleContentRect();

    FixedPositionViewportConstraints constraints;
    constraints.setLayerPositionAtLastLayout(graphicsLayer->position());
    constraints.setViewportRectAtLastLayout(viewportRect);
    constraints.setAlignmentOffset(graphicsLayer->pixelAlignmentOffset());

    const RenderStyle& style = layer.renderer().style();
    if (!style.left().isAuto())
        constraints.addAnchorEdge(ViewportConstraints::AnchorEdgeLeft);

    if (!style.right().isAuto())
        constraints.addAnchorEdge(ViewportConstraints::AnchorEdgeRight);

    if (!style.top().isAuto())
        constraints.addAnchorEdge(ViewportConstraints::AnchorEdgeTop);

    if (!style.bottom().isAuto())
        constraints.addAnchorEdge(ViewportConstraints::AnchorEdgeBottom);

    // If left and right are auto, use left.
    if (style.left().isAuto() && style.right().isAuto())
        constraints.addAnchorEdge(ViewportConstraints::AnchorEdgeLeft);

    // If top and bottom are auto, use top.
    if (style.top().isAuto() && style.bottom().isAuto())
        constraints.addAnchorEdge(ViewportConstraints::AnchorEdgeTop);
        
    return constraints;
}

StickyPositionViewportConstraints RenderLayerCompositor::computeStickyViewportConstraints(RenderLayer& layer) const
{
    ASSERT(layer.isComposited());
#if !PLATFORM(IOS)
    // We should never get here for stickies constrained by an enclosing clipping layer.
    // FIXME: Why does this assertion fail on iOS?
    ASSERT(!layer.enclosingOverflowClipLayer(ExcludeSelf));
#endif

    RenderBoxModelObject& renderer = downcast<RenderBoxModelObject>(layer.renderer());

    StickyPositionViewportConstraints constraints;
    renderer.computeStickyPositionConstraints(constraints, renderer.constrainingRectForStickyPosition());

    GraphicsLayer* graphicsLayer = layer.backing()->graphicsLayer();

    constraints.setLayerPositionAtLastLayout(graphicsLayer->position());
    constraints.setStickyOffsetAtLastLayout(renderer.stickyPositionOffset());
    constraints.setAlignmentOffset(graphicsLayer->pixelAlignmentOffset());

    return constraints;
}

static ScrollingNodeID enclosingScrollingNodeID(RenderLayer& layer, IncludeSelfOrNot includeSelf)
{
    RenderLayer* currLayer = includeSelf == IncludeSelf ? &layer : layer.parent();
    while (currLayer) {
        if (RenderLayerBacking* backing = currLayer->backing()) {
            if (ScrollingNodeID nodeID = backing->scrollingNodeIDForChildren())
                return nodeID;
        }
        currLayer = currLayer->parent();
    }

    return 0;
}

static ScrollingNodeID scrollCoordinatedAncestorInParentOfFrame(Frame& frame)
{
    if (!frame.document() || !frame.view())
        return 0;

    // Find the frame's enclosing layer in our render tree.
    HTMLFrameOwnerElement* ownerElement = frame.document()->ownerElement();
    RenderElement* frameRenderer = ownerElement ? ownerElement->renderer() : nullptr;
    if (!frameRenderer)
        return 0;

    RenderLayer* layerInParentDocument = frameRenderer->enclosingLayer();
    if (!layerInParentDocument)
        return 0;

    return enclosingScrollingNodeID(*layerInParentDocument, IncludeSelf);
}

void RenderLayerCompositor::reattachSubframeScrollLayers()
{
    if (!m_subframeScrollLayersNeedReattach)
        return;
    
    m_subframeScrollLayersNeedReattach = false;

    ScrollingCoordinator* scrollingCoordinator = this->scrollingCoordinator();

    for (Frame* child = m_renderView.frameView().frame().tree().firstChild(); child; child = child->tree().nextSibling()) {
        if (!child->document() || !child->view())
            continue;

        // Ignore frames that are not scroll-coordinated.
        FrameView* childFrameView = child->view();
        ScrollingNodeID frameScrollingNodeID = childFrameView->scrollLayerID();
        if (!frameScrollingNodeID)
            continue;

        ScrollingNodeID parentNodeID = scrollCoordinatedAncestorInParentOfFrame(*child);
        if (!parentNodeID)
            continue;

        scrollingCoordinator->attachToStateTree(FrameScrollingNode, frameScrollingNodeID, parentNodeID);
    }
}

static inline LayerScrollCoordinationRole scrollCoordinationRoleForNodeType(ScrollingNodeType nodeType)
{
    switch (nodeType) {
    case FrameScrollingNode:
    case OverflowScrollingNode:
        return Scrolling;
    case FixedNode:
    case StickyNode:
        return ViewportConstrained;
    }
    ASSERT_NOT_REACHED();
    return Scrolling;
}

ScrollingNodeID RenderLayerCompositor::attachScrollingNode(RenderLayer& layer, ScrollingNodeType nodeType, ScrollingNodeID parentNodeID)
{
    ScrollingCoordinator* scrollingCoordinator = this->scrollingCoordinator();
    RenderLayerBacking* backing = layer.backing();
    // Crash logs suggest that backing can be null here, but we don't know how: rdar://problem/18545452.
    ASSERT(backing);
    if (!backing)
        return 0;

    LayerScrollCoordinationRole role = scrollCoordinationRoleForNodeType(nodeType);
    ScrollingNodeID nodeID = backing->scrollingNodeIDForRole(role);
    if (!nodeID)
        nodeID = scrollingCoordinator->uniqueScrollLayerID();

    nodeID = scrollingCoordinator->attachToStateTree(nodeType, nodeID, parentNodeID);
    if (!nodeID)
        return 0;

    backing->setScrollingNodeIDForRole(nodeID, role);
    m_scrollingNodeToLayerMap.add(nodeID, &layer);
    
    return nodeID;
}

void RenderLayerCompositor::detachScrollCoordinatedLayer(RenderLayer& layer, LayerScrollCoordinationRoles roles)
{
    RenderLayerBacking* backing = layer.backing();
    if (!backing)
        return;

    if (roles & Scrolling) {
        if (ScrollingNodeID nodeID = backing->scrollingNodeIDForRole(Scrolling))
            m_scrollingNodeToLayerMap.remove(nodeID);
    }

    if (roles & ViewportConstrained) {
        if (ScrollingNodeID nodeID = backing->scrollingNodeIDForRole(ViewportConstrained))
            m_scrollingNodeToLayerMap.remove(nodeID);
    }

    backing->detachFromScrollingCoordinator(roles);
}

void RenderLayerCompositor::updateScrollCoordinationForThisFrame(ScrollingNodeID parentNodeID)
{
    ScrollingCoordinator* scrollingCoordinator = this->scrollingCoordinator();
    ASSERT(scrollingCoordinator->coordinatesScrollingForFrameView(m_renderView.frameView()));

    ScrollingNodeID nodeID = attachScrollingNode(*m_renderView.layer(), FrameScrollingNode, parentNodeID);
    scrollingCoordinator->updateFrameScrollingNode(nodeID, m_scrollLayer.get(), m_rootContentLayer.get(), fixedRootBackgroundLayer(), clipLayer());
}

void RenderLayerCompositor::updateScrollCoordinatedLayer(RenderLayer& layer, LayerScrollCoordinationRoles reasons)
{
    ScrollingCoordinator* scrollingCoordinator = this->scrollingCoordinator();
    if (!scrollingCoordinator || !scrollingCoordinator->coordinatesScrollingForFrameView(m_renderView.frameView()))
        return;

    bool isRootLayer = &layer == m_renderView.layer();

    // FIXME: Remove supportsFixedPositionLayers() since all platforms support them now.
    if (!scrollingCoordinator->supportsFixedPositionLayers() || (!layer.parent() && !isRootLayer))
        return;

    ASSERT(m_scrollCoordinatedLayers.contains(&layer));
    ASSERT(layer.isComposited());

    RenderLayerBacking* backing = layer.backing();
    if (!backing)
        return;

    if (!m_renderView.frame().isMainFrame()) {
        ScrollingNodeID parentDocumentHostingNodeID = scrollCoordinatedAncestorInParentOfFrame(m_renderView.frame());
        if (!parentDocumentHostingNodeID)
            return;

        updateScrollCoordinationForThisFrame(parentDocumentHostingNodeID);
        if (!(reasons & ViewportConstrained) && isRootLayer)
            return;
    }

    ScrollingNodeID parentNodeID = enclosingScrollingNodeID(layer, ExcludeSelf);
    if (!parentNodeID && !isRootLayer)
        return;
    
    // Always call this even if the backing is already attached because the parent may have changed.
    // If a node plays both roles, fixed/sticky is always the ancestor node of scrolling.
    if (reasons & ViewportConstrained) {
        ScrollingNodeType nodeType = FrameScrollingNode;
        if (layer.renderer().style().position() == FixedPosition)
            nodeType = FixedNode;
        else if (layer.renderer().style().position() == StickyPosition)
            nodeType = StickyNode;
        else
            ASSERT_NOT_REACHED();

        ScrollingNodeID nodeID = attachScrollingNode(layer, nodeType, parentNodeID);
        if (!nodeID)
            return;

        switch (nodeType) {
        case FixedNode:
            scrollingCoordinator->updateViewportConstrainedNode(nodeID, computeFixedViewportConstraints(layer), backing->graphicsLayer());
            break;
        case StickyNode:
            scrollingCoordinator->updateViewportConstrainedNode(nodeID, computeStickyViewportConstraints(layer), backing->graphicsLayer());
            break;
        case FrameScrollingNode:
        case OverflowScrollingNode:
            break;
        }
        
        parentNodeID = nodeID;
    } else
        detachScrollCoordinatedLayer(layer, ViewportConstrained);

    if (reasons & Scrolling) {
        if (isRootLayer)
            updateScrollCoordinationForThisFrame(parentNodeID);
        else {
            ScrollingNodeType nodeType = OverflowScrollingNode;
            ScrollingNodeID nodeID = attachScrollingNode(layer, nodeType, parentNodeID);
            if (!nodeID)
                return;

            ScrollingCoordinator::ScrollingGeometry scrollingGeometry;
            scrollingGeometry.scrollOrigin = layer.scrollOrigin();
            scrollingGeometry.scrollPosition = layer.scrollPosition();
            scrollingGeometry.scrollableAreaSize = layer.visibleSize();
            scrollingGeometry.contentSize = layer.contentsSize();
            scrollingGeometry.reachableContentSize = layer.scrollableContentsSize();
#if ENABLE(CSS_SCROLL_SNAP)
            if (const Vector<LayoutUnit>* offsets = layer.horizontalSnapOffsets())
                scrollingGeometry.horizontalSnapOffsets = *offsets;
            if (const Vector<LayoutUnit>* offsets = layer.verticalSnapOffsets())
                scrollingGeometry.verticalSnapOffsets = *offsets;
#endif
            scrollingCoordinator->updateOverflowScrollingNode(nodeID, backing->scrollingLayer(), backing->scrollingContentsLayer(), &scrollingGeometry);
        }
    } else
        detachScrollCoordinatedLayer(layer, Scrolling);
}

ScrollableArea* RenderLayerCompositor::scrollableAreaForScrollLayerID(ScrollingNodeID nodeID) const
{
    if (!nodeID)
        return nullptr;

    return m_scrollingNodeToLayerMap.get(nodeID);
}

#if PLATFORM(IOS)
typedef HashMap<PlatformLayer*, std::unique_ptr<ViewportConstraints>> LayerMap;
typedef HashMap<PlatformLayer*, PlatformLayer*> StickyContainerMap;

void RenderLayerCompositor::registerAllViewportConstrainedLayers()
{
    // Only the main frame should register fixed/sticky layers.
    if (!isMainFrameCompositor())
        return;

    if (scrollingCoordinator())
        return;

    LayerMap layerMap;
    StickyContainerMap stickyContainerMap;

    for (auto* layer : m_scrollCoordinatedLayers) {
        ASSERT(layer->isComposited());

        std::unique_ptr<ViewportConstraints> constraints;
        if (layer->renderer().isStickyPositioned()) {
            constraints = std::make_unique<StickyPositionViewportConstraints>(computeStickyViewportConstraints(*layer));
            const RenderLayer* enclosingTouchScrollableLayer = nullptr;
            if (isAsyncScrollableStickyLayer(*layer, &enclosingTouchScrollableLayer) && enclosingTouchScrollableLayer) {
                ASSERT(enclosingTouchScrollableLayer->isComposited());
                stickyContainerMap.add(layer->backing()->graphicsLayer()->platformLayer(), enclosingTouchScrollableLayer->backing()->scrollingLayer()->platformLayer());
            }
        } else if (layer->renderer().style().position() == FixedPosition)
            constraints = std::make_unique<FixedPositionViewportConstraints>(computeFixedViewportConstraints(*layer));
        else
            continue;

        layerMap.add(layer->backing()->graphicsLayer()->platformLayer(), WTF::move(constraints));
    }
    
    if (ChromeClient* client = this->chromeClient())
        client->updateViewportConstrainedLayers(layerMap, stickyContainerMap);
}

void RenderLayerCompositor::unregisterAllViewportConstrainedLayers()
{
    // Only the main frame should register fixed/sticky layers.
    if (!isMainFrameCompositor())
        return;

    if (scrollingCoordinator())
        return;

    if (ChromeClient* client = this->chromeClient()) {
        LayerMap layerMap;
        StickyContainerMap stickyContainerMap;
        client->updateViewportConstrainedLayers(layerMap, stickyContainerMap);
    }
}

void RenderLayerCompositor::registerAllScrollingLayers()
{
    ChromeClient* client = this->chromeClient();
    if (!client)
        return;

    for (auto* layer : m_scrollingLayers)
        updateScrollingLayerWithClient(*layer, client);
}

void RenderLayerCompositor::unregisterAllScrollingLayers()
{
    ChromeClient* client = this->chromeClient();
    if (!client)
        return;

    for (auto* layer : m_scrollingLayers) {
        RenderLayerBacking* backing = layer->backing();
        ASSERT(backing);
        client->removeScrollingLayer(layer->renderer().element(), backing->scrollingLayer()->platformLayer(), backing->scrollingContentsLayer()->platformLayer());
    }
}
#endif

void RenderLayerCompositor::willRemoveScrollingLayerWithBacking(RenderLayer& layer, RenderLayerBacking& backing)
{
    if (ScrollingCoordinator* scrollingCoordinator = this->scrollingCoordinator()) {
        backing.detachFromScrollingCoordinator(Scrolling);

        // For Coordinated Graphics.
        scrollingCoordinator->scrollableAreaScrollLayerDidChange(layer);
        return;
    }

#if PLATFORM(IOS)
    m_scrollingLayersNeedingUpdate.remove(&layer);
    m_scrollingLayers.remove(&layer);

    if (m_renderView.document().inPageCache())
        return;

    if (ChromeClient* client = this->chromeClient()) {
        PlatformLayer* scrollingLayer = backing.scrollingLayer()->platformLayer();
        PlatformLayer* contentsLayer = backing.scrollingContentsLayer()->platformLayer();
        client->removeScrollingLayer(layer.renderer().element(), scrollingLayer, contentsLayer);
    }
#endif
}

void RenderLayerCompositor::didAddScrollingLayer(RenderLayer& layer)
{
    updateScrollCoordinatedStatus(layer);

    if (ScrollingCoordinator* scrollingCoordinator = this->scrollingCoordinator()) {
        // For Coordinated Graphics.
        scrollingCoordinator->scrollableAreaScrollLayerDidChange(layer);
        return;
    }

#if PLATFORM(IOS)
    ASSERT(!m_renderView.document().inPageCache());
    m_scrollingLayers.add(&layer);
#endif
}

void RenderLayerCompositor::windowScreenDidChange(PlatformDisplayID displayID)
{
    if (m_layerUpdater)
        m_layerUpdater->screenDidChange(displayID);
}

ScrollingCoordinator* RenderLayerCompositor::scrollingCoordinator() const
{
    if (Page* page = this->page())
        return page->scrollingCoordinator();

    return nullptr;
}

GraphicsLayerFactory* RenderLayerCompositor::graphicsLayerFactory() const
{
    if (Page* page = this->page())
        return page->chrome().client().graphicsLayerFactory();

    return nullptr;
}

Page* RenderLayerCompositor::page() const
{
    return m_renderView.frameView().frame().page();
}

void RenderLayerCompositor::setLayerFlushThrottlingEnabled(bool enabled)
{
    m_layerFlushThrottlingEnabled = enabled;
    if (m_layerFlushThrottlingEnabled)
        return;
    m_layerFlushTimer.stop();
    if (!m_hasPendingLayerFlush)
        return;
    scheduleLayerFlushNow();
}

void RenderLayerCompositor::disableLayerFlushThrottlingTemporarilyForInteraction()
{
    if (m_layerFlushThrottlingTemporarilyDisabledForInteraction)
        return;
    m_layerFlushThrottlingTemporarilyDisabledForInteraction = true;
}

bool RenderLayerCompositor::isThrottlingLayerFlushes() const
{
    if (!m_layerFlushThrottlingEnabled)
        return false;
    if (!m_layerFlushTimer.isActive())
        return false;
    if (m_layerFlushThrottlingTemporarilyDisabledForInteraction)
        return false;
    return true;
}

void RenderLayerCompositor::startLayerFlushTimerIfNeeded()
{
    m_layerFlushThrottlingTemporarilyDisabledForInteraction = false;
    m_layerFlushTimer.stop();
    if (!m_layerFlushThrottlingEnabled)
        return;
    m_layerFlushTimer.startOneShot(throttledLayerFlushDelay);
}

void RenderLayerCompositor::startInitialLayerFlushTimerIfNeeded()
{
    if (!m_layerFlushThrottlingEnabled)
        return;
    if (m_layerFlushTimer.isActive())
        return;
    m_layerFlushTimer.startOneShot(throttledLayerFlushInitialDelay);
}

void RenderLayerCompositor::layerFlushTimerFired()
{
    if (!m_hasPendingLayerFlush)
        return;
    scheduleLayerFlushNow();
}

void RenderLayerCompositor::paintRelatedMilestonesTimerFired()
{
    Frame& frame = m_renderView.frameView().frame();
    Page* page = frame.page();
    if (!page)
        return;

    // If the layer tree is frozen, we'll paint when it's unfrozen and schedule the timer again.
    if (page->chrome().client().layerTreeStateIsFrozen())
        return;

    m_renderView.frameView().firePaintRelatedMilestonesIfNeeded();
}

#if USE(REQUEST_ANIMATION_FRAME_DISPLAY_MONITOR)
RefPtr<DisplayRefreshMonitor> RenderLayerCompositor::createDisplayRefreshMonitor(PlatformDisplayID displayID) const
{
    Frame& frame = m_renderView.frameView().frame();
    Page* page = frame.page();
    if (!page)
        return nullptr;

    if (auto monitor = page->chrome().client().createDisplayRefreshMonitor(displayID))
        return monitor;

    return DisplayRefreshMonitor::createDefaultDisplayRefreshMonitor(displayID);
}
#endif

void RenderLayerCompositor::startTrackingLayerFlushes()
{
    m_layerFlushCount = 0;
}

unsigned RenderLayerCompositor::layerFlushCount() const
{
    return m_layerFlushCount;
}

void RenderLayerCompositor::startTrackingCompositingUpdates()
{
    m_compositingUpdateCount = 0;
}

unsigned RenderLayerCompositor::compositingUpdateCount() const
{
    return m_compositingUpdateCount;
}

} // namespace WebCore<|MERGE_RESOLUTION|>--- conflicted
+++ resolved
@@ -2943,14 +2943,11 @@
 #else
     return backing->usingTiledBacking();
 #endif
-<<<<<<< HEAD
-=======
 }
 
 bool RenderLayerCompositor::isMainFrameCompositor() const
 {
     return m_renderView.frameView().frame().isMainFrame();
->>>>>>> 807374da
 }
 
 bool RenderLayerCompositor::shouldCompositeOverflowControls() const
