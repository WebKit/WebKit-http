--- conflicted
+++ resolved
@@ -38,12 +38,6 @@
 
 extern int xpathyyparse(WebCore::XPath::Parser&);
 
-<<<<<<< HEAD
-using namespace WebCore;
-using namespace XPath;
-
-=======
->>>>>>> 20415689
 #include "XPathGrammar.h"
 
 namespace WebCore {
