find_library(ACCELERATE_LIBRARY accelerate)
find_library(APPLICATIONSERVICES_LIBRARY ApplicationServices)
find_library(AVFOUNDATION_LIBRARY AVFoundation)
find_library(AUDIOTOOLBOX_LIBRARY AudioToolbox)
find_library(AUDIOUNIT_LIBRARY AudioUnit)
find_library(CARBON_LIBRARY Carbon)
find_library(CFNETWORK_LIBRARY CFNetwork)
find_library(COCOA_LIBRARY Cocoa)
find_library(COREAUDIO_LIBRARY CoreAudio)
find_library(CORESERVICES_LIBRARY CoreServices)
find_library(DISKARBITRATION_LIBRARY DiskArbitration)
find_library(IOKIT_LIBRARY IOKit)
find_library(IOSURFACE_LIBRARY IOSurface)
find_library(METAL_LIBRARY Metal)
find_library(OPENGL_LIBRARY OpenGL)
find_library(QUARTZ_LIBRARY Quartz)
find_library(QUARTZCORE_LIBRARY QuartzCore)
find_library(SECURITY_LIBRARY Security)
find_library(SYSTEMCONFIGURATION_LIBRARY SystemConfiguration)
find_library(XML2_LIBRARY XML2)
find_package(Sqlite REQUIRED)
find_package(ZLIB REQUIRED)

list(APPEND WebCore_UNIFIED_SOURCE_LIST_FILES
    "SourcesCocoa.txt"
    "SourcesMac.txt"
)

list(APPEND WebCore_LIBRARIES
    ${ACCELERATE_LIBRARY}
    ${AUDIOTOOLBOX_LIBRARY}
    ${AUDIOUNIT_LIBRARY}
    ${AVFOUNDATION_LIBRARY}
    ${CARBON_LIBRARY}
    ${CFNETWORK_LIBRARY}
    ${COCOA_LIBRARY}
    ${COREAUDIO_LIBRARY}
    ${CORESERVICES_LIBRARY}
    ${DISKARBITRATION_LIBRARY}
    ${IOKIT_LIBRARY}
    ${IOSURFACE_LIBRARY}
    ${METAL_LIBRARY}
    ${OPENGL_LIBRARY}
    ${QUARTZ_LIBRARY}
    ${QUARTZCORE_LIBRARY}
    ${SECURITY_LIBRARY}
    ${SQLITE_LIBRARIES}
    ${SYSTEMCONFIGURATION_LIBRARY}
    ${XML2_LIBRARY}
    ${ZLIB_LIBRARY}
)

add_definitions(-iframework ${APPLICATIONSERVICES_LIBRARY}/Versions/Current/Frameworks)
add_definitions(-iframework ${AVFOUNDATION_LIBRARY}/Versions/Current/Frameworks)
add_definitions(-iframework ${CARBON_LIBRARY}/Versions/Current/Frameworks)
add_definitions(-iframework ${CORESERVICES_LIBRARY}/Versions/Current/Frameworks)
add_definitions(-iframework ${QUARTZ_LIBRARY}/Frameworks)

find_library(DATADETECTORSCORE_FRAMEWORK DataDetectorsCore HINTS /System/Library/PrivateFrameworks)
if (NOT DATADETECTORSCORE_FRAMEWORK-NOTFOUND)
    list(APPEND WebCore_LIBRARIES ${DATADETECTORSCORE_FRAMEWORK})
endif ()

find_library(LOOKUP_FRAMEWORK Lookup HINTS /System/Library/PrivateFrameworks)
if (NOT LOOKUP_FRAMEWORK-NOTFOUND)
    list(APPEND WebCore_LIBRARIES ${LOOKUP_FRAMEWORK})
endif ()

list(APPEND WebCore_INCLUDE_DIRECTORIES
    "${THIRDPARTY_DIR}/ANGLE"
    "${THIRDPARTY_DIR}/ANGLE/include/KHR"
    "${WEBCORE_DIR}/accessibility/mac"
    "${WEBCORE_DIR}/bridge/objc"
    "${WEBCORE_DIR}/editing/cocoa"
    "${WEBCORE_DIR}/editing/ios"
    "${WEBCORE_DIR}/editing/mac"
    "${WEBCORE_DIR}/html/shadow/cocoa"
    "${WEBCORE_DIR}/icu"
    "${WEBCORE_DIR}/loader/archive/cf"
    "${WEBCORE_DIR}/loader/cf"
    "${WEBCORE_DIR}/loader/mac"
    "${WEBCORE_DIR}/page/cocoa"
    "${WEBCORE_DIR}/page/mac"
    "${WEBCORE_DIR}/page/scrolling/mac"
    "${WEBCORE_DIR}/platform/audio/mac"
    "${WEBCORE_DIR}/platform/cf"
    "${WEBCORE_DIR}/platform/cocoa"
    "${WEBCORE_DIR}/platform/graphics/avfoundation"
    "${WEBCORE_DIR}/platform/graphics/avfoundation/cf"
    "${WEBCORE_DIR}/platform/graphics/avfoundation/objc"
    "${WEBCORE_DIR}/platform/graphics/ca"
    "${WEBCORE_DIR}/platform/graphics/ca/cocoa"
    "${WEBCORE_DIR}/platform/graphics/cocoa"
    "${WEBCORE_DIR}/platform/graphics/cg"
    "${WEBCORE_DIR}/platform/graphics/cv"
    "${WEBCORE_DIR}/platform/graphics/gpu"
    "${WEBCORE_DIR}/platform/graphics/egl"
    "${WEBCORE_DIR}/platform/graphics/opentype"
    "${WEBCORE_DIR}/platform/graphics/opengl"
    "${WEBCORE_DIR}/platform/graphics/mac"
    "${WEBCORE_DIR}/platform/mac"
    "${WEBCORE_DIR}/platform/mediacapabilities"
    "${WEBCORE_DIR}/platform/mediastream/mac"
    "${WEBCORE_DIR}/platform/network/cocoa"
    "${WEBCORE_DIR}/platform/network/cf"
    "${WEBCORE_DIR}/platform/network/ios"
    "${WEBCORE_DIR}/platform/network/mac"
    "${WEBCORE_DIR}/platform/text/cf"
    "${WEBCORE_DIR}/platform/text/mac"
    "${WEBCORE_DIR}/platform/spi/cf"
    "${WEBCORE_DIR}/platform/spi/cg"
    "${WEBCORE_DIR}/platform/spi/cocoa"
    "${WEBCORE_DIR}/platform/spi/ios"
    "${WEBCORE_DIR}/platform/spi/mac"
    "${WEBCORE_DIR}/plugins/mac"
)

list(APPEND WebCore_USER_AGENT_STYLE_SHEETS
    ${WEBCORE_DIR}/html/shadow/mac/imageControlsMac.css
    ${WEBCORE_DIR}/Modules/plugins/QuickTimePluginReplacement.css
)

set(WebCore_USER_AGENT_SCRIPTS
    ${WEBCORE_DIR}/Modules/plugins/QuickTimePluginReplacement.js
)

list(APPEND WebCore_SYSTEM_INCLUDE_DIRECTORIES
    "${CMAKE_OSX_SYSROOT}/usr/include/libxslt"
    "${CMAKE_OSX_SYSROOT}/usr/include/libxml2"
)

list(APPEND WebCore_SOURCES
    Modules/paymentrequest/MerchantValidationEvent.cpp

    accessibility/mac/AXObjectCacheMac.mm
    accessibility/mac/AccessibilityObjectMac.mm
    accessibility/mac/WebAccessibilityObjectWrapperMac.mm

    dom/DataTransferMac.mm
    dom/SlotAssignment.cpp

    editing/ios/AutofillElements.cpp

    editing/mac/AlternativeTextUIController.mm
    editing/mac/DictionaryLookup.mm
    editing/mac/EditorMac.mm
    editing/mac/TextAlternativeWithRange.mm
    editing/mac/TextUndoInsertionMarkupMac.mm
    editing/mac/WebContentReaderMac.mm

    html/HTMLSlotElement.cpp

    html/shadow/mac/ImageControlsButtonElementMac.cpp
    html/shadow/mac/ImageControlsRootElementMac.cpp

    page/PageDebuggable.cpp

    page/mac/EventHandlerMac.mm
    page/mac/ServicesOverlayController.mm
    page/mac/TextIndicatorWindow.mm
    page/mac/UserAgentMac.mm
    page/mac/WheelEventDeltaFilterMac.mm

    page/scrolling/mac/ScrollingCoordinatorMac.mm
    page/scrolling/mac/ScrollingMomentumCalculatorMac.mm
    page/scrolling/mac/ScrollingStateFrameScrollingNodeMac.mm
    page/scrolling/mac/ScrollingTreeFrameScrollingNodeMac.mm
    page/scrolling/mac/ScrollingTreeMac.cpp

    platform/CPUMonitor.cpp
    platform/LocalizedStrings.cpp
    platform/ScrollableArea.cpp

    platform/audio/AudioSession.cpp

    platform/audio/cocoa/MediaSessionManagerCocoa.cpp

    platform/audio/mac/CAAudioStreamDescription.cpp

    platform/audio/mac/AudioBusMac.mm
    platform/audio/mac/AudioDestinationMac.cpp
    platform/audio/mac/AudioFileReaderMac.cpp
    platform/audio/mac/AudioHardwareListenerMac.cpp
    platform/audio/mac/AudioSessionMac.cpp
    platform/audio/mac/CARingBuffer.cpp
    platform/audio/mac/FFTFrameMac.cpp
    platform/audio/mac/MediaSessionManagerMac.mm

    platform/cf/CFURLExtras.cpp
    platform/cf/FileSystemCF.cpp
    platform/cf/KeyedDecoderCF.cpp
    platform/cf/KeyedEncoderCF.cpp
    platform/cf/MainThreadSharedTimerCF.cpp
    platform/cf/MediaAccessibilitySoftLink.cpp
    platform/cf/RunLoopObserver.cpp
    platform/cf/SharedBufferCF.cpp
    platform/cf/URLCF.cpp

    platform/cocoa/ContentFilterUnblockHandlerCocoa.mm
    platform/cocoa/CoreVideoSoftLink.cpp
    platform/cocoa/FileMonitorCocoa.mm
    platform/cocoa/FileSystemCocoa.mm
    platform/cocoa/KeyEventCocoa.mm
    platform/cocoa/LocalizedStringsCocoa.mm
    platform/cocoa/MIMETypeRegistryCocoa.mm
    platform/cocoa/MachSendRight.cpp
    platform/cocoa/NetworkExtensionContentFilter.mm
    platform/cocoa/ParentalControlsContentFilter.mm
    platform/cocoa/PasteboardCocoa.mm
    platform/cocoa/RuntimeApplicationChecksCocoa.mm
    platform/cocoa/ScrollController.mm
    platform/cocoa/ScrollSnapAnimatorState.mm
    platform/cocoa/SearchPopupMenuCocoa.mm
    platform/cocoa/SharedBufferCocoa.mm
    platform/cocoa/SystemVersion.mm
    platform/cocoa/TelephoneNumberDetectorCocoa.cpp
    platform/cocoa/ThemeCocoa.mm
    platform/cocoa/VideoToolboxSoftLink.cpp
    platform/cocoa/WebCoreNSErrorExtras.mm

    platform/gamepad/mac/HIDGamepad.cpp
    platform/gamepad/mac/HIDGamepadProvider.cpp

    platform/graphics/DisplayRefreshMonitor.cpp
    platform/graphics/DisplayRefreshMonitorManager.cpp
    platform/graphics/FourCC.cpp

    platform/graphics/avfoundation/AVTrackPrivateAVFObjCImpl.mm
    platform/graphics/avfoundation/AudioSourceProviderAVFObjC.mm
    platform/graphics/avfoundation/CDMPrivateMediaSourceAVFObjC.mm
    platform/graphics/avfoundation/InbandMetadataTextTrackPrivateAVF.cpp
    platform/graphics/avfoundation/InbandTextTrackPrivateAVF.cpp
    platform/graphics/avfoundation/MediaPlaybackTargetMac.mm
    platform/graphics/avfoundation/MediaPlayerPrivateAVFoundation.cpp
    platform/graphics/avfoundation/MediaSelectionGroupAVFObjC.mm

    platform/graphics/avfoundation/objc/AVAssetTrackUtilities.mm
    platform/graphics/avfoundation/objc/AVFoundationMIMETypeCache.mm
    platform/graphics/avfoundation/objc/AudioTrackPrivateAVFObjC.mm
    platform/graphics/avfoundation/objc/AudioTrackPrivateMediaSourceAVFObjC.cpp
    platform/graphics/avfoundation/objc/CDMSessionAVContentKeySession.mm
    platform/graphics/avfoundation/objc/CDMSessionAVFoundationObjC.mm
    platform/graphics/avfoundation/objc/CDMSessionAVStreamSession.mm
    platform/graphics/avfoundation/objc/CDMSessionMediaSourceAVFObjC.mm
    platform/graphics/avfoundation/objc/ImageDecoderAVFObjC.mm
    platform/graphics/avfoundation/objc/InbandTextTrackPrivateAVFObjC.mm
    platform/graphics/avfoundation/objc/InbandTextTrackPrivateLegacyAVFObjC.mm
    platform/graphics/avfoundation/objc/MediaPlayerPrivateAVFoundationObjC.mm
    platform/graphics/avfoundation/objc/MediaPlayerPrivateMediaSourceAVFObjC.mm
    platform/graphics/avfoundation/objc/MediaSampleAVFObjC.mm
    platform/graphics/avfoundation/objc/MediaSourcePrivateAVFObjC.mm
    platform/graphics/avfoundation/objc/SourceBufferPrivateAVFObjC.mm
    platform/graphics/avfoundation/objc/VideoTrackPrivateAVFObjC.cpp
    platform/graphics/avfoundation/objc/VideoTrackPrivateMediaSourceAVFObjC.mm
    platform/graphics/avfoundation/objc/WebCoreAVFResourceLoader.mm

    platform/graphics/ca/GraphicsLayerCA.cpp
    platform/graphics/ca/LayerFlushScheduler.cpp
    platform/graphics/ca/LayerPool.cpp
    platform/graphics/ca/PlatformCAAnimation.cpp
    platform/graphics/ca/PlatformCALayer.cpp
    platform/graphics/ca/TileController.cpp
    platform/graphics/ca/TileCoverageMap.cpp
    platform/graphics/ca/TileGrid.cpp
    platform/graphics/ca/TransformationMatrixCA.cpp

    platform/graphics/ca/cocoa/LayerFlushSchedulerMac.cpp
    platform/graphics/ca/cocoa/PlatformCAAnimationCocoa.mm
    platform/graphics/ca/cocoa/PlatformCAFiltersCocoa.mm
    platform/graphics/ca/cocoa/PlatformCALayerCocoa.mm
    platform/graphics/ca/cocoa/WebSystemBackdropLayer.mm
    platform/graphics/ca/cocoa/WebTiledBackingLayer.mm

    platform/graphics/cg/ColorCG.cpp
    platform/graphics/cg/FloatPointCG.cpp
    platform/graphics/cg/FloatRectCG.cpp
    platform/graphics/cg/FloatSizeCG.cpp
    platform/graphics/cg/GradientCG.cpp
    platform/graphics/cg/GraphicsContext3DCG.cpp
    platform/graphics/cg/GraphicsContextCG.cpp
    platform/graphics/cg/IOSurfacePool.cpp
    platform/graphics/cg/ImageBufferCG.cpp
    platform/graphics/cg/ImageBufferDataCG.cpp
    platform/graphics/cg/ImageDecoderCG.cpp
    platform/graphics/cg/ImageSourceCGMac.mm
    platform/graphics/cg/IntPointCG.cpp
    platform/graphics/cg/IntRectCG.cpp
    platform/graphics/cg/IntSizeCG.cpp
    platform/graphics/cg/NativeImageCG.cpp
    platform/graphics/cg/PDFDocumentImage.cpp
    platform/graphics/cg/PathCG.cpp
    platform/graphics/cg/PatternCG.cpp
    platform/graphics/cg/SubimageCacheWithTimer.cpp
    platform/graphics/cg/TransformationMatrixCG.cpp
    platform/graphics/cg/UTIRegistry.cpp

    platform/graphics/cocoa/GraphicsContext3DCocoa.mm
    platform/graphics/cocoa/GraphicsContextCocoa.mm
    platform/graphics/cocoa/FontCacheCoreText.cpp
    platform/graphics/cocoa/FontCascadeCocoa.mm
    platform/graphics/cocoa/FontCocoa.mm
    platform/graphics/cocoa/FontDescriptionCocoa.cpp
    platform/graphics/cocoa/FontFamilySpecificationCoreText.cpp
    platform/graphics/cocoa/FontPlatformDataCocoa.mm
    platform/graphics/cocoa/IOSurface.mm
    platform/graphics/cocoa/IOSurfacePoolCocoa.mm
    platform/graphics/cocoa/WebActionDisablingCALayerDelegate.mm
    platform/graphics/cocoa/WebCoreCALayerExtras.mm
    platform/graphics/cocoa/WebCoreDecompressionSession.mm
    platform/graphics/cocoa/WebGLLayer.mm
    platform/graphics/cocoa/WebGPULayer.mm

    platform/graphics/cv/PixelBufferConformerCV.cpp
    platform/graphics/cv/TextureCacheCV.mm
    platform/graphics/cv/VideoTextureCopierCV.cpp

    platform/graphics/gpu/Texture.cpp
    platform/graphics/gpu/TilingData.cpp

    platform/graphics/mac/ColorMac.mm
    platform/graphics/mac/ComplexTextControllerCoreText.mm
    platform/graphics/mac/DisplayRefreshMonitorMac.cpp
    platform/graphics/mac/FloatPointMac.mm
    platform/graphics/mac/FloatRectMac.mm
    platform/graphics/mac/FloatSizeMac.mm
    platform/graphics/mac/FontCacheMac.mm
    platform/graphics/mac/FontCustomPlatformData.cpp
    platform/graphics/mac/GlyphPageMac.cpp
    platform/graphics/mac/IconMac.mm
    platform/graphics/mac/ImageMac.mm
    platform/graphics/mac/IntPointMac.mm
    platform/graphics/mac/IntRectMac.mm
    platform/graphics/mac/IntSizeMac.mm
    platform/graphics/mac/MediaPlayerPrivateQTKit.mm
    platform/graphics/mac/MediaTimeQTKit.mm
    platform/graphics/mac/PDFDocumentImageMac.mm
    platform/graphics/mac/SimpleFontDataCoreText.cpp
    platform/graphics/mac/WebLayer.mm

    platform/graphics/metal/GPUBufferMetal.mm
    platform/graphics/metal/GPUCommandBufferMetal.mm
    platform/graphics/metal/GPUCommandQueueMetal.mm
    platform/graphics/metal/GPUComputeCommandEncoderMetal.mm
    platform/graphics/metal/GPUComputePipelineStateMetal.mm
    platform/graphics/metal/GPUDepthStencilDescriptorMetal.mm
    platform/graphics/metal/GPUDepthStencilStateMetal.mm
    platform/graphics/metal/GPUDeviceMetal.mm
    platform/graphics/metal/GPUDrawableMetal.mm
    platform/graphics/metal/GPUFunctionMetal.mm
    platform/graphics/metal/GPULibraryMetal.mm
    platform/graphics/metal/GPURenderCommandEncoderMetal.mm
    platform/graphics/metal/GPURenderPassAttachmentDescriptorMetal.mm
    platform/graphics/metal/GPURenderPassColorAttachmentDescriptorMetal.mm
    platform/graphics/metal/GPURenderPassDepthAttachmentDescriptorMetal.mm
    platform/graphics/metal/GPURenderPassDescriptorMetal.mm
    platform/graphics/metal/GPURenderPipelineColorAttachmentDescriptorMetal.mm
    platform/graphics/metal/GPURenderPipelineDescriptorMetal.mm
    platform/graphics/metal/GPURenderPipelineStateMetal.mm
    platform/graphics/metal/GPUTextureDescriptorMetal.mm
    platform/graphics/metal/GPUTextureMetal.mm

    platform/graphics/opengl/Extensions3DOpenGL.cpp
    platform/graphics/opengl/Extensions3DOpenGLCommon.cpp
    platform/graphics/opengl/GraphicsContext3DOpenGL.cpp
    platform/graphics/opengl/GraphicsContext3DOpenGLCommon.cpp
    platform/graphics/opengl/TemporaryOpenGLSetting.cpp

    platform/graphics/opentype/OpenTypeCG.cpp
    platform/graphics/opentype/OpenTypeMathData.cpp

    platform/mac/BlacklistUpdater.mm
    platform/mac/CursorMac.mm
    platform/mac/DragDataMac.mm
    platform/mac/DragImageMac.mm
    platform/mac/EventLoopMac.mm
    platform/mac/FileSystemMac.mm
    platform/mac/KeyEventMac.mm
    platform/mac/LocalCurrentGraphicsContext.mm
    platform/mac/LoggingMac.mm
    platform/mac/MediaRemoteSoftLink.cpp
    platform/mac/NSScrollerImpDetails.mm
    platform/mac/PasteboardMac.mm
    platform/mac/PasteboardWriter.mm
    platform/mac/PlatformEventFactoryMac.mm
    platform/mac/PlatformPasteboardMac.mm
    platform/mac/PlatformScreenMac.mm
    platform/mac/PlatformSpeechSynthesizerMac.mm
    platform/mac/PluginBlacklist.mm
    platform/mac/PowerObserverMac.cpp
    platform/mac/PublicSuffixMac.mm
    platform/mac/RemoteCommandListenerMac.mm
    platform/mac/SSLKeyGeneratorMac.mm
    platform/mac/ScrollAnimatorMac.mm
    platform/mac/ScrollViewMac.mm
    platform/mac/ScrollbarThemeMac.mm
    platform/mac/SerializedPlatformRepresentationMac.mm
    platform/mac/StringUtilities.mm
    platform/mac/SuddenTermination.mm
    platform/mac/ThemeMac.mm
    platform/mac/ThreadCheck.mm
    platform/mac/URLMac.mm
    platform/mac/UserActivityMac.mm
    platform/mac/ValidationBubbleMac.mm
    platform/mac/WebCoreFullScreenPlaceholderView.mm
    platform/mac/WebCoreFullScreenWarningView.mm
    platform/mac/WebCoreFullScreenWindow.mm
    platform/mac/WebCoreNSURLExtras.mm
    platform/mac/WebCoreObjCExtras.mm
    platform/mac/WebGLBlacklist.mm
    platform/mac/WebNSAttributedStringExtras.mm
    platform/mac/WebVideoFullscreenController.mm
    platform/mac/WebVideoFullscreenHUDWindowController.mm
    platform/mac/WebWindowAnimation.mm
    platform/mac/WidgetMac.mm

    platform/mediastream/mac/MockRealtimeVideoSourceMac.mm

    platform/network/cf/DNSResolveQueueCFNet.cpp
    platform/network/cf/FormDataStreamCFNet.cpp
    platform/network/cf/NetworkStorageSessionCFNet.cpp
    platform/network/cf/ProxyServerCFNet.cpp
    platform/network/cf/ResourceRequestCFNet.cpp
    platform/network/cf/SocketStreamHandleImplCFNet.cpp

    platform/network/cocoa/CookieCocoa.mm
    platform/network/cocoa/CookieStorageObserver.mm
    platform/network/cocoa/CredentialCocoa.mm
    platform/network/cocoa/NetworkLoadMetrics.mm
    platform/network/cocoa/NetworkStorageSessionCocoa.mm
    platform/network/cocoa/ProtectionSpaceCocoa.mm
    platform/network/cocoa/ResourceRequestCocoa.mm
    platform/network/cocoa/ResourceResponseCocoa.mm
    platform/network/cocoa/WebCoreNSURLSession.mm

    platform/network/mac/AuthenticationMac.mm
    platform/network/mac/BlobDataFileReferenceMac.mm
    platform/network/mac/CertificateInfoMac.mm
    platform/network/mac/CookieStorageMac.mm
    platform/network/mac/CredentialStorageMac.mm
    platform/network/mac/FormDataStreamMac.mm
    platform/network/mac/NetworkStateNotifierMac.cpp
    platform/network/mac/ResourceErrorMac.mm
    platform/network/mac/ResourceHandleMac.mm
    platform/network/mac/SynchronousLoaderClient.mm
    platform/network/mac/UTIUtilities.mm
    platform/network/mac/WebCoreResourceHandleAsOperationQueueDelegate.mm
    platform/network/mac/WebCoreURLResponse.mm

    platform/posix/FileSystemPOSIX.cpp

    platform/text/cf/HyphenationCF.cpp

    platform/text/mac/LocaleMac.mm
    platform/text/mac/TextBoundaries.mm
<<<<<<< HEAD
=======
    platform/text/mac/TextCheckingMac.mm
>>>>>>> 20415689
    platform/text/mac/TextEncodingRegistryMac.mm

    rendering/RenderThemeCocoa.mm
    rendering/RenderThemeMac.mm
    rendering/TextAutoSizing.cpp

    xml/SoftLinkLibxslt.cpp
)

# FIXME: We do not need everything from all of these directories.
# Move some to WebCore_FORWARDING_HEADERS_FILES once people start actually maintaining this.
set(WebCore_FORWARDING_HEADERS_DIRECTORIES
    accessibility
    bridge
    contentextensions
    crypto
    css
    dom
    editing
    fileapi
    history
    html
    inspector
    loader
    page
    platform
    plugins
    rendering
    replay
    storage
    style
    svg
    workers

    workers/service/context

    Modules/applepay
    Modules/applicationmanifest
    Modules/cache
    Modules/geolocation
    Modules/indexeddb
    Modules/mediastream
    Modules/notifications
    Modules/webdatabase
    Modules/websockets

    Modules/indexeddb/client
    Modules/indexeddb/shared
    Modules/indexeddb/server

    bindings/js

    bridge/objc
    bridge/jsc

    css/parser

    editing/cocoa
    editing/mac
    editing/ios

    html/canvas
    html/forms
    html/parser
    html/shadow

    inspector/agents

    loader/appcache
    loader/archive
    loader/cache
    loader/cocoa

    loader/archive/cf

    page/animation
    page/cocoa
    page/csp
    page/mac
    page/scrolling

    page/scrolling/mac

    platform/animation
    platform/audio
    platform/cf
    platform/cocoa
    platform/graphics
    platform/mac
    platform/mediastream
    platform/mock
    platform/network
    platform/sql
    platform/text

    platform/audio/cocoa

    platform/gamepad/cocoa
    platform/gamepad/mac

    platform/graphics/ca
    platform/graphics/cocoa
    platform/graphics/cg
    platform/graphics/filters
    platform/graphics/opentype
    platform/graphics/mac
    platform/graphics/transforms

    platform/graphics/ca/cocoa

    platform/mediastream/libwebrtc

    platform/network/cf
    platform/network/cocoa
    platform/network/mac

    platform/spi/cf
    platform/spi/cg
    platform/spi/cocoa
    platform/spi/mac

    rendering/line
    rendering/style

    svg/graphics
    svg/properties

    workers/service

    workers/service/server

    xml
)

set(WebCore_FORWARDING_HEADERS_FILES
    Modules/webdatabase/DatabaseDetails.h

    bridge/IdentifierRep.h
    bridge/npruntime_impl.h
    bridge/npruntime_internal.h

    contentextensions/CompiledContentExtension.h

    editing/EditAction.h
    editing/EditingBehaviorTypes.h
    editing/EditingBoundary.h
    editing/FindOptions.h
    editing/FrameSelection.h
    editing/TextAffinity.h

    editing/mac/TextAlternativeWithRange.h

    history/HistoryItem.h
    history/PageCache.h

    html/HTMLMediaElement.h

    loader/appcache/ApplicationCacheStorage.h

    loader/icon/IconDatabase.h
    loader/icon/IconDatabaseBase.h
    loader/icon/IconDatabaseClient.h

    loader/mac/LoaderNSURLExtras.h

    platform/PlatformExportMacros.h

    platform/audio/AudioHardwareListener.h

    platform/cf/RunLoopObserver.h

    platform/cocoa/MachSendRight.h
    platform/cocoa/SoftLinking.h

    platform/graphics/cocoa/IOSurface.h

    platform/graphics/transforms/AffineTransform.h

    platform/network/cf/CertificateInfo.h
    platform/network/cf/ResourceResponse.h

    platform/network/mac/AuthenticationMac.h

    platform/sql/SQLiteDatabase.h

    rendering/style/RenderStyleConstants.h
)

list(APPEND WebCore_IDL_FILES
    Modules/plugins/QuickTimePluginReplacement.idl
)

WEBKIT_CREATE_FORWARDING_HEADERS(WebCore DIRECTORIES ${WebCore_FORWARDING_HEADERS_DIRECTORIES} FILES ${WebCore_FORWARDING_HEADERS_FILES})

set(FEATURE_DEFINES_OBJECTIVE_C "LANGUAGE_OBJECTIVE_C=1 ${FEATURE_DEFINES_WITH_SPACE_SEPARATOR}")
set(ADDITIONAL_BINDINGS_DEPENDENCIES
    ${WINDOW_CONSTRUCTORS_FILE}
    ${WORKERGLOBALSCOPE_CONSTRUCTORS_FILE}
    ${DEDICATEDWORKERGLOBALSCOPE_CONSTRUCTORS_FILE}
)

list(APPEND WebCoreTestSupport_LIBRARIES PRIVATE WebCore)
list(APPEND WebCoreTestSupport_SOURCES
    testing/Internals.mm
    testing/MockContentFilter.cpp
    testing/MockContentFilterSettings.cpp
    testing/MockPreviewLoaderClient.cpp

    testing/cocoa/WebArchiveDumpSupport.mm
)

set(CMAKE_SHARED_LINKER_FLAGS ${CMAKE_SHARED_LINKER_FLAGS} "-compatibility_version 1 -current_version ${WEBKIT_MAC_VERSION}")<|MERGE_RESOLUTION|>--- conflicted
+++ resolved
@@ -452,10 +452,7 @@
 
     platform/text/mac/LocaleMac.mm
     platform/text/mac/TextBoundaries.mm
-<<<<<<< HEAD
-=======
     platform/text/mac/TextCheckingMac.mm
->>>>>>> 20415689
     platform/text/mac/TextEncodingRegistryMac.mm
 
     rendering/RenderThemeCocoa.mm
