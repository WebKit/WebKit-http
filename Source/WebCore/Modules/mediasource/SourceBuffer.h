--- conflicted
+++ resolved
@@ -151,21 +151,6 @@
 
 #if ENABLE(VIDEO_TRACK)
     // AudioTrackClient
-<<<<<<< HEAD
-    virtual void audioTrackEnabledChanged(AudioTrack*);
-
-    // VideoTrackClient
-    virtual void videoTrackSelectedChanged(VideoTrack*);
-
-    // TextTrackClient
-    virtual void textTrackKindChanged(TextTrack*);
-    virtual void textTrackModeChanged(TextTrack*);
-    virtual void textTrackAddCues(TextTrack*, const TextTrackCueList*);
-    virtual void textTrackRemoveCues(TextTrack*, const TextTrackCueList*);
-    virtual void textTrackAddCue(TextTrack*, PassRefPtr<TextTrackCue>);
-    virtual void textTrackRemoveCue(TextTrack*, PassRefPtr<TextTrackCue>);
-#endif
-=======
     void audioTrackEnabledChanged(AudioTrack*) override;
 
     // VideoTrackClient
@@ -178,7 +163,7 @@
     void textTrackRemoveCues(TextTrack*, const TextTrackCueList*) override;
     void textTrackAddCue(TextTrack*, PassRefPtr<TextTrackCue>) override;
     void textTrackRemoveCue(TextTrack*, PassRefPtr<TextTrackCue>) override;
->>>>>>> 743ea2ab
+#endif
 
     static const WTF::AtomicString& decodeError();
     static const WTF::AtomicString& networkError();
