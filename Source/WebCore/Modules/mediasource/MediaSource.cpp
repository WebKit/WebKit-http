/*
 * Copyright (C) 2013 Google Inc. All rights reserved.
 * Copyright (C) 2013-2014 Apple Inc. All rights reserved.
 *
 * Redistribution and use in source and binary forms, with or without
 * modification, are permitted provided that the following conditions are
 * met:
 *
 *     * Redistributions of source code must retain the above copyright
 * notice, this list of conditions and the following disclaimer.
 *     * Redistributions in binary form must reproduce the above
 * copyright notice, this list of conditions and the following disclaimer
 * in the documentation and/or other materials provided with the
 * distribution.
 *     * Neither the name of Google Inc. nor the names of its
 * contributors may be used to endorse or promote products derived from
 * this software without specific prior written permission.
 *
 * THIS SOFTWARE IS PROVIDED BY THE COPYRIGHT HOLDERS AND CONTRIBUTORS
 * "AS IS" AND ANY EXPRESS OR IMPLIED WARRANTIES, INCLUDING, BUT NOT
 * LIMITED TO, THE IMPLIED WARRANTIES OF MERCHANTABILITY AND FITNESS FOR
 * A PARTICULAR PURPOSE ARE DISCLAIMED. IN NO EVENT SHALL THE COPYRIGHT
 * OWNER OR CONTRIBUTORS BE LIABLE FOR ANY DIRECT, INDIRECT, INCIDENTAL,
 * SPECIAL, EXEMPLARY, OR CONSEQUENTIAL DAMAGES (INCLUDING, BUT NOT
 * LIMITED TO, PROCUREMENT OF SUBSTITUTE GOODS OR SERVICES; LOSS OF USE,
 * DATA, OR PROFITS; OR BUSINESS INTERRUPTION) HOWEVER CAUSED AND ON ANY
 * THEORY OF LIABILITY, WHETHER IN CONTRACT, STRICT LIABILITY, OR TORT
 * (INCLUDING NEGLIGENCE OR OTHERWISE) ARISING IN ANY WAY OUT OF THE USE
 * OF THIS SOFTWARE, EVEN IF ADVISED OF THE POSSIBILITY OF SUCH DAMAGE.
 */

#include "config.h"
#include "MediaSource.h"

#if ENABLE(MEDIA_SOURCE)

#include "AudioTrack.h"
#include "AudioTrackList.h"
#include "ContentType.h"
#include "Event.h"
#include "ExceptionCode.h"
#include "ExceptionCodePlaceholder.h"
#include "GenericEventQueue.h"
#include "HTMLMediaElement.h"
#include "Logging.h"
#include "MIMETypeRegistry.h"
#include "MediaError.h"
#include "MediaPlayer.h"
#include "MediaSourceRegistry.h"
#include "SourceBufferPrivate.h"
#include "TextTrack.h"
#include "TextTrackList.h"
#include "TimeRanges.h"
#include "VideoTrack.h"
#include "VideoTrackList.h"
#include <runtime/Uint8Array.h>
#include <wtf/text/CString.h>
#include <wtf/text/WTFString.h>

namespace WebCore {

URLRegistry* MediaSource::s_registry = 0;

void MediaSource::setRegistry(URLRegistry* registry)
{
    ASSERT(!s_registry);
    s_registry = registry;
}

Ref<MediaSource> MediaSource::create(ScriptExecutionContext& context)
{
    Ref<MediaSource> mediaSource(adoptRef(*new MediaSource(context)));
    mediaSource->suspendIfNeeded();
    return mediaSource;
}

MediaSource::MediaSource(ScriptExecutionContext& context)
    : ActiveDOMObject(&context)
    , m_mediaElement(nullptr)
    , m_duration(MediaTime::invalidTime())
    , m_pendingSeekTime(MediaTime::invalidTime())
    , m_readyState(closedKeyword())
    , m_asyncEventQueue(*this)
{
    LOG(MediaSource, "MediaSource::MediaSource %p", this);
    m_sourceBuffers = SourceBufferList::create(scriptExecutionContext());
    m_activeSourceBuffers = SourceBufferList::create(scriptExecutionContext());
}

MediaSource::~MediaSource()
{
    LOG(MediaSource, "MediaSource::~MediaSource %p", this);
    ASSERT(isClosed());
}

const AtomicString& MediaSource::openKeyword()
{
    static NeverDestroyed<const AtomicString> open("open", AtomicString::ConstructFromLiteral);
    return open;
}

const AtomicString& MediaSource::closedKeyword()
{
    static NeverDestroyed<const AtomicString> closed("closed", AtomicString::ConstructFromLiteral);
    return closed;
}

const AtomicString& MediaSource::endedKeyword()
{
    static NeverDestroyed<const AtomicString> ended("ended", AtomicString::ConstructFromLiteral);
    return ended;
}

void MediaSource::setPrivateAndOpen(Ref<MediaSourcePrivate>&& mediaSourcePrivate)
{
    ASSERT(!m_private);
    ASSERT(m_mediaElement);
    m_private = WTFMove(mediaSourcePrivate);
    setReadyState(openKeyword());
}

void MediaSource::addedToRegistry()
{
    setPendingActivity(this);
}

void MediaSource::removedFromRegistry()
{
    unsetPendingActivity(this);
}

MediaTime MediaSource::duration() const
{
    return m_duration;
}

void MediaSource::durationChanged(const MediaTime& duration)
{
    m_duration = duration;
}

MediaTime MediaSource::currentTime() const
{
    return m_mediaElement ? m_mediaElement->currentMediaTime() : MediaTime::zeroTime();
}

std::unique_ptr<PlatformTimeRanges> MediaSource::buffered() const
{
    if (m_buffered && m_activeSourceBuffers->length() && std::all_of(m_activeSourceBuffers->begin(), m_activeSourceBuffers->end(), [] (RefPtr<SourceBuffer>& buffer) { return !buffer->isBufferedDirty(); }))
        return std::make_unique<PlatformTimeRanges>(*m_buffered);

    m_buffered = std::make_unique<PlatformTimeRanges>();
    for (auto& sourceBuffer : *m_activeSourceBuffers)
        sourceBuffer->setBufferedDirty(false);

    // Implements MediaSource algorithm for HTMLMediaElement.buffered.
    // https://dvcs.w3.org/hg/html-media/raw-file/default/media-source/media-source.html#htmlmediaelement-extensions
    Vector<PlatformTimeRanges> activeRanges = this->activeRanges();

    // 1. If activeSourceBuffers.length equals 0 then return an empty TimeRanges object and abort these steps.
    if (activeRanges.isEmpty())
        return std::make_unique<PlatformTimeRanges>(*m_buffered);

    // 2. Let active ranges be the ranges returned by buffered for each SourceBuffer object in activeSourceBuffers.
    // 3. Let highest end time be the largest range end time in the active ranges.
    MediaTime highestEndTime = MediaTime::zeroTime();
    for (auto& ranges : activeRanges) {
        unsigned length = ranges.length();
        if (length)
            highestEndTime = std::max(highestEndTime, ranges.end(length - 1));
    }

    // Return an empty range if all ranges are empty.
    if (highestEndTime == MediaTime::zeroTime())
        return std::make_unique<PlatformTimeRanges>(*m_buffered);

    // 4. Let intersection ranges equal a TimeRange object containing a single range from 0 to highest end time.
    m_buffered->add(MediaTime::zeroTime(), highestEndTime);

    // 5. For each SourceBuffer object in activeSourceBuffers run the following steps:
    bool ended = readyState() == endedKeyword();
    for (auto& sourceRanges : activeRanges) {
        // 5.1 Let source ranges equal the ranges returned by the buffered attribute on the current SourceBuffer.
        // 5.2 If readyState is "ended", then set the end time on the last range in source ranges to highest end time.
        if (ended && sourceRanges.length())
            sourceRanges.add(sourceRanges.start(sourceRanges.length() - 1), highestEndTime);

        // 5.3 Let new intersection ranges equal the the intersection between the intersection ranges and the source ranges.
        // 5.4 Replace the ranges in intersection ranges with the new intersection ranges.
        m_buffered->intersectWith(sourceRanges);
    }

    return std::make_unique<PlatformTimeRanges>(*m_buffered);
}

void MediaSource::seekToTime(const MediaTime& time)
{
    // 2.4.3 Seeking
    // https://dvcs.w3.org/hg/html-media/raw-file/tip/media-source/media-source.html#mediasource-seeking

    m_pendingSeekTime = time;

    LOG(MediaSource, "MediaSource::seekToTime(%p, %f): %lu active source buffers", this, time.toDouble(), m_activeSourceBuffers->length());
    // Run the following steps as part of the "Wait until the user agent has established whether or not the
    // media data for the new playback position is available, and, if it is, until it has decoded enough data
    // to play back that position" step of the seek algorithm:
    // 1. The media element looks for media segments containing the new playback position in each SourceBuffer
    // object in activeSourceBuffers.
    for (auto& sourceBuffer : *m_activeSourceBuffers) {
        // ↳ If one or more of the objects in activeSourceBuffers is missing media segments for the new
        // playback position
        if (!sourceBuffer->buffered()->ranges().contain(time)) {
            // 1.1 Set the HTMLMediaElement.readyState attribute to HAVE_METADATA.
            m_private->setReadyState(MediaPlayer::HaveMetadata);

            // 1.2 The media element waits until an appendBuffer() or an appendStream() call causes the coded
            // frame processing algorithm to set the HTMLMediaElement.readyState attribute to a value greater
            // than HAVE_METADATA.
            LOG(MediaSource, "MediaSource::seekToTime(%p) - waitForSeekCompleted()", this);
            m_private->waitForSeekCompleted();
            return;
        } else
            LOG(MediaSource, "MediaSource::seekToTime(%p) - seek time buffered already.", this);
        // ↳ Otherwise
        // Continue
    }

    completeSeek();
}

void MediaSource::completeSeek()
{
    // 2.4.3 Seeking, ctd.
    // https://dvcs.w3.org/hg/html-media/raw-file/tip/media-source/media-source.html#mediasource-seeking

    ASSERT(m_pendingSeekTime.isValid());

    // 2. The media element resets all decoders and initializes each one with data from the appropriate
    // initialization segment.
    // 3. The media element feeds coded frames from the active track buffers into the decoders starting
    // with the closest random access point before the new playback position.
    for (auto& sourceBuffer : *m_activeSourceBuffers)
        sourceBuffer->seekToTime(m_pendingSeekTime);

    // 4. Resume the seek algorithm at the "Await a stable state" step.
    m_private->seekCompleted();

    m_pendingSeekTime = MediaTime::invalidTime();
    monitorSourceBuffers();
}

void MediaSource::monitorSourceBuffers()
{
    // 2.4.4 SourceBuffer Monitoring
    // https://dvcs.w3.org/hg/html-media/raw-file/default/media-source/media-source.html#buffer-monitoring

    // Note, the behavior if activeSourceBuffers is empty is undefined.
    if (!m_activeSourceBuffers) {
        m_private->setReadyState(MediaPlayer::HaveNothing);
        return;
    }

    // ↳ If buffered for all objects in activeSourceBuffers do not contain TimeRanges for the current
    // playback position:
    auto begin = m_activeSourceBuffers->begin();
    auto end = m_activeSourceBuffers->end();
    if (std::any_of(begin, end, [](RefPtr<SourceBuffer>& sourceBuffer) {
        return !sourceBuffer->hasCurrentTime();
    })) {
        // 1. Set the HTMLMediaElement.readyState attribute to HAVE_METADATA.
        // 2. If this is the first transition to HAVE_METADATA, then queue a task to fire a simple event
        // named loadedmetadata at the media element.
        m_private->setReadyState(MediaPlayer::HaveMetadata);

        // 3. Abort these steps.
        return;
    }

    // ↳ If buffered for all objects in activeSourceBuffers contain TimeRanges that include the current
    // playback position and enough data to ensure uninterrupted playback:
    if (std::all_of(begin, end, [](RefPtr<SourceBuffer>& sourceBuffer) {
        return sourceBuffer->hasFutureTime() && sourceBuffer->canPlayThrough();
    })) {
        // 1. Set the HTMLMediaElement.readyState attribute to HAVE_ENOUGH_DATA.
        // 2. Queue a task to fire a simple event named canplaythrough at the media element.
        // 3. Playback may resume at this point if it was previously suspended by a transition to HAVE_CURRENT_DATA.
        m_private->setReadyState(MediaPlayer::HaveEnoughData);

        if (m_pendingSeekTime.isValid())
            completeSeek();

        // 4. Abort these steps.
        return;
    }

    // ↳ If buffered for all objects in activeSourceBuffers contain a TimeRange that includes
    // the current playback position and some time beyond the current playback position, then run the following steps:
    if (std::all_of(begin, end, [](RefPtr<SourceBuffer>& sourceBuffer) {
        return sourceBuffer->hasFutureTime();
    })) {
        // 1. Set the HTMLMediaElement.readyState attribute to HAVE_FUTURE_DATA.
        // 2. If the previous value of HTMLMediaElement.readyState was less than HAVE_FUTURE_DATA, then queue a task to fire a simple event named canplay at the media element.
        // 3. Playback may resume at this point if it was previously suspended by a transition to HAVE_CURRENT_DATA.
        m_private->setReadyState(MediaPlayer::HaveFutureData);

        if (m_pendingSeekTime.isValid())
            completeSeek();

        // 4. Abort these steps.
        return;
    }

    // ↳ If buffered for at least one object in activeSourceBuffers contains a TimeRange that ends
    // at the current playback position and does not have a range covering the time immediately
    // after the current position:
    // NOTE: Logically, !(all objects do not contain currentTime) == (some objects contain current time)

    // 1. Set the HTMLMediaElement.readyState attribute to HAVE_CURRENT_DATA.
    // 2. If this is the first transition to HAVE_CURRENT_DATA, then queue a task to fire a simple
    // event named loadeddata at the media element.
    // 3. Playback is suspended at this point since the media element doesn't have enough data to
    // advance the media timeline.
    m_private->setReadyState(MediaPlayer::HaveCurrentData);

    if (m_pendingSeekTime.isValid())
        completeSeek();

    // 4. Abort these steps.
}

void MediaSource::setDuration(double duration, ExceptionCode& ec)
{
    // 2.1 Attributes - Duration
    // https://dvcs.w3.org/hg/html-media/raw-file/tip/media-source/media-source.html#attributes

    // On setting, run the following steps:
    // 1. If the value being set is negative or NaN then throw an INVALID_ACCESS_ERR exception and abort these steps.
    if (duration < 0.0 || std::isnan(duration)) {
        ec = INVALID_ACCESS_ERR;
        return;
    }

    // 2. If the readyState attribute is not "open" then throw an INVALID_STATE_ERR exception and abort these steps.
    if (!isOpen()) {
        ec = INVALID_STATE_ERR;
        return;
    }

    // 3. If the updating attribute equals true on any SourceBuffer in sourceBuffers, then throw an INVALID_STATE_ERR
    // exception and abort these steps.
    for (auto& sourceBuffer : *m_sourceBuffers) {
        if (sourceBuffer->updating()) {
            ec = INVALID_STATE_ERR;
            return;
        }
    }

    // 4. Run the duration change algorithm with new duration set to the value being assigned to this attribute.
    setDurationInternal(MediaTime::createWithDouble(duration));
}

void MediaSource::setDurationInternal(const MediaTime& duration)
{
    // Duration Change Algorithm
    // https://dvcs.w3.org/hg/html-media/raw-file/tip/media-source/media-source.html#duration-change-algorithm

    // 1. If the current value of duration is equal to new duration, then return.
    if (duration == m_duration)
        return;

    // 2. Set old duration to the current value of duration.
    MediaTime oldDuration = m_duration;

    // 3. Update duration to new duration.
    m_duration = duration;

    // 4. If the new duration is less than old duration, then call remove(new duration, old duration)
    // on all objects in sourceBuffers.
    if (oldDuration.isValid() && duration < oldDuration) {
        for (auto& sourceBuffer : *m_sourceBuffers)
            sourceBuffer->remove(duration, oldDuration, IGNORE_EXCEPTION, true);
    }

    // 5. If a user agent is unable to partially render audio frames or text cues that start before and end after the
    // duration, then run the following steps:
    // 5.1 Update new duration to the highest end time reported by the buffered attribute across all SourceBuffer objects
    // in sourceBuffers.
    // 5.2 Update duration to new duration.
    // NOTE: Assume UA is able to partially render audio frames.

    // 6. Update the media controller duration to new duration and run the HTMLMediaElement duration change algorithm.
    LOG(MediaSource, "MediaSource::setDurationInternal(%p) - duration(%g)", this, duration.toDouble());
    m_private->durationChanged();
}

void MediaSource::setReadyState(const AtomicString& state)
{
    ASSERT(state == openKeyword() || state == closedKeyword() || state == endedKeyword());

    AtomicString oldState = readyState();
    LOG(MediaSource, "MediaSource::setReadyState(%p) : %s -> %s", this, oldState.string().ascii().data(), state.string().ascii().data());

    if (state == closedKeyword()) {
        m_private = nullptr;
        m_mediaElement = nullptr;
        m_duration = MediaTime::invalidTime();
    }

    if (oldState == state)
        return;

    m_readyState = state;

    onReadyStateChange(oldState, state);

    for (auto& sourceBuffer : *m_sourceBuffers)
        sourceBuffer->invalidateBuffered();
}

void MediaSource::endOfStream(Optional<EndOfStreamError> error, ExceptionCode& ec)
{
    // 2.2 https://dvcs.w3.org/hg/html-media/raw-file/tip/media-source/media-source.html#widl-MediaSource-endOfStream-void-EndOfStreamError-error
    // 1. If the readyState attribute is not in the "open" state then throw an
    // INVALID_STATE_ERR exception and abort these steps.
    if (!isOpen()) {
        ec = INVALID_STATE_ERR;
        return;
    }

    // 2. If the updating attribute equals true on any SourceBuffer in sourceBuffers, then throw an
    // INVALID_STATE_ERR exception and abort these steps.
    if (std::any_of(m_sourceBuffers->begin(), m_sourceBuffers->end(), [](RefPtr<SourceBuffer>& sourceBuffer) { return sourceBuffer->updating(); })) {
        ec = INVALID_STATE_ERR;
        return;
    }

    // 3. Run the end of stream algorithm with the error parameter set to error.
    streamEndedWithError(error);
}

void MediaSource::streamEndedWithError(Optional<EndOfStreamError> error)
{
    LOG(MediaSource, "MediaSource::streamEndedWithError(%p)", this);

    // 2.4.7 https://dvcs.w3.org/hg/html-media/raw-file/tip/media-source/media-source.html#end-of-stream-algorithm

    // 3.
    if (!error) {
        // ↳ If error is not set, is null, or is an empty string
        // 1. Run the duration change algorithm with new duration set to the highest end time reported by
        // the buffered attribute across all SourceBuffer objects in sourceBuffers.
        MediaTime maxEndTime;
        for (auto& sourceBuffer : *m_sourceBuffers) {
            if (auto length = sourceBuffer->buffered()->length())
                maxEndTime = std::max(sourceBuffer->buffered()->ranges().end(length - 1), maxEndTime);
        }
        setDurationInternal(maxEndTime);

        // 2. Notify the media element that it now has all of the media data.
        m_private->markEndOfStream(MediaSourcePrivate::EosNoError);
<<<<<<< HEAD
    }

    // NOTE: Do steps 1 & 2 after step 3 (with an empty error) to avoid the MediaSource's readyState being re-opened by a
    // remove() operation resulting from a duration change.
    // FIXME: Re-number or update this section once <https://www.w3.org/Bugs/Public/show_bug.cgi?id=26316> is resolved.
    // 1. Change the readyState attribute value to "ended".
    // 2. Queue a task to fire a simple event named sourceended at the MediaSource.
    setReadyState(endedKeyword());

    if (error == network) {
=======
    } else if (error == EndOfStreamError::Network) {
>>>>>>> cc3ca97d
        // ↳ If error is set to "network"
        ASSERT(m_mediaElement);
        if (m_mediaElement->readyState() == HTMLMediaElement::HAVE_NOTHING) {
            //  ↳ If the HTMLMediaElement.readyState attribute equals HAVE_NOTHING
            //    Run the "If the media data cannot be fetched at all, due to network errors, causing
            //    the user agent to give up trying to fetch the resource" steps of the resource fetch algorithm.
            //    NOTE: This step is handled by HTMLMediaElement::mediaLoadingFailed().
            m_mediaElement->mediaLoadingFailed(MediaPlayer::NetworkError);
        } else {
            //  ↳ If the HTMLMediaElement.readyState attribute is greater than HAVE_NOTHING
            //    Run the "If the connection is interrupted after some media data has been received, causing the
            //    user agent to give up trying to fetch the resource" steps of the resource fetch algorithm.
            //    NOTE: This step is handled by HTMLMediaElement::mediaLoadingFailedFatally().
            m_mediaElement->mediaLoadingFailedFatally(MediaPlayer::NetworkError);
        }
    } else {
        // ↳ If error is set to "decode"
        ASSERT(error == EndOfStreamError::Decode);
        ASSERT(m_mediaElement);
        if (m_mediaElement->readyState() == HTMLMediaElement::HAVE_NOTHING) {
            //  ↳ If the HTMLMediaElement.readyState attribute equals HAVE_NOTHING
            //    Run the "If the media data can be fetched but is found by inspection to be in an unsupported
            //    format, or can otherwise not be rendered at all" steps of the resource fetch algorithm.
            //    NOTE: This step is handled by HTMLMediaElement::mediaLoadingFailed().
            m_mediaElement->mediaLoadingFailed(MediaPlayer::FormatError);
        } else {
            //  ↳ If the HTMLMediaElement.readyState attribute is greater than HAVE_NOTHING
            //    Run the media data is corrupted steps of the resource fetch algorithm.
            //    NOTE: This step is handled by HTMLMediaElement::mediaLoadingFailedFatally().
            m_mediaElement->mediaLoadingFailedFatally(MediaPlayer::DecodeError);
        }
    }
}

SourceBuffer* MediaSource::addSourceBuffer(const String& type, ExceptionCode& ec)
{
    LOG(MediaSource, "MediaSource::addSourceBuffer(%s) %p", type.ascii().data(), this);

<<<<<<< HEAD
    // 2.2 https://dvcs.w3.org/hg/html-media/raw-file/default/media-source/media-source.html#widl-MediaSource-addSourceBuffer-SourceBuffer-DOMString-type
    // 1. If type is null or an empty then throw an INVALID_ACCESS_ERR exception and
    // abort these steps.
    if (type.isNull() || type.isEmpty()) {
        ec = INVALID_ACCESS_ERR;
=======
    // 2.2 http://www.w3.org/TR/media-source/#widl-MediaSource-addSourceBuffer-SourceBuffer-DOMString-type
    // When this method is invoked, the user agent must run the following steps:

    // 1. If type is an empty string then throw a TypeError exception and abort these steps.
    if (type.isEmpty()) {
        ec = TypeError;
>>>>>>> cc3ca97d
        return nullptr;
    }

    // 2. If type contains a MIME type that is not supported ..., then throw a
    // NOT_SUPPORTED_ERR exception and abort these steps.
    if (!isTypeSupported(type)) {
        ec = NOT_SUPPORTED_ERR;
        return nullptr;
    }

    // 4. If the readyState attribute is not in the "open" state then throw an
    // INVALID_STATE_ERR exception and abort these steps.
    if (!isOpen()) {
        ec = INVALID_STATE_ERR;
        return nullptr;
    }

    // 5. Create a new SourceBuffer object and associated resources.
    ContentType contentType(type);
    RefPtr<SourceBufferPrivate> sourceBufferPrivate = createSourceBufferPrivate(contentType, ec);

    if (!sourceBufferPrivate) {
        ASSERT(ec == NOT_SUPPORTED_ERR || ec == QUOTA_EXCEEDED_ERR);
        // 2. If type contains a MIME type that is not supported ..., then throw a NOT_SUPPORTED_ERR exception and abort these steps.
        // 3. If the user agent can't handle any more SourceBuffer objects then throw a QUOTA_EXCEEDED_ERR exception and abort these steps
        return 0;
    }

<<<<<<< HEAD
    RefPtr<SourceBuffer> buffer = SourceBuffer::create(sourceBufferPrivate.releaseNonNull(), this);
    // 6. Add the new object to sourceBuffers and fire a addsourcebuffer on that object.
    m_sourceBuffers->add(buffer);
    regenerateActiveSourceBuffers();

    // 7. Return the new object to the caller.
    return buffer.get();
=======
    Ref<SourceBuffer> buffer = SourceBuffer::create(sourceBufferPrivate.releaseNonNull(), this);

    // 6. Set the generate timestamps flag on the new object to the value in the "Generate Timestamps Flag"
    // column of the byte stream format registry [MSE-REGISTRY] entry that is associated with type.
    // NOTE: In the current byte stream format registry <http://www.w3.org/2013/12/byte-stream-format-registry/>
    // only the "MPEG Audio Byte Stream Format" has the "Generate Timestamps Flag" value set.
    bool shouldGenerateTimestamps = contentType.type() == "audio/aac" || contentType.type() == "audio/mpeg";
    buffer->setShouldGenerateTimestamps(shouldGenerateTimestamps);

    // 7. If the generate timestamps flag equals true:
    // ↳ Set the mode attribute on the new object to "sequence".
    // Otherwise:
    // ↳ Set the mode attribute on the new object to "segments".
    buffer->setMode(shouldGenerateTimestamps ? SourceBuffer::AppendMode::Sequence : SourceBuffer::AppendMode::Segments, IGNORE_EXCEPTION);

    SourceBuffer* result = buffer.ptr();

    // 8. Add the new object to sourceBuffers and fire a addsourcebuffer on that object.
    m_sourceBuffers->add(WTFMove(buffer));
    regenerateActiveSourceBuffers();

    // 9. Return the new object to the caller.
    return result;
>>>>>>> cc3ca97d
}

void MediaSource::removeSourceBuffer(SourceBuffer& buffer, ExceptionCode& ec)
{
    LOG(MediaSource, "MediaSource::removeSourceBuffer() %p", this);
    Ref<SourceBuffer> protect(buffer);

    // 2. If sourceBuffer specifies an object that is not in sourceBuffers then
    // throw a NOT_FOUND_ERR exception and abort these steps.
    if (!m_sourceBuffers->length() || !m_sourceBuffers->contains(buffer)) {
        ec = NOT_FOUND_ERR;
        return;
    }

    // 3. If the sourceBuffer.updating attribute equals true, then run the following steps: ...
    buffer.abortIfUpdating();

#if ENABLE(VIDEO_TRACK)
    // 4. Let SourceBuffer audioTracks list equal the AudioTrackList object returned by sourceBuffer.audioTracks.
    RefPtr<AudioTrackList> audioTracks = buffer.audioTracks();

    // 5. If the SourceBuffer audioTracks list is not empty, then run the following steps:
    if (audioTracks->length()) {
        // 5.1 Let HTMLMediaElement audioTracks list equal the AudioTrackList object returned by the audioTracks
        // attribute on the HTMLMediaElement.
        // 5.2 Let the removed enabled audio track flag equal false.
        bool removedEnabledAudioTrack = false;

        // 5.3 For each AudioTrack object in the SourceBuffer audioTracks list, run the following steps:
        while (audioTracks->length()) {
            AudioTrack* track = audioTracks->lastItem();

            // 5.3.1 Set the sourceBuffer attribute on the AudioTrack object to null.
            track->setSourceBuffer(nullptr);

            // 5.3.2 If the enabled attribute on the AudioTrack object is true, then set the removed enabled
            // audio track flag to true.
            if (track->enabled())
                removedEnabledAudioTrack = true;

            // 5.3.3 Remove the AudioTrack object from the HTMLMediaElement audioTracks list.
            // 5.3.4 Queue a task to fire a trusted event named removetrack, that does not bubble and is not
            // cancelable, and that uses the TrackEvent interface, at the HTMLMediaElement audioTracks list.
            if (mediaElement())
                mediaElement()->removeAudioTrack(track);

            // 5.3.5 Remove the AudioTrack object from the SourceBuffer audioTracks list.
            // 5.3.6 Queue a task to fire a trusted event named removetrack, that does not bubble and is not
            // cancelable, and that uses the TrackEvent interface, at the SourceBuffer audioTracks list.
            audioTracks->remove(track);
        }

        // 5.4 If the removed enabled audio track flag equals true, then queue a task to fire a simple event
        // named change at the HTMLMediaElement audioTracks list.
        if (removedEnabledAudioTrack)
            mediaElement()->audioTracks()->scheduleChangeEvent();
    }

    // 6. Let SourceBuffer videoTracks list equal the VideoTrackList object returned by sourceBuffer.videoTracks.
    RefPtr<VideoTrackList> videoTracks = buffer.videoTracks();

    // 7. If the SourceBuffer videoTracks list is not empty, then run the following steps:
    if (videoTracks->length()) {
        // 7.1 Let HTMLMediaElement videoTracks list equal the VideoTrackList object returned by the videoTracks
        // attribute on the HTMLMediaElement.
        // 7.2 Let the removed selected video track flag equal false.
        bool removedSelectedVideoTrack = false;

        // 7.3 For each VideoTrack object in the SourceBuffer videoTracks list, run the following steps:
        while (videoTracks->length()) {
            VideoTrack* track = videoTracks->lastItem();

            // 7.3.1 Set the sourceBuffer attribute on the VideoTrack object to null.
            track->setSourceBuffer(nullptr);

            // 7.3.2 If the selected attribute on the VideoTrack object is true, then set the removed selected
            // video track flag to true.
            if (track->selected())
                removedSelectedVideoTrack = true;

            // 7.3.3 Remove the VideoTrack object from the HTMLMediaElement videoTracks list.
            // 7.3.4 Queue a task to fire a trusted event named removetrack, that does not bubble and is not
            // cancelable, and that uses the TrackEvent interface, at the HTMLMediaElement videoTracks list.
            if (mediaElement())
                mediaElement()->removeVideoTrack(track);

            // 7.3.5 Remove the VideoTrack object from the SourceBuffer videoTracks list.
            // 7.3.6 Queue a task to fire a trusted event named removetrack, that does not bubble and is not
            // cancelable, and that uses the TrackEvent interface, at the SourceBuffer videoTracks list.
            videoTracks->remove(track);
        }

        // 7.4 If the removed selected video track flag equals true, then queue a task to fire a simple event
        // named change at the HTMLMediaElement videoTracks list.
        if (removedSelectedVideoTrack)
            mediaElement()->videoTracks()->scheduleChangeEvent();
    }

    // 8. Let SourceBuffer textTracks list equal the TextTrackList object returned by sourceBuffer.textTracks.
    RefPtr<TextTrackList> textTracks = buffer.textTracks();

    // 9. If the SourceBuffer textTracks list is not empty, then run the following steps:
    if (textTracks->length()) {
        // 9.1 Let HTMLMediaElement textTracks list equal the TextTrackList object returned by the textTracks
        // attribute on the HTMLMediaElement.
        // 9.2 Let the removed enabled text track flag equal false.
        bool removedEnabledTextTrack = false;

        // 9.3 For each TextTrack object in the SourceBuffer textTracks list, run the following steps:
        while (textTracks->length()) {
            TextTrack* track = textTracks->lastItem();

            // 9.3.1 Set the sourceBuffer attribute on the TextTrack object to null.
            track->setSourceBuffer(nullptr);

            // 9.3.2 If the mode attribute on the TextTrack object is set to "showing" or "hidden", then
            // set the removed enabled text track flag to true.
            if (track->mode() == TextTrack::Mode::Showing || track->mode() == TextTrack::Mode::Hidden)
                removedEnabledTextTrack = true;

            // 9.3.3 Remove the TextTrack object from the HTMLMediaElement textTracks list.
            // 9.3.4 Queue a task to fire a trusted event named removetrack, that does not bubble and is not
            // cancelable, and that uses the TrackEvent interface, at the HTMLMediaElement textTracks list.
            if (mediaElement())
                mediaElement()->removeTextTrack(track);

            // 9.3.5 Remove the TextTrack object from the SourceBuffer textTracks list.
            // 9.3.6 Queue a task to fire a trusted event named removetrack, that does not bubble and is not
            // cancelable, and that uses the TrackEvent interface, at the SourceBuffer textTracks list.
            textTracks->remove(track);
        }
        
        // 9.4 If the removed enabled text track flag equals true, then queue a task to fire a simple event
        // named change at the HTMLMediaElement textTracks list.
        if (removedEnabledTextTrack)
            mediaElement()->textTracks()->scheduleChangeEvent();
    }
#endif
    
    // 10. If sourceBuffer is in activeSourceBuffers, then remove sourceBuffer from activeSourceBuffers ...
    m_activeSourceBuffers->remove(buffer);
    
    // 11. Remove sourceBuffer from sourceBuffers and fire a removesourcebuffer event
    // on that object.
    m_sourceBuffers->remove(buffer);
    
    // 12. Destroy all resources for sourceBuffer.
    buffer.removedFromMediaSource();
}

bool MediaSource::isTypeSupported(const String& type)
{
    LOG(MediaSource, "MediaSource::isTypeSupported(%s)", type.ascii().data());

    // Section 2.2 isTypeSupported() method steps.
    // https://dvcs.w3.org/hg/html-media/raw-file/tip/media-source/media-source.html#widl-MediaSource-isTypeSupported-boolean-DOMString-type
    // 1. If type is an empty string, then return false.
    if (type.isNull() || type.isEmpty())
        return false;

    // FIXME: Why do we convert to lowercase here, but not in MediaSource::addSourceBuffer?
    ContentType contentType(type.convertToASCIILowercase());
    String codecs = contentType.parameter("codecs");

    // 2. If type does not contain a valid MIME type string, then return false.
    if (contentType.type().isEmpty())
        return false;

    // 3. If type contains a media type or media subtype that the MediaSource does not support, then return false.
    // 4. If type contains at a codec that the MediaSource does not support, then return false.
    // 5. If the MediaSource does not support the specified combination of media type, media subtype, and codecs then return false.
    // 6. Return true.
    MediaEngineSupportParameters parameters;
    parameters.type = contentType.type();
    parameters.codecs = codecs;
    parameters.isMediaSource = true;
    MediaPlayer::SupportsType supported = MediaPlayer::supportsType(parameters, 0);

    if (codecs.isEmpty())
        return supported != MediaPlayer::IsNotSupported;

    return supported == MediaPlayer::IsSupported;
}

bool MediaSource::isOpen() const
{
    return readyState() == openKeyword();
}

bool MediaSource::isClosed() const
{
    return readyState() == closedKeyword();
}

bool MediaSource::isEnded() const
{
    return readyState() == endedKeyword();
}

void MediaSource::close()
{
    setReadyState(closedKeyword());
}

<<<<<<< HEAD
void MediaSource::sourceBufferDidChangeActiveState(SourceBuffer*, bool)
=======
void MediaSource::sourceBufferDidChangeActiveState(SourceBuffer&, bool)
>>>>>>> cc3ca97d
{
    regenerateActiveSourceBuffers();
}

bool MediaSource::attachToElement(HTMLMediaElement* element)
{
    if (m_mediaElement)
        return false;

    ASSERT(isClosed());

    m_mediaElement = element;
    return true;
}

void MediaSource::openIfInEndedState()
{
    if (m_readyState != endedKeyword())
        return;

    setReadyState(openKeyword());
    m_private->unmarkEndOfStream();
}

bool MediaSource::hasPendingActivity() const
{
    return m_private || m_asyncEventQueue.hasPendingEvents()
        || ActiveDOMObject::hasPendingActivity();
}

void MediaSource::stop()
{
    m_asyncEventQueue.close();
    if (!isClosed())
        setReadyState(closedKeyword());
    m_private = nullptr;
}

bool MediaSource::canSuspendForDocumentSuspension() const
{
    return isClosed() && !m_asyncEventQueue.hasPendingEvents();
}

const char* MediaSource::activeDOMObjectName() const
{
    return "MediaSource";
}

void MediaSource::onReadyStateChange(const AtomicString& oldState, const AtomicString& newState)
{
    if (isOpen()) {
        scheduleEvent(eventNames().sourceopenEvent);
        return;
    }

    if (oldState == openKeyword() && newState == endedKeyword()) {
        scheduleEvent(eventNames().sourceendedEvent);
        return;
    }

    ASSERT(isClosed());

    m_activeSourceBuffers->clear();

    // Clear SourceBuffer references to this object.
    for (auto& buffer : *m_sourceBuffers)
        buffer->removedFromMediaSource();
    m_sourceBuffers->clear();
    
    scheduleEvent(eventNames().sourcecloseEvent);
}

Vector<PlatformTimeRanges> MediaSource::activeRanges() const
{
    Vector<PlatformTimeRanges> activeRanges;
    for (auto& sourceBuffer : *m_activeSourceBuffers)
        activeRanges.append(sourceBuffer->buffered()->ranges());
    return activeRanges;
}

RefPtr<SourceBufferPrivate> MediaSource::createSourceBufferPrivate(const ContentType& type, ExceptionCode& ec)
{
    RefPtr<SourceBufferPrivate> sourceBufferPrivate;
    switch (m_private->addSourceBuffer(type, sourceBufferPrivate)) {
    case MediaSourcePrivate::Ok: {
        return sourceBufferPrivate;
    }
    case MediaSourcePrivate::NotSupported:
        // 2.2 https://dvcs.w3.org/hg/html-media/raw-file/default/media-source/media-source.html#widl-MediaSource-addSourceBuffer-SourceBuffer-DOMString-type
        // Step 2: If type contains a MIME type ... that is not supported with the types
        // specified for the other SourceBuffer objects in sourceBuffers, then throw
        // a NOT_SUPPORTED_ERR exception and abort these steps.
        ec = NOT_SUPPORTED_ERR;
        return nullptr;
    case MediaSourcePrivate::ReachedIdLimit:
        // 2.2 https://dvcs.w3.org/hg/html-media/raw-file/default/media-source/media-source.html#widl-MediaSource-addSourceBuffer-SourceBuffer-DOMString-type
        // Step 3: If the user agent can't handle any more SourceBuffer objects then throw
        // a QUOTA_EXCEEDED_ERR exception and abort these steps.
        ec = QUOTA_EXCEEDED_ERR;
        return nullptr;
    }

    ASSERT_NOT_REACHED();
    return nullptr;
}

void MediaSource::scheduleEvent(const AtomicString& eventName)
{
    auto event = Event::create(eventName, false, false);
    event->setTarget(this);

    m_asyncEventQueue.enqueueEvent(WTFMove(event));
}

ScriptExecutionContext* MediaSource::scriptExecutionContext() const
{
    return ActiveDOMObject::scriptExecutionContext();
}

EventTargetInterface MediaSource::eventTargetInterface() const
{
    return MediaSourceEventTargetInterfaceType;
}

URLRegistry& MediaSource::registry() const
{
    return MediaSourceRegistry::registry();
}

void MediaSource::regenerateActiveSourceBuffers()
{
    Vector<RefPtr<SourceBuffer>> newList;
    for (auto& sourceBuffer : *m_sourceBuffers) {
        if (sourceBuffer->active())
            newList.append(sourceBuffer);
    }
    m_activeSourceBuffers->swap(newList);
    for (auto& sourceBuffer : *m_activeSourceBuffers)
        sourceBuffer->setBufferedDirty(true);
}

}

#endif<|MERGE_RESOLUTION|>--- conflicted
+++ resolved
@@ -458,7 +458,6 @@
 
         // 2. Notify the media element that it now has all of the media data.
         m_private->markEndOfStream(MediaSourcePrivate::EosNoError);
-<<<<<<< HEAD
     }
 
     // NOTE: Do steps 1 & 2 after step 3 (with an empty error) to avoid the MediaSource's readyState being re-opened by a
@@ -468,10 +467,7 @@
     // 2. Queue a task to fire a simple event named sourceended at the MediaSource.
     setReadyState(endedKeyword());
 
-    if (error == network) {
-=======
-    } else if (error == EndOfStreamError::Network) {
->>>>>>> cc3ca97d
+    if (error == EndOfStreamError::Network) {
         // ↳ If error is set to "network"
         ASSERT(m_mediaElement);
         if (m_mediaElement->readyState() == HTMLMediaElement::HAVE_NOTHING) {
@@ -510,20 +506,11 @@
 {
     LOG(MediaSource, "MediaSource::addSourceBuffer(%s) %p", type.ascii().data(), this);
 
-<<<<<<< HEAD
     // 2.2 https://dvcs.w3.org/hg/html-media/raw-file/default/media-source/media-source.html#widl-MediaSource-addSourceBuffer-SourceBuffer-DOMString-type
     // 1. If type is null or an empty then throw an INVALID_ACCESS_ERR exception and
     // abort these steps.
     if (type.isNull() || type.isEmpty()) {
         ec = INVALID_ACCESS_ERR;
-=======
-    // 2.2 http://www.w3.org/TR/media-source/#widl-MediaSource-addSourceBuffer-SourceBuffer-DOMString-type
-    // When this method is invoked, the user agent must run the following steps:
-
-    // 1. If type is an empty string then throw a TypeError exception and abort these steps.
-    if (type.isEmpty()) {
-        ec = TypeError;
->>>>>>> cc3ca97d
         return nullptr;
     }
 
@@ -552,7 +539,6 @@
         return 0;
     }
 
-<<<<<<< HEAD
     RefPtr<SourceBuffer> buffer = SourceBuffer::create(sourceBufferPrivate.releaseNonNull(), this);
     // 6. Add the new object to sourceBuffers and fire a addsourcebuffer on that object.
     m_sourceBuffers->add(buffer);
@@ -560,31 +546,6 @@
 
     // 7. Return the new object to the caller.
     return buffer.get();
-=======
-    Ref<SourceBuffer> buffer = SourceBuffer::create(sourceBufferPrivate.releaseNonNull(), this);
-
-    // 6. Set the generate timestamps flag on the new object to the value in the "Generate Timestamps Flag"
-    // column of the byte stream format registry [MSE-REGISTRY] entry that is associated with type.
-    // NOTE: In the current byte stream format registry <http://www.w3.org/2013/12/byte-stream-format-registry/>
-    // only the "MPEG Audio Byte Stream Format" has the "Generate Timestamps Flag" value set.
-    bool shouldGenerateTimestamps = contentType.type() == "audio/aac" || contentType.type() == "audio/mpeg";
-    buffer->setShouldGenerateTimestamps(shouldGenerateTimestamps);
-
-    // 7. If the generate timestamps flag equals true:
-    // ↳ Set the mode attribute on the new object to "sequence".
-    // Otherwise:
-    // ↳ Set the mode attribute on the new object to "segments".
-    buffer->setMode(shouldGenerateTimestamps ? SourceBuffer::AppendMode::Sequence : SourceBuffer::AppendMode::Segments, IGNORE_EXCEPTION);
-
-    SourceBuffer* result = buffer.ptr();
-
-    // 8. Add the new object to sourceBuffers and fire a addsourcebuffer on that object.
-    m_sourceBuffers->add(WTFMove(buffer));
-    regenerateActiveSourceBuffers();
-
-    // 9. Return the new object to the caller.
-    return result;
->>>>>>> cc3ca97d
 }
 
 void MediaSource::removeSourceBuffer(SourceBuffer& buffer, ExceptionCode& ec)
@@ -789,11 +750,7 @@
     setReadyState(closedKeyword());
 }
 
-<<<<<<< HEAD
-void MediaSource::sourceBufferDidChangeActiveState(SourceBuffer*, bool)
-=======
 void MediaSource::sourceBufferDidChangeActiveState(SourceBuffer&, bool)
->>>>>>> cc3ca97d
 {
     regenerateActiveSourceBuffers();
 }
