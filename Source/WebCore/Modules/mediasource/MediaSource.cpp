--- conflicted
+++ resolved
@@ -171,13 +171,8 @@
     }
 
     // Return an empty range if all ranges are empty.
-<<<<<<< HEAD
     if (highestEndTime == MediaTime::zeroTime())
-        return std::make_unique<PlatformTimeRanges>();
-=======
-    if (!highestEndTime)
         return std::make_unique<PlatformTimeRanges>(*m_buffered);
->>>>>>> 33ff931f
 
     // 4. Let intersection ranges equal a TimeRange object containing a single range from 0 to highest end time.
     m_buffered->add(MediaTime::zeroTime(), highestEndTime);
