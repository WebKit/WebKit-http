--- conflicted
+++ resolved
@@ -66,15 +66,10 @@
     bool isOpen() const;
     bool isClosed() const;
     bool isEnded() const;
-<<<<<<< HEAD
-    void sourceBufferDidChangeActiveState(SourceBuffer*, bool);
-    void streamEndedWithError(const AtomicString& error, ExceptionCode&);
-=======
     void sourceBufferDidChangeActiveState(SourceBuffer&, bool);
 
     enum class EndOfStreamError { Network, Decode };
     void streamEndedWithError(Optional<EndOfStreamError>);
->>>>>>> cc3ca97d
 
     // MediaSourcePrivateClient
     void setPrivateAndOpen(Ref<MediaSourcePrivate>&&) override;
