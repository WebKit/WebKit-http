--- conflicted
+++ resolved
@@ -67,17 +67,9 @@
     enum class EndOfStreamError { Network, Decode };
     void streamEndedWithError(Optional<EndOfStreamError>);
 
-<<<<<<< HEAD
-    // MediaSourcePrivateClient
-    void setPrivateAndOpen(Ref<MediaSourcePrivate>&&) override;
-    MediaTime duration() const override;
-    void durationChanged(const MediaTime&) override;
-    std::unique_ptr<PlatformTimeRanges> buffered() const override;
-    void seekToTime(const MediaTime&) override;
-=======
     MediaTime duration() const final;
+    void durationChanged(const MediaTime&) final;
     std::unique_ptr<PlatformTimeRanges> buffered() const final;
->>>>>>> 69991751
 
     bool attachToElement(HTMLMediaElement&);
     void detachFromElement(HTMLMediaElement&);
