/*
 * Copyright (C) 2013 Google Inc. All rights reserved.
 * Copyright (C) 2013-2014 Apple Inc. All rights reserved.
 *
 * Redistribution and use in source and binary forms, with or without
 * modification, are permitted provided that the following conditions are
 * met:
 *
 *     * Redistributions of source code must retain the above copyright
 * notice, this list of conditions and the following disclaimer.
 *     * Redistributions in binary form must reproduce the above
 * copyright notice, this list of conditions and the following disclaimer
 * in the documentation and/or other materials provided with the
 * distribution.
 *     * Neither the name of Google Inc. nor the names of its
 * contributors may be used to endorse or promote products derived from
 * this software without specific prior written permission.
 *
 * THIS SOFTWARE IS PROVIDED BY THE COPYRIGHT HOLDERS AND CONTRIBUTORS
 * "AS IS" AND ANY EXPRESS OR IMPLIED WARRANTIES, INCLUDING, BUT NOT
 * LIMITED TO, THE IMPLIED WARRANTIES OF MERCHANTABILITY AND FITNESS FOR
 * A PARTICULAR PURPOSE ARE DISCLAIMED. IN NO EVENT SHALL THE COPYRIGHT
 * OWNER OR CONTRIBUTORS BE LIABLE FOR ANY DIRECT, INDIRECT, INCIDENTAL,
 * SPECIAL, EXEMPLARY, OR CONSEQUENTIAL DAMAGES (INCLUDING, BUT NOT
 * LIMITED TO, PROCUREMENT OF SUBSTITUTE GOODS OR SERVICES; LOSS OF USE,
 * DATA, OR PROFITS; OR BUSINESS INTERRUPTION) HOWEVER CAUSED AND ON ANY
 * THEORY OF LIABILITY, WHETHER IN CONTRACT, STRICT LIABILITY, OR TORT
 * (INCLUDING NEGLIGENCE OR OTHERWISE) ARISING IN ANY WAY OUT OF THE USE
 * OF THIS SOFTWARE, EVEN IF ADVISED OF THE POSSIBILITY OF SUCH DAMAGE.
 */

#include "config.h"
#include "SourceBuffer.h"

#if ENABLE(MEDIA_SOURCE)

#include "AudioTrackList.h"
#include "Event.h"
#include "ExceptionCodePlaceholder.h"
#include "GenericEventQueue.h"
#include "HTMLMediaElement.h"
#include "InbandTextTrack.h"
#include "Logging.h"
#include "MediaDescription.h"
#include "MediaSample.h"
#include "MediaSource.h"
#include "SampleMap.h"
#include "SourceBufferPrivate.h"
#include "TextTrackList.h"
#include "TimeRanges.h"
#include "VideoTrackList.h"
#include <limits>
#include <map>
#include <runtime/JSCInlines.h>
#include <runtime/JSLock.h>
#include <runtime/VM.h>
#include <wtf/CurrentTime.h>
#include <wtf/NeverDestroyed.h>
#if !LOG_DISABLED
#include <wtf/text/StringBuilder.h>
#endif

namespace WebCore {

static const double ExponentialMovingAverageCoefficient = 0.1;

// Allow hasCurrentTime() to be off by as much as the length of a 24fps video frame
static const MediaTime& currentTimeFudgeFactor()
{
    static NeverDestroyed<MediaTime> fudgeFactor(1, 24);
    return fudgeFactor;
}

struct SourceBuffer::TrackBuffer {
    MediaTime lastDecodeTimestamp;
    MediaTime lastFrameDuration;
    MediaTime highestPresentationTimestamp;
    MediaTime lastEnqueuedPresentationTime;
    MediaTime lastEnqueuedDecodeEndTime;
<<<<<<< HEAD
    RefPtr<TimeRanges> m_buffered;
    bool needRandomAccessFlag;
    bool enabled;
    bool needsReenqueueing;
=======
    bool needRandomAccessFlag { true };
    bool enabled { false };
    bool needsReenqueueing { false };
>>>>>>> cc3ca97d
    SampleMap samples;
    DecodeOrderSampleMap::MapType decodeQueue;
    RefPtr<MediaDescription> description;

    TrackBuffer()
        : lastDecodeTimestamp(MediaTime::invalidTime())
        , lastFrameDuration(MediaTime::invalidTime())
        , highestPresentationTimestamp(MediaTime::invalidTime())
        , lastEnqueuedPresentationTime(MediaTime::invalidTime())
        , lastEnqueuedDecodeEndTime(MediaTime::invalidTime())
<<<<<<< HEAD
        , m_buffered(TimeRanges::create())
        , needRandomAccessFlag(true)
        , enabled(false)
        , needsReenqueueing(false)
=======
>>>>>>> cc3ca97d
    {
    }
};

Ref<SourceBuffer> SourceBuffer::create(Ref<SourceBufferPrivate>&& sourceBufferPrivate, MediaSource* source)
{
    auto sourceBuffer = adoptRef(*new SourceBuffer(WTFMove(sourceBufferPrivate), source));
    sourceBuffer->suspendIfNeeded();
    return sourceBuffer;
}

SourceBuffer::SourceBuffer(Ref<SourceBufferPrivate>&& sourceBufferPrivate, MediaSource* source)
    : ActiveDOMObject(source->scriptExecutionContext())
    , m_private(WTFMove(sourceBufferPrivate))
    , m_source(source)
    , m_asyncEventQueue(*this)
    , m_appendBufferTimer(*this, &SourceBuffer::appendBufferTimerFired)
#if ENABLE(VIDEO_TRACK)
    , m_highestPresentationEndTimestamp(MediaTime::invalidTime())
#endif
    , m_buffered(TimeRanges::create())
    , m_appendState(WaitingForSegment)
    , m_timeOfBufferingMonitor(monotonicallyIncreasingTime())
    , m_pendingRemoveStart(MediaTime::invalidTime())
    , m_pendingRemoveEnd(MediaTime::invalidTime())
    , m_removeTimer(*this, &SourceBuffer::removeTimerFired)
<<<<<<< HEAD
    , m_updating(false)
    , m_receivedFirstInitializationSegment(false)
    , m_active(false)
    , m_bufferFull(false)
    , m_shouldRecalculateBuffered(false)
=======
>>>>>>> cc3ca97d
{
    ASSERT(m_source);

    m_private->setClient(this);
}

SourceBuffer::~SourceBuffer()
{
    ASSERT(isRemoved());

    m_private->setClient(nullptr);
}

PassRefPtr<TimeRanges> SourceBuffer::buffered(ExceptionCode& ec) const
{
    // Section 3.1 buffered attribute steps.
    // https://dvcs.w3.org/hg/html-media/raw-file/default/media-source/media-source.html#attributes-1
    // 1. If this object has been removed from the sourceBuffers attribute of the parent media source then throw an
    //    INVALID_STATE_ERR exception and abort these steps.
    if (isRemoved()) {
        ec = INVALID_STATE_ERR;
        return nullptr;
    }

    // Note: Steps 2-4 are handled by recalculateBuffered
    if (m_shouldRecalculateBuffered)
        recalculateBuffered();

    // 5. Return the intersection ranges.
    return m_buffered->copy();
}

const RefPtr<TimeRanges>& SourceBuffer::buffered() const
{
    if (m_shouldRecalculateBuffered)
        recalculateBuffered();
    return m_buffered;
}

void SourceBuffer::invalidateBuffered()
{
    m_shouldRecalculateBuffered = true;
    // FIXME: for caching buffered in MediaSource should add here :
    // m_source->invalidateBuffered();
}

void SourceBuffer::recalculateBuffered() const
{
    // Section 3.1 buffered attribute steps.
    m_shouldRecalculateBuffered = false;

    // 2. Let highest end time be the largest track buffer ranges end time across all the track buffers managed by this SourceBuffer object.
    MediaTime highestEndTime = MediaTime::zeroTime();
    for (HashMap<AtomicString, TrackBuffer>::const_iterator::Values trackBuffer = m_trackBufferMap.values().begin(); trackBuffer != m_trackBufferMap.values().end(); ++trackBuffer) {
        PlatformTimeRanges& trackRanges = trackBuffer->m_buffered->ranges();

        if (trackRanges.length())
            highestEndTime = std::max(highestEndTime, trackRanges.maximumBufferedTime());
    }

    // Return an empty range if all ranges are empty.
    if (!highestEndTime) {
        m_buffered = TimeRanges::create();
        return;
    }

    // 3. Let intersection ranges equal a TimeRange object containing a single range from 0 to highest end time.
    PlatformTimeRanges intersectionRanges(MediaTime::zeroTime(), highestEndTime);

    // 4. For each track buffer managed by this SourceBuffer, run the following steps:
    bool ended = m_source->readyState() == MediaSource::endedKeyword();
    for (HashMap<AtomicString, TrackBuffer>::const_iterator::Values trackBuffer = m_trackBufferMap.values().begin(); trackBuffer != m_trackBufferMap.values().end(); ++trackBuffer) {
        // 4.1 Let track ranges equal the track buffer ranges for the current track buffer.
        PlatformTimeRanges trackRanges = trackBuffer->m_buffered->ranges();
        // 4.2 If readyState is "ended", then set the end time on the last range in track ranges to highest end time.
        if (ended)
            trackRanges.add(trackRanges.maximumBufferedTime(), highestEndTime);
        // 4.3 Let new intersection ranges equal the intersection between the intersection ranges and the track ranges.
        // 4.4 Replace the ranges in intersection ranges with the new intersection ranges.
        intersectionRanges.intersectWith(trackRanges);
    }

    m_buffered = TimeRanges::create(intersectionRanges);
}

double SourceBuffer::timestampOffset() const
{
#if ENABLE(VIDEO_TRACK)
    return m_timestampOffset.toDouble();
#else
    return m_timestampOffset;
#endif
}

void SourceBuffer::setTimestampOffset(double offset, ExceptionCode& ec)
{
    // Section 3.1 timestampOffset attribute setter steps.
    // https://dvcs.w3.org/hg/html-media/raw-file/default/media-source/media-source.html#attributes-1
    // 1. Let new timestamp offset equal the new value being assigned to this attribute.
    // 2. If this object has been removed from the sourceBuffers attribute of the parent media source, then throw an
    //    INVALID_STATE_ERR exception and abort these steps.
    // 3. If the updating attribute equals true, then throw an INVALID_STATE_ERR exception and abort these steps.
    if (isRemoved() || m_updating) {
        ec = INVALID_STATE_ERR;
        return;
    }

    // 4. If the readyState attribute of the parent media source is in the "ended" state then run the following steps:
    // 4.1 Set the readyState attribute of the parent media source to "open"
    // 4.2 Queue a task to fire a simple event named sourceopen at the parent media source.
    m_source->openIfInEndedState();

#if ENABLE(VIDEO_TRACK)
    // 5. If the append state equals PARSING_MEDIA_SEGMENT, then throw an INVALID_STATE_ERR and abort these steps.
    if (m_appendState == ParsingMediaSegment) {
        ec = INVALID_STATE_ERR;
        return;
    }

<<<<<<< HEAD
    // FIXME: Add step 6 text when mode attribute is implemented.
=======
    MediaTime newTimestampOffset = MediaTime::createWithDouble(offset);

    // 6. If the mode attribute equals "sequence", then set the group start timestamp to new timestamp offset.
    if (m_mode == AppendMode::Sequence)
        m_groupStartTimestamp = newTimestampOffset;

>>>>>>> cc3ca97d
    // 7. Update the attribute to the new value.
    m_timestampOffset = MediaTime::createWithDouble(offset);
#else
    // 7. Update the attribute to the new value.
    m_timestampOffset = offset;
#endif

}

<<<<<<< HEAD
void SourceBuffer::appendBuffer(PassRefPtr<ArrayBuffer> data, ExceptionCode& ec)
=======

void SourceBuffer::appendBuffer(ArrayBuffer& data, ExceptionCode& ec)
>>>>>>> cc3ca97d
{
    appendBufferInternal(static_cast<unsigned char*>(data.data()), data.byteLength(), ec);
}

void SourceBuffer::appendBuffer(ArrayBufferView& data, ExceptionCode& ec)
{
    appendBufferInternal(static_cast<unsigned char*>(data.baseAddress()), data.byteLength(), ec);
}

void SourceBuffer::resetParserState()
{
    // Section 3.5.2 Reset Parser State algorithm steps.
    // http://www.w3.org/TR/2014/CR-media-source-20140717/#sourcebuffer-reset-parser-state
    // 1. If the append state equals PARSING_MEDIA_SEGMENT and the input buffer contains some complete coded frames,
    //    then run the coded frame processing algorithm until all of these complete coded frames have been processed.
    // FIXME: If any implementation will work in pulling mode (instead of async push to SourceBufferPrivate, and forget)
    //     this should be handled somehow either here, or in m_private->abort();

    // 2. Unset the last decode timestamp on all track buffers.
    // 3. Unset the last frame duration on all track buffers.
    // 4. Unset the highest presentation timestamp on all track buffers.
    // 5. Set the need random access point flag on all track buffers to true.
    for (auto& trackBufferPair : m_trackBufferMap.values()) {
        trackBufferPair.lastDecodeTimestamp = MediaTime::invalidTime();
        trackBufferPair.lastFrameDuration = MediaTime::invalidTime();
        trackBufferPair.highestPresentationTimestamp = MediaTime::invalidTime();
        trackBufferPair.needRandomAccessFlag = true;
    }
    // 6. Remove all bytes from the input buffer.
    // Note: this is handled by abortIfUpdating()
    // 7. Set append state to WAITING_FOR_SEGMENT.
    m_appendState = WaitingForSegment;

    m_private->abort();
}

void SourceBuffer::abort(ExceptionCode& ec)
{
    // Section 3.2 abort() method steps.
    // https://dvcs.w3.org/hg/html-media/raw-file/default/media-source/media-source.html#widl-SourceBuffer-abort-void
    // 1. If this object has been removed from the sourceBuffers attribute of the parent media source
    //    then throw an INVALID_STATE_ERR exception and abort these steps.
    // 2. If the readyState attribute of the parent media source is not in the "open" state
    //    then throw an INVALID_STATE_ERR exception and abort these steps.
    if (isRemoved() || !m_source->isOpen()) {
        ec = INVALID_STATE_ERR;
        return;
    }

    // 3. If the sourceBuffer.updating attribute equals true, then run the following steps: ...
    abortIfUpdating();

    // 4. Run the reset parser state algorithm.
    resetParserState();

    // FIXME(229408) Add steps 5-6 update appendWindowStart & appendWindowEnd.
}

void SourceBuffer::remove(double start, double end, ExceptionCode& ec, bool sync)
{
    remove(MediaTime::createWithDouble(start), MediaTime::createWithDouble(end), ec, sync);
}

void SourceBuffer::remove(const MediaTime& start, const MediaTime& end, ExceptionCode& ec, bool sync)
{
    LOG(MediaSource, "SourceBuffer::remove(%p) - start(%lf), end(%lf)", this, start.toDouble(), end.toDouble());

    // Section 3.2 remove() method steps.
    // 1. If start is negative or greater than duration, then throw an InvalidAccessError exception and abort these steps.
    // 2. If end is less than or equal to start, then throw an InvalidAccessError exception and abort these steps.
    if (start < MediaTime::zeroTime() || (m_source && (!m_source->duration().isValid() || start > m_source->duration())) || end <= start) {
        ec = INVALID_ACCESS_ERR;
        return;
    }

    // 3. If this object has been removed from the sourceBuffers attribute of the parent media source then throw an
    //    InvalidStateError exception and abort these steps.
    // 4. If the updating attribute equals true, then throw an InvalidStateError exception and abort these steps.
    if (isRemoved() || m_updating) {
        ec = INVALID_STATE_ERR;
        return;
    }

    // 5. If the readyState attribute of the parent media source is in the "ended" state then run the following steps:
    // 5.1. Set the readyState attribute of the parent media source to "open"
    // 5.2. Queue a task to fire a simple event named sourceopen at the parent media source .
    m_source->openIfInEndedState();

    // 6. Set the updating attribute to true.
    m_updating = true;

    // 7. Queue a task to fire a simple event named updatestart at this SourceBuffer object.
    scheduleEvent(eventNames().updatestartEvent);

    // 8. Return control to the caller and run the rest of the steps asynchronously.
    m_pendingRemoveStart = start;
    m_pendingRemoveEnd = end;

    if (sync) {
        removeTimerFired();
    } else {
        m_removeTimer.startOneShot(0);
    }
}

void SourceBuffer::abortIfUpdating()
{
    // Section 3.2 abort() method step 3 substeps.
    // https://dvcs.w3.org/hg/html-media/raw-file/default/media-source/media-source.html#widl-SourceBuffer-abort-void

    if (!m_updating)
        return;

    // 3.1. Abort the buffer append and stream append loop algorithms if they are running.
    m_appendBufferTimer.stop();
    m_pendingAppendData.clear();

    m_removeTimer.stop();
    m_pendingRemoveStart = MediaTime::invalidTime();
    m_pendingRemoveEnd = MediaTime::invalidTime();

    // 3.2. Set the updating attribute to false.
    m_updating = false;

    // 3.3. Queue a task to fire a simple event named abort at this SourceBuffer object.
    scheduleEvent(eventNames().abortEvent);

    // 3.4. Queue a task to fire a simple event named updateend at this SourceBuffer object.
    scheduleEvent(eventNames().updateendEvent);
}

void SourceBuffer::removedFromMediaSource()
{
    if (isRemoved())
        return;

    abortIfUpdating();

    for (auto& trackBufferPair : m_trackBufferMap.values()) {
        trackBufferPair.samples.clear();
        trackBufferPair.decodeQueue.clear();
    }

    m_private->removedFromMediaSource();
    m_source = nullptr;
}

void SourceBuffer::seekToTime(const MediaTime& time)
{
    LOG(MediaSource, "SourceBuffer::seekToTime(%p) - time(%s)", this, toString(time).utf8().data());

    for (auto& trackBufferPair : m_trackBufferMap) {
        TrackBuffer& trackBuffer = trackBufferPair.value;
        const AtomicString& trackID = trackBufferPair.key;

        trackBuffer.needsReenqueueing = true;
        reenqueueMediaForTime(trackBuffer, trackID, time);
    }
}

MediaTime SourceBuffer::sourceBufferPrivateFastSeekTimeForMediaTime(SourceBufferPrivate*, const MediaTime& targetTime, const MediaTime& negativeThreshold, const MediaTime& positiveThreshold)
{
    MediaTime seekTime = targetTime;
    MediaTime lowerBoundTime = targetTime - negativeThreshold;
    MediaTime upperBoundTime = targetTime + positiveThreshold;

    for (auto& trackBuffer : m_trackBufferMap.values()) {
        // Find the sample which contains the target time time.
        auto futureSyncSampleIterator = trackBuffer.samples.decodeOrder().findSyncSampleAfterPresentationTime(targetTime, positiveThreshold);
        auto pastSyncSampleIterator = trackBuffer.samples.decodeOrder().findSyncSamplePriorToPresentationTime(targetTime, negativeThreshold);
        auto upperBound = trackBuffer.samples.decodeOrder().end();
        auto lowerBound = trackBuffer.samples.decodeOrder().rend();

        if (futureSyncSampleIterator == upperBound && pastSyncSampleIterator == lowerBound)
            continue;

        MediaTime futureSeekTime = MediaTime::positiveInfiniteTime();
        if (futureSyncSampleIterator != upperBound) {
            RefPtr<MediaSample>& sample = futureSyncSampleIterator->second;
            futureSeekTime = sample->presentationTime();
        }

        MediaTime pastSeekTime = MediaTime::negativeInfiniteTime();
        if (pastSyncSampleIterator != lowerBound) {
            RefPtr<MediaSample>& sample = pastSyncSampleIterator->second;
            pastSeekTime = sample->presentationTime();
        }

        MediaTime trackSeekTime = abs(targetTime - futureSeekTime) < abs(targetTime - pastSeekTime) ? futureSeekTime : pastSeekTime;
        if (abs(targetTime - trackSeekTime) > abs(targetTime - seekTime))
            seekTime = trackSeekTime;
    }

    return seekTime;
}

bool SourceBuffer::hasPendingActivity() const
{
    return m_source || m_asyncEventQueue.hasPendingEvents();
}

void SourceBuffer::stop()
{
    m_asyncEventQueue.close();
    m_appendBufferTimer.stop();
    m_removeTimer.stop();
}

bool SourceBuffer::canSuspendForDocumentSuspension() const
{
    return !hasPendingActivity();
}

const char* SourceBuffer::activeDOMObjectName() const
{
    return "SourceBuffer";
}

bool SourceBuffer::isRemoved() const
{
    return !m_source;
}

void SourceBuffer::scheduleEvent(const AtomicString& eventName)
{
    auto event = Event::create(eventName, false, false);
    event->setTarget(this);

    m_asyncEventQueue.enqueueEvent(WTFMove(event));
}

void SourceBuffer::appendBufferInternal(unsigned char* data, unsigned size, ExceptionCode& ec)
{
    // Section 3.2 appendBuffer()
    // https://dvcs.w3.org/hg/html-media/raw-file/default/media-source/media-source.html#widl-SourceBuffer-appendBuffer-void-ArrayBufferView-data

    // Step 1 is enforced by the caller.
    // 2. Run the prepare append algorithm.
    // Section 3.5.4 Prepare AppendAlgorithm

    // 1. If the SourceBuffer has been removed from the sourceBuffers attribute of the parent media source
    // then throw an INVALID_STATE_ERR exception and abort these steps.
    // 2. If the updating attribute equals true, then throw an INVALID_STATE_ERR exception and abort these steps.
    if (isRemoved() || m_updating) {
        ec = INVALID_STATE_ERR;
        return;
    }

    // 3. If the readyState attribute of the parent media source is in the "ended" state then run the following steps:
    // 3.1. Set the readyState attribute of the parent media source to "open"
    // 3.2. Queue a task to fire a simple event named sourceopen at the parent media source .
    m_source->openIfInEndedState();

    // 4. Run the coded frame eviction algorithm.
    evictCodedFrames(size);

    // 5. If the buffer full flag equals true, then throw a QUOTA_EXCEEDED_ERR exception and abort these step.
    if (m_bufferFull) {
        LOG(MediaSource, "SourceBuffer::appendBufferInternal(%p) -  buffer full, failing with QUOTA_EXCEEDED_ERR error", this);
        ec = QUOTA_EXCEEDED_ERR;
        scheduleEvent(eventNames().updatestartEvent);
        scheduleEvent(eventNames().updateEvent);
        scheduleEvent(eventNames().updateendEvent);
        return;
    }

    // NOTE: Return to 3.2 appendBuffer()
    // 3. Add data to the end of the input buffer.
    m_pendingAppendData.append(data, size);

    // 4. Set the updating attribute to true.
    m_updating = true;

    // 5. Queue a task to fire a simple event named updatestart at this SourceBuffer object.
    scheduleEvent(eventNames().updatestartEvent);

    // 6. Asynchronously run the buffer append algorithm.
    m_appendBufferTimer.startOneShot(0);

    reportExtraMemoryAllocated();
}

void SourceBuffer::appendBufferTimerFired()
{
    if (isRemoved())
        return;

    ASSERT(m_updating);

    // Section 3.5.5 Buffer Append Algorithm
    // https://dvcs.w3.org/hg/html-media/raw-file/default/media-source/media-source.html#sourcebuffer-buffer-append

    // 1. Run the segment parser loop algorithm.
    size_t appendSize = m_pendingAppendData.size();
    if (!appendSize) {
        // Resize buffer for 0 byte appends so we always have a valid pointer.
        // We need to convey all appends, even 0 byte ones to |m_private| so
        // that it can clear its end of stream state if necessary.
        m_pendingAppendData.resize(1);
    }

    // Section 3.5.1 Segment Parser Loop
    // https://dvcs.w3.org/hg/html-media/raw-file/tip/media-source/media-source.html#sourcebuffer-segment-parser-loop
    // When the segment parser loop algorithm is invoked, run the following steps:

    // 1. Loop Top: If the input buffer is empty, then jump to the need more data step below.
    if (!m_pendingAppendData.size()) {
        sourceBufferPrivateAppendComplete(&m_private.get(), AppendSucceeded);
        return;
    }

    m_private->append(m_pendingAppendData.data(), appendSize);
    m_pendingAppendData.clear();
}

void SourceBuffer::sourceBufferPrivateAppendComplete(SourceBufferPrivate*, AppendResult result)
{
    if (isRemoved())
        return;

#if USE(GSTREAMER)
    // METRO FIXME: Remove some small gaps (less than lastFrameDuration) from reported buffered region.
    for (HashMap<AtomicString, TrackBuffer>::iterator
             it = m_trackBufferMap.begin(),
             itEnd = m_trackBufferMap.end();
         it != itEnd; ++it) {
        TrackBuffer& trackBuffer = it->value;
        const MediaTime& lastFrameDuration = trackBuffer.lastFrameDuration;
        if (!lastFrameDuration.isValid())
            continue;
        PlatformTimeRanges& trackRanges = trackBuffer.m_buffered->ranges();
        MediaTime microsecond(1, 1000000);
        for (int i = trackRanges.length() - 1;  i > 0; --i) {
            const MediaTime priorEnd = trackRanges.end(i - 1);
            const MediaTime currStart = trackRanges.start(i);
            const MediaTime delta = currStart - priorEnd;
            if (delta > MediaTime::zeroTime() && delta <= lastFrameDuration) {
                trackBuffer.m_buffered->add(priorEnd.toDouble(), (currStart + microsecond).toDouble());
            }
        }
    }
    invalidateBuffered();
#endif

    // Update buffered cached value
    buffered();

    // Section 3.5.5 Buffer Append Algorithm, ctd.
    // https://dvcs.w3.org/hg/html-media/raw-file/default/media-source/media-source.html#sourcebuffer-buffer-append

    // 2. If the input buffer contains bytes that violate the SourceBuffer byte stream format specification,
    // then run the end of stream algorithm with the error parameter set to "decode" and abort this algorithm.
    if (result == ParsingFailed) {
        LOG(MediaSource, "SourceBuffer::sourceBufferPrivateAppendComplete(%p) - result = ParsingFailed", this);
        m_source->streamEndedWithError(decodeError(), IgnorableExceptionCode());
        return;
    }

    // NOTE: Steps 3 - 6 enforced by sourceBufferPrivateDidReceiveInitializationSegment() and
    // sourceBufferPrivateDidReceiveSample below.

    // 7. Need more data: Return control to the calling algorithm.

    invalidateBuffered();

    // NOTE: return to Section 3.5.5
    // 2.If the segment parser loop algorithm in the previous step was aborted, then abort this algorithm.
    if (result != AppendSucceeded)
        return;

    // 3. Set the updating attribute to false.
    m_updating = false;

    // 4. Queue a task to fire a simple event named update at this SourceBuffer object.
    scheduleEvent(eventNames().updateEvent);

    // 5. Queue a task to fire a simple event named updateend at this SourceBuffer object.
    scheduleEvent(eventNames().updateendEvent);

    if (m_source)
        m_source->monitorSourceBuffers();

    MediaTime currentMediaTime = m_source->currentTime();
    for (auto& trackBufferPair : m_trackBufferMap) {
        TrackBuffer& trackBuffer = trackBufferPair.value;
        const AtomicString& trackID = trackBufferPair.key;

        if (trackBuffer.needsReenqueueing) {
            LOG(MediaSource, "SourceBuffer::sourceBufferPrivateAppendComplete(%p) - reenqueuing at time (%s)", this, toString(currentMediaTime).utf8().data());
            reenqueueMediaForTime(trackBuffer, trackID, currentMediaTime);
        } else
            provideMediaData(trackBuffer, trackID);
    }

    reportExtraMemoryAllocated();
    if (extraMemoryCost() > this->maximumBufferSize())
        m_bufferFull = true;

    LOG(MediaSource, "SourceBuffer::sourceBufferPrivateAppendComplete(%p) - buffered = %s", this, toString(m_buffered->ranges()).utf8().data());
}

void SourceBuffer::sourceBufferPrivateDidReceiveRenderingError(SourceBufferPrivate*, int error)
{
#if LOG_DISABLED
    UNUSED_PARAM(error);
#endif

    LOG(MediaSource, "SourceBuffer::sourceBufferPrivateDidReceiveRenderingError(%p) - result = %i", this, error);

    if (!isRemoved())
        m_source->streamEndedWithError(MediaSource::EndOfStreamError::Decode);
}

static bool decodeTimeComparator(const PresentationOrderSampleMap::MapType::value_type& a, const PresentationOrderSampleMap::MapType::value_type& b)
{
    return a.second->decodeTime() < b.second->decodeTime();
}

static PassRefPtr<TimeRanges> removeSamplesFromTrackBuffer(const DecodeOrderSampleMap::MapType& samples, SourceBuffer::TrackBuffer& trackBuffer, const SourceBuffer* buffer, const char* logPrefix)
{
#if !LOG_DISABLED
    double earliestSample = std::numeric_limits<double>::infinity();
    double latestSample = 0;
    size_t bytesRemoved = 0;
#else
    UNUSED_PARAM(logPrefix);
    UNUSED_PARAM(buffer);
#endif

    RefPtr<TimeRanges> erasedRanges = TimeRanges::create();
    MediaTime microsecond(1, 1000000);
    for (auto sampleIt : samples) {
        const DecodeOrderSampleMap::KeyType& decodeKey = sampleIt.first;
#if !LOG_DISABLED
        size_t startBufferSize = trackBuffer.samples.sizeInBytes();
#endif

        RefPtr<MediaSample>& sample = sampleIt.second;
        LOG(MediaSource, "SourceBuffer::%s(%p) - removing sample(%s)", logPrefix, buffer, toString(*sampleIt.second).utf8().data());

        // Remove the erased samples from the TrackBuffer sample map.
        trackBuffer.samples.removeSample(sample.get());

        // Also remove the erased samples from the TrackBuffer decodeQueue.
        trackBuffer.decodeQueue.erase(decodeKey);

        double startTime = sample->presentationTime().toDouble();
        double endTime = startTime + (sample->duration() + microsecond).toDouble();
        erasedRanges->add(startTime, endTime);

#if !LOG_DISABLED
        bytesRemoved += startBufferSize - trackBuffer.samples.sizeInBytes();
        if (startTime < earliestSample)
            earliestSample = startTime;
        if (endTime > latestSample)
            latestSample = endTime;
#endif
    }

#if !LOG_DISABLED
    if (bytesRemoved)
        LOG(MediaSource, "SourceBuffer::%s(%p) removed %zu bytes, start(%lf), end(%lf)", logPrefix, buffer, bytesRemoved, earliestSample, latestSample);
#endif

    return erasedRanges.release();
}

void SourceBuffer::removeCodedFrames(const MediaTime& start, const MediaTime& end)
{
    LOG(MediaSource, "SourceBuffer::removeCodedFrames(%p) - start(%s), end(%s)", this, toString(start).utf8().data(), toString(end).utf8().data());

    // 3.5.9 Coded Frame Removal Algorithm
    // https://dvcs.w3.org/hg/html-media/raw-file/tip/media-source/media-source.html#sourcebuffer-coded-frame-removal

    // 1. Let start be the starting presentation timestamp for the removal range.
    MediaTime durationMediaTime = m_source->duration();
    MediaTime currentMediaTime = m_source->currentTime();

    // 2. Let end be the end presentation timestamp for the removal range.
    // 3. For each track buffer in this source buffer, run the following steps:
    for (auto& iter : m_trackBufferMap) {
        TrackBuffer& trackBuffer = iter.value;

        // 3.1. Let remove end timestamp be the current value of duration
        // 3.2 If this track buffer has a random access point timestamp that is greater than or equal to end, then update
        // remove end timestamp to that random access point timestamp.
        // NOTE: findSyncSampleAfterPresentationTime will return the next sync sample on or after the presentation time
        // or decodeOrder().end() if no sync sample exists after that presentation time.
        DecodeOrderSampleMap::iterator removeDecodeEnd = trackBuffer.samples.decodeOrder().findSyncSampleAfterPresentationTime(end);
        PresentationOrderSampleMap::iterator removePresentationEnd;
        if (removeDecodeEnd == trackBuffer.samples.decodeOrder().end())
            removePresentationEnd = trackBuffer.samples.presentationOrder().end();
        else
            removePresentationEnd = trackBuffer.samples.presentationOrder().findSampleWithPresentationTime(removeDecodeEnd->second->presentationTime());

        PresentationOrderSampleMap::iterator removePresentationStart = trackBuffer.samples.presentationOrder().findSampleOnOrAfterPresentationTime(start);
        if (removePresentationStart == removePresentationEnd)
            continue;

        // 3.3 Remove all media data, from this track buffer, that contain starting timestamps greater than or equal to
        // start and less than the remove end timestamp.
        // NOTE: frames must be removed in decode order, so that all dependant frames between the frame to be removed
        // and the next sync sample frame are removed. But we must start from the first sample in decode order, not
        // presentation order.
        PresentationOrderSampleMap::iterator minDecodeTimeIter = std::min_element(removePresentationStart, removePresentationEnd, decodeTimeComparator);
        DecodeOrderSampleMap::KeyType decodeKey(minDecodeTimeIter->second->decodeTime(), minDecodeTimeIter->second->presentationTime());
        DecodeOrderSampleMap::iterator removeDecodeStart = trackBuffer.samples.decodeOrder().findSampleWithDecodeKey(decodeKey);

        DecodeOrderSampleMap::MapType erasedSamples(removeDecodeStart, removeDecodeEnd);
        RefPtr<TimeRanges> erasedRanges = removeSamplesFromTrackBuffer(erasedSamples, trackBuffer, this, "removeCodedFrames");

        // GStreamer backend doesn't support re-enqueue without preceding flushing seek, so just avoid adding same data to pipeline
#if !USE(GSTREAMER)
        // Only force the TrackBuffer to re-enqueue if the removed ranges overlap with enqueued and possibly
        // not yet displayed samples.
        if (trackBuffer.lastEnqueuedPresentationTime.isValid() && currentMediaTime < trackBuffer.lastEnqueuedPresentationTime) {
            PlatformTimeRanges possiblyEnqueuedRanges(currentMediaTime, trackBuffer.lastEnqueuedPresentationTime);
            possiblyEnqueuedRanges.intersectWith(erasedRanges->ranges());
            if (possiblyEnqueuedRanges.length())
                trackBuffer.needsReenqueueing = true;
        }
#endif

        erasedRanges->invert();
        trackBuffer.m_buffered->intersectWith(*erasedRanges);
        setBufferedDirty(true);

        // 3.4 If this object is in activeSourceBuffers, the current playback position is greater than or equal to start
        // and less than the remove end timestamp, and HTMLMediaElement.readyState is greater than HAVE_METADATA, then set
        // the HTMLMediaElement.readyState attribute to HAVE_METADATA and stall playback.
        if (m_active && currentMediaTime >= start && currentMediaTime < end && m_private->readyState() > MediaPlayer::HaveMetadata)
            m_private->setReadyState(MediaPlayer::HaveMetadata);
    }

    invalidateBuffered();
    // 4. If buffer full flag equals true and this object is ready to accept more bytes, then set the buffer full flag to false.
    // No-op

    LOG(MediaSource, "SourceBuffer::removeCodedFrames(%p) - buffered = %s", this, toString(m_buffered->ranges()).utf8().data());
}

void SourceBuffer::removeTimerFired()
{
    ASSERT(m_updating);
    ASSERT(m_pendingRemoveStart.isValid());
    ASSERT(m_pendingRemoveStart < m_pendingRemoveEnd);

    // Section 3.2 remove() method steps
    // https://dvcs.w3.org/hg/html-media/raw-file/default/media-source/media-source.html#widl-SourceBuffer-remove-void-double-start-double-end

    // 9. Run the coded frame removal algorithm with start and end as the start and end of the removal range.
    removeCodedFrames(m_pendingRemoveStart, m_pendingRemoveEnd);

    // 10. Set the updating attribute to false.
    m_updating = false;
    m_pendingRemoveStart = MediaTime::invalidTime();
    m_pendingRemoveEnd = MediaTime::invalidTime();

    // 11. Queue a task to fire a simple event named update at this SourceBuffer object.
    scheduleEvent(eventNames().updateEvent);

    // 12. Queue a task to fire a simple event named updateend at this SourceBuffer object.
    scheduleEvent(eventNames().updateendEvent);
}

void SourceBuffer::evictCodedFrames(size_t newDataSize)
{
    // 3.5.13 Coded Frame Eviction Algorithm
    // http://www.w3.org/TR/media-source/#sourcebuffer-coded-frame-eviction

    if (isRemoved())
        return;

    // This algorithm is run to free up space in this source buffer when new data is appended.
    // 1. Let new data equal the data that is about to be appended to this SourceBuffer.
    // 2. If the buffer full flag equals false, then abort these steps.
    if (!m_bufferFull)
        return;

    size_t maximumBufferSize = this->maximumBufferSize();

    // Check if app has removed enough already
    if (extraMemoryCost() + newDataSize < maximumBufferSize) {
        m_bufferFull = false;
        return;
    }

    // 3. Let removal ranges equal a list of presentation time ranges that can be evicted from
    // the presentation to make room for the new data.

    // NOTE: begin by removing data from the beginning of the buffered ranges, 30 seconds at
    // a time, up to 30 seconds before currentTime.
    MediaTime thirtySeconds = MediaTime(30, 1);
    MediaTime currentTime = m_source->currentTime();
    MediaTime maximumRangeEnd = currentTime - thirtySeconds;

#if !LOG_DISABLED
    LOG(MediaSource, "SourceBuffer::evictCodedFrames(%p) - currentTime = %lf, require %zu bytes, maximum buffer size is %zu", this, m_source->currentTime().toDouble(), extraMemoryCost() + newDataSize, maximumBufferSize);
    size_t initialBufferedSize = extraMemoryCost();
#endif

    MediaTime rangeStart = MediaTime::zeroTime();
    MediaTime rangeEnd = rangeStart + thirtySeconds;
    while (rangeStart < maximumRangeEnd) {
        // 4. For each range in removal ranges, run the coded frame removal algorithm with start and
        // end equal to the removal range start and end timestamp respectively.
        removeCodedFrames(rangeStart, std::min(rangeEnd, maximumRangeEnd));
        if (extraMemoryCost() + newDataSize < maximumBufferSize) {
            m_bufferFull = false;
            break;
        }

        rangeStart += thirtySeconds;
        rangeEnd += thirtySeconds;
    }

    if (!m_bufferFull) {
        LOG(MediaSource, "SourceBuffer::evictCodedFrames(%p) - evicted %zu bytes", this, initialBufferedSize - extraMemoryCost());
        return;
    }

    // If there still isn't enough free space and there buffers in time ranges after the current range (ie. there is a gap after
    // the current buffered range), delete 30 seconds at a time from duration back to the current time range or 30 seconds after
    // currenTime whichever we hit first.
    auto buffered = m_buffered->ranges();
    size_t currentTimeRange = buffered.find(currentTime);
    if (currentTimeRange != notFound && currentTimeRange == buffered.length() - 1) {
        LOG(MediaSource, "SourceBuffer::evictCodedFrames(%p) - evicted %zu bytes but FAILED to free enough", this, initialBufferedSize - extraMemoryCost());
        return;
    }

    MediaTime minimumRangeStart = currentTime + thirtySeconds;

    rangeEnd = m_source->duration().isPositiveInfinite()?buffered.maximumBufferedTime():m_source->duration();
    rangeStart = rangeEnd - thirtySeconds;
    while (rangeStart > minimumRangeStart) {

        if (currentTimeRange != notFound) {
            // Do not evict data from the time range that contains currentTime.
            size_t startTimeRange = buffered.find(rangeStart);
            if (startTimeRange == currentTimeRange) {
                size_t endTimeRange = buffered.find(rangeEnd);
                if (endTimeRange == currentTimeRange)
                    break;

                rangeEnd = buffered.start(endTimeRange);
            }
        }

        // 4. For each range in removal ranges, run the coded frame removal algorithm with start and
        // end equal to the removal range start and end timestamp respectively.
        removeCodedFrames(std::max(minimumRangeStart, rangeStart), rangeEnd);
        if (extraMemoryCost() + newDataSize < maximumBufferSize) {
            m_bufferFull = false;
            break;
        }

        rangeStart -= thirtySeconds;
        rangeEnd -= thirtySeconds;
    }

    LOG(MediaSource, "SourceBuffer::evictCodedFrames(%p) - evicted %zu bytes%s", this, initialBufferedSize - extraMemoryCost(), m_bufferFull ? "" : " but FAILED to free enough");
}

size_t SourceBuffer::maxBufferSizeVideo = 0;
size_t SourceBuffer::maxBufferSizeAudio = 0;
size_t SourceBuffer::maxBufferSizeText = 0;

static void maximumBufferSizeDefaults(size_t& maxBufferSizeVideo, size_t& maxBufferSizeAudio, size_t& maxBufferSizeText)
{
    // Syntax: Case insensitive, full type (audio, video, text), compact type (a, v, t),
    //         wildcard (*), unit multipliers (M=Mb, K=Kb, <empty>=bytes).
    // Examples: MSE_MAX_BUFFER_SIZE='V:50M,audio:12k,TeXT:500K'
    //           MSE_MAX_BUFFER_SIZE='*:100M'
    //           MSE_MAX_BUFFER_SIZE='video:90M,T:100000'

    String s(getenv("MSE_MAX_BUFFER_SIZE"));
    if (!s.isEmpty()) {
        Vector<String> entries;
        s.split(',', false, entries);
        for (const String& entry : entries) {
            Vector<String> keyvalue;
            entry.split(':', false, keyvalue);
            if (keyvalue.size() != 2)
                continue;
            String key = keyvalue[0].stripWhiteSpace().convertToLowercaseWithoutLocale();
            String value = keyvalue[1].stripWhiteSpace().convertToLowercaseWithoutLocale();
            size_t units = 1;
            if (value.endsWith('k'))
                units = 1024;
            else if (value.endsWith('m'))
                units = 1024 * 1024;
            if (units != 1)
                value = value.substring(0, value.length()-1);
            bool ok = false;
            size_t size = size_t(value.toUInt64(&ok));
            if (!ok)
                continue;

            if (key == "a" || key == "audio" || key == "*")
                maxBufferSizeAudio = size * units;
            if (key == "v" || key == "video" || key == "*")
                maxBufferSizeVideo = size * units;
            if (key == "t" || key == "text" || key == "*")
                maxBufferSizeText = size * units;
        }
    }

    if (maxBufferSizeAudio == 0)
        maxBufferSizeAudio = 3 * 1024 * 1024;
    if (maxBufferSizeVideo == 0)
        maxBufferSizeVideo = 30 * 1024 * 1024;
    if (maxBufferSizeText == 0)
        maxBufferSizeText = 1 * 1024 * 1024;
}

size_t SourceBuffer::maximumBufferSize() const
{
    if (isRemoved())
        return 0;

    if (!maxBufferSizeVideo)
        maximumBufferSizeDefaults(maxBufferSizeVideo, maxBufferSizeAudio, maxBufferSizeText);

    if (m_videoTracks && m_videoTracks->length() > 0) {
        return maxBufferSizeVideo;
    }
    if (m_audioTracks && m_audioTracks->length() > 0)
        return maxBufferSizeAudio;
    return maxBufferSizeText;
}

<<<<<<< HEAD
const AtomicString& SourceBuffer::decodeError()
{
    static NeverDestroyed<AtomicString> decode("decode", AtomicString::ConstructFromLiteral);
    return decode;
}

const AtomicString& SourceBuffer::networkError()
{
    static NeverDestroyed<AtomicString> network("network", AtomicString::ConstructFromLiteral);
    return network;
}

#if ENABLE(VIDEO_TRACK)
=======
>>>>>>> cc3ca97d
VideoTrackList* SourceBuffer::videoTracks()
{
    if (!m_source || !m_source->mediaElement())
        return nullptr;

    if (!m_videoTracks)
        m_videoTracks = VideoTrackList::create(m_source->mediaElement(), ActiveDOMObject::scriptExecutionContext());

    return m_videoTracks.get();
}

AudioTrackList* SourceBuffer::audioTracks()
{
    if (!m_source || !m_source->mediaElement())
        return nullptr;

    if (!m_audioTracks)
        m_audioTracks = AudioTrackList::create(m_source->mediaElement(), ActiveDOMObject::scriptExecutionContext());

    return m_audioTracks.get();
}

TextTrackList* SourceBuffer::textTracks()
{
    if (!m_source || !m_source->mediaElement())
        return nullptr;

    if (!m_textTracks)
        m_textTracks = TextTrackList::create(m_source->mediaElement(), ActiveDOMObject::scriptExecutionContext());

    return m_textTracks.get();
}
#endif

void SourceBuffer::setActive(bool active)
{
    if (m_active == active)
        return;

    m_active = active;
    m_private->setActive(active);
    if (!isRemoved())
<<<<<<< HEAD
        m_source->sourceBufferDidChangeActiveState(this, active);
}

void SourceBuffer::sourceBufferPrivateDidEndStream(SourceBufferPrivate*, const WTF::AtomicString& error)
{
    LOG(MediaSource, "SourceBuffer::sourceBufferPrivateDidEndStream(%p) - result = %s", this, String(error).utf8().data());

    if (!isRemoved())
        m_source->streamEndedWithError(error, IgnorableExceptionCode());
=======
        m_source->sourceBufferDidChangeActiveState(*this, active);
>>>>>>> cc3ca97d
}

#if ENABLE(VIDEO_TRACK)
void SourceBuffer::sourceBufferPrivateDidReceiveInitializationSegment(SourceBufferPrivate*, const InitializationSegment& segment)
{
    if (isRemoved())
        return;

    LOG(MediaSource, "SourceBuffer::sourceBufferPrivateDidReceiveInitializationSegment(%p)", this);

    // 3.5.7 Initialization Segment Received
    // https://dvcs.w3.org/hg/html-media/raw-file/default/media-source/media-source.html#sourcebuffer-init-segment-received
    // 1. Update the duration attribute if it currently equals NaN:
    if (m_source->duration().isInvalid()) {
        // ↳ If the initialization segment contains a duration:
        //   Run the duration change algorithm with new duration set to the duration in the initialization segment.
        // ↳ Otherwise:
        //   Run the duration change algorithm with new duration set to positive Infinity.
        MediaTime newDuration = segment.duration.isValid() ? segment.duration : MediaTime::positiveInfiniteTime();
        m_source->setDurationInternal(newDuration);
    }

    // 2. If the initialization segment has no audio, video, or text tracks, then run the append error algorithm
    // with the decode error parameter set to true and abort these steps.
    if (segment.audioTracks.isEmpty() && segment.videoTracks.isEmpty() && segment.textTracks.isEmpty()) {
        m_source->streamEndedWithError(decodeError(), IgnorableExceptionCode());
        return;
    }

    // 3. If the first initialization segment flag is true, then run the following steps:
    if (m_receivedFirstInitializationSegment) {
        if (!validateInitializationSegment(segment)) {
            m_source->streamEndedWithError(decodeError(), IgnorableExceptionCode());
            return;
        }
        // 3.2 Add the appropriate track descriptions from this initialization segment to each of the track buffers.
        ASSERT(segment.audioTracks.size() == audioTracks()->length());
        for (auto& audioTrackInfo : segment.audioTracks) {
            if (audioTracks()->length() == 1) {
                audioTracks()->item(0)->setPrivate(audioTrackInfo.track);
                break;
            }

            auto audioTrack = audioTracks()->getTrackById(audioTrackInfo.track->id());
            ASSERT(audioTrack);
            audioTrack->setPrivate(audioTrackInfo.track);
        }

        ASSERT(segment.videoTracks.size() == videoTracks()->length());
        for (auto& videoTrackInfo : segment.videoTracks) {
            if (videoTracks()->length() == 1) {
                videoTracks()->item(0)->setPrivate(videoTrackInfo.track);
                break;
            }

            auto videoTrack = videoTracks()->getTrackById(videoTrackInfo.track->id());
            ASSERT(videoTrack);
            videoTrack->setPrivate(videoTrackInfo.track);
        }

        ASSERT(segment.textTracks.size() == textTracks()->length());
        for (auto& textTrackInfo : segment.textTracks) {
            if (textTracks()->length() == 1) {
                downcast<InbandTextTrack>(*textTracks()->item(0)).setPrivate(textTrackInfo.track);
                break;
            }

            auto textTrack = textTracks()->getTrackById(textTrackInfo.track->id());
            ASSERT(textTrack);
            downcast<InbandTextTrack>(*textTrack).setPrivate(textTrackInfo.track);
        }

        // 3.3 Set the need random access point flag on all track buffers to true.
        for (auto& trackBuffer : m_trackBufferMap.values())
            trackBuffer.needRandomAccessFlag = true;
    }

    // 4. Let active track flag equal false.
    bool activeTrackFlag = false;

    // 5. If the first initialization segment flag is false, then run the following steps:
    if (!m_receivedFirstInitializationSegment) {
        // 5.1 If the initialization segment contains tracks with codecs the user agent does not support,
        // then run the end of stream algorithm with the error parameter set to "decode" and abort these steps.
        // NOTE: This check is the responsibility of the SourceBufferPrivate.

        // 5.2 For each audio track in the initialization segment, run following steps:
        for (auto& audioTrackInfo : segment.audioTracks) {
            AudioTrackPrivate* audioTrackPrivate = audioTrackInfo.track.get();

            // 5.2.1 Let new audio track be a new AudioTrack object.
            // 5.2.2 Generate a unique ID and assign it to the id property on new video track.
            RefPtr<AudioTrack> newAudioTrack = AudioTrack::create(this, audioTrackPrivate);
            newAudioTrack->setSourceBuffer(this);

            // 5.2.3 If audioTracks.length equals 0, then run the following steps:
            if (!audioTracks()->length()) {
                // 5.2.3.1 Set the enabled property on new audio track to true.
                newAudioTrack->setEnabled(true);

                // 5.2.3.2 Set active track flag to true.
                activeTrackFlag = true;
            }

            // 5.2.4 Add new audio track to the audioTracks attribute on this SourceBuffer object.
            // 5.2.5 Queue a task to fire a trusted event named addtrack, that does not bubble and is
            // not cancelable, and that uses the TrackEvent interface, at the AudioTrackList object
            // referenced by the audioTracks attribute on this SourceBuffer object.
            audioTracks()->append(newAudioTrack);

            // 5.2.6 Add new audio track to the audioTracks attribute on the HTMLMediaElement.
            // 5.2.7 Queue a task to fire a trusted event named addtrack, that does not bubble and is
            // not cancelable, and that uses the TrackEvent interface, at the AudioTrackList object
            // referenced by the audioTracks attribute on the HTMLMediaElement.
            m_source->mediaElement()->audioTracks()->append(newAudioTrack);

            // 5.2.8 Create a new track buffer to store coded frames for this track.
            ASSERT(!m_trackBufferMap.contains(newAudioTrack->id()));
            TrackBuffer& trackBuffer = m_trackBufferMap.add(newAudioTrack->id(), TrackBuffer()).iterator->value;

            // 5.2.9 Add the track description for this track to the track buffer.
            trackBuffer.description = audioTrackInfo.description;

            m_audioCodecs.append(trackBuffer.description->codec());
        }

        // 5.3 For each video track in the initialization segment, run following steps:
        for (auto& videoTrackInfo : segment.videoTracks) {
            VideoTrackPrivate* videoTrackPrivate = videoTrackInfo.track.get();

            // 5.3.1 Let new video track be a new VideoTrack object.
            // 5.3.2 Generate a unique ID and assign it to the id property on new video track.
            RefPtr<VideoTrack> newVideoTrack = VideoTrack::create(this, videoTrackPrivate);
            newVideoTrack->setSourceBuffer(this);

            // 5.3.3 If videoTracks.length equals 0, then run the following steps:
            if (!videoTracks()->length()) {
                // 5.3.3.1 Set the selected property on new video track to true.
                newVideoTrack->setSelected(true);

                // 5.3.3.2 Set active track flag to true.
                activeTrackFlag = true;
            }

            // 5.3.4 Add new video track to the videoTracks attribute on this SourceBuffer object.
            // 5.3.5 Queue a task to fire a trusted event named addtrack, that does not bubble and is
            // not cancelable, and that uses the TrackEvent interface, at the VideoTrackList object
            // referenced by the videoTracks attribute on this SourceBuffer object.
            videoTracks()->append(newVideoTrack);

            // 5.3.6 Add new video track to the videoTracks attribute on the HTMLMediaElement.
            // 5.3.7 Queue a task to fire a trusted event named addtrack, that does not bubble and is
            // not cancelable, and that uses the TrackEvent interface, at the VideoTrackList object
            // referenced by the videoTracks attribute on the HTMLMediaElement.
            m_source->mediaElement()->videoTracks()->append(newVideoTrack);

            // 5.3.8 Create a new track buffer to store coded frames for this track.
            ASSERT(!m_trackBufferMap.contains(newVideoTrack->id()));
            TrackBuffer& trackBuffer = m_trackBufferMap.add(newVideoTrack->id(), TrackBuffer()).iterator->value;

            // 5.3.9 Add the track description for this track to the track buffer.
            trackBuffer.description = videoTrackInfo.description;

            m_videoCodecs.append(trackBuffer.description->codec());
        }

        // 5.4 For each text track in the initialization segment, run following steps:
        for (auto& textTrackInfo : segment.textTracks) {
            InbandTextTrackPrivate* textTrackPrivate = textTrackInfo.track.get();

            // FIXME: Implement steps 5.4.1-5.4.8.1 as per Editor's Draft 09 January 2015, and reorder this
            // 5.4.1 Let new text track be a new TextTrack object with its properties populated with the
            // appropriate information from the initialization segment.
            RefPtr<InbandTextTrack> newTextTrack = InbandTextTrack::create(scriptExecutionContext(), this, textTrackPrivate);

            // 5.4.2 If the mode property on new text track equals "showing" or "hidden", then set active
            // track flag to true.
            if (textTrackPrivate->mode() != InbandTextTrackPrivate::Disabled)
                activeTrackFlag = true;

            // 5.4.3 Add new text track to the textTracks attribute on this SourceBuffer object.
            // 5.4.4 Queue a task to fire a trusted event named addtrack, that does not bubble and is
            // not cancelable, and that uses the TrackEvent interface, at textTracks attribute on this
            // SourceBuffer object.
            textTracks()->append(newTextTrack);

            // 5.4.5 Add new text track to the textTracks attribute on the HTMLMediaElement.
            // 5.4.6 Queue a task to fire a trusted event named addtrack, that does not bubble and is
            // not cancelable, and that uses the TrackEvent interface, at the TextTrackList object
            // referenced by the textTracks attribute on the HTMLMediaElement.
            m_source->mediaElement()->textTracks()->append(newTextTrack);

            // 5.4.7 Create a new track buffer to store coded frames for this track.
            ASSERT(!m_trackBufferMap.contains(textTrackPrivate->id()));
            TrackBuffer& trackBuffer = m_trackBufferMap.add(textTrackPrivate->id(), TrackBuffer()).iterator->value;

            // 5.4.8 Add the track description for this track to the track buffer.
            trackBuffer.description = textTrackInfo.description;

            m_textCodecs.append(trackBuffer.description->codec());
        }

        // 5.5 If active track flag equals true, then run the following steps:
        if (activeTrackFlag) {
            // 5.5.1 Add this SourceBuffer to activeSourceBuffers.
            setActive(true);
        }

        // 5.6 Set first initialization segment flag to true.
        m_receivedFirstInitializationSegment = true;
    }

    // 6. If the HTMLMediaElement.readyState attribute is HAVE_NOTHING, then run the following steps:
    if (m_private->readyState() == MediaPlayer::HaveNothing) {
        // 6.1 If one or more objects in sourceBuffers have first initialization segment flag set to false, then abort these steps.
        for (auto& sourceBuffer : *m_source->sourceBuffers()) {
            if (!sourceBuffer->m_receivedFirstInitializationSegment)
                return;
        }

        // 6.2 Set the HTMLMediaElement.readyState attribute to HAVE_METADATA.
        // 6.3 Queue a task to fire a simple event named loadedmetadata at the media element.
        m_private->setReadyState(MediaPlayer::HaveMetadata);
    }

    // 7. If the active track flag equals true and the HTMLMediaElement.readyState
    // attribute is greater than HAVE_CURRENT_DATA, then set the HTMLMediaElement.readyState
    // attribute to HAVE_METADATA.
    if (activeTrackFlag && m_private->readyState() > MediaPlayer::HaveCurrentData)
        m_private->setReadyState(MediaPlayer::HaveMetadata);

    invalidateBuffered();
}

bool SourceBuffer::validateInitializationSegment(const InitializationSegment& segment)
{
    // 3.5.7 Initialization Segment Received (ctd)
    // https://dvcs.w3.org/hg/html-media/raw-file/default/media-source/media-source.html#sourcebuffer-init-segment-received

    // 3.1. Verify the following properties. If any of the checks fail then run the end of stream
    // algorithm with the error parameter set to "decode" and abort these steps.
    //   * The number of audio, video, and text tracks match what was in the first initialization segment.
    if (segment.audioTracks.size() != audioTracks()->length()
        || segment.videoTracks.size() != videoTracks()->length()
        || segment.textTracks.size() != textTracks()->length())
        return false;

    //   * The codecs for each track, match what was specified in the first initialization segment.
    for (auto& audioTrackInfo : segment.audioTracks) {
        if (!m_audioCodecs.contains(audioTrackInfo.description->codec()))
            return false;
    }

    for (auto& videoTrackInfo : segment.videoTracks) {
        if (!m_videoCodecs.contains(videoTrackInfo.description->codec()))
            return false;
    }

    for (auto& textTrackInfo : segment.textTracks) {
        if (!m_textCodecs.contains(textTrackInfo.description->codec()))
            return false;
    }

    //   * If more than one track for a single type are present (ie 2 audio tracks), then the Track
    //   IDs match the ones in the first initialization segment.
    if (segment.audioTracks.size() >= 2) {
        for (auto& audioTrackInfo : segment.audioTracks) {
            if (!m_trackBufferMap.contains(audioTrackInfo.track->id()))
                return false;
        }
    }

    if (segment.videoTracks.size() >= 2) {
        for (auto& videoTrackInfo : segment.videoTracks) {
            if (!m_trackBufferMap.contains(videoTrackInfo.track->id()))
                return false;
        }
    }

    if (segment.textTracks.size() >= 2) {
        for (auto& textTrackInfo : segment.videoTracks) {
            if (!m_trackBufferMap.contains(textTrackInfo.track->id()))
                return false;
        }
    }

    return true;
}
#endif

class SampleLessThanComparator {
public:
    bool operator()(std::pair<MediaTime, RefPtr<MediaSample>> value1, std::pair<MediaTime, RefPtr<MediaSample>> value2)
    {
        return value1.first < value2.first;
    }

    bool operator()(MediaTime value1, std::pair<MediaTime, RefPtr<MediaSample>> value2)
    {
        return value1 < value2.first;
    }

    bool operator()(std::pair<MediaTime, RefPtr<MediaSample>> value1, MediaTime value2)
    {
        return value1.first < value2;
    }
};

<<<<<<< HEAD
#if ENABLE(VIDEO_TRACK)
=======
void SourceBuffer::appendError(bool decodeErrorParam)
{
    // 3.5.3 Append Error Algorithm
    // https://rawgit.com/w3c/media-source/c3ad59c7a370d04430969ba73d18dc9bcde57a33/index.html#sourcebuffer-append-error [Editor's Draft 09 January 2015]

    ASSERT(m_updating);
    // 1. Run the reset parser state algorithm.
    resetParserState();

    // 2. Set the updating attribute to false.
    m_updating = false;

    // 3. Queue a task to fire a simple event named error at this SourceBuffer object.
    scheduleEvent(eventNames().errorEvent);

    // 4. Queue a task to fire a simple event named updateend at this SourceBuffer object.
    scheduleEvent(eventNames().updateendEvent);

    // 5. If decode error is true, then run the end of stream algorithm with the error parameter set to "decode".
    if (decodeErrorParam)
        m_source->streamEndedWithError(MediaSource::EndOfStreamError::Decode);
}

>>>>>>> cc3ca97d
void SourceBuffer::sourceBufferPrivateDidReceiveSample(SourceBufferPrivate*, PassRefPtr<MediaSample> prpSample)
{
    if (isRemoved())
        return;

    RefPtr<MediaSample> sample = prpSample;

    // 3.5.8 Coded Frame Processing
    // When complete coded frames have been parsed by the segment parser loop then the following steps
    // are run:
    // 1. For each coded frame in the media segment run the following steps:
    // 1.1. Loop Top
    do {
        // 1.1 (ctd) Let presentation timestamp be a double precision floating point representation of
        // the coded frame's presentation timestamp in seconds.
        MediaTime presentationTimestamp = sample->presentationTime();

        // 1.2 Let decode timestamp be a double precision floating point representation of the coded frame's
        // decode timestamp in seconds.
        MediaTime decodeTimestamp = sample->decodeTime();

        // 1.3 Let frame duration be a double precision floating point representation of the coded frame's
        // duration in seconds.
        MediaTime frameDuration = sample->duration();

<<<<<<< HEAD
        // 1.4 If mode equals "sequence" and group start timestamp is set, then run the following steps:
        // FIXME: add support for "sequence" mode
=======
        // 1.3 If mode equals "sequence" and group start timestamp is set, then run the following steps:
        if (m_mode == AppendMode::Sequence && m_groupStartTimestamp.isValid()) {
            // 1.3.1 Set timestampOffset equal to group start timestamp - presentation timestamp.
            m_timestampOffset = m_groupStartTimestamp;

            // 1.3.2 Set group end timestamp equal to group start timestamp.
            m_groupEndTimestamp = m_groupStartTimestamp;
>>>>>>> cc3ca97d

        // 1.5 If timestampOffset is not 0, then run the following steps:
        if (m_timestampOffset) {
            // 1.5.1 Add timestampOffset to the presentation timestamp.
            presentationTimestamp += m_timestampOffset;

            // 1.5.2 Add timestampOffset to the decode timestamp.
            decodeTimestamp += m_timestampOffset;

            // 1.5.3 If the presentation timestamp or decode timestamp is less than the presentation start
            // time, then run the end of stream algorithm with the error parameter set to "decode", and
            // abort these steps.
            MediaTime presentationStartTime = MediaTime::zeroTime();
            if (presentationTimestamp < presentationStartTime || decodeTimestamp < presentationStartTime) {
#if !LOG_DISABLED
                LOG(MediaSource, "SourceBuffer::sourceBufferPrivateDidReceiveSample(%p) - failing because %s", this, presentationTimestamp < presentationStartTime ? "presentationTimestamp < presentationStartTime" : "decodeTimestamp < presentationStartTime");
#endif
                m_source->streamEndedWithError(decodeError(), IgnorableExceptionCode());
                return;
            }
        }

        // 1.6 Let track buffer equal the track buffer that the coded frame will be added to.
        AtomicString trackID = sample->trackID();
        auto it = m_trackBufferMap.find(trackID);
        if (it == m_trackBufferMap.end())
            it = m_trackBufferMap.add(trackID, TrackBuffer()).iterator;
        TrackBuffer& trackBuffer = it->value;

        // 1.7 If last decode timestamp for track buffer is set and decode timestamp is less than last
        // decode timestamp:
        // OR
        // If last decode timestamp for track buffer is set and the difference between decode timestamp and
        // last decode timestamp is greater than 2 times last frame duration:
        if (trackBuffer.lastDecodeTimestamp.isValid() && (decodeTimestamp < trackBuffer.lastDecodeTimestamp
            || abs(decodeTimestamp - trackBuffer.lastDecodeTimestamp) > (trackBuffer.lastFrameDuration * 2))) {
            // 1.7.1 If mode equals "segments":
            // Set highest presentation end timestamp to presentation timestamp.
            m_highestPresentationEndTimestamp = presentationTimestamp;

<<<<<<< HEAD
            // If mode equals "sequence":
            // Set group start timestamp equal to the highest presentation end timestamp.
            // FIXME: Add support for "sequence" mode.
=======
            // 1.6.1:
            if (m_mode == AppendMode::Segments) {
                // ↳ If mode equals "segments":
                // Set group end timestamp to presentation timestamp.
                m_groupEndTimestamp = presentationTimestamp;
            } else {
                // ↳ If mode equals "sequence":
                // Set group start timestamp equal to the group end timestamp.
                m_groupStartTimestamp = m_groupEndTimestamp;
            }
>>>>>>> cc3ca97d

            for (auto& trackBuffer : m_trackBufferMap.values()) {
                // 1.7.2 Unset the last decode timestamp on all track buffers.
                trackBuffer.lastDecodeTimestamp = MediaTime::invalidTime();
                // 1.7.3 Unset the last frame duration on all track buffers.
                trackBuffer.lastFrameDuration = MediaTime::invalidTime();
                // 1.7.4 Unset the highest presentation timestamp on all track buffers.
                trackBuffer.highestPresentationTimestamp = MediaTime::invalidTime();
                // 1.7.5 Set the need random access point flag on all track buffers to true.
                trackBuffer.needRandomAccessFlag = true;
            }

            // 1.7.6 Jump to the Loop Top step above to restart processing of the current coded frame.
            continue;
        }

<<<<<<< HEAD
        // 1.8 Let frame end timestamp equal the sum of presentation timestamp and frame duration.
=======
        if (m_mode == AppendMode::Sequence) {
            // Use the generated timestamps instead of the sample's timestamps.
            sample->setTimestamps(presentationTimestamp, decodeTimestamp);
        } else if (m_timestampOffset) {
            // Reflect the timestamp offset into the sample.
            sample->offsetTimestampsBy(m_timestampOffset);
        }

        // 1.7 Let frame end timestamp equal the sum of presentation timestamp and frame duration.
>>>>>>> cc3ca97d
        MediaTime frameEndTimestamp = presentationTimestamp + frameDuration;

        // 1.9 If presentation timestamp is less than appendWindowStart, then set the need random access
        // point flag to true, drop the coded frame, and jump to the top of the loop to start processing
        // the next coded frame.
        // 1.10 If frame end timestamp is greater than appendWindowEnd, then set the need random access
        // point flag to true, drop the coded frame, and jump to the top of the loop to start processing
        // the next coded frame.
<<<<<<< HEAD
        // FIXME: implement append windows
=======
        if (presentationTimestamp < m_appendWindowStart || frameEndTimestamp > m_appendWindowEnd) {
            trackBuffer.needRandomAccessFlag = true;
            didDropSample();
            return;
        }


        // 1.10 If the decode timestamp is less than the presentation start time, then run the end of stream
        // algorithm with the error parameter set to "decode", and abort these steps.
        // NOTE: Until <https://www.w3.org/Bugs/Public/show_bug.cgi?id=27487> is resolved, we will only check
        // the presentation timestamp.
        MediaTime presentationStartTime = MediaTime::zeroTime();
        if (presentationTimestamp < presentationStartTime) {
            LOG(MediaSource, "SourceBuffer::sourceBufferPrivateDidReceiveSample(%p) - failing because presentationTimestamp < presentationStartTime", this);
            m_source->streamEndedWithError(MediaSource::EndOfStreamError::Decode);
            return;
        }
>>>>>>> cc3ca97d

        // 1.11 If the need random access point flag on track buffer equals true, then run the following steps:
        if (trackBuffer.needRandomAccessFlag) {
            // 1.11.1 If the coded frame is not a random access point, then drop the coded frame and jump
            // to the top of the loop to start processing the next coded frame.
            if (!sample->isSync()) {
                didDropSample();
                return;
            }

            // 1.11.2 Set the need random access point flag on track buffer to false.
            trackBuffer.needRandomAccessFlag = false;
        }

        // 1.12 Let spliced audio frame be an unset variable for holding audio splice information
        // 1.13 Let spliced timed text frame be an unset variable for holding timed text splice information
        // FIXME: Add support for sample splicing.

        SampleMap erasedSamples;
        MediaTime microsecond(1, 1000000);

        // 1.14 If last decode timestamp for track buffer is unset and presentation timestamp falls
        // falls within the presentation interval of a coded frame in track buffer, then run the
        // following steps:
        if (trackBuffer.lastDecodeTimestamp.isInvalid()) {
            auto iter = trackBuffer.samples.presentationOrder().findSampleContainingPresentationTime(presentationTimestamp);
            if (iter != trackBuffer.samples.presentationOrder().end()) {
                // 1.14.1 Let overlapped frame be the coded frame in track buffer that matches the condition above.
                RefPtr<MediaSample> overlappedFrame = iter->second;

                // 1.14.2 If track buffer contains audio coded frames:
                // Run the audio splice frame algorithm and if a splice frame is returned, assign it to
                // spliced audio frame.
                // FIXME: Add support for sample splicing.

                // If track buffer contains video coded frames:
                if (trackBuffer.description->isVideo()) {
                    // 1.14.2.1 Let overlapped frame presentation timestamp equal the presentation timestamp
                    // of overlapped frame.
                    MediaTime overlappedFramePresentationTimestamp = overlappedFrame->presentationTime();

                    // 1.14.2.2 Let remove window timestamp equal overlapped frame presentation timestamp
                    // plus 1 microsecond.
                    MediaTime removeWindowTimestamp = overlappedFramePresentationTimestamp + microsecond;

                    // 1.14.2.3 If the presentation timestamp is less than the remove window timestamp,
                    // then remove overlapped frame and any coded frames that depend on it from track buffer.
                    if (presentationTimestamp < removeWindowTimestamp)
                        erasedSamples.addSample(iter->second);
                }

                // If track buffer contains timed text coded frames:
                // Run the text splice frame algorithm and if a splice frame is returned, assign it to spliced timed text frame.
                // FIXME: Add support for sample splicing.
            }
        }

        // 1.15 Remove existing coded frames in track buffer:
        // If highest presentation timestamp for track buffer is not set:
        if (trackBuffer.highestPresentationTimestamp.isInvalid()) {
            // Remove all coded frames from track buffer that have a presentation timestamp greater than or
            // equal to presentation timestamp and less than frame end timestamp.
            auto iter_pair = trackBuffer.samples.presentationOrder().findSamplesBetweenPresentationTimes(presentationTimestamp, frameEndTimestamp);
            if (iter_pair.first != trackBuffer.samples.presentationOrder().end())
                erasedSamples.addRange(iter_pair.first, iter_pair.second);
        }

        // If highest presentation timestamp for track buffer is set and less than presentation timestamp
        if (trackBuffer.highestPresentationTimestamp.isValid() && trackBuffer.highestPresentationTimestamp <= presentationTimestamp) {
            // Remove all coded frames from track buffer that have a presentation timestamp greater than highest
            // presentation timestamp and less than or equal to frame end timestamp.
            do {
                // NOTE: Searching from the end of the trackBuffer will be vastly more efficient if the search range is
                // near the end of the buffered range. Use a linear-backwards search if the search range is within one
                // frame duration of the end:
                if (!trackBuffer.m_buffered)
                    break;

                unsigned bufferedLength = trackBuffer.m_buffered->ranges().length();
                if (!bufferedLength)
                    break;

                MediaTime highestBufferedTime = trackBuffer.m_buffered->ranges().maximumBufferedTime();

                PresentationOrderSampleMap::iterator_range range;
                if (highestBufferedTime - trackBuffer.highestPresentationTimestamp < trackBuffer.lastFrameDuration)
                    range = trackBuffer.samples.presentationOrder().findSamplesWithinPresentationRangeFromEnd(trackBuffer.highestPresentationTimestamp, frameEndTimestamp);
                else
                    range = trackBuffer.samples.presentationOrder().findSamplesWithinPresentationRange(trackBuffer.highestPresentationTimestamp, frameEndTimestamp);

                if (range.first != trackBuffer.samples.presentationOrder().end())
                    erasedSamples.addRange(range.first, range.second);
            } while(false);
        }

        // 1.16 Remove decoding dependencies of the coded frames removed in the previous step:
        DecodeOrderSampleMap::MapType dependentSamples;
        if (!erasedSamples.empty()) {
            // If detailed information about decoding dependencies is available:
            // FIXME: Add support for detailed dependency information

            // Otherwise: Remove all coded frames between the coded frames removed in the previous step
            // and the next random access point after those removed frames.
            auto firstDecodeIter = trackBuffer.samples.decodeOrder().findSampleWithDecodeKey(erasedSamples.decodeOrder().begin()->first);
            auto lastDecodeIter = trackBuffer.samples.decodeOrder().findSampleWithDecodeKey(erasedSamples.decodeOrder().rbegin()->first);
            auto nextSyncIter = trackBuffer.samples.decodeOrder().findSyncSampleAfterDecodeIterator(lastDecodeIter);
            dependentSamples.insert(firstDecodeIter, nextSyncIter);

            RefPtr<TimeRanges> erasedRanges = removeSamplesFromTrackBuffer(dependentSamples, trackBuffer, this, "sourceBufferPrivateDidReceiveSample");

            // GStreamer backend doesn't support re-enqueue without preceding flushing seek, so just avoid adding same data to pipeline
#if !USE(GSTREAMER)
            // Only force the TrackBuffer to re-enqueue if the removed ranges overlap with enqueued and possibly
            // not yet displayed samples.
            MediaTime currentMediaTime = m_source->currentTime();
            if (trackBuffer.lastEnqueuedPresentationTime.isValid() && currentMediaTime < trackBuffer.lastEnqueuedPresentationTime) {
                PlatformTimeRanges possiblyEnqueuedRanges(currentMediaTime, trackBuffer.lastEnqueuedPresentationTime);
                possiblyEnqueuedRanges.intersectWith(erasedRanges->ranges());
                if (possiblyEnqueuedRanges.length())
                    trackBuffer.needsReenqueueing = true;
            }
#endif
            erasedRanges->invert();
            trackBuffer.m_buffered->intersectWith(*erasedRanges);
            setBufferedDirty(true);
        }

        // 1.17 If spliced audio frame is set:
        // Add spliced audio frame to the track buffer.
        // If spliced timed text frame is set:
        // Add spliced timed text frame to the track buffer.
        // FIXME: Add support for sample splicing.

#if USE(GSTREAMER)
        // METRO FIXME: Apply timestampOffset at buffering time. Can this be done in SourceBufferPrivate?
        if (m_timestampOffset)
            sample->offsetTimestampsBy(m_timestampOffset);
#endif

        // Otherwise:
        // Add the coded frame with the presentation timestamp, decode timestamp, and frame duration to the track buffer.
        trackBuffer.samples.addSample(sample);

        if (trackBuffer.lastEnqueuedDecodeEndTime.isInvalid() || decodeTimestamp >= trackBuffer.lastEnqueuedDecodeEndTime) {
            DecodeOrderSampleMap::KeyType decodeKey(decodeTimestamp, presentationTimestamp);
            trackBuffer.decodeQueue.insert(DecodeOrderSampleMap::MapType::value_type(decodeKey, sample));
        }

        // 1.18 Set last decode timestamp for track buffer to decode timestamp.
        trackBuffer.lastDecodeTimestamp = decodeTimestamp;

        // 1.19 Set last frame duration for track buffer to frame duration.
        trackBuffer.lastFrameDuration = frameDuration;

        // 1.20 If highest presentation timestamp for track buffer is unset or frame end timestamp is greater
        // than highest presentation timestamp, then set highest presentation timestamp for track buffer
        // to frame end timestamp.
        if (trackBuffer.highestPresentationTimestamp.isInvalid() || frameEndTimestamp > trackBuffer.highestPresentationTimestamp)
            trackBuffer.highestPresentationTimestamp = frameEndTimestamp;

        // 1.21 If highest presentation end timestamp is unset or frame end timestamp is greater than highest
        // presentation end timestamp, then set highest presentation end timestamp equal to frame end timestamp.
        if (m_highestPresentationEndTimestamp.isInvalid() || frameEndTimestamp > m_highestPresentationEndTimestamp)
            m_highestPresentationEndTimestamp = frameEndTimestamp;

        trackBuffer.m_buffered->add(presentationTimestamp.toDouble(), (presentationTimestamp + frameDuration + microsecond).toDouble());
        m_bufferedSinceLastMonitor += frameDuration.toDouble();
        setBufferedDirty(true);

        break;
    } while (1);

    // Steps 2-4 will be handled by MediaSource::monitorSourceBuffers()

    // 5. If the media segment contains data beyond the current duration, then run the duration change algorithm with new
    // duration set to the maximum of the current duration and the highest end timestamp reported by HTMLMediaElement.buffered.
    if (highestPresentationEndTimestamp() > m_source->duration())
        m_source->setDurationInternal(highestPresentationEndTimestamp());

    invalidateBuffered();
}

bool SourceBuffer::hasAudio() const
{
    return m_audioTracks && m_audioTracks->length();
}

bool SourceBuffer::hasVideo() const
{
    return m_videoTracks && m_videoTracks->length();
}

bool SourceBuffer::sourceBufferPrivateHasAudio(const SourceBufferPrivate*) const
{
    return hasAudio();
}

bool SourceBuffer::sourceBufferPrivateHasVideo(const SourceBufferPrivate*) const
{
    return hasVideo();
}

void SourceBuffer::videoTrackSelectedChanged(VideoTrack* track)
{
    // 2.4.5 Changes to selected/enabled track state
    // If the selected video track changes, then run the following steps:
    // 1. If the SourceBuffer associated with the previously selected video track is not associated with
    // any other enabled tracks, run the following steps:
    if (track->selected()
        && (!m_videoTracks || !m_videoTracks->isAnyTrackEnabled())
        && (!m_audioTracks || !m_audioTracks->isAnyTrackEnabled())
        && (!m_textTracks || !m_textTracks->isAnyTrackEnabled())) {
        // 1.1 Remove the SourceBuffer from activeSourceBuffers.
        // 1.2 Queue a task to fire a simple event named removesourcebuffer at activeSourceBuffers
        setActive(false);
    } else if (!track->selected()) {
        // 2. If the SourceBuffer associated with the newly selected video track is not already in activeSourceBuffers,
        // run the following steps:
        // 2.1 Add the SourceBuffer to activeSourceBuffers.
        // 2.2 Queue a task to fire a simple event named addsourcebuffer at activeSourceBuffers
        setActive(true);
    }

    if (!isRemoved())
        m_source->mediaElement()->videoTrackSelectedChanged(track);
}

void SourceBuffer::audioTrackEnabledChanged(AudioTrack* track)
{
    // 2.4.5 Changes to selected/enabled track state
    // If an audio track becomes disabled and the SourceBuffer associated with this track is not
    // associated with any other enabled or selected track, then run the following steps:
    if (track->enabled()
        && (!m_videoTracks || !m_videoTracks->isAnyTrackEnabled())
        && (!m_audioTracks || !m_audioTracks->isAnyTrackEnabled())
        && (!m_textTracks || !m_textTracks->isAnyTrackEnabled())) {
        // 1. Remove the SourceBuffer associated with the audio track from activeSourceBuffers
        // 2. Queue a task to fire a simple event named removesourcebuffer at activeSourceBuffers
        setActive(false);
    } else if (!track->enabled()) {
        // If an audio track becomes enabled and the SourceBuffer associated with this track is
        // not already in activeSourceBuffers, then run the following steps:
        // 1. Add the SourceBuffer associated with the audio track to activeSourceBuffers
        // 2. Queue a task to fire a simple event named addsourcebuffer at activeSourceBuffers
        setActive(true);
    }

    if (!isRemoved())
        m_source->mediaElement()->audioTrackEnabledChanged(track);
}

void SourceBuffer::textTrackModeChanged(TextTrack* track)
{
    // 2.4.5 Changes to selected/enabled track state
    // If a text track mode becomes "disabled" and the SourceBuffer associated with this track is not
    // associated with any other enabled or selected track, then run the following steps:
    if (track->mode() == TextTrack::Mode::Disabled
        && (!m_videoTracks || !m_videoTracks->isAnyTrackEnabled())
        && (!m_audioTracks || !m_audioTracks->isAnyTrackEnabled())
        && (!m_textTracks || !m_textTracks->isAnyTrackEnabled())) {
        // 1. Remove the SourceBuffer associated with the audio track from activeSourceBuffers
        // 2. Queue a task to fire a simple event named removesourcebuffer at activeSourceBuffers
        setActive(false);
    } else {
        // If a text track mode becomes "showing" or "hidden" and the SourceBuffer associated with this
        // track is not already in activeSourceBuffers, then run the following steps:
        // 1. Add the SourceBuffer associated with the text track to activeSourceBuffers
        // 2. Queue a task to fire a simple event named addsourcebuffer at activeSourceBuffers
        setActive(true);
    }

    if (!isRemoved())
        m_source->mediaElement()->textTrackModeChanged(track);
}

void SourceBuffer::textTrackAddCue(TextTrack* track, WTF::PassRefPtr<TextTrackCue> cue)
{
    if (!isRemoved())
        m_source->mediaElement()->textTrackAddCue(track, cue);
}

void SourceBuffer::textTrackAddCues(TextTrack* track, TextTrackCueList const* cueList)
{
    if (!isRemoved())
        m_source->mediaElement()->textTrackAddCues(track, cueList);
}

void SourceBuffer::textTrackRemoveCue(TextTrack* track, WTF::PassRefPtr<TextTrackCue> cue)
{
    if (!isRemoved())
        m_source->mediaElement()->textTrackRemoveCue(track, cue);
}

void SourceBuffer::textTrackRemoveCues(TextTrack* track, TextTrackCueList const* cueList)
{
    if (!isRemoved())
        m_source->mediaElement()->textTrackRemoveCues(track, cueList);
}

void SourceBuffer::textTrackKindChanged(TextTrack* track)
{
    if (!isRemoved())
        m_source->mediaElement()->textTrackKindChanged(track);
}

void SourceBuffer::sourceBufferPrivateDidBecomeReadyForMoreSamples(SourceBufferPrivate*, AtomicString trackID)
{
    LOG(MediaSource, "SourceBuffer::sourceBufferPrivateDidBecomeReadyForMoreSamples(%p)", this);
    auto it = m_trackBufferMap.find(trackID);
    if (it == m_trackBufferMap.end())
        return;

    TrackBuffer& trackBuffer = it->value;
    if (!trackBuffer.needsReenqueueing && !m_source->isSeeking())
        provideMediaData(trackBuffer, trackID);
}
#endif

void SourceBuffer::provideMediaData(TrackBuffer& trackBuffer, AtomicString trackID)
{
#if !LOG_DISABLED
    unsigned enqueuedSamples = 0;
#endif

    while (!trackBuffer.decodeQueue.empty()) {
        if (!m_private->isReadyForMoreSamples(trackID)) {
            m_private->notifyClientWhenReadyForMoreSamples(trackID);
            break;
        }

        // FIXME(rdar://problem/20635969): Remove this re-entrancy protection when the aforementioned radar is resolved; protecting
        // against re-entrancy introduces a small inefficency when removing appended samples from the decode queue one at a time
        // rather than when all samples have been enqueued.
        RefPtr<MediaSample> sample = trackBuffer.decodeQueue.begin()->second;
        trackBuffer.decodeQueue.erase(trackBuffer.decodeQueue.begin());

        // Do not enqueue samples spanning a significant unbuffered gap.
        // NOTE: one second is somewhat arbitrary. MediaSource::monitorSourceBuffers() is run
        // on the playbackTimer, which is effectively every 350ms. Allowing > 350ms gap between
        // enqueued samples allows for situations where we overrun the end of a buffered range
        // but don't notice for 350s of playback time, and the client can enqueue data for the
        // new current time without triggering this early return.
        // FIXME(135867): Make this gap detection logic less arbitrary.
        MediaTime oneSecond(1, 1);
        if (trackBuffer.lastEnqueuedDecodeEndTime.isValid() && sample->decodeTime() - trackBuffer.lastEnqueuedDecodeEndTime > oneSecond)
            break;

        trackBuffer.lastEnqueuedPresentationTime = sample->presentationTime();
        trackBuffer.lastEnqueuedDecodeEndTime = sample->decodeTime() + sample->duration();
        m_private->enqueueSample(sample.release(), trackID);
#if !LOG_DISABLED
        ++enqueuedSamples;
#endif
    }

    LOG(MediaSource, "SourceBuffer::provideMediaData(%p) - Enqueued %u samples", this, enqueuedSamples);
}

void SourceBuffer::reenqueueMediaForTime(TrackBuffer& trackBuffer, AtomicString trackID, const MediaTime& time)
{
    // Find the sample which contains the current presentation time.
    auto currentSamplePTSIterator = trackBuffer.samples.presentationOrder().findSampleContainingPresentationTime(time);

#if USE(GSTREAMER)
    // METRO FIXME: Skip small gaps. If there's no sample with the target PTS but there's PTS+lastFrameDuration, use the latter.
    if (currentSamplePTSIterator == trackBuffer.samples.presentationOrder().end() && trackBuffer.lastFrameDuration.isValid())
        currentSamplePTSIterator = trackBuffer.samples.presentationOrder().findSampleContainingPresentationTime(time + trackBuffer.lastFrameDuration);
#endif

    if (currentSamplePTSIterator == trackBuffer.samples.presentationOrder().end()) {
        trackBuffer.decodeQueue.clear();
        m_private->flushAndEnqueueNonDisplayingSamples(Vector<RefPtr<MediaSample>>(), trackID);
        return;
    }

    // Seach backward for the previous sync sample.
    DecodeOrderSampleMap::KeyType decodeKey(currentSamplePTSIterator->second->decodeTime(), currentSamplePTSIterator->second->presentationTime());
    auto currentSampleDTSIterator = trackBuffer.samples.decodeOrder().findSampleWithDecodeKey(decodeKey);
    ASSERT(currentSampleDTSIterator != trackBuffer.samples.decodeOrder().end());

    auto reverseCurrentSampleIter = --DecodeOrderSampleMap::reverse_iterator(currentSampleDTSIterator);
    auto reverseLastSyncSampleIter = trackBuffer.samples.decodeOrder().findSyncSamplePriorToDecodeIterator(reverseCurrentSampleIter);
    if (reverseLastSyncSampleIter == trackBuffer.samples.decodeOrder().rend()) {
        trackBuffer.decodeQueue.clear();
        m_private->flushAndEnqueueNonDisplayingSamples(Vector<RefPtr<MediaSample>>(), trackID);
        return;
    }

    Vector<RefPtr<MediaSample>> nonDisplayingSamples;
    for (auto iter = reverseLastSyncSampleIter; iter != reverseCurrentSampleIter; --iter)
        nonDisplayingSamples.append(iter->second);

    m_private->flushAndEnqueueNonDisplayingSamples(nonDisplayingSamples, trackID);

    if (!nonDisplayingSamples.isEmpty()) {
        trackBuffer.lastEnqueuedPresentationTime = nonDisplayingSamples.last()->presentationTime();
        trackBuffer.lastEnqueuedDecodeEndTime = nonDisplayingSamples.last()->decodeTime();
    } else {
        trackBuffer.lastEnqueuedPresentationTime = MediaTime::invalidTime();
        trackBuffer.lastEnqueuedDecodeEndTime = MediaTime::invalidTime();
    }

    // Fill the decode queue with the remaining samples.
    trackBuffer.decodeQueue.clear();
    for (auto iter = currentSampleDTSIterator; iter != trackBuffer.samples.decodeOrder().end(); ++iter)
        trackBuffer.decodeQueue.insert(*iter);
    provideMediaData(trackBuffer, trackID);

    trackBuffer.needsReenqueueing = false;
}


void SourceBuffer::didDropSample()
{
    /* FIXME if (!isRemoved())
        m_source->mediaElement()->incrementDroppedFrameCount(); */
}

void SourceBuffer::monitorBufferingRate()
{
    if (!m_bufferedSinceLastMonitor)
        return;

    double now = monotonicallyIncreasingTime();
    double interval = now - m_timeOfBufferingMonitor;
    double rateSinceLastMonitor = m_bufferedSinceLastMonitor / interval;

    m_timeOfBufferingMonitor = now;
    m_bufferedSinceLastMonitor = 0;

    m_averageBufferRate = m_averageBufferRate * (1 - ExponentialMovingAverageCoefficient) + rateSinceLastMonitor * ExponentialMovingAverageCoefficient;

    LOG(MediaSource, "SourceBuffer::monitorBufferingRate(%p) - m_avegareBufferRate: %lf", this, m_averageBufferRate);
}

std::unique_ptr<PlatformTimeRanges> SourceBuffer::bufferedAccountingForEndOfStream() const
{
    // FIXME: Revisit this method once the spec bug <https://www.w3.org/Bugs/Public/show_bug.cgi?id=26436> is resolved.
    auto virtualRanges = std::make_unique<PlatformTimeRanges>(m_buffered->ranges());
    if (m_source->isEnded()) {
        MediaTime start = virtualRanges->maximumBufferedTime();
        MediaTime end = m_source->duration();
        if (start <= end)
            virtualRanges->add(start, end);
    }
    return virtualRanges;
}

bool SourceBuffer::hasCurrentTime() const
{
    if (isRemoved() || !buffered()->length())
        return false;

    MediaTime currentTime = m_source->currentTime();
    MediaTime duration = m_source->duration();
    if (currentTime >= duration)
        return true;

    std::unique_ptr<PlatformTimeRanges> ranges = bufferedAccountingForEndOfStream();
    return abs(ranges->nearest(currentTime) - currentTime) <= currentTimeFudgeFactor();
}

bool SourceBuffer::hasFutureTime() const
{
    if (isRemoved())
        return false;

    std::unique_ptr<PlatformTimeRanges> ranges = bufferedAccountingForEndOfStream();
    if (!ranges->length())
        return false;

    MediaTime currentTime = m_source->currentTime();
    MediaTime duration = m_source->duration();
    if (currentTime >= duration)
        return true;

    MediaTime nearest = ranges->nearest(currentTime);
    if (abs(nearest - currentTime) > currentTimeFudgeFactor())
        return false;

    size_t found = ranges->find(nearest);
    if (found == notFound)
        return false;

    MediaTime localEnd = ranges->end(found);
    if (localEnd == duration)
        return true;

    return localEnd - currentTime > currentTimeFudgeFactor();
}

bool SourceBuffer::canPlayThrough()
{
    if (isRemoved())
        return false;

    monitorBufferingRate();

    // Assuming no fluctuations in the buffering rate, loading 1 second per second or greater
    // means indefinite playback. This could be improved by taking jitter into account.
    if (m_averageBufferRate > 1)
        return true;

    // Add up all the time yet to be buffered.
    MediaTime currentTime = m_source->currentTime();
    MediaTime duration = m_source->duration();

    std::unique_ptr<PlatformTimeRanges> unbufferedRanges = bufferedAccountingForEndOfStream();
    unbufferedRanges->invert();
    unbufferedRanges->intersectWith(PlatformTimeRanges(currentTime, std::max(currentTime, duration)));
    MediaTime unbufferedTime = unbufferedRanges->totalDuration();
    if (!unbufferedTime.isValid())
        return true;

    MediaTime timeRemaining = duration - currentTime;
    return unbufferedTime.toDouble() / m_averageBufferRate < timeRemaining.toDouble();
}

size_t SourceBuffer::extraMemoryCost() const
{
    size_t extraMemoryCost = m_pendingAppendData.capacity();
    for (auto& trackBuffer : m_trackBufferMap.values())
        extraMemoryCost += trackBuffer.samples.sizeInBytes();

    return extraMemoryCost;
}

void SourceBuffer::reportExtraMemoryAllocated()
{
    size_t extraMemoryCost = this->extraMemoryCost();
    if (extraMemoryCost <= m_reportedExtraMemoryCost)
        return;

    size_t extraMemoryCostDelta = extraMemoryCost - m_reportedExtraMemoryCost;
    m_reportedExtraMemoryCost = extraMemoryCost;

    JSC::JSLockHolder lock(scriptExecutionContext()->vm());
    // FIXME: Adopt reportExtraMemoryVisited, and switch to reportExtraMemoryAllocated.
    // https://bugs.webkit.org/show_bug.cgi?id=142595
    scriptExecutionContext()->vm().heap.deprecatedReportExtraMemory(extraMemoryCostDelta);
}

Vector<String> SourceBuffer::bufferedSamplesForTrackID(const AtomicString& trackID)
{
    auto it = m_trackBufferMap.find(trackID);
    if (it == m_trackBufferMap.end())
        return Vector<String>();

    // TrackBuffer& trackBuffer = it->value;
    Vector<String> sampleDescriptions;
    // for (auto& pair : trackBuffer.samples.decodeOrder())
    //     sampleDescriptions.append(toString(*pair.second));

    return sampleDescriptions;
}

Document& SourceBuffer::document() const
{
    ASSERT(scriptExecutionContext());
    return downcast<Document>(*scriptExecutionContext());
}

<<<<<<< HEAD
=======
void SourceBuffer::setMode(AppendMode newMode, ExceptionCode& ec)
{
    // 3.1 Attributes - mode
    // http://www.w3.org/TR/media-source/#widl-SourceBuffer-mode

    // On setting, run the following steps:

    // 1. Let new mode equal the new value being assigned to this attribute.
    // 2. If generate timestamps flag equals true and new mode equals "segments", then throw an INVALID_ACCESS_ERR exception and abort these steps.
    if (m_shouldGenerateTimestamps && newMode == AppendMode::Segments) {
        ec = INVALID_ACCESS_ERR;
        return;
    }

    // 3. If this object has been removed from the sourceBuffers attribute of the parent media source, then throw an INVALID_STATE_ERR exception and abort these steps.
    // 4. If the updating attribute equals true, then throw an INVALID_STATE_ERR exception and abort these steps.
    if (isRemoved() || m_updating) {
        ec = INVALID_STATE_ERR;
        return;
    }

    // 5. If the readyState attribute of the parent media source is in the "ended" state then run the following steps:
    if (m_source->readyState() == MediaSource::endedKeyword()) {
        // 5.1. Set the readyState attribute of the parent media source to "open"
        // 5.2. Queue a task to fire a simple event named sourceopen at the parent media source.
        m_source->openIfInEndedState();
    }

    // 6. If the append state equals PARSING_MEDIA_SEGMENT, then throw an INVALID_STATE_ERR and abort these steps.
    if (m_appendState == ParsingMediaSegment) {
        ec = INVALID_STATE_ERR;
        return;
    }

    // 7. If the new mode equals "sequence", then set the group start timestamp to the group end timestamp.
    if (newMode == AppendMode::Sequence)
        m_groupStartTimestamp = m_groupEndTimestamp;

    // 8. Update the attribute to new mode.
    m_mode = newMode;
}

>>>>>>> cc3ca97d
} // namespace WebCore

#endif<|MERGE_RESOLUTION|>--- conflicted
+++ resolved
@@ -77,16 +77,10 @@
     MediaTime highestPresentationTimestamp;
     MediaTime lastEnqueuedPresentationTime;
     MediaTime lastEnqueuedDecodeEndTime;
-<<<<<<< HEAD
     RefPtr<TimeRanges> m_buffered;
-    bool needRandomAccessFlag;
-    bool enabled;
-    bool needsReenqueueing;
-=======
     bool needRandomAccessFlag { true };
     bool enabled { false };
     bool needsReenqueueing { false };
->>>>>>> cc3ca97d
     SampleMap samples;
     DecodeOrderSampleMap::MapType decodeQueue;
     RefPtr<MediaDescription> description;
@@ -97,13 +91,7 @@
         , highestPresentationTimestamp(MediaTime::invalidTime())
         , lastEnqueuedPresentationTime(MediaTime::invalidTime())
         , lastEnqueuedDecodeEndTime(MediaTime::invalidTime())
-<<<<<<< HEAD
         , m_buffered(TimeRanges::create())
-        , needRandomAccessFlag(true)
-        , enabled(false)
-        , needsReenqueueing(false)
-=======
->>>>>>> cc3ca97d
     {
     }
 };
@@ -130,14 +118,6 @@
     , m_pendingRemoveStart(MediaTime::invalidTime())
     , m_pendingRemoveEnd(MediaTime::invalidTime())
     , m_removeTimer(*this, &SourceBuffer::removeTimerFired)
-<<<<<<< HEAD
-    , m_updating(false)
-    , m_receivedFirstInitializationSegment(false)
-    , m_active(false)
-    , m_bufferFull(false)
-    , m_shouldRecalculateBuffered(false)
-=======
->>>>>>> cc3ca97d
 {
     ASSERT(m_source);
 
@@ -257,16 +237,7 @@
         return;
     }
 
-<<<<<<< HEAD
     // FIXME: Add step 6 text when mode attribute is implemented.
-=======
-    MediaTime newTimestampOffset = MediaTime::createWithDouble(offset);
-
-    // 6. If the mode attribute equals "sequence", then set the group start timestamp to new timestamp offset.
-    if (m_mode == AppendMode::Sequence)
-        m_groupStartTimestamp = newTimestampOffset;
-
->>>>>>> cc3ca97d
     // 7. Update the attribute to the new value.
     m_timestampOffset = MediaTime::createWithDouble(offset);
 #else
@@ -276,12 +247,7 @@
 
 }
 
-<<<<<<< HEAD
-void SourceBuffer::appendBuffer(PassRefPtr<ArrayBuffer> data, ExceptionCode& ec)
-=======
-
 void SourceBuffer::appendBuffer(ArrayBuffer& data, ExceptionCode& ec)
->>>>>>> cc3ca97d
 {
     appendBufferInternal(static_cast<unsigned char*>(data.data()), data.byteLength(), ec);
 }
@@ -1014,22 +980,7 @@
     return maxBufferSizeText;
 }
 
-<<<<<<< HEAD
-const AtomicString& SourceBuffer::decodeError()
-{
-    static NeverDestroyed<AtomicString> decode("decode", AtomicString::ConstructFromLiteral);
-    return decode;
-}
-
-const AtomicString& SourceBuffer::networkError()
-{
-    static NeverDestroyed<AtomicString> network("network", AtomicString::ConstructFromLiteral);
-    return network;
-}
-
 #if ENABLE(VIDEO_TRACK)
-=======
->>>>>>> cc3ca97d
 VideoTrackList* SourceBuffer::videoTracks()
 {
     if (!m_source || !m_source->mediaElement())
@@ -1072,8 +1023,7 @@
     m_active = active;
     m_private->setActive(active);
     if (!isRemoved())
-<<<<<<< HEAD
-        m_source->sourceBufferDidChangeActiveState(this, active);
+        m_source->sourceBufferDidChangeActiveState(*this, active);
 }
 
 void SourceBuffer::sourceBufferPrivateDidEndStream(SourceBufferPrivate*, const WTF::AtomicString& error)
@@ -1082,9 +1032,6 @@
 
     if (!isRemoved())
         m_source->streamEndedWithError(error, IgnorableExceptionCode());
-=======
-        m_source->sourceBufferDidChangeActiveState(*this, active);
->>>>>>> cc3ca97d
 }
 
 #if ENABLE(VIDEO_TRACK)
@@ -1393,33 +1340,6 @@
     }
 };
 
-<<<<<<< HEAD
-#if ENABLE(VIDEO_TRACK)
-=======
-void SourceBuffer::appendError(bool decodeErrorParam)
-{
-    // 3.5.3 Append Error Algorithm
-    // https://rawgit.com/w3c/media-source/c3ad59c7a370d04430969ba73d18dc9bcde57a33/index.html#sourcebuffer-append-error [Editor's Draft 09 January 2015]
-
-    ASSERT(m_updating);
-    // 1. Run the reset parser state algorithm.
-    resetParserState();
-
-    // 2. Set the updating attribute to false.
-    m_updating = false;
-
-    // 3. Queue a task to fire a simple event named error at this SourceBuffer object.
-    scheduleEvent(eventNames().errorEvent);
-
-    // 4. Queue a task to fire a simple event named updateend at this SourceBuffer object.
-    scheduleEvent(eventNames().updateendEvent);
-
-    // 5. If decode error is true, then run the end of stream algorithm with the error parameter set to "decode".
-    if (decodeErrorParam)
-        m_source->streamEndedWithError(MediaSource::EndOfStreamError::Decode);
-}
-
->>>>>>> cc3ca97d
 void SourceBuffer::sourceBufferPrivateDidReceiveSample(SourceBufferPrivate*, PassRefPtr<MediaSample> prpSample)
 {
     if (isRemoved())
@@ -1445,18 +1365,8 @@
         // duration in seconds.
         MediaTime frameDuration = sample->duration();
 
-<<<<<<< HEAD
         // 1.4 If mode equals "sequence" and group start timestamp is set, then run the following steps:
         // FIXME: add support for "sequence" mode
-=======
-        // 1.3 If mode equals "sequence" and group start timestamp is set, then run the following steps:
-        if (m_mode == AppendMode::Sequence && m_groupStartTimestamp.isValid()) {
-            // 1.3.1 Set timestampOffset equal to group start timestamp - presentation timestamp.
-            m_timestampOffset = m_groupStartTimestamp;
-
-            // 1.3.2 Set group end timestamp equal to group start timestamp.
-            m_groupEndTimestamp = m_groupStartTimestamp;
->>>>>>> cc3ca97d
 
         // 1.5 If timestampOffset is not 0, then run the following steps:
         if (m_timestampOffset) {
@@ -1497,22 +1407,9 @@
             // Set highest presentation end timestamp to presentation timestamp.
             m_highestPresentationEndTimestamp = presentationTimestamp;
 
-<<<<<<< HEAD
             // If mode equals "sequence":
             // Set group start timestamp equal to the highest presentation end timestamp.
             // FIXME: Add support for "sequence" mode.
-=======
-            // 1.6.1:
-            if (m_mode == AppendMode::Segments) {
-                // ↳ If mode equals "segments":
-                // Set group end timestamp to presentation timestamp.
-                m_groupEndTimestamp = presentationTimestamp;
-            } else {
-                // ↳ If mode equals "sequence":
-                // Set group start timestamp equal to the group end timestamp.
-                m_groupStartTimestamp = m_groupEndTimestamp;
-            }
->>>>>>> cc3ca97d
 
             for (auto& trackBuffer : m_trackBufferMap.values()) {
                 // 1.7.2 Unset the last decode timestamp on all track buffers.
@@ -1529,19 +1426,7 @@
             continue;
         }
 
-<<<<<<< HEAD
         // 1.8 Let frame end timestamp equal the sum of presentation timestamp and frame duration.
-=======
-        if (m_mode == AppendMode::Sequence) {
-            // Use the generated timestamps instead of the sample's timestamps.
-            sample->setTimestamps(presentationTimestamp, decodeTimestamp);
-        } else if (m_timestampOffset) {
-            // Reflect the timestamp offset into the sample.
-            sample->offsetTimestampsBy(m_timestampOffset);
-        }
-
-        // 1.7 Let frame end timestamp equal the sum of presentation timestamp and frame duration.
->>>>>>> cc3ca97d
         MediaTime frameEndTimestamp = presentationTimestamp + frameDuration;
 
         // 1.9 If presentation timestamp is less than appendWindowStart, then set the need random access
@@ -1550,27 +1435,7 @@
         // 1.10 If frame end timestamp is greater than appendWindowEnd, then set the need random access
         // point flag to true, drop the coded frame, and jump to the top of the loop to start processing
         // the next coded frame.
-<<<<<<< HEAD
         // FIXME: implement append windows
-=======
-        if (presentationTimestamp < m_appendWindowStart || frameEndTimestamp > m_appendWindowEnd) {
-            trackBuffer.needRandomAccessFlag = true;
-            didDropSample();
-            return;
-        }
-
-
-        // 1.10 If the decode timestamp is less than the presentation start time, then run the end of stream
-        // algorithm with the error parameter set to "decode", and abort these steps.
-        // NOTE: Until <https://www.w3.org/Bugs/Public/show_bug.cgi?id=27487> is resolved, we will only check
-        // the presentation timestamp.
-        MediaTime presentationStartTime = MediaTime::zeroTime();
-        if (presentationTimestamp < presentationStartTime) {
-            LOG(MediaSource, "SourceBuffer::sourceBufferPrivateDidReceiveSample(%p) - failing because presentationTimestamp < presentationStartTime", this);
-            m_source->streamEndedWithError(MediaSource::EndOfStreamError::Decode);
-            return;
-        }
->>>>>>> cc3ca97d
 
         // 1.11 If the need random access point flag on track buffer equals true, then run the following steps:
         if (trackBuffer.needRandomAccessFlag) {
@@ -2133,51 +1998,6 @@
     return downcast<Document>(*scriptExecutionContext());
 }
 
-<<<<<<< HEAD
-=======
-void SourceBuffer::setMode(AppendMode newMode, ExceptionCode& ec)
-{
-    // 3.1 Attributes - mode
-    // http://www.w3.org/TR/media-source/#widl-SourceBuffer-mode
-
-    // On setting, run the following steps:
-
-    // 1. Let new mode equal the new value being assigned to this attribute.
-    // 2. If generate timestamps flag equals true and new mode equals "segments", then throw an INVALID_ACCESS_ERR exception and abort these steps.
-    if (m_shouldGenerateTimestamps && newMode == AppendMode::Segments) {
-        ec = INVALID_ACCESS_ERR;
-        return;
-    }
-
-    // 3. If this object has been removed from the sourceBuffers attribute of the parent media source, then throw an INVALID_STATE_ERR exception and abort these steps.
-    // 4. If the updating attribute equals true, then throw an INVALID_STATE_ERR exception and abort these steps.
-    if (isRemoved() || m_updating) {
-        ec = INVALID_STATE_ERR;
-        return;
-    }
-
-    // 5. If the readyState attribute of the parent media source is in the "ended" state then run the following steps:
-    if (m_source->readyState() == MediaSource::endedKeyword()) {
-        // 5.1. Set the readyState attribute of the parent media source to "open"
-        // 5.2. Queue a task to fire a simple event named sourceopen at the parent media source.
-        m_source->openIfInEndedState();
-    }
-
-    // 6. If the append state equals PARSING_MEDIA_SEGMENT, then throw an INVALID_STATE_ERR and abort these steps.
-    if (m_appendState == ParsingMediaSegment) {
-        ec = INVALID_STATE_ERR;
-        return;
-    }
-
-    // 7. If the new mode equals "sequence", then set the group start timestamp to the group end timestamp.
-    if (newMode == AppendMode::Sequence)
-        m_groupStartTimestamp = m_groupEndTimestamp;
-
-    // 8. Update the attribute to new mode.
-    m_mode = newMode;
-}
-
->>>>>>> cc3ca97d
 } // namespace WebCore
 
 #endif