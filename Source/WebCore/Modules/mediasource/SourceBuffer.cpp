/*
 * Copyright (C) 2013 Google Inc. All rights reserved.
 * Copyright (C) 2013-2014 Apple Inc. All rights reserved.
 *
 * Redistribution and use in source and binary forms, with or without
 * modification, are permitted provided that the following conditions are
 * met:
 *
 *     * Redistributions of source code must retain the above copyright
 * notice, this list of conditions and the following disclaimer.
 *     * Redistributions in binary form must reproduce the above
 * copyright notice, this list of conditions and the following disclaimer
 * in the documentation and/or other materials provided with the
 * distribution.
 *     * Neither the name of Google Inc. nor the names of its
 * contributors may be used to endorse or promote products derived from
 * this software without specific prior written permission.
 *
 * THIS SOFTWARE IS PROVIDED BY THE COPYRIGHT HOLDERS AND CONTRIBUTORS
 * "AS IS" AND ANY EXPRESS OR IMPLIED WARRANTIES, INCLUDING, BUT NOT
 * LIMITED TO, THE IMPLIED WARRANTIES OF MERCHANTABILITY AND FITNESS FOR
 * A PARTICULAR PURPOSE ARE DISCLAIMED. IN NO EVENT SHALL THE COPYRIGHT
 * OWNER OR CONTRIBUTORS BE LIABLE FOR ANY DIRECT, INDIRECT, INCIDENTAL,
 * SPECIAL, EXEMPLARY, OR CONSEQUENTIAL DAMAGES (INCLUDING, BUT NOT
 * LIMITED TO, PROCUREMENT OF SUBSTITUTE GOODS OR SERVICES; LOSS OF USE,
 * DATA, OR PROFITS; OR BUSINESS INTERRUPTION) HOWEVER CAUSED AND ON ANY
 * THEORY OF LIABILITY, WHETHER IN CONTRACT, STRICT LIABILITY, OR TORT
 * (INCLUDING NEGLIGENCE OR OTHERWISE) ARISING IN ANY WAY OUT OF THE USE
 * OF THIS SOFTWARE, EVEN IF ADVISED OF THE POSSIBILITY OF SUCH DAMAGE.
 */

#include "config.h"
#include "SourceBuffer.h"

#if ENABLE(MEDIA_SOURCE)

#include "AudioTrackList.h"
#include "Event.h"
#include "EventNames.h"
#include "ExceptionCodePlaceholder.h"
#include "GenericEventQueue.h"
#include "HTMLMediaElement.h"
#include "InbandTextTrack.h"
#include "Logging.h"
#include "MediaDescription.h"
#include "MediaSample.h"
#include "MediaSource.h"
#include "SampleMap.h"
#include "SourceBufferPrivate.h"
#include "TextTrackList.h"
#include "TimeRanges.h"
#include "VideoTrackList.h"
#include <limits>
#include <map>
#include <runtime/JSCInlines.h>
#include <runtime/JSLock.h>
#include <runtime/VM.h>
#include <wtf/CurrentTime.h>
#include <wtf/NeverDestroyed.h>
#if !LOG_DISABLED
#include <wtf/text/StringBuilder.h>
#endif

namespace WebCore {

static const double ExponentialMovingAverageCoefficient = 0.1;

// Allow hasCurrentTime() to be off by as much as the length of two 24fps video frames
static const MediaTime& currentTimeFudgeFactor()
{
    static NeverDestroyed<MediaTime> fudgeFactor(2002, 24000);
    return fudgeFactor;
}

struct SourceBuffer::TrackBuffer {
    MediaTime lastDecodeTimestamp;
    MediaTime lastFrameDuration;
    MediaTime highestPresentationTimestamp;
    MediaTime lastEnqueuedPresentationTime;
    MediaTime lastEnqueuedDecodeEndTime;
    RefPtr<TimeRanges> m_buffered;
    bool needRandomAccessFlag { true };
    bool enabled { false };
    bool needsReenqueueing { false };
    SampleMap samples;
    DecodeOrderSampleMap::MapType decodeQueue;
    RefPtr<MediaDescription> description;

    TrackBuffer()
        : lastDecodeTimestamp(MediaTime::invalidTime())
        , lastFrameDuration(MediaTime::invalidTime())
        , highestPresentationTimestamp(MediaTime::invalidTime())
        , lastEnqueuedPresentationTime(MediaTime::invalidTime())
        , lastEnqueuedDecodeEndTime(MediaTime::invalidTime())
        , m_buffered(TimeRanges::create())
    {
    }
};

Ref<SourceBuffer> SourceBuffer::create(Ref<SourceBufferPrivate>&& sourceBufferPrivate, MediaSource* source)
{
    auto sourceBuffer = adoptRef(*new SourceBuffer(WTFMove(sourceBufferPrivate), source));
    sourceBuffer->suspendIfNeeded();
    return sourceBuffer;
}

SourceBuffer::SourceBuffer(Ref<SourceBufferPrivate>&& sourceBufferPrivate, MediaSource* source)
    : ActiveDOMObject(source->scriptExecutionContext())
    , m_private(WTFMove(sourceBufferPrivate))
    , m_source(source)
    , m_asyncEventQueue(*this)
    , m_appendBufferTimer(*this, &SourceBuffer::appendBufferTimerFired)
#if ENABLE(VIDEO_TRACK)
    , m_highestPresentationEndTimestamp(MediaTime::invalidTime())
#endif
    , m_buffered(TimeRanges::create())
    , m_appendState(WaitingForSegment)
    , m_timeOfBufferingMonitor(monotonicallyIncreasingTime())
    , m_pendingRemoveStart(MediaTime::invalidTime())
    , m_pendingRemoveEnd(MediaTime::invalidTime())
    , m_removeTimer(*this, &SourceBuffer::removeTimerFired)
{
    ASSERT(m_source);

    m_private->setClient(this);
}

SourceBuffer::~SourceBuffer()
{
    ASSERT(isRemoved());

    m_private->setClient(nullptr);
}

RefPtr<TimeRanges> SourceBuffer::buffered(ExceptionCode& ec) const
{
    // Section 3.1 buffered attribute steps.
    // https://dvcs.w3.org/hg/html-media/raw-file/default/media-source/media-source.html#attributes-1
    // 1. If this object has been removed from the sourceBuffers attribute of the parent media source then throw an
    //    INVALID_STATE_ERR exception and abort these steps.
    if (isRemoved()) {
        ec = INVALID_STATE_ERR;
        return nullptr;
    }

    // Note: Steps 2-4 are handled by recalculateBuffered
    if (m_shouldRecalculateBuffered)
        recalculateBuffered();

    // 5. Return the intersection ranges.
    return m_buffered->copy();
}

const RefPtr<TimeRanges>& SourceBuffer::buffered() const
{
    if (m_shouldRecalculateBuffered)
        recalculateBuffered();
    return m_buffered;
}

void SourceBuffer::invalidateBuffered()
{
    m_shouldRecalculateBuffered = true;
    // FIXME: for caching buffered in MediaSource should add here :
    // m_source->invalidateBuffered();
}

void SourceBuffer::recalculateBuffered() const
{
    // Section 3.1 buffered attribute steps.
    m_shouldRecalculateBuffered = false;

    // 2. Let highest end time be the largest track buffer ranges end time across all the track buffers managed by this SourceBuffer object.
    MediaTime highestEndTime = MediaTime::zeroTime();
    for (HashMap<AtomicString, TrackBuffer>::const_iterator::Values trackBuffer = m_trackBufferMap.values().begin(); trackBuffer != m_trackBufferMap.values().end(); ++trackBuffer) {
        PlatformTimeRanges& trackRanges = trackBuffer->m_buffered->ranges();

        if (trackRanges.length())
            highestEndTime = std::max(highestEndTime, trackRanges.maximumBufferedTime());
    }

    // Return an empty range if all ranges are empty.
    if (!highestEndTime) {
        m_buffered = TimeRanges::create();
        return;
    }

    // 3. Let intersection ranges equal a TimeRange object containing a single range from 0 to highest end time.
    PlatformTimeRanges intersectionRanges(MediaTime::zeroTime(), highestEndTime);

    // 4. For each track buffer managed by this SourceBuffer, run the following steps:
    bool ended = m_source->readyState() == MediaSource::endedKeyword();
    for (HashMap<AtomicString, TrackBuffer>::const_iterator::Values trackBuffer = m_trackBufferMap.values().begin(); trackBuffer != m_trackBufferMap.values().end(); ++trackBuffer) {
        // 4.1 Let track ranges equal the track buffer ranges for the current track buffer.
        PlatformTimeRanges trackRanges = trackBuffer->m_buffered->ranges();
        // 4.2 If readyState is "ended", then set the end time on the last range in track ranges to highest end time.
        if (ended)
            trackRanges.add(trackRanges.maximumBufferedTime(), highestEndTime);
        // 4.3 Let new intersection ranges equal the intersection between the intersection ranges and the track ranges.
        // 4.4 Replace the ranges in intersection ranges with the new intersection ranges.
        intersectionRanges.intersectWith(trackRanges);
    }

    m_buffered = TimeRanges::create(intersectionRanges);
}

double SourceBuffer::timestampOffset() const
{
#if ENABLE(VIDEO_TRACK)
    return m_timestampOffset.toDouble();
#else
    return m_timestampOffset;
#endif
}

void SourceBuffer::setTimestampOffset(double offset, ExceptionCode& ec)
{
    // Section 3.1 timestampOffset attribute setter steps.
    // https://dvcs.w3.org/hg/html-media/raw-file/default/media-source/media-source.html#attributes-1
    // 1. Let new timestamp offset equal the new value being assigned to this attribute.
    // 2. If this object has been removed from the sourceBuffers attribute of the parent media source, then throw an
    //    INVALID_STATE_ERR exception and abort these steps.
    // 3. If the updating attribute equals true, then throw an INVALID_STATE_ERR exception and abort these steps.
    if (isRemoved() || m_updating) {
        ec = INVALID_STATE_ERR;
        return;
    }

    // 4. If the readyState attribute of the parent media source is in the "ended" state then run the following steps:
    // 4.1 Set the readyState attribute of the parent media source to "open"
    // 4.2 Queue a task to fire a simple event named sourceopen at the parent media source.
    m_source->openIfInEndedState();

#if ENABLE(VIDEO_TRACK)
    // 5. If the append state equals PARSING_MEDIA_SEGMENT, then throw an INVALID_STATE_ERR and abort these steps.
    if (m_appendState == ParsingMediaSegment) {
        ec = INVALID_STATE_ERR;
        return;
    }

    // FIXME: Add step 6 text when mode attribute is implemented.
    // 7. Update the attribute to the new value.
    m_timestampOffset = MediaTime::createWithDouble(offset);
#else
    // 7. Update the attribute to the new value.
    m_timestampOffset = offset;
#endif

}

void SourceBuffer::appendBuffer(ArrayBuffer& data, ExceptionCode& ec)
{
    appendBufferInternal(static_cast<unsigned char*>(data.data()), data.byteLength(), ec);
}

void SourceBuffer::appendBuffer(ArrayBufferView& data, ExceptionCode& ec)
{
    appendBufferInternal(static_cast<unsigned char*>(data.baseAddress()), data.byteLength(), ec);
}

void SourceBuffer::resetParserState()
{
    // Section 3.5.2 Reset Parser State algorithm steps.
    // http://www.w3.org/TR/2014/CR-media-source-20140717/#sourcebuffer-reset-parser-state
    // 1. If the append state equals PARSING_MEDIA_SEGMENT and the input buffer contains some complete coded frames,
    //    then run the coded frame processing algorithm until all of these complete coded frames have been processed.
    // FIXME: If any implementation will work in pulling mode (instead of async push to SourceBufferPrivate, and forget)
    //     this should be handled somehow either here, or in m_private->abort();

    // 2. Unset the last decode timestamp on all track buffers.
    // 3. Unset the last frame duration on all track buffers.
    // 4. Unset the highest presentation timestamp on all track buffers.
    // 5. Set the need random access point flag on all track buffers to true.
    for (auto& trackBufferPair : m_trackBufferMap.values()) {
        trackBufferPair.lastDecodeTimestamp = MediaTime::invalidTime();
        trackBufferPair.lastFrameDuration = MediaTime::invalidTime();
        trackBufferPair.highestPresentationTimestamp = MediaTime::invalidTime();
        trackBufferPair.needRandomAccessFlag = true;
    }
    // 6. Remove all bytes from the input buffer.
    // Note: this is handled by abortIfUpdating()
    // 7. Set append state to WAITING_FOR_SEGMENT.
    m_appendState = WaitingForSegment;

    m_private->abort();
}

void SourceBuffer::abort(ExceptionCode& ec)
{
    // Section 3.2 abort() method steps.
    // https://dvcs.w3.org/hg/html-media/raw-file/default/media-source/media-source.html#widl-SourceBuffer-abort-void
    // 1. If this object has been removed from the sourceBuffers attribute of the parent media source
    //    then throw an INVALID_STATE_ERR exception and abort these steps.
    // 2. If the readyState attribute of the parent media source is not in the "open" state
    //    then throw an INVALID_STATE_ERR exception and abort these steps.
    if (isRemoved() || !m_source->isOpen()) {
        ec = INVALID_STATE_ERR;
        return;
    }

    // 3. If the sourceBuffer.updating attribute equals true, then run the following steps: ...
    abortIfUpdating();

    // 4. Run the reset parser state algorithm.
    resetParserState();

    // FIXME(229408) Add steps 5-6 update appendWindowStart & appendWindowEnd.
}

void SourceBuffer::remove(double start, double end, ExceptionCode& ec, bool sync)
{
    remove(MediaTime::createWithDouble(start), MediaTime::createWithDouble(end), ec, sync);
}

void SourceBuffer::remove(const MediaTime& start, const MediaTime& end, ExceptionCode& ec, bool sync)
{
    LOG(MediaSource, "SourceBuffer::remove(%p) - start(%lf), end(%lf)", this, start.toDouble(), end.toDouble());

    // Section 3.2 remove() method steps.
    // 1. If start is negative or greater than duration, then throw an InvalidAccessError exception and abort these steps.
    // 2. If end is less than or equal to start, then throw an InvalidAccessError exception and abort these steps.
    if (start < MediaTime::zeroTime() || (m_source && (!m_source->duration().isValid() || start > m_source->duration())) || end <= start) {
        ec = INVALID_ACCESS_ERR;
        return;
    }

    // 3. If this object has been removed from the sourceBuffers attribute of the parent media source then throw an
    //    InvalidStateError exception and abort these steps.
    // 4. If the updating attribute equals true, then throw an InvalidStateError exception and abort these steps.
    if (isRemoved() || m_updating) {
        ec = INVALID_STATE_ERR;
        return;
    }

    // 5. If the readyState attribute of the parent media source is in the "ended" state then run the following steps:
    // 5.1. Set the readyState attribute of the parent media source to "open"
    // 5.2. Queue a task to fire a simple event named sourceopen at the parent media source .
    m_source->openIfInEndedState();

    // 6. Set the updating attribute to true.
    m_updating = true;

    // 7. Queue a task to fire a simple event named updatestart at this SourceBuffer object.
    scheduleEvent(eventNames().updatestartEvent);

    // 8. Return control to the caller and run the rest of the steps asynchronously.
    m_pendingRemoveStart = start;
    m_pendingRemoveEnd = end;

    if (sync) {
        removeTimerFired();
    } else {
        m_removeTimer.startOneShot(0);
    }
}

void SourceBuffer::abortIfUpdating()
{
    // Section 3.2 abort() method step 3 substeps.
    // https://dvcs.w3.org/hg/html-media/raw-file/default/media-source/media-source.html#widl-SourceBuffer-abort-void

    if (!m_updating)
        return;

    // 3.1. Abort the buffer append and stream append loop algorithms if they are running.
    m_appendBufferTimer.stop();
    m_pendingAppendData.clear();

    m_removeTimer.stop();
    m_pendingRemoveStart = MediaTime::invalidTime();
    m_pendingRemoveEnd = MediaTime::invalidTime();

    // 3.2. Set the updating attribute to false.
    m_updating = false;

    // 3.3. Queue a task to fire a simple event named abort at this SourceBuffer object.
    scheduleEvent(eventNames().abortEvent);

    // 3.4. Queue a task to fire a simple event named updateend at this SourceBuffer object.
    scheduleEvent(eventNames().updateendEvent);
}

void SourceBuffer::removedFromMediaSource()
{
    if (isRemoved())
        return;

    abortIfUpdating();

    for (auto& trackBufferPair : m_trackBufferMap.values()) {
        trackBufferPair.samples.clear();
        trackBufferPair.decodeQueue.clear();
    }

    m_private->removedFromMediaSource();
    m_source = nullptr;
}

void SourceBuffer::seekToTime(const MediaTime& time)
{
    LOG(MediaSource, "SourceBuffer::seekToTime(%p) - time(%s)", this, toString(time).utf8().data());

    for (auto& trackBufferPair : m_trackBufferMap) {
        TrackBuffer& trackBuffer = trackBufferPair.value;
        const AtomicString& trackID = trackBufferPair.key;

        trackBuffer.needsReenqueueing = true;
        reenqueueMediaForTime(trackBuffer, trackID, time);
    }
}

MediaTime SourceBuffer::sourceBufferPrivateFastSeekTimeForMediaTime(SourceBufferPrivate*, const MediaTime& targetTime, const MediaTime& negativeThreshold, const MediaTime& positiveThreshold)
{
    MediaTime seekTime = targetTime;
    MediaTime lowerBoundTime = targetTime - negativeThreshold;
    MediaTime upperBoundTime = targetTime + positiveThreshold;

    for (auto& trackBuffer : m_trackBufferMap.values()) {
        // Find the sample which contains the target time time.
        auto futureSyncSampleIterator = trackBuffer.samples.decodeOrder().findSyncSampleAfterPresentationTime(targetTime, positiveThreshold);
        auto pastSyncSampleIterator = trackBuffer.samples.decodeOrder().findSyncSamplePriorToPresentationTime(targetTime, negativeThreshold);
        auto upperBound = trackBuffer.samples.decodeOrder().end();
        auto lowerBound = trackBuffer.samples.decodeOrder().rend();

        if (futureSyncSampleIterator == upperBound && pastSyncSampleIterator == lowerBound)
            continue;

        MediaTime futureSeekTime = MediaTime::positiveInfiniteTime();
        if (futureSyncSampleIterator != upperBound) {
            RefPtr<MediaSample>& sample = futureSyncSampleIterator->second;
            futureSeekTime = sample->presentationTime();
        }

        MediaTime pastSeekTime = MediaTime::negativeInfiniteTime();
        if (pastSyncSampleIterator != lowerBound) {
            RefPtr<MediaSample>& sample = pastSyncSampleIterator->second;
            pastSeekTime = sample->presentationTime();
        }

        MediaTime trackSeekTime = abs(targetTime - futureSeekTime) < abs(targetTime - pastSeekTime) ? futureSeekTime : pastSeekTime;
        if (abs(targetTime - trackSeekTime) > abs(targetTime - seekTime))
            seekTime = trackSeekTime;
    }

    return seekTime;
}

bool SourceBuffer::hasPendingActivity() const
{
    return m_source || m_asyncEventQueue.hasPendingEvents();
}

void SourceBuffer::stop()
{
    m_asyncEventQueue.close();
    m_appendBufferTimer.stop();
    m_removeTimer.stop();
}

bool SourceBuffer::canSuspendForDocumentSuspension() const
{
    return !hasPendingActivity();
}

const char* SourceBuffer::activeDOMObjectName() const
{
    return "SourceBuffer";
}

bool SourceBuffer::isRemoved() const
{
    return !m_source;
}

void SourceBuffer::scheduleEvent(const AtomicString& eventName)
{
    auto event = Event::create(eventName, false, false);
    event->setTarget(this);

    m_asyncEventQueue.enqueueEvent(WTFMove(event));
}

void SourceBuffer::appendBufferInternal(unsigned char* data, unsigned size, ExceptionCode& ec)
{
    // Section 3.2 appendBuffer()
    // https://dvcs.w3.org/hg/html-media/raw-file/default/media-source/media-source.html#widl-SourceBuffer-appendBuffer-void-ArrayBufferView-data

    // Step 1 is enforced by the caller.
    // 2. Run the prepare append algorithm.
    // Section 3.5.4 Prepare AppendAlgorithm

    // 1. If the SourceBuffer has been removed from the sourceBuffers attribute of the parent media source
    // then throw an INVALID_STATE_ERR exception and abort these steps.
    // 2. If the updating attribute equals true, then throw an INVALID_STATE_ERR exception and abort these steps.
    if (isRemoved() || m_updating) {
        ec = INVALID_STATE_ERR;
        return;
    }

    // 3. If the readyState attribute of the parent media source is in the "ended" state then run the following steps:
    // 3.1. Set the readyState attribute of the parent media source to "open"
    // 3.2. Queue a task to fire a simple event named sourceopen at the parent media source .
    m_source->openIfInEndedState();

    // 4. Run the coded frame eviction algorithm.
    evictCodedFrames(size);

    // 5. If the buffer full flag equals true, then throw a QUOTA_EXCEEDED_ERR exception and abort these step.
    if (m_bufferFull) {
        LOG(MediaSource, "SourceBuffer::appendBufferInternal(%p) -  buffer full, failing with QUOTA_EXCEEDED_ERR error", this);
        ec = QUOTA_EXCEEDED_ERR;
        scheduleEvent(eventNames().updatestartEvent);
        scheduleEvent(eventNames().updateEvent);
        scheduleEvent(eventNames().updateendEvent);
        return;
    }

    // NOTE: Return to 3.2 appendBuffer()
    // 3. Add data to the end of the input buffer.
    m_pendingAppendData.append(data, size);

    // 4. Set the updating attribute to true.
    m_updating = true;

    // 5. Queue a task to fire a simple event named updatestart at this SourceBuffer object.
    scheduleEvent(eventNames().updatestartEvent);

    // 6. Asynchronously run the buffer append algorithm.
    m_appendBufferTimer.startOneShot(0);

    reportExtraMemoryAllocated();
}

void SourceBuffer::appendBufferTimerFired()
{
    if (isRemoved())
        return;

    ASSERT(m_updating);

    // Section 3.5.5 Buffer Append Algorithm
    // https://dvcs.w3.org/hg/html-media/raw-file/default/media-source/media-source.html#sourcebuffer-buffer-append

    // 1. Run the segment parser loop algorithm.
    size_t appendSize = m_pendingAppendData.size();
    if (!appendSize) {
        // Resize buffer for 0 byte appends so we always have a valid pointer.
        // We need to convey all appends, even 0 byte ones to |m_private| so
        // that it can clear its end of stream state if necessary.
        m_pendingAppendData.resize(1);
    }

    // Section 3.5.1 Segment Parser Loop
    // https://dvcs.w3.org/hg/html-media/raw-file/tip/media-source/media-source.html#sourcebuffer-segment-parser-loop
    // When the segment parser loop algorithm is invoked, run the following steps:

    // 1. Loop Top: If the input buffer is empty, then jump to the need more data step below.
    if (!m_pendingAppendData.size()) {
        sourceBufferPrivateAppendComplete(&m_private.get(), AppendSucceeded);
        return;
    }

    m_private->append(m_pendingAppendData.data(), appendSize);
    m_pendingAppendData.clear();
}

void SourceBuffer::sourceBufferPrivateAppendComplete(SourceBufferPrivate*, AppendResult result)
{
    if (isRemoved())
        return;

#if USE(GSTREAMER)
    // METRO FIXME: Remove some small gaps (less than lastFrameDuration) from reported buffered region.
    for (HashMap<AtomicString, TrackBuffer>::iterator
             it = m_trackBufferMap.begin(),
             itEnd = m_trackBufferMap.end();
         it != itEnd; ++it) {
        TrackBuffer& trackBuffer = it->value;
        const MediaTime& lastFrameDuration = trackBuffer.lastFrameDuration;
        if (!lastFrameDuration.isValid())
            continue;
        PlatformTimeRanges& trackRanges = trackBuffer.m_buffered->ranges();
        MediaTime microsecond(1, 1000000);
        for (int i = trackRanges.length() - 1;  i > 0; --i) {
            const MediaTime priorEnd = trackRanges.end(i - 1);
            const MediaTime currStart = trackRanges.start(i);
            const MediaTime delta = currStart - priorEnd;
            if (delta > MediaTime::zeroTime() && delta <= lastFrameDuration) {
                trackBuffer.m_buffered->add(priorEnd.toDouble(), (currStart + microsecond).toDouble());
            }
        }
    }
    invalidateBuffered();
#endif

    // Update buffered cached value
    buffered();

    // Section 3.5.5 Buffer Append Algorithm, ctd.
    // https://dvcs.w3.org/hg/html-media/raw-file/default/media-source/media-source.html#sourcebuffer-buffer-append

    // 2. If the input buffer contains bytes that violate the SourceBuffer byte stream format specification,
    // then run the end of stream algorithm with the error parameter set to "decode" and abort this algorithm.
    if (result == ParsingFailed) {
        LOG(MediaSource, "SourceBuffer::sourceBufferPrivateAppendComplete(%p) - result = ParsingFailed", this);
        m_source->streamEndedWithError(MediaSource::EndOfStreamError::Decode);
        return;
    }

    // NOTE: Steps 3 - 6 enforced by sourceBufferPrivateDidReceiveInitializationSegment() and
    // sourceBufferPrivateDidReceiveSample below.

    // 7. Need more data: Return control to the calling algorithm.

    invalidateBuffered();

    // NOTE: return to Section 3.5.5
    // 2.If the segment parser loop algorithm in the previous step was aborted, then abort this algorithm.
    if (result != AppendSucceeded)
        return;

    // 3. Set the updating attribute to false.
    m_updating = false;

    // 4. Queue a task to fire a simple event named update at this SourceBuffer object.
    scheduleEvent(eventNames().updateEvent);

    // 5. Queue a task to fire a simple event named updateend at this SourceBuffer object.
    scheduleEvent(eventNames().updateendEvent);

    if (m_source)
        m_source->monitorSourceBuffers();

    MediaTime currentMediaTime = m_source->currentTime();
    for (auto& trackBufferPair : m_trackBufferMap) {
        TrackBuffer& trackBuffer = trackBufferPair.value;
        const AtomicString& trackID = trackBufferPair.key;

        if (trackBuffer.needsReenqueueing) {
            LOG(MediaSource, "SourceBuffer::sourceBufferPrivateAppendComplete(%p) - reenqueuing at time (%s)", this, toString(currentMediaTime).utf8().data());
            reenqueueMediaForTime(trackBuffer, trackID, currentMediaTime);
        } else
            provideMediaData(trackBuffer, trackID);
    }

    reportExtraMemoryAllocated();
    if (extraMemoryCost() > this->maximumBufferSize())
        m_bufferFull = true;

    LOG(MediaSource, "SourceBuffer::sourceBufferPrivateAppendComplete(%p) - buffered = %s", this, toString(m_buffered->ranges()).utf8().data());
}

void SourceBuffer::sourceBufferPrivateDidReceiveRenderingError(SourceBufferPrivate*, int error)
{
#if LOG_DISABLED
    UNUSED_PARAM(error);
#endif

    LOG(MediaSource, "SourceBuffer::sourceBufferPrivateDidReceiveRenderingError(%p) - result = %i", this, error);

    if (!isRemoved())
        m_source->streamEndedWithError(MediaSource::EndOfStreamError::Decode);
}

static bool decodeTimeComparator(const PresentationOrderSampleMap::MapType::value_type& a, const PresentationOrderSampleMap::MapType::value_type& b)
{
    return a.second->decodeTime() < b.second->decodeTime();
}

static PlatformTimeRanges removeSamplesFromTrackBuffer(const DecodeOrderSampleMap::MapType& samples, SourceBuffer::TrackBuffer& trackBuffer, const SourceBuffer* buffer, const char* logPrefix)
{
#if !LOG_DISABLED
    MediaTime earliestSample = MediaTime::positiveInfiniteTime();
    MediaTime latestSample = MediaTime::zeroTime();
    size_t bytesRemoved = 0;
#else
    UNUSED_PARAM(logPrefix);
    UNUSED_PARAM(buffer);
#endif

    PlatformTimeRanges erasedRanges;
    for (auto sampleIt : samples) {
        const DecodeOrderSampleMap::KeyType& decodeKey = sampleIt.first;
#if !LOG_DISABLED
        size_t startBufferSize = trackBuffer.samples.sizeInBytes();
#endif

        RefPtr<MediaSample>& sample = sampleIt.second;
        LOG(MediaSource, "SourceBuffer::%s(%p) - removing sample(%s)", logPrefix, buffer, toString(*sampleIt.second).utf8().data());

        // Remove the erased samples from the TrackBuffer sample map.
        trackBuffer.samples.removeSample(sample.get());

        // Also remove the erased samples from the TrackBuffer decodeQueue.
        trackBuffer.decodeQueue.erase(decodeKey);

        auto startTime = sample->presentationTime();
        auto endTime = startTime + sample->duration();
        erasedRanges.add(startTime, endTime);

#if !LOG_DISABLED
        bytesRemoved += startBufferSize - trackBuffer.samples.sizeInBytes();
        if (startTime < earliestSample)
            earliestSample = startTime;
        if (endTime > latestSample)
            latestSample = endTime;
#endif
    }

    // Because we may have added artificial padding in the buffered ranges when adding samples, we may
    // need to remove that padding when removing those same samples. Walk over the erased ranges looking
    // for unbuffered areas and expand erasedRanges to encompass those areas.
    PlatformTimeRanges additionalErasedRanges;
    for (unsigned i = 0; i < erasedRanges.length(); ++i) {
        auto erasedStart = erasedRanges.start(i);
        auto erasedEnd = erasedRanges.end(i);
        auto startIterator = trackBuffer.samples.presentationOrder().reverseFindSampleBeforePresentationTime(erasedStart);
        if (startIterator == trackBuffer.samples.presentationOrder().rend())
            additionalErasedRanges.add(MediaTime::zeroTime(), erasedStart);
        else {
            auto& previousSample = *startIterator->second;
            if (previousSample.presentationTime() + previousSample.duration() < erasedStart)
                additionalErasedRanges.add(previousSample.presentationTime() + previousSample.duration(), erasedStart);
        }

        auto endIterator = trackBuffer.samples.presentationOrder().findSampleOnOrAfterPresentationTime(erasedEnd);
        if (endIterator == trackBuffer.samples.presentationOrder().end())
            additionalErasedRanges.add(erasedEnd, MediaTime::positiveInfiniteTime());
        else {
            auto& nextSample = *endIterator->second;
            if (nextSample.presentationTime() > erasedEnd)
                additionalErasedRanges.add(erasedEnd, nextSample.presentationTime());
        }
    }
    if (additionalErasedRanges.length())
        erasedRanges.unionWith(additionalErasedRanges);

#if !LOG_DISABLED
    if (bytesRemoved)
        LOG(MediaSource, "SourceBuffer::%s(%p) removed %zu bytes, start(%lf), end(%lf)", logPrefix, buffer, bytesRemoved, earliestSample.toDouble(), latestSample.toDouble());
#endif

    return erasedRanges;
}

void SourceBuffer::removeCodedFrames(const MediaTime& start, const MediaTime& end)
{
    LOG(MediaSource, "SourceBuffer::removeCodedFrames(%p) - start(%s), end(%s)", this, toString(start).utf8().data(), toString(end).utf8().data());

    // 3.5.9 Coded Frame Removal Algorithm
    // https://dvcs.w3.org/hg/html-media/raw-file/tip/media-source/media-source.html#sourcebuffer-coded-frame-removal

    // 1. Let start be the starting presentation timestamp for the removal range.
    MediaTime durationMediaTime = m_source->duration();
    MediaTime currentMediaTime = m_source->currentTime();

    // 2. Let end be the end presentation timestamp for the removal range.
    // 3. For each track buffer in this source buffer, run the following steps:
    for (auto& iter : m_trackBufferMap) {
        TrackBuffer& trackBuffer = iter.value;

        // 3.1. Let remove end timestamp be the current value of duration
        // 3.2 If this track buffer has a random access point timestamp that is greater than or equal to end, then update
        // remove end timestamp to that random access point timestamp.
        // NOTE: findSyncSampleAfterPresentationTime will return the next sync sample on or after the presentation time
        // or decodeOrder().end() if no sync sample exists after that presentation time.
        DecodeOrderSampleMap::iterator removeDecodeEnd = trackBuffer.samples.decodeOrder().findSyncSampleAfterPresentationTime(end);
        PresentationOrderSampleMap::iterator removePresentationEnd;
        if (removeDecodeEnd == trackBuffer.samples.decodeOrder().end())
            removePresentationEnd = trackBuffer.samples.presentationOrder().end();
        else
            removePresentationEnd = trackBuffer.samples.presentationOrder().findSampleWithPresentationTime(removeDecodeEnd->second->presentationTime());

        PresentationOrderSampleMap::iterator removePresentationStart = trackBuffer.samples.presentationOrder().findSampleOnOrAfterPresentationTime(start);
        if (removePresentationStart == removePresentationEnd)
            continue;

        // 3.3 Remove all media data, from this track buffer, that contain starting timestamps greater than or equal to
        // start and less than the remove end timestamp.
        // NOTE: frames must be removed in decode order, so that all dependant frames between the frame to be removed
        // and the next sync sample frame are removed. But we must start from the first sample in decode order, not
        // presentation order.
        PresentationOrderSampleMap::iterator minDecodeTimeIter = std::min_element(removePresentationStart, removePresentationEnd, decodeTimeComparator);
        DecodeOrderSampleMap::KeyType decodeKey(minDecodeTimeIter->second->decodeTime(), minDecodeTimeIter->second->presentationTime());
        DecodeOrderSampleMap::iterator removeDecodeStart = trackBuffer.samples.decodeOrder().findSampleWithDecodeKey(decodeKey);

        DecodeOrderSampleMap::MapType erasedSamples(removeDecodeStart, removeDecodeEnd);
        PlatformTimeRanges erasedRanges = removeSamplesFromTrackBuffer(erasedSamples, trackBuffer, this, "removeCodedFrames");

        // GStreamer backend doesn't support re-enqueue without preceding flushing seek, so just avoid adding same data to pipeline
#if !USE(GSTREAMER)
        // Only force the TrackBuffer to re-enqueue if the removed ranges overlap with enqueued and possibly
        // not yet displayed samples.
        if (trackBuffer.lastEnqueuedPresentationTime.isValid() && currentMediaTime < trackBuffer.lastEnqueuedPresentationTime) {
            PlatformTimeRanges possiblyEnqueuedRanges(currentMediaTime, trackBuffer.lastEnqueuedPresentationTime);
            possiblyEnqueuedRanges.intersectWith(erasedRanges);
            if (possiblyEnqueuedRanges.length())
                trackBuffer.needsReenqueueing = true;
        }
#endif

<<<<<<< HEAD
        erasedRanges->invert();
        trackBuffer.m_buffered->intersectWith(*erasedRanges);
=======
        erasedRanges.invert();
        m_buffered->ranges().intersectWith(erasedRanges);
>>>>>>> 1ff09855
        setBufferedDirty(true);

        // 3.4 If this object is in activeSourceBuffers, the current playback position is greater than or equal to start
        // and less than the remove end timestamp, and HTMLMediaElement.readyState is greater than HAVE_METADATA, then set
        // the HTMLMediaElement.readyState attribute to HAVE_METADATA and stall playback.
        if (m_active && currentMediaTime >= start && currentMediaTime < end && m_private->readyState() > MediaPlayer::HaveMetadata)
            m_private->setReadyState(MediaPlayer::HaveMetadata);
    }

    invalidateBuffered();
    // 4. If buffer full flag equals true and this object is ready to accept more bytes, then set the buffer full flag to false.
    // No-op

    LOG(MediaSource, "SourceBuffer::removeCodedFrames(%p) - buffered = %s", this, toString(m_buffered->ranges()).utf8().data());
}

void SourceBuffer::removeTimerFired()
{
    ASSERT(m_updating);
    ASSERT(m_pendingRemoveStart.isValid());
    ASSERT(m_pendingRemoveStart < m_pendingRemoveEnd);

    // Section 3.2 remove() method steps
    // https://dvcs.w3.org/hg/html-media/raw-file/default/media-source/media-source.html#widl-SourceBuffer-remove-void-double-start-double-end

    // 9. Run the coded frame removal algorithm with start and end as the start and end of the removal range.
    removeCodedFrames(m_pendingRemoveStart, m_pendingRemoveEnd);

    // 10. Set the updating attribute to false.
    m_updating = false;
    m_pendingRemoveStart = MediaTime::invalidTime();
    m_pendingRemoveEnd = MediaTime::invalidTime();

    // 11. Queue a task to fire a simple event named update at this SourceBuffer object.
    scheduleEvent(eventNames().updateEvent);

    // 12. Queue a task to fire a simple event named updateend at this SourceBuffer object.
    scheduleEvent(eventNames().updateendEvent);
}

void SourceBuffer::evictCodedFrames(size_t newDataSize)
{
    // 3.5.13 Coded Frame Eviction Algorithm
    // http://www.w3.org/TR/media-source/#sourcebuffer-coded-frame-eviction

    if (isRemoved())
        return;

    // This algorithm is run to free up space in this source buffer when new data is appended.
    // 1. Let new data equal the data that is about to be appended to this SourceBuffer.
    // 2. If the buffer full flag equals false, then abort these steps.
    if (!m_bufferFull)
        return;

    size_t maximumBufferSize = this->maximumBufferSize();

    // Check if app has removed enough already
    if (extraMemoryCost() + newDataSize < maximumBufferSize) {
        m_bufferFull = false;
        return;
    }

    // 3. Let removal ranges equal a list of presentation time ranges that can be evicted from
    // the presentation to make room for the new data.

    // NOTE: begin by removing data from the beginning of the buffered ranges, 30 seconds at
    // a time, up to 30 seconds before currentTime.
    MediaTime thirtySeconds = MediaTime(30, 1);
    MediaTime currentTime = m_source->currentTime();
    MediaTime maximumRangeEnd = currentTime - thirtySeconds;

#if !LOG_DISABLED
    LOG(MediaSource, "SourceBuffer::evictCodedFrames(%p) - currentTime = %lf, require %zu bytes, maximum buffer size is %zu", this, m_source->currentTime().toDouble(), extraMemoryCost() + newDataSize, maximumBufferSize);
    size_t initialBufferedSize = extraMemoryCost();
#endif

    MediaTime rangeStart = MediaTime::zeroTime();
    MediaTime rangeEnd = rangeStart + thirtySeconds;
    while (rangeStart < maximumRangeEnd) {
        // 4. For each range in removal ranges, run the coded frame removal algorithm with start and
        // end equal to the removal range start and end timestamp respectively.
        removeCodedFrames(rangeStart, std::min(rangeEnd, maximumRangeEnd));
        if (extraMemoryCost() + newDataSize < maximumBufferSize) {
            m_bufferFull = false;
            break;
        }

        rangeStart += thirtySeconds;
        rangeEnd += thirtySeconds;
    }

    if (!m_bufferFull) {
        LOG(MediaSource, "SourceBuffer::evictCodedFrames(%p) - evicted %zu bytes", this, initialBufferedSize - extraMemoryCost());
        return;
    }

    // If there still isn't enough free space and there buffers in time ranges after the current range (ie. there is a gap after
    // the current buffered range), delete 30 seconds at a time from duration back to the current time range or 30 seconds after
    // currenTime whichever we hit first.
    auto buffered = m_buffered->ranges();
    size_t currentTimeRange = buffered.find(currentTime);
    if (currentTimeRange != notFound && currentTimeRange == buffered.length() - 1) {
        LOG(MediaSource, "SourceBuffer::evictCodedFrames(%p) - evicted %zu bytes but FAILED to free enough", this, initialBufferedSize - extraMemoryCost());
        return;
    }

    MediaTime minimumRangeStart = currentTime + thirtySeconds;

    rangeEnd = m_source->duration().isPositiveInfinite()?buffered.maximumBufferedTime():m_source->duration();
    rangeStart = rangeEnd - thirtySeconds;
    while (rangeStart > minimumRangeStart) {

        if (currentTimeRange != notFound) {
            // Do not evict data from the time range that contains currentTime.
            size_t startTimeRange = buffered.find(rangeStart);
            if (startTimeRange == currentTimeRange) {
                size_t endTimeRange = buffered.find(rangeEnd);
                if (endTimeRange == currentTimeRange)
                    break;

                rangeEnd = buffered.start(endTimeRange);
            }
        }

        // 4. For each range in removal ranges, run the coded frame removal algorithm with start and
        // end equal to the removal range start and end timestamp respectively.
        removeCodedFrames(std::max(minimumRangeStart, rangeStart), rangeEnd);
        if (extraMemoryCost() + newDataSize < maximumBufferSize) {
            m_bufferFull = false;
            break;
        }

        rangeStart -= thirtySeconds;
        rangeEnd -= thirtySeconds;
    }

    LOG(MediaSource, "SourceBuffer::evictCodedFrames(%p) - evicted %zu bytes%s", this, initialBufferedSize - extraMemoryCost(), m_bufferFull ? "" : " but FAILED to free enough");
}

size_t SourceBuffer::maxBufferSizeVideo = 0;
size_t SourceBuffer::maxBufferSizeAudio = 0;
size_t SourceBuffer::maxBufferSizeText = 0;

static void maximumBufferSizeDefaults(size_t& maxBufferSizeVideo, size_t& maxBufferSizeAudio, size_t& maxBufferSizeText)
{
    // Syntax: Case insensitive, full type (audio, video, text), compact type (a, v, t),
    //         wildcard (*), unit multipliers (M=Mb, K=Kb, <empty>=bytes).
    // Examples: MSE_MAX_BUFFER_SIZE='V:50M,audio:12k,TeXT:500K'
    //           MSE_MAX_BUFFER_SIZE='*:100M'
    //           MSE_MAX_BUFFER_SIZE='video:90M,T:100000'

    String s(getenv("MSE_MAX_BUFFER_SIZE"));
    if (!s.isEmpty()) {
        Vector<String> entries;
        s.split(',', false, entries);
        for (const String& entry : entries) {
            Vector<String> keyvalue;
            entry.split(':', false, keyvalue);
            if (keyvalue.size() != 2)
                continue;
            String key = keyvalue[0].stripWhiteSpace().convertToLowercaseWithoutLocale();
            String value = keyvalue[1].stripWhiteSpace().convertToLowercaseWithoutLocale();
            size_t units = 1;
            if (value.endsWith('k'))
                units = 1024;
            else if (value.endsWith('m'))
                units = 1024 * 1024;
            if (units != 1)
                value = value.substring(0, value.length()-1);
            bool ok = false;
            size_t size = size_t(value.toUInt64(&ok));
            if (!ok)
                continue;

            if (key == "a" || key == "audio" || key == "*")
                maxBufferSizeAudio = size * units;
            if (key == "v" || key == "video" || key == "*")
                maxBufferSizeVideo = size * units;
            if (key == "t" || key == "text" || key == "*")
                maxBufferSizeText = size * units;
        }
    }

    if (maxBufferSizeAudio == 0)
        maxBufferSizeAudio = 3 * 1024 * 1024;
    if (maxBufferSizeVideo == 0)
        maxBufferSizeVideo = 30 * 1024 * 1024;
    if (maxBufferSizeText == 0)
        maxBufferSizeText = 1 * 1024 * 1024;
}

size_t SourceBuffer::maximumBufferSize() const
{
    if (isRemoved())
        return 0;

    if (!maxBufferSizeVideo)
        maximumBufferSizeDefaults(maxBufferSizeVideo, maxBufferSizeAudio, maxBufferSizeText);

    if (m_videoTracks && m_videoTracks->length() > 0) {
        return maxBufferSizeVideo;
    }
    if (m_audioTracks && m_audioTracks->length() > 0)
        return maxBufferSizeAudio;
    return maxBufferSizeText;
}

#if ENABLE(VIDEO_TRACK)
VideoTrackList* SourceBuffer::videoTracks()
{
    if (!m_source || !m_source->mediaElement())
        return nullptr;

    if (!m_videoTracks)
        m_videoTracks = VideoTrackList::create(m_source->mediaElement(), ActiveDOMObject::scriptExecutionContext());

    return m_videoTracks.get();
}

AudioTrackList* SourceBuffer::audioTracks()
{
    if (!m_source || !m_source->mediaElement())
        return nullptr;

    if (!m_audioTracks)
        m_audioTracks = AudioTrackList::create(m_source->mediaElement(), ActiveDOMObject::scriptExecutionContext());

    return m_audioTracks.get();
}

TextTrackList* SourceBuffer::textTracks()
{
    if (!m_source || !m_source->mediaElement())
        return nullptr;

    if (!m_textTracks)
        m_textTracks = TextTrackList::create(m_source->mediaElement(), ActiveDOMObject::scriptExecutionContext());

    return m_textTracks.get();
}
#endif

void SourceBuffer::setActive(bool active)
{
    if (m_active == active)
        return;

    m_active = active;
    m_private->setActive(active);
    if (!isRemoved())
        m_source->sourceBufferDidChangeActiveState(*this, active);
}

#if ENABLE(VIDEO_TRACK)
void SourceBuffer::sourceBufferPrivateDidReceiveInitializationSegment(SourceBufferPrivate*, const InitializationSegment& segment)
{
    if (isRemoved())
        return;

    LOG(MediaSource, "SourceBuffer::sourceBufferPrivateDidReceiveInitializationSegment(%p)", this);

    // 3.5.7 Initialization Segment Received
    // https://dvcs.w3.org/hg/html-media/raw-file/default/media-source/media-source.html#sourcebuffer-init-segment-received
    // 1. Update the duration attribute if it currently equals NaN:
    if (m_source->duration().isInvalid()) {
        // ↳ If the initialization segment contains a duration:
        //   Run the duration change algorithm with new duration set to the duration in the initialization segment.
        // ↳ Otherwise:
        //   Run the duration change algorithm with new duration set to positive Infinity.
        MediaTime newDuration = segment.duration.isValid() ? segment.duration : MediaTime::positiveInfiniteTime();
        m_source->setDurationInternal(newDuration);
    }

    // 2. If the initialization segment has no audio, video, or text tracks, then run the append error algorithm
    // with the decode error parameter set to true and abort these steps.
    if (segment.audioTracks.isEmpty() && segment.videoTracks.isEmpty() && segment.textTracks.isEmpty()) {
        m_source->streamEndedWithError(MediaSource::EndOfStreamError::Decode);
        return;
    }

    // 3. If the first initialization segment flag is true, then run the following steps:
    if (m_receivedFirstInitializationSegment) {
        if (!validateInitializationSegment(segment)) {
            m_source->streamEndedWithError(MediaSource::EndOfStreamError::Decode);
            return;
        }
        // 3.2 Add the appropriate track descriptions from this initialization segment to each of the track buffers.
        ASSERT(segment.audioTracks.size() == audioTracks()->length());
        for (auto& audioTrackInfo : segment.audioTracks) {
            if (audioTracks()->length() == 1) {
                audioTracks()->item(0)->setPrivate(audioTrackInfo.track);
                break;
            }

            auto audioTrack = audioTracks()->getTrackById(audioTrackInfo.track->id());
            ASSERT(audioTrack);
            audioTrack->setPrivate(audioTrackInfo.track);
        }

        ASSERT(segment.videoTracks.size() == videoTracks()->length());
        for (auto& videoTrackInfo : segment.videoTracks) {
            if (videoTracks()->length() == 1) {
                videoTracks()->item(0)->setPrivate(videoTrackInfo.track);
                break;
            }

            auto videoTrack = videoTracks()->getTrackById(videoTrackInfo.track->id());
            ASSERT(videoTrack);
            videoTrack->setPrivate(videoTrackInfo.track);
        }

        ASSERT(segment.textTracks.size() == textTracks()->length());
        for (auto& textTrackInfo : segment.textTracks) {
            if (textTracks()->length() == 1) {
                downcast<InbandTextTrack>(*textTracks()->item(0)).setPrivate(textTrackInfo.track);
                break;
            }

            auto textTrack = textTracks()->getTrackById(textTrackInfo.track->id());
            ASSERT(textTrack);
            downcast<InbandTextTrack>(*textTrack).setPrivate(textTrackInfo.track);
        }

        // 3.3 Set the need random access point flag on all track buffers to true.
        for (auto& trackBuffer : m_trackBufferMap.values())
            trackBuffer.needRandomAccessFlag = true;
    }

    // 4. Let active track flag equal false.
    bool activeTrackFlag = false;

    // 5. If the first initialization segment flag is false, then run the following steps:
    if (!m_receivedFirstInitializationSegment) {
        // 5.1 If the initialization segment contains tracks with codecs the user agent does not support,
        // then run the end of stream algorithm with the error parameter set to "decode" and abort these steps.
        // NOTE: This check is the responsibility of the SourceBufferPrivate.

        // 5.2 For each audio track in the initialization segment, run following steps:
        for (auto& audioTrackInfo : segment.audioTracks) {
            AudioTrackPrivate* audioTrackPrivate = audioTrackInfo.track.get();

            // 5.2.1 Let new audio track be a new AudioTrack object.
            // 5.2.2 Generate a unique ID and assign it to the id property on new video track.
            auto newAudioTrack = AudioTrack::create(this, audioTrackPrivate);
            newAudioTrack->setSourceBuffer(this);

            // 5.2.3 If audioTracks.length equals 0, then run the following steps:
            if (!audioTracks()->length()) {
                // 5.2.3.1 Set the enabled property on new audio track to true.
                newAudioTrack->setEnabled(true);

                // 5.2.3.2 Set active track flag to true.
                activeTrackFlag = true;
            }

            // 5.2.4 Add new audio track to the audioTracks attribute on this SourceBuffer object.
            // 5.2.5 Queue a task to fire a trusted event named addtrack, that does not bubble and is
            // not cancelable, and that uses the TrackEvent interface, at the AudioTrackList object
            // referenced by the audioTracks attribute on this SourceBuffer object.
            audioTracks()->append(newAudioTrack.copyRef());

            // 5.2.6 Add new audio track to the audioTracks attribute on the HTMLMediaElement.
            // 5.2.7 Queue a task to fire a trusted event named addtrack, that does not bubble and is
            // not cancelable, and that uses the TrackEvent interface, at the AudioTrackList object
            // referenced by the audioTracks attribute on the HTMLMediaElement.
            m_source->mediaElement()->audioTracks().append(newAudioTrack.copyRef());

            // 5.2.8 Create a new track buffer to store coded frames for this track.
            ASSERT(!m_trackBufferMap.contains(newAudioTrack->id()));
            TrackBuffer& trackBuffer = m_trackBufferMap.add(newAudioTrack->id(), TrackBuffer()).iterator->value;

            // 5.2.9 Add the track description for this track to the track buffer.
            trackBuffer.description = audioTrackInfo.description;

            m_audioCodecs.append(trackBuffer.description->codec());
        }

        // 5.3 For each video track in the initialization segment, run following steps:
        for (auto& videoTrackInfo : segment.videoTracks) {
            VideoTrackPrivate* videoTrackPrivate = videoTrackInfo.track.get();

            // 5.3.1 Let new video track be a new VideoTrack object.
            // 5.3.2 Generate a unique ID and assign it to the id property on new video track.
            auto newVideoTrack = VideoTrack::create(this, videoTrackPrivate);
            newVideoTrack->setSourceBuffer(this);

            // 5.3.3 If videoTracks.length equals 0, then run the following steps:
            if (!videoTracks()->length()) {
                // 5.3.3.1 Set the selected property on new video track to true.
                newVideoTrack->setSelected(true);

                // 5.3.3.2 Set active track flag to true.
                activeTrackFlag = true;
            }

            // 5.3.4 Add new video track to the videoTracks attribute on this SourceBuffer object.
            // 5.3.5 Queue a task to fire a trusted event named addtrack, that does not bubble and is
            // not cancelable, and that uses the TrackEvent interface, at the VideoTrackList object
            // referenced by the videoTracks attribute on this SourceBuffer object.
            videoTracks()->append(newVideoTrack.copyRef());

            // 5.3.6 Add new video track to the videoTracks attribute on the HTMLMediaElement.
            // 5.3.7 Queue a task to fire a trusted event named addtrack, that does not bubble and is
            // not cancelable, and that uses the TrackEvent interface, at the VideoTrackList object
            // referenced by the videoTracks attribute on the HTMLMediaElement.
            m_source->mediaElement()->videoTracks().append(newVideoTrack.copyRef());

            // 5.3.8 Create a new track buffer to store coded frames for this track.
            ASSERT(!m_trackBufferMap.contains(newVideoTrack->id()));
            TrackBuffer& trackBuffer = m_trackBufferMap.add(newVideoTrack->id(), TrackBuffer()).iterator->value;

            // 5.3.9 Add the track description for this track to the track buffer.
            trackBuffer.description = videoTrackInfo.description;

            m_videoCodecs.append(trackBuffer.description->codec());
        }

        // 5.4 For each text track in the initialization segment, run following steps:
        for (auto& textTrackInfo : segment.textTracks) {
            InbandTextTrackPrivate* textTrackPrivate = textTrackInfo.track.get();

            // FIXME: Implement steps 5.4.1-5.4.8.1 as per Editor's Draft 09 January 2015, and reorder this
            // 5.4.1 Let new text track be a new TextTrack object with its properties populated with the
            // appropriate information from the initialization segment.
            RefPtr<InbandTextTrack> newTextTrack = InbandTextTrack::create(scriptExecutionContext(), this, textTrackPrivate);

            // 5.4.2 If the mode property on new text track equals "showing" or "hidden", then set active
            // track flag to true.
            if (textTrackPrivate->mode() != InbandTextTrackPrivate::Disabled)
                activeTrackFlag = true;

            // 5.4.3 Add new text track to the textTracks attribute on this SourceBuffer object.
            // 5.4.4 Queue a task to fire a trusted event named addtrack, that does not bubble and is
            // not cancelable, and that uses the TrackEvent interface, at textTracks attribute on this
            // SourceBuffer object.
            textTracks()->append(*newTextTrack);

            // 5.4.5 Add new text track to the textTracks attribute on the HTMLMediaElement.
            // 5.4.6 Queue a task to fire a trusted event named addtrack, that does not bubble and is
            // not cancelable, and that uses the TrackEvent interface, at the TextTrackList object
            // referenced by the textTracks attribute on the HTMLMediaElement.
            m_source->mediaElement()->textTracks().append(newTextTrack.releaseNonNull());

            // 5.4.7 Create a new track buffer to store coded frames for this track.
            ASSERT(!m_trackBufferMap.contains(textTrackPrivate->id()));
            TrackBuffer& trackBuffer = m_trackBufferMap.add(textTrackPrivate->id(), TrackBuffer()).iterator->value;

            // 5.4.8 Add the track description for this track to the track buffer.
            trackBuffer.description = textTrackInfo.description;

            m_textCodecs.append(trackBuffer.description->codec());
        }

        // 5.5 If active track flag equals true, then run the following steps:
        if (activeTrackFlag) {
            // 5.5.1 Add this SourceBuffer to activeSourceBuffers.
            setActive(true);
        }

        // 5.6 Set first initialization segment flag to true.
        m_receivedFirstInitializationSegment = true;
    }

    // 6. If the HTMLMediaElement.readyState attribute is HAVE_NOTHING, then run the following steps:
    if (m_private->readyState() == MediaPlayer::HaveNothing) {
        // 6.1 If one or more objects in sourceBuffers have first initialization segment flag set to false, then abort these steps.
        for (auto& sourceBuffer : *m_source->sourceBuffers()) {
            if (!sourceBuffer->m_receivedFirstInitializationSegment)
                return;
        }

        // 6.2 Set the HTMLMediaElement.readyState attribute to HAVE_METADATA.
        // 6.3 Queue a task to fire a simple event named loadedmetadata at the media element.
        m_private->setReadyState(MediaPlayer::HaveMetadata);
    }

    // 7. If the active track flag equals true and the HTMLMediaElement.readyState
    // attribute is greater than HAVE_CURRENT_DATA, then set the HTMLMediaElement.readyState
    // attribute to HAVE_METADATA.
    if (activeTrackFlag && m_private->readyState() > MediaPlayer::HaveCurrentData)
        m_private->setReadyState(MediaPlayer::HaveMetadata);

    invalidateBuffered();
}

bool SourceBuffer::validateInitializationSegment(const InitializationSegment& segment)
{
    // 3.5.7 Initialization Segment Received (ctd)
    // https://dvcs.w3.org/hg/html-media/raw-file/default/media-source/media-source.html#sourcebuffer-init-segment-received

    // 3.1. Verify the following properties. If any of the checks fail then run the end of stream
    // algorithm with the error parameter set to "decode" and abort these steps.
    //   * The number of audio, video, and text tracks match what was in the first initialization segment.
    if (segment.audioTracks.size() != audioTracks()->length()
        || segment.videoTracks.size() != videoTracks()->length()
        || segment.textTracks.size() != textTracks()->length())
        return false;

    //   * The codecs for each track, match what was specified in the first initialization segment.
    for (auto& audioTrackInfo : segment.audioTracks) {
        if (!m_audioCodecs.contains(audioTrackInfo.description->codec()))
            return false;
    }

    for (auto& videoTrackInfo : segment.videoTracks) {
        if (!m_videoCodecs.contains(videoTrackInfo.description->codec()))
            return false;
    }

    for (auto& textTrackInfo : segment.textTracks) {
        if (!m_textCodecs.contains(textTrackInfo.description->codec()))
            return false;
    }

    //   * If more than one track for a single type are present (ie 2 audio tracks), then the Track
    //   IDs match the ones in the first initialization segment.
    if (segment.audioTracks.size() >= 2) {
        for (auto& audioTrackInfo : segment.audioTracks) {
            if (!m_trackBufferMap.contains(audioTrackInfo.track->id()))
                return false;
        }
    }

    if (segment.videoTracks.size() >= 2) {
        for (auto& videoTrackInfo : segment.videoTracks) {
            if (!m_trackBufferMap.contains(videoTrackInfo.track->id()))
                return false;
        }
    }

    if (segment.textTracks.size() >= 2) {
        for (auto& textTrackInfo : segment.videoTracks) {
            if (!m_trackBufferMap.contains(textTrackInfo.track->id()))
                return false;
        }
    }

    return true;
}
#endif

class SampleLessThanComparator {
public:
    bool operator()(std::pair<MediaTime, RefPtr<MediaSample>> value1, std::pair<MediaTime, RefPtr<MediaSample>> value2)
    {
        return value1.first < value2.first;
    }

    bool operator()(MediaTime value1, std::pair<MediaTime, RefPtr<MediaSample>> value2)
    {
        return value1 < value2.first;
    }

    bool operator()(std::pair<MediaTime, RefPtr<MediaSample>> value1, MediaTime value2)
    {
        return value1.first < value2;
    }
};

void SourceBuffer::sourceBufferPrivateDidReceiveSample(SourceBufferPrivate*, PassRefPtr<MediaSample> prpSample)
{
    if (isRemoved())
        return;

    RefPtr<MediaSample> sample = prpSample;

    // 3.5.8 Coded Frame Processing
    // When complete coded frames have been parsed by the segment parser loop then the following steps
    // are run:
    // 1. For each coded frame in the media segment run the following steps:
    // 1.1. Loop Top
    do {
        // 1.1 (ctd) Let presentation timestamp be a double precision floating point representation of
        // the coded frame's presentation timestamp in seconds.
        MediaTime presentationTimestamp = sample->presentationTime();

        // 1.2 Let decode timestamp be a double precision floating point representation of the coded frame's
        // decode timestamp in seconds.
        MediaTime decodeTimestamp = sample->decodeTime();

        // 1.3 Let frame duration be a double precision floating point representation of the coded frame's
        // duration in seconds.
        MediaTime frameDuration = sample->duration();

        // 1.4 If mode equals "sequence" and group start timestamp is set, then run the following steps:
        // FIXME: add support for "sequence" mode

        // 1.5 If timestampOffset is not 0, then run the following steps:
        if (m_timestampOffset) {
            // 1.5.1 Add timestampOffset to the presentation timestamp.
            presentationTimestamp += m_timestampOffset;

            // 1.5.2 Add timestampOffset to the decode timestamp.
            decodeTimestamp += m_timestampOffset;

            // 1.5.3 If the presentation timestamp or decode timestamp is less than the presentation start
            // time, then run the end of stream algorithm with the error parameter set to "decode", and
            // abort these steps.
            MediaTime presentationStartTime = MediaTime::zeroTime();
            if (presentationTimestamp < presentationStartTime || decodeTimestamp < presentationStartTime) {
#if !LOG_DISABLED
                LOG(MediaSource, "SourceBuffer::sourceBufferPrivateDidReceiveSample(%p) - failing because %s", this, presentationTimestamp < presentationStartTime ? "presentationTimestamp < presentationStartTime" : "decodeTimestamp < presentationStartTime");
#endif
                m_source->streamEndedWithError(MediaSource::EndOfStreamError::Decode);
                return;
            }
        }

        // 1.6 Let track buffer equal the track buffer that the coded frame will be added to.
        AtomicString trackID = sample->trackID();
        auto it = m_trackBufferMap.find(trackID);
        if (it == m_trackBufferMap.end())
            it = m_trackBufferMap.add(trackID, TrackBuffer()).iterator;
        TrackBuffer& trackBuffer = it->value;

        // 1.7 If last decode timestamp for track buffer is set and decode timestamp is less than last
        // decode timestamp:
        // OR
        // If last decode timestamp for track buffer is set and the difference between decode timestamp and
        // last decode timestamp is greater than 2 times last frame duration:
        if (trackBuffer.lastDecodeTimestamp.isValid() && (decodeTimestamp < trackBuffer.lastDecodeTimestamp
            || abs(decodeTimestamp - trackBuffer.lastDecodeTimestamp) > (trackBuffer.lastFrameDuration * 2))) {
            // 1.7.1 If mode equals "segments":
            // Set highest presentation end timestamp to presentation timestamp.
            m_highestPresentationEndTimestamp = presentationTimestamp;

            // If mode equals "sequence":
            // Set group start timestamp equal to the highest presentation end timestamp.
            // FIXME: Add support for "sequence" mode.

            for (auto& trackBuffer : m_trackBufferMap.values()) {
                // 1.7.2 Unset the last decode timestamp on all track buffers.
                trackBuffer.lastDecodeTimestamp = MediaTime::invalidTime();
                // 1.7.3 Unset the last frame duration on all track buffers.
                trackBuffer.lastFrameDuration = MediaTime::invalidTime();
                // 1.7.4 Unset the highest presentation timestamp on all track buffers.
                trackBuffer.highestPresentationTimestamp = MediaTime::invalidTime();
                // 1.7.5 Set the need random access point flag on all track buffers to true.
                trackBuffer.needRandomAccessFlag = true;
            }

            // 1.7.6 Jump to the Loop Top step above to restart processing of the current coded frame.
            continue;
        }

        // 1.8 Let frame end timestamp equal the sum of presentation timestamp and frame duration.
        MediaTime frameEndTimestamp = presentationTimestamp + frameDuration;

        // 1.9 If presentation timestamp is less than appendWindowStart, then set the need random access
        // point flag to true, drop the coded frame, and jump to the top of the loop to start processing
        // the next coded frame.
        // 1.10 If frame end timestamp is greater than appendWindowEnd, then set the need random access
        // point flag to true, drop the coded frame, and jump to the top of the loop to start processing
        // the next coded frame.
        // FIXME: implement append windows

        // 1.11 If the need random access point flag on track buffer equals true, then run the following steps:
        if (trackBuffer.needRandomAccessFlag) {
            // 1.11.1 If the coded frame is not a random access point, then drop the coded frame and jump
            // to the top of the loop to start processing the next coded frame.
            if (!sample->isSync()) {
                didDropSample();
                return;
            }

            // 1.11.2 Set the need random access point flag on track buffer to false.
            trackBuffer.needRandomAccessFlag = false;
        }

        // 1.12 Let spliced audio frame be an unset variable for holding audio splice information
        // 1.13 Let spliced timed text frame be an unset variable for holding timed text splice information
        // FIXME: Add support for sample splicing.

        SampleMap erasedSamples;
        MediaTime microsecond(1, 1000000);

        // 1.14 If last decode timestamp for track buffer is unset and presentation timestamp falls
        // falls within the presentation interval of a coded frame in track buffer, then run the
        // following steps:
        if (trackBuffer.lastDecodeTimestamp.isInvalid()) {
            auto iter = trackBuffer.samples.presentationOrder().findSampleContainingPresentationTime(presentationTimestamp);
            if (iter != trackBuffer.samples.presentationOrder().end()) {
                // 1.14.1 Let overlapped frame be the coded frame in track buffer that matches the condition above.
                RefPtr<MediaSample> overlappedFrame = iter->second;

                // 1.14.2 If track buffer contains audio coded frames:
                // Run the audio splice frame algorithm and if a splice frame is returned, assign it to
                // spliced audio frame.
                // FIXME: Add support for sample splicing.

                // If track buffer contains video coded frames:
                if (trackBuffer.description->isVideo()) {
                    // 1.14.2.1 Let overlapped frame presentation timestamp equal the presentation timestamp
                    // of overlapped frame.
                    MediaTime overlappedFramePresentationTimestamp = overlappedFrame->presentationTime();

                    // 1.14.2.2 Let remove window timestamp equal overlapped frame presentation timestamp
                    // plus 1 microsecond.
                    MediaTime removeWindowTimestamp = overlappedFramePresentationTimestamp + microsecond;

                    // 1.14.2.3 If the presentation timestamp is less than the remove window timestamp,
                    // then remove overlapped frame and any coded frames that depend on it from track buffer.
                    if (presentationTimestamp < removeWindowTimestamp)
                        erasedSamples.addSample(iter->second);
                }

                // If track buffer contains timed text coded frames:
                // Run the text splice frame algorithm and if a splice frame is returned, assign it to spliced timed text frame.
                // FIXME: Add support for sample splicing.
            }
        }

        // 1.15 Remove existing coded frames in track buffer:
        // If highest presentation timestamp for track buffer is not set:
        if (trackBuffer.highestPresentationTimestamp.isInvalid()) {
            // Remove all coded frames from track buffer that have a presentation timestamp greater than or
            // equal to presentation timestamp and less than frame end timestamp.
            auto iter_pair = trackBuffer.samples.presentationOrder().findSamplesBetweenPresentationTimes(presentationTimestamp, frameEndTimestamp);
            if (iter_pair.first != trackBuffer.samples.presentationOrder().end())
                erasedSamples.addRange(iter_pair.first, iter_pair.second);
        }

        // If highest presentation timestamp for track buffer is set and less than presentation timestamp
        if (trackBuffer.highestPresentationTimestamp.isValid() && trackBuffer.highestPresentationTimestamp <= presentationTimestamp) {
            // Remove all coded frames from track buffer that have a presentation timestamp greater than highest
            // presentation timestamp and less than or equal to frame end timestamp.
            do {
                // NOTE: Searching from the end of the trackBuffer will be vastly more efficient if the search range is
                // near the end of the buffered range. Use a linear-backwards search if the search range is within one
                // frame duration of the end:
                if (!trackBuffer.m_buffered)
                    break;

                unsigned bufferedLength = trackBuffer.m_buffered->ranges().length();
                if (!bufferedLength)
                    break;

                MediaTime highestBufferedTime = trackBuffer.m_buffered->ranges().maximumBufferedTime();

                PresentationOrderSampleMap::iterator_range range;
                if (highestBufferedTime - trackBuffer.highestPresentationTimestamp < trackBuffer.lastFrameDuration)
                    range = trackBuffer.samples.presentationOrder().findSamplesWithinPresentationRangeFromEnd(trackBuffer.highestPresentationTimestamp, frameEndTimestamp);
                else
                    range = trackBuffer.samples.presentationOrder().findSamplesWithinPresentationRange(trackBuffer.highestPresentationTimestamp, frameEndTimestamp);

                if (range.first != trackBuffer.samples.presentationOrder().end())
                    erasedSamples.addRange(range.first, range.second);
            } while(false);
        }

        // 1.16 Remove decoding dependencies of the coded frames removed in the previous step:
        DecodeOrderSampleMap::MapType dependentSamples;
        if (!erasedSamples.empty()) {
            // If detailed information about decoding dependencies is available:
            // FIXME: Add support for detailed dependency information

            // Otherwise: Remove all coded frames between the coded frames removed in the previous step
            // and the next random access point after those removed frames.
            auto firstDecodeIter = trackBuffer.samples.decodeOrder().findSampleWithDecodeKey(erasedSamples.decodeOrder().begin()->first);
            auto lastDecodeIter = trackBuffer.samples.decodeOrder().findSampleWithDecodeKey(erasedSamples.decodeOrder().rbegin()->first);
            auto nextSyncIter = trackBuffer.samples.decodeOrder().findSyncSampleAfterDecodeIterator(lastDecodeIter);
            dependentSamples.insert(firstDecodeIter, nextSyncIter);

            PlatformTimeRanges erasedRanges = removeSamplesFromTrackBuffer(dependentSamples, trackBuffer, this, "sourceBufferPrivateDidReceiveSample");

            // GStreamer backend doesn't support re-enqueue without preceding flushing seek, so just avoid adding same data to pipeline
#if !USE(GSTREAMER)
            // Only force the TrackBuffer to re-enqueue if the removed ranges overlap with enqueued and possibly
            // not yet displayed samples.
            MediaTime currentMediaTime = m_source->currentTime();
            if (trackBuffer.lastEnqueuedPresentationTime.isValid() && currentMediaTime < trackBuffer.lastEnqueuedPresentationTime) {
                PlatformTimeRanges possiblyEnqueuedRanges(currentMediaTime, trackBuffer.lastEnqueuedPresentationTime);
                possiblyEnqueuedRanges.intersectWith(erasedRanges);
                if (possiblyEnqueuedRanges.length())
                    trackBuffer.needsReenqueueing = true;
            }
<<<<<<< HEAD
#endif
            erasedRanges->invert();
            trackBuffer.m_buffered->intersectWith(*erasedRanges);
=======

            erasedRanges.invert();
            m_buffered->ranges().intersectWith(erasedRanges);
>>>>>>> 1ff09855
            setBufferedDirty(true);
        }

        // 1.17 If spliced audio frame is set:
        // Add spliced audio frame to the track buffer.
        // If spliced timed text frame is set:
        // Add spliced timed text frame to the track buffer.
        // FIXME: Add support for sample splicing.

#if USE(GSTREAMER)
        // METRO FIXME: Apply timestampOffset at buffering time. Can this be done in SourceBufferPrivate?
        if (m_timestampOffset)
            sample->offsetTimestampsBy(m_timestampOffset);
#endif

        // Otherwise:
        // Add the coded frame with the presentation timestamp, decode timestamp, and frame duration to the track buffer.
        trackBuffer.samples.addSample(sample);

        if (trackBuffer.lastEnqueuedDecodeEndTime.isInvalid() || decodeTimestamp >= trackBuffer.lastEnqueuedDecodeEndTime) {
            DecodeOrderSampleMap::KeyType decodeKey(decodeTimestamp, presentationTimestamp);
            trackBuffer.decodeQueue.insert(DecodeOrderSampleMap::MapType::value_type(decodeKey, sample));
        }

        // 1.18 Set last decode timestamp for track buffer to decode timestamp.
        trackBuffer.lastDecodeTimestamp = decodeTimestamp;

        // 1.19 Set last frame duration for track buffer to frame duration.
        trackBuffer.lastFrameDuration = frameDuration;

        // 1.20 If highest presentation timestamp for track buffer is unset or frame end timestamp is greater
        // than highest presentation timestamp, then set highest presentation timestamp for track buffer
        // to frame end timestamp.
        if (trackBuffer.highestPresentationTimestamp.isInvalid() || frameEndTimestamp > trackBuffer.highestPresentationTimestamp)
            trackBuffer.highestPresentationTimestamp = frameEndTimestamp;

        // 1.21 If highest presentation end timestamp is unset or frame end timestamp is greater than highest
        // presentation end timestamp, then set highest presentation end timestamp equal to frame end timestamp.
        if (m_highestPresentationEndTimestamp.isInvalid() || frameEndTimestamp > m_highestPresentationEndTimestamp)
            m_highestPresentationEndTimestamp = frameEndTimestamp;

<<<<<<< HEAD
        trackBuffer.m_buffered->add(presentationTimestamp.toDouble(), (presentationTimestamp + frameDuration + microsecond).toDouble());
=======
        // Eliminate small gaps between buffered ranges by coalescing
        // disjoint ranges separated by less than a "fudge factor".
        auto presentationEndTime = presentationTimestamp + frameDuration;
        auto nearestToPresentationStartTime = m_buffered->ranges().nearest(presentationTimestamp);
        if ((presentationTimestamp - nearestToPresentationStartTime).isBetween(MediaTime::zeroTime(), currentTimeFudgeFactor()))
            presentationTimestamp = nearestToPresentationStartTime;

        auto nearestToPresentationEndTime = m_buffered->ranges().nearest(presentationEndTime);
        if ((nearestToPresentationEndTime - presentationEndTime).isBetween(MediaTime::zeroTime(), currentTimeFudgeFactor()))
            presentationEndTime = nearestToPresentationEndTime;

        m_buffered->ranges().add(presentationTimestamp, presentationEndTime);
>>>>>>> 1ff09855
        m_bufferedSinceLastMonitor += frameDuration.toDouble();
        setBufferedDirty(true);

        break;
    } while (1);

    // Steps 2-4 will be handled by MediaSource::monitorSourceBuffers()

    // 5. If the media segment contains data beyond the current duration, then run the duration change algorithm with new
    // duration set to the maximum of the current duration and the highest end timestamp reported by HTMLMediaElement.buffered.
    if (highestPresentationEndTimestamp() > m_source->duration())
        m_source->setDurationInternal(highestPresentationEndTimestamp());

    invalidateBuffered();
}

bool SourceBuffer::hasAudio() const
{
    return m_audioTracks && m_audioTracks->length();
}

bool SourceBuffer::hasVideo() const
{
    return m_videoTracks && m_videoTracks->length();
}

bool SourceBuffer::sourceBufferPrivateHasAudio(const SourceBufferPrivate*) const
{
    return hasAudio();
}

bool SourceBuffer::sourceBufferPrivateHasVideo(const SourceBufferPrivate*) const
{
    return hasVideo();
}

void SourceBuffer::videoTrackSelectedChanged(VideoTrack* track)
{
    // 2.4.5 Changes to selected/enabled track state
    // If the selected video track changes, then run the following steps:
    // 1. If the SourceBuffer associated with the previously selected video track is not associated with
    // any other enabled tracks, run the following steps:
    if (track->selected()
        && (!m_videoTracks || !m_videoTracks->isAnyTrackEnabled())
        && (!m_audioTracks || !m_audioTracks->isAnyTrackEnabled())
        && (!m_textTracks || !m_textTracks->isAnyTrackEnabled())) {
        // 1.1 Remove the SourceBuffer from activeSourceBuffers.
        // 1.2 Queue a task to fire a simple event named removesourcebuffer at activeSourceBuffers
        setActive(false);
    } else if (!track->selected()) {
        // 2. If the SourceBuffer associated with the newly selected video track is not already in activeSourceBuffers,
        // run the following steps:
        // 2.1 Add the SourceBuffer to activeSourceBuffers.
        // 2.2 Queue a task to fire a simple event named addsourcebuffer at activeSourceBuffers
        setActive(true);
    }

    if (!isRemoved())
        m_source->mediaElement()->videoTrackSelectedChanged(track);
}

void SourceBuffer::audioTrackEnabledChanged(AudioTrack* track)
{
    // 2.4.5 Changes to selected/enabled track state
    // If an audio track becomes disabled and the SourceBuffer associated with this track is not
    // associated with any other enabled or selected track, then run the following steps:
    if (track->enabled()
        && (!m_videoTracks || !m_videoTracks->isAnyTrackEnabled())
        && (!m_audioTracks || !m_audioTracks->isAnyTrackEnabled())
        && (!m_textTracks || !m_textTracks->isAnyTrackEnabled())) {
        // 1. Remove the SourceBuffer associated with the audio track from activeSourceBuffers
        // 2. Queue a task to fire a simple event named removesourcebuffer at activeSourceBuffers
        setActive(false);
    } else if (!track->enabled()) {
        // If an audio track becomes enabled and the SourceBuffer associated with this track is
        // not already in activeSourceBuffers, then run the following steps:
        // 1. Add the SourceBuffer associated with the audio track to activeSourceBuffers
        // 2. Queue a task to fire a simple event named addsourcebuffer at activeSourceBuffers
        setActive(true);
    }

    if (!isRemoved())
        m_source->mediaElement()->audioTrackEnabledChanged(track);
}

void SourceBuffer::textTrackModeChanged(TextTrack* track)
{
    // 2.4.5 Changes to selected/enabled track state
    // If a text track mode becomes "disabled" and the SourceBuffer associated with this track is not
    // associated with any other enabled or selected track, then run the following steps:
    if (track->mode() == TextTrack::Mode::Disabled
        && (!m_videoTracks || !m_videoTracks->isAnyTrackEnabled())
        && (!m_audioTracks || !m_audioTracks->isAnyTrackEnabled())
        && (!m_textTracks || !m_textTracks->isAnyTrackEnabled())) {
        // 1. Remove the SourceBuffer associated with the audio track from activeSourceBuffers
        // 2. Queue a task to fire a simple event named removesourcebuffer at activeSourceBuffers
        setActive(false);
    } else {
        // If a text track mode becomes "showing" or "hidden" and the SourceBuffer associated with this
        // track is not already in activeSourceBuffers, then run the following steps:
        // 1. Add the SourceBuffer associated with the text track to activeSourceBuffers
        // 2. Queue a task to fire a simple event named addsourcebuffer at activeSourceBuffers
        setActive(true);
    }

    if (!isRemoved())
        m_source->mediaElement()->textTrackModeChanged(track);
}

void SourceBuffer::textTrackAddCue(TextTrack* track, WTF::PassRefPtr<TextTrackCue> cue)
{
    if (!isRemoved())
        m_source->mediaElement()->textTrackAddCue(track, cue);
}

void SourceBuffer::textTrackAddCues(TextTrack* track, TextTrackCueList const* cueList)
{
    if (!isRemoved())
        m_source->mediaElement()->textTrackAddCues(track, cueList);
}

void SourceBuffer::textTrackRemoveCue(TextTrack* track, WTF::PassRefPtr<TextTrackCue> cue)
{
    if (!isRemoved())
        m_source->mediaElement()->textTrackRemoveCue(track, cue);
}

void SourceBuffer::textTrackRemoveCues(TextTrack* track, TextTrackCueList const* cueList)
{
    if (!isRemoved())
        m_source->mediaElement()->textTrackRemoveCues(track, cueList);
}

void SourceBuffer::textTrackKindChanged(TextTrack* track)
{
    if (!isRemoved())
        m_source->mediaElement()->textTrackKindChanged(track);
}

void SourceBuffer::sourceBufferPrivateDidBecomeReadyForMoreSamples(SourceBufferPrivate*, AtomicString trackID)
{
    LOG(MediaSource, "SourceBuffer::sourceBufferPrivateDidBecomeReadyForMoreSamples(%p)", this);
    auto it = m_trackBufferMap.find(trackID);
    if (it == m_trackBufferMap.end())
        return;

    TrackBuffer& trackBuffer = it->value;
    if (!trackBuffer.needsReenqueueing && !m_source->isSeeking())
        provideMediaData(trackBuffer, trackID);
}

void SourceBuffer::provideMediaData(TrackBuffer& trackBuffer, AtomicString trackID)
{
#if !LOG_DISABLED
    unsigned enqueuedSamples = 0;
#endif

    while (!trackBuffer.decodeQueue.empty()) {
        if (!m_private->isReadyForMoreSamples(trackID)) {
            m_private->notifyClientWhenReadyForMoreSamples(trackID);
            break;
        }

        // FIXME(rdar://problem/20635969): Remove this re-entrancy protection when the aforementioned radar is resolved; protecting
        // against re-entrancy introduces a small inefficency when removing appended samples from the decode queue one at a time
        // rather than when all samples have been enqueued.
        auto sample = trackBuffer.decodeQueue.begin()->second;
        trackBuffer.decodeQueue.erase(trackBuffer.decodeQueue.begin());

        // Do not enqueue samples spanning a significant unbuffered gap.
        // NOTE: one second is somewhat arbitrary. MediaSource::monitorSourceBuffers() is run
        // on the playbackTimer, which is effectively every 350ms. Allowing > 350ms gap between
        // enqueued samples allows for situations where we overrun the end of a buffered range
        // but don't notice for 350s of playback time, and the client can enqueue data for the
        // new current time without triggering this early return.
        // FIXME(135867): Make this gap detection logic less arbitrary.
        MediaTime oneSecond(1, 1);
        if (trackBuffer.lastEnqueuedDecodeEndTime.isValid() && sample->decodeTime() - trackBuffer.lastEnqueuedDecodeEndTime > oneSecond)
            break;

        trackBuffer.lastEnqueuedPresentationTime = sample->presentationTime();
        trackBuffer.lastEnqueuedDecodeEndTime = sample->decodeTime() + sample->duration();
        m_private->enqueueSample(WTFMove(sample), trackID);
#if !LOG_DISABLED
        ++enqueuedSamples;
#endif
    }

    LOG(MediaSource, "SourceBuffer::provideMediaData(%p) - Enqueued %u samples", this, enqueuedSamples);
}

void SourceBuffer::reenqueueMediaForTime(TrackBuffer& trackBuffer, AtomicString trackID, const MediaTime& time)
{
    // Find the sample which contains the current presentation time.
    auto currentSamplePTSIterator = trackBuffer.samples.presentationOrder().findSampleContainingPresentationTime(time);

#if USE(GSTREAMER)
    // METRO FIXME: Skip small gaps. If there's no sample with the target PTS but there's PTS+lastFrameDuration, use the latter.
    if (currentSamplePTSIterator == trackBuffer.samples.presentationOrder().end() && trackBuffer.lastFrameDuration.isValid())
        currentSamplePTSIterator = trackBuffer.samples.presentationOrder().findSampleContainingPresentationTime(time + trackBuffer.lastFrameDuration);
#endif

    if (currentSamplePTSIterator == trackBuffer.samples.presentationOrder().end()) {
        trackBuffer.decodeQueue.clear();
        m_private->flushAndEnqueueNonDisplayingSamples(Vector<RefPtr<MediaSample>>(), trackID);
        return;
    }

    // Seach backward for the previous sync sample.
    DecodeOrderSampleMap::KeyType decodeKey(currentSamplePTSIterator->second->decodeTime(), currentSamplePTSIterator->second->presentationTime());
    auto currentSampleDTSIterator = trackBuffer.samples.decodeOrder().findSampleWithDecodeKey(decodeKey);
    ASSERT(currentSampleDTSIterator != trackBuffer.samples.decodeOrder().end());

    auto reverseCurrentSampleIter = --DecodeOrderSampleMap::reverse_iterator(currentSampleDTSIterator);
    auto reverseLastSyncSampleIter = trackBuffer.samples.decodeOrder().findSyncSamplePriorToDecodeIterator(reverseCurrentSampleIter);
    if (reverseLastSyncSampleIter == trackBuffer.samples.decodeOrder().rend()) {
        trackBuffer.decodeQueue.clear();
        m_private->flushAndEnqueueNonDisplayingSamples(Vector<RefPtr<MediaSample>>(), trackID);
        return;
    }

    Vector<RefPtr<MediaSample>> nonDisplayingSamples;
    for (auto iter = reverseLastSyncSampleIter; iter != reverseCurrentSampleIter; --iter)
        nonDisplayingSamples.append(iter->second);

    m_private->flushAndEnqueueNonDisplayingSamples(nonDisplayingSamples, trackID);

    if (!nonDisplayingSamples.isEmpty()) {
        trackBuffer.lastEnqueuedPresentationTime = nonDisplayingSamples.last()->presentationTime();
        trackBuffer.lastEnqueuedDecodeEndTime = nonDisplayingSamples.last()->decodeTime();
    } else {
        trackBuffer.lastEnqueuedPresentationTime = MediaTime::invalidTime();
        trackBuffer.lastEnqueuedDecodeEndTime = MediaTime::invalidTime();
    }

    // Fill the decode queue with the remaining samples.
    trackBuffer.decodeQueue.clear();
    for (auto iter = currentSampleDTSIterator; iter != trackBuffer.samples.decodeOrder().end(); ++iter)
        trackBuffer.decodeQueue.insert(*iter);
    provideMediaData(trackBuffer, trackID);

    trackBuffer.needsReenqueueing = false;
}


void SourceBuffer::didDropSample()
{
    /* FIXME if (!isRemoved())
        m_source->mediaElement()->incrementDroppedFrameCount(); */
}

void SourceBuffer::monitorBufferingRate()
{
    if (!m_bufferedSinceLastMonitor)
        return;

    double now = monotonicallyIncreasingTime();
    double interval = now - m_timeOfBufferingMonitor;
    double rateSinceLastMonitor = m_bufferedSinceLastMonitor / interval;

    m_timeOfBufferingMonitor = now;
    m_bufferedSinceLastMonitor = 0;

    m_averageBufferRate = m_averageBufferRate * (1 - ExponentialMovingAverageCoefficient) + rateSinceLastMonitor * ExponentialMovingAverageCoefficient;

    LOG(MediaSource, "SourceBuffer::monitorBufferingRate(%p) - m_avegareBufferRate: %lf", this, m_averageBufferRate);
}

std::unique_ptr<PlatformTimeRanges> SourceBuffer::bufferedAccountingForEndOfStream() const
{
    // FIXME: Revisit this method once the spec bug <https://www.w3.org/Bugs/Public/show_bug.cgi?id=26436> is resolved.
    auto virtualRanges = std::make_unique<PlatformTimeRanges>(m_buffered->ranges());
    if (m_source->isEnded()) {
        MediaTime start = virtualRanges->maximumBufferedTime();
        MediaTime end = m_source->duration();
        if (start <= end)
            virtualRanges->add(start, end);
    }
    return virtualRanges;
}

bool SourceBuffer::hasCurrentTime() const
{
    if (isRemoved() || !buffered()->length())
        return false;

    MediaTime currentTime = m_source->currentTime();
    MediaTime duration = m_source->duration();
    if (currentTime >= duration)
        return true;

    std::unique_ptr<PlatformTimeRanges> ranges = bufferedAccountingForEndOfStream();
    return abs(ranges->nearest(currentTime) - currentTime) <= currentTimeFudgeFactor();
}

bool SourceBuffer::hasFutureTime() const
{
    if (isRemoved())
        return false;

    std::unique_ptr<PlatformTimeRanges> ranges = bufferedAccountingForEndOfStream();
    if (!ranges->length())
        return false;

    MediaTime currentTime = m_source->currentTime();
    MediaTime duration = m_source->duration();
    if (currentTime >= duration)
        return true;

    MediaTime nearest = ranges->nearest(currentTime);
    if (abs(nearest - currentTime) > currentTimeFudgeFactor())
        return false;

    size_t found = ranges->find(nearest);
    if (found == notFound)
        return false;

    MediaTime localEnd = ranges->end(found);
    if (localEnd == duration)
        return true;

    return localEnd - currentTime > currentTimeFudgeFactor();
}

bool SourceBuffer::canPlayThrough()
{
    if (isRemoved())
        return false;

    monitorBufferingRate();

    // Assuming no fluctuations in the buffering rate, loading 1 second per second or greater
    // means indefinite playback. This could be improved by taking jitter into account.
    if (m_averageBufferRate > 1)
        return true;

    // Add up all the time yet to be buffered.
    MediaTime currentTime = m_source->currentTime();
    MediaTime duration = m_source->duration();

    std::unique_ptr<PlatformTimeRanges> unbufferedRanges = bufferedAccountingForEndOfStream();
    unbufferedRanges->invert();
    unbufferedRanges->intersectWith(PlatformTimeRanges(currentTime, std::max(currentTime, duration)));
    MediaTime unbufferedTime = unbufferedRanges->totalDuration();
    if (!unbufferedTime.isValid())
        return true;

    MediaTime timeRemaining = duration - currentTime;
    return unbufferedTime.toDouble() / m_averageBufferRate < timeRemaining.toDouble();
}

size_t SourceBuffer::extraMemoryCost() const
{
    size_t extraMemoryCost = m_pendingAppendData.capacity();
    for (auto& trackBuffer : m_trackBufferMap.values())
        extraMemoryCost += trackBuffer.samples.sizeInBytes();

    return extraMemoryCost;
}

void SourceBuffer::reportExtraMemoryAllocated()
{
    size_t extraMemoryCost = this->extraMemoryCost();
    if (extraMemoryCost <= m_reportedExtraMemoryCost)
        return;

    size_t extraMemoryCostDelta = extraMemoryCost - m_reportedExtraMemoryCost;
    m_reportedExtraMemoryCost = extraMemoryCost;

    JSC::JSLockHolder lock(scriptExecutionContext()->vm());
    // FIXME: Adopt reportExtraMemoryVisited, and switch to reportExtraMemoryAllocated.
    // https://bugs.webkit.org/show_bug.cgi?id=142595
    scriptExecutionContext()->vm().heap.deprecatedReportExtraMemory(extraMemoryCostDelta);
}

Vector<String> SourceBuffer::bufferedSamplesForTrackID(const AtomicString& trackID)
{
    auto it = m_trackBufferMap.find(trackID);
    if (it == m_trackBufferMap.end())
        return Vector<String>();

    // TrackBuffer& trackBuffer = it->value;
    Vector<String> sampleDescriptions;
    // for (auto& pair : trackBuffer.samples.decodeOrder())
    //     sampleDescriptions.append(toString(*pair.second));

    return sampleDescriptions;
}

Document& SourceBuffer::document() const
{
    ASSERT(scriptExecutionContext());
    return downcast<Document>(*scriptExecutionContext());
}

} // namespace WebCore

#endif<|MERGE_RESOLUTION|>--- conflicted
+++ resolved
@@ -799,13 +799,8 @@
         }
 #endif
 
-<<<<<<< HEAD
-        erasedRanges->invert();
-        trackBuffer.m_buffered->intersectWith(*erasedRanges);
-=======
         erasedRanges.invert();
-        m_buffered->ranges().intersectWith(erasedRanges);
->>>>>>> 1ff09855
+        trackBuffer.m_buffered->ranges().intersectWith(erasedRanges);
         setBufferedDirty(true);
 
         // 3.4 If this object is in activeSourceBuffers, the current playback position is greater than or equal to start
@@ -1582,15 +1577,10 @@
                 if (possiblyEnqueuedRanges.length())
                     trackBuffer.needsReenqueueing = true;
             }
-<<<<<<< HEAD
 #endif
-            erasedRanges->invert();
-            trackBuffer.m_buffered->intersectWith(*erasedRanges);
-=======
 
             erasedRanges.invert();
-            m_buffered->ranges().intersectWith(erasedRanges);
->>>>>>> 1ff09855
+            trackBuffer.m_buffered->ranges().intersectWith(erasedRanges);
             setBufferedDirty(true);
         }
 
@@ -1632,9 +1622,6 @@
         if (m_highestPresentationEndTimestamp.isInvalid() || frameEndTimestamp > m_highestPresentationEndTimestamp)
             m_highestPresentationEndTimestamp = frameEndTimestamp;
 
-<<<<<<< HEAD
-        trackBuffer.m_buffered->add(presentationTimestamp.toDouble(), (presentationTimestamp + frameDuration + microsecond).toDouble());
-=======
         // Eliminate small gaps between buffered ranges by coalescing
         // disjoint ranges separated by less than a "fudge factor".
         auto presentationEndTime = presentationTimestamp + frameDuration;
@@ -1646,8 +1633,7 @@
         if ((nearestToPresentationEndTime - presentationEndTime).isBetween(MediaTime::zeroTime(), currentTimeFudgeFactor()))
             presentationEndTime = nearestToPresentationEndTime;
 
-        m_buffered->ranges().add(presentationTimestamp, presentationEndTime);
->>>>>>> 1ff09855
+        trackBuffer.m_buffered->ranges().add(presentationTimestamp, presentationEndTime);
         m_bufferedSinceLastMonitor += frameDuration.toDouble();
         setBufferedDirty(true);
 
