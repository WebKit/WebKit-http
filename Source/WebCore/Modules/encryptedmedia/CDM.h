/*
 * Copyright (C) 2016 Apple Inc. All rights reserved.
 *
 * Redistribution and use in source and binary forms, with or without
 * modification, are permitted provided that the following conditions
 * are met:
 * 1. Redistributions of source code must retain the above copyright
 *    notice, this list of conditions and the following disclaimer.
 * 2. Redistributions in binary form must reproduce the above copyright
 *    notice, this list of conditions and the following disclaimer in the
 *    documentation and/or other materials provided with the distribution.
 *
 * THIS SOFTWARE IS PROVIDED BY APPLE INC. AND ITS CONTRIBUTORS ``AS IS''
 * AND ANY EXPRESS OR IMPLIED WARRANTIES, INCLUDING, BUT NOT LIMITED TO,
 * THE IMPLIED WARRANTIES OF MERCHANTABILITY AND FITNESS FOR A PARTICULAR
 * PURPOSE ARE DISCLAIMED. IN NO EVENT SHALL APPLE INC. OR ITS CONTRIBUTORS
 * BE LIABLE FOR ANY DIRECT, INDIRECT, INCIDENTAL, SPECIAL, EXEMPLARY, OR
 * CONSEQUENTIAL DAMAGES (INCLUDING, BUT NOT LIMITED TO, PROCUREMENT OF
 * SUBSTITUTE GOODS OR SERVICES; LOSS OF USE, DATA, OR PROFITS; OR BUSINESS
 * INTERRUPTION) HOWEVER CAUSED AND ON ANY THEORY OF LIABILITY, WHETHER IN
 * CONTRACT, STRICT LIABILITY, OR TORT (INCLUDING NEGLIGENCE OR OTHERWISE)
 * ARISING IN ANY WAY OUT OF THE USE OF THIS SOFTWARE, EVEN IF ADVISED OF
 * THE POSSIBILITY OF SUCH DAMAGE.
 */

#pragma once

#if ENABLE(ENCRYPTED_MEDIA)

#include "ContextDestructionObserver.h"
#include "MediaKeySessionType.h"
#include "MediaKeySystemConfiguration.h"
#include "MediaKeySystemMediaCapability.h"
#include "MediaKeysRestrictions.h"
#include "SharedBuffer.h"
#include <wtf/Function.h>
#include <wtf/HashSet.h>
#include <wtf/Ref.h>
#include <wtf/RefCounted.h>
#include <wtf/WeakPtr.h>
#include <wtf/text/WTFString.h>

namespace WebCore {

class CDMFactory;
class CDMInstance;
class CDMPrivate;
class Document;
class ScriptExecutionContext;
class SharedBuffer;

<<<<<<< HEAD
class CDMFactory {
public:
    virtual ~CDMFactory() { };
    virtual std::unique_ptr<CDMPrivate> createCDM(CDM&, const String&) = 0;
    virtual bool supportsKeySystem(const String&) = 0;
};

=======
>>>>>>> 9102018d
class CDM : public RefCounted<CDM>, private ContextDestructionObserver {
public:
    static bool supportsKeySystem(const String&);
    static bool isPersistentType(MediaKeySessionType);

    static Ref<CDM> create(Document&, const String& keySystem);
    ~CDM();

    using SupportedConfigurationCallback = WTF::Function<void(std::optional<MediaKeySystemConfiguration>)>;
    void getSupportedConfiguration(MediaKeySystemConfiguration&& candidateConfiguration, SupportedConfigurationCallback&&);

    const String& keySystem() const { return m_keySystem; }

    void loadAndInitialize();
    RefPtr<CDMInstance> createInstance();
    bool supportsServerCertificates() const;
    bool supportsSessions() const;
    bool supportsInitDataType(const AtomicString&) const;

    RefPtr<SharedBuffer> sanitizeInitData(const AtomicString& initDataType, const SharedBuffer&);
    bool supportsInitData(const AtomicString& initDataType, const SharedBuffer&);

    RefPtr<SharedBuffer> sanitizeResponse(const SharedBuffer&);

    std::optional<String> sanitizeSessionId(const String& sessionId);

private:
    CDM(Document&, const String& keySystem);

    enum class ConfigurationStatus {
        Supported,
        NotSupported,
        ConsentDenied,
    };

    enum class ConsentStatus {
        ConsentDenied,
        InformUser,
        Allowed,
    };

    enum class AudioVideoType {
        Audio,
        Video,
    };

    void doSupportedConfigurationStep(MediaKeySystemConfiguration&& candidateConfiguration, MediaKeysRestrictions&&, SupportedConfigurationCallback&&);
    std::optional<MediaKeySystemConfiguration>  getSupportedConfiguration(const MediaKeySystemConfiguration& candidateConfiguration, MediaKeysRestrictions&);
    std::optional<Vector<MediaKeySystemMediaCapability>> getSupportedCapabilitiesForAudioVideoType(AudioVideoType, const Vector<MediaKeySystemMediaCapability>& requestedCapabilities, const MediaKeySystemConfiguration& partialConfiguration, MediaKeysRestrictions&);

    WeakPtr<CDM> createWeakPtr() { return m_weakPtrFactory.createWeakPtr(); }

    using ConsentStatusCallback = WTF::Function<void(ConsentStatus, MediaKeySystemConfiguration&&, MediaKeysRestrictions&&)>;
    void getConsentStatus(MediaKeySystemConfiguration&& accumulatedConfiguration, MediaKeysRestrictions&&, ConsentStatusCallback&&);
    String m_keySystem;
    std::unique_ptr<CDMPrivate> m_private;
    WeakPtrFactory<CDM> m_weakPtrFactory;
};

}

#endif<|MERGE_RESOLUTION|>--- conflicted
+++ resolved
@@ -49,16 +49,6 @@
 class ScriptExecutionContext;
 class SharedBuffer;
 
-<<<<<<< HEAD
-class CDMFactory {
-public:
-    virtual ~CDMFactory() { };
-    virtual std::unique_ptr<CDMPrivate> createCDM(CDM&, const String&) = 0;
-    virtual bool supportsKeySystem(const String&) = 0;
-};
-
-=======
->>>>>>> 9102018d
 class CDM : public RefCounted<CDM>, private ContextDestructionObserver {
 public:
     static bool supportsKeySystem(const String&);
