--- conflicted
+++ resolved
@@ -644,18 +644,11 @@
     m_eventQueue.enqueueEvent(Event::create(eventNames().keystatuseschangeEvent, false, false));
 
     // 6. Queue a task to run the Attempt to Resume Playback If Necessary algorithm on each of the media element(s) whose mediaKeys attribute is the MediaKeys object that created the session.
-<<<<<<< HEAD
-    m_taskQueue.enqueueTask([this] () mutable {
-        if (m_keys)
-            m_keys->attemptToResumePlaybackOnClients();
-    });
-=======
     m_taskQueue.enqueueTask(
         [this] () mutable {
             if (m_keys)
                 m_keys->attemptToResumePlaybackOnClients();
         });
->>>>>>> 27c8570e
 }
 
 void MediaKeySession::updateExpiration(double expiration)
