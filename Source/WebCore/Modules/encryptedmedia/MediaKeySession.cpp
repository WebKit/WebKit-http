--- conflicted
+++ resolved
@@ -204,11 +204,7 @@
         }
 
         LOG(EME, "EME - request license from CDM implementation");
-<<<<<<< HEAD
-        m_instance->requestLicense(m_sessionType, initDataType, WTFMove(initData), [this, weakThis = makeWeakPtr(*this), promise = WTFMove(promise)] (Ref<SharedBuffer>&& message, const String& sessionId, bool needsIndividualization, CDMInstance::SuccessValue succeeded) mutable {
-=======
-        m_instance->requestLicense(m_sessionType, initDataType, WTFMove(initData), WTFMove(customData), [this, weakThis = m_weakPtrFactory.createWeakPtr(*this), promise = WTFMove(promise)] (Ref<SharedBuffer>&& message, const String& sessionId, bool needsIndividualization, CDMInstance::SuccessValue succeeded) mutable {
->>>>>>> b8c993ea
+        m_instance->requestLicense(m_sessionType, initDataType, WTFMove(initData), WTFMove(customData), [this, weakThis = makeWeakPtr(*this), promise = WTFMove(promise)] (Ref<SharedBuffer>&& message, const String& sessionId, bool needsIndividualization, CDMInstance::SuccessValue succeeded) mutable {
             if (!weakThis)
                 return;
 
