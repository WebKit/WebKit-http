/*
 * Copyright (C) 2016 Apple Inc. All rights reserved.
 *
 * Redistribution and use in source and binary forms, with or without
 * modification, are permitted provided that the following conditions
 * are met:
 * 1. Redistributions of source code must retain the above copyright
 *    notice, this list of conditions and the following disclaimer.
 * 2. Redistributions in binary form must reproduce the above copyright
 *    notice, this list of conditions and the following disclaimer in the
 *    documentation and/or other materials provided with the distribution.
 *
 * THIS SOFTWARE IS PROVIDED BY APPLE INC. AND ITS CONTRIBUTORS ``AS IS''
 * AND ANY EXPRESS OR IMPLIED WARRANTIES, INCLUDING, BUT NOT LIMITED TO,
 * THE IMPLIED WARRANTIES OF MERCHANTABILITY AND FITNESS FOR A PARTICULAR
 * PURPOSE ARE DISCLAIMED. IN NO EVENT SHALL APPLE INC. OR ITS CONTRIBUTORS
 * BE LIABLE FOR ANY DIRECT, INDIRECT, INCIDENTAL, SPECIAL, EXEMPLARY, OR
 * CONSEQUENTIAL DAMAGES (INCLUDING, BUT NOT LIMITED TO, PROCUREMENT OF
 * SUBSTITUTE GOODS OR SERVICES; LOSS OF USE, DATA, OR PROFITS; OR BUSINESS
 * INTERRUPTION) HOWEVER CAUSED AND ON ANY THEORY OF LIABILITY, WHETHER IN
 * CONTRACT, STRICT LIABILITY, OR TORT (INCLUDING NEGLIGENCE OR OTHERWISE)
 * ARISING IN ANY WAY OUT OF THE USE OF THIS SOFTWARE, EVEN IF ADVISED OF
 * THE POSSIBILITY OF SUCH DAMAGE.
 */

#include "config.h"
#include "CDM.h"

#if ENABLE(ENCRYPTED_MEDIA)

<<<<<<< HEAD
#include "CDMClearKey.h"
=======
#include "CDMFactory.h"
>>>>>>> 9102018d
#include "CDMPrivate.h"
#include "Document.h"
#include "InitDataRegistry.h"
#include "MediaKeysRequirement.h"
#include "MediaPlayer.h"
#include "NotImplemented.h"
#include "ParsedContentType.h"
#include "ScriptExecutionContext.h"
#include "SecurityOrigin.h"
#include <wtf/NeverDestroyed.h>

namespace WebCore {

<<<<<<< HEAD
static Vector<CDMFactory*>& cdmFactories()
{
    static NeverDestroyed<Vector<CDMFactory*>> factories;
    if (factories.get().isEmpty())
        factories.get().append(new CDMFactoryClearKey);

    return factories;
}

static std::unique_ptr<CDMPrivate> createCDMPrivateForKeySystem(const String& keySystem, CDM& cdm)
{
    for (auto* factory : cdmFactories()) {
        if (factory->supportsKeySystem(keySystem))
            return factory->createCDM(cdm, keySystem);
    }
    ASSERT_NOT_REACHED();
    return nullptr;
}

void CDM::registerCDMFactory(CDMFactory& factory)
{
    ASSERT(!cdmFactories().contains(&factory));
    cdmFactories().append(&factory);
}

void CDM::unregisterCDMFactory(CDMFactory& factory)
{
    ASSERT(cdmFactories().contains(&factory));
    cdmFactories().removeAll(&factory);
}

=======
>>>>>>> 9102018d
bool CDM::supportsKeySystem(const String& keySystem)
{
    for (auto* factory : CDMFactory::registeredFactories()) {
        if (factory->supportsKeySystem(keySystem))
            return true;
    }
    return false;
}

Ref<CDM> CDM::create(Document& document, const String& keySystem)
{
    return adoptRef(*new CDM(document, keySystem));
}

CDM::CDM(Document& document, const String& keySystem)
    : ContextDestructionObserver(&document)
    , m_keySystem(keySystem)
    , m_weakPtrFactory(this)
{
    ASSERT(supportsKeySystem(keySystem));
<<<<<<< HEAD
    for (auto* factory : cdmFactories()) {
        if (!factory->supportsKeySystem(keySystem))
            continue;
        m_private = factory->createCDM(*this, keySystem);
=======
    for (auto* factory : CDMFactory::registeredFactories()) {
        if (factory->supportsKeySystem(keySystem)) {
            m_private = factory->createCDM();
            break;
        }
>>>>>>> 9102018d
    }
}

CDM::~CDM() = default;

void CDM::getSupportedConfiguration(MediaKeySystemConfiguration&& candidateConfiguration, SupportedConfigurationCallback&& callback)
{
    // https://w3c.github.io/encrypted-media/#get-supported-configuration
    // W3C Editor's Draft 09 November 2016

    // 3.1.1.1 Get Supported Configuration
    // Given a Key Systems implementation implementation, MediaKeySystemConfiguration candidate configuration, and origin,
    // this algorithm returns a supported configuration or NotSupported as appropriate.

    // 1. Let supported configuration be ConsentDenied.
    // 2. Initialize restrictions to indicate that no configurations have had user consent denied.
    MediaKeysRestrictions restrictions { };
    doSupportedConfigurationStep(WTFMove(candidateConfiguration), WTFMove(restrictions), WTFMove(callback));
}

void CDM::doSupportedConfigurationStep(MediaKeySystemConfiguration&& candidateConfiguration, MediaKeysRestrictions&& restrictions, SupportedConfigurationCallback&& callback)
{
    // https://w3c.github.io/encrypted-media/#get-supported-configuration
    // W3C Editor's Draft 09 November 2016, ctd.

    // 3.1.1.1 Get Supported Configuration
    // 3. Repeat the following step while supported configuration is ConsentDenied:
    // 3.1. Let supported configuration and, if provided, restrictions be the result of executing the
    // Get Supported Configuration and Consent algorithm with implementation, candidate configuration,
    // restrictions and origin.
    auto optionalConfiguration = getSupportedConfiguration(candidateConfiguration, restrictions);
    if (!optionalConfiguration) {
        callback(std::nullopt);
        return;
    }

    auto consentCallback = [weakThis = createWeakPtr(), callback = WTFMove(callback)] (ConsentStatus status, MediaKeySystemConfiguration&& configuration, MediaKeysRestrictions&& restrictions) mutable {
        if (!weakThis) {
            callback(std::nullopt);
            return;
        }
        // 3.1.1.2 Get Supported Configuration and Consent, ctd.
        // 22. Let consent status and updated restrictions be the result of running the Get Consent Status algorithm on accumulated configuration,
        //     restrictions and origin and follow the steps for the value of consent status from the following list:
        switch (status) {
        case ConsentStatus::ConsentDenied:
            // ↳ ConsentDenied:
            //    Return ConsentDenied and updated restrictions.
            weakThis->doSupportedConfigurationStep(WTFMove(configuration), WTFMove(restrictions), WTFMove(callback));
            return;

        case ConsentStatus::InformUser:
            // ↳ InformUser
            //    Inform the user that accumulated configuration is in use in the origin including, specifically, the information that
            //    Distinctive Identifier(s) and/or Distinctive Permanent Identifier(s) as appropriate will be used if the
            //    distinctiveIdentifier member of accumulated configuration is "required". Continue to the next step.
            // NOTE: Implement.
            break;

        case ConsentStatus::Allowed:
            // ↳ Allowed:
            // Continue to the next step.
            break;
        }
        // 23. Return accumulated configuration.
        callback(WTFMove(configuration));
    };
    getConsentStatus(WTFMove(optionalConfiguration.value()), WTFMove(restrictions), WTFMove(consentCallback));
}

bool CDM::isPersistentType(MediaKeySessionType sessionType)
{
    // https://w3c.github.io/encrypted-media/#is-persistent-session-type
    // W3C Editor's Draft 09 November 2016

    // 5.1.1. Is persistent session type?
    // 1. Let the session type be the specified MediaKeySessionType value.
    // 2. Follow the steps for the value of session type from the following list:
    switch (sessionType) {
    case MediaKeySessionType::Temporary:
        // ↳ "temporary"
        return false;
    case MediaKeySessionType::PersistentLicense:
    case MediaKeySessionType::PersistentUsageRecord:
        // ↳ "persistent-license"
        return true;
    }

    ASSERT_NOT_REACHED();
    return false;
}

std::optional<MediaKeySystemConfiguration> CDM::getSupportedConfiguration(const MediaKeySystemConfiguration& candidateConfiguration, MediaKeysRestrictions& restrictions)
{
    // https://w3c.github.io/encrypted-media/#get-supported-configuration-and-consent
    // W3C Editor's Draft 09 November 2016

    ASSERT(m_private);
    if (!m_private)
        return std::nullopt;

    // 3.1.1.2 Get Supported Configuration and Consent
    // Given a Key Systems implementation implementation, MediaKeySystemConfiguration candidate configuration,
    // restrictions and origin, this algorithm returns a supported configuration, NotSupported, or ConsentDenied
    // as appropriate and, in the ConsentDenied case, restrictions.

    // 1. Let accumulated configuration be a new MediaKeySystemConfiguration dictionary.
    MediaKeySystemConfiguration accumulatedConfiguration { };

    // 2. Set the label member of accumulated configuration to equal the label member of candidate configuration.
    accumulatedConfiguration.label = candidateConfiguration.label;

    // 3. If the initDataTypes member of candidate configuration is non-empty, run the following steps:
    if (!candidateConfiguration.initDataTypes.isEmpty()) {
        // 3.1. Let supported types be an empty sequence of DOMStrings.
        Vector<String> supportedTypes;

        // 3.2. For each value in candidate configuration's initDataTypes member:
        for (auto initDataType : candidateConfiguration.initDataTypes) {
            // 3.2.1. Let initDataType be the value.
            // 3.2.2. If the implementation supports generating requests based on initDataType, add initDataType
            //        to supported types. String comparison is case-sensitive. The empty string is never supported.
            if (initDataType.isEmpty())
                continue;

            if (m_private && m_private->supportsInitDataType(initDataType))
                supportedTypes.append(initDataType);
        }

        // 3.3. If supported types is empty, return NotSupported.
        if (supportedTypes.isEmpty())
            return std::nullopt;

        // 3.4. Set the initDataTypes member of accumulated configuration to supported types.
        accumulatedConfiguration.initDataTypes = WTFMove(supportedTypes);
    }

    // 4. Let distinctive identifier requirement be the value of candidate configuration's distinctiveIdentifier member.
    MediaKeysRequirement distinctiveIdentifierRequirement = candidateConfiguration.distinctiveIdentifier;

    // 5. If distinctive identifier requirement is "optional" and Distinctive Identifiers are not allowed according to
    //    restrictions, set distinctive identifier requirement to "not-allowed".
    if (distinctiveIdentifierRequirement == MediaKeysRequirement::Optional && restrictions.distinctiveIdentifierDenied)
        distinctiveIdentifierRequirement = MediaKeysRequirement::NotAllowed;

    // 6. Follow the steps for distinctive identifier requirement from the following list:
    switch (distinctiveIdentifierRequirement) {
    case MediaKeysRequirement::Required:
        // ↳ "required"
        // If the implementation does not support use of Distinctive Identifier(s) in combination
        // with accumulated configuration and restrictions, return NotSupported.
        if (m_private->distinctiveIdentifiersRequirement(accumulatedConfiguration, restrictions) == MediaKeysRequirement::NotAllowed)
            return std::nullopt;
        break;

    case MediaKeysRequirement::Optional:
        // ↳ "optional"
        // Continue with the following steps.
        break;

    case MediaKeysRequirement::NotAllowed:
        // ↳ "not-allowed"
        // If the implementation requires use Distinctive Identifier(s) or Distinctive Permanent Identifier(s)
        // in combination with accumulated configuration and restrictions, return NotSupported.
        if (m_private->distinctiveIdentifiersRequirement(accumulatedConfiguration, restrictions) == MediaKeysRequirement::Required)
            return std::nullopt;
        break;
    }

    // 7. Set the distinctiveIdentifier member of accumulated configuration to equal distinctive identifier requirement.
    accumulatedConfiguration.distinctiveIdentifier = distinctiveIdentifierRequirement;

    // 8. Let persistent state requirement be equal to the value of candidate configuration's persistentState member.
    MediaKeysRequirement persistentStateRequirement = candidateConfiguration.persistentState;

    // 9. If persistent state requirement is "optional" and persisting state is not allowed according to restrictions,
    //    set persistent state requirement to "not-allowed".
    if (persistentStateRequirement == MediaKeysRequirement::Optional && restrictions.persistentStateDenied)
        persistentStateRequirement =  MediaKeysRequirement::NotAllowed;

    // 10. Follow the steps for persistent state requirement from the following list:
    switch (persistentStateRequirement) {
    case MediaKeysRequirement::Required:
        // ↳ "required"
        // If the implementation does not support persisting state in combination with accumulated configuration
        // and restrictions, return NotSupported.
        if (m_private->persistentStateRequirement(accumulatedConfiguration, restrictions) == MediaKeysRequirement::NotAllowed)
            return std::nullopt;
        break;

    case MediaKeysRequirement::Optional:
        // ↳ "optional"
        // Continue with the following steps.
        break;

    case MediaKeysRequirement::NotAllowed:
        // ↳ "not-allowed"
        // If the implementation requires persisting state in combination with accumulated configuration
        // and restrictions, return NotSupported
        if (m_private->persistentStateRequirement(accumulatedConfiguration, restrictions) == MediaKeysRequirement::Required)
            return std::nullopt;
        break;
    }

    // 11. Set the persistentState member of accumulated configuration to equal the value of persistent state requirement.
    accumulatedConfiguration.persistentState = persistentStateRequirement;

    // 12. Follow the steps for the first matching condition from the following list:
    Vector<MediaKeySessionType> sessionTypes;

    if (!candidateConfiguration.sessionTypes.isEmpty()) {
        // ↳ If the sessionTypes member is present [WebIDL] in candidate configuration
        // Let session types be candidate configuration's sessionTypes member.
        sessionTypes = candidateConfiguration.sessionTypes;
    } else {
        // ↳ Otherwise
        // Let session types be [ "temporary" ].
        sessionTypes = { MediaKeySessionType::Temporary };
    }

    // 13. For each value in session types:
    for (auto& sessionType : sessionTypes) {
        // 13.1. Let session type be the value.
        // 13.2. If accumulated configuration's persistentState value is "not-allowed" and the
        //       Is persistent session type? algorithm returns true for session type return NotSupported.
        if (accumulatedConfiguration.persistentState == MediaKeysRequirement::NotAllowed && isPersistentType(sessionType))
            return std::nullopt;

        // 13.3. If the implementation does not support session type in combination with accumulated configuration
        //       and restrictions for other reasons, return NotSupported.
        if (!m_private->supportsSessionTypeWithConfiguration(sessionType, accumulatedConfiguration))
            return std::nullopt;

        // 13.4 If accumulated configuration's persistentState value is "optional" and the result of running the Is
        //      persistent session type? algorithm on session type is true, change accumulated configuration's persistentState
        //      value to "required".
        if (accumulatedConfiguration.persistentState == MediaKeysRequirement::Optional && isPersistentType(sessionType))
            accumulatedConfiguration.persistentState = MediaKeysRequirement::Required;
    }

    // 14. Set the sessionTypes member of accumulated configuration to session types.
    accumulatedConfiguration.sessionTypes = sessionTypes;

    // 15. If the videoCapabilities and audioCapabilities members in candidate configuration are both empty, return NotSupported.
    if (candidateConfiguration.videoCapabilities.isEmpty() && candidateConfiguration.audioCapabilities.isEmpty())
        return std::nullopt;

    // 16. ↳ If the videoCapabilities member in candidate configuration is non-empty:
    if (!candidateConfiguration.videoCapabilities.isEmpty()) {
        // 16.1. Let video capabilities be the result of executing the Get Supported Capabilities for Audio/Video Type algorithm on
        //       Video, candidate configuration's videoCapabilities member, accumulated configuration, and restrictions.
        auto videoCapabilities = getSupportedCapabilitiesForAudioVideoType(AudioVideoType::Video, candidateConfiguration.videoCapabilities, accumulatedConfiguration, restrictions);

        // 16.2. If video capabilities is null, return NotSupported.
        if (!videoCapabilities)
            return std::nullopt;

        // 16.3 Set the videoCapabilities member of accumulated configuration to video capabilities.
        accumulatedConfiguration.videoCapabilities = WTFMove(videoCapabilities.value());
    } else {
        // 16. ↳ Otherwise:
        //     Set the videoCapabilities member of accumulated configuration to an empty sequence.
        accumulatedConfiguration.videoCapabilities = { };
    }

    // 17. ↳ If the audioCapabilities member in candidate configuration is non-empty:
    if (!candidateConfiguration.audioCapabilities.isEmpty()) {
        // 17.1. Let audio capabilities be the result of executing the Get Supported Capabilities for Audio/Video Type algorithm on
        //       Audio, candidate configuration's audioCapabilities member, accumulated configuration, and restrictions.
        auto audioCapabilities = getSupportedCapabilitiesForAudioVideoType(AudioVideoType::Audio, candidateConfiguration.audioCapabilities, accumulatedConfiguration, restrictions);

        // 17.2. If audio capabilities is null, return NotSupported.
        if (!audioCapabilities)
            return std::nullopt;

        // 17.3 Set the audioCapabilities member of accumulated configuration to audio capabilities.
        accumulatedConfiguration.audioCapabilities = WTFMove(audioCapabilities.value());
    } else {
        // 17. ↳ Otherwise:
        //     Set the audioCapabilities member of accumulated configuration to an empty sequence.
        accumulatedConfiguration.audioCapabilities = { };
    }

    // 18. If accumulated configuration's distinctiveIdentifier value is "optional", follow the steps for the first matching
    //     condition from the following list:
    if (accumulatedConfiguration.distinctiveIdentifier == MediaKeysRequirement::Optional) {
        // ↳ If the implementation requires use Distinctive Identifier(s) or Distinctive Permanent Identifier(s) for any of the
        //    combinations in accumulated configuration
        if (m_private->distinctiveIdentifiersRequirement(accumulatedConfiguration, restrictions) == MediaKeysRequirement::Required) {
            // Change accumulated configuration's distinctiveIdentifier value to "required".
            accumulatedConfiguration.distinctiveIdentifier = MediaKeysRequirement::Required;
        } else {
            // ↳ Otherwise
            //    Change accumulated configuration's distinctiveIdentifier value to "not-allowed".
            accumulatedConfiguration.distinctiveIdentifier = MediaKeysRequirement::NotAllowed;
        }
    }

    // 19. If accumulated configuration's persistentState value is "optional", follow the steps for the first matching
    //     condition from the following list:
    if (accumulatedConfiguration.persistentState == MediaKeysRequirement::Optional) {
        // ↳ If the implementation requires persisting state for any of the combinations in accumulated configuration
        if (m_private->persistentStateRequirement(accumulatedConfiguration, restrictions) == MediaKeysRequirement::Required) {
            // Change accumulated configuration's persistentState value to "required".
            accumulatedConfiguration.persistentState = MediaKeysRequirement::Required;
        } else {
            // ↳ Otherwise
            //    Change accumulated configuration's persistentState value to "not-allowed".
            accumulatedConfiguration.persistentState = MediaKeysRequirement::NotAllowed;
        }
    }

    // 20. If implementation in the configuration specified by the combination of the values in accumulated configuration
    //     is not supported or not allowed in the origin, return NotSupported.
    if (!m_private->supportsConfiguration(accumulatedConfiguration))
        return std::nullopt;

    Document* document = downcast<Document>(m_scriptExecutionContext);
    if (!document)
        return std::nullopt;

    SecurityOrigin& origin = document->securityOrigin();
    SecurityOrigin& topOrigin = document->topOrigin();

    if ((accumulatedConfiguration.distinctiveIdentifier == MediaKeysRequirement::Required || accumulatedConfiguration.persistentState == MediaKeysRequirement::Required) && !origin.canAccessLocalStorage(&topOrigin))
        return std::nullopt;

    return WTFMove(accumulatedConfiguration);
    // NOTE: Continued in getConsentStatus().
}

std::optional<Vector<MediaKeySystemMediaCapability>> CDM::getSupportedCapabilitiesForAudioVideoType(CDM::AudioVideoType type, const Vector<MediaKeySystemMediaCapability>& requestedCapabilities, const MediaKeySystemConfiguration& partialConfiguration, MediaKeysRestrictions& restrictions)
{
    // https://w3c.github.io/encrypted-media/#get-supported-capabilities-for-audio-video-type
    // W3C Editor's Draft 09 November 2016

    ASSERT(m_private);
    if (!m_private)
        return std::nullopt;

    // 3.1.1.3 Get Supported Capabilities for Audio/Video Type

    // Given an audio/video type, MediaKeySystemMediaCapability sequence requested media capabilities, MediaKeySystemConfiguration
    // partial configuration, and restrictions, this algorithm returns a sequence of supported MediaKeySystemMediaCapability values
    // for this audio/video type or null as appropriate.

    // 1. Let local accumulated configuration be a local copy of partial configuration.
    MediaKeySystemConfiguration accumulatedConfiguration = partialConfiguration;

    // 2. Let supported media capabilities be an empty sequence of MediaKeySystemMediaCapability dictionaries.
    Vector<MediaKeySystemMediaCapability> supportedMediaCapabilities { };

    // 3. For each requested media capability in requested media capabilities:
    for (auto& requestedCapability : requestedCapabilities) {
        // 3.1. Let content type be requested media capability's contentType member.
        // 3.2. Let robustness be requested media capability's robustness member.
        String robustness = requestedCapability.robustness;

        // 3.3. If content type is the empty string, return null.
        if (requestedCapability.contentType.isEmpty())
            return std::nullopt;

        // 3.4. If content type is an invalid or unrecognized MIME type, continue to the next iteration.
        if (!isValidContentType(requestedCapability.contentType))
            continue;

        // 3.5. Let container be the container type specified by content type.
        ParsedContentType contentType { requestedCapability.contentType };
        String container = contentType.mimeType();

        // 3.6. If the user agent does not support container, continue to the next iteration. The case-sensitivity
        //      of string comparisons is determined by the appropriate RFC.
        // 3.7. Let parameters be the RFC 6381 [RFC6381] parameters, if any, specified by content type.
        // 3.8. If the user agent does not recognize one or more parameters, continue to the next iteration.
        // 3.9. Let media types be the set of codecs and codec constraints specified by parameters. The case-sensitivity
        //      of string comparisons is determined by the appropriate RFC or other specification.
        String codecs = contentType.parameterValueForName("codecs");
        if (contentType.parameterCount() > (codecs.isEmpty() ? 0 : 1))
            continue;

        // 3.10. If media types is empty:
        if (codecs.isEmpty()) {
            // ↳ If container normatively implies a specific set of codecs and codec constraints:
            // ↳ Otherwise:
            notImplemented();
        }

        // 3.11. If content type is not strictly a audio/video type, continue to the next iteration.
        // 3.12. If robustness is not the empty string and contains an unrecognized value or a value not supported by
        //       implementation, continue to the next iteration. String comparison is case-sensitive.
        if (!robustness.isEmpty() && !m_private->supportsRobustness(robustness))
            continue;

        // 3.13. If the user agent and implementation definitely support playback of encrypted media data for the
        //       combination of container, media types, robustness and local accumulated configuration in combination
        //       with restrictions:
        // FIXME: Re-enable.
#if 0
        MediaEngineSupportParameters parameters;
        parameters.type = ContentType(contentType.mimeType());
        if (true /* !MediaPlayer::supportsType(parameters, nullptr) */) {
            // Try with Media Source:
            parameters.isMediaSource = true;
            if (!MediaPlayer::supportsType(parameters, nullptr))
                continue;
        }
#endif

        if (!m_private->supportsConfigurationWithRestrictions(accumulatedConfiguration, restrictions))
            continue;

        // 3.13.1. Add requested media capability to supported media capabilities.
        supportedMediaCapabilities.append(requestedCapability);

        // 3.13.2. ↳ If audio/video type is Video:
        //         Add requested media capability to the videoCapabilities member of local accumulated configuration.
        if (type == AudioVideoType::Video)
            accumulatedConfiguration.videoCapabilities.append(requestedCapability);
        // 3.13.2. ↳ If audio/video type is Audio:
        //         Add requested media capability to the audioCapabilities member of local accumulated configuration.
        else
            accumulatedConfiguration.audioCapabilities.append(requestedCapability);
    }

    // 4. If supported media capabilities is empty, return null.
    if (supportedMediaCapabilities.isEmpty())
        return std::nullopt;

    // 5. Return supported media capabilities.
    return supportedMediaCapabilities;
}

void CDM::getConsentStatus(MediaKeySystemConfiguration&& accumulatedConfiguration, MediaKeysRestrictions&& restrictions, ConsentStatusCallback&& callback)
{
    // https://w3c.github.io/encrypted-media/#get-supported-configuration-and-consent
    // W3C Editor's Draft 09 November 2016
    if (!m_scriptExecutionContext) {
        callback(ConsentStatus::ConsentDenied, WTFMove(accumulatedConfiguration), WTFMove(restrictions));
        return;
    }

    // NOTE: In the future, these checks belowe will involve asking the page client, possibly across a process boundary.
    // They will by necessity be asynchronous with callbacks. For now, imply this behavior by performing it in an async task.

    m_scriptExecutionContext->postTask([this, weakThis = createWeakPtr(), accumulatedConfiguration = WTFMove(accumulatedConfiguration), restrictions = WTFMove(restrictions), callback = WTFMove(callback)] (ScriptExecutionContext&) mutable {
        if (!weakThis || !m_private) {
            callback(ConsentStatus::ConsentDenied, WTFMove(accumulatedConfiguration), WTFMove(restrictions));
            return;
        }

        Document* document = downcast<Document>(m_scriptExecutionContext);
        if (!document) {
            callback(ConsentStatus::ConsentDenied, WTFMove(accumulatedConfiguration), WTFMove(restrictions));
            return;
        }

        SecurityOrigin& origin = document->securityOrigin();
        SecurityOrigin& topOrigin = document->topOrigin();

        // 3.1.1.2 Get Supported Configuration and Consent, ctd.
        // 21. If accumulated configuration's distinctiveIdentifier value is "required" and the Distinctive Identifier(s) associated
        //     with accumulated configuration are not unique per origin and profile and clearable:
        if (accumulatedConfiguration.distinctiveIdentifier == MediaKeysRequirement::Required && !m_private->distinctiveIdentifiersAreUniquePerOriginAndClearable(accumulatedConfiguration)) {
            // 21.1. Update restrictions to reflect that all configurations described by accumulated configuration do not have user consent.
            restrictions.distinctiveIdentifierDenied = true;
            callback(ConsentStatus::ConsentDenied, WTFMove(accumulatedConfiguration), WTFMove(restrictions));
            return;
        }

        // https://w3c.github.io/encrypted-media/#get-consent-status
        // 3.1.1.4 Get Consent Status
        // Given an accumulated configuration, restrictions and origin, this algorithm returns the consent status for accumulated
        // configuration and origin as one of ConsentDenied, InformUser or Allowed, together with an updated value for restrictions
        // in the ConsentDenied case.

        // 1. If there is persisted denial for origin indicating that accumulated configuration is not allowed, run the following steps:
        // 1.1. Update restrictions to reflect the configurations for which consent has been denied.
        // 1.2. Return ConsentDenied and restrictions.
        // 2. If there is persisted consent for origin indicating accumulated configuration is allowed, return Allowed.
        // NOTE: persisted denial / consent unimplemented.

        // 3. If any of the following are true:
        //    ↳ The distinctiveIdentifier member of accumulated configuration is not "not-allowed" and the combination of the User Agent,
        //       implementation and accumulated configuration does not follow all the recommendations of Allow Persistent Data to Be Cleared
        //       with respect to Distinctive Identifier(s).
        // NOTE: assume that implementations follow all recommendations.

        //    ↳ The user agent requires explicit user consent for the accumulated configuration for other reasons.
        // NOTE: assume the user agent does not require explicit user consent.

        // 3.1. Request user consent to use accumulated configuration in the origin and wait for the user response.
        //      The consent must include consent to use a Distinctive Identifier(s) and/or Distinctive Permanent Identifier(s) as appropriate
        //      if accumulated configuration's distinctiveIdentifier member is "required".
        // 3.2. If consent was denied, run the following steps:
        // 3.2.1. Update restrictions to reflect the configurations for which consent was denied.
        // 3.2.1. Return ConsentDenied and restrictions.
        // NOTE: assume implied consent if the combination of origin and topOrigin allows it.
        if (accumulatedConfiguration.distinctiveIdentifier == MediaKeysRequirement::Required && !origin.canAccessLocalStorage(&topOrigin)) {
            restrictions.distinctiveIdentifierDenied = true;
            callback(ConsentStatus::ConsentDenied, WTFMove(accumulatedConfiguration), WTFMove(restrictions));
            return;
        }

        // 4. If the distinctiveIdentifier member of accumulated configuration is not "not-allowed", return InformUser.
        if (accumulatedConfiguration.distinctiveIdentifier != MediaKeysRequirement::NotAllowed) {
            callback(ConsentStatus::InformUser, WTFMove(accumulatedConfiguration), WTFMove(restrictions));
            return;
        }

        // 5. If the user agent requires informing the user for the accumulated configuration for other reasons, return InformUser.
        // NOTE: assume the user agent does not require informing the user.

        // 6. Return Allowed.
        callback(ConsentStatus::Allowed, WTFMove(accumulatedConfiguration), WTFMove(restrictions));
    });
}

void CDM::loadAndInitialize()
{
    if (m_private)
        m_private->loadAndInitialize();
}

RefPtr<CDMInstance> CDM::createInstance()
{
    if (!m_private)
        return nullptr;
    return m_private->createInstance();
}

bool CDM::supportsServerCertificates() const
{
    return m_private && m_private->supportsServerCertificates();
}

bool CDM::supportsSessions() const
{
    return m_private && m_private->supportsSessions();
}

bool CDM::supportsInitDataType(const AtomicString& initDataType) const
{
    return m_private && m_private->supportsInitDataType(initDataType);
}

RefPtr<SharedBuffer> CDM::sanitizeInitData(const AtomicString& initDataType, const SharedBuffer& initData)
{
    return InitDataRegistry::shared().sanitizeInitData(initDataType, initData);
}

bool CDM::supportsInitData(const AtomicString& initDataType, const SharedBuffer& initData)
{
    return m_private && m_private->supportsInitData(initDataType, initData);
}

RefPtr<SharedBuffer> CDM::sanitizeResponse(const SharedBuffer& response)
{
    if (!m_private)
        return nullptr;
    return m_private->sanitizeResponse(response);
}

std::optional<String> CDM::sanitizeSessionId(const String& sessionId)
{
    if (!m_private)
        return std::nullopt;
    return m_private->sanitizeSessionId(sessionId);
}

}

#endif<|MERGE_RESOLUTION|>--- conflicted
+++ resolved
@@ -28,11 +28,7 @@
 
 #if ENABLE(ENCRYPTED_MEDIA)
 
-<<<<<<< HEAD
-#include "CDMClearKey.h"
-=======
 #include "CDMFactory.h"
->>>>>>> 9102018d
 #include "CDMPrivate.h"
 #include "Document.h"
 #include "InitDataRegistry.h"
@@ -46,40 +42,6 @@
 
 namespace WebCore {
 
-<<<<<<< HEAD
-static Vector<CDMFactory*>& cdmFactories()
-{
-    static NeverDestroyed<Vector<CDMFactory*>> factories;
-    if (factories.get().isEmpty())
-        factories.get().append(new CDMFactoryClearKey);
-
-    return factories;
-}
-
-static std::unique_ptr<CDMPrivate> createCDMPrivateForKeySystem(const String& keySystem, CDM& cdm)
-{
-    for (auto* factory : cdmFactories()) {
-        if (factory->supportsKeySystem(keySystem))
-            return factory->createCDM(cdm, keySystem);
-    }
-    ASSERT_NOT_REACHED();
-    return nullptr;
-}
-
-void CDM::registerCDMFactory(CDMFactory& factory)
-{
-    ASSERT(!cdmFactories().contains(&factory));
-    cdmFactories().append(&factory);
-}
-
-void CDM::unregisterCDMFactory(CDMFactory& factory)
-{
-    ASSERT(cdmFactories().contains(&factory));
-    cdmFactories().removeAll(&factory);
-}
-
-=======
->>>>>>> 9102018d
 bool CDM::supportsKeySystem(const String& keySystem)
 {
     for (auto* factory : CDMFactory::registeredFactories()) {
@@ -100,18 +62,11 @@
     , m_weakPtrFactory(this)
 {
     ASSERT(supportsKeySystem(keySystem));
-<<<<<<< HEAD
-    for (auto* factory : cdmFactories()) {
-        if (!factory->supportsKeySystem(keySystem))
-            continue;
-        m_private = factory->createCDM(*this, keySystem);
-=======
     for (auto* factory : CDMFactory::registeredFactories()) {
         if (factory->supportsKeySystem(keySystem)) {
-            m_private = factory->createCDM();
+            m_private = factory->createCDM(keySystem);
             break;
         }
->>>>>>> 9102018d
     }
 }
 
