/*
 * Copyright (C) 2008 Apple Inc. All Rights Reserved.
 * Copyright (C) 2011 Google, Inc. All Rights Reserved.
 *
 * Redistribution and use in source and binary forms, with or without
 * modification, are permitted provided that the following conditions
 * are met:
 * 1. Redistributions of source code must retain the above copyright
 *    notice, this list of conditions and the following disclaimer.
 * 2. Redistributions in binary form must reproduce the above copyright
 *    notice, this list of conditions and the following disclaimer in the
 *    documentation and/or other materials provided with the distribution.
 *
 * THIS SOFTWARE IS PROVIDED BY APPLE INC. ``AS IS'' AND ANY
 * EXPRESS OR IMPLIED WARRANTIES, INCLUDING, BUT NOT LIMITED TO, THE
 * IMPLIED WARRANTIES OF MERCHANTABILITY AND FITNESS FOR A PARTICULAR
 * PURPOSE ARE DISCLAIMED.  IN NO EVENT SHALL APPLE INC. OR
 * CONTRIBUTORS BE LIABLE FOR ANY DIRECT, INDIRECT, INCIDENTAL, SPECIAL,
 * EXEMPLARY, OR CONSEQUENTIAL DAMAGES (INCLUDING, BUT NOT LIMITED TO,
 * PROCUREMENT OF SUBSTITUTE GOODS OR SERVICES; LOSS OF USE, DATA, OR
 * PROFITS; OR BUSINESS INTERRUPTION) HOWEVER CAUSED AND ON ANY THEORY
 * OF LIABILITY, WHETHER IN CONTRACT, STRICT LIABILITY, OR TORT
 * (INCLUDING NEGLIGENCE OR OTHERWISE) ARISING IN ANY WAY OUT OF THE USE
 * OF THIS SOFTWARE, EVEN IF ADVISED OF THE POSSIBILITY OF SUCH DAMAGE.
 *
 */

#include "config.h"
#include "DatabaseContext.h"

#include "Chrome.h"
#include "ChromeClient.h"
#include "Database.h"
#include "DatabaseManager.h"
#include "DatabaseTask.h"
#include "DatabaseThread.h"
#include "Document.h"
#include "Page.h"
#include "SchemeRegistry.h"
#include "ScriptExecutionContext.h"
#include "SecurityOrigin.h"
#include "SecurityOriginData.h"

namespace WebCore {

// How the DatabaseContext Life-Cycle works?
// ========================================
// ... in other words, who's keeping the DatabaseContext alive and how long does
// it need to stay alive?
//
// The DatabaseContext is referenced from RefPtrs in:
// 1. ScriptExecutionContext
// 2. Database
//
// At Birth:
// ========
// We create a DatabaseContext only when there is a need i.e. the script tries to
// open a Database via DatabaseManager::openDatabase().
//
// The DatabaseContext constructor will call setDatabaseContext() on the
// the ScriptExecutionContext. This sets the RefPtr in the ScriptExecutionContext
// for keeping the DatabaseContext alive. Since the DatabaseContext is only
// created from the script thread, it is safe for the constructor to call
// ScriptExecutionContext::setDatabaseContext().
//
// Once a DatabaseContext is associated with a ScriptExecutionContext, it will
// live until after the ScriptExecutionContext destructs. This is true even if
// we don't succeed in opening any Databases for that context. When we do
// succeed in opening Databases for this ScriptExecutionContext, the Database
// will re-use the same DatabaseContext.
//
// At Shutdown:
// ===========
// During shutdown, the DatabaseContext needs to:
// 1. "outlive" the ScriptExecutionContext.
//    - This is needed because the DatabaseContext needs to remove itself from the
//      ScriptExecutionContext's ActiveDOMObject list and ContextDestructionObserver
//      list. This removal needs to be executed on the script's thread. Hence, we
//      rely on the ScriptExecutionContext's shutdown process to call
//      stop() and contextDestroyed() to give us a chance to clean these up from
//      the script thread.
//
// 2. "outlive" the Databases.
//    - This is because they may make use of the DatabaseContext to execute a close
//      task and shutdown in an orderly manner. When the Databases are destructed,
//      they will deref the DatabaseContext from the DatabaseThread.
//
// During shutdown, the ScriptExecutionContext is shutting down on the script thread
// while the Databases are shutting down on the DatabaseThread. Hence, there can be
// a race condition as to whether the ScriptExecutionContext or the Databases
// destruct first.
//
// The RefPtrs in the Databases and ScriptExecutionContext will ensure that the
// DatabaseContext will outlive both regardless of which of the 2 destructs first.


DatabaseContext::DatabaseContext(ScriptExecutionContext& context)
    : ActiveDOMObject(&context)
{
    // ActiveDOMObject expects this to be called to set internal flags.
    suspendIfNeeded();

    ASSERT(!context.databaseContext());
    context.setDatabaseContext(this);
}

DatabaseContext::~DatabaseContext()
{
    stopDatabases();
    ASSERT(!m_databaseThread || m_databaseThread->terminationRequested());
    ASSERT(!scriptExecutionContext() || !scriptExecutionContext()->databaseContext());
}

// This is called if the associated ScriptExecutionContext is destroyed while
// we're still associated with it. That's our cue to disassociate and shutdown.
// To do this, we stop the database and let everything shut down naturally
// because the database closing process might still make use of this context.
// It is not safe to just delete the context here.
void DatabaseContext::contextDestroyed()
{
    ActiveDOMObject::contextDestroyed();
    stopDatabases();
}

// stop() is from stopActiveDOMObjects() which indicates that the owner Frame
// or WorkerThread is shutting down. Initiate the orderly shutdown by stopping
// the associated databases.
void DatabaseContext::stop()
{
    stopDatabases();
}

bool DatabaseContext::canSuspendForDocumentSuspension() const
{
    if (!hasOpenDatabases() || !m_databaseThread)
        return true;

    return !m_databaseThread->hasPendingDatabaseActivity();
}

DatabaseThread* DatabaseContext::databaseThread()
{
    if (!m_databaseThread && !m_hasOpenDatabases) {
        // It's OK to ask for the m_databaseThread after we've requested
        // termination because we're still using it to execute the closing
        // of the database. However, it is NOT OK to create a new thread
        // after we've requested termination.
        ASSERT(!m_hasRequestedTermination);

        // Create the database thread on first request - but not if at least one database was already opened,
        // because in that case we already had a database thread and terminated it and should not create another.
        m_databaseThread = DatabaseThread::create();
        if (!m_databaseThread->start())
            m_databaseThread = nullptr;
    }

    return m_databaseThread.get();
}

bool DatabaseContext::stopDatabases(DatabaseTaskSynchronizer* synchronizer)
{
    // FIXME: What guarantees this is never called after the script execution context is null?
    ASSERT(scriptExecutionContext());

    // Though we initiate termination of the DatabaseThread here in
    // stopDatabases(), we can't clear the m_databaseThread ref till we get to
    // the destructor. This is because the Databases that are managed by
    // DatabaseThread still rely on this ref between the context and the thread
    // to execute the task for closing the database. By the time we get to the
    // destructor, we're guaranteed that the databases are destructed (which is
    // why our ref count is 0 then and we're destructing). Then, the
    // m_databaseThread RefPtr destructor will deref and delete the
    // DatabaseThread.
    bool result = m_databaseThread && !m_hasRequestedTermination;
    if (result) {
        m_databaseThread->requestTermination(synchronizer);
        m_hasRequestedTermination = true;
    }

    auto& context = *scriptExecutionContext();
    if (context.databaseContext()) {
        ASSERT(context.databaseContext() == this);
        context.setDatabaseContext(nullptr);
    }

    return result;
}

bool DatabaseContext::allowDatabaseAccess() const
{
    if (is<Document>(*m_scriptExecutionContext)) {
        Document& document = downcast<Document>(*m_scriptExecutionContext);
<<<<<<< HEAD
#if PLATFORM(QT)
        if (document.page() && !document.page()->settings().offlineStorageDatabaseEnabled())
            return false;
#endif
        if (!document.page() || (document.page()->usesEphemeralSession() && !SchemeRegistry::allowsDatabaseAccessInPrivateBrowsing(document.securityOrigin()->protocol())))
=======
        if (!document.page() || (document.page()->usesEphemeralSession() && !SchemeRegistry::allowsDatabaseAccessInPrivateBrowsing(document.securityOrigin().protocol())))
>>>>>>> 4ccac179
            return false;
        return true;
    }
    ASSERT(m_scriptExecutionContext->isWorkerGlobalScope());
    // allowDatabaseAccess is not yet implemented for workers.
    return true;
}

void DatabaseContext::databaseExceededQuota(const String& name, DatabaseDetails details)
{
    if (is<Document>(*m_scriptExecutionContext)) {
        Document& document = downcast<Document>(*m_scriptExecutionContext);
        if (Page* page = document.page())
            page->chrome().client().exceededDatabaseQuota(*document.frame(), name, details);
        return;
    }
    ASSERT(m_scriptExecutionContext->isWorkerGlobalScope());
}

SecurityOriginData DatabaseContext::securityOrigin() const
{
    return SecurityOriginData::fromSecurityOrigin(*m_scriptExecutionContext->securityOrigin());
}

bool DatabaseContext::isContextThread() const
{
    return m_scriptExecutionContext->isContextThread();
}

} // namespace WebCore<|MERGE_RESOLUTION|>--- conflicted
+++ resolved
@@ -190,15 +190,11 @@
 {
     if (is<Document>(*m_scriptExecutionContext)) {
         Document& document = downcast<Document>(*m_scriptExecutionContext);
-<<<<<<< HEAD
 #if PLATFORM(QT)
         if (document.page() && !document.page()->settings().offlineStorageDatabaseEnabled())
             return false;
 #endif
-        if (!document.page() || (document.page()->usesEphemeralSession() && !SchemeRegistry::allowsDatabaseAccessInPrivateBrowsing(document.securityOrigin()->protocol())))
-=======
         if (!document.page() || (document.page()->usesEphemeralSession() && !SchemeRegistry::allowsDatabaseAccessInPrivateBrowsing(document.securityOrigin().protocol())))
->>>>>>> 4ccac179
             return false;
         return true;
     }
