/*
 * Copyright (C) 2015 Ericsson AB. All rights reserved.
 * Copyright (C) 2015-2017 Apple Inc. All rights reserved.
 *
 * Redistribution and use in source and binary forms, with or without
 * modification, are permitted provided that the following conditions
 * are met:
 *
 * 1. Redistributions of source code must retain the above copyright
 *    notice, this list of conditions and the following disclaimer.
 * 2. Redistributions in binary form must reproduce the above copyright
 *    notice, this list of conditions and the following disclaimer
 *    in the documentation and/or other materials provided with the
 *    distribution.
 * 3. Neither the name of Ericsson nor the names of its contributors
 *    may be used to endorse or promote products derived from this
 *    software without specific prior written permission.
 *
 * THIS SOFTWARE IS PROVIDED BY THE COPYRIGHT HOLDERS AND CONTRIBUTORS
 * "AS IS" AND ANY EXPRESS OR IMPLIED WARRANTIES, INCLUDING, BUT NOT
 * LIMITED TO, THE IMPLIED WARRANTIES OF MERCHANTABILITY AND FITNESS FOR
 * A PARTICULAR PURPOSE ARE DISCLAIMED. IN NO EVENT SHALL THE COPYRIGHT
 * OWNER OR CONTRIBUTORS BE LIABLE FOR ANY DIRECT, INDIRECT, INCIDENTAL,
 * SPECIAL, EXEMPLARY, OR CONSEQUENTIAL DAMAGES (INCLUDING, BUT NOT
 * LIMITED TO, PROCUREMENT OF SUBSTITUTE GOODS OR SERVICES; LOSS OF USE,
 * DATA, OR PROFITS; OR BUSINESS INTERRUPTION) HOWEVER CAUSED AND ON ANY
 * THEORY OF LIABILITY, WHETHER IN CONTRACT, STRICT LIABILITY, OR TORT
 * (INCLUDING NEGLIGENCE OR OTHERWISE) ARISING IN ANY WAY OUT OF THE USE
 * OF THIS SOFTWARE, EVEN IF ADVISED OF THE POSSIBILITY OF SUCH DAMAGE.
 */

#include "config.h"
#include "MediaDevices.h"

#if ENABLE(MEDIA_STREAM)

#include "Document.h"
#include "Event.h"
#include "EventNames.h"
#include "MediaDevicesRequest.h"
#include "MediaTrackSupportedConstraints.h"
#include "RealtimeMediaSourceSettings.h"
#include "RuntimeEnabledFeatures.h"
#include "UserMediaRequest.h"
#include <wtf/RandomNumber.h>

namespace WebCore {

inline MediaDevices::MediaDevices(Document& document)
    : ActiveDOMObject(&document)
    , m_scheduledEventTimer(*this, &MediaDevices::scheduledEventTimerFired)
    , m_eventNames(eventNames())
{
    m_deviceChangedToken = RealtimeMediaSourceCenter::singleton().addDevicesChangedObserver([weakThis = makeWeakPtr(*this), this]() {

        if (!weakThis)
            return;

        // FIXME: We should only dispatch an event if the user has been granted access to the type of
        // device that was added or removed.
        if (!m_scheduledEventTimer.isActive())
            m_scheduledEventTimer.startOneShot(Seconds(randomNumber() / 2));
    });

    suspendIfNeeded();

    static_assert(static_cast<size_t>(MediaDevices::DisplayCaptureSurfaceType::Monitor) == static_cast<size_t>(RealtimeMediaSourceSettings::DisplaySurfaceType::Monitor), "MediaDevices::DisplayCaptureSurfaceType::Monitor is not equal to RealtimeMediaSourceSettings::DisplaySurfaceType::Monitor as expected");
    static_assert(static_cast<size_t>(MediaDevices::DisplayCaptureSurfaceType::Window) == static_cast<size_t>(RealtimeMediaSourceSettings::DisplaySurfaceType::Window), "MediaDevices::DisplayCaptureSurfaceType::Window is not RealtimeMediaSourceSettings::DisplaySurfaceType::Window as expected");
    static_assert(static_cast<size_t>(MediaDevices::DisplayCaptureSurfaceType::Application) == static_cast<size_t>(RealtimeMediaSourceSettings::DisplaySurfaceType::Application), "MediaDevices::DisplayCaptureSurfaceType::Application is not RealtimeMediaSourceSettings::DisplaySurfaceType::Application as expected");
    static_assert(static_cast<size_t>(MediaDevices::DisplayCaptureSurfaceType::Browser) == static_cast<size_t>(RealtimeMediaSourceSettings::DisplaySurfaceType::Browser), "MediaDevices::DisplayCaptureSurfaceType::Browser is not RealtimeMediaSourceSettings::DisplaySurfaceType::Browser as expected");
}

MediaDevices::~MediaDevices() = default;

void MediaDevices::stop()
{
    if (m_deviceChangedToken)
        RealtimeMediaSourceCenter::singleton().removeDevicesChangedObserver(m_deviceChangedToken);
}

Ref<MediaDevices> MediaDevices::create(Document& document)
{
    return adoptRef(*new MediaDevices(document));
}

Document* MediaDevices::document() const
{
    return downcast<Document>(scriptExecutionContext());
}

static MediaConstraints createMediaConstraints(const Variant<bool, MediaTrackConstraints>& constraints)
{
    return WTF::switchOn(constraints,
        [&] (bool isValid) {
            MediaConstraints constraints;
            constraints.isValid = isValid;
            return constraints;
        },
        [&] (const MediaTrackConstraints& trackConstraints) {
            return createMediaConstraints(trackConstraints);
        }
    );
}

ExceptionOr<void> MediaDevices::getUserMedia(const StreamConstraints& constraints, Promise&& promise) const
{
    auto* document = this->document();
    if (!document)
        return Exception { InvalidStateError };

    auto audioConstraints = createMediaConstraints(constraints.audio);
    auto videoConstraints = createMediaConstraints(constraints.video);
    if (videoConstraints.isValid)
        videoConstraints.setDefaultVideoConstraints();

    auto request = UserMediaRequest::create(*document, { MediaStreamRequest::Type::UserMedia, WTFMove(audioConstraints), WTFMove(videoConstraints) }, WTFMove(promise));
    if (request)
        request->start();

    return { };
}

ExceptionOr<void> MediaDevices::getDisplayMedia(const StreamConstraints& constraints, Promise&& promise) const
{
    auto* document = this->document();
    if (!document)
        return Exception { InvalidStateError };

    auto request = UserMediaRequest::create(*document, { MediaStreamRequest::Type::DisplayMedia, createMediaConstraints(constraints.audio), createMediaConstraints(constraints.video) }, WTFMove(promise));
    if (request)
        request->start();

    return { };
}

void MediaDevices::enumerateDevices(EnumerateDevicesPromise&& promise) const
{
    auto* document = this->document();
    if (!document)
        return;
    MediaDevicesRequest::create(*document, WTFMove(promise))->start();
}

MediaTrackSupportedConstraints MediaDevices::getSupportedConstraints()
{
    auto& supported = RealtimeMediaSourceCenter::singleton().supportedConstraints();
    MediaTrackSupportedConstraints result;
    result.width = supported.supportsWidth();
    result.height = supported.supportsHeight();
    result.aspectRatio = supported.supportsAspectRatio();
    result.frameRate = supported.supportsFrameRate();
    result.facingMode = supported.supportsFacingMode();
    result.volume = supported.supportsVolume();
    result.sampleRate = supported.supportsSampleRate();
    result.sampleSize = supported.supportsSampleSize();
    result.echoCancellation = supported.supportsEchoCancellation();
    result.deviceId = supported.supportsDeviceId();
    result.groupId = supported.supportsGroupId();

    return result;
}

void MediaDevices::scheduledEventTimerFired()
{
    if (scriptExecutionContext())
<<<<<<< HEAD
        dispatchEvent(Event::create(eventNames().devicechangeEvent, false, false));
=======
        dispatchEvent(Event::create(eventNames().devicechangeEvent, Event::CanBubble::No, Event::IsCancelable::No));
>>>>>>> 20415689
}

bool MediaDevices::hasPendingActivity() const
{
<<<<<<< HEAD
    return scriptExecutionContext() && hasEventListeners(m_eventNames.devicechangeEvent);
=======
    return !isContextStopped() && hasEventListeners(m_eventNames.devicechangeEvent);
>>>>>>> 20415689
}

const char* MediaDevices::activeDOMObjectName() const
{
    return "MediaDevices";
}

bool MediaDevices::canSuspendForDocumentSuspension() const
{
    return true;
}

} // namespace WebCore

#endif // ENABLE(MEDIA_STREAM)<|MERGE_RESOLUTION|>--- conflicted
+++ resolved
@@ -163,20 +163,12 @@
 void MediaDevices::scheduledEventTimerFired()
 {
     if (scriptExecutionContext())
-<<<<<<< HEAD
-        dispatchEvent(Event::create(eventNames().devicechangeEvent, false, false));
-=======
         dispatchEvent(Event::create(eventNames().devicechangeEvent, Event::CanBubble::No, Event::IsCancelable::No));
->>>>>>> 20415689
 }
 
 bool MediaDevices::hasPendingActivity() const
 {
-<<<<<<< HEAD
-    return scriptExecutionContext() && hasEventListeners(m_eventNames.devicechangeEvent);
-=======
     return !isContextStopped() && hasEventListeners(m_eventNames.devicechangeEvent);
->>>>>>> 20415689
 }
 
 const char* MediaDevices::activeDOMObjectName() const
