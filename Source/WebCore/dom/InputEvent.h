--- conflicted
+++ resolved
@@ -39,23 +39,15 @@
         String data;
     };
 
-<<<<<<< HEAD
-    static Ref<InputEvent> create(const AtomicString& eventType, const String& inputType, bool canBubble, bool cancelable, RefPtr<WindowProxy>&& view, const String& data, RefPtr<DataTransfer>&&, const Vector<RefPtr<StaticRange>>& targetRanges, int detail);
-=======
     static Ref<InputEvent> create(const AtomicString& eventType, const String& inputType, CanBubble, IsCancelable, RefPtr<WindowProxy>&& view,
         const String& data, RefPtr<DataTransfer>&&, const Vector<RefPtr<StaticRange>>& targetRanges, int detail);
 
->>>>>>> 20415689
     static Ref<InputEvent> create(const AtomicString& type, const Init& initializer, IsTrusted isTrusted = IsTrusted::No)
     {
         return adoptRef(*new InputEvent(type, initializer, isTrusted));
     }
 
-<<<<<<< HEAD
-    InputEvent(const AtomicString& eventType, const String& inputType, bool canBubble, bool cancelable, RefPtr<WindowProxy>&&, const String& data, RefPtr<DataTransfer>&&, const Vector<RefPtr<StaticRange>>& targetRanges, int detail);
-=======
     InputEvent(const AtomicString& eventType, const String& inputType, CanBubble, IsCancelable, RefPtr<WindowProxy>&&, const String& data, RefPtr<DataTransfer>&&, const Vector<RefPtr<StaticRange>>& targetRanges, int detail);
->>>>>>> 20415689
     InputEvent(const AtomicString& eventType, const Init&, IsTrusted);
 
     bool isInputEvent() const override { return true; }
