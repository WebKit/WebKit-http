/*
 * Copyright (C) 1999 Lars Knoll (knoll@kde.org)
 *           (C) 1999 Antti Koivisto (koivisto@kde.org)
 *           (C) 2001 Dirk Mueller (mueller@kde.org)
 *           (C) 2006 Alexey Proskuryakov (ap@webkit.org)
 * Copyright (C) 2004-2018 Apple Inc. All rights reserved.
 * Copyright (C) 2008, 2009 Torch Mobile Inc. All rights reserved. (http://www.torchmobile.com/)
 * Copyright (C) 2010 Nokia Corporation and/or its subsidiary(-ies)
 * Copyright (C) 2011 Google Inc. All rights reserved.
 *
 * This library is free software; you can redistribute it and/or
 * modify it under the terms of the GNU Library General Public
 * License as published by the Free Software Foundation; either
 * version 2 of the License, or (at your option) any later version.
 *
 * This library is distributed in the hope that it will be useful,
 * but WITHOUT ANY WARRANTY; without even the implied warranty of
 * MERCHANTABILITY or FITNESS FOR A PARTICULAR PURPOSE.  See the GNU
 * Library General Public License for more details.
 *
 * You should have received a copy of the GNU Library General Public License
 * along with this library; see the file COPYING.LIB.  If not, write to
 * the Free Software Foundation, Inc., 51 Franklin Street, Fifth Floor,
 * Boston, MA 02110-1301, USA.
 *
 */

#pragma once

#include "Color.h"
#include "ContainerNode.h"
#include "DisabledAdaptations.h"
#include "DocumentEventQueue.h"
#include "DocumentIdentifier.h"
#include "DocumentTiming.h"
#include "FocusDirection.h"
#include "FontSelectorClient.h"
#include "FrameDestructionObserver.h"
#include "GenericTaskQueue.h"
#include "MediaProducer.h"
#include "MutationObserver.h"
#include "OrientationNotifier.h"
#include "PlatformEvent.h"
#include "ReferrerPolicy.h"
#include "Region.h"
#include "RenderPtr.h"
#include "ScriptExecutionContext.h"
#include "SecurityPolicyViolationEvent.h"
#include "StringWithDirection.h"
#include "StyleColor.h"
#include "Supplementable.h"
#include "TextResourceDecoder.h"
#include "Timer.h"
#include "TreeScope.h"
#include "UserActionElementSet.h"
#include "ViewportArguments.h"
#include "VisibilityState.h"
#include <pal/SessionID.h>
#include <wtf/Deque.h>
#include <wtf/Forward.h>
#include <wtf/HashCountedSet.h>
#include <wtf/HashSet.h>
#include <wtf/Logger.h>
#include <wtf/ObjectIdentifier.h>
#include <wtf/WeakPtr.h>
#include <wtf/text/AtomicStringHash.h>

#if PLATFORM(IOS)
#include "EventTrackingRegions.h"
#endif

#if ENABLE(IOS_TOUCH_EVENTS)
#include <wtf/ThreadingPrimitives.h>
#endif

namespace JSC {
class ExecState;
class InputCursor;
}

namespace WebCore {

class ApplicationStateChangeListener;
class AXObjectCache;
class Attr;
class CDATASection;
class CSSCustomPropertyValue;
class CSSFontSelector;
class CSSStyleDeclaration;
class CSSStyleSheet;
class CachedCSSStyleSheet;
class CachedFrameBase;
class CachedResourceLoader;
class CachedScript;
class CanvasRenderingContext2D;
class CharacterData;
class Comment;
class ConstantPropertyMap;
class DOMImplementation;
class DOMSelection;
class DOMWindow;
class DOMWrapperWorld;
class Database;
class DatabaseThread;
class DeferredPromise;
class DocumentAnimationScheduler;
class DocumentFragment;
class DocumentLoader;
class DocumentMarkerController;
class DocumentParser;
class DocumentSharedObjectPool;
class DocumentTimeline;
class DocumentType;
class ExtensionStyleSheets;
class FloatQuad;
class FloatRect;
class FontFaceSet;
class FormController;
class Frame;
class FrameView;
class HTMLAllCollection;
class HTMLBodyElement;
class HTMLCanvasElement;
class HTMLCollection;
class HTMLDocument;
class HTMLElement;
class HTMLFrameOwnerElement;
class HTMLHeadElement;
class HTMLIFrameElement;
class HTMLImageElement;
class HTMLMapElement;
class HTMLMediaElement;
class HTMLPictureElement;
class HTMLScriptElement;
class HitTestRequest;
class HitTestResult;
class ImageBitmapRenderingContext;
class IntPoint;
class JSNode;
class LayoutPoint;
class LayoutRect;
class LiveNodeList;
class Locale;
class Location;
class MediaCanStartListener;
class MediaPlaybackTarget;
class MediaPlaybackTargetClient;
class MediaQueryList;
class MediaQueryMatcher;
class MouseEventWithHitTestResults;
class NodeFilter;
class NodeIterator;
class Page;
class PlatformMouseEvent;
class ProcessingInstruction;
class QualifiedName;
class Range;
class RenderFullScreen;
class RenderTreeBuilder;
class RenderView;
class RequestAnimationFrameCallback;
class SVGDocumentExtensions;
class SVGSVGElement;
class SVGUseElement;
class SWClientConnection;
class ScriptElementData;
class ScriptModuleLoader;
class ScriptRunner;
class ScriptableDocumentParser;
class ScriptedAnimationController;
class SecurityOrigin;
class SegmentedString;
class SelectorQuery;
class SelectorQueryCache;
class SerializedScriptValue;
class Settings;
class StringCallback;
class StyleResolver;
class StyleSheet;
class StyleSheetContents;
class StyleSheetList;
class Text;
class TextResourceDecoder;
class TreeWalker;
class VisibilityChangeClient;
class VisitedLinkState;
class WebAnimation;
class WebGL2RenderingContext;
class WebGLRenderingContext;
class WebGPURenderingContext;
class WindowProxy;
class XPathEvaluator;
class XPathExpression;
class XPathNSResolver;
class XPathResult;

template<typename> class ExceptionOr;

enum CollectionType;
enum class ShouldOpenExternalURLsPolicy;

enum class RouteSharingPolicy;

using PlatformDisplayID = uint32_t;

#if ENABLE(XSLT)
class TransformSource;
#endif

#if ENABLE(DASHBOARD_SUPPORT)
struct AnnotatedRegionValue;
#endif

#if ENABLE(TOUCH_EVENTS) || ENABLE(IOS_TOUCH_EVENTS)
class Touch;
class TouchList;
#endif

#if PLATFORM(IOS)
class DeviceMotionClient;
class DeviceMotionController;
class DeviceOrientationClient;
class DeviceOrientationController;
#endif

#if ENABLE(TEXT_AUTOSIZING)
class TextAutoSizing;
#endif

#if ENABLE(MEDIA_SESSION)
class MediaSession;
#endif

#if ENABLE(ATTACHMENT_ELEMENT)
class HTMLAttachmentElement;
#endif

<<<<<<< HEAD
=======
#if ENABLE(INTERSECTION_OBSERVER)
class IntersectionObserver;
#endif

>>>>>>> 20415689
namespace Style {
class Scope;
};

const uint64_t HTMLMediaElementInvalidID = 0;

enum PageshowEventPersistence {
    PageshowEventNotPersisted = 0,
    PageshowEventPersisted = 1
};

enum NodeListInvalidationType {
    DoNotInvalidateOnAttributeChanges = 0,
    InvalidateOnClassAttrChange,
    InvalidateOnIdNameAttrChange,
    InvalidateOnNameAttrChange,
    InvalidateOnForTypeAttrChange,
    InvalidateForFormControls,
    InvalidateOnHRefAttrChange,
    InvalidateOnAnyAttrChange,
};
const int numNodeListInvalidationTypes = InvalidateOnAnyAttrChange + 1;

enum class EventHandlerRemoval { One, All };
typedef HashCountedSet<Node*> EventTargetSet;

enum DocumentClass {
    DefaultDocumentClass = 0,
    HTMLDocumentClass = 1,
    XHTMLDocumentClass = 1 << 1,
    ImageDocumentClass = 1 << 2,
    PluginDocumentClass = 1 << 3,
    MediaDocumentClass = 1 << 4,
    SVGDocumentClass = 1 << 5,
    TextDocumentClass = 1 << 6,
    XMLDocumentClass = 1 << 7,
};

typedef unsigned char DocumentClassFlags;

enum class DocumentCompatibilityMode : unsigned char {
    NoQuirksMode = 1,
    QuirksMode = 1 << 1,
    LimitedQuirksMode = 1 << 2
};

enum DimensionsCheck { WidthDimensionsCheck = 1 << 0, HeightDimensionsCheck = 1 << 1, AllDimensionsCheck = 1 << 2 };

enum class SelectionRestorationMode {
    Restore,
    SetDefault,
};

enum class HttpEquivPolicy {
    Enabled,
    DisabledBySettings,
    DisabledByContentDispositionAttachmentSandbox
};

enum class CustomElementNameValidationStatus {
    Valid,
    FirstCharacterIsNotLowercaseASCIILetter,
    ContainsNoHyphen,
    ContainsUppercaseASCIILetter,
    ContainsDisallowedCharacter,
    ConflictsWithStandardElementName
};

using RenderingContext = Variant<
#if ENABLE(WEBGL)
    RefPtr<WebGLRenderingContext>,
#endif
#if ENABLE(WEBGL2)
    RefPtr<WebGL2RenderingContext>,
#endif
#if ENABLE(WEBGPU)
    RefPtr<WebGPURenderingContext>,
#endif
    RefPtr<ImageBitmapRenderingContext>,
    RefPtr<CanvasRenderingContext2D>
>;

class DocumentParserYieldToken {
public:
    WEBCORE_EXPORT DocumentParserYieldToken(Document&);
    WEBCORE_EXPORT ~DocumentParserYieldToken();

private:
    WeakPtr<Document> m_document;
};

class Document
    : public ContainerNode
    , public TreeScope
    , public ScriptExecutionContext
    , public FontSelectorClient
    , public CanMakeWeakPtr<Document>
    , public FrameDestructionObserver
    , public Supplementable<Document>
    , public Logger::Observer {
    WTF_MAKE_ISO_ALLOCATED(Document);
public:
    static Ref<Document> create(Frame* frame, const URL& url)
    {
        return adoptRef(*new Document(frame, url));
    }

    static Ref<Document> createNonRenderedPlaceholder(Frame* frame, const URL& url)
    {
        return adoptRef(*new Document(frame, url, DefaultDocumentClass, NonRenderedPlaceholder));
    }
    static Ref<Document> create(Document&);

    virtual ~Document();

    // Nodes belonging to this document increase referencingNodeCount -
    // these are enough to keep the document from being destroyed, but
    // not enough to keep it from removing its children. This allows a
    // node that outlives its document to still have a valid document
    // pointer without introducing reference cycles.
    void incrementReferencingNodeCount()
    {
        ASSERT(!m_deletionHasBegun);
        ++m_referencingNodeCount;
    }

    void decrementReferencingNodeCount()
    {
        ASSERT(!m_deletionHasBegun || !m_referencingNodeCount);
        --m_referencingNodeCount;
        if (!m_referencingNodeCount && !refCount()) {
#if !ASSERT_DISABLED
            m_deletionHasBegun = true;
#endif
            delete this;
        }
    }

    unsigned referencingNodeCount() const { return m_referencingNodeCount; }

    void removedLastRef();

    DocumentIdentifier identifier() const { return m_identifier; }

    using DocumentsMap = HashMap<DocumentIdentifier, Document*>;
    WEBCORE_EXPORT static DocumentsMap::ValuesIteratorRange allDocuments();
    WEBCORE_EXPORT static DocumentsMap& allDocumentsMap();

    MediaQueryMatcher& mediaQueryMatcher();

    using ContainerNode::ref;
    using ContainerNode::deref;
    using TreeScope::rootNode;

    bool canContainRangeEndPoint() const final { return true; }

    Element* getElementByAccessKey(const String& key);
    void invalidateAccessKeyMap();

    ExceptionOr<SelectorQuery&> selectorQueryForString(const String&);
    void clearSelectorQueryCache();

    // DOM methods & attributes for Document

    void setViewportArguments(const ViewportArguments& viewportArguments) { m_viewportArguments = viewportArguments; }
    ViewportArguments viewportArguments() const { return m_viewportArguments; }

    WEBCORE_EXPORT void setOverrideViewportArguments(const std::optional<ViewportArguments>&);

    OptionSet<DisabledAdaptations> disabledAdaptations() const { return m_disabledAdaptations; }
#ifndef NDEBUG
    bool didDispatchViewportPropertiesChanged() const { return m_didDispatchViewportPropertiesChanged; }
#endif

    void setReferrerPolicy(ReferrerPolicy);
    ReferrerPolicy referrerPolicy() const { return m_referrerPolicy.value_or(ReferrerPolicy::NoReferrerWhenDowngrade); }

    WEBCORE_EXPORT DocumentType* doctype() const;

    WEBCORE_EXPORT DOMImplementation& implementation();
    
    Element* documentElement() const
    {
        return m_documentElement.get();
    }
    static ptrdiff_t documentElementMemoryOffset() { return OBJECT_OFFSETOF(Document, m_documentElement); }

    WEBCORE_EXPORT Element* activeElement();
    WEBCORE_EXPORT bool hasFocus() const;

    bool hasManifest() const;
    
    WEBCORE_EXPORT ExceptionOr<Ref<Element>> createElementForBindings(const AtomicString& tagName);
    WEBCORE_EXPORT Ref<DocumentFragment> createDocumentFragment();
    WEBCORE_EXPORT Ref<Text> createTextNode(const String& data);
    WEBCORE_EXPORT Ref<Comment> createComment(const String& data);
    WEBCORE_EXPORT ExceptionOr<Ref<CDATASection>> createCDATASection(const String& data);
    WEBCORE_EXPORT ExceptionOr<Ref<ProcessingInstruction>> createProcessingInstruction(const String& target, const String& data);
    WEBCORE_EXPORT ExceptionOr<Ref<Attr>> createAttribute(const String& name);
    WEBCORE_EXPORT ExceptionOr<Ref<Attr>> createAttributeNS(const AtomicString& namespaceURI, const String& qualifiedName, bool shouldIgnoreNamespaceChecks = false);
    WEBCORE_EXPORT ExceptionOr<Ref<Node>> importNode(Node& nodeToImport, bool deep);
    WEBCORE_EXPORT ExceptionOr<Ref<Element>> createElementNS(const AtomicString& namespaceURI, const String& qualifiedName);
    WEBCORE_EXPORT Ref<Element> createElement(const QualifiedName&, bool createdByParser);

    static CustomElementNameValidationStatus validateCustomElementName(const AtomicString&);

    WEBCORE_EXPORT RefPtr<Range> caretRangeFromPoint(int x, int y);
    RefPtr<Range> caretRangeFromPoint(const LayoutPoint& clientPoint);

    WEBCORE_EXPORT Element* scrollingElement();

    enum ReadyState {
        Loading,
        Interactive,
        Complete
    };
    ReadyState readyState() const { return m_readyState; }

    WEBCORE_EXPORT String defaultCharsetForLegacyBindings() const;

    String charset() const { return Document::encoding(); }
    WEBCORE_EXPORT String characterSetWithUTF8Fallback() const;
    TextEncoding textEncoding() const;

    AtomicString encoding() const { return textEncoding().domName(); }

    WEBCORE_EXPORT void setCharset(const String&); // Used by ObjC / GOBject bindings only.

    void setContent(const String&);

    String suggestedMIMEType() const;

    void overrideMIMEType(const String&);
    WEBCORE_EXPORT String contentType() const;

    String contentLanguage() const { return m_contentLanguage; }
    void setContentLanguage(const String&);

    String xmlEncoding() const { return m_xmlEncoding; }
    String xmlVersion() const { return m_xmlVersion; }
    enum class StandaloneStatus : uint8_t { Unspecified, Standalone, NotStandalone };
    bool xmlStandalone() const { return m_xmlStandalone == StandaloneStatus::Standalone; }
    StandaloneStatus xmlStandaloneStatus() const { return m_xmlStandalone; }
    bool hasXMLDeclaration() const { return m_hasXMLDeclaration; }

    void setXMLEncoding(const String& encoding) { m_xmlEncoding = encoding; } // read-only property, only to be set from XMLDocumentParser
    WEBCORE_EXPORT ExceptionOr<void> setXMLVersion(const String&);
    WEBCORE_EXPORT void setXMLStandalone(bool);
    void setHasXMLDeclaration(bool hasXMLDeclaration) { m_hasXMLDeclaration = hasXMLDeclaration; }

    String documentURI() const { return m_documentURI; }
    WEBCORE_EXPORT void setDocumentURI(const String&);

    WEBCORE_EXPORT VisibilityState visibilityState() const;
    void visibilityStateChanged();
    WEBCORE_EXPORT bool hidden() const;

    void setTimerThrottlingEnabled(bool);
    bool isTimerThrottlingEnabled() const { return m_isTimerThrottlingEnabled; }

    WEBCORE_EXPORT ExceptionOr<Ref<Node>> adoptNode(Node& source);

    WEBCORE_EXPORT Ref<HTMLCollection> images();
    WEBCORE_EXPORT Ref<HTMLCollection> embeds();
    WEBCORE_EXPORT Ref<HTMLCollection> plugins(); // an alias for embeds() required for the JS DOM bindings.
    WEBCORE_EXPORT Ref<HTMLCollection> applets();
    WEBCORE_EXPORT Ref<HTMLCollection> links();
    WEBCORE_EXPORT Ref<HTMLCollection> forms();
    WEBCORE_EXPORT Ref<HTMLCollection> anchors();
    WEBCORE_EXPORT Ref<HTMLCollection> scripts();
    Ref<HTMLCollection> all();
    Ref<HTMLCollection> allFilteredByName(const AtomicString&);

    Ref<HTMLCollection> windowNamedItems(const AtomicString&);
    Ref<HTMLCollection> documentNamedItems(const AtomicString&);

    // Other methods (not part of DOM)
    bool isSynthesized() const { return m_isSynthesized; }
    bool isHTMLDocument() const { return m_documentClasses & HTMLDocumentClass; }
    bool isXHTMLDocument() const { return m_documentClasses & XHTMLDocumentClass; }
    bool isXMLDocument() const { return m_documentClasses & XMLDocumentClass; }
    bool isImageDocument() const { return m_documentClasses & ImageDocumentClass; }
    bool isSVGDocument() const { return m_documentClasses & SVGDocumentClass; }
    bool isPluginDocument() const { return m_documentClasses & PluginDocumentClass; }
    bool isMediaDocument() const { return m_documentClasses & MediaDocumentClass; }
    bool isTextDocument() const { return m_documentClasses & TextDocumentClass; }
    bool hasSVGRootNode() const;
    virtual bool isFrameSet() const { return false; }

    static ptrdiff_t documentClassesMemoryOffset() { return OBJECT_OFFSETOF(Document, m_documentClasses); }
    static uint32_t isHTMLDocumentClassFlag() { return HTMLDocumentClass; }

    bool isSrcdocDocument() const { return m_isSrcdocDocument; }

    bool sawElementsInKnownNamespaces() const { return m_sawElementsInKnownNamespaces; }

    StyleResolver& userAgentShadowTreeStyleResolver();

    CSSFontSelector& fontSelector() { return m_fontSelector; }

    WEBCORE_EXPORT bool haveStylesheetsLoaded() const;
    bool isIgnoringPendingStylesheets() const { return m_ignorePendingStylesheets; }

    WEBCORE_EXPORT StyleSheetList& styleSheets();

    Style::Scope& styleScope() { return *m_styleScope; }
    const Style::Scope& styleScope() const { return *m_styleScope; }
    ExtensionStyleSheets& extensionStyleSheets() { return *m_extensionStyleSheets; }
    const ExtensionStyleSheets& extensionStyleSheets() const { return *m_extensionStyleSheets; }

    bool gotoAnchorNeededAfterStylesheetsLoad() { return m_gotoAnchorNeededAfterStylesheetsLoad; }
    void setGotoAnchorNeededAfterStylesheetsLoad(bool b) { m_gotoAnchorNeededAfterStylesheetsLoad = b; }

    void evaluateMediaQueryList();

    FormController& formController();
    Vector<String> formElementsState() const;
    void setStateForNewFormElements(const Vector<String>&);

    WEBCORE_EXPORT FrameView* view() const; // can be NULL
    WEBCORE_EXPORT Page* page() const; // can be NULL
    const Settings& settings() const { return m_settings.get(); }
    Settings& mutableSettings() { return m_settings.get(); }

    float deviceScaleFactor() const;

    bool useSystemAppearance() const;
    bool useDarkAppearance() const;

    OptionSet<StyleColor::Options> styleColorOptions() const;

    WEBCORE_EXPORT Ref<Range> createRange();

    // The last bool parameter is for ObjC bindings.
    WEBCORE_EXPORT Ref<NodeIterator> createNodeIterator(Node& root, unsigned long whatToShow = 0xFFFFFFFF, RefPtr<NodeFilter>&& = nullptr, bool = false);

    // The last bool parameter is for ObjC bindings.
    WEBCORE_EXPORT Ref<TreeWalker> createTreeWalker(Node& root, unsigned long whatToShow = 0xFFFFFFFF, RefPtr<NodeFilter>&& = nullptr, bool = false);

    // Special support for editing
    WEBCORE_EXPORT Ref<CSSStyleDeclaration> createCSSStyleDeclaration();
    Ref<Text> createEditingTextNode(const String&);

    enum class ResolveStyleType { Normal, Rebuild };
    void resolveStyle(ResolveStyleType = ResolveStyleType::Normal);
    WEBCORE_EXPORT bool updateStyleIfNeeded();
    bool needsStyleRecalc() const;
    unsigned lastStyleUpdateSizeForTesting() const { return m_lastStyleUpdateSizeForTesting; }

    WEBCORE_EXPORT void updateLayout();
    
    // updateLayoutIgnorePendingStylesheets() forces layout even if we are waiting for pending stylesheet loads,
    // so calling this may cause a flash of unstyled content (FOUC).
    enum class RunPostLayoutTasks {
        Asynchronously,
        Synchronously,
    };
    WEBCORE_EXPORT void updateLayoutIgnorePendingStylesheets(RunPostLayoutTasks = RunPostLayoutTasks::Asynchronously);

    std::unique_ptr<RenderStyle> styleForElementIgnoringPendingStylesheets(Element&, const RenderStyle* parentStyle, PseudoId = PseudoId::None);

    // Returns true if page box (margin boxes and page borders) is visible.
    WEBCORE_EXPORT bool isPageBoxVisible(int pageIndex);

    // Returns the preferred page size and margins in pixels, assuming 96
    // pixels per inch. pageSize, marginTop, marginRight, marginBottom,
    // marginLeft must be initialized to the default values that are used if
    // auto is specified.
    WEBCORE_EXPORT void pageSizeAndMarginsInPixels(int pageIndex, IntSize& pageSize, int& marginTop, int& marginRight, int& marginBottom, int& marginLeft);

    CachedResourceLoader& cachedResourceLoader() { return m_cachedResourceLoader; }

    void didBecomeCurrentDocumentInFrame();
    void destroyRenderTree();
    void prepareForDestruction();

    // Override ScriptExecutionContext methods to do additional work
    WEBCORE_EXPORT bool shouldBypassMainWorldContentSecurityPolicy() const final;
    void suspendActiveDOMObjects(ReasonForSuspension) final;
    void resumeActiveDOMObjects(ReasonForSuspension) final;
    void stopActiveDOMObjects() final;

    void suspendDeviceMotionAndOrientationUpdates();
    void resumeDeviceMotionAndOrientationUpdates();

    RenderView* renderView() const { return m_renderView.get(); }

    bool renderTreeBeingDestroyed() const { return m_renderTreeBeingDestroyed; }
    bool hasLivingRenderTree() const { return renderView() && !renderTreeBeingDestroyed(); }
    
    bool updateLayoutIfDimensionsOutOfDate(Element&, DimensionsCheck = AllDimensionsCheck);
    
    AXObjectCache* existingAXObjectCache() const;
    WEBCORE_EXPORT AXObjectCache* axObjectCache() const;
    void clearAXObjectCache();

    // to get visually ordered hebrew and arabic pages right
    void setVisuallyOrdered();
    bool visuallyOrdered() const { return m_visuallyOrdered; }
    
    WEBCORE_EXPORT DocumentLoader* loader() const;

<<<<<<< HEAD
    WEBCORE_EXPORT ExceptionOr<RefPtr<WindowProxy>> openForBindings(DOMWindow& activeWindow, DOMWindow& firstWindow, const String& url, const AtomicString& name, const String& features);
=======
    WEBCORE_EXPORT ExceptionOr<RefPtr<WindowProxy>> openForBindings(DOMWindow& activeWindow, DOMWindow& firstDOMWindow, const String& url, const AtomicString& name, const String& features);
>>>>>>> 20415689
    WEBCORE_EXPORT ExceptionOr<Document&> openForBindings(Document* responsibleDocument, const String& type, const String& replace);

    // FIXME: We should rename this at some point and give back the name 'open' to the HTML specified ones.
    WEBCORE_EXPORT void open(Document* responsibleDocument = nullptr);
    void implicitOpen();

    WEBCORE_EXPORT ExceptionOr<void> closeForBindings();

    // FIXME: We should rename this at some point and give back the name 'close' to the HTML specified one.
    WEBCORE_EXPORT void close();
    // In some situations (see the code), we ignore document.close().
    // explicitClose() bypass these checks and actually tries to close the
    // input stream.
    void explicitClose();
    // implicitClose() actually does the work of closing the input stream.
    void implicitClose();

    void cancelParsing();

    void write(Document* responsibleDocument, SegmentedString&&);
    WEBCORE_EXPORT ExceptionOr<void> write(Document* responsibleDocument, Vector<String>&&);
    WEBCORE_EXPORT ExceptionOr<void> writeln(Document* responsibleDocument, Vector<String>&&);

    bool wellFormed() const { return m_wellFormed; }

    const URL& url() const final { return m_url; }
    void setURL(const URL&);
    const URL& urlForBindings() const { return m_url.isEmpty() ? blankURL() : m_url; }

    // To understand how these concepts relate to one another, please see the
    // comments surrounding their declaration.
    const URL& baseURL() const { return m_baseURL; }
    void setBaseURLOverride(const URL&);
    const URL& baseURLOverride() const { return m_baseURLOverride; }
    const URL& baseElementURL() const { return m_baseElementURL; }
    const String& baseTarget() const { return m_baseTarget; }
    void processBaseElement();

    WEBCORE_EXPORT URL completeURL(const String&) const final;
    URL completeURL(const String&, const URL& baseURLOverride) const;
    WEBCORE_EXPORT PAL::SessionID sessionID() const final;

    String userAgent(const URL&) const final;

    void disableEval(const String& errorMessage) final;
    void disableWebAssembly(const String& errorMessage) final;

#if ENABLE(INDEXED_DATABASE)
    IDBClient::IDBConnectionProxy* idbConnectionProxy() final;
#endif
    SocketProvider* socketProvider() final;

    bool canNavigate(Frame* targetFrame);

    bool usesStyleBasedEditability() const;
    void setHasElementUsingStyleBasedEditability();
    
    virtual Ref<DocumentParser> createParser();
    DocumentParser* parser() const { return m_parser.get(); }
    ScriptableDocumentParser* scriptableDocumentParser() const;
    
    bool printing() const { return m_printing; }
    void setPrinting(bool p) { m_printing = p; }

    bool paginatedForScreen() const { return m_paginatedForScreen; }
    void setPaginatedForScreen(bool p) { m_paginatedForScreen = p; }
    
    bool paginated() const { return printing() || paginatedForScreen(); }

    void setCompatibilityMode(DocumentCompatibilityMode);
    void lockCompatibilityMode() { m_compatibilityModeLocked = true; }
    static ptrdiff_t compatibilityModeMemoryOffset() { return OBJECT_OFFSETOF(Document, m_compatibilityMode); }

    WEBCORE_EXPORT String compatMode() const;

    bool inQuirksMode() const { return m_compatibilityMode == DocumentCompatibilityMode::QuirksMode; }
    bool inLimitedQuirksMode() const { return m_compatibilityMode == DocumentCompatibilityMode::LimitedQuirksMode; }
    bool inNoQuirksMode() const { return m_compatibilityMode == DocumentCompatibilityMode::NoQuirksMode; }

    void setReadyState(ReadyState);
    void setParsing(bool);
    bool parsing() const { return m_bParsing; }
    Seconds minimumLayoutDelay();

    bool shouldScheduleLayout();
    bool isLayoutTimerActive();
    Seconds timeSinceDocumentCreation() const;
    
    void setTextColor(const Color& color) { m_textColor = color; }
    const Color& textColor() const { return m_textColor; }

    const Color& linkColor() const { return m_linkColor; }
    const Color& visitedLinkColor() const { return m_visitedLinkColor; }
    const Color& activeLinkColor() const { return m_activeLinkColor; }
    void setLinkColor(const Color& c) { m_linkColor = c; }
    void setVisitedLinkColor(const Color& c) { m_visitedLinkColor = c; }
    void setActiveLinkColor(const Color& c) { m_activeLinkColor = c; }
    void resetLinkColor();
    void resetVisitedLinkColor();
    void resetActiveLinkColor();
    VisitedLinkState& visitedLinkState() const { return *m_visitedLinkState; }

    MouseEventWithHitTestResults prepareMouseEvent(const HitTestRequest&, const LayoutPoint&, const PlatformMouseEvent&);

    enum class FocusRemovalEventsMode { Dispatch, DoNotDispatch };
    WEBCORE_EXPORT bool setFocusedElement(Element*, FocusDirection = FocusDirectionNone,
        FocusRemovalEventsMode = FocusRemovalEventsMode::Dispatch);
    Element* focusedElement() const { return m_focusedElement.get(); }
    UserActionElementSet& userActionElements()  { return m_userActionElements; }
    const UserActionElementSet& userActionElements() const { return m_userActionElements; }

    void setFocusNavigationStartingNode(Node*);
    Element* focusNavigationStartingNode(FocusDirection) const;

    void removeFocusedNodeOfSubtree(Node&, bool amongChildrenOnly = false);
    void hoveredElementDidDetach(Element*);
    void elementInActiveChainDidDetach(Element*);

    void updateHoverActiveState(const HitTestRequest&, Element*);

    // Updates for :target (CSS3 selector).
    void setCSSTarget(Element*);
    Element* cssTarget() const { return m_cssTarget; }
    static ptrdiff_t cssTargetMemoryOffset() { return OBJECT_OFFSETOF(Document, m_cssTarget); }

    WEBCORE_EXPORT void scheduleForcedStyleRecalc();
    void scheduleStyleRecalc();
    void unscheduleStyleRecalc();
    bool hasPendingStyleRecalc() const;
    bool hasPendingForcedStyleRecalc() const;

    void registerNodeListForInvalidation(LiveNodeList&);
    void unregisterNodeListForInvalidation(LiveNodeList&);
    WEBCORE_EXPORT void registerCollection(HTMLCollection&);
    void unregisterCollection(HTMLCollection&);
    void collectionCachedIdNameMap(const HTMLCollection&);
    void collectionWillClearIdNameMap(const HTMLCollection&);
    bool shouldInvalidateNodeListAndCollectionCaches() const;
    bool shouldInvalidateNodeListAndCollectionCachesForAttribute(const QualifiedName& attrName) const;

    template <typename InvalidationFunction>
    void invalidateNodeListAndCollectionCaches(InvalidationFunction);

    void attachNodeIterator(NodeIterator*);
    void detachNodeIterator(NodeIterator*);
    void moveNodeIteratorsToNewDocument(Node& node, Document& newDocument)
    {
        if (!m_nodeIterators.isEmpty())
            moveNodeIteratorsToNewDocumentSlowCase(node, newDocument);
    }

    void attachRange(Range*);
    void detachRange(Range*);

    void updateRangesAfterChildrenChanged(ContainerNode&);
    // nodeChildrenWillBeRemoved is used when removing all node children at once.
    void nodeChildrenWillBeRemoved(ContainerNode&);
    // nodeWillBeRemoved is only safe when removing one node at a time.
    void nodeWillBeRemoved(Node&);
    void removeFocusNavigationNodeOfSubtree(Node&, bool amongChildrenOnly = false);
    enum class AcceptChildOperation { Replace, InsertOrAdd };
    bool canAcceptChild(const Node& newChild, const Node* refChild, AcceptChildOperation) const;

    void textInserted(Node*, unsigned offset, unsigned length);
    void textRemoved(Node*, unsigned offset, unsigned length);
    void textNodesMerged(Text* oldNode, unsigned offset);
    void textNodeSplit(Text* oldNode);

    void createDOMWindow();
    void takeDOMWindowFrom(Document*);

    DOMWindow* domWindow() const { return m_domWindow.get(); }
    // In DOM Level 2, the Document's DOMWindow is called the defaultView.
    WEBCORE_EXPORT WindowProxy* windowProxy() const;

    bool hasBrowsingContext() const { return !!frame(); }

    Document& contextDocument() const;
    void setContextDocument(Document& document) { m_contextDocument = makeWeakPtr(document); }

    // Helper functions for forwarding DOMWindow event related tasks to the DOMWindow if it exists.
    void setWindowAttributeEventListener(const AtomicString& eventType, const QualifiedName& attributeName, const AtomicString& value, DOMWrapperWorld&);
    void setWindowAttributeEventListener(const AtomicString& eventType, RefPtr<EventListener>&&, DOMWrapperWorld&);
    EventListener* getWindowAttributeEventListener(const AtomicString& eventType, DOMWrapperWorld&);
    WEBCORE_EXPORT void dispatchWindowEvent(Event&, EventTarget* = nullptr);
    void dispatchWindowLoadEvent();

    WEBCORE_EXPORT ExceptionOr<Ref<Event>> createEvent(const String& eventType);

    // keep track of what types of event listeners are registered, so we don't
    // dispatch events unnecessarily
    enum ListenerType {
        DOMSUBTREEMODIFIED_LISTENER          = 1,
        DOMNODEINSERTED_LISTENER             = 1 << 1,
        DOMNODEREMOVED_LISTENER              = 1 << 2,
        DOMNODEREMOVEDFROMDOCUMENT_LISTENER  = 1 << 3,
        DOMNODEINSERTEDINTODOCUMENT_LISTENER = 1 << 4,
        DOMCHARACTERDATAMODIFIED_LISTENER    = 1 << 5,
        OVERFLOWCHANGED_LISTENER             = 1 << 6,
        ANIMATIONEND_LISTENER                = 1 << 7,
        ANIMATIONSTART_LISTENER              = 1 << 8,
        ANIMATIONITERATION_LISTENER          = 1 << 9,
        TRANSITIONEND_LISTENER               = 1 << 10,
        BEFORELOAD_LISTENER                  = 1 << 11,
        SCROLL_LISTENER                      = 1 << 12,
        FORCEWILLBEGIN_LISTENER              = 1 << 13,
        FORCECHANGED_LISTENER                = 1 << 14,
        FORCEDOWN_LISTENER                   = 1 << 15,
        FORCEUP_LISTENER                     = 1 << 16,
        RESIZE_LISTENER                      = 1 << 17
    };

    bool hasListenerType(ListenerType listenerType) const { return (m_listenerTypes & listenerType); }
    bool hasListenerTypeForEventType(PlatformEvent::Type) const;
    void addListenerTypeIfNeeded(const AtomicString& eventType);

    bool hasMutationObserversOfType(MutationObserver::MutationType type) const
    {
        return m_mutationObserverTypes & type;
    }
    bool hasMutationObservers() const { return m_mutationObserverTypes; }
    void addMutationObserverTypes(MutationObserverOptions types) { m_mutationObserverTypes |= types; }

    WEBCORE_EXPORT CSSStyleDeclaration* getOverrideStyle(Element*, const String& pseudoElt);

    // Handles an HTTP header equivalent set by a meta tag using <meta http-equiv="..." content="...">. This is called
    // when a meta tag is encountered during document parsing, and also when a script dynamically changes or adds a meta
    // tag. This enables scripts to use meta tags to perform refreshes and set expiry dates in addition to them being
    // specified in an HTML file.
    void processHttpEquiv(const String& equiv, const String& content, bool isInDocumentHead);

#if PLATFORM(IOS)
    void processFormatDetection(const String&);

    // Called when <meta name="apple-mobile-web-app-orientations"> changes.
    void processWebAppOrientations();
#endif
    
    void processViewport(const String& features, ViewportArguments::Type origin);
    void processDisabledAdaptations(const String& adaptations);
    void updateViewportArguments();
    void processReferrerPolicy(const String& policy, ReferrerPolicySource);

    // Returns the owning element in the parent document.
    // Returns 0 if this is the top level document.
    HTMLFrameOwnerElement* ownerElement() const;

    // Used by DOM bindings; no direction known.
    const String& title() const { return m_title.string; }
    WEBCORE_EXPORT void setTitle(const String&);

    WEBCORE_EXPORT const AtomicString& dir() const;
    WEBCORE_EXPORT void setDir(const AtomicString&);

    void titleElementAdded(Element& titleElement);
    void titleElementRemoved(Element& titleElement);
    void titleElementTextChanged(Element& titleElement);

    WEBCORE_EXPORT ExceptionOr<String> cookie();
    WEBCORE_EXPORT ExceptionOr<void> setCookie(const String&);

    WEBCORE_EXPORT String referrer() const;

    WEBCORE_EXPORT String origin() const final;

    WEBCORE_EXPORT String domain() const;
    ExceptionOr<void> setDomain(const String& newDomain);

    WEBCORE_EXPORT String lastModified();

    // The cookieURL is used to query the cookie database for this document's
    // cookies. For example, if the cookie URL is http://example.com, we'll
    // use the non-Secure cookies for example.com when computing
    // document.cookie.
    //
    // Q: How is the cookieURL different from the document's URL?
    // A: The two URLs are the same almost all the time.  However, if one
    //    document inherits the security context of another document, it
    //    inherits its cookieURL but not its URL.
    //
    const URL& cookieURL() const { return m_cookieURL; }
    void setCookieURL(const URL&);

    // The firstPartyForCookies is used to compute whether this document
    // appears in a "third-party" context for the purpose of third-party
    // cookie blocking.  The document is in a third-party context if the
    // cookieURL and the firstPartyForCookies are from different hosts.
    //
    // Note: Some ports (including possibly Apple's) only consider the
    //       document in a third-party context if the cookieURL and the
    //       firstPartyForCookies have a different registry-controlled
    //       domain.
    //
    const URL& firstPartyForCookies() const { return m_firstPartyForCookies; }
    void setFirstPartyForCookies(const URL& url) { m_firstPartyForCookies = url; }

    // The full URL corresponding to the "site for cookies" in the Same-Site Cookies spec.,
    // <https://tools.ietf.org/html/draft-ietf-httpbis-cookie-same-site-00>. It is either
    // the URL of the top-level document or the null URL depending on whether the registrable
    // domain of this document's URL matches the registrable domain of its parent's/opener's
    // URL. For the top-level document, it is set to the document's URL.
    const URL& siteForCookies() const { return m_siteForCookies; }
    void setSiteForCookies(const URL& url) { m_siteForCookies = url; }
    
    // The following implements the rule from HTML 4 for what valid names are.
    // To get this right for all the XML cases, we probably have to improve this or move it
    // and make it sensitive to the type of document.
    static bool isValidName(const String&);

    // The following breaks a qualified name into a prefix and a local name.
    // It also does a validity check, and returns an error if the qualified name is invalid.
    static ExceptionOr<std::pair<AtomicString, AtomicString>> parseQualifiedName(const String& qualifiedName);
    static ExceptionOr<QualifiedName> parseQualifiedName(const AtomicString& namespaceURI, const String& qualifiedName);

    // Checks to make sure prefix and namespace do not conflict (per DOM Core 3)
    static bool hasValidNamespaceForElements(const QualifiedName&);
    static bool hasValidNamespaceForAttributes(const QualifiedName&);

    WEBCORE_EXPORT HTMLBodyElement* body() const;
    WEBCORE_EXPORT HTMLElement* bodyOrFrameset() const;
    WEBCORE_EXPORT ExceptionOr<void> setBodyOrFrameset(RefPtr<HTMLElement>&&);

    Location* location() const;

    WEBCORE_EXPORT HTMLHeadElement* head();

    DocumentMarkerController& markers() const { return *m_markers; }

    WEBCORE_EXPORT bool execCommand(const String& command, bool userInterface = false, const String& value = String());
    WEBCORE_EXPORT bool queryCommandEnabled(const String& command);
    WEBCORE_EXPORT bool queryCommandIndeterm(const String& command);
    WEBCORE_EXPORT bool queryCommandState(const String& command);
    WEBCORE_EXPORT bool queryCommandSupported(const String& command);
    WEBCORE_EXPORT String queryCommandValue(const String& command);

    // designMode support
    enum InheritedBool { off = false, on = true, inherit };    
    void setDesignMode(InheritedBool value);
    InheritedBool getDesignMode() const;
    bool inDesignMode() const;
    WEBCORE_EXPORT String designMode() const;
    WEBCORE_EXPORT void setDesignMode(const String&);

    Document* parentDocument() const;
    WEBCORE_EXPORT Document& topDocument() const;
    
    ScriptRunner* scriptRunner() { return m_scriptRunner.get(); }
    ScriptModuleLoader* moduleLoader() { return m_moduleLoader.get(); }

    HTMLScriptElement* currentScript() const { return !m_currentScriptStack.isEmpty() ? m_currentScriptStack.last().get() : nullptr; }
    void pushCurrentScript(HTMLScriptElement*);
    void popCurrentScript();

    bool shouldDeferAsynchronousScriptsUntilParsingFinishes() const;

#if ENABLE(XSLT)
    void scheduleToApplyXSLTransforms();
    void applyPendingXSLTransformsNowIfScheduled();
    RefPtr<Document> transformSourceDocument() { return m_transformSourceDocument; }
    void setTransformSourceDocument(Document* doc) { m_transformSourceDocument = doc; }

    void setTransformSource(std::unique_ptr<TransformSource>);
    TransformSource* transformSource() const { return m_transformSource.get(); }
#endif

    void incDOMTreeVersion() { m_domTreeVersion = ++s_globalTreeVersion; }
    uint64_t domTreeVersion() const { return m_domTreeVersion; }

    String originIdentifierForPasteboard();

    // XPathEvaluator methods
    WEBCORE_EXPORT ExceptionOr<Ref<XPathExpression>> createExpression(const String& expression, RefPtr<XPathNSResolver>&&);
    WEBCORE_EXPORT Ref<XPathNSResolver> createNSResolver(Node* nodeResolver);
    WEBCORE_EXPORT ExceptionOr<Ref<XPathResult>> evaluate(const String& expression, Node* contextNode, RefPtr<XPathNSResolver>&&, unsigned short type, XPathResult*);

    bool hasNodesWithNonFinalStyle() const { return m_hasNodesWithNonFinalStyle; }
    void setHasNodesWithNonFinalStyle() { m_hasNodesWithNonFinalStyle = true; }
    bool hasNodesWithMissingStyle() const { return m_hasNodesWithMissingStyle; }
    void setHasNodesWithMissingStyle() { m_hasNodesWithMissingStyle = true; }

    // Extension for manipulating canvas drawing contexts for use in CSS
    std::optional<RenderingContext> getCSSCanvasContext(const String& type, const String& name, int width, int height);
    HTMLCanvasElement* getCSSCanvasElement(const String& name);
    String nameForCSSCanvasElement(const HTMLCanvasElement&) const;

    bool isDNSPrefetchEnabled() const { return m_isDNSPrefetchEnabled; }
    void parseDNSPrefetchControlHeader(const String&);

    void postTask(Task&&) final; // Executes the task on context's thread asynchronously.

    ScriptedAnimationController* scriptedAnimationController() { return m_scriptedAnimationController.get(); }
    void suspendScriptedAnimationControllerCallbacks();
    void resumeScriptedAnimationControllerCallbacks();
    
    void windowScreenDidChange(PlatformDisplayID);

    void finishedParsing();

    enum PageCacheState { NotInPageCache, AboutToEnterPageCache, InPageCache };

    PageCacheState pageCacheState() const { return m_pageCacheState; }
    void setPageCacheState(PageCacheState);

    // Elements can register themselves for the "suspend()" and
    // "resume()" callbacks
    void registerForDocumentSuspensionCallbacks(Element*);
    void unregisterForDocumentSuspensionCallbacks(Element*);

    void documentWillBecomeInactive();
    void suspend(ReasonForSuspension);
    void resume(ReasonForSuspension);

    void registerForMediaVolumeCallbacks(Element*);
    void unregisterForMediaVolumeCallbacks(Element*);
    void mediaVolumeDidChange();

    bool audioPlaybackRequiresUserGesture() const;
    bool videoPlaybackRequiresUserGesture() const;

#if ENABLE(MEDIA_SESSION)
    MediaSession& defaultMediaSession();
#endif

    void registerForPrivateBrowsingStateChangedCallbacks(Element*);
    void unregisterForPrivateBrowsingStateChangedCallbacks(Element*);
    void storageBlockingStateDidChange();
    void privateBrowsingStateDidChange();

#if ENABLE(VIDEO_TRACK)
    void registerForCaptionPreferencesChangedCallbacks(Element*);
    void unregisterForCaptionPreferencesChangedCallbacks(Element*);
    void captionPreferencesChanged();
#endif

#if ENABLE(MEDIA_CONTROLS_SCRIPT)
    void registerForPageScaleFactorChangedCallbacks(HTMLMediaElement*);
    void unregisterForPageScaleFactorChangedCallbacks(HTMLMediaElement*);
    void pageScaleFactorChangedAndStable();
    void registerForUserInterfaceLayoutDirectionChangedCallbacks(HTMLMediaElement&);
    void unregisterForUserInterfaceLayoutDirectionChangedCallbacks(HTMLMediaElement&);
    void userInterfaceLayoutDirectionChanged();
#endif

    void registerForVisibilityStateChangedCallbacks(VisibilityChangeClient*);
    void unregisterForVisibilityStateChangedCallbacks(VisibilityChangeClient*);

#if ENABLE(VIDEO)
    void registerForAllowsMediaDocumentInlinePlaybackChangedCallbacks(HTMLMediaElement&);
    void unregisterForAllowsMediaDocumentInlinePlaybackChangedCallbacks(HTMLMediaElement&);
    void allowsMediaDocumentInlinePlaybackChanged();
#endif

    WEBCORE_EXPORT void setShouldCreateRenderers(bool);
    bool shouldCreateRenderers();

    void setDecoder(RefPtr<TextResourceDecoder>&&);
    TextResourceDecoder* decoder() const { return m_decoder.get(); }

    WEBCORE_EXPORT String displayStringModifiedByEncoding(const String&) const;

#if ENABLE(DASHBOARD_SUPPORT)
    void setAnnotatedRegionsDirty(bool f) { m_annotatedRegionsDirty = f; }
    bool annotatedRegionsDirty() const { return m_annotatedRegionsDirty; }
    bool hasAnnotatedRegions () const { return m_hasAnnotatedRegions; }
    void setHasAnnotatedRegions(bool f) { m_hasAnnotatedRegions = f; }
    WEBCORE_EXPORT const Vector<AnnotatedRegionValue>& annotatedRegions() const;
    void setAnnotatedRegions(const Vector<AnnotatedRegionValue>&);
#endif

    void removeAllEventListeners() final;

    WEBCORE_EXPORT const SVGDocumentExtensions* svgExtensions();
    WEBCORE_EXPORT SVGDocumentExtensions& accessSVGExtensions();

    void addSVGUseElement(SVGUseElement&);
    void removeSVGUseElement(SVGUseElement&);
    HashSet<SVGUseElement*> const svgUseElements() const { return m_svgUseElements; }

    void initSecurityContext();
    void initContentSecurityPolicy();

    void updateURLForPushOrReplaceState(const URL&);
    void statePopped(Ref<SerializedScriptValue>&&);

    bool processingLoadEvent() const { return m_processingLoadEvent; }
    bool loadEventFinished() const { return m_loadEventFinished; }

    bool isContextThread() const final;
    bool isSecureContext() const final;
    bool isJSExecutionForbidden() const final { return false; }

    void enqueueWindowEvent(Ref<Event>&&);
    void enqueueDocumentEvent(Ref<Event>&&);
    void enqueueOverflowEvent(Ref<Event>&&);
    void dispatchPageshowEvent(PageshowEventPersistence);
    WEBCORE_EXPORT void enqueueSecurityPolicyViolationEvent(SecurityPolicyViolationEvent::Init&&);
    void enqueueHashchangeEvent(const String& oldURL, const String& newURL);
    void dispatchPopstateEvent(RefPtr<SerializedScriptValue>&& stateObject);
    DocumentEventQueue& eventQueue() const final { return m_eventQueue; }

    WEBCORE_EXPORT void addMediaCanStartListener(MediaCanStartListener*);
    WEBCORE_EXPORT void removeMediaCanStartListener(MediaCanStartListener*);
    MediaCanStartListener* takeAnyMediaCanStartListener();

#if ENABLE(FULLSCREEN_API)
    bool webkitIsFullScreen() const { return m_fullScreenElement.get(); }
    bool webkitFullScreenKeyboardInputAllowed() const { return m_fullScreenElement.get() && m_areKeysEnabledInFullScreen; }
    Element* webkitCurrentFullScreenElement() const { return m_fullScreenElement.get(); }
    Element* webkitCurrentFullScreenElementForBindings() const { return ancestorElementInThisScope(webkitCurrentFullScreenElement()); }

    enum FullScreenCheckType {
        EnforceIFrameAllowFullScreenRequirement,
        ExemptIFrameAllowFullScreenRequirement,
    };

    void requestFullScreenForElement(Element*, FullScreenCheckType);
    WEBCORE_EXPORT void webkitCancelFullScreen();
    
    WEBCORE_EXPORT void webkitWillEnterFullScreenForElement(Element*);
    WEBCORE_EXPORT void webkitDidEnterFullScreenForElement(Element*);
    WEBCORE_EXPORT void webkitWillExitFullScreenForElement(Element*);
    WEBCORE_EXPORT void webkitDidExitFullScreenForElement(Element*);
    
    void setFullScreenRenderer(RenderTreeBuilder&, RenderFullScreen&);
    RenderFullScreen* fullScreenRenderer() const { return m_fullScreenRenderer.get(); }

    void dispatchFullScreenChangeEvents();
    bool fullScreenIsAllowedForElement(Element*) const;
    void fullScreenElementRemoved();
    void removeFullScreenElementOfSubtree(Node&, bool amongChildrenOnly = false);
    WEBCORE_EXPORT bool isAnimatingFullScreen() const;
    WEBCORE_EXPORT void setAnimatingFullScreen(bool);

    WEBCORE_EXPORT bool areFullscreenControlsHidden() const;
    WEBCORE_EXPORT void setFullscreenControlsHidden(bool);

    WEBCORE_EXPORT bool webkitFullscreenEnabled() const;
    Element* webkitFullscreenElement() const { return !m_fullScreenElementStack.isEmpty() ? m_fullScreenElementStack.last().get() : nullptr; }
    Element* webkitFullscreenElementForBindings() const { return ancestorElementInThisScope(webkitFullscreenElement()); }
    WEBCORE_EXPORT void webkitExitFullscreen();
#endif

#if ENABLE(POINTER_LOCK)
    WEBCORE_EXPORT void exitPointerLock();
#endif

    // Used to allow element that loads data without going through a FrameLoader to delay the 'load' event.
    void incrementLoadEventDelayCount() { ++m_loadEventDelayCount; }
    void decrementLoadEventDelayCount();
    bool isDelayingLoadEvent() const { return m_loadEventDelayCount; }
    void checkCompleted();

#if ENABLE(IOS_TOUCH_EVENTS)
#include <WebKitAdditions/DocumentIOS.h>
#endif

#if ENABLE(DEVICE_ORIENTATION) && PLATFORM(IOS)
    DeviceMotionController* deviceMotionController() const;
    DeviceOrientationController* deviceOrientationController() const;
#endif

    const DocumentTiming& timing() const { return m_documentTiming; }

    WEBCORE_EXPORT double monotonicTimestamp() const;

    int requestAnimationFrame(Ref<RequestAnimationFrameCallback>&&);
    void cancelAnimationFrame(int id);

    EventTarget* errorEventTarget() final;
    void logExceptionToConsole(const String& errorMessage, const String& sourceURL, int lineNumber, int columnNumber, RefPtr<Inspector::ScriptCallStack>&&) final;

    void initDNSPrefetch();

    void didAddWheelEventHandler(Node&);
    void didRemoveWheelEventHandler(Node&, EventHandlerRemoval = EventHandlerRemoval::One);

    MonotonicTime lastHandledUserGestureTimestamp() const { return m_lastHandledUserGestureTimestamp; }
    bool hasHadUserInteraction() const { return static_cast<bool>(m_lastHandledUserGestureTimestamp); }
    void updateLastHandledUserGestureTimestamp(MonotonicTime);
    bool processingUserGestureForMedia() const;

    void setUserDidInteractWithPage(bool userDidInteractWithPage) { ASSERT(&topDocument() == this); m_userDidInteractWithPage = userDidInteractWithPage; }
    bool userDidInteractWithPage() const { ASSERT(&topDocument() == this); return m_userDidInteractWithPage; }

    // Used for testing. Count handlers in the main document, and one per frame which contains handlers.
    WEBCORE_EXPORT unsigned wheelEventHandlerCount() const;
    WEBCORE_EXPORT unsigned touchEventHandlerCount() const;

    WEBCORE_EXPORT void startTrackingStyleRecalcs();
    WEBCORE_EXPORT unsigned styleRecalcCount() const;

#if ENABLE(TOUCH_EVENTS)
    bool hasTouchEventHandlers() const { return (m_touchEventTargets.get()) ? m_touchEventTargets->size() : false; }
    bool touchEventTargetsContain(Node& node) const { return m_touchEventTargets ? m_touchEventTargets->contains(&node) : false; }
#else
    bool hasTouchEventHandlers() const { return false; }
    bool touchEventTargetsContain(Node&) const { return false; }
#endif

    void didAddTouchEventHandler(Node&);
    void didRemoveTouchEventHandler(Node&, EventHandlerRemoval = EventHandlerRemoval::One);

    void didRemoveEventTargetNode(Node&);

    const EventTargetSet* touchEventTargets() const
    {
#if ENABLE(TOUCH_EVENTS)
        return m_touchEventTargets.get();
#else
        return nullptr;
#endif
    }

    const EventTargetSet* wheelEventTargets() const { return m_wheelEventTargets.get(); }

    typedef std::pair<Region, bool> RegionFixedPair;
    RegionFixedPair absoluteRegionForEventTargets(const EventTargetSet*);

    LayoutRect absoluteEventHandlerBounds(bool&) final;

    bool visualUpdatesAllowed() const { return m_visualUpdatesAllowed; }

    bool isInDocumentWrite() { return m_writeRecursionDepth > 0; }

    void suspendScheduledTasks(ReasonForSuspension);
    void resumeScheduledTasks(ReasonForSuspension);

#if ENABLE(CSS_DEVICE_ADAPTATION)
    IntSize initialViewportSize() const;
#endif

    void convertAbsoluteToClientQuads(Vector<FloatQuad>&, const RenderStyle&);
    void convertAbsoluteToClientRects(Vector<FloatRect>&, const RenderStyle&);
    void convertAbsoluteToClientRect(FloatRect&, const RenderStyle&);

    bool hasActiveParser();
    void incrementActiveParserCount() { ++m_activeParserCount; }
    void decrementActiveParserCount();

    std::unique_ptr<DocumentParserYieldToken> createParserYieldToken()
    {
        return std::make_unique<DocumentParserYieldToken>(*this);
    }

    bool hasActiveParserYieldToken() const { return m_parserYieldTokenCount; }

    DocumentSharedObjectPool* sharedObjectPool() { return m_sharedObjectPool.get(); }

    void invalidateMatchedPropertiesCacheAndForceStyleRecalc();

    void didRemoveAllPendingStylesheet();
    void didClearStyleResolver();

    bool inStyleRecalc() const { return m_inStyleRecalc; }
    bool inRenderTreeUpdate() const { return m_inRenderTreeUpdate; }

    void updateTextRenderer(Text&, unsigned offsetOfReplacedText, unsigned lengthOfReplacedText);

    // Return a Locale for the default locale if the argument is null or empty.
    Locale& getCachedLocale(const AtomicString& locale = nullAtom());

    const Document* templateDocument() const;
    Document& ensureTemplateDocument();
    void setTemplateDocumentHost(Document* templateDocumentHost) { m_templateDocumentHost = templateDocumentHost; }
    Document* templateDocumentHost() { return m_templateDocumentHost; }

    void didAssociateFormControl(Element*);
    bool hasDisabledFieldsetElement() const { return m_disabledFieldsetElementsCount; }
    void addDisabledFieldsetElement() { m_disabledFieldsetElementsCount++; }
    void removeDisabledFieldsetElement() { ASSERT(m_disabledFieldsetElementsCount); m_disabledFieldsetElementsCount--; }

    WEBCORE_EXPORT void addConsoleMessage(std::unique_ptr<Inspector::ConsoleMessage>&&) final;

    // The following addConsoleMessage function is deprecated.
    // Callers should try to create the ConsoleMessage themselves.
    WEBCORE_EXPORT void addConsoleMessage(MessageSource, MessageLevel, const String& message, unsigned long requestIdentifier = 0) final;

    SecurityOrigin& securityOrigin() const { return *SecurityContext::securityOrigin(); }
    SecurityOrigin& topOrigin() const final { return topDocument().securityOrigin(); }

    Ref<FontFaceSet> fonts();

    void ensurePlugInsInjectedScript(DOMWrapperWorld&);

    void setVisualUpdatesAllowedByClient(bool);

#if ENABLE(SUBTLE_CRYPTO)
    bool wrapCryptoKey(const Vector<uint8_t>& key, Vector<uint8_t>& wrappedKey) final;
    bool unwrapCryptoKey(const Vector<uint8_t>& wrappedKey, Vector<uint8_t>& key) final;
#endif

    void setHasStyleWithViewportUnits() { m_hasStyleWithViewportUnits = true; }
    bool hasStyleWithViewportUnits() const { return m_hasStyleWithViewportUnits; }
    void updateViewportUnitsOnResize();

    WEBCORE_EXPORT void addAudioProducer(MediaProducer*);
    WEBCORE_EXPORT void removeAudioProducer(MediaProducer*);
    MediaProducer::MediaStateFlags mediaState() const { return m_mediaState; }
    void noteUserInteractionWithMediaElement();
    bool isCapturing() const { return MediaProducer::isCapturing(m_mediaState); }
    WEBCORE_EXPORT void updateIsPlayingMedia(uint64_t = HTMLMediaElementInvalidID);
    void pageMutedStateDidChange();

#if ENABLE(WIRELESS_PLAYBACK_TARGET)
    void addPlaybackTargetPickerClient(MediaPlaybackTargetClient&);
    void removePlaybackTargetPickerClient(MediaPlaybackTargetClient&);
    void showPlaybackTargetPicker(MediaPlaybackTargetClient&, bool, RouteSharingPolicy, const String&);
    void playbackTargetPickerClientStateDidChange(MediaPlaybackTargetClient&, MediaProducer::MediaStateFlags);

    void setPlaybackTarget(uint64_t, Ref<MediaPlaybackTarget>&&);
    void playbackTargetAvailabilityDidChange(uint64_t, bool);
    void setShouldPlayToPlaybackTarget(uint64_t, bool);
#endif

    ShouldOpenExternalURLsPolicy shouldOpenExternalURLsPolicyToPropagate() const;
    bool shouldEnforceContentDispositionAttachmentSandbox() const;
    void applyContentDispositionAttachmentSandbox();

    void addViewportDependentPicture(HTMLPictureElement&);
    void removeViewportDependentPicture(HTMLPictureElement&);

#if ENABLE(INTERSECTION_OBSERVER)
    void addIntersectionObserver(RefPtr<IntersectionObserver>&&);
    RefPtr<IntersectionObserver> removeIntersectionObserver(IntersectionObserver&);
    unsigned numberOfIntersectionObservers() const { return m_intersectionObservers.size(); }
    void updateIntersectionObservations();
#endif

#if ENABLE(MEDIA_STREAM)
    void setHasCaptureMediaStreamTrack() { m_hasHadCaptureMediaStreamTrack = true; }
    bool hasHadCaptureMediaStreamTrack() const { return m_hasHadCaptureMediaStreamTrack; }
    void setDeviceIDHashSalt(const String& salt) { m_idHashSalt = salt; }
    String deviceIDHashSalt() const { return m_idHashSalt; }
    void stopMediaCapture();
    void registerForMediaStreamStateChangeCallbacks(HTMLMediaElement&);
    void unregisterForMediaStreamStateChangeCallbacks(HTMLMediaElement&);
    void mediaStreamCaptureStateChanged();
#endif

// FIXME: Find a better place for this functionality.
#if ENABLE(TELEPHONE_NUMBER_DETECTION)
    // These functions provide a two-level setting:
    //    - A user-settable wantsTelephoneNumberParsing (at the Page / WebView level)
    //    - A read-only telephoneNumberParsingAllowed which is set by the
    //      document if it has the appropriate meta tag.
    //    - isTelephoneNumberParsingEnabled() == isTelephoneNumberParsingAllowed() && page()->settings()->isTelephoneNumberParsingEnabled()
    WEBCORE_EXPORT bool isTelephoneNumberParsingAllowed() const;
    WEBCORE_EXPORT bool isTelephoneNumberParsingEnabled() const;
#endif

    using ContainerNode::setAttributeEventListener;
    void setAttributeEventListener(const AtomicString& eventType, const QualifiedName& attributeName, const AtomicString& value, DOMWrapperWorld& isolatedWorld);

    DOMSelection* getSelection();

    void didInsertInDocumentShadowRoot(ShadowRoot&);
    void didRemoveInDocumentShadowRoot(ShadowRoot&);
    const HashSet<ShadowRoot*>& inDocumentShadowRoots() const { return m_inDocumentShadowRoots; }

    void attachToCachedFrame(CachedFrameBase&);
    void detachFromCachedFrame(CachedFrameBase&);

    ConstantPropertyMap& constantProperties() const { return *m_constantPropertyMap; }

    void orientationChanged(int orientation);
    OrientationNotifier& orientationNotifier() { return m_orientationNotifier; }

    WEBCORE_EXPORT const AtomicString& bgColor() const;
    WEBCORE_EXPORT void setBgColor(const String&);
    WEBCORE_EXPORT const AtomicString& fgColor() const;
    WEBCORE_EXPORT void setFgColor(const String&);
    WEBCORE_EXPORT const AtomicString& alinkColor() const;
    WEBCORE_EXPORT void setAlinkColor(const String&);
    WEBCORE_EXPORT const AtomicString& linkColorForBindings() const;
    WEBCORE_EXPORT void setLinkColorForBindings(const String&);
    WEBCORE_EXPORT const AtomicString& vlinkColor() const;
    WEBCORE_EXPORT void setVlinkColor(const String&);

    // Per https://html.spec.whatwg.org/multipage/obsolete.html#dom-document-clear, this method does nothing.
    void clear() { }
    // Per https://html.spec.whatwg.org/multipage/obsolete.html#dom-document-captureevents, this method does nothing.
    void captureEvents() { }
    // Per https://html.spec.whatwg.org/multipage/obsolete.html#dom-document-releaseevents, this method does nothing.
    void releaseEvents() { }

#if ENABLE(TEXT_AUTOSIZING)
    TextAutoSizing& textAutoSizing();
#endif

    Logger& logger();

    void hasStorageAccess(Ref<DeferredPromise>&& passedPromise);
    void requestStorageAccess(Ref<DeferredPromise>&& passedPromise);
    void setUserGrantsStorageAccessOverride(bool value) { m_grantStorageAccessOverride = value; }

    WEBCORE_EXPORT void setConsoleMessageListener(RefPtr<StringCallback>&&); // For testing.

#if USE(REQUEST_ANIMATION_FRAME_DISPLAY_MONITOR)
    DocumentAnimationScheduler& animationScheduler();
#endif

    WEBCORE_EXPORT DocumentTimeline& timeline();
    DocumentTimeline* existingTimeline() const { return m_timeline.get(); }
    Vector<RefPtr<WebAnimation>> getAnimations();
        
#if ENABLE(ATTACHMENT_ELEMENT)
    void didInsertAttachmentElement(HTMLAttachmentElement&);
    void didRemoveAttachmentElement(HTMLAttachmentElement&);
    WEBCORE_EXPORT RefPtr<HTMLAttachmentElement> attachmentForIdentifier(const String& identifier) const;
    const HashMap<String, Ref<HTMLAttachmentElement>>& attachmentElementsByIdentifier() const { return m_attachmentIdentifierToElementMap; }
#endif

#if ENABLE(SERVICE_WORKER)
    void setServiceWorkerConnection(SWClientConnection*);
#endif

    void addApplicationStateChangeListener(ApplicationStateChangeListener&);
    void removeApplicationStateChangeListener(ApplicationStateChangeListener&);
    void forEachApplicationStateChangeListener(const Function<void(ApplicationStateChangeListener&)>&);

#if ENABLE(IOS_TOUCH_EVENTS)
    bool handlingTouchEvent() const { return m_handlingTouchEvent; }
#endif

#if HAVE(CFNETWORK_STORAGE_PARTITIONING)
    bool hasRequestedPageSpecificStorageAccessWithUserInteraction(const String& primaryDomain);
    void setHasRequestedPageSpecificStorageAccessWithUserInteraction(const String& primaryDomain);
#endif

    String signedPublicKeyAndChallengeString(unsigned keySizeIndex, const String& challengeString, const URL&);

    void consumeTemporaryTimeUserGesture();

    void registerArticleElement(Element&);
    void unregisterArticleElement(Element&);
    void updateMainArticleElementAfterLayout();
    bool hasMainArticleElement() const { return !!m_mainArticleElement; }

<<<<<<< HEAD
=======
    void setAsRunningUserScripts() { m_isRunningUserScripts = true; }
    bool isRunningUserScripts() const { return m_isRunningUserScripts; }

>>>>>>> 20415689
protected:
    enum ConstructionFlags { Synthesized = 1, NonRenderedPlaceholder = 1 << 1 };
    Document(Frame*, const URL&, unsigned = DefaultDocumentClass, unsigned constructionFlags = 0);

    void clearXMLVersion() { m_xmlVersion = String(); }

    virtual Ref<Document> cloneDocumentWithoutChildren() const;

private:
    friend class DocumentParserYieldToken;
    friend class Node;
    friend class ThrowOnDynamicMarkupInsertionCountIncrementer;
    friend class IgnoreOpensDuringUnloadCountIncrementer;
    friend class IgnoreDestructiveWriteCountIncrementer;

    bool shouldInheritContentSecurityPolicyFromOwner() const;

    void detachFromFrame() { observeFrame(nullptr); }

    void updateTitleElement(Element& changingTitleElement);
    void frameDestroyed() final;

    void commonTeardown();

    RenderObject* renderer() const = delete;
    void setRenderer(RenderObject*) = delete;

    void createRenderTree();
    void detachParser();

    // FontSelectorClient
    void fontsNeedUpdate(FontSelector&) final;

    bool isDocument() const final { return true; }

    void childrenChanged(const ChildChange&) final;

    String nodeName() const final;
    NodeType nodeType() const final;
    bool childTypeAllowed(NodeType) const final;
    Ref<Node> cloneNodeInternal(Document&, CloningOperation) final;
    void cloneDataFromDocument(const Document&);

    void refScriptExecutionContext() final { ref(); }
    void derefScriptExecutionContext() final { deref(); }

    // The following addMessage function is deprecated.
    // Callers should try to create the ConsoleMessage themselves.
    void addMessage(MessageSource, MessageLevel, const String& message, const String& sourceURL, unsigned lineNumber, unsigned columnNumber, RefPtr<Inspector::ScriptCallStack>&&, JSC::ExecState* = nullptr, unsigned long requestIdentifier = 0) final;

    Seconds minimumDOMTimerInterval() const final;

    Seconds domTimerAlignmentInterval(bool hasReachedMaxNestingLevel) const final;

    void updateTitleFromTitleElement();
    void updateTitle(const StringWithDirection&);
    void updateBaseURL();

    void buildAccessKeyMap(TreeScope* root);

    void moveNodeIteratorsToNewDocumentSlowCase(Node&, Document&);

    void loadEventDelayTimerFired();

    void pendingTasksTimerFired();
    bool isCookieAverse() const;

    template<CollectionType> Ref<HTMLCollection> ensureCachedCollection();

#if ENABLE(FULLSCREEN_API)
    void dispatchFullScreenChangeOrErrorEvent(Deque<RefPtr<Node>>&, const AtomicString& eventName, bool shouldNotifyMediaElement);
    void clearFullscreenElementStack();
    void popFullscreenElementStack();
    void pushFullscreenElementStack(Element*);
    void addDocumentToFullScreenChangeEventQueue(Document*);
#endif

    void dispatchDisabledAdaptationsDidChangeForMainFrame();

#if ENABLE(TELEPHONE_NUMBER_DETECTION)
    friend void setParserFeature(const String& key, const String& value, Document*, void* userData);
    void setIsTelephoneNumberParsingAllowed(bool);
#endif

    void setVisualUpdatesAllowed(ReadyState);
    void setVisualUpdatesAllowed(bool);
    void visualUpdatesSuppressionTimerFired();

    void addListenerType(ListenerType listenerType) { m_listenerTypes |= listenerType; }

    void didAssociateFormControlsTimerFired();

    void wheelEventHandlersChanged();

    HttpEquivPolicy httpEquivPolicy() const;
    AXObjectCache* existingAXObjectCacheSlow() const;

    // DOM Cookies caching.
    const String& cachedDOMCookies() const { return m_cachedDOMCookies; }
    void setCachedDOMCookies(const String&);
    bool isDOMCookieCacheValid() const { return m_cookieCacheExpiryTimer.isActive(); }
    void invalidateDOMCookieCache();
    void didLoadResourceSynchronously() final;

    void checkViewportDependentPictures();

#if ENABLE(INTERSECTION_OBSERVER)
    void notifyIntersectionObserversTimerFired();
#endif

#if USE(QUICK_LOOK)
    bool shouldEnforceQuickLookSandbox() const;
    void applyQuickLookSandbox();
#endif

    bool shouldEnforceHTTP09Sandbox() const;

    void platformSuspendOrStopActiveDOMObjects();

    bool domainIsRegisterable(const String&) const;

    void enableTemporaryTimeUserGesture();

    const Ref<Settings> m_settings;

    std::unique_ptr<StyleResolver> m_userAgentShadowTreeStyleResolver;

    RefPtr<DOMWindow> m_domWindow;
    WeakPtr<Document> m_contextDocument;

    Ref<CachedResourceLoader> m_cachedResourceLoader;
    RefPtr<DocumentParser> m_parser;

    unsigned m_parserYieldTokenCount { 0 };

    // Document URLs.
    URL m_url; // Document.URL: The URL from which this document was retrieved.
    URL m_baseURL; // Node.baseURI: The URL to use when resolving relative URLs.
    URL m_baseURLOverride; // An alternative base URL that takes precedence over m_baseURL (but not m_baseElementURL).
    URL m_baseElementURL; // The URL set by the <base> element.
    URL m_cookieURL; // The URL to use for cookie access.
    URL m_firstPartyForCookies; // The policy URL for third-party cookie blocking.
    URL m_siteForCookies; // The policy URL for Same-Site cookies.

    // Document.documentURI:
    // Although URL-like, Document.documentURI can actually be set to any
    // string by content.  Document.documentURI affects m_baseURL unless the
    // document contains a <base> element, in which case the <base> element
    // takes precedence.
    //
    // This property is read-only from JavaScript, but writable from Objective C.
    String m_documentURI;

    String m_baseTarget;

    // MIME type of the document in case it was cloned or created by XHR.
    String m_overriddenMIMEType;

    std::unique_ptr<DOMImplementation> m_implementation;

    RefPtr<Node> m_focusNavigationStartingNode;
    RefPtr<Element> m_focusedElement;
    RefPtr<Element> m_hoveredElement;
    RefPtr<Element> m_activeElement;
    RefPtr<Element> m_documentElement;
    UserActionElementSet m_userActionElements;

    uint64_t m_domTreeVersion;
    static uint64_t s_globalTreeVersion;

    String m_uniqueIdentifier;

    HashSet<NodeIterator*> m_nodeIterators;
    HashSet<Range*> m_ranges;

    std::unique_ptr<Style::Scope> m_styleScope;
    std::unique_ptr<ExtensionStyleSheets> m_extensionStyleSheets;
    RefPtr<StyleSheetList> m_styleSheetList;

    std::unique_ptr<FormController> m_formController;

    Color m_textColor { Color::black };
    Color m_linkColor;
    Color m_visitedLinkColor;
    Color m_activeLinkColor;
    const std::unique_ptr<VisitedLinkState> m_visitedLinkState;

    StringWithDirection m_title;
    StringWithDirection m_rawTitle;
    RefPtr<Element> m_titleElement;

    std::unique_ptr<AXObjectCache> m_axObjectCache;
    const std::unique_ptr<DocumentMarkerController> m_markers;
    
    Timer m_styleRecalcTimer;

    Element* m_cssTarget { nullptr };

    RefPtr<SerializedScriptValue> m_pendingStateObject;
    MonotonicTime m_documentCreationTime;
    bool m_overMinimumLayoutThreshold { false };
    
    std::unique_ptr<ScriptRunner> m_scriptRunner;
    std::unique_ptr<ScriptModuleLoader> m_moduleLoader;

    Vector<RefPtr<HTMLScriptElement>> m_currentScriptStack;

#if ENABLE(XSLT)
    void applyPendingXSLTransformsTimerFired();

    std::unique_ptr<TransformSource> m_transformSource;
    RefPtr<Document> m_transformSourceDocument;
    Timer m_applyPendingXSLTransformsTimer;
    bool m_hasPendingXSLTransforms { false };
#endif

    String m_xmlEncoding;
    String m_xmlVersion;
    StandaloneStatus m_xmlStandalone { StandaloneStatus::Unspecified };
    bool m_hasXMLDeclaration { false };

    String m_contentLanguage;

    RefPtr<TextResourceDecoder> m_decoder;

    HashSet<LiveNodeList*> m_listsInvalidatedAtDocument;
    HashSet<HTMLCollection*> m_collectionsInvalidatedAtDocument;
    unsigned m_nodeListAndCollectionCounts[numNodeListInvalidationTypes];

    RefPtr<XPathEvaluator> m_xpathEvaluator;

    std::unique_ptr<SVGDocumentExtensions> m_svgExtensions;
    HashSet<SVGUseElement*> m_svgUseElements;

#if ENABLE(DASHBOARD_SUPPORT)
    Vector<AnnotatedRegionValue> m_annotatedRegions;
    bool m_hasAnnotatedRegions { false };
    bool m_annotatedRegionsDirty { false };
#endif

    HashMap<String, RefPtr<HTMLCanvasElement>> m_cssCanvasElements;

    HashSet<Element*> m_documentSuspensionCallbackElements;
    HashSet<Element*> m_mediaVolumeCallbackElements;
    HashSet<Element*> m_privateBrowsingStateChangedElements;
#if ENABLE(VIDEO_TRACK)
    HashSet<Element*> m_captionPreferencesChangedElements;
#endif

    Element* m_mainArticleElement { nullptr };
    HashSet<Element*> m_articleElements;

#if ENABLE(MEDIA_CONTROLS_SCRIPT)
    HashSet<HTMLMediaElement*> m_pageScaleFactorChangedElements;
    HashSet<HTMLMediaElement*> m_userInterfaceLayoutDirectionChangedElements;
#endif

    HashSet<VisibilityChangeClient*> m_visibilityStateCallbackClients;
#if ENABLE(VIDEO)
    HashSet<HTMLMediaElement*> m_allowsMediaDocumentInlinePlaybackElements;
#endif

    HashMap<StringImpl*, Element*, ASCIICaseInsensitiveHash> m_elementsByAccessKey;

    std::unique_ptr<ConstantPropertyMap> m_constantPropertyMap;

    std::unique_ptr<SelectorQueryCache> m_selectorQueryCache;

    DocumentClassFlags m_documentClasses;

    RenderPtr<RenderView> m_renderView;
    mutable DocumentEventQueue m_eventQueue;

    HashSet<MediaCanStartListener*> m_mediaCanStartListeners;

#if ENABLE(FULLSCREEN_API)
    RefPtr<Element> m_fullScreenElement;
    Vector<RefPtr<Element>> m_fullScreenElementStack;
    WeakPtr<RenderFullScreen> m_fullScreenRenderer { nullptr };
    GenericTaskQueue<Timer> m_fullScreenTaskQueue;
    Deque<RefPtr<Node>> m_fullScreenChangeEventTargetQueue;
    Deque<RefPtr<Node>> m_fullScreenErrorEventTargetQueue;
    LayoutRect m_savedPlaceholderFrameRect;
    std::unique_ptr<RenderStyle> m_savedPlaceholderRenderStyle;

    bool m_areKeysEnabledInFullScreen { false };
    bool m_isAnimatingFullScreen { false };
    bool m_areFullscreenControlsHidden { false };
#endif

    HashSet<HTMLPictureElement*> m_viewportDependentPictures;

#if ENABLE(INTERSECTION_OBSERVER)
    Vector<RefPtr<IntersectionObserver>> m_intersectionObservers;
    Vector<WeakPtr<IntersectionObserver>> m_intersectionObserversWithPendingNotifications;
    Timer m_intersectionObserversNotifyTimer;
#endif

    Timer m_loadEventDelayTimer;

    ViewportArguments m_viewportArguments;
    std::optional<ViewportArguments> m_overrideViewportArguments;
    OptionSet<DisabledAdaptations> m_disabledAdaptations;

    DocumentTiming m_documentTiming;

    RefPtr<MediaQueryMatcher> m_mediaQueryMatcher;
    
#if ENABLE(TOUCH_EVENTS)
    std::unique_ptr<EventTargetSet> m_touchEventTargets;
#endif
    std::unique_ptr<EventTargetSet> m_wheelEventTargets;

    MonotonicTime m_lastHandledUserGestureTimestamp;

    void clearScriptedAnimationController();
    RefPtr<ScriptedAnimationController> m_scriptedAnimationController;

    void notifyMediaCaptureOfVisibilityChanged();

    void didLogMessage(const WTFLogChannel&, WTFLogLevel, Vector<JSONLogValue>&&) final;

#if HAVE(CFNETWORK_STORAGE_PARTITIONING)
    bool hasFrameSpecificStorageAccess() const;
    void setHasFrameSpecificStorageAccess(bool);
#endif

#if ENABLE(DEVICE_ORIENTATION) && PLATFORM(IOS)
    std::unique_ptr<DeviceMotionClient> m_deviceMotionClient;
    std::unique_ptr<DeviceMotionController> m_deviceMotionController;
    std::unique_ptr<DeviceOrientationClient> m_deviceOrientationClient;
    std::unique_ptr<DeviceOrientationController> m_deviceOrientationController;
#endif

    GenericTaskQueue<Timer> m_logMessageTaskQueue;

    Timer m_pendingTasksTimer;
    Vector<Task> m_pendingTasks;

#if ENABLE(TEXT_AUTOSIZING)
    std::unique_ptr<TextAutoSizing> m_textAutoSizing;
#endif

    Timer m_visualUpdatesSuppressionTimer;

    void clearSharedObjectPool();
    Timer m_sharedObjectPoolClearTimer;

    std::unique_ptr<DocumentSharedObjectPool> m_sharedObjectPool;

    typedef HashMap<AtomicString, std::unique_ptr<Locale>> LocaleIdentifierToLocaleMap;
    LocaleIdentifierToLocaleMap m_localeCache;

    RefPtr<Document> m_templateDocument;
    Document* m_templateDocumentHost { nullptr }; // Manually managed weakref (backpointer from m_templateDocument).

    Ref<CSSFontSelector> m_fontSelector;

    HashSet<MediaProducer*> m_audioProducers;

    HashSet<ShadowRoot*> m_inDocumentShadowRoots;

#if ENABLE(WIRELESS_PLAYBACK_TARGET)
    typedef HashMap<uint64_t, WebCore::MediaPlaybackTargetClient*> TargetIdToClientMap;
    TargetIdToClientMap m_idToClientMap;
    typedef HashMap<WebCore::MediaPlaybackTargetClient*, uint64_t> TargetClientToIdMap;
    TargetClientToIdMap m_clientToIDMap;
#endif

#if ENABLE(MEDIA_SESSION)
    RefPtr<MediaSession> m_defaultMediaSession;
#endif

#if ENABLE(INDEXED_DATABASE)
    RefPtr<IDBClient::IDBConnectionProxy> m_idbConnectionProxy;
#endif

#if ENABLE(ATTACHMENT_ELEMENT)
    HashMap<String, Ref<HTMLAttachmentElement>> m_attachmentIdentifierToElementMap;
#endif

    Timer m_didAssociateFormControlsTimer;
    Timer m_cookieCacheExpiryTimer;

    RefPtr<SocketProvider> m_socketProvider;

    String m_cachedDOMCookies;

    HashSet<RefPtr<Element>> m_associatedFormControls;
    unsigned m_disabledFieldsetElementsCount { 0 };

    unsigned m_listenerTypes { 0 };
    unsigned m_referencingNodeCount { 0 };
    int m_loadEventDelayCount { 0 };
    unsigned m_lastStyleUpdateSizeForTesting { 0 };

    // https://html.spec.whatwg.org/multipage/dynamic-markup-insertion.html#throw-on-dynamic-markup-insertion-counter
    unsigned m_throwOnDynamicMarkupInsertionCount { 0 };

    // https://html.spec.whatwg.org/multipage/dynamic-markup-insertion.html#ignore-opens-during-unload-counter
    unsigned m_ignoreOpensDuringUnloadCount { 0 };

    // https://html.spec.whatwg.org/multipage/dynamic-markup-insertion.html#ignore-destructive-writes-counter
    unsigned m_ignoreDestructiveWriteCount { 0 };

    unsigned m_activeParserCount { 0 };
    unsigned m_styleRecalcCount { 0 };

    unsigned m_writeRecursionDepth { 0 };

    InheritedBool m_designMode { inherit };
    MediaProducer::MediaStateFlags m_mediaState { MediaProducer::IsNotPlaying };
    bool m_userHasInteractedWithMediaElement { false };
    PageCacheState m_pageCacheState { NotInPageCache };
    std::optional<ReferrerPolicy> m_referrerPolicy;
    ReadyState m_readyState { Complete };

    MutationObserverOptions m_mutationObserverTypes { 0 };

    bool m_writeRecursionIsTooDeep { false };
    bool m_wellFormed { false };
    bool m_createRenderers { true };

    bool m_hasNodesWithNonFinalStyle { false };
    bool m_hasNodesWithMissingStyle { false };
    // But sometimes you need to ignore pending stylesheet count to
    // force an immediate layout when requested by JS.
    bool m_ignorePendingStylesheets { false };

    bool m_hasElementUsingStyleBasedEditability { false };
    bool m_focusNavigationStartingNodeIsRemoved { false };

    bool m_printing { false };
    bool m_paginatedForScreen { false };

    DocumentCompatibilityMode m_compatibilityMode { DocumentCompatibilityMode::NoQuirksMode };
    bool m_compatibilityModeLocked { false }; // This is cheaper than making setCompatibilityMode virtual.

    // FIXME: Merge these 2 variables into an enum. Also, FrameLoader::m_didCallImplicitClose
    // is almost a duplication of this data, so that should probably get merged in too.
    // FIXME: Document::m_processingLoadEvent and DocumentLoader::m_wasOnloadDispatched are roughly the same
    // and should be merged.
    bool m_processingLoadEvent { false };
    bool m_loadEventFinished { false };

    bool m_visuallyOrdered { false };
    bool m_bParsing { false }; // FIXME: rename

    bool m_pendingStyleRecalcShouldForce { false };
    bool m_inStyleRecalc { false };
    bool m_closeAfterStyleRecalc { false };
    bool m_inRenderTreeUpdate { false };

    bool m_gotoAnchorNeededAfterStylesheetsLoad { false };
    bool m_isDNSPrefetchEnabled { false };
    bool m_haveExplicitlyDisabledDNSPrefetch { false };

    bool m_accessKeyMapValid { false };
    bool m_isSynthesized { false };
    bool m_isNonRenderedPlaceholder { false };

    bool m_sawElementsInKnownNamespaces { false };
    bool m_isSrcdocDocument { false };

    bool m_hasInjectedPlugInsScript { false };
    bool m_renderTreeBeingDestroyed { false };
    bool m_hasPreparedForDestruction { false };

    bool m_hasStyleWithViewportUnits { false };
    bool m_isTimerThrottlingEnabled { false };
    bool m_isSuspended { false };

    bool m_scheduledTasksAreSuspended { false };
    bool m_visualUpdatesAllowed { true };

    bool m_areDeviceMotionAndOrientationUpdatesSuspended { false };
    bool m_userDidInteractWithPage { false };

#if ENABLE(TELEPHONE_NUMBER_DETECTION)
    bool m_isTelephoneNumberParsingAllowed { true };
#endif

#if ENABLE(MEDIA_STREAM)
    HashSet<HTMLMediaElement*> m_mediaStreamStateChangeElements;
    String m_idHashSalt;
    bool m_hasHadCaptureMediaStreamTrack { false };
#endif

#ifndef NDEBUG
    bool m_didDispatchViewportPropertiesChanged { false };
#endif

    OrientationNotifier m_orientationNotifier;
    mutable PAL::SessionID m_sessionID;
    mutable RefPtr<Logger> m_logger;
    RefPtr<StringCallback> m_consoleMessageListener;

    static bool hasEverCreatedAnAXObjectCache;

<<<<<<< HEAD
    bool m_hasFrameSpecificStorageAccess { false };
=======
>>>>>>> 20415689
    bool m_grantStorageAccessOverride { false };

#if USE(REQUEST_ANIMATION_FRAME_DISPLAY_MONITOR)
    RefPtr<DocumentAnimationScheduler> m_animationScheduler;
#endif
    RefPtr<DocumentTimeline> m_timeline;
    DocumentIdentifier m_identifier;

#if ENABLE(SERVICE_WORKER)
    RefPtr<SWClientConnection> m_serviceWorkerConnection;
#endif

    HashSet<ApplicationStateChangeListener*> m_applicationStateChangeListeners;
    
#if HAVE(CFNETWORK_STORAGE_PARTITIONING)
    String m_primaryDomainRequestedPageSpecificStorageAccessWithUserInteraction { };
#endif
    
    std::unique_ptr<UserGestureIndicator> m_temporaryUserGesture;
<<<<<<< HEAD
=======

    bool m_isRunningUserScripts { false };
>>>>>>> 20415689
};

Element* eventTargetElementForDocument(Document*);

inline TextEncoding Document::textEncoding() const
{
    if (auto* decoder = this->decoder())
        return decoder->encoding();
    return TextEncoding();
}

inline const Document* Document::templateDocument() const
{
    return m_templateDocumentHost ? this : m_templateDocument.get();
}

inline AXObjectCache* Document::existingAXObjectCache() const
{
    if (!hasEverCreatedAnAXObjectCache)
        return nullptr;
    return existingAXObjectCacheSlow();
}

// These functions are here because they require the Document class definition and we want to inline them.

inline ScriptExecutionContext* Node::scriptExecutionContext() const
{
    return &document().contextDocument();
}

} // namespace WebCore

SPECIALIZE_TYPE_TRAITS_BEGIN(WebCore::Document)
    static bool isType(const WebCore::ScriptExecutionContext& context) { return context.isDocument(); }
    static bool isType(const WebCore::Node& node) { return node.isDocumentNode(); }
SPECIALIZE_TYPE_TRAITS_END()<|MERGE_RESOLUTION|>--- conflicted
+++ resolved
@@ -235,13 +235,10 @@
 class HTMLAttachmentElement;
 #endif
 
-<<<<<<< HEAD
-=======
 #if ENABLE(INTERSECTION_OBSERVER)
 class IntersectionObserver;
 #endif
 
->>>>>>> 20415689
 namespace Style {
 class Scope;
 };
@@ -644,11 +641,7 @@
     
     WEBCORE_EXPORT DocumentLoader* loader() const;
 
-<<<<<<< HEAD
-    WEBCORE_EXPORT ExceptionOr<RefPtr<WindowProxy>> openForBindings(DOMWindow& activeWindow, DOMWindow& firstWindow, const String& url, const AtomicString& name, const String& features);
-=======
     WEBCORE_EXPORT ExceptionOr<RefPtr<WindowProxy>> openForBindings(DOMWindow& activeWindow, DOMWindow& firstDOMWindow, const String& url, const AtomicString& name, const String& features);
->>>>>>> 20415689
     WEBCORE_EXPORT ExceptionOr<Document&> openForBindings(Document* responsibleDocument, const String& type, const String& replace);
 
     // FIXME: We should rename this at some point and give back the name 'open' to the HTML specified ones.
@@ -1487,12 +1480,9 @@
     void updateMainArticleElementAfterLayout();
     bool hasMainArticleElement() const { return !!m_mainArticleElement; }
 
-<<<<<<< HEAD
-=======
     void setAsRunningUserScripts() { m_isRunningUserScripts = true; }
     bool isRunningUserScripts() const { return m_isRunningUserScripts; }
 
->>>>>>> 20415689
 protected:
     enum ConstructionFlags { Synthesized = 1, NonRenderedPlaceholder = 1 << 1 };
     Document(Frame*, const URL&, unsigned = DefaultDocumentClass, unsigned constructionFlags = 0);
@@ -1992,10 +1982,6 @@
 
     static bool hasEverCreatedAnAXObjectCache;
 
-<<<<<<< HEAD
-    bool m_hasFrameSpecificStorageAccess { false };
-=======
->>>>>>> 20415689
     bool m_grantStorageAccessOverride { false };
 
 #if USE(REQUEST_ANIMATION_FRAME_DISPLAY_MONITOR)
@@ -2015,11 +2001,8 @@
 #endif
     
     std::unique_ptr<UserGestureIndicator> m_temporaryUserGesture;
-<<<<<<< HEAD
-=======
 
     bool m_isRunningUserScripts { false };
->>>>>>> 20415689
 };
 
 Element* eventTargetElementForDocument(Document*);
