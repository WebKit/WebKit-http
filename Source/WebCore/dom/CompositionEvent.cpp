/*
 * Copyright (C) 2009 Apple Inc. All rights reserved.
 *
 * Redistribution and use in source and binary forms, with or without
 * modification, are permitted provided that the following conditions
 * are met:
 * 1. Redistributions of source code must retain the above copyright
 *    notice, this list of conditions and the following disclaimer.
 * 2. Redistributions in binary form must reproduce the above copyright
 *    notice, this list of conditions and the following disclaimer in the
 *    documentation and/or other materials provided with the distribution.
 * 
 * THIS SOFTWARE IS PROVIDED BY APPLE INC. ``AS IS'' AND ANY
 * EXPRESS OR IMPLIED WARRANTIES, INCLUDING, BUT NOT LIMITED TO, THE
 * IMPLIED WARRANTIES OF MERCHANTABILITY AND FITNESS FOR A PARTICULAR
 * PURPOSE ARE DISCLAIMED.  IN NO EVENT SHALL APPLE INC. OR
 * CONTRIBUTORS BE LIABLE FOR ANY DIRECT, INDIRECT, INCIDENTAL, SPECIAL,
 * EXEMPLARY, OR CONSEQUENTIAL DAMAGES (INCLUDING, BUT NOT LIMITED TO,
 * PROCUREMENT OF SUBSTITUTE GOODS OR SERVICES; LOSS OF USE, DATA, OR
 * PROFITS; OR BUSINESS INTERRUPTION) HOWEVER CAUSED AND ON ANY THEORY
 * OF LIABILITY, WHETHER IN CONTRACT, STRICT LIABILITY, OR TORT
 * (INCLUDING NEGLIGENCE OR OTHERWISE) ARISING IN ANY WAY OUT OF THE USE
 * OF THIS SOFTWARE, EVEN IF ADVISED OF THE POSSIBILITY OF SUCH DAMAGE. 
 *
 */

#include "config.h"
#include "CompositionEvent.h"

namespace WebCore {

CompositionEvent::CompositionEvent() = default;

CompositionEvent::CompositionEvent(const AtomicString& type, RefPtr<WindowProxy>&& view, const String& data)
<<<<<<< HEAD
    : UIEvent(type, true, true, WTFMove(view), 0)
=======
    : UIEvent(type, CanBubble::Yes, IsCancelable::Yes, WTFMove(view), 0)
>>>>>>> 20415689
    , m_data(data)
{
}

CompositionEvent::CompositionEvent(const AtomicString& type, const Init& initializer, IsTrusted isTrusted)
    : UIEvent(type, initializer, isTrusted)
    , m_data(initializer.data)
{
}

CompositionEvent::~CompositionEvent() = default;

void CompositionEvent::initCompositionEvent(const AtomicString& type, bool canBubble, bool cancelable, RefPtr<WindowProxy>&& view, const String& data)
{
    if (isBeingDispatched())
        return;

    initUIEvent(type, canBubble, cancelable, WTFMove(view), 0);

    m_data = data;
}

EventInterface CompositionEvent::eventInterface() const
{
    return CompositionEventInterfaceType;
}

bool CompositionEvent::isCompositionEvent() const
{
    return true;
}

} // namespace WebCore<|MERGE_RESOLUTION|>--- conflicted
+++ resolved
@@ -32,11 +32,7 @@
 CompositionEvent::CompositionEvent() = default;
 
 CompositionEvent::CompositionEvent(const AtomicString& type, RefPtr<WindowProxy>&& view, const String& data)
-<<<<<<< HEAD
-    : UIEvent(type, true, true, WTFMove(view), 0)
-=======
     : UIEvent(type, CanBubble::Yes, IsCancelable::Yes, WTFMove(view), 0)
->>>>>>> 20415689
     , m_data(data)
 {
 }
