/*
 * Copyright (C) 2001 Peter Kelly (pmk@post.com)
 * Copyright (C) 2001 Tobias Anton (anton@stud.fbi.fh-darmstadt.de)
 * Copyright (C) 2006 Samuel Weinig (sam.weinig@gmail.com)
 * Copyright (C) 2003, 2004, 2005, 2006, 2008, 2013 Apple Inc. All rights reserved.
 *
 * This library is free software; you can redistribute it and/or
 * modify it under the terms of the GNU Library General Public
 * License as published by the Free Software Foundation; either
 * version 2 of the License, or (at your option) any later version.
 *
 * This library is distributed in the hope that it will be useful,
 * but WITHOUT ANY WARRANTY; without even the implied warranty of
 * MERCHANTABILITY or FITNESS FOR A PARTICULAR PURPOSE.  See the GNU
 * Library General Public License for more details.
 *
 * You should have received a copy of the GNU Library General Public License
 * along with this library; see the file COPYING.LIB.  If not, write to
 * the Free Software Foundation, Inc., 51 Franklin Street, Fifth Floor,
 * Boston, MA 02110-1301, USA.
 *
 */

#ifndef Clipboard_h
#define Clipboard_h

#include "CachedResourceHandle.h"
#include "ClipboardAccessPolicy.h"
#include "DragActions.h"
#include "DragImage.h"
#include "IntPoint.h"
<<<<<<< HEAD
#include "Node.h"

// This DOM object now works by calling through to classes in the platform layer.
// Specifically, the class currently named Pasteboard. The legacy style instead
// uses this as an abstract base class.
#define WTF_USE_LEGACY_STYLE_ABSTRACT_CLIPBOARD_CLASS (PLATFORM(IOS) || PLATFORM(HAIKU))

#if USE(LEGACY_STYLE_ABSTRACT_CLIPBOARD_CLASS)
#define LEGACY_VIRTUAL virtual
#else
#define LEGACY_VIRTUAL
#endif

#if USE(LEGACY_STYLE_ABSTRACT_CLIPBOARD_CLASS)
#define LEGACY_PURE = 0
#else
#define LEGACY_PURE
#endif
=======
#include <wtf/RefCounted.h>
#include <wtf/text/WTFString.h>
>>>>>>> 436bf825

namespace WebCore {

    class CachedImage;
    class DataTransferItemList;
    class DragData;
    class DragImageLoader;
    class Element;
    class FileList;
    class Pasteboard;

    class Clipboard : public RefCounted<Clipboard> {
    public:
        static PassRefPtr<Clipboard> createForCopyAndPaste(ClipboardAccessPolicy);

        ~Clipboard();

        String dropEffect() const;
        void setDropEffect(const String&);

        String effectAllowed() const;
        void setEffectAllowed(const String&);

        Vector<String> types() const;

        PassRefPtr<FileList> files() const;

        void clearData(const String& type);
        void clearData();

        String getData(const String& type) const;

        bool setData(const String& type, const String& data);

        void setDragImage(Element*, int x, int y);

#if ENABLE(DATA_TRANSFER_ITEMS)
        PassRefPtr<DataTransferItemList> items() = 0;
#endif

        void setAccessPolicy(ClipboardAccessPolicy);
        bool canReadTypes() const;
        bool canReadData() const;
        bool canWriteData() const;

        Pasteboard& pasteboard() { return *m_pasteboard; }

#if ENABLE(DRAG_SUPPORT)
        static PassRefPtr<Clipboard> createForDragAndDrop();
        static PassRefPtr<Clipboard> createForDragAndDrop(ClipboardAccessPolicy, const DragData&);

        bool dropEffectIsUninitialized() const { return m_dropEffect == "uninitialized"; }

        DragOperation sourceOperation() const;
        DragOperation destinationOperation() const;
        void setSourceOperation(DragOperation);
        void setDestinationOperation(DragOperation);

        void setDragHasStarted() { m_shouldUpdateDragImage = true; }
        DragImageRef createDragImage(IntPoint& dragLocation) const;
        void updateDragImage();
#endif

    private:
        enum ClipboardType { CopyAndPaste, DragAndDrop };
        Clipboard(ClipboardAccessPolicy, PassOwnPtr<Pasteboard>, ClipboardType = CopyAndPaste, bool forFileDrag = false);

#if ENABLE(DRAG_SUPPORT)
        bool canSetDragImage() const;
#endif

        ClipboardAccessPolicy m_policy;
        OwnPtr<Pasteboard> m_pasteboard;

#if ENABLE(DRAG_SUPPORT)
        bool m_forDrag;
        bool m_forFileDrag;
        String m_dropEffect;
        String m_effectAllowed;
        bool m_shouldUpdateDragImage;
        IntPoint m_dragLocation;
        CachedResourceHandle<CachedImage> m_dragImage;
        RefPtr<Element> m_dragImageElement;
        OwnPtr<DragImageLoader> m_dragImageLoader;
#endif
    };

} // namespace WebCore

#endif // Clipboard_h<|MERGE_RESOLUTION|>--- conflicted
+++ resolved
@@ -29,29 +29,8 @@
 #include "DragActions.h"
 #include "DragImage.h"
 #include "IntPoint.h"
-<<<<<<< HEAD
-#include "Node.h"
-
-// This DOM object now works by calling through to classes in the platform layer.
-// Specifically, the class currently named Pasteboard. The legacy style instead
-// uses this as an abstract base class.
-#define WTF_USE_LEGACY_STYLE_ABSTRACT_CLIPBOARD_CLASS (PLATFORM(IOS) || PLATFORM(HAIKU))
-
-#if USE(LEGACY_STYLE_ABSTRACT_CLIPBOARD_CLASS)
-#define LEGACY_VIRTUAL virtual
-#else
-#define LEGACY_VIRTUAL
-#endif
-
-#if USE(LEGACY_STYLE_ABSTRACT_CLIPBOARD_CLASS)
-#define LEGACY_PURE = 0
-#else
-#define LEGACY_PURE
-#endif
-=======
 #include <wtf/RefCounted.h>
 #include <wtf/text/WTFString.h>
->>>>>>> 436bf825
 
 namespace WebCore {
 
