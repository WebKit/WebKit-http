--- conflicted
+++ resolved
@@ -24,30 +24,13 @@
 #include "ClipboardEvent.h"
 
 #include "DataTransfer.h"
-#include "DataTransferAccessPolicy.h"
 #include "EventNames.h"
 
 namespace WebCore {
 
-<<<<<<< HEAD
-ClipboardEventInit::ClipboardEventInit()
-    : dataTransfer(DataTransfer::createForCopyAndPaste(DataTransferAccessPolicy::Writable))
-{
-}
-
-ClipboardEvent::ClipboardEvent(const AtomicString& eventType, bool canBubble, bool cancelable, DataTransfer* dataTransfer)
-    : Event(eventType, canBubble, cancelable), m_dataTransfer(dataTransfer)
-=======
 ClipboardEvent::ClipboardEvent(const AtomicString& type, const Init& init, IsTrusted isTrusted)
     : Event(type, init, isTrusted)
     , m_clipboardData(init.clipboardData)
->>>>>>> 62c989f5
-{
-}
-
-ClipboardEvent::ClipboardEvent(const AtomicString& eventType, ClipboardEventInit& initializer)
-    : Event(eventType, initializer)
-    , m_dataTransfer(initializer.dataTransfer)
 {
 }
 
