--- conflicted
+++ resolved
@@ -49,11 +49,7 @@
 }
 
 inline MessageEvent::MessageEvent(DataType&& data, const String& origin, const String& lastEventId, std::optional<MessageEventSource>&& source, Vector<RefPtr<MessagePort>>&& ports)
-<<<<<<< HEAD
-    : Event(eventNames().messageEvent, false, false)
-=======
     : Event(eventNames().messageEvent, CanBubble::No, IsCancelable::No)
->>>>>>> 20415689
     , m_data(WTFMove(data))
     , m_origin(origin)
     , m_lastEventId(lastEventId)
@@ -63,11 +59,7 @@
 }
 
 inline MessageEvent::MessageEvent(const AtomicString& type, Ref<SerializedScriptValue>&& data, const String& origin, const String& lastEventId)
-<<<<<<< HEAD
-    : Event(type, false, false)
-=======
     : Event(type, CanBubble::No, IsCancelable::No)
->>>>>>> 20415689
     , m_data(WTFMove(data))
     , m_origin(origin)
     , m_lastEventId(lastEventId)
