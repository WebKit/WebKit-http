/*
 * Copyright (C) 2001 Peter Kelly (pmk@post.com)
 * Copyright (C) 2001 Tobias Anton (anton@stud.fbi.fh-darmstadt.de)
 * Copyright (C) 2006 Samuel Weinig (sam.weinig@gmail.com)
 * Copyright (C) 2003-2017 Apple Inc. All rights reserved.
 *
 * This library is free software; you can redistribute it and/or
 * modify it under the terms of the GNU Library General Public
 * License as published by the Free Software Foundation; either
 * version 2 of the License, or (at your option) any later version.
 *
 * This library is distributed in the hope that it will be useful,
 * but WITHOUT ANY WARRANTY; without even the implied warranty of
 * MERCHANTABILITY or FITNESS FOR A PARTICULAR PURPOSE.  See the GNU
 * Library General Public License for more details.
 *
 * You should have received a copy of the GNU Library General Public License
 * along with this library; see the file COPYING.LIB.  If not, write to
 * the Free Software Foundation, Inc., 51 Franklin Street, Fifth Floor,
 * Boston, MA 02110-1301, USA.
 *
 */

#pragma once

#include "DOMHighResTimeStamp.h"
#include "EventInit.h"
#include "EventInterfaces.h"
#include "ExceptionOr.h"
#include "ScriptWrappable.h"
#include <wtf/MonotonicTime.h>
#include <wtf/TypeCasts.h>
#include <wtf/text/AtomicString.h>

namespace WebCore {

class EventPath;
class EventTarget;
class ScriptExecutionContext;

class Event : public ScriptWrappable, public RefCounted<Event> {
public:
<<<<<<< HEAD
    enum class IsTrusted { No, Yes };

    enum PhaseType { 
=======
    enum class IsTrusted : uint8_t { No, Yes };
    enum class CanBubble : uint8_t { No, Yes };
    enum class IsCancelable : uint8_t { No, Yes };
    enum class IsComposed : uint8_t { No, Yes };

    enum PhaseType : uint8_t {
>>>>>>> 20415689
        NONE = 0,
        CAPTURING_PHASE = 1,
        AT_TARGET = 2,
        BUBBLING_PHASE = 3
    };

<<<<<<< HEAD
    WEBCORE_EXPORT static Ref<Event> create(const AtomicString& type, bool canBubble, bool cancelable);
=======
    WEBCORE_EXPORT static Ref<Event> create(const AtomicString& type, CanBubble, IsCancelable);
>>>>>>> 20415689
    static Ref<Event> createForBindings();
    static Ref<Event> create(const AtomicString& type, const EventInit&, IsTrusted = IsTrusted::No);

    virtual ~Event();

    WEBCORE_EXPORT void initEvent(const AtomicString& type, bool canBubble, bool cancelable);

    bool isInitialized() const { return m_isInitialized; }

    const AtomicString& type() const { return m_type; }
    void setType(const AtomicString& type) { m_type = type; }
    
    EventTarget* target() const { return m_target.get(); }
    void setTarget(RefPtr<EventTarget>&&);

    EventTarget* currentTarget() const { return m_currentTarget.get(); }
    void setCurrentTarget(EventTarget*);

    unsigned short eventPhase() const { return m_eventPhase; }
    void setEventPhase(PhaseType phase) { m_eventPhase = phase; }

    bool bubbles() const { return m_canBubble; }
    bool cancelable() const { return m_cancelable; }
    WEBCORE_EXPORT bool composed() const;

    DOMHighResTimeStamp timeStampForBindings(ScriptExecutionContext&) const;
    MonotonicTime timeStamp() const { return m_createTime; }

    void setEventPath(const EventPath& path) { m_eventPath = &path; }
    Vector<EventTarget*> composedPath() const;

    void stopPropagation() { m_propagationStopped = true; }
    void stopImmediatePropagation() { m_immediatePropagationStopped = true; }

    bool isTrusted() const { return m_isTrusted; }
    void setUntrusted() { m_isTrusted = false; }

    bool legacyReturnValue() const { return !m_wasCanceled; }
    void setLegacyReturnValue(bool);

    virtual EventInterface eventInterface() const { return EventInterfaceType; }

    virtual bool isBeforeTextInsertedEvent() const { return false; }
    virtual bool isBeforeUnloadEvent() const { return false; }
    virtual bool isClipboardEvent() const { return false; }
    virtual bool isCompositionEvent() const { return false; }
    virtual bool isErrorEvent() const { return false; }
    virtual bool isFocusEvent() const { return false; }
    virtual bool isInputEvent() const { return false; }
    virtual bool isKeyboardEvent() const { return false; }
    virtual bool isMouseEvent() const { return false; }
    virtual bool isTextEvent() const { return false; }
    virtual bool isTouchEvent() const { return false; }
    virtual bool isUIEvent() const { return false; }
    virtual bool isVersionChangeEvent() const { return false; }
    virtual bool isWheelEvent() const { return false; }

    bool propagationStopped() const { return m_propagationStopped || m_immediatePropagationStopped; }
    bool immediatePropagationStopped() const { return m_immediatePropagationStopped; }

    void resetBeforeDispatch();
    void resetAfterDispatch();

    bool defaultPrevented() const { return m_wasCanceled; }
    void preventDefault();

    bool defaultHandled() const { return m_defaultHandled; }
    void setDefaultHandled() { m_defaultHandled = true; }

    bool isDefaultEventHandlerIgnored() const { return m_isDefaultEventHandlerIgnored; }
    void setIsDefaultEventHandlerIgnored() { m_isDefaultEventHandlerIgnored = true; }

    void setInPassiveListener(bool value) { m_isExecutingPassiveEventListener = value; }

    bool cancelBubble() const { return propagationStopped(); }
    void setCancelBubble(bool);

    Event* underlyingEvent() const { return m_underlyingEvent.get(); }
    void setUnderlyingEvent(Event*);

    // Returns true if the dispatch flag is set.
    // https://dom.spec.whatwg.org/#dispatch-flag
    bool isBeingDispatched() const { return eventPhase(); }

    virtual EventTarget* relatedTarget() const { return nullptr; }
    virtual void setRelatedTarget(EventTarget&) { }

protected:
    explicit Event(IsTrusted = IsTrusted::No);
<<<<<<< HEAD
    Event(const AtomicString& type, bool canBubble, bool cancelable);
    Event(const AtomicString& type, bool canBubble, bool cancelable, MonotonicTime timestamp);
=======
    Event(const AtomicString& type, CanBubble, IsCancelable);
    Event(const AtomicString& type, CanBubble, IsCancelable, MonotonicTime timestamp);
>>>>>>> 20415689
    Event(const AtomicString& type, const EventInit&, IsTrusted);

    virtual void receivedTarget() { }

private:
    explicit Event(MonotonicTime createTime, const AtomicString& type, IsTrusted, CanBubble, IsCancelable, IsComposed);

    void setCanceledFlagIfPossible();

<<<<<<< HEAD
    void setCanceledFlagIfPossible();

    bool m_isInitialized { false };
    bool m_canBubble { false };
    bool m_cancelable { false };
    bool m_composed { false };

    bool m_propagationStopped { false };
    bool m_immediatePropagationStopped { false };
    bool m_wasCanceled { false };
    bool m_defaultHandled { false };
    bool m_isDefaultEventHandlerIgnored { false };
    bool m_isTrusted { false };
    bool m_isExecutingPassiveEventListener { false };

    PhaseType m_eventPhase { NONE };
=======
    unsigned m_isInitialized : 1;
    unsigned m_canBubble : 1;
    unsigned m_cancelable : 1;
    unsigned m_composed : 1;

    unsigned m_propagationStopped : 1;
    unsigned m_immediatePropagationStopped : 1;
    unsigned m_wasCanceled : 1;
    unsigned m_defaultHandled : 1;
    unsigned m_isDefaultEventHandlerIgnored : 1;
    unsigned m_isTrusted : 1;
    unsigned m_isExecutingPassiveEventListener : 1;

    unsigned m_eventPhase : 2;

    AtomicString m_type;

>>>>>>> 20415689
    RefPtr<EventTarget> m_currentTarget;
    const EventPath* m_eventPath { nullptr };
    RefPtr<EventTarget> m_target;
    MonotonicTime m_createTime;

    RefPtr<Event> m_underlyingEvent;
};

inline void Event::preventDefault()
{
    setCanceledFlagIfPossible();
}

inline void Event::setLegacyReturnValue(bool returnValue)
{
    if (!returnValue)
        setCanceledFlagIfPossible();
}

// https://dom.spec.whatwg.org/#set-the-canceled-flag
inline void Event::setCanceledFlagIfPossible()
{
    if (m_cancelable && !m_isExecutingPassiveEventListener)
        m_wasCanceled = true;
    // FIXME: Specification suggests we log something to the console when preventDefault is called but
    // doesn't do anything because the event is not cancelable or is executing passive event listeners.
}

inline void Event::setCancelBubble(bool cancel)
{
    if (cancel)
        m_propagationStopped = true;
}

} // namespace WebCore

#define SPECIALIZE_TYPE_TRAITS_EVENT(ToValueTypeName) \
SPECIALIZE_TYPE_TRAITS_BEGIN(WebCore::ToValueTypeName) \
    static bool isType(const WebCore::Event& event) { return event.is##ToValueTypeName(); } \
SPECIALIZE_TYPE_TRAITS_END()<|MERGE_RESOLUTION|>--- conflicted
+++ resolved
@@ -40,29 +40,19 @@
 
 class Event : public ScriptWrappable, public RefCounted<Event> {
 public:
-<<<<<<< HEAD
-    enum class IsTrusted { No, Yes };
-
-    enum PhaseType { 
-=======
     enum class IsTrusted : uint8_t { No, Yes };
     enum class CanBubble : uint8_t { No, Yes };
     enum class IsCancelable : uint8_t { No, Yes };
     enum class IsComposed : uint8_t { No, Yes };
 
     enum PhaseType : uint8_t {
->>>>>>> 20415689
         NONE = 0,
         CAPTURING_PHASE = 1,
         AT_TARGET = 2,
         BUBBLING_PHASE = 3
     };
 
-<<<<<<< HEAD
-    WEBCORE_EXPORT static Ref<Event> create(const AtomicString& type, bool canBubble, bool cancelable);
-=======
     WEBCORE_EXPORT static Ref<Event> create(const AtomicString& type, CanBubble, IsCancelable);
->>>>>>> 20415689
     static Ref<Event> createForBindings();
     static Ref<Event> create(const AtomicString& type, const EventInit&, IsTrusted = IsTrusted::No);
 
@@ -152,13 +142,8 @@
 
 protected:
     explicit Event(IsTrusted = IsTrusted::No);
-<<<<<<< HEAD
-    Event(const AtomicString& type, bool canBubble, bool cancelable);
-    Event(const AtomicString& type, bool canBubble, bool cancelable, MonotonicTime timestamp);
-=======
     Event(const AtomicString& type, CanBubble, IsCancelable);
     Event(const AtomicString& type, CanBubble, IsCancelable, MonotonicTime timestamp);
->>>>>>> 20415689
     Event(const AtomicString& type, const EventInit&, IsTrusted);
 
     virtual void receivedTarget() { }
@@ -168,24 +153,6 @@
 
     void setCanceledFlagIfPossible();
 
-<<<<<<< HEAD
-    void setCanceledFlagIfPossible();
-
-    bool m_isInitialized { false };
-    bool m_canBubble { false };
-    bool m_cancelable { false };
-    bool m_composed { false };
-
-    bool m_propagationStopped { false };
-    bool m_immediatePropagationStopped { false };
-    bool m_wasCanceled { false };
-    bool m_defaultHandled { false };
-    bool m_isDefaultEventHandlerIgnored { false };
-    bool m_isTrusted { false };
-    bool m_isExecutingPassiveEventListener { false };
-
-    PhaseType m_eventPhase { NONE };
-=======
     unsigned m_isInitialized : 1;
     unsigned m_canBubble : 1;
     unsigned m_cancelable : 1;
@@ -203,7 +170,6 @@
 
     AtomicString m_type;
 
->>>>>>> 20415689
     RefPtr<EventTarget> m_currentTarget;
     const EventPath* m_eventPath { nullptr };
     RefPtr<EventTarget> m_target;
