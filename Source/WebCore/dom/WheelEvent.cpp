--- conflicted
+++ resolved
@@ -48,16 +48,8 @@
 }
 
 inline WheelEvent::WheelEvent(const PlatformWheelEvent& event, RefPtr<WindowProxy>&& view)
-<<<<<<< HEAD
-    : MouseEvent(eventNames().wheelEvent, true, true, event.timestamp().approximateMonotonicTime(), WTFMove(view), 0, event.globalPosition(), event.position()
-#if ENABLE(POINTER_LOCK)
-        , { }
-#endif
-        , event.ctrlKey(), event.altKey(), event.shiftKey(), event.metaKey(), 0, 0, nullptr, 0, 0, nullptr, false)
-=======
     : MouseEvent(eventNames().wheelEvent, CanBubble::Yes, IsCancelable::Yes, event.timestamp().approximateMonotonicTime(), WTFMove(view), 0, event.globalPosition(), event.position() , { }
         , event.modifiers(), 0, 0, nullptr, 0, 0, nullptr, IsSimulated::No)
->>>>>>> 20415689
     , m_wheelDelta(event.wheelTicksX() * TickMultiplier, event.wheelTicksY() * TickMultiplier)
     , m_deltaX(-event.deltaX())
     , m_deltaY(-event.deltaY())
