/*
 * Copyright 2008, The Android Open Source Project
 * Copyright (C) 2012 Research In Motion Limited. All rights reserved.
 *
 * Redistribution and use in source and binary forms, with or without
 * modification, are permitted provided that the following conditions
 * are met:
 *  * Redistributions of source code must retain the above copyright
 *    notice, this list of conditions and the following disclaimer.
 *  * Redistributions in binary form must reproduce the above copyright
 *    notice, this list of conditions and the following disclaimer in the
 *    documentation and/or other materials provided with the distribution.
 *
 * THIS SOFTWARE IS PROVIDED BY THE COPYRIGHT HOLDERS ``AS IS'' AND ANY
 * EXPRESS OR IMPLIED WARRANTIES, INCLUDING, BUT NOT LIMITED TO, THE
 * IMPLIED WARRANTIES OF MERCHANTABILITY AND FITNESS FOR A PARTICULAR
 * PURPOSE ARE DISCLAIMED.  IN NO EVENT SHALL APPLE INC. OR
 * CONTRIBUTORS BE LIABLE FOR ANY DIRECT, INDIRECT, INCIDENTAL, SPECIAL,
 * EXEMPLARY, OR CONSEQUENTIAL DAMAGES (INCLUDING, BUT NOT LIMITED TO,
 * PROCUREMENT OF SUBSTITUTE GOODS OR SERVICES; LOSS OF USE, DATA, OR
 * PROFITS; OR BUSINESS INTERRUPTION) HOWEVER CAUSED AND ON ANY THEORY
 * OF LIABILITY, WHETHER IN CONTRACT, STRICT LIABILITY, OR TORT
 * (INCLUDING NEGLIGENCE OR OTHERWISE) ARISING IN ANY WAY OUT OF THE USE
 * OF THIS SOFTWARE, EVEN IF ADVISED OF THE POSSIBILITY OF SUCH DAMAGE.
 */

#pragma once

#if ENABLE(IOS_TOUCH_EVENTS)
#include <WebKitAdditions/TouchEventIOS.h>
#elif ENABLE(TOUCH_EVENTS)

#include "MouseRelatedEvent.h"
#include "TouchList.h"

namespace WebCore {

class TouchEvent final : public MouseRelatedEvent {
public:
    virtual ~TouchEvent();

<<<<<<< HEAD
    static Ref<TouchEvent> create(TouchList* touches, 
            TouchList* targetTouches, TouchList* changedTouches, 
            const AtomicString& type, RefPtr<WindowProxy>&& view,
            int screenX, int screenY, int pageX, int pageY,
            bool ctrlKey, bool altKey, bool shiftKey, bool metaKey)
    {
        return adoptRef(*new TouchEvent(touches, targetTouches, changedTouches,
                type, WTFMove(view), screenX, screenY, pageX, pageY,
                ctrlKey, altKey, shiftKey, metaKey));
=======
    static Ref<TouchEvent> create(TouchList* touches, TouchList* targetTouches, TouchList* changedTouches,
        const AtomicString& type, RefPtr<WindowProxy>&& view, const IntPoint& globalLocation, OptionSet<Modifier> modifiers)
    {
        return adoptRef(*new TouchEvent(touches, targetTouches, changedTouches, type, WTFMove(view), globalLocation, modifiers));
>>>>>>> 20415689
    }
    static Ref<TouchEvent> createForBindings()
    {
        return adoptRef(*new TouchEvent);
    }

    struct Init : MouseRelatedEventInit {
        RefPtr<TouchList> touches;
        RefPtr<TouchList> targetTouches;
        RefPtr<TouchList> changedTouches;
    };

    static Ref<TouchEvent> create(const AtomicString& type, const Init& initializer, IsTrusted isTrusted = IsTrusted::No)
    {
        return adoptRef(*new TouchEvent(type, initializer, isTrusted));
    }

<<<<<<< HEAD
    void initTouchEvent(TouchList* touches, TouchList* targetTouches,
            TouchList* changedTouches, const AtomicString& type, 
            RefPtr<WindowProxy>&&, int screenX, int screenY,
            int clientX, int clientY,
            bool ctrlKey, bool altKey, bool shiftKey, bool metaKey);
=======
    void initTouchEvent(TouchList* touches, TouchList* targetTouches, TouchList* changedTouches, const AtomicString& type,
        RefPtr<WindowProxy>&&, int screenX, int screenY, int clientX, int clientY, bool ctrlKey, bool altKey, bool shiftKey, bool metaKey);
>>>>>>> 20415689

    TouchList* touches() const { return m_touches.get(); }
    TouchList* targetTouches() const { return m_targetTouches.get(); }
    TouchList* changedTouches() const { return m_changedTouches.get(); }

    void setTouches(RefPtr<TouchList>&& touches) { m_touches = touches; }
    void setTargetTouches(RefPtr<TouchList>&& targetTouches) { m_targetTouches = targetTouches; }
    void setChangedTouches(RefPtr<TouchList>&& changedTouches) { m_changedTouches = changedTouches; }

    bool isTouchEvent() const override;

    EventInterface eventInterface() const override;

private:
    TouchEvent();
<<<<<<< HEAD
    TouchEvent(TouchList* touches, TouchList* targetTouches,
            TouchList* changedTouches, const AtomicString& type,
            RefPtr<WindowProxy>&&, int screenX, int screenY, int pageX,
            int pageY,
            bool ctrlKey, bool altKey, bool shiftKey, bool metaKey);
=======
    TouchEvent(TouchList* touches, TouchList* targetTouches, TouchList* changedTouches, const AtomicString& type,
        RefPtr<WindowProxy>&&, const IntPoint& globalLocation, OptionSet<Modifier>);
>>>>>>> 20415689
    TouchEvent(const AtomicString&, const Init&, IsTrusted);

    RefPtr<TouchList> m_touches;
    RefPtr<TouchList> m_targetTouches;
    RefPtr<TouchList> m_changedTouches;
};

} // namespace WebCore

SPECIALIZE_TYPE_TRAITS_EVENT(TouchEvent)

#endif // ENABLE(TOUCH_EVENTS)<|MERGE_RESOLUTION|>--- conflicted
+++ resolved
@@ -39,22 +39,10 @@
 public:
     virtual ~TouchEvent();
 
-<<<<<<< HEAD
-    static Ref<TouchEvent> create(TouchList* touches, 
-            TouchList* targetTouches, TouchList* changedTouches, 
-            const AtomicString& type, RefPtr<WindowProxy>&& view,
-            int screenX, int screenY, int pageX, int pageY,
-            bool ctrlKey, bool altKey, bool shiftKey, bool metaKey)
-    {
-        return adoptRef(*new TouchEvent(touches, targetTouches, changedTouches,
-                type, WTFMove(view), screenX, screenY, pageX, pageY,
-                ctrlKey, altKey, shiftKey, metaKey));
-=======
     static Ref<TouchEvent> create(TouchList* touches, TouchList* targetTouches, TouchList* changedTouches,
         const AtomicString& type, RefPtr<WindowProxy>&& view, const IntPoint& globalLocation, OptionSet<Modifier> modifiers)
     {
         return adoptRef(*new TouchEvent(touches, targetTouches, changedTouches, type, WTFMove(view), globalLocation, modifiers));
->>>>>>> 20415689
     }
     static Ref<TouchEvent> createForBindings()
     {
@@ -72,16 +60,8 @@
         return adoptRef(*new TouchEvent(type, initializer, isTrusted));
     }
 
-<<<<<<< HEAD
-    void initTouchEvent(TouchList* touches, TouchList* targetTouches,
-            TouchList* changedTouches, const AtomicString& type, 
-            RefPtr<WindowProxy>&&, int screenX, int screenY,
-            int clientX, int clientY,
-            bool ctrlKey, bool altKey, bool shiftKey, bool metaKey);
-=======
     void initTouchEvent(TouchList* touches, TouchList* targetTouches, TouchList* changedTouches, const AtomicString& type,
         RefPtr<WindowProxy>&&, int screenX, int screenY, int clientX, int clientY, bool ctrlKey, bool altKey, bool shiftKey, bool metaKey);
->>>>>>> 20415689
 
     TouchList* touches() const { return m_touches.get(); }
     TouchList* targetTouches() const { return m_targetTouches.get(); }
@@ -97,16 +77,8 @@
 
 private:
     TouchEvent();
-<<<<<<< HEAD
-    TouchEvent(TouchList* touches, TouchList* targetTouches,
-            TouchList* changedTouches, const AtomicString& type,
-            RefPtr<WindowProxy>&&, int screenX, int screenY, int pageX,
-            int pageY,
-            bool ctrlKey, bool altKey, bool shiftKey, bool metaKey);
-=======
     TouchEvent(TouchList* touches, TouchList* targetTouches, TouchList* changedTouches, const AtomicString& type,
         RefPtr<WindowProxy>&&, const IntPoint& globalLocation, OptionSet<Modifier>);
->>>>>>> 20415689
     TouchEvent(const AtomicString&, const Init&, IsTrusted);
 
     RefPtr<TouchList> m_touches;
