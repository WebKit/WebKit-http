--- conflicted
+++ resolved
@@ -2360,7 +2360,6 @@
         underlyingClickEvent.setDefaultHandled();
 }
 
-<<<<<<< HEAD
 #if ENABLE(QT_GESTURE_EVENTS)
 bool Node::dispatchGestureEvent(const PlatformGestureEvent& event)
 {
@@ -2380,15 +2379,6 @@
 }
 #endif
 
-#if ENABLE(TOUCH_EVENTS) && !PLATFORM(IOS)
-bool Node::dispatchTouchEvent(TouchEvent& event)
-{
-    return EventDispatcher::dispatchEvent(*this, event);
-}
-#endif
-
-=======
->>>>>>> e41e4829
 bool Node::dispatchBeforeLoadEvent(const String& sourceURL)
 {
     if (!document().hasListenerType(Document::BEFORELOAD_LISTENER))
