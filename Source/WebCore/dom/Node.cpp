/*
 * Copyright (C) 1999 Lars Knoll (knoll@kde.org)
 *           (C) 1999 Antti Koivisto (koivisto@kde.org)
 *           (C) 2001 Dirk Mueller (mueller@kde.org)
 * Copyright (C) 2004, 2005, 2006, 2007, 2008, 2009, 2010, 2011, 2014 Apple Inc. All rights reserved.
 * Copyright (C) 2008 Nokia Corporation and/or its subsidiary(-ies)
 * Copyright (C) 2009 Torch Mobile Inc. All rights reserved. (http://www.torchmobile.com/)
 *
 * This library is free software; you can redistribute it and/or
 * modify it under the terms of the GNU Library General Public
 * License as published by the Free Software Foundation; either
 * version 2 of the License, or (at your option) any later version.
 *
 * This library is distributed in the hope that it will be useful,
 * but WITHOUT ANY WARRANTY; without even the implied warranty of
 * MERCHANTABILITY or FITNESS FOR A PARTICULAR PURPOSE.  See the GNU
 * Library General Public License for more details.
 *
 * You should have received a copy of the GNU Library General Public License
 * along with this library; see the file COPYING.LIB.  If not, write to
 * the Free Software Foundation, Inc., 51 Franklin Street, Fifth Floor,
 * Boston, MA 02110-1301, USA.
 */

#include "config.h"
#include "Node.h"

#include "AXObjectCache.h"
#include "Attr.h"
#include "BeforeLoadEvent.h"
#include "ChildListMutationScope.h"
#include "ComposedTreeAncestorIterator.h"
#include "ContainerNodeAlgorithms.h"
#include "ContextMenuController.h"
#include "DataTransfer.h"
#include "DocumentType.h"
#include "ElementIterator.h"
#include "ElementRareData.h"
#include "ElementTraversal.h"
#include "EventDispatcher.h"
#include "EventHandler.h"
#include "ExceptionCode.h"
#include "FrameView.h"
#include "HTMLBodyElement.h"
#include "HTMLCollection.h"
#include "HTMLElement.h"
#include "HTMLImageElement.h"
#include "HTMLSlotElement.h"
#include "HTMLStyleElement.h"
#include "InputEvent.h"
#include "InspectorController.h"
#include "KeyboardEvent.h"
#include "Logging.h"
#include "MutationEvent.h"
#include "NoEventDispatchAssertion.h"
#include "NodeRenderStyle.h"
#include "ProcessingInstruction.h"
#include "ProgressEvent.h"
#include "Range.h"
#include "RenderBlock.h"
#include "RenderBox.h"
#include "RenderTextControl.h"
#include "RenderView.h"
#include "ScopedEventQueue.h"
#include "StorageEvent.h"
#include "StyleResolver.h"
#include "StyleSheetContents.h"
#include "TemplateContentDocumentFragment.h"
#include "TextEvent.h"
#include "TouchEvent.h"
#include "WheelEvent.h"
#include "XMLNSNames.h"
#include "XMLNames.h"
#include <wtf/RefCountedLeakCounter.h>
#include <wtf/SHA1.h>
#include <wtf/Variant.h>
#include <wtf/text/CString.h>
#include <wtf/text/StringBuilder.h>

<<<<<<< HEAD
#if ENABLE(QT_GESTURE_EVENTS)
#include "GestureEvent.h"
#endif

#if ENABLE(INDIE_UI)
#include "UIRequestEvent.h"
#endif

=======
>>>>>>> 4ccac179
namespace WebCore {

using namespace HTMLNames;

#if DUMP_NODE_STATISTICS
static HashSet<Node*> liveNodeSet;
#endif

void Node::dumpStatistics()
{
#if DUMP_NODE_STATISTICS
    size_t nodesWithRareData = 0;

    size_t elementNodes = 0;
    size_t attrNodes = 0;
    size_t textNodes = 0;
    size_t cdataNodes = 0;
    size_t commentNodes = 0;
    size_t entityNodes = 0;
    size_t piNodes = 0;
    size_t documentNodes = 0;
    size_t docTypeNodes = 0;
    size_t fragmentNodes = 0;
    size_t shadowRootNodes = 0;

    HashMap<String, size_t> perTagCount;

    size_t attributes = 0;
    size_t attributesWithAttr = 0;
    size_t elementsWithAttributeStorage = 0;
    size_t elementsWithRareData = 0;
    size_t elementsWithNamedNodeMap = 0;

    for (auto* node : liveNodeSet) {
        if (node->hasRareData()) {
            ++nodesWithRareData;
            if (is<Element>(*node)) {
                ++elementsWithRareData;
                if (downcast<Element>(*node).hasNamedNodeMap())
                    ++elementsWithNamedNodeMap;
            }
        }

        switch (node->nodeType()) {
            case ELEMENT_NODE: {
                ++elementNodes;

                // Tag stats
                Element& element = downcast<Element>(*node);
                HashMap<String, size_t>::AddResult result = perTagCount.add(element.tagName(), 1);
                if (!result.isNewEntry)
                    result.iterator->value++;

                if (const ElementData* elementData = element.elementData()) {
                    unsigned length = elementData->length();
                    attributes += length;
                    ++elementsWithAttributeStorage;
                    for (unsigned i = 0; i < length; ++i) {
                        const Attribute& attr = elementData->attributeAt(i);
                        if (!attr.isEmpty())
                            ++attributesWithAttr;
                    }
                }
                break;
            }
            case ATTRIBUTE_NODE: {
                ++attrNodes;
                break;
            }
            case TEXT_NODE: {
                ++textNodes;
                break;
            }
            case CDATA_SECTION_NODE: {
                ++cdataNodes;
                break;
            }
            case COMMENT_NODE: {
                ++commentNodes;
                break;
            }
            case ENTITY_NODE: {
                ++entityNodes;
                break;
            }
            case PROCESSING_INSTRUCTION_NODE: {
                ++piNodes;
                break;
            }
            case DOCUMENT_NODE: {
                ++documentNodes;
                break;
            }
            case DOCUMENT_TYPE_NODE: {
                ++docTypeNodes;
                break;
            }
            case DOCUMENT_FRAGMENT_NODE: {
                if (node->isShadowRoot())
                    ++shadowRootNodes;
                else
                    ++fragmentNodes;
                break;
            }
        }
    }

    printf("Number of Nodes: %d\n\n", liveNodeSet.size());
    printf("Number of Nodes with RareData: %zu\n\n", nodesWithRareData);

    printf("NodeType distribution:\n");
    printf("  Number of Element nodes: %zu\n", elementNodes);
    printf("  Number of Attribute nodes: %zu\n", attrNodes);
    printf("  Number of Text nodes: %zu\n", textNodes);
    printf("  Number of CDATASection nodes: %zu\n", cdataNodes);
    printf("  Number of Comment nodes: %zu\n", commentNodes);
    printf("  Number of Entity nodes: %zu\n", entityNodes);
    printf("  Number of ProcessingInstruction nodes: %zu\n", piNodes);
    printf("  Number of Document nodes: %zu\n", documentNodes);
    printf("  Number of DocumentType nodes: %zu\n", docTypeNodes);
    printf("  Number of DocumentFragment nodes: %zu\n", fragmentNodes);
    printf("  Number of ShadowRoot nodes: %zu\n", shadowRootNodes);

    printf("Element tag name distibution:\n");
    for (auto& stringSizePair : perTagCount)
        printf("  Number of <%s> tags: %zu\n", stringSizePair.key.utf8().data(), stringSizePair.value);

    printf("Attributes:\n");
    printf("  Number of Attributes (non-Node and Node): %zu [%zu]\n", attributes, sizeof(Attribute));
    printf("  Number of Attributes with an Attr: %zu\n", attributesWithAttr);
    printf("  Number of Elements with attribute storage: %zu [%zu]\n", elementsWithAttributeStorage, sizeof(ElementData));
    printf("  Number of Elements with RareData: %zu\n", elementsWithRareData);
    printf("  Number of Elements with NamedNodeMap: %zu [%zu]\n", elementsWithNamedNodeMap, sizeof(NamedNodeMap));
#endif
}

DEFINE_DEBUG_ONLY_GLOBAL(WTF::RefCountedLeakCounter, nodeCounter, ("WebCoreNode"));

#ifndef NDEBUG
static bool shouldIgnoreLeaks = false;

static HashSet<Node*>& ignoreSet()
{
    static NeverDestroyed<HashSet<Node*>> ignore;

    return ignore;
}

#endif

void Node::startIgnoringLeaks()
{
#ifndef NDEBUG
    shouldIgnoreLeaks = true;
#endif
}

void Node::stopIgnoringLeaks()
{
#ifndef NDEBUG
    shouldIgnoreLeaks = false;
#endif
}

void Node::trackForDebugging()
{
#ifndef NDEBUG
    if (shouldIgnoreLeaks)
        ignoreSet().add(this);
    else
        nodeCounter.increment();
#endif

#if DUMP_NODE_STATISTICS
    liveNodeSet.add(this);
#endif
}

Node::Node(Document& document, ConstructionType type)
    : m_refCount(1)
    , m_nodeFlags(type)
    , m_treeScope(&document)
{
    ASSERT(isMainThread());

    document.incrementReferencingNodeCount();

#if !defined(NDEBUG) || (defined(DUMP_NODE_STATISTICS) && DUMP_NODE_STATISTICS)
    trackForDebugging();
#endif
}

Node::~Node()
{
    ASSERT(isMainThread());
    ASSERT(!m_refCount);
    ASSERT(m_deletionHasBegun);
    ASSERT(!m_adoptionIsRequired);

#ifndef NDEBUG
    if (!ignoreSet().remove(this))
        nodeCounter.decrement();
#endif

#if DUMP_NODE_STATISTICS
    liveNodeSet.remove(this);
#endif

    ASSERT_WITH_SECURITY_IMPLICATION(!renderer());
    ASSERT(!parentNode());
    ASSERT(!m_previous);
    ASSERT(!m_next);

    if (hasRareData())
        clearRareData();

    if (!isContainerNode())
        willBeDeletedFrom(document());

    if (hasEventTargetData())
        clearEventTargetData();

    document().decrementReferencingNodeCount();

#if ENABLE(TOUCH_EVENTS) && PLATFORM(IOS) && (!ASSERT_DISABLED || ENABLE(SECURITY_ASSERTIONS))
    for (auto* document : Document::allDocuments()) {
        ASSERT_WITH_SECURITY_IMPLICATION(!document->touchEventListenersContain(*this));
        ASSERT_WITH_SECURITY_IMPLICATION(!document->touchEventHandlersContain(*this));
        ASSERT_WITH_SECURITY_IMPLICATION(!document->touchEventTargetsContain(*this));
    }
#endif
}

void Node::willBeDeletedFrom(Document& document)
{
    if (hasEventTargetData()) {
        document.didRemoveWheelEventHandler(*this, EventHandlerRemoval::All);
#if ENABLE(TOUCH_EVENTS)
#if PLATFORM(IOS)
        document.removeTouchEventListener(*this, EventHandlerRemoval::All);
#endif
        document.didRemoveTouchEventHandler(*this, EventHandlerRemoval::All);
#endif
    }

#if ENABLE(TOUCH_EVENTS) && PLATFORM(IOS)
    document.removeTouchEventHandler(*this, EventHandlerRemoval::All);
#endif

    if (AXObjectCache* cache = document.existingAXObjectCache())
        cache->remove(this);
}

void Node::materializeRareData()
{
    NodeRareData* data;
    if (is<Element>(*this))
        data = std::make_unique<ElementRareData>(downcast<RenderElement>(m_data.m_renderer)).release();
    else
        data = std::make_unique<NodeRareData>(m_data.m_renderer).release();
    ASSERT(data);

    m_data.m_rareData = data;
    setFlag(HasRareDataFlag);
}

void Node::clearRareData()
{
    ASSERT(hasRareData());
    ASSERT(!transientMutationObserverRegistry() || transientMutationObserverRegistry()->isEmpty());

    RenderObject* renderer = m_data.m_rareData->renderer();
    if (isElementNode())
        delete static_cast<ElementRareData*>(m_data.m_rareData);
    else
        delete static_cast<NodeRareData*>(m_data.m_rareData);
    m_data.m_renderer = renderer;
    clearFlag(HasRareDataFlag);
}

Node* Node::toNode()
{
    return this;
}

String Node::nodeValue() const
{
    return String();
}

ExceptionOr<void> Node::setNodeValue(const String&)
{
    // By default, setting nodeValue has no effect.
    return { };
}

RefPtr<NodeList> Node::childNodes()
{
    if (is<ContainerNode>(*this))
        return ensureRareData().ensureNodeLists().ensureChildNodeList(downcast<ContainerNode>(*this));
    return ensureRareData().ensureNodeLists().ensureEmptyChildNodeList(*this);
}

Node *Node::lastDescendant() const
{
    Node *n = const_cast<Node *>(this);
    while (n && n->lastChild())
        n = n->lastChild();
    return n;
}

Node* Node::firstDescendant() const
{
    Node *n = const_cast<Node *>(this);
    while (n && n->firstChild())
        n = n->firstChild();
    return n;
}

Element* Node::previousElementSibling() const
{
    return ElementTraversal::previousSibling(*this);
}

Element* Node::nextElementSibling() const
{
    return ElementTraversal::nextSibling(*this);
}

ExceptionOr<void> Node::insertBefore(Node& newChild, Node* refChild)
{
    if (!is<ContainerNode>(*this))
        return Exception { HIERARCHY_REQUEST_ERR };
    return downcast<ContainerNode>(*this).insertBefore(newChild, refChild);
}

ExceptionOr<void> Node::replaceChild(Node& newChild, Node& oldChild)
{
    if (!is<ContainerNode>(*this))
        return Exception { HIERARCHY_REQUEST_ERR };
    return downcast<ContainerNode>(*this).replaceChild(newChild, oldChild);
}

ExceptionOr<void> Node::removeChild(Node& oldChild)
{
    if (!is<ContainerNode>(*this))
        return Exception { NOT_FOUND_ERR };
    return downcast<ContainerNode>(*this).removeChild(oldChild);
}

ExceptionOr<void> Node::appendChild(Node& newChild)
{
    if (!is<ContainerNode>(*this))
        return Exception { HIERARCHY_REQUEST_ERR };
    return downcast<ContainerNode>(*this).appendChild(newChild);
}

static HashSet<RefPtr<Node>> nodeSetPreTransformedFromNodeOrStringVector(const Vector<NodeOrString>& vector)
{
    HashSet<RefPtr<Node>> nodeSet;
    for (const auto& variant : vector) {
        WTF::switchOn(variant,
            [&] (const RefPtr<Node>& node) { nodeSet.add(const_cast<Node*>(node.get())); },
            [] (const String&) { }
        );
    }
    return nodeSet;
}

static RefPtr<Node> firstPrecedingSiblingNotInNodeSet(Node& context, const HashSet<RefPtr<Node>>& nodeSet)
{
    for (auto* sibling = context.previousSibling(); sibling; sibling = sibling->previousSibling()) {
        if (!nodeSet.contains(sibling))
            return sibling;
    }
    return nullptr;
}

static RefPtr<Node> firstFollowingSiblingNotInNodeSet(Node& context, const HashSet<RefPtr<Node>>& nodeSet)
{
    for (auto* sibling = context.nextSibling(); sibling; sibling = sibling->nextSibling()) {
        if (!nodeSet.contains(sibling))
            return sibling;
    }
    return nullptr;
}

ExceptionOr<RefPtr<Node>> Node::convertNodesOrStringsIntoNode(Vector<NodeOrString>&& nodeOrStringVector)
{
    if (nodeOrStringVector.isEmpty())
        return nullptr;

    Vector<Ref<Node>> nodes;
    nodes.reserveInitialCapacity(nodeOrStringVector.size());
    for (auto& variant : nodeOrStringVector) {
        WTF::switchOn(variant,
            [&](RefPtr<Node>& node) { nodes.uncheckedAppend(*node.get()); },
            [&](String& string) { nodes.uncheckedAppend(Text::create(document(), string)); }
        );
    }

    if (nodes.size() == 1)
        return RefPtr<Node> { WTFMove(nodes.first()) };

    auto nodeToReturn = DocumentFragment::create(document());
    for (auto& node : nodes) {
        auto appendResult = nodeToReturn->appendChild(node);
        if (appendResult.hasException())
            return appendResult.releaseException();
    }
    return RefPtr<Node> { WTFMove(nodeToReturn) };
}

ExceptionOr<void> Node::before(Vector<NodeOrString>&& nodeOrStringVector)
{
    RefPtr<ContainerNode> parent = parentNode();
    if (!parent)
        return { };

    auto nodeSet = nodeSetPreTransformedFromNodeOrStringVector(nodeOrStringVector);
    auto viablePreviousSibling = firstPrecedingSiblingNotInNodeSet(*this, nodeSet);

    auto result = convertNodesOrStringsIntoNode(WTFMove(nodeOrStringVector));
    if (result.hasException())
        return result.releaseException();
    auto node = result.releaseReturnValue();
    if (!node)
        return { };

    if (viablePreviousSibling)
        viablePreviousSibling = viablePreviousSibling->nextSibling();
    else
        viablePreviousSibling = parent->firstChild();

    return parent->insertBefore(*node, viablePreviousSibling.get());
}

ExceptionOr<void> Node::after(Vector<NodeOrString>&& nodeOrStringVector)
{
    RefPtr<ContainerNode> parent = parentNode();
    if (!parent)
        return { };

    auto nodeSet = nodeSetPreTransformedFromNodeOrStringVector(nodeOrStringVector);
    auto viableNextSibling = firstFollowingSiblingNotInNodeSet(*this, nodeSet);

    auto result = convertNodesOrStringsIntoNode(WTFMove(nodeOrStringVector));
    if (result.hasException())
        return result.releaseException();
    auto node = result.releaseReturnValue();
    if (!node)
        return { };

    return parent->insertBefore(*node, viableNextSibling.get());
}

ExceptionOr<void> Node::replaceWith(Vector<NodeOrString>&& nodeOrStringVector)
{
    RefPtr<ContainerNode> parent = parentNode();
    if (!parent)
        return { };

    auto nodeSet = nodeSetPreTransformedFromNodeOrStringVector(nodeOrStringVector);
    auto viableNextSibling = firstFollowingSiblingNotInNodeSet(*this, nodeSet);

    auto result = convertNodesOrStringsIntoNode(WTFMove(nodeOrStringVector));
    if (result.hasException())
        return result.releaseException();

    if (parentNode() == parent) {
        if (auto node = result.releaseReturnValue())
            return parent->replaceChild(*node, *this);
        return parent->removeChild(*this);
    }

    if (auto node = result.releaseReturnValue())
        return parent->insertBefore(*node, viableNextSibling.get());
    return { };
}

ExceptionOr<void> Node::remove()
{
    auto* parent = parentNode();
    if (!parent)
        return { };
    return parent->removeChild(*this);
}

void Node::normalize()
{
    // Go through the subtree beneath us, normalizing all nodes. This means that
    // any two adjacent text nodes are merged and any empty text nodes are removed.

    RefPtr<Node> node = this;
    while (Node* firstChild = node->firstChild())
        node = firstChild;
    while (node) {
        NodeType type = node->nodeType();
        if (type == ELEMENT_NODE)
            downcast<Element>(*node).normalizeAttributes();

        if (node == this)
            break;

        if (type != TEXT_NODE) {
            node = NodeTraversal::nextPostOrder(*node);
            continue;
        }

        RefPtr<Text> text = downcast<Text>(node.get());

        // Remove empty text nodes.
        if (!text->length()) {
            // Care must be taken to get the next node before removing the current node.
            node = NodeTraversal::nextPostOrder(*node);
            text->remove();
            continue;
        }

        // Merge text nodes.
        while (Node* nextSibling = node->nextSibling()) {
            if (nextSibling->nodeType() != TEXT_NODE)
                break;
            RefPtr<Text> nextText = downcast<Text>(nextSibling);

            // Remove empty text nodes.
            if (!nextText->length()) {
                nextText->remove();
                continue;
            }

            // Both non-empty text nodes. Merge them.
            unsigned offset = text->length();
            text->appendData(nextText->data());
            document().textNodesMerged(nextText.get(), offset);
            nextText->remove();
        }

        node = NodeTraversal::nextPostOrder(*node);
    }
}

ExceptionOr<Ref<Node>> Node::cloneNodeForBindings(bool deep)
{
    if (UNLIKELY(isShadowRoot()))
        return Exception { NOT_SUPPORTED_ERR };
    return cloneNode(deep);
}

const AtomicString& Node::prefix() const
{
    // For nodes other than elements and attributes, the prefix is always null
    return nullAtom();
}

ExceptionOr<void> Node::setPrefix(const AtomicString&)
{
    // The spec says that for nodes other than elements and attributes, prefix is always null.
    // It does not say what to do when the user tries to set the prefix on another type of
    // node, however Mozilla throws a NAMESPACE_ERR exception.
    return Exception { NAMESPACE_ERR };
}

const AtomicString& Node::localName() const
{
    return nullAtom();
}

const AtomicString& Node::namespaceURI() const
{
    return nullAtom();
}

bool Node::isContentEditable()
{
    return computeEditability(UserSelectAllDoesNotAffectEditability, ShouldUpdateStyle::Update) != Editability::ReadOnly;
}

bool Node::isContentRichlyEditable()
{
    return computeEditability(UserSelectAllIsAlwaysNonEditable, ShouldUpdateStyle::Update) == Editability::CanEditRichly;
}

void Node::inspect()
{
    if (document().page())
        document().page()->inspectorController().inspect(this);
}

static Node::Editability computeEditabilityFromComputedStyle(const Node& startNode, Node::UserSelectAllTreatment treatment)
{
    // Ideally we'd call ASSERT(!needsStyleRecalc()) here, but
    // ContainerNode::setFocus() calls invalidateStyleForSubtree(), so the assertion
    // would fire in the middle of Document::setFocusedElement().

    for (const Node* node = &startNode; node; node = node->parentNode()) {
        auto* style = node->isDocumentNode() ? node->renderStyle() : const_cast<Node*>(node)->computedStyle();
        if (!style)
            continue;
        if (style->display() == NONE)
            continue;
#if ENABLE(USERSELECT_ALL)
        // Elements with user-select: all style are considered atomic
        // therefore non editable.
        if (treatment == Node::UserSelectAllIsAlwaysNonEditable && style->userSelect() == SELECT_ALL)
            return Node::Editability::ReadOnly;
#else
        UNUSED_PARAM(treatment);
#endif
        switch (style->userModify()) {
        case READ_ONLY:
            return Node::Editability::ReadOnly;
        case READ_WRITE:
            return Node::Editability::CanEditRichly;
        case READ_WRITE_PLAINTEXT_ONLY:
            return Node::Editability::CanEditPlainText;
        }
        ASSERT_NOT_REACHED();
        return Node::Editability::ReadOnly;
    }
    return Node::Editability::ReadOnly;
}

Node::Editability Node::computeEditability(UserSelectAllTreatment treatment, ShouldUpdateStyle shouldUpdateStyle) const
{
    if (!document().hasLivingRenderTree() || isPseudoElement())
        return Editability::ReadOnly;

    if (isInShadowTree())
        return HTMLElement::editabilityFromContentEditableAttr(*this);

    if (document().frame() && document().frame()->page() && document().frame()->page()->isEditable())
        return Editability::CanEditRichly;

    if (shouldUpdateStyle == ShouldUpdateStyle::Update && document().needsStyleRecalc()) {
        if (!document().usesStyleBasedEditability())
            return HTMLElement::editabilityFromContentEditableAttr(*this);
        document().updateStyleIfNeeded();
    }
    return computeEditabilityFromComputedStyle(*this, treatment);
}

RenderBox* Node::renderBox() const
{
    RenderObject* renderer = this->renderer();
    return is<RenderBox>(renderer) ? downcast<RenderBox>(renderer) : nullptr;
}

RenderBoxModelObject* Node::renderBoxModelObject() const
{
    RenderObject* renderer = this->renderer();
    return is<RenderBoxModelObject>(renderer) ? downcast<RenderBoxModelObject>(renderer) : nullptr;
}
    
LayoutRect Node::renderRect(bool* isReplaced)
{    
    RenderObject* hitRenderer = this->renderer();
    ASSERT(hitRenderer);
    RenderObject* renderer = hitRenderer;
    while (renderer && !renderer->isBody() && !renderer->isDocumentElementRenderer()) {
        if (renderer->isRenderBlock() || renderer->isInlineBlockOrInlineTable() || renderer->isReplaced()) {
            *isReplaced = renderer->isReplaced();
            return renderer->absoluteBoundingBoxRect();
        }
        renderer = renderer->parent();
    }
    return LayoutRect();    
}

void Node::refEventTarget()
{
    ref();
}

void Node::derefEventTarget()
{
    deref();
}

void Node::adjustStyleValidity(Style::Validity validity, Style::InvalidationMode mode)
{
    if (validity > styleValidity()) {
        m_nodeFlags &= ~StyleValidityMask;
        m_nodeFlags |= static_cast<unsigned>(validity) << StyleValidityShift;
    }
    if (mode == Style::InvalidationMode::RecompositeLayer)
        setFlag(StyleResolutionShouldRecompositeLayerFlag);
}

inline void Node::updateAncestorsForStyleRecalc()
{
    auto composedAncestors = composedTreeAncestors(*this);
    auto it = composedAncestors.begin();
    auto end = composedAncestors.end();
    if (it != end) {
        it->setDirectChildNeedsStyleRecalc();

        if (it->childrenAffectedByPropertyBasedBackwardPositionalRules())
            it->adjustStyleValidity(Style::Validity::SubtreeInvalid, Style::InvalidationMode::Normal);

        for (; it != end; ++it) {
            // Iterator skips over shadow roots.
            if (auto* shadowRoot = it->shadowRoot())
                shadowRoot->setChildNeedsStyleRecalc();
            if (it->childNeedsStyleRecalc())
                break;
            it->setChildNeedsStyleRecalc();
        }
    }

    auto* documentElement = document().documentElement();
    if (!documentElement)
        return;
    if (!documentElement->childNeedsStyleRecalc() && !documentElement->needsStyleRecalc())
        return;
    document().setChildNeedsStyleRecalc();
    document().scheduleStyleRecalc();
}

void Node::invalidateStyle(Style::Validity validity, Style::InvalidationMode mode)
{
    ASSERT(validity != Style::Validity::Valid);
    if (!inRenderedDocument())
        return;

    // FIXME: This should eventually be an ASSERT.
    if (document().inRenderTreeUpdate())
        return;

    // FIXME: Why the second condition?
    bool markAncestors = styleValidity() == Style::Validity::Valid || validity == Style::Validity::SubtreeAndRenderersInvalid;

    adjustStyleValidity(validity, mode);

    if (markAncestors)
        updateAncestorsForStyleRecalc();
}

unsigned Node::computeNodeIndex() const
{
    unsigned count = 0;
    for (Node* sibling = previousSibling(); sibling; sibling = sibling->previousSibling())
        ++count;
    return count;
}

template<unsigned type>
bool shouldInvalidateNodeListCachesForAttr(const unsigned nodeListCounts[], const QualifiedName& attrName)
{
    if (nodeListCounts[type] && shouldInvalidateTypeOnAttributeChange(static_cast<NodeListInvalidationType>(type), attrName))
        return true;
    return shouldInvalidateNodeListCachesForAttr<type + 1>(nodeListCounts, attrName);
}

template<>
bool shouldInvalidateNodeListCachesForAttr<numNodeListInvalidationTypes>(const unsigned[], const QualifiedName&)
{
    return false;
}

inline bool Document::shouldInvalidateNodeListAndCollectionCaches() const
{
    for (int type = 0; type < numNodeListInvalidationTypes; ++type) {
        if (m_nodeListAndCollectionCounts[type])
            return true;
    }
    return false;
}

inline bool Document::shouldInvalidateNodeListAndCollectionCachesForAttribute(const QualifiedName& attrName) const
{
    return shouldInvalidateNodeListCachesForAttr<DoNotInvalidateOnAttributeChanges + 1>(m_nodeListAndCollectionCounts, attrName);
}

template <typename InvalidationFunction>
void Document::invalidateNodeListAndCollectionCaches(InvalidationFunction invalidate)
{
    Vector<LiveNodeList*, 8> lists;
    copyToVector(m_listsInvalidatedAtDocument, lists);
    for (auto* list : lists)
        invalidate(*list);

    Vector<HTMLCollection*, 8> collections;
    copyToVector(m_collectionsInvalidatedAtDocument, collections);
    for (auto* collection : collections)
        invalidate(*collection);
}

void Node::invalidateNodeListAndCollectionCachesInAncestors()
{
    if (hasRareData()) {
        if (auto* lists = rareData()->nodeLists())
            lists->clearChildNodeListCache();
    }

    if (!document().shouldInvalidateNodeListAndCollectionCaches())
        return;

    document().invalidateNodeListAndCollectionCaches([](auto& list) {
        list.invalidateCache();
    });

    for (auto* node = this; node; node = node->parentNode()) {
        if (!node->hasRareData())
            continue;

        if (auto* lists = node->rareData()->nodeLists())
            lists->invalidateCaches();
    }
}

void Node::invalidateNodeListAndCollectionCachesInAncestorsForAttribute(const QualifiedName& attrName)
{
    ASSERT(is<Element>(*this));

    if (!document().shouldInvalidateNodeListAndCollectionCachesForAttribute(attrName))
        return;

    document().invalidateNodeListAndCollectionCaches([&attrName](auto& list) {
        list.invalidateCacheForAttribute(attrName);
    });

    for (auto* node = this; node; node = node->parentNode()) {
        if (!node->hasRareData())
            continue;

        if (auto* lists = node->rareData()->nodeLists())
            lists->invalidateCachesForAttribute(attrName);
    }
}

NodeListsNodeData* Node::nodeLists()
{
    return hasRareData() ? rareData()->nodeLists() : nullptr;
}

void Node::clearNodeLists()
{
    rareData()->clearNodeLists();
}

ExceptionOr<void> Node::checkSetPrefix(const AtomicString& prefix)
{
    // Perform error checking as required by spec for setting Node.prefix. Used by
    // Element::setPrefix() and Attr::setPrefix()

    if (!prefix.isEmpty() && !Document::isValidName(prefix))
        return Exception { INVALID_CHARACTER_ERR };

    // FIXME: Raise NAMESPACE_ERR if prefix is malformed per the Namespaces in XML specification.

    auto& namespaceURI = this->namespaceURI();
    if (namespaceURI.isEmpty() && !prefix.isEmpty())
        return Exception { NAMESPACE_ERR };
    if (prefix == xmlAtom() && namespaceURI != XMLNames::xmlNamespaceURI)
        return Exception { NAMESPACE_ERR };

    // Attribute-specific checks are in Attr::setPrefix().

    return { };
}

bool Node::isDescendantOf(const Node& other) const
{
    // Return true if other is an ancestor of this, otherwise false
    if (!other.hasChildNodes() || isConnected() != other.isConnected())
        return false;
    if (other.isDocumentNode())
        return &document() == &other && !isDocumentNode() && isConnected();
    for (const auto* ancestor = parentNode(); ancestor; ancestor = ancestor->parentNode()) {
        if (ancestor == &other)
            return true;
    }
    return false;
}

bool Node::isDescendantOrShadowDescendantOf(const Node* other) const
{
    if (!other) 
        return false;
    if (isDescendantOf(*other))
        return true;
    const Node* shadowAncestorNode = deprecatedShadowAncestorNode();
    if (!shadowAncestorNode)
        return false;
    return shadowAncestorNode == other || shadowAncestorNode->isDescendantOf(*other);
}

bool Node::contains(const Node* node) const
{
    if (!node)
        return false;
    return this == node || node->isDescendantOf(*this);
}

bool Node::containsIncludingShadowDOM(const Node* node) const
{
    for (; node; node = node->parentOrShadowHostNode()) {
        if (node == this)
            return true;
    }
    return false;
}

bool Node::containsIncludingHostElements(const Node* node) const
{
    while (node) {
        if (node == this)
            return true;
        if (node->isDocumentFragment() && static_cast<const DocumentFragment*>(node)->isTemplateContent())
            node = static_cast<const TemplateContentDocumentFragment*>(node)->host();
        else
            node = node->parentOrShadowHostNode();
    }
    return false;
}

Node* Node::pseudoAwarePreviousSibling() const
{
    Element* parentOrHost = is<PseudoElement>(*this) ? downcast<PseudoElement>(*this).hostElement() : parentElement();
    if (parentOrHost && !previousSibling()) {
        if (isAfterPseudoElement() && parentOrHost->lastChild())
            return parentOrHost->lastChild();
        if (!isBeforePseudoElement())
            return parentOrHost->beforePseudoElement();
    }
    return previousSibling();
}

Node* Node::pseudoAwareNextSibling() const
{
    Element* parentOrHost = is<PseudoElement>(*this) ? downcast<PseudoElement>(*this).hostElement() : parentElement();
    if (parentOrHost && !nextSibling()) {
        if (isBeforePseudoElement() && parentOrHost->firstChild())
            return parentOrHost->firstChild();
        if (!isAfterPseudoElement())
            return parentOrHost->afterPseudoElement();
    }
    return nextSibling();
}

Node* Node::pseudoAwareFirstChild() const
{
    if (is<Element>(*this)) {
        const Element& currentElement = downcast<Element>(*this);
        Node* first = currentElement.beforePseudoElement();
        if (first)
            return first;
        first = currentElement.firstChild();
        if (!first)
            first = currentElement.afterPseudoElement();
        return first;
    }
    return firstChild();
}

Node* Node::pseudoAwareLastChild() const
{
    if (is<Element>(*this)) {
        const Element& currentElement = downcast<Element>(*this);
        Node* last = currentElement.afterPseudoElement();
        if (last)
            return last;
        last = currentElement.lastChild();
        if (!last)
            last = currentElement.beforePseudoElement();
        return last;
    }
    return lastChild();
}

const RenderStyle* Node::computedStyle(PseudoId pseudoElementSpecifier)
{
    auto* composedParent = composedTreeAncestors(*this).first();
    if (!composedParent)
        return nullptr;
    return composedParent->computedStyle(pseudoElementSpecifier);
}

int Node::maxCharacterOffset() const
{
    ASSERT_NOT_REACHED();
    return 0;
}

// FIXME: Shouldn't these functions be in the editing code?  Code that asks questions about HTML in the core DOM class
// is obviously misplaced.
bool Node::canStartSelection() const
{
    if (hasEditableStyle())
        return true;

    if (renderer()) {
        const RenderStyle& style = renderer()->style();
        // We allow selections to begin within an element that has -webkit-user-select: none set,
        // but if the element is draggable then dragging should take priority over selection.
        if (style.userDrag() == DRAG_ELEMENT && style.userSelect() == SELECT_NONE)
            return false;
    }
    return parentOrShadowHostNode() ? parentOrShadowHostNode()->canStartSelection() : true;
}

Element* Node::shadowHost() const
{
    if (ShadowRoot* root = containingShadowRoot())
        return root->host();
    return nullptr;
}

Node* Node::deprecatedShadowAncestorNode() const
{
    if (ShadowRoot* root = containingShadowRoot())
        return root->host();

    return const_cast<Node*>(this);
}

ShadowRoot* Node::containingShadowRoot() const
{
    ContainerNode& root = treeScope().rootNode();
    return is<ShadowRoot>(root) ? downcast<ShadowRoot>(&root) : nullptr;
}

#if !ASSERT_DISABLED
// https://dom.spec.whatwg.org/#concept-closed-shadow-hidden
static bool isClosedShadowHiddenUsingSpecDefinition(const Node& A, const Node& B)
{
    return A.isInShadowTree()
        && !A.rootNode().containsIncludingShadowDOM(&B)
        && (A.containingShadowRoot()->mode() != ShadowRootMode::Open || isClosedShadowHiddenUsingSpecDefinition(*A.shadowHost(), B));
}
#endif

// http://w3c.github.io/webcomponents/spec/shadow/#dfn-unclosed-node
bool Node::isClosedShadowHidden(const Node& otherNode) const
{
    // Use Vector instead of HashSet since we expect the number of ancestor tree scopes to be small.
    Vector<TreeScope*, 8> ancestorScopesOfThisNode;

    for (auto* scope = &treeScope(); scope; scope = scope->parentTreeScope())
        ancestorScopesOfThisNode.append(scope);

    for (auto* treeScopeThatCanAccessOtherNode = &otherNode.treeScope(); treeScopeThatCanAccessOtherNode; treeScopeThatCanAccessOtherNode = treeScopeThatCanAccessOtherNode->parentTreeScope()) {
        for (auto* scope : ancestorScopesOfThisNode) {
            if (scope == treeScopeThatCanAccessOtherNode) {
                ASSERT(!isClosedShadowHiddenUsingSpecDefinition(otherNode, *this));
                return false; // treeScopeThatCanAccessOtherNode is a shadow-including inclusive ancestor of this node.
            }
        }
        auto& root = treeScopeThatCanAccessOtherNode->rootNode();
        if (is<ShadowRoot>(root) && downcast<ShadowRoot>(root).mode() != ShadowRootMode::Open)
            break;
    }

    ASSERT(isClosedShadowHiddenUsingSpecDefinition(otherNode, *this));
    return true;
}

static inline ShadowRoot* parentShadowRoot(const Node& node)
{
    if (auto* parent = node.parentElement())
        return parent->shadowRoot();
    return nullptr;
}

HTMLSlotElement* Node::assignedSlot() const
{
    if (auto* shadowRoot = parentShadowRoot(*this))
        return shadowRoot->findAssignedSlot(*this);
    return nullptr;
}

HTMLSlotElement* Node::assignedSlotForBindings() const
{
    auto* shadowRoot = parentShadowRoot(*this);
    if (shadowRoot && shadowRoot->mode() == ShadowRootMode::Open)
        return shadowRoot->findAssignedSlot(*this);
    return nullptr;
}

ContainerNode* Node::parentInComposedTree() const
{
    ASSERT(isMainThreadOrGCThread());
    if (auto* slot = assignedSlot())
        return slot;
    if (is<ShadowRoot>(*this))
        return downcast<ShadowRoot>(*this).host();
    return parentNode();
}

Element* Node::parentElementInComposedTree() const
{
    if (auto* slot = assignedSlot())
        return slot;
    if (auto* parent = parentNode()) {
        if (is<ShadowRoot>(*parent))
            return downcast<ShadowRoot>(*parent).host();
        if (is<Element>(*parent))
            return downcast<Element>(parent);
    }
    return nullptr;
}

bool Node::isInUserAgentShadowTree() const
{
    auto* shadowRoot = containingShadowRoot();
    return shadowRoot && shadowRoot->mode() == ShadowRootMode::UserAgent;
}

Node* Node::nonBoundaryShadowTreeRootNode()
{
    ASSERT(!isShadowRoot());
    Node* root = this;
    while (root) {
        if (root->isShadowRoot())
            return root;
        Node* parent = root->parentNodeGuaranteedHostFree();
        if (parent && parent->isShadowRoot())
            return root;
        root = parent;
    }
    return 0;
}

ContainerNode* Node::nonShadowBoundaryParentNode() const
{
    ContainerNode* parent = parentNode();
    return parent && !parent->isShadowRoot() ? parent : nullptr;
}

Element* Node::parentOrShadowHostElement() const
{
    ContainerNode* parent = parentOrShadowHostNode();
    if (!parent)
        return nullptr;

    if (is<ShadowRoot>(*parent))
        return downcast<ShadowRoot>(*parent).host();

    if (!is<Element>(*parent))
        return nullptr;

    return downcast<Element>(parent);
}

Node& Node::traverseToRootNode() const
{
    Node* node = const_cast<Node*>(this);
    Node* highest = node;
    for (; node; node = node->parentNode())
        highest = node;
    return *highest;
}

// https://dom.spec.whatwg.org/#concept-shadow-including-root
Node& Node::shadowIncludingRoot() const
{
    auto& root = rootNode();
    if (!is<ShadowRoot>(root))
        return root;
    auto* host = downcast<ShadowRoot>(root).host();
    return host ? host->shadowIncludingRoot() : root;
}

Node& Node::getRootNode(const GetRootNodeOptions& options) const
{
    return options.composed ? shadowIncludingRoot() : rootNode();
}

Node::InsertionNotificationRequest Node::insertedInto(ContainerNode& insertionPoint)
{
    if (insertionPoint.isConnected())
        setFlag(IsConnectedFlag);
    if (insertionPoint.isInShadowTree())
        setFlag(IsInShadowTreeFlag);

    invalidateStyle(Style::Validity::SubtreeAndRenderersInvalid);

    return InsertionDone;
}

void Node::removedFrom(ContainerNode& insertionPoint)
{
    if (insertionPoint.isConnected())
        clearFlag(IsConnectedFlag);
    if (isInShadowTree() && !treeScope().rootNode().isShadowRoot())
        clearFlag(IsInShadowTreeFlag);
}

bool Node::isRootEditableElement() const
{
    return hasEditableStyle() && isElementNode() && (!parentNode() || !parentNode()->hasEditableStyle()
        || !parentNode()->isElementNode() || hasTagName(bodyTag));
}

Element* Node::rootEditableElement() const
{
    Element* result = nullptr;
    for (Node* node = const_cast<Node*>(this); node && node->hasEditableStyle(); node = node->parentNode()) {
        if (is<Element>(*node))
            result = downcast<Element>(node);
        if (is<HTMLBodyElement>(*node))
            break;
    }
    return result;
}

// FIXME: End of obviously misplaced HTML editing functions.  Try to move these out of Node.

Document* Node::ownerDocument() const
{
    Document* document = &this->document();
    return document == this ? nullptr : document;
}

const URL& Node::baseURI() const
{
    auto& url = document().baseURL();
    return url.isNull() ? blankURL() : url;
}

bool Node::isEqualNode(Node* other) const
{
    if (!other)
        return false;
    
    NodeType nodeType = this->nodeType();
    if (nodeType != other->nodeType())
        return false;
    
    switch (nodeType) {
    case Node::DOCUMENT_TYPE_NODE: {
        auto& thisDocType = downcast<DocumentType>(*this);
        auto& otherDocType = downcast<DocumentType>(*other);
        if (thisDocType.name() != otherDocType.name())
            return false;
        if (thisDocType.publicId() != otherDocType.publicId())
            return false;
        if (thisDocType.systemId() != otherDocType.systemId())
            return false;
        break;
        }
    case Node::ELEMENT_NODE: {
        auto& thisElement = downcast<Element>(*this);
        auto& otherElement = downcast<Element>(*other);
        if (thisElement.tagQName() != otherElement.tagQName())
            return false;
        if (!thisElement.hasEquivalentAttributes(&otherElement))
            return false;
        break;
        }
    case Node::PROCESSING_INSTRUCTION_NODE: {
        auto& thisProcessingInstruction = downcast<ProcessingInstruction>(*this);
        auto& otherProcessingInstruction = downcast<ProcessingInstruction>(*other);
        if (thisProcessingInstruction.target() != otherProcessingInstruction.target())
            return false;
        if (thisProcessingInstruction.data() != otherProcessingInstruction.data())
            return false;
        break;
        }
    case Node::CDATA_SECTION_NODE:
    case Node::TEXT_NODE:
    case Node::COMMENT_NODE: {
        auto& thisCharacterData = downcast<CharacterData>(*this);
        auto& otherCharacterData = downcast<CharacterData>(*other);
        if (thisCharacterData.data() != otherCharacterData.data())
            return false;
        break;
        }
    case Node::ATTRIBUTE_NODE: {
        auto& thisAttribute = downcast<Attr>(*this);
        auto& otherAttribute = downcast<Attr>(*other);
        if (thisAttribute.qualifiedName() != otherAttribute.qualifiedName())
            return false;
        if (thisAttribute.value() != otherAttribute.value())
            return false;
        break;
        }
    case Node::DOCUMENT_NODE:
    case Node::DOCUMENT_FRAGMENT_NODE:
        break;
    }
    
    Node* child = firstChild();
    Node* otherChild = other->firstChild();
    
    while (child) {
        if (!child->isEqualNode(otherChild))
            return false;
        
        child = child->nextSibling();
        otherChild = otherChild->nextSibling();
    }
    
    if (otherChild)
        return false;
    
    return true;
}

// https://dom.spec.whatwg.org/#locate-a-namespace
static const AtomicString& locateDefaultNamespace(const Node& node, const AtomicString& prefix)
{
    switch (node.nodeType()) {
    case Node::ELEMENT_NODE: {
        auto& element = downcast<Element>(node);
        auto& namespaceURI = element.namespaceURI();
        if (!namespaceURI.isNull() && element.prefix() == prefix)
            return namespaceURI;

        if (element.hasAttributes()) {
            for (auto& attribute : element.attributesIterator()) {
                if (attribute.namespaceURI() != XMLNSNames::xmlnsNamespaceURI)
                    continue;

                if ((prefix.isNull() && attribute.prefix().isNull() && attribute.localName() == xmlnsAtom()) || (attribute.prefix() == xmlnsAtom() && attribute.localName() == prefix)) {
                    auto& result = attribute.value();
                    return result.isEmpty() ? nullAtom() : result;
                }
            }
        }
        auto* parent = node.parentElement();
        return parent ? locateDefaultNamespace(*parent, prefix) : nullAtom();
    }
    case Node::DOCUMENT_NODE:
        if (auto* documentElement = downcast<Document>(node).documentElement())
            return locateDefaultNamespace(*documentElement, prefix);
        return nullAtom();
    case Node::DOCUMENT_TYPE_NODE:
    case Node::DOCUMENT_FRAGMENT_NODE:
        return nullAtom();
    case Node::ATTRIBUTE_NODE:
        if (auto* ownerElement = downcast<Attr>(node).ownerElement())
            return locateDefaultNamespace(*ownerElement, prefix);
        return nullAtom();
    default:
        if (auto* parent = node.parentElement())
            return locateDefaultNamespace(*parent, prefix);
        return nullAtom();
    }
}

// https://dom.spec.whatwg.org/#dom-node-isdefaultnamespace
bool Node::isDefaultNamespace(const AtomicString& potentiallyEmptyNamespace) const
{
    const AtomicString& namespaceURI = potentiallyEmptyNamespace.isEmpty() ? nullAtom() : potentiallyEmptyNamespace;
    return locateDefaultNamespace(*this, nullAtom()) == namespaceURI;
}

// https://dom.spec.whatwg.org/#dom-node-lookupnamespaceuri
const AtomicString& Node::lookupNamespaceURI(const AtomicString& potentiallyEmptyPrefix) const
{
    const AtomicString& prefix = potentiallyEmptyPrefix.isEmpty() ? nullAtom() : potentiallyEmptyPrefix;
    return locateDefaultNamespace(*this, prefix);
}

// https://dom.spec.whatwg.org/#locate-a-namespace-prefix
static const AtomicString& locateNamespacePrefix(const Element& element, const AtomicString& namespaceURI)
{
    if (element.namespaceURI() == namespaceURI)
        return element.prefix();

    if (element.hasAttributes()) {
        for (auto& attribute : element.attributesIterator()) {
            if (attribute.prefix() == xmlnsAtom() && attribute.value() == namespaceURI)
                return attribute.localName();
        }
    }
    auto* parent = element.parentElement();
    return parent ? locateNamespacePrefix(*parent, namespaceURI) : nullAtom();
}

// https://dom.spec.whatwg.org/#dom-node-lookupprefix
const AtomicString& Node::lookupPrefix(const AtomicString& namespaceURI) const
{
    if (namespaceURI.isEmpty())
        return nullAtom();
    
    switch (nodeType()) {
    case ELEMENT_NODE:
        return locateNamespacePrefix(downcast<Element>(*this), namespaceURI);
    case DOCUMENT_NODE:
        if (auto* documentElement = downcast<Document>(*this).documentElement())
            return locateNamespacePrefix(*documentElement, namespaceURI);
        return nullAtom();
    case DOCUMENT_FRAGMENT_NODE:
    case DOCUMENT_TYPE_NODE:
        return nullAtom();
    case ATTRIBUTE_NODE:
        if (auto* ownerElement = downcast<Attr>(*this).ownerElement())
            return locateNamespacePrefix(*ownerElement, namespaceURI);
        return nullAtom();
    default:
        if (auto* parent = parentElement())
            return locateNamespacePrefix(*parent, namespaceURI);
        return nullAtom();
    }
}

static void appendTextContent(const Node* node, bool convertBRsToNewlines, bool& isNullString, StringBuilder& content)
{
    switch (node->nodeType()) {
    case Node::TEXT_NODE:
    case Node::CDATA_SECTION_NODE:
    case Node::COMMENT_NODE:
        isNullString = false;
        content.append(downcast<CharacterData>(*node).data());
        break;

    case Node::PROCESSING_INSTRUCTION_NODE:
        isNullString = false;
        content.append(downcast<ProcessingInstruction>(*node).data());
        break;
    
    case Node::ATTRIBUTE_NODE:
        isNullString = false;
        content.append(downcast<Attr>(*node).value());
        break;

    case Node::ELEMENT_NODE:
        if (node->hasTagName(brTag) && convertBRsToNewlines) {
            isNullString = false;
            content.append('\n');
            break;
        }
        FALLTHROUGH;
    case Node::DOCUMENT_FRAGMENT_NODE:
        isNullString = false;
        for (Node* child = node->firstChild(); child; child = child->nextSibling()) {
            if (child->nodeType() == Node::COMMENT_NODE || child->nodeType() == Node::PROCESSING_INSTRUCTION_NODE)
                continue;
            appendTextContent(child, convertBRsToNewlines, isNullString, content);
        }
        break;

    case Node::DOCUMENT_NODE:
    case Node::DOCUMENT_TYPE_NODE:
        break;
    }
}

String Node::textContent(bool convertBRsToNewlines) const
{
    StringBuilder content;
    bool isNullString = true;
    appendTextContent(this, convertBRsToNewlines, isNullString, content);
    return isNullString ? String() : content.toString();
}

ExceptionOr<void> Node::setTextContent(const String& text)
{           
    switch (nodeType()) {
    case ATTRIBUTE_NODE:
    case TEXT_NODE:
    case CDATA_SECTION_NODE:
    case COMMENT_NODE:
    case PROCESSING_INSTRUCTION_NODE:
        return setNodeValue(text);
    case ELEMENT_NODE:
    case DOCUMENT_FRAGMENT_NODE: {
        auto& container = downcast<ContainerNode>(*this);
        if (text.isEmpty())
            container.replaceAllChildren(nullptr);
        else
            container.replaceAllChildren(document().createTextNode(text));
        return { };
    }
    case DOCUMENT_NODE:
    case DOCUMENT_TYPE_NODE:
        // Do nothing.
        return { };
    }
    ASSERT_NOT_REACHED();
    return { };
}

bool Node::offsetInCharacters() const
{
    return false;
}

static SHA1::Digest hashPointer(void* pointer)
{
    SHA1 sha1;
    sha1.addBytes(reinterpret_cast<const uint8_t*>(&pointer), sizeof(pointer));
    SHA1::Digest digest;
    sha1.computeHash(digest);
    return digest;
}

static inline unsigned short compareDetachedElementsPosition(Node& firstNode, Node& secondNode)
{
    // If the 2 nodes are not in the same tree, return the result of adding DOCUMENT_POSITION_DISCONNECTED,
    // DOCUMENT_POSITION_IMPLEMENTATION_SPECIFIC, and either DOCUMENT_POSITION_PRECEDING or
    // DOCUMENT_POSITION_FOLLOWING, with the constraint that this is to be consistent. Whether to return
    // DOCUMENT_POSITION_PRECEDING or DOCUMENT_POSITION_FOLLOWING is implemented by comparing cryptographic
    // hashes of Node pointers.
    // See step 3 in https://dom.spec.whatwg.org/#dom-node-comparedocumentposition
    SHA1::Digest firstHash = hashPointer(&firstNode);
    SHA1::Digest secondHash = hashPointer(&secondNode);

    unsigned short direction = memcmp(firstHash.data(), secondHash.data(), SHA1::hashSize) > 0 ? Node::DOCUMENT_POSITION_PRECEDING : Node::DOCUMENT_POSITION_FOLLOWING;

    return Node::DOCUMENT_POSITION_DISCONNECTED | Node::DOCUMENT_POSITION_IMPLEMENTATION_SPECIFIC | direction;
}

unsigned short Node::compareDocumentPosition(Node& otherNode)
{
    if (&otherNode == this)
        return DOCUMENT_POSITION_EQUIVALENT;
    
    Attr* attr1 = is<Attr>(*this) ? downcast<Attr>(this) : nullptr;
    Attr* attr2 = is<Attr>(otherNode) ? &downcast<Attr>(otherNode) : nullptr;
    
    Node* start1 = attr1 ? attr1->ownerElement() : this;
    Node* start2 = attr2 ? attr2->ownerElement() : &otherNode;
    
    // If either of start1 or start2 is null, then we are disconnected, since one of the nodes is
    // an orphaned attribute node.
    if (!start1 || !start2)
        return compareDetachedElementsPosition(*this, otherNode);

    Vector<Node*, 16> chain1;
    Vector<Node*, 16> chain2;
    if (attr1)
        chain1.append(attr1);
    if (attr2)
        chain2.append(attr2);
    
    if (attr1 && attr2 && start1 == start2 && start1) {
        // We are comparing two attributes on the same node. Crawl our attribute map and see which one we hit first.
        Element* owner1 = attr1->ownerElement();
        owner1->synchronizeAllAttributes();
        for (const Attribute& attribute : owner1->attributesIterator()) {
            // If neither of the two determining nodes is a child node and nodeType is the same for both determining nodes, then an
            // implementation-dependent order between the determining nodes is returned. This order is stable as long as no nodes of
            // the same nodeType are inserted into or removed from the direct container. This would be the case, for example, 
            // when comparing two attributes of the same element, and inserting or removing additional attributes might change 
            // the order between existing attributes.
            if (attr1->qualifiedName() == attribute.name())
                return DOCUMENT_POSITION_IMPLEMENTATION_SPECIFIC | DOCUMENT_POSITION_FOLLOWING;
            if (attr2->qualifiedName() == attribute.name())
                return DOCUMENT_POSITION_IMPLEMENTATION_SPECIFIC | DOCUMENT_POSITION_PRECEDING;
        }
        
        ASSERT_NOT_REACHED();
        return DOCUMENT_POSITION_DISCONNECTED;
    }

    // If one node is in the document and the other is not, we must be disconnected.
    // If the nodes have different owning documents, they must be disconnected.  Note that we avoid
    // comparing Attr nodes here, since they return false from isConnected() all the time (which seems like a bug).
    if (start1->isConnected() != start2->isConnected() || &start1->treeScope() != &start2->treeScope())
        return compareDetachedElementsPosition(*this, otherNode);

    // We need to find a common ancestor container, and then compare the indices of the two immediate children.
    Node* current;
    for (current = start1; current; current = current->parentNode())
        chain1.append(current);
    for (current = start2; current; current = current->parentNode())
        chain2.append(current);

    unsigned index1 = chain1.size();
    unsigned index2 = chain2.size();

    // If the two elements don't have a common root, they're not in the same tree.
    if (chain1[index1 - 1] != chain2[index2 - 1])
        return compareDetachedElementsPosition(*this, otherNode);

    // Walk the two chains backwards and look for the first difference.
    for (unsigned i = std::min(index1, index2); i; --i) {
        Node* child1 = chain1[--index1];
        Node* child2 = chain2[--index2];
        if (child1 != child2) {
            // If one of the children is an attribute, it wins.
            if (child1->nodeType() == ATTRIBUTE_NODE)
                return DOCUMENT_POSITION_FOLLOWING;
            if (child2->nodeType() == ATTRIBUTE_NODE)
                return DOCUMENT_POSITION_PRECEDING;
            
            if (!child2->nextSibling())
                return DOCUMENT_POSITION_FOLLOWING;
            if (!child1->nextSibling())
                return DOCUMENT_POSITION_PRECEDING;

            // Otherwise we need to see which node occurs first.  Crawl backwards from child2 looking for child1.
            for (Node* child = child2->previousSibling(); child; child = child->previousSibling()) {
                if (child == child1)
                    return DOCUMENT_POSITION_FOLLOWING;
            }
            return DOCUMENT_POSITION_PRECEDING;
        }
    }
    
    // There was no difference between the two parent chains, i.e., one was a subset of the other.  The shorter
    // chain is the ancestor.
    return index1 < index2 ? 
               DOCUMENT_POSITION_FOLLOWING | DOCUMENT_POSITION_CONTAINED_BY :
               DOCUMENT_POSITION_PRECEDING | DOCUMENT_POSITION_CONTAINS;
}

FloatPoint Node::convertToPage(const FloatPoint& p) const
{
    // If there is a renderer, just ask it to do the conversion
    if (renderer())
        return renderer()->localToAbsolute(p, UseTransforms);
    
    // Otherwise go up the tree looking for a renderer
    if (auto* parent = parentElement())
        return parent->convertToPage(p);

    // No parent - no conversion needed
    return p;
}

FloatPoint Node::convertFromPage(const FloatPoint& p) const
{
    // If there is a renderer, just ask it to do the conversion
    if (renderer())
        return renderer()->absoluteToLocal(p, UseTransforms);

    // Otherwise go up the tree looking for a renderer
    if (auto* parent = parentElement())
        return parent->convertFromPage(p);

    // No parent - no conversion needed
    return p;
}

#if ENABLE(TREE_DEBUGGING)

static void appendAttributeDesc(const Node* node, StringBuilder& stringBuilder, const QualifiedName& name, const char* attrDesc)
{
    if (!is<Element>(*node))
        return;

    const AtomicString& attr = downcast<Element>(*node).getAttribute(name);
    if (attr.isEmpty())
        return;

    stringBuilder.append(attrDesc);
    stringBuilder.append(attr);
}

void Node::showNode(const char* prefix) const
{
    if (!prefix)
        prefix = "";
    if (isTextNode()) {
        String value = nodeValue();
        value.replaceWithLiteral('\\', "\\\\");
        value.replaceWithLiteral('\n', "\\n");
        fprintf(stderr, "%s%s\t%p \"%s\"\n", prefix, nodeName().utf8().data(), this, value.utf8().data());
    } else {
        StringBuilder attrs;
        appendAttributeDesc(this, attrs, classAttr, " CLASS=");
        appendAttributeDesc(this, attrs, styleAttr, " STYLE=");
        fprintf(stderr, "%s%s\t%p (renderer %p) %s%s%s\n", prefix, nodeName().utf8().data(), this, renderer(), attrs.toString().utf8().data(), needsStyleRecalc() ? " (needs style recalc)" : "", childNeedsStyleRecalc() ? " (child needs style recalc)" : "");
    }
}

void Node::showTreeForThis() const
{
    showTreeAndMark(this, "*");
}

void Node::showNodePathForThis() const
{
    Vector<const Node*, 16> chain;
    const Node* node = this;
    while (node->parentOrShadowHostNode()) {
        chain.append(node);
        node = node->parentOrShadowHostNode();
    }
    for (unsigned index = chain.size(); index > 0; --index) {
        const Node* node = chain[index - 1];
        if (is<ShadowRoot>(*node)) {
            int count = 0;
            for (const ShadowRoot* shadowRoot = downcast<ShadowRoot>(node); shadowRoot && shadowRoot != node; shadowRoot = shadowRoot->shadowRoot())
                ++count;
            fprintf(stderr, "/#shadow-root[%d]", count);
            continue;
        }

        switch (node->nodeType()) {
        case ELEMENT_NODE: {
            fprintf(stderr, "/%s", node->nodeName().utf8().data());

            const Element& element = downcast<Element>(*node);
            const AtomicString& idattr = element.getIdAttribute();
            bool hasIdAttr = !idattr.isNull() && !idattr.isEmpty();
            if (node->previousSibling() || node->nextSibling()) {
                int count = 0;
                for (Node* previous = node->previousSibling(); previous; previous = previous->previousSibling())
                    if (previous->nodeName() == node->nodeName())
                        ++count;
                if (hasIdAttr)
                    fprintf(stderr, "[@id=\"%s\" and position()=%d]", idattr.string().utf8().data(), count);
                else
                    fprintf(stderr, "[%d]", count);
            } else if (hasIdAttr)
                fprintf(stderr, "[@id=\"%s\"]", idattr.string().utf8().data());
            break;
        }
        case TEXT_NODE:
            fprintf(stderr, "/text()");
            break;
        case ATTRIBUTE_NODE:
            fprintf(stderr, "/@%s", node->nodeName().utf8().data());
            break;
        default:
            break;
        }
    }
    fprintf(stderr, "\n");
}

static void traverseTreeAndMark(const String& baseIndent, const Node* rootNode, const Node* markedNode1, const char* markedLabel1, const Node* markedNode2, const char* markedLabel2)
{
    for (const Node* node = rootNode; node; node = NodeTraversal::next(*node)) {
        if (node == markedNode1)
            fprintf(stderr, "%s", markedLabel1);
        if (node == markedNode2)
            fprintf(stderr, "%s", markedLabel2);

        StringBuilder indent;
        indent.append(baseIndent);
        for (const Node* tmpNode = node; tmpNode && tmpNode != rootNode; tmpNode = tmpNode->parentOrShadowHostNode())
            indent.append('\t');
        fprintf(stderr, "%s", indent.toString().utf8().data());
        node->showNode();
        indent.append('\t');
        if (!node->isShadowRoot()) {
            if (ShadowRoot* shadowRoot = node->shadowRoot())
                traverseTreeAndMark(indent.toString(), shadowRoot, markedNode1, markedLabel1, markedNode2, markedLabel2);
        }
    }
}

void Node::showTreeAndMark(const Node* markedNode1, const char* markedLabel1, const Node* markedNode2, const char* markedLabel2) const
{
    const Node* rootNode;
    const Node* node = this;
    while (node->parentOrShadowHostNode() && !node->hasTagName(bodyTag))
        node = node->parentOrShadowHostNode();
    rootNode = node;

    String startingIndent;
    traverseTreeAndMark(startingIndent, rootNode, markedNode1, markedLabel1, markedNode2, markedLabel2);
}

void Node::formatForDebugger(char* buffer, unsigned length) const
{
    String result;
    String s;

    s = nodeName();
    if (s.isEmpty())
        result = "<none>";
    else
        result = s;

    strncpy(buffer, result.utf8().data(), length - 1);
}

static ContainerNode* parentOrShadowHostOrFrameOwner(const Node* node)
{
    ContainerNode* parent = node->parentOrShadowHostNode();
    if (!parent && node->document().frame())
        parent = node->document().frame()->ownerElement();
    return parent;
}

static void showSubTreeAcrossFrame(const Node* node, const Node* markedNode, const String& indent)
{
    if (node == markedNode)
        fputs("*", stderr);
    fputs(indent.utf8().data(), stderr);
    node->showNode();
    if (!node->isShadowRoot()) {
        if (node->isFrameOwnerElement())
            showSubTreeAcrossFrame(static_cast<const HTMLFrameOwnerElement*>(node)->contentDocument(), markedNode, indent + "\t");
        if (ShadowRoot* shadowRoot = node->shadowRoot())
            showSubTreeAcrossFrame(shadowRoot, markedNode, indent + "\t");
    }
    for (Node* child = node->firstChild(); child; child = child->nextSibling())
        showSubTreeAcrossFrame(child, markedNode, indent + "\t");
}

void Node::showTreeForThisAcrossFrame() const
{
    Node* rootNode = const_cast<Node*>(this);
    while (parentOrShadowHostOrFrameOwner(rootNode))
        rootNode = parentOrShadowHostOrFrameOwner(rootNode);
    showSubTreeAcrossFrame(rootNode, this, "");
}

#endif // ENABLE(TREE_DEBUGGING)

// --------

void NodeListsNodeData::invalidateCaches()
{
    for (auto& atomicName : m_atomicNameCaches)
        atomicName.value->invalidateCache();

    for (auto& collection : m_cachedCollections)
        collection.value->invalidateCache();

    for (auto& tagCollection : m_tagCollectionNSCache)
        tagCollection.value->invalidateCache();
}

void NodeListsNodeData::invalidateCachesForAttribute(const QualifiedName& attrName)
{
    for (auto& atomicName : m_atomicNameCaches)
        atomicName.value->invalidateCacheForAttribute(attrName);

    for (auto& collection : m_cachedCollections)
        collection.value->invalidateCacheForAttribute(attrName);
}

void Node::getSubresourceURLs(ListHashSet<URL>& urls) const
{
    addSubresourceAttributeURLs(urls);
}

Element* Node::enclosingLinkEventParentOrSelf()
{
    for (Node* node = this; node; node = node->parentInComposedTree()) {
        // For imagemaps, the enclosing link element is the associated area element not the image itself.
        // So we don't let images be the enclosing link element, even though isLink sometimes returns
        // true for them.
        if (node->isLink() && !is<HTMLImageElement>(*node))
            return downcast<Element>(node);
    }

    return nullptr;
}

EventTargetInterface Node::eventTargetInterface() const
{
    return NodeEventTargetInterfaceType;
}

#if !ASSERT_DISABLED || ENABLE(SECURITY_ASSERTIONS)
class DidMoveToNewDocumentAssertionScope {
public:
    DidMoveToNewDocumentAssertionScope(Node& node, Document& oldDocument, Document& newDocument)
        : m_node(node)
        , m_oldDocument(oldDocument)
        , m_newDocument(newDocument)
        , m_previousScope(s_scope)
    {
        s_scope = this;
    }

    ~DidMoveToNewDocumentAssertionScope()
    {
        ASSERT_WITH_SECURITY_IMPLICATION(m_called);
        s_scope = m_previousScope;
    }

    static void didRecieveCall(Node& node, Document& oldDocument, Document& newDocument)
    {
        ASSERT_WITH_SECURITY_IMPLICATION(s_scope);
        ASSERT_WITH_SECURITY_IMPLICATION(!s_scope->m_called);
        ASSERT_WITH_SECURITY_IMPLICATION(&s_scope->m_node == &node);
        ASSERT_WITH_SECURITY_IMPLICATION(&s_scope->m_oldDocument == &oldDocument);
        ASSERT_WITH_SECURITY_IMPLICATION(&s_scope->m_newDocument == &newDocument);
        s_scope->m_called = true;
    }

private:
    Node& m_node;
    Document& m_oldDocument;
    Document& m_newDocument;
    bool m_called { false };
    DidMoveToNewDocumentAssertionScope* m_previousScope;

    static DidMoveToNewDocumentAssertionScope* s_scope;
};

DidMoveToNewDocumentAssertionScope* DidMoveToNewDocumentAssertionScope::s_scope = nullptr;

#else
class DidMoveToNewDocumentAssertionScope {
public:
    DidMoveToNewDocumentAssertionScope(Node&, Document&, Document&) { }
    static void didRecieveCall(Node&, Document&, Document&) { }
};
#endif

static ALWAYS_INLINE void moveNodeToNewDocument(Node& node, Document& oldDocument, Document& newDocument)
{
    ASSERT(!node.isConnected() || &oldDocument != &newDocument);
    DidMoveToNewDocumentAssertionScope scope(node, oldDocument, newDocument);
    node.didMoveToNewDocument(oldDocument, newDocument);
    ASSERT_WITH_SECURITY_IMPLICATION(&node.document() == &newDocument);
}

template <typename MoveNodeFunction, typename MoveShadowRootFunction>
static void traverseSubtreeToUpdateTreeScope(Node& root, MoveNodeFunction moveNode, MoveShadowRootFunction moveShadowRoot)
{
    for (Node* node = &root; node; node = NodeTraversal::next(*node, &root)) {
        moveNode(*node);

        if (!is<Element>(*node))
            continue;
        Element& element = downcast<Element>(*node);

        if (element.hasSyntheticAttrChildNodes()) {
            for (auto& attr : element.attrNodeList())
                moveNode(*attr);
        }

        if (auto* shadow = element.shadowRoot())
            moveShadowRoot(*shadow);
    }
}

static void moveShadowTreeToNewDocument(ShadowRoot& shadowRoot, Document& oldDocument, Document& newDocument)
{
    traverseSubtreeToUpdateTreeScope(shadowRoot, [&oldDocument, &newDocument](Node& node) {
        moveNodeToNewDocument(node, oldDocument, newDocument);
    }, [&oldDocument, &newDocument](ShadowRoot& innerShadowRoot) {
        ASSERT_WITH_SECURITY_IMPLICATION(&innerShadowRoot.document() == &oldDocument);
        moveShadowTreeToNewDocument(innerShadowRoot, oldDocument, newDocument);
    });
}

void Node::moveTreeToNewScope(Node& root, TreeScope& oldScope, TreeScope& newScope)
{
    ASSERT(&oldScope != &newScope);
    ASSERT_WITH_SECURITY_IMPLICATION(&root.treeScope() == &oldScope);

    Document& oldDocument = oldScope.documentScope();
    Document& newDocument = newScope.documentScope();
    if (&oldDocument != &newDocument) {
        oldDocument.incrementReferencingNodeCount();
        traverseSubtreeToUpdateTreeScope(root, [&](Node& node) {
            ASSERT(!node.isTreeScope());
            ASSERT_WITH_SECURITY_IMPLICATION(&node.treeScope() == &oldScope);
            ASSERT_WITH_SECURITY_IMPLICATION(&node.document() == &oldDocument);
            node.setTreeScope(newScope);
            moveNodeToNewDocument(node, oldDocument, newDocument);
        }, [&](ShadowRoot& shadowRoot) {
            ASSERT_WITH_SECURITY_IMPLICATION(&shadowRoot.document() == &oldDocument);
            shadowRoot.setParentTreeScope(newScope);
            moveShadowTreeToNewDocument(shadowRoot, oldDocument, newDocument);
        });
        oldDocument.decrementReferencingNodeCount();
    } else {
        traverseSubtreeToUpdateTreeScope(root, [&](Node& node) {
            ASSERT(!node.isTreeScope());
            ASSERT_WITH_SECURITY_IMPLICATION(&node.treeScope() == &oldScope);
            node.setTreeScope(newScope);
            if (!node.hasRareData())
                return;
            if (auto* nodeLists = node.rareData()->nodeLists())
                nodeLists->adoptTreeScope();
        }, [&newScope](ShadowRoot& shadowRoot) {
            shadowRoot.setParentTreeScope(newScope);
        });
    }
}

void Node::didMoveToNewDocument(Document& oldDocument, Document& newDocument)
{
    ASSERT_WITH_SECURITY_IMPLICATION(&document() == &newDocument);
    DidMoveToNewDocumentAssertionScope::didRecieveCall(*this, oldDocument, newDocument);

    newDocument.incrementReferencingNodeCount();
    oldDocument.decrementReferencingNodeCount();

    if (hasRareData()) {
        if (auto* nodeLists = rareData()->nodeLists())
            nodeLists->adoptDocument(oldDocument, newDocument);
    }

    oldDocument.moveNodeIteratorsToNewDocument(*this, newDocument);

    if (auto* eventTargetData = this->eventTargetData()) {
        if (!eventTargetData->eventListenerMap.isEmpty()) {
            for (auto& type : eventTargetData->eventListenerMap.eventTypes())
                newDocument.addListenerTypeIfNeeded(type);
        }
    }

    if (AXObjectCache::accessibilityEnabled()) {
        if (auto* cache = oldDocument.existingAXObjectCache())
            cache->remove(this);
    }

    unsigned numWheelEventHandlers = eventListeners(eventNames().mousewheelEvent).size() + eventListeners(eventNames().wheelEvent).size();
    for (unsigned i = 0; i < numWheelEventHandlers; ++i) {
        oldDocument.didRemoveWheelEventHandler(*this);
        newDocument.didAddWheelEventHandler(*this);
    }

    unsigned numTouchEventListeners = 0;
    for (auto& name : eventNames().touchEventNames())
        numTouchEventListeners += eventListeners(name).size();

    for (unsigned i = 0; i < numTouchEventListeners; ++i) {
        oldDocument.didRemoveTouchEventHandler(*this);
        newDocument.didAddTouchEventHandler(*this);

#if ENABLE(TOUCH_EVENTS) && PLATFORM(IOS)
        oldDocument.removeTouchEventListener(*this);
        newDocument.addTouchEventListener(*this);
#endif
    }

#if ENABLE(TOUCH_EVENTS) && ENABLE(IOS_GESTURE_EVENTS)
    unsigned numGestureEventListeners = 0;
    for (auto& name : eventNames().gestureEventNames())
        numGestureEventListeners += eventListeners(name).size();

    for (unsigned i = 0; i < numGestureEventListeners; ++i) {
        oldDocument.removeTouchEventHandler(*this);
        newDocument.addTouchEventHandler(*this);
    }
#endif

    if (auto* registry = mutationObserverRegistry()) {
        for (auto& registration : *registry)
            newDocument.addMutationObserverTypes(registration->mutationTypes());
    }

    if (auto* transientRegistry = transientMutationObserverRegistry()) {
        for (auto& registration : *transientRegistry)
            newDocument.addMutationObserverTypes(registration->mutationTypes());
    }

#if !ASSERT_DISABLED || ENABLE(SECURITY_ASSERTIONS)
#if ENABLE(TOUCH_EVENTS) && PLATFORM(IOS)
    ASSERT_WITH_SECURITY_IMPLICATION(!oldDocument.touchEventListenersContain(*this));
    ASSERT_WITH_SECURITY_IMPLICATION(!oldDocument.touchEventHandlersContain(*this));
#endif
#if ENABLE(TOUCH_EVENTS) && ENABLE(IOS_GESTURE_EVENTS)
    ASSERT_WITH_SECURITY_IMPLICATION(!oldDocument.touchEventTargetsContain(*this));
#endif
#endif
}

static inline bool tryAddEventListener(Node* targetNode, const AtomicString& eventType, Ref<EventListener>&& listener, const EventTarget::AddEventListenerOptions& options)
{
    if (!targetNode->EventTarget::addEventListener(eventType, listener.copyRef(), options))
        return false;

    targetNode->document().addListenerTypeIfNeeded(eventType);
    if (eventNames().isWheelEventType(eventType))
        targetNode->document().didAddWheelEventHandler(*targetNode);
    else if (eventNames().isTouchEventType(eventType))
        targetNode->document().didAddTouchEventHandler(*targetNode);

#if PLATFORM(IOS)
    if (targetNode == &targetNode->document() && eventType == eventNames().scrollEvent)
        targetNode->document().domWindow()->incrementScrollEventListenersCount();

    // FIXME: Would it be sufficient to special-case this code for <body> and <frameset>?
    //
    // This code was added to address <rdar://problem/5846492> Onorientationchange event not working for document.body.
    // Forward this call to addEventListener() to the window since these are window-only events.
    if (eventType == eventNames().orientationchangeEvent || eventType == eventNames().resizeEvent)
        targetNode->document().domWindow()->addEventListener(eventType, WTFMove(listener), options);

#if ENABLE(TOUCH_EVENTS)
    if (eventNames().isTouchEventType(eventType))
        targetNode->document().addTouchEventListener(*targetNode);
#endif
#endif // PLATFORM(IOS)

#if ENABLE(IOS_GESTURE_EVENTS) && ENABLE(TOUCH_EVENTS)
    if (eventNames().isGestureEventType(eventType))
        targetNode->document().addTouchEventHandler(*targetNode);
#endif

    return true;
}

bool Node::addEventListener(const AtomicString& eventType, Ref<EventListener>&& listener, const AddEventListenerOptions& options)
{
    return tryAddEventListener(this, eventType, WTFMove(listener), options);
}

static inline bool tryRemoveEventListener(Node* targetNode, const AtomicString& eventType, EventListener& listener, const EventTarget::ListenerOptions& options)
{
    if (!targetNode->EventTarget::removeEventListener(eventType, listener, options))
        return false;

    // FIXME: Notify Document that the listener has vanished. We need to keep track of a number of
    // listeners for each type, not just a bool - see https://bugs.webkit.org/show_bug.cgi?id=33861
    if (eventNames().isWheelEventType(eventType))
        targetNode->document().didRemoveWheelEventHandler(*targetNode);
    else if (eventNames().isTouchEventType(eventType))
        targetNode->document().didRemoveTouchEventHandler(*targetNode);

#if PLATFORM(IOS)
    if (targetNode == &targetNode->document() && eventType == eventNames().scrollEvent)
        targetNode->document().domWindow()->decrementScrollEventListenersCount();

    // FIXME: Would it be sufficient to special-case this code for <body> and <frameset>? See <rdar://problem/15647823>.
    // This code was added to address <rdar://problem/5846492> Onorientationchange event not working for document.body.
    // Forward this call to removeEventListener() to the window since these are window-only events.
    if (eventType == eventNames().orientationchangeEvent || eventType == eventNames().resizeEvent)
        targetNode->document().domWindow()->removeEventListener(eventType, listener, options);

#if ENABLE(TOUCH_EVENTS)
    if (eventNames().isTouchEventType(eventType))
        targetNode->document().removeTouchEventListener(*targetNode);
#endif
#endif // PLATFORM(IOS)

#if ENABLE(IOS_GESTURE_EVENTS) && ENABLE(TOUCH_EVENTS)
    if (eventNames().isGestureEventType(eventType))
        targetNode->document().removeTouchEventHandler(*targetNode);
#endif

    return true;
}

bool Node::removeEventListener(const AtomicString& eventType, EventListener& listener, const ListenerOptions& options)
{
    return tryRemoveEventListener(this, eventType, listener, options);
}

typedef HashMap<Node*, std::unique_ptr<EventTargetData>> EventTargetDataMap;

static EventTargetDataMap& eventTargetDataMap()
{
    static NeverDestroyed<EventTargetDataMap> map;

    return map;
}

static StaticLock s_eventTargetDataMapLock;

EventTargetData* Node::eventTargetData()
{
    return hasEventTargetData() ? eventTargetDataMap().get(this) : nullptr;
}

EventTargetData* Node::eventTargetDataConcurrently()
{
    auto locker = holdLock(s_eventTargetDataMapLock);
    return hasEventTargetData() ? eventTargetDataMap().get(this) : nullptr;
}

EventTargetData& Node::ensureEventTargetData()
{
    if (hasEventTargetData())
        return *eventTargetDataMap().get(this);

    auto locker = holdLock(s_eventTargetDataMapLock);
    setHasEventTargetData(true);
    return *eventTargetDataMap().add(this, std::make_unique<EventTargetData>()).iterator->value;
}

void Node::clearEventTargetData()
{
    auto locker = holdLock(s_eventTargetDataMapLock);
    eventTargetDataMap().remove(this);
}

Vector<std::unique_ptr<MutationObserverRegistration>>* Node::mutationObserverRegistry()
{
    if (!hasRareData())
        return nullptr;
    auto* data = rareData()->mutationObserverData();
    if (!data)
        return nullptr;
    return &data->registry;
}

HashSet<MutationObserverRegistration*>* Node::transientMutationObserverRegistry()
{
    if (!hasRareData())
        return nullptr;
    auto* data = rareData()->mutationObserverData();
    if (!data)
        return nullptr;
    return &data->transientRegistry;
}

template<typename Registry> static inline void collectMatchingObserversForMutation(HashMap<MutationObserver*, MutationRecordDeliveryOptions>& observers, Registry* registry, Node& target, MutationObserver::MutationType type, const QualifiedName* attributeName)
{
    if (!registry)
        return;

    for (auto& registration : *registry) {
        if (registration->shouldReceiveMutationFrom(target, type, attributeName)) {
            auto deliveryOptions = registration->deliveryOptions();
            auto result = observers.add(&registration->observer(), deliveryOptions);
            if (!result.isNewEntry)
                result.iterator->value |= deliveryOptions;
        }
    }
}

HashMap<MutationObserver*, MutationRecordDeliveryOptions> Node::registeredMutationObservers(MutationObserver::MutationType type, const QualifiedName* attributeName)
{
    HashMap<MutationObserver*, MutationRecordDeliveryOptions> result;
    ASSERT((type == MutationObserver::Attributes && attributeName) || !attributeName);
    collectMatchingObserversForMutation(result, mutationObserverRegistry(), *this, type, attributeName);
    collectMatchingObserversForMutation(result, transientMutationObserverRegistry(), *this, type, attributeName);
    for (Node* node = parentNode(); node; node = node->parentNode()) {
        collectMatchingObserversForMutation(result, node->mutationObserverRegistry(), *this, type, attributeName);
        collectMatchingObserversForMutation(result, node->transientMutationObserverRegistry(), *this, type, attributeName);
    }
    return result;
}

void Node::registerMutationObserver(MutationObserver& observer, MutationObserverOptions options, const HashSet<AtomicString>& attributeFilter)
{
    MutationObserverRegistration* registration = nullptr;
    auto& registry = ensureRareData().ensureMutationObserverData().registry;

    for (auto& candidateRegistration : registry) {
        if (&candidateRegistration->observer() == &observer) {
            registration = candidateRegistration.get();
            registration->resetObservation(options, attributeFilter);
        }
    }

    if (!registration) {
        registry.append(std::make_unique<MutationObserverRegistration>(observer, *this, options, attributeFilter));
        registration = registry.last().get();
    }

    document().addMutationObserverTypes(registration->mutationTypes());
}

void Node::unregisterMutationObserver(MutationObserverRegistration& registration)
{
    auto* registry = mutationObserverRegistry();
    ASSERT(registry);
    if (!registry)
        return;

    registry->removeFirstMatching([&registration] (auto& current) {
        return current.get() == &registration;
    });
}

void Node::registerTransientMutationObserver(MutationObserverRegistration& registration)
{
    ensureRareData().ensureMutationObserverData().transientRegistry.add(&registration);
}

void Node::unregisterTransientMutationObserver(MutationObserverRegistration& registration)
{
    auto* transientRegistry = transientMutationObserverRegistry();
    ASSERT(transientRegistry);
    if (!transientRegistry)
        return;

    ASSERT(transientRegistry->contains(&registration));
    transientRegistry->remove(&registration);
}

void Node::notifyMutationObserversNodeWillDetach()
{
    if (!document().hasMutationObservers())
        return;

    for (Node* node = parentNode(); node; node = node->parentNode()) {
        if (auto* registry = node->mutationObserverRegistry()) {
            for (auto& registration : *registry)
                registration->observedSubtreeNodeWillDetach(*this);
        }
        if (auto* transientRegistry = node->transientMutationObserverRegistry()) {
            for (auto* registration : *transientRegistry)
                registration->observedSubtreeNodeWillDetach(*this);
        }
    }
}

void Node::handleLocalEvents(Event& event)
{
    if (!hasEventTargetData())
        return;

    // FIXME: Should we deliver wheel events to disabled form controls or not?
    if (is<Element>(*this) && downcast<Element>(*this).isDisabledFormControl() && event.isMouseEvent() && !event.isWheelEvent())
        return;

    fireEventListeners(event);
}

void Node::dispatchScopedEvent(Event& event)
{
    EventDispatcher::dispatchScopedEvent(*this, event);
}

bool Node::dispatchEvent(Event& event)
{
#if ENABLE(TOUCH_EVENTS) && !PLATFORM(IOS)
    if (is<TouchEvent>(event))
        return dispatchTouchEvent(downcast<TouchEvent>(event));
#endif
    return EventDispatcher::dispatchEvent(*this, event);
}

void Node::dispatchSubtreeModifiedEvent()
{
    if (isInShadowTree())
        return;

    ASSERT_WITH_SECURITY_IMPLICATION(NoEventDispatchAssertion::isEventDispatchAllowedInSubtree(*this));

    if (!document().hasListenerType(Document::DOMSUBTREEMODIFIED_LISTENER))
        return;
    const AtomicString& subtreeModifiedEventName = eventNames().DOMSubtreeModifiedEvent;
    if (!parentNode() && !hasEventListeners(subtreeModifiedEventName))
        return;

    dispatchScopedEvent(MutationEvent::create(subtreeModifiedEventName, true));
}

bool Node::dispatchDOMActivateEvent(int detail, Event& underlyingEvent)
{
    ASSERT_WITH_SECURITY_IMPLICATION(NoEventDispatchAssertion::isEventAllowedInMainThread());
    Ref<UIEvent> event = UIEvent::create(eventNames().DOMActivateEvent, true, true, document().defaultView(), detail);
    event->setUnderlyingEvent(&underlyingEvent);
    dispatchScopedEvent(event);
    return event->defaultHandled();
}

#if ENABLE(QT_GESTURE_EVENTS)
bool Node::dispatchGestureEvent(const PlatformGestureEvent& event)
{
    RefPtr<GestureEvent> gestureEvent = GestureEvent::create(document().defaultView(), event);
    if (!gestureEvent.get())
        return false;

    if (!is<Element>(*this))
        return false;
    if (downcast<Element>(*this).isDisabledFormControl())
        return false;

    EventDispatcher::dispatchEvent(this, *gestureEvent);

    ASSERT(!gestureEvent->defaultPrevented());
    return gestureEvent->defaultHandled() || gestureEvent->defaultPrevented();
}
#endif

#if ENABLE(TOUCH_EVENTS) && !PLATFORM(IOS)
bool Node::dispatchTouchEvent(TouchEvent& event)
{
    return EventDispatcher::dispatchEvent(*this, event);
}
#endif

bool Node::dispatchBeforeLoadEvent(const String& sourceURL)
{
    if (!document().hasListenerType(Document::BEFORELOAD_LISTENER))
        return true;

    Ref<Node> protectedThis(*this);
    Ref<BeforeLoadEvent> beforeLoadEvent = BeforeLoadEvent::create(sourceURL);
    dispatchEvent(beforeLoadEvent);
    return !beforeLoadEvent->defaultPrevented();
}

void Node::dispatchInputEvent()
{
    dispatchScopedEvent(Event::create(eventNames().inputEvent, true, false));
}

void Node::defaultEventHandler(Event& event)
{
    if (event.target() != this)
        return;
    const AtomicString& eventType = event.type();
    if (eventType == eventNames().keydownEvent || eventType == eventNames().keypressEvent) {
        if (is<KeyboardEvent>(event)) {
            if (Frame* frame = document().frame())
                frame->eventHandler().defaultKeyboardEventHandler(downcast<KeyboardEvent>(event));
        }
    } else if (eventType == eventNames().clickEvent) {
        int detail = is<UIEvent>(event) ? downcast<UIEvent>(event).detail() : 0;
        if (dispatchDOMActivateEvent(detail, event))
            event.setDefaultHandled();
#if ENABLE(CONTEXT_MENUS)
    } else if (eventType == eventNames().contextmenuEvent) {
        if (Frame* frame = document().frame())
            if (Page* page = frame->page())
                page->contextMenuController().handleContextMenuEvent(event);
#endif
    } else if (eventType == eventNames().textInputEvent) {
        if (is<TextEvent>(event)) {
            if (Frame* frame = document().frame())
                frame->eventHandler().defaultTextInputEventHandler(downcast<TextEvent>(event));
        }
#if ENABLE(PAN_SCROLLING)
    } else if (eventType == eventNames().mousedownEvent && is<MouseEvent>(event)) {
        if (downcast<MouseEvent>(event).button() == MiddleButton) {
            if (enclosingLinkEventParentOrSelf())
                return;

            RenderObject* renderer = this->renderer();
            while (renderer && (!is<RenderBox>(*renderer) || !downcast<RenderBox>(*renderer).canBeScrolledAndHasScrollableArea()))
                renderer = renderer->parent();

            if (renderer) {
                if (Frame* frame = document().frame())
                    frame->eventHandler().startPanScrolling(downcast<RenderBox>(*renderer));
            }
        }
#endif
    } else if (eventNames().isWheelEventType(eventType) && is<WheelEvent>(event)) {
        // If we don't have a renderer, send the wheel event to the first node we find with a renderer.
        // This is needed for <option> and <optgroup> elements so that <select>s get a wheel scroll.
        Node* startNode = this;
        while (startNode && !startNode->renderer())
            startNode = startNode->parentOrShadowHostNode();
        
        if (startNode && startNode->renderer())
            if (Frame* frame = document().frame())
                frame->eventHandler().defaultWheelEventHandler(startNode, downcast<WheelEvent>(event));
#if ENABLE(TOUCH_EVENTS) && PLATFORM(IOS)
    } else if (is<TouchEvent>(event) && eventNames().isTouchEventType(eventType)) {
        RenderObject* renderer = this->renderer();
        while (renderer && (!is<RenderBox>(*renderer) || !downcast<RenderBox>(*renderer).canBeScrolledAndHasScrollableArea()))
            renderer = renderer->parent();

        if (renderer && renderer->node()) {
            if (Frame* frame = document().frame())
                frame->eventHandler().defaultTouchEventHandler(*renderer->node(), downcast<TouchEvent>(event));
        }
#endif
    }
}

bool Node::willRespondToMouseMoveEvents()
{
    // FIXME: Why is the iOS code path different from the non-iOS code path?
#if !PLATFORM(IOS)
    if (!is<Element>(*this))
        return false;
    if (downcast<Element>(*this).isDisabledFormControl())
        return false;
#endif
    return hasEventListeners(eventNames().mousemoveEvent) || hasEventListeners(eventNames().mouseoverEvent) || hasEventListeners(eventNames().mouseoutEvent);
}

bool Node::willRespondToMouseClickEvents()
{
    // FIXME: Why is the iOS code path different from the non-iOS code path?
#if PLATFORM(IOS)
    return isContentEditable() || hasEventListeners(eventNames().mouseupEvent) || hasEventListeners(eventNames().mousedownEvent) || hasEventListeners(eventNames().clickEvent);
#else
    if (!is<Element>(*this))
        return false;
    if (downcast<Element>(*this).isDisabledFormControl())
        return false;
    return computeEditability(UserSelectAllIsAlwaysNonEditable, ShouldUpdateStyle::Update) != Editability::ReadOnly
        || hasEventListeners(eventNames().mouseupEvent) || hasEventListeners(eventNames().mousedownEvent) || hasEventListeners(eventNames().clickEvent) || hasEventListeners(eventNames().DOMActivateEvent);
#endif
}

bool Node::willRespondToMouseWheelEvents()
{
    return hasEventListeners(eventNames().mousewheelEvent);
}

// It's important not to inline removedLastRef, because we don't want to inline the code to
// delete a Node at each deref call site.
void Node::removedLastRef()
{
    // An explicit check for Document here is better than a virtual function since it is
    // faster for non-Document nodes, and because the call to removedLastRef that is inlined
    // at all deref call sites is smaller if it's a non-virtual function.
    if (is<Document>(*this)) {
        downcast<Document>(*this).removedLastRef();
        return;
    }

#ifndef NDEBUG
    m_deletionHasBegun = true;
#endif
    delete this;
}

void Node::textRects(Vector<IntRect>& rects) const
{
    auto range = Range::create(document());
    range->selectNodeContents(const_cast<Node&>(*this));
    range->absoluteTextRects(rects);
}

unsigned Node::connectedSubframeCount() const
{
    return hasRareData() ? rareData()->connectedSubframeCount() : 0;
}

void Node::incrementConnectedSubframeCount(unsigned amount)
{
    ASSERT(isContainerNode());
    ensureRareData().incrementConnectedSubframeCount(amount);
}

void Node::decrementConnectedSubframeCount(unsigned amount)
{
    rareData()->decrementConnectedSubframeCount(amount);
}

void Node::updateAncestorConnectedSubframeCountForRemoval() const
{
    unsigned count = connectedSubframeCount();

    if (!count)
        return;

    for (Node* node = parentOrShadowHostNode(); node; node = node->parentOrShadowHostNode())
        node->decrementConnectedSubframeCount(count);
}

void Node::updateAncestorConnectedSubframeCountForInsertion() const
{
    unsigned count = connectedSubframeCount();

    if (!count)
        return;

    for (Node* node = parentOrShadowHostNode(); node; node = node->parentOrShadowHostNode())
        node->incrementConnectedSubframeCount(count);
}

bool Node::inRenderedDocument() const
{
    return isConnected() && document().hasLivingRenderTree();
}

void* Node::opaqueRootSlow() const
{
    const Node* node = this;
    for (;;) {
        const Node* nextNode = node->parentOrShadowHostNode();
        if (!nextNode)
            break;
        node = nextNode;
    }
    return const_cast<void*>(static_cast<const void*>(node));
}

} // namespace WebCore

#if ENABLE(TREE_DEBUGGING)

void showTree(const WebCore::Node* node)
{
    if (node)
        node->showTreeForThis();
}

void showNodePath(const WebCore::Node* node)
{
    if (node)
        node->showNodePathForThis();
}

#endif // ENABLE(TREE_DEBUGGING)<|MERGE_RESOLUTION|>--- conflicted
+++ resolved
@@ -77,17 +77,10 @@
 #include <wtf/text/CString.h>
 #include <wtf/text/StringBuilder.h>
 
-<<<<<<< HEAD
 #if ENABLE(QT_GESTURE_EVENTS)
 #include "GestureEvent.h"
 #endif
 
-#if ENABLE(INDIE_UI)
-#include "UIRequestEvent.h"
-#endif
-
-=======
->>>>>>> 4ccac179
 namespace WebCore {
 
 using namespace HTMLNames;
