--- conflicted
+++ resolved
@@ -59,21 +59,11 @@
 class RenderStyle;
 class SVGQualifiedName;
 class ShadowRoot;
-<<<<<<< HEAD
-class TagCollection;
+class TouchEvent;
 
 #if ENABLE(QT_GESTURE_EVENTS)
 class PlatformGestureEvent;
 #endif
-
-#if ENABLE(INDIE_UI)
-class UIRequestEvent;
-#endif
-    
-#if ENABLE(TOUCH_EVENTS) && !PLATFORM(IOS)
-=======
->>>>>>> 4ccac179
-class TouchEvent;
 
 using NodeOrString = Variant<RefPtr<Node>, String>;
 
