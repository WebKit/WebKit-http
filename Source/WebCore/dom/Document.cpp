--- conflicted
+++ resolved
@@ -1652,11 +1652,8 @@
         element->allowsMediaDocumentInlinePlaybackChanged();
 }
 
-<<<<<<< HEAD
-=======
-#endif
-
->>>>>>> 4ccac179
+#endif
+
 String Document::nodeName() const
 {
     return ASCIILiteral("#document");
