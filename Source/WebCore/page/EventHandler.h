--- conflicted
+++ resolved
@@ -254,14 +254,10 @@
 
 #if ENABLE(CONTEXT_MENUS)
     WEBCORE_EXPORT bool sendContextMenuEvent(const PlatformMouseEvent&);
-<<<<<<< HEAD
-    bool sendContextMenuEventForKey();
+    WEBCORE_EXPORT bool sendContextMenuEventForKey();
 #if ENABLE(QT_GESTURE_EVENTS)
     bool sendContextMenuEventForGesture(const PlatformGestureEvent&);
 #endif
-=======
-    WEBCORE_EXPORT bool sendContextMenuEventForKey();
->>>>>>> 4ccac179
 #endif
 
     void setMouseDownMayStartAutoscroll() { m_mouseDownMayStartAutoscroll = true; }
