--- conflicted
+++ resolved
@@ -947,13 +947,6 @@
 
             src.editor().willWriteSelectionToPasteboard(selectionRange.get());
 
-<<<<<<< HEAD
-            if (enclosingTextFormControl(src.selection().selection().start()))
-                dataTransfer.pasteboard().writePlainText(src.editor().selectedTextForDataTransfer(), Pasteboard::CannotSmartReplace);
-            else {
-#if PLATFORM(COCOA) || PLATFORM(EFL) || PLATFORM(GTK) || PLATFORM(QT)
-                src.editor().writeSelectionToPasteboard(dataTransfer.pasteboard());
-=======
             if (enclosingTextFormControl(src.selection().selection().start())) {
                 if (mustUseLegacyDragClient)
                     dataTransfer.pasteboard().writePlainText(src.editor().selectedTextForDataTransfer(), Pasteboard::CannotSmartReplace);
@@ -965,9 +958,8 @@
                 }
             } else {
                 if (mustUseLegacyDragClient) {
-#if PLATFORM(COCOA) || PLATFORM(GTK)
+#if PLATFORM(COCOA) || PLATFORM(GTK) || PLATFORM(QT)
                     src.editor().writeSelectionToPasteboard(dataTransfer.pasteboard());
->>>>>>> 4ccac179
 #else
                     // FIXME: Convert all other platforms to match Mac and delete this.
                     dataTransfer.pasteboard().writeSelection(*selectionRange, src.editor().canSmartCopyOrDelete(), src, IncludeImageAltTextForDataTransfer);
