/*
 * Copyright (C) 2012 Apple Inc. All rights reserved.
 *
 * Redistribution and use in source and binary forms, with or without
 * modification, are permitted provided that the following conditions
 * are met:
 * 1. Redistributions of source code must retain the above copyright
 *    notice, this list of conditions and the following disclaimer.
 * 2. Redistributions in binary form must reproduce the above copyright
 *    notice, this list of conditions and the following disclaimer in the
 *    documentation and/or other materials provided with the distribution.
 *
 * THIS SOFTWARE IS PROVIDED BY APPLE INC. AND ITS CONTRIBUTORS ``AS IS''
 * AND ANY EXPRESS OR IMPLIED WARRANTIES, INCLUDING, BUT NOT LIMITED TO,
 * THE IMPLIED WARRANTIES OF MERCHANTABILITY AND FITNESS FOR A PARTICULAR
 * PURPOSE ARE DISCLAIMED. IN NO EVENT SHALL APPLE INC. OR ITS CONTRIBUTORS
 * BE LIABLE FOR ANY DIRECT, INDIRECT, INCIDENTAL, SPECIAL, EXEMPLARY, OR
 * CONSEQUENTIAL DAMAGES (INCLUDING, BUT NOT LIMITED TO, PROCUREMENT OF
 * SUBSTITUTE GOODS OR SERVICES; LOSS OF USE, DATA, OR PROFITS; OR BUSINESS
 * INTERRUPTION) HOWEVER CAUSED AND ON ANY THEORY OF LIABILITY, WHETHER IN
 * CONTRACT, STRICT LIABILITY, OR TORT (INCLUDING NEGLIGENCE OR OTHERWISE)
 * ARISING IN ANY WAY OUT OF THE USE OF THIS SOFTWARE, EVEN IF ADVISED OF
 * THE POSSIBILITY OF SUCH DAMAGE.
 */
 
#include "config.h"
#include "ScrollingStateTree.h"

#if ENABLE(ASYNC_SCROLLING) || USE(COORDINATED_GRAPHICS)

#include "AsyncScrollingCoordinator.h"
#include "ScrollingStateFixedNode.h"
#include "ScrollingStateFrameScrollingNode.h"
#include "ScrollingStateOverflowScrollingNode.h"
#include "ScrollingStateStickyNode.h"
#include <wtf/text/CString.h>

#ifndef NDEBUG
<<<<<<< HEAD
#include <cstdio>
=======
#include <stdio.h>
>>>>>>> 9b8f83b4
#endif

namespace WebCore {

ScrollingStateTree::ScrollingStateTree(AsyncScrollingCoordinator* scrollingCoordinator)
    : m_scrollingCoordinator(scrollingCoordinator)
    , m_hasChangedProperties(false)
    , m_hasNewRootStateNode(false)
    , m_preferredLayerRepresentation(LayerRepresentation::GraphicsLayerRepresentation)
{
}

ScrollingStateTree::~ScrollingStateTree()
{
}

void ScrollingStateTree::setHasChangedProperties(bool changedProperties)
{
#if ENABLE(ASYNC_SCROLLING)
    bool gainedChangedProperties = !m_hasChangedProperties && changedProperties;
#endif

    m_hasChangedProperties = changedProperties;

#if ENABLE(ASYNC_SCROLLING)
    if (gainedChangedProperties && m_scrollingCoordinator)
        m_scrollingCoordinator->scrollingStateTreePropertiesChanged();
#endif
}

PassRefPtr<ScrollingStateNode> ScrollingStateTree::createNode(ScrollingNodeType nodeType, ScrollingNodeID nodeID)
{
    switch (nodeType) {
    case FixedNode:
        return ScrollingStateFixedNode::create(*this, nodeID);
    case StickyNode:
        return ScrollingStateStickyNode::create(*this, nodeID);
    case FrameScrollingNode:
        return ScrollingStateFrameScrollingNode::create(*this, nodeID);
    case OverflowScrollingNode:
        return ScrollingStateOverflowScrollingNode::create(*this, nodeID);
    }
    ASSERT_NOT_REACHED();
    return nullptr;
}

ScrollingNodeID ScrollingStateTree::attachNode(ScrollingNodeType nodeType, ScrollingNodeID newNodeID, ScrollingNodeID parentID)
{
    ASSERT(newNodeID);
    if (ScrollingStateNode* node = stateNodeForID(newNodeID)) {
        if (!parentID)
            return newNodeID;

        ScrollingStateNode* parent = stateNodeForID(parentID);
        if (!parent)
            return newNodeID;

        if (node->parent() == parent)
            return newNodeID;

        // The node is being re-parented. To do that, we'll remove it, and then re-create a new node.
        removeNodeAndAllDescendants(node, SubframeNodeRemoval::Orphan);
    }

    ScrollingStateNode* newNode = nullptr;
    if (!parentID) {
        // If we're resetting the root node, we should clear the HashMap and destroy the current children.
        clear();

        setRootStateNode(ScrollingStateFrameScrollingNode::create(*this, newNodeID));
        newNode = rootStateNode();
        m_hasNewRootStateNode = true;
    } else {
        ScrollingStateNode* parent = stateNodeForID(parentID);
        if (!parent)
            return 0;

        if (nodeType == FrameScrollingNode && parentID) {
            if (RefPtr<ScrollingStateNode> orphanedNode = m_orphanedSubframeNodes.take(newNodeID)) {
                newNode = orphanedNode.get();
                parent->appendChild(orphanedNode.release());
            }
        }

        if (!newNode) {
            RefPtr<ScrollingStateNode> stateNode = createNode(nodeType, newNodeID);
            newNode = stateNode.get();
            parent->appendChild(stateNode.release());
        }
    }

    m_stateNodeMap.set(newNodeID, newNode);
    m_nodesRemovedSinceLastCommit.remove(newNodeID);
    return newNodeID;
}

void ScrollingStateTree::detachNode(ScrollingNodeID nodeID)
{
    if (!nodeID)
        return;

    // The node may not be found if clearStateTree() was recently called.
    ScrollingStateNode* node = m_stateNodeMap.take(nodeID);
    if (!node)
        return;

    removeNodeAndAllDescendants(node, SubframeNodeRemoval::Orphan);
}

void ScrollingStateTree::clear()
{
    if (rootStateNode())
        removeNodeAndAllDescendants(rootStateNode());

    m_stateNodeMap.clear();
    m_orphanedSubframeNodes.clear();
}

std::unique_ptr<ScrollingStateTree> ScrollingStateTree::commit(LayerRepresentation::Type preferredLayerRepresentation)
{
    if (!m_orphanedSubframeNodes.isEmpty()) {
        // If we still have orphaned subtrees, remove them from m_stateNodeMap since they will be deleted 
        // when clearing m_orphanedSubframeNodes.
        for (auto& orphanNode : m_orphanedSubframeNodes.values())
            recursiveNodeWillBeRemoved(orphanNode.get(), SubframeNodeRemoval::Delete);
        m_orphanedSubframeNodes.clear();
    }

    // This function clones and resets the current state tree, but leaves the tree structure intact.
    std::unique_ptr<ScrollingStateTree> treeStateClone = std::make_unique<ScrollingStateTree>();
    treeStateClone->setPreferredLayerRepresentation(preferredLayerRepresentation);

    if (m_rootStateNode)
        treeStateClone->setRootStateNode(static_pointer_cast<ScrollingStateFrameScrollingNode>(m_rootStateNode->cloneAndReset(*treeStateClone)));

    // Copy the IDs of the nodes that have been removed since the last commit into the clone.
    treeStateClone->m_nodesRemovedSinceLastCommit.swap(m_nodesRemovedSinceLastCommit);

    // Now the clone tree has changed properties, and the original tree does not.
    treeStateClone->m_hasChangedProperties = m_hasChangedProperties;
    m_hasChangedProperties = false;

    treeStateClone->m_hasNewRootStateNode = m_hasNewRootStateNode;
    m_hasNewRootStateNode = false;

    return treeStateClone;
}

void ScrollingStateTree::addNode(ScrollingStateNode* node)
{
    m_stateNodeMap.add(node->scrollingNodeID(), node);
}

void ScrollingStateTree::removeNodeAndAllDescendants(ScrollingStateNode* node, SubframeNodeRemoval subframeNodeRemoval)
{
    ScrollingStateNode* parent = node->parent();

    recursiveNodeWillBeRemoved(node, subframeNodeRemoval);

    if (node == m_rootStateNode)
        m_rootStateNode = nullptr;
    else if (parent) {
        ASSERT(parent->children() && parent->children()->find(node) != notFound);
        if (auto children = parent->children()) {
            size_t index = children->find(node);
            if (index != notFound)
                children->remove(index);
        }
    }
}

void ScrollingStateTree::recursiveNodeWillBeRemoved(ScrollingStateNode* currNode, SubframeNodeRemoval subframeNodeRemoval)
{
    currNode->setParent(nullptr);
    if (subframeNodeRemoval == SubframeNodeRemoval::Orphan && currNode != m_rootStateNode && currNode->isFrameScrollingNode()) {
        m_orphanedSubframeNodes.add(currNode->scrollingNodeID(), currNode);
        return;
    }

    willRemoveNode(currNode);

    if (auto children = currNode->children()) {
        for (auto& child : *children)
            recursiveNodeWillBeRemoved(child.get(), subframeNodeRemoval);
    }
}

void ScrollingStateTree::willRemoveNode(ScrollingStateNode* node)
{
    m_nodesRemovedSinceLastCommit.add(node->scrollingNodeID());
    m_stateNodeMap.remove(node->scrollingNodeID());
    setHasChangedProperties();
}

void ScrollingStateTree::setRemovedNodes(HashSet<ScrollingNodeID> nodes)
{
    m_nodesRemovedSinceLastCommit = WTF::move(nodes);
}

ScrollingStateNode* ScrollingStateTree::stateNodeForID(ScrollingNodeID scrollLayerID)
{
    if (!scrollLayerID)
        return 0;

    auto it = m_stateNodeMap.find(scrollLayerID);
    if (it == m_stateNodeMap.end())
        return 0;

    ASSERT(it->value->scrollingNodeID() == scrollLayerID);
    return it->value;
}

} // namespace WebCore

#ifndef NDEBUG
void showScrollingStateTree(const WebCore::ScrollingStateTree* tree)
{
    if (!tree)
        return;

    auto rootNode = tree->rootStateNode();
    if (!rootNode) {
        fprintf(stderr, "Scrolling state tree %p with no root node\n", tree);
        return;
    }

    String output = rootNode->scrollingStateTreeAsText();
    fprintf(stderr, "%s\n", output.utf8().data());
}

void showScrollingStateTree(const WebCore::ScrollingStateNode* node)
{
    if (!node)
        return;

    showScrollingStateTree(&node->scrollingStateTree());
}

#endif

#endif // ENABLE(ASYNC_SCROLLING) || USE(COORDINATED_GRAPHICS)<|MERGE_RESOLUTION|>--- conflicted
+++ resolved
@@ -36,11 +36,7 @@
 #include <wtf/text/CString.h>
 
 #ifndef NDEBUG
-<<<<<<< HEAD
-#include <cstdio>
-=======
 #include <stdio.h>
->>>>>>> 9b8f83b4
 #endif
 
 namespace WebCore {
