/*
 * Copyright (C) 2006-2017 Apple Inc. All rights reserved.
 * Copyright (C) 2006 Alexey Proskuryakov (ap@webkit.org)
 * Copyright (C) 2015 The Qt Company Ltd
 *
 * Redistribution and use in source and binary forms, with or without
 * modification, are permitted provided that the following conditions
 * are met:
 * 1. Redistributions of source code must retain the above copyright
 *    notice, this list of conditions and the following disclaimer.
 * 2. Redistributions in binary form must reproduce the above copyright
 *    notice, this list of conditions and the following disclaimer in the
 *    documentation and/or other materials provided with the distribution.
 *
 * THIS SOFTWARE IS PROVIDED BY APPLE INC. ``AS IS'' AND ANY
 * EXPRESS OR IMPLIED WARRANTIES, INCLUDING, BUT NOT LIMITED TO, THE
 * IMPLIED WARRANTIES OF MERCHANTABILITY AND FITNESS FOR A PARTICULAR
 * PURPOSE ARE DISCLAIMED.  IN NO EVENT SHALL APPLE INC. OR
 * CONTRIBUTORS BE LIABLE FOR ANY DIRECT, INDIRECT, INCIDENTAL, SPECIAL,
 * EXEMPLARY, OR CONSEQUENTIAL DAMAGES (INCLUDING, BUT NOT LIMITED TO,
 * PROCUREMENT OF SUBSTITUTE GOODS OR SERVICES; LOSS OF USE, DATA, OR
 * PROFITS; OR BUSINESS INTERRUPTION) HOWEVER CAUSED AND ON ANY THEORY
 * OF LIABILITY, WHETHER IN CONTRACT, STRICT LIABILITY, OR TORT
 * (INCLUDING NEGLIGENCE OR OTHERWISE) ARISING IN ANY WAY OUT OF THE USE
 * OF THIS SOFTWARE, EVEN IF ADVISED OF THE POSSIBILITY OF SUCH DAMAGE. 
 */

#include "config.h"
#include "EventHandler.h"

#include "AutoscrollController.h"
#include "BackForwardController.h"
#include "CachedImage.h"
#include "Chrome.h"
#include "ChromeClient.h"
#include "ComposedTreeAncestorIterator.h"
#include "CursorList.h"
#include "DocumentMarkerController.h"
#include "DragController.h"
#include "DragState.h"
#include "Editing.h"
#include "Editor.h"
#include "EditorClient.h"
#include "EventNames.h"
#include "FileList.h"
#include "FloatPoint.h"
#include "FloatRect.h"
#include "FocusController.h"
#include "Frame.h"
#include "FrameLoader.h"
#include "FrameSelection.h"
#include "FrameTree.h"
#include "FrameView.h"
#include "FullscreenManager.h"
#include "HTMLDocument.h"
#include "HTMLFrameElement.h"
#include "HTMLFrameSetElement.h"
#include "HTMLHtmlElement.h"
#include "HTMLIFrameElement.h"
#include "HTMLInputElement.h"
#include "HTMLNames.h"
#include "HitTestRequest.h"
#include "HitTestResult.h"
#include "Image.h"
#include "InspectorInstrumentation.h"
#include "KeyboardEvent.h"
#include "Logging.h"
#include "MouseEvent.h"
#include "MouseEventWithHitTestResults.h"
#include "NotImplemented.h"
#include "Page.h"
#include "PageOverlayController.h"
#include "Pasteboard.h"
#include "PlatformEvent.h"
#include "PlatformKeyboardEvent.h"
#include "PlatformWheelEvent.h"
#include "PluginDocument.h"
#include "Range.h"
#include "RenderFrameSet.h"
#include "RenderLayer.h"
#include "RenderListBox.h"
#include "RenderTextControlSingleLine.h"
#include "RenderView.h"
#include "RenderWidget.h"
#include "ResourceLoadObserver.h"
#include "RuntimeApplicationChecks.h"
#include "SVGDocument.h"
#include "SVGNames.h"
#include "ScrollLatchingState.h"
#include "Scrollbar.h"
#include "Settings.h"
#include "ShadowRoot.h"
#include "SpatialNavigation.h"
#include "StaticPasteboard.h"
#include "StyleCachedImage.h"
#include "TextEvent.h"
#include "TextIterator.h"
#include "UserGestureIndicator.h"
#include "UserTypingGestureIndicator.h"
#include "ValidationMessageClient.h"
#include "VisibleUnits.h"
#include "WheelEvent.h"
#include "WheelEventDeltaFilter.h"
#include "WindowsKeyboardCodes.h"
#include <wtf/Assertions.h>
#include <wtf/NeverDestroyed.h>
#include <wtf/StdLibExtras.h>

#if ENABLE(QT_GESTURE_EVENTS)
#include "PlatformGestureEvent.h"
#include "ScrollAnimator.h"
#endif

#if ENABLE(TOUCH_ADJUSTMENT)
#include "TouchAdjustment.h"
#endif

#if ENABLE(IOS_TOUCH_EVENTS)
#include "PlatformTouchEventIOS.h"
#endif

#if ENABLE(TOUCH_EVENTS)
#include "TouchEvent.h"
#include "TouchList.h"
#endif

#if ENABLE(TOUCH_EVENTS) && !ENABLE(IOS_TOUCH_EVENTS)
#include "PlatformTouchEvent.h"
#endif

#if ENABLE(MAC_GESTURE_EVENTS)
#include "PlatformGestureEventMac.h"
#endif

#if ENABLE(POINTER_LOCK)
#include "PointerLockController.h"
#endif

namespace WebCore {

using namespace HTMLNames;

#if ENABLE(DRAG_SUPPORT)
// The link drag hysteresis is much larger than the others because there
// needs to be enough space to cancel the link press without starting a link drag,
// and because dragging links is rare.
const int LinkDragHysteresis = 40;
const int ImageDragHysteresis = 5;
const int TextDragHysteresis = 3;
const int ColorDragHystersis = 3;
const int GeneralDragHysteresis = 3;
#if PLATFORM(MAC)
const Seconds EventHandler::TextDragDelay { 150_ms };
#else
const Seconds EventHandler::TextDragDelay { 0_s };
#endif
#endif // ENABLE(DRAG_SUPPORT)

#if ENABLE(IOS_GESTURE_EVENTS) || ENABLE(MAC_GESTURE_EVENTS)
const float GestureUnknown = 0;
#endif

#if ENABLE(IOS_TOUCH_EVENTS)
// FIXME: Share this constant with EventHandler and SliderThumbElement.
const unsigned InvalidTouchIdentifier = 0;
#endif

// Match key code of composition keydown event on windows.
// IE sends VK_PROCESSKEY which has value 229;
const int CompositionEventKeyCode = 229;

using namespace SVGNames;

#if !ENABLE(IOS_TOUCH_EVENTS)
// The amount of time to wait before sending a fake mouse event, triggered
// during a scroll. The short interval is used if the content responds to the mouse events
// in fakeMouseMoveDurationThreshold or less, otherwise the long interval is used.
const double fakeMouseMoveDurationThreshold = 0.01;
const Seconds fakeMouseMoveShortInterval = { 100_ms };
const Seconds fakeMouseMoveLongInterval = { 250_ms };
#endif

#if ENABLE(CURSOR_SUPPORT)
// The amount of time to wait for a cursor update on style and layout changes
// Set to 50Hz, no need to be faster than common screen refresh rate
static const Seconds cursorUpdateInterval { 20_ms };

const int maximumCursorSize = 128;
#endif

#if ENABLE(MOUSE_CURSOR_SCALE)
// It's pretty unlikely that a scale of less than one would ever be used. But all we really
// need to ensure here is that the scale isn't so small that integer overflow can occur when
// dividing cursor sizes (limited above) by the scale.
const double minimumCursorScale = 0.001;
#endif

class MaximumDurationTracker {
public:
    explicit MaximumDurationTracker(double *maxDuration)
        : m_maxDuration(maxDuration)
        , m_start(MonotonicTime::now())
    {
    }

    ~MaximumDurationTracker()
    {
        *m_maxDuration = std::max(*m_maxDuration, (MonotonicTime::now() - m_start).seconds());
    }

private:
    double* m_maxDuration;
    MonotonicTime m_start;
};

#if ENABLE(TOUCH_EVENTS) && !ENABLE(IOS_TOUCH_EVENTS)
class SyntheticTouchPoint : public PlatformTouchPoint {
public:

    // The default values are based on http://dvcs.w3.org/hg/webevents/raw-file/tip/touchevents.html
    explicit SyntheticTouchPoint(const PlatformMouseEvent& event)
    {
        const static int idDefaultValue = 0;
        const static int radiusYDefaultValue = 1;
        const static int radiusXDefaultValue = 1;
        const static float rotationAngleDefaultValue = 0.0f;
        const static float forceDefaultValue = 1.0f;

        m_id = idDefaultValue; // There is only one active TouchPoint.
        m_screenPos = event.globalPosition();
        m_pos = event.position();
        m_radiusY = radiusYDefaultValue;
        m_radiusX = radiusXDefaultValue;
        m_rotationAngle = rotationAngleDefaultValue;
        m_force = forceDefaultValue;

        PlatformEvent::Type type = event.type();
        ASSERT(type == PlatformEvent::MouseMoved || type == PlatformEvent::MousePressed || type == PlatformEvent::MouseReleased);

        switch (type) {
        case PlatformEvent::MouseMoved:
            m_state = TouchMoved;
            break;
        case PlatformEvent::MousePressed:
            m_state = TouchPressed;
            break;
        case PlatformEvent::MouseReleased:
            m_state = TouchReleased;
            break;
        default:
            ASSERT_NOT_REACHED();
            break;
        }
    }
};

class SyntheticSingleTouchEvent : public PlatformTouchEvent {
public:
    explicit SyntheticSingleTouchEvent(const PlatformMouseEvent& event)
    {
        switch (event.type()) {
        case PlatformEvent::MouseMoved:
            m_type = TouchMove;
            break;
        case PlatformEvent::MousePressed:
            m_type = TouchStart;
            break;
        case PlatformEvent::MouseReleased:
            m_type = TouchEnd;
            break;
        default:
            ASSERT_NOT_REACHED();
            m_type = NoType;
            break;
        }
        m_timestamp = event.timestamp();
        m_modifiers = event.modifiers();
        m_touchPoints.append(SyntheticTouchPoint(event));
    }
};
#endif // ENABLE(TOUCH_EVENTS) && !ENABLE(IOS_TOUCH_EVENTS)

static inline ScrollGranularity wheelGranularityToScrollGranularity(unsigned deltaMode)
{
    switch (deltaMode) {
    case WheelEvent::DOM_DELTA_PAGE:
        return ScrollByPage;
    case WheelEvent::DOM_DELTA_LINE:
        return ScrollByLine;
    case WheelEvent::DOM_DELTA_PIXEL:
        return ScrollByPixel;
    default:
        return ScrollByPixel;
    }
}

static inline bool didScrollInScrollableArea(ScrollableArea* scrollableArea, WheelEvent& wheelEvent)
{
    ScrollGranularity scrollGranularity = wheelGranularityToScrollGranularity(wheelEvent.deltaMode());
    bool didHandleWheelEvent = false;
    if (float absoluteDelta = std::abs(wheelEvent.deltaX()))
        didHandleWheelEvent |= scrollableArea->scroll(wheelEvent.deltaX() > 0 ? ScrollRight : ScrollLeft, scrollGranularity, absoluteDelta);
    
    if (float absoluteDelta = std::abs(wheelEvent.deltaY()))
        didHandleWheelEvent |= scrollableArea->scroll(wheelEvent.deltaY() > 0 ? ScrollDown : ScrollUp, scrollGranularity, absoluteDelta);
    
    return didHandleWheelEvent;
}

static inline bool handleWheelEventInAppropriateEnclosingBox(Node* startNode, WheelEvent& wheelEvent, Element** stopElement, const FloatSize& filteredPlatformDelta, const FloatSize& filteredVelocity)
{
    bool shouldHandleEvent = wheelEvent.deltaX() || wheelEvent.deltaY();
#if PLATFORM(MAC)
    shouldHandleEvent |= wheelEvent.phase() == PlatformWheelEventPhaseEnded;
#if ENABLE(CSS_SCROLL_SNAP)
    shouldHandleEvent |= wheelEvent.momentumPhase() == PlatformWheelEventPhaseEnded;
#endif
#endif
    if (!startNode->renderer() || !shouldHandleEvent)
        return false;

    RenderBox& initialEnclosingBox = startNode->renderer()->enclosingBox();
    if (initialEnclosingBox.isListBox())
        return didScrollInScrollableArea(static_cast<RenderListBox*>(&initialEnclosingBox), wheelEvent);

    RenderBox* currentEnclosingBox = &initialEnclosingBox;
    while (currentEnclosingBox) {
        if (RenderLayer* boxLayer = currentEnclosingBox->layer()) {
            auto platformEvent = wheelEvent.underlyingPlatformEvent();
            bool scrollingWasHandled;
            if (platformEvent) {
                auto copiedEvent = platformEvent->copyWithDeltasAndVelocity(filteredPlatformDelta.width(), filteredPlatformDelta.height(), filteredVelocity);
                scrollingWasHandled = boxLayer->handleWheelEvent(copiedEvent);
            } else
                scrollingWasHandled = didScrollInScrollableArea(boxLayer, wheelEvent);

            if (scrollingWasHandled) {
                if (stopElement)
                    *stopElement = currentEnclosingBox->element();
                return true;
            }
        }

        if (stopElement && *stopElement && *stopElement == currentEnclosingBox->element())
            return true;

        currentEnclosingBox = currentEnclosingBox->containingBlock();
        if (!currentEnclosingBox || currentEnclosingBox->isRenderView())
            return false;
    }
    return false;
}

<<<<<<< HEAD
#if (ENABLE(TOUCH_EVENTS) && !PLATFORM(IOS)) || ENABLE(QT_GESTURE_EVENTS)
=======
#if (ENABLE(TOUCH_EVENTS) && !PLATFORM(IOS_FAMILY))
>>>>>>> 2d3b0564
static inline bool shouldGesturesTriggerActive()
{
    // If the platform we're on supports GestureTapDown and GestureTapCancel then we'll
    // rely on them to set the active state. Unfortunately there's no generic way to
    // know in advance what event types are supported.
    return false;
}
#endif

#if !PLATFORM(COCOA)

inline bool EventHandler::eventLoopHandleMouseUp(const MouseEventWithHitTestResults&)
{
    return false;
}

#if ENABLE(DRAG_SUPPORT)
inline bool EventHandler::eventLoopHandleMouseDragged(const MouseEventWithHitTestResults&)
{
    return false;
}
#endif

#endif

EventHandler::EventHandler(Frame& frame)
    : m_frame(frame)
    , m_hoverTimer(*this, &EventHandler::hoverTimerFired)
#if ENABLE(CURSOR_SUPPORT)
    , m_cursorUpdateTimer(*this, &EventHandler::cursorUpdateTimerFired)
#endif
#if PLATFORM(MAC)
    , m_pendingMomentumWheelEventsTimer(*this, &EventHandler::clearLatchedState)
#endif
    , m_autoscrollController(std::make_unique<AutoscrollController>())
#if !ENABLE(IOS_TOUCH_EVENTS)
    , m_fakeMouseMoveEventTimer(*this, &EventHandler::fakeMouseMoveEventTimerFired)
#endif
#if ENABLE(CURSOR_VISIBILITY)
    , m_autoHideCursorTimer(*this, &EventHandler::autoHideCursorTimerFired)
#endif
{
}

EventHandler::~EventHandler()
{
#if !ENABLE(IOS_TOUCH_EVENTS)
    ASSERT(!m_fakeMouseMoveEventTimer.isActive());
#endif
#if ENABLE(CURSOR_VISIBILITY)
    ASSERT(!m_autoHideCursorTimer.isActive());
#endif
}
    
#if ENABLE(DRAG_SUPPORT)

DragState& EventHandler::dragState()
{
    static NeverDestroyed<DragState> state;
    return state;
}

#endif
    
void EventHandler::clear()
{
    m_hoverTimer.stop();
#if ENABLE(CURSOR_SUPPORT)
    m_cursorUpdateTimer.stop();
#endif
#if !ENABLE(IOS_TOUCH_EVENTS)
    m_fakeMouseMoveEventTimer.stop();
#endif
#if ENABLE(CURSOR_VISIBILITY)
    cancelAutoHideCursorTimer();
#endif
    m_resizeLayer = nullptr;
    m_elementUnderMouse = nullptr;
    m_lastElementUnderMouse = nullptr;
    m_lastMouseMoveEventSubframe = nullptr;
    m_lastScrollbarUnderMouse = nullptr;
    m_clickCount = 0;
    m_clickNode = nullptr;
#if ENABLE(IOS_GESTURE_EVENTS)
    m_gestureInitialDiameter = GestureUnknown;
    m_gestureInitialRotation = GestureUnknown;
#endif
#if ENABLE(IOS_GESTURE_EVENTS) || ENABLE(MAC_GESTURE_EVENTS)
    m_gestureLastDiameter = GestureUnknown;
    m_gestureLastRotation = GestureUnknown;
    m_gestureTargets.clear();
#endif
#if ENABLE(IOS_TOUCH_EVENTS)
    m_touches.clear();
    m_firstTouchID = InvalidTouchIdentifier;
    m_touchEventTargetSubframe = nullptr;
#endif
    m_frameSetBeingResized = nullptr;
#if ENABLE(DRAG_SUPPORT)
    m_dragTarget = nullptr;
    m_shouldOnlyFireDragOverEvent = false;
#endif
    m_mousePositionIsUnknown = true;
    m_lastKnownMousePosition = IntPoint();
    m_lastKnownMouseGlobalPosition = IntPoint();
    m_mousePressNode = nullptr;
    m_mousePressed = false;
    m_capturesDragging = false;
    m_capturingMouseEventsElement = nullptr;
    clearLatchedState();
#if ENABLE(TOUCH_EVENTS) && !ENABLE(IOS_TOUCH_EVENTS)
    m_originatingTouchPointTargets.clear();
    m_originatingTouchPointDocument = nullptr;
    m_originatingTouchPointTargetKey = 0;
#endif
    m_maxMouseMovedDuration = 0;
    m_didStartDrag = false;
}

void EventHandler::nodeWillBeRemoved(Node& nodeToBeRemoved)
{
    if (nodeToBeRemoved.contains(m_clickNode.get()))
        m_clickNode = nullptr;
}

static void setSelectionIfNeeded(FrameSelection& selection, const VisibleSelection& newSelection)
{
    if (selection.selection() != newSelection && selection.shouldChangeSelection(newSelection))
        selection.setSelection(newSelection);
}

static inline bool dispatchSelectStart(Node* node)
{
    if (!node || !node->renderer())
        return true;

    auto event = Event::create(eventNames().selectstartEvent, Event::CanBubble::Yes, Event::IsCancelable::Yes);
    node->dispatchEvent(event);
    return !event->defaultPrevented();
}

static Node* nodeToSelectOnMouseDownForNode(Node& targetNode)
{
#if ENABLE(USERSELECT_ALL)
    if (Node* rootUserSelectAll = Position::rootUserSelectAllForNode(&targetNode))
        return rootUserSelectAll;
#endif

    if (targetNode.shouldSelectOnMouseDown())
        return &targetNode;

    return nullptr;
}

static VisibleSelection expandSelectionToRespectSelectOnMouseDown(Node& targetNode, const VisibleSelection& selection)
{
    Node* nodeToSelect = nodeToSelectOnMouseDownForNode(targetNode);
    if (!nodeToSelect)
        return selection;

    VisibleSelection newSelection(selection);
    newSelection.setBase(positionBeforeNode(nodeToSelect).upstream(CanCrossEditingBoundary));
    newSelection.setExtent(positionAfterNode(nodeToSelect).downstream(CanCrossEditingBoundary));

    return newSelection;
}

bool EventHandler::updateSelectionForMouseDownDispatchingSelectStart(Node* targetNode, const VisibleSelection& selection, TextGranularity granularity)
{
    if (Position::nodeIsUserSelectNone(targetNode))
        return false;

    if (!dispatchSelectStart(targetNode)) {
        m_mouseDownMayStartSelect = false;
        return false;
    }

    if (selection.isRange())
        m_selectionInitiationState = ExtendedSelection;
    else {
        granularity = CharacterGranularity;
        m_selectionInitiationState = PlacedCaret;
    }

    m_frame.selection().setSelectionByMouseIfDifferent(selection, granularity);

    return true;
}

void EventHandler::selectClosestWordFromHitTestResult(const HitTestResult& result, AppendTrailingWhitespace appendTrailingWhitespace)
{
    Node* targetNode = result.targetNode();
    VisibleSelection newSelection;

    if (targetNode && targetNode->renderer()) {
        VisiblePosition pos(targetNode->renderer()->positionForPoint(result.localPoint(), nullptr));
        if (pos.isNotNull()) {
            newSelection = VisibleSelection(pos);
            newSelection.expandUsingGranularity(WordGranularity);
        }

        if (appendTrailingWhitespace == ShouldAppendTrailingWhitespace && newSelection.isRange())
            newSelection.appendTrailingWhitespace();

        updateSelectionForMouseDownDispatchingSelectStart(targetNode, expandSelectionToRespectSelectOnMouseDown(*targetNode, newSelection), WordGranularity);
    }
}

static AppendTrailingWhitespace shouldAppendTrailingWhitespace(const MouseEventWithHitTestResults& result, const Frame& frame)
{
    return (result.event().clickCount() == 2 && frame.editor().isSelectTrailingWhitespaceEnabled()) ? ShouldAppendTrailingWhitespace : DontAppendTrailingWhitespace;
}

void EventHandler::selectClosestWordFromMouseEvent(const MouseEventWithHitTestResults& result)
{
    if (m_mouseDownMayStartSelect)
        selectClosestWordFromHitTestResult(result.hitTestResult(), shouldAppendTrailingWhitespace(result, m_frame));
}

#if !PLATFORM(MAC)
VisibleSelection EventHandler::selectClosestWordFromHitTestResultBasedOnLookup(const HitTestResult&)
{
    return VisibleSelection();
}
#endif
    
void EventHandler::selectClosestContextualWordFromMouseEvent(const MouseEventWithHitTestResults& mouseEvent)
{
    Node* targetNode = mouseEvent.targetNode();
    const HitTestResult& result = mouseEvent.hitTestResult();
    VisibleSelection newSelection;
    bool appendTrailingWhitespace = shouldAppendTrailingWhitespace(mouseEvent, m_frame);
    
    if (targetNode && targetNode->renderer()) {
        newSelection = selectClosestWordFromHitTestResultBasedOnLookup(result);
        if (newSelection.isNone()) {
            VisiblePosition pos(targetNode->renderer()->positionForPoint(result.localPoint(), nullptr));
            if (pos.isNotNull()) {
                newSelection = VisibleSelection(pos);
                newSelection.expandUsingGranularity(WordGranularity);
            }
        }
        
        if (appendTrailingWhitespace == ShouldAppendTrailingWhitespace && newSelection.isRange())
            newSelection.appendTrailingWhitespace();
        
        updateSelectionForMouseDownDispatchingSelectStart(targetNode, expandSelectionToRespectSelectOnMouseDown(*targetNode, newSelection), WordGranularity);
    }
}
    
void EventHandler::selectClosestContextualWordOrLinkFromMouseEvent(const MouseEventWithHitTestResults& result)
{
    Element* urlElement = result.hitTestResult().URLElement();
    if (!urlElement || !isDraggableLink(*urlElement)) {
        if (Node* targetNode = result.targetNode()) {
            if (isEditableNode(*targetNode))
                return selectClosestWordFromMouseEvent(result);
        }

        return selectClosestContextualWordFromMouseEvent(result);
    }

    Node* targetNode = result.targetNode();

    if (targetNode && targetNode->renderer() && m_mouseDownMayStartSelect) {
        VisibleSelection newSelection;
        VisiblePosition pos(targetNode->renderer()->positionForPoint(result.localPoint(), nullptr));
        if (pos.isNotNull() && pos.deepEquivalent().deprecatedNode()->isDescendantOf(*urlElement))
            newSelection = VisibleSelection::selectionFromContentsOfNode(urlElement);

        updateSelectionForMouseDownDispatchingSelectStart(targetNode, expandSelectionToRespectSelectOnMouseDown(*targetNode, newSelection), WordGranularity);
    }
}

bool EventHandler::handleMousePressEventDoubleClick(const MouseEventWithHitTestResults& event)
{
    if (event.event().button() != LeftButton)
        return false;

    if (m_frame.selection().isRange())
        // A double-click when range is already selected
        // should not change the selection.  So, do not call
        // selectClosestWordFromMouseEvent, but do set
        // m_beganSelectingText to prevent handleMouseReleaseEvent
        // from setting caret selection.
        m_selectionInitiationState = ExtendedSelection;
    else
        selectClosestWordFromMouseEvent(event);

    return true;
}

bool EventHandler::handleMousePressEventTripleClick(const MouseEventWithHitTestResults& event)
{
    if (event.event().button() != LeftButton)
        return false;
    
    Node* targetNode = event.targetNode();
    if (!(targetNode && targetNode->renderer() && m_mouseDownMayStartSelect))
        return false;

    VisibleSelection newSelection;
    VisiblePosition pos(targetNode->renderer()->positionForPoint(event.localPoint(), nullptr));
    if (pos.isNotNull()) {
        newSelection = VisibleSelection(pos);
        newSelection.expandUsingGranularity(ParagraphGranularity);
    }

    return updateSelectionForMouseDownDispatchingSelectStart(targetNode, expandSelectionToRespectSelectOnMouseDown(*targetNode, newSelection), ParagraphGranularity);
}

static int textDistance(const Position& start, const Position& end)
{
    auto range = Range::create(start.anchorNode()->document(), start, end);
    return TextIterator::rangeLength(range.ptr(), true);
}

bool EventHandler::handleMousePressEventSingleClick(const MouseEventWithHitTestResults& event)
{
    Ref<Frame> protectedFrame(m_frame);

    m_frame.document()->updateLayoutIgnorePendingStylesheets();
    Node* targetNode = event.targetNode();
    if (!(targetNode && targetNode->renderer() && m_mouseDownMayStartSelect))
        return false;

    // Extend the selection if the Shift key is down, unless the click is in a link.
    bool extendSelection = event.event().shiftKey() && !event.isOverLink();

    // Don't restart the selection when the mouse is pressed on an
    // existing selection so we can allow for text dragging.
    if (FrameView* view = m_frame.view()) {
        LayoutPoint vPoint = view->windowToContents(event.event().position());
        if (!extendSelection && m_frame.selection().contains(vPoint)) {
            m_mouseDownWasSingleClickInSelection = true;
            return false;
        }
    }

    VisiblePosition visiblePos(targetNode->renderer()->positionForPoint(event.localPoint(), nullptr));
    if (visiblePos.isNull())
        visiblePos = VisiblePosition(firstPositionInOrBeforeNode(targetNode), DOWNSTREAM);
    Position pos = visiblePos.deepEquivalent();

    VisibleSelection newSelection = m_frame.selection().selection();
    TextGranularity granularity = CharacterGranularity;

#if PLATFORM(IOS_FAMILY)
    // The text selection assistant will handle selection in the case where we are already editing the node
    if (newSelection.rootEditableElement() == targetNode->rootEditableElement())
        return true;
#endif

    if (extendSelection && newSelection.isCaretOrRange()) {
        VisibleSelection selectionInUserSelectAll = expandSelectionToRespectSelectOnMouseDown(*targetNode, VisibleSelection(pos));
        if (selectionInUserSelectAll.isRange()) {
            if (comparePositions(selectionInUserSelectAll.start(), newSelection.start()) < 0)
                pos = selectionInUserSelectAll.start();
            else if (comparePositions(newSelection.end(), selectionInUserSelectAll.end()) < 0)
                pos = selectionInUserSelectAll.end();
        }

        if (!m_frame.editor().behavior().shouldConsiderSelectionAsDirectional() && pos.isNotNull()) {
            // See <rdar://problem/3668157> REGRESSION (Mail): shift-click deselects when selection
            // was created right-to-left
            Position start = newSelection.start();
            Position end = newSelection.end();
            int distanceToStart = textDistance(start, pos);
            int distanceToEnd = textDistance(pos, end);
            if (distanceToStart <= distanceToEnd)
                newSelection = VisibleSelection(end, pos);
            else
                newSelection = VisibleSelection(start, pos);
        } else
            newSelection.setExtent(pos);

        if (m_frame.selection().granularity() != CharacterGranularity) {
            granularity = m_frame.selection().granularity();
            newSelection.expandUsingGranularity(m_frame.selection().granularity());
        }
    } else
        newSelection = expandSelectionToRespectSelectOnMouseDown(*targetNode, visiblePos);

    bool handled = updateSelectionForMouseDownDispatchingSelectStart(targetNode, newSelection, granularity);

    if (event.event().button() == MiddleButton) {
        // Ignore handled, since we want to paste to where the caret was placed anyway.
        handled = handlePasteGlobalSelection(event.event()) || handled;
    }
    return handled;
}

static inline bool canMouseDownStartSelect(Node* node)
{
    if (!node || !node->renderer())
        return true;

    return node->canStartSelection() || Position::nodeIsUserSelectAll(node);
}

bool EventHandler::handleMousePressEvent(const MouseEventWithHitTestResults& event)
{
    Ref<Frame> protectedFrame(m_frame);

#if ENABLE(DRAG_SUPPORT)
    // Reset drag state.
    dragState().source = nullptr;
#endif

#if !ENABLE(IOS_TOUCH_EVENTS)
    cancelFakeMouseMoveEvent();
#endif

    m_frame.document()->updateLayoutIgnorePendingStylesheets();

    if (ScrollView* scrollView = m_frame.view()) {
        if (scrollView->isPointInScrollbarCorner(event.event().position()))
            return false;
    }

    bool singleClick = event.event().clickCount() <= 1;

    // If we got the event back, that must mean it wasn't prevented,
    // so it's allowed to start a drag or selection if it wasn't in a scrollbar.
    m_mouseDownMayStartSelect = canMouseDownStartSelect(event.targetNode()) && !event.scrollbar();
    
#if ENABLE(DRAG_SUPPORT)
    // Careful that the drag starting logic stays in sync with eventMayStartDrag()
    // FIXME: eventMayStartDrag() does not check for shift key press, link or image event targets.
    // Bug: https://bugs.webkit.org/show_bug.cgi?id=155390

    // Single mouse down on links or images can always trigger drag-n-drop.
    bool isMouseDownOnLinkOrImage = event.isOverLink() || event.hitTestResult().image();
    m_mouseDownMayStartDrag = singleClick && (!event.event().shiftKey() || isMouseDownOnLinkOrImage) && shouldAllowMouseDownToStartDrag();
#endif

    m_mouseDownWasSingleClickInSelection = false;

    m_mouseDown = event.event();

    if (m_immediateActionStage != ImmediateActionStage::PerformedHitTest)
        m_immediateActionStage = ImmediateActionStage::None;

    if (event.isOverWidget() && passWidgetMouseDownEventToWidget(event))
        return true;

    if (is<SVGDocument>(*m_frame.document()) && downcast<SVGDocument>(*m_frame.document()).zoomAndPanEnabled()) {
        if (event.event().shiftKey() && singleClick) {
            m_svgPan = true;
            downcast<SVGDocument>(*m_frame.document()).startPan(m_frame.view()->windowToContents(event.event().position()));
            return true;
        }
    }

    // We don't do this at the start of mouse down handling,
    // because we don't want to do it until we know we didn't hit a widget.
    if (singleClick)
        focusDocumentView();

    m_mousePressNode = event.targetNode();
    m_frame.document()->setFocusNavigationStartingNode(event.targetNode());

#if ENABLE(DRAG_SUPPORT)
    m_dragStartPosition = event.event().position();
#endif

    m_mousePressed = true;
    m_selectionInitiationState = HaveNotStartedSelection;

    bool swallowEvent = false;
    if (event.event().clickCount() == 2)
        swallowEvent = handleMousePressEventDoubleClick(event);
    else if (event.event().clickCount() >= 3)
        swallowEvent = handleMousePressEventTripleClick(event);
    else
        swallowEvent = handleMousePressEventSingleClick(event);
    
    m_mouseDownMayStartAutoscroll = m_mouseDownMayStartSelect
        || (m_mousePressNode && m_mousePressNode->renderBox() && m_mousePressNode->renderBox()->canBeProgramaticallyScrolled());

    return swallowEvent;
}

VisiblePosition EventHandler::selectionExtentRespectingEditingBoundary(const VisibleSelection& selection, const LayoutPoint& localPoint, Node* targetNode)
{
    FloatPoint selectionEndPoint = localPoint;
    Element* editableElement = selection.rootEditableElement();

    if (!targetNode || !targetNode->renderer())
        return VisiblePosition();

    if (editableElement && !editableElement->contains(targetNode)) {
        if (!editableElement->renderer())
            return VisiblePosition();

        FloatPoint absolutePoint = targetNode->renderer()->localToAbsolute(FloatPoint(selectionEndPoint));
        selectionEndPoint = editableElement->renderer()->absoluteToLocal(absolutePoint);
        targetNode = editableElement;
    }

    return targetNode->renderer()->positionForPoint(LayoutPoint(selectionEndPoint), nullptr);
}

#if ENABLE(DRAG_SUPPORT)

#if !PLATFORM(IOS_FAMILY)

bool EventHandler::supportsSelectionUpdatesOnMouseDrag() const
{
    return true;
}

bool EventHandler::shouldAllowMouseDownToStartDrag() const
{
    return true;
}

#endif

bool EventHandler::handleMouseDraggedEvent(const MouseEventWithHitTestResults& event, CheckDragHysteresis checkDragHysteresis)
{
    if (!m_mousePressed)
        return false;

    Ref<Frame> protectedFrame(m_frame);

    if (handleDrag(event, checkDragHysteresis))
        return true;

    Node* targetNode = event.targetNode();
    if (event.event().button() != LeftButton || !targetNode)
        return false;

    RenderObject* renderer = targetNode->renderer();
    if (!renderer) {
        Element* parent = targetNode->parentOrShadowHostElement();
        if (!parent)
            return false;

        renderer = parent->renderer();
        if (!renderer || !renderer->isListBox())
            return false;
    }

#if PLATFORM(COCOA) // FIXME: Why does this assertion fire on other platforms?
    ASSERT(m_mouseDownMayStartSelect || m_mouseDownMayStartAutoscroll);
#endif

    m_mouseDownMayStartDrag = false;

    if (m_mouseDownMayStartAutoscroll && !panScrollInProgress()) {
        m_autoscrollController->startAutoscrollForSelection(renderer);
        m_mouseDownMayStartAutoscroll = false;
    }

    if (m_selectionInitiationState != ExtendedSelection) {
        HitTestResult result(m_mouseDownPos);
        m_frame.document()->hitTest(HitTestRequest(), result);

        updateSelectionForMouseDrag(result);
    }
    updateSelectionForMouseDrag(event.hitTestResult());
    return true;
}
    
bool EventHandler::eventMayStartDrag(const PlatformMouseEvent& event) const
{
    // This is a pre-flight check of whether the event might lead to a drag being started.  Be careful
    // that its logic needs to stay in sync with handleMouseMoveEvent() and the way we setMouseDownMayStartDrag
    // in handleMousePressEvent
    auto* document = m_frame.document();
    if (!document)
        return false;

    if (event.button() != LeftButton || event.clickCount() != 1)
        return false;

    FrameView* view = m_frame.view();
    if (!view)
        return false;

    Page* page = m_frame.page();
    if (!page)
        return false;

    Ref<Frame> protectedFrame(m_frame);

    updateDragSourceActionsAllowed();
    HitTestRequest request(HitTestRequest::ReadOnly | HitTestRequest::DisallowUserAgentShadowContent);
    HitTestResult result(view->windowToContents(event.position()));
    document->hitTest(request, result);
    DragState state;
    Element* targetElement = result.targetElement();
    return targetElement && page->dragController().draggableElement(&m_frame, targetElement, result.roundedPointInInnerNodeFrame(), state);
}

void EventHandler::updateSelectionForMouseDrag()
{
    if (!supportsSelectionUpdatesOnMouseDrag())
        return;

    FrameView* view = m_frame.view();
    if (!view)
        return;
    auto* document = m_frame.document();
    if (!document)
        return;

    HitTestRequest request(HitTestRequest::ReadOnly | HitTestRequest::Active | HitTestRequest::Move | HitTestRequest::DisallowUserAgentShadowContent);
    HitTestResult result(view->windowToContents(m_lastKnownMousePosition));
    document->hitTest(request, result);
    updateSelectionForMouseDrag(result);
}

void EventHandler::updateSelectionForMouseDrag(const HitTestResult& hitTestResult)
{
    if (!supportsSelectionUpdatesOnMouseDrag())
        return;

    if (!m_mouseDownMayStartSelect)
        return;

    Node* target = hitTestResult.targetNode();
    if (!target)
        return;

    VisiblePosition targetPosition = selectionExtentRespectingEditingBoundary(m_frame.selection().selection(), hitTestResult.localPoint(), target);

    // Don't modify the selection if we're not on a node.
    if (targetPosition.isNull())
        return;

    // Restart the selection if this is the first mouse move. This work is usually
    // done in handleMousePressEvent, but not if the mouse press was on an existing selection.
    VisibleSelection newSelection = m_frame.selection().selection();

    // Special case to limit selection to the containing block for SVG text.
    // FIXME: Isn't there a better non-SVG-specific way to do this?
    if (Node* selectionBaseNode = newSelection.base().deprecatedNode()) {
        if (RenderObject* selectionBaseRenderer = selectionBaseNode->renderer()) {
            if (selectionBaseRenderer->isSVGText()) {
                if (target->renderer()->containingBlock() != selectionBaseRenderer->containingBlock())
                    return;
            }
        }
    }


    if (m_selectionInitiationState == HaveNotStartedSelection && !dispatchSelectStart(target)) {
        m_mouseDownMayStartSelect = false;
        return;
    }

    if (m_selectionInitiationState != ExtendedSelection) {
        // Always extend selection here because it's caused by a mouse drag
        m_selectionInitiationState = ExtendedSelection;
        newSelection = VisibleSelection(targetPosition);
    }

#if ENABLE(USERSELECT_ALL)
    Node* rootUserSelectAllForMousePressNode = Position::rootUserSelectAllForNode(m_mousePressNode.get());
    if (rootUserSelectAllForMousePressNode && rootUserSelectAllForMousePressNode == Position::rootUserSelectAllForNode(target)) {
        newSelection.setBase(positionBeforeNode(rootUserSelectAllForMousePressNode).upstream(CanCrossEditingBoundary));
        newSelection.setExtent(positionAfterNode(rootUserSelectAllForMousePressNode).downstream(CanCrossEditingBoundary));
    } else {
        // Reset base for user select all when base is inside user-select-all area and extent < base.
        if (rootUserSelectAllForMousePressNode && comparePositions(target->renderer()->positionForPoint(hitTestResult.localPoint(), nullptr), m_mousePressNode->renderer()->positionForPoint(m_dragStartPosition, nullptr)) < 0)
            newSelection.setBase(positionAfterNode(rootUserSelectAllForMousePressNode).downstream(CanCrossEditingBoundary));
        
        Node* rootUserSelectAllForTarget = Position::rootUserSelectAllForNode(target);
        if (rootUserSelectAllForTarget && m_mousePressNode->renderer() && comparePositions(target->renderer()->positionForPoint(hitTestResult.localPoint(), nullptr), m_mousePressNode->renderer()->positionForPoint(m_dragStartPosition, nullptr)) < 0)
            newSelection.setExtent(positionBeforeNode(rootUserSelectAllForTarget).upstream(CanCrossEditingBoundary));
        else if (rootUserSelectAllForTarget && m_mousePressNode->renderer())
            newSelection.setExtent(positionAfterNode(rootUserSelectAllForTarget).downstream(CanCrossEditingBoundary));
        else
            newSelection.setExtent(targetPosition);
    }
#else
    newSelection.setExtent(targetPosition);
#endif

    if (m_frame.selection().granularity() != CharacterGranularity)
        newSelection.expandUsingGranularity(m_frame.selection().granularity());

    m_frame.selection().setSelectionByMouseIfDifferent(newSelection, m_frame.selection().granularity(),
        FrameSelection::AdjustEndpointsAtBidiBoundary);
}
#endif // ENABLE(DRAG_SUPPORT)

void EventHandler::lostMouseCapture()
{
    m_frame.selection().setCaretBlinkingSuspended(false);
}

bool EventHandler::handleMouseUp(const MouseEventWithHitTestResults& event)
{
    if (eventLoopHandleMouseUp(event))
        return true;
    
    // If this was the first click in the window, we don't even want to clear the selection.
    // This case occurs when the user clicks on a draggable element, since we have to process
    // the mouse down and drag events to see if we might start a drag.  For other first clicks
    // in a window, we just don't acceptFirstMouse, and the whole down-drag-up sequence gets
    // ignored upstream of this layer.
    return eventActivatedView(event.event());
}    

bool EventHandler::handleMouseReleaseEvent(const MouseEventWithHitTestResults& event)
{
    if (autoscrollInProgress())
        stopAutoscrollTimer();

    Ref<Frame> protectedFrame(m_frame);

    if (handleMouseUp(event))
        return true;

    // Used to prevent mouseMoveEvent from initiating a drag before
    // the mouse is pressed again.
    m_mousePressed = false;
    m_capturesDragging = false;
#if ENABLE(DRAG_SUPPORT)
    m_mouseDownMayStartDrag = false;
#endif
    m_mouseDownMayStartSelect = false;
    m_mouseDownMayStartAutoscroll = false;
    m_mouseDownWasInSubframe = false;
  
    bool handled = false;

    // Clear the selection if the mouse didn't move after the last mouse
    // press and it's not a context menu click.  We do this so when clicking
    // on the selection, the selection goes away.  However, if we are
    // editing, place the caret.
    if (m_mouseDownWasSingleClickInSelection && m_selectionInitiationState != ExtendedSelection
#if ENABLE(DRAG_SUPPORT)
            && m_dragStartPosition == event.event().position()
#endif
            && m_frame.selection().isRange()
            && event.event().button() != RightButton) {
        VisibleSelection newSelection;
        Node* node = event.targetNode();
        bool caretBrowsing = m_frame.settings().caretBrowsingEnabled();
        bool allowSelectionChanges = true;
        if (node && node->renderer() && (caretBrowsing || node->hasEditableStyle())) {
            VisiblePosition pos = node->renderer()->positionForPoint(event.localPoint(), nullptr);
            newSelection = VisibleSelection(pos);
#if PLATFORM(IOS_FAMILY)
            // On iOS, selection changes are triggered using platform-specific text interaction gestures rather than
            // default behavior on click or mouseup. As such, the only time we should allow click events to change the
            // selection on iOS is when we focus a different editable element, in which case the text interaction
            // gestures will fail.
            allowSelectionChanges = m_frame.selection().selection().rootEditableElement() != newSelection.rootEditableElement();
#endif
        }

        if (allowSelectionChanges)
            setSelectionIfNeeded(m_frame.selection(), newSelection);

        handled = true;
    }

    if (event.event().button() == MiddleButton) {
        // Ignore handled, since we want to paste to where the caret was placed anyway.
        handled = handlePasteGlobalSelection(event.event()) || handled;
    }

    return handled;
}

#if ENABLE(PAN_SCROLLING)

void EventHandler::didPanScrollStart()
{
    m_autoscrollController->didPanScrollStart();
}

void EventHandler::didPanScrollStop()
{
    m_autoscrollController->didPanScrollStop();
}

void EventHandler::startPanScrolling(RenderElement& renderer)
{
#if !PLATFORM(IOS_FAMILY)
    if (!is<RenderBox>(renderer))
        return;
    m_autoscrollController->startPanScrolling(&downcast<RenderBox>(renderer), lastKnownMousePosition());
    invalidateClick();
#endif
}

#endif // ENABLE(PAN_SCROLLING)

RenderBox* EventHandler::autoscrollRenderer() const
{
    return m_autoscrollController->autoscrollRenderer();
}

void EventHandler::updateAutoscrollRenderer()
{
    m_autoscrollController->updateAutoscrollRenderer();
}

bool EventHandler::autoscrollInProgress() const
{
    return m_autoscrollController->autoscrollInProgress();
}

bool EventHandler::panScrollInProgress() const
{
    return m_autoscrollController->panScrollInProgress();
}

#if ENABLE(DRAG_SUPPORT)
DragSourceAction EventHandler::updateDragSourceActionsAllowed() const
{
    Page* page = m_frame.page();
    if (!page)
        return DragSourceActionNone;

    FrameView* view = m_frame.view();
    if (!view)
        return DragSourceActionNone;

    return page->dragController().delegateDragSourceAction(view->contentsToRootView(m_mouseDownPos));
}
#endif // ENABLE(DRAG_SUPPORT)

HitTestResult EventHandler::hitTestResultAtPoint(const LayoutPoint& point, HitTestRequest::HitTestRequestType hitType, const LayoutSize& padding) const
{
    ASSERT((hitType & HitTestRequest::CollectMultipleElements) || padding.isEmpty());

    Ref<Frame> protectedFrame(m_frame);

    // We always send hitTestResultAtPoint to the main frame if we have one,
    // otherwise we might hit areas that are obscured by higher frames.
    if (!m_frame.isMainFrame()) {
        Frame& mainFrame = m_frame.mainFrame();
        FrameView* frameView = m_frame.view();
        FrameView* mainView = mainFrame.view();
        if (frameView && mainView) {
            IntPoint mainFramePoint = mainView->rootViewToContents(frameView->contentsToRootView(roundedIntPoint(point)));
            return mainFrame.eventHandler().hitTestResultAtPoint(mainFramePoint, hitType, padding);
        }
    }

    unsigned nonNegativePaddingWidth = std::max<LayoutUnit>(0, padding.width()).toUnsigned();
    unsigned nonNegativePaddingHeight = std::max<LayoutUnit>(0, padding.height()).toUnsigned();

    // We should always start hit testing a clean tree.
    if (auto* frameView = m_frame.view())
        frameView->updateLayoutAndStyleIfNeededRecursive();

    HitTestResult result(point, nonNegativePaddingHeight, nonNegativePaddingWidth, nonNegativePaddingHeight, nonNegativePaddingWidth);
    auto* document = m_frame.document();
    if (!document)
        return result;

    // hitTestResultAtPoint is specifically used to hitTest into all frames, thus it always allows child frame content.
    HitTestRequest request(hitType | HitTestRequest::AllowChildFrameContent);
    document->hitTest(request, result);
    if (!request.readOnly())
        m_frame.document()->updateHoverActiveState(request, result.targetElement());

    if (request.disallowsUserAgentShadowContent())
        result.setToNonUserAgentShadowAncestor();

    return result;
}

void EventHandler::stopAutoscrollTimer(bool rendererIsBeingDestroyed)
{
    m_autoscrollController->stopAutoscrollTimer(rendererIsBeingDestroyed);
}

bool EventHandler::scrollOverflow(ScrollDirection direction, ScrollGranularity granularity, Node* startingNode)
{
    Node* node = startingNode;

    if (!node)
        node = m_frame.document()->focusedElement();

    if (!node)
        node = m_mousePressNode.get();
    
    if (node) {
        auto r = node->renderer();
        if (r && !r->isListBox() && r->enclosingBox().scroll(direction, granularity)) {
            setFrameWasScrolledByUser();
            return true;
        }
    }

    return false;
}

bool EventHandler::logicalScrollOverflow(ScrollLogicalDirection direction, ScrollGranularity granularity, Node* startingNode)
{
    Node* node = startingNode;

    if (!node)
        node = m_frame.document()->focusedElement();

    if (!node)
        node = m_mousePressNode.get();
    
    if (node) {
        auto r = node->renderer();
        if (r && !r->isListBox() && r->enclosingBox().logicalScroll(direction, granularity)) {
            setFrameWasScrolledByUser();
            return true;
        }
    }

    return false;
}

bool EventHandler::scrollRecursively(ScrollDirection direction, ScrollGranularity granularity, Node* startingNode)
{
    Ref<Frame> protectedFrame(m_frame);

    // The layout needs to be up to date to determine if we can scroll. We may be
    // here because of an onLoad event, in which case the final layout hasn't been performed yet.
    m_frame.document()->updateLayoutIgnorePendingStylesheets();
    if (scrollOverflow(direction, granularity, startingNode))
        return true;    
    Frame* frame = &m_frame;
    FrameView* view = frame->view();
    if (view && view->scroll(direction, granularity))
        return true;
    frame = frame->tree().parent();
    if (!frame)
        return false;
    return frame->eventHandler().scrollRecursively(direction, granularity, m_frame.ownerElement());
}

bool EventHandler::logicalScrollRecursively(ScrollLogicalDirection direction, ScrollGranularity granularity, Node* startingNode)
{
    Ref<Frame> protectedFrame(m_frame);

    // The layout needs to be up to date to determine if we can scroll. We may be
    // here because of an onLoad event, in which case the final layout hasn't been performed yet.
    m_frame.document()->updateLayoutIgnorePendingStylesheets();
    if (logicalScrollOverflow(direction, granularity, startingNode))
        return true;    
    Frame* frame = &m_frame;
    FrameView* view = frame->view();
    
    bool scrolled = false;
#if PLATFORM(COCOA)
    // Mac also resets the scroll position in the inline direction.
    if (granularity == ScrollByDocument && view && view->logicalScroll(ScrollInlineDirectionBackward, ScrollByDocument))
        scrolled = true;
#endif
    if (view && view->logicalScroll(direction, granularity))
        scrolled = true;
    
    if (scrolled)
        return true;
    
    frame = frame->tree().parent();
    if (!frame)
        return false;

    return frame->eventHandler().logicalScrollRecursively(direction, granularity, m_frame.ownerElement());
}

IntPoint EventHandler::lastKnownMousePosition() const
{
    return m_lastKnownMousePosition;
}

Frame* EventHandler::subframeForHitTestResult(const MouseEventWithHitTestResults& hitTestResult)
{
    if (!hitTestResult.isOverWidget())
        return 0;
    return subframeForTargetNode(hitTestResult.targetNode());
}

Frame* EventHandler::subframeForTargetNode(Node* node)
{
    if (!node)
        return nullptr;

    auto renderer = node->renderer();
    if (!is<RenderWidget>(renderer))
        return nullptr;

    Widget* widget = downcast<RenderWidget>(*renderer).widget();
    if (!is<FrameView>(widget))
        return nullptr;

    return &downcast<FrameView>(*widget).frame();
}

#if ENABLE(CURSOR_SUPPORT)
static bool isSubmitImage(Node* node)
{
    return is<HTMLInputElement>(node) && downcast<HTMLInputElement>(*node).isImageButton();
}

// Returns true if the node's editable block is not current focused for editing
static bool nodeIsNotBeingEdited(const Node& node, const Frame& frame)
{
    return frame.selection().selection().rootEditableElement() != node.rootEditableElement();
}

bool EventHandler::useHandCursor(Node* node, bool isOverLink, bool shiftKey)
{
    if (!node)
        return false;

    bool editable = node->hasEditableStyle();
    bool editableLinkEnabled = false;

    // If the link is editable, then we need to check the settings to see whether or not the link should be followed
    if (editable) {
        switch (m_frame.settings().editableLinkBehavior()) {
        default:
        case EditableLinkDefaultBehavior:
        case EditableLinkAlwaysLive:
            editableLinkEnabled = true;
            break;

        case EditableLinkNeverLive:
            editableLinkEnabled = false;
            break;

        case EditableLinkLiveWhenNotFocused:
            editableLinkEnabled = nodeIsNotBeingEdited(*node, m_frame) || shiftKey;
            break;

        case EditableLinkOnlyLiveWithShiftKey:
            editableLinkEnabled = shiftKey;
            break;
        }
    }

    return ((isOverLink || isSubmitImage(node)) && (!editable || editableLinkEnabled));
}

void EventHandler::cursorUpdateTimerFired()
{
    ASSERT(m_frame.document());
    updateCursor();
}

void EventHandler::updateCursor()
{
    if (m_mousePositionIsUnknown)
        return;

    FrameView* view = m_frame.view();
    if (!view)
        return;

    auto* document = m_frame.document();
    if (!document)
        return;

    if (!view->shouldSetCursor())
        return;

    bool shiftKey;
    bool ctrlKey;
    bool altKey;
    bool metaKey;
    PlatformKeyboardEvent::getCurrentModifierState(shiftKey, ctrlKey, altKey, metaKey);

    HitTestRequest request(HitTestRequest::ReadOnly | HitTestRequest::AllowFrameScrollbars);
    HitTestResult result(view->windowToContents(m_lastKnownMousePosition));
    document->hitTest(request, result);

    updateCursor(*view, result, shiftKey);
}

void EventHandler::updateCursor(FrameView& view, const HitTestResult& result, bool shiftKey)
{
    if (auto optionalCursor = selectCursor(result, shiftKey)) {
        m_currentMouseCursor = WTFMove(optionalCursor.value());
        view.setCursor(m_currentMouseCursor);
    }
}

Optional<Cursor> EventHandler::selectCursor(const HitTestResult& result, bool shiftKey)
{
    if (m_resizeLayer && m_resizeLayer->inResizeMode())
        return WTF::nullopt;

    if (!m_frame.page())
        return WTF::nullopt;

#if ENABLE(PAN_SCROLLING)
    if (m_frame.mainFrame().eventHandler().panScrollInProgress())
        return WTF::nullopt;
#endif

    Ref<Frame> protectedFrame(m_frame);

    // Use always pointer cursor for scrollbars.
    if (result.scrollbar()) {
#if ENABLE(CURSOR_VISIBILITY)
        cancelAutoHideCursorTimer();
#endif
        return pointerCursor();
    }

    Node* node = result.targetNode();
    if (!node)
        return WTF::nullopt;

    auto renderer = node->renderer();
    auto* style = renderer ? &renderer->style() : nullptr;
    bool horizontalText = !style || style->isHorizontalWritingMode();
    const Cursor& iBeam = horizontalText ? iBeamCursor() : verticalTextCursor();

#if ENABLE(CURSOR_VISIBILITY)
    if (style && style->cursorVisibility() == CursorVisibility::AutoHide)
        startAutoHideCursorTimer();
    else
        cancelAutoHideCursorTimer();
#endif

    if (renderer) {
        Cursor overrideCursor;
        switch (renderer->getCursor(roundedIntPoint(result.localPoint()), overrideCursor)) {
        case SetCursorBasedOnStyle:
            break;
        case SetCursor:
            return overrideCursor;
        case DoNotSetCursor:
            return WTF::nullopt;
        }
    }

    if (style && style->cursors()) {
        const CursorList* cursors = style->cursors();
        for (unsigned i = 0; i < cursors->size(); ++i) {
            StyleImage* styleImage = (*cursors)[i].image();
            if (!styleImage)
                continue;
            CachedImage* cachedImage = styleImage->cachedImage();
            if (!cachedImage)
                continue;
            float scale = styleImage->imageScaleFactor();
            // Get hotspot and convert from logical pixels to physical pixels.
            IntPoint hotSpot = (*cursors)[i].hotSpot();
            FloatSize size = cachedImage->imageForRenderer(renderer)->size();
            if (cachedImage->errorOccurred())
                continue;
            // Limit the size of cursors (in UI pixels) so that they cannot be
            // used to cover UI elements in chrome.
            size.scale(1 / scale);
            if (size.width() > maximumCursorSize || size.height() > maximumCursorSize)
                continue;

            Image* image = cachedImage->imageForRenderer(renderer);
#if ENABLE(MOUSE_CURSOR_SCALE)
            // Ensure no overflow possible in calculations above.
            if (scale < minimumCursorScale)
                continue;
            return Cursor(image, hotSpot, scale);
#else
            ASSERT(scale == 1);
            return Cursor(image, hotSpot);
#endif // ENABLE(MOUSE_CURSOR_SCALE)
        }
    }

    // During selection, use an I-beam regardless of the content beneath the cursor.
    // If a drag may be starting or we're capturing mouse events for a particular node, don't treat this as a selection.
    if (m_mousePressed
        && m_mouseDownMayStartSelect
#if ENABLE(DRAG_SUPPORT)
        && !m_mouseDownMayStartDrag
#endif
        && m_frame.selection().isCaretOrRange()
        && !m_capturingMouseEventsElement)
        return iBeam;

    switch (style ? style->cursor() : CursorType::Auto) {
    case CursorType::Auto: {
        bool editable = node->hasEditableStyle();

        if (useHandCursor(node, result.isOverLink(), shiftKey))
            return handCursor();

        bool inResizer = false;
        if (renderer) {
            if (RenderLayer* layer = renderer->enclosingLayer()) {
                if (FrameView* view = m_frame.view())
                    inResizer = layer->isPointInResizeControl(view->windowToContents(roundedIntPoint(result.localPoint())));
            }
        }

        if ((editable || (renderer && renderer->isText() && node->canStartSelection())) && !inResizer && !result.scrollbar())
            return iBeam;
        return pointerCursor();
    }
    case CursorType::Default:
        return pointerCursor();
    case CursorType::None:
        return noneCursor();
    case CursorType::ContextMenu:
        return contextMenuCursor();
    case CursorType::Help:
        return helpCursor();
    case CursorType::Pointer:
        return handCursor();
    case CursorType::Progress:
        return progressCursor();
    case CursorType::Wait:
        return waitCursor();
    case CursorType::Cell:
        return cellCursor();
    case CursorType::Crosshair:
        return crossCursor();
    case CursorType::Text:
        return iBeamCursor();
    case CursorType::VerticalText:
        return verticalTextCursor();
    case CursorType::Alias:
        return aliasCursor();
    case CursorType::Copy:
        return copyCursor();
    case CursorType::Move:
        return moveCursor();
    case CursorType::NoDrop:
        return noDropCursor();
    case CursorType::NotAllowed:
        return notAllowedCursor();
    case CursorType::Grab:
        return grabCursor();
    case CursorType::Grabbing:
        return grabbingCursor();
    case CursorType::EResize:
        return eastResizeCursor();
    case CursorType::NResize:
        return northResizeCursor();
    case CursorType::NEResize:
        return northEastResizeCursor();
    case CursorType::NWResize:
        return northWestResizeCursor();
    case CursorType::SResize:
        return southResizeCursor();
    case CursorType::SEResize:
        return southEastResizeCursor();
    case CursorType::SWResize:
        return southWestResizeCursor();
    case CursorType::WResize:
        return westResizeCursor();
    case CursorType::EWResize:
        return eastWestResizeCursor();
    case CursorType::NSResize:
        return northSouthResizeCursor();
    case CursorType::NESWResize:
        return northEastSouthWestResizeCursor();
    case CursorType::NWSEResize:
        return northWestSouthEastResizeCursor();
    case CursorType::ColumnResize:
        return columnResizeCursor();
    case CursorType::RowResize:
        return rowResizeCursor();
    case CursorType::AllScroll:
        return moveCursor();
    case CursorType::ZoomIn:
        return zoomInCursor();
    case CursorType::ZoomOut:
        return zoomOutCursor();
    }
    return pointerCursor();
}
#endif // ENABLE(CURSOR_SUPPORT)

#if ENABLE(CURSOR_VISIBILITY)
void EventHandler::startAutoHideCursorTimer()
{
    Page* page = m_frame.page();
    if (!page)
        return;

    m_autoHideCursorTimer.startOneShot(page->settings().timeWithoutMouseMovementBeforeHidingControls());

#if !ENABLE(IOS_TOUCH_EVENTS)
    // The fake mouse move event screws up the auto-hide feature (by resetting the auto-hide timer)
    // so cancel any pending fake mouse moves.
    if (m_fakeMouseMoveEventTimer.isActive())
        m_fakeMouseMoveEventTimer.stop();
#endif
}

void EventHandler::cancelAutoHideCursorTimer()
{
    if (m_autoHideCursorTimer.isActive())
        m_autoHideCursorTimer.stop();
}

void EventHandler::autoHideCursorTimerFired()
{
    FrameView* view = m_frame.view();
    if (!view || !view->isActive())
        return;

    if (auto page = m_frame.page())
        page->chrome().setCursorHiddenUntilMouseMoves(true);
}
#endif

static LayoutPoint documentPointForWindowPoint(Frame& frame, const IntPoint& windowPoint)
{
    FrameView* view = frame.view();
    // FIXME: Is it really OK to use the wrong coordinates here when view is 0?
    // Historically the code would just crash; this is clearly no worse than that.
    return view ? view->windowToContents(windowPoint) : windowPoint;
}

static Scrollbar* scrollbarForMouseEvent(const MouseEventWithHitTestResults& mouseEvent, FrameView* view)
{
    if (view) {
        if (auto* scrollbar = view->scrollbarAtPoint(mouseEvent.event().position()))
            return scrollbar;
    }
    return mouseEvent.scrollbar();

}

bool EventHandler::handleMousePressEvent(const PlatformMouseEvent& platformMouseEvent)
{
    Ref<Frame> protectedFrame(m_frame);
    RefPtr<FrameView> protector(m_frame.view());

    if (InspectorInstrumentation::handleMousePress(m_frame)) {
        invalidateClick();
        return true;
    }

#if ENABLE(POINTER_LOCK)
    if (m_frame.page()->pointerLockController().isLocked()) {
        m_frame.page()->pointerLockController().dispatchLockedMouseEvent(platformMouseEvent, eventNames().mousedownEvent);
        return true;
    }
#endif

    if (m_frame.page()->pageOverlayController().handleMouseEvent(platformMouseEvent))
        return true;

#if ENABLE(TOUCH_EVENTS)
    bool defaultPrevented = dispatchSyntheticTouchEventIfEnabled(platformMouseEvent);
    if (defaultPrevented)
        return true;
#endif

    UserGestureIndicator gestureIndicator(ProcessingUserGesture, m_frame.document());

    // FIXME (bug 68185): this call should be made at another abstraction layer
    m_frame.loader().resetMultipleFormSubmissionProtection();

#if !ENABLE(IOS_TOUCH_EVENTS)
    cancelFakeMouseMoveEvent();
#endif
    m_mousePressed = true;
    m_capturesDragging = true;
    setLastKnownMousePosition(platformMouseEvent);
    m_mouseDownTimestamp = platformMouseEvent.timestamp();
#if ENABLE(DRAG_SUPPORT)
    m_mouseDownMayStartDrag = false;
#endif
    m_mouseDownMayStartSelect = false;
    m_mouseDownMayStartAutoscroll = false;
    if (FrameView* view = m_frame.view())
        m_mouseDownPos = view->windowToContents(platformMouseEvent.position());
    else {
        invalidateClick();
        return false;
    }
    m_mouseDownWasInSubframe = false;

    HitTestRequest request(HitTestRequest::Active | HitTestRequest::DisallowUserAgentShadowContent);
    // Save the document point we generate in case the window coordinate is invalidated by what happens
    // when we dispatch the event.
    LayoutPoint documentPoint = documentPointForWindowPoint(m_frame, platformMouseEvent.position());
    MouseEventWithHitTestResults mouseEvent = m_frame.document()->prepareMouseEvent(request, documentPoint, platformMouseEvent);

    if (!mouseEvent.targetNode()) {
        invalidateClick();
        return false;
    }

    m_mousePressNode = mouseEvent.targetNode();
    m_frame.document()->setFocusNavigationStartingNode(mouseEvent.targetNode());

    Scrollbar* scrollbar = scrollbarForMouseEvent(mouseEvent, m_frame.view());
    updateLastScrollbarUnderMouse(scrollbar, SetOrClearLastScrollbar::Set);
    bool passedToScrollbar = scrollbar && passMousePressEventToScrollbar(mouseEvent, scrollbar);

    if (!passedToScrollbar) {
        RefPtr<Frame> subframe = subframeForHitTestResult(mouseEvent);
        if (subframe && passMousePressEventToSubframe(mouseEvent, subframe.get())) {
            // Start capturing future events for this frame. We only do this if we didn't clear
            // the m_mousePressed flag, which may happen if an AppKit widget entered a modal event loop.
            m_capturesDragging = subframe->eventHandler().capturesDragging();
            if (m_mousePressed && m_capturesDragging) {
                m_capturingMouseEventsElement = subframe->ownerElement();
                m_eventHandlerWillResetCapturingMouseEventsElement = true;
            }
            invalidateClick();
            return true;
        }
    }

#if ENABLE(PAN_SCROLLING)
    // We store whether pan scrolling is in progress before calling stopAutoscrollTimer()
    // because it will set m_autoscrollType to NoAutoscroll on return.
    bool isPanScrollInProgress = m_frame.mainFrame().eventHandler().panScrollInProgress();
    stopAutoscrollTimer();
    if (isPanScrollInProgress) {
        // We invalidate the click when exiting pan scrolling so that we don't inadvertently navigate
        // away from the current page (e.g. the click was on a hyperlink). See <rdar://problem/6095023>.
        invalidateClick();
        return true;
    }
#endif

    m_clickCount = platformMouseEvent.clickCount();
    m_clickNode = mouseEvent.targetNode();

    if (!m_clickNode) {
        invalidateClick();
        return false;
    }

    if (FrameView* view = m_frame.view()) {
        RenderLayer* layer = m_clickNode->renderer() ? m_clickNode->renderer()->enclosingLayer() : 0;
        IntPoint p = view->windowToContents(platformMouseEvent.position());
        if (layer && layer->isPointInResizeControl(p)) {
            layer->setInResizeMode(true);
            m_resizeLayer = layer;
            m_offsetFromResizeCorner = layer->offsetFromResizeCorner(p);
            invalidateClick();
            return true;
        }
    }

    m_frame.selection().setCaretBlinkingSuspended(true);

    bool swallowEvent = !dispatchMouseEvent(eventNames().mousedownEvent, mouseEvent.targetNode(), true, m_clickCount, platformMouseEvent, true);
    m_capturesDragging = !swallowEvent || mouseEvent.scrollbar();

    // If the hit testing originally determined the event was in a scrollbar, refetch the MouseEventWithHitTestResults
    // in case the scrollbar widget was destroyed when the mouse event was handled.
    if (mouseEvent.scrollbar()) {
        const bool wasLastScrollBar = mouseEvent.scrollbar() == m_lastScrollbarUnderMouse;
        mouseEvent = m_frame.document()->prepareMouseEvent(HitTestRequest(), documentPoint, platformMouseEvent);
        if (wasLastScrollBar && mouseEvent.scrollbar() != m_lastScrollbarUnderMouse)
            m_lastScrollbarUnderMouse = nullptr;
    }

    if (!swallowEvent) {
        // Refetch the event target node if it currently is the shadow node inside an <input> element.
        // If a mouse event handler changes the input element type to one that has a widget associated,
        // we'd like to EventHandler::handleMousePressEvent to pass the event to the widget and thus the
        // event target node can't still be the shadow node.
        if (is<ShadowRoot>(*mouseEvent.targetNode()) && is<HTMLInputElement>(*downcast<ShadowRoot>(*mouseEvent.targetNode()).host()))
            mouseEvent = m_frame.document()->prepareMouseEvent(HitTestRequest(), documentPoint, platformMouseEvent);
    }

    if (!swallowEvent) {
        if (passedToScrollbar)
            swallowEvent = true;
        else
            swallowEvent = handleMousePressEvent(mouseEvent);
    }
    return swallowEvent;
}

// This method only exists for platforms that don't know how to deliver 
bool EventHandler::handleMouseDoubleClickEvent(const PlatformMouseEvent& platformMouseEvent)
{
    Ref<Frame> protectedFrame(m_frame);
    RefPtr<FrameView> protector(m_frame.view());

    m_frame.selection().setCaretBlinkingSuspended(false);

    UserGestureIndicator gestureIndicator(ProcessingUserGesture, m_frame.document());

#if ENABLE(POINTER_LOCK)
    if (m_frame.page()->pointerLockController().isLocked()) {
        m_frame.page()->pointerLockController().dispatchLockedMouseEvent(platformMouseEvent, eventNames().mouseupEvent);
        return true;
    }
#endif

    // We get this instead of a second mouse-up 
    m_mousePressed = false;
    setLastKnownMousePosition(platformMouseEvent);

    HitTestRequest request(HitTestRequest::Release | HitTestRequest::DisallowUserAgentShadowContent);
    MouseEventWithHitTestResults mouseEvent = prepareMouseEvent(request, platformMouseEvent);
    Frame* subframe = subframeForHitTestResult(mouseEvent);
    if (m_eventHandlerWillResetCapturingMouseEventsElement)
        m_capturingMouseEventsElement = nullptr;
    if (subframe && passMousePressEventToSubframe(mouseEvent, subframe))
        return true;

    m_clickCount = platformMouseEvent.clickCount();
    bool swallowMouseUpEvent = !dispatchMouseEvent(eventNames().mouseupEvent, mouseEvent.targetNode(), true, m_clickCount, platformMouseEvent, false);

    bool swallowClickEvent = platformMouseEvent.button() != RightButton && mouseEvent.targetNode() == m_clickNode && !dispatchMouseEvent(eventNames().clickEvent, mouseEvent.targetNode(), true, m_clickCount, platformMouseEvent, true);

    if (m_lastScrollbarUnderMouse)
        swallowMouseUpEvent = m_lastScrollbarUnderMouse->mouseUp(platformMouseEvent);

    bool swallowMouseReleaseEvent = !swallowMouseUpEvent && handleMouseReleaseEvent(mouseEvent);

    invalidateClick();

    return swallowMouseUpEvent || swallowClickEvent || swallowMouseReleaseEvent;
}

static ScrollableArea* enclosingScrollableArea(Node* node)
{
    for (auto ancestor = node; ancestor; ancestor = ancestor->parentOrShadowHostNode()) {
        if (is<HTMLIFrameElement>(*ancestor) || is<HTMLHtmlElement>(*ancestor) || is<HTMLDocument>(*ancestor))
            return nullptr;

        auto renderer = ancestor->renderer();
        if (!renderer)
            continue;

        if (is<RenderListBox>(*renderer))
            return downcast<RenderListBox>(renderer);

        return renderer->enclosingLayer();
    }

    return nullptr;
}

bool EventHandler::mouseMoved(const PlatformMouseEvent& event)
{
    Ref<Frame> protectedFrame(m_frame);
    RefPtr<FrameView> protector(m_frame.view());
    MaximumDurationTracker maxDurationTracker(&m_maxMouseMovedDuration);

    if (m_frame.page() && m_frame.page()->pageOverlayController().handleMouseEvent(event))
        return true;

    HitTestResult hoveredNode = HitTestResult(LayoutPoint());
    bool result = handleMouseMoveEvent(event, &hoveredNode);

    Page* page = m_frame.page();
    if (!page)
        return result;

    if (auto scrolledArea = enclosingScrollableArea(hoveredNode.innerNode())) {
        if (FrameView* frameView = m_frame.view()) {
            if (frameView->containsScrollableArea(scrolledArea))
                scrolledArea->mouseMovedInContentArea();
        }
    }

    if (FrameView* frameView = m_frame.view())
        frameView->mouseMovedInContentArea();  

    hoveredNode.setToNonUserAgentShadowAncestor();
    page->chrome().mouseDidMoveOverElement(hoveredNode, event.modifierFlags());
    page->chrome().setToolTip(hoveredNode);
    return result;
}

bool EventHandler::passMouseMovedEventToScrollbars(const PlatformMouseEvent& event)
{
    HitTestResult hoveredNode;
    return handleMouseMoveEvent(event, &hoveredNode, true);
}

bool EventHandler::handleMouseMoveEvent(const PlatformMouseEvent& platformMouseEvent, HitTestResult* hoveredNode, bool onlyUpdateScrollbars)
{
#if ENABLE(TOUCH_EVENTS)
    bool defaultPrevented = dispatchSyntheticTouchEventIfEnabled(platformMouseEvent);
    if (defaultPrevented)
        return true;
#endif

    Ref<Frame> protectedFrame(m_frame);
    RefPtr<FrameView> protector(m_frame.view());

#if ENABLE(POINTER_LOCK)
    if (m_frame.page()->pointerLockController().isLocked()) {
        m_frame.page()->pointerLockController().dispatchLockedMouseEvent(platformMouseEvent, eventNames().mousemoveEvent);
        return true;
    }
#endif

    setLastKnownMousePosition(platformMouseEvent);

    if (m_hoverTimer.isActive())
        m_hoverTimer.stop();

#if ENABLE(CURSOR_SUPPORT)
    m_cursorUpdateTimer.stop();
#endif

#if !ENABLE(IOS_TOUCH_EVENTS)
    cancelFakeMouseMoveEvent();
#endif

    if (m_svgPan) {
        downcast<SVGDocument>(*m_frame.document()).updatePan(m_frame.view()->windowToContents(m_lastKnownMousePosition));
        return true;
    }

    if (m_frameSetBeingResized)
        return !dispatchMouseEvent(eventNames().mousemoveEvent, m_frameSetBeingResized.get(), false, 0, platformMouseEvent, false);

    // On iOS, our scrollbars are managed by UIKit.
#if !PLATFORM(IOS_FAMILY)
    // Send events right to a scrollbar if the mouse is pressed.
    if (m_lastScrollbarUnderMouse && m_mousePressed)
        return m_lastScrollbarUnderMouse->mouseMoved(platformMouseEvent);
#endif

    HitTestRequest::HitTestRequestType hitType = HitTestRequest::Move | HitTestRequest::DisallowUserAgentShadowContent | HitTestRequest::AllowFrameScrollbars;
    if (m_mousePressed)
        hitType |= HitTestRequest::Active;
    else if (onlyUpdateScrollbars) {
        // Mouse events should be treated as "read-only" if we're updating only scrollbars. This  
        // means that :hover and :active freeze in the state they were in, rather than updating  
        // for nodes the mouse moves while the window is not key (which will be the case if 
        // onlyUpdateScrollbars is true). 
        hitType |= HitTestRequest::ReadOnly;
    }

#if ENABLE(TOUCH_EVENTS) && !ENABLE(IOS_TOUCH_EVENTS)
    // Treat any mouse move events as readonly if the user is currently touching the screen.
    if (m_touchPressed)
        hitType |= HitTestRequest::Active | HitTestRequest::ReadOnly;
#endif
    HitTestRequest request(hitType);
    MouseEventWithHitTestResults mouseEvent = prepareMouseEvent(request, platformMouseEvent);
    if (hoveredNode)
        *hoveredNode = mouseEvent.hitTestResult();

    if (m_resizeLayer && m_resizeLayer->inResizeMode())
        m_resizeLayer->resize(platformMouseEvent, m_offsetFromResizeCorner);
    else {
        Scrollbar* scrollbar = mouseEvent.scrollbar();
        updateLastScrollbarUnderMouse(scrollbar, m_mousePressed ? SetOrClearLastScrollbar::Clear : SetOrClearLastScrollbar::Set);

        // On iOS, our scrollbars are managed by UIKit.
#if !PLATFORM(IOS_FAMILY)
        if (!m_mousePressed && scrollbar)
            scrollbar->mouseMoved(platformMouseEvent); // Handle hover effects on platforms that support visual feedback on scrollbar hovering.
#endif
        if (onlyUpdateScrollbars) {
            if (shouldSendMouseEventsToInactiveWindows())
                updateMouseEventTargetNode(mouseEvent.targetNode(), platformMouseEvent, FireMouseOverOut::Yes);

            return true;
        }
    }

    bool swallowEvent = false;
    RefPtr<Frame> newSubframe = m_capturingMouseEventsElement.get() ? subframeForTargetNode(m_capturingMouseEventsElement.get()) : subframeForHitTestResult(mouseEvent);
 
    // We want mouseouts to happen first, from the inside out.  First send a move event to the last subframe so that it will fire mouseouts.
    if (m_lastMouseMoveEventSubframe && m_lastMouseMoveEventSubframe->tree().isDescendantOf(&m_frame) && m_lastMouseMoveEventSubframe != newSubframe)
        passMouseMoveEventToSubframe(mouseEvent, m_lastMouseMoveEventSubframe.get());

    if (newSubframe) {
        // Update over/out state before passing the event to the subframe.
        updateMouseEventTargetNode(mouseEvent.targetNode(), platformMouseEvent, FireMouseOverOut::Yes);
        
        // Event dispatch in updateMouseEventTargetNode may have caused the subframe of the target
        // node to be detached from its FrameView, in which case the event should not be passed.
        if (newSubframe->view())
            swallowEvent |= passMouseMoveEventToSubframe(mouseEvent, newSubframe.get(), hoveredNode);
    }

    if (!newSubframe || mouseEvent.scrollbar()) {
#if ENABLE(CURSOR_SUPPORT)
        if (auto* view = m_frame.view())
            updateCursor(*view, mouseEvent.hitTestResult(), platformMouseEvent.shiftKey());
#endif
    }
    
    m_lastMouseMoveEventSubframe = newSubframe;

    if (swallowEvent)
        return true;
    
    swallowEvent = !dispatchMouseEvent(eventNames().mousemoveEvent, mouseEvent.targetNode(), false, 0, platformMouseEvent, true);
#if ENABLE(DRAG_SUPPORT)
    if (!swallowEvent)
        swallowEvent = handleMouseDraggedEvent(mouseEvent);
#endif

    return swallowEvent;
}

bool EventHandler::shouldSendMouseEventsToInactiveWindows() const
{
#if PLATFORM(GTK)
    return true;
#endif
    return false;
}

void EventHandler::invalidateClick()
{
    m_clickCount = 0;
    m_clickNode = nullptr;
}

static Node* targetNodeForClickEvent(Node* mousePressNode, Node* mouseReleaseNode)
{
    if (!mousePressNode || !mouseReleaseNode)
        return nullptr;

    if (mousePressNode == mouseReleaseNode)
        return mouseReleaseNode;

    // If mousePressNode and mouseReleaseNode differ, we should fire the event at their common ancestor if there is one.
    if (&mousePressNode->document() == &mouseReleaseNode->document()) {
        if (auto* commonAncestor = Range::commonAncestorContainer(mousePressNode, mouseReleaseNode))
            return commonAncestor;
    }

    Element* mouseReleaseShadowHost = mouseReleaseNode->shadowHost();
    if (mouseReleaseShadowHost && mouseReleaseShadowHost == mousePressNode->shadowHost()) {
        // We want to dispatch the click to the shadow tree host element to give listeners the illusion that the
        // shadom tree is a single element. For example, we want to give the illusion that <input type="range">
        // is a single element even though it is a composition of multiple shadom tree elements.
        return mouseReleaseShadowHost;
    }
    return nullptr;
}

bool EventHandler::handleMouseReleaseEvent(const PlatformMouseEvent& platformMouseEvent)
{
    Ref<Frame> protectedFrame(m_frame);
    RefPtr<FrameView> protector(m_frame.view());

    m_frame.selection().setCaretBlinkingSuspended(false);

#if ENABLE(POINTER_LOCK)
    if (m_frame.page()->pointerLockController().isLocked()) {
        m_frame.page()->pointerLockController().dispatchLockedMouseEvent(platformMouseEvent, eventNames().mouseupEvent);
        return true;
    }
#endif

    if (m_frame.page()->pageOverlayController().handleMouseEvent(platformMouseEvent))
        return true;

#if ENABLE(TOUCH_EVENTS)
    bool defaultPrevented = dispatchSyntheticTouchEventIfEnabled(platformMouseEvent);
    if (defaultPrevented)
        return true;
#endif

    UserGestureIndicator gestureIndicator(ProcessingUserGesture, m_frame.document());

#if ENABLE(PAN_SCROLLING)
    m_autoscrollController->handleMouseReleaseEvent(platformMouseEvent);
#endif

    m_mousePressed = false;
    setLastKnownMousePosition(platformMouseEvent);

    if (m_svgPan) {
        m_svgPan = false;
        downcast<SVGDocument>(*m_frame.document()).updatePan(m_frame.view()->windowToContents(m_lastKnownMousePosition));
        return true;
    }

    if (m_frameSetBeingResized)
        return !dispatchMouseEvent(eventNames().mouseupEvent, m_frameSetBeingResized.get(), true, m_clickCount, platformMouseEvent, false);

    // If an immediate action began or was completed using this series of mouse events, then we should send mouseup to
    // the DOM and return now so that we don't perform our own default behaviors.
    if (m_immediateActionStage == ImmediateActionStage::ActionCompleted || m_immediateActionStage == ImmediateActionStage::ActionUpdated || m_immediateActionStage == ImmediateActionStage::ActionCancelledAfterUpdate) {
        m_immediateActionStage = ImmediateActionStage::None;
        return !dispatchMouseEvent(eventNames().mouseupEvent, m_lastElementUnderMouse.get(), true, m_clickCount, platformMouseEvent, false);
    }
    m_immediateActionStage = ImmediateActionStage::None;

    if (m_lastScrollbarUnderMouse) {
        invalidateClick();
        m_lastScrollbarUnderMouse->mouseUp(platformMouseEvent);
        bool cancelable = true;
        bool setUnder = false;
        return !dispatchMouseEvent(eventNames().mouseupEvent, m_lastElementUnderMouse.get(), cancelable, m_clickCount, platformMouseEvent, setUnder);
    }

    HitTestRequest request(HitTestRequest::Release | HitTestRequest::DisallowUserAgentShadowContent);
    MouseEventWithHitTestResults mouseEvent = prepareMouseEvent(request, platformMouseEvent);
    Frame* subframe = m_capturingMouseEventsElement.get() ? subframeForTargetNode(m_capturingMouseEventsElement.get()) : subframeForHitTestResult(mouseEvent);
    if (m_eventHandlerWillResetCapturingMouseEventsElement)
        m_capturingMouseEventsElement = nullptr;
    if (subframe && passMouseReleaseEventToSubframe(mouseEvent, subframe))
        return true;

    bool swallowMouseUpEvent = !dispatchMouseEvent(eventNames().mouseupEvent, mouseEvent.targetNode(), true, m_clickCount, platformMouseEvent, false);

    bool contextMenuEvent = platformMouseEvent.button() == RightButton;

    Node* nodeToClick = targetNodeForClickEvent(m_clickNode.get(), mouseEvent.targetNode());
    bool swallowClickEvent = m_clickCount > 0 && !contextMenuEvent && nodeToClick && !dispatchMouseEvent(eventNames().clickEvent, nodeToClick, true, m_clickCount, platformMouseEvent, true);

    if (m_resizeLayer) {
        m_resizeLayer->setInResizeMode(false);
        m_resizeLayer = nullptr;
    }

    bool swallowMouseReleaseEvent = false;
    if (!swallowMouseUpEvent)
        swallowMouseReleaseEvent = handleMouseReleaseEvent(mouseEvent);

    invalidateClick();

    return swallowMouseUpEvent || swallowClickEvent || swallowMouseReleaseEvent;
}

#if ENABLE(MOUSE_FORCE_EVENTS)
bool EventHandler::handleMouseForceEvent(const PlatformMouseEvent& event)
{
    Ref<Frame> protectedFrame(m_frame);
    RefPtr<FrameView> protector(m_frame.view());

#if ENABLE(POINTER_LOCK)
    if (m_frame.page()->pointerLockController().isLocked()) {
        m_frame.page()->pointerLockController().dispatchLockedMouseEvent(event, eventNames().webkitmouseforcechangedEvent);
        if (event.type() == PlatformEvent::MouseForceDown)
            m_frame.page()->pointerLockController().dispatchLockedMouseEvent(event, eventNames().webkitmouseforcedownEvent);
        if (event.type() == PlatformEvent::MouseForceUp)
            m_frame.page()->pointerLockController().dispatchLockedMouseEvent(event, eventNames().webkitmouseforceupEvent);
        return true;
    }
#endif

    setLastKnownMousePosition(event);

    HitTestRequest::HitTestRequestType hitType = HitTestRequest::DisallowUserAgentShadowContent;

    if (event.force())
        hitType |= HitTestRequest::Active;

    HitTestRequest request(hitType);
    MouseEventWithHitTestResults mouseEvent = prepareMouseEvent(request, event);

    bool swallowedEvent = !dispatchMouseEvent(eventNames().webkitmouseforcechangedEvent, mouseEvent.targetNode(), false, 0, event, false);
    if (event.type() == PlatformEvent::MouseForceDown)
        swallowedEvent |= !dispatchMouseEvent(eventNames().webkitmouseforcedownEvent, mouseEvent.targetNode(), false, 0, event, false);
    if (event.type() == PlatformEvent::MouseForceUp)
        swallowedEvent |= !dispatchMouseEvent(eventNames().webkitmouseforceupEvent, mouseEvent.targetNode(), false, 0, event, false);

    return swallowedEvent;
}
#else
bool EventHandler::handleMouseForceEvent(const PlatformMouseEvent& )
{
    return false;
}
#endif // #if ENABLE(MOUSE_FORCE_EVENTS)

bool EventHandler::handlePasteGlobalSelection(const PlatformMouseEvent& platformMouseEvent)
{
    // If the event was a middle click, attempt to copy global selection in after
    // the newly set caret position.
    //
    // This code is called from either the mouse up or mouse down handling. There
    // is some debate about when the global selection is pasted:
    //   xterm: pastes on up.
    //   GTK: pastes on down.
    //   Qt: pastes on up.
    //   Firefox: pastes on up.
    //   Chromium: pastes on up.
    //
    // There is something of a webcompat angle to this well, as highlighted by
    // crbug.com/14608. Pages can clear text boxes 'onclick' and, if we paste on
    // down then the text is pasted just before the onclick handler runs and
    // clears the text box. So it's important this happens after the event
    // handlers have been fired.
#if PLATFORM(GTK)
    if (platformMouseEvent.type() != PlatformEvent::MousePressed)
        return false;
#else
    if (platformMouseEvent.type() != PlatformEvent::MouseReleased)
        return false;
#endif

    if (!m_frame.page())
        return false;
    Frame& focusFrame = m_frame.page()->focusController().focusedOrMainFrame();
    // Do not paste here if the focus was moved somewhere else.
    if (&m_frame == &focusFrame && m_frame.editor().client()->supportsGlobalSelection())
        return m_frame.editor().command("PasteGlobalSelection"_s).execute();

    return false;
}

#if ENABLE(DRAG_SUPPORT)

bool EventHandler::dispatchDragEvent(const AtomString& eventType, Element& dragTarget, const PlatformMouseEvent& event, DataTransfer& dataTransfer)
{
    Ref<Frame> protectedFrame(m_frame);
    FrameView* view = m_frame.view();

    // FIXME: We might want to dispatch a dragleave even if the view is gone.
    if (!view)
        return false;

    view->disableLayerFlushThrottlingTemporarilyForInteraction();
    // FIXME: Use MouseEvent::create which takes PlatformMouseEvent.
    Ref<MouseEvent> me = MouseEvent::create(eventType, Event::CanBubble::Yes, Event::IsCancelable::Yes, Event::IsComposed::Yes,
        event.timestamp().approximateMonotonicTime(), &m_frame.windowProxy(), 0,
        event.globalPosition(), event.position(),
#if ENABLE(POINTER_LOCK)
        event.movementDelta(),
#else
        { },
#endif
        event.modifiers(), 0, 0, nullptr, event.force(), NoTap, &dataTransfer);

    dragTarget.dispatchEvent(me);
    return me->defaultPrevented();
}

static bool targetIsFrame(Node* target, Frame*& frame)
{
    if (!is<HTMLFrameElementBase>(target))
        return false;

    frame = downcast<HTMLFrameElementBase>(*target).contentFrame();
    return true;
}

static DragOperation convertDropZoneOperationToDragOperation(const String& dragOperation)
{
    if (dragOperation == "copy")
        return DragOperationCopy;
    if (dragOperation == "move")
        return DragOperationMove;
    if (dragOperation == "link")
        return DragOperationLink;
    return DragOperationNone;
}

static String convertDragOperationToDropZoneOperation(DragOperation operation)
{
    switch (operation) {
    case DragOperationCopy:
        return "copy"_s;
    case DragOperationMove:
        return "move"_s;
    case DragOperationLink:
        return "link"_s;
    default:
        return "copy"_s;
    }
}

static bool hasDropZoneType(DataTransfer& dataTransfer, const String& keyword)
{
    if (keyword.startsWith("file:"))
        return dataTransfer.hasFileOfType(keyword.substring(5));

    if (keyword.startsWith("string:"))
        return dataTransfer.hasStringOfType(keyword.substring(7));

    return false;
}

static bool findDropZone(Node& target, DataTransfer& dataTransfer)
{
    RefPtr<Element> element = is<Element>(target) ? &downcast<Element>(target) : target.parentElement();
    for (; element; element = element->parentElement()) {
        SpaceSplitString keywords(element->attributeWithoutSynchronization(webkitdropzoneAttr), true);
        bool matched = false;
        DragOperation dragOperation = DragOperationNone;
        for (unsigned i = 0, size = keywords.size(); i < size; ++i) {
            DragOperation op = convertDropZoneOperationToDragOperation(keywords[i]);
            if (op != DragOperationNone) {
                if (dragOperation == DragOperationNone)
                    dragOperation = op;
            } else
                matched = matched || hasDropZoneType(dataTransfer, keywords[i].string());
            if (matched && dragOperation != DragOperationNone)
                break;
        }
        if (matched) {
            dataTransfer.setDropEffect(convertDragOperationToDropZoneOperation(dragOperation));
            return true;
        }
    }
    return false;
}

EventHandler::DragTargetResponse EventHandler::dispatchDragEnterOrDragOverEvent(const AtomString& eventType, Element& target, const PlatformMouseEvent& event,
    std::unique_ptr<Pasteboard>&& pasteboard, DragOperation sourceOperation, bool draggingFiles)
{
    auto dataTransfer = DataTransfer::createForUpdatingDropTarget(target.document(), WTFMove(pasteboard), sourceOperation, draggingFiles);
    bool accept = dispatchDragEvent(eventType, target, event, dataTransfer.get());
    if (!accept)
        accept = findDropZone(target, dataTransfer);
    dataTransfer->makeInvalidForSecurity();
    if (accept && !dataTransfer->dropEffectIsUninitialized())
        return { true, dataTransfer->destinationOperation() };
    return { accept, WTF::nullopt };
}

EventHandler::DragTargetResponse EventHandler::updateDragAndDrop(const PlatformMouseEvent& event, const std::function<std::unique_ptr<Pasteboard>()>& makePasteboard, DragOperation sourceOperation, bool draggingFiles)
{
    Ref<Frame> protectedFrame(m_frame);
    if (!m_frame.view())
        return { };

    HitTestRequest request(HitTestRequest::ReadOnly | HitTestRequest::DisallowUserAgentShadowContent);
    MouseEventWithHitTestResults mouseEvent = prepareMouseEvent(request, event);

    RefPtr<Element> newTarget;
    if (Node* targetNode = mouseEvent.targetNode()) {
        // Drag events should never go to non-element nodes (following IE, and proper mouseover/out dispatch)
        if (!is<Element>(*targetNode))
            newTarget = targetNode->parentOrShadowHostElement();
        else
            newTarget = downcast<Element>(targetNode);
    }

    m_autoscrollController->updateDragAndDrop(newTarget.get(), event.position(), event.timestamp());

    DragTargetResponse response;
    if (m_dragTarget != newTarget) {
        // FIXME: this ordering was explicitly chosen to match WinIE. However,
        // it is sometimes incorrect when dragging within subframes, as seen with
        // LayoutTests/fast/events/drag-in-frames.html.
        //
        // Moreover, this ordering conforms to section 7.9.4 of the HTML 5 spec. <http://dev.w3.org/html5/spec/Overview.html#drag-and-drop-processing-model>.
        Frame* targetFrame;
        if (targetIsFrame(newTarget.get(), targetFrame)) {
            if (targetFrame)
                response = targetFrame->eventHandler().updateDragAndDrop(event, makePasteboard, sourceOperation, draggingFiles);
        } else if (newTarget) {
            // As per section 7.9.4 of the HTML 5 spec., we must always fire a drag event before firing a dragenter, dragleave, or dragover event.
            if (dragState().source && dragState().shouldDispatchEvents)
                dispatchDragSrcEvent(eventNames().dragEvent, event);
            response = dispatchDragEnterOrDragOverEvent(eventNames().dragenterEvent, *newTarget, event, makePasteboard(), sourceOperation, draggingFiles);
        }

        if (targetIsFrame(m_dragTarget.get(), targetFrame)) {
            // FIXME: Recursing again here doesn't make sense if the newTarget and m_dragTarget were in the same frame.
            if (targetFrame)
                response = targetFrame->eventHandler().updateDragAndDrop(event, makePasteboard, sourceOperation, draggingFiles);
        } else if (m_dragTarget) {
            auto dataTransfer = DataTransfer::createForUpdatingDropTarget(m_dragTarget->document(), makePasteboard(), sourceOperation, draggingFiles);
            dispatchDragEvent(eventNames().dragleaveEvent, *m_dragTarget, event, dataTransfer.get());
            dataTransfer->makeInvalidForSecurity();
        }

        if (newTarget) {
            // We do not explicitly call dispatchDragEvent here because it could ultimately result in the appearance that
            // two dragover events fired. So, we mark that we should only fire a dragover event on the next call to this function.
            m_shouldOnlyFireDragOverEvent = true;
        }
    } else {
        Frame* targetFrame;
        if (targetIsFrame(newTarget.get(), targetFrame)) {
            if (targetFrame)
                response = targetFrame->eventHandler().updateDragAndDrop(event, makePasteboard, sourceOperation, draggingFiles);
        } else if (newTarget) {
            // Note, when dealing with sub-frames, we may need to fire only a dragover event as a drag event may have been fired earlier.
            if (!m_shouldOnlyFireDragOverEvent && dragState().source && dragState().shouldDispatchEvents)
                dispatchDragSrcEvent(eventNames().dragEvent, event);
            response = dispatchDragEnterOrDragOverEvent(eventNames().dragoverEvent, *newTarget, event, makePasteboard(), sourceOperation, draggingFiles);
            m_shouldOnlyFireDragOverEvent = false;
        }
    }
    m_dragTarget = WTFMove(newTarget);
    return response;
}

void EventHandler::cancelDragAndDrop(const PlatformMouseEvent& event, std::unique_ptr<Pasteboard>&& pasteboard, DragOperation sourceOperation, bool draggingFiles)
{
    Ref<Frame> protectedFrame(m_frame);

    Frame* targetFrame;
    if (targetIsFrame(m_dragTarget.get(), targetFrame)) {
        if (targetFrame)
            targetFrame->eventHandler().cancelDragAndDrop(event, WTFMove(pasteboard), sourceOperation, draggingFiles);
    } else if (m_dragTarget) {
        if (dragState().source && dragState().shouldDispatchEvents)
            dispatchDragSrcEvent(eventNames().dragEvent, event);

        auto dataTransfer = DataTransfer::createForUpdatingDropTarget(m_dragTarget->document(), WTFMove(pasteboard), sourceOperation, draggingFiles);
        dispatchDragEvent(eventNames().dragleaveEvent, *m_dragTarget, event, dataTransfer.get());
        dataTransfer->makeInvalidForSecurity();
    }
    clearDragState();
}

bool EventHandler::performDragAndDrop(const PlatformMouseEvent& event, std::unique_ptr<Pasteboard>&& pasteboard, DragOperation sourceOperation, bool draggingFiles)
{
    Ref<Frame> protectedFrame(m_frame);

    Frame* targetFrame;
    bool preventedDefault = false;
    if (targetIsFrame(m_dragTarget.get(), targetFrame)) {
        if (targetFrame)
            preventedDefault = targetFrame->eventHandler().performDragAndDrop(event, WTFMove(pasteboard), sourceOperation, draggingFiles);
    } else if (m_dragTarget) {
        auto dataTransfer = DataTransfer::createForDrop(m_dragTarget->document(), WTFMove(pasteboard), sourceOperation, draggingFiles);
        preventedDefault = dispatchDragEvent(eventNames().dropEvent, *m_dragTarget, event, dataTransfer);
        dataTransfer->makeInvalidForSecurity();
    }
    clearDragState();
    return preventedDefault;
}

void EventHandler::clearDragState()
{
    stopAutoscrollTimer();
    m_dragTarget = nullptr;
    m_capturingMouseEventsElement = nullptr;
    m_shouldOnlyFireDragOverEvent = false;
#if PLATFORM(COCOA)
    m_sendingEventToSubview = false;
#endif
}

#endif // ENABLE(DRAG_SUPPORT)

void EventHandler::setCapturingMouseEventsElement(Element* element)
{
    m_capturingMouseEventsElement = element;
    m_eventHandlerWillResetCapturingMouseEventsElement = false;
}

MouseEventWithHitTestResults EventHandler::prepareMouseEvent(const HitTestRequest& request, const PlatformMouseEvent& mouseEvent)
{
    Ref<Frame> protectedFrame(m_frame);
    ASSERT(m_frame.document());
    return m_frame.document()->prepareMouseEvent(request, documentPointForWindowPoint(m_frame, mouseEvent.position()), mouseEvent);
}

static bool hierarchyHasCapturingEventListeners(Element* element, const AtomString& pointerEventName, const AtomString& compatibilityMouseEventName)
{
    for (ContainerNode* curr = element; curr; curr = curr->parentInComposedTree()) {
        if (curr->hasCapturingEventListeners(pointerEventName) || curr->hasCapturingEventListeners(compatibilityMouseEventName))
            return true;
    }
    return false;
}

void EventHandler::updateMouseEventTargetNode(Node* targetNode, const PlatformMouseEvent& platformMouseEvent, FireMouseOverOut fireMouseOverOut)
{
    Ref<Frame> protectedFrame(m_frame);
    Element* targetElement = nullptr;
    
    // If we're capturing, we always go right to that element.
    if (m_capturingMouseEventsElement)
        targetElement = m_capturingMouseEventsElement.get();
    else if (targetNode) {
        // If the target node is a non-element, dispatch on the parent. <rdar://problem/4196646>
        while (targetNode && !is<Element>(*targetNode))
            targetNode = targetNode->parentInComposedTree();
        targetElement = downcast<Element>(targetNode);
    }

    m_elementUnderMouse = targetElement;

    // Fire mouseout/mouseover if the mouse has shifted to a different node.
    if (fireMouseOverOut == FireMouseOverOut::Yes) {
        auto scrollableAreaForLastNode = enclosingScrollableArea(m_lastElementUnderMouse.get());
        auto scrollableAreaForNodeUnderMouse = enclosingScrollableArea(m_elementUnderMouse.get());
        Page* page = m_frame.page();

        if (m_lastElementUnderMouse && (!m_elementUnderMouse || &m_elementUnderMouse->document() != m_frame.document())) {
            // The mouse has moved between frames.
            if (Frame* frame = m_lastElementUnderMouse->document().frame()) {
                if (FrameView* frameView = frame->view())
                    frameView->mouseExitedContentArea();
            }
        } else if (page && (scrollableAreaForLastNode && (!scrollableAreaForNodeUnderMouse || scrollableAreaForNodeUnderMouse != scrollableAreaForLastNode))) {
            // The mouse has moved between layers.
            if (Frame* frame = m_lastElementUnderMouse->document().frame()) {
                if (FrameView* frameView = frame->view()) {
                    if (frameView->containsScrollableArea(scrollableAreaForLastNode))
                        scrollableAreaForLastNode->mouseExitedContentArea();
                }
            }
        }

        if (m_elementUnderMouse && (!m_lastElementUnderMouse || &m_lastElementUnderMouse->document() != m_frame.document())) {
            // The mouse has moved between frames.
            if (Frame* frame = m_elementUnderMouse->document().frame()) {
                if (FrameView* frameView = frame->view())
                    frameView->mouseEnteredContentArea();
            }
        } else if (page && (scrollableAreaForNodeUnderMouse && (!scrollableAreaForLastNode || scrollableAreaForNodeUnderMouse != scrollableAreaForLastNode))) {
            // The mouse has moved between layers.
            if (Frame* frame = m_elementUnderMouse->document().frame()) {
                if (FrameView* frameView = frame->view()) {
                    if (frameView->containsScrollableArea(scrollableAreaForNodeUnderMouse))
                        scrollableAreaForNodeUnderMouse->mouseEnteredContentArea();
                }
            }
        }

        if (m_lastElementUnderMouse && &m_lastElementUnderMouse->document() != m_frame.document()) {
            m_lastElementUnderMouse = nullptr;
            m_lastScrollbarUnderMouse = nullptr;
        }

        if (m_lastElementUnderMouse != m_elementUnderMouse) {
            // mouseenter and mouseleave events are only dispatched if there is a capturing eventhandler on an ancestor
            // or a normal eventhandler on the element itself (they don't bubble).
            // This optimization is necessary since these events can cause O(n^2) capturing event-handler checks.
            bool hasCapturingMouseEnterListener = hierarchyHasCapturingEventListeners(m_elementUnderMouse.get(), eventNames().pointerenterEvent, eventNames().mouseenterEvent);
            bool hasCapturingMouseLeaveListener = hierarchyHasCapturingEventListeners(m_lastElementUnderMouse.get(), eventNames().pointerleaveEvent, eventNames().mouseleaveEvent);

            Vector<Ref<Element>, 32> leftElementsChain;
            for (Element* element = m_lastElementUnderMouse.get(); element; element = element->parentElementInComposedTree())
                leftElementsChain.append(*element);
            Vector<Ref<Element>, 32> enteredElementsChain;
            for (Element* element = m_elementUnderMouse.get(); element; element = element->parentElementInComposedTree())
                enteredElementsChain.append(*element);

            if (!leftElementsChain.isEmpty() && !enteredElementsChain.isEmpty() && leftElementsChain.last().ptr() == enteredElementsChain.last().ptr()) {
                size_t minHeight = std::min(leftElementsChain.size(), enteredElementsChain.size());
                size_t i;
                for (i = 0; i < minHeight; ++i) {
                    if (leftElementsChain[leftElementsChain.size() - i - 1].ptr() != enteredElementsChain[enteredElementsChain.size() - i - 1].ptr())
                        break;
                }
                leftElementsChain.shrink(leftElementsChain.size() - i);
                enteredElementsChain.shrink(enteredElementsChain.size() - i);
            }

            if (m_lastElementUnderMouse)
                m_lastElementUnderMouse->dispatchMouseEvent(platformMouseEvent, eventNames().mouseoutEvent, 0, m_elementUnderMouse.get());

            for (auto& chain : leftElementsChain) {
                if (hasCapturingMouseLeaveListener || chain->hasEventListeners(eventNames().pointerleaveEvent) || chain->hasEventListeners(eventNames().mouseleaveEvent))
                    chain->dispatchMouseEvent(platformMouseEvent, eventNames().mouseleaveEvent, 0, m_elementUnderMouse.get());
            }

            if (m_elementUnderMouse)
                m_elementUnderMouse->dispatchMouseEvent(platformMouseEvent, eventNames().mouseoverEvent, 0, m_lastElementUnderMouse.get());

            for (auto& chain : WTF::makeReversedRange(enteredElementsChain)) {
                if (hasCapturingMouseEnterListener || chain->hasEventListeners(eventNames().pointerenterEvent) || chain->hasEventListeners(eventNames().mouseenterEvent))
                    chain->dispatchMouseEvent(platformMouseEvent, eventNames().mouseenterEvent, 0, m_lastElementUnderMouse.get());
            }
        }
        m_lastElementUnderMouse = m_elementUnderMouse;
    }
}

bool EventHandler::dispatchMouseEvent(const AtomString& eventType, Node* targetNode, bool /*cancelable*/, int clickCount, const PlatformMouseEvent& platformMouseEvent, bool setUnder)
{
    Ref<Frame> protectedFrame(m_frame);

    if (auto* view = m_frame.view())
        view->disableLayerFlushThrottlingTemporarilyForInteraction();

    updateMouseEventTargetNode(targetNode, platformMouseEvent, setUnder ? FireMouseOverOut::Yes : FireMouseOverOut::No);

    if (m_elementUnderMouse && !m_elementUnderMouse->dispatchMouseEvent(platformMouseEvent, eventType, clickCount))
        return false;

    if (eventType != eventNames().mousedownEvent)
        return true;

    // If clicking on a frame scrollbar, do not make any change to which element is focused.
    auto* view = m_frame.view();
    if (view && view->scrollbarAtPoint(platformMouseEvent.position()))
        return true;

    // The layout needs to be up to date to determine if an element is focusable.
    m_frame.document()->updateLayoutIgnorePendingStylesheets();

    // Remove focus from the currently focused element when a link or button is clicked.
    // This is expected by some sites that rely on change event handlers running
    // from form fields before the button click is processed, behavior that was inherited
    // from the user interface of Windows, where pushing a button moves focus to the button.

    // Walk up the DOM tree to search for an element to focus.
    RefPtr<Element> element;
    for (element = m_elementUnderMouse.get(); element; element = element->parentElementInComposedTree()) {
        if (element->isMouseFocusable())
            break;
    }

    // To fix <rdar://problem/4895428> Can't drag selected ToDo, we don't focus an
    // element on mouse down if it's selected and inside a focused element. It will be
    // focused if the user does a mouseup over it, however, because the mouseup
    // will set a selection inside it, which will also set the focused element.
    if (element && m_frame.selection().isRange()) {
        if (auto range = m_frame.selection().toNormalizedRange()) {
            auto result = range->compareNode(*element);
            if (!result.hasException() && result.releaseReturnValue() == Range::NODE_INSIDE && element->isDescendantOf(m_frame.document()->focusedElement()))
                return true;
        }
    }

    // Only change the focus when clicking scrollbars if it can be transferred to a mouse focusable node.
    if (!element && isInsideScrollbar(platformMouseEvent.position()))
        return false;

    // If focus shift is blocked, we eat the event.
    auto* page = m_frame.page();
    if (page && !page->focusController().setFocusedElement(element.get(), m_frame))
        return false;

    return true;
}

bool EventHandler::isInsideScrollbar(const IntPoint& windowPoint) const
{
    if (auto* document = m_frame.document()) {
        HitTestRequest request(HitTestRequest::ReadOnly | HitTestRequest::DisallowUserAgentShadowContent);
        HitTestResult result(windowPoint);
        document->hitTest(request, result);
        return result.scrollbar();
    }

    return false;
}

#if !USE(GLIB)

bool EventHandler::shouldSwapScrollDirection(const HitTestResult&, const PlatformWheelEvent&) const
{
    return false;
}

#endif

#if !PLATFORM(MAC)

void EventHandler::platformPrepareForWheelEvents(const PlatformWheelEvent&, const HitTestResult&, RefPtr<Element>&, RefPtr<ContainerNode>&, WeakPtr<ScrollableArea>&, bool&)
{
}

void EventHandler::platformRecordWheelEvent(const PlatformWheelEvent& event)
{
    if (auto* page = m_frame.page())
        page->wheelEventDeltaFilter()->updateFromDelta(FloatSize(event.deltaX(), event.deltaY()));
}

bool EventHandler::platformCompleteWheelEvent(const PlatformWheelEvent& event, ContainerNode*, const WeakPtr<ScrollableArea>&)
{
    Ref<Frame> protectedFrame(m_frame);

    // We do another check on the frame view because the event handler can run JS which results in the frame getting destroyed.
    FrameView* view = m_frame.view();
    
    bool didHandleEvent = view ? view->wheelEvent(event) : false;
    m_isHandlingWheelEvent = false;
    return didHandleEvent;
}

bool EventHandler::platformCompletePlatformWidgetWheelEvent(const PlatformWheelEvent&, const Widget&, ContainerNode*)
{
    return true;
}

void EventHandler::platformNotifyIfEndGesture(const PlatformWheelEvent&, const WeakPtr<ScrollableArea>&)
{
}

void EventHandler::clearOrScheduleClearingLatchedStateIfNeeded(const PlatformWheelEvent&)
{
    clearLatchedState();
}
    
#if !PLATFORM(IOS_FAMILY)
    
IntPoint EventHandler::targetPositionInWindowForSelectionAutoscroll() const
{
    return m_lastKnownMousePosition;
}
    
#endif // !PLATFORM(IOS_FAMILY)
    
#endif // !PLATFORM(MAC)
    
#if !PLATFORM(IOS_FAMILY)
    
bool EventHandler::shouldUpdateAutoscroll()
{
    return mousePressed();
}
    
#endif // !PLATFORM(IOS_FAMILY)

Widget* EventHandler::widgetForEventTarget(Element* eventTarget)
{
    if (!eventTarget)
        return nullptr;

    auto* target = eventTarget->renderer();
    if (!is<RenderWidget>(target))
        return nullptr;

    return downcast<RenderWidget>(*target).widget();
}

static WeakPtr<Widget> widgetForElement(const Element& element)
{
    auto target = element.renderer();
    if (!is<RenderWidget>(target) || !downcast<RenderWidget>(*target).widget())
        return { };

    return makeWeakPtr(*downcast<RenderWidget>(*target).widget());
}

bool EventHandler::completeWidgetWheelEvent(const PlatformWheelEvent& event, const WeakPtr<Widget>& widget, const WeakPtr<ScrollableArea>& scrollableArea, ContainerNode* scrollableContainer)
{
    m_isHandlingWheelEvent = false;
    
    // We do another check on the widget because the event handler can run JS which results in the frame getting destroyed.
    if (!widget)
        return false;
    
    if (scrollableArea)
        scrollableArea->setScrollShouldClearLatchedState(false);

    platformNotifyIfEndGesture(event, scrollableArea);

    if (!widget->platformWidget())
        return true;

    return platformCompletePlatformWidgetWheelEvent(event, *widget.get(), scrollableContainer);
}

bool EventHandler::handleWheelEvent(const PlatformWheelEvent& event)
{
    auto* document = m_frame.document();
    if (!document)
        return false;

    Ref<Frame> protectedFrame(m_frame);
    RefPtr<FrameView> protector(m_frame.view());

    FrameView* view = m_frame.view();
    if (!view)
        return false;

#if ENABLE(POINTER_LOCK)
    if (m_frame.page()->pointerLockController().isLocked()) {
        m_frame.page()->pointerLockController().dispatchLockedWheelEvent(event);
        return true;
    }
#endif

    m_isHandlingWheelEvent = true;
    setFrameWasScrolledByUser();

    HitTestRequest request;
    HitTestResult result(view->windowToContents(event.position()));
    document->hitTest(request, result);

    RefPtr<Element> element = result.targetElement();
    RefPtr<ContainerNode> scrollableContainer;
    WeakPtr<ScrollableArea> scrollableArea;
    bool isOverWidget = result.isOverWidget();
    platformPrepareForWheelEvents(event, result, element, scrollableContainer, scrollableArea, isOverWidget);

#if PLATFORM(MAC)
    if (event.phase() == PlatformWheelEventPhaseNone && event.momentumPhase() == PlatformWheelEventPhaseNone && m_frame.page())
        m_frame.page()->resetLatchingState();
#endif

    // FIXME: It should not be necessary to do this mutation here.
    // Instead, the handlers should know convert vertical scrolls appropriately.
    PlatformWheelEvent adjustedEvent = shouldSwapScrollDirection(result, event) ? event.copySwappingDirection() : event;
    platformRecordWheelEvent(adjustedEvent);

    if (element) {
        if (isOverWidget) {
            if (WeakPtr<Widget> widget = widgetForElement(*element)) {
                if (widgetDidHandleWheelEvent(event, *widget.get()))
                    return completeWidgetWheelEvent(adjustedEvent, widget, scrollableArea, scrollableContainer.get());
            }
        }

        if (!element->dispatchWheelEvent(adjustedEvent)) {
            m_isHandlingWheelEvent = false;
            if (scrollableArea && scrollableArea->scrollShouldClearLatchedState()) {
                // Web developer is controlling scrolling, so don't attempt to latch.
                clearLatchedState();
                scrollableArea->setScrollShouldClearLatchedState(false);
            }

            platformNotifyIfEndGesture(adjustedEvent, scrollableArea);
            return true;
        }
    }

    if (scrollableArea)
        scrollableArea->setScrollShouldClearLatchedState(false);

    bool handledEvent = platformCompleteWheelEvent(adjustedEvent, scrollableContainer.get(), scrollableArea);
    platformNotifyIfEndGesture(adjustedEvent, scrollableArea);
    return handledEvent;
}

void EventHandler::clearLatchedState()
{
    auto* page = m_frame.page();
    if (!page)
        return;

#if PLATFORM(MAC)
    page->resetLatchingState();
#endif
    if (auto filter = page->wheelEventDeltaFilter())
        filter->endFilteringDeltas();
}

void EventHandler::defaultWheelEventHandler(Node* startNode, WheelEvent& wheelEvent)
{
    if (!startNode)
        return;
    
    auto protectedFrame = makeRef(m_frame);

    FloatSize filteredPlatformDelta(wheelEvent.deltaX(), wheelEvent.deltaY());
    FloatSize filteredVelocity;
    if (auto platformWheelEvent = wheelEvent.underlyingPlatformEvent()) {
        filteredPlatformDelta.setWidth(platformWheelEvent->deltaX());
        filteredPlatformDelta.setHeight(platformWheelEvent->deltaY());
    }

#if PLATFORM(MAC)
    ScrollLatchingState* latchedState = m_frame.page() ? m_frame.page()->latchingState() : nullptr;
    Element* stopElement = latchedState ? latchedState->previousWheelScrolledElement() : nullptr;

    if (m_frame.page() && m_frame.page()->wheelEventDeltaFilter()->isFilteringDeltas()) {
        filteredPlatformDelta = m_frame.page()->wheelEventDeltaFilter()->filteredDelta();
        filteredVelocity = m_frame.page()->wheelEventDeltaFilter()->filteredVelocity();
    }
#else
    Element* stopElement = nullptr;
#endif

    if (handleWheelEventInAppropriateEnclosingBox(startNode, wheelEvent, &stopElement, filteredPlatformDelta, filteredVelocity))
        wheelEvent.setDefaultHandled();

#if PLATFORM(MAC)
    if (latchedState && !latchedState->wheelEventElement())
        latchedState->setPreviousWheelScrolledElement(stopElement);
#endif
}

#if ENABLE(QT_GESTURE_EVENTS)
bool EventHandler::handleGestureEvent(const PlatformGestureEvent& gestureEvent)
{
    Node* eventTarget = 0;
    Scrollbar* scrollbar = 0;

    IntPoint adjustedPoint = gestureEvent.position();
    HitTestRequest::HitTestRequestType hitType = HitTestRequest::TouchEvent;
    if (gestureEvent.type() == PlatformEvent::GestureTap) {
        // The mouseup event synthesized for this gesture will clear the active state of the
        // targeted node, so performing a ReadOnly hit test here is fine.
        hitType |= HitTestRequest::ReadOnly;
    } else
        hitType |= HitTestRequest::Active | HitTestRequest::ReadOnly;

    if (!shouldGesturesTriggerActive())
        hitType |= HitTestRequest::ReadOnly;

    if ((!scrollbar && !eventTarget) || !(hitType & HitTestRequest::ReadOnly)) {
        IntPoint hitTestPoint = m_frame.view()->windowToContents(adjustedPoint);
        HitTestResult result = hitTestResultAtPoint(hitTestPoint, hitType | HitTestRequest::AllowFrameScrollbars);
        eventTarget = result.targetNode();
        if (!scrollbar)
            scrollbar = result.scrollbar();
    }

    if (scrollbar) {
        bool eventSwallowed = scrollbar->gestureEvent(gestureEvent);
        if (eventSwallowed)
            return true;
    }

    if (eventTarget) {
        bool eventSwallowed = eventTarget->dispatchGestureEvent(gestureEvent);
        if (eventSwallowed)
            return true;
    }

    // FIXME: A more general scroll system (https://bugs.webkit.org/show_bug.cgi?id=80596) will
    // eliminate the need for this.
    TemporaryChange<PlatformEvent::Type> baseEventType(m_baseEventType, gestureEvent.type());

    switch (gestureEvent.type()) {
    case PlatformEvent::GestureTap:
        return handleGestureTap(gestureEvent);
    case PlatformEvent::GestureLongPress:
        return handleGestureLongPress(gestureEvent);
    default:
        ASSERT_NOT_REACHED();
    }

    return false;
}

bool EventHandler::handleGestureTap(const PlatformGestureEvent& gestureEvent)
{
    // FIXME: Refactor this code to not hit test multiple times. We use the adjusted position to ensure that the correct node is targeted by the later redundant hit tests.
    IntPoint adjustedPoint = gestureEvent.position();
#if ENABLE(TOUCH_ADJUSTMENT)
    adjustGesturePosition(gestureEvent, adjustedPoint);
#endif

    PlatformMouseEvent fakeMouseMove(adjustedPoint, gestureEvent.globalPosition(),
        NoButton, PlatformEvent::MouseMoved, /* clickCount */ 0,
        gestureEvent.shiftKey(), gestureEvent.ctrlKey(), gestureEvent.altKey(), gestureEvent.metaKey(), gestureEvent.timestamp(), ForceAtClick);
    mouseMoved(fakeMouseMove);

    int tapCount = 1;

    bool defaultPrevented = false;
    PlatformMouseEvent fakeMouseDown(adjustedPoint, gestureEvent.globalPosition(),
        LeftButton, PlatformEvent::MousePressed, tapCount,
        gestureEvent.shiftKey(), gestureEvent.ctrlKey(), gestureEvent.altKey(), gestureEvent.metaKey(), gestureEvent.timestamp(), ForceAtClick);
    defaultPrevented |= handleMousePressEvent(fakeMouseDown);

    PlatformMouseEvent fakeMouseUp(adjustedPoint, gestureEvent.globalPosition(),
        LeftButton, PlatformEvent::MouseReleased, tapCount,
        gestureEvent.shiftKey(), gestureEvent.ctrlKey(), gestureEvent.altKey(), gestureEvent.metaKey(), gestureEvent.timestamp(), ForceAtClick);
    defaultPrevented |= handleMouseReleaseEvent(fakeMouseUp);

    return defaultPrevented;
}

bool EventHandler::handleGestureLongPress(const PlatformGestureEvent& gestureEvent)
{
    return handleGestureForTextSelectionOrContextMenu(gestureEvent);
}

bool EventHandler::handleGestureForTextSelectionOrContextMenu(const PlatformGestureEvent& gestureEvent)
{
#if ENABLE(CONTEXT_MENUS)
    return sendContextMenuEventForGesture(gestureEvent);
#else
    return false;
#endif
}
#endif // ENABLE(QT_GESTURE_EVENTS)

#if ENABLE(TOUCH_ADJUSTMENT)
bool EventHandler::shouldApplyTouchAdjustment(const PlatformGestureEvent& event) const
{
    if (!m_frame.settings().touchAdjustmentEnabled())
        return false;
    return !event.area().isEmpty();
}


bool EventHandler::bestClickableNodeForTouchPoint(const IntPoint& touchCenter, const IntSize& touchRadius, IntPoint& targetPoint, Node*& targetNode)
{
    IntPoint hitTestPoint = m_frame.view()->windowToContents(touchCenter);
    HitTestResult result = hitTestResultAtPoint(hitTestPoint, HitTestRequest::ReadOnly | HitTestRequest::Active, touchRadius);

    IntRect touchRect(touchCenter - touchRadius, touchRadius + touchRadius);

    // FIXME: Should be able to handle targetNode being a shadow DOM node to avoid performing uncessary hit tests
    // in the case where further processing on the node is required. Returning the shadow ancestor prevents a
    // regression in touchadjustment/html-label.html. Some refinement is required to testing/internals to
    // handle targetNode being a shadow DOM node.
    bool success = findBestClickableCandidate(targetNode, targetPoint, touchCenter, touchRect, result.rectBasedTestResult());
    if (success && targetNode)
        targetNode = targetNode->deprecatedShadowAncestorNode();
    return success;
}

bool EventHandler::bestContextMenuNodeForTouchPoint(const IntPoint& touchCenter, const IntSize& touchRadius, IntPoint& targetPoint, Node*& targetNode)
{
    IntPoint hitTestPoint = m_frame.view()->windowToContents(touchCenter);
    HitTestResult result = hitTestResultAtPoint(hitTestPoint, HitTestRequest::ReadOnly | HitTestRequest::Active, touchRadius);

    IntRect touchRect(touchCenter - touchRadius, touchRadius + touchRadius);
    return findBestContextMenuCandidate(targetNode, targetPoint, touchCenter, touchRect, result.rectBasedTestResult());
}

bool EventHandler::bestZoomableAreaForTouchPoint(const IntPoint& touchCenter, const IntSize& touchRadius, IntRect& targetArea, Node*& targetNode)
{
    IntPoint hitTestPoint = m_frame.view()->windowToContents(touchCenter);
    HitTestResult result = hitTestResultAtPoint(hitTestPoint, HitTestRequest::ReadOnly | HitTestRequest::Active | HitTestRequest::DisallowShadowContent, touchRadius);

    IntRect touchRect(touchCenter - touchRadius, touchRadius + touchRadius);
    return findBestZoomableArea(targetNode, targetArea, touchCenter, touchRect, result.rectBasedTestResult());
}

bool EventHandler::adjustGesturePosition(const PlatformGestureEvent& gestureEvent, IntPoint& adjustedPoint)
{
    if (!shouldApplyTouchAdjustment(gestureEvent))
        return false;

    Node* targetNode = 0;
    switch (gestureEvent.type()) {
    case PlatformEvent::GestureTap:
        bestClickableNodeForTouchPoint(gestureEvent.position(), IntSize(gestureEvent.area().width() / 2, gestureEvent.area().height() / 2), adjustedPoint, targetNode);
        break;
    case PlatformEvent::GestureLongPress:
        bestContextMenuNodeForTouchPoint(gestureEvent.position(), IntSize(gestureEvent.area().width() / 2, gestureEvent.area().height() / 2), adjustedPoint, targetNode);
        break;
    default:
        // FIXME: Implement handling for other types as needed.
        ASSERT_NOT_REACHED();
    }
    return targetNode;
}
#endif

#if ENABLE(CONTEXT_MENUS)
bool EventHandler::sendContextMenuEvent(const PlatformMouseEvent& event)
{
    Ref<Frame> protectedFrame(m_frame);

    Document* doc = m_frame.document();
    FrameView* view = m_frame.view();
    if (!view)
        return false;

    // Caret blinking is normally un-suspended in handleMouseReleaseEvent, but we
    // won't receive that event once the context menu is up.
    m_frame.selection().setCaretBlinkingSuspended(false);
    // Clear mouse press state to avoid initiating a drag while context menu is up.
    m_mousePressed = false;
    bool swallowEvent;
    LayoutPoint viewportPos = view->windowToContents(event.position());
    HitTestRequest request(HitTestRequest::Active | HitTestRequest::DisallowUserAgentShadowContent);
    MouseEventWithHitTestResults mouseEvent = doc->prepareMouseEvent(request, viewportPos, event);

    // Do not show context menus when clicking on scrollbars.
    if (mouseEvent.scrollbar() || view->scrollbarAtPoint(event.position()))
        return false;

    if (m_frame.editor().behavior().shouldSelectOnContextualMenuClick()
        && !m_frame.selection().contains(viewportPos)
        // FIXME: In the editable case, word selection sometimes selects content that isn't underneath the mouse.
        // If the selection is non-editable, we do word selection to make it easier to use the contextual menu items
        // available for text selections.  But only if we're above text.
        && (m_frame.selection().selection().isContentEditable() || (mouseEvent.targetNode() && mouseEvent.targetNode()->isTextNode()))) {
        m_mouseDownMayStartSelect = true; // context menu events are always allowed to perform a selection
        selectClosestContextualWordOrLinkFromMouseEvent(mouseEvent);
    }

    swallowEvent = !dispatchMouseEvent(eventNames().contextmenuEvent, mouseEvent.targetNode(), true, 0, event, false);
    
    return swallowEvent;
}

bool EventHandler::sendContextMenuEventForKey()
{
    Ref<Frame> protectedFrame(m_frame);

    FrameView* view = m_frame.view();
    if (!view)
        return false;

    Document* doc = m_frame.document();
    if (!doc)
        return false;

    // Clear mouse press state to avoid initiating a drag while context menu is up.
    m_mousePressed = false;

    static const int kContextMenuMargin = 1;

#if OS(WINDOWS)
    int rightAligned = ::GetSystemMetrics(SM_MENUDROPALIGNMENT);
#else
    int rightAligned = 0;
#endif
    IntPoint location;

    Element* focusedElement = doc->focusedElement();
    const VisibleSelection& selection = m_frame.selection().selection();
    Position start = selection.start();

    if (start.deprecatedNode() && (selection.rootEditableElement() || selection.isRange())) {
        RefPtr<Range> selectionRange = selection.toNormalizedRange();
        IntRect firstRect = m_frame.editor().firstRectForRange(selectionRange.get());

        int x = rightAligned ? firstRect.maxX() : firstRect.x();
        // In a multiline edit, firstRect.maxY() would endup on the next line, so -1.
        int y = firstRect.maxY() ? firstRect.maxY() - 1 : 0;
        location = IntPoint(x, y);
    } else if (focusedElement) {
        RenderBoxModelObject* box = focusedElement->renderBoxModelObject();
        if (!box)
            return false;

        IntRect boundingBoxRect = box->absoluteBoundingBoxRect(true);
        location = IntPoint(boundingBoxRect.x(), boundingBoxRect.maxY() - 1);
    } else {
        location = IntPoint(
            rightAligned ? view->contentsWidth() - kContextMenuMargin : kContextMenuMargin,
            kContextMenuMargin);
    }

    m_frame.view()->setCursor(pointerCursor());

    IntPoint position = view->contentsToRootView(location);
    IntPoint globalPosition = view->hostWindow()->rootViewToScreen(IntRect(position, IntSize())).location();

    Node* targetNode = doc->focusedElement();
    if (!targetNode)
        targetNode = doc;

    // Use the focused node as the target for hover and active.
    HitTestResult result(position);
    result.setInnerNode(targetNode);
    doc->updateHoverActiveState(HitTestRequest::Active | HitTestRequest::DisallowUserAgentShadowContent, result.targetElement());

    // The contextmenu event is a mouse event even when invoked using the keyboard.
    // This is required for web compatibility.

#if OS(WINDOWS)
    PlatformEvent::Type eventType = PlatformEvent::MouseReleased;
#else
    PlatformEvent::Type eventType = PlatformEvent::MousePressed;
#endif

    PlatformMouseEvent platformMouseEvent(position, globalPosition, RightButton, eventType, 1, false, false, false, false, WallTime::now(), ForceAtClick, NoTap);

    return sendContextMenuEvent(platformMouseEvent);
}

#if ENABLE(QT_GESTURE_EVENTS)
bool EventHandler::sendContextMenuEventForGesture(const PlatformGestureEvent& event)
{
#if OS(WINDOWS)
    PlatformEvent::Type eventType = PlatformEvent::MouseReleased;
#else
    PlatformEvent::Type eventType = PlatformEvent::MousePressed;
#endif

    IntPoint adjustedPoint = event.position();
#if ENABLE(TOUCH_ADJUSTMENT)
    adjustGesturePosition(event, adjustedPoint);
#endif
    PlatformMouseEvent mouseEvent(adjustedPoint, event.globalPosition(), RightButton, eventType, 1, false, false, false, false, WTF::currentTime(), ForceAtClick);
    // To simulate right-click behavior, we send a right mouse down and then
    // context menu event.
    handleMousePressEvent(mouseEvent);
    return sendContextMenuEvent(mouseEvent);
    // We do not need to send a corresponding mouse release because in case of
    // right-click, the context menu takes capture and consumes all events.
}
#endif // ENABLE(QT_GESTURE_EVENTS)
#endif // ENABLE(CONTEXT_MENUS)

void EventHandler::scheduleHoverStateUpdate()
{
    if (!m_hoverTimer.isActive())
        m_hoverTimer.startOneShot(0_s);
}

#if ENABLE(CURSOR_SUPPORT)
void EventHandler::scheduleCursorUpdate()
{
    if (!m_cursorUpdateTimer.isActive())
        m_cursorUpdateTimer.startOneShot(cursorUpdateInterval);
}
#endif

void EventHandler::dispatchFakeMouseMoveEventSoon()
{
#if !ENABLE(IOS_TOUCH_EVENTS)
    if (m_mousePressed)
        return;

    if (m_mousePositionIsUnknown)
        return;

    if (Page* page = m_frame.page()) {
        if (!page->chrome().client().shouldDispatchFakeMouseMoveEvents())
            return;
    }

    // If the content has ever taken longer than fakeMouseMoveShortInterval we
    // reschedule the timer and use a longer time. This will cause the content
    // to receive these moves only after the user is done scrolling, reducing
    // pauses during the scroll.
    if (m_fakeMouseMoveEventTimer.isActive())
        m_fakeMouseMoveEventTimer.stop();
    m_fakeMouseMoveEventTimer.startOneShot(m_maxMouseMovedDuration > fakeMouseMoveDurationThreshold ? fakeMouseMoveLongInterval : fakeMouseMoveShortInterval);
#endif
}

void EventHandler::dispatchFakeMouseMoveEventSoonInQuad(const FloatQuad& quad)
{
#if ENABLE(IOS_TOUCH_EVENTS)
    UNUSED_PARAM(quad);
#else
    FrameView* view = m_frame.view();
    if (!view)
        return;

    if (!quad.containsPoint(view->windowToContents(m_lastKnownMousePosition)))
        return;

    dispatchFakeMouseMoveEventSoon();
#endif
}

#if !ENABLE(IOS_TOUCH_EVENTS)
void EventHandler::cancelFakeMouseMoveEvent()
{
    m_fakeMouseMoveEventTimer.stop();
}

void EventHandler::fakeMouseMoveEventTimerFired()
{
    ASSERT(!m_mousePressed);

    FrameView* view = m_frame.view();
    if (!view)
        return;

    if (!m_frame.page() || !m_frame.page()->isVisible() || !m_frame.page()->focusController().isActive())
        return;

    bool shiftKey;
    bool ctrlKey;
    bool altKey;
    bool metaKey;
    PlatformKeyboardEvent::getCurrentModifierState(shiftKey, ctrlKey, altKey, metaKey);
    PlatformMouseEvent fakeMouseMoveEvent(m_lastKnownMousePosition, m_lastKnownMouseGlobalPosition, NoButton, PlatformEvent::MouseMoved, 0, shiftKey, ctrlKey, altKey, metaKey, WallTime::now(), 0, NoTap);
    mouseMoved(fakeMouseMoveEvent);
}
#endif // !ENABLE(IOS_TOUCH_EVENTS)

void EventHandler::setResizingFrameSet(HTMLFrameSetElement* frameSet)
{
    m_frameSetBeingResized = frameSet;
}

void EventHandler::resizeLayerDestroyed()
{
    ASSERT(m_resizeLayer);
    m_resizeLayer = nullptr;
}

void EventHandler::hoverTimerFired()
{
    m_hoverTimer.stop();

    ASSERT(m_frame.document());

    Ref<Frame> protectedFrame(m_frame);

    if (auto* document = m_frame.document()) {
        if (FrameView* view = m_frame.view()) {
            HitTestRequest request(HitTestRequest::Move | HitTestRequest::DisallowUserAgentShadowContent);
            HitTestResult result(view->windowToContents(m_lastKnownMousePosition));
            document->hitTest(request, result);
            document->updateHoverActiveState(request, result.targetElement());
        }
    }
}

bool EventHandler::handleAccessKey(const PlatformKeyboardEvent& event)
{
    // FIXME: Ignoring the state of Shift key is what neither IE nor Firefox do.
    // IE matches lower and upper case access keys regardless of Shift key state - but if both upper and
    // lower case variants are present in a document, the correct element is matched based on Shift key state.
    // Firefox only matches an access key if Shift is not pressed, and does that case-insensitively.
    ASSERT(!accessKeyModifiers().contains(PlatformEvent::Modifier::ShiftKey));

    if ((event.modifiers() - PlatformEvent::Modifier::ShiftKey) != accessKeyModifiers())
        return false;
    auto* element = m_frame.document()->elementForAccessKey(event.unmodifiedText());
    if (!element)
        return false;
    element->accessKeyAction(false);
    return true;
}

#if !PLATFORM(MAC)
bool EventHandler::needsKeyboardEventDisambiguationQuirks() const
{
    return false;
}
#endif

#if ENABLE(FULLSCREEN_API)
bool EventHandler::isKeyEventAllowedInFullScreen(const PlatformKeyboardEvent& keyEvent) const
{
    Document* document = m_frame.document();
    if (document->fullscreenManager().isFullscreenKeyboardInputAllowed())
        return true;

    if (keyEvent.type() == PlatformKeyboardEvent::Char) {
        if (keyEvent.text().length() != 1)
            return false;
        UChar character = keyEvent.text()[0];
        return character == ' ';
    }

    int keyCode = keyEvent.windowsVirtualKeyCode();
    return (keyCode >= VK_BACK && keyCode <= VK_CAPITAL)
        || (keyCode >= VK_SPACE && keyCode <= VK_DELETE)
        || (keyCode >= VK_OEM_1 && keyCode <= VK_OEM_PLUS)
        || (keyCode >= VK_MULTIPLY && keyCode <= VK_OEM_8);
}
#endif

bool EventHandler::keyEvent(const PlatformKeyboardEvent& keyEvent)
{
    Document* topDocument = m_frame.document() ? &m_frame.document()->topDocument() : nullptr;
    MonotonicTime savedLastHandledUserGestureTimestamp;
    bool savedUserDidInteractWithPage = topDocument ? topDocument->userDidInteractWithPage() : false;

    if (m_frame.document())
        savedLastHandledUserGestureTimestamp = m_frame.document()->lastHandledUserGestureTimestamp();

    bool wasHandled = internalKeyEvent(keyEvent);

    // If the key event was not handled, do not treat it as user interaction with the page.
    if (topDocument) {
        if (!wasHandled)
            topDocument->setUserDidInteractWithPage(savedUserDidInteractWithPage);
        else
            ResourceLoadObserver::shared().logUserInteractionWithReducedTimeResolution(*topDocument);
    }

    if (!wasHandled && m_frame.document())
        m_frame.document()->updateLastHandledUserGestureTimestamp(savedLastHandledUserGestureTimestamp);

    return wasHandled;
}

void EventHandler::capsLockStateMayHaveChanged() const
{
    auto* focusedElement = m_frame.document()->focusedElement();
    if (!is<HTMLInputElement>(focusedElement))
        return;
    downcast<HTMLInputElement>(*focusedElement).capsLockStateMayHaveChanged();
}

bool EventHandler::internalKeyEvent(const PlatformKeyboardEvent& initialKeyEvent)
{
    Ref<Frame> protectedFrame(m_frame);
    RefPtr<FrameView> protector(m_frame.view());

    LOG(Editing, "EventHandler %p keyEvent (text %s keyIdentifier %s)", this, initialKeyEvent.text().utf8().data(), initialKeyEvent.keyIdentifier().utf8().data());

#if ENABLE(POINTER_LOCK)
    if (initialKeyEvent.type() == PlatformEvent::KeyDown && initialKeyEvent.windowsVirtualKeyCode() == VK_ESCAPE && m_frame.page()->pointerLockController().element()) {
        m_frame.page()->pointerLockController().requestPointerUnlockAndForceCursorVisible();
    }
#endif

    if (initialKeyEvent.type() == PlatformEvent::KeyDown && initialKeyEvent.windowsVirtualKeyCode() == VK_ESCAPE) {
        if (auto* page = m_frame.page()) {
            if (auto* validationMessageClient = page->validationMessageClient())
                validationMessageClient->hideAnyValidationMessage();
        }
    }

#if ENABLE(FULLSCREEN_API)
    if (m_frame.document()->fullscreenManager().isFullscreen()) {
        if (initialKeyEvent.type() == PlatformEvent::KeyDown && initialKeyEvent.windowsVirtualKeyCode() == VK_ESCAPE) {
            m_frame.document()->fullscreenManager().cancelFullscreen();
            return true;
        }

        if (!isKeyEventAllowedInFullScreen(initialKeyEvent))
            return false;
    }
#endif

    if (initialKeyEvent.windowsVirtualKeyCode() == VK_CAPITAL)
        capsLockStateMayHaveChanged();

#if ENABLE(PAN_SCROLLING)
    if (m_frame.mainFrame().eventHandler().panScrollInProgress()) {
        // If a key is pressed while the panScroll is in progress then we want to stop
        if (initialKeyEvent.type() == PlatformEvent::KeyDown || initialKeyEvent.type() == PlatformEvent::RawKeyDown)
            stopAutoscrollTimer();

        // If we were in panscroll mode, we swallow the key event
        return true;
    }
#endif

    // Check for cases where we are too early for events -- possible unmatched key up
    // from pressing return in the location bar.
    RefPtr<Element> element = eventTargetElementForDocument(m_frame.document());
    if (!element)
        return false;

    UserGestureType gestureType = UserGestureType::Other;
    if (initialKeyEvent.windowsVirtualKeyCode() == VK_ESCAPE)
        gestureType = UserGestureType::EscapeKey;

    UserGestureIndicator gestureIndicator(ProcessingUserGesture, m_frame.document(), gestureType, UserGestureIndicator::ProcessInteractionStyle::Delayed);
    UserTypingGestureIndicator typingGestureIndicator(m_frame);

    if (FrameView* view = m_frame.view())
        view->disableLayerFlushThrottlingTemporarilyForInteraction();

    // FIXME (bug 68185): this call should be made at another abstraction layer
    m_frame.loader().resetMultipleFormSubmissionProtection();

    // In IE, access keys are special, they are handled after default keydown processing, but cannot be canceled - this is hard to match.
    // On Mac OS X, we process them before dispatching keydown, as the default keydown handler implements Emacs key bindings, which may conflict
    // with access keys. Then we dispatch keydown, but suppress its default handling.
    // On Windows, WebKit explicitly calls handleAccessKey() instead of dispatching a keypress event for WM_SYSCHAR messages.
    // Other platforms currently match either Mac or Windows behavior, depending on whether they send combined KeyDown events.
    bool matchedAnAccessKey = false;
    if (initialKeyEvent.type() == PlatformEvent::KeyDown)
        matchedAnAccessKey = handleAccessKey(initialKeyEvent);

    // FIXME: it would be fair to let an input method handle KeyUp events before DOM dispatch.
    if (initialKeyEvent.type() == PlatformEvent::KeyUp || initialKeyEvent.type() == PlatformEvent::Char)
        return !element->dispatchKeyEvent(initialKeyEvent);

    bool backwardCompatibilityMode = needsKeyboardEventDisambiguationQuirks();

    PlatformKeyboardEvent keyDownEvent = initialKeyEvent;    
    if (keyDownEvent.type() != PlatformEvent::RawKeyDown)
        keyDownEvent.disambiguateKeyDownEvent(PlatformEvent::RawKeyDown, backwardCompatibilityMode);
    auto keydown = KeyboardEvent::create(keyDownEvent, &m_frame.windowProxy());
    if (matchedAnAccessKey)
        keydown->preventDefault();
    keydown->setTarget(element);

    if (initialKeyEvent.type() == PlatformEvent::RawKeyDown) {
        element->dispatchEvent(keydown);
        // If frame changed as a result of keydown dispatch, then return true to avoid sending a subsequent keypress message to the new frame.
        bool changedFocusedFrame = m_frame.page() && &m_frame != &m_frame.page()->focusController().focusedOrMainFrame();
        return keydown->defaultHandled() || keydown->defaultPrevented() || changedFocusedFrame;
    }

    // Run input method in advance of DOM event handling.  This may result in the IM
    // modifying the page prior the keydown event, but this behaviour is necessary
    // in order to match IE:
    // 1. preventing default handling of keydown and keypress events has no effect on IM input;
    // 2. if an input method handles the event, its keyCode is set to 229 in keydown event.
    m_frame.editor().handleInputMethodKeydown(keydown.get());
    
    bool handledByInputMethod = keydown->defaultHandled();
    
    if (handledByInputMethod) {
        keyDownEvent.setWindowsVirtualKeyCode(CompositionEventKeyCode);
        keydown = KeyboardEvent::create(keyDownEvent, &m_frame.windowProxy());
        keydown->setTarget(element);
        keydown->setIsDefaultEventHandlerIgnored();
    }
    
    if (accessibilityPreventsEventPropagation(keydown))
        keydown->stopPropagation();

    element->dispatchEvent(keydown);
    if (handledByInputMethod)
        return true;

    // If frame changed as a result of keydown dispatch, then return early to avoid sending a subsequent keypress message to the new frame.
    bool changedFocusedFrame = m_frame.page() && &m_frame != &m_frame.page()->focusController().focusedOrMainFrame();
    bool keydownResult = keydown->defaultHandled() || keydown->defaultPrevented() || changedFocusedFrame;
    if (keydownResult && !backwardCompatibilityMode)
        return keydownResult;

    // Focus may have changed during keydown handling, so refetch element.
    // But if we are dispatching a fake backward compatibility keypress, then we pretend that the keypress happened on the original element.
    if (!keydownResult) {
        element = eventTargetElementForDocument(m_frame.document());
        if (!element)
            return false;
    }

    PlatformKeyboardEvent keyPressEvent = initialKeyEvent;
    keyPressEvent.disambiguateKeyDownEvent(PlatformEvent::Char, backwardCompatibilityMode);
    if (keyPressEvent.text().isEmpty())
        return keydownResult;
    auto keypress = KeyboardEvent::create(keyPressEvent, &m_frame.windowProxy());
    keypress->setTarget(element);
    if (keydownResult)
        keypress->preventDefault();
#if PLATFORM(COCOA)
    keypress->keypressCommands() = keydown->keypressCommands();
#endif
    element->dispatchEvent(keypress);

    return keydownResult || keypress->defaultPrevented() || keypress->defaultHandled();
}

static FocusDirection focusDirectionForKey(const AtomString& keyIdentifier)
{
    static NeverDestroyed<AtomString> Down("Down", AtomString::ConstructFromLiteral);
    static NeverDestroyed<AtomString> Up("Up", AtomString::ConstructFromLiteral);
    static NeverDestroyed<AtomString> Left("Left", AtomString::ConstructFromLiteral);
    static NeverDestroyed<AtomString> Right("Right", AtomString::ConstructFromLiteral);

    FocusDirection retVal = FocusDirectionNone;

    if (keyIdentifier == Down)
        retVal = FocusDirectionDown;
    else if (keyIdentifier == Up)
        retVal = FocusDirectionUp;
    else if (keyIdentifier == Left)
        retVal = FocusDirectionLeft;
    else if (keyIdentifier == Right)
        retVal = FocusDirectionRight;

    return retVal;
}

static void setInitialKeyboardSelection(Frame& frame, SelectionDirection direction)
{
    Document* document = frame.document();
    if (!document)
        return;

    FrameSelection& selection = frame.selection();

    if (!selection.isNone())
        return;

    Element* focusedElement = document->focusedElement();
    VisiblePosition visiblePosition;

    switch (direction) {
    case DirectionBackward:
    case DirectionLeft:
        if (focusedElement)
            visiblePosition = VisiblePosition(positionBeforeNode(focusedElement));
        else
            visiblePosition = endOfDocument(document);
        break;
    case DirectionForward:
    case DirectionRight:
        if (focusedElement)
            visiblePosition = VisiblePosition(positionAfterNode(focusedElement));
        else
            visiblePosition = startOfDocument(document);
        break;
    }

    AXTextStateChangeIntent intent(AXTextStateChangeTypeSelectionMove, AXTextSelection { AXTextSelectionDirectionDiscontiguous, AXTextSelectionGranularityUnknown, false });
    selection.setSelection(visiblePosition, FrameSelection::defaultSetSelectionOptions(UserTriggered), intent);
}

static void handleKeyboardSelectionMovement(Frame& frame, KeyboardEvent& event)
{
    FrameSelection& selection = frame.selection();

    bool isCommanded = event.getModifierState("Meta");
    bool isOptioned = event.getModifierState("Alt");
    bool isSelection = !selection.isNone();

    FrameSelection::EAlteration alternation = event.getModifierState("Shift") ? FrameSelection::AlterationExtend : FrameSelection::AlterationMove;
    SelectionDirection direction = DirectionForward;
    TextGranularity granularity = CharacterGranularity;

    switch (focusDirectionForKey(event.keyIdentifier())) {
    case FocusDirectionNone:
        return;
    case FocusDirectionForward:
    case FocusDirectionBackward:
        ASSERT_NOT_REACHED();
        return;
    case FocusDirectionUp:
        direction = DirectionBackward;
        granularity = isCommanded ? DocumentBoundary : LineGranularity;
        break;
    case FocusDirectionDown:
        direction = DirectionForward;
        granularity = isCommanded ? DocumentBoundary : LineGranularity;
        break;
    case FocusDirectionLeft:
        direction = DirectionLeft;
        granularity = (isCommanded) ? LineBoundary : (isOptioned) ? WordGranularity : CharacterGranularity;
        break;
    case FocusDirectionRight:
        direction = DirectionRight;
        granularity = (isCommanded) ? LineBoundary : (isOptioned) ? WordGranularity : CharacterGranularity;
        break;
    }

    if (isSelection)
        selection.modify(alternation, direction, granularity, UserTriggered);
    else
        setInitialKeyboardSelection(frame, direction);

    event.setDefaultHandled();
}

void EventHandler::handleKeyboardSelectionMovementForAccessibility(KeyboardEvent& event)
{
    if (event.type() == eventNames().keydownEvent) {
        if (AXObjectCache::accessibilityEnhancedUserInterfaceEnabled())
            handleKeyboardSelectionMovement(m_frame, event);
    }
}

bool EventHandler::accessibilityPreventsEventPropagation(KeyboardEvent& event)
{
#if PLATFORM(COCOA)
    if (!AXObjectCache::accessibilityEnhancedUserInterfaceEnabled())
        return false;

    if (!m_frame.settings().preventKeyboardDOMEventDispatch())
        return false;

    // Check for key events that are relevant to accessibility: tab and arrows keys that change focus
    if (event.keyIdentifier() == "U+0009")
        return true;
    FocusDirection direction = focusDirectionForKey(event.keyIdentifier());
    if (direction != FocusDirectionNone)
        return true;
#else
    UNUSED_PARAM(event);
#endif
    return false;
}

void EventHandler::defaultKeyboardEventHandler(KeyboardEvent& event)
{
    Ref<Frame> protectedFrame(m_frame);

    if (event.type() == eventNames().keydownEvent) {
        m_frame.editor().handleKeyboardEvent(event);
        if (event.defaultHandled())
            return;
        if (event.keyIdentifier() == "U+0009")
            defaultTabEventHandler(event);
        else if (event.keyIdentifier() == "U+0008")
            defaultBackspaceEventHandler(event);
        else {
            FocusDirection direction = focusDirectionForKey(event.keyIdentifier());
            if (direction != FocusDirectionNone)
                defaultArrowEventHandler(direction, event);
        }

        handleKeyboardSelectionMovementForAccessibility(event);
    }
    if (event.type() == eventNames().keypressEvent) {
        m_frame.editor().handleKeyboardEvent(event);
        if (event.defaultHandled())
            return;
        if (event.charCode() == ' ')
            defaultSpaceEventHandler(event);
    }
}

#if ENABLE(DRAG_SUPPORT)
bool EventHandler::dragHysteresisExceeded(const IntPoint& floatDragViewportLocation) const
{
    FloatPoint dragViewportLocation(floatDragViewportLocation.x(), floatDragViewportLocation.y());
    return dragHysteresisExceeded(dragViewportLocation);
}

bool EventHandler::dragHysteresisExceeded(const FloatPoint& dragViewportLocation) const
{
    int threshold = GeneralDragHysteresis;
    switch (dragState().type) {
    case DragSourceActionSelection:
        threshold = TextDragHysteresis;
        break;
    case DragSourceActionImage:
#if ENABLE(ATTACHMENT_ELEMENT)
    case DragSourceActionAttachment:
#endif
        threshold = ImageDragHysteresis;
        break;
    case DragSourceActionLink:
        threshold = LinkDragHysteresis;
        break;
#if ENABLE(INPUT_TYPE_COLOR)
    case DragSourceActionColor:
        threshold = ColorDragHystersis;
        break;
#endif
    case DragSourceActionDHTML:
        break;
    case DragSourceActionNone:
    case DragSourceActionAny:
        ASSERT_NOT_REACHED();
    }
    
    return mouseMovementExceedsThreshold(dragViewportLocation, threshold);
}
    
void EventHandler::invalidateDataTransfer()
{
    if (!dragState().dataTransfer)
        return;
    dragState().dataTransfer->makeInvalidForSecurity();
    dragState().dataTransfer = nullptr;
}

static void removeDraggedContentDocumentMarkersFromAllFramesInPage(Page& page)
{
    for (Frame* frame = &page.mainFrame(); frame; frame = frame->tree().traverseNext()) {
        if (auto* document = frame->document())
            document->markers().removeMarkers(DocumentMarker::DraggedContent);
    }

    if (auto* mainFrameRenderer = page.mainFrame().contentRenderer())
        mainFrameRenderer->repaintRootContents();
}

void EventHandler::dragCancelled()
{
#if ENABLE(DATA_INTERACTION)
    if (auto* page = m_frame.page())
        removeDraggedContentDocumentMarkersFromAllFramesInPage(*page);
#endif
}

void EventHandler::didStartDrag()
{
#if ENABLE(DATA_INTERACTION)
    auto dragSource = dragState().source;
    if (!dragSource)
        return;

    auto* renderer = dragSource->renderer();
    if (!renderer)
        return;

    RefPtr<Range> draggedContentRange;
    if (dragState().type & DragSourceActionSelection)
        draggedContentRange = m_frame.selection().selection().toNormalizedRange();
    else {
        Position startPosition(dragSource.get(), Position::PositionIsBeforeAnchor);
        Position endPosition(dragSource.get(), Position::PositionIsAfterAnchor);
        draggedContentRange = Range::create(dragSource->document(), startPosition, endPosition);
    }

    if (draggedContentRange) {
        draggedContentRange->ownerDocument().markers().addDraggedContentMarker(*draggedContentRange);
        if (auto* renderer = m_frame.contentRenderer())
            renderer->repaintRootContents();
    }
#endif
}

void EventHandler::dragSourceEndedAt(const PlatformMouseEvent& event, DragOperation operation, MayExtendDragSession mayExtendDragSession)
{
    // Send a hit test request so that RenderLayer gets a chance to update the :hover and :active pseudoclasses.
    HitTestRequest request(HitTestRequest::Release | HitTestRequest::DisallowUserAgentShadowContent);
    prepareMouseEvent(request, event);

    if (dragState().source && dragState().shouldDispatchEvents) {
        dragState().dataTransfer->setDestinationOperation(operation);
        dispatchDragSrcEvent(eventNames().dragendEvent, event);
    }
    invalidateDataTransfer();

    if (mayExtendDragSession == MayExtendDragSession::No) {
        if (auto* page = m_frame.page())
            removeDraggedContentDocumentMarkersFromAllFramesInPage(*page);
    }

    dragState().source = nullptr;
    // In case the drag was ended due to an escape key press we need to ensure
    // that consecutive mousemove events don't reinitiate the drag and drop.
    m_mouseDownMayStartDrag = false;
}

void EventHandler::updateDragStateAfterEditDragIfNeeded(Element& rootEditableElement)
{
    // If inserting the dragged contents removed the drag source, we still want to fire dragend at the root editable element.
    if (dragState().source && !dragState().source->isConnected())
        dragState().source = &rootEditableElement;
}

void EventHandler::dispatchDragSrcEvent(const AtomString& eventType, const PlatformMouseEvent& event)
{
    ASSERT(dragState().dataTransfer);
    dispatchDragEvent(eventType, *dragState().source, event, *dragState().dataTransfer);
}

bool EventHandler::dispatchDragStartEventOnSourceElement(DataTransfer& dataTransfer)
{
    return !dispatchDragEvent(eventNames().dragstartEvent, *dragState().source, m_mouseDown, dataTransfer) && !m_frame.selection().selection().isInPasswordField();
}
    
static bool ExactlyOneBitSet(DragSourceAction n)
{
    return n && !(n & (n - 1));
}

RefPtr<Element> EventHandler::draggedElement() const
{
    return dragState().source;
}

bool EventHandler::handleDrag(const MouseEventWithHitTestResults& event, CheckDragHysteresis checkDragHysteresis)
{
    if (event.event().button() != LeftButton || event.event().type() != PlatformEvent::MouseMoved) {
        // If we allowed the other side of the bridge to handle a drag
        // last time, then m_mousePressed might still be set. So we
        // clear it now to make sure the next move after a drag
        // doesn't look like a drag.
        m_mousePressed = false;
        return false;
    }
    
    Ref<Frame> protectedFrame(m_frame);

    if (eventLoopHandleMouseDragged(event))
        return true;
    
    // Careful that the drag starting logic stays in sync with eventMayStartDrag()
    
    if (m_mouseDownMayStartDrag && !dragState().source) {
        dragState().shouldDispatchEvents = (updateDragSourceActionsAllowed() & DragSourceActionDHTML);

        // try to find an element that wants to be dragged
        HitTestRequest request(HitTestRequest::ReadOnly | HitTestRequest::DisallowUserAgentShadowContent);
        HitTestResult result(m_mouseDownPos);
        m_frame.document()->hitTest(request, result);
        if (m_frame.page())
            dragState().source = m_frame.page()->dragController().draggableElement(&m_frame, result.targetElement(), m_mouseDownPos, dragState());
        
        if (!dragState().source)
            m_mouseDownMayStartDrag = false; // no element is draggable
        else
            m_dragMayStartSelectionInstead = (dragState().type & DragSourceActionSelection);
    }
    
    // For drags starting in the selection, the user must wait between the mousedown and mousedrag,
    // or else we bail on the dragging stuff and allow selection to occur
    if (m_mouseDownMayStartDrag && m_dragMayStartSelectionInstead && (dragState().type & DragSourceActionSelection) && event.event().timestamp() - m_mouseDownTimestamp < TextDragDelay) {
        ASSERT(event.event().type() == PlatformEvent::MouseMoved);
        if ((dragState().type & DragSourceActionImage)) {
            // ... unless the mouse is over an image, then we start dragging just the image
            dragState().type = DragSourceActionImage;
        } else if (!(dragState().type & (DragSourceActionDHTML | DragSourceActionLink))) {
            // ... but only bail if we're not over an unselectable element.
            m_mouseDownMayStartDrag = false;
            dragState().source = nullptr;
            // ... but if this was the first click in the window, we don't even want to start selection
            if (eventActivatedView(event.event()))
                m_mouseDownMayStartSelect = false;
        } else {
            // Prevent the following case from occuring:
            // 1. User starts a drag immediately after mouse down over an unselectable element.
            // 2. We enter this block and decided that since we're over an unselectable element, don't cancel the drag.
            // 3. The drag gets resolved as a potential selection drag below /but/ we haven't exceeded the drag hysteresis yet.
            // 4. We enter this block again, and since it's now marked as a selection drag, we cancel the drag.
            m_dragMayStartSelectionInstead = false;
        }
    }
    
    if (!m_mouseDownMayStartDrag)
        return !mouseDownMayStartSelect() && !m_mouseDownMayStartAutoscroll;
    ASSERT(dragState().source);

    if (!ExactlyOneBitSet(dragState().type)) {
        ASSERT(dragState().type & DragSourceActionSelection);
        ASSERT(ExactlyOneBitSet(static_cast<DragSourceAction>(dragState().type & ~DragSourceActionSelection)));

        dragState().type = DragSourceActionSelection;
    }

    // We are starting a text/image/url drag, so the cursor should be an arrow
    if (FrameView* view = m_frame.view()) {
        // FIXME <rdar://7577595>: Custom cursors aren't supported during drag and drop (default to pointer).
        view->setCursor(pointerCursor());
    }

    if (checkDragHysteresis == ShouldCheckDragHysteresis && !dragHysteresisExceeded(event.event().position()))
        return true;
    
    // Once we're past the hysteresis point, we don't want to treat this gesture as a click
    invalidateClick();
    
    DragOperation srcOp = DragOperationNone;      
    
    // This does work only if we missed a dragEnd. Do it anyway, just to make sure the old dataTransfer gets numbed.
    invalidateDataTransfer();

    dragState().dataTransfer = DataTransfer::createForDrag();
    HasNonDefaultPasteboardData hasNonDefaultPasteboardData = HasNonDefaultPasteboardData::No;
    
    if (dragState().shouldDispatchEvents) {
        ASSERT(dragState().source);
        auto dragStartDataTransfer = DataTransfer::createForDragStartEvent(dragState().source->document());
        m_mouseDownMayStartDrag = dispatchDragStartEventOnSourceElement(dragStartDataTransfer);
        hasNonDefaultPasteboardData = dragStartDataTransfer->pasteboard().hasData() ? HasNonDefaultPasteboardData::Yes : HasNonDefaultPasteboardData::No;
        dragState().dataTransfer->moveDragState(WTFMove(dragStartDataTransfer));

        if (dragState().source && dragState().type == DragSourceActionDHTML && !dragState().dataTransfer->hasDragImage()) {
            dragState().source->document().updateStyleIfNeeded();
            if (auto* renderer = dragState().source->renderer()) {
                auto absolutePosition = renderer->localToAbsolute();
                auto delta = m_mouseDownPos - roundedIntPoint(absolutePosition);
                dragState().dataTransfer->setDragImage(dragState().source.get(), delta.width(), delta.height());
            } else {
                dispatchDragSrcEvent(eventNames().dragendEvent, event.event());
                m_mouseDownMayStartDrag = false;
                invalidateDataTransfer();
                dragState().source = nullptr;
                return true;
            }
        }

        dragState().dataTransfer->makeInvalidForSecurity();

        if (m_mouseDownMayStartDrag) {
            // Gather values from DHTML element, if it set any.
            srcOp = dragState().dataTransfer->sourceOperation();
            
            // Yuck, a draggedImage:moveTo: message can be fired as a result of kicking off the
            // drag with dragImage! Because of that dumb reentrancy, we may think we've not
            // started the drag when that happens. So we have to assume it's started before we kick it off.
            dragState().dataTransfer->setDragHasStarted();
        }
    }
    
    if (m_mouseDownMayStartDrag) {
        Page* page = m_frame.page();
        m_didStartDrag = page && page->dragController().startDrag(m_frame, dragState(), srcOp, event.event(), m_mouseDownPos, hasNonDefaultPasteboardData);
        // In WebKit2 we could re-enter this code and start another drag.
        // On OS X this causes problems with the ownership of the pasteboard and the promised types.
        if (m_didStartDrag) {
            m_mouseDownMayStartDrag = false;
            return true;
        }
        if (dragState().source && dragState().shouldDispatchEvents) {
            // Drag was canned at the last minute. We owe dragSource a dragend event.
            dispatchDragSrcEvent(eventNames().dragendEvent, event.event());
            m_mouseDownMayStartDrag = false;
        }
    } 

    if (!m_mouseDownMayStartDrag) {
        // Something failed to start the drag, clean up.
        invalidateDataTransfer();
        dragState().source = nullptr;
    }
    
    // No more default handling (like selection), whether we're past the hysteresis bounds or not
    return true;
}
#endif // ENABLE(DRAG_SUPPORT)

bool EventHandler::mouseMovementExceedsThreshold(const FloatPoint& viewportLocation, int pointsThreshold) const
{
    FrameView* view = m_frame.view();
    if (!view)
        return false;
    IntPoint location = view->windowToContents(flooredIntPoint(viewportLocation));
    IntSize delta = location - m_mouseDownPos;
    
    return abs(delta.width()) >= pointsThreshold || abs(delta.height()) >= pointsThreshold;
}

bool EventHandler::handleTextInputEvent(const String& text, Event* underlyingEvent, TextEventInputType inputType)
{
    LOG(Editing, "EventHandler %p handleTextInputEvent (text %s)", this, text.utf8().data());

    // Platforms should differentiate real commands like selectAll from text input in disguise (like insertNewline),
    // and avoid dispatching text input events from keydown default handlers.
    ASSERT(!is<KeyboardEvent>(underlyingEvent) || downcast<KeyboardEvent>(*underlyingEvent).type() == eventNames().keypressEvent);

    Ref<Frame> protectedFrame(m_frame);

    EventTarget* target;
    if (underlyingEvent)
        target = underlyingEvent->target();
    else
        target = eventTargetElementForDocument(m_frame.document());
    if (!target)
        return false;
    
    if (FrameView* view = m_frame.view())
        view->disableLayerFlushThrottlingTemporarilyForInteraction();

    auto event = TextEvent::create(&m_frame.windowProxy(), text, inputType);
    event->setUnderlyingEvent(underlyingEvent);

    target->dispatchEvent(event);
    return event->defaultHandled();
}
    
bool EventHandler::isKeyboardOptionTab(KeyboardEvent& event)
{
    return (event.type() == eventNames().keydownEvent || event.type() == eventNames().keypressEvent)
        && event.altKey()
        && event.keyIdentifier() == "U+0009";
}

bool EventHandler::eventInvertsTabsToLinksClientCallResult(KeyboardEvent& event)
{
#if PLATFORM(COCOA) || PLATFORM(QT)
    return isKeyboardOptionTab(event);
#else
    UNUSED_PARAM(event);
    return false;
#endif
}

bool EventHandler::tabsToLinks(KeyboardEvent* event) const
{
    // FIXME: This function needs a better name. It can be called for keypresses other than Tab when spatial navigation is enabled.

    Page* page = m_frame.page();
    if (!page)
        return false;

    bool tabsToLinksClientCallResult = page->chrome().client().keyboardUIMode() & KeyboardAccessTabsToLinks;
    return (event && eventInvertsTabsToLinksClientCallResult(*event)) ? !tabsToLinksClientCallResult : tabsToLinksClientCallResult;
}

void EventHandler::defaultTextInputEventHandler(TextEvent& event)
{
    if (m_frame.editor().handleTextEvent(event))
        event.setDefaultHandled();
}


void EventHandler::defaultSpaceEventHandler(KeyboardEvent& event)
{
    Ref<Frame> protectedFrame(m_frame);

    ASSERT(event.type() == eventNames().keypressEvent);

    if (event.ctrlKey() || event.metaKey() || event.altKey() || event.altGraphKey())
        return;

    ScrollLogicalDirection direction = event.shiftKey() ? ScrollBlockDirectionBackward : ScrollBlockDirectionForward;
    if (logicalScrollOverflow(direction, ScrollByPage)) {
        event.setDefaultHandled();
        return;
    }

    FrameView* view = m_frame.view();
    if (!view)
        return;

    if (view->logicalScroll(direction, ScrollByPage))
        event.setDefaultHandled();
}

void EventHandler::defaultBackspaceEventHandler(KeyboardEvent& event)
{
    ASSERT(event.type() == eventNames().keydownEvent);

    if (event.ctrlKey() || event.metaKey() || event.altKey() || event.altGraphKey())
        return;

    if (!m_frame.editor().behavior().shouldNavigateBackOnBackspace())
        return;
    
    Page* page = m_frame.page();
    if (!page)
        return;

    if (!m_frame.settings().backspaceKeyNavigationEnabled())
        return;
    
    bool handledEvent = false;

    if (event.shiftKey())
        handledEvent = page->backForward().goForward();
    else
        handledEvent = page->backForward().goBack();

    if (handledEvent)
        event.setDefaultHandled();
}


void EventHandler::defaultArrowEventHandler(FocusDirection focusDirection, KeyboardEvent& event)
{
    ASSERT(event.type() == eventNames().keydownEvent);

    if (event.ctrlKey() || event.metaKey() || event.altGraphKey() || event.shiftKey())
        return;

    Page* page = m_frame.page();
    if (!page)
        return;

    if (!isSpatialNavigationEnabled(&m_frame))
        return;

    // Arrows and other possible directional navigation keys can be used in design
    // mode editing.
    if (m_frame.document()->inDesignMode())
        return;

    if (page->focusController().advanceFocus(focusDirection, &event))
        event.setDefaultHandled();
}

void EventHandler::defaultTabEventHandler(KeyboardEvent& event)
{
    Ref<Frame> protectedFrame(m_frame);

    ASSERT(event.type() == eventNames().keydownEvent);

    // We should only advance focus on tabs if no special modifier keys are held down.
    if (event.ctrlKey() || event.metaKey() || event.altGraphKey())
        return;

    Page* page = m_frame.page();
    if (!page)
        return;
    if (!page->tabKeyCyclesThroughElements())
        return;

    FocusDirection focusDirection = event.shiftKey() ? FocusDirectionBackward : FocusDirectionForward;

    // Tabs can be used in design mode editing.
    if (m_frame.document()->inDesignMode())
        return;

    if (page->focusController().advanceFocus(focusDirection, &event))
        event.setDefaultHandled();
}

void EventHandler::sendScrollEvent()
{
    Ref<Frame> protectedFrame(m_frame);
    setFrameWasScrolledByUser();
    if (m_frame.view() && m_frame.document())
        m_frame.document()->eventQueue().enqueueOrDispatchScrollEvent(*m_frame.document());
}

void EventHandler::setFrameWasScrolledByUser()
{
    FrameView* v = m_frame.view();
    if (v)
        v->setWasScrolledByUser(true);
}

bool EventHandler::passMousePressEventToScrollbar(MouseEventWithHitTestResults& mouseEvent, Scrollbar* scrollbar)
{
    if (!scrollbar || !scrollbar->enabled())
        return false;
    setFrameWasScrolledByUser();
    return scrollbar->mouseDown(mouseEvent.event());
}

// If scrollbar (under mouse) is different from last, send a mouse exited.
void EventHandler::updateLastScrollbarUnderMouse(Scrollbar* scrollbar, SetOrClearLastScrollbar setOrClear)
{
    if (m_lastScrollbarUnderMouse != scrollbar) {
        // Send mouse exited to the old scrollbar.
        if (m_lastScrollbarUnderMouse)
            m_lastScrollbarUnderMouse->mouseExited();

        // Send mouse entered if we're setting a new scrollbar.
        if (scrollbar && setOrClear == SetOrClearLastScrollbar::Set) {
            scrollbar->mouseEntered();
            m_lastScrollbarUnderMouse = makeWeakPtr(*scrollbar);
        } else
            m_lastScrollbarUnderMouse = nullptr;
    }
}

#if ENABLE(TOUCH_EVENTS) && !ENABLE(IOS_TOUCH_EVENTS)
static const AtomString& eventNameForTouchPointState(PlatformTouchPoint::State state)
{
    switch (state) {
    case PlatformTouchPoint::TouchReleased:
        return eventNames().touchendEvent;
    case PlatformTouchPoint::TouchCancelled:
        return eventNames().touchcancelEvent;
    case PlatformTouchPoint::TouchPressed:
        return eventNames().touchstartEvent;
    case PlatformTouchPoint::TouchMoved:
        return eventNames().touchmoveEvent;
    case PlatformTouchPoint::TouchStationary:
        // TouchStationary state is not converted to touch events, so fall through to assert.
    default:
        ASSERT_NOT_REACHED();
        return emptyAtom();
    }
}

static HitTestResult hitTestResultInFrame(Frame* frame, const LayoutPoint& point, HitTestRequest::HitTestRequestType hitType)
{
    HitTestResult result(point);

    if (!frame || !frame->contentRenderer())
        return result;

    if (frame->view()) {
        IntRect rect = frame->view()->visibleContentRect();
        if (!rect.contains(roundedIntPoint(point)))
            return result;
    }
    frame->document()->hitTest(HitTestRequest(hitType), result);
    return result;
}

bool EventHandler::handleTouchEvent(const PlatformTouchEvent& event)
{
    Ref<Frame> protectedFrame(m_frame);

    // First build up the lists to use for the 'touches', 'targetTouches' and 'changedTouches' attributes
    // in the JS event. See http://www.sitepen.com/blog/2008/07/10/touching-and-gesturing-on-the-iphone/
    // for an overview of how these lists fit together.

    // Holds the complete set of touches on the screen and will be used as the 'touches' list in the JS event.
    RefPtr<TouchList> touches = TouchList::create();

    // A different view on the 'touches' list above, filtered and grouped by event target. Used for the
    // 'targetTouches' list in the JS event.
    typedef HashMap<EventTarget*, RefPtr<TouchList>> TargetTouchesMap;
    TargetTouchesMap touchesByTarget;

    // Array of touches per state, used to assemble the 'changedTouches' list in the JS event.
    typedef HashSet<RefPtr<EventTarget>> EventTargetSet;
    struct {
        // The touches corresponding to the particular change state this struct instance represents.
        RefPtr<TouchList> m_touches;
        // Set of targets involved in m_touches.
        EventTargetSet m_targets;
    } changedTouches[PlatformTouchPoint::TouchStateEnd];

    const Vector<PlatformTouchPoint>& points = event.touchPoints();

    UserGestureIndicator gestureIndicator(ProcessingUserGesture, m_frame.document());

    bool freshTouchEvents = true;
    bool allTouchReleased = true;
    for (auto& point : points) {
        if (point.state() != PlatformTouchPoint::TouchPressed)
            freshTouchEvents = false;
        if (point.state() != PlatformTouchPoint::TouchReleased && point.state() != PlatformTouchPoint::TouchCancelled)
            allTouchReleased = false;
    }

    for (auto& point : points) {
        PlatformTouchPoint::State pointState = point.state();
        LayoutPoint pagePoint = documentPointForWindowPoint(m_frame, point.pos());

        HitTestRequest::HitTestRequestType hitType = HitTestRequest::TouchEvent;
        // The HitTestRequest types used for mouse events map quite adequately
        // to touch events. Note that in addition to meaning that the hit test
        // should affect the active state of the current node if necessary,
        // HitTestRequest::Active signifies that the hit test is taking place
        // with the mouse (or finger in this case) being pressed.
        switch (pointState) {
        case PlatformTouchPoint::TouchPressed:
            hitType |= HitTestRequest::Active;
            break;
        case PlatformTouchPoint::TouchMoved:
            hitType |= HitTestRequest::Active | HitTestRequest::Move | HitTestRequest::ReadOnly;
            break;
        case PlatformTouchPoint::TouchReleased:
        case PlatformTouchPoint::TouchCancelled:
            hitType |= HitTestRequest::Release;
            break;
        case PlatformTouchPoint::TouchStationary:
            hitType |= HitTestRequest::Active | HitTestRequest::ReadOnly;
            break;
        default:
            ASSERT_NOT_REACHED();
            break;
        }

        if (shouldGesturesTriggerActive())
            hitType |= HitTestRequest::ReadOnly;

        // Increment the platform touch id by 1 to avoid storing a key of 0 in the hashmap.
        unsigned touchPointTargetKey = point.id() + 1;
        RefPtr<EventTarget> touchTarget;
        if (pointState == PlatformTouchPoint::TouchPressed) {
            HitTestResult result;
            if (freshTouchEvents) {
                result = hitTestResultAtPoint(pagePoint, hitType);
                m_originatingTouchPointTargetKey = touchPointTargetKey;
            } else if (m_originatingTouchPointDocument.get() && m_originatingTouchPointDocument->frame()) {
                LayoutPoint pagePointInOriginatingDocument = documentPointForWindowPoint(*m_originatingTouchPointDocument->frame(), point.pos());
                result = hitTestResultInFrame(m_originatingTouchPointDocument->frame(), pagePointInOriginatingDocument, hitType);
                if (!result.innerNode())
                    continue;
            } else
                continue;

            Element* element = result.targetElement();
            ASSERT(element);

            if (element && InspectorInstrumentation::handleTouchEvent(m_frame, *element))
                return true;

            Document& doc = element->document();
            // Record the originating touch document even if it does not have a touch listener.
            if (freshTouchEvents) {
                m_originatingTouchPointDocument = &doc;
                freshTouchEvents = false;
            }
            if (!doc.hasTouchEventHandlers())
                continue;
            m_originatingTouchPointTargets.set(touchPointTargetKey, element);
            touchTarget = element;
        } else if (pointState == PlatformTouchPoint::TouchReleased || pointState == PlatformTouchPoint::TouchCancelled) {
            // No need to perform a hit-test since we only need to unset :hover and :active states.
            if (!shouldGesturesTriggerActive() && allTouchReleased)
                m_frame.document()->updateHoverActiveState(hitType, 0);
            if (touchPointTargetKey == m_originatingTouchPointTargetKey)
                m_originatingTouchPointTargetKey = 0;

            // The target should be the original target for this touch, so get it from the hashmap. As it's a release or cancel
            // we also remove it from the map.
            touchTarget = m_originatingTouchPointTargets.take(touchPointTargetKey);
        } else
            // No hittest is performed on move or stationary, since the target is not allowed to change anyway.
            touchTarget = m_originatingTouchPointTargets.get(touchPointTargetKey);

        if (!is<Node>(touchTarget))
            continue;
        auto& document = downcast<Node>(*touchTarget).document();
        if (!document.hasTouchEventHandlers())
            continue;
        auto* targetFrame = document.frame();
        if (!targetFrame)
            continue;

        if (&m_frame != targetFrame) {
            // pagePoint should always be relative to the target elements containing frame.
            pagePoint = documentPointForWindowPoint(*targetFrame, point.pos());
        }

        float scaleFactor = targetFrame->pageZoomFactor() * targetFrame->frameScaleFactor();

        int adjustedPageX = lroundf(pagePoint.x() / scaleFactor);
        int adjustedPageY = lroundf(pagePoint.y() / scaleFactor);

        auto touch = Touch::create(targetFrame, touchTarget.get(), point.id(),
            point.screenPos().x(), point.screenPos().y(), adjustedPageX, adjustedPageY,
            point.radiusX(), point.radiusY(), point.rotationAngle(), point.force());

        // Ensure this target's touch list exists, even if it ends up empty, so it can always be passed to TouchEvent::Create below.
        TargetTouchesMap::iterator targetTouchesIterator = touchesByTarget.find(touchTarget.get());
        if (targetTouchesIterator == touchesByTarget.end())
            targetTouchesIterator = touchesByTarget.set(touchTarget.get(), TouchList::create()).iterator;

        // touches and targetTouches should only contain information about touches still on the screen, so if this point is
        // released or cancelled it will only appear in the changedTouches list.
        if (pointState != PlatformTouchPoint::TouchReleased && pointState != PlatformTouchPoint::TouchCancelled) {
            touches->append(touch.copyRef());
            targetTouchesIterator->value->append(touch.copyRef());
        }

        // Now build up the correct list for changedTouches.
        // Note that  any touches that are in the TouchStationary state (e.g. if
        // the user had several points touched but did not move them all) should
        // never be in the changedTouches list so we do not handle them explicitly here.
        // See https://bugs.webkit.org/show_bug.cgi?id=37609 for further discussion
        // about the TouchStationary state.
        if (pointState != PlatformTouchPoint::TouchStationary) {
            ASSERT(pointState < PlatformTouchPoint::TouchStateEnd);
            if (!changedTouches[pointState].m_touches)
                changedTouches[pointState].m_touches = TouchList::create();
            changedTouches[pointState].m_touches->append(WTFMove(touch));
            changedTouches[pointState].m_targets.add(touchTarget);
        }
    }
    m_touchPressed = touches->length() > 0;
    if (allTouchReleased)
        m_originatingTouchPointDocument = nullptr;

    // Now iterate the changedTouches list and m_targets within it, sending events to the targets as required.
    bool swallowedEvent = false;
    RefPtr<TouchList> emptyList = TouchList::create();
    for (unsigned state = 0; state != PlatformTouchPoint::TouchStateEnd; ++state) {
        if (!changedTouches[state].m_touches)
            continue;

        // When sending a touch cancel event, use empty touches and targetTouches lists.
        bool isTouchCancelEvent = (state == PlatformTouchPoint::TouchCancelled);
        RefPtr<TouchList>& effectiveTouches(isTouchCancelEvent ? emptyList : touches);
        const AtomString& stateName(eventNameForTouchPointState(static_cast<PlatformTouchPoint::State>(state)));

        for (auto& target : changedTouches[state].m_targets) {
            ASSERT(is<Node>(target));

            RefPtr<TouchList> targetTouches(isTouchCancelEvent ? emptyList : touchesByTarget.get(target.get()));
            ASSERT(targetTouches);

            Ref<TouchEvent> touchEvent = TouchEvent::create(effectiveTouches.get(), targetTouches.get(), changedTouches[state].m_touches.get(),
                stateName, downcast<Node>(*target).document().windowProxy(), { }, event.modifiers());
            target->dispatchEvent(touchEvent);
            swallowedEvent = swallowedEvent || touchEvent->defaultPrevented() || touchEvent->defaultHandled();
        }
    }

    return swallowedEvent;
}
#endif // ENABLE(TOUCH_EVENTS) && !ENABLE(IOS_TOUCH_EVENTS)

#if ENABLE(TOUCH_EVENTS)
bool EventHandler::dispatchSyntheticTouchEventIfEnabled(const PlatformMouseEvent& platformMouseEvent)
{
#if ENABLE(IOS_TOUCH_EVENTS)
    UNUSED_PARAM(platformMouseEvent);
    return false;
#else
    if (!m_frame.settings().isTouchEventEmulationEnabled())
        return false;

    PlatformEvent::Type eventType = platformMouseEvent.type();
    if (eventType != PlatformEvent::MouseMoved && eventType != PlatformEvent::MousePressed && eventType != PlatformEvent::MouseReleased)
        return false;

    HitTestRequest request(HitTestRequest::Active | HitTestRequest::DisallowUserAgentShadowContent);
    MouseEventWithHitTestResults mouseEvent = prepareMouseEvent(request, platformMouseEvent);
    if (mouseEvent.scrollbar() || subframeForHitTestResult(mouseEvent))
        return false;

    // The order is important. This check should follow the subframe test: http://webkit.org/b/111292.
    if (eventType == PlatformEvent::MouseMoved && !m_touchPressed)
        return true;

    SyntheticSingleTouchEvent touchEvent(platformMouseEvent);
    return handleTouchEvent(touchEvent);
#endif
}
#endif // ENABLE(TOUCH_EVENTS)

void EventHandler::setLastKnownMousePosition(const PlatformMouseEvent& event)
{
    m_mousePositionIsUnknown = false;
    m_lastKnownMousePosition = event.position();
    m_lastKnownMouseGlobalPosition = event.globalPosition();
}

void EventHandler::setImmediateActionStage(ImmediateActionStage stage)
{
    m_immediateActionStage = stage;
}

#if !PLATFORM(COCOA)
OptionSet<PlatformEvent::Modifier> EventHandler::accessKeyModifiers()
{
    return PlatformEvent::Modifier::AltKey;
}

bool EventHandler::passMousePressEventToSubframe(MouseEventWithHitTestResults& mev, Frame* subframe)
{
    subframe->eventHandler().handleMousePressEvent(mev.event());
    return true;
}

bool EventHandler::passMouseReleaseEventToSubframe(MouseEventWithHitTestResults& mev, Frame* subframe)
{
    subframe->eventHandler().handleMouseReleaseEvent(mev.event());
    return true;
}

bool EventHandler::widgetDidHandleWheelEvent(const PlatformWheelEvent& event, Widget& widget)
{
    if (!is<FrameView>(widget))
        return false;

    return downcast<FrameView>(widget).frame().eventHandler().handleWheelEvent(event);
}

bool EventHandler::tabsToAllFormControls(KeyboardEvent*) const
{
    // We always allow tabs to all controls
    return true;
}

bool EventHandler::passWidgetMouseDownEventToWidget(RenderWidget* renderWidget)
{
    return passMouseDownEventToWidget(renderWidget->widget());
}

bool EventHandler::passWidgetMouseDownEventToWidget(const MouseEventWithHitTestResults& event)
{
    // Figure out which view to send the event to.
    RenderObject* target = event.targetNode() ? event.targetNode()->renderer() : nullptr;
    if (!is<RenderWidget>(target))
        return false;
    return passMouseDownEventToWidget(downcast<RenderWidget>(*target).widget());
}

bool EventHandler::passMouseDownEventToWidget(Widget*)
{
    notImplemented();
    return false;
}

void EventHandler::focusDocumentView()
{
    if (Page* page = m_frame.page())
        page->focusController().setFocusedFrame(&m_frame);
}
#endif // !PLATFORM(COCOA)

#if !PLATFORM(COCOA) && !PLATFORM(WIN)
bool EventHandler::eventActivatedView(const PlatformMouseEvent&) const
{
    notImplemented();
    return false;
}

bool EventHandler::passMouseMoveEventToSubframe(MouseEventWithHitTestResults& mev, Frame* subframe, HitTestResult* hoveredNode)
{
    subframe->eventHandler().handleMouseMoveEvent(mev.event(), hoveredNode);
    return true;
}
#endif // !PLATFORM(COCOA) && !PLATFORM(WIN)

} // namespace WebCore<|MERGE_RESOLUTION|>--- conflicted
+++ resolved
@@ -351,11 +351,7 @@
     return false;
 }
 
-<<<<<<< HEAD
-#if (ENABLE(TOUCH_EVENTS) && !PLATFORM(IOS)) || ENABLE(QT_GESTURE_EVENTS)
-=======
-#if (ENABLE(TOUCH_EVENTS) && !PLATFORM(IOS_FAMILY))
->>>>>>> 2d3b0564
+#if (ENABLE(TOUCH_EVENTS) && !PLATFORM(IOS_FAMILY)) || ENABLE(QT_GESTURE_EVENTS)
 static inline bool shouldGesturesTriggerActive()
 {
     // If the platform we're on supports GestureTapDown and GestureTapCancel then we'll
