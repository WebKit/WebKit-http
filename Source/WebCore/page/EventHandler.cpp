--- conflicted
+++ resolved
@@ -3955,13 +3955,8 @@
 
 bool EventHandler::eventInvertsTabsToLinksClientCallResult(KeyboardEvent& event)
 {
-<<<<<<< HEAD
-#if PLATFORM(COCOA) || PLATFORM(QT) || PLATFORM(EFL)
-    return EventHandler::isKeyboardOptionTab(event);
-=======
-#if PLATFORM(COCOA)
+#if PLATFORM(COCOA) || PLATFORM(QT)
     return isKeyboardOptionTab(event);
->>>>>>> 4ccac179
 #else
     UNUSED_PARAM(event);
     return false;
