--- conflicted
+++ resolved
@@ -216,11 +216,7 @@
         ASSERT(m_backupResourceTimingBuffer.isEmpty());
 
         m_resourceTimingBufferFullFlag = true;
-<<<<<<< HEAD
-        dispatchEvent(Event::create(eventNames().resourcetimingbufferfullEvent, true, false));
-=======
         dispatchEvent(Event::create(eventNames().resourcetimingbufferfullEvent, Event::CanBubble::Yes, Event::IsCancelable::No));
->>>>>>> 20415689
 
         if (m_resourceTimingBufferFullFlag) {
             for (auto& entry : backupBuffer)
