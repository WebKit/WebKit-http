/*
 * Copyright (C) 2016 Apple Inc. All rights reserved.
 *
 * Redistribution and use in source and binary forms, with or without
 * modification, are permitted provided that the following conditions
 * are met:
 * 1. Redistributions of source code must retain the above copyright
 *    notice, this list of conditions and the following disclaimer.
 * 2. Redistributions in binary form must reproduce the above copyright
 *    notice, this list of conditions and the following disclaimer in the
 *    documentation and/or other materials provided with the distribution.
 *
 * THIS SOFTWARE IS PROVIDED BY APPLE INC. AND ITS CONTRIBUTORS ``AS IS''
 * AND ANY EXPRESS OR IMPLIED WARRANTIES, INCLUDING, BUT NOT LIMITED TO,
 * THE IMPLIED WARRANTIES OF MERCHANTABILITY AND FITNESS FOR A PARTICULAR
 * PURPOSE ARE DISCLAIMED. IN NO EVENT SHALL APPLE INC. OR ITS CONTRIBUTORS
 * BE LIABLE FOR ANY DIRECT, INDIRECT, INCIDENTAL, SPECIAL, EXEMPLARY, OR
 * CONSEQUENTIAL DAMAGES (INCLUDING, BUT NOT LIMITED TO, PROCUREMENT OF
 * SUBSTITUTE GOODS OR SERVICES; LOSS OF USE, DATA, OR PROFITS; OR BUSINESS
 * INTERRUPTION) HOWEVER CAUSED AND ON ANY THEORY OF LIABILITY, WHETHER IN
 * CONTRACT, STRICT LIABILITY, OR TORT (INCLUDING NEGLIGENCE OR OTHERWISE)
 * ARISING IN ANY WAY OUT OF THE USE OF THIS SOFTWARE, EVEN IF ADVISED OF
 * THE POSSIBILITY OF SUCH DAMAGE.
 */

// https://wicg.github.io/IntersectionObserver/

[
    Conditional=INTERSECTION_OBSERVER,
<<<<<<< HEAD
=======
    ConstructorCallWith=Document,
>>>>>>> 20415689
    ConstructorMayThrowException,
    Constructor(IntersectionObserverCallback callback, optional IntersectionObserverInit options),
    ImplementationLacksVTable,
    EnabledAtRuntime=IntersectionObserver
] interface IntersectionObserver {
    readonly attribute Element? root;
    readonly attribute DOMString rootMargin;
    readonly attribute sequence<double> thresholds;

    void observe(Element target);
    void unobserve(Element target);
    void disconnect();
    sequence<IntersectionObserverEntry> takeRecords();
};

[
    Conditional=INTERSECTION_OBSERVER,
    EnabledBySetting=IntersectionObserver
]
dictionary IntersectionObserverInit {
    Element? root = null;
    DOMString rootMargin = "0px";
    (double or sequence<double>) threshold = 0.0;
};<|MERGE_RESOLUTION|>--- conflicted
+++ resolved
@@ -27,10 +27,7 @@
 
 [
     Conditional=INTERSECTION_OBSERVER,
-<<<<<<< HEAD
-=======
     ConstructorCallWith=Document,
->>>>>>> 20415689
     ConstructorMayThrowException,
     Constructor(IntersectionObserverCallback callback, optional IntersectionObserverInit options),
     ImplementationLacksVTable,
