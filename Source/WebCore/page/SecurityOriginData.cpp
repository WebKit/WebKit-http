--- conflicted
+++ resolved
@@ -33,11 +33,6 @@
 #include <wtf/text/CString.h>
 #include <wtf/text/StringBuilder.h>
 #include <wtf/text/StringConcatenateNumbers.h>
-<<<<<<< HEAD
-
-using namespace WebCore;
-=======
->>>>>>> 20415689
 
 namespace WebCore {
 
@@ -45,21 +40,12 @@
 {
     if (protocol == "file")
         return "file://"_s;
-<<<<<<< HEAD
 
     if (!port)
         return makeString(protocol, "://", host);
     return makeString(protocol, "://", host, ':', static_cast<uint32_t>(*port));
 }
 
-=======
-
-    if (!port)
-        return makeString(protocol, "://", host);
-    return makeString(protocol, "://", host, ':', static_cast<uint32_t>(*port));
-}
-
->>>>>>> 20415689
 SecurityOriginData SecurityOriginData::fromFrame(Frame* frame)
 {
     if (!frame)
