/*
 * Copyright (C) 2006, 2007 Apple Inc. All rights reserved.
 * Copyright (C) 2010 Igalia S.L
 *
 * Redistribution and use in source and binary forms, with or without
 * modification, are permitted provided that the following conditions
 * are met:
 * 1. Redistributions of source code must retain the above copyright
 *    notice, this list of conditions and the following disclaimer.
 * 2. Redistributions in binary form must reproduce the above copyright
 *    notice, this list of conditions and the following disclaimer in the
 *    documentation and/or other materials provided with the distribution.
 *
 * THIS SOFTWARE IS PROVIDED BY APPLE COMPUTER, INC. ``AS IS'' AND ANY
 * EXPRESS OR IMPLIED WARRANTIES, INCLUDING, BUT NOT LIMITED TO, THE
 * IMPLIED WARRANTIES OF MERCHANTABILITY AND FITNESS FOR A PARTICULAR
 * PURPOSE ARE DISCLAIMED.  IN NO EVENT SHALL APPLE COMPUTER, INC. OR
 * CONTRIBUTORS BE LIABLE FOR ANY DIRECT, INDIRECT, INCIDENTAL, SPECIAL,
 * EXEMPLARY, OR CONSEQUENTIAL DAMAGES (INCLUDING, BUT NOT LIMITED TO,
 * PROCUREMENT OF SUBSTITUTE GOODS OR SERVICES; LOSS OF USE, DATA, OR
 * PROFITS; OR BUSINESS INTERRUPTION) HOWEVER CAUSED AND ON ANY THEORY
 * OF LIABILITY, WHETHER IN CONTRACT, STRICT LIABILITY, OR TORT
 * (INCLUDING NEGLIGENCE OR OTHERWISE) ARISING IN ANY WAY OUT OF THE USE
 * OF THIS SOFTWARE, EVEN IF ADVISED OF THE POSSIBILITY OF SUCH DAMAGE. 
 */

#include "config.h"
#include "ContextMenuController.h"

#if ENABLE(CONTEXT_MENUS)

#include "BackForwardController.h"
#include "Chrome.h"
#include "ContextMenu.h"
#include "ContextMenuClient.h"
#include "ContextMenuItem.h"
#include "ContextMenuProvider.h"
#include "Document.h"
#include "DocumentFragment.h"
#include "DocumentLoader.h"
#include "Editor.h"
#include "EditorClient.h"
#include "Event.h"
#include "EventHandler.h"
#include "EventNames.h"
#include "FormState.h"
#include "Frame.h"
#include "FrameLoadRequest.h"
#include "FrameLoader.h"
#include "FrameLoaderClient.h"
#include "FrameSelection.h"
#include "HTMLFormElement.h"
#include "HitTestRequest.h"
#include "HitTestResult.h"
#include "InspectorController.h"
#include "LocalizedStrings.h"
#include "MouseEvent.h"
#include "NavigationAction.h"
#include "Node.h"
#include "Page.h"
#include "PlatformEvent.h"
#include "RenderObject.h"
#include "ReplaceSelectionCommand.h"
#include "ResourceRequest.h"
#include "Settings.h"
#include "TextIterator.h"
#include "TypingCommand.h"
#include "UserTypingGestureIndicator.h"
#include "WindowFeatures.h"
#include "markup.h"
#include <wtf/unicode/CharacterNames.h>
#include <wtf/unicode/Unicode.h>

#if PLATFORM(GTK)
#include <wtf/gobject/GOwnPtr.h>
#endif

using namespace WTF;
using namespace Unicode;

namespace WebCore {

ContextMenuController::ContextMenuController(Page* page, ContextMenuClient* client)
    : m_page(page)
    , m_client(client)
{
    ASSERT_ARG(page, page);
    ASSERT_ARG(client, client);
}

ContextMenuController::~ContextMenuController()
{
    m_client->contextMenuDestroyed();
}

PassOwnPtr<ContextMenuController> ContextMenuController::create(Page* page, ContextMenuClient* client)
{
    return adoptPtr(new ContextMenuController(page, client));
}

void ContextMenuController::clearContextMenu()
{
    m_contextMenu.clear();
    if (m_menuProvider)
        m_menuProvider->contextMenuCleared();
    m_menuProvider = 0;
}

void ContextMenuController::handleContextMenuEvent(Event* event)
{
    m_contextMenu = createContextMenu(event);
    if (!m_contextMenu)
        return;

    populate();

    showContextMenu(event);
}

static PassOwnPtr<ContextMenuItem> separatorItem()
{
    return adoptPtr(new ContextMenuItem(SeparatorType, ContextMenuItemTagNoAction, String()));
}

void ContextMenuController::showContextMenu(Event* event, PassRefPtr<ContextMenuProvider> menuProvider)
{
    m_menuProvider = menuProvider;

    m_contextMenu = createContextMenu(event);
    if (!m_contextMenu) {
        clearContextMenu();
        return;
    }

    m_menuProvider->populateContextMenu(m_contextMenu.get());
    if (m_hitTestResult.isSelected()) {
        appendItem(*separatorItem(), m_contextMenu.get());
        populate();
    }
    showContextMenu(event);
}

PassOwnPtr<ContextMenu> ContextMenuController::createContextMenu(Event* event)
{
    if (!event->isMouseEvent())
        return nullptr;

    MouseEvent* mouseEvent = static_cast<MouseEvent*>(event);
    HitTestResult result(mouseEvent->absoluteLocation());

    if (Frame* frame = event->target()->toNode()->document()->frame())
        result = frame->eventHandler()->hitTestResultAtPoint(mouseEvent->absoluteLocation(), false);

    if (!result.innerNonSharedNode())
        return nullptr;

    m_hitTestResult = result;

    return adoptPtr(new ContextMenu);
}

void ContextMenuController::showContextMenu(Event* event)
{
#if ENABLE(INSPECTOR)
    if (m_page->inspectorController()->enabled())
        addInspectElementItem();
#endif

#if USE(CROSS_PLATFORM_CONTEXT_MENUS)
    m_contextMenu = m_client->customizeMenu(m_contextMenu.release());
#else
    PlatformMenuDescription customMenu = m_client->getCustomMenuFromDefaultItems(m_contextMenu.get());
    m_contextMenu->setPlatformDescription(customMenu);
#endif
    event->setDefaultHandled();
}

static void openNewWindow(const KURL& urlToLoad, Frame* frame)
{
    if (Page* oldPage = frame->page()) {
        WindowFeatures features;
        features.activate = false;
        FrameLoadRequest request(frame->document()->securityOrigin(), ResourceRequest(urlToLoad, frame->loader()->outgoingReferrer()));
<<<<<<< HEAD
        if (Page* newPage = oldPage->chrome()->createWindow(frame, request, features, NavigationAction(request.resourceRequest()))) {
            newPage->mainFrame()->loader()->loadFrameRequest(request, false, false, 0, 0, MaybeSendReferrer);
=======
        Page* newPage = oldPage;
        if (!frame->settings() || frame->settings()->supportsMultipleWindows()) {
            newPage = oldPage->chrome()->createWindow(frame, request, WindowFeatures(), NavigationAction(request.resourceRequest()));
            if (!newPage)
                return;
>>>>>>> bf79ecb6
            newPage->chrome()->show();
        }
        newPage->mainFrame()->loader()->loadFrameRequest(request, false, false, 0, 0, MaybeSendReferrer);
    }
}

#if PLATFORM(GTK)
static void insertUnicodeCharacter(UChar character, Frame* frame)
{
    String text(&character, 1);
    if (!frame->editor()->shouldInsertText(text, frame->selection()->toNormalizedRange().get(), EditorInsertActionTyped))
        return;

    TypingCommand::insertText(frame->document(), text, 0, TypingCommand::TextCompositionNone);
}
#endif

void ContextMenuController::contextMenuItemSelected(ContextMenuItem* item)
{
    ASSERT(item->type() == ActionType || item->type() == CheckableActionType);

    if (item->action() >= ContextMenuItemBaseApplicationTag) {
        m_client->contextMenuItemSelected(item, m_contextMenu.get());
        return;
    }

    if (item->action() >= ContextMenuItemBaseCustomTag) {
        ASSERT(m_menuProvider);
        m_menuProvider->contextMenuItemSelected(item);
        return;
    }

    Frame* frame = m_hitTestResult.innerNonSharedNode()->document()->frame();
    if (!frame)
        return;

    switch (item->action()) {
    case ContextMenuItemTagOpenLinkInNewWindow:
        openNewWindow(m_hitTestResult.absoluteLinkURL(), frame);
        break;
    case ContextMenuItemTagDownloadLinkToDisk:
        // FIXME: Some day we should be able to do this from within WebCore.
        m_client->downloadURL(m_hitTestResult.absoluteLinkURL());
        break;
    case ContextMenuItemTagCopyLinkToClipboard:
        frame->editor()->copyURL(m_hitTestResult.absoluteLinkURL(), m_hitTestResult.textContent());
        break;
    case ContextMenuItemTagOpenImageInNewWindow:
        openNewWindow(m_hitTestResult.absoluteImageURL(), frame);
        break;
    case ContextMenuItemTagDownloadImageToDisk:
        // FIXME: Some day we should be able to do this from within WebCore.
        m_client->downloadURL(m_hitTestResult.absoluteImageURL());
        break;
    case ContextMenuItemTagCopyImageToClipboard:
        // FIXME: The Pasteboard class is not written yet
        // For now, call into the client. This is temporary!
        frame->editor()->copyImage(m_hitTestResult);
        break;
#if PLATFORM(QT) || PLATFORM(GTK) || PLATFORM(EFL)
    case ContextMenuItemTagCopyImageUrlToClipboard:
        frame->editor()->copyURL(m_hitTestResult.absoluteImageURL(), m_hitTestResult.textContent());
        break;
#endif
    case ContextMenuItemTagOpenMediaInNewWindow:
        openNewWindow(m_hitTestResult.absoluteMediaURL(), frame);
        break;
    case ContextMenuItemTagCopyMediaLinkToClipboard:
        frame->editor()->copyURL(m_hitTestResult.absoluteMediaURL(), m_hitTestResult.textContent());
        break;
    case ContextMenuItemTagToggleMediaControls:
        m_hitTestResult.toggleMediaControlsDisplay();
        break;
    case ContextMenuItemTagToggleMediaLoop:
        m_hitTestResult.toggleMediaLoopPlayback();
        break;
    case ContextMenuItemTagEnterVideoFullscreen:
        m_hitTestResult.enterFullscreenForVideo();
        break;
    case ContextMenuItemTagMediaPlayPause:
        m_hitTestResult.toggleMediaPlayState();
        break;
    case ContextMenuItemTagMediaMute:
        m_hitTestResult.toggleMediaMuteState();
        break;
    case ContextMenuItemTagOpenFrameInNewWindow: {
        DocumentLoader* loader = frame->loader()->documentLoader();
        if (!loader->unreachableURL().isEmpty())
            openNewWindow(loader->unreachableURL(), frame);
        else
            openNewWindow(loader->url(), frame);
        break;
    }
    case ContextMenuItemTagCopy:
        frame->editor()->copy();
        break;
    case ContextMenuItemTagGoBack:
        if (Page* page = frame->page())
            page->backForward()->goBackOrForward(-1);
        break;
    case ContextMenuItemTagGoForward:
        if (Page* page = frame->page())
            page->backForward()->goBackOrForward(1);
        break;
    case ContextMenuItemTagStop:
        frame->loader()->stop();
        break;
    case ContextMenuItemTagReload:
        frame->loader()->reload();
        break;
    case ContextMenuItemTagCut:
        frame->editor()->command("Cut").execute();
        break;
    case ContextMenuItemTagPaste:
        frame->editor()->command("Paste").execute();
        break;
#if PLATFORM(GTK)
    case ContextMenuItemTagDelete:
        frame->editor()->performDelete();
        break;
    case ContextMenuItemTagUnicodeInsertLRMMark:
        insertUnicodeCharacter(leftToRightMark, frame);
        break;
    case ContextMenuItemTagUnicodeInsertRLMMark:
        insertUnicodeCharacter(rightToLeftMark, frame);
        break;
    case ContextMenuItemTagUnicodeInsertLREMark:
        insertUnicodeCharacter(leftToRightEmbed, frame);
        break;
    case ContextMenuItemTagUnicodeInsertRLEMark:
        insertUnicodeCharacter(rightToLeftEmbed, frame);
        break;
    case ContextMenuItemTagUnicodeInsertLROMark:
        insertUnicodeCharacter(leftToRightOverride, frame);
        break;
    case ContextMenuItemTagUnicodeInsertRLOMark:
        insertUnicodeCharacter(rightToLeftOverride, frame);
        break;
    case ContextMenuItemTagUnicodeInsertPDFMark:
        insertUnicodeCharacter(popDirectionalFormatting, frame);
        break;
    case ContextMenuItemTagUnicodeInsertZWSMark:
        insertUnicodeCharacter(zeroWidthSpace, frame);
        break;
    case ContextMenuItemTagUnicodeInsertZWJMark:
        insertUnicodeCharacter(zeroWidthJoiner, frame);
        break;
    case ContextMenuItemTagUnicodeInsertZWNJMark:
        insertUnicodeCharacter(zeroWidthNonJoiner, frame);
        break;
#endif
#if PLATFORM(GTK) || PLATFORM(QT) || PLATFORM(EFL)
    case ContextMenuItemTagSelectAll:
        frame->editor()->command("SelectAll").execute();
        break;
#endif
    case ContextMenuItemTagSpellingGuess:
        ASSERT(frame->editor()->selectedText().length());
        if (frame->editor()->shouldInsertText(item->title(), frame->selection()->toNormalizedRange().get(), EditorInsertActionPasted)) {
            Document* document = frame->document();
            RefPtr<ReplaceSelectionCommand> command = ReplaceSelectionCommand::create(document, createFragmentFromMarkup(document, item->title(), ""), ReplaceSelectionCommand::SelectReplacement | ReplaceSelectionCommand::MatchStyle | ReplaceSelectionCommand::PreventNesting);
            applyCommand(command);
            frame->selection()->revealSelection(ScrollAlignment::alignToEdgeIfNeeded);
        }
        break;
    case ContextMenuItemTagIgnoreSpelling:
        frame->editor()->ignoreSpelling();
        break;
    case ContextMenuItemTagLearnSpelling:
        frame->editor()->learnSpelling();
        break;
    case ContextMenuItemTagSearchWeb:
        m_client->searchWithGoogle(frame);
        break;
    case ContextMenuItemTagLookUpInDictionary:
        // FIXME: Some day we may be able to do this from within WebCore.
        m_client->lookUpInDictionary(frame);
        break;
    case ContextMenuItemTagOpenLink:
        if (Frame* targetFrame = m_hitTestResult.targetFrame())
            targetFrame->loader()->loadFrameRequest(FrameLoadRequest(frame->document()->securityOrigin(), ResourceRequest(m_hitTestResult.absoluteLinkURL(), frame->loader()->outgoingReferrer())), false, false, 0, 0, MaybeSendReferrer);
        else
            openNewWindow(m_hitTestResult.absoluteLinkURL(), frame);
        break;
    case ContextMenuItemTagBold:
        frame->editor()->command("ToggleBold").execute();
        break;
    case ContextMenuItemTagItalic:
        frame->editor()->command("ToggleItalic").execute();
        break;
    case ContextMenuItemTagUnderline:
        frame->editor()->toggleUnderline();
        break;
    case ContextMenuItemTagOutline:
        // We actually never enable this because CSS does not have a way to specify an outline font,
        // which may make this difficult to implement. Maybe a special case of text-shadow?
        break;
    case ContextMenuItemTagStartSpeaking: {
        ExceptionCode ec;
        RefPtr<Range> selectedRange = frame->selection()->toNormalizedRange();
        if (!selectedRange || selectedRange->collapsed(ec)) {
            Document* document = m_hitTestResult.innerNonSharedNode()->document();
            selectedRange = document->createRange();
            selectedRange->selectNode(document->documentElement(), ec);
        }
        m_client->speak(plainText(selectedRange.get()));
        break;
    }
    case ContextMenuItemTagStopSpeaking:
        m_client->stopSpeaking();
        break;
    case ContextMenuItemTagDefaultDirection:
        frame->editor()->setBaseWritingDirection(NaturalWritingDirection);
        break;
    case ContextMenuItemTagLeftToRight:
        frame->editor()->setBaseWritingDirection(LeftToRightWritingDirection);
        break;
    case ContextMenuItemTagRightToLeft:
        frame->editor()->setBaseWritingDirection(RightToLeftWritingDirection);
        break;
    case ContextMenuItemTagTextDirectionDefault:
        frame->editor()->command("MakeTextWritingDirectionNatural").execute();
        break;
    case ContextMenuItemTagTextDirectionLeftToRight:
        frame->editor()->command("MakeTextWritingDirectionLeftToRight").execute();
        break;
    case ContextMenuItemTagTextDirectionRightToLeft:
        frame->editor()->command("MakeTextWritingDirectionRightToLeft").execute();
        break;
#if PLATFORM(MAC)
    case ContextMenuItemTagSearchInSpotlight:
        m_client->searchWithSpotlight();
        break;
#endif
    case ContextMenuItemTagShowSpellingPanel:
        frame->editor()->showSpellingGuessPanel();
        break;
    case ContextMenuItemTagCheckSpelling:
        frame->editor()->advanceToNextMisspelling();
        break;
    case ContextMenuItemTagCheckSpellingWhileTyping:
        frame->editor()->toggleContinuousSpellChecking();
        break;
    case ContextMenuItemTagCheckGrammarWithSpelling:
        frame->editor()->toggleGrammarChecking();
        break;
#if PLATFORM(MAC)
    case ContextMenuItemTagShowFonts:
        frame->editor()->showFontPanel();
        break;
    case ContextMenuItemTagStyles:
        frame->editor()->showStylesPanel();
        break;
    case ContextMenuItemTagShowColors:
        frame->editor()->showColorPanel();
        break;
#endif
#if USE(APPKIT)
    case ContextMenuItemTagMakeUpperCase:
        frame->editor()->uppercaseWord();
        break;
    case ContextMenuItemTagMakeLowerCase:
        frame->editor()->lowercaseWord();
        break;
    case ContextMenuItemTagCapitalize:
        frame->editor()->capitalizeWord();
        break;
#endif
#if PLATFORM(MAC)
    case ContextMenuItemTagChangeBack:
        frame->editor()->changeBackToReplacedString(m_hitTestResult.replacedString());
        break;
#endif
#if USE(AUTOMATIC_TEXT_REPLACEMENT)
    case ContextMenuItemTagShowSubstitutions:
        frame->editor()->showSubstitutionsPanel();
        break;
    case ContextMenuItemTagSmartCopyPaste:
        frame->editor()->toggleSmartInsertDelete();
        break;
    case ContextMenuItemTagSmartQuotes:
        frame->editor()->toggleAutomaticQuoteSubstitution();
        break;
    case ContextMenuItemTagSmartDashes:
        frame->editor()->toggleAutomaticDashSubstitution();
        break;
    case ContextMenuItemTagSmartLinks:
        frame->editor()->toggleAutomaticLinkDetection();
        break;
    case ContextMenuItemTagTextReplacement:
        frame->editor()->toggleAutomaticTextReplacement();
        break;
    case ContextMenuItemTagCorrectSpellingAutomatically:
        frame->editor()->toggleAutomaticSpellingCorrection();
        break;
#endif
#if ENABLE(INSPECTOR)
    case ContextMenuItemTagInspectElement:
        if (Page* page = frame->page())
            page->inspectorController()->inspect(m_hitTestResult.innerNonSharedNode());
        break;
#endif
    case ContextMenuItemTagDictationAlternative:
        frame->editor()->applyDictationAlternativelternative(item->title());
        break;
    default:
        break;
    }
}

void ContextMenuController::appendItem(ContextMenuItem& menuItem, ContextMenu* parentMenu)
{
    checkOrEnableIfNeeded(menuItem);
    if (parentMenu)
        parentMenu->appendItem(menuItem);
}

void ContextMenuController::createAndAppendFontSubMenu(ContextMenuItem& fontMenuItem)
{
    ContextMenu fontMenu;

#if PLATFORM(MAC)
    ContextMenuItem showFonts(ActionType, ContextMenuItemTagShowFonts, contextMenuItemTagShowFonts());
#endif
    ContextMenuItem bold(CheckableActionType, ContextMenuItemTagBold, contextMenuItemTagBold());
    ContextMenuItem italic(CheckableActionType, ContextMenuItemTagItalic, contextMenuItemTagItalic());
    ContextMenuItem underline(CheckableActionType, ContextMenuItemTagUnderline, contextMenuItemTagUnderline());
    ContextMenuItem outline(ActionType, ContextMenuItemTagOutline, contextMenuItemTagOutline());
#if PLATFORM(MAC)
    ContextMenuItem styles(ActionType, ContextMenuItemTagStyles, contextMenuItemTagStyles());
    ContextMenuItem showColors(ActionType, ContextMenuItemTagShowColors, contextMenuItemTagShowColors());
#endif

#if PLATFORM(MAC)
    appendItem(showFonts, &fontMenu);
#endif
    appendItem(bold, &fontMenu);
    appendItem(italic, &fontMenu);
    appendItem(underline, &fontMenu);
    appendItem(outline, &fontMenu);
#if PLATFORM(MAC)
    appendItem(styles, &fontMenu);
    appendItem(*separatorItem(), &fontMenu);
    appendItem(showColors, &fontMenu);
#endif

    fontMenuItem.setSubMenu(&fontMenu);
}


#if !PLATFORM(GTK)

void ContextMenuController::createAndAppendSpellingAndGrammarSubMenu(ContextMenuItem& spellingAndGrammarMenuItem)
{
    ContextMenu spellingAndGrammarMenu;

    ContextMenuItem showSpellingPanel(ActionType, ContextMenuItemTagShowSpellingPanel, 
        contextMenuItemTagShowSpellingPanel(true));
    ContextMenuItem checkSpelling(ActionType, ContextMenuItemTagCheckSpelling, 
        contextMenuItemTagCheckSpelling());
    ContextMenuItem checkAsYouType(CheckableActionType, ContextMenuItemTagCheckSpellingWhileTyping, 
        contextMenuItemTagCheckSpellingWhileTyping());
    ContextMenuItem grammarWithSpelling(CheckableActionType, ContextMenuItemTagCheckGrammarWithSpelling, 
        contextMenuItemTagCheckGrammarWithSpelling());
#if PLATFORM(MAC)
    ContextMenuItem correctSpelling(CheckableActionType, ContextMenuItemTagCorrectSpellingAutomatically, 
        contextMenuItemTagCorrectSpellingAutomatically());
#endif

    appendItem(showSpellingPanel, &spellingAndGrammarMenu);
    appendItem(checkSpelling, &spellingAndGrammarMenu);
#if PLATFORM(MAC)
    appendItem(*separatorItem(), &spellingAndGrammarMenu);
#endif
    appendItem(checkAsYouType, &spellingAndGrammarMenu);
    appendItem(grammarWithSpelling, &spellingAndGrammarMenu);
#if PLATFORM(MAC)
    appendItem(correctSpelling, &spellingAndGrammarMenu);
#endif

    spellingAndGrammarMenuItem.setSubMenu(&spellingAndGrammarMenu);
}

#endif // !PLATFORM(GTK)


#if PLATFORM(MAC)

void ContextMenuController::createAndAppendSpeechSubMenu(ContextMenuItem& speechMenuItem)
{
    ContextMenu speechMenu;

    ContextMenuItem start(ActionType, ContextMenuItemTagStartSpeaking, contextMenuItemTagStartSpeaking());
    ContextMenuItem stop(ActionType, ContextMenuItemTagStopSpeaking, contextMenuItemTagStopSpeaking());

    appendItem(start, &speechMenu);
    appendItem(stop, &speechMenu);

    speechMenuItem.setSubMenu(&speechMenu);
}

#endif
 
#if PLATFORM(GTK)

void ContextMenuController::createAndAppendUnicodeSubMenu(ContextMenuItem& unicodeMenuItem)
{
    ContextMenu unicodeMenu;

    ContextMenuItem leftToRightMarkMenuItem(ActionType, ContextMenuItemTagUnicodeInsertLRMMark, contextMenuItemTagUnicodeInsertLRMMark());
    ContextMenuItem rightToLeftMarkMenuItem(ActionType, ContextMenuItemTagUnicodeInsertRLMMark, contextMenuItemTagUnicodeInsertRLMMark());
    ContextMenuItem leftToRightEmbedMenuItem(ActionType, ContextMenuItemTagUnicodeInsertLREMark, contextMenuItemTagUnicodeInsertLREMark());
    ContextMenuItem rightToLeftEmbedMenuItem(ActionType, ContextMenuItemTagUnicodeInsertRLEMark, contextMenuItemTagUnicodeInsertRLEMark());
    ContextMenuItem leftToRightOverrideMenuItem(ActionType, ContextMenuItemTagUnicodeInsertLROMark, contextMenuItemTagUnicodeInsertLROMark());
    ContextMenuItem rightToLeftOverrideMenuItem(ActionType, ContextMenuItemTagUnicodeInsertRLOMark, contextMenuItemTagUnicodeInsertRLOMark());
    ContextMenuItem popDirectionalFormattingMenuItem(ActionType, ContextMenuItemTagUnicodeInsertPDFMark, contextMenuItemTagUnicodeInsertPDFMark());
    ContextMenuItem zeroWidthSpaceMenuItem(ActionType, ContextMenuItemTagUnicodeInsertZWSMark, contextMenuItemTagUnicodeInsertZWSMark());
    ContextMenuItem zeroWidthJoinerMenuItem(ActionType, ContextMenuItemTagUnicodeInsertZWJMark, contextMenuItemTagUnicodeInsertZWJMark());
    ContextMenuItem zeroWidthNonJoinerMenuItem(ActionType, ContextMenuItemTagUnicodeInsertZWNJMark, contextMenuItemTagUnicodeInsertZWNJMark());

    appendItem(leftToRightMarkMenuItem, &unicodeMenu);
    appendItem(rightToLeftMarkMenuItem, &unicodeMenu);
    appendItem(leftToRightEmbedMenuItem, &unicodeMenu);
    appendItem(rightToLeftEmbedMenuItem, &unicodeMenu);
    appendItem(leftToRightOverrideMenuItem, &unicodeMenu);
    appendItem(rightToLeftOverrideMenuItem, &unicodeMenu);
    appendItem(popDirectionalFormattingMenuItem, &unicodeMenu);
    appendItem(zeroWidthSpaceMenuItem, &unicodeMenu);
    appendItem(zeroWidthJoinerMenuItem, &unicodeMenu);
    appendItem(zeroWidthNonJoinerMenuItem, &unicodeMenu);

    unicodeMenuItem.setSubMenu(&unicodeMenu);
}

#else

void ContextMenuController::createAndAppendWritingDirectionSubMenu(ContextMenuItem& writingDirectionMenuItem)
{
    ContextMenu writingDirectionMenu;

    ContextMenuItem defaultItem(ActionType, ContextMenuItemTagDefaultDirection, 
        contextMenuItemTagDefaultDirection());
    ContextMenuItem ltr(CheckableActionType, ContextMenuItemTagLeftToRight, contextMenuItemTagLeftToRight());
    ContextMenuItem rtl(CheckableActionType, ContextMenuItemTagRightToLeft, contextMenuItemTagRightToLeft());

    appendItem(defaultItem, &writingDirectionMenu);
    appendItem(ltr, &writingDirectionMenu);
    appendItem(rtl, &writingDirectionMenu);

    writingDirectionMenuItem.setSubMenu(&writingDirectionMenu);
}

void ContextMenuController::createAndAppendTextDirectionSubMenu(ContextMenuItem& textDirectionMenuItem)
{
    ContextMenu textDirectionMenu;

    ContextMenuItem defaultItem(ActionType, ContextMenuItemTagTextDirectionDefault, contextMenuItemTagDefaultDirection());
    ContextMenuItem ltr(CheckableActionType, ContextMenuItemTagTextDirectionLeftToRight, contextMenuItemTagLeftToRight());
    ContextMenuItem rtl(CheckableActionType, ContextMenuItemTagTextDirectionRightToLeft, contextMenuItemTagRightToLeft());

    appendItem(defaultItem, &textDirectionMenu);
    appendItem(ltr, &textDirectionMenu);
    appendItem(rtl, &textDirectionMenu);

    textDirectionMenuItem.setSubMenu(&textDirectionMenu);
}

#endif

#if PLATFORM(MAC)

void ContextMenuController::createAndAppendSubstitutionsSubMenu(ContextMenuItem& substitutionsMenuItem)
{
    ContextMenu substitutionsMenu;

    ContextMenuItem showSubstitutions(ActionType, ContextMenuItemTagShowSubstitutions, contextMenuItemTagShowSubstitutions(true));
    ContextMenuItem smartCopyPaste(CheckableActionType, ContextMenuItemTagSmartCopyPaste, contextMenuItemTagSmartCopyPaste());
    ContextMenuItem smartQuotes(CheckableActionType, ContextMenuItemTagSmartQuotes, contextMenuItemTagSmartQuotes());
    ContextMenuItem smartDashes(CheckableActionType, ContextMenuItemTagSmartDashes, contextMenuItemTagSmartDashes());
    ContextMenuItem smartLinks(CheckableActionType, ContextMenuItemTagSmartLinks, contextMenuItemTagSmartLinks());
    ContextMenuItem textReplacement(CheckableActionType, ContextMenuItemTagTextReplacement, contextMenuItemTagTextReplacement());

    appendItem(showSubstitutions, &substitutionsMenu);
    appendItem(*separatorItem(), &substitutionsMenu);
    appendItem(smartCopyPaste, &substitutionsMenu);
    appendItem(smartQuotes, &substitutionsMenu);
    appendItem(smartDashes, &substitutionsMenu);
    appendItem(smartLinks, &substitutionsMenu);
    appendItem(textReplacement, &substitutionsMenu);

    substitutionsMenuItem.setSubMenu(&substitutionsMenu);
}

void ContextMenuController::createAndAppendTransformationsSubMenu(ContextMenuItem& transformationsMenuItem)
{
    ContextMenu transformationsMenu;

    ContextMenuItem makeUpperCase(ActionType, ContextMenuItemTagMakeUpperCase, contextMenuItemTagMakeUpperCase());
    ContextMenuItem makeLowerCase(ActionType, ContextMenuItemTagMakeLowerCase, contextMenuItemTagMakeLowerCase());
    ContextMenuItem capitalize(ActionType, ContextMenuItemTagCapitalize, contextMenuItemTagCapitalize());

    appendItem(makeUpperCase, &transformationsMenu);
    appendItem(makeLowerCase, &transformationsMenu);
    appendItem(capitalize, &transformationsMenu);

    transformationsMenuItem.setSubMenu(&transformationsMenu);
}

#endif

static bool selectionContainsPossibleWord(Frame* frame)
{
    // Current algorithm: look for a character that's not just a separator.
    for (TextIterator it(frame->selection()->toNormalizedRange().get()); !it.atEnd(); it.advance()) {
        int length = it.length();
        const UChar* characters = it.characters();
        for (int i = 0; i < length; ++i)
            if (!(category(characters[i]) & (Separator_Space | Separator_Line | Separator_Paragraph)))
                return true;
    }
    return false;
}

#if PLATFORM(MAC)
#if __MAC_OS_X_VERSION_MIN_REQUIRED == 1060
#define INCLUDE_SPOTLIGHT_CONTEXT_MENU_ITEM 1
#else
#define INCLUDE_SPOTLIGHT_CONTEXT_MENU_ITEM 0
#endif
#endif

void ContextMenuController::populate()
{
    ContextMenuItem OpenLinkItem(ActionType, ContextMenuItemTagOpenLink, contextMenuItemTagOpenLink());
    ContextMenuItem OpenLinkInNewWindowItem(ActionType, ContextMenuItemTagOpenLinkInNewWindow, 
        contextMenuItemTagOpenLinkInNewWindow());
    ContextMenuItem DownloadFileItem(ActionType, ContextMenuItemTagDownloadLinkToDisk, 
        contextMenuItemTagDownloadLinkToDisk());
    ContextMenuItem CopyLinkItem(ActionType, ContextMenuItemTagCopyLinkToClipboard, 
        contextMenuItemTagCopyLinkToClipboard());
    ContextMenuItem OpenImageInNewWindowItem(ActionType, ContextMenuItemTagOpenImageInNewWindow, 
        contextMenuItemTagOpenImageInNewWindow());
    ContextMenuItem DownloadImageItem(ActionType, ContextMenuItemTagDownloadImageToDisk, 
        contextMenuItemTagDownloadImageToDisk());
    ContextMenuItem CopyImageItem(ActionType, ContextMenuItemTagCopyImageToClipboard, 
        contextMenuItemTagCopyImageToClipboard());
#if PLATFORM(QT) || PLATFORM(GTK) || PLATFORM(EFL)
    ContextMenuItem CopyImageUrlItem(ActionType, ContextMenuItemTagCopyImageUrlToClipboard, 
        contextMenuItemTagCopyImageUrlToClipboard());
#endif
    ContextMenuItem OpenMediaInNewWindowItem(ActionType, ContextMenuItemTagOpenMediaInNewWindow, String());
    ContextMenuItem CopyMediaLinkItem(ActionType, ContextMenuItemTagCopyMediaLinkToClipboard, 
        String());
    ContextMenuItem MediaPlayPause(ActionType, ContextMenuItemTagMediaPlayPause, 
        contextMenuItemTagMediaPlay());
    ContextMenuItem MediaMute(ActionType, ContextMenuItemTagMediaMute, 
        contextMenuItemTagMediaMute());
    ContextMenuItem ToggleMediaControls(CheckableActionType, ContextMenuItemTagToggleMediaControls, 
        contextMenuItemTagToggleMediaControls());
    ContextMenuItem ToggleMediaLoop(CheckableActionType, ContextMenuItemTagToggleMediaLoop, 
        contextMenuItemTagToggleMediaLoop());
    ContextMenuItem EnterVideoFullscreen(ActionType, ContextMenuItemTagEnterVideoFullscreen, 
        contextMenuItemTagEnterVideoFullscreen());
#if PLATFORM(MAC)
    ContextMenuItem SearchSpotlightItem(ActionType, ContextMenuItemTagSearchInSpotlight, 
        contextMenuItemTagSearchInSpotlight());
#endif
#if !PLATFORM(GTK)
    ContextMenuItem SearchWebItem(ActionType, ContextMenuItemTagSearchWeb, contextMenuItemTagSearchWeb());
#endif
    ContextMenuItem CopyItem(ActionType, ContextMenuItemTagCopy, contextMenuItemTagCopy());
    ContextMenuItem BackItem(ActionType, ContextMenuItemTagGoBack, contextMenuItemTagGoBack());
    ContextMenuItem ForwardItem(ActionType, ContextMenuItemTagGoForward,  contextMenuItemTagGoForward());
    ContextMenuItem StopItem(ActionType, ContextMenuItemTagStop, contextMenuItemTagStop());
    ContextMenuItem ReloadItem(ActionType, ContextMenuItemTagReload, contextMenuItemTagReload());
    ContextMenuItem OpenFrameItem(ActionType, ContextMenuItemTagOpenFrameInNewWindow, 
        contextMenuItemTagOpenFrameInNewWindow());
    ContextMenuItem NoGuessesItem(ActionType, ContextMenuItemTagNoGuessesFound, 
        contextMenuItemTagNoGuessesFound());
    ContextMenuItem IgnoreSpellingItem(ActionType, ContextMenuItemTagIgnoreSpelling, 
        contextMenuItemTagIgnoreSpelling());
    ContextMenuItem LearnSpellingItem(ActionType, ContextMenuItemTagLearnSpelling, 
        contextMenuItemTagLearnSpelling());
    ContextMenuItem IgnoreGrammarItem(ActionType, ContextMenuItemTagIgnoreGrammar, 
        contextMenuItemTagIgnoreGrammar());
    ContextMenuItem CutItem(ActionType, ContextMenuItemTagCut, contextMenuItemTagCut());
    ContextMenuItem PasteItem(ActionType, ContextMenuItemTagPaste, contextMenuItemTagPaste());
#if PLATFORM(GTK)
    ContextMenuItem DeleteItem(ActionType, ContextMenuItemTagDelete, contextMenuItemTagDelete());
#endif
#if PLATFORM(GTK) || PLATFORM(QT) || PLATFORM(EFL)
    ContextMenuItem SelectAllItem(ActionType, ContextMenuItemTagSelectAll, contextMenuItemTagSelectAll());
#endif

    Node* node = m_hitTestResult.innerNonSharedNode();
    if (!node)
        return;
#if PLATFORM(GTK)
    if (!m_hitTestResult.isContentEditable() && (node->isElementNode() && static_cast<Element*>(node)->isFormControlElement()))
        return;
#endif
    Frame* frame = node->document()->frame();
    if (!frame)
        return;

    if (!m_hitTestResult.isContentEditable()) {
        FrameLoader* loader = frame->loader();
        KURL linkURL = m_hitTestResult.absoluteLinkURL();
        if (!linkURL.isEmpty()) {
            if (loader->client()->canHandleRequest(ResourceRequest(linkURL))) {
                appendItem(OpenLinkItem, m_contextMenu.get());
                appendItem(OpenLinkInNewWindowItem, m_contextMenu.get());
                appendItem(DownloadFileItem, m_contextMenu.get());
            }
#if PLATFORM(QT)
            if (m_hitTestResult.isSelected()) 
                appendItem(CopyItem, m_contextMenu.get());
#endif
            appendItem(CopyLinkItem, m_contextMenu.get());
        }

        KURL imageURL = m_hitTestResult.absoluteImageURL();
        if (!imageURL.isEmpty()) {
            if (!linkURL.isEmpty())
                appendItem(*separatorItem(), m_contextMenu.get());

            appendItem(OpenImageInNewWindowItem, m_contextMenu.get());
            appendItem(DownloadImageItem, m_contextMenu.get());
            if (imageURL.isLocalFile() || m_hitTestResult.image())
                appendItem(CopyImageItem, m_contextMenu.get());
#if PLATFORM(QT) || PLATFORM(GTK) || PLATFORM(EFL)
            appendItem(CopyImageUrlItem, m_contextMenu.get());
#endif
        }

        KURL mediaURL = m_hitTestResult.absoluteMediaURL();
        if (!mediaURL.isEmpty()) {
            if (!linkURL.isEmpty() || !imageURL.isEmpty())
                appendItem(*separatorItem(), m_contextMenu.get());

            appendItem(MediaPlayPause, m_contextMenu.get());
            appendItem(MediaMute, m_contextMenu.get());
            appendItem(ToggleMediaControls, m_contextMenu.get());
            appendItem(ToggleMediaLoop, m_contextMenu.get());
            appendItem(EnterVideoFullscreen, m_contextMenu.get());

            appendItem(*separatorItem(), m_contextMenu.get());
            appendItem(CopyMediaLinkItem, m_contextMenu.get());
            appendItem(OpenMediaInNewWindowItem, m_contextMenu.get());
        }

        if (imageURL.isEmpty() && linkURL.isEmpty() && mediaURL.isEmpty()) {
            if (m_hitTestResult.isSelected()) {
                if (selectionContainsPossibleWord(frame)) {
#if PLATFORM(MAC)
                    String selectedString = frame->displayStringModifiedByEncoding(frame->editor()->selectedText());
                    ContextMenuItem LookUpInDictionaryItem(ActionType, ContextMenuItemTagLookUpInDictionary, contextMenuItemTagLookUpInDictionary(selectedString));

#if INCLUDE_SPOTLIGHT_CONTEXT_MENU_ITEM
                    appendItem(SearchSpotlightItem, m_contextMenu.get());
#else
                    appendItem(LookUpInDictionaryItem, m_contextMenu.get());
#endif
#endif

#if !PLATFORM(GTK)
                    appendItem(SearchWebItem, m_contextMenu.get());
                    appendItem(*separatorItem(), m_contextMenu.get());
#endif

#if PLATFORM(MAC) && INCLUDE_SPOTLIGHT_CONTEXT_MENU_ITEM
                    appendItem(LookUpInDictionaryItem, m_contextMenu.get());
                    appendItem(*separatorItem(), m_contextMenu.get());
#endif
                }

                appendItem(CopyItem, m_contextMenu.get());
#if PLATFORM(MAC)
                appendItem(*separatorItem(), m_contextMenu.get());

                ContextMenuItem SpeechMenuItem(SubmenuType, ContextMenuItemTagSpeechMenu, contextMenuItemTagSpeechMenu());
                createAndAppendSpeechSubMenu(SpeechMenuItem);
                appendItem(SpeechMenuItem, m_contextMenu.get());
#endif                
            } else {
#if ENABLE(INSPECTOR)
                if (!(frame->page() && frame->page()->inspectorController()->hasInspectorFrontendClient())) {
#endif

                // In GTK+ unavailable items are not hidden but insensitive
#if PLATFORM(GTK)
                appendItem(BackItem, m_contextMenu.get());
                appendItem(ForwardItem, m_contextMenu.get());
                appendItem(StopItem, m_contextMenu.get());
                appendItem(ReloadItem, m_contextMenu.get());
#else
                if (frame->page() && frame->page()->backForward()->canGoBackOrForward(-1))
                    appendItem(BackItem, m_contextMenu.get());

                if (frame->page() && frame->page()->backForward()->canGoBackOrForward(1))
                    appendItem(ForwardItem, m_contextMenu.get());

                // use isLoadingInAPISense rather than isLoading because Stop/Reload are
                // intended to match WebKit's API, not WebCore's internal notion of loading status
                if (loader->documentLoader()->isLoadingInAPISense())
                    appendItem(StopItem, m_contextMenu.get());
                else
                    appendItem(ReloadItem, m_contextMenu.get());
#endif
#if ENABLE(INSPECTOR)
                }
#endif

                if (frame->page() && frame != frame->page()->mainFrame())
                    appendItem(OpenFrameItem, m_contextMenu.get());
            }
        }
    } else { // Make an editing context menu
        FrameSelection* selection = frame->selection();
        bool inPasswordField = selection->isInPasswordField();
        if (!inPasswordField) {
            bool haveContextMenuItemsForMisspellingOrGrammer = false;
            bool spellCheckingEnabled = frame->editor()->isSpellCheckingEnabledFor(node);
            if (spellCheckingEnabled) {
                // Consider adding spelling-related or grammar-related context menu items (never both, since a single selected range
                // is never considered a misspelling and bad grammar at the same time)
                bool misspelling;
                bool badGrammar;
                Vector<String> guesses = frame->editor()->guessesForMisspelledOrUngrammaticalSelection(misspelling, badGrammar);
                if (misspelling || badGrammar) {
                    size_t size = guesses.size();
                    if (!size) {
                        // If there's bad grammar but no suggestions (e.g., repeated word), just leave off the suggestions
                        // list and trailing separator rather than adding a "No Guesses Found" item (matches AppKit)
                        if (misspelling) {
                            appendItem(NoGuessesItem, m_contextMenu.get());
                            appendItem(*separatorItem(), m_contextMenu.get());
                        }
                    } else {
                        for (unsigned i = 0; i < size; i++) {
                            const String &guess = guesses[i];
                            if (!guess.isEmpty()) {
                                ContextMenuItem item(ActionType, ContextMenuItemTagSpellingGuess, guess);
                                appendItem(item, m_contextMenu.get());
                            }
                        }
                        appendItem(*separatorItem(), m_contextMenu.get());
                    }
                    if (misspelling) {
                        appendItem(IgnoreSpellingItem, m_contextMenu.get());
                        appendItem(LearnSpellingItem, m_contextMenu.get());
                    } else
                        appendItem(IgnoreGrammarItem, m_contextMenu.get());
                    appendItem(*separatorItem(), m_contextMenu.get());
                    haveContextMenuItemsForMisspellingOrGrammer = true;
#if PLATFORM(MAC) && __MAC_OS_X_VERSION_MIN_REQUIRED >= 1060
                } else {
                    // If the string was autocorrected, generate a contextual menu item allowing it to be changed back.
                    String replacedString = m_hitTestResult.replacedString();
                    if (!replacedString.isEmpty()) {
                        ContextMenuItem item(ActionType, ContextMenuItemTagChangeBack, contextMenuItemTagChangeBack(replacedString));
                        appendItem(item, m_contextMenu.get());
                        appendItem(*separatorItem(), m_contextMenu.get());
                        haveContextMenuItemsForMisspellingOrGrammer = true;
                    }
#endif
                }
            }

            if (!haveContextMenuItemsForMisspellingOrGrammer) {
                // Spelling and grammar checking is mutually exclusive with dictation alternatives.
                Vector<String> dictationAlternatives = m_hitTestResult.dictationAlternatives();
                if (!dictationAlternatives.isEmpty()) {
                    for (size_t i = 0; i < dictationAlternatives.size(); ++i) {
                        ContextMenuItem item(ActionType, ContextMenuItemTagDictationAlternative, dictationAlternatives[i]);
                        appendItem(item, m_contextMenu.get());
                    }
                    appendItem(*separatorItem(), m_contextMenu.get());
                }
            }
        }

        FrameLoader* loader = frame->loader();
        KURL linkURL = m_hitTestResult.absoluteLinkURL();
        if (!linkURL.isEmpty()) {
            if (loader->client()->canHandleRequest(ResourceRequest(linkURL))) {
                appendItem(OpenLinkItem, m_contextMenu.get());
                appendItem(OpenLinkInNewWindowItem, m_contextMenu.get());
                appendItem(DownloadFileItem, m_contextMenu.get());
            }
            appendItem(CopyLinkItem, m_contextMenu.get());
            appendItem(*separatorItem(), m_contextMenu.get());
        }

        if (m_hitTestResult.isSelected() && !inPasswordField && selectionContainsPossibleWord(frame)) {
#if PLATFORM(MAC)
            String selectedString = frame->displayStringModifiedByEncoding(frame->editor()->selectedText());
            ContextMenuItem LookUpInDictionaryItem(ActionType, ContextMenuItemTagLookUpInDictionary, contextMenuItemTagLookUpInDictionary(selectedString));

#if INCLUDE_SPOTLIGHT_CONTEXT_MENU_ITEM
            appendItem(SearchSpotlightItem, m_contextMenu.get());
#else
            appendItem(LookUpInDictionaryItem, m_contextMenu.get());
#endif
#endif

#if !PLATFORM(GTK)
            appendItem(SearchWebItem, m_contextMenu.get());
            appendItem(*separatorItem(), m_contextMenu.get());
#endif

#if PLATFORM(MAC) && INCLUDE_SPOTLIGHT_CONTEXT_MENU_ITEM
            appendItem(LookUpInDictionaryItem, m_contextMenu.get());
            appendItem(*separatorItem(), m_contextMenu.get());
#endif
        }

        appendItem(CutItem, m_contextMenu.get());
        appendItem(CopyItem, m_contextMenu.get());
        appendItem(PasteItem, m_contextMenu.get());
#if PLATFORM(GTK)
        appendItem(DeleteItem, m_contextMenu.get());
        appendItem(*separatorItem(), m_contextMenu.get());
#endif
#if PLATFORM(GTK) || PLATFORM(QT) || PLATFORM(EFL)
        appendItem(SelectAllItem, m_contextMenu.get());
#endif

        if (!inPasswordField) {
#if !PLATFORM(GTK)
            appendItem(*separatorItem(), m_contextMenu.get());
            ContextMenuItem SpellingAndGrammarMenuItem(SubmenuType, ContextMenuItemTagSpellingMenu, 
                contextMenuItemTagSpellingMenu());
            createAndAppendSpellingAndGrammarSubMenu(SpellingAndGrammarMenuItem);
            appendItem(SpellingAndGrammarMenuItem, m_contextMenu.get());
#endif
#if PLATFORM(MAC)
            ContextMenuItem substitutionsMenuItem(SubmenuType, ContextMenuItemTagSubstitutionsMenu, 
                contextMenuItemTagSubstitutionsMenu());
            createAndAppendSubstitutionsSubMenu(substitutionsMenuItem);
            appendItem(substitutionsMenuItem, m_contextMenu.get());
            ContextMenuItem transformationsMenuItem(SubmenuType, ContextMenuItemTagTransformationsMenu, 
                contextMenuItemTagTransformationsMenu());
            createAndAppendTransformationsSubMenu(transformationsMenuItem);
            appendItem(transformationsMenuItem, m_contextMenu.get());
#endif
#if PLATFORM(GTK)
            bool shouldShowFontMenu = frame->editor()->canEditRichly();
#else
            bool shouldShowFontMenu = true;
#endif
            if (shouldShowFontMenu) {
                ContextMenuItem FontMenuItem(SubmenuType, ContextMenuItemTagFontMenu, 
                    contextMenuItemTagFontMenu());
                createAndAppendFontSubMenu(FontMenuItem);
                appendItem(FontMenuItem, m_contextMenu.get());
            }
#if PLATFORM(MAC)
            ContextMenuItem SpeechMenuItem(SubmenuType, ContextMenuItemTagSpeechMenu, contextMenuItemTagSpeechMenu());
            createAndAppendSpeechSubMenu(SpeechMenuItem);
            appendItem(SpeechMenuItem, m_contextMenu.get());
#endif
#if PLATFORM(GTK)
            EditorClient* client = frame->editor()->client();
            if (client && client->shouldShowUnicodeMenu()) {
                ContextMenuItem UnicodeMenuItem(SubmenuType, ContextMenuItemTagUnicode, contextMenuItemTagUnicode());
                createAndAppendUnicodeSubMenu(UnicodeMenuItem);
                appendItem(*separatorItem(), m_contextMenu.get());
                appendItem(UnicodeMenuItem, m_contextMenu.get());
            }
#else
            ContextMenuItem WritingDirectionMenuItem(SubmenuType, ContextMenuItemTagWritingDirectionMenu, 
                contextMenuItemTagWritingDirectionMenu());
            createAndAppendWritingDirectionSubMenu(WritingDirectionMenuItem);
            appendItem(WritingDirectionMenuItem, m_contextMenu.get());
            if (Page* page = frame->page()) {
                if (Settings* settings = page->settings()) {
                    bool includeTextDirectionSubmenu = settings->textDirectionSubmenuInclusionBehavior() == TextDirectionSubmenuAlwaysIncluded
                        || (settings->textDirectionSubmenuInclusionBehavior() == TextDirectionSubmenuAutomaticallyIncluded && frame->editor()->hasBidiSelection());
                    if (includeTextDirectionSubmenu) {
                        ContextMenuItem TextDirectionMenuItem(SubmenuType, ContextMenuItemTagTextDirectionMenu, 
                            contextMenuItemTagTextDirectionMenu());
                        createAndAppendTextDirectionSubMenu(TextDirectionMenuItem);
                        appendItem(TextDirectionMenuItem, m_contextMenu.get());
                    }
                }
            }
#endif
        }
    }
}

#if ENABLE(INSPECTOR)
void ContextMenuController::addInspectElementItem()
{
    Node* node = m_hitTestResult.innerNonSharedNode();
    if (!node)
        return;

    Frame* frame = node->document()->frame();
    if (!frame)
        return;

    Page* page = frame->page();
    if (!page)
        return;

    if (!page->inspectorController())
        return;

    ContextMenuItem InspectElementItem(ActionType, ContextMenuItemTagInspectElement, contextMenuItemTagInspectElement());
#if USE(CROSS_PLATFORM_CONTEXT_MENUS)
    if (!m_contextMenu->items().isEmpty())
#else
    if (m_contextMenu->itemCount())
#endif
        appendItem(*separatorItem(), m_contextMenu.get());
    appendItem(InspectElementItem, m_contextMenu.get());
}
#endif // ENABLE(INSPECTOR)

void ContextMenuController::checkOrEnableIfNeeded(ContextMenuItem& item) const
{
    if (item.type() == SeparatorType)
        return;
    
    Frame* frame = m_hitTestResult.innerNonSharedNode()->document()->frame();
    if (!frame)
        return;

    // Custom items already have proper checked and enabled values.
    if (ContextMenuItemBaseCustomTag <= item.action() && item.action() <= ContextMenuItemLastCustomTag)
        return;

    bool shouldEnable = true;
    bool shouldCheck = false; 

    switch (item.action()) {
        case ContextMenuItemTagCheckSpelling:
            shouldEnable = frame->editor()->canEdit();
            break;
        case ContextMenuItemTagDefaultDirection:
            shouldCheck = false;
            shouldEnable = false;
            break;
        case ContextMenuItemTagLeftToRight:
        case ContextMenuItemTagRightToLeft: {
            String direction = item.action() == ContextMenuItemTagLeftToRight ? "ltr" : "rtl";
            shouldCheck = frame->editor()->selectionHasStyle(CSSPropertyDirection, direction) != FalseTriState;
            shouldEnable = true;
            break;
        }
        case ContextMenuItemTagTextDirectionDefault: {
            Editor::Command command = frame->editor()->command("MakeTextWritingDirectionNatural");
            shouldCheck = command.state() == TrueTriState;
            shouldEnable = command.isEnabled();
            break;
        }
        case ContextMenuItemTagTextDirectionLeftToRight: {
            Editor::Command command = frame->editor()->command("MakeTextWritingDirectionLeftToRight");
            shouldCheck = command.state() == TrueTriState;
            shouldEnable = command.isEnabled();
            break;
        }
        case ContextMenuItemTagTextDirectionRightToLeft: {
            Editor::Command command = frame->editor()->command("MakeTextWritingDirectionRightToLeft");
            shouldCheck = command.state() == TrueTriState;
            shouldEnable = command.isEnabled();
            break;
        }
        case ContextMenuItemTagCopy:
            shouldEnable = frame->editor()->canDHTMLCopy() || frame->editor()->canCopy();
            break;
        case ContextMenuItemTagCut:
            shouldEnable = frame->editor()->canDHTMLCut() || frame->editor()->canCut();
            break;
        case ContextMenuItemTagIgnoreSpelling:
        case ContextMenuItemTagLearnSpelling:
            shouldEnable = frame->selection()->isRange();
            break;
        case ContextMenuItemTagPaste:
            shouldEnable = frame->editor()->canDHTMLPaste() || frame->editor()->canPaste();
            break;
#if PLATFORM(GTK)
        case ContextMenuItemTagDelete:
            shouldEnable = frame->editor()->canDelete();
            break;
        case ContextMenuItemTagInputMethods:
        case ContextMenuItemTagUnicode:
        case ContextMenuItemTagUnicodeInsertLRMMark:
        case ContextMenuItemTagUnicodeInsertRLMMark:
        case ContextMenuItemTagUnicodeInsertLREMark:
        case ContextMenuItemTagUnicodeInsertRLEMark:
        case ContextMenuItemTagUnicodeInsertLROMark:
        case ContextMenuItemTagUnicodeInsertRLOMark:
        case ContextMenuItemTagUnicodeInsertPDFMark:
        case ContextMenuItemTagUnicodeInsertZWSMark:
        case ContextMenuItemTagUnicodeInsertZWJMark:
        case ContextMenuItemTagUnicodeInsertZWNJMark:
            shouldEnable = true;
            break;
#endif
#if PLATFORM(GTK) || PLATFORM(EFL)
        case ContextMenuItemTagSelectAll:
            shouldEnable = true;
            break;
#endif
        case ContextMenuItemTagUnderline: {
            shouldCheck = frame->editor()->selectionHasStyle(CSSPropertyWebkitTextDecorationsInEffect, "underline") != FalseTriState;
            shouldEnable = frame->editor()->canEditRichly();
            break;
        }
        case ContextMenuItemTagLookUpInDictionary:
            shouldEnable = frame->selection()->isRange();
            break;
        case ContextMenuItemTagCheckGrammarWithSpelling:
            if (frame->editor()->isGrammarCheckingEnabled())
                shouldCheck = true;
            shouldEnable = true;
            break;
        case ContextMenuItemTagItalic: {
            shouldCheck = frame->editor()->selectionHasStyle(CSSPropertyFontStyle, "italic") != FalseTriState;
            shouldEnable = frame->editor()->canEditRichly();
            break;
        }
        case ContextMenuItemTagBold: {
            shouldCheck = frame->editor()->selectionHasStyle(CSSPropertyFontWeight, "bold") != FalseTriState;
            shouldEnable = frame->editor()->canEditRichly();
            break;
        }
        case ContextMenuItemTagOutline:
            shouldEnable = false;
            break;
        case ContextMenuItemTagShowSpellingPanel:
            if (frame->editor()->spellingPanelIsShowing())
                item.setTitle(contextMenuItemTagShowSpellingPanel(false));
            else
                item.setTitle(contextMenuItemTagShowSpellingPanel(true));
            shouldEnable = frame->editor()->canEdit();
            break;
        case ContextMenuItemTagNoGuessesFound:
            shouldEnable = false;
            break;
        case ContextMenuItemTagCheckSpellingWhileTyping:
            shouldCheck = frame->editor()->isContinuousSpellCheckingEnabled();
            break;
#if PLATFORM(MAC)
        case ContextMenuItemTagSubstitutionsMenu:
        case ContextMenuItemTagTransformationsMenu:
            break;
        case ContextMenuItemTagShowSubstitutions:
            if (frame->editor()->substitutionsPanelIsShowing())
                item.setTitle(contextMenuItemTagShowSubstitutions(false));
            else
                item.setTitle(contextMenuItemTagShowSubstitutions(true));
            shouldEnable = frame->editor()->canEdit();
            break;
        case ContextMenuItemTagMakeUpperCase:
        case ContextMenuItemTagMakeLowerCase:
        case ContextMenuItemTagCapitalize:
        case ContextMenuItemTagChangeBack:
            shouldEnable = frame->editor()->canEdit();
            break;
        case ContextMenuItemTagCorrectSpellingAutomatically:
            shouldCheck = frame->editor()->isAutomaticSpellingCorrectionEnabled();
            break;
        case ContextMenuItemTagSmartCopyPaste:
            shouldCheck = frame->editor()->smartInsertDeleteEnabled();
            break;
        case ContextMenuItemTagSmartQuotes:
            shouldCheck = frame->editor()->isAutomaticQuoteSubstitutionEnabled();
            break;
        case ContextMenuItemTagSmartDashes:
            shouldCheck = frame->editor()->isAutomaticDashSubstitutionEnabled();
            break;
        case ContextMenuItemTagSmartLinks:
            shouldCheck = frame->editor()->isAutomaticLinkDetectionEnabled();
            break;
        case ContextMenuItemTagTextReplacement:
            shouldCheck = frame->editor()->isAutomaticTextReplacementEnabled();
            break;
        case ContextMenuItemTagStopSpeaking:
            shouldEnable = client() && client()->isSpeaking();
            break;
#else // PLATFORM(MAC) ends here
        case ContextMenuItemTagStopSpeaking:
            break;
#endif
#if PLATFORM(GTK)
        case ContextMenuItemTagGoBack:
            shouldEnable = frame->page() && frame->page()->backForward()->canGoBackOrForward(-1);
            break;
        case ContextMenuItemTagGoForward:
            shouldEnable = frame->page() && frame->page()->backForward()->canGoBackOrForward(1);
            break;
        case ContextMenuItemTagStop:
            shouldEnable = frame->loader()->documentLoader()->isLoadingInAPISense();
            break;
        case ContextMenuItemTagReload:
            shouldEnable = !frame->loader()->documentLoader()->isLoadingInAPISense();
            break;
        case ContextMenuItemTagFontMenu:
            shouldEnable = frame->editor()->canEditRichly();
            break;
#else
        case ContextMenuItemTagGoBack:
        case ContextMenuItemTagGoForward:
        case ContextMenuItemTagStop:
        case ContextMenuItemTagReload:
        case ContextMenuItemTagFontMenu:
#endif
        case ContextMenuItemTagNoAction:
        case ContextMenuItemTagOpenLinkInNewWindow:
        case ContextMenuItemTagDownloadLinkToDisk:
        case ContextMenuItemTagCopyLinkToClipboard:
        case ContextMenuItemTagOpenImageInNewWindow:
        case ContextMenuItemTagDownloadImageToDisk:
        case ContextMenuItemTagCopyImageToClipboard:
#if PLATFORM(QT) || PLATFORM(GTK) || PLATFORM(EFL)
        case ContextMenuItemTagCopyImageUrlToClipboard:
#endif
            break;
        case ContextMenuItemTagOpenMediaInNewWindow:
            if (m_hitTestResult.mediaIsVideo())
                item.setTitle(contextMenuItemTagOpenVideoInNewWindow());
            else
                item.setTitle(contextMenuItemTagOpenAudioInNewWindow());
            break;
        case ContextMenuItemTagCopyMediaLinkToClipboard:
            if (m_hitTestResult.mediaIsVideo())
                item.setTitle(contextMenuItemTagCopyVideoLinkToClipboard());
            else
                item.setTitle(contextMenuItemTagCopyAudioLinkToClipboard());
            break;
        case ContextMenuItemTagToggleMediaControls:
            shouldCheck = m_hitTestResult.mediaControlsEnabled();
            break;
        case ContextMenuItemTagToggleMediaLoop:
            shouldCheck = m_hitTestResult.mediaLoopEnabled();
            break;
        case ContextMenuItemTagEnterVideoFullscreen:
            shouldEnable = m_hitTestResult.mediaSupportsFullscreen();
            break;
        case ContextMenuItemTagOpenFrameInNewWindow:
        case ContextMenuItemTagSpellingGuess:
        case ContextMenuItemTagOther:
        case ContextMenuItemTagSearchInSpotlight:
        case ContextMenuItemTagSearchWeb:
        case ContextMenuItemTagOpenWithDefaultApplication:
        case ContextMenuItemPDFActualSize:
        case ContextMenuItemPDFZoomIn:
        case ContextMenuItemPDFZoomOut:
        case ContextMenuItemPDFAutoSize:
        case ContextMenuItemPDFSinglePage:
        case ContextMenuItemPDFFacingPages:
        case ContextMenuItemPDFContinuous:
        case ContextMenuItemPDFNextPage:
        case ContextMenuItemPDFPreviousPage:
        case ContextMenuItemTagOpenLink:
        case ContextMenuItemTagIgnoreGrammar:
        case ContextMenuItemTagSpellingMenu:
        case ContextMenuItemTagShowFonts:
        case ContextMenuItemTagStyles:
        case ContextMenuItemTagShowColors:
        case ContextMenuItemTagSpeechMenu:
        case ContextMenuItemTagStartSpeaking:
        case ContextMenuItemTagWritingDirectionMenu:
        case ContextMenuItemTagTextDirectionMenu:
        case ContextMenuItemTagPDFSinglePageScrolling:
        case ContextMenuItemTagPDFFacingPagesScrolling:
#if ENABLE(INSPECTOR)
        case ContextMenuItemTagInspectElement:
#endif
        case ContextMenuItemBaseCustomTag:
        case ContextMenuItemCustomTagNoAction:
        case ContextMenuItemLastCustomTag:
        case ContextMenuItemBaseApplicationTag:
        case ContextMenuItemTagDictationAlternative:
            break;
        case ContextMenuItemTagMediaPlayPause:
            if (m_hitTestResult.mediaPlaying())
                item.setTitle(contextMenuItemTagMediaPause());
            else
                item.setTitle(contextMenuItemTagMediaPlay());
            break;
        case ContextMenuItemTagMediaMute:
            shouldEnable = m_hitTestResult.mediaHasAudio();
            shouldCheck = shouldEnable &&  m_hitTestResult.mediaMuted();
            break;
    }

    item.setChecked(shouldCheck);
    item.setEnabled(shouldEnable);
}

#if USE(ACCESSIBILITY_CONTEXT_MENUS)
void ContextMenuController::showContextMenuAt(Frame* frame, const IntPoint& clickPoint)
{
    // Simulate a click in the middle of the accessibility object.
    PlatformMouseEvent mouseEvent(clickPoint, clickPoint, RightButton, PlatformEvent::MousePressed, 1, false, false, false, false, currentTime());
    bool handled = frame->eventHandler()->sendContextMenuEvent(mouseEvent);
    if (handled && client())
        client()->showContextMenu();
}
#endif

} // namespace WebCore

#endif // ENABLE(CONTEXT_MENUS)<|MERGE_RESOLUTION|>--- conflicted
+++ resolved
@@ -181,16 +181,11 @@
         WindowFeatures features;
         features.activate = false;
         FrameLoadRequest request(frame->document()->securityOrigin(), ResourceRequest(urlToLoad, frame->loader()->outgoingReferrer()));
-<<<<<<< HEAD
-        if (Page* newPage = oldPage->chrome()->createWindow(frame, request, features, NavigationAction(request.resourceRequest()))) {
-            newPage->mainFrame()->loader()->loadFrameRequest(request, false, false, 0, 0, MaybeSendReferrer);
-=======
         Page* newPage = oldPage;
         if (!frame->settings() || frame->settings()->supportsMultipleWindows()) {
             newPage = oldPage->chrome()->createWindow(frame, request, WindowFeatures(), NavigationAction(request.resourceRequest()));
             if (!newPage)
                 return;
->>>>>>> bf79ecb6
             newPage->chrome()->show();
         }
         newPage->mainFrame()->loader()->loadFrameRequest(request, false, false, 0, 0, MaybeSendReferrer);
