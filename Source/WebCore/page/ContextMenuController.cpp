--- conflicted
+++ resolved
@@ -358,14 +358,13 @@
     case ContextMenuItemTagUnicodeInsertZWNJMark:
         insertUnicodeCharacter(zeroWidthNonJoiner, *frame);
         break;
-<<<<<<< HEAD
 #endif
 #if PLATFORM(GTK) || PLATFORM(QT)
-=======
->>>>>>> 2d3b0564
     case ContextMenuItemTagSelectAll:
         frame->editor().command("SelectAll").execute();
         break;
+#endif
+#if PLATFORM(GTK)
     case ContextMenuItemTagInsertEmoji:
         m_client.insertEmoji(*frame);
         break;
@@ -823,12 +822,11 @@
     ContextMenuItem PasteItem(ActionType, ContextMenuItemTagPaste, contextMenuItemTagPaste());
 #if PLATFORM(GTK)
     ContextMenuItem DeleteItem(ActionType, ContextMenuItemTagDelete, contextMenuItemTagDelete());
-<<<<<<< HEAD
 #endif
 #if PLATFORM(GTK) || PLATFORM(QT)
-=======
->>>>>>> 2d3b0564
     ContextMenuItem SelectAllItem(ActionType, ContextMenuItemTagSelectAll, contextMenuItemTagSelectAll());
+#endif
+#if PLATFORM(GTK)
     ContextMenuItem InsertEmojiItem(ActionType, ContextMenuItemTagInsertEmoji, contextMenuItemTagInsertEmoji());
 #endif
 
@@ -1069,12 +1067,11 @@
 #if PLATFORM(GTK)
         appendItem(DeleteItem, m_contextMenu.get());
         appendItem(*separatorItem(), m_contextMenu.get());
-<<<<<<< HEAD
 #endif
 #if PLATFORM(GTK) || PLATFORM(QT)
-=======
->>>>>>> 2d3b0564
         appendItem(SelectAllItem, m_contextMenu.get());
+#endif
+#if PLATFORM(GTK)
         appendItem(InsertEmojiItem, m_contextMenu.get());
 #endif
 
@@ -1249,14 +1246,11 @@
             shouldEnable = true;
             break;
 #endif
-<<<<<<< HEAD
-#if PLATFORM(GTK) || PLATFORM(QT)
+#if PLATFORM(QT)
         case ContextMenuItemTagSelectAll:
             shouldEnable = true;
             break;
 #endif
-=======
->>>>>>> 2d3b0564
         case ContextMenuItemTagUnderline: {
             shouldCheck = frame->editor().selectionHasStyle(CSSPropertyWebkitTextDecorationsInEffect, "underline") != FalseTriState;
             shouldEnable = frame->editor().canEditRichly();
