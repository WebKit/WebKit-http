/*
 * Copyright (C) 2003, 2007, 2010 Apple Inc. All rights reserved.
 *
 * Redistribution and use in source and binary forms, with or without
 * modification, are permitted provided that the following conditions
 * are met:
 *
 * 1.  Redistributions of source code must retain the above copyright
 *     notice, this list of conditions and the following disclaimer.
 * 2.  Redistributions in binary form must reproduce the above copyright
 *     notice, this list of conditions and the following disclaimer in the
 *     documentation and/or other materials provided with the distribution.
 * 3.  Neither the name of Apple Computer, Inc. ("Apple") nor the names of
 *     its contributors may be used to endorse or promote products derived
 *     from this software without specific prior written permission.
 *
 * THIS SOFTWARE IS PROVIDED BY APPLE AND ITS CONTRIBUTORS "AS IS" AND ANY
 * EXPRESS OR IMPLIED WARRANTIES, INCLUDING, BUT NOT LIMITED TO, THE IMPLIED
 * WARRANTIES OF MERCHANTABILITY AND FITNESS FOR A PARTICULAR PURPOSE ARE
 * DISCLAIMED. IN NO EVENT SHALL APPLE OR ITS CONTRIBUTORS BE LIABLE FOR ANY
 * DIRECT, INDIRECT, INCIDENTAL, SPECIAL, EXEMPLARY, OR CONSEQUENTIAL DAMAGES
 * (INCLUDING, BUT NOT LIMITED TO, PROCUREMENT OF SUBSTITUTE GOODS OR SERVICES;
 * LOSS OF USE, DATA, OR PROFITS; OR BUSINESS INTERRUPTION) HOWEVER CAUSED AND
 * ON ANY THEORY OF LIABILITY, WHETHER IN CONTRACT, STRICT LIABILITY, OR TORT
 * (INCLUDING NEGLIGENCE OR OTHERWISE) ARISING IN ANY WAY OUT OF THE USE OF
 * THIS SOFTWARE, EVEN IF ADVISED OF THE POSSIBILITY OF SUCH DAMAGE.
 */

#ifndef WindowFeatures_h
#define WindowFeatures_h

#include <wtf/HashMap.h>
#include <wtf/text/WTFString.h>

namespace WebCore {

class FloatRect;

<<<<<<< HEAD
    struct WindowFeatures {
        // FIXME: We can delete this constructor once V8 showModalDialog is changed to use DOMWindow.
        WindowFeatures()
            : xSet(false)
            , ySet(false)
            , widthSet(false)
            , heightSet(false)
            , menuBarVisible(true)
            , statusBarVisible(true)
            , toolBarVisible(true)
            , locationBarVisible(true)
            , scrollbarsVisible(true)
            , resizable(true)
            , fullscreen(false)
            , dialog(false)
            , activate(true)
        {
        }
=======
struct WindowFeatures {
    WindowFeatures()
        : xSet(false)
        , ySet(false)
        , widthSet(false)
        , heightSet(false)
        , menuBarVisible(true)
        , statusBarVisible(true)
        , toolBarVisible(true)
        , locationBarVisible(true)
        , scrollbarsVisible(true)
        , resizable(true)
        , fullscreen(false)
        , dialog(false)
    {
    }
    explicit WindowFeatures(const String& windowFeaturesString);
    WindowFeatures(const String& dialogFeaturesString, const FloatRect& screenAvailableRect);
>>>>>>> c99dfb96

    float x;
    bool xSet;
    float y;
    bool ySet;
    float width;
    bool widthSet;
    float height;
    bool heightSet;

    bool menuBarVisible;
    bool statusBarVisible;
    bool toolBarVisible;
    bool locationBarVisible;
    bool scrollbarsVisible;
    bool resizable;

    bool fullscreen;
    bool dialog;

<<<<<<< HEAD
        bool fullscreen;
        bool dialog;
        bool activate;
=======
    Vector<String> additionalFeatures;
>>>>>>> c99dfb96

private:
    typedef HashMap<String, String> DialogFeaturesMap;
    static void parseDialogFeatures(const String&, HashMap<String, String>&);
    static bool boolFeature(const DialogFeaturesMap&, const char* key, bool defaultValue = false);
    static float floatFeature(const DialogFeaturesMap&, const char* key, float min, float max, float defaultValue);
    void setWindowFeature(const String& keyString, const String& valueString);
};

} // namespace WebCore

#endif // WindowFeatures_h<|MERGE_RESOLUTION|>--- conflicted
+++ resolved
@@ -36,26 +36,6 @@
 
 class FloatRect;
 
-<<<<<<< HEAD
-    struct WindowFeatures {
-        // FIXME: We can delete this constructor once V8 showModalDialog is changed to use DOMWindow.
-        WindowFeatures()
-            : xSet(false)
-            , ySet(false)
-            , widthSet(false)
-            , heightSet(false)
-            , menuBarVisible(true)
-            , statusBarVisible(true)
-            , toolBarVisible(true)
-            , locationBarVisible(true)
-            , scrollbarsVisible(true)
-            , resizable(true)
-            , fullscreen(false)
-            , dialog(false)
-            , activate(true)
-        {
-        }
-=======
 struct WindowFeatures {
     WindowFeatures()
         : xSet(false)
@@ -74,7 +54,6 @@
     }
     explicit WindowFeatures(const String& windowFeaturesString);
     WindowFeatures(const String& dialogFeaturesString, const FloatRect& screenAvailableRect);
->>>>>>> c99dfb96
 
     float x;
     bool xSet;
@@ -95,13 +74,7 @@
     bool fullscreen;
     bool dialog;
 
-<<<<<<< HEAD
-        bool fullscreen;
-        bool dialog;
-        bool activate;
-=======
     Vector<String> additionalFeatures;
->>>>>>> c99dfb96
 
 private:
     typedef HashMap<String, String> DialogFeaturesMap;
