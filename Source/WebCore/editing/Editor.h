/*
 * Copyright (C) 2006, 2007, 2008, 2013, 2014 Apple Inc. All rights reserved.
 *
 * Redistribution and use in source and binary forms, with or without
 * modification, are permitted provided that the following conditions
 * are met:
 * 1. Redistributions of source code must retain the above copyright
 *    notice, this list of conditions and the following disclaimer.
 * 2. Redistributions in binary form must reproduce the above copyright
 *    notice, this list of conditions and the following disclaimer in the
 *    documentation and/or other materials provided with the distribution.
 *
 * THIS SOFTWARE IS PROVIDED BY APPLE INC. ``AS IS'' AND ANY
 * EXPRESS OR IMPLIED WARRANTIES, INCLUDING, BUT NOT LIMITED TO, THE
 * IMPLIED WARRANTIES OF MERCHANTABILITY AND FITNESS FOR A PARTICULAR
 * PURPOSE ARE DISCLAIMED.  IN NO EVENT SHALL APPLE INC. OR
 * CONTRIBUTORS BE LIABLE FOR ANY DIRECT, INDIRECT, INCIDENTAL, SPECIAL,
 * EXEMPLARY, OR CONSEQUENTIAL DAMAGES (INCLUDING, BUT NOT LIMITED TO,
 * PROCUREMENT OF SUBSTITUTE GOODS OR SERVICES; LOSS OF USE, DATA, OR
 * PROFITS; OR BUSINESS INTERRUPTION) HOWEVER CAUSED AND ON ANY THEORY
 * OF LIABILITY, WHETHER IN CONTRACT, STRICT LIABILITY, OR TORT
 * (INCLUDING NEGLIGENCE OR OTHERWISE) ARISING IN ANY WAY OUT OF THE USE
 * OF THIS SOFTWARE, EVEN IF ADVISED OF THE POSSIBILITY OF SUCH DAMAGE. 
 */

#pragma once

#include "CompositionUnderline.h"
#include "DictationAlternative.h"
#include "DocumentMarker.h"
#include "EditAction.h"
#include "EditingBehavior.h"
#include "EditingStyle.h"
#include "EditorInsertAction.h"
#include "FindOptions.h"
#include "FrameSelection.h"
#include "PasteboardWriterData.h"
#include "TextChecking.h"
#include "TextEventInputType.h"
#include "TextIteratorBehavior.h"
#include "VisibleSelection.h"
#include "WritingDirection.h"
#include <memory>

#if PLATFORM(COCOA)
OBJC_CLASS NSAttributedString;
OBJC_CLASS NSDictionary;
OBJC_CLASS NSMutableDictionary;
#endif

namespace PAL {
class KillRing;
}

namespace WebCore {

class AlternativeTextController;
class ArchiveResource;
class DataTransfer;
class CompositeEditCommand;
class DeleteButtonController;
class EditCommand;
class EditCommandComposition;
class EditorClient;
class EditorInternalCommand;
class File;
class Frame;
class HTMLElement;
class HitTestResult;
class KeyboardEvent;
class KillRing;
class Pasteboard;
class PasteboardWriterData;
class SharedBuffer;
class Font;
class SpellCheckRequest;
class SpellChecker;
class StaticRange;
class StyleProperties;
class Text;
class TextCheckerClient;
class TextEvent;

struct PasteboardPlainText;
struct PasteboardURL;
struct TextCheckingResult;

enum EditorCommandSource { CommandFromMenuOrKeyBinding, CommandFromDOM, CommandFromDOMWithUserInterface };
enum EditorParagraphSeparator { EditorParagraphSeparatorIsDiv, EditorParagraphSeparatorIsP };

enum class MailBlockquoteHandling {
    RespectBlockquote,
    IgnoreBlockquote,
};

#if ENABLE(ATTACHMENT_ELEMENT)
class HTMLAttachmentElement;
#endif

enum TemporarySelectionOption : uint8_t {
    // Scroll to reveal the selection.
    TemporarySelectionOptionRevealSelection = 1 << 0,

    // Don't propagate selection changes to the client layer.
    TemporarySelectionOptionIgnoreSelectionChanges = 1 << 1,

    // Force the render tree to update selection state. Only respected on iOS.
    TemporarySelectionOptionEnableAppearanceUpdates = 1 << 2
};

class TemporarySelectionChange {
public:
    TemporarySelectionChange(Frame&, std::optional<VisibleSelection> = std::nullopt, OptionSet<TemporarySelectionOption> = { });
    ~TemporarySelectionChange();

private:
    Ref<Frame> m_frame;
    OptionSet<TemporarySelectionOption> m_options;
    bool m_wasIgnoringSelectionChanges;
#if PLATFORM(IOS)
    bool m_appearanceUpdatesWereEnabled;
#endif
    std::optional<VisibleSelection> m_selectionToRestore;
};

class Editor {
    WTF_MAKE_FAST_ALLOCATED;
public:
    explicit Editor(Frame&);
    ~Editor();

    WEBCORE_EXPORT EditorClient* client() const;
    WEBCORE_EXPORT TextCheckerClient* textChecker() const;

    CompositeEditCommand* lastEditCommand() { return m_lastEditCommand.get(); }

    void handleKeyboardEvent(KeyboardEvent&);
    void handleInputMethodKeydown(KeyboardEvent&);
    bool handleTextEvent(TextEvent&);

    WEBCORE_EXPORT bool canEdit() const;
    WEBCORE_EXPORT bool canEditRichly() const;

    bool canDHTMLCut();
    bool canDHTMLCopy();
    WEBCORE_EXPORT bool canDHTMLPaste();
    bool tryDHTMLCopy();
    bool tryDHTMLCut();

    WEBCORE_EXPORT bool canCut() const;
    WEBCORE_EXPORT bool canCopy() const;
    WEBCORE_EXPORT bool canPaste() const;
    WEBCORE_EXPORT bool canDelete() const;
    bool canSmartCopyOrDelete();

    WEBCORE_EXPORT void cut();
    WEBCORE_EXPORT void copy();
    WEBCORE_EXPORT void paste();
    void paste(Pasteboard&);
    WEBCORE_EXPORT void pasteAsPlainText();
    WEBCORE_EXPORT void performDelete();

    WEBCORE_EXPORT void copyURL(const URL&, const String& title);
    void copyURL(const URL&, const String& title, Pasteboard&);
    PasteboardWriterData::URL pasteboardWriterURL(const URL&, const String& title);
#if !PLATFORM(IOS)
    WEBCORE_EXPORT void copyImage(const HitTestResult&);
#endif

    String readPlainTextFromPasteboard(Pasteboard&);

    WEBCORE_EXPORT void indent();
    WEBCORE_EXPORT void outdent();
    void transpose();

    bool shouldInsertFragment(DocumentFragment&, Range*, EditorInsertAction);
    bool shouldInsertText(const String&, Range*, EditorInsertAction) const;
    WEBCORE_EXPORT bool shouldDeleteRange(Range*) const;
    bool shouldApplyStyle(StyleProperties*, Range*);

    void respondToChangedContents(const VisibleSelection& endingSelection);

    bool selectionStartHasStyle(CSSPropertyID, const String& value) const;
    WEBCORE_EXPORT TriState selectionHasStyle(CSSPropertyID, const String& value) const;
    String selectionStartCSSPropertyValue(CSSPropertyID);
    
    TriState selectionUnorderedListState() const;
    TriState selectionOrderedListState() const;
    WEBCORE_EXPORT RefPtr<Node> insertOrderedList();
    WEBCORE_EXPORT RefPtr<Node> insertUnorderedList();
    WEBCORE_EXPORT bool canIncreaseSelectionListLevel();
    WEBCORE_EXPORT bool canDecreaseSelectionListLevel();
    WEBCORE_EXPORT RefPtr<Node> increaseSelectionListLevel();
    WEBCORE_EXPORT RefPtr<Node> increaseSelectionListLevelOrdered();
    WEBCORE_EXPORT RefPtr<Node> increaseSelectionListLevelUnordered();
    WEBCORE_EXPORT void decreaseSelectionListLevel();
   
    void removeFormattingAndStyle();

    void clearLastEditCommand();
#if PLATFORM(IOS)
    WEBCORE_EXPORT void ensureLastEditCommandHasCurrentSelectionIfOpenForMoreTyping();
#endif

    WEBCORE_EXPORT bool deleteWithDirection(SelectionDirection, TextGranularity, bool killRing, bool isTypingAction);
    WEBCORE_EXPORT void deleteSelectionWithSmartDelete(bool smartDelete, EditAction = EditAction::Delete);
    void clearText();
#if PLATFORM(IOS)
    WEBCORE_EXPORT void removeUnchangeableStyles();
#endif

    WEBCORE_EXPORT void applyStyle(StyleProperties*, EditAction = EditAction::Unspecified);
    enum class ColorFilterMode { InvertColor, UseOriginalColor };
    void applyStyle(RefPtr<EditingStyle>&&, EditAction, ColorFilterMode);
    void applyParagraphStyle(StyleProperties*, EditAction = EditAction::Unspecified);
    WEBCORE_EXPORT void applyStyleToSelection(StyleProperties*, EditAction);
    WEBCORE_EXPORT void applyStyleToSelection(Ref<EditingStyle>&&, EditAction, ColorFilterMode);
    void applyParagraphStyleToSelection(StyleProperties*, EditAction);

    // Returns whether or not we should proceed with editing.
    bool willApplyEditing(CompositeEditCommand&, Vector<RefPtr<StaticRange>>&&) const;
    bool willUnapplyEditing(const EditCommandComposition&) const;
    bool willReapplyEditing(const EditCommandComposition&) const;

    void appliedEditing(CompositeEditCommand&);
    void unappliedEditing(EditCommandComposition&);
    void reappliedEditing(EditCommandComposition&);
    void unappliedSpellCorrection(const VisibleSelection& selectionOfCorrected, const String& corrected, const String& correction);

    // This is off by default, since most editors want this behavior (originally matched IE but not Firefox).
    void setShouldStyleWithCSS(bool flag) { m_shouldStyleWithCSS = flag; }
    bool shouldStyleWithCSS() const { return m_shouldStyleWithCSS; }

    class Command {
    public:
        WEBCORE_EXPORT Command();
        Command(const EditorInternalCommand*, EditorCommandSource, Frame&);

        WEBCORE_EXPORT bool execute(const String& parameter = String(), Event* triggeringEvent = nullptr) const;
        WEBCORE_EXPORT bool execute(Event* triggeringEvent) const;

        WEBCORE_EXPORT bool isSupported() const;
        WEBCORE_EXPORT bool isEnabled(Event* triggeringEvent = nullptr) const;

        WEBCORE_EXPORT TriState state(Event* triggeringEvent = nullptr) const;
        String value(Event* triggeringEvent = nullptr) const;

        WEBCORE_EXPORT bool isTextInsertion() const;
        WEBCORE_EXPORT bool allowExecutionWhenDisabled() const;

    private:
        const EditorInternalCommand* m_command { nullptr };
        EditorCommandSource m_source;
        RefPtr<Frame> m_frame;
    };
    WEBCORE_EXPORT Command command(const String& commandName); // Command source is CommandFromMenuOrKeyBinding.
    Command command(const String& commandName, EditorCommandSource);
    WEBCORE_EXPORT static bool commandIsSupportedFromMenuOrKeyBinding(const String& commandName); // Works without a frame.

    WEBCORE_EXPORT bool insertText(const String&, Event* triggeringEvent, TextEventInputType = TextEventInputKeyboard);
    bool insertTextForConfirmedComposition(const String& text);
    WEBCORE_EXPORT bool insertDictatedText(const String&, const Vector<DictationAlternative>& dictationAlternatives, Event* triggeringEvent);
    bool insertTextWithoutSendingTextEvent(const String&, bool selectInsertedText, TextEvent* triggeringEvent);
    bool insertLineBreak();
    bool insertParagraphSeparator();
    WEBCORE_EXPORT bool insertParagraphSeparatorInQuotedContent();

    WEBCORE_EXPORT bool isContinuousSpellCheckingEnabled() const;
    WEBCORE_EXPORT void toggleContinuousSpellChecking();
    bool isGrammarCheckingEnabled();
    void toggleGrammarChecking();
    void ignoreSpelling();
    void learnSpelling();
    int spellCheckerDocumentTag();
    WEBCORE_EXPORT bool isSelectionUngrammatical();
    String misspelledSelectionString() const;
    String misspelledWordAtCaretOrRange(Node* clickedNode) const;
    Vector<String> guessesForMisspelledWord(const String&) const;
    Vector<String> guessesForMisspelledOrUngrammatical(bool& misspelled, bool& ungrammatical);
    bool isSpellCheckingEnabledInFocusedNode() const;
    bool isSpellCheckingEnabledFor(Node*) const;
    WEBCORE_EXPORT void markMisspellingsAfterTypingToWord(const VisiblePosition &wordStart, const VisibleSelection& selectionAfterTyping, bool doReplacement);
    void markMisspellings(const VisibleSelection&, RefPtr<Range>& firstMisspellingRange);
    void markBadGrammar(const VisibleSelection&);
    void markMisspellingsAndBadGrammar(const VisibleSelection& spellingSelection, bool markGrammar, const VisibleSelection& grammarSelection);
    void markAndReplaceFor(const SpellCheckRequest&, const Vector<TextCheckingResult>&);

    bool isOverwriteModeEnabled() const { return m_overwriteModeEnabled; }
    WEBCORE_EXPORT void toggleOverwriteModeEnabled();

    void markAllMisspellingsAndBadGrammarInRanges(OptionSet<TextCheckingType>, RefPtr<Range>&& spellingRange, RefPtr<Range>&& automaticReplacementRange, RefPtr<Range>&& grammarRange);
#if PLATFORM(IOS)
    NO_RETURN_DUE_TO_ASSERT
#endif
    void changeBackToReplacedString(const String& replacedString);

#if !PLATFORM(IOS)
    WEBCORE_EXPORT void advanceToNextMisspelling(bool startBeforeSelection = false);
#endif
    void showSpellingGuessPanel();
    bool spellingPanelIsShowing();

    bool shouldBeginEditing(Range*);
    bool shouldEndEditing(Range*);

    void clearUndoRedoOperations();
    bool canUndo() const;
    void undo();
    bool canRedo() const;
    void redo();

    void didBeginEditing();
    void didEndEditing();
    void willWriteSelectionToPasteboard(Range*);
    void didWriteSelectionToPasteboard();

    void showFontPanel();
    void showStylesPanel();
    void showColorPanel();
    void toggleBold();
    void toggleUnderline();
    WEBCORE_EXPORT void setBaseWritingDirection(WritingDirection);

    // smartInsertDeleteEnabled and selectTrailingWhitespaceEnabled are 
    // mutually exclusive, meaning that enabling one will disable the other.
    bool smartInsertDeleteEnabled();
    bool isSelectTrailingWhitespaceEnabled() const;
    
    WEBCORE_EXPORT bool hasBidiSelection() const;

    // international text input composition
    bool hasComposition() const { return m_compositionNode; }
    WEBCORE_EXPORT void setComposition(const String&, const Vector<CompositionUnderline>&, unsigned selectionStart, unsigned selectionEnd);
    WEBCORE_EXPORT void confirmComposition();
    WEBCORE_EXPORT void confirmComposition(const String&); // if no existing composition, replaces selection
    WEBCORE_EXPORT void cancelComposition();
    bool cancelCompositionIfSelectionIsInvalid();
    WEBCORE_EXPORT RefPtr<Range> compositionRange() const;
    WEBCORE_EXPORT bool getCompositionSelection(unsigned& selectionStart, unsigned& selectionEnd) const;

    // getting international text input composition state (for use by InlineTextBox)
    Text* compositionNode() const { return m_compositionNode.get(); }
    unsigned compositionStart() const { return m_compositionStart; }
    unsigned compositionEnd() const { return m_compositionEnd; }
    bool compositionUsesCustomUnderlines() const { return !m_customCompositionUnderlines.isEmpty(); }
    const Vector<CompositionUnderline>& customCompositionUnderlines() const { return m_customCompositionUnderlines; }

    enum class RevealSelection { No, Yes };
    WEBCORE_EXPORT void setIgnoreSelectionChanges(bool, RevealSelection shouldRevealExistingSelection = RevealSelection::Yes);
    bool ignoreSelectionChanges() const { return m_ignoreSelectionChanges; }

    WEBCORE_EXPORT RefPtr<Range> rangeForPoint(const IntPoint& windowPoint);

    void clear();

    VisibleSelection selectionForCommand(Event*);

    PAL::KillRing& killRing() const { return *m_killRing; }
    SpellChecker& spellChecker() const { return *m_spellChecker; }

    EditingBehavior behavior() const;

    RefPtr<Range> selectedRange();

#if PLATFORM(IOS)
    WEBCORE_EXPORT void confirmMarkedText();
    WEBCORE_EXPORT void setTextAsChildOfElement(const String&, Element&);
    WEBCORE_EXPORT void setTextAlignmentForChangedBaseWritingDirection(WritingDirection);
    WEBCORE_EXPORT void insertDictationPhrases(Vector<Vector<String>>&& dictationPhrases, RetainPtr<id> metadata);
    WEBCORE_EXPORT void setDictationPhrasesAsChildOfElement(const Vector<Vector<String>>& dictationPhrases, RetainPtr<id> metadata, Element&);
#endif
    
    enum class KillRingInsertionMode { PrependText, AppendText };
    void addRangeToKillRing(const Range&, KillRingInsertionMode);
    void addTextToKillRing(const String&, KillRingInsertionMode);
    void setStartNewKillRingSequence(bool);

    void startAlternativeTextUITimer();
    // If user confirmed a correction in the correction panel, correction has non-zero length, otherwise it means that user has dismissed the panel.
    WEBCORE_EXPORT void handleAlternativeTextUIResult(const String& correction);
    void dismissCorrectionPanelAsIgnored();

    WEBCORE_EXPORT void pasteAsFragment(Ref<DocumentFragment>&&, bool smartReplace, bool matchStyle, MailBlockquoteHandling = MailBlockquoteHandling::RespectBlockquote);
    WEBCORE_EXPORT void pasteAsPlainText(const String&, bool smartReplace);

    // This is only called on the mac where paste is implemented primarily at the WebKit level.
    WEBCORE_EXPORT void pasteAsPlainTextBypassingDHTML();
 
    void clearMisspellingsAndBadGrammar(const VisibleSelection&);
    void markMisspellingsAndBadGrammar(const VisibleSelection&);

    Element* findEventTargetFrom(const VisibleSelection& selection) const;

    WEBCORE_EXPORT String selectedText() const;
    String selectedTextForDataTransfer() const;
    WEBCORE_EXPORT bool findString(const String&, FindOptions);

    WEBCORE_EXPORT RefPtr<Range> rangeOfString(const String&, Range*, FindOptions);

    const VisibleSelection& mark() const; // Mark, to be used as emacs uses it.
    void setMark(const VisibleSelection&);

    void computeAndSetTypingStyle(EditingStyle& , EditAction = EditAction::Unspecified);
    WEBCORE_EXPORT void computeAndSetTypingStyle(StyleProperties& , EditAction = EditAction::Unspecified);
    WEBCORE_EXPORT void applyEditingStyleToBodyElement() const;
    void applyEditingStyleToElement(Element*) const;

    WEBCORE_EXPORT IntRect firstRectForRange(Range*) const;

    void selectionWillChange();
    void respondToChangedSelection(const VisibleSelection& oldSelection, OptionSet<FrameSelection::SetSelectionOption>);
    WEBCORE_EXPORT void updateEditorUINowIfScheduled();
    bool shouldChangeSelection(const VisibleSelection& oldSelection, const VisibleSelection& newSelection, EAffinity, bool stillSelecting) const;
    WEBCORE_EXPORT unsigned countMatchesForText(const String&, Range*, FindOptions, unsigned limit, bool markMatches, Vector<RefPtr<Range>>*);
    bool markedTextMatchesAreHighlighted() const;
    WEBCORE_EXPORT void setMarkedTextMatchesAreHighlighted(bool);

    void textFieldDidBeginEditing(Element*);
    void textFieldDidEndEditing(Element*);
    void textDidChangeInTextField(Element*);
    bool doTextFieldCommandFromEvent(Element*, KeyboardEvent*);
    void textWillBeDeletedInTextField(Element* input);
    void textDidChangeInTextArea(Element*);
    WEBCORE_EXPORT WritingDirection baseWritingDirectionForSelectionStart() const;

    WEBCORE_EXPORT void replaceSelectionWithFragment(DocumentFragment&, bool selectReplacement, bool smartReplace, bool matchStyle, EditAction = EditAction::Insert, MailBlockquoteHandling = MailBlockquoteHandling::RespectBlockquote);
    WEBCORE_EXPORT void replaceSelectionWithText(const String&, bool selectReplacement, bool smartReplace, EditAction = EditAction::Insert);
    WEBCORE_EXPORT bool selectionStartHasMarkerFor(DocumentMarker::MarkerType, int from, int length) const;
    void updateMarkersForWordsAffectedByEditing(bool onlyHandleWordsContainingSelection);
    void deletedAutocorrectionAtPosition(const Position&, const String& originalString);
    
    WEBCORE_EXPORT void simplifyMarkup(Node* startNode, Node* endNode);

    EditorParagraphSeparator defaultParagraphSeparator() const { return m_defaultParagraphSeparator; }
    void setDefaultParagraphSeparator(EditorParagraphSeparator separator) { m_defaultParagraphSeparator = separator; }
    Vector<String> dictationAlternativesForMarker(const DocumentMarker&);
    void applyDictationAlternativelternative(const String& alternativeString);

#if USE(APPKIT)
    WEBCORE_EXPORT void uppercaseWord();
    WEBCORE_EXPORT void lowercaseWord();
    WEBCORE_EXPORT void capitalizeWord();
#endif

#if USE(AUTOMATIC_TEXT_REPLACEMENT)
    WEBCORE_EXPORT void showSubstitutionsPanel();
    WEBCORE_EXPORT bool substitutionsPanelIsShowing();
    WEBCORE_EXPORT void toggleSmartInsertDelete();
    WEBCORE_EXPORT bool isAutomaticQuoteSubstitutionEnabled();
    WEBCORE_EXPORT void toggleAutomaticQuoteSubstitution();
    WEBCORE_EXPORT bool isAutomaticLinkDetectionEnabled();
    WEBCORE_EXPORT void toggleAutomaticLinkDetection();
    WEBCORE_EXPORT bool isAutomaticDashSubstitutionEnabled();
    WEBCORE_EXPORT void toggleAutomaticDashSubstitution();
    WEBCORE_EXPORT bool isAutomaticTextReplacementEnabled();
    WEBCORE_EXPORT void toggleAutomaticTextReplacement();
    WEBCORE_EXPORT bool isAutomaticSpellingCorrectionEnabled();
    WEBCORE_EXPORT void toggleAutomaticSpellingCorrection();
#endif

    RefPtr<DocumentFragment> webContentFromPasteboard(Pasteboard&, Range& context, bool allowPlainText, bool& chosePlainText);

    WEBCORE_EXPORT const Font* fontForSelection(bool& hasMultipleFonts) const;
    WEBCORE_EXPORT static const RenderStyle* styleForSelectionStart(Frame* , Node *&nodeToRemove);

#if PLATFORM(COCOA)
    void getTextDecorationAttributesRespectingTypingStyle(const RenderStyle&, NSMutableDictionary*) const;
    WEBCORE_EXPORT RetainPtr<NSDictionary> fontAttributesForSelectionStart() const;
    WEBCORE_EXPORT String stringSelectionForPasteboard();
    String stringSelectionForPasteboardWithImageAltText();
#if !PLATFORM(IOS)
    bool canCopyExcludingStandaloneImages();
    void takeFindStringFromSelection();
    WEBCORE_EXPORT void readSelectionFromPasteboard(const String& pasteboardName, MailBlockquoteHandling = MailBlockquoteHandling::RespectBlockquote);
    WEBCORE_EXPORT void replaceNodeFromPasteboard(Node*, const String& pasteboardName);
    WEBCORE_EXPORT RefPtr<SharedBuffer> dataSelectionForPasteboard(const String& pasteboardName);
#endif // !PLATFORM(IOS)
    WEBCORE_EXPORT void replaceSelectionWithAttributedString(NSAttributedString *, MailBlockquoteHandling = MailBlockquoteHandling::RespectBlockquote);
#endif

<<<<<<< HEAD
#if PLATFORM(COCOA) || PLATFORM(GTK) || PLATFORM(WPE) || PLATFORM(QT)
=======
    String clientReplacementURLForResource(Ref<SharedBuffer>&& resourceData, const String& mimeType);

#if !PLATFORM(WIN)
>>>>>>> e41e4829
    WEBCORE_EXPORT void writeSelectionToPasteboard(Pasteboard&);
    WEBCORE_EXPORT void writeImageToPasteboard(Pasteboard&, Element& imageElement, const URL&, const String& title);
    void writeSelection(PasteboardWriterData&);
#endif

#if ENABLE(TELEPHONE_NUMBER_DETECTION) && !PLATFORM(IOS)
    void scanSelectionForTelephoneNumbers();
    const Vector<RefPtr<Range>>& detectedTelephoneNumberRanges() const { return m_detectedTelephoneNumberRanges; }
#endif

    WEBCORE_EXPORT String stringForCandidateRequest() const;
    WEBCORE_EXPORT void handleAcceptedCandidate(TextCheckingResult);
    WEBCORE_EXPORT RefPtr<Range> contextRangeForCandidateRequest() const;
    RefPtr<Range> rangeForTextCheckingResult(const TextCheckingResult&) const;
    bool isHandlingAcceptedCandidate() const { return m_isHandlingAcceptedCandidate; }

    void setIsGettingDictionaryPopupInfo(bool b) { m_isGettingDictionaryPopupInfo = b; }
    bool isGettingDictionaryPopupInfo() const { return m_isGettingDictionaryPopupInfo; }

#if ENABLE(ATTACHMENT_ELEMENT)
    WEBCORE_EXPORT void insertAttachment(const String& identifier, std::optional<uint64_t>&& fileSize, const String& fileName, const String& contentType);
    void registerAttachmentIdentifier(const String&, const String& /* contentType */, const String& /* preferredFileName */, Ref<SharedBuffer>&&);
    void registerAttachmentIdentifier(const String&, const String& /* contentType */, const String& /* filePath */);
    void cloneAttachmentData(const String& fromIdentifier, const String& toIdentifier);
    void didInsertAttachmentElement(HTMLAttachmentElement&);
    void didRemoveAttachmentElement(HTMLAttachmentElement&);

#if PLATFORM(COCOA)
    void getPasteboardTypesAndDataForAttachment(Element&, Vector<String>& outTypes, Vector<RefPtr<SharedBuffer>>& outData);
#endif
#endif

private:
    Document& document() const;

    bool canDeleteRange(Range*) const;
    bool canSmartReplaceWithPasteboard(Pasteboard&);
    void pasteAsPlainTextWithPasteboard(Pasteboard&);
    void pasteWithPasteboard(Pasteboard*, bool allowPlainText, MailBlockquoteHandling = MailBlockquoteHandling::RespectBlockquote);
    String plainTextFromPasteboard(const PasteboardPlainText&);

    void revealSelectionAfterEditingOperation(const ScrollAlignment& = ScrollAlignment::alignCenterIfNeeded, RevealExtentOption = DoNotRevealExtent);
    void markMisspellingsOrBadGrammar(const VisibleSelection&, bool checkSpelling, RefPtr<Range>& firstMisspellingRange);
    OptionSet<TextCheckingType> resolveTextCheckingTypeMask(const Node& rootEditableElement, OptionSet<TextCheckingType>);

    WEBCORE_EXPORT String selectedText(TextIteratorBehavior) const;

    void selectComposition();
    enum SetCompositionMode { ConfirmComposition, CancelComposition };
    void setComposition(const String&, SetCompositionMode);

    void changeSelectionAfterCommand(const VisibleSelection& newSelection, OptionSet<FrameSelection::SetSelectionOption>);

    enum EditorActionSpecifier { CutAction, CopyAction };
    void performCutOrCopy(EditorActionSpecifier);

    void editorUIUpdateTimerFired();

    Element* findEventTargetFromSelection() const;

    bool unifiedTextCheckerEnabled() const;

    RefPtr<Range> adjustedSelectionRange();

#if PLATFORM(COCOA)
    RefPtr<SharedBuffer> selectionInWebArchiveFormat();
    String selectionInHTMLFormat();
    RefPtr<SharedBuffer> imageInWebArchiveFormat(Element&);
    static String userVisibleString(const URL&);
    static RefPtr<SharedBuffer> dataInRTFDFormat(NSAttributedString *);
    static RefPtr<SharedBuffer> dataInRTFFormat(NSAttributedString *);
#endif

    void scheduleEditorUIUpdate();

#if ENABLE(ATTACHMENT_ELEMENT)
    void notifyClientOfAttachmentUpdates();
#endif

    void postTextStateChangeNotificationForCut(const String&, const VisibleSelection&);

    Frame& m_frame;
    RefPtr<CompositeEditCommand> m_lastEditCommand;
    RefPtr<Text> m_compositionNode;
    unsigned m_compositionStart;
    unsigned m_compositionEnd;
    Vector<CompositionUnderline> m_customCompositionUnderlines;
    bool m_ignoreSelectionChanges { false };
    bool m_shouldStartNewKillRingSequence { false };
    bool m_shouldStyleWithCSS { false };
    const std::unique_ptr<PAL::KillRing> m_killRing;
    const std::unique_ptr<SpellChecker> m_spellChecker;
    const std::unique_ptr<AlternativeTextController> m_alternativeTextController;
    EditorParagraphSeparator m_defaultParagraphSeparator { EditorParagraphSeparatorIsDiv };
    bool m_overwriteModeEnabled { false };

#if ENABLE(ATTACHMENT_ELEMENT)
    HashSet<String> m_insertedAttachmentIdentifiers;
    HashSet<String> m_removedAttachmentIdentifiers;
#endif

    VisibleSelection m_mark;
    bool m_areMarkedTextMatchesHighlighted { false };

    VisibleSelection m_oldSelectionForEditorUIUpdate;
    Timer m_editorUIUpdateTimer;
    bool m_editorUIUpdateTimerShouldCheckSpellingAndGrammar { false };
    bool m_editorUIUpdateTimerWasTriggeredByDictation { false };
    bool m_isHandlingAcceptedCandidate { false };

#if ENABLE(TELEPHONE_NUMBER_DETECTION) && !PLATFORM(IOS)
    bool shouldDetectTelephoneNumbers();
    void scanRangeForTelephoneNumbers(Range&, const StringView&, Vector<RefPtr<Range>>& markedRanges);

    Timer m_telephoneNumberDetectionUpdateTimer;
    Vector<RefPtr<Range>> m_detectedTelephoneNumberRanges;
#endif

    bool m_isGettingDictionaryPopupInfo { false };
};

inline void Editor::setStartNewKillRingSequence(bool flag)
{
    m_shouldStartNewKillRingSequence = flag;
}

inline const VisibleSelection& Editor::mark() const
{
    return m_mark;
}

inline void Editor::setMark(const VisibleSelection& selection)
{
    m_mark = selection;
}

inline bool Editor::markedTextMatchesAreHighlighted() const
{
    return m_areMarkedTextMatchesHighlighted;
}

} // namespace WebCore<|MERGE_RESOLUTION|>--- conflicted
+++ resolved
@@ -478,13 +478,9 @@
     WEBCORE_EXPORT void replaceSelectionWithAttributedString(NSAttributedString *, MailBlockquoteHandling = MailBlockquoteHandling::RespectBlockquote);
 #endif
 
-<<<<<<< HEAD
-#if PLATFORM(COCOA) || PLATFORM(GTK) || PLATFORM(WPE) || PLATFORM(QT)
-=======
     String clientReplacementURLForResource(Ref<SharedBuffer>&& resourceData, const String& mimeType);
 
 #if !PLATFORM(WIN)
->>>>>>> e41e4829
     WEBCORE_EXPORT void writeSelectionToPasteboard(Pasteboard&);
     WEBCORE_EXPORT void writeImageToPasteboard(Pasteboard&, Element& imageElement, const URL&, const String& title);
     void writeSelection(PasteboardWriterData&);
