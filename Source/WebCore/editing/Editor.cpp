/*
 * Copyright (C) 2006-2016 Apple Inc. All rights reserved.
 * Copyright (C) 2008 Nokia Corporation and/or its subsidiary(-ies)
 *
 * Redistribution and use in source and binary forms, with or without
 * modification, are permitted provided that the following conditions
 * are met:
 * 1. Redistributions of source code must retain the above copyright
 *    notice, this list of conditions and the following disclaimer.
 * 2. Redistributions in binary form must reproduce the above copyright
 *    notice, this list of conditions and the following disclaimer in the
 *    documentation and/or other materials provided with the distribution.
 *
 * THIS SOFTWARE IS PROVIDED BY APPLE INC. ``AS IS'' AND ANY
 * EXPRESS OR IMPLIED WARRANTIES, INCLUDING, BUT NOT LIMITED TO, THE
 * IMPLIED WARRANTIES OF MERCHANTABILITY AND FITNESS FOR A PARTICULAR
 * PURPOSE ARE DISCLAIMED.  IN NO EVENT SHALL APPLE INC. OR
 * CONTRIBUTORS BE LIABLE FOR ANY DIRECT, INDIRECT, INCIDENTAL, SPECIAL,
 * EXEMPLARY, OR CONSEQUENTIAL DAMAGES (INCLUDING, BUT NOT LIMITED TO,
 * PROCUREMENT OF SUBSTITUTE GOODS OR SERVICES; LOSS OF USE, DATA, OR
 * PROFITS; OR BUSINESS INTERRUPTION) HOWEVER CAUSED AND ON ANY THEORY
 * OF LIABILITY, WHETHER IN CONTRACT, STRICT LIABILITY, OR TORT
 * (INCLUDING NEGLIGENCE OR OTHERWISE) ARISING IN ANY WAY OUT OF THE USE
 * OF THIS SOFTWARE, EVEN IF ADVISED OF THE POSSIBILITY OF SUCH DAMAGE. 
 */

#include "config.h"
#include "Editor.h"

#include "AXObjectCache.h"
#include "AlternativeTextController.h"
#include "ApplyStyleCommand.h"
#include "CSSComputedStyleDeclaration.h"
#include "CSSPropertyNames.h"
#include "CachedResourceLoader.h"
#include "ClipboardEvent.h"
#include "CompositionEvent.h"
#include "CreateLinkCommand.h"
#include "DataTransfer.h"
#include "DeleteSelectionCommand.h"
#include "DictationAlternative.h"
#include "DictationCommand.h"
#include "DocumentFragment.h"
#include "DocumentMarkerController.h"
#include "Editing.h"
#include "EditorClient.h"
#include "EventHandler.h"
#include "EventNames.h"
#include "File.h"
#include "FocusController.h"
#include "Frame.h"
#include "FrameLoader.h"
#include "FrameTree.h"
#include "FrameView.h"
#include "GraphicsContext.h"
#include "HTMLAttachmentElement.h"
#include "HTMLCollection.h"
#include "HTMLFormControlElement.h"
#include "HTMLFrameOwnerElement.h"
#include "HTMLImageElement.h"
#include "HTMLInputElement.h"
#include "HTMLNames.h"
#include "HTMLSpanElement.h"
#include "HitTestResult.h"
#include "IndentOutdentCommand.h"
#include "InputEvent.h"
#include "InsertListCommand.h"
#include "InsertTextCommand.h"
#include "KeyboardEvent.h"
#include "Logging.h"
#include "ModifySelectionListLevel.h"
#include "NodeList.h"
#include "NodeTraversal.h"
#include "Page.h"
#include "Pasteboard.h"
#include "Range.h"
#include "RemoveFormatCommand.h"
#include "RenderBlock.h"
#include "RenderTextControl.h"
#include "RenderedDocumentMarker.h"
#include "RenderedPosition.h"
#include "ReplaceRangeWithTextCommand.h"
#include "ReplaceSelectionCommand.h"
#include "RuntimeEnabledFeatures.h"
#include "Settings.h"
#include "ShadowRoot.h"
#include "SimplifyMarkupCommand.h"
#include "SpellChecker.h"
#include "SpellingCorrectionCommand.h"
#include "StaticPasteboard.h"
#include "StyleProperties.h"
#include "TelephoneNumberDetector.h"
#include "Text.h"
#include "TextCheckerClient.h"
#include "TextCheckingHelper.h"
#include "TextEvent.h"
#include "TextIterator.h"
#include "TypingCommand.h"
#include "UserTypingGestureIndicator.h"
#include "VisibleUnits.h"
#include "markup.h"
#include <pal/FileSizeFormatter.h>
#include <pal/system/Sound.h>
#include <pal/text/KillRing.h>
#include <wtf/unicode/CharacterNames.h>

#if PLATFORM(MAC)
#include "ServicesOverlayController.h"
#endif

namespace WebCore {

static bool dispatchBeforeInputEvent(Element& element, const AtomicString& inputType, const String& data = { }, RefPtr<DataTransfer>&& dataTransfer = nullptr, const Vector<RefPtr<StaticRange>>& targetRanges = { }, Event::IsCancelable cancelable = Event::IsCancelable::Yes)
{
    if (!element.document().settings().inputEventsEnabled())
        return true;

    auto event = InputEvent::create(eventNames().beforeinputEvent, inputType, cancelable, element.document().windowProxy(), data, WTFMove(dataTransfer), targetRanges, 0);
    element.dispatchEvent(event);
    return !event->defaultPrevented();
}

static void dispatchInputEvent(Element& element, const AtomicString& inputType, const String& data = { }, RefPtr<DataTransfer>&& dataTransfer = nullptr, const Vector<RefPtr<StaticRange>>& targetRanges = { })
{
    if (element.document().settings().inputEventsEnabled()) {
        // FIXME: We should not be dispatching to the scoped queue here. Normally, input events are dispatched in CompositeEditCommand::apply after the end of the scope,
        // but TypingCommands are special in that existing TypingCommands that are applied again fire input events *from within* the scope by calling typingAddedToOpenCommand.
        // Instead, TypingCommands should always dispatch events synchronously after the end of the scoped queue in CompositeEditCommand::apply. To work around this for the
        // time being, just revert back to calling dispatchScopedEvent.
        element.dispatchScopedEvent(InputEvent::create(eventNames().inputEvent, inputType, Event::IsCancelable::No,
            element.document().windowProxy(), data, WTFMove(dataTransfer), targetRanges, 0));
    } else
        element.dispatchInputEvent();
}

static String inputEventDataForEditingStyleAndAction(const StyleProperties* style, EditAction action)
{
    if (!style)
        return { };

    switch (action) {
    case EditAction::SetColor:
        return style->getPropertyValue(CSSPropertyColor);
    case EditAction::SetWritingDirection:
        return style->getPropertyValue(CSSPropertyDirection);
    default:
        return { };
    }
}

static String inputEventDataForEditingStyleAndAction(EditingStyle& style, EditAction action)
{
    return inputEventDataForEditingStyleAndAction(style.style(), action);
}

class ClearTextCommand : public DeleteSelectionCommand {
public:
    ClearTextCommand(Document& document);
    static void CreateAndApply(const RefPtr<Frame> frame);
    
private:
    EditAction editingAction() const override;
};

ClearTextCommand::ClearTextCommand(Document& document)
    : DeleteSelectionCommand(document, false, true, false, false, true)
{
}

EditAction ClearTextCommand::editingAction() const
{
    return EditAction::Delete;
}

void ClearTextCommand::CreateAndApply(const RefPtr<Frame> frame)
{
    if (frame->selection().isNone())
        return;

    // Don't leave around stale composition state.
    frame->editor().clear();
    
    const VisibleSelection oldSelection = frame->selection().selection();
    frame->selection().selectAll();
    auto clearCommand = adoptRef(*new ClearTextCommand(*frame->document()));
    clearCommand->setStartingSelection(oldSelection);
    clearCommand->apply();
}

using namespace HTMLNames;
using namespace WTF;
using namespace Unicode;

TemporarySelectionChange::TemporarySelectionChange(Frame& frame, std::optional<VisibleSelection> temporarySelection, OptionSet<TemporarySelectionOption> options)
    : m_frame(frame)
    , m_options(options)
    , m_wasIgnoringSelectionChanges(frame.editor().ignoreSelectionChanges())
#if PLATFORM(IOS)
    , m_appearanceUpdatesWereEnabled(frame.selection().isUpdateAppearanceEnabled())
#endif
{
#if PLATFORM(IOS)
    if (options & TemporarySelectionOptionEnableAppearanceUpdates)
        frame.selection().setUpdateAppearanceEnabled(true);
#endif

    if (options & TemporarySelectionOptionIgnoreSelectionChanges)
        frame.editor().setIgnoreSelectionChanges(true);

    if (temporarySelection) {
        m_selectionToRestore = frame.selection().selection();
        frame.selection().setSelection(temporarySelection.value());
    }
}

TemporarySelectionChange::~TemporarySelectionChange()
{
    if (m_selectionToRestore)
        m_frame->selection().setSelection(m_selectionToRestore.value());

    if (m_options & TemporarySelectionOptionIgnoreSelectionChanges) {
        auto revealSelection = m_options & TemporarySelectionOptionRevealSelection ? Editor::RevealSelection::Yes : Editor::RevealSelection::No;
        m_frame->editor().setIgnoreSelectionChanges(m_wasIgnoringSelectionChanges, revealSelection);
    }

#if PLATFORM(IOS)
    if (m_options & TemporarySelectionOptionEnableAppearanceUpdates)
        m_frame->selection().setUpdateAppearanceEnabled(m_appearanceUpdatesWereEnabled);
#endif
}

// When an event handler has moved the selection outside of a text control
// we should use the target control's selection for this editing operation.
VisibleSelection Editor::selectionForCommand(Event* event)
{
    auto selection = m_frame.selection().selection();
    if (!event)
        return selection;
    // If the target is a text control, and the current selection is outside of its shadow tree,
    // then use the saved selection for that text control.
    if (is<Element>(event->target()) && downcast<Element>(*event->target()).isTextField()) {
        auto& target = downcast<HTMLTextFormControlElement>(*event->target());
        auto start = selection.start();
        if (start.isNull() || &target != enclosingTextFormControl(start)) {
            if (auto range = target.selection())
                return { *range, DOWNSTREAM, selection.isDirectional() };
        }
    }
    return selection;
}

// Function considers Mac editing behavior a fallback when Page or Settings is not available.
EditingBehavior Editor::behavior() const
{
    return EditingBehavior(m_frame.settings().editingBehaviorType());
}

EditorClient* Editor::client() const
{
    if (Page* page = m_frame.page())
        return &page->editorClient();
    return nullptr;
}

TextCheckerClient* Editor::textChecker() const
{
    if (EditorClient* owner = client())
        return owner->textChecker();
    return 0;
}

void Editor::handleKeyboardEvent(KeyboardEvent& event)
{
    if (EditorClient* c = client())
        c->handleKeyboardEvent(&event);
}

void Editor::handleInputMethodKeydown(KeyboardEvent& event)
{
    if (EditorClient* c = client())
        c->handleInputMethodKeydown(&event);
}

bool Editor::handleTextEvent(TextEvent& event)
{
    LOG(Editing, "Editor %p handleTextEvent (data %s)", this, event.data().utf8().data());

    // Default event handling for Drag and Drop will be handled by DragController
    // so we leave the event for it.
    if (event.isDrop())
        return false;

    if (event.isPaste()) {
        if (event.pastingFragment()) {
#if PLATFORM(IOS)
            if (client()->performsTwoStepPaste(event.pastingFragment()))
                return true;
#endif
            replaceSelectionWithFragment(*event.pastingFragment(), false, event.shouldSmartReplace(), event.shouldMatchStyle(), EditAction::Paste, event.mailBlockquoteHandling());
        } else
            replaceSelectionWithText(event.data(), false, event.shouldSmartReplace(), EditAction::Paste);
        return true;
    }

    String data = event.data();
    if (data == "\n") {
        if (event.isLineBreak())
            return insertLineBreak();
        return insertParagraphSeparator();
    }

    return insertTextWithoutSendingTextEvent(data, false, &event);
}

bool Editor::canEdit() const
{
    return m_frame.selection().selection().rootEditableElement();
}

bool Editor::canEditRichly() const
{
    return m_frame.selection().selection().isContentRichlyEditable();
}

enum class ClipboardEventKind {
    Copy,
    Cut,
    Paste,
    PasteAsPlainText,
    BeforeCopy,
    BeforeCut,
    BeforePaste,
};

static AtomicString eventNameForClipboardEvent(ClipboardEventKind kind)
{
    switch (kind) {
    case ClipboardEventKind::Copy:
        return eventNames().copyEvent;
    case ClipboardEventKind::Cut:
        return eventNames().cutEvent;
    case ClipboardEventKind::Paste:
    case ClipboardEventKind::PasteAsPlainText:
        return eventNames().pasteEvent;
    case ClipboardEventKind::BeforeCopy:
        return eventNames().beforecopyEvent;
    case ClipboardEventKind::BeforeCut:
        return eventNames().beforecutEvent;
    case ClipboardEventKind::BeforePaste:
        return eventNames().beforepasteEvent;
    }
    ASSERT_NOT_REACHED();
    return { };
}

static Ref<DataTransfer> createDataTransferForClipboardEvent(Document& document, ClipboardEventKind kind)
{
    switch (kind) {
    case ClipboardEventKind::Copy:
    case ClipboardEventKind::Cut:
        return DataTransfer::createForCopyAndPaste(document, DataTransfer::StoreMode::ReadWrite, std::make_unique<StaticPasteboard>());
    case ClipboardEventKind::PasteAsPlainText:
        if (RuntimeEnabledFeatures::sharedFeatures().customPasteboardDataEnabled()) {
            auto plainTextType = "text/plain"_s;
            auto plainText = Pasteboard::createForCopyAndPaste()->readString(plainTextType);
            auto pasteboard = std::make_unique<StaticPasteboard>();
            pasteboard->writeString(plainTextType, plainText);
            return DataTransfer::createForCopyAndPaste(document, DataTransfer::StoreMode::Readonly, WTFMove(pasteboard));
        }
        FALLTHROUGH;
    case ClipboardEventKind::Paste:
        return DataTransfer::createForCopyAndPaste(document, DataTransfer::StoreMode::Readonly, Pasteboard::createForCopyAndPaste());
    case ClipboardEventKind::BeforeCopy:
    case ClipboardEventKind::BeforeCut:
    case ClipboardEventKind::BeforePaste:
        return DataTransfer::createForCopyAndPaste(document, DataTransfer::StoreMode::Invalid, std::make_unique<StaticPasteboard>());
    }
    ASSERT_NOT_REACHED();
    return DataTransfer::createForCopyAndPaste(document, DataTransfer::StoreMode::Invalid, std::make_unique<StaticPasteboard>());
}

// Returns whether caller should continue with "the default processing", which is the same as
// the event handler NOT setting the return value to false
// https://w3c.github.io/clipboard-apis/#fire-a-clipboard-event
static bool dispatchClipboardEvent(RefPtr<Element>&& target, ClipboardEventKind kind)
{
    // FIXME: Move the target selection code here.
    if (!target)
        return true;

    auto dataTransfer = createDataTransferForClipboardEvent(target->document(), kind);

    auto event = ClipboardEvent::create(eventNameForClipboardEvent(kind), dataTransfer.copyRef());

    target->dispatchEvent(event);
    bool noDefaultProcessing = event->defaultPrevented();
    if (noDefaultProcessing && (kind == ClipboardEventKind::Copy || kind == ClipboardEventKind::Cut)) {
        auto pasteboard = Pasteboard::createForCopyAndPaste();
        pasteboard->clear();
        dataTransfer->commitToPasteboard(*pasteboard);
    }

    dataTransfer->makeInvalidForSecurity();

    return !noDefaultProcessing;
}

// WinIE uses onbeforecut and onbeforepaste to enables the cut and paste menu items.  They
// also send onbeforecopy, apparently for symmetry, but it doesn't affect the menu items.
// We need to use onbeforecopy as a real menu enabler because we allow elements that are not
// normally selectable to implement copy/paste (like divs, or a document body).

bool Editor::canDHTMLCut()
{
    if (m_frame.selection().selection().isInPasswordField())
        return false;

    return !dispatchClipboardEvent(findEventTargetFromSelection(), ClipboardEventKind::BeforeCut);
}

bool Editor::canDHTMLCopy()
{
    if (m_frame.selection().selection().isInPasswordField())
        return false;
    return !dispatchClipboardEvent(findEventTargetFromSelection(), ClipboardEventKind::BeforeCopy);
}

bool Editor::canDHTMLPaste()
{
    return !dispatchClipboardEvent(findEventTargetFromSelection(), ClipboardEventKind::BeforePaste);
}

bool Editor::canCut() const
{
    return canCopy() && canDelete();
}

static HTMLImageElement* imageElementFromImageDocument(Document& document)
{
    if (!document.isImageDocument())
        return nullptr;
    
    HTMLElement* body = document.bodyOrFrameset();
    if (!body)
        return nullptr;
    
    Node* node = body->firstChild();
    if (!is<HTMLImageElement>(node))
        return nullptr;
    return downcast<HTMLImageElement>(node);
}

bool Editor::canCopy() const
{
    if (imageElementFromImageDocument(document()))
        return true;
    const VisibleSelection& selection = m_frame.selection().selection();
    return selection.isRange() && !selection.isInPasswordField();
}

bool Editor::canPaste() const
{
    if (m_frame.mainFrame().loader().shouldSuppressTextInputFromEditing())
        return false;

    return canEdit();
}

bool Editor::canDelete() const
{
    const VisibleSelection& selection = m_frame.selection().selection();
    return selection.isRange() && selection.rootEditableElement();
}

bool Editor::canDeleteRange(Range* range) const
{
    Node& startContainer = range->startContainer();
    Node& endContainer = range->endContainer();
    
    if (!startContainer.hasEditableStyle() || !endContainer.hasEditableStyle())
        return false;

    if (range->collapsed()) {
        VisiblePosition start(range->startPosition(), DOWNSTREAM);
        VisiblePosition previous = start.previous();
        // FIXME: We sometimes allow deletions at the start of editable roots, like when the caret is in an empty list item.
        if (previous.isNull() || previous.deepEquivalent().deprecatedNode()->rootEditableElement() != startContainer.rootEditableElement())
            return false;
    }
    return true;
}

bool Editor::smartInsertDeleteEnabled()
{   
    return client() && client()->smartInsertDeleteEnabled();
}
    
bool Editor::canSmartCopyOrDelete()
{
    return client() && client()->smartInsertDeleteEnabled() && m_frame.selection().granularity() == WordGranularity;
}

bool Editor::isSelectTrailingWhitespaceEnabled() const
{
    return client() && client()->isSelectTrailingWhitespaceEnabled();
}

bool Editor::deleteWithDirection(SelectionDirection direction, TextGranularity granularity, bool shouldAddToKillRing, bool isTypingAction)
{
    if (!canEdit())
        return false;

    if (m_frame.selection().isRange()) {
        if (isTypingAction) {
            TypingCommand::deleteKeyPressed(document(), canSmartCopyOrDelete() ? TypingCommand::SmartDelete : 0, granularity);
            revealSelectionAfterEditingOperation();
        } else {
            if (shouldAddToKillRing)
                addRangeToKillRing(*selectedRange().get(), KillRingInsertionMode::AppendText);
            deleteSelectionWithSmartDelete(canSmartCopyOrDelete());
            // Implicitly calls revealSelectionAfterEditingOperation().
        }
    } else {
        TypingCommand::Options options = 0;
        if (canSmartCopyOrDelete())
            options |= TypingCommand::SmartDelete;
        if (shouldAddToKillRing)
            options |= TypingCommand::AddsToKillRing;
        switch (direction) {
        case DirectionForward:
        case DirectionRight:
            TypingCommand::forwardDeleteKeyPressed(document(), options, granularity);
            break;
        case DirectionBackward:
        case DirectionLeft:
            TypingCommand::deleteKeyPressed(document(), options, granularity);
            break;
        }
        revealSelectionAfterEditingOperation();
    }

    // FIXME: We should to move this down into deleteKeyPressed.
    // clear the "start new kill ring sequence" setting, because it was set to true
    // when the selection was updated by deleting the range
    if (shouldAddToKillRing)
        setStartNewKillRingSequence(false);

    return true;
}

void Editor::deleteSelectionWithSmartDelete(bool smartDelete, EditAction editingAction)
{
    if (m_frame.selection().isNone())
        return;

    DeleteSelectionCommand::create(document(), smartDelete, true, false, false, true, editingAction)->apply();
}

void Editor::clearText()
{
    ClearTextCommand::CreateAndApply(&m_frame);
}

void Editor::pasteAsPlainText(const String& pastingText, bool smartReplace)
{
    Element* target = findEventTargetFromSelection();
    if (!target)
        return;
    target->dispatchEvent(TextEvent::createForPlainTextPaste(document().windowProxy(), pastingText, smartReplace));
}

void Editor::pasteAsFragment(Ref<DocumentFragment>&& pastingFragment, bool smartReplace, bool matchStyle, MailBlockquoteHandling respectsMailBlockquote)
{
    Element* target = findEventTargetFromSelection();
    if (!target)
        return;
    target->dispatchEvent(TextEvent::createForFragmentPaste(document().windowProxy(), WTFMove(pastingFragment), smartReplace, matchStyle, respectsMailBlockquote));
}

void Editor::pasteAsPlainTextBypassingDHTML()
{
    pasteAsPlainTextWithPasteboard(*Pasteboard::createForCopyAndPaste());
}

void Editor::pasteAsPlainTextWithPasteboard(Pasteboard& pasteboard)
{
    String text = readPlainTextFromPasteboard(pasteboard);
    if (client() && client()->shouldInsertText(text, selectedRange().get(), EditorInsertAction::Pasted))
        pasteAsPlainText(text, canSmartReplaceWithPasteboard(pasteboard));
}

String Editor::readPlainTextFromPasteboard(Pasteboard& pasteboard)
{
    PasteboardPlainText text;
    pasteboard.read(text);
    return plainTextFromPasteboard(text);
}

#if !PLATFORM(MAC)

String Editor::plainTextFromPasteboard(const PasteboardPlainText& text)
{
    return text.text;
}

#endif

bool Editor::canSmartReplaceWithPasteboard(Pasteboard& pasteboard)
{
    return client() && client()->smartInsertDeleteEnabled() && pasteboard.canSmartReplace();
}

bool Editor::shouldInsertFragment(DocumentFragment& fragment, Range* replacingDOMRange, EditorInsertAction givenAction)
{
    if (!client())
        return false;
    
    auto* child = fragment.firstChild();
    if (is<CharacterData>(child) && fragment.lastChild() == child)
        return client()->shouldInsertText(downcast<CharacterData>(*child).data(), replacingDOMRange, givenAction);

    return client()->shouldInsertNode(&fragment, replacingDOMRange, givenAction);
}

void Editor::replaceSelectionWithFragment(DocumentFragment& fragment, bool selectReplacement, bool smartReplace, bool matchStyle, EditAction editingAction, MailBlockquoteHandling mailBlockquoteHandling)
{
    VisibleSelection selection = m_frame.selection().selection();
    if (selection.isNone() || !selection.isContentEditable())
        return;

    AccessibilityReplacedText replacedText;
    if (AXObjectCache::accessibilityEnabled() && editingAction == EditAction::Paste)
        replacedText = AccessibilityReplacedText(selection);

    OptionSet<ReplaceSelectionCommand::CommandOption> options { ReplaceSelectionCommand::PreventNesting, ReplaceSelectionCommand::SanitizeFragment };
    if (selectReplacement)
        options.add(ReplaceSelectionCommand::SelectReplacement);
    if (smartReplace)
        options.add(ReplaceSelectionCommand::SmartReplace);
    if (matchStyle)
        options.add(ReplaceSelectionCommand::MatchStyle);
    if (mailBlockquoteHandling == MailBlockquoteHandling::IgnoreBlockquote)
        options.add(ReplaceSelectionCommand::IgnoreMailBlockquote);

    auto command = ReplaceSelectionCommand::create(document(), &fragment, options, editingAction);
    command->apply();
    revealSelectionAfterEditingOperation();

    selection = m_frame.selection().selection();
    if (selection.isInPasswordField())
        return;

    if (AXObjectCache::accessibilityEnabled() && editingAction == EditAction::Paste) {
        String text = AccessibilityObject::stringForVisiblePositionRange(command->visibleSelectionForInsertedText());
        replacedText.postTextStateChangeNotification(document().existingAXObjectCache(), AXTextEditTypePaste, text, m_frame.selection().selection());
        command->composition()->setRangeDeletedByUnapply(replacedText.replacedRange());
    }

    if (!isContinuousSpellCheckingEnabled())
        return;

    Node* nodeToCheck = selection.rootEditableElement();
    if (!nodeToCheck)
        return;

    auto rangeToCheck = Range::create(document(), firstPositionInNode(nodeToCheck), lastPositionInNode(nodeToCheck));
    if (auto request = SpellCheckRequest::create(resolveTextCheckingTypeMask(*nodeToCheck, { TextCheckingType::Spelling, TextCheckingType::Grammar }), TextCheckingProcessBatch, rangeToCheck.copyRef(), rangeToCheck.copyRef(), rangeToCheck.copyRef()))
        m_spellChecker->requestCheckingFor(request.releaseNonNull());
}

void Editor::replaceSelectionWithText(const String& text, bool selectReplacement, bool smartReplace, EditAction editingAction)
{
    RefPtr<Range> range = selectedRange();
    if (!range)
        return;

    replaceSelectionWithFragment(createFragmentFromText(*range, text), selectReplacement, smartReplace, true, editingAction);
}

RefPtr<Range> Editor::selectedRange()
{
    return m_frame.selection().toNormalizedRange();
}

bool Editor::shouldDeleteRange(Range* range) const
{
    if (!range || range->collapsed())
        return false;
    
    if (!canDeleteRange(range))
        return false;

    return client() && client()->shouldDeleteRange(range);
}

bool Editor::tryDHTMLCopy()
{   
    if (m_frame.selection().selection().isInPasswordField())
        return false;

    return !dispatchClipboardEvent(findEventTargetFromSelection(), ClipboardEventKind::Copy);
}

bool Editor::tryDHTMLCut()
{
    if (m_frame.selection().selection().isInPasswordField())
        return false;
    
    return !dispatchClipboardEvent(findEventTargetFromSelection(), ClipboardEventKind::Cut);
}

bool Editor::shouldInsertText(const String& text, Range* range, EditorInsertAction action) const
{
    if (m_frame.mainFrame().loader().shouldSuppressTextInputFromEditing() && action == EditorInsertAction::Typed)
        return false;

    return client() && client()->shouldInsertText(text, range, action);
}

void Editor::respondToChangedContents(const VisibleSelection& endingSelection)
{
    if (AXObjectCache::accessibilityEnabled()) {
        Node* node = endingSelection.start().deprecatedNode();
        if (AXObjectCache* cache = document().existingAXObjectCache())
            cache->postNotification(node, AXObjectCache::AXValueChanged, TargetObservableParent);
    }

    updateMarkersForWordsAffectedByEditing(true);

    if (client())
        client()->respondToChangedContents();
}

bool Editor::hasBidiSelection() const
{
    if (m_frame.selection().isNone())
        return false;

    Node* startNode;
    if (m_frame.selection().isRange()) {
        startNode = m_frame.selection().selection().start().downstream().deprecatedNode();
        Node* endNode = m_frame.selection().selection().end().upstream().deprecatedNode();
        if (enclosingBlock(startNode) != enclosingBlock(endNode))
            return false;
    } else
        startNode = m_frame.selection().selection().visibleStart().deepEquivalent().deprecatedNode();

    if (!startNode)
        return false;

    auto renderer = startNode->renderer();
    while (renderer && !is<RenderBlockFlow>(*renderer))
        renderer = renderer->parent();

    if (!renderer)
        return false;

    if (!renderer->style().isLeftToRightDirection())
        return true;

    return downcast<RenderBlockFlow>(*renderer).containsNonZeroBidiLevel();
}

TriState Editor::selectionUnorderedListState() const
{
    if (m_frame.selection().isCaret()) {
        if (enclosingElementWithTag(m_frame.selection().selection().start(), ulTag))
            return TrueTriState;
    } else if (m_frame.selection().isRange()) {
        auto* startNode = enclosingElementWithTag(m_frame.selection().selection().start(), ulTag);
        auto* endNode = enclosingElementWithTag(m_frame.selection().selection().end(), ulTag);
        if (startNode && endNode && startNode == endNode)
            return TrueTriState;
    }

    return FalseTriState;
}

TriState Editor::selectionOrderedListState() const
{
    if (m_frame.selection().isCaret()) {
        if (enclosingElementWithTag(m_frame.selection().selection().start(), olTag))
            return TrueTriState;
    } else if (m_frame.selection().isRange()) {
        auto* startNode = enclosingElementWithTag(m_frame.selection().selection().start(), olTag);
        auto* endNode = enclosingElementWithTag(m_frame.selection().selection().end(), olTag);
        if (startNode && endNode && startNode == endNode)
            return TrueTriState;
    }

    return FalseTriState;
}

RefPtr<Node> Editor::insertOrderedList()
{
    if (!canEditRichly())
        return nullptr;
        
    RefPtr<Node> newList = InsertListCommand::insertList(document(), InsertListCommand::OrderedList);
    revealSelectionAfterEditingOperation();
    return newList;
}

RefPtr<Node> Editor::insertUnorderedList()
{
    if (!canEditRichly())
        return nullptr;
        
    RefPtr<Node> newList = InsertListCommand::insertList(document(), InsertListCommand::UnorderedList);
    revealSelectionAfterEditingOperation();
    return newList;
}

bool Editor::canIncreaseSelectionListLevel()
{
    return canEditRichly() && IncreaseSelectionListLevelCommand::canIncreaseSelectionListLevel(&document());
}

bool Editor::canDecreaseSelectionListLevel()
{
    return canEditRichly() && DecreaseSelectionListLevelCommand::canDecreaseSelectionListLevel(&document());
}

RefPtr<Node> Editor::increaseSelectionListLevel()
{
    if (!canEditRichly() || m_frame.selection().isNone())
        return nullptr;
    
    RefPtr<Node> newList = IncreaseSelectionListLevelCommand::increaseSelectionListLevel(&document());
    revealSelectionAfterEditingOperation();
    return newList;
}

RefPtr<Node> Editor::increaseSelectionListLevelOrdered()
{
    if (!canEditRichly() || m_frame.selection().isNone())
        return nullptr;
    
    RefPtr<Node> newList = IncreaseSelectionListLevelCommand::increaseSelectionListLevelOrdered(&document());
    revealSelectionAfterEditingOperation();
    return newList;
}

RefPtr<Node> Editor::increaseSelectionListLevelUnordered()
{
    if (!canEditRichly() || m_frame.selection().isNone())
        return nullptr;
    
    RefPtr<Node> newList = IncreaseSelectionListLevelCommand::increaseSelectionListLevelUnordered(&document());
    revealSelectionAfterEditingOperation();
    return newList;
}

void Editor::decreaseSelectionListLevel()
{
    if (!canEditRichly() || m_frame.selection().isNone())
        return;
    
    DecreaseSelectionListLevelCommand::decreaseSelectionListLevel(&document());
    revealSelectionAfterEditingOperation();
}

void Editor::removeFormattingAndStyle()
{
    RemoveFormatCommand::create(document())->apply();
}

void Editor::clearLastEditCommand() 
{
    m_lastEditCommand = nullptr;
}

Element* Editor::findEventTargetFrom(const VisibleSelection& selection) const
{
    Element* target = selection.start().element();
    if (!target)
        target = document().bodyOrFrameset();
    if (!target)
        return nullptr;

    return target;
}

Element* Editor::findEventTargetFromSelection() const
{
    return findEventTargetFrom(m_frame.selection().selection());
}

void Editor::applyStyle(StyleProperties* style, EditAction editingAction)
{
    if (style)
        applyStyle(EditingStyle::create(style), editingAction, ColorFilterMode::UseOriginalColor);
}

void Editor::applyStyle(RefPtr<EditingStyle>&& style, EditAction editingAction, ColorFilterMode colorFilterMode)
{
    if (!style)
        return;

    auto selectionType = m_frame.selection().selection().selectionType();
    if (selectionType == VisibleSelection::NoSelection)
        return;

    String inputTypeName = inputTypeNameForEditingAction(editingAction);
    String inputEventData = inputEventDataForEditingStyleAndAction(*style, editingAction);
    RefPtr<Element> element = m_frame.selection().selection().rootEditableElement();
    if (element && !dispatchBeforeInputEvent(*element, inputTypeName, inputEventData))
        return;

    Ref<EditingStyle> styleToApply = colorFilterMode == ColorFilterMode::InvertColor ? style->inverseTransformColorIfNeeded(*element) : style.releaseNonNull();

    switch (selectionType) {
    case VisibleSelection::CaretSelection:
        computeAndSetTypingStyle(styleToApply.get(), editingAction);
        break;
    case VisibleSelection::RangeSelection:
        ApplyStyleCommand::create(document(), styleToApply.ptr(), editingAction)->apply();
        break;
    default:
        break;
    }

    client()->didApplyStyle();
    if (element)
        dispatchInputEvent(*element, inputTypeName, inputEventData);
}
    
bool Editor::shouldApplyStyle(StyleProperties* style, Range* range)
{   
    return client()->shouldApplyStyle(style, range);
}
    
void Editor::applyParagraphStyle(StyleProperties* style, EditAction editingAction)
{
    if (!style)
        return;

    auto selectionType = m_frame.selection().selection().selectionType();
    if (selectionType == VisibleSelection::NoSelection)
        return;

    String inputTypeName = inputTypeNameForEditingAction(editingAction);
    String inputEventData = inputEventDataForEditingStyleAndAction(style, editingAction);
    RefPtr<Element> element = m_frame.selection().selection().rootEditableElement();
    if (element && !dispatchBeforeInputEvent(*element, inputTypeName, inputEventData))
        return;

    ApplyStyleCommand::create(document(), EditingStyle::create(style).ptr(), editingAction, ApplyStyleCommand::ForceBlockProperties)->apply();
    client()->didApplyStyle();
    if (element)
        dispatchInputEvent(*element, inputTypeName, inputEventData);
}

void Editor::applyStyleToSelection(StyleProperties* style, EditAction editingAction)
{
    if (!style || style->isEmpty() || !canEditRichly())
        return;

    if (!client() || !client()->shouldApplyStyle(style, m_frame.selection().toNormalizedRange().get()))
        return;
    applyStyle(style, editingAction);
}

void Editor::applyStyleToSelection(Ref<EditingStyle>&& style, EditAction editingAction, ColorFilterMode colorFilterMode)
{
    if (style->isEmpty() || !canEditRichly())
        return;

    // FIXME: This is wrong for text decorations since m_mutableStyle is empty.
    if (!client() || !client()->shouldApplyStyle(style->styleWithResolvedTextDecorations().ptr(), m_frame.selection().toNormalizedRange().get()))
        return;

    applyStyle(WTFMove(style), editingAction, colorFilterMode);
}

void Editor::applyParagraphStyleToSelection(StyleProperties* style, EditAction editingAction)
{
    if (!style || style->isEmpty() || !canEditRichly())
        return;
    
    if (client() && client()->shouldApplyStyle(style, m_frame.selection().toNormalizedRange().get()))
        applyParagraphStyle(style, editingAction);
}

bool Editor::selectionStartHasStyle(CSSPropertyID propertyID, const String& value) const
{
    if (auto editingStyle = EditingStyle::styleAtSelectionStart(m_frame.selection().selection(), propertyID == CSSPropertyBackgroundColor))
        return editingStyle->hasStyle(propertyID, value);
    return false;
}

TriState Editor::selectionHasStyle(CSSPropertyID propertyID, const String& value) const
{
    return EditingStyle::create(propertyID, value)->triStateOfStyle(m_frame.selection().selection());
}

String Editor::selectionStartCSSPropertyValue(CSSPropertyID propertyID)
{
    RefPtr<EditingStyle> selectionStyle = EditingStyle::styleAtSelectionStart(m_frame.selection().selection(),
        propertyID == CSSPropertyBackgroundColor);
    if (!selectionStyle || !selectionStyle->style())
        return String();

    if (propertyID == CSSPropertyFontSize)
        return String::number(selectionStyle->legacyFontSize(document()));
    return selectionStyle->style()->getPropertyValue(propertyID);
}

void Editor::indent()
{
    IndentOutdentCommand::create(document(), IndentOutdentCommand::Indent)->apply();
}

void Editor::outdent()
{
    IndentOutdentCommand::create(document(), IndentOutdentCommand::Outdent)->apply();
}

static void notifyTextFromControls(Element* startRoot, Element* endRoot)
{
    HTMLTextFormControlElement* startingTextControl = enclosingTextFormControl(firstPositionInOrBeforeNode(startRoot));
    HTMLTextFormControlElement* endingTextControl = enclosingTextFormControl(firstPositionInOrBeforeNode(endRoot));
    if (startingTextControl)
        startingTextControl->didEditInnerTextValue();
    if (endingTextControl && startingTextControl != endingTextControl)
        endingTextControl->didEditInnerTextValue();
}

static bool dispatchBeforeInputEvents(RefPtr<Element> startRoot, RefPtr<Element> endRoot, const AtomicString& inputTypeName, const String& data = { }, RefPtr<DataTransfer>&& dataTransfer = nullptr, const Vector<RefPtr<StaticRange>>& targetRanges = { }, Event::IsCancelable cancelable = Event::IsCancelable::Yes)
{
    bool continueWithDefaultBehavior = true;
    if (startRoot)
        continueWithDefaultBehavior &= dispatchBeforeInputEvent(*startRoot, inputTypeName, data, WTFMove(dataTransfer), targetRanges, cancelable);
    if (endRoot && endRoot != startRoot)
        continueWithDefaultBehavior &= dispatchBeforeInputEvent(*endRoot, inputTypeName, data, WTFMove(dataTransfer), targetRanges, cancelable);
    return continueWithDefaultBehavior;
}

static void dispatchInputEvents(RefPtr<Element> startRoot, RefPtr<Element> endRoot, const AtomicString& inputTypeName, const String& data = { }, RefPtr<DataTransfer>&& dataTransfer = nullptr, const Vector<RefPtr<StaticRange>>& targetRanges = { })
{
    if (startRoot)
        dispatchInputEvent(*startRoot, inputTypeName, data, WTFMove(dataTransfer), targetRanges);
    if (endRoot && endRoot != startRoot)
        dispatchInputEvent(*endRoot, inputTypeName, data, WTFMove(dataTransfer), targetRanges);
}

bool Editor::willApplyEditing(CompositeEditCommand& command, Vector<RefPtr<StaticRange>>&& targetRanges) const
{
    if (!command.shouldDispatchInputEvents())
        return true;

    auto* composition = command.composition();
    if (!composition)
        return true;

    return dispatchBeforeInputEvents(composition->startingRootEditableElement(), composition->endingRootEditableElement(), command.inputEventTypeName(),
        command.inputEventData(), command.inputEventDataTransfer(), targetRanges, command.isBeforeInputEventCancelable() ? Event::IsCancelable::Yes : Event::IsCancelable::No);
}

void Editor::appliedEditing(CompositeEditCommand& command)
{
    LOG(Editing, "Editor %p appliedEditing", this);

    document().updateLayout();

    ASSERT(command.composition());
    auto& composition = *command.composition();
    VisibleSelection newSelection(command.endingSelection());

    notifyTextFromControls(composition.startingRootEditableElement(), composition.endingRootEditableElement());

    if (command.isTopLevelCommand()) {
        // Don't clear the typing style with this selection change. We do those things elsewhere if necessary.
        OptionSet<FrameSelection::SetSelectionOption> options;
        if (command.isDictationCommand())
            options.add(FrameSelection::DictationTriggered);

        changeSelectionAfterCommand(newSelection, options);
    }

    if (command.shouldDispatchInputEvents())
        dispatchInputEvents(composition.startingRootEditableElement(), composition.endingRootEditableElement(), command.inputEventTypeName(), command.inputEventData(), command.inputEventDataTransfer());

    if (command.isTopLevelCommand()) {
        updateEditorUINowIfScheduled();

        m_alternativeTextController->respondToAppliedEditing(&command);

        if (!command.preservesTypingStyle())
            m_frame.selection().clearTypingStyle();

        // Command will be equal to last edit command only in the case of typing
        if (m_lastEditCommand.get() == &command)
            ASSERT(command.isTypingCommand());
        else {
            // Only register a new undo command if the command passed in is
            // different from the last command
            m_lastEditCommand = &command;
            if (client())
                client()->registerUndoStep(m_lastEditCommand->ensureComposition());
        }
        respondToChangedContents(newSelection);
    }
}

bool Editor::willUnapplyEditing(const EditCommandComposition& composition) const
{
    return dispatchBeforeInputEvents(composition.startingRootEditableElement(), composition.endingRootEditableElement(), "historyUndo");
}

void Editor::unappliedEditing(EditCommandComposition& composition)
{
    document().updateLayout();

    notifyTextFromControls(composition.startingRootEditableElement(), composition.endingRootEditableElement());

    VisibleSelection newSelection(composition.startingSelection());
    changeSelectionAfterCommand(newSelection, FrameSelection::defaultSetSelectionOptions());
    dispatchInputEvents(composition.startingRootEditableElement(), composition.endingRootEditableElement(), "historyUndo");

    updateEditorUINowIfScheduled();

    m_alternativeTextController->respondToUnappliedEditing(&composition);

    m_lastEditCommand = nullptr;
    if (auto* client = this->client())
        client->registerRedoStep(composition);
    respondToChangedContents(newSelection);
}

bool Editor::willReapplyEditing(const EditCommandComposition& composition) const
{
    return dispatchBeforeInputEvents(composition.startingRootEditableElement(), composition.endingRootEditableElement(), "historyRedo");
}

void Editor::reappliedEditing(EditCommandComposition& composition)
{
    document().updateLayout();

    notifyTextFromControls(composition.startingRootEditableElement(), composition.endingRootEditableElement());

    VisibleSelection newSelection(composition.endingSelection());
    changeSelectionAfterCommand(newSelection, FrameSelection::defaultSetSelectionOptions());
    dispatchInputEvents(composition.startingRootEditableElement(), composition.endingRootEditableElement(), "historyRedo");
    
    updateEditorUINowIfScheduled();

    m_lastEditCommand = nullptr;
    if (auto* client = this->client())
        client->registerUndoStep(composition);
    respondToChangedContents(newSelection);
}

Editor::Editor(Frame& frame)
    : m_frame(frame)
    , m_killRing(std::make_unique<PAL::KillRing>())
    , m_spellChecker(std::make_unique<SpellChecker>(frame))
    , m_alternativeTextController(std::make_unique<AlternativeTextController>(frame))
    , m_editorUIUpdateTimer(*this, &Editor::editorUIUpdateTimerFired)
#if ENABLE(TELEPHONE_NUMBER_DETECTION) && !PLATFORM(IOS)
    , m_telephoneNumberDetectionUpdateTimer(*this, &Editor::scanSelectionForTelephoneNumbers)
#endif
{
}

Editor::~Editor() = default;

void Editor::clear()
{
    m_lastEditCommand = nullptr;
    if (m_compositionNode) {
        m_compositionNode = nullptr;
        if (EditorClient* client = this->client())
            client->discardedComposition(&m_frame);
    }
    m_customCompositionUnderlines.clear();
    m_shouldStyleWithCSS = false;
    m_defaultParagraphSeparator = EditorParagraphSeparatorIsDiv;
    m_mark = { };
    m_oldSelectionForEditorUIUpdate = { };
    m_editorUIUpdateTimer.stop();

#if ENABLE(TELEPHONE_NUMBER_DETECTION) && !PLATFORM(IOS)
    m_telephoneNumberDetectionUpdateTimer.stop();
    m_detectedTelephoneNumberRanges.clear();
#endif
}

bool Editor::insertText(const String& text, Event* triggeringEvent, TextEventInputType inputType)
{
    return m_frame.eventHandler().handleTextInputEvent(text, triggeringEvent, inputType);
}

bool Editor::insertTextForConfirmedComposition(const String& text)
{
    return m_frame.eventHandler().handleTextInputEvent(text, 0, TextEventInputComposition);
}

bool Editor::insertDictatedText(const String& text, const Vector<DictationAlternative>& dictationAlternatives, Event* triggeringEvent)
{
    return m_alternativeTextController->insertDictatedText(text, dictationAlternatives, triggeringEvent);
}

bool Editor::insertTextWithoutSendingTextEvent(const String& text, bool selectInsertedText, TextEvent* triggeringEvent)
{
    if (text.isEmpty())
        return false;

    VisibleSelection selection = selectionForCommand(triggeringEvent);
    if (!selection.isContentEditable())
        return false;
    RefPtr<Range> range = selection.toNormalizedRange();

    if (!shouldInsertText(text, range.get(), EditorInsertAction::Typed))
        return true;

    updateMarkersForWordsAffectedByEditing(isSpaceOrNewline(text[0]));

    bool shouldConsiderApplyingAutocorrection = false;
    if (text == " " || text == "\t")
        shouldConsiderApplyingAutocorrection = true;

    if (text.length() == 1 && u_ispunct(text[0]) && !isAmbiguousBoundaryCharacter(text[0]))
        shouldConsiderApplyingAutocorrection = true;

    bool autocorrectionWasApplied = shouldConsiderApplyingAutocorrection && m_alternativeTextController->applyAutocorrectionBeforeTypingIfAppropriate();

    // Get the selection to use for the event that triggered this insertText.
    // If the event handler changed the selection, we may want to use a different selection
    // that is contained in the event target.
    selection = selectionForCommand(triggeringEvent);
    if (selection.isContentEditable()) {
        if (Node* selectionStart = selection.start().deprecatedNode()) {
            Ref<Document> document(selectionStart->document());

            // Insert the text
            if (triggeringEvent && triggeringEvent->isDictation())
                DictationCommand::insertText(document, text, triggeringEvent->dictationAlternatives(), selection);
            else {
                TypingCommand::Options options = 0;
                if (selectInsertedText)
                    options |= TypingCommand::SelectInsertedText;
                if (autocorrectionWasApplied)
                    options |= TypingCommand::RetainAutocorrectionIndicator;
                if (triggeringEvent && triggeringEvent->isAutocompletion())
                    options |= TypingCommand::IsAutocompletion;
                TypingCommand::insertText(document, text, selection, options, triggeringEvent && triggeringEvent->isComposition() ? TypingCommand::TextCompositionFinal : TypingCommand::TextCompositionNone);
            }

            // Reveal the current selection
            if (Frame* editedFrame = document->frame())
                if (Page* page = editedFrame->page()) {
#if PLATFORM(IOS)
                    SelectionRevealMode revealMode = SelectionRevealMode::RevealUpToMainFrame;
#else
                    SelectionRevealMode revealMode = SelectionRevealMode::Reveal;
#endif
                    page->focusController().focusedOrMainFrame().selection().revealSelection(revealMode, ScrollAlignment::alignCenterIfNeeded);
                }
        }
    }

    return true;
}

bool Editor::insertLineBreak()
{
    if (!canEdit())
        return false;

    if (!shouldInsertText("\n", m_frame.selection().toNormalizedRange().get(), EditorInsertAction::Typed))
        return true;

    VisiblePosition caret = m_frame.selection().selection().visibleStart();
    bool alignToEdge = isEndOfEditableOrNonEditableContent(caret);
    bool autocorrectionIsApplied = m_alternativeTextController->applyAutocorrectionBeforeTypingIfAppropriate();
    TypingCommand::insertLineBreak(document(), autocorrectionIsApplied ? TypingCommand::RetainAutocorrectionIndicator : 0);
    revealSelectionAfterEditingOperation(alignToEdge ? ScrollAlignment::alignToEdgeIfNeeded : ScrollAlignment::alignCenterIfNeeded);

    return true;
}

bool Editor::insertParagraphSeparator()
{
    if (!canEdit())
        return false;

    if (!canEditRichly())
        return insertLineBreak();

    if (!shouldInsertText("\n", m_frame.selection().toNormalizedRange().get(), EditorInsertAction::Typed))
        return true;

    VisiblePosition caret = m_frame.selection().selection().visibleStart();
    bool alignToEdge = isEndOfEditableOrNonEditableContent(caret);
    bool autocorrectionIsApplied = m_alternativeTextController->applyAutocorrectionBeforeTypingIfAppropriate();
    TypingCommand::insertParagraphSeparator(document(), autocorrectionIsApplied ? TypingCommand::RetainAutocorrectionIndicator : 0);
    revealSelectionAfterEditingOperation(alignToEdge ? ScrollAlignment::alignToEdgeIfNeeded : ScrollAlignment::alignCenterIfNeeded);

    return true;
}

bool Editor::insertParagraphSeparatorInQuotedContent()
{
    // FIXME: Why is this missing calls to canEdit, canEditRichly, etc.?
    TypingCommand::insertParagraphSeparatorInQuotedContent(document());
    revealSelectionAfterEditingOperation();
    return true;
}

void Editor::cut()
{
    if (tryDHTMLCut())
        return; // DHTML did the whole operation
    if (!canCut()) {
        PAL::systemBeep();
        return;
    }

    performCutOrCopy(CutAction);
}

void Editor::copy()
{
    if (tryDHTMLCopy())
        return; // DHTML did the whole operation
    if (!canCopy()) {
        PAL::systemBeep();
        return;
    }

    performCutOrCopy(CopyAction);
}

void Editor::postTextStateChangeNotificationForCut(const String& text, const VisibleSelection& selection)
{
    if (!AXObjectCache::accessibilityEnabled())
        return;
    if (!text.length())
        return;
    AXObjectCache* cache = document().existingAXObjectCache();
    if (!cache)
        return;
    cache->postTextStateChangeNotification(selection.start().anchorNode(), AXTextEditTypeCut, text, selection.start());
}

void Editor::performCutOrCopy(EditorActionSpecifier action)
{
    RefPtr<Range> selection = selectedRange();
    willWriteSelectionToPasteboard(selection.get());
    if (action == CutAction) {
        if (!shouldDeleteRange(selection.get()))
            return;

        updateMarkersForWordsAffectedByEditing(true);
    }

    if (enclosingTextFormControl(m_frame.selection().selection().start()))
        Pasteboard::createForCopyAndPaste()->writePlainText(selectedTextForDataTransfer(), canSmartCopyOrDelete() ? Pasteboard::CanSmartReplace : Pasteboard::CannotSmartReplace);
    else {
        HTMLImageElement* imageElement = nullptr;
        if (action == CopyAction)
            imageElement = imageElementFromImageDocument(document());

        if (imageElement) {
<<<<<<< HEAD
#if PLATFORM(COCOA) || PLATFORM(GTK) || PLATFORM(WPE) || PLATFORM(QT)
=======
#if !PLATFORM(WIN)
>>>>>>> e41e4829
            writeImageToPasteboard(*Pasteboard::createForCopyAndPaste(), *imageElement, document().url(), document().title());
#else
            // FIXME: Delete after <http://webkit.org/b/177618> lands.
            Pasteboard::createForCopyAndPaste()->writeImage(*imageElement, document().url(), document().title());
#endif
        } else {
<<<<<<< HEAD
#if PLATFORM(COCOA) || PLATFORM(GTK) || PLATFORM(WPE) || PLATFORM(QT)
=======
#if !PLATFORM(WIN)
>>>>>>> e41e4829
            writeSelectionToPasteboard(*Pasteboard::createForCopyAndPaste());
#else
            // FIXME: Delete after <http://webkit.org/b/177618> lands.
            Pasteboard::createForCopyAndPaste()->writeSelection(*selection, canSmartCopyOrDelete(), m_frame, IncludeImageAltTextForDataTransfer);
#endif
        }
    }

    didWriteSelectionToPasteboard();
    if (action == CutAction) {
        String text;
        if (AXObjectCache::accessibilityEnabled())
            text = AccessibilityObject::stringForVisiblePositionRange(m_frame.selection().selection());
        deleteSelectionWithSmartDelete(canSmartCopyOrDelete(), EditAction::Cut);
        if (AXObjectCache::accessibilityEnabled())
            postTextStateChangeNotificationForCut(text, m_frame.selection().selection());
    }
}

void Editor::paste()
{
    paste(*Pasteboard::createForCopyAndPaste());
}

void Editor::paste(Pasteboard& pasteboard)
{
    if (!dispatchClipboardEvent(findEventTargetFromSelection(), ClipboardEventKind::Paste))
        return; // DHTML did the whole operation
    if (!canPaste())
        return;
    updateMarkersForWordsAffectedByEditing(false);
    ResourceCacheValidationSuppressor validationSuppressor(document().cachedResourceLoader());
    if (m_frame.selection().selection().isContentRichlyEditable())
        pasteWithPasteboard(&pasteboard, true);
    else
        pasteAsPlainTextWithPasteboard(pasteboard);
}

void Editor::pasteAsPlainText()
{
    if (!dispatchClipboardEvent(findEventTargetFromSelection(), ClipboardEventKind::PasteAsPlainText))
        return;
    if (!canPaste())
        return;
    updateMarkersForWordsAffectedByEditing(false);
    pasteAsPlainTextWithPasteboard(*Pasteboard::createForCopyAndPaste());
}

void Editor::performDelete()
{
    if (!canDelete()) {
        PAL::systemBeep();
        return;
    }

    addRangeToKillRing(*selectedRange().get(), KillRingInsertionMode::AppendText);
    deleteSelectionWithSmartDelete(canSmartCopyOrDelete());

    // clear the "start new kill ring sequence" setting, because it was set to true
    // when the selection was updated by deleting the range
    setStartNewKillRingSequence(false);
}

void Editor::simplifyMarkup(Node* startNode, Node* endNode)
{
    if (!startNode)
        return;
    if (endNode) {
        if (&startNode->document() != &endNode->document())
            return;
        // check if start node is before endNode
        Node* node = startNode;
        while (node && node != endNode)
            node = NodeTraversal::next(*node);
        if (!node)
            return;
    }
    
    SimplifyMarkupCommand::create(document(), startNode, endNode ? NodeTraversal::next(*endNode) : nullptr)->apply();
}

void Editor::copyURL(const URL& url, const String& title)
{
    copyURL(url, title, *Pasteboard::createForCopyAndPaste());
}

void Editor::copyURL(const URL& url, const String& title, Pasteboard& pasteboard)
{
    PasteboardURL pasteboardURL;
    pasteboardURL.url = url;
    pasteboardURL.title = title;

#if PLATFORM(MAC)
    pasteboardURL.userVisibleForm = userVisibleString(url);
#endif

    pasteboard.write(pasteboardURL);
}

PasteboardWriterData::URL Editor::pasteboardWriterURL(const URL& url, const String& title)
{
    PasteboardWriterData::URL result;

    result.url = url;
    result.title = title;
#if PLATFORM(MAC)
    result.userVisibleForm = userVisibleString(url);
#endif

    return result;
}

#if !PLATFORM(IOS)

void Editor::copyImage(const HitTestResult& result)
{
    Element* element = result.innerNonSharedElement();
    if (!element)
        return;

    URL url = result.absoluteLinkURL();
    if (url.isEmpty())
        url = result.absoluteImageURL();

<<<<<<< HEAD
#if PLATFORM(COCOA) || PLATFORM(GTK) || PLATFORM(WPE) || PLATFORM(QT)
=======
#if !PLATFORM(WIN)
>>>>>>> e41e4829
    writeImageToPasteboard(*Pasteboard::createForCopyAndPaste(), *element, url, result.altDisplayString());
#else
    // FIXME: Delete after <http://webkit.org/b/177618> lands.
    Pasteboard::createForCopyAndPaste()->writeImage(*element, url, result.altDisplayString());
#endif
}

#endif

bool Editor::isContinuousSpellCheckingEnabled() const
{
    return client() && client()->isContinuousSpellCheckingEnabled();
}

void Editor::toggleContinuousSpellChecking()
{
    if (client())
        client()->toggleContinuousSpellChecking();
}

bool Editor::isGrammarCheckingEnabled()
{
    return client() && client()->isGrammarCheckingEnabled();
}

void Editor::toggleGrammarChecking()
{
    if (client())
        client()->toggleGrammarChecking();
}

int Editor::spellCheckerDocumentTag()
{
    return client() ? client()->spellCheckerDocumentTag() : 0;
}

#if USE(APPKIT)

void Editor::uppercaseWord()
{
    if (client())
        client()->uppercaseWord();
}

void Editor::lowercaseWord()
{
    if (client())
        client()->lowercaseWord();
}

void Editor::capitalizeWord()
{
    if (client())
        client()->capitalizeWord();
}
    
#endif

#if USE(AUTOMATIC_TEXT_REPLACEMENT)

void Editor::showSubstitutionsPanel()
{
    if (!client()) {
        LOG_ERROR("No NSSpellChecker");
        return;
    }

    if (client()->substitutionsPanelIsShowing()) {
        client()->showSubstitutionsPanel(false);
        return;
    }
    client()->showSubstitutionsPanel(true);
}

bool Editor::substitutionsPanelIsShowing()
{
    if (!client())
        return false;
    return client()->substitutionsPanelIsShowing();
}

void Editor::toggleSmartInsertDelete()
{
    if (client())
        client()->toggleSmartInsertDelete();
}

bool Editor::isAutomaticQuoteSubstitutionEnabled()
{
    return client() && client()->isAutomaticQuoteSubstitutionEnabled();
}

void Editor::toggleAutomaticQuoteSubstitution()
{
    if (client())
        client()->toggleAutomaticQuoteSubstitution();
}

bool Editor::isAutomaticLinkDetectionEnabled()
{
    return client() && client()->isAutomaticLinkDetectionEnabled();
}

void Editor::toggleAutomaticLinkDetection()
{
    if (client())
        client()->toggleAutomaticLinkDetection();
}

bool Editor::isAutomaticDashSubstitutionEnabled()
{
    return client() && client()->isAutomaticDashSubstitutionEnabled();
}

void Editor::toggleAutomaticDashSubstitution()
{
    if (client())
        client()->toggleAutomaticDashSubstitution();
}

bool Editor::isAutomaticTextReplacementEnabled()
{
    return client() && client()->isAutomaticTextReplacementEnabled();
}

void Editor::toggleAutomaticTextReplacement()
{
    if (client())
        client()->toggleAutomaticTextReplacement();
}

bool Editor::isAutomaticSpellingCorrectionEnabled()
{
    return m_alternativeTextController->isAutomaticSpellingCorrectionEnabled();
}

void Editor::toggleAutomaticSpellingCorrection()
{
    if (client())
        client()->toggleAutomaticSpellingCorrection();
}

#endif

bool Editor::shouldEndEditing(Range* range)
{
    return client() && client()->shouldEndEditing(range);
}

bool Editor::shouldBeginEditing(Range* range)
{
    return client() && client()->shouldBeginEditing(range);
}

void Editor::clearUndoRedoOperations()
{
    if (client())
        client()->clearUndoRedoOperations();
}

bool Editor::canUndo() const
{
    return client() && client()->canUndo();
}

void Editor::undo()
{
    if (client())
        client()->undo();
}

bool Editor::canRedo() const
{
    return client() && client()->canRedo();
}

void Editor::redo()
{
    if (client())
        client()->redo();
}

void Editor::didBeginEditing()
{
    if (client())
        client()->didBeginEditing();
}

void Editor::didEndEditing()
{
    if (client())
        client()->didEndEditing();
}

void Editor::willWriteSelectionToPasteboard(Range* range)
{
    if (client())
        client()->willWriteSelectionToPasteboard(range);
}

void Editor::didWriteSelectionToPasteboard()
{
    if (client())
        client()->didWriteSelectionToPasteboard();
}

void Editor::toggleBold()
{
    command("ToggleBold").execute();
}

void Editor::toggleUnderline()
{
    command("ToggleUnderline").execute();
}

void Editor::setBaseWritingDirection(WritingDirection direction)
{
#if PLATFORM(IOS)
    if (inSameParagraph(m_frame.selection().selection().visibleStart(), m_frame.selection().selection().visibleEnd()) && 
        baseWritingDirectionForSelectionStart() == direction)
        return;
#endif
        
    Element* focusedElement = document().focusedElement();
    if (focusedElement && focusedElement->isTextField()) {
        if (direction == NaturalWritingDirection)
            return;

        auto& focusedFormElement = downcast<HTMLTextFormControlElement>(*focusedElement);
        auto directionValue = direction == LeftToRightWritingDirection ? "ltr" : "rtl";
        auto writingDirectionInputTypeName = inputTypeNameForEditingAction(EditAction::SetWritingDirection);
        if (!dispatchBeforeInputEvent(focusedFormElement, writingDirectionInputTypeName, directionValue))
            return;

        focusedFormElement.setAttributeWithoutSynchronization(dirAttr, directionValue);
        dispatchInputEvent(focusedFormElement, writingDirectionInputTypeName, directionValue);
        document().updateStyleIfNeeded();
        return;
    }

    RefPtr<MutableStyleProperties> style = MutableStyleProperties::create();
    style->setProperty(CSSPropertyDirection, direction == LeftToRightWritingDirection ? "ltr" : direction == RightToLeftWritingDirection ? "rtl" : "inherit", false);
    applyParagraphStyleToSelection(style.get(), EditAction::SetWritingDirection);
}

WritingDirection Editor::baseWritingDirectionForSelectionStart() const
{
    WritingDirection result = LeftToRightWritingDirection;

    Position pos = m_frame.selection().selection().visibleStart().deepEquivalent();
    Node* node = pos.deprecatedNode();
    if (!node)
        return result;

    auto renderer = node->renderer();
    if (!renderer)
        return result;

    if (!renderer->isRenderBlockFlow()) {
        renderer = renderer->containingBlock();
        if (!renderer)
            return result;
    }

    switch (renderer->style().direction()) {
    case TextDirection::LTR:
        return LeftToRightWritingDirection;
    case TextDirection::RTL:
        return RightToLeftWritingDirection;
    }
    
    return result;
}

void Editor::selectComposition()
{
    RefPtr<Range> range = compositionRange();
    if (!range)
        return;
    
    // The composition can start inside a composed character sequence, so we have to override checks.
    // See <http://bugs.webkit.org/show_bug.cgi?id=15781>
    VisibleSelection selection;
    selection.setWithoutValidation(range->startPosition(), range->endPosition());
    m_frame.selection().setSelection(selection, { });
}

void Editor::confirmComposition()
{
    if (!m_compositionNode)
        return;
    setComposition(m_compositionNode->data().substring(m_compositionStart, m_compositionEnd - m_compositionStart), ConfirmComposition);
}

void Editor::cancelComposition()
{
    if (!m_compositionNode)
        return;
    setComposition(emptyString(), CancelComposition);
}

bool Editor::cancelCompositionIfSelectionIsInvalid()
{
    unsigned start;
    unsigned end;
    if (!hasComposition() || ignoreSelectionChanges() || getCompositionSelection(start, end))
        return false;

    cancelComposition();
    return true;
}

void Editor::confirmComposition(const String& text)
{
    setComposition(text, ConfirmComposition);
}

class SetCompositionScope {
public:
    SetCompositionScope(Frame& frame)
        : m_frame(frame)
        , m_typingGestureIndicator(frame)
    {
        m_frame->editor().setIgnoreSelectionChanges(true);
    }

    ~SetCompositionScope()
    {
        m_frame->editor().setIgnoreSelectionChanges(false);
        if (auto* editorClient = m_frame->editor().client())
            editorClient->didUpdateComposition();
    }

    Ref<Frame> m_frame;
    UserTypingGestureIndicator m_typingGestureIndicator;
};

void Editor::setComposition(const String& text, SetCompositionMode mode)
{
    ASSERT(mode == ConfirmComposition || mode == CancelComposition);
    SetCompositionScope setCompositionScope(m_frame);

    if (mode == CancelComposition)
        ASSERT(text == emptyString());
    else
        selectComposition();

    m_compositionNode = nullptr;
    m_customCompositionUnderlines.clear();

    if (m_frame.selection().isNone())
        return;

    // Always delete the current composition before inserting the finalized composition text if we're confirming our composition.
    // Our default behavior (if the beforeinput event is not prevented) is to insert the finalized composition text back in.
    // We pass TypingCommand::TextCompositionPending here to indicate that we are deleting the pending composition.
    if (mode != CancelComposition)
        TypingCommand::deleteSelection(document(), 0, TypingCommand::TextCompositionPending);

    insertTextForConfirmedComposition(text);

    if (auto* target = document().focusedElement())
        target->dispatchEvent(CompositionEvent::create(eventNames().compositionendEvent, document().windowProxy(), text));

    if (mode == CancelComposition) {
        // An open typing command that disagrees about current selection would cause issues with typing later on.
        TypingCommand::closeTyping(&m_frame);
    }
}

void Editor::setComposition(const String& text, const Vector<CompositionUnderline>& underlines, unsigned selectionStart, unsigned selectionEnd)
{
    SetCompositionScope setCompositionScope(m_frame);

    // Updates styles before setting selection for composition to prevent
    // inserting the previous composition text into text nodes oddly.
    // See https://bugs.webkit.org/show_bug.cgi?id=46868
    document().updateStyleIfNeeded();

    selectComposition();

    if (m_frame.selection().isNone())
        return;

    String originalText = selectedText();
    bool isStartingToRecomposeExistingRange = !text.isEmpty() && selectionStart < selectionEnd && !hasComposition();
    if (isStartingToRecomposeExistingRange) {
        // We pass TypingCommand::TextCompositionFinal here to indicate that we are removing composition text that has been finalized.
        TypingCommand::deleteSelection(document(), 0, TypingCommand::TextCompositionFinal);
        const VisibleSelection& currentSelection = m_frame.selection().selection();
        if (currentSelection.isRange()) {
            // If deletion was prevented, then we need to collapse the selection to the end so that the original text will not be recomposed.
            m_frame.selection().setSelection({ currentSelection.end(), currentSelection.end() });
        }
    }

#if PLATFORM(IOS)
    client()->startDelayingAndCoalescingContentChangeNotifications();
#endif

    Element* target = document().focusedElement();
    if (target) {
        // Dispatch an appropriate composition event to the focused node.
        // We check the composition status and choose an appropriate composition event since this
        // function is used for three purposes:
        // 1. Starting a new composition.
        //    Send a compositionstart and a compositionupdate event when this function creates
        //    a new composition node, i.e.
        //    m_compositionNode == 0 && !text.isEmpty().
        //    Sending a compositionupdate event at this time ensures that at least one
        //    compositionupdate event is dispatched.
        // 2. Updating the existing composition node.
        //    Send a compositionupdate event when this function updates the existing composition
        //    node, i.e. m_compositionNode != 0 && !text.isEmpty().
        // 3. Canceling the ongoing composition.
        //    Send a compositionend event when function deletes the existing composition node, i.e.
        //    m_compositionNode != 0 && test.isEmpty().
        RefPtr<CompositionEvent> event;
        if (!m_compositionNode) {
            // We should send a compositionstart event only when the given text is not empty because this
            // function doesn't create a composition node when the text is empty.
            if (!text.isEmpty()) {
                target->dispatchEvent(CompositionEvent::create(eventNames().compositionstartEvent, document().windowProxy(), originalText));
                event = CompositionEvent::create(eventNames().compositionupdateEvent, document().windowProxy(), text);
            }
        } else if (!text.isEmpty())
            event = CompositionEvent::create(eventNames().compositionupdateEvent, document().windowProxy(), text);

        if (event)
            target->dispatchEvent(*event);
    }

    // If text is empty, then delete the old composition here.  If text is non-empty, InsertTextCommand::input
    // will delete the old composition with an optimized replace operation.
    if (text.isEmpty()) {
        TypingCommand::deleteSelection(document(), TypingCommand::PreventSpellChecking, TypingCommand::TextCompositionPending);
        if (target)
            target->dispatchEvent(CompositionEvent::create(eventNames().compositionendEvent, document().windowProxy(), text));
    }

    m_compositionNode = nullptr;
    m_customCompositionUnderlines.clear();

    if (!text.isEmpty()) {
        TypingCommand::insertText(document(), text, TypingCommand::SelectInsertedText | TypingCommand::PreventSpellChecking, TypingCommand::TextCompositionPending);

        // Find out what node has the composition now.
        Position base = m_frame.selection().selection().base().downstream();
        Position extent = m_frame.selection().selection().extent();
        Node* baseNode = base.deprecatedNode();
        unsigned baseOffset = base.deprecatedEditingOffset();
        Node* extentNode = extent.deprecatedNode();
        unsigned extentOffset = extent.deprecatedEditingOffset();

        if (is<Text>(baseNode) && baseNode == extentNode && baseOffset + text.length() == extentOffset) {
            m_compositionNode = downcast<Text>(baseNode);
            m_compositionStart = baseOffset;
            m_compositionEnd = extentOffset;
            m_customCompositionUnderlines = underlines;
            for (auto& underline : m_customCompositionUnderlines) {
                underline.startOffset += baseOffset;
                underline.endOffset += baseOffset;
            }
            if (baseNode->renderer())
                baseNode->renderer()->repaint();

            unsigned start = std::min(baseOffset + selectionStart, extentOffset);
            unsigned end = std::min(std::max(start, baseOffset + selectionEnd), extentOffset);
            RefPtr<Range> selectedRange = Range::create(baseNode->document(), baseNode, start, baseNode, end);
            m_frame.selection().setSelectedRange(selectedRange.get(), DOWNSTREAM, false);
        }
    }

#if PLATFORM(IOS)        
    client()->stopDelayingAndCoalescingContentChangeNotifications();
#endif
}

void Editor::ignoreSpelling()
{
    if (!client())
        return;
        
    RefPtr<Range> selectedRange = m_frame.selection().toNormalizedRange();
    if (selectedRange)
        document().markers().removeMarkers(selectedRange.get(), DocumentMarker::Spelling);

    String text = selectedText();
    ASSERT(text.length());
    textChecker()->ignoreWordInSpellDocument(text);
}

void Editor::learnSpelling()
{
    if (!client())
        return;
        
    // FIXME: On Mac OS X, when use "learn" button on "Spelling and Grammar" panel, we don't call this function. It should remove misspelling markers around the learned word, see <rdar://problem/5396072>.

    RefPtr<Range> selectedRange = m_frame.selection().toNormalizedRange();
    if (selectedRange)
        document().markers().removeMarkers(selectedRange.get(), DocumentMarker::Spelling);

    String text = selectedText();
    ASSERT(text.length());
    textChecker()->learnWord(text);
}

#if !PLATFORM(IOS)

void Editor::advanceToNextMisspelling(bool startBeforeSelection)
{
    Ref<Frame> protection(m_frame);

    // The basic approach is to search in two phases - from the selection end to the end of the doc, and
    // then we wrap and search from the doc start to (approximately) where we started.
    
    // Start at the end of the selection, search to edge of document.  Starting at the selection end makes
    // repeated "check spelling" commands work.
    VisibleSelection selection(m_frame.selection().selection());
    Ref<Range> spellingSearchRange = rangeOfContents(document());

    bool startedWithSelection = false;
    if (selection.start().deprecatedNode()) {
        startedWithSelection = true;
        if (startBeforeSelection) {
            VisiblePosition start(selection.visibleStart());
            // We match AppKit's rule: Start 1 character before the selection.
            VisiblePosition oneBeforeStart = start.previous();
            setStart(spellingSearchRange.ptr(), oneBeforeStart.isNotNull() ? oneBeforeStart : start);
        } else
            setStart(spellingSearchRange.ptr(), selection.visibleEnd());
    }

    Position position = spellingSearchRange->startPosition();
    if (!isEditablePosition(position)) {
        // This shouldn't happen in very often because the Spelling menu items aren't enabled unless the
        // selection is editable.
        // This can happen in Mail for a mix of non-editable and editable content (like Stationary), 
        // when spell checking the whole document before sending the message.
        // In that case the document might not be editable, but there are editable pockets that need to be spell checked.

        position = VisiblePosition(firstEditablePositionAfterPositionInRoot(position, document().documentElement())).deepEquivalent();
        if (position.isNull())
            return;
        
        Position rangeCompliantPosition = position.parentAnchoredEquivalent();
        if (rangeCompliantPosition.deprecatedNode())
            spellingSearchRange->setStart(*rangeCompliantPosition.deprecatedNode(), rangeCompliantPosition.deprecatedEditingOffset());
        startedWithSelection = false; // won't need to wrap
    }
    
    // topNode defines the whole range we want to operate on 
    auto* topNode = highestEditableRoot(position);
    // FIXME: lastOffsetForEditing() is wrong here if editingIgnoresContent(highestEditableRoot()) returns true (e.g. a <table>)
    if (topNode)
        spellingSearchRange->setEnd(*topNode, lastOffsetForEditing(*topNode));

    // If spellingSearchRange starts in the middle of a word, advance to the next word so we start checking
    // at a word boundary. Going back by one char and then forward by a word does the trick.
    if (startedWithSelection) {
        VisiblePosition oneBeforeStart = startVisiblePosition(spellingSearchRange.ptr(), DOWNSTREAM).previous();
        if (oneBeforeStart.isNotNull())
            setStart(spellingSearchRange.ptr(), endOfWord(oneBeforeStart));
        // else we were already at the start of the editable node
    }

    if (spellingSearchRange->collapsed())
        return; // nothing to search in
    
    // Get the spell checker if it is available
    if (!client())
        return;
        
    // We go to the end of our first range instead of the start of it, just to be sure
    // we don't get foiled by any word boundary problems at the start.  It means we might
    // do a tiny bit more searching.
    Node& searchEndNodeAfterWrap = spellingSearchRange->endContainer();
    int searchEndOffsetAfterWrap = spellingSearchRange->endOffset();
    
    int misspellingOffset = 0;
    GrammarDetail grammarDetail;
    int grammarPhraseOffset = 0;
    RefPtr<Range> grammarSearchRange;
    String badGrammarPhrase;
    String misspelledWord;

    bool isSpelling = true;
    int foundOffset = 0;
    String foundItem;
    RefPtr<Range> firstMisspellingRange;
    if (unifiedTextCheckerEnabled()) {
        grammarSearchRange = spellingSearchRange->cloneRange();
        foundItem = TextCheckingHelper(*client(), spellingSearchRange).findFirstMisspellingOrBadGrammar(isGrammarCheckingEnabled(), isSpelling, foundOffset, grammarDetail);
        if (isSpelling) {
            misspelledWord = foundItem;
            misspellingOffset = foundOffset;
        } else {
            badGrammarPhrase = foundItem;
            grammarPhraseOffset = foundOffset;
        }
    } else {
        misspelledWord = TextCheckingHelper(*client(), spellingSearchRange).findFirstMisspelling(misspellingOffset, false, firstMisspellingRange);

#if USE(GRAMMAR_CHECKING)
        grammarSearchRange = spellingSearchRange->cloneRange();
        if (!misspelledWord.isEmpty()) {
            // Stop looking at start of next misspelled word
            CharacterIterator chars(*grammarSearchRange);
            chars.advance(misspellingOffset);
            grammarSearchRange->setEnd(chars.range()->startContainer(), chars.range()->startOffset());
        }
    
        if (isGrammarCheckingEnabled())
            badGrammarPhrase = TextCheckingHelper(*client(), *grammarSearchRange).findFirstBadGrammar(grammarDetail, grammarPhraseOffset, false);
#endif
    }
    
    // If we found neither bad grammar nor a misspelled word, wrap and try again (but don't bother if we started at the beginning of the
    // block rather than at a selection).
    if (startedWithSelection && !misspelledWord && !badGrammarPhrase) {
        if (topNode)
            spellingSearchRange->setStart(*topNode, 0);
        // going until the end of the very first chunk we tested is far enough
        spellingSearchRange->setEnd(searchEndNodeAfterWrap, searchEndOffsetAfterWrap);
        
        if (unifiedTextCheckerEnabled()) {
            grammarSearchRange = spellingSearchRange->cloneRange();
            foundItem = TextCheckingHelper(*client(), spellingSearchRange).findFirstMisspellingOrBadGrammar(isGrammarCheckingEnabled(), isSpelling, foundOffset, grammarDetail);
            if (isSpelling) {
                misspelledWord = foundItem;
                misspellingOffset = foundOffset;
            } else {
                badGrammarPhrase = foundItem;
                grammarPhraseOffset = foundOffset;
            }
        } else {
            misspelledWord = TextCheckingHelper(*client(), spellingSearchRange).findFirstMisspelling(misspellingOffset, false, firstMisspellingRange);

#if USE(GRAMMAR_CHECKING)
            grammarSearchRange = spellingSearchRange->cloneRange();
            if (!misspelledWord.isEmpty()) {
                // Stop looking at start of next misspelled word
                CharacterIterator chars(*grammarSearchRange);
                chars.advance(misspellingOffset);
                grammarSearchRange->setEnd(chars.range()->startContainer(), chars.range()->startOffset());
            }

            if (isGrammarCheckingEnabled())
                badGrammarPhrase = TextCheckingHelper(*client(), *grammarSearchRange).findFirstBadGrammar(grammarDetail, grammarPhraseOffset, false);
#endif
        }
    }
    
#if !USE(GRAMMAR_CHECKING)
    ASSERT(badGrammarPhrase.isEmpty());
    UNUSED_PARAM(grammarPhraseOffset);
#else
    if (!badGrammarPhrase.isEmpty()) {
        // We found bad grammar. Since we only searched for bad grammar up to the first misspelled word, the bad grammar
        // takes precedence and we ignore any potential misspelled word. Select the grammar detail, update the spelling
        // panel, and store a marker so we draw the green squiggle later.
        
        ASSERT(badGrammarPhrase.length() > 0);
        ASSERT(grammarDetail.location != -1 && grammarDetail.length > 0);
        
        // FIXME 4859190: This gets confused with doubled punctuation at the end of a paragraph
        RefPtr<Range> badGrammarRange = TextIterator::subrange(*grammarSearchRange, grammarPhraseOffset + grammarDetail.location, grammarDetail.length);
        m_frame.selection().setSelection(VisibleSelection(*badGrammarRange, SEL_DEFAULT_AFFINITY));
        m_frame.selection().revealSelection();
        
        client()->updateSpellingUIWithGrammarString(badGrammarPhrase, grammarDetail);
        document().markers().addMarker(badGrammarRange.get(), DocumentMarker::Grammar, grammarDetail.userDescription);
    } else
#endif
    if (!misspelledWord.isEmpty()) {
        // We found a misspelling, but not any earlier bad grammar. Select the misspelling, update the spelling panel, and store
        // a marker so we draw the red squiggle later.
        
        auto misspellingRange = TextIterator::subrange(spellingSearchRange, misspellingOffset, misspelledWord.length());
        m_frame.selection().setSelection(VisibleSelection(misspellingRange, DOWNSTREAM));
        m_frame.selection().revealSelection();
        
        client()->updateSpellingUIWithMisspelledWord(misspelledWord);
        document().markers().addMarker(misspellingRange.ptr(), DocumentMarker::Spelling);
    }
}

#endif // !PLATFORM(IOS)

String Editor::misspelledWordAtCaretOrRange(Node* clickedNode) const
{
    if (!isContinuousSpellCheckingEnabled() || !clickedNode || !isSpellCheckingEnabledFor(clickedNode))
        return String();

    VisibleSelection selection = m_frame.selection().selection();
    if (!selection.isContentEditable() || selection.isNone())
        return String();

    VisibleSelection wordSelection(selection.base());
    wordSelection.expandUsingGranularity(WordGranularity);
    RefPtr<Range> wordRange = wordSelection.toNormalizedRange();
    if (!wordRange)
        return String();

    // In compliance with GTK+ applications, additionally allow to provide suggestions when the current
    // selection exactly match the word selection.
    if (selection.isRange() && !areRangesEqual(wordRange.get(), selection.toNormalizedRange().get()))
        return String();

    String word = wordRange->text();
    if (word.isEmpty() || !client())
        return String();

    int wordLength = word.length();
    int misspellingLocation = -1;
    int misspellingLength = 0;
    textChecker()->checkSpellingOfString(word, &misspellingLocation, &misspellingLength);

    return misspellingLength == wordLength ? word : String();
}

String Editor::misspelledSelectionString() const
{
    String selectedString = selectedText();
    int length = selectedString.length();
    if (!length || !client())
        return String();

    int misspellingLocation = -1;
    int misspellingLength = 0;
    textChecker()->checkSpellingOfString(selectedString, &misspellingLocation, &misspellingLength);
    
    // The selection only counts as misspelled if the selected text is exactly one misspelled word
    if (misspellingLength != length)
        return String();
    
    // Update the spelling panel to be displaying this error (whether or not the spelling panel is on screen).
    // This is necessary to make a subsequent call to [NSSpellChecker ignoreWord:inSpellDocumentWithTag:] work
    // correctly; that call behaves differently based on whether the spelling panel is displaying a misspelling
    // or a grammar error.
    client()->updateSpellingUIWithMisspelledWord(selectedString);
    
    return selectedString;
}

bool Editor::isSelectionUngrammatical()
{
#if USE(GRAMMAR_CHECKING)
    RefPtr<Range> range = m_frame.selection().toNormalizedRange();
    if (!range || !client())
        return false;
    return TextCheckingHelper(*client(), *range).isUngrammatical();
#else
    return false;
#endif
}

Vector<String> Editor::guessesForMisspelledWord(const String& word) const
{
    ASSERT(word.length());

    Vector<String> guesses;
    if (client())
        textChecker()->getGuessesForWord(word, String(), m_frame.selection().selection(), guesses);
    return guesses;
}

Vector<String> Editor::guessesForMisspelledOrUngrammatical(bool& misspelled, bool& ungrammatical)
{
    if (unifiedTextCheckerEnabled()) {
        RefPtr<Range> range;
        VisibleSelection selection = m_frame.selection().selection();
        if (selection.isCaret() && behavior().shouldAllowSpellingSuggestionsWithoutSelection()) {
            VisibleSelection wordSelection = VisibleSelection(selection.base());
            wordSelection.expandUsingGranularity(WordGranularity);
            range = wordSelection.toNormalizedRange();
        } else
            range = selection.toNormalizedRange();
        if (!range || !client())
            return Vector<String>();
        return TextCheckingHelper(*client(), *range).guessesForMisspelledOrUngrammaticalRange(isGrammarCheckingEnabled(), misspelled, ungrammatical);
    }

    String misspelledWord = behavior().shouldAllowSpellingSuggestionsWithoutSelection() ? misspelledWordAtCaretOrRange(document().focusedElement()) : misspelledSelectionString();
    misspelled = !misspelledWord.isEmpty();
    // Only unified text checker supports guesses for ungrammatical phrases.
    ungrammatical = false;

    if (misspelled)
        return guessesForMisspelledWord(misspelledWord);
    return Vector<String>();
}

void Editor::showSpellingGuessPanel()
{
    if (!client()) {
        LOG_ERROR("No NSSpellChecker");
        return;
    }

    if (client()->spellingUIIsShowing()) {
        client()->showSpellingUI(false);
        return;
    }

#if !PLATFORM(IOS)
    advanceToNextMisspelling(true);
#endif
    client()->showSpellingUI(true);
}

bool Editor::spellingPanelIsShowing()
{
    if (!client())
        return false;
    return client()->spellingUIIsShowing();
}

void Editor::clearMisspellingsAndBadGrammar(const VisibleSelection &movingSelection)
{
    RefPtr<Range> selectedRange = movingSelection.toNormalizedRange();
    if (selectedRange) {
        document().markers().removeMarkers(selectedRange.get(), DocumentMarker::Spelling);
        document().markers().removeMarkers(selectedRange.get(), DocumentMarker::Grammar);
    }
}

void Editor::markMisspellingsAndBadGrammar(const VisibleSelection &movingSelection)
{
    markMisspellingsAndBadGrammar(movingSelection, isContinuousSpellCheckingEnabled() && isGrammarCheckingEnabled(), movingSelection);
}

void Editor::markMisspellingsAfterTypingToWord(const VisiblePosition &wordStart, const VisibleSelection& selectionAfterTyping, bool doReplacement)
{
    Ref<Frame> protection(m_frame);

#if PLATFORM(IOS)
    UNUSED_PARAM(selectionAfterTyping);
    UNUSED_PARAM(doReplacement);
    OptionSet<TextCheckingType> textCheckingOptions;
    if (isContinuousSpellCheckingEnabled())
        textCheckingOptions.add(TextCheckingType::Spelling);
    if (!textCheckingOptions.contains(TextCheckingType::Spelling))
        return;

    VisibleSelection adjacentWords = VisibleSelection(startOfWord(wordStart, LeftWordIfOnBoundary), endOfWord(wordStart, RightWordIfOnBoundary));
    auto adjacentWordRange = adjacentWords.toNormalizedRange();
    markAllMisspellingsAndBadGrammarInRanges(textCheckingOptions, adjacentWordRange.copyRef(), adjacentWordRange.copyRef(), adjacentWordRange.copyRef());
#else
#if !USE(AUTOMATIC_TEXT_REPLACEMENT)
    UNUSED_PARAM(doReplacement);
#endif

    if (unifiedTextCheckerEnabled()) {
        m_alternativeTextController->applyPendingCorrection(selectionAfterTyping);

        OptionSet<TextCheckingType> textCheckingOptions;

        if (isContinuousSpellCheckingEnabled())
            textCheckingOptions.add(TextCheckingType::Spelling);

#if USE(AUTOMATIC_TEXT_REPLACEMENT)
        if (doReplacement
            && (isAutomaticQuoteSubstitutionEnabled()
                || isAutomaticLinkDetectionEnabled()
                || isAutomaticDashSubstitutionEnabled()
                || isAutomaticTextReplacementEnabled()
                || (textCheckingOptions.contains(TextCheckingType::Spelling) && isAutomaticSpellingCorrectionEnabled())))
            textCheckingOptions.add(TextCheckingType::Replacement);
#endif
        if (!textCheckingOptions.contains(TextCheckingType::Spelling) && !textCheckingOptions.contains(TextCheckingType::Replacement))
            return;

        if (isGrammarCheckingEnabled())
            textCheckingOptions.add(TextCheckingType::Grammar);

        auto sentenceStart = startOfSentence(wordStart);
        auto sentenceEnd = endOfSentence(wordStart);
        VisibleSelection fullSentence(sentenceStart, sentenceEnd);
        auto fullSentenceRange = fullSentence.toNormalizedRange();
        if (!fullSentenceRange)
            return;

        auto spellCheckingStart = wordStart;
        auto spellCheckingEnd = wordStart;

        // FIXME: The following logic doesn't handle adding spelling markers due to retro sentence corrections when an
        // incorrectly spelled range is separated from the start of the current word by a text node inside an element
        // with spellcheck disabled. To fix this, we need to refactor markAllMisspellingsAndBadGrammarInRanges so that
        // it can handle a list of spelling ranges, alongside the grammar range.
        while (sentenceStart < spellCheckingStart) {
            auto previousPosition = spellCheckingStart.previous(CannotCrossEditingBoundary);
            if (previousPosition.isNull() || previousPosition == spellCheckingStart)
                break;

            auto* container = previousPosition.deepEquivalent().downstream().containerNode();
            if (auto* containerElement = is<Element>(container) ? downcast<Element>(container) : container->parentElement()) {
                if (!containerElement->isSpellCheckingEnabled())
                    break;
            }

            spellCheckingStart = previousPosition;
        }

        while (spellCheckingEnd < sentenceEnd) {
            auto nextPosition = spellCheckingEnd.next(CannotCrossEditingBoundary);
            if (nextPosition.isNull() || nextPosition == spellCheckingEnd)
                break;

            auto* container = nextPosition.deepEquivalent().upstream().containerNode();
            if (auto* containerElement = is<Element>(container) ? downcast<Element>(container) : container->parentElement()) {
                if (!containerElement->isSpellCheckingEnabled())
                    break;
            }

            spellCheckingEnd = nextPosition;
        }

        auto spellCheckingRange = VisibleSelection(spellCheckingStart, spellCheckingEnd).toNormalizedRange();
        if (!spellCheckingRange)
            return;

        auto adjacentWordRange = VisibleSelection(startOfWord(wordStart, LeftWordIfOnBoundary), endOfWord(wordStart, RightWordIfOnBoundary)).toNormalizedRange();
        if (!adjacentWordRange)
            return;

        // The spelling and grammar markers in these ranges are recomputed. This is because typing a word may
        // cause any other part of the current sentence to lose or gain spelling correction markers, due to
        // sentence retro correction. As such, we expand the spell checking range to encompass as much of the
        // full sentence as we can, respecting boundaries where spellchecking is disabled.
        fullSentenceRange->ownerDocument().markers().removeMarkers(fullSentenceRange.get(), DocumentMarker::Grammar);
        spellCheckingRange->ownerDocument().markers().removeMarkers(spellCheckingRange.get(), DocumentMarker::Spelling);
        markAllMisspellingsAndBadGrammarInRanges(textCheckingOptions, WTFMove(spellCheckingRange), WTFMove(adjacentWordRange), WTFMove(fullSentenceRange));
        return;
    }

    if (!isContinuousSpellCheckingEnabled())
        return;

    // Check spelling of one word
    RefPtr<Range> misspellingRange;
    markMisspellings(VisibleSelection(startOfWord(wordStart, LeftWordIfOnBoundary), endOfWord(wordStart, RightWordIfOnBoundary)), misspellingRange);

    // Autocorrect the misspelled word.
    if (!misspellingRange)
        return;
    
    // Get the misspelled word.
    const String misspelledWord = plainText(misspellingRange.get());
    String autocorrectedString = textChecker()->getAutoCorrectSuggestionForMisspelledWord(misspelledWord);

    // If autocorrected word is non empty, replace the misspelled word by this word.
    if (!autocorrectedString.isEmpty()) {
        VisibleSelection newSelection(*misspellingRange, DOWNSTREAM);
        if (newSelection != m_frame.selection().selection()) {
            if (!m_frame.selection().shouldChangeSelection(newSelection))
                return;
            m_frame.selection().setSelection(newSelection);
        }

        if (!m_frame.editor().shouldInsertText(autocorrectedString, misspellingRange.get(), EditorInsertAction::Typed))
            return;
        m_frame.editor().replaceSelectionWithText(autocorrectedString, false, false, EditAction::Insert);

        // Reset the charet one character further.
        m_frame.selection().moveTo(m_frame.selection().selection().end());
        m_frame.selection().modify(FrameSelection::AlterationMove, DirectionForward, CharacterGranularity);
    }

    if (!isGrammarCheckingEnabled())
        return;
    
    // Check grammar of entire sentence
    markBadGrammar(VisibleSelection(startOfSentence(wordStart), endOfSentence(wordStart)));
#endif
}
    
void Editor::markMisspellingsOrBadGrammar(const VisibleSelection& selection, bool checkSpelling, RefPtr<Range>& firstMisspellingRange)
{
#if !PLATFORM(IOS)
    // This function is called with a selection already expanded to word boundaries.
    // Might be nice to assert that here.
    
    // This function is used only for as-you-type checking, so if that's off we do nothing. Note that
    // grammar checking can only be on if spell checking is also on.
    if (!isContinuousSpellCheckingEnabled())
        return;
    
    RefPtr<Range> searchRange(selection.toNormalizedRange());
    if (!searchRange)
        return;
    
    // If we're not in an editable node, bail.
    Node& editableNode = searchRange->startContainer();
    if (!editableNode.hasEditableStyle())
        return;

    if (!isSpellCheckingEnabledFor(&editableNode))
        return;

    // Get the spell checker if it is available
    if (!client())
        return;
    
    TextCheckingHelper checker(*client(), *searchRange);
    if (checkSpelling)
        checker.markAllMisspellings(firstMisspellingRange);
    else {
#if USE(GRAMMAR_CHECKING)
        if (isGrammarCheckingEnabled())
            checker.markAllBadGrammar();
#else
        ASSERT_NOT_REACHED();
#endif
    }    
#else
        UNUSED_PARAM(selection);
        UNUSED_PARAM(checkSpelling);
        UNUSED_PARAM(firstMisspellingRange);
#endif // !PLATFORM(IOS)
}

bool Editor::isSpellCheckingEnabledFor(Node* node) const
{
    if (!node)
        return false;
    Element* element = is<Element>(*node) ? downcast<Element>(node) : node->parentElement();
    if (!element)
        return false;
    if (element->isInUserAgentShadowTree()) {
        if (HTMLTextFormControlElement* textControl = enclosingTextFormControl(firstPositionInOrBeforeNode(element)))
            return textControl->isSpellCheckingEnabled();
    }
    return element->isSpellCheckingEnabled();
}

bool Editor::isSpellCheckingEnabledInFocusedNode() const
{
    return isSpellCheckingEnabledFor(m_frame.selection().selection().start().deprecatedNode());
}

void Editor::markMisspellings(const VisibleSelection& selection, RefPtr<Range>& firstMisspellingRange)
{
    markMisspellingsOrBadGrammar(selection, true, firstMisspellingRange);
}
    
void Editor::markBadGrammar(const VisibleSelection& selection)
{
#if USE(GRAMMAR_CHECKING)
    RefPtr<Range> firstMisspellingRange;
    markMisspellingsOrBadGrammar(selection, false, firstMisspellingRange);
#else
    ASSERT_NOT_REACHED();
#endif
}

void Editor::markAllMisspellingsAndBadGrammarInRanges(OptionSet<TextCheckingType> textCheckingOptions, RefPtr<Range>&& spellingRange, RefPtr<Range>&& automaticReplacementRange, RefPtr<Range>&& grammarRange)
{
    ASSERT(unifiedTextCheckerEnabled());

    // There shouldn't be pending autocorrection at this moment.
    ASSERT(!m_alternativeTextController->hasPendingCorrection());

    bool shouldMarkGrammar = textCheckingOptions.contains(TextCheckingType::Grammar);
    bool shouldShowCorrectionPanel = textCheckingOptions.contains(TextCheckingType::ShowCorrectionPanel);

    // This function is called with selections already expanded to word boundaries.
    if (!client() || !spellingRange || (shouldMarkGrammar && !grammarRange))
        return;

    // If we're not in an editable node, bail.
    Node& editableNode = spellingRange->startContainer();
    if (!editableNode.hasEditableStyle())
        return;

    if (!isSpellCheckingEnabledFor(&editableNode))
        return;

    auto rangeToCheck = shouldMarkGrammar ? grammarRange.releaseNonNull() : spellingRange.releaseNonNull();
    TextCheckingParagraph paragraphToCheck(rangeToCheck.get());
    if (paragraphToCheck.isEmpty())
        return;

    bool asynchronous = m_frame.settings().asynchronousSpellCheckingEnabled() && !shouldShowCorrectionPanel;

    // In asynchronous mode, we intentionally check paragraph-wide sentence.
    const auto resolvedOptions = resolveTextCheckingTypeMask(editableNode, textCheckingOptions);
    auto textReplacementRange = automaticReplacementRange ? makeRef(*automaticReplacementRange) : rangeToCheck.copyRef();
    auto request = SpellCheckRequest::create(resolvedOptions, TextCheckingProcessIncremental, asynchronous ? makeRef(paragraphToCheck.paragraphRange()) : WTFMove(rangeToCheck), WTFMove(textReplacementRange), paragraphToCheck.paragraphRange());
    if (!request)
        return;

    if (asynchronous) {
        m_spellChecker->requestCheckingFor(request.releaseNonNull());
        return;
    }

    Vector<TextCheckingResult> results;
    checkTextOfParagraph(*textChecker(), paragraphToCheck.text(), resolvedOptions, results, m_frame.selection().selection());
    markAndReplaceFor(request.releaseNonNull(), results);
}

static bool isAutomaticTextReplacementType(TextCheckingType type)
{
    switch (type) {
    case TextCheckingType::None:
    case TextCheckingType::Spelling:
    case TextCheckingType::Grammar:
        return false;
    case TextCheckingType::Link:
    case TextCheckingType::Quote:
    case TextCheckingType::Dash:
    case TextCheckingType::Replacement:
    case TextCheckingType::Correction:
    case TextCheckingType::ShowCorrectionPanel:
        return true;
    }
    ASSERT_NOT_REACHED();
    return false;
}

static void correctSpellcheckingPreservingTextCheckingParagraph(TextCheckingParagraph& paragraph, Range& rangeToReplace, const String& replacement, int resultLocation, int resultLength)
{
    auto& scope = downcast<ContainerNode>(paragraph.paragraphRange().startContainer().rootNode());

    size_t paragraphLocation;
    size_t paragraphLength;
    TextIterator::getLocationAndLengthFromRange(&scope, &paragraph.paragraphRange(), paragraphLocation, paragraphLength);

    SpellingCorrectionCommand::create(rangeToReplace, replacement)->apply();

    // TextCheckingParagraph may be orphaned after SpellingCorrectionCommand mutated DOM.
    // See <rdar://10305315>, http://webkit.org/b/89526.

    RefPtr<Range> newParagraphRange = TextIterator::rangeFromLocationAndLength(&scope, paragraphLocation, paragraphLength + replacement.length() - resultLength);

    auto spellCheckingRange = TextIterator::subrange(*newParagraphRange, resultLocation, replacement.length());
    paragraph = TextCheckingParagraph(spellCheckingRange.copyRef(), spellCheckingRange.copyRef(), newParagraphRange.get());
}

void Editor::markAndReplaceFor(const SpellCheckRequest& request, const Vector<TextCheckingResult>& results)
{
    Ref<Frame> protection(m_frame);

    auto textCheckingOptions = request.data().checkingTypes();
    TextCheckingParagraph paragraph(request.checkingRange(), request.automaticReplacementRange(), &request.paragraphRange());

    // FIXME: Mark this const once MSVC bug is fixed: <https://developercommunity.visualstudio.com/content/problem/316713/msvc-cant-compile-webkits-optionsetcontainsany.html>.
    bool shouldPerformReplacement = textCheckingOptions.containsAny({ TextCheckingType::Quote, TextCheckingType::Dash, TextCheckingType::Replacement });
    const bool shouldMarkSpelling = textCheckingOptions.contains(TextCheckingType::Spelling);
    const bool shouldMarkGrammar = textCheckingOptions.contains(TextCheckingType::Grammar);
    const bool shouldMarkLink = textCheckingOptions.contains(TextCheckingType::Link);
    const bool shouldShowCorrectionPanel = textCheckingOptions.contains(TextCheckingType::ShowCorrectionPanel);
    const bool shouldCheckForCorrection = shouldShowCorrectionPanel || textCheckingOptions.contains(TextCheckingType::Correction);
#if !USE(AUTOCORRECTION_PANEL)
    ASSERT(!shouldShowCorrectionPanel);
#endif

    // Expand the range to encompass entire paragraphs, since text checking needs that much context.
    int selectionOffset = 0;
    bool useAmbiguousBoundaryOffset = false;
    bool selectionChanged = false;
    bool restoreSelectionAfterChange = false;
    bool adjustSelectionForParagraphBoundaries = false;

    if (shouldPerformReplacement || shouldMarkSpelling || shouldCheckForCorrection) {
        if (m_frame.selection().selection().selectionType() == VisibleSelection::CaretSelection) {
            // Attempt to save the caret position so we can restore it later if needed
            Position caretPosition = m_frame.selection().selection().end();
            selectionOffset = paragraph.offsetTo(caretPosition).releaseReturnValue();
            restoreSelectionAfterChange = true;
            if (selectionOffset > 0 && (selectionOffset > paragraph.textLength() || paragraph.textCharAt(selectionOffset - 1) == newlineCharacter))
                adjustSelectionForParagraphBoundaries = true;
            if (selectionOffset > 0 && selectionOffset <= paragraph.textLength() && isAmbiguousBoundaryCharacter(paragraph.textCharAt(selectionOffset - 1)))
                useAmbiguousBoundaryOffset = true;
        }
    }

    int offsetDueToReplacement = 0;

    for (unsigned i = 0; i < results.size(); i++) {
        const int spellingRangeEndOffset = paragraph.checkingEnd() + offsetDueToReplacement;
        const TextCheckingType resultType = results[i].type;
        const int resultLocation = results[i].location + offsetDueToReplacement;
        const int resultLength = results[i].length;
        const int resultEndLocation = resultLocation + resultLength;
        const int automaticReplacementEndLocation = paragraph.automaticReplacementStart() + paragraph.automaticReplacementLength() + offsetDueToReplacement;
        const String& replacement = results[i].replacement;
        const bool resultEndsAtAmbiguousBoundary = useAmbiguousBoundaryOffset && selectionOffset - 1 <= resultEndLocation;

        // Only mark misspelling if:
        // 1. Current text checking isn't done for autocorrection, in which case shouldMarkSpelling is false.
        // 2. Result falls within spellingRange.
        // 3. The word in question doesn't end at an ambiguous boundary. For instance, we would not mark
        //    "wouldn'" as misspelled right after apostrophe is typed.
        if (shouldMarkSpelling && !shouldShowCorrectionPanel && resultType == TextCheckingType::Spelling
            && resultLocation >= paragraph.checkingStart() && resultEndLocation <= spellingRangeEndOffset && !resultEndsAtAmbiguousBoundary) {
            ASSERT(resultLength > 0 && resultLocation >= 0);
            auto misspellingRange = paragraph.subrange(resultLocation, resultLength);
            if (!m_alternativeTextController->isSpellingMarkerAllowed(misspellingRange))
                continue;
            misspellingRange->startContainer().document().markers().addMarker(misspellingRange.ptr(), DocumentMarker::Spelling, replacement);
        } else if (shouldMarkGrammar && resultType == TextCheckingType::Grammar && paragraph.checkingRangeCovers(resultLocation, resultLength)) {
            ASSERT(resultLength > 0 && resultLocation >= 0);
            for (auto& detail : results[i].details) {
                ASSERT(detail.length > 0 && detail.location >= 0);
                if (paragraph.checkingRangeCovers(resultLocation + detail.location, detail.length)) {
                    auto badGrammarRange = paragraph.subrange(resultLocation + detail.location, detail.length);
                    badGrammarRange->startContainer().document().markers().addMarker(badGrammarRange.ptr(), DocumentMarker::Grammar, detail.userDescription);
                }
            }
        } else if (resultEndLocation <= automaticReplacementEndLocation && resultEndLocation >= paragraph.automaticReplacementStart()
            && isAutomaticTextReplacementType(resultType)) {
            // In this case the result range just has to touch the automatic replacement range, so we can handle replacing non-word text such as punctuation.
            ASSERT(resultLength > 0 && resultLocation >= 0);

            if (shouldShowCorrectionPanel && (resultEndLocation < automaticReplacementEndLocation
                || (resultType != TextCheckingType::Replacement && resultType != TextCheckingType::Correction)))
                continue;

            // Apply replacement if:
            // 1. The replacement length is non-zero.
            // 2. The result doesn't end at an ambiguous boundary.
            //    (FIXME: this is required until 6853027 is fixed and text checking can do this for us
            bool doReplacement = replacement.length() > 0 && !resultEndsAtAmbiguousBoundary;
            auto rangeToReplace = paragraph.subrange(resultLocation, resultLength);

            // Adding links should be done only immediately after they are typed.
            if (resultType == TextCheckingType::Link && selectionOffset != resultEndLocation + 1)
                continue;

            if (!(shouldPerformReplacement || shouldCheckForCorrection || shouldMarkLink) || !doReplacement)
                continue;

            String replacedString = plainText(rangeToReplace.ptr());
            const bool existingMarkersPermitReplacement = m_alternativeTextController->processMarkersOnTextToBeReplacedByResult(results[i], rangeToReplace, replacedString);
            if (!existingMarkersPermitReplacement)
                continue;

            if (shouldShowCorrectionPanel) {
                if (resultEndLocation == automaticReplacementEndLocation) {
                    // We only show the correction panel on the last word.
                    m_alternativeTextController->show(rangeToReplace, replacement);
                    break;
                }
                // If this function is called for showing correction panel, we ignore other correction or replacement.
                continue;
            }

            VisibleSelection selectionToReplace(rangeToReplace, DOWNSTREAM);
            if (selectionToReplace != m_frame.selection().selection()) {
                if (!m_frame.selection().shouldChangeSelection(selectionToReplace))
                    continue;
            }

            if (resultType == TextCheckingType::Link) {
                m_frame.selection().setSelection(selectionToReplace);
                selectionChanged = true;
                restoreSelectionAfterChange = false;
                if (canEditRichly())
                    CreateLinkCommand::create(document(), replacement)->apply();
            } else if (canEdit() && shouldInsertText(replacement, rangeToReplace.ptr(), EditorInsertAction::Typed)) {
                correctSpellcheckingPreservingTextCheckingParagraph(paragraph, rangeToReplace, replacement, resultLocation, resultLength);

                if (AXObjectCache* cache = document().existingAXObjectCache()) {
                    if (Element* root = m_frame.selection().selection().rootEditableElement())
                        cache->postNotification(root, AXObjectCache::AXAutocorrectionOccured);
                }

                // Skip all other results for the replaced text.
                while (i + 1 < results.size() && results[i + 1].location + offsetDueToReplacement <= resultLocation)
                    i++;

                selectionChanged = true;
                offsetDueToReplacement += replacement.length() - resultLength;
                if (resultLocation < selectionOffset)
                    selectionOffset += replacement.length() - resultLength;

                if (resultType == TextCheckingType::Correction) {
                    auto replacementRange = paragraph.subrange(resultLocation, replacement.length());
                    m_alternativeTextController->recordAutocorrectionResponse(AutocorrectionResponse::Accepted, replacedString, replacementRange.ptr());

                    // Add a marker so that corrections can easily be undone and won't be re-corrected.
                    m_alternativeTextController->markCorrection(replacementRange, replacedString);
                }
            }
        }
    }

    if (selectionChanged) {
        TextCheckingParagraph extendedParagraph(WTFMove(paragraph));
        // Restore the caret position if we have made any replacements
        extendedParagraph.expandRangeToNextEnd();
        if (restoreSelectionAfterChange && selectionOffset >= 0 && selectionOffset <= extendedParagraph.rangeLength()) {
            auto selectionRange = extendedParagraph.subrange(0, selectionOffset);
            m_frame.selection().moveTo(selectionRange->endPosition(), DOWNSTREAM);
            if (adjustSelectionForParagraphBoundaries)
                m_frame.selection().modify(FrameSelection::AlterationMove, DirectionForward, CharacterGranularity);
        } else {
            // If this fails for any reason, the fallback is to go one position beyond the last replacement
            m_frame.selection().moveTo(m_frame.selection().selection().end());
            m_frame.selection().modify(FrameSelection::AlterationMove, DirectionForward, CharacterGranularity);
        }
    }
}

void Editor::changeBackToReplacedString(const String& replacedString)
{
#if !PLATFORM(IOS)
    ASSERT(unifiedTextCheckerEnabled());

    if (replacedString.isEmpty())
        return;

    RefPtr<Range> selection = selectedRange();
    if (!shouldInsertText(replacedString, selection.get(), EditorInsertAction::Pasted))
        return;
    
    m_alternativeTextController->recordAutocorrectionResponse(AutocorrectionResponse::Reverted, replacedString, selection.get());
    TextCheckingParagraph paragraph(*selection);
    replaceSelectionWithText(replacedString, false, false, EditAction::Insert);
    auto changedRange = paragraph.subrange(paragraph.checkingStart(), replacedString.length());
    changedRange->startContainer().document().markers().addMarker(changedRange.ptr(), DocumentMarker::Replacement, String());
    m_alternativeTextController->markReversed(changedRange);
#else
    ASSERT_NOT_REACHED();
    UNUSED_PARAM(replacedString);
#endif // !PLATFORM(IOS)
}


void Editor::markMisspellingsAndBadGrammar(const VisibleSelection& spellingSelection, bool markGrammar, const VisibleSelection& grammarSelection)
{
    if (unifiedTextCheckerEnabled()) {
        if (!isContinuousSpellCheckingEnabled())
            return;

        // markMisspellingsAndBadGrammar() is triggered by selection change, in which case we check spelling and grammar, but don't autocorrect misspellings.
        OptionSet<TextCheckingType> textCheckingOptions { TextCheckingType::Spelling };
        if (markGrammar && isGrammarCheckingEnabled())
            textCheckingOptions.add(TextCheckingType::Grammar);
        auto spellCheckingRange = spellingSelection.toNormalizedRange();
        markAllMisspellingsAndBadGrammarInRanges(textCheckingOptions, spellCheckingRange.copyRef(), spellCheckingRange.copyRef(), grammarSelection.toNormalizedRange());
        return;
    }

    RefPtr<Range> firstMisspellingRange;
    markMisspellings(spellingSelection, firstMisspellingRange);
    if (markGrammar)
        markBadGrammar(grammarSelection);
}

void Editor::unappliedSpellCorrection(const VisibleSelection& selectionOfCorrected, const String& corrected, const String& correction)
{
    m_alternativeTextController->respondToUnappliedSpellCorrection(selectionOfCorrected, corrected, correction);
}

void Editor::updateMarkersForWordsAffectedByEditing(bool doNotRemoveIfSelectionAtWordBoundary)
{
    if (!document().markers().hasMarkers())
        return;

    if (!m_alternativeTextController->shouldRemoveMarkersUponEditing() && (!textChecker() || textChecker()->shouldEraseMarkersAfterChangeSelection(TextCheckingType::Spelling)))
        return;

    // We want to remove the markers from a word if an editing command will change the word. This can happen in one of
    // several scenarios:
    // 1. Insert in the middle of a word.
    // 2. Appending non whitespace at the beginning of word.
    // 3. Appending non whitespace at the end of word.
    // Note that, appending only whitespaces at the beginning or end of word won't change the word, so we don't need to
    // remove the markers on that word.
    // Of course, if current selection is a range, we potentially will edit two words that fall on the boundaries of
    // selection, and remove words between the selection boundaries.
    //
    VisiblePosition startOfSelection = m_frame.selection().selection().start();
    VisiblePosition endOfSelection = m_frame.selection().selection().end();
    if (startOfSelection.isNull())
        return;
    // First word is the word that ends after or on the start of selection.
    VisiblePosition startOfFirstWord = startOfWord(startOfSelection, LeftWordIfOnBoundary);
    VisiblePosition endOfFirstWord = endOfWord(startOfSelection, LeftWordIfOnBoundary);
    // Last word is the word that begins before or on the end of selection
    VisiblePosition startOfLastWord = startOfWord(endOfSelection, RightWordIfOnBoundary);
    VisiblePosition endOfLastWord = endOfWord(endOfSelection, RightWordIfOnBoundary);

    if (startOfFirstWord.isNull()) {
        startOfFirstWord = startOfWord(startOfSelection, RightWordIfOnBoundary);
        endOfFirstWord = endOfWord(startOfSelection, RightWordIfOnBoundary);
    }
    
    if (endOfLastWord.isNull()) {
        startOfLastWord = startOfWord(endOfSelection, LeftWordIfOnBoundary);
        endOfLastWord = endOfWord(endOfSelection, LeftWordIfOnBoundary);
    }

    // If doNotRemoveIfSelectionAtWordBoundary is true, and first word ends at the start of selection,
    // we choose next word as the first word.
    if (doNotRemoveIfSelectionAtWordBoundary && endOfFirstWord == startOfSelection) {
        startOfFirstWord = nextWordPosition(startOfFirstWord);
        endOfFirstWord = endOfWord(startOfFirstWord, RightWordIfOnBoundary);
        if (startOfFirstWord == endOfSelection)
            return;
    }

    // If doNotRemoveIfSelectionAtWordBoundary is true, and last word begins at the end of selection,
    // we choose previous word as the last word.
    if (doNotRemoveIfSelectionAtWordBoundary && startOfLastWord == endOfSelection) {
        startOfLastWord = previousWordPosition(startOfLastWord);
        endOfLastWord = endOfWord(startOfLastWord, RightWordIfOnBoundary);
        if (endOfLastWord == startOfSelection)
            return;
    }

    if (startOfFirstWord.isNull() || endOfFirstWord.isNull() || startOfLastWord.isNull() || endOfLastWord.isNull())
        return;

    // Now we remove markers on everything between startOfFirstWord and endOfLastWord.
    // However, if an autocorrection change a single word to multiple words, we want to remove correction mark from all the
    // resulted words even we only edit one of them. For example, assuming autocorrection changes "avantgarde" to "avant
    // garde", we will have CorrectionIndicator marker on both words and on the whitespace between them. If we then edit garde,
    // we would like to remove the marker from word "avant" and whitespace as well. So we need to get the continous range of
    // of marker that contains the word in question, and remove marker on that whole range.
    auto wordRange = Range::create(document(), startOfFirstWord.deepEquivalent(), endOfLastWord.deepEquivalent());

    Vector<RenderedDocumentMarker*> markers = document().markers().markersInRange(wordRange, DocumentMarker::DictationAlternatives);
    for (auto* marker : markers)
        m_alternativeTextController->removeDictationAlternativesForMarker(*marker);

    OptionSet<DocumentMarker::MarkerType> markerTypesToRemove {
        DocumentMarker::CorrectionIndicator,
        DocumentMarker::DictationAlternatives,
        DocumentMarker::SpellCheckingExemption,
        DocumentMarker::Spelling,
#if !PLATFORM(IOS)
        DocumentMarker::Grammar,
#endif
    };
    document().markers().removeMarkers(wordRange.ptr(), markerTypesToRemove, DocumentMarkerController::RemovePartiallyOverlappingMarker);
    document().markers().clearDescriptionOnMarkersIntersectingRange(wordRange, DocumentMarker::Replacement);
}

void Editor::deletedAutocorrectionAtPosition(const Position& position, const String& originalString)
{
    m_alternativeTextController->deletedAutocorrectionAtPosition(position, originalString);
}

RefPtr<Range> Editor::rangeForPoint(const IntPoint& windowPoint)
{
    Document* document = m_frame.documentAtPoint(windowPoint);
    if (!document)
        return nullptr;
    
    Frame* frame = document->frame();
    ASSERT(frame);
    FrameView* frameView = frame->view();
    if (!frameView)
        return nullptr;
    IntPoint framePoint = frameView->windowToContents(windowPoint);
    VisibleSelection selection(frame->visiblePositionForPoint(framePoint));

    return selection.toNormalizedRange();
}

void Editor::revealSelectionAfterEditingOperation(const ScrollAlignment& alignment, RevealExtentOption revealExtentOption)
{
    if (m_ignoreSelectionChanges)
        return;

#if PLATFORM(IOS)
    SelectionRevealMode revealMode = SelectionRevealMode::RevealUpToMainFrame;
#else
    SelectionRevealMode revealMode = SelectionRevealMode::Reveal;
#endif

    m_frame.selection().revealSelection(revealMode, alignment, revealExtentOption);
}

void Editor::setIgnoreSelectionChanges(bool ignore, RevealSelection shouldRevealExistingSelection)
{
    if (m_ignoreSelectionChanges == ignore)
        return;

    m_ignoreSelectionChanges = ignore;
#if PLATFORM(IOS)
    // FIXME: Should suppress selection change notifications during a composition change <https://webkit.org/b/38830> 
    if (!ignore)
        respondToChangedSelection(m_frame.selection().selection(), { });
#endif
    if (!ignore && shouldRevealExistingSelection == RevealSelection::Yes)
        revealSelectionAfterEditingOperation(ScrollAlignment::alignToEdgeIfNeeded, RevealExtent);
}

RefPtr<Range> Editor::compositionRange() const
{
    if (!m_compositionNode)
        return nullptr;
    unsigned length = m_compositionNode->length();
    unsigned start = std::min(m_compositionStart, length);
    unsigned end = std::min(std::max(start, m_compositionEnd), length);
    if (start >= end)
        return nullptr;
    return Range::create(m_compositionNode->document(), m_compositionNode.get(), start, m_compositionNode.get(), end);
}

bool Editor::getCompositionSelection(unsigned& selectionStart, unsigned& selectionEnd) const
{
    if (!m_compositionNode)
        return false;
    const VisibleSelection& selection = m_frame.selection().selection();
    Position start = selection.start();
    if (start.deprecatedNode() != m_compositionNode)
        return false;
    Position end = selection.end();
    if (end.deprecatedNode() != m_compositionNode)
        return false;

    if (static_cast<unsigned>(start.deprecatedEditingOffset()) < m_compositionStart)
        return false;
    if (static_cast<unsigned>(end.deprecatedEditingOffset()) > m_compositionEnd)
        return false;

    selectionStart = start.deprecatedEditingOffset() - m_compositionStart;
    selectionEnd = start.deprecatedEditingOffset() - m_compositionEnd;
    return true;
}

void Editor::transpose()
{
    if (!canEdit())
        return;

    VisibleSelection selection = m_frame.selection().selection();
    if (!selection.isCaret())
        return;

    // Make a selection that goes back one character and forward two characters.
    VisiblePosition caret = selection.visibleStart();
    VisiblePosition next = isEndOfParagraph(caret) ? caret : caret.next();
    VisiblePosition previous = next.previous();
    if (next == previous)
        return;
    previous = previous.previous();
    if (!inSameParagraph(next, previous))
        return;
    RefPtr<Range> range = makeRange(previous, next);
    if (!range)
        return;
    VisibleSelection newSelection(*range, DOWNSTREAM);

    // Transpose the two characters.
    String text = plainText(range.get());
    if (text.length() != 2)
        return;
    String transposed = text.right(1) + text.left(1);

    // Select the two characters.
    if (newSelection != m_frame.selection().selection()) {
        if (!m_frame.selection().shouldChangeSelection(newSelection))
            return;
        m_frame.selection().setSelection(newSelection);
    }

    // Insert the transposed characters.
    if (!shouldInsertText(transposed, range.get(), EditorInsertAction::Typed))
        return;
    replaceSelectionWithText(transposed, false, false, EditAction::Insert);
}

void Editor::addRangeToKillRing(const Range& range, KillRingInsertionMode mode)
{
    addTextToKillRing(plainText(&range), mode);
}

void Editor::addTextToKillRing(const String& text, KillRingInsertionMode mode)
{
    if (m_shouldStartNewKillRingSequence)
        killRing().startNewSequence();

    m_shouldStartNewKillRingSequence = false;

    // If the kill was from a backwards motion, prepend to the kill ring.
    // This will ensure that alternating forward and backward kills will
    // build up the original string in the kill ring without permuting it.
    switch (mode) {
    case KillRingInsertionMode::PrependText:
        killRing().prepend(text);
        break;
    case KillRingInsertionMode::AppendText:
        killRing().append(text);
        break;
    }
}

void Editor::startAlternativeTextUITimer()
{
    m_alternativeTextController->startAlternativeTextUITimer(AlternativeTextTypeCorrection);
}

void Editor::handleAlternativeTextUIResult(const String& correction)
{
    m_alternativeTextController->handleAlternativeTextUIResult(correction);
}


void Editor::dismissCorrectionPanelAsIgnored()
{
    m_alternativeTextController->dismiss(ReasonForDismissingAlternativeTextIgnored);
}

void Editor::changeSelectionAfterCommand(const VisibleSelection& newSelection, OptionSet<FrameSelection::SetSelectionOption> options)
{
    Ref<Frame> protection(m_frame);

    // If the new selection is orphaned, then don't update the selection.
    if (newSelection.start().isOrphan() || newSelection.end().isOrphan())
        return;

    // If there is no selection change, don't bother sending shouldChangeSelection, but still call setSelection,
    // because there is work that it must do in this situation.
    // The old selection can be invalid here and calling shouldChangeSelection can produce some strange calls.
    // See <rdar://problem/5729315> Some shouldChangeSelectedDOMRange contain Ranges for selections that are no longer valid
    bool selectionDidNotChangeDOMPosition = newSelection == m_frame.selection().selection();
    if (selectionDidNotChangeDOMPosition || m_frame.selection().shouldChangeSelection(newSelection))
        m_frame.selection().setSelection(newSelection, options);

    // Some editing operations change the selection visually without affecting its position within the DOM.
    // For example when you press return in the following (the caret is marked by ^):
    // <div contentEditable="true"><div>^Hello</div></div>
    // WebCore inserts <div><br></div> *before* the current block, which correctly moves the paragraph down but which doesn't
    // change the caret's DOM position (["hello", 0]). In these situations the above FrameSelection::setSelection call
    // does not call EditorClient::respondToChangedSelection(), which, on the Mac, sends selection change notifications and
    // starts a new kill ring sequence, but we want to do these things (matches AppKit).
#if PLATFORM(IOS)
    // FIXME: Should suppress selection change notifications during a composition change <https://webkit.org/b/38830>
    if (m_ignoreSelectionChanges)
        return;
#endif
    if (selectionDidNotChangeDOMPosition && client())
        client()->respondToChangedSelection(&m_frame);
}

String Editor::selectedText() const
{
    return selectedText(TextIteratorDefaultBehavior);
}

String Editor::selectedTextForDataTransfer() const
{
    return selectedText(TextIteratorEmitsImageAltText);
}

String Editor::selectedText(TextIteratorBehavior behavior) const
{
    // We remove '\0' characters because they are not visibly rendered to the user.
    return plainText(m_frame.selection().toNormalizedRange().get(), behavior).replaceWithLiteral('\0', "");
}

static inline void collapseCaretWidth(IntRect& rect)
{
    // FIXME: Width adjustment doesn't work for rotated text.
    if (rect.width() == caretWidth)
        rect.setWidth(0);
    else if (rect.height() == caretWidth)
        rect.setHeight(0);
}

IntRect Editor::firstRectForRange(Range* range) const
{
    VisiblePosition startVisiblePosition(range->startPosition(), DOWNSTREAM);

    if (range->collapsed()) {
        // FIXME: Getting caret rect and removing caret width is a very roundabout way to get collapsed range location.
        // In particular, width adjustment doesn't work for rotated text.
        IntRect startCaretRect = RenderedPosition(startVisiblePosition).absoluteRect();
        collapseCaretWidth(startCaretRect);
        return startCaretRect;
    }

    VisiblePosition endVisiblePosition(range->endPosition(), UPSTREAM);

    if (inSameLine(startVisiblePosition, endVisiblePosition))
        return enclosingIntRect(RenderObject::absoluteBoundingBoxRectForRange(range));

    LayoutUnit extraWidthToEndOfLine = 0;
    IntRect startCaretRect = RenderedPosition(startVisiblePosition).absoluteRect(&extraWidthToEndOfLine);
    if (startCaretRect == IntRect())
        return IntRect();

    // When start and end aren't on the same line, we want to go from start to the end of its line.
    bool textIsHorizontal = startCaretRect.width() == caretWidth;
    return textIsHorizontal ?
        IntRect(startCaretRect.x(),
            startCaretRect.y(),
            startCaretRect.width() + extraWidthToEndOfLine,
            startCaretRect.height()) :
        IntRect(startCaretRect.x(),
            startCaretRect.y(),
            startCaretRect.width(),
            startCaretRect.height() + extraWidthToEndOfLine);
}

bool Editor::shouldChangeSelection(const VisibleSelection& oldSelection, const VisibleSelection& newSelection, EAffinity affinity, bool stillSelecting) const
{
#if PLATFORM(IOS)
    if (m_frame.selectionChangeCallbacksDisabled())
        return true;
#endif
    return client() && client()->shouldChangeSelectedRange(oldSelection.toNormalizedRange().get(), newSelection.toNormalizedRange().get(), affinity, stillSelecting);
}

void Editor::computeAndSetTypingStyle(EditingStyle& style, EditAction editingAction)
{
    if (style.isEmpty()) {
        m_frame.selection().clearTypingStyle();
        return;
    }

    // Calculate the current typing style.
    RefPtr<EditingStyle> typingStyle;
    if (auto existingTypingStyle = m_frame.selection().typingStyle())
        typingStyle = existingTypingStyle->copy();
    else
        typingStyle = EditingStyle::create();
    typingStyle->overrideTypingStyleAt(style, m_frame.selection().selection().visibleStart().deepEquivalent());

    // Handle block styles, substracting these from the typing style.
    RefPtr<EditingStyle> blockStyle = typingStyle->extractAndRemoveBlockProperties();
    if (!blockStyle->isEmpty())
        ApplyStyleCommand::create(document(), blockStyle.get(), editingAction)->apply();

    // Set the remaining style as the typing style.
    m_frame.selection().setTypingStyle(WTFMove(typingStyle));
}

void Editor::computeAndSetTypingStyle(StyleProperties& properties, EditAction editingAction)
{
    return computeAndSetTypingStyle(EditingStyle::create(&properties), editingAction);
}

void Editor::textFieldDidBeginEditing(Element* e)
{
    if (client())
        client()->textFieldDidBeginEditing(e);
}

void Editor::textFieldDidEndEditing(Element* e)
{
    dismissCorrectionPanelAsIgnored();
    if (client())
        client()->textFieldDidEndEditing(e);
}

void Editor::textDidChangeInTextField(Element* e)
{
    if (client())
        client()->textDidChangeInTextField(e);
}

bool Editor::doTextFieldCommandFromEvent(Element* e, KeyboardEvent* ke)
{
    if (client())
        return client()->doTextFieldCommandFromEvent(e, ke);

    return false;
}

void Editor::textWillBeDeletedInTextField(Element* input)
{
    if (client())
        client()->textWillBeDeletedInTextField(input);
}

void Editor::textDidChangeInTextArea(Element* e)
{
    if (client())
        client()->textDidChangeInTextArea(e);
}

void Editor::applyEditingStyleToBodyElement() const
{
    auto collection = document().getElementsByTagName(HTMLNames::bodyTag->localName());
    unsigned length = collection->length();
    for (unsigned i = 0; i < length; ++i)
        applyEditingStyleToElement(collection->item(i));
}

void Editor::applyEditingStyleToElement(Element* element) const
{
    ASSERT(!element || is<StyledElement>(*element));
    if (!is<StyledElement>(element))
        return;

    // Mutate using the CSSOM wrapper so we get the same event behavior as a script.
    auto& style = downcast<StyledElement>(*element).cssomStyle();
    style.setPropertyInternal(CSSPropertyWordWrap, "break-word", false);
    style.setPropertyInternal(CSSPropertyWebkitNbspMode, "space", false);
    style.setPropertyInternal(CSSPropertyLineBreak, "after-white-space", false);
}

bool Editor::findString(const String& target, FindOptions options)
{
    Ref<Frame> protection(m_frame);

    VisibleSelection selection = m_frame.selection().selection();

    RefPtr<Range> resultRange = rangeOfString(target, selection.firstRange().get(), options);

    if (!resultRange)
        return false;

    m_frame.selection().setSelection(VisibleSelection(*resultRange, DOWNSTREAM));

    if (!(options.contains(DoNotRevealSelection)))
        m_frame.selection().revealSelection();

    return true;
}

RefPtr<Range> Editor::rangeOfString(const String& target, Range* referenceRange, FindOptions options)
{
    if (target.isEmpty())
        return nullptr;

    // Start from an edge of the reference range, if there's a reference range that's not in shadow content. Which edge
    // is used depends on whether we're searching forward or backward, and whether startInSelection is set.
    RefPtr<Range> searchRange(rangeOfContents(document()));

    bool forward = !options.contains(Backwards);
    bool startInReferenceRange = referenceRange && options.contains(StartInSelection);
    if (referenceRange) {
        if (forward)
            searchRange->setStart(startInReferenceRange ? referenceRange->startPosition() : referenceRange->endPosition());
        else
            searchRange->setEnd(startInReferenceRange ? referenceRange->endPosition() : referenceRange->startPosition());
    }

    RefPtr<ShadowRoot> shadowTreeRoot = referenceRange ? referenceRange->startContainer().containingShadowRoot() : nullptr;
    if (shadowTreeRoot) {
        if (forward)
            searchRange->setEnd(*shadowTreeRoot, shadowTreeRoot->countChildNodes());
        else
            searchRange->setStart(*shadowTreeRoot, 0);
    }

    RefPtr<Range> resultRange = findPlainText(*searchRange, target, options);
    // If we started in the reference range and the found range exactly matches the reference range, find again.
    // Build a selection with the found range to remove collapsed whitespace.
    // Compare ranges instead of selection objects to ignore the way that the current selection was made.
    if (startInReferenceRange && areRangesEqual(VisibleSelection(*resultRange).toNormalizedRange().get(), referenceRange)) {
        searchRange = rangeOfContents(document());
        if (forward)
            searchRange->setStart(referenceRange->endPosition());
        else
            searchRange->setEnd(referenceRange->startPosition());

        if (shadowTreeRoot) {
            if (forward)
                searchRange->setEnd(*shadowTreeRoot, shadowTreeRoot->countChildNodes());
            else
                searchRange->setStart(*shadowTreeRoot, 0);
        }

        resultRange = findPlainText(*searchRange, target, options);
    }

    // If nothing was found in the shadow tree, search in main content following the shadow tree.
    if (resultRange->collapsed() && shadowTreeRoot) {
        searchRange = rangeOfContents(document());
        if (shadowTreeRoot->shadowHost()) {
            if (forward)
                searchRange->setStartAfter(*shadowTreeRoot->shadowHost());
            else
                searchRange->setEndBefore(*shadowTreeRoot->shadowHost());
        }

        resultRange = findPlainText(*searchRange, target, options);
    }

    // If we didn't find anything and we're wrapping, search again in the entire document (this will
    // redundantly re-search the area already searched in some cases).
    if (resultRange->collapsed() && options.contains(WrapAround)) {
        searchRange = rangeOfContents(document());
        resultRange = findPlainText(*searchRange, target, options);
        // We used to return false here if we ended up with the same range that we started with
        // (e.g., the reference range was already the only instance of this text). But we decided that
        // this should be a success case instead, so we'll just fall through in that case.
    }

    return resultRange->collapsed() ? nullptr : resultRange;
}

static bool isFrameInRange(Frame& frame, Range& range)
{
    for (auto* ownerElement = frame.ownerElement(); ownerElement; ownerElement = ownerElement->document().ownerElement()) {
        if (&ownerElement->document() == &range.ownerDocument()) {
            auto result = range.intersectsNode(*ownerElement);
            return !result.hasException() && result.releaseReturnValue();
        }
    }
    return false;
}

unsigned Editor::countMatchesForText(const String& target, Range* range, FindOptions options, unsigned limit, bool markMatches, Vector<RefPtr<Range>>* matches)
{
    if (target.isEmpty())
        return 0;

    RefPtr<Range> searchRange;
    if (range) {
        if (&range->ownerDocument() == &document())
            searchRange = range;
        else if (!isFrameInRange(m_frame, *range))
            return 0;
    }
    if (!searchRange)
        searchRange = rangeOfContents(document());

    Node& originalEndContainer = searchRange->endContainer();
    int originalEndOffset = searchRange->endOffset();

    unsigned matchCount = 0;
    do {
        RefPtr<Range> resultRange(findPlainText(*searchRange, target, options - Backwards));
        if (resultRange->collapsed()) {
            if (!resultRange->startContainer().isInShadowTree())
                break;

            searchRange->setStartAfter(*resultRange->startContainer().shadowHost());
            searchRange->setEnd(originalEndContainer, originalEndOffset);
            continue;
        }

        ++matchCount;
        if (matches)
            matches->append(resultRange);
        
        if (markMatches)
            document().markers().addMarker(resultRange.get(), DocumentMarker::TextMatch);

        // Stop looking if we hit the specified limit. A limit of 0 means no limit.
        if (limit > 0 && matchCount >= limit)
            break;

        // Set the new start for the search range to be the end of the previous
        // result range. There is no need to use a VisiblePosition here,
        // since findPlainText will use a TextIterator to go over the visible
        // text nodes. 
        searchRange->setStart(resultRange->endContainer(), resultRange->endOffset());

        Node* shadowTreeRoot = searchRange->shadowRoot();
        if (searchRange->collapsed() && shadowTreeRoot)
            searchRange->setEnd(*shadowTreeRoot, shadowTreeRoot->countChildNodes());
    } while (true);

    return matchCount;
}

void Editor::setMarkedTextMatchesAreHighlighted(bool flag)
{
    if (flag == m_areMarkedTextMatchesHighlighted)
        return;

    m_areMarkedTextMatchesHighlighted = flag;
    document().markers().repaintMarkers(DocumentMarker::TextMatch);
}

#if !PLATFORM(MAC)
void Editor::selectionWillChange()
{
}
#endif

void Editor::respondToChangedSelection(const VisibleSelection&, OptionSet<FrameSelection::SetSelectionOption> options)
{
#if PLATFORM(IOS)
    // FIXME: Should suppress selection change notifications during a composition change <https://webkit.org/b/38830> 
    if (m_ignoreSelectionChanges)
        return;
#endif

    if (client())
        client()->respondToChangedSelection(&m_frame);

#if ENABLE(TELEPHONE_NUMBER_DETECTION) && !PLATFORM(IOS)
    if (shouldDetectTelephoneNumbers())
        m_telephoneNumberDetectionUpdateTimer.startOneShot(0_s);
#endif

    setStartNewKillRingSequence(true);

    if (m_editorUIUpdateTimer.isActive())
        return;

    // Don't check spelling and grammar if the change of selection is triggered by spelling correction itself.
    m_editorUIUpdateTimerShouldCheckSpellingAndGrammar = options.contains(FrameSelection::CloseTyping) && !options.contains(FrameSelection::SpellCorrectionTriggered);
    m_editorUIUpdateTimerWasTriggeredByDictation = options.contains(FrameSelection::DictationTriggered);
    scheduleEditorUIUpdate();
}

#if ENABLE(TELEPHONE_NUMBER_DETECTION) && !PLATFORM(IOS)

bool Editor::shouldDetectTelephoneNumbers()
{
    if (!m_frame.document())
        return false;
    return document().isTelephoneNumberParsingEnabled() && TelephoneNumberDetector::isSupported();
}

void Editor::scanSelectionForTelephoneNumbers()
{
    if (!shouldDetectTelephoneNumbers() || !client())
        return;

    m_detectedTelephoneNumberRanges.clear();

    Vector<RefPtr<Range>> markedRanges;

    FrameSelection& frameSelection = m_frame.selection();
    if (!frameSelection.isRange()) {
        if (auto* page = m_frame.page())
            page->servicesOverlayController().selectedTelephoneNumberRangesChanged();
        return;
    }
    RefPtr<Range> selectedRange = frameSelection.toNormalizedRange();

    // Extend the range a few characters in each direction to detect incompletely selected phone numbers.
    static const int charactersToExtend = 15;
    const VisibleSelection& visibleSelection = frameSelection.selection();
    Position start = visibleSelection.start();
    Position end = visibleSelection.end();
    for (int i = 0; i < charactersToExtend; ++i) {
        start = start.previous(Character);
        end = end.next(Character);
    }

    FrameSelection extendedSelection;
    extendedSelection.setStart(start);
    extendedSelection.setEnd(end);
    RefPtr<Range> extendedRange = extendedSelection.toNormalizedRange();

    if (!extendedRange) {
        if (auto* page = m_frame.page())
            page->servicesOverlayController().selectedTelephoneNumberRangesChanged();
        return;
    }

    scanRangeForTelephoneNumbers(*extendedRange, extendedRange->text(), markedRanges);

    // Only consider ranges with a detected telephone number if they overlap with the actual selection range.
    for (auto& range : markedRanges) {
        if (rangesOverlap(range.get(), selectedRange.get()))
            m_detectedTelephoneNumberRanges.append(range);
    }

    if (auto* page = m_frame.page())
        page->servicesOverlayController().selectedTelephoneNumberRangesChanged();
}

void Editor::scanRangeForTelephoneNumbers(Range& range, const StringView& stringView, Vector<RefPtr<Range>>& markedRanges)
{
    // Don't scan for phone numbers inside editable regions.
    Node& startNode = range.startContainer();
    if (startNode.hasEditableStyle())
        return;

    // relativeStartPosition and relativeEndPosition are the endpoints of the phone number range,
    // relative to the scannerPosition
    unsigned length = stringView.length();
    unsigned scannerPosition = 0;
    int relativeStartPosition = 0;
    int relativeEndPosition = 0;

    auto characters = stringView.upconvertedCharacters();

    while (scannerPosition < length && TelephoneNumberDetector::find(&characters[scannerPosition], length - scannerPosition, &relativeStartPosition, &relativeEndPosition)) {
        // The convention in the Data Detectors framework is that the end position is the first character NOT in the phone number
        // (that is, the length of the range is relativeEndPosition - relativeStartPosition). So subtract 1 to get the same
        // convention as the old WebCore phone number parser (so that the rest of the code is still valid if we want to go back
        // to the old parser).
        --relativeEndPosition;

        ASSERT(scannerPosition + relativeEndPosition < length);

        unsigned subrangeOffset = scannerPosition + relativeStartPosition;
        unsigned subrangeLength = relativeEndPosition - relativeStartPosition + 1;

        RefPtr<Range> subrange = TextIterator::subrange(range, subrangeOffset, subrangeLength);

        markedRanges.append(subrange);
        range.ownerDocument().markers().addMarker(subrange.get(), DocumentMarker::TelephoneNumber);

        scannerPosition += relativeEndPosition + 1;
    }
}

#endif // ENABLE(TELEPHONE_NUMBER_DETECTION) && !PLATFORM(IOS)

void Editor::updateEditorUINowIfScheduled()
{
    if (!m_editorUIUpdateTimer.isActive())
        return;
    m_editorUIUpdateTimer.stop();
    editorUIUpdateTimerFired();
}

void Editor::editorUIUpdateTimerFired()
{
    VisibleSelection oldSelection = m_oldSelectionForEditorUIUpdate;

    m_alternativeTextController->stopPendingCorrection(oldSelection);
    
    bool isContinuousSpellCheckingEnabled = this->isContinuousSpellCheckingEnabled();
    bool isContinuousGrammarCheckingEnabled = isContinuousSpellCheckingEnabled && isGrammarCheckingEnabled();
    if (isContinuousSpellCheckingEnabled) {
        VisibleSelection newAdjacentWords;
        VisibleSelection newSelectedSentence;
        bool caretBrowsing = m_frame.settings().caretBrowsingEnabled();
        if (m_frame.selection().selection().isContentEditable() || caretBrowsing) {
            VisiblePosition newStart(m_frame.selection().selection().visibleStart());
#if !PLATFORM(IOS)
            newAdjacentWords = VisibleSelection(startOfWord(newStart, LeftWordIfOnBoundary), endOfWord(newStart, RightWordIfOnBoundary));
#else
            // If this bug gets fixed, this PLATFORM(IOS) code could be removed:
            // <rdar://problem/7259611> Word boundary code on iPhone gives different results than desktop
            EWordSide startWordSide = LeftWordIfOnBoundary;
            UChar32 c = newStart.characterBefore();
            // FIXME: VisiblePosition::characterAfter() and characterBefore() do not emit newlines the same
            // way as TextIterator, so we do an isStartOfParagraph check here.
            if (isSpaceOrNewline(c) || c == noBreakSpace || isStartOfParagraph(newStart)) {
                startWordSide = RightWordIfOnBoundary;
            }
            newAdjacentWords = VisibleSelection(startOfWord(newStart, startWordSide), endOfWord(newStart, RightWordIfOnBoundary));
#endif // !PLATFORM(IOS)
            if (isContinuousGrammarCheckingEnabled)
                newSelectedSentence = VisibleSelection(startOfSentence(newStart), endOfSentence(newStart));
        }

        // When typing we check spelling elsewhere, so don't redo it here.
        // If this is a change in selection resulting from a delete operation,
        // oldSelection may no longer be in the document.
        if (m_editorUIUpdateTimerShouldCheckSpellingAndGrammar && oldSelection.isContentEditable() && oldSelection.start().deprecatedNode() && oldSelection.start().anchorNode()->isConnected()) {
            VisiblePosition oldStart(oldSelection.visibleStart());
            VisibleSelection oldAdjacentWords = VisibleSelection(startOfWord(oldStart, LeftWordIfOnBoundary), endOfWord(oldStart, RightWordIfOnBoundary));
            if (oldAdjacentWords != newAdjacentWords) {
                if (isContinuousGrammarCheckingEnabled) {
                    VisibleSelection oldSelectedSentence = VisibleSelection(startOfSentence(oldStart), endOfSentence(oldStart));
                    markMisspellingsAndBadGrammar(oldAdjacentWords, oldSelectedSentence != newSelectedSentence, oldSelectedSentence);
                } else
                    markMisspellingsAndBadGrammar(oldAdjacentWords, false, oldAdjacentWords);
            }
        }

        if (!textChecker() || textChecker()->shouldEraseMarkersAfterChangeSelection(TextCheckingType::Spelling)) {
            if (RefPtr<Range> wordRange = newAdjacentWords.toNormalizedRange())
                document().markers().removeMarkers(wordRange.get(), DocumentMarker::Spelling);
        }
        if (!textChecker() || textChecker()->shouldEraseMarkersAfterChangeSelection(TextCheckingType::Grammar)) {
            if (RefPtr<Range> sentenceRange = newSelectedSentence.toNormalizedRange())
                document().markers().removeMarkers(sentenceRange.get(), DocumentMarker::Grammar);
        }
    }

    // When continuous spell checking is off, existing markers disappear after the selection changes.
    if (!isContinuousSpellCheckingEnabled)
        document().markers().removeMarkers(DocumentMarker::Spelling);
    if (!isContinuousGrammarCheckingEnabled)
        document().markers().removeMarkers(DocumentMarker::Grammar);

    if (!m_editorUIUpdateTimerWasTriggeredByDictation)
        m_alternativeTextController->respondToChangedSelection(oldSelection);

    m_oldSelectionForEditorUIUpdate = m_frame.selection().selection();

#if ENABLE(ATTACHMENT_ELEMENT)
    notifyClientOfAttachmentUpdates();
#endif
}

static Node* findFirstMarkable(Node* node)
{
    while (node) {
        if (!node->renderer())
            return nullptr;
        if (node->renderer()->isTextOrLineBreak())
            return node;
        if (is<Element>(*node) && downcast<Element>(*node).isTextField())
            node = downcast<HTMLTextFormControlElement>(*node).visiblePositionForIndex(1).deepEquivalent().deprecatedNode();
        else if (node->firstChild())
            node = node->firstChild();
        else
            node = node->nextSibling();
    }

    return nullptr;
}

bool Editor::selectionStartHasMarkerFor(DocumentMarker::MarkerType markerType, int from, int length) const
{
    Node* node = findFirstMarkable(m_frame.selection().selection().start().deprecatedNode());
    if (!node)
        return false;

    unsigned int startOffset = static_cast<unsigned int>(from);
    unsigned int endOffset = static_cast<unsigned int>(from + length);
    Vector<RenderedDocumentMarker*> markers = document().markers().markersFor(node);
    for (auto* marker : markers) {
        if (marker->startOffset() <= startOffset && endOffset <= marker->endOffset() && marker->type() == markerType)
            return true;
    }

    return false;
}       

OptionSet<TextCheckingType> Editor::resolveTextCheckingTypeMask(const Node& rootEditableElement, OptionSet<TextCheckingType> textCheckingOptions)
{
#if USE(AUTOMATIC_TEXT_REPLACEMENT) && !PLATFORM(IOS)
    bool onlyAllowsTextReplacement = false;
    if (auto* host = rootEditableElement.shadowHost())
        onlyAllowsTextReplacement = is<HTMLInputElement>(host) && downcast<HTMLInputElement>(*host).isSpellcheckDisabledExceptTextReplacement();
    if (onlyAllowsTextReplacement)
        textCheckingOptions = textCheckingOptions & TextCheckingType::Replacement;
#else
    UNUSED_PARAM(rootEditableElement);
#endif

    bool shouldMarkSpelling = textCheckingOptions.contains(TextCheckingType::Spelling);
    bool shouldMarkGrammar = textCheckingOptions.contains(TextCheckingType::Grammar);
#if !PLATFORM(IOS)
    bool shouldShowCorrectionPanel = textCheckingOptions.contains(TextCheckingType::ShowCorrectionPanel);
    bool shouldCheckForCorrection = shouldShowCorrectionPanel || textCheckingOptions.contains(TextCheckingType::Correction);
#endif

    OptionSet<TextCheckingType> checkingTypes;
    if (shouldMarkSpelling)
        checkingTypes.add(TextCheckingType::Spelling);
    if (shouldMarkGrammar)
        checkingTypes.add(TextCheckingType::Grammar);
#if !PLATFORM(IOS)
    if (shouldCheckForCorrection)
        checkingTypes.add(TextCheckingType::Correction);
    if (shouldShowCorrectionPanel)
        checkingTypes.add(TextCheckingType::ShowCorrectionPanel);

#if USE(AUTOMATIC_TEXT_REPLACEMENT)
    bool shouldPerformReplacement = textCheckingOptions.contains(TextCheckingType::Replacement);
    if (shouldPerformReplacement) {
        if (!onlyAllowsTextReplacement) {
            if (isAutomaticLinkDetectionEnabled())
                checkingTypes.add(TextCheckingType::Link);
            if (isAutomaticQuoteSubstitutionEnabled())
                checkingTypes.add(TextCheckingType::Quote);
            if (isAutomaticDashSubstitutionEnabled())
                checkingTypes.add(TextCheckingType::Dash);
            if (shouldMarkSpelling && isAutomaticSpellingCorrectionEnabled())
                checkingTypes.add(TextCheckingType::Correction);
        }
        if (isAutomaticTextReplacementEnabled())
            checkingTypes.add(TextCheckingType::Replacement);
    }
#endif
#endif // !PLATFORM(IOS)

    return checkingTypes;
}

static RefPtr<Range> candidateRangeForSelection(Frame& frame)
{
    const VisibleSelection& selection = frame.selection().selection();
    return selection.isCaret() ? wordRangeFromPosition(selection.start()) : frame.selection().toNormalizedRange();
}

static bool candidateWouldReplaceText(const VisibleSelection& selection)
{
    // If the character behind the caret in the current selection is anything but a space or a newline then we should
    // replace the whole current word with the candidate.
    UChar32 characterAfterSelection, characterBeforeSelection, twoCharacterBeforeSelection = 0;
    charactersAroundPosition(selection.visibleStart(), characterAfterSelection, characterBeforeSelection, twoCharacterBeforeSelection);
    return !(characterBeforeSelection == '\0' || characterBeforeSelection == '\n' || characterBeforeSelection == ' ');
}

String Editor::stringForCandidateRequest() const
{
    const VisibleSelection& selection = m_frame.selection().selection();
    RefPtr<Range> rangeForCurrentlyTypedString = candidateRangeForSelection(m_frame);
    if (rangeForCurrentlyTypedString && candidateWouldReplaceText(selection))
        return plainText(rangeForCurrentlyTypedString.get());

    return String();
}
    
RefPtr<Range> Editor::contextRangeForCandidateRequest() const
{
    const VisibleSelection& selection = m_frame.selection().selection();
    return makeRange(startOfParagraph(selection.visibleStart()), endOfParagraph(selection.visibleEnd()));
}

RefPtr<Range> Editor::rangeForTextCheckingResult(const TextCheckingResult& result) const
{
    if (!result.length)
        return nullptr;

    RefPtr<Range> contextRange = contextRangeForCandidateRequest();
    if (!contextRange)
        return nullptr;

    return TextIterator::subrange(*contextRange, result.location, result.length);
}

void Editor::scheduleEditorUIUpdate()
{
    m_editorUIUpdateTimer.startOneShot(0_s);
}

#if ENABLE(ATTACHMENT_ELEMENT)

void Editor::registerAttachmentIdentifier(const String& identifier, const String& contentType, const String& preferredFileName, Ref<SharedBuffer>&& data)
{
    if (auto* client = this->client())
        client->registerAttachmentIdentifier(identifier, contentType, preferredFileName, WTFMove(data));
}

void Editor::registerAttachmentIdentifier(const String& identifier, const String& contentType, const String& filePath)
{
    if (auto* client = this->client())
        client->registerAttachmentIdentifier(identifier, contentType, filePath);
}

void Editor::cloneAttachmentData(const String& fromIdentifier, const String& toIdentifier)
{
    if (auto* client = this->client())
        client->cloneAttachmentData(fromIdentifier, toIdentifier);
}

void Editor::didInsertAttachmentElement(HTMLAttachmentElement& attachment)
{
    auto identifier = attachment.uniqueIdentifier();
    if (identifier.isEmpty())
        return;

    if (!m_removedAttachmentIdentifiers.take(identifier))
        m_insertedAttachmentIdentifiers.add(identifier);
    scheduleEditorUIUpdate();
}

void Editor::didRemoveAttachmentElement(HTMLAttachmentElement& attachment)
{
    auto identifier = attachment.uniqueIdentifier();
    if (identifier.isEmpty())
        return;

    if (!m_insertedAttachmentIdentifiers.take(identifier))
        m_removedAttachmentIdentifiers.add(identifier);
    scheduleEditorUIUpdate();
}

void Editor::notifyClientOfAttachmentUpdates()
{
    auto removedAttachmentIdentifiers = WTFMove(m_removedAttachmentIdentifiers);
    auto insertedAttachmentIdentifiers = WTFMove(m_insertedAttachmentIdentifiers);
    if (!client())
        return;

    for (auto& identifier : removedAttachmentIdentifiers)
        client()->didRemoveAttachmentWithIdentifier(identifier);

    auto* document = m_frame.document();
    if (!document)
        return;

    for (auto& identifier : insertedAttachmentIdentifiers) {
        if (auto attachment = document->attachmentForIdentifier(identifier))
            client()->didInsertAttachmentWithIdentifier(identifier, attachment->attributeWithoutSynchronization(HTMLNames::srcAttr));
        else
            ASSERT_NOT_REACHED();
    }
}

void Editor::insertAttachment(const String& identifier, std::optional<uint64_t>&& fileSize, const String& fileName, const String& contentType)
{
    auto attachment = HTMLAttachmentElement::create(HTMLNames::attachmentTag, document());
    attachment->setUniqueIdentifier(identifier);
    attachment->updateAttributes(WTFMove(fileSize), contentType, fileName);

    auto fragmentToInsert = document().createDocumentFragment();
    fragmentToInsert->appendChild(attachment.get());

    replaceSelectionWithFragment(fragmentToInsert.get(), false, false, true);
}

#endif // ENABLE(ATTACHMENT_ELEMENT)

void Editor::handleAcceptedCandidate(TextCheckingResult acceptedCandidate)
{
    const VisibleSelection& selection = m_frame.selection().selection();

    m_isHandlingAcceptedCandidate = true;

    if (auto range = rangeForTextCheckingResult(acceptedCandidate)) {
        if (shouldInsertText(acceptedCandidate.replacement, range.get(), EditorInsertAction::Typed))
            ReplaceRangeWithTextCommand::create(range.get(), acceptedCandidate.replacement)->apply();
    } else
        insertText(acceptedCandidate.replacement, nullptr);

    RefPtr<Range> insertedCandidateRange = rangeExpandedByCharactersInDirectionAtWordBoundary(selection.visibleStart(), acceptedCandidate.replacement.length(), DirectionBackward);
    if (insertedCandidateRange)
        insertedCandidateRange->startContainer().document().markers().addMarker(insertedCandidateRange.get(), DocumentMarker::AcceptedCandidate, acceptedCandidate.replacement);

    m_isHandlingAcceptedCandidate = false;
}

bool Editor::unifiedTextCheckerEnabled() const
{
    return WebCore::unifiedTextCheckerEnabled(&m_frame);
}

Vector<String> Editor::dictationAlternativesForMarker(const DocumentMarker& marker)
{
    return m_alternativeTextController->dictationAlternativesForMarker(marker);
}

void Editor::applyDictationAlternativelternative(const String& alternativeString)
{
    m_alternativeTextController->applyDictationAlternative(alternativeString);
}

void Editor::toggleOverwriteModeEnabled()
{
    m_overwriteModeEnabled = !m_overwriteModeEnabled;
    m_frame.selection().setShouldShowBlockCursor(m_overwriteModeEnabled);
}

Document& Editor::document() const
{
    ASSERT(m_frame.document());
    return *m_frame.document();
}

RefPtr<Range> Editor::adjustedSelectionRange()
{
    // FIXME: Why do we need to adjust the selection to include the anchor tag it's in?
    // Whoever wrote this code originally forgot to leave us a comment explaining the rationale.
    RefPtr<Range> range = selectedRange();
    Node* commonAncestor = range->commonAncestorContainer();
    ASSERT(commonAncestor);
    auto* enclosingAnchor = enclosingElementWithTag(firstPositionInNode(commonAncestor), HTMLNames::aTag);
    if (enclosingAnchor && comparePositions(firstPositionInOrBeforeNode(range->startPosition().anchorNode()), range->startPosition()) >= 0)
        range->setStart(*enclosingAnchor, 0);
    return range;
}

// FIXME: This figures out the current style by inserting a <span>!
const RenderStyle* Editor::styleForSelectionStart(Frame* frame, Node*& nodeToRemove)
{
    nodeToRemove = nullptr;

    if (frame->selection().isNone())
        return nullptr;

    Position position = adjustedSelectionStartForStyleComputation(frame->selection().selection());
    if (!position.isCandidate() || position.isNull())
        return nullptr;

    RefPtr<EditingStyle> typingStyle = frame->selection().typingStyle();
    if (!typingStyle || !typingStyle->style())
        return &position.deprecatedNode()->renderer()->style();

    auto styleElement = HTMLSpanElement::create(*frame->document());

    String styleText = typingStyle->style()->asText() + " display: inline";
    styleElement->setAttribute(HTMLNames::styleAttr, styleText);

    styleElement->appendChild(frame->document()->createEditingTextNode(emptyString()));

    auto positionNode = position.deprecatedNode();
    if (!positionNode || !positionNode->parentNode() || positionNode->parentNode()->appendChild(styleElement).hasException())
        return nullptr;

    nodeToRemove = styleElement.ptr();
    
    frame->document()->updateStyleIfNeeded();
    return styleElement->renderer() ? &styleElement->renderer()->style() : nullptr;
}

const Font* Editor::fontForSelection(bool& hasMultipleFonts) const
{
    hasMultipleFonts = false;

    if (!m_frame.selection().isRange()) {
        Node* nodeToRemove;
        auto* style = styleForSelectionStart(&m_frame, nodeToRemove); // sets nodeToRemove

        const Font* font = nullptr;
        if (style) {
            font = &style->fontCascade().primaryFont();
            if (nodeToRemove)
                nodeToRemove->remove();
        }

        return font;
    }

    RefPtr<Range> range = m_frame.selection().toNormalizedRange();
    if (!range)
        return nullptr;

    Node* startNode = adjustedSelectionStartForStyleComputation(m_frame.selection().selection()).deprecatedNode();
    if (!startNode)
        return nullptr;

    const Font* font = nullptr;
    Node* pastEnd = range->pastLastNode();
    // In the loop below, node should eventually match pastEnd and not become null, but we've seen at least one
    // unreproducible case where this didn't happen, so check for null also.
    for (Node* node = startNode; node && node != pastEnd; node = NodeTraversal::next(*node)) {
        auto renderer = node->renderer();
        if (!renderer)
            continue;
        // FIXME: Are there any node types that have renderers, but that we should be skipping?
        const Font& primaryFont = renderer->style().fontCascade().primaryFont();
        if (!font)
            font = &primaryFont;
        else if (font != &primaryFont) {
            hasMultipleFonts = true;
            break;
        }
    }

    return font;
}

String Editor::clientReplacementURLForResource(Ref<SharedBuffer>&& resourceData, const String& mimeType)
{
    if (auto* editorClient = client())
        return editorClient->replacementURLForResource(WTFMove(resourceData), mimeType);

    return { };
}

} // namespace WebCore<|MERGE_RESOLUTION|>--- conflicted
+++ resolved
@@ -1363,22 +1363,14 @@
             imageElement = imageElementFromImageDocument(document());
 
         if (imageElement) {
-<<<<<<< HEAD
-#if PLATFORM(COCOA) || PLATFORM(GTK) || PLATFORM(WPE) || PLATFORM(QT)
-=======
 #if !PLATFORM(WIN)
->>>>>>> e41e4829
             writeImageToPasteboard(*Pasteboard::createForCopyAndPaste(), *imageElement, document().url(), document().title());
 #else
             // FIXME: Delete after <http://webkit.org/b/177618> lands.
             Pasteboard::createForCopyAndPaste()->writeImage(*imageElement, document().url(), document().title());
 #endif
         } else {
-<<<<<<< HEAD
-#if PLATFORM(COCOA) || PLATFORM(GTK) || PLATFORM(WPE) || PLATFORM(QT)
-=======
 #if !PLATFORM(WIN)
->>>>>>> e41e4829
             writeSelectionToPasteboard(*Pasteboard::createForCopyAndPaste());
 #else
             // FIXME: Delete after <http://webkit.org/b/177618> lands.
@@ -1503,11 +1495,7 @@
     if (url.isEmpty())
         url = result.absoluteImageURL();
 
-<<<<<<< HEAD
-#if PLATFORM(COCOA) || PLATFORM(GTK) || PLATFORM(WPE) || PLATFORM(QT)
-=======
 #if !PLATFORM(WIN)
->>>>>>> e41e4829
     writeImageToPasteboard(*Pasteboard::createForCopyAndPaste(), *element, url, result.altDisplayString());
 #else
     // FIXME: Delete after <http://webkit.org/b/177618> lands.
