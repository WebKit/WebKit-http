/*
 * Copyright (C) 2006-2016 Apple Inc. All rights reserved.
 * Copyright (C) 2008 Nokia Corporation and/or its subsidiary(-ies)
 *
 * Redistribution and use in source and binary forms, with or without
 * modification, are permitted provided that the following conditions
 * are met:
 * 1. Redistributions of source code must retain the above copyright
 *    notice, this list of conditions and the following disclaimer.
 * 2. Redistributions in binary form must reproduce the above copyright
 *    notice, this list of conditions and the following disclaimer in the
 *    documentation and/or other materials provided with the distribution.
 *
 * THIS SOFTWARE IS PROVIDED BY APPLE INC. ``AS IS'' AND ANY
 * EXPRESS OR IMPLIED WARRANTIES, INCLUDING, BUT NOT LIMITED TO, THE
 * IMPLIED WARRANTIES OF MERCHANTABILITY AND FITNESS FOR A PARTICULAR
 * PURPOSE ARE DISCLAIMED.  IN NO EVENT SHALL APPLE INC. OR
 * CONTRIBUTORS BE LIABLE FOR ANY DIRECT, INDIRECT, INCIDENTAL, SPECIAL,
 * EXEMPLARY, OR CONSEQUENTIAL DAMAGES (INCLUDING, BUT NOT LIMITED TO,
 * PROCUREMENT OF SUBSTITUTE GOODS OR SERVICES; LOSS OF USE, DATA, OR
 * PROFITS; OR BUSINESS INTERRUPTION) HOWEVER CAUSED AND ON ANY THEORY
 * OF LIABILITY, WHETHER IN CONTRACT, STRICT LIABILITY, OR TORT
 * (INCLUDING NEGLIGENCE OR OTHERWISE) ARISING IN ANY WAY OUT OF THE USE
 * OF THIS SOFTWARE, EVEN IF ADVISED OF THE POSSIBILITY OF SUCH DAMAGE. 
 */

#include "config.h"
#include "Editor.h"

#include "AXObjectCache.h"
#include "AlternativeTextController.h"
#include "ApplyStyleCommand.h"
#include "CSSComputedStyleDeclaration.h"
#include "CSSPropertyNames.h"
#include "CachedResourceLoader.h"
#include "ClipboardEvent.h"
#include "CompositionEvent.h"
#include "CreateLinkCommand.h"
#include "DataTransfer.h"
#include "DeleteSelectionCommand.h"
#include "DictationAlternative.h"
#include "DictationCommand.h"
#include "DocumentFragment.h"
#include "DocumentMarkerController.h"
#include "Editing.h"
#include "EditorClient.h"
#include "EventHandler.h"
#include "EventNames.h"
#include "File.h"
#include "FocusController.h"
#include "Frame.h"
#include "FrameLoader.h"
#include "FrameTree.h"
#include "FrameView.h"
#include "GraphicsContext.h"
#include "HTMLAttachmentElement.h"
#include "HTMLCollection.h"
#include "HTMLFormControlElement.h"
#include "HTMLFrameOwnerElement.h"
#include "HTMLImageElement.h"
#include "HTMLInputElement.h"
#include "HTMLNames.h"
#include "HTMLSpanElement.h"
#include "HitTestResult.h"
#include "IndentOutdentCommand.h"
#include "InputEvent.h"
#include "InsertListCommand.h"
#include "InsertTextCommand.h"
#include "KeyboardEvent.h"
#include "Logging.h"
#include "ModifySelectionListLevel.h"
#include "NodeList.h"
#include "NodeTraversal.h"
#include "Page.h"
#include "Pasteboard.h"
#include "Range.h"
#include "RemoveFormatCommand.h"
#include "RenderBlock.h"
#include "RenderTextControl.h"
#include "RenderedDocumentMarker.h"
#include "RenderedPosition.h"
#include "ReplaceRangeWithTextCommand.h"
#include "ReplaceSelectionCommand.h"
#include "RuntimeEnabledFeatures.h"
#include "Settings.h"
#include "ShadowRoot.h"
#include "SimplifyMarkupCommand.h"
#include "SpellChecker.h"
#include "SpellingCorrectionCommand.h"
#include "StaticPasteboard.h"
#include "StyleProperties.h"
#include "TelephoneNumberDetector.h"
#include "Text.h"
#include "TextCheckerClient.h"
#include "TextCheckingHelper.h"
#include "TextEvent.h"
#include "TextIterator.h"
#include "TypingCommand.h"
#include "UserTypingGestureIndicator.h"
#include "VisibleUnits.h"
#include "markup.h"
#include <pal/FileSizeFormatter.h>
#include <pal/system/Sound.h>
#include <pal/text/KillRing.h>
#include <wtf/unicode/CharacterNames.h>

#if PLATFORM(MAC)
#include "ServicesOverlayController.h"
#endif

namespace WebCore {

static bool dispatchBeforeInputEvent(Element& element, const AtomicString& inputType, const String& data = { }, RefPtr<DataTransfer>&& dataTransfer = nullptr, const Vector<RefPtr<StaticRange>>& targetRanges = { }, Event::IsCancelable cancelable = Event::IsCancelable::Yes)
{
    if (!element.document().settings().inputEventsEnabled())
        return true;

<<<<<<< HEAD
    auto event = InputEvent::create(eventNames().beforeinputEvent, inputType, true, cancelable, element.document().windowProxy(), data, WTFMove(dataTransfer), targetRanges, 0);
=======
    auto event = InputEvent::create(eventNames().beforeinputEvent, inputType, Event::CanBubble::Yes, cancelable, element.document().windowProxy(), data, WTFMove(dataTransfer), targetRanges, 0);
>>>>>>> 20415689
    element.dispatchEvent(event);
    return !event->defaultPrevented();
}

static void dispatchInputEvent(Element& element, const AtomicString& inputType, const String& data = { }, RefPtr<DataTransfer>&& dataTransfer = nullptr, const Vector<RefPtr<StaticRange>>& targetRanges = { })
{
    if (element.document().settings().inputEventsEnabled()) {
        // FIXME: We should not be dispatching to the scoped queue here. Normally, input events are dispatched in CompositeEditCommand::apply after the end of the scope,
        // but TypingCommands are special in that existing TypingCommands that are applied again fire input events *from within* the scope by calling typingAddedToOpenCommand.
        // Instead, TypingCommands should always dispatch events synchronously after the end of the scoped queue in CompositeEditCommand::apply. To work around this for the
        // time being, just revert back to calling dispatchScopedEvent.
<<<<<<< HEAD
        element.dispatchScopedEvent(InputEvent::create(eventNames().inputEvent, inputType, true, false, element.document().windowProxy(), data, WTFMove(dataTransfer), targetRanges, 0));
=======
        element.dispatchScopedEvent(InputEvent::create(eventNames().inputEvent, inputType, Event::CanBubble::Yes, Event::IsCancelable::No,
            element.document().windowProxy(), data, WTFMove(dataTransfer), targetRanges, 0));
>>>>>>> 20415689
    } else
        element.dispatchInputEvent();
}

static String inputEventDataForEditingStyleAndAction(const StyleProperties* style, EditAction action)
{
    if (!style)
        return { };

    switch (action) {
    case EditActionSetColor:
        return style->getPropertyValue(CSSPropertyColor);
    case EditActionSetWritingDirection:
        return style->getPropertyValue(CSSPropertyDirection);
    default:
        return { };
    }
}

static String inputEventDataForEditingStyleAndAction(EditingStyle& style, EditAction action)
{
    return inputEventDataForEditingStyleAndAction(style.style(), action);
}

class ClearTextCommand : public DeleteSelectionCommand {
public:
    ClearTextCommand(Document& document);
    static void CreateAndApply(const RefPtr<Frame> frame);
    
private:
    EditAction editingAction() const override;
};

ClearTextCommand::ClearTextCommand(Document& document)
    : DeleteSelectionCommand(document, false, true, false, false, true)
{
}

EditAction ClearTextCommand::editingAction() const
{
    return EditActionDelete;
}

void ClearTextCommand::CreateAndApply(const RefPtr<Frame> frame)
{
    if (frame->selection().isNone())
        return;

    // Don't leave around stale composition state.
    frame->editor().clear();
    
    const VisibleSelection oldSelection = frame->selection().selection();
    frame->selection().selectAll();
    auto clearCommand = adoptRef(*new ClearTextCommand(*frame->document()));
    clearCommand->setStartingSelection(oldSelection);
    clearCommand->apply();
}

using namespace HTMLNames;
using namespace WTF;
using namespace Unicode;

TemporarySelectionChange::TemporarySelectionChange(Frame& frame, std::optional<VisibleSelection> temporarySelection, OptionSet<TemporarySelectionOption> options)
    : m_frame(frame)
    , m_options(options)
    , m_wasIgnoringSelectionChanges(frame.editor().ignoreSelectionChanges())
#if PLATFORM(IOS)
    , m_appearanceUpdatesWereEnabled(frame.selection().isUpdateAppearanceEnabled())
#endif
{
#if PLATFORM(IOS)
    if (options & TemporarySelectionOptionEnableAppearanceUpdates)
        frame.selection().setUpdateAppearanceEnabled(true);
#endif

    if (options & TemporarySelectionOptionIgnoreSelectionChanges)
        frame.editor().setIgnoreSelectionChanges(true);

    if (temporarySelection) {
        m_selectionToRestore = frame.selection().selection();
        frame.selection().setSelection(temporarySelection.value());
    }
}

TemporarySelectionChange::~TemporarySelectionChange()
{
    if (m_selectionToRestore)
        m_frame->selection().setSelection(m_selectionToRestore.value());

    if (m_options & TemporarySelectionOptionIgnoreSelectionChanges) {
        auto revealSelection = m_options & TemporarySelectionOptionRevealSelection ? Editor::RevealSelection::Yes : Editor::RevealSelection::No;
        m_frame->editor().setIgnoreSelectionChanges(m_wasIgnoringSelectionChanges, revealSelection);
    }

#if PLATFORM(IOS)
    if (m_options & TemporarySelectionOptionEnableAppearanceUpdates)
        m_frame->selection().setUpdateAppearanceEnabled(m_appearanceUpdatesWereEnabled);
#endif
}

// When an event handler has moved the selection outside of a text control
// we should use the target control's selection for this editing operation.
VisibleSelection Editor::selectionForCommand(Event* event)
{
    auto selection = m_frame.selection().selection();
    if (!event)
        return selection;
    // If the target is a text control, and the current selection is outside of its shadow tree,
    // then use the saved selection for that text control.
    if (is<Element>(event->target()) && downcast<Element>(*event->target()).isTextField()) {
        auto& target = downcast<HTMLTextFormControlElement>(*event->target());
        auto start = selection.start();
        if (start.isNull() || &target != enclosingTextFormControl(start)) {
            if (auto range = target.selection())
                return { *range, DOWNSTREAM, selection.isDirectional() };
        }
    }
    return selection;
}

// Function considers Mac editing behavior a fallback when Page or Settings is not available.
EditingBehavior Editor::behavior() const
{
    return EditingBehavior(m_frame.settings().editingBehaviorType());
}

EditorClient* Editor::client() const
{
    if (Page* page = m_frame.page())
        return &page->editorClient();
    return nullptr;
}

TextCheckerClient* Editor::textChecker() const
{
    if (EditorClient* owner = client())
        return owner->textChecker();
    return 0;
}

void Editor::handleKeyboardEvent(KeyboardEvent& event)
{
    if (EditorClient* c = client())
        c->handleKeyboardEvent(&event);
}

void Editor::handleInputMethodKeydown(KeyboardEvent& event)
{
    if (EditorClient* c = client())
        c->handleInputMethodKeydown(&event);
}

bool Editor::handleTextEvent(TextEvent& event)
{
    LOG(Editing, "Editor %p handleTextEvent (data %s)", this, event.data().utf8().data());

    // Default event handling for Drag and Drop will be handled by DragController
    // so we leave the event for it.
    if (event.isDrop())
        return false;

    if (event.isPaste()) {
        if (event.pastingFragment()) {
#if PLATFORM(IOS)
            if (client()->performsTwoStepPaste(event.pastingFragment()))
                return true;
#endif
            replaceSelectionWithFragment(*event.pastingFragment(), false, event.shouldSmartReplace(), event.shouldMatchStyle(), EditActionPaste, event.mailBlockquoteHandling());
        } else
            replaceSelectionWithText(event.data(), false, event.shouldSmartReplace(), EditActionPaste);
        return true;
    }

    String data = event.data();
    if (data == "\n") {
        if (event.isLineBreak())
            return insertLineBreak();
        return insertParagraphSeparator();
    }

    return insertTextWithoutSendingTextEvent(data, false, &event);
}

bool Editor::canEdit() const
{
    return m_frame.selection().selection().rootEditableElement();
}

bool Editor::canEditRichly() const
{
    return m_frame.selection().selection().isContentRichlyEditable();
}

enum class ClipboardEventKind {
    Copy,
    Cut,
    Paste,
    PasteAsPlainText,
    BeforeCopy,
    BeforeCut,
    BeforePaste,
};

static AtomicString eventNameForClipboardEvent(ClipboardEventKind kind)
{
    switch (kind) {
    case ClipboardEventKind::Copy:
        return eventNames().copyEvent;
    case ClipboardEventKind::Cut:
        return eventNames().cutEvent;
    case ClipboardEventKind::Paste:
    case ClipboardEventKind::PasteAsPlainText:
        return eventNames().pasteEvent;
    case ClipboardEventKind::BeforeCopy:
        return eventNames().beforecopyEvent;
    case ClipboardEventKind::BeforeCut:
        return eventNames().beforecutEvent;
    case ClipboardEventKind::BeforePaste:
        return eventNames().beforepasteEvent;
    }
    ASSERT_NOT_REACHED();
    return { };
}

static Ref<DataTransfer> createDataTransferForClipboardEvent(Document& document, ClipboardEventKind kind)
{
    switch (kind) {
    case ClipboardEventKind::Copy:
    case ClipboardEventKind::Cut:
        return DataTransfer::createForCopyAndPaste(document, DataTransfer::StoreMode::ReadWrite, std::make_unique<StaticPasteboard>());
    case ClipboardEventKind::PasteAsPlainText:
        if (RuntimeEnabledFeatures::sharedFeatures().customPasteboardDataEnabled()) {
            auto plainTextType = "text/plain"_s;
            auto plainText = Pasteboard::createForCopyAndPaste()->readString(plainTextType);
            auto pasteboard = std::make_unique<StaticPasteboard>();
            pasteboard->writeString(plainTextType, plainText);
            return DataTransfer::createForCopyAndPaste(document, DataTransfer::StoreMode::Readonly, WTFMove(pasteboard));
        }
        FALLTHROUGH;
    case ClipboardEventKind::Paste:
        return DataTransfer::createForCopyAndPaste(document, DataTransfer::StoreMode::Readonly, Pasteboard::createForCopyAndPaste());
    case ClipboardEventKind::BeforeCopy:
    case ClipboardEventKind::BeforeCut:
    case ClipboardEventKind::BeforePaste:
        return DataTransfer::createForCopyAndPaste(document, DataTransfer::StoreMode::Invalid, std::make_unique<StaticPasteboard>());
    }
    ASSERT_NOT_REACHED();
    return DataTransfer::createForCopyAndPaste(document, DataTransfer::StoreMode::Invalid, std::make_unique<StaticPasteboard>());
}

// Returns whether caller should continue with "the default processing", which is the same as
// the event handler NOT setting the return value to false
// https://w3c.github.io/clipboard-apis/#fire-a-clipboard-event
static bool dispatchClipboardEvent(RefPtr<Element>&& target, ClipboardEventKind kind)
{
    // FIXME: Move the target selection code here.
    if (!target)
        return true;

    auto dataTransfer = createDataTransferForClipboardEvent(target->document(), kind);

    ClipboardEvent::Init init;
    init.bubbles = true;
    init.cancelable = true;
    init.clipboardData = dataTransfer.ptr();
    auto event = ClipboardEvent::create(eventNameForClipboardEvent(kind), init, Event::IsTrusted::Yes);

    target->dispatchEvent(event);
    bool noDefaultProcessing = event->defaultPrevented();
    if (noDefaultProcessing && (kind == ClipboardEventKind::Copy || kind == ClipboardEventKind::Cut)) {
        auto pasteboard = Pasteboard::createForCopyAndPaste();
        pasteboard->clear();
        dataTransfer->commitToPasteboard(*pasteboard);
    }

    dataTransfer->makeInvalidForSecurity();

    return !noDefaultProcessing;
}

// WinIE uses onbeforecut and onbeforepaste to enables the cut and paste menu items.  They
// also send onbeforecopy, apparently for symmetry, but it doesn't affect the menu items.
// We need to use onbeforecopy as a real menu enabler because we allow elements that are not
// normally selectable to implement copy/paste (like divs, or a document body).

bool Editor::canDHTMLCut()
{
    if (m_frame.selection().selection().isInPasswordField())
        return false;

    return !dispatchClipboardEvent(findEventTargetFromSelection(), ClipboardEventKind::BeforeCut);
}

bool Editor::canDHTMLCopy()
{
    if (m_frame.selection().selection().isInPasswordField())
        return false;
    return !dispatchClipboardEvent(findEventTargetFromSelection(), ClipboardEventKind::BeforeCopy);
}

bool Editor::canDHTMLPaste()
{
    return !dispatchClipboardEvent(findEventTargetFromSelection(), ClipboardEventKind::BeforePaste);
}

bool Editor::canCut() const
{
    return canCopy() && canDelete();
}

static HTMLImageElement* imageElementFromImageDocument(Document& document)
{
    if (!document.isImageDocument())
        return nullptr;
    
    HTMLElement* body = document.bodyOrFrameset();
    if (!body)
        return nullptr;
    
    Node* node = body->firstChild();
    if (!is<HTMLImageElement>(node))
        return nullptr;
    return downcast<HTMLImageElement>(node);
}

bool Editor::canCopy() const
{
    if (imageElementFromImageDocument(document()))
        return true;
    const VisibleSelection& selection = m_frame.selection().selection();
    return selection.isRange() && !selection.isInPasswordField();
}

bool Editor::canPaste() const
{
    if (m_frame.mainFrame().loader().shouldSuppressTextInputFromEditing())
        return false;

    return canEdit();
}

bool Editor::canDelete() const
{
    const VisibleSelection& selection = m_frame.selection().selection();
    return selection.isRange() && selection.rootEditableElement();
}

bool Editor::canDeleteRange(Range* range) const
{
    Node& startContainer = range->startContainer();
    Node& endContainer = range->endContainer();
    
    if (!startContainer.hasEditableStyle() || !endContainer.hasEditableStyle())
        return false;

    if (range->collapsed()) {
        VisiblePosition start(range->startPosition(), DOWNSTREAM);
        VisiblePosition previous = start.previous();
        // FIXME: We sometimes allow deletions at the start of editable roots, like when the caret is in an empty list item.
        if (previous.isNull() || previous.deepEquivalent().deprecatedNode()->rootEditableElement() != startContainer.rootEditableElement())
            return false;
    }
    return true;
}

bool Editor::smartInsertDeleteEnabled()
{   
    return client() && client()->smartInsertDeleteEnabled();
}
    
bool Editor::canSmartCopyOrDelete()
{
    return client() && client()->smartInsertDeleteEnabled() && m_frame.selection().granularity() == WordGranularity;
}

bool Editor::isSelectTrailingWhitespaceEnabled() const
{
    return client() && client()->isSelectTrailingWhitespaceEnabled();
}

bool Editor::deleteWithDirection(SelectionDirection direction, TextGranularity granularity, bool shouldAddToKillRing, bool isTypingAction)
{
    if (!canEdit())
        return false;

    if (m_frame.selection().isRange()) {
        if (isTypingAction) {
            TypingCommand::deleteKeyPressed(document(), canSmartCopyOrDelete() ? TypingCommand::SmartDelete : 0, granularity);
            revealSelectionAfterEditingOperation();
        } else {
            if (shouldAddToKillRing)
                addRangeToKillRing(*selectedRange().get(), KillRingInsertionMode::AppendText);
            deleteSelectionWithSmartDelete(canSmartCopyOrDelete());
            // Implicitly calls revealSelectionAfterEditingOperation().
        }
    } else {
        TypingCommand::Options options = 0;
        if (canSmartCopyOrDelete())
            options |= TypingCommand::SmartDelete;
        if (shouldAddToKillRing)
            options |= TypingCommand::AddsToKillRing;
        switch (direction) {
        case DirectionForward:
        case DirectionRight:
            TypingCommand::forwardDeleteKeyPressed(document(), options, granularity);
            break;
        case DirectionBackward:
        case DirectionLeft:
            TypingCommand::deleteKeyPressed(document(), options, granularity);
            break;
        }
        revealSelectionAfterEditingOperation();
    }

    // FIXME: We should to move this down into deleteKeyPressed.
    // clear the "start new kill ring sequence" setting, because it was set to true
    // when the selection was updated by deleting the range
    if (shouldAddToKillRing)
        setStartNewKillRingSequence(false);

    return true;
}

void Editor::deleteSelectionWithSmartDelete(bool smartDelete, EditAction editingAction)
{
    if (m_frame.selection().isNone())
        return;

    DeleteSelectionCommand::create(document(), smartDelete, true, false, false, true, editingAction)->apply();
}

void Editor::clearText()
{
    ClearTextCommand::CreateAndApply(&m_frame);
}

void Editor::pasteAsPlainText(const String& pastingText, bool smartReplace)
{
    Element* target = findEventTargetFromSelection();
    if (!target)
        return;
    target->dispatchEvent(TextEvent::createForPlainTextPaste(document().windowProxy(), pastingText, smartReplace));
}

void Editor::pasteAsFragment(Ref<DocumentFragment>&& pastingFragment, bool smartReplace, bool matchStyle, MailBlockquoteHandling respectsMailBlockquote)
{
    Element* target = findEventTargetFromSelection();
    if (!target)
        return;
    target->dispatchEvent(TextEvent::createForFragmentPaste(document().windowProxy(), WTFMove(pastingFragment), smartReplace, matchStyle, respectsMailBlockquote));
}

void Editor::pasteAsPlainTextBypassingDHTML()
{
    pasteAsPlainTextWithPasteboard(*Pasteboard::createForCopyAndPaste());
}

void Editor::pasteAsPlainTextWithPasteboard(Pasteboard& pasteboard)
{
    String text = readPlainTextFromPasteboard(pasteboard);
    if (client() && client()->shouldInsertText(text, selectedRange().get(), EditorInsertAction::Pasted))
        pasteAsPlainText(text, canSmartReplaceWithPasteboard(pasteboard));
}

String Editor::readPlainTextFromPasteboard(Pasteboard& pasteboard)
{
    PasteboardPlainText text;
    pasteboard.read(text);
    return plainTextFromPasteboard(text);
}

#if !PLATFORM(MAC)

String Editor::plainTextFromPasteboard(const PasteboardPlainText& text)
{
    return text.text;
}

#endif

bool Editor::canSmartReplaceWithPasteboard(Pasteboard& pasteboard)
{
    return client() && client()->smartInsertDeleteEnabled() && pasteboard.canSmartReplace();
}

bool Editor::shouldInsertFragment(DocumentFragment& fragment, Range* replacingDOMRange, EditorInsertAction givenAction)
{
    if (!client())
        return false;
    
    auto* child = fragment.firstChild();
    if (is<CharacterData>(child) && fragment.lastChild() == child)
        return client()->shouldInsertText(downcast<CharacterData>(*child).data(), replacingDOMRange, givenAction);

    return client()->shouldInsertNode(&fragment, replacingDOMRange, givenAction);
}

void Editor::replaceSelectionWithFragment(DocumentFragment& fragment, bool selectReplacement, bool smartReplace, bool matchStyle, EditAction editingAction, MailBlockquoteHandling mailBlockquoteHandling)
{
    VisibleSelection selection = m_frame.selection().selection();
    if (selection.isNone() || !selection.isContentEditable())
        return;

    AccessibilityReplacedText replacedText;
    if (AXObjectCache::accessibilityEnabled() && editingAction == EditActionPaste)
        replacedText = AccessibilityReplacedText(selection);

    OptionSet<ReplaceSelectionCommand::CommandOption> options { ReplaceSelectionCommand::PreventNesting, ReplaceSelectionCommand::SanitizeFragment };
    if (selectReplacement)
        options |= ReplaceSelectionCommand::SelectReplacement;
    if (smartReplace)
        options |= ReplaceSelectionCommand::SmartReplace;
    if (matchStyle)
        options |= ReplaceSelectionCommand::MatchStyle;
    if (mailBlockquoteHandling == MailBlockquoteHandling::IgnoreBlockquote)
        options |= ReplaceSelectionCommand::IgnoreMailBlockquote;

    auto command = ReplaceSelectionCommand::create(document(), &fragment, options, editingAction);
    command->apply();
    revealSelectionAfterEditingOperation();

    selection = m_frame.selection().selection();
    if (selection.isInPasswordField())
        return;

    if (AXObjectCache::accessibilityEnabled() && editingAction == EditActionPaste) {
        String text = AccessibilityObject::stringForVisiblePositionRange(command->visibleSelectionForInsertedText());
        replacedText.postTextStateChangeNotification(document().existingAXObjectCache(), AXTextEditTypePaste, text, m_frame.selection().selection());
        command->composition()->setRangeDeletedByUnapply(replacedText.replacedRange());
    }

    if (!isContinuousSpellCheckingEnabled())
        return;

    Node* nodeToCheck = selection.rootEditableElement();
    if (!nodeToCheck)
        return;

    auto rangeToCheck = Range::create(document(), firstPositionInNode(nodeToCheck), lastPositionInNode(nodeToCheck));
<<<<<<< HEAD
    if (auto request = SpellCheckRequest::create(resolveTextCheckingTypeMask(*nodeToCheck, TextCheckingTypeSpelling | TextCheckingTypeGrammar), TextCheckingProcessBatch, rangeToCheck.copyRef(), rangeToCheck.copyRef(), rangeToCheck.copyRef()))
=======
    if (auto request = SpellCheckRequest::create(resolveTextCheckingTypeMask(*nodeToCheck, { TextCheckingType::Spelling, TextCheckingType::Grammar }), TextCheckingProcessBatch, rangeToCheck.copyRef(), rangeToCheck.copyRef(), rangeToCheck.copyRef()))
>>>>>>> 20415689
        m_spellChecker->requestCheckingFor(request.releaseNonNull());
}

void Editor::replaceSelectionWithText(const String& text, bool selectReplacement, bool smartReplace, EditAction editingAction)
{
    RefPtr<Range> range = selectedRange();
    if (!range)
        return;

    replaceSelectionWithFragment(createFragmentFromText(*range, text), selectReplacement, smartReplace, true, editingAction);
}

RefPtr<Range> Editor::selectedRange()
{
    return m_frame.selection().toNormalizedRange();
}

bool Editor::shouldDeleteRange(Range* range) const
{
    if (!range || range->collapsed())
        return false;
    
    if (!canDeleteRange(range))
        return false;

    return client() && client()->shouldDeleteRange(range);
}

bool Editor::tryDHTMLCopy()
{   
    if (m_frame.selection().selection().isInPasswordField())
        return false;

    return !dispatchClipboardEvent(findEventTargetFromSelection(), ClipboardEventKind::Copy);
}

bool Editor::tryDHTMLCut()
{
    if (m_frame.selection().selection().isInPasswordField())
        return false;
    
    return !dispatchClipboardEvent(findEventTargetFromSelection(), ClipboardEventKind::Cut);
}

bool Editor::shouldInsertText(const String& text, Range* range, EditorInsertAction action) const
{
    if (m_frame.mainFrame().loader().shouldSuppressTextInputFromEditing() && action == EditorInsertAction::Typed)
        return false;

    return client() && client()->shouldInsertText(text, range, action);
}

void Editor::respondToChangedContents(const VisibleSelection& endingSelection)
{
    if (AXObjectCache::accessibilityEnabled()) {
        Node* node = endingSelection.start().deprecatedNode();
        if (AXObjectCache* cache = document().existingAXObjectCache())
            cache->postNotification(node, AXObjectCache::AXValueChanged, TargetObservableParent);
    }

    updateMarkersForWordsAffectedByEditing(true);

    if (client())
        client()->respondToChangedContents();
}

bool Editor::hasBidiSelection() const
{
    if (m_frame.selection().isNone())
        return false;

    Node* startNode;
    if (m_frame.selection().isRange()) {
        startNode = m_frame.selection().selection().start().downstream().deprecatedNode();
        Node* endNode = m_frame.selection().selection().end().upstream().deprecatedNode();
        if (enclosingBlock(startNode) != enclosingBlock(endNode))
            return false;
    } else
        startNode = m_frame.selection().selection().visibleStart().deepEquivalent().deprecatedNode();

    if (!startNode)
        return false;

    auto renderer = startNode->renderer();
    while (renderer && !is<RenderBlockFlow>(*renderer))
        renderer = renderer->parent();

    if (!renderer)
        return false;

    if (!renderer->style().isLeftToRightDirection())
        return true;

    return downcast<RenderBlockFlow>(*renderer).containsNonZeroBidiLevel();
}

TriState Editor::selectionUnorderedListState() const
{
    if (m_frame.selection().isCaret()) {
        if (enclosingElementWithTag(m_frame.selection().selection().start(), ulTag))
            return TrueTriState;
    } else if (m_frame.selection().isRange()) {
        auto* startNode = enclosingElementWithTag(m_frame.selection().selection().start(), ulTag);
        auto* endNode = enclosingElementWithTag(m_frame.selection().selection().end(), ulTag);
        if (startNode && endNode && startNode == endNode)
            return TrueTriState;
    }

    return FalseTriState;
}

TriState Editor::selectionOrderedListState() const
{
    if (m_frame.selection().isCaret()) {
        if (enclosingElementWithTag(m_frame.selection().selection().start(), olTag))
            return TrueTriState;
    } else if (m_frame.selection().isRange()) {
        auto* startNode = enclosingElementWithTag(m_frame.selection().selection().start(), olTag);
        auto* endNode = enclosingElementWithTag(m_frame.selection().selection().end(), olTag);
        if (startNode && endNode && startNode == endNode)
            return TrueTriState;
    }

    return FalseTriState;
}

RefPtr<Node> Editor::insertOrderedList()
{
    if (!canEditRichly())
        return nullptr;
        
    RefPtr<Node> newList = InsertListCommand::insertList(document(), InsertListCommand::OrderedList);
    revealSelectionAfterEditingOperation();
    return newList;
}

RefPtr<Node> Editor::insertUnorderedList()
{
    if (!canEditRichly())
        return nullptr;
        
    RefPtr<Node> newList = InsertListCommand::insertList(document(), InsertListCommand::UnorderedList);
    revealSelectionAfterEditingOperation();
    return newList;
}

bool Editor::canIncreaseSelectionListLevel()
{
    return canEditRichly() && IncreaseSelectionListLevelCommand::canIncreaseSelectionListLevel(&document());
}

bool Editor::canDecreaseSelectionListLevel()
{
    return canEditRichly() && DecreaseSelectionListLevelCommand::canDecreaseSelectionListLevel(&document());
}

RefPtr<Node> Editor::increaseSelectionListLevel()
{
    if (!canEditRichly() || m_frame.selection().isNone())
        return nullptr;
    
    RefPtr<Node> newList = IncreaseSelectionListLevelCommand::increaseSelectionListLevel(&document());
    revealSelectionAfterEditingOperation();
    return newList;
}

RefPtr<Node> Editor::increaseSelectionListLevelOrdered()
{
    if (!canEditRichly() || m_frame.selection().isNone())
        return nullptr;
    
    RefPtr<Node> newList = IncreaseSelectionListLevelCommand::increaseSelectionListLevelOrdered(&document());
    revealSelectionAfterEditingOperation();
    return newList;
}

RefPtr<Node> Editor::increaseSelectionListLevelUnordered()
{
    if (!canEditRichly() || m_frame.selection().isNone())
        return nullptr;
    
    RefPtr<Node> newList = IncreaseSelectionListLevelCommand::increaseSelectionListLevelUnordered(&document());
    revealSelectionAfterEditingOperation();
    return newList;
}

void Editor::decreaseSelectionListLevel()
{
    if (!canEditRichly() || m_frame.selection().isNone())
        return;
    
    DecreaseSelectionListLevelCommand::decreaseSelectionListLevel(&document());
    revealSelectionAfterEditingOperation();
}

void Editor::removeFormattingAndStyle()
{
    RemoveFormatCommand::create(document())->apply();
}

void Editor::clearLastEditCommand() 
{
    m_lastEditCommand = nullptr;
}

Element* Editor::findEventTargetFrom(const VisibleSelection& selection) const
{
    Element* target = selection.start().element();
    if (!target)
        target = document().bodyOrFrameset();
    if (!target)
        return nullptr;

    return target;
}

Element* Editor::findEventTargetFromSelection() const
{
    return findEventTargetFrom(m_frame.selection().selection());
}

void Editor::applyStyle(StyleProperties* style, EditAction editingAction)
{
    if (style)
        applyStyle(EditingStyle::create(style), editingAction, ColorFilterMode::UseOriginalColor);
}

void Editor::applyStyle(RefPtr<EditingStyle>&& style, EditAction editingAction, ColorFilterMode colorFilterMode)
{
    if (!style)
        return;

    auto selectionType = m_frame.selection().selection().selectionType();
    if (selectionType == VisibleSelection::NoSelection)
        return;

    String inputTypeName = inputTypeNameForEditingAction(editingAction);
    String inputEventData = inputEventDataForEditingStyleAndAction(*style, editingAction);
    RefPtr<Element> element = m_frame.selection().selection().rootEditableElement();
    if (element && !dispatchBeforeInputEvent(*element, inputTypeName, inputEventData))
        return;

    Ref<EditingStyle> styleToApply = colorFilterMode == ColorFilterMode::InvertColor ? style->inverseTransformColorIfNeeded(*element) : style.releaseNonNull();

    switch (selectionType) {
    case VisibleSelection::CaretSelection:
        computeAndSetTypingStyle(styleToApply.get(), editingAction);
        break;
    case VisibleSelection::RangeSelection:
        ApplyStyleCommand::create(document(), styleToApply.ptr(), editingAction)->apply();
        break;
    default:
        break;
    }

    client()->didApplyStyle();
    if (element)
        dispatchInputEvent(*element, inputTypeName, inputEventData);
}
    
bool Editor::shouldApplyStyle(StyleProperties* style, Range* range)
{   
    return client()->shouldApplyStyle(style, range);
}
    
void Editor::applyParagraphStyle(StyleProperties* style, EditAction editingAction)
{
    if (!style)
        return;

    auto selectionType = m_frame.selection().selection().selectionType();
    if (selectionType == VisibleSelection::NoSelection)
        return;

    String inputTypeName = inputTypeNameForEditingAction(editingAction);
    String inputEventData = inputEventDataForEditingStyleAndAction(style, editingAction);
    RefPtr<Element> element = m_frame.selection().selection().rootEditableElement();
    if (element && !dispatchBeforeInputEvent(*element, inputTypeName, inputEventData))
        return;

    ApplyStyleCommand::create(document(), EditingStyle::create(style).ptr(), editingAction, ApplyStyleCommand::ForceBlockProperties)->apply();
    client()->didApplyStyle();
    if (element)
        dispatchInputEvent(*element, inputTypeName, inputEventData);
}

void Editor::applyStyleToSelection(StyleProperties* style, EditAction editingAction)
{
    if (!style || style->isEmpty() || !canEditRichly())
        return;

    if (!client() || !client()->shouldApplyStyle(style, m_frame.selection().toNormalizedRange().get()))
        return;
    applyStyle(style, editingAction);
}

void Editor::applyStyleToSelection(Ref<EditingStyle>&& style, EditAction editingAction, ColorFilterMode colorFilterMode)
{
    if (style->isEmpty() || !canEditRichly())
        return;

    // FIXME: This is wrong for text decorations since m_mutableStyle is empty.
    if (!client() || !client()->shouldApplyStyle(style->styleWithResolvedTextDecorations().ptr(), m_frame.selection().toNormalizedRange().get()))
        return;

    applyStyle(WTFMove(style), editingAction, colorFilterMode);
}

void Editor::applyParagraphStyleToSelection(StyleProperties* style, EditAction editingAction)
{
    if (!style || style->isEmpty() || !canEditRichly())
        return;
    
    if (client() && client()->shouldApplyStyle(style, m_frame.selection().toNormalizedRange().get()))
        applyParagraphStyle(style, editingAction);
}

bool Editor::selectionStartHasStyle(CSSPropertyID propertyID, const String& value) const
{
    if (auto editingStyle = EditingStyle::styleAtSelectionStart(m_frame.selection().selection(), propertyID == CSSPropertyBackgroundColor))
        return editingStyle->hasStyle(propertyID, value);
    return false;
}

TriState Editor::selectionHasStyle(CSSPropertyID propertyID, const String& value) const
{
    return EditingStyle::create(propertyID, value)->triStateOfStyle(m_frame.selection().selection());
}

String Editor::selectionStartCSSPropertyValue(CSSPropertyID propertyID)
{
    RefPtr<EditingStyle> selectionStyle = EditingStyle::styleAtSelectionStart(m_frame.selection().selection(),
        propertyID == CSSPropertyBackgroundColor);
    if (!selectionStyle || !selectionStyle->style())
        return String();

    if (propertyID == CSSPropertyFontSize)
        return String::number(selectionStyle->legacyFontSize(document()));
    return selectionStyle->style()->getPropertyValue(propertyID);
}

void Editor::indent()
{
    IndentOutdentCommand::create(document(), IndentOutdentCommand::Indent)->apply();
}

void Editor::outdent()
{
    IndentOutdentCommand::create(document(), IndentOutdentCommand::Outdent)->apply();
}

static void notifyTextFromControls(Element* startRoot, Element* endRoot)
{
    HTMLTextFormControlElement* startingTextControl = enclosingTextFormControl(firstPositionInOrBeforeNode(startRoot));
    HTMLTextFormControlElement* endingTextControl = enclosingTextFormControl(firstPositionInOrBeforeNode(endRoot));
    if (startingTextControl)
        startingTextControl->didEditInnerTextValue();
    if (endingTextControl && startingTextControl != endingTextControl)
        endingTextControl->didEditInnerTextValue();
}

static bool dispatchBeforeInputEvents(RefPtr<Element> startRoot, RefPtr<Element> endRoot, const AtomicString& inputTypeName, const String& data = { }, RefPtr<DataTransfer>&& dataTransfer = nullptr, const Vector<RefPtr<StaticRange>>& targetRanges = { }, Event::IsCancelable cancelable = Event::IsCancelable::Yes)
{
    bool continueWithDefaultBehavior = true;
    if (startRoot)
        continueWithDefaultBehavior &= dispatchBeforeInputEvent(*startRoot, inputTypeName, data, WTFMove(dataTransfer), targetRanges, cancelable);
    if (endRoot && endRoot != startRoot)
        continueWithDefaultBehavior &= dispatchBeforeInputEvent(*endRoot, inputTypeName, data, WTFMove(dataTransfer), targetRanges, cancelable);
    return continueWithDefaultBehavior;
}

static void dispatchInputEvents(RefPtr<Element> startRoot, RefPtr<Element> endRoot, const AtomicString& inputTypeName, const String& data = { }, RefPtr<DataTransfer>&& dataTransfer = nullptr, const Vector<RefPtr<StaticRange>>& targetRanges = { })
{
    if (startRoot)
        dispatchInputEvent(*startRoot, inputTypeName, data, WTFMove(dataTransfer), targetRanges);
    if (endRoot && endRoot != startRoot)
        dispatchInputEvent(*endRoot, inputTypeName, data, WTFMove(dataTransfer), targetRanges);
}

bool Editor::willApplyEditing(CompositeEditCommand& command, Vector<RefPtr<StaticRange>>&& targetRanges) const
{
    if (!command.shouldDispatchInputEvents())
        return true;

    auto* composition = command.composition();
    if (!composition)
        return true;

    return dispatchBeforeInputEvents(composition->startingRootEditableElement(), composition->endingRootEditableElement(), command.inputEventTypeName(),
        command.inputEventData(), command.inputEventDataTransfer(), targetRanges, command.isBeforeInputEventCancelable() ? Event::IsCancelable::Yes : Event::IsCancelable::No);
}

void Editor::appliedEditing(CompositeEditCommand& command)
{
    LOG(Editing, "Editor %p appliedEditing", this);

    document().updateLayout();

    ASSERT(command.composition());
    auto& composition = *command.composition();
    VisibleSelection newSelection(command.endingSelection());

    notifyTextFromControls(composition.startingRootEditableElement(), composition.endingRootEditableElement());

    if (command.isTopLevelCommand()) {
        // Don't clear the typing style with this selection change. We do those things elsewhere if necessary.
        OptionSet<FrameSelection::SetSelectionOption> options;
        if (command.isDictationCommand())
            options |= FrameSelection::DictationTriggered;

        changeSelectionAfterCommand(newSelection, options);
    }

    if (command.shouldDispatchInputEvents())
        dispatchInputEvents(composition.startingRootEditableElement(), composition.endingRootEditableElement(), command.inputEventTypeName(), command.inputEventData(), command.inputEventDataTransfer());

    if (command.isTopLevelCommand()) {
        updateEditorUINowIfScheduled();

        m_alternativeTextController->respondToAppliedEditing(&command);

        if (!command.preservesTypingStyle())
            m_frame.selection().clearTypingStyle();

        // Command will be equal to last edit command only in the case of typing
        if (m_lastEditCommand.get() == &command)
            ASSERT(command.isTypingCommand());
        else {
            // Only register a new undo command if the command passed in is
            // different from the last command
            m_lastEditCommand = &command;
            if (client())
                client()->registerUndoStep(m_lastEditCommand->ensureComposition());
        }
        respondToChangedContents(newSelection);
    }
}

bool Editor::willUnapplyEditing(const EditCommandComposition& composition) const
{
    return dispatchBeforeInputEvents(composition.startingRootEditableElement(), composition.endingRootEditableElement(), "historyUndo");
}

void Editor::unappliedEditing(EditCommandComposition& composition)
{
    document().updateLayout();

    notifyTextFromControls(composition.startingRootEditableElement(), composition.endingRootEditableElement());

    VisibleSelection newSelection(composition.startingSelection());
    changeSelectionAfterCommand(newSelection, FrameSelection::defaultSetSelectionOptions());
    dispatchInputEvents(composition.startingRootEditableElement(), composition.endingRootEditableElement(), "historyUndo");

    updateEditorUINowIfScheduled();

    m_alternativeTextController->respondToUnappliedEditing(&composition);

    m_lastEditCommand = nullptr;
    if (auto* client = this->client())
        client->registerRedoStep(composition);
    respondToChangedContents(newSelection);
}

bool Editor::willReapplyEditing(const EditCommandComposition& composition) const
{
    return dispatchBeforeInputEvents(composition.startingRootEditableElement(), composition.endingRootEditableElement(), "historyRedo");
}

void Editor::reappliedEditing(EditCommandComposition& composition)
{
    document().updateLayout();

    notifyTextFromControls(composition.startingRootEditableElement(), composition.endingRootEditableElement());

    VisibleSelection newSelection(composition.endingSelection());
    changeSelectionAfterCommand(newSelection, FrameSelection::defaultSetSelectionOptions());
    dispatchInputEvents(composition.startingRootEditableElement(), composition.endingRootEditableElement(), "historyRedo");
    
    updateEditorUINowIfScheduled();

    m_lastEditCommand = nullptr;
    if (auto* client = this->client())
        client->registerUndoStep(composition);
    respondToChangedContents(newSelection);
}

Editor::Editor(Frame& frame)
    : m_frame(frame)
    , m_killRing(std::make_unique<PAL::KillRing>())
    , m_spellChecker(std::make_unique<SpellChecker>(frame))
    , m_alternativeTextController(std::make_unique<AlternativeTextController>(frame))
    , m_editorUIUpdateTimer(*this, &Editor::editorUIUpdateTimerFired)
#if ENABLE(TELEPHONE_NUMBER_DETECTION) && !PLATFORM(IOS)
    , m_telephoneNumberDetectionUpdateTimer(*this, &Editor::scanSelectionForTelephoneNumbers)
#endif
{
}

Editor::~Editor() = default;

void Editor::clear()
{
    m_lastEditCommand = nullptr;
    if (m_compositionNode) {
        m_compositionNode = nullptr;
        if (EditorClient* client = this->client())
            client->discardedComposition(&m_frame);
    }
    m_customCompositionUnderlines.clear();
    m_shouldStyleWithCSS = false;
    m_defaultParagraphSeparator = EditorParagraphSeparatorIsDiv;
    m_mark = { };
    m_oldSelectionForEditorUIUpdate = { };
    m_editorUIUpdateTimer.stop();

#if ENABLE(TELEPHONE_NUMBER_DETECTION) && !PLATFORM(IOS)
    m_telephoneNumberDetectionUpdateTimer.stop();
    m_detectedTelephoneNumberRanges.clear();
#endif
}

bool Editor::insertText(const String& text, Event* triggeringEvent, TextEventInputType inputType)
{
    return m_frame.eventHandler().handleTextInputEvent(text, triggeringEvent, inputType);
}

bool Editor::insertTextForConfirmedComposition(const String& text)
{
    return m_frame.eventHandler().handleTextInputEvent(text, 0, TextEventInputComposition);
}

bool Editor::insertDictatedText(const String& text, const Vector<DictationAlternative>& dictationAlternatives, Event* triggeringEvent)
{
    return m_alternativeTextController->insertDictatedText(text, dictationAlternatives, triggeringEvent);
}

bool Editor::insertTextWithoutSendingTextEvent(const String& text, bool selectInsertedText, TextEvent* triggeringEvent)
{
    if (text.isEmpty())
        return false;

    VisibleSelection selection = selectionForCommand(triggeringEvent);
    if (!selection.isContentEditable())
        return false;
    RefPtr<Range> range = selection.toNormalizedRange();

    if (!shouldInsertText(text, range.get(), EditorInsertAction::Typed))
        return true;

    updateMarkersForWordsAffectedByEditing(isSpaceOrNewline(text[0]));

    bool shouldConsiderApplyingAutocorrection = false;
    if (text == " " || text == "\t")
        shouldConsiderApplyingAutocorrection = true;

    if (text.length() == 1 && u_ispunct(text[0]) && !isAmbiguousBoundaryCharacter(text[0]))
        shouldConsiderApplyingAutocorrection = true;

    bool autocorrectionWasApplied = shouldConsiderApplyingAutocorrection && m_alternativeTextController->applyAutocorrectionBeforeTypingIfAppropriate();

    // Get the selection to use for the event that triggered this insertText.
    // If the event handler changed the selection, we may want to use a different selection
    // that is contained in the event target.
    selection = selectionForCommand(triggeringEvent);
    if (selection.isContentEditable()) {
        if (Node* selectionStart = selection.start().deprecatedNode()) {
            Ref<Document> document(selectionStart->document());

            // Insert the text
            if (triggeringEvent && triggeringEvent->isDictation())
                DictationCommand::insertText(document, text, triggeringEvent->dictationAlternatives(), selection);
            else {
                TypingCommand::Options options = 0;
                if (selectInsertedText)
                    options |= TypingCommand::SelectInsertedText;
                if (autocorrectionWasApplied)
                    options |= TypingCommand::RetainAutocorrectionIndicator;
                if (triggeringEvent && triggeringEvent->isAutocompletion())
                    options |= TypingCommand::IsAutocompletion;
                TypingCommand::insertText(document, text, selection, options, triggeringEvent && triggeringEvent->isComposition() ? TypingCommand::TextCompositionFinal : TypingCommand::TextCompositionNone);
            }

            // Reveal the current selection
            if (Frame* editedFrame = document->frame())
                if (Page* page = editedFrame->page()) {
#if PLATFORM(IOS)
                    SelectionRevealMode revealMode = SelectionRevealMode::RevealUpToMainFrame;
#else
                    SelectionRevealMode revealMode = SelectionRevealMode::Reveal;
#endif
                    page->focusController().focusedOrMainFrame().selection().revealSelection(revealMode, ScrollAlignment::alignCenterIfNeeded);
                }
        }
    }

    return true;
}

bool Editor::insertLineBreak()
{
    if (!canEdit())
        return false;

    if (!shouldInsertText("\n", m_frame.selection().toNormalizedRange().get(), EditorInsertAction::Typed))
        return true;

    VisiblePosition caret = m_frame.selection().selection().visibleStart();
    bool alignToEdge = isEndOfEditableOrNonEditableContent(caret);
    bool autocorrectionIsApplied = m_alternativeTextController->applyAutocorrectionBeforeTypingIfAppropriate();
    TypingCommand::insertLineBreak(document(), autocorrectionIsApplied ? TypingCommand::RetainAutocorrectionIndicator : 0);
    revealSelectionAfterEditingOperation(alignToEdge ? ScrollAlignment::alignToEdgeIfNeeded : ScrollAlignment::alignCenterIfNeeded);

    return true;
}

bool Editor::insertParagraphSeparator()
{
    if (!canEdit())
        return false;

    if (!canEditRichly())
        return insertLineBreak();

    if (!shouldInsertText("\n", m_frame.selection().toNormalizedRange().get(), EditorInsertAction::Typed))
        return true;

    VisiblePosition caret = m_frame.selection().selection().visibleStart();
    bool alignToEdge = isEndOfEditableOrNonEditableContent(caret);
    bool autocorrectionIsApplied = m_alternativeTextController->applyAutocorrectionBeforeTypingIfAppropriate();
    TypingCommand::insertParagraphSeparator(document(), autocorrectionIsApplied ? TypingCommand::RetainAutocorrectionIndicator : 0);
    revealSelectionAfterEditingOperation(alignToEdge ? ScrollAlignment::alignToEdgeIfNeeded : ScrollAlignment::alignCenterIfNeeded);

    return true;
}

bool Editor::insertParagraphSeparatorInQuotedContent()
{
    // FIXME: Why is this missing calls to canEdit, canEditRichly, etc.?
    TypingCommand::insertParagraphSeparatorInQuotedContent(document());
    revealSelectionAfterEditingOperation();
    return true;
}

void Editor::cut()
{
    if (tryDHTMLCut())
        return; // DHTML did the whole operation
    if (!canCut()) {
        PAL::systemBeep();
        return;
    }

    performCutOrCopy(CutAction);
}

void Editor::copy()
{
    if (tryDHTMLCopy())
        return; // DHTML did the whole operation
    if (!canCopy()) {
        PAL::systemBeep();
        return;
    }

    performCutOrCopy(CopyAction);
}

void Editor::postTextStateChangeNotificationForCut(const String& text, const VisibleSelection& selection)
{
    if (!AXObjectCache::accessibilityEnabled())
        return;
    if (!text.length())
        return;
    AXObjectCache* cache = document().existingAXObjectCache();
    if (!cache)
        return;
    cache->postTextStateChangeNotification(selection.start().anchorNode(), AXTextEditTypeCut, text, selection.start());
}

void Editor::performCutOrCopy(EditorActionSpecifier action)
{
    RefPtr<Range> selection = selectedRange();
    willWriteSelectionToPasteboard(selection.get());
    if (action == CutAction) {
        if (!shouldDeleteRange(selection.get()))
            return;

        updateMarkersForWordsAffectedByEditing(true);
    }

    if (enclosingTextFormControl(m_frame.selection().selection().start()))
        Pasteboard::createForCopyAndPaste()->writePlainText(selectedTextForDataTransfer(), canSmartCopyOrDelete() ? Pasteboard::CanSmartReplace : Pasteboard::CannotSmartReplace);
    else {
        HTMLImageElement* imageElement = nullptr;
        if (action == CopyAction)
            imageElement = imageElementFromImageDocument(document());

        if (imageElement) {
#if !PLATFORM(WIN)
            writeImageToPasteboard(*Pasteboard::createForCopyAndPaste(), *imageElement, document().url(), document().title());
#else
            // FIXME: Delete after <http://webkit.org/b/177618> lands.
            Pasteboard::createForCopyAndPaste()->writeImage(*imageElement, document().url(), document().title());
#endif
        } else {
#if !PLATFORM(WIN)
            writeSelectionToPasteboard(*Pasteboard::createForCopyAndPaste());
#else
            // FIXME: Delete after <http://webkit.org/b/177618> lands.
            Pasteboard::createForCopyAndPaste()->writeSelection(*selection, canSmartCopyOrDelete(), m_frame, IncludeImageAltTextForDataTransfer);
#endif
        }
    }

    didWriteSelectionToPasteboard();
    if (action == CutAction) {
        String text;
        if (AXObjectCache::accessibilityEnabled())
            text = AccessibilityObject::stringForVisiblePositionRange(m_frame.selection().selection());
        deleteSelectionWithSmartDelete(canSmartCopyOrDelete(), EditActionCut);
        if (AXObjectCache::accessibilityEnabled())
            postTextStateChangeNotificationForCut(text, m_frame.selection().selection());
    }
}

void Editor::paste()
{
    paste(*Pasteboard::createForCopyAndPaste());
}

void Editor::paste(Pasteboard& pasteboard)
{
    if (!dispatchClipboardEvent(findEventTargetFromSelection(), ClipboardEventKind::Paste))
        return; // DHTML did the whole operation
    if (!canPaste())
        return;
    updateMarkersForWordsAffectedByEditing(false);
    ResourceCacheValidationSuppressor validationSuppressor(document().cachedResourceLoader());
    if (m_frame.selection().selection().isContentRichlyEditable())
        pasteWithPasteboard(&pasteboard, true);
    else
        pasteAsPlainTextWithPasteboard(pasteboard);
}

void Editor::pasteAsPlainText()
{
    if (!dispatchClipboardEvent(findEventTargetFromSelection(), ClipboardEventKind::PasteAsPlainText))
        return;
    if (!canPaste())
        return;
    updateMarkersForWordsAffectedByEditing(false);
    pasteAsPlainTextWithPasteboard(*Pasteboard::createForCopyAndPaste());
}

void Editor::performDelete()
{
    if (!canDelete()) {
        PAL::systemBeep();
        return;
    }

    addRangeToKillRing(*selectedRange().get(), KillRingInsertionMode::AppendText);
    deleteSelectionWithSmartDelete(canSmartCopyOrDelete());

    // clear the "start new kill ring sequence" setting, because it was set to true
    // when the selection was updated by deleting the range
    setStartNewKillRingSequence(false);
}

void Editor::simplifyMarkup(Node* startNode, Node* endNode)
{
    if (!startNode)
        return;
    if (endNode) {
        if (&startNode->document() != &endNode->document())
            return;
        // check if start node is before endNode
        Node* node = startNode;
        while (node && node != endNode)
            node = NodeTraversal::next(*node);
        if (!node)
            return;
    }
    
    SimplifyMarkupCommand::create(document(), startNode, endNode ? NodeTraversal::next(*endNode) : nullptr)->apply();
}

void Editor::copyURL(const URL& url, const String& title)
{
    copyURL(url, title, *Pasteboard::createForCopyAndPaste());
}

void Editor::copyURL(const URL& url, const String& title, Pasteboard& pasteboard)
{
    PasteboardURL pasteboardURL;
    pasteboardURL.url = url;
    pasteboardURL.title = title;

#if PLATFORM(MAC)
    pasteboardURL.userVisibleForm = userVisibleString(url);
#endif

    pasteboard.write(pasteboardURL);
}

PasteboardWriterData::URL Editor::pasteboardWriterURL(const URL& url, const String& title)
{
    PasteboardWriterData::URL result;

    result.url = url;
    result.title = title;
#if PLATFORM(MAC)
    result.userVisibleForm = userVisibleString(url);
#endif

    return result;
}

#if !PLATFORM(IOS)

void Editor::copyImage(const HitTestResult& result)
{
    Element* element = result.innerNonSharedElement();
    if (!element)
        return;

    URL url = result.absoluteLinkURL();
    if (url.isEmpty())
        url = result.absoluteImageURL();

#if !PLATFORM(WIN)
    writeImageToPasteboard(*Pasteboard::createForCopyAndPaste(), *element, url, result.altDisplayString());
#else
    // FIXME: Delete after <http://webkit.org/b/177618> lands.
    Pasteboard::createForCopyAndPaste()->writeImage(*element, url, result.altDisplayString());
#endif
}

#endif

bool Editor::isContinuousSpellCheckingEnabled() const
{
    return client() && client()->isContinuousSpellCheckingEnabled();
}

void Editor::toggleContinuousSpellChecking()
{
    if (client())
        client()->toggleContinuousSpellChecking();
}

bool Editor::isGrammarCheckingEnabled()
{
    return client() && client()->isGrammarCheckingEnabled();
}

void Editor::toggleGrammarChecking()
{
    if (client())
        client()->toggleGrammarChecking();
}

int Editor::spellCheckerDocumentTag()
{
    return client() ? client()->spellCheckerDocumentTag() : 0;
}

#if USE(APPKIT)

void Editor::uppercaseWord()
{
    if (client())
        client()->uppercaseWord();
}

void Editor::lowercaseWord()
{
    if (client())
        client()->lowercaseWord();
}

void Editor::capitalizeWord()
{
    if (client())
        client()->capitalizeWord();
}
    
#endif

#if USE(AUTOMATIC_TEXT_REPLACEMENT)

void Editor::showSubstitutionsPanel()
{
    if (!client()) {
        LOG_ERROR("No NSSpellChecker");
        return;
    }

    if (client()->substitutionsPanelIsShowing()) {
        client()->showSubstitutionsPanel(false);
        return;
    }
    client()->showSubstitutionsPanel(true);
}

bool Editor::substitutionsPanelIsShowing()
{
    if (!client())
        return false;
    return client()->substitutionsPanelIsShowing();
}

void Editor::toggleSmartInsertDelete()
{
    if (client())
        client()->toggleSmartInsertDelete();
}

bool Editor::isAutomaticQuoteSubstitutionEnabled()
{
    return client() && client()->isAutomaticQuoteSubstitutionEnabled();
}

void Editor::toggleAutomaticQuoteSubstitution()
{
    if (client())
        client()->toggleAutomaticQuoteSubstitution();
}

bool Editor::isAutomaticLinkDetectionEnabled()
{
    return client() && client()->isAutomaticLinkDetectionEnabled();
}

void Editor::toggleAutomaticLinkDetection()
{
    if (client())
        client()->toggleAutomaticLinkDetection();
}

bool Editor::isAutomaticDashSubstitutionEnabled()
{
    return client() && client()->isAutomaticDashSubstitutionEnabled();
}

void Editor::toggleAutomaticDashSubstitution()
{
    if (client())
        client()->toggleAutomaticDashSubstitution();
}

bool Editor::isAutomaticTextReplacementEnabled()
{
    return client() && client()->isAutomaticTextReplacementEnabled();
}

void Editor::toggleAutomaticTextReplacement()
{
    if (client())
        client()->toggleAutomaticTextReplacement();
}

bool Editor::isAutomaticSpellingCorrectionEnabled()
{
    return m_alternativeTextController->isAutomaticSpellingCorrectionEnabled();
}

void Editor::toggleAutomaticSpellingCorrection()
{
    if (client())
        client()->toggleAutomaticSpellingCorrection();
}

#endif

bool Editor::shouldEndEditing(Range* range)
{
    return client() && client()->shouldEndEditing(range);
}

bool Editor::shouldBeginEditing(Range* range)
{
    return client() && client()->shouldBeginEditing(range);
}

void Editor::clearUndoRedoOperations()
{
    if (client())
        client()->clearUndoRedoOperations();
}

bool Editor::canUndo() const
{
    return client() && client()->canUndo();
}

void Editor::undo()
{
    if (client())
        client()->undo();
}

bool Editor::canRedo() const
{
    return client() && client()->canRedo();
}

void Editor::redo()
{
    if (client())
        client()->redo();
}

void Editor::didBeginEditing()
{
    if (client())
        client()->didBeginEditing();
}

void Editor::didEndEditing()
{
    if (client())
        client()->didEndEditing();
}

void Editor::willWriteSelectionToPasteboard(Range* range)
{
    if (client())
        client()->willWriteSelectionToPasteboard(range);
}

void Editor::didWriteSelectionToPasteboard()
{
    if (client())
        client()->didWriteSelectionToPasteboard();
}

void Editor::toggleBold()
{
    command("ToggleBold").execute();
}

void Editor::toggleUnderline()
{
    command("ToggleUnderline").execute();
}

void Editor::setBaseWritingDirection(WritingDirection direction)
{
#if PLATFORM(IOS)
    if (inSameParagraph(m_frame.selection().selection().visibleStart(), m_frame.selection().selection().visibleEnd()) && 
        baseWritingDirectionForSelectionStart() == direction)
        return;
#endif
        
    Element* focusedElement = document().focusedElement();
    if (focusedElement && focusedElement->isTextField()) {
        if (direction == NaturalWritingDirection)
            return;

        auto& focusedFormElement = downcast<HTMLTextFormControlElement>(*focusedElement);
        auto directionValue = direction == LeftToRightWritingDirection ? "ltr" : "rtl";
        auto writingDirectionInputTypeName = inputTypeNameForEditingAction(EditActionSetWritingDirection);
        if (!dispatchBeforeInputEvent(focusedFormElement, writingDirectionInputTypeName, directionValue))
            return;

        focusedFormElement.setAttributeWithoutSynchronization(dirAttr, directionValue);
        dispatchInputEvent(focusedFormElement, writingDirectionInputTypeName, directionValue);
        document().updateStyleIfNeeded();
        return;
    }

    RefPtr<MutableStyleProperties> style = MutableStyleProperties::create();
    style->setProperty(CSSPropertyDirection, direction == LeftToRightWritingDirection ? "ltr" : direction == RightToLeftWritingDirection ? "rtl" : "inherit", false);
    applyParagraphStyleToSelection(style.get(), EditActionSetWritingDirection);
}

WritingDirection Editor::baseWritingDirectionForSelectionStart() const
{
    WritingDirection result = LeftToRightWritingDirection;

    Position pos = m_frame.selection().selection().visibleStart().deepEquivalent();
    Node* node = pos.deprecatedNode();
    if (!node)
        return result;

    auto renderer = node->renderer();
    if (!renderer)
        return result;

    if (!renderer->isRenderBlockFlow()) {
        renderer = renderer->containingBlock();
        if (!renderer)
            return result;
    }

    switch (renderer->style().direction()) {
    case TextDirection::LTR:
        return LeftToRightWritingDirection;
    case TextDirection::RTL:
        return RightToLeftWritingDirection;
    }
    
    return result;
}

void Editor::selectComposition()
{
    RefPtr<Range> range = compositionRange();
    if (!range)
        return;
    
    // The composition can start inside a composed character sequence, so we have to override checks.
    // See <http://bugs.webkit.org/show_bug.cgi?id=15781>
    VisibleSelection selection;
    selection.setWithoutValidation(range->startPosition(), range->endPosition());
    m_frame.selection().setSelection(selection, { });
}

void Editor::confirmComposition()
{
    if (!m_compositionNode)
        return;
    setComposition(m_compositionNode->data().substring(m_compositionStart, m_compositionEnd - m_compositionStart), ConfirmComposition);
}

void Editor::cancelComposition()
{
    if (!m_compositionNode)
        return;
    setComposition(emptyString(), CancelComposition);
}

bool Editor::cancelCompositionIfSelectionIsInvalid()
{
    unsigned start;
    unsigned end;
    if (!hasComposition() || ignoreSelectionChanges() || getCompositionSelection(start, end))
        return false;

    cancelComposition();
    return true;
}

void Editor::confirmComposition(const String& text)
{
    setComposition(text, ConfirmComposition);
}

class SetCompositionScope {
public:
    SetCompositionScope(Frame& frame)
        : m_frame(frame)
        , m_typingGestureIndicator(frame)
    {
        m_frame->editor().setIgnoreSelectionChanges(true);
    }

    ~SetCompositionScope()
    {
        m_frame->editor().setIgnoreSelectionChanges(false);
        if (auto* editorClient = m_frame->editor().client())
            editorClient->didUpdateComposition();
    }

    Ref<Frame> m_frame;
    UserTypingGestureIndicator m_typingGestureIndicator;
};

void Editor::setComposition(const String& text, SetCompositionMode mode)
{
    ASSERT(mode == ConfirmComposition || mode == CancelComposition);
    SetCompositionScope setCompositionScope(m_frame);

    if (mode == CancelComposition)
        ASSERT(text == emptyString());
    else
        selectComposition();

    m_compositionNode = nullptr;
    m_customCompositionUnderlines.clear();

    if (m_frame.selection().isNone())
        return;

    // Always delete the current composition before inserting the finalized composition text if we're confirming our composition.
    // Our default behavior (if the beforeinput event is not prevented) is to insert the finalized composition text back in.
    // We pass TypingCommand::TextCompositionPending here to indicate that we are deleting the pending composition.
    if (mode != CancelComposition)
        TypingCommand::deleteSelection(document(), 0, TypingCommand::TextCompositionPending);

    insertTextForConfirmedComposition(text);

    if (auto* target = document().focusedElement())
        target->dispatchEvent(CompositionEvent::create(eventNames().compositionendEvent, document().windowProxy(), text));

    if (mode == CancelComposition) {
        // An open typing command that disagrees about current selection would cause issues with typing later on.
        TypingCommand::closeTyping(&m_frame);
    }
}

void Editor::setComposition(const String& text, const Vector<CompositionUnderline>& underlines, unsigned selectionStart, unsigned selectionEnd)
{
    SetCompositionScope setCompositionScope(m_frame);

    // Updates styles before setting selection for composition to prevent
    // inserting the previous composition text into text nodes oddly.
    // See https://bugs.webkit.org/show_bug.cgi?id=46868
    document().updateStyleIfNeeded();

    selectComposition();

    if (m_frame.selection().isNone())
        return;

    String originalText = selectedText();
    bool isStartingToRecomposeExistingRange = !text.isEmpty() && selectionStart < selectionEnd && !hasComposition();
    if (isStartingToRecomposeExistingRange) {
        // We pass TypingCommand::TextCompositionFinal here to indicate that we are removing composition text that has been finalized.
        TypingCommand::deleteSelection(document(), 0, TypingCommand::TextCompositionFinal);
        const VisibleSelection& currentSelection = m_frame.selection().selection();
        if (currentSelection.isRange()) {
            // If deletion was prevented, then we need to collapse the selection to the end so that the original text will not be recomposed.
            m_frame.selection().setSelection({ currentSelection.end(), currentSelection.end() });
        }
    }

#if PLATFORM(IOS)
    client()->startDelayingAndCoalescingContentChangeNotifications();
#endif

    Element* target = document().focusedElement();
    if (target) {
        // Dispatch an appropriate composition event to the focused node.
        // We check the composition status and choose an appropriate composition event since this
        // function is used for three purposes:
        // 1. Starting a new composition.
        //    Send a compositionstart and a compositionupdate event when this function creates
        //    a new composition node, i.e.
        //    m_compositionNode == 0 && !text.isEmpty().
        //    Sending a compositionupdate event at this time ensures that at least one
        //    compositionupdate event is dispatched.
        // 2. Updating the existing composition node.
        //    Send a compositionupdate event when this function updates the existing composition
        //    node, i.e. m_compositionNode != 0 && !text.isEmpty().
        // 3. Canceling the ongoing composition.
        //    Send a compositionend event when function deletes the existing composition node, i.e.
        //    m_compositionNode != 0 && test.isEmpty().
        RefPtr<CompositionEvent> event;
        if (!m_compositionNode) {
            // We should send a compositionstart event only when the given text is not empty because this
            // function doesn't create a composition node when the text is empty.
            if (!text.isEmpty()) {
                target->dispatchEvent(CompositionEvent::create(eventNames().compositionstartEvent, document().windowProxy(), originalText));
                event = CompositionEvent::create(eventNames().compositionupdateEvent, document().windowProxy(), text);
            }
        } else if (!text.isEmpty())
            event = CompositionEvent::create(eventNames().compositionupdateEvent, document().windowProxy(), text);

        if (event)
            target->dispatchEvent(*event);
    }

    // If text is empty, then delete the old composition here.  If text is non-empty, InsertTextCommand::input
    // will delete the old composition with an optimized replace operation.
    if (text.isEmpty()) {
        TypingCommand::deleteSelection(document(), TypingCommand::PreventSpellChecking, TypingCommand::TextCompositionPending);
        if (target)
            target->dispatchEvent(CompositionEvent::create(eventNames().compositionendEvent, document().windowProxy(), text));
    }

    m_compositionNode = nullptr;
    m_customCompositionUnderlines.clear();

    if (!text.isEmpty()) {
        TypingCommand::insertText(document(), text, TypingCommand::SelectInsertedText | TypingCommand::PreventSpellChecking, TypingCommand::TextCompositionPending);

        // Find out what node has the composition now.
        Position base = m_frame.selection().selection().base().downstream();
        Position extent = m_frame.selection().selection().extent();
        Node* baseNode = base.deprecatedNode();
        unsigned baseOffset = base.deprecatedEditingOffset();
        Node* extentNode = extent.deprecatedNode();
        unsigned extentOffset = extent.deprecatedEditingOffset();

        if (is<Text>(baseNode) && baseNode == extentNode && baseOffset + text.length() == extentOffset) {
            m_compositionNode = downcast<Text>(baseNode);
            m_compositionStart = baseOffset;
            m_compositionEnd = extentOffset;
            m_customCompositionUnderlines = underlines;
            for (auto& underline : m_customCompositionUnderlines) {
                underline.startOffset += baseOffset;
                underline.endOffset += baseOffset;
            }
            if (baseNode->renderer())
                baseNode->renderer()->repaint();

            unsigned start = std::min(baseOffset + selectionStart, extentOffset);
            unsigned end = std::min(std::max(start, baseOffset + selectionEnd), extentOffset);
            RefPtr<Range> selectedRange = Range::create(baseNode->document(), baseNode, start, baseNode, end);
            m_frame.selection().setSelectedRange(selectedRange.get(), DOWNSTREAM, false);
        }
    }

#if PLATFORM(IOS)        
    client()->stopDelayingAndCoalescingContentChangeNotifications();
#endif
}

void Editor::ignoreSpelling()
{
    if (!client())
        return;
        
    RefPtr<Range> selectedRange = m_frame.selection().toNormalizedRange();
    if (selectedRange)
        document().markers().removeMarkers(selectedRange.get(), DocumentMarker::Spelling);

    String text = selectedText();
    ASSERT(text.length());
    textChecker()->ignoreWordInSpellDocument(text);
}

void Editor::learnSpelling()
{
    if (!client())
        return;
        
    // FIXME: On Mac OS X, when use "learn" button on "Spelling and Grammar" panel, we don't call this function. It should remove misspelling markers around the learned word, see <rdar://problem/5396072>.

    RefPtr<Range> selectedRange = m_frame.selection().toNormalizedRange();
    if (selectedRange)
        document().markers().removeMarkers(selectedRange.get(), DocumentMarker::Spelling);

    String text = selectedText();
    ASSERT(text.length());
    textChecker()->learnWord(text);
}

#if !PLATFORM(IOS)

void Editor::advanceToNextMisspelling(bool startBeforeSelection)
{
    Ref<Frame> protection(m_frame);

    // The basic approach is to search in two phases - from the selection end to the end of the doc, and
    // then we wrap and search from the doc start to (approximately) where we started.
    
    // Start at the end of the selection, search to edge of document.  Starting at the selection end makes
    // repeated "check spelling" commands work.
    VisibleSelection selection(m_frame.selection().selection());
    Ref<Range> spellingSearchRange = rangeOfContents(document());

    bool startedWithSelection = false;
    if (selection.start().deprecatedNode()) {
        startedWithSelection = true;
        if (startBeforeSelection) {
            VisiblePosition start(selection.visibleStart());
            // We match AppKit's rule: Start 1 character before the selection.
            VisiblePosition oneBeforeStart = start.previous();
            setStart(spellingSearchRange.ptr(), oneBeforeStart.isNotNull() ? oneBeforeStart : start);
        } else
            setStart(spellingSearchRange.ptr(), selection.visibleEnd());
    }

    Position position = spellingSearchRange->startPosition();
    if (!isEditablePosition(position)) {
        // This shouldn't happen in very often because the Spelling menu items aren't enabled unless the
        // selection is editable.
        // This can happen in Mail for a mix of non-editable and editable content (like Stationary), 
        // when spell checking the whole document before sending the message.
        // In that case the document might not be editable, but there are editable pockets that need to be spell checked.

        position = VisiblePosition(firstEditablePositionAfterPositionInRoot(position, document().documentElement())).deepEquivalent();
        if (position.isNull())
            return;
        
        Position rangeCompliantPosition = position.parentAnchoredEquivalent();
        if (rangeCompliantPosition.deprecatedNode())
            spellingSearchRange->setStart(*rangeCompliantPosition.deprecatedNode(), rangeCompliantPosition.deprecatedEditingOffset());
        startedWithSelection = false; // won't need to wrap
    }
    
    // topNode defines the whole range we want to operate on 
    auto* topNode = highestEditableRoot(position);
    // FIXME: lastOffsetForEditing() is wrong here if editingIgnoresContent(highestEditableRoot()) returns true (e.g. a <table>)
    if (topNode)
        spellingSearchRange->setEnd(*topNode, lastOffsetForEditing(*topNode));

    // If spellingSearchRange starts in the middle of a word, advance to the next word so we start checking
    // at a word boundary. Going back by one char and then forward by a word does the trick.
    if (startedWithSelection) {
        VisiblePosition oneBeforeStart = startVisiblePosition(spellingSearchRange.ptr(), DOWNSTREAM).previous();
        if (oneBeforeStart.isNotNull())
            setStart(spellingSearchRange.ptr(), endOfWord(oneBeforeStart));
        // else we were already at the start of the editable node
    }

    if (spellingSearchRange->collapsed())
        return; // nothing to search in
    
    // Get the spell checker if it is available
    if (!client())
        return;
        
    // We go to the end of our first range instead of the start of it, just to be sure
    // we don't get foiled by any word boundary problems at the start.  It means we might
    // do a tiny bit more searching.
    Node& searchEndNodeAfterWrap = spellingSearchRange->endContainer();
    int searchEndOffsetAfterWrap = spellingSearchRange->endOffset();
    
    int misspellingOffset = 0;
    GrammarDetail grammarDetail;
    int grammarPhraseOffset = 0;
    RefPtr<Range> grammarSearchRange;
    String badGrammarPhrase;
    String misspelledWord;

    bool isSpelling = true;
    int foundOffset = 0;
    String foundItem;
    RefPtr<Range> firstMisspellingRange;
    if (unifiedTextCheckerEnabled()) {
        grammarSearchRange = spellingSearchRange->cloneRange();
        foundItem = TextCheckingHelper(*client(), spellingSearchRange).findFirstMisspellingOrBadGrammar(isGrammarCheckingEnabled(), isSpelling, foundOffset, grammarDetail);
        if (isSpelling) {
            misspelledWord = foundItem;
            misspellingOffset = foundOffset;
        } else {
            badGrammarPhrase = foundItem;
            grammarPhraseOffset = foundOffset;
        }
    } else {
        misspelledWord = TextCheckingHelper(*client(), spellingSearchRange).findFirstMisspelling(misspellingOffset, false, firstMisspellingRange);

#if USE(GRAMMAR_CHECKING)
        grammarSearchRange = spellingSearchRange->cloneRange();
        if (!misspelledWord.isEmpty()) {
            // Stop looking at start of next misspelled word
            CharacterIterator chars(*grammarSearchRange);
            chars.advance(misspellingOffset);
            grammarSearchRange->setEnd(chars.range()->startContainer(), chars.range()->startOffset());
        }
    
        if (isGrammarCheckingEnabled())
            badGrammarPhrase = TextCheckingHelper(*client(), *grammarSearchRange).findFirstBadGrammar(grammarDetail, grammarPhraseOffset, false);
#endif
    }
    
    // If we found neither bad grammar nor a misspelled word, wrap and try again (but don't bother if we started at the beginning of the
    // block rather than at a selection).
    if (startedWithSelection && !misspelledWord && !badGrammarPhrase) {
        if (topNode)
            spellingSearchRange->setStart(*topNode, 0);
        // going until the end of the very first chunk we tested is far enough
        spellingSearchRange->setEnd(searchEndNodeAfterWrap, searchEndOffsetAfterWrap);
        
        if (unifiedTextCheckerEnabled()) {
            grammarSearchRange = spellingSearchRange->cloneRange();
            foundItem = TextCheckingHelper(*client(), spellingSearchRange).findFirstMisspellingOrBadGrammar(isGrammarCheckingEnabled(), isSpelling, foundOffset, grammarDetail);
            if (isSpelling) {
                misspelledWord = foundItem;
                misspellingOffset = foundOffset;
            } else {
                badGrammarPhrase = foundItem;
                grammarPhraseOffset = foundOffset;
            }
        } else {
            misspelledWord = TextCheckingHelper(*client(), spellingSearchRange).findFirstMisspelling(misspellingOffset, false, firstMisspellingRange);

#if USE(GRAMMAR_CHECKING)
            grammarSearchRange = spellingSearchRange->cloneRange();
            if (!misspelledWord.isEmpty()) {
                // Stop looking at start of next misspelled word
                CharacterIterator chars(*grammarSearchRange);
                chars.advance(misspellingOffset);
                grammarSearchRange->setEnd(chars.range()->startContainer(), chars.range()->startOffset());
            }

            if (isGrammarCheckingEnabled())
                badGrammarPhrase = TextCheckingHelper(*client(), *grammarSearchRange).findFirstBadGrammar(grammarDetail, grammarPhraseOffset, false);
#endif
        }
    }
    
#if !USE(GRAMMAR_CHECKING)
    ASSERT(badGrammarPhrase.isEmpty());
    UNUSED_PARAM(grammarPhraseOffset);
#else
    if (!badGrammarPhrase.isEmpty()) {
        // We found bad grammar. Since we only searched for bad grammar up to the first misspelled word, the bad grammar
        // takes precedence and we ignore any potential misspelled word. Select the grammar detail, update the spelling
        // panel, and store a marker so we draw the green squiggle later.
        
        ASSERT(badGrammarPhrase.length() > 0);
        ASSERT(grammarDetail.location != -1 && grammarDetail.length > 0);
        
        // FIXME 4859190: This gets confused with doubled punctuation at the end of a paragraph
        RefPtr<Range> badGrammarRange = TextIterator::subrange(*grammarSearchRange, grammarPhraseOffset + grammarDetail.location, grammarDetail.length);
        m_frame.selection().setSelection(VisibleSelection(*badGrammarRange, SEL_DEFAULT_AFFINITY));
        m_frame.selection().revealSelection();
        
        client()->updateSpellingUIWithGrammarString(badGrammarPhrase, grammarDetail);
        document().markers().addMarker(badGrammarRange.get(), DocumentMarker::Grammar, grammarDetail.userDescription);
    } else
#endif
    if (!misspelledWord.isEmpty()) {
        // We found a misspelling, but not any earlier bad grammar. Select the misspelling, update the spelling panel, and store
        // a marker so we draw the red squiggle later.
        
        auto misspellingRange = TextIterator::subrange(spellingSearchRange, misspellingOffset, misspelledWord.length());
        m_frame.selection().setSelection(VisibleSelection(misspellingRange, DOWNSTREAM));
        m_frame.selection().revealSelection();
        
        client()->updateSpellingUIWithMisspelledWord(misspelledWord);
        document().markers().addMarker(misspellingRange.ptr(), DocumentMarker::Spelling);
    }
}

#endif // !PLATFORM(IOS)

String Editor::misspelledWordAtCaretOrRange(Node* clickedNode) const
{
    if (!isContinuousSpellCheckingEnabled() || !clickedNode || !isSpellCheckingEnabledFor(clickedNode))
        return String();

    VisibleSelection selection = m_frame.selection().selection();
    if (!selection.isContentEditable() || selection.isNone())
        return String();

    VisibleSelection wordSelection(selection.base());
    wordSelection.expandUsingGranularity(WordGranularity);
    RefPtr<Range> wordRange = wordSelection.toNormalizedRange();
    if (!wordRange)
        return String();

    // In compliance with GTK+ applications, additionally allow to provide suggestions when the current
    // selection exactly match the word selection.
    if (selection.isRange() && !areRangesEqual(wordRange.get(), selection.toNormalizedRange().get()))
        return String();

    String word = wordRange->text();
    if (word.isEmpty() || !client())
        return String();

    int wordLength = word.length();
    int misspellingLocation = -1;
    int misspellingLength = 0;
    textChecker()->checkSpellingOfString(word, &misspellingLocation, &misspellingLength);

    return misspellingLength == wordLength ? word : String();
}

String Editor::misspelledSelectionString() const
{
    String selectedString = selectedText();
    int length = selectedString.length();
    if (!length || !client())
        return String();

    int misspellingLocation = -1;
    int misspellingLength = 0;
    textChecker()->checkSpellingOfString(selectedString, &misspellingLocation, &misspellingLength);
    
    // The selection only counts as misspelled if the selected text is exactly one misspelled word
    if (misspellingLength != length)
        return String();
    
    // Update the spelling panel to be displaying this error (whether or not the spelling panel is on screen).
    // This is necessary to make a subsequent call to [NSSpellChecker ignoreWord:inSpellDocumentWithTag:] work
    // correctly; that call behaves differently based on whether the spelling panel is displaying a misspelling
    // or a grammar error.
    client()->updateSpellingUIWithMisspelledWord(selectedString);
    
    return selectedString;
}

bool Editor::isSelectionUngrammatical()
{
#if USE(GRAMMAR_CHECKING)
    RefPtr<Range> range = m_frame.selection().toNormalizedRange();
    if (!range || !client())
        return false;
    return TextCheckingHelper(*client(), *range).isUngrammatical();
#else
    return false;
#endif
}

Vector<String> Editor::guessesForMisspelledWord(const String& word) const
{
    ASSERT(word.length());

    Vector<String> guesses;
    if (client())
        textChecker()->getGuessesForWord(word, String(), m_frame.selection().selection(), guesses);
    return guesses;
}

Vector<String> Editor::guessesForMisspelledOrUngrammatical(bool& misspelled, bool& ungrammatical)
{
    if (unifiedTextCheckerEnabled()) {
        RefPtr<Range> range;
        VisibleSelection selection = m_frame.selection().selection();
        if (selection.isCaret() && behavior().shouldAllowSpellingSuggestionsWithoutSelection()) {
            VisibleSelection wordSelection = VisibleSelection(selection.base());
            wordSelection.expandUsingGranularity(WordGranularity);
            range = wordSelection.toNormalizedRange();
        } else
            range = selection.toNormalizedRange();
        if (!range || !client())
            return Vector<String>();
        return TextCheckingHelper(*client(), *range).guessesForMisspelledOrUngrammaticalRange(isGrammarCheckingEnabled(), misspelled, ungrammatical);
    }

    String misspelledWord = behavior().shouldAllowSpellingSuggestionsWithoutSelection() ? misspelledWordAtCaretOrRange(document().focusedElement()) : misspelledSelectionString();
    misspelled = !misspelledWord.isEmpty();
    // Only unified text checker supports guesses for ungrammatical phrases.
    ungrammatical = false;

    if (misspelled)
        return guessesForMisspelledWord(misspelledWord);
    return Vector<String>();
}

void Editor::showSpellingGuessPanel()
{
    if (!client()) {
        LOG_ERROR("No NSSpellChecker");
        return;
    }

    if (client()->spellingUIIsShowing()) {
        client()->showSpellingUI(false);
        return;
    }

#if !PLATFORM(IOS)
    advanceToNextMisspelling(true);
#endif
    client()->showSpellingUI(true);
}

bool Editor::spellingPanelIsShowing()
{
    if (!client())
        return false;
    return client()->spellingUIIsShowing();
}

void Editor::clearMisspellingsAndBadGrammar(const VisibleSelection &movingSelection)
{
    RefPtr<Range> selectedRange = movingSelection.toNormalizedRange();
    if (selectedRange) {
        document().markers().removeMarkers(selectedRange.get(), DocumentMarker::Spelling);
        document().markers().removeMarkers(selectedRange.get(), DocumentMarker::Grammar);
    }
}

void Editor::markMisspellingsAndBadGrammar(const VisibleSelection &movingSelection)
{
    markMisspellingsAndBadGrammar(movingSelection, isContinuousSpellCheckingEnabled() && isGrammarCheckingEnabled(), movingSelection);
}

void Editor::markMisspellingsAfterTypingToWord(const VisiblePosition &wordStart, const VisibleSelection& selectionAfterTyping, bool doReplacement)
{
    Ref<Frame> protection(m_frame);

#if PLATFORM(IOS)
    UNUSED_PARAM(selectionAfterTyping);
    UNUSED_PARAM(doReplacement);
    OptionSet<TextCheckingType> textCheckingOptions;
    if (isContinuousSpellCheckingEnabled())
        textCheckingOptions |= TextCheckingType::Spelling;
    if (!textCheckingOptions.contains(TextCheckingType::Spelling))
        return;

    VisibleSelection adjacentWords = VisibleSelection(startOfWord(wordStart, LeftWordIfOnBoundary), endOfWord(wordStart, RightWordIfOnBoundary));
    auto adjacentWordRange = adjacentWords.toNormalizedRange();
    markAllMisspellingsAndBadGrammarInRanges(textCheckingOptions, adjacentWordRange.copyRef(), adjacentWordRange.copyRef(), adjacentWordRange.copyRef());
#else
#if !USE(AUTOMATIC_TEXT_REPLACEMENT)
    UNUSED_PARAM(doReplacement);
#endif

    if (unifiedTextCheckerEnabled()) {
        m_alternativeTextController->applyPendingCorrection(selectionAfterTyping);

        OptionSet<TextCheckingType> textCheckingOptions;

        if (isContinuousSpellCheckingEnabled())
            textCheckingOptions |= TextCheckingType::Spelling;

#if USE(AUTOMATIC_TEXT_REPLACEMENT)
        if (doReplacement
            && (isAutomaticQuoteSubstitutionEnabled()
                || isAutomaticLinkDetectionEnabled()
                || isAutomaticDashSubstitutionEnabled()
                || isAutomaticTextReplacementEnabled()
                || (textCheckingOptions.contains(TextCheckingType::Spelling) && isAutomaticSpellingCorrectionEnabled())))
            textCheckingOptions |= TextCheckingType::Replacement;
#endif
        if (!textCheckingOptions.contains(TextCheckingType::Spelling) && !textCheckingOptions.contains(TextCheckingType::Replacement))
            return;

        if (isGrammarCheckingEnabled())
            textCheckingOptions |= TextCheckingType::Grammar;

        auto sentenceStart = startOfSentence(wordStart);
        auto sentenceEnd = endOfSentence(wordStart);
        VisibleSelection fullSentence(sentenceStart, sentenceEnd);
        auto fullSentenceRange = fullSentence.toNormalizedRange();
        if (!fullSentenceRange)
            return;

        auto spellCheckingStart = wordStart;
        auto spellCheckingEnd = wordStart;

        // FIXME: The following logic doesn't handle adding spelling markers due to retro sentence corrections when an
        // incorrectly spelled range is separated from the start of the current word by a text node inside an element
        // with spellcheck disabled. To fix this, we need to refactor markAllMisspellingsAndBadGrammarInRanges so that
        // it can handle a list of spelling ranges, alongside the grammar range.
        while (sentenceStart < spellCheckingStart) {
            auto previousPosition = spellCheckingStart.previous(CannotCrossEditingBoundary);
            if (previousPosition.isNull() || previousPosition == spellCheckingStart)
                break;

            auto* container = previousPosition.deepEquivalent().downstream().containerNode();
            if (auto* containerElement = is<Element>(container) ? downcast<Element>(container) : container->parentElement()) {
                if (!containerElement->isSpellCheckingEnabled())
                    break;
            }

            spellCheckingStart = previousPosition;
        }

        while (spellCheckingEnd < sentenceEnd) {
            auto nextPosition = spellCheckingEnd.next(CannotCrossEditingBoundary);
            if (nextPosition.isNull() || nextPosition == spellCheckingEnd)
                break;

            auto* container = nextPosition.deepEquivalent().upstream().containerNode();
            if (auto* containerElement = is<Element>(container) ? downcast<Element>(container) : container->parentElement()) {
                if (!containerElement->isSpellCheckingEnabled())
                    break;
            }

            spellCheckingEnd = nextPosition;
        }

        auto spellCheckingRange = VisibleSelection(spellCheckingStart, spellCheckingEnd).toNormalizedRange();
        if (!spellCheckingRange)
            return;

        auto adjacentWordRange = VisibleSelection(startOfWord(wordStart, LeftWordIfOnBoundary), endOfWord(wordStart, RightWordIfOnBoundary)).toNormalizedRange();
        if (!adjacentWordRange)
            return;

        // The spelling and grammar markers in these ranges are recomputed. This is because typing a word may
        // cause any other part of the current sentence to lose or gain spelling correction markers, due to
        // sentence retro correction. As such, we expand the spell checking range to encompass as much of the
        // full sentence as we can, respecting boundaries where spellchecking is disabled.
        fullSentenceRange->ownerDocument().markers().removeMarkers(fullSentenceRange.get(), DocumentMarker::Grammar);
        spellCheckingRange->ownerDocument().markers().removeMarkers(spellCheckingRange.get(), DocumentMarker::Spelling);
        markAllMisspellingsAndBadGrammarInRanges(textCheckingOptions, WTFMove(spellCheckingRange), WTFMove(adjacentWordRange), WTFMove(fullSentenceRange));
        return;
    }

    if (!isContinuousSpellCheckingEnabled())
        return;

    // Check spelling of one word
    RefPtr<Range> misspellingRange;
    markMisspellings(VisibleSelection(startOfWord(wordStart, LeftWordIfOnBoundary), endOfWord(wordStart, RightWordIfOnBoundary)), misspellingRange);

    // Autocorrect the misspelled word.
    if (!misspellingRange)
        return;
    
    // Get the misspelled word.
    const String misspelledWord = plainText(misspellingRange.get());
    String autocorrectedString = textChecker()->getAutoCorrectSuggestionForMisspelledWord(misspelledWord);

    // If autocorrected word is non empty, replace the misspelled word by this word.
    if (!autocorrectedString.isEmpty()) {
        VisibleSelection newSelection(*misspellingRange, DOWNSTREAM);
        if (newSelection != m_frame.selection().selection()) {
            if (!m_frame.selection().shouldChangeSelection(newSelection))
                return;
            m_frame.selection().setSelection(newSelection);
        }

        if (!m_frame.editor().shouldInsertText(autocorrectedString, misspellingRange.get(), EditorInsertAction::Typed))
            return;
        m_frame.editor().replaceSelectionWithText(autocorrectedString, false, false, EditActionInsert);

        // Reset the charet one character further.
        m_frame.selection().moveTo(m_frame.selection().selection().end());
        m_frame.selection().modify(FrameSelection::AlterationMove, DirectionForward, CharacterGranularity);
    }

    if (!isGrammarCheckingEnabled())
        return;
    
    // Check grammar of entire sentence
    markBadGrammar(VisibleSelection(startOfSentence(wordStart), endOfSentence(wordStart)));
#endif
}
    
void Editor::markMisspellingsOrBadGrammar(const VisibleSelection& selection, bool checkSpelling, RefPtr<Range>& firstMisspellingRange)
{
#if !PLATFORM(IOS)
    // This function is called with a selection already expanded to word boundaries.
    // Might be nice to assert that here.
    
    // This function is used only for as-you-type checking, so if that's off we do nothing. Note that
    // grammar checking can only be on if spell checking is also on.
    if (!isContinuousSpellCheckingEnabled())
        return;
    
    RefPtr<Range> searchRange(selection.toNormalizedRange());
    if (!searchRange)
        return;
    
    // If we're not in an editable node, bail.
    Node& editableNode = searchRange->startContainer();
    if (!editableNode.hasEditableStyle())
        return;

    if (!isSpellCheckingEnabledFor(&editableNode))
        return;

    // Get the spell checker if it is available
    if (!client())
        return;
    
    TextCheckingHelper checker(*client(), *searchRange);
    if (checkSpelling)
        checker.markAllMisspellings(firstMisspellingRange);
    else {
#if USE(GRAMMAR_CHECKING)
        if (isGrammarCheckingEnabled())
            checker.markAllBadGrammar();
#else
        ASSERT_NOT_REACHED();
#endif
    }    
#else
        UNUSED_PARAM(selection);
        UNUSED_PARAM(checkSpelling);
        UNUSED_PARAM(firstMisspellingRange);
#endif // !PLATFORM(IOS)
}

bool Editor::isSpellCheckingEnabledFor(Node* node) const
{
    if (!node)
        return false;
    Element* element = is<Element>(*node) ? downcast<Element>(node) : node->parentElement();
    if (!element)
        return false;
    if (element->isInUserAgentShadowTree()) {
        if (HTMLTextFormControlElement* textControl = enclosingTextFormControl(firstPositionInOrBeforeNode(element)))
            return textControl->isSpellCheckingEnabled();
    }
    return element->isSpellCheckingEnabled();
}

bool Editor::isSpellCheckingEnabledInFocusedNode() const
{
    return isSpellCheckingEnabledFor(m_frame.selection().selection().start().deprecatedNode());
}

void Editor::markMisspellings(const VisibleSelection& selection, RefPtr<Range>& firstMisspellingRange)
{
    markMisspellingsOrBadGrammar(selection, true, firstMisspellingRange);
}
    
void Editor::markBadGrammar(const VisibleSelection& selection)
{
#if USE(GRAMMAR_CHECKING)
    RefPtr<Range> firstMisspellingRange;
    markMisspellingsOrBadGrammar(selection, false, firstMisspellingRange);
#else
    ASSERT_NOT_REACHED();
#endif
}

<<<<<<< HEAD
void Editor::markAllMisspellingsAndBadGrammarInRanges(TextCheckingTypeMask textCheckingOptions, RefPtr<Range>&& spellingRange, RefPtr<Range>&& automaticReplacementRange, RefPtr<Range>&& grammarRange)
=======
void Editor::markAllMisspellingsAndBadGrammarInRanges(OptionSet<TextCheckingType> textCheckingOptions, RefPtr<Range>&& spellingRange, RefPtr<Range>&& automaticReplacementRange, RefPtr<Range>&& grammarRange)
>>>>>>> 20415689
{
    ASSERT(unifiedTextCheckerEnabled());

    // There shouldn't be pending autocorrection at this moment.
    ASSERT(!m_alternativeTextController->hasPendingCorrection());

    bool shouldMarkGrammar = textCheckingOptions.contains(TextCheckingType::Grammar);
    bool shouldShowCorrectionPanel = textCheckingOptions.contains(TextCheckingType::ShowCorrectionPanel);

    // This function is called with selections already expanded to word boundaries.
    if (!client() || !spellingRange || (shouldMarkGrammar && !grammarRange))
        return;

    // If we're not in an editable node, bail.
    Node& editableNode = spellingRange->startContainer();
    if (!editableNode.hasEditableStyle())
        return;

    if (!isSpellCheckingEnabledFor(&editableNode))
        return;

    auto rangeToCheck = shouldMarkGrammar ? grammarRange.releaseNonNull() : spellingRange.releaseNonNull();
    TextCheckingParagraph paragraphToCheck(rangeToCheck.get());
    if (paragraphToCheck.isEmpty())
        return;

    bool asynchronous = m_frame.settings().asynchronousSpellCheckingEnabled() && !shouldShowCorrectionPanel;

    // In asynchronous mode, we intentionally check paragraph-wide sentence.
    const auto resolvedOptions = resolveTextCheckingTypeMask(editableNode, textCheckingOptions);
    auto textReplacementRange = automaticReplacementRange ? makeRef(*automaticReplacementRange) : rangeToCheck.copyRef();
    auto request = SpellCheckRequest::create(resolvedOptions, TextCheckingProcessIncremental, asynchronous ? makeRef(paragraphToCheck.paragraphRange()) : WTFMove(rangeToCheck), WTFMove(textReplacementRange), paragraphToCheck.paragraphRange());
    if (!request)
        return;

    if (asynchronous) {
        m_spellChecker->requestCheckingFor(request.releaseNonNull());
        return;
    }

    Vector<TextCheckingResult> results;
    checkTextOfParagraph(*textChecker(), paragraphToCheck.text(), resolvedOptions, results, m_frame.selection().selection());
    markAndReplaceFor(request.releaseNonNull(), results);
}

static bool isAutomaticTextReplacementType(TextCheckingType type)
{
    switch (type) {
    case TextCheckingType::None:
    case TextCheckingType::Spelling:
    case TextCheckingType::Grammar:
        return false;
    case TextCheckingType::Link:
    case TextCheckingType::Quote:
    case TextCheckingType::Dash:
    case TextCheckingType::Replacement:
    case TextCheckingType::Correction:
    case TextCheckingType::ShowCorrectionPanel:
        return true;
    }
    ASSERT_NOT_REACHED();
    return false;
}

static void correctSpellcheckingPreservingTextCheckingParagraph(TextCheckingParagraph& paragraph, Range& rangeToReplace, const String& replacement, int resultLocation, int resultLength)
{
    auto& scope = downcast<ContainerNode>(paragraph.paragraphRange().startContainer().rootNode());

    size_t paragraphLocation;
    size_t paragraphLength;
    TextIterator::getLocationAndLengthFromRange(&scope, &paragraph.paragraphRange(), paragraphLocation, paragraphLength);

    SpellingCorrectionCommand::create(rangeToReplace, replacement)->apply();

    // TextCheckingParagraph may be orphaned after SpellingCorrectionCommand mutated DOM.
    // See <rdar://10305315>, http://webkit.org/b/89526.

    RefPtr<Range> newParagraphRange = TextIterator::rangeFromLocationAndLength(&scope, paragraphLocation, paragraphLength + replacement.length() - resultLength);

    auto spellCheckingRange = TextIterator::subrange(*newParagraphRange, resultLocation, replacement.length());
    paragraph = TextCheckingParagraph(spellCheckingRange.copyRef(), spellCheckingRange.copyRef(), newParagraphRange.get());
}

void Editor::markAndReplaceFor(const SpellCheckRequest& request, const Vector<TextCheckingResult>& results)
{
    Ref<Frame> protection(m_frame);

<<<<<<< HEAD
    TextCheckingTypeMask textCheckingOptions = request.data().mask();
=======
    auto textCheckingOptions = request.data().checkingTypes();
>>>>>>> 20415689
    TextCheckingParagraph paragraph(request.checkingRange(), request.automaticReplacementRange(), &request.paragraphRange());

    // FIXME: Mark this const once MSVC bug is fixed: <https://developercommunity.visualstudio.com/content/problem/316713/msvc-cant-compile-webkits-optionsetcontainsany.html>.
    bool shouldPerformReplacement = textCheckingOptions.containsAny({ TextCheckingType::Quote, TextCheckingType::Dash, TextCheckingType::Replacement });
    const bool shouldMarkSpelling = textCheckingOptions.contains(TextCheckingType::Spelling);
    const bool shouldMarkGrammar = textCheckingOptions.contains(TextCheckingType::Grammar);
    const bool shouldMarkLink = textCheckingOptions.contains(TextCheckingType::Link);
    const bool shouldShowCorrectionPanel = textCheckingOptions.contains(TextCheckingType::ShowCorrectionPanel);
    const bool shouldCheckForCorrection = shouldShowCorrectionPanel || textCheckingOptions.contains(TextCheckingType::Correction);
#if !USE(AUTOCORRECTION_PANEL)
    ASSERT(!shouldShowCorrectionPanel);
#endif

    // Expand the range to encompass entire paragraphs, since text checking needs that much context.
    int selectionOffset = 0;
    bool useAmbiguousBoundaryOffset = false;
    bool selectionChanged = false;
    bool restoreSelectionAfterChange = false;
    bool adjustSelectionForParagraphBoundaries = false;

    if (shouldPerformReplacement || shouldMarkSpelling || shouldCheckForCorrection) {
        if (m_frame.selection().selection().selectionType() == VisibleSelection::CaretSelection) {
            // Attempt to save the caret position so we can restore it later if needed
            Position caretPosition = m_frame.selection().selection().end();
            selectionOffset = paragraph.offsetTo(caretPosition).releaseReturnValue();
            restoreSelectionAfterChange = true;
            if (selectionOffset > 0 && (selectionOffset > paragraph.textLength() || paragraph.textCharAt(selectionOffset - 1) == newlineCharacter))
                adjustSelectionForParagraphBoundaries = true;
            if (selectionOffset > 0 && selectionOffset <= paragraph.textLength() && isAmbiguousBoundaryCharacter(paragraph.textCharAt(selectionOffset - 1)))
                useAmbiguousBoundaryOffset = true;
        }
    }

    int offsetDueToReplacement = 0;

    for (unsigned i = 0; i < results.size(); i++) {
        const int spellingRangeEndOffset = paragraph.checkingEnd() + offsetDueToReplacement;
        const TextCheckingType resultType = results[i].type;
        const int resultLocation = results[i].location + offsetDueToReplacement;
        const int resultLength = results[i].length;
        const int resultEndLocation = resultLocation + resultLength;
        const int automaticReplacementEndLocation = paragraph.automaticReplacementStart() + paragraph.automaticReplacementLength() + offsetDueToReplacement;
        const String& replacement = results[i].replacement;
        const bool resultEndsAtAmbiguousBoundary = useAmbiguousBoundaryOffset && selectionOffset - 1 <= resultEndLocation;

        // Only mark misspelling if:
        // 1. Current text checking isn't done for autocorrection, in which case shouldMarkSpelling is false.
        // 2. Result falls within spellingRange.
        // 3. The word in question doesn't end at an ambiguous boundary. For instance, we would not mark
        //    "wouldn'" as misspelled right after apostrophe is typed.
        if (shouldMarkSpelling && !shouldShowCorrectionPanel && resultType == TextCheckingType::Spelling
            && resultLocation >= paragraph.checkingStart() && resultEndLocation <= spellingRangeEndOffset && !resultEndsAtAmbiguousBoundary) {
            ASSERT(resultLength > 0 && resultLocation >= 0);
            auto misspellingRange = paragraph.subrange(resultLocation, resultLength);
            if (!m_alternativeTextController->isSpellingMarkerAllowed(misspellingRange))
                continue;
            misspellingRange->startContainer().document().markers().addMarker(misspellingRange.ptr(), DocumentMarker::Spelling, replacement);
        } else if (shouldMarkGrammar && resultType == TextCheckingType::Grammar && paragraph.checkingRangeCovers(resultLocation, resultLength)) {
            ASSERT(resultLength > 0 && resultLocation >= 0);
            for (auto& detail : results[i].details) {
                ASSERT(detail.length > 0 && detail.location >= 0);
                if (paragraph.checkingRangeCovers(resultLocation + detail.location, detail.length)) {
                    auto badGrammarRange = paragraph.subrange(resultLocation + detail.location, detail.length);
                    badGrammarRange->startContainer().document().markers().addMarker(badGrammarRange.ptr(), DocumentMarker::Grammar, detail.userDescription);
                }
            }
        } else if (resultEndLocation <= automaticReplacementEndLocation && resultEndLocation >= paragraph.automaticReplacementStart()
            && isAutomaticTextReplacementType(resultType)) {
            // In this case the result range just has to touch the automatic replacement range, so we can handle replacing non-word text such as punctuation.
            ASSERT(resultLength > 0 && resultLocation >= 0);

            if (shouldShowCorrectionPanel && (resultEndLocation < automaticReplacementEndLocation
<<<<<<< HEAD
                || !(resultType & (TextCheckingTypeReplacement | TextCheckingTypeCorrection))))
=======
                || (resultType != TextCheckingType::Replacement && resultType != TextCheckingType::Correction)))
>>>>>>> 20415689
                continue;

            // Apply replacement if:
            // 1. The replacement length is non-zero.
            // 2. The result doesn't end at an ambiguous boundary.
            //    (FIXME: this is required until 6853027 is fixed and text checking can do this for us
            bool doReplacement = replacement.length() > 0 && !resultEndsAtAmbiguousBoundary;
            auto rangeToReplace = paragraph.subrange(resultLocation, resultLength);

            // Adding links should be done only immediately after they are typed.
            if (resultType == TextCheckingType::Link && selectionOffset != resultEndLocation + 1)
                continue;

            if (!(shouldPerformReplacement || shouldCheckForCorrection || shouldMarkLink) || !doReplacement)
                continue;

            String replacedString = plainText(rangeToReplace.ptr());
            const bool existingMarkersPermitReplacement = m_alternativeTextController->processMarkersOnTextToBeReplacedByResult(results[i], rangeToReplace, replacedString);
            if (!existingMarkersPermitReplacement)
                continue;

            if (shouldShowCorrectionPanel) {
                if (resultEndLocation == automaticReplacementEndLocation) {
                    // We only show the correction panel on the last word.
                    m_alternativeTextController->show(rangeToReplace, replacement);
                    break;
                }
                // If this function is called for showing correction panel, we ignore other correction or replacement.
                continue;
            }

            VisibleSelection selectionToReplace(rangeToReplace, DOWNSTREAM);
            if (selectionToReplace != m_frame.selection().selection()) {
                if (!m_frame.selection().shouldChangeSelection(selectionToReplace))
                    continue;
            }

            if (resultType == TextCheckingType::Link) {
                m_frame.selection().setSelection(selectionToReplace);
                selectionChanged = true;
                restoreSelectionAfterChange = false;
                if (canEditRichly())
                    CreateLinkCommand::create(document(), replacement)->apply();
            } else if (canEdit() && shouldInsertText(replacement, rangeToReplace.ptr(), EditorInsertAction::Typed)) {
                correctSpellcheckingPreservingTextCheckingParagraph(paragraph, rangeToReplace, replacement, resultLocation, resultLength);

                if (AXObjectCache* cache = document().existingAXObjectCache()) {
                    if (Element* root = m_frame.selection().selection().rootEditableElement())
                        cache->postNotification(root, AXObjectCache::AXAutocorrectionOccured);
                }

                // Skip all other results for the replaced text.
                while (i + 1 < results.size() && results[i + 1].location + offsetDueToReplacement <= resultLocation)
                    i++;

                selectionChanged = true;
                offsetDueToReplacement += replacement.length() - resultLength;
                if (resultLocation < selectionOffset)
                    selectionOffset += replacement.length() - resultLength;

                if (resultType == TextCheckingType::Correction) {
                    auto replacementRange = paragraph.subrange(resultLocation, replacement.length());
                    m_alternativeTextController->recordAutocorrectionResponse(AutocorrectionResponse::Accepted, replacedString, replacementRange.ptr());

                    // Add a marker so that corrections can easily be undone and won't be re-corrected.
                    m_alternativeTextController->markCorrection(replacementRange, replacedString);
                }
            }
        }
    }

    if (selectionChanged) {
        TextCheckingParagraph extendedParagraph(WTFMove(paragraph));
        // Restore the caret position if we have made any replacements
        extendedParagraph.expandRangeToNextEnd();
        if (restoreSelectionAfterChange && selectionOffset >= 0 && selectionOffset <= extendedParagraph.rangeLength()) {
            auto selectionRange = extendedParagraph.subrange(0, selectionOffset);
            m_frame.selection().moveTo(selectionRange->endPosition(), DOWNSTREAM);
            if (adjustSelectionForParagraphBoundaries)
                m_frame.selection().modify(FrameSelection::AlterationMove, DirectionForward, CharacterGranularity);
        } else {
            // If this fails for any reason, the fallback is to go one position beyond the last replacement
            m_frame.selection().moveTo(m_frame.selection().selection().end());
            m_frame.selection().modify(FrameSelection::AlterationMove, DirectionForward, CharacterGranularity);
        }
    }
}

void Editor::changeBackToReplacedString(const String& replacedString)
{
#if !PLATFORM(IOS)
    ASSERT(unifiedTextCheckerEnabled());

    if (replacedString.isEmpty())
        return;

    RefPtr<Range> selection = selectedRange();
    if (!shouldInsertText(replacedString, selection.get(), EditorInsertAction::Pasted))
        return;
    
    m_alternativeTextController->recordAutocorrectionResponse(AutocorrectionResponse::Reverted, replacedString, selection.get());
    TextCheckingParagraph paragraph(*selection);
    replaceSelectionWithText(replacedString, false, false, EditActionInsert);
    auto changedRange = paragraph.subrange(paragraph.checkingStart(), replacedString.length());
    changedRange->startContainer().document().markers().addMarker(changedRange.ptr(), DocumentMarker::Replacement, String());
    m_alternativeTextController->markReversed(changedRange);
#else
    ASSERT_NOT_REACHED();
    UNUSED_PARAM(replacedString);
#endif // !PLATFORM(IOS)
}


void Editor::markMisspellingsAndBadGrammar(const VisibleSelection& spellingSelection, bool markGrammar, const VisibleSelection& grammarSelection)
{
    if (unifiedTextCheckerEnabled()) {
        if (!isContinuousSpellCheckingEnabled())
            return;

        // markMisspellingsAndBadGrammar() is triggered by selection change, in which case we check spelling and grammar, but don't autocorrect misspellings.
        OptionSet<TextCheckingType> textCheckingOptions { TextCheckingType::Spelling };
        if (markGrammar && isGrammarCheckingEnabled())
<<<<<<< HEAD
            textCheckingOptions |= TextCheckingTypeGrammar;
=======
            textCheckingOptions |= TextCheckingType::Grammar;
>>>>>>> 20415689
        auto spellCheckingRange = spellingSelection.toNormalizedRange();
        markAllMisspellingsAndBadGrammarInRanges(textCheckingOptions, spellCheckingRange.copyRef(), spellCheckingRange.copyRef(), grammarSelection.toNormalizedRange());
        return;
    }

    RefPtr<Range> firstMisspellingRange;
    markMisspellings(spellingSelection, firstMisspellingRange);
    if (markGrammar)
        markBadGrammar(grammarSelection);
}

void Editor::unappliedSpellCorrection(const VisibleSelection& selectionOfCorrected, const String& corrected, const String& correction)
{
    m_alternativeTextController->respondToUnappliedSpellCorrection(selectionOfCorrected, corrected, correction);
}

void Editor::updateMarkersForWordsAffectedByEditing(bool doNotRemoveIfSelectionAtWordBoundary)
{
    if (!document().markers().hasMarkers())
        return;

    if (!m_alternativeTextController->shouldRemoveMarkersUponEditing() && (!textChecker() || textChecker()->shouldEraseMarkersAfterChangeSelection(TextCheckingType::Spelling)))
        return;

    // We want to remove the markers from a word if an editing command will change the word. This can happen in one of
    // several scenarios:
    // 1. Insert in the middle of a word.
    // 2. Appending non whitespace at the beginning of word.
    // 3. Appending non whitespace at the end of word.
    // Note that, appending only whitespaces at the beginning or end of word won't change the word, so we don't need to
    // remove the markers on that word.
    // Of course, if current selection is a range, we potentially will edit two words that fall on the boundaries of
    // selection, and remove words between the selection boundaries.
    //
    VisiblePosition startOfSelection = m_frame.selection().selection().start();
    VisiblePosition endOfSelection = m_frame.selection().selection().end();
    if (startOfSelection.isNull())
        return;
    // First word is the word that ends after or on the start of selection.
    VisiblePosition startOfFirstWord = startOfWord(startOfSelection, LeftWordIfOnBoundary);
    VisiblePosition endOfFirstWord = endOfWord(startOfSelection, LeftWordIfOnBoundary);
    // Last word is the word that begins before or on the end of selection
    VisiblePosition startOfLastWord = startOfWord(endOfSelection, RightWordIfOnBoundary);
    VisiblePosition endOfLastWord = endOfWord(endOfSelection, RightWordIfOnBoundary);

    if (startOfFirstWord.isNull()) {
        startOfFirstWord = startOfWord(startOfSelection, RightWordIfOnBoundary);
        endOfFirstWord = endOfWord(startOfSelection, RightWordIfOnBoundary);
    }
    
    if (endOfLastWord.isNull()) {
        startOfLastWord = startOfWord(endOfSelection, LeftWordIfOnBoundary);
        endOfLastWord = endOfWord(endOfSelection, LeftWordIfOnBoundary);
    }

    // If doNotRemoveIfSelectionAtWordBoundary is true, and first word ends at the start of selection,
    // we choose next word as the first word.
    if (doNotRemoveIfSelectionAtWordBoundary && endOfFirstWord == startOfSelection) {
        startOfFirstWord = nextWordPosition(startOfFirstWord);
        endOfFirstWord = endOfWord(startOfFirstWord, RightWordIfOnBoundary);
        if (startOfFirstWord == endOfSelection)
            return;
    }

    // If doNotRemoveIfSelectionAtWordBoundary is true, and last word begins at the end of selection,
    // we choose previous word as the last word.
    if (doNotRemoveIfSelectionAtWordBoundary && startOfLastWord == endOfSelection) {
        startOfLastWord = previousWordPosition(startOfLastWord);
        endOfLastWord = endOfWord(startOfLastWord, RightWordIfOnBoundary);
        if (endOfLastWord == startOfSelection)
            return;
    }

    if (startOfFirstWord.isNull() || endOfFirstWord.isNull() || startOfLastWord.isNull() || endOfLastWord.isNull())
        return;

    // Now we remove markers on everything between startOfFirstWord and endOfLastWord.
    // However, if an autocorrection change a single word to multiple words, we want to remove correction mark from all the
    // resulted words even we only edit one of them. For example, assuming autocorrection changes "avantgarde" to "avant
    // garde", we will have CorrectionIndicator marker on both words and on the whitespace between them. If we then edit garde,
    // we would like to remove the marker from word "avant" and whitespace as well. So we need to get the continous range of
    // of marker that contains the word in question, and remove marker on that whole range.
    auto wordRange = Range::create(document(), startOfFirstWord.deepEquivalent(), endOfLastWord.deepEquivalent());

    Vector<RenderedDocumentMarker*> markers = document().markers().markersInRange(wordRange, DocumentMarker::DictationAlternatives);
    for (auto* marker : markers)
        m_alternativeTextController->removeDictationAlternativesForMarker(*marker);

    OptionSet<DocumentMarker::MarkerType> markerTypesToRemove {
        DocumentMarker::CorrectionIndicator,
        DocumentMarker::DictationAlternatives,
        DocumentMarker::SpellCheckingExemption,
        DocumentMarker::Spelling,
#if !PLATFORM(IOS)
        DocumentMarker::Grammar,
#endif
    };
    document().markers().removeMarkers(wordRange.ptr(), markerTypesToRemove, DocumentMarkerController::RemovePartiallyOverlappingMarker);
    document().markers().clearDescriptionOnMarkersIntersectingRange(wordRange, DocumentMarker::Replacement);
}

void Editor::deletedAutocorrectionAtPosition(const Position& position, const String& originalString)
{
    m_alternativeTextController->deletedAutocorrectionAtPosition(position, originalString);
}

RefPtr<Range> Editor::rangeForPoint(const IntPoint& windowPoint)
{
    Document* document = m_frame.documentAtPoint(windowPoint);
    if (!document)
        return nullptr;
    
    Frame* frame = document->frame();
    ASSERT(frame);
    FrameView* frameView = frame->view();
    if (!frameView)
        return nullptr;
    IntPoint framePoint = frameView->windowToContents(windowPoint);
    VisibleSelection selection(frame->visiblePositionForPoint(framePoint));

    return selection.toNormalizedRange();
}

void Editor::revealSelectionAfterEditingOperation(const ScrollAlignment& alignment, RevealExtentOption revealExtentOption)
{
    if (m_ignoreSelectionChanges)
        return;

#if PLATFORM(IOS)
    SelectionRevealMode revealMode = SelectionRevealMode::RevealUpToMainFrame;
#else
    SelectionRevealMode revealMode = SelectionRevealMode::Reveal;
#endif

    m_frame.selection().revealSelection(revealMode, alignment, revealExtentOption);
}

void Editor::setIgnoreSelectionChanges(bool ignore, RevealSelection shouldRevealExistingSelection)
{
    if (m_ignoreSelectionChanges == ignore)
        return;

    m_ignoreSelectionChanges = ignore;
#if PLATFORM(IOS)
    // FIXME: Should suppress selection change notifications during a composition change <https://webkit.org/b/38830> 
    if (!ignore)
        respondToChangedSelection(m_frame.selection().selection(), { });
#endif
    if (!ignore && shouldRevealExistingSelection == RevealSelection::Yes)
        revealSelectionAfterEditingOperation(ScrollAlignment::alignToEdgeIfNeeded, RevealExtent);
}

RefPtr<Range> Editor::compositionRange() const
{
    if (!m_compositionNode)
        return nullptr;
    unsigned length = m_compositionNode->length();
    unsigned start = std::min(m_compositionStart, length);
    unsigned end = std::min(std::max(start, m_compositionEnd), length);
    if (start >= end)
        return nullptr;
    return Range::create(m_compositionNode->document(), m_compositionNode.get(), start, m_compositionNode.get(), end);
}

bool Editor::getCompositionSelection(unsigned& selectionStart, unsigned& selectionEnd) const
{
    if (!m_compositionNode)
        return false;
    const VisibleSelection& selection = m_frame.selection().selection();
    Position start = selection.start();
    if (start.deprecatedNode() != m_compositionNode)
        return false;
    Position end = selection.end();
    if (end.deprecatedNode() != m_compositionNode)
        return false;

    if (static_cast<unsigned>(start.deprecatedEditingOffset()) < m_compositionStart)
        return false;
    if (static_cast<unsigned>(end.deprecatedEditingOffset()) > m_compositionEnd)
        return false;

    selectionStart = start.deprecatedEditingOffset() - m_compositionStart;
    selectionEnd = start.deprecatedEditingOffset() - m_compositionEnd;
    return true;
}

void Editor::transpose()
{
    if (!canEdit())
        return;

    VisibleSelection selection = m_frame.selection().selection();
    if (!selection.isCaret())
        return;

    // Make a selection that goes back one character and forward two characters.
    VisiblePosition caret = selection.visibleStart();
    VisiblePosition next = isEndOfParagraph(caret) ? caret : caret.next();
    VisiblePosition previous = next.previous();
    if (next == previous)
        return;
    previous = previous.previous();
    if (!inSameParagraph(next, previous))
        return;
    RefPtr<Range> range = makeRange(previous, next);
    if (!range)
        return;
    VisibleSelection newSelection(*range, DOWNSTREAM);

    // Transpose the two characters.
    String text = plainText(range.get());
    if (text.length() != 2)
        return;
    String transposed = text.right(1) + text.left(1);

    // Select the two characters.
    if (newSelection != m_frame.selection().selection()) {
        if (!m_frame.selection().shouldChangeSelection(newSelection))
            return;
        m_frame.selection().setSelection(newSelection);
    }

    // Insert the transposed characters.
    if (!shouldInsertText(transposed, range.get(), EditorInsertAction::Typed))
        return;
    replaceSelectionWithText(transposed, false, false, EditActionInsert);
}

void Editor::addRangeToKillRing(const Range& range, KillRingInsertionMode mode)
{
    addTextToKillRing(plainText(&range), mode);
}

void Editor::addTextToKillRing(const String& text, KillRingInsertionMode mode)
{
    if (m_shouldStartNewKillRingSequence)
        killRing().startNewSequence();

    m_shouldStartNewKillRingSequence = false;

    // If the kill was from a backwards motion, prepend to the kill ring.
    // This will ensure that alternating forward and backward kills will
    // build up the original string in the kill ring without permuting it.
    switch (mode) {
    case KillRingInsertionMode::PrependText:
        killRing().prepend(text);
        break;
    case KillRingInsertionMode::AppendText:
        killRing().append(text);
        break;
    }
}

void Editor::startAlternativeTextUITimer()
{
    m_alternativeTextController->startAlternativeTextUITimer(AlternativeTextTypeCorrection);
}

void Editor::handleAlternativeTextUIResult(const String& correction)
{
    m_alternativeTextController->handleAlternativeTextUIResult(correction);
}


void Editor::dismissCorrectionPanelAsIgnored()
{
    m_alternativeTextController->dismiss(ReasonForDismissingAlternativeTextIgnored);
}

void Editor::changeSelectionAfterCommand(const VisibleSelection& newSelection, OptionSet<FrameSelection::SetSelectionOption> options)
{
    Ref<Frame> protection(m_frame);

    // If the new selection is orphaned, then don't update the selection.
    if (newSelection.start().isOrphan() || newSelection.end().isOrphan())
        return;

    // If there is no selection change, don't bother sending shouldChangeSelection, but still call setSelection,
    // because there is work that it must do in this situation.
    // The old selection can be invalid here and calling shouldChangeSelection can produce some strange calls.
    // See <rdar://problem/5729315> Some shouldChangeSelectedDOMRange contain Ranges for selections that are no longer valid
    bool selectionDidNotChangeDOMPosition = newSelection == m_frame.selection().selection();
    if (selectionDidNotChangeDOMPosition || m_frame.selection().shouldChangeSelection(newSelection))
        m_frame.selection().setSelection(newSelection, options);

    // Some editing operations change the selection visually without affecting its position within the DOM.
    // For example when you press return in the following (the caret is marked by ^):
    // <div contentEditable="true"><div>^Hello</div></div>
    // WebCore inserts <div><br></div> *before* the current block, which correctly moves the paragraph down but which doesn't
    // change the caret's DOM position (["hello", 0]). In these situations the above FrameSelection::setSelection call
    // does not call EditorClient::respondToChangedSelection(), which, on the Mac, sends selection change notifications and
    // starts a new kill ring sequence, but we want to do these things (matches AppKit).
#if PLATFORM(IOS)
    // FIXME: Should suppress selection change notifications during a composition change <https://webkit.org/b/38830>
    if (m_ignoreSelectionChanges)
        return;
#endif
    if (selectionDidNotChangeDOMPosition && client())
        client()->respondToChangedSelection(&m_frame);
}

String Editor::selectedText() const
{
    return selectedText(TextIteratorDefaultBehavior);
}

String Editor::selectedTextForDataTransfer() const
{
    return selectedText(TextIteratorEmitsImageAltText);
}

String Editor::selectedText(TextIteratorBehavior behavior) const
{
    // We remove '\0' characters because they are not visibly rendered to the user.
    return plainText(m_frame.selection().toNormalizedRange().get(), behavior).replaceWithLiteral('\0', "");
}

static inline void collapseCaretWidth(IntRect& rect)
{
    // FIXME: Width adjustment doesn't work for rotated text.
    if (rect.width() == caretWidth)
        rect.setWidth(0);
    else if (rect.height() == caretWidth)
        rect.setHeight(0);
}

IntRect Editor::firstRectForRange(Range* range) const
{
    VisiblePosition startVisiblePosition(range->startPosition(), DOWNSTREAM);

    if (range->collapsed()) {
        // FIXME: Getting caret rect and removing caret width is a very roundabout way to get collapsed range location.
        // In particular, width adjustment doesn't work for rotated text.
        IntRect startCaretRect = RenderedPosition(startVisiblePosition).absoluteRect();
        collapseCaretWidth(startCaretRect);
        return startCaretRect;
    }

    VisiblePosition endVisiblePosition(range->endPosition(), UPSTREAM);

    if (inSameLine(startVisiblePosition, endVisiblePosition))
        return enclosingIntRect(RenderObject::absoluteBoundingBoxRectForRange(range));

    LayoutUnit extraWidthToEndOfLine = 0;
    IntRect startCaretRect = RenderedPosition(startVisiblePosition).absoluteRect(&extraWidthToEndOfLine);
    if (startCaretRect == IntRect())
        return IntRect();

    // When start and end aren't on the same line, we want to go from start to the end of its line.
    bool textIsHorizontal = startCaretRect.width() == caretWidth;
    return textIsHorizontal ?
        IntRect(startCaretRect.x(),
            startCaretRect.y(),
            startCaretRect.width() + extraWidthToEndOfLine,
            startCaretRect.height()) :
        IntRect(startCaretRect.x(),
            startCaretRect.y(),
            startCaretRect.width(),
            startCaretRect.height() + extraWidthToEndOfLine);
}

bool Editor::shouldChangeSelection(const VisibleSelection& oldSelection, const VisibleSelection& newSelection, EAffinity affinity, bool stillSelecting) const
{
#if PLATFORM(IOS)
    if (m_frame.selectionChangeCallbacksDisabled())
        return true;
#endif
    return client() && client()->shouldChangeSelectedRange(oldSelection.toNormalizedRange().get(), newSelection.toNormalizedRange().get(), affinity, stillSelecting);
}

void Editor::computeAndSetTypingStyle(EditingStyle& style, EditAction editingAction)
{
    if (style.isEmpty()) {
        m_frame.selection().clearTypingStyle();
        return;
    }

    // Calculate the current typing style.
    RefPtr<EditingStyle> typingStyle;
    if (auto existingTypingStyle = m_frame.selection().typingStyle())
        typingStyle = existingTypingStyle->copy();
    else
        typingStyle = EditingStyle::create();
    typingStyle->overrideTypingStyleAt(style, m_frame.selection().selection().visibleStart().deepEquivalent());

    // Handle block styles, substracting these from the typing style.
    RefPtr<EditingStyle> blockStyle = typingStyle->extractAndRemoveBlockProperties();
    if (!blockStyle->isEmpty())
        ApplyStyleCommand::create(document(), blockStyle.get(), editingAction)->apply();

    // Set the remaining style as the typing style.
    m_frame.selection().setTypingStyle(WTFMove(typingStyle));
}

void Editor::computeAndSetTypingStyle(StyleProperties& properties, EditAction editingAction)
{
    return computeAndSetTypingStyle(EditingStyle::create(&properties), editingAction);
}

void Editor::textFieldDidBeginEditing(Element* e)
{
    if (client())
        client()->textFieldDidBeginEditing(e);
}

void Editor::textFieldDidEndEditing(Element* e)
{
    dismissCorrectionPanelAsIgnored();
    if (client())
        client()->textFieldDidEndEditing(e);
}

void Editor::textDidChangeInTextField(Element* e)
{
    if (client())
        client()->textDidChangeInTextField(e);
}

bool Editor::doTextFieldCommandFromEvent(Element* e, KeyboardEvent* ke)
{
    if (client())
        return client()->doTextFieldCommandFromEvent(e, ke);

    return false;
}

void Editor::textWillBeDeletedInTextField(Element* input)
{
    if (client())
        client()->textWillBeDeletedInTextField(input);
}

void Editor::textDidChangeInTextArea(Element* e)
{
    if (client())
        client()->textDidChangeInTextArea(e);
}

void Editor::applyEditingStyleToBodyElement() const
{
    auto collection = document().getElementsByTagName(HTMLNames::bodyTag->localName());
    unsigned length = collection->length();
    for (unsigned i = 0; i < length; ++i)
        applyEditingStyleToElement(collection->item(i));
}

void Editor::applyEditingStyleToElement(Element* element) const
{
    ASSERT(!element || is<StyledElement>(*element));
    if (!is<StyledElement>(element))
        return;

    // Mutate using the CSSOM wrapper so we get the same event behavior as a script.
    auto& style = downcast<StyledElement>(*element).cssomStyle();
    style.setPropertyInternal(CSSPropertyWordWrap, "break-word", false);
    style.setPropertyInternal(CSSPropertyWebkitNbspMode, "space", false);
    style.setPropertyInternal(CSSPropertyLineBreak, "after-white-space", false);
}

bool Editor::findString(const String& target, FindOptions options)
{
    Ref<Frame> protection(m_frame);

    VisibleSelection selection = m_frame.selection().selection();

    RefPtr<Range> resultRange = rangeOfString(target, selection.firstRange().get(), options);

    if (!resultRange)
        return false;

    m_frame.selection().setSelection(VisibleSelection(*resultRange, DOWNSTREAM));

    if (!(options.contains(DoNotRevealSelection)))
        m_frame.selection().revealSelection();

    return true;
}

RefPtr<Range> Editor::rangeOfString(const String& target, Range* referenceRange, FindOptions options)
{
    if (target.isEmpty())
        return nullptr;

    // Start from an edge of the reference range, if there's a reference range that's not in shadow content. Which edge
    // is used depends on whether we're searching forward or backward, and whether startInSelection is set.
    RefPtr<Range> searchRange(rangeOfContents(document()));

    bool forward = !options.contains(Backwards);
    bool startInReferenceRange = referenceRange && options.contains(StartInSelection);
    if (referenceRange) {
        if (forward)
            searchRange->setStart(startInReferenceRange ? referenceRange->startPosition() : referenceRange->endPosition());
        else
            searchRange->setEnd(startInReferenceRange ? referenceRange->endPosition() : referenceRange->startPosition());
    }

    RefPtr<ShadowRoot> shadowTreeRoot = referenceRange ? referenceRange->startContainer().containingShadowRoot() : nullptr;
    if (shadowTreeRoot) {
        if (forward)
            searchRange->setEnd(*shadowTreeRoot, shadowTreeRoot->countChildNodes());
        else
            searchRange->setStart(*shadowTreeRoot, 0);
    }

    RefPtr<Range> resultRange = findPlainText(*searchRange, target, options);
    // If we started in the reference range and the found range exactly matches the reference range, find again.
    // Build a selection with the found range to remove collapsed whitespace.
    // Compare ranges instead of selection objects to ignore the way that the current selection was made.
    if (startInReferenceRange && areRangesEqual(VisibleSelection(*resultRange).toNormalizedRange().get(), referenceRange)) {
        searchRange = rangeOfContents(document());
        if (forward)
            searchRange->setStart(referenceRange->endPosition());
        else
            searchRange->setEnd(referenceRange->startPosition());

        if (shadowTreeRoot) {
            if (forward)
                searchRange->setEnd(*shadowTreeRoot, shadowTreeRoot->countChildNodes());
            else
                searchRange->setStart(*shadowTreeRoot, 0);
        }

        resultRange = findPlainText(*searchRange, target, options);
    }

    // If nothing was found in the shadow tree, search in main content following the shadow tree.
    if (resultRange->collapsed() && shadowTreeRoot) {
        searchRange = rangeOfContents(document());
        if (shadowTreeRoot->shadowHost()) {
            if (forward)
                searchRange->setStartAfter(*shadowTreeRoot->shadowHost());
            else
                searchRange->setEndBefore(*shadowTreeRoot->shadowHost());
        }

        resultRange = findPlainText(*searchRange, target, options);
    }

    // If we didn't find anything and we're wrapping, search again in the entire document (this will
    // redundantly re-search the area already searched in some cases).
    if (resultRange->collapsed() && options.contains(WrapAround)) {
        searchRange = rangeOfContents(document());
        resultRange = findPlainText(*searchRange, target, options);
        // We used to return false here if we ended up with the same range that we started with
        // (e.g., the reference range was already the only instance of this text). But we decided that
        // this should be a success case instead, so we'll just fall through in that case.
    }

    return resultRange->collapsed() ? nullptr : resultRange;
}

static bool isFrameInRange(Frame& frame, Range& range)
{
    for (auto* ownerElement = frame.ownerElement(); ownerElement; ownerElement = ownerElement->document().ownerElement()) {
        if (&ownerElement->document() == &range.ownerDocument()) {
            auto result = range.intersectsNode(*ownerElement);
            return !result.hasException() && result.releaseReturnValue();
        }
    }
    return false;
}

unsigned Editor::countMatchesForText(const String& target, Range* range, FindOptions options, unsigned limit, bool markMatches, Vector<RefPtr<Range>>* matches)
{
    if (target.isEmpty())
        return 0;

    RefPtr<Range> searchRange;
    if (range) {
        if (&range->ownerDocument() == &document())
            searchRange = range;
        else if (!isFrameInRange(m_frame, *range))
            return 0;
    }
    if (!searchRange)
        searchRange = rangeOfContents(document());

    Node& originalEndContainer = searchRange->endContainer();
    int originalEndOffset = searchRange->endOffset();

    unsigned matchCount = 0;
    do {
        RefPtr<Range> resultRange(findPlainText(*searchRange, target, options - Backwards));
        if (resultRange->collapsed()) {
            if (!resultRange->startContainer().isInShadowTree())
                break;

            searchRange->setStartAfter(*resultRange->startContainer().shadowHost());
            searchRange->setEnd(originalEndContainer, originalEndOffset);
            continue;
        }

        ++matchCount;
        if (matches)
            matches->append(resultRange);
        
        if (markMatches)
            document().markers().addMarker(resultRange.get(), DocumentMarker::TextMatch);

        // Stop looking if we hit the specified limit. A limit of 0 means no limit.
        if (limit > 0 && matchCount >= limit)
            break;

        // Set the new start for the search range to be the end of the previous
        // result range. There is no need to use a VisiblePosition here,
        // since findPlainText will use a TextIterator to go over the visible
        // text nodes. 
        searchRange->setStart(resultRange->endContainer(), resultRange->endOffset());

        Node* shadowTreeRoot = searchRange->shadowRoot();
        if (searchRange->collapsed() && shadowTreeRoot)
            searchRange->setEnd(*shadowTreeRoot, shadowTreeRoot->countChildNodes());
    } while (true);

    return matchCount;
}

void Editor::setMarkedTextMatchesAreHighlighted(bool flag)
{
    if (flag == m_areMarkedTextMatchesHighlighted)
        return;

    m_areMarkedTextMatchesHighlighted = flag;
    document().markers().repaintMarkers(DocumentMarker::TextMatch);
}

#if !PLATFORM(MAC)
void Editor::selectionWillChange()
{
}
#endif

void Editor::respondToChangedSelection(const VisibleSelection&, OptionSet<FrameSelection::SetSelectionOption> options)
{
#if PLATFORM(IOS)
    // FIXME: Should suppress selection change notifications during a composition change <https://webkit.org/b/38830> 
    if (m_ignoreSelectionChanges)
        return;
#endif

    if (client())
        client()->respondToChangedSelection(&m_frame);

#if ENABLE(TELEPHONE_NUMBER_DETECTION) && !PLATFORM(IOS)
    if (shouldDetectTelephoneNumbers())
        m_telephoneNumberDetectionUpdateTimer.startOneShot(0_s);
#endif

    setStartNewKillRingSequence(true);

    if (m_editorUIUpdateTimer.isActive())
        return;

    // Don't check spelling and grammar if the change of selection is triggered by spelling correction itself.
    m_editorUIUpdateTimerShouldCheckSpellingAndGrammar = options.contains(FrameSelection::CloseTyping) && !options.contains(FrameSelection::SpellCorrectionTriggered);
    m_editorUIUpdateTimerWasTriggeredByDictation = options.contains(FrameSelection::DictationTriggered);
    scheduleEditorUIUpdate();
}

#if ENABLE(TELEPHONE_NUMBER_DETECTION) && !PLATFORM(IOS)

bool Editor::shouldDetectTelephoneNumbers()
{
    if (!m_frame.document())
        return false;
    return document().isTelephoneNumberParsingEnabled() && TelephoneNumberDetector::isSupported();
}

void Editor::scanSelectionForTelephoneNumbers()
{
    if (!shouldDetectTelephoneNumbers() || !client())
        return;

    m_detectedTelephoneNumberRanges.clear();

    Vector<RefPtr<Range>> markedRanges;

    FrameSelection& frameSelection = m_frame.selection();
    if (!frameSelection.isRange()) {
        if (auto* page = m_frame.page())
            page->servicesOverlayController().selectedTelephoneNumberRangesChanged();
        return;
    }
    RefPtr<Range> selectedRange = frameSelection.toNormalizedRange();

    // Extend the range a few characters in each direction to detect incompletely selected phone numbers.
    static const int charactersToExtend = 15;
    const VisibleSelection& visibleSelection = frameSelection.selection();
    Position start = visibleSelection.start();
    Position end = visibleSelection.end();
    for (int i = 0; i < charactersToExtend; ++i) {
        start = start.previous(Character);
        end = end.next(Character);
    }

    FrameSelection extendedSelection;
    extendedSelection.setStart(start);
    extendedSelection.setEnd(end);
    RefPtr<Range> extendedRange = extendedSelection.toNormalizedRange();

    if (!extendedRange) {
        if (auto* page = m_frame.page())
            page->servicesOverlayController().selectedTelephoneNumberRangesChanged();
        return;
    }

    scanRangeForTelephoneNumbers(*extendedRange, extendedRange->text(), markedRanges);

    // Only consider ranges with a detected telephone number if they overlap with the actual selection range.
    for (auto& range : markedRanges) {
        if (rangesOverlap(range.get(), selectedRange.get()))
            m_detectedTelephoneNumberRanges.append(range);
    }

    if (auto* page = m_frame.page())
        page->servicesOverlayController().selectedTelephoneNumberRangesChanged();
}

void Editor::scanRangeForTelephoneNumbers(Range& range, const StringView& stringView, Vector<RefPtr<Range>>& markedRanges)
{
    // Don't scan for phone numbers inside editable regions.
    Node& startNode = range.startContainer();
    if (startNode.hasEditableStyle())
        return;

    // relativeStartPosition and relativeEndPosition are the endpoints of the phone number range,
    // relative to the scannerPosition
    unsigned length = stringView.length();
    unsigned scannerPosition = 0;
    int relativeStartPosition = 0;
    int relativeEndPosition = 0;

    auto characters = stringView.upconvertedCharacters();

    while (scannerPosition < length && TelephoneNumberDetector::find(&characters[scannerPosition], length - scannerPosition, &relativeStartPosition, &relativeEndPosition)) {
        // The convention in the Data Detectors framework is that the end position is the first character NOT in the phone number
        // (that is, the length of the range is relativeEndPosition - relativeStartPosition). So subtract 1 to get the same
        // convention as the old WebCore phone number parser (so that the rest of the code is still valid if we want to go back
        // to the old parser).
        --relativeEndPosition;

        ASSERT(scannerPosition + relativeEndPosition < length);

        unsigned subrangeOffset = scannerPosition + relativeStartPosition;
        unsigned subrangeLength = relativeEndPosition - relativeStartPosition + 1;

        RefPtr<Range> subrange = TextIterator::subrange(range, subrangeOffset, subrangeLength);

        markedRanges.append(subrange);
        range.ownerDocument().markers().addMarker(subrange.get(), DocumentMarker::TelephoneNumber);

        scannerPosition += relativeEndPosition + 1;
    }
}

#endif // ENABLE(TELEPHONE_NUMBER_DETECTION) && !PLATFORM(IOS)

void Editor::updateEditorUINowIfScheduled()
{
    if (!m_editorUIUpdateTimer.isActive())
        return;
    m_editorUIUpdateTimer.stop();
    editorUIUpdateTimerFired();
}

void Editor::editorUIUpdateTimerFired()
{
    VisibleSelection oldSelection = m_oldSelectionForEditorUIUpdate;

    m_alternativeTextController->stopPendingCorrection(oldSelection);
    
    bool isContinuousSpellCheckingEnabled = this->isContinuousSpellCheckingEnabled();
    bool isContinuousGrammarCheckingEnabled = isContinuousSpellCheckingEnabled && isGrammarCheckingEnabled();
    if (isContinuousSpellCheckingEnabled) {
        VisibleSelection newAdjacentWords;
        VisibleSelection newSelectedSentence;
        bool caretBrowsing = m_frame.settings().caretBrowsingEnabled();
        if (m_frame.selection().selection().isContentEditable() || caretBrowsing) {
            VisiblePosition newStart(m_frame.selection().selection().visibleStart());
#if !PLATFORM(IOS)
            newAdjacentWords = VisibleSelection(startOfWord(newStart, LeftWordIfOnBoundary), endOfWord(newStart, RightWordIfOnBoundary));
#else
            // If this bug gets fixed, this PLATFORM(IOS) code could be removed:
            // <rdar://problem/7259611> Word boundary code on iPhone gives different results than desktop
            EWordSide startWordSide = LeftWordIfOnBoundary;
            UChar32 c = newStart.characterBefore();
            // FIXME: VisiblePosition::characterAfter() and characterBefore() do not emit newlines the same
            // way as TextIterator, so we do an isStartOfParagraph check here.
            if (isSpaceOrNewline(c) || c == noBreakSpace || isStartOfParagraph(newStart)) {
                startWordSide = RightWordIfOnBoundary;
            }
            newAdjacentWords = VisibleSelection(startOfWord(newStart, startWordSide), endOfWord(newStart, RightWordIfOnBoundary));
#endif // !PLATFORM(IOS)
            if (isContinuousGrammarCheckingEnabled)
                newSelectedSentence = VisibleSelection(startOfSentence(newStart), endOfSentence(newStart));
        }

        // When typing we check spelling elsewhere, so don't redo it here.
        // If this is a change in selection resulting from a delete operation,
        // oldSelection may no longer be in the document.
        if (m_editorUIUpdateTimerShouldCheckSpellingAndGrammar && oldSelection.isContentEditable() && oldSelection.start().deprecatedNode() && oldSelection.start().anchorNode()->isConnected()) {
            VisiblePosition oldStart(oldSelection.visibleStart());
            VisibleSelection oldAdjacentWords = VisibleSelection(startOfWord(oldStart, LeftWordIfOnBoundary), endOfWord(oldStart, RightWordIfOnBoundary));
            if (oldAdjacentWords != newAdjacentWords) {
                if (isContinuousGrammarCheckingEnabled) {
                    VisibleSelection oldSelectedSentence = VisibleSelection(startOfSentence(oldStart), endOfSentence(oldStart));
                    markMisspellingsAndBadGrammar(oldAdjacentWords, oldSelectedSentence != newSelectedSentence, oldSelectedSentence);
                } else
                    markMisspellingsAndBadGrammar(oldAdjacentWords, false, oldAdjacentWords);
            }
        }

        if (!textChecker() || textChecker()->shouldEraseMarkersAfterChangeSelection(TextCheckingType::Spelling)) {
            if (RefPtr<Range> wordRange = newAdjacentWords.toNormalizedRange())
                document().markers().removeMarkers(wordRange.get(), DocumentMarker::Spelling);
        }
        if (!textChecker() || textChecker()->shouldEraseMarkersAfterChangeSelection(TextCheckingType::Grammar)) {
            if (RefPtr<Range> sentenceRange = newSelectedSentence.toNormalizedRange())
                document().markers().removeMarkers(sentenceRange.get(), DocumentMarker::Grammar);
        }
    }

    // When continuous spell checking is off, existing markers disappear after the selection changes.
    if (!isContinuousSpellCheckingEnabled)
        document().markers().removeMarkers(DocumentMarker::Spelling);
    if (!isContinuousGrammarCheckingEnabled)
        document().markers().removeMarkers(DocumentMarker::Grammar);

    if (!m_editorUIUpdateTimerWasTriggeredByDictation)
        m_alternativeTextController->respondToChangedSelection(oldSelection);

    m_oldSelectionForEditorUIUpdate = m_frame.selection().selection();

#if ENABLE(ATTACHMENT_ELEMENT)
    notifyClientOfAttachmentUpdates();
#endif
}

static Node* findFirstMarkable(Node* node)
{
    while (node) {
        if (!node->renderer())
            return nullptr;
        if (node->renderer()->isTextOrLineBreak())
            return node;
        if (is<Element>(*node) && downcast<Element>(*node).isTextField())
            node = downcast<HTMLTextFormControlElement>(*node).visiblePositionForIndex(1).deepEquivalent().deprecatedNode();
        else if (node->firstChild())
            node = node->firstChild();
        else
            node = node->nextSibling();
    }

    return nullptr;
}

bool Editor::selectionStartHasMarkerFor(DocumentMarker::MarkerType markerType, int from, int length) const
{
    Node* node = findFirstMarkable(m_frame.selection().selection().start().deprecatedNode());
    if (!node)
        return false;

    unsigned int startOffset = static_cast<unsigned int>(from);
    unsigned int endOffset = static_cast<unsigned int>(from + length);
    Vector<RenderedDocumentMarker*> markers = document().markers().markersFor(node);
    for (auto* marker : markers) {
        if (marker->startOffset() <= startOffset && endOffset <= marker->endOffset() && marker->type() == markerType)
            return true;
    }

    return false;
}       

OptionSet<TextCheckingType> Editor::resolveTextCheckingTypeMask(const Node& rootEditableElement, OptionSet<TextCheckingType> textCheckingOptions)
{
#if USE(AUTOMATIC_TEXT_REPLACEMENT) && !PLATFORM(IOS)
    bool onlyAllowsTextReplacement = false;
    if (auto* host = rootEditableElement.shadowHost())
        onlyAllowsTextReplacement = is<HTMLInputElement>(host) && downcast<HTMLInputElement>(*host).isSpellcheckDisabledExceptTextReplacement();
    if (onlyAllowsTextReplacement)
        textCheckingOptions = textCheckingOptions & TextCheckingType::Replacement;
#else
    UNUSED_PARAM(rootEditableElement);
#endif

    bool shouldMarkSpelling = textCheckingOptions.contains(TextCheckingType::Spelling);
    bool shouldMarkGrammar = textCheckingOptions.contains(TextCheckingType::Grammar);
#if !PLATFORM(IOS)
    bool shouldShowCorrectionPanel = textCheckingOptions.contains(TextCheckingType::ShowCorrectionPanel);
    bool shouldCheckForCorrection = shouldShowCorrectionPanel || textCheckingOptions.contains(TextCheckingType::Correction);
#endif

    OptionSet<TextCheckingType> checkingTypes;
    if (shouldMarkSpelling)
        checkingTypes |= TextCheckingType::Spelling;
    if (shouldMarkGrammar)
        checkingTypes |= TextCheckingType::Grammar;
#if !PLATFORM(IOS)
    if (shouldCheckForCorrection)
        checkingTypes |= TextCheckingType::Correction;
    if (shouldShowCorrectionPanel)
        checkingTypes |= TextCheckingType::ShowCorrectionPanel;

#if USE(AUTOMATIC_TEXT_REPLACEMENT)
    bool shouldPerformReplacement = textCheckingOptions.contains(TextCheckingType::Replacement);
    if (shouldPerformReplacement) {
        if (!onlyAllowsTextReplacement) {
            if (isAutomaticLinkDetectionEnabled())
                checkingTypes |= TextCheckingType::Link;
            if (isAutomaticQuoteSubstitutionEnabled())
                checkingTypes |= TextCheckingType::Quote;
            if (isAutomaticDashSubstitutionEnabled())
                checkingTypes |= TextCheckingType::Dash;
            if (shouldMarkSpelling && isAutomaticSpellingCorrectionEnabled())
                checkingTypes |= TextCheckingType::Correction;
        }
        if (isAutomaticTextReplacementEnabled())
            checkingTypes |= TextCheckingType::Replacement;
    }
#endif
#endif // !PLATFORM(IOS)

    return checkingTypes;
}

static RefPtr<Range> candidateRangeForSelection(Frame& frame)
{
    const VisibleSelection& selection = frame.selection().selection();
    return selection.isCaret() ? wordRangeFromPosition(selection.start()) : frame.selection().toNormalizedRange();
}

static bool candidateWouldReplaceText(const VisibleSelection& selection)
{
    // If the character behind the caret in the current selection is anything but a space or a newline then we should
    // replace the whole current word with the candidate.
    UChar32 characterAfterSelection, characterBeforeSelection, twoCharacterBeforeSelection = 0;
    charactersAroundPosition(selection.visibleStart(), characterAfterSelection, characterBeforeSelection, twoCharacterBeforeSelection);
    return !(characterBeforeSelection == '\0' || characterBeforeSelection == '\n' || characterBeforeSelection == ' ');
}

String Editor::stringForCandidateRequest() const
{
    const VisibleSelection& selection = m_frame.selection().selection();
    RefPtr<Range> rangeForCurrentlyTypedString = candidateRangeForSelection(m_frame);
    if (rangeForCurrentlyTypedString && candidateWouldReplaceText(selection))
        return plainText(rangeForCurrentlyTypedString.get());

    return String();
}
    
RefPtr<Range> Editor::contextRangeForCandidateRequest() const
{
    const VisibleSelection& selection = m_frame.selection().selection();
    return makeRange(startOfParagraph(selection.visibleStart()), endOfParagraph(selection.visibleEnd()));
}

RefPtr<Range> Editor::rangeForTextCheckingResult(const TextCheckingResult& result) const
{
    if (!result.length)
        return nullptr;

    RefPtr<Range> contextRange = contextRangeForCandidateRequest();
    if (!contextRange)
        return nullptr;

    return TextIterator::subrange(*contextRange, result.location, result.length);
}

void Editor::scheduleEditorUIUpdate()
{
    m_editorUIUpdateTimer.startOneShot(0_s);
}

#if ENABLE(ATTACHMENT_ELEMENT)

void Editor::didInsertAttachmentElement(HTMLAttachmentElement& attachment)
{
    auto identifier = attachment.uniqueIdentifier();
    if (identifier.isEmpty())
        return;

    if (!m_removedAttachmentIdentifiers.take(identifier))
        m_insertedAttachmentIdentifiers.add(identifier);
    scheduleEditorUIUpdate();
}

void Editor::didRemoveAttachmentElement(HTMLAttachmentElement& attachment)
{
    auto identifier = attachment.uniqueIdentifier();
    if (identifier.isEmpty())
        return;

    if (!m_insertedAttachmentIdentifiers.take(identifier))
        m_removedAttachmentIdentifiers.add(identifier);
    scheduleEditorUIUpdate();
}

void Editor::notifyClientOfAttachmentUpdates()
{
    auto removedAttachmentIdentifiers = WTFMove(m_removedAttachmentIdentifiers);
    auto insertedAttachmentIdentifiers = WTFMove(m_insertedAttachmentIdentifiers);
    if (!client())
        return;

    for (auto& identifier : removedAttachmentIdentifiers)
        client()->didRemoveAttachment(identifier);

    auto* document = m_frame.document();
    if (!document)
        return;

    for (auto& identifier : insertedAttachmentIdentifiers) {
        if (auto attachment = document->attachmentForIdentifier(identifier))
            client()->didInsertAttachment(identifier, attachment->attributeWithoutSynchronization(HTMLNames::srcAttr));
        else
            ASSERT_NOT_REACHED();
    }
}

void Editor::insertAttachment(const String& identifier, const AttachmentDisplayOptions& options, const String& filename, const String& filepath, std::optional<String> contentType)
{
    if (!contentType)
        contentType = File::contentTypeForFile(filename);
    insertAttachmentFromFile(identifier, options, filename, *contentType, File::create(filepath));
}

void Editor::insertAttachment(const String& identifier, const AttachmentDisplayOptions& options, const String& filename, Ref<SharedBuffer>&& data, std::optional<String> contentType)
{
    if (!contentType)
        contentType = File::contentTypeForFile(filename);
    insertAttachmentFromFile(identifier, options, filename, *contentType, File::create(Blob::create(WTFMove(data), *contentType), filename));
}

void Editor::insertAttachmentFromFile(const String& identifier, const AttachmentDisplayOptions&, const String& filename, const String& contentType, Ref<File>&& file)
{
    auto attachment = HTMLAttachmentElement::create(HTMLNames::attachmentTag, document());
    attachment->setAttribute(HTMLNames::titleAttr, filename);
    attachment->setAttribute(HTMLNames::subtitleAttr, fileSizeDescription(file->size()));
    attachment->setAttribute(HTMLNames::typeAttr, contentType);
    attachment->setUniqueIdentifier(identifier);
    attachment->setFile(WTFMove(file));

    auto fragmentToInsert = document().createDocumentFragment();
    fragmentToInsert->appendChild(attachment.get());

    replaceSelectionWithFragment(fragmentToInsert.get(), false, false, true);
}

#endif // ENABLE(ATTACHMENT_ELEMENT)

void Editor::handleAcceptedCandidate(TextCheckingResult acceptedCandidate)
{
    const VisibleSelection& selection = m_frame.selection().selection();

    m_isHandlingAcceptedCandidate = true;

    if (auto range = rangeForTextCheckingResult(acceptedCandidate)) {
        if (shouldInsertText(acceptedCandidate.replacement, range.get(), EditorInsertAction::Typed))
            ReplaceRangeWithTextCommand::create(range.get(), acceptedCandidate.replacement)->apply();
    } else
        insertText(acceptedCandidate.replacement, nullptr);

    RefPtr<Range> insertedCandidateRange = rangeExpandedByCharactersInDirectionAtWordBoundary(selection.visibleStart(), acceptedCandidate.replacement.length(), DirectionBackward);
    if (insertedCandidateRange)
        insertedCandidateRange->startContainer().document().markers().addMarker(insertedCandidateRange.get(), DocumentMarker::AcceptedCandidate, acceptedCandidate.replacement);

    m_isHandlingAcceptedCandidate = false;
}

bool Editor::unifiedTextCheckerEnabled() const
{
    return WebCore::unifiedTextCheckerEnabled(&m_frame);
}

Vector<String> Editor::dictationAlternativesForMarker(const DocumentMarker& marker)
{
    return m_alternativeTextController->dictationAlternativesForMarker(marker);
}

void Editor::applyDictationAlternativelternative(const String& alternativeString)
{
    m_alternativeTextController->applyDictationAlternative(alternativeString);
}

void Editor::toggleOverwriteModeEnabled()
{
    m_overwriteModeEnabled = !m_overwriteModeEnabled;
    m_frame.selection().setShouldShowBlockCursor(m_overwriteModeEnabled);
}

Document& Editor::document() const
{
    ASSERT(m_frame.document());
    return *m_frame.document();
}

RefPtr<Range> Editor::adjustedSelectionRange()
{
    // FIXME: Why do we need to adjust the selection to include the anchor tag it's in?
    // Whoever wrote this code originally forgot to leave us a comment explaining the rationale.
    RefPtr<Range> range = selectedRange();
    Node* commonAncestor = range->commonAncestorContainer();
    ASSERT(commonAncestor);
    auto* enclosingAnchor = enclosingElementWithTag(firstPositionInNode(commonAncestor), HTMLNames::aTag);
    if (enclosingAnchor && comparePositions(firstPositionInOrBeforeNode(range->startPosition().anchorNode()), range->startPosition()) >= 0)
        range->setStart(*enclosingAnchor, 0);
    return range;
}

// FIXME: This figures out the current style by inserting a <span>!
const RenderStyle* Editor::styleForSelectionStart(Frame* frame, Node*& nodeToRemove)
{
    nodeToRemove = nullptr;

    if (frame->selection().isNone())
        return nullptr;

    Position position = adjustedSelectionStartForStyleComputation(frame->selection().selection());
    if (!position.isCandidate() || position.isNull())
        return nullptr;

    RefPtr<EditingStyle> typingStyle = frame->selection().typingStyle();
    if (!typingStyle || !typingStyle->style())
        return &position.deprecatedNode()->renderer()->style();

    auto styleElement = HTMLSpanElement::create(*frame->document());

    String styleText = typingStyle->style()->asText() + " display: inline";
    styleElement->setAttribute(HTMLNames::styleAttr, styleText);

    styleElement->appendChild(frame->document()->createEditingTextNode(emptyString()));

    auto positionNode = position.deprecatedNode();
    if (!positionNode || !positionNode->parentNode() || positionNode->parentNode()->appendChild(styleElement).hasException())
        return nullptr;

    nodeToRemove = styleElement.ptr();
    
    frame->document()->updateStyleIfNeeded();
    return styleElement->renderer() ? &styleElement->renderer()->style() : nullptr;
}

const Font* Editor::fontForSelection(bool& hasMultipleFonts) const
{
    hasMultipleFonts = false;

    if (!m_frame.selection().isRange()) {
        Node* nodeToRemove;
        auto* style = styleForSelectionStart(&m_frame, nodeToRemove); // sets nodeToRemove

        const Font* font = nullptr;
        if (style) {
            font = &style->fontCascade().primaryFont();
            if (nodeToRemove)
                nodeToRemove->remove();
        }

        return font;
    }

    RefPtr<Range> range = m_frame.selection().toNormalizedRange();
    if (!range)
        return nullptr;

    Node* startNode = adjustedSelectionStartForStyleComputation(m_frame.selection().selection()).deprecatedNode();
    if (!startNode)
        return nullptr;

    const Font* font = nullptr;
    Node* pastEnd = range->pastLastNode();
    // In the loop below, node should eventually match pastEnd and not become null, but we've seen at least one
    // unreproducible case where this didn't happen, so check for null also.
    for (Node* node = startNode; node && node != pastEnd; node = NodeTraversal::next(*node)) {
        auto renderer = node->renderer();
        if (!renderer)
            continue;
        // FIXME: Are there any node types that have renderers, but that we should be skipping?
        const Font& primaryFont = renderer->style().fontCascade().primaryFont();
        if (!font)
            font = &primaryFont;
        else if (font != &primaryFont) {
            hasMultipleFonts = true;
            break;
        }
    }

    return font;
}

String Editor::clientReplacementURLForResource(Ref<SharedBuffer>&& resourceData, const String& mimeType)
{
    if (auto* editorClient = client())
        return editorClient->replacementURLForResource(WTFMove(resourceData), mimeType);

    return { };
}

} // namespace WebCore<|MERGE_RESOLUTION|>--- conflicted
+++ resolved
@@ -115,11 +115,7 @@
     if (!element.document().settings().inputEventsEnabled())
         return true;
 
-<<<<<<< HEAD
-    auto event = InputEvent::create(eventNames().beforeinputEvent, inputType, true, cancelable, element.document().windowProxy(), data, WTFMove(dataTransfer), targetRanges, 0);
-=======
     auto event = InputEvent::create(eventNames().beforeinputEvent, inputType, Event::CanBubble::Yes, cancelable, element.document().windowProxy(), data, WTFMove(dataTransfer), targetRanges, 0);
->>>>>>> 20415689
     element.dispatchEvent(event);
     return !event->defaultPrevented();
 }
@@ -131,12 +127,8 @@
         // but TypingCommands are special in that existing TypingCommands that are applied again fire input events *from within* the scope by calling typingAddedToOpenCommand.
         // Instead, TypingCommands should always dispatch events synchronously after the end of the scoped queue in CompositeEditCommand::apply. To work around this for the
         // time being, just revert back to calling dispatchScopedEvent.
-<<<<<<< HEAD
-        element.dispatchScopedEvent(InputEvent::create(eventNames().inputEvent, inputType, true, false, element.document().windowProxy(), data, WTFMove(dataTransfer), targetRanges, 0));
-=======
         element.dispatchScopedEvent(InputEvent::create(eventNames().inputEvent, inputType, Event::CanBubble::Yes, Event::IsCancelable::No,
             element.document().windowProxy(), data, WTFMove(dataTransfer), targetRanges, 0));
->>>>>>> 20415689
     } else
         element.dispatchInputEvent();
 }
@@ -676,11 +668,7 @@
         return;
 
     auto rangeToCheck = Range::create(document(), firstPositionInNode(nodeToCheck), lastPositionInNode(nodeToCheck));
-<<<<<<< HEAD
-    if (auto request = SpellCheckRequest::create(resolveTextCheckingTypeMask(*nodeToCheck, TextCheckingTypeSpelling | TextCheckingTypeGrammar), TextCheckingProcessBatch, rangeToCheck.copyRef(), rangeToCheck.copyRef(), rangeToCheck.copyRef()))
-=======
     if (auto request = SpellCheckRequest::create(resolveTextCheckingTypeMask(*nodeToCheck, { TextCheckingType::Spelling, TextCheckingType::Grammar }), TextCheckingProcessBatch, rangeToCheck.copyRef(), rangeToCheck.copyRef(), rangeToCheck.copyRef()))
->>>>>>> 20415689
         m_spellChecker->requestCheckingFor(request.releaseNonNull());
 }
 
@@ -2570,11 +2558,7 @@
 #endif
 }
 
-<<<<<<< HEAD
-void Editor::markAllMisspellingsAndBadGrammarInRanges(TextCheckingTypeMask textCheckingOptions, RefPtr<Range>&& spellingRange, RefPtr<Range>&& automaticReplacementRange, RefPtr<Range>&& grammarRange)
-=======
 void Editor::markAllMisspellingsAndBadGrammarInRanges(OptionSet<TextCheckingType> textCheckingOptions, RefPtr<Range>&& spellingRange, RefPtr<Range>&& automaticReplacementRange, RefPtr<Range>&& grammarRange)
->>>>>>> 20415689
 {
     ASSERT(unifiedTextCheckerEnabled());
 
@@ -2662,11 +2646,7 @@
 {
     Ref<Frame> protection(m_frame);
 
-<<<<<<< HEAD
-    TextCheckingTypeMask textCheckingOptions = request.data().mask();
-=======
     auto textCheckingOptions = request.data().checkingTypes();
->>>>>>> 20415689
     TextCheckingParagraph paragraph(request.checkingRange(), request.automaticReplacementRange(), &request.paragraphRange());
 
     // FIXME: Mark this const once MSVC bug is fixed: <https://developercommunity.visualstudio.com/content/problem/316713/msvc-cant-compile-webkits-optionsetcontainsany.html>.
@@ -2739,11 +2719,7 @@
             ASSERT(resultLength > 0 && resultLocation >= 0);
 
             if (shouldShowCorrectionPanel && (resultEndLocation < automaticReplacementEndLocation
-<<<<<<< HEAD
-                || !(resultType & (TextCheckingTypeReplacement | TextCheckingTypeCorrection))))
-=======
                 || (resultType != TextCheckingType::Replacement && resultType != TextCheckingType::Correction)))
->>>>>>> 20415689
                 continue;
 
             // Apply replacement if:
@@ -2866,11 +2842,7 @@
         // markMisspellingsAndBadGrammar() is triggered by selection change, in which case we check spelling and grammar, but don't autocorrect misspellings.
         OptionSet<TextCheckingType> textCheckingOptions { TextCheckingType::Spelling };
         if (markGrammar && isGrammarCheckingEnabled())
-<<<<<<< HEAD
-            textCheckingOptions |= TextCheckingTypeGrammar;
-=======
             textCheckingOptions |= TextCheckingType::Grammar;
->>>>>>> 20415689
         auto spellCheckingRange = spellingSelection.toNormalizedRange();
         markAllMisspellingsAndBadGrammarInRanges(textCheckingOptions, spellCheckingRange.copyRef(), spellCheckingRange.copyRef(), grammarSelection.toNormalizedRange());
         return;
