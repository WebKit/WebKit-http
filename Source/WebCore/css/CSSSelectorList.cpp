--- conflicted
+++ resolved
@@ -42,14 +42,6 @@
         new (NotNull, &m_selectorArray[i]) CSSSelector(other.m_selectorArray[i]);
 }
 
-<<<<<<< HEAD
-CSSSelectorList::CSSSelectorList(CSSSelectorList&& other)
-    : m_selectorArray(WTFMove(other.m_selectorArray))
-{
-}
-
-=======
->>>>>>> 20415689
 CSSSelectorList::CSSSelectorList(Vector<std::unique_ptr<CSSParserSelector>>&& selectorVector)
 {
     ASSERT_WITH_SECURITY_IMPLICATION(!selectorVector.isEmpty());
@@ -96,7 +88,6 @@
 }
 
 unsigned CSSSelectorList::listSize() const
-<<<<<<< HEAD
 {
     if (!m_selectorArray)
         return 0;
@@ -108,25 +99,6 @@
         ++current;
     }
     return size;
-}
-
-CSSSelectorList& CSSSelectorList::operator=(CSSSelectorList&& other)
-{
-    m_selectorArray = WTFMove(other.m_selectorArray);
-    return *this;
-=======
-{
-    if (!m_selectorArray)
-        return 0;
-    unsigned size = 1;
-    CSSSelector* current = m_selectorArray.get();
-    while (!current->isLastInSelectorList()) {
-        if (current->isLastInTagHistory())
-            ++size;
-        ++current;
-    }
-    return size;
->>>>>>> 20415689
 }
 
 String CSSSelectorList::selectorsText() const
