// Copyright 2014 The Chromium Authors. All rights reserved.
// Copyright (C) 2016 Apple Inc. All rights reserved.
//
// Redistribution and use in source and binary forms, with or without
// modification, are permitted provided that the following conditions are
// met:
//
//    * Redistributions of source code must retain the above copyright
// notice, this list of conditions and the following disclaimer.
//    * Redistributions in binary form must reproduce the above
// copyright notice, this list of conditions and the following disclaimer
// in the documentation and/or other materials provided with the
// distribution.
//    * Neither the name of Google Inc. nor the names of its
// contributors may be used to endorse or promote products derived from
// this software without specific prior written permission.
//
// THIS SOFTWARE IS PROVIDED BY THE COPYRIGHT HOLDERS AND CONTRIBUTORS
// "AS IS" AND ANY EXPRESS OR IMPLIED WARRANTIES, INCLUDING, BUT NOT
// LIMITED TO, THE IMPLIED WARRANTIES OF MERCHANTABILITY AND FITNESS FOR
// A PARTICULAR PURPOSE ARE DISCLAIMED. IN NO EVENT SHALL THE COPYRIGHT
// OWNER OR CONTRIBUTORS BE LIABLE FOR ANY DIRECT, INDIRECT, INCIDENTAL,
// SPECIAL, EXEMPLARY, OR CONSEQUENTIAL DAMAGES (INCLUDING, BUT NOT
// LIMITED TO, PROCUREMENT OF SUBSTITUTE GOODS OR SERVICES; LOSS OF USE,
// DATA, OR PROFITS; OR BUSINESS INTERRUPTION) HOWEVER CAUSED AND ON ANY
// THEORY OF LIABILITY, WHETHER IN CONTRACT, STRICT LIABILITY, OR TORT
// (INCLUDING NEGLIGENCE OR OTHERWISE) ARISING IN ANY WAY OUT OF THE USE
// OF THIS SOFTWARE, EVEN IF ADVISED OF THE POSSIBILITY OF SUCH DAMAGE.

#include "config.h"
#include "CSSParserImpl.h"

#include "CSSAtRuleID.h"
#include "CSSCustomPropertyValue.h"
#include "CSSDeferredParser.h"
#include "CSSKeyframeRule.h"
#include "CSSKeyframesRule.h"
#include "CSSParserObserver.h"
#include "CSSParserObserverWrapper.h"
#include "CSSParserSelector.h"
#include "CSSPropertyParser.h"
#include "CSSSelectorParser.h"
#include "CSSStyleSheet.h"
#include "CSSSupportsParser.h"
#include "CSSTokenizer.h"
#include "CSSVariableParser.h"
#include "Document.h"
#include "Element.h"
#include "MediaList.h"
#include "MediaQueryParser.h"
#include "MediaQueryParserContext.h"
#include "StyleProperties.h"
#include "StyleRuleImport.h"
#include "StyleSheetContents.h"

#include <bitset>
#include <memory>

namespace WebCore {

CSSParserImpl::CSSParserImpl(const CSSParserContext& context, StyleSheetContents* styleSheet)
    : m_context(context)
    , m_styleSheet(styleSheet)
{
    
}

CSSParserImpl::CSSParserImpl(CSSDeferredParser& deferredParser)
    : m_context(deferredParser.context())
    , m_styleSheet(deferredParser.styleSheet())
    , m_deferredParser(&deferredParser)
{
}

CSSParserImpl::CSSParserImpl(const CSSParserContext& context, const String& string, StyleSheetContents* styleSheet, CSSParserObserverWrapper* wrapper, CSSParser::RuleParsing ruleParsing)
    : m_context(context)
    , m_styleSheet(styleSheet)
    , m_observerWrapper(wrapper)
{
    m_tokenizer = wrapper ? makeUnique<CSSTokenizer>(string, *wrapper) : makeUnique<CSSTokenizer>(string);
    if (context.deferredCSSParserEnabled && !wrapper && styleSheet && ruleParsing == CSSParser::RuleParsing::Deferred)
        m_deferredParser = CSSDeferredParser::create(context, string, *styleSheet);
}

CSSParser::ParseResult CSSParserImpl::parseValue(MutableStyleProperties* declaration, CSSPropertyID propertyID, const String& string, bool important, const CSSParserContext& context)
{
    CSSParserImpl parser(context, string);
    auto ruleType = context.enclosingRuleType.valueOr(StyleRuleType::Style);
    parser.consumeDeclarationValue(parser.tokenizer()->tokenRange(), propertyID, important, ruleType);
    if (parser.m_parsedProperties.isEmpty())
        return CSSParser::ParseResult::Error;
    return declaration->addParsedProperties(parser.m_parsedProperties) ? CSSParser::ParseResult::Changed : CSSParser::ParseResult::Unchanged;
}

CSSParser::ParseResult CSSParserImpl::parseCustomPropertyValue(MutableStyleProperties* declaration, const AtomString& propertyName, const String& string, bool important, const CSSParserContext& context)
{
    CSSParserImpl parser(context, string);
    parser.consumeCustomPropertyValue(parser.tokenizer()->tokenRange(), propertyName, important);
    if (parser.m_parsedProperties.isEmpty())
        return CSSParser::ParseResult::Error;
    return declaration->addParsedProperties(parser.m_parsedProperties) ? CSSParser::ParseResult::Changed : CSSParser::ParseResult::Unchanged;
}

static inline void filterProperties(bool important, const ParsedPropertyVector& input, ParsedPropertyVector& output, size_t& unusedEntries, std::bitset<numCSSProperties>& seenProperties, HashSet<AtomString>& seenCustomProperties)
{
    // Add properties in reverse order so that highest priority definitions are reached first. Duplicate definitions can then be ignored when found.
    for (size_t i = input.size(); i--; ) {
        const CSSProperty& property = input[i];
        if (property.isImportant() != important)
            continue;
        const unsigned propertyIDIndex = property.id() - firstCSSProperty;
        
        if (property.id() == CSSPropertyCustom) {
            auto& name = downcast<CSSCustomPropertyValue>(*property.value()).name();
            if (!seenCustomProperties.add(name).isNewEntry)
                continue;
            output[--unusedEntries] = property;
            continue;
        }
        
        // FIXME-NEWPARSER: We won't support @apply yet.
        /*else if (property.id() == CSSPropertyApplyAtRule) {
         // FIXME: Do we need to do anything here?
         } */
        
        if (seenProperties.test(propertyIDIndex))
            continue;
        seenProperties.set(propertyIDIndex);

        output[--unusedEntries] = property;
    }
}

Ref<DeferredStyleProperties> CSSParserImpl::createDeferredStyleProperties(const CSSParserTokenRange& propertyRange)
{
    ASSERT(m_deferredParser);
    return DeferredStyleProperties::create(propertyRange, *m_deferredParser);
}

static Ref<ImmutableStyleProperties> createStyleProperties(ParsedPropertyVector& parsedProperties, CSSParserMode mode)
{
    std::bitset<numCSSProperties> seenProperties;
    size_t unusedEntries = parsedProperties.size();
    ParsedPropertyVector results(unusedEntries);
    HashSet<AtomString> seenCustomProperties;

    filterProperties(true, parsedProperties, results, unusedEntries, seenProperties, seenCustomProperties);
    filterProperties(false, parsedProperties, results, unusedEntries, seenProperties, seenCustomProperties);

    Ref<ImmutableStyleProperties> result = ImmutableStyleProperties::create(results.data() + unusedEntries, results.size() - unusedEntries, mode);
    parsedProperties.clear();
    return result;
}

Ref<ImmutableStyleProperties> CSSParserImpl::parseInlineStyleDeclaration(const String& string, const Element* element)
{
    CSSParserContext context(element->document());
    context.mode = strictToCSSParserMode(element->isHTMLElement() && !element->document().inQuirksMode());

    CSSParserImpl parser(context, string);
    parser.consumeDeclarationList(parser.tokenizer()->tokenRange(), StyleRuleType::Style);
    return createStyleProperties(parser.m_parsedProperties, context.mode);
}

Ref<ImmutableStyleProperties> CSSParserImpl::parseDeferredDeclaration(CSSParserTokenRange tokenRange, const CSSParserContext& context, StyleSheetContents* styleSheet)
{
    if (!styleSheet) {
        ParsedPropertyVector properties;
        return createStyleProperties(properties, context.mode);
    }
    CSSParserImpl parser(context, styleSheet);
    parser.consumeDeclarationList(tokenRange, StyleRuleType::Style);
    return createStyleProperties(parser.m_parsedProperties, context.mode);
}
    
void CSSParserImpl::parseDeferredRuleList(CSSParserTokenRange tokenRange, CSSDeferredParser& deferredParser, Vector<RefPtr<StyleRuleBase>>& childRules)
{
    if (!deferredParser.styleSheet())
        return;
    CSSParserImpl parser(deferredParser);
    parser.consumeRuleList(tokenRange, RegularRuleList, [&childRules](const RefPtr<StyleRuleBase>& rule) {
        childRules.append(rule);
    });
    childRules.shrinkToFit();
}

void CSSParserImpl::parseDeferredKeyframeList(CSSParserTokenRange tokenRange, CSSDeferredParser& deferredParser, StyleRuleKeyframes& keyframeRule)
{
    if (!deferredParser.styleSheet())
        return;
    CSSParserImpl parser(deferredParser);
    parser.consumeRuleList(tokenRange, KeyframesRuleList, [&keyframeRule](const RefPtr<StyleRuleBase>& keyframe) {
        keyframeRule.parserAppendKeyframe(downcast<const StyleRuleKeyframe>(keyframe.get()));
    });
}

bool CSSParserImpl::parseDeclarationList(MutableStyleProperties* declaration, const String& string, const CSSParserContext& context)
{
    CSSParserImpl parser(context, string);
    auto ruleType = context.enclosingRuleType.valueOr(StyleRuleType::Style);
    parser.consumeDeclarationList(parser.tokenizer()->tokenRange(), ruleType);
    if (parser.m_parsedProperties.isEmpty())
        return false;

    std::bitset<numCSSProperties> seenProperties;
    size_t unusedEntries = parser.m_parsedProperties.size();
    ParsedPropertyVector results(unusedEntries);
    HashSet<AtomString> seenCustomProperties;
    filterProperties(true, parser.m_parsedProperties, results, unusedEntries, seenProperties, seenCustomProperties);
    filterProperties(false, parser.m_parsedProperties, results, unusedEntries, seenProperties, seenCustomProperties);
    if (unusedEntries)
        results.remove(0, unusedEntries);
    return declaration->addParsedProperties(results);
}

RefPtr<StyleRuleBase> CSSParserImpl::parseRule(const String& string, const CSSParserContext& context, StyleSheetContents* styleSheet, AllowedRulesType allowedRules)
{
    CSSParserImpl parser(context, string, styleSheet);
    CSSParserTokenRange range = parser.tokenizer()->tokenRange();
    range.consumeWhitespace();
    if (range.atEnd())
        return nullptr; // Parse error, empty rule
    RefPtr<StyleRuleBase> rule;
    if (range.peek().type() == AtKeywordToken)
        rule = parser.consumeAtRule(range, allowedRules);
    else
        rule = parser.consumeQualifiedRule(range, allowedRules);
    if (!rule)
        return nullptr; // Parse error, failed to consume rule
    range.consumeWhitespace();
    if (!rule || !range.atEnd())
        return nullptr; // Parse error, trailing garbage
    return rule;
}

void CSSParserImpl::parseStyleSheet(const String& string, const CSSParserContext& context, StyleSheetContents* styleSheet, CSSParser::RuleParsing ruleParsing)
{
    CSSParserImpl parser(context, string, styleSheet, nullptr, ruleParsing);
    bool firstRuleValid = parser.consumeRuleList(parser.tokenizer()->tokenRange(), TopLevelRuleList, [&styleSheet](RefPtr<StyleRuleBase> rule) {
        if (rule->isCharsetRule())
            return;
        styleSheet->parserAppendRule(rule.releaseNonNull());
    });
    styleSheet->setHasSyntacticallyValidCSSHeader(firstRuleValid);
    parser.adoptTokenizerEscapedStrings();
}

void CSSParserImpl::adoptTokenizerEscapedStrings()
{
    if (!m_deferredParser || !m_tokenizer)
        return;
    m_deferredParser->adoptTokenizerEscapedStrings(m_tokenizer->escapedStringsForAdoption());
}

CSSSelectorList CSSParserImpl::parsePageSelector(CSSParserTokenRange range, StyleSheetContents* styleSheet)
{
    // We only support a small subset of the css-page spec.
    range.consumeWhitespace();
    AtomString typeSelector;
    if (range.peek().type() == IdentToken)
        typeSelector = range.consume().value().toAtomString();

    StringView pseudo;
    if (range.peek().type() == ColonToken) {
        range.consume();
        if (range.peek().type() != IdentToken)
            return CSSSelectorList();
        pseudo = range.consume().value();
    }

    range.consumeWhitespace();
    if (!range.atEnd())
        return CSSSelectorList(); // Parse error; extra tokens in @page selector

    std::unique_ptr<CSSParserSelector> selector;
    if (!typeSelector.isNull() && pseudo.isNull())
        selector = makeUnique<CSSParserSelector>(QualifiedName(nullAtom(), typeSelector, styleSheet->defaultNamespace()));
    else {
        selector = makeUnique<CSSParserSelector>();
        if (!pseudo.isNull()) {
            selector = std::unique_ptr<CSSParserSelector>(CSSParserSelector::parsePagePseudoSelector(pseudo));
            if (!selector || selector->match() != CSSSelector::PagePseudoClass)
                return CSSSelectorList();
        }
        if (!typeSelector.isNull())
            selector->prependTagSelector(QualifiedName(nullAtom(), typeSelector, styleSheet->defaultNamespace()));
    }

    selector->setForPage();
    return CSSSelectorList { Vector<std::unique_ptr<CSSParserSelector>>::from(WTFMove(selector)) };
}

std::unique_ptr<Vector<double>> CSSParserImpl::parseKeyframeKeyList(const String& keyList)
{
    return consumeKeyframeKeyList(CSSTokenizer(keyList).tokenRange());
}

bool CSSParserImpl::supportsDeclaration(CSSParserTokenRange& range)
{
    ASSERT(m_parsedProperties.isEmpty());
    consumeDeclaration(range, StyleRuleType::Style);
    bool result = !m_parsedProperties.isEmpty();
    m_parsedProperties.clear();
    return result;
}

void CSSParserImpl::parseDeclarationListForInspector(const String& declaration, const CSSParserContext& context, CSSParserObserver& observer)
{
    CSSParserObserverWrapper wrapper(observer);
    CSSParserImpl parser(context, declaration, nullptr, &wrapper);
    observer.startRuleHeader(StyleRuleType::Style, 0);
    observer.endRuleHeader(1);
    parser.consumeDeclarationList(parser.tokenizer()->tokenRange(), StyleRuleType::Style);
}

void CSSParserImpl::parseStyleSheetForInspector(const String& string, const CSSParserContext& context, StyleSheetContents* styleSheet, CSSParserObserver& observer)
{
    CSSParserObserverWrapper wrapper(observer);
    CSSParserImpl parser(context, string, styleSheet, &wrapper);
    bool firstRuleValid = parser.consumeRuleList(parser.tokenizer()->tokenRange(), TopLevelRuleList, [&styleSheet](RefPtr<StyleRuleBase> rule) {
        if (rule->isCharsetRule())
            return;
        styleSheet->parserAppendRule(rule.releaseNonNull());
    });
    styleSheet->setHasSyntacticallyValidCSSHeader(firstRuleValid);
}

static CSSParserImpl::AllowedRulesType computeNewAllowedRules(CSSParserImpl::AllowedRulesType allowedRules, StyleRuleBase* rule)
{
    if (!rule || allowedRules == CSSParserImpl::KeyframeRules || allowedRules == CSSParserImpl::NoRules)
        return allowedRules;
    ASSERT(allowedRules <= CSSParserImpl::RegularRules);
    if (rule->isCharsetRule() || rule->isImportRule())
        return CSSParserImpl::AllowImportRules;
    if (rule->isNamespaceRule())
        return CSSParserImpl::AllowNamespaceRules;
    return CSSParserImpl::RegularRules;
}

template<typename T>
bool CSSParserImpl::consumeRuleList(CSSParserTokenRange range, RuleListType ruleListType, const T callback)
{
    AllowedRulesType allowedRules = RegularRules;
    switch (ruleListType) {
    case TopLevelRuleList:
        allowedRules = AllowCharsetRules;
        break;
    case RegularRuleList:
        allowedRules = RegularRules;
        break;
    case KeyframesRuleList:
        allowedRules = KeyframeRules;
        break;
    default:
        ASSERT_NOT_REACHED();
    }

    bool seenRule = false;
    bool firstRuleValid = false;
    while (!range.atEnd()) {
        RefPtr<StyleRuleBase> rule;
        switch (range.peek().type()) {
        case WhitespaceToken:
            range.consumeWhitespace();
            continue;
        case AtKeywordToken:
            rule = consumeAtRule(range, allowedRules);
            break;
        case CDOToken:
        case CDCToken:
            if (ruleListType == TopLevelRuleList) {
                range.consume();
                continue;
            }
            FALLTHROUGH;
        default:
            rule = consumeQualifiedRule(range, allowedRules);
            break;
        }
        if (!seenRule) {
            seenRule = true;
            firstRuleValid = rule;
        }
        if (rule) {
            allowedRules = computeNewAllowedRules(allowedRules, rule.get());
            callback(rule);
        }
    }

    return firstRuleValid;
}

RefPtr<StyleRuleBase> CSSParserImpl::consumeAtRule(CSSParserTokenRange& range, AllowedRulesType allowedRules)
{
    ASSERT(range.peek().type() == AtKeywordToken);
    const StringView name = range.consumeIncludingWhitespace().value();
    const CSSParserToken* preludeStart = &range.peek();
    while (!range.atEnd() && range.peek().type() != LeftBraceToken && range.peek().type() != SemicolonToken)
        range.consumeComponentValue();

    CSSParserTokenRange prelude = range.makeSubRange(preludeStart, &range.peek());
    CSSAtRuleID id = cssAtRuleID(name);
    
    if (range.atEnd() || range.peek().type() == SemicolonToken) {
        range.consume();
        if (allowedRules == AllowCharsetRules && id == CSSAtRuleCharset)
            return consumeCharsetRule(prelude);
        if (allowedRules <= AllowImportRules && id == CSSAtRuleImport)
            return consumeImportRule(prelude);
        if (allowedRules <= AllowNamespaceRules && id == CSSAtRuleNamespace)
            return consumeNamespaceRule(prelude);
        // FIXME-NEWPARSER: Support "apply"
        /*if (allowedRules == ApplyRules && id == CSSAtRuleApply) {
            consumeApplyRule(prelude);
            return nullptr; // consumeApplyRule just updates m_parsedProperties
        }*/
        return nullptr; // Parse error, unrecognised at-rule without block
    }

    CSSParserTokenRange block = range.consumeBlock();
    if (allowedRules == KeyframeRules)
        return nullptr; // Parse error, no at-rules supported inside @keyframes
    if (allowedRules == NoRules || allowedRules == ApplyRules)
        return nullptr; // Parse error, no at-rules with blocks supported inside declaration lists

    ASSERT(allowedRules <= RegularRules);

    switch (id) {
    case CSSAtRuleMedia:
        return consumeMediaRule(prelude, block);
    case CSSAtRuleSupports:
        return consumeSupportsRule(prelude, block);
    case CSSAtRuleFontFace:
        return consumeFontFaceRule(prelude, block);
    case CSSAtRuleWebkitKeyframes:
        return consumeKeyframesRule(true, prelude, block);
    case CSSAtRuleKeyframes:
        return consumeKeyframesRule(false, prelude, block);
    case CSSAtRulePage:
        return consumePageRule(prelude, block);
    default:
        return nullptr; // Parse error, unrecognised at-rule with block
    }
}

RefPtr<StyleRuleBase> CSSParserImpl::consumeQualifiedRule(CSSParserTokenRange& range, AllowedRulesType allowedRules)
{
    const CSSParserToken* preludeStart = &range.peek();
    while (!range.atEnd() && range.peek().type() != LeftBraceToken)
        range.consumeComponentValue();

    if (range.atEnd())
        return nullptr; // Parse error, EOF instead of qualified rule block

    CSSParserTokenRange prelude = range.makeSubRange(preludeStart, &range.peek());
    CSSParserTokenRange block = range.consumeBlockCheckingForEditability(m_styleSheet.get());

    if (allowedRules <= RegularRules)
        return consumeStyleRule(prelude, block);
    if (allowedRules == KeyframeRules)
        return consumeKeyframeStyleRule(prelude, block);

    ASSERT_NOT_REACHED();
    return nullptr;
}

// This may still consume tokens if it fails
static AtomString consumeStringOrURI(CSSParserTokenRange& range)
{
    const CSSParserToken& token = range.peek();

    if (token.type() == StringToken || token.type() == UrlToken)
        return range.consumeIncludingWhitespace().value().toAtomString();

    if (token.type() != FunctionToken || !equalIgnoringASCIICase(token.value(), "url"))
        return AtomString();

    CSSParserTokenRange contents = range.consumeBlock();
    const CSSParserToken& uri = contents.consumeIncludingWhitespace();
    if (uri.type() == BadStringToken || !contents.atEnd())
        return AtomString();
    return uri.value().toAtomString();
}

RefPtr<StyleRuleCharset> CSSParserImpl::consumeCharsetRule(CSSParserTokenRange prelude)
{
    const CSSParserToken& string = prelude.consumeIncludingWhitespace();
    if (string.type() != StringToken || !prelude.atEnd())
        return nullptr; // Parse error, expected a single string
    return StyleRuleCharset::create();
}

RefPtr<StyleRuleImport> CSSParserImpl::consumeImportRule(CSSParserTokenRange prelude)
{
    AtomString uri(consumeStringOrURI(prelude));
    if (uri.isNull())
        return nullptr; // Parse error, expected string or URI

    if (m_observerWrapper) {
        unsigned endOffset = m_observerWrapper->endOffset(prelude);
        m_observerWrapper->observer().startRuleHeader(StyleRuleType::Import, m_observerWrapper->startOffset(prelude));
        m_observerWrapper->observer().endRuleHeader(endOffset);
        m_observerWrapper->observer().startRuleBody(endOffset);
        m_observerWrapper->observer().endRuleBody(endOffset);
    }
    
    return StyleRuleImport::create(uri, MediaQueryParser::parseMediaQuerySet(prelude, MediaQueryParserContext(m_context)).releaseNonNull());
}

RefPtr<StyleRuleNamespace> CSSParserImpl::consumeNamespaceRule(CSSParserTokenRange prelude)
{
    AtomString namespacePrefix;
    if (prelude.peek().type() == IdentToken)
        namespacePrefix = prelude.consumeIncludingWhitespace().value().toAtomString();

    AtomString uri(consumeStringOrURI(prelude));
    if (uri.isNull() || !prelude.atEnd())
        return nullptr; // Parse error, expected string or URI

    return StyleRuleNamespace::create(namespacePrefix, uri);
}

RefPtr<StyleRuleMedia> CSSParserImpl::consumeMediaRule(CSSParserTokenRange prelude, CSSParserTokenRange block)
{
    if (m_deferredParser)
        return StyleRuleMedia::create(MediaQueryParser::parseMediaQuerySet(prelude, MediaQueryParserContext(m_context)).releaseNonNull(),  makeUnique<DeferredStyleGroupRuleList>(block, *m_deferredParser));

    Vector<RefPtr<StyleRuleBase>> rules;

    if (m_observerWrapper) {
        m_observerWrapper->observer().startRuleHeader(StyleRuleType::Media, m_observerWrapper->startOffset(prelude));
        m_observerWrapper->observer().endRuleHeader(m_observerWrapper->endOffset(prelude));
        m_observerWrapper->observer().startRuleBody(m_observerWrapper->previousTokenStartOffset(block));
    }

    consumeRuleList(block, RegularRuleList, [&rules](RefPtr<StyleRuleBase> rule) {
        rules.append(rule);
    });
    rules.shrinkToFit();

    if (m_observerWrapper)
        m_observerWrapper->observer().endRuleBody(m_observerWrapper->endOffset(block));

    return StyleRuleMedia::create(MediaQueryParser::parseMediaQuerySet(prelude, MediaQueryParserContext(m_context)).releaseNonNull(), rules);
}

RefPtr<StyleRuleSupports> CSSParserImpl::consumeSupportsRule(CSSParserTokenRange prelude, CSSParserTokenRange block)
{
    CSSSupportsParser::SupportsResult supported = CSSSupportsParser::supportsCondition(prelude, *this, CSSSupportsParser::ForAtRule);
    if (supported == CSSSupportsParser::Invalid)
        return nullptr; // Parse error, invalid @supports condition

    if (m_deferredParser)
        return StyleRuleSupports::create(prelude.serialize().stripWhiteSpace(), supported, makeUnique<DeferredStyleGroupRuleList>(block, *m_deferredParser));

    if (m_observerWrapper) {
        m_observerWrapper->observer().startRuleHeader(StyleRuleType::Supports, m_observerWrapper->startOffset(prelude));
        m_observerWrapper->observer().endRuleHeader(m_observerWrapper->endOffset(prelude));
        m_observerWrapper->observer().startRuleBody(m_observerWrapper->previousTokenStartOffset(block));
    }

    Vector<RefPtr<StyleRuleBase>> rules;
    consumeRuleList(block, RegularRuleList, [&rules](RefPtr<StyleRuleBase> rule) {
        rules.append(rule);
    });
    rules.shrinkToFit();

    if (m_observerWrapper)
        m_observerWrapper->observer().endRuleBody(m_observerWrapper->endOffset(block));

    return StyleRuleSupports::create(prelude.serialize().stripWhiteSpace(), supported, rules);
}

<<<<<<< HEAD
#if ENABLE(CSS_DEVICE_ADAPTATION)
RefPtr<StyleRuleViewport> CSSParserImpl::consumeViewportRule(CSSParserTokenRange prelude, CSSParserTokenRange block)
{
    if (!prelude.atEnd())
        return nullptr; // Parser error; @viewport prelude should be empty

    if (m_observerWrapper) {
        unsigned endOffset = m_observerWrapper->endOffset(prelude);
        m_observerWrapper->observer().startRuleHeader(StyleRuleType::Viewport, m_observerWrapper->startOffset(prelude));
        m_observerWrapper->observer().endRuleHeader(endOffset);
        m_observerWrapper->observer().startRuleBody(endOffset);
        m_observerWrapper->observer().endRuleBody(endOffset);
    }

    consumeDeclarationList(block, StyleRuleType::Viewport);
    return StyleRuleViewport::create(createStyleProperties(m_parsedProperties, CSSViewportRuleMode));
}
#endif

=======
>>>>>>> a1504a36
RefPtr<StyleRuleFontFace> CSSParserImpl::consumeFontFaceRule(CSSParserTokenRange prelude, CSSParserTokenRange block)
{
    if (!prelude.atEnd())
        return nullptr; // Parse error; @font-face prelude should be empty

    if (m_observerWrapper) {
        unsigned endOffset = m_observerWrapper->endOffset(prelude);
        m_observerWrapper->observer().startRuleHeader(StyleRuleType::FontFace, m_observerWrapper->startOffset(prelude));
        m_observerWrapper->observer().endRuleHeader(endOffset);
        m_observerWrapper->observer().startRuleBody(endOffset);
        m_observerWrapper->observer().endRuleBody(endOffset);
    }

    consumeDeclarationList(block, StyleRuleType::FontFace);
    return StyleRuleFontFace::create(createStyleProperties(m_parsedProperties, m_context.mode));
}

RefPtr<StyleRuleKeyframes> CSSParserImpl::consumeKeyframesRule(bool webkitPrefixed, CSSParserTokenRange prelude, CSSParserTokenRange block)
{
    CSSParserTokenRange rangeCopy = prelude; // For inspector callbacks
    const CSSParserToken& nameToken = prelude.consumeIncludingWhitespace();
    if (!prelude.atEnd())
        return nullptr; // Parse error; expected single non-whitespace token in @keyframes header

    String name;
    if (nameToken.type() == IdentToken) {
        name = nameToken.value().toString();
    } else if (nameToken.type() == StringToken && webkitPrefixed)
        name = nameToken.value().toString();
    else
        return nullptr; // Parse error; expected ident token in @keyframes header

    if (m_deferredParser)
        return StyleRuleKeyframes::create(name, makeUnique<DeferredStyleGroupRuleList>(block, *m_deferredParser));

    if (m_observerWrapper) {
        m_observerWrapper->observer().startRuleHeader(StyleRuleType::Keyframes, m_observerWrapper->startOffset(rangeCopy));
        m_observerWrapper->observer().endRuleHeader(m_observerWrapper->endOffset(prelude));
        m_observerWrapper->observer().startRuleBody(m_observerWrapper->previousTokenStartOffset(block));
        m_observerWrapper->observer().endRuleBody(m_observerWrapper->endOffset(block));
    }

    RefPtr<StyleRuleKeyframes> keyframeRule = StyleRuleKeyframes::create(name);
    consumeRuleList(block, KeyframesRuleList, [keyframeRule](const RefPtr<StyleRuleBase>& keyframe) {
        keyframeRule->parserAppendKeyframe(downcast<const StyleRuleKeyframe>(keyframe.get()));
    });

    // FIXME-NEWPARSER: Find out why this is done. Behavior difference when prefixed?
    // keyframeRule->setVendorPrefixed(webkitPrefixed);
    return keyframeRule;
}

RefPtr<StyleRulePage> CSSParserImpl::consumePageRule(CSSParserTokenRange prelude, CSSParserTokenRange block)
{
    CSSSelectorList selectorList = parsePageSelector(prelude, m_styleSheet.get());
    if (!selectorList.isValid())
        return nullptr; // Parse error, invalid @page selector

    if (m_observerWrapper) {
        unsigned endOffset = m_observerWrapper->endOffset(prelude);
        m_observerWrapper->observer().startRuleHeader(StyleRuleType::Page, m_observerWrapper->startOffset(prelude));
        m_observerWrapper->observer().endRuleHeader(endOffset);
    }

    consumeDeclarationList(block, StyleRuleType::Style);
    
    return StyleRulePage::create(createStyleProperties(m_parsedProperties, m_context.mode), WTFMove(selectorList));
}

// FIXME-NEWPARSER: Support "apply"
/*void CSSParserImpl::consumeApplyRule(CSSParserTokenRange prelude)
{
    const CSSParserToken& ident = prelude.consumeIncludingWhitespace();
    if (!prelude.atEnd() || !CSSVariableParser::isValidVariableName(ident))
        return; // Parse error, expected a single custom property name
    m_parsedProperties.append(CSSProperty(
        CSSPropertyApplyAtRule,
        *CSSCustomIdentValue::create(ident.value().toString())));
}
*/
    
RefPtr<StyleRuleKeyframe> CSSParserImpl::consumeKeyframeStyleRule(CSSParserTokenRange prelude, CSSParserTokenRange block)
{
    std::unique_ptr<Vector<double>> keyList = consumeKeyframeKeyList(prelude);
    if (!keyList)
        return nullptr;

    if (m_observerWrapper) {
        m_observerWrapper->observer().startRuleHeader(StyleRuleType::Keyframe, m_observerWrapper->startOffset(prelude));
        m_observerWrapper->observer().endRuleHeader(m_observerWrapper->endOffset(prelude));
    }

    consumeDeclarationList(block, StyleRuleType::Keyframe);
    return StyleRuleKeyframe::create(WTFMove(keyList), createStyleProperties(m_parsedProperties, m_context.mode));
}

static void observeSelectors(CSSParserObserverWrapper& wrapper, CSSParserTokenRange selectors)
{
    // This is easier than hooking into the CSSSelectorParser
    selectors.consumeWhitespace();
    CSSParserTokenRange originalRange = selectors;
    wrapper.observer().startRuleHeader(StyleRuleType::Style, wrapper.startOffset(originalRange));

    while (!selectors.atEnd()) {
        const CSSParserToken* selectorStart = &selectors.peek();
        while (!selectors.atEnd() && selectors.peek().type() != CommaToken)
            selectors.consumeComponentValue();
        CSSParserTokenRange selector = selectors.makeSubRange(selectorStart, &selectors.peek());
        selectors.consumeIncludingWhitespace();

        wrapper.observer().observeSelector(wrapper.startOffset(selector), wrapper.endOffset(selector));
    }

    wrapper.observer().endRuleHeader(wrapper.endOffset(originalRange));
}

RefPtr<StyleRule> CSSParserImpl::consumeStyleRule(CSSParserTokenRange prelude, CSSParserTokenRange block)
{
    CSSSelectorList selectorList = CSSSelectorParser::parseSelector(prelude, m_context, m_styleSheet.get());
    if (!selectorList.isValid())
        return nullptr; // Parse error, invalid selector list

    if (m_observerWrapper)
        observeSelectors(*m_observerWrapper, prelude);
    
    if (m_deferredParser) {
        // If a rule is empty (i.e., only whitespace), don't bother using
        // deferred parsing. This allows the empty rule optimization in ElementRuleCollector
        // to continue to work. Note we don't have to consider CommentTokens, since those
        // are stripped out.
        CSSParserTokenRange blockCopy = block;
        blockCopy.consumeWhitespace();
        if (!blockCopy.atEnd()) {
            return StyleRule::create(createDeferredStyleProperties(block), m_context.hasDocumentSecurityOrigin, WTFMove(selectorList));
        }
    }

    consumeDeclarationList(block, StyleRuleType::Style);
    return StyleRule::create(createStyleProperties(m_parsedProperties, m_context.mode), m_context.hasDocumentSecurityOrigin, WTFMove(selectorList));
}

void CSSParserImpl::consumeDeclarationList(CSSParserTokenRange range, StyleRuleType ruleType)
{
    ASSERT(m_parsedProperties.isEmpty());

    bool useObserver = m_observerWrapper && (ruleType == StyleRuleType::Style || ruleType == StyleRuleType::Keyframe);
    if (useObserver) {
        m_observerWrapper->observer().startRuleBody(m_observerWrapper->previousTokenStartOffset(range));
        m_observerWrapper->skipCommentsBefore(range, true);
    }

    while (!range.atEnd()) {
        switch (range.peek().type()) {
        case WhitespaceToken:
        case SemicolonToken:
            range.consume();
            break;
        case IdentToken: {
            const CSSParserToken* declarationStart = &range.peek();

            if (useObserver)
                m_observerWrapper->yieldCommentsBefore(range);

            while (!range.atEnd() && range.peek().type() != SemicolonToken)
                range.consumeComponentValue();

            consumeDeclaration(range.makeSubRange(declarationStart, &range.peek()), ruleType);

            if (useObserver)
                m_observerWrapper->skipCommentsBefore(range, false);
            break;
        }
        case AtKeywordToken: {
            // FIXME-NEWPARSER: Support apply
            AllowedRulesType allowedRules = /* ruleType == StyleRuleType::Style && RuntimeEnabledFeatures::cssApplyAtRulesEnabled() ? ApplyRules :*/ NoRules;
            RefPtr<StyleRuleBase> rule = consumeAtRule(range, allowedRules);
            ASSERT_UNUSED(rule, !rule);
            break;
        }
        default: // Parse error, unexpected token in declaration list
            while (!range.atEnd() && range.peek().type() != SemicolonToken)
                range.consumeComponentValue();
            break;
        }
    }

    // Yield remaining comments
    if (useObserver) {
        m_observerWrapper->yieldCommentsBefore(range);
        m_observerWrapper->observer().endRuleBody(m_observerWrapper->endOffset(range));
    }
}

void CSSParserImpl::consumeDeclaration(CSSParserTokenRange range, StyleRuleType ruleType)
{
    CSSParserTokenRange rangeCopy = range; // For inspector callbacks

    ASSERT(range.peek().type() == IdentToken);
    const CSSParserToken& token = range.consumeIncludingWhitespace();
    CSSPropertyID propertyID = token.parseAsCSSPropertyID();
    if (range.consume().type() != ColonToken)
        return; // Parse error

    bool important = false;
    const CSSParserToken* declarationValueEnd = range.end();
    const CSSParserToken* last = range.end() - 1;
    while (last->type() == WhitespaceToken)
        --last;
    if (last->type() == IdentToken && equalIgnoringASCIICase(last->value(), "important")) {
        --last;
        while (last->type() == WhitespaceToken)
            --last;
        if (last->type() == DelimiterToken && last->delimiter() == '!') {
            important = true;
            declarationValueEnd = last;
        }
    }

    size_t propertiesCount = m_parsedProperties.size();
    if (propertyID == CSSPropertyInvalid && CSSVariableParser::isValidVariableName(token)) {
        AtomString variableName = token.value().toAtomString();
        consumeCustomPropertyValue(range.makeSubRange(&range.peek(), declarationValueEnd), variableName, important);
    }

    if (important && (ruleType == StyleRuleType::FontFace || ruleType == StyleRuleType::Keyframe))
        return;

    if (propertyID != CSSPropertyInvalid)
        consumeDeclarationValue(range.makeSubRange(&range.peek(), declarationValueEnd), propertyID, important, ruleType);

    if (m_observerWrapper && (ruleType == StyleRuleType::Style || ruleType == StyleRuleType::Keyframe)) {
        m_observerWrapper->observer().observeProperty(
            m_observerWrapper->startOffset(rangeCopy), m_observerWrapper->endOffset(rangeCopy),
            important, m_parsedProperties.size() != propertiesCount);
    }
}

void CSSParserImpl::consumeCustomPropertyValue(CSSParserTokenRange range, const AtomString& variableName, bool important)
{
    if (RefPtr<CSSCustomPropertyValue> value = CSSVariableParser::parseDeclarationValue(variableName, range, m_context))
        m_parsedProperties.append(CSSProperty(CSSPropertyCustom, WTFMove(value), important));
}

void CSSParserImpl::consumeDeclarationValue(CSSParserTokenRange range, CSSPropertyID propertyID, bool important, StyleRuleType ruleType)
{
    CSSPropertyParser::parseValue(propertyID, important, range, m_context, m_parsedProperties, ruleType);
}

std::unique_ptr<Vector<double>> CSSParserImpl::consumeKeyframeKeyList(CSSParserTokenRange range)
{
    std::unique_ptr<Vector<double>> result = std::unique_ptr<Vector<double>>(new Vector<double>);
    while (true) {
        range.consumeWhitespace();
        const CSSParserToken& token = range.consumeIncludingWhitespace();
        if (token.type() == PercentageToken && token.numericValue() >= 0 && token.numericValue() <= 100)
            result->append(token.numericValue() / 100);
        else if (token.type() == IdentToken && equalIgnoringASCIICase(token.value(), "from"))
            result->append(0);
        else if (token.type() == IdentToken && equalIgnoringASCIICase(token.value(), "to"))
            result->append(1);
        else
            return nullptr; // Parser error, invalid value in keyframe selector
        if (range.atEnd())
            return result;
        if (range.consume().type() != CommaToken)
            return nullptr; // Parser error
    }
}

} // namespace WebCore<|MERGE_RESOLUTION|>--- conflicted
+++ resolved
@@ -571,28 +571,6 @@
     return StyleRuleSupports::create(prelude.serialize().stripWhiteSpace(), supported, rules);
 }
 
-<<<<<<< HEAD
-#if ENABLE(CSS_DEVICE_ADAPTATION)
-RefPtr<StyleRuleViewport> CSSParserImpl::consumeViewportRule(CSSParserTokenRange prelude, CSSParserTokenRange block)
-{
-    if (!prelude.atEnd())
-        return nullptr; // Parser error; @viewport prelude should be empty
-
-    if (m_observerWrapper) {
-        unsigned endOffset = m_observerWrapper->endOffset(prelude);
-        m_observerWrapper->observer().startRuleHeader(StyleRuleType::Viewport, m_observerWrapper->startOffset(prelude));
-        m_observerWrapper->observer().endRuleHeader(endOffset);
-        m_observerWrapper->observer().startRuleBody(endOffset);
-        m_observerWrapper->observer().endRuleBody(endOffset);
-    }
-
-    consumeDeclarationList(block, StyleRuleType::Viewport);
-    return StyleRuleViewport::create(createStyleProperties(m_parsedProperties, CSSViewportRuleMode));
-}
-#endif
-
-=======
->>>>>>> a1504a36
 RefPtr<StyleRuleFontFace> CSSParserImpl::consumeFontFaceRule(CSSParserTokenRange prelude, CSSParserTokenRange block)
 {
     if (!prelude.atEnd())
