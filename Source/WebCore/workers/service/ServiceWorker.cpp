--- conflicted
+++ resolved
@@ -86,11 +86,7 @@
         m_data.state = state;
         if (state != State::Installing && !m_isStopped) {
             ASSERT(m_pendingActivityForEventDispatch);
-<<<<<<< HEAD
-            dispatchEvent(Event::create(eventNames().statechangeEvent, false, false));
-=======
             dispatchEvent(Event::create(eventNames().statechangeEvent, Event::CanBubble::No, Event::IsCancelable::No));
->>>>>>> 20415689
         }
 
         updatePendingActivityForEventDispatch();
