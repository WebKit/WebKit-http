--- conflicted
+++ resolved
@@ -81,18 +81,11 @@
         void setPlatformDescription(PlatformMenuDescription);
 
         PlatformMenuDescription releasePlatformDescription();
-<<<<<<< HEAD
-
-#if PLATFORM(WX)
-        static ContextMenuItem* itemWithId(int);
-#endif
 
 #if PLATFORM(HAIKU)
         void setController(ContextMenuController*);
 #endif
 
-=======
->>>>>>> 788840c1
 #endif // USE(CROSS_PLATFORM_CONTEXT_MENUS)
 
     private:
