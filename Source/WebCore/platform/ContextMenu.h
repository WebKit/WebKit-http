--- conflicted
+++ resolved
@@ -93,13 +93,6 @@
         RetainPtr<NSMutableArray> m_platformDescription;
 #else
         PlatformMenuDescription m_platformDescription;
-<<<<<<< HEAD
-#if OS(WINCE)
-        unsigned m_itemCount;
-#endif
-
-=======
->>>>>>> d820e4d5
 #endif
 
 #endif // USE(CROSS_PLATFORM_CONTEXT_MENUS)
