--- conflicted
+++ resolved
@@ -508,12 +508,7 @@
     return m_string.left(m_pathAfterLastSlash);
 }
 
-<<<<<<< HEAD
 #if !PLATFORM(QT) && !USE(CF)
-=======
-#if !USE(CF)
-
->>>>>>> 4ccac179
 String URL::fileSystemPath() const
 {
     if (!isValid() || !isLocalFile())
