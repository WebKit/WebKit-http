--- conflicted
+++ resolved
@@ -68,11 +68,7 @@
     ContextMenuItemTagUnicodeInsertZWSMark,
     ContextMenuItemTagUnicodeInsertZWJMark,
     ContextMenuItemTagUnicodeInsertZWNJMark,
-<<<<<<< HEAD
->>>>>>> 44cf026ce0d62d58efe398ea845056c3f2858b3d
-=======
     ContextMenuItemTagInsertEmoji,
->>>>>>> 5075ff16
 #endif
     ContextMenuItemTagSpellingGuess,
     ContextMenuItemTagNoGuessesFound,
