--- conflicted
+++ resolved
@@ -43,11 +43,7 @@
     ContextMenuItemTagOpenImageInNewWindow,
     ContextMenuItemTagDownloadImageToDisk,
     ContextMenuItemTagCopyImageToClipboard,
-<<<<<<< HEAD
-#if PLATFORM(GTK) || PLATFORM(EFL) || PLATFORM(QT)
-=======
-#if PLATFORM(GTK)
->>>>>>> 4ccac179
+#if PLATFORM(GTK) || PLATFORM(QT)
     ContextMenuItemTagCopyImageUrlToClipboard,
 #endif
     ContextMenuItemTagOpenFrameInNewWindow,
@@ -60,12 +56,11 @@
     ContextMenuItemTagPaste,
 #if PLATFORM(GTK)
     ContextMenuItemTagDelete,
-<<<<<<< HEAD
-#endif
-#if PLATFORM(GTK) || PLATFORM (EFL) || PLATFORM(QT)
-=======
->>>>>>> 4ccac179
+#endif
+#if PLATFORM(GTK) || PLATFORM(QT)
     ContextMenuItemTagSelectAll,
+#endif
+#if PLATFORM(GTK)
     ContextMenuItemTagInputMethods,
     ContextMenuItemTagUnicode,
     ContextMenuItemTagUnicodeInsertLRMMark,
