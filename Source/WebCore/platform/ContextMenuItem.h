/*
 * Copyright (C) 2006 Apple Computer, Inc.  All rights reserved.
 * Copyright (C) 2010 Igalia S.L
 *
 * Redistribution and use in source and binary forms, with or without
 * modification, are permitted provided that the following conditions
 * are met:
 * 1. Redistributions of source code must retain the above copyright
 *    notice, this list of conditions and the following disclaimer.
 * 2. Redistributions in binary form must reproduce the above copyright
 *    notice, this list of conditions and the following disclaimer in the
 *    documentation and/or other materials provided with the distribution.
 *
 * THIS SOFTWARE IS PROVIDED BY APPLE COMPUTER, INC. ``AS IS'' AND ANY
 * EXPRESS OR IMPLIED WARRANTIES, INCLUDING, BUT NOT LIMITED TO, THE
 * IMPLIED WARRANTIES OF MERCHANTABILITY AND FITNESS FOR A PARTICULAR
 * PURPOSE ARE DISCLAIMED.  IN NO EVENT SHALL APPLE COMPUTER, INC. OR
 * CONTRIBUTORS BE LIABLE FOR ANY DIRECT, INDIRECT, INCIDENTAL, SPECIAL,
 * EXEMPLARY, OR CONSEQUENTIAL DAMAGES (INCLUDING, BUT NOT LIMITED TO,
 * PROCUREMENT OF SUBSTITUTE GOODS OR SERVICES; LOSS OF USE, DATA, OR
 * PROFITS; OR BUSINESS INTERRUPTION) HOWEVER CAUSED AND ON ANY THEORY
 * OF LIABILITY, WHETHER IN CONTRACT, STRICT LIABILITY, OR TORT
 * (INCLUDING NEGLIGENCE OR OTHERWISE) ARISING IN ANY WAY OUT OF THE USE
 * OF THIS SOFTWARE, EVEN IF ADVISED OF THE POSSIBILITY OF SUCH DAMAGE. 
 */

#ifndef ContextMenuItem_h
#define ContextMenuItem_h

#if ENABLE(CONTEXT_MENUS)

#include "PlatformMenuDescription.h"
#include <wtf/OwnPtr.h>
#include <wtf/text/WTFString.h>

#if PLATFORM(MAC)
#include <wtf/RetainPtr.h>
OBJC_CLASS NSMenuItem;
#elif PLATFORM(GTK)
typedef struct _GtkMenuItem GtkMenuItem;
typedef struct _GtkAction GtkAction;
<<<<<<< HEAD
#elif PLATFORM(WX)
class wxMenuItem;
#elif PLATFORM(HAIKU)
class BMenuItem;
=======
>>>>>>> 788840c1
#endif
#endif // ENABLE(CONTEXT_MENUS)

namespace WebCore {

    class ContextMenu;

    // This enum needs to be in sync with the WebMenuItemTag enum in WebUIDelegate.h and the
    // extra values in WebUIDelegatePrivate.h
    enum ContextMenuAction {
        ContextMenuItemTagNoAction=0, // This item is not actually in WebUIDelegate.h
        ContextMenuItemTagOpenLinkInNewWindow=1,
        ContextMenuItemTagDownloadLinkToDisk,
        ContextMenuItemTagCopyLinkToClipboard,
        ContextMenuItemTagOpenImageInNewWindow,
        ContextMenuItemTagDownloadImageToDisk,
        ContextMenuItemTagCopyImageToClipboard,
#if PLATFORM(QT) || PLATFORM(GTK) || PLATFORM(EFL)
        ContextMenuItemTagCopyImageUrlToClipboard,
#endif
        ContextMenuItemTagOpenFrameInNewWindow,
        ContextMenuItemTagCopy,
        ContextMenuItemTagGoBack,
        ContextMenuItemTagGoForward,
        ContextMenuItemTagStop,
        ContextMenuItemTagReload,
        ContextMenuItemTagCut,
        ContextMenuItemTagPaste,
#if PLATFORM(GTK)
        ContextMenuItemTagDelete,
#endif
#if PLATFORM(GTK) || PLATFORM(QT) || PLATFORM (EFL)
        ContextMenuItemTagSelectAll,
#endif
#if PLATFORM(GTK)
        ContextMenuItemTagInputMethods,
        ContextMenuItemTagUnicode,
        ContextMenuItemTagUnicodeInsertLRMMark,
        ContextMenuItemTagUnicodeInsertRLMMark,
        ContextMenuItemTagUnicodeInsertLREMark,
        ContextMenuItemTagUnicodeInsertRLEMark,
        ContextMenuItemTagUnicodeInsertLROMark,
        ContextMenuItemTagUnicodeInsertRLOMark,
        ContextMenuItemTagUnicodeInsertPDFMark,
        ContextMenuItemTagUnicodeInsertZWSMark,
        ContextMenuItemTagUnicodeInsertZWJMark,
        ContextMenuItemTagUnicodeInsertZWNJMark,
#endif
        ContextMenuItemTagSpellingGuess,
        ContextMenuItemTagNoGuessesFound,
        ContextMenuItemTagIgnoreSpelling,
        ContextMenuItemTagLearnSpelling,
        ContextMenuItemTagOther,
        ContextMenuItemTagSearchInSpotlight,
        ContextMenuItemTagSearchWeb,
        ContextMenuItemTagLookUpInDictionary,
        ContextMenuItemTagOpenWithDefaultApplication,
        ContextMenuItemPDFActualSize,
        ContextMenuItemPDFZoomIn,
        ContextMenuItemPDFZoomOut,
        ContextMenuItemPDFAutoSize,
        ContextMenuItemPDFSinglePage,
        ContextMenuItemPDFFacingPages,
        ContextMenuItemPDFContinuous,
        ContextMenuItemPDFNextPage,
        ContextMenuItemPDFPreviousPage,
        // These are new tags! Not a part of API!!!!
        ContextMenuItemTagOpenLink = 2000,
        ContextMenuItemTagIgnoreGrammar,
        ContextMenuItemTagSpellingMenu, // Spelling or Spelling/Grammar sub-menu
        ContextMenuItemTagShowSpellingPanel,
        ContextMenuItemTagCheckSpelling,
        ContextMenuItemTagCheckSpellingWhileTyping,
        ContextMenuItemTagCheckGrammarWithSpelling,
        ContextMenuItemTagFontMenu, // Font sub-menu
        ContextMenuItemTagShowFonts,
        ContextMenuItemTagBold,
        ContextMenuItemTagItalic,
        ContextMenuItemTagUnderline,
        ContextMenuItemTagOutline,
        ContextMenuItemTagStyles,
        ContextMenuItemTagShowColors,
        ContextMenuItemTagSpeechMenu, // Speech sub-menu
        ContextMenuItemTagStartSpeaking,
        ContextMenuItemTagStopSpeaking,
        ContextMenuItemTagWritingDirectionMenu, // Writing Direction sub-menu
        ContextMenuItemTagDefaultDirection,
        ContextMenuItemTagLeftToRight,
        ContextMenuItemTagRightToLeft,
        ContextMenuItemTagPDFSinglePageScrolling,
        ContextMenuItemTagPDFFacingPagesScrolling,
#if ENABLE(INSPECTOR)
        ContextMenuItemTagInspectElement,
#endif
        ContextMenuItemTagTextDirectionMenu, // Text Direction sub-menu
        ContextMenuItemTagTextDirectionDefault,
        ContextMenuItemTagTextDirectionLeftToRight,
        ContextMenuItemTagTextDirectionRightToLeft,
#if PLATFORM(MAC)
        ContextMenuItemTagCorrectSpellingAutomatically,
        ContextMenuItemTagSubstitutionsMenu,
        ContextMenuItemTagShowSubstitutions,
        ContextMenuItemTagSmartCopyPaste,
        ContextMenuItemTagSmartQuotes,
        ContextMenuItemTagSmartDashes,
        ContextMenuItemTagSmartLinks,
        ContextMenuItemTagTextReplacement,
        ContextMenuItemTagTransformationsMenu,
        ContextMenuItemTagMakeUpperCase,
        ContextMenuItemTagMakeLowerCase,
        ContextMenuItemTagCapitalize,
        ContextMenuItemTagChangeBack,
#endif
        ContextMenuItemTagOpenMediaInNewWindow,
        ContextMenuItemTagCopyMediaLinkToClipboard,
        ContextMenuItemTagToggleMediaControls,
        ContextMenuItemTagToggleMediaLoop,
        ContextMenuItemTagEnterVideoFullscreen,
        ContextMenuItemTagMediaPlayPause,
        ContextMenuItemTagMediaMute,
        ContextMenuItemTagDictationAlternative,
        ContextMenuItemTagOpenLinkInThisWindow,
        ContextMenuItemBaseCustomTag = 5000,
        ContextMenuItemCustomTagNoAction = 5998,
        ContextMenuItemLastCustomTag = 5999,
        ContextMenuItemBaseApplicationTag = 10000
    };

    enum ContextMenuItemType {
        ActionType,
        CheckableActionType,
        SeparatorType,
        SubmenuType
    };

#if ENABLE(CONTEXT_MENUS)
#if PLATFORM(MAC)
    typedef NSMenuItem* PlatformMenuItemDescription;
#elif PLATFORM(GTK)
    typedef GtkMenuItem* PlatformMenuItemDescription;
<<<<<<< HEAD
#elif PLATFORM(WX)
    struct PlatformMenuItemDescription {
        PlatformMenuItemDescription()
            : type(ActionType),
              action(ContextMenuItemTagNoAction),
              checked(false),
              enabled(true)
        {}

        ContextMenuItemType type;
        ContextMenuAction action;
        String title;
        wxMenu * subMenu;
        bool checked;
        bool enabled;
    };
#elif PLATFORM(HAIKU)
    typedef BMenuItem* PlatformMenuItemDescription;
=======
>>>>>>> 788840c1
#else
    typedef void* PlatformMenuItemDescription;
#endif

    class ContextMenuItem {
        WTF_MAKE_FAST_ALLOCATED;
    public:
        ContextMenuItem(ContextMenuItemType, ContextMenuAction, const String&, ContextMenu* subMenu = 0);
        ContextMenuItem(ContextMenuItemType, ContextMenuAction, const String&, bool enabled, bool checked);

        ~ContextMenuItem();

        void setType(ContextMenuItemType);
        ContextMenuItemType type() const;

        void setAction(ContextMenuAction);
        ContextMenuAction action() const;

        void setChecked(bool = true);
        bool checked() const;

        void setEnabled(bool = true);
        bool enabled() const;

        void setSubMenu(ContextMenu*);

#if PLATFORM(GTK)
        GtkAction* gtkAction() const;
#endif

#if USE(CROSS_PLATFORM_CONTEXT_MENUS)
        ContextMenuItem(ContextMenuAction, const String&, bool enabled, bool checked, const Vector<ContextMenuItem>& subMenuItems);
        explicit ContextMenuItem(const PlatformContextMenuItem&);

        // On Windows, the title (dwTypeData of the MENUITEMINFO) is not set in this function. Callers can set the title themselves,
        // and handle the lifetime of the title, if they need it.
        PlatformContextMenuItem platformContextMenuItem() const;

        void setTitle(const String& title) { m_title = title; }
        const String& title() const { return m_title; }

        const Vector<ContextMenuItem>& subMenuItems() const { return m_subMenuItems; }
#else
    public:
        explicit ContextMenuItem(PlatformMenuItemDescription);
        explicit ContextMenuItem(ContextMenu* subMenu = 0);
        ContextMenuItem(ContextMenuAction, const String&, bool enabled, bool checked, Vector<ContextMenuItem>& submenuItems);

        PlatformMenuItemDescription releasePlatformDescription();

        String title() const;
        void setTitle(const String&);

        PlatformMenuDescription platformSubMenu() const;
        void setSubMenu(Vector<ContextMenuItem>&);

#endif // USE(CROSS_PLATFORM_CONTEXT_MENUS)
    private:
#if USE(CROSS_PLATFORM_CONTEXT_MENUS)
        ContextMenuItemType m_type;
        ContextMenuAction m_action;
        String m_title;
        bool m_enabled;
        bool m_checked;
        Vector<ContextMenuItem> m_subMenuItems;
#else
#if PLATFORM(MAC)
        RetainPtr<NSMenuItem> m_platformDescription;
#else
        PlatformMenuItemDescription m_platformDescription;
#endif
#endif // USE(CROSS_PLATFORM_CONTEXT_MENUS)
    };

#endif // ENABLE(CONTEXT_MENUS)
}

#endif // ContextMenuItem_h<|MERGE_RESOLUTION|>--- conflicted
+++ resolved
@@ -39,13 +39,8 @@
 #elif PLATFORM(GTK)
 typedef struct _GtkMenuItem GtkMenuItem;
 typedef struct _GtkAction GtkAction;
-<<<<<<< HEAD
-#elif PLATFORM(WX)
-class wxMenuItem;
 #elif PLATFORM(HAIKU)
 class BMenuItem;
-=======
->>>>>>> 788840c1
 #endif
 #endif // ENABLE(CONTEXT_MENUS)
 
@@ -186,27 +181,8 @@
     typedef NSMenuItem* PlatformMenuItemDescription;
 #elif PLATFORM(GTK)
     typedef GtkMenuItem* PlatformMenuItemDescription;
-<<<<<<< HEAD
-#elif PLATFORM(WX)
-    struct PlatformMenuItemDescription {
-        PlatformMenuItemDescription()
-            : type(ActionType),
-              action(ContextMenuItemTagNoAction),
-              checked(false),
-              enabled(true)
-        {}
-
-        ContextMenuItemType type;
-        ContextMenuAction action;
-        String title;
-        wxMenu * subMenu;
-        bool checked;
-        bool enabled;
-    };
 #elif PLATFORM(HAIKU)
     typedef BMenuItem* PlatformMenuItemDescription;
-=======
->>>>>>> 788840c1
 #else
     typedef void* PlatformMenuItemDescription;
 #endif
