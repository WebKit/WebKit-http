/*
 * Copyright (C) 2006 Apple Inc.  All rights reserved.
 * Copyright (C) 2010 Igalia S.L
 *
 * Redistribution and use in source and binary forms, with or without
 * modification, are permitted provided that the following conditions
 * are met:
 * 1. Redistributions of source code must retain the above copyright
 *    notice, this list of conditions and the following disclaimer.
 * 2. Redistributions in binary form must reproduce the above copyright
 *    notice, this list of conditions and the following disclaimer in the
 *    documentation and/or other materials provided with the distribution.
 *
 * THIS SOFTWARE IS PROVIDED BY APPLE INC. ``AS IS'' AND ANY
 * EXPRESS OR IMPLIED WARRANTIES, INCLUDING, BUT NOT LIMITED TO, THE
 * IMPLIED WARRANTIES OF MERCHANTABILITY AND FITNESS FOR A PARTICULAR
 * PURPOSE ARE DISCLAIMED.  IN NO EVENT SHALL APPLE INC. OR
 * CONTRIBUTORS BE LIABLE FOR ANY DIRECT, INDIRECT, INCIDENTAL, SPECIAL,
 * EXEMPLARY, OR CONSEQUENTIAL DAMAGES (INCLUDING, BUT NOT LIMITED TO,
 * PROCUREMENT OF SUBSTITUTE GOODS OR SERVICES; LOSS OF USE, DATA, OR
 * PROFITS; OR BUSINESS INTERRUPTION) HOWEVER CAUSED AND ON ANY THEORY
 * OF LIABILITY, WHETHER IN CONTRACT, STRICT LIABILITY, OR TORT
 * (INCLUDING NEGLIGENCE OR OTHERWISE) ARISING IN ANY WAY OUT OF THE USE
 * OF THIS SOFTWARE, EVEN IF ADVISED OF THE POSSIBILITY OF SUCH DAMAGE. 
 */

#ifndef ContextMenuItem_h
#define ContextMenuItem_h

#if ENABLE(CONTEXT_MENUS)

#include "PlatformMenuDescription.h"
#include <wtf/text/WTFString.h>

#if PLATFORM(COCOA)
#include <wtf/RetainPtr.h>
OBJC_CLASS NSImage;
OBJC_CLASS NSMenuItem;
<<<<<<< HEAD
#elif PLATFORM(GTK)
typedef struct _GtkMenuItem GtkMenuItem;
typedef struct _GtkAction GtkAction;
#elif PLATFORM(HAIKU)
class BMenuItem;
=======
>>>>>>> af29a74d
#endif
#endif // ENABLE(CONTEXT_MENUS)

namespace WebCore {

    class ContextMenu;
    class Image;
    class URL;

    // This enum needs to be in sync with the WebMenuItemTag enum in WebUIDelegate.h and the
    // extra values in WebUIDelegatePrivate.h
    enum ContextMenuAction {
        ContextMenuItemTagNoAction=0, // This item is not actually in WebUIDelegate.h
        ContextMenuItemTagOpenLinkInNewWindow=1,
        ContextMenuItemTagDownloadLinkToDisk,
        ContextMenuItemTagCopyLinkToClipboard,
        ContextMenuItemTagOpenImageInNewWindow,
        ContextMenuItemTagDownloadImageToDisk,
        ContextMenuItemTagCopyImageToClipboard,
#if PLATFORM(GTK) || PLATFORM(EFL)
        ContextMenuItemTagCopyImageUrlToClipboard,
#endif
        ContextMenuItemTagOpenFrameInNewWindow,
        ContextMenuItemTagCopy,
        ContextMenuItemTagGoBack,
        ContextMenuItemTagGoForward,
        ContextMenuItemTagStop,
        ContextMenuItemTagReload,
        ContextMenuItemTagCut,
        ContextMenuItemTagPaste,
#if PLATFORM(GTK)
        ContextMenuItemTagDelete,
#endif
#if PLATFORM(GTK) || PLATFORM (EFL)
        ContextMenuItemTagSelectAll,
#endif
#if PLATFORM(GTK)
        ContextMenuItemTagInputMethods,
        ContextMenuItemTagUnicode,
        ContextMenuItemTagUnicodeInsertLRMMark,
        ContextMenuItemTagUnicodeInsertRLMMark,
        ContextMenuItemTagUnicodeInsertLREMark,
        ContextMenuItemTagUnicodeInsertRLEMark,
        ContextMenuItemTagUnicodeInsertLROMark,
        ContextMenuItemTagUnicodeInsertRLOMark,
        ContextMenuItemTagUnicodeInsertPDFMark,
        ContextMenuItemTagUnicodeInsertZWSMark,
        ContextMenuItemTagUnicodeInsertZWJMark,
        ContextMenuItemTagUnicodeInsertZWNJMark,
#endif
        ContextMenuItemTagSpellingGuess,
        ContextMenuItemTagNoGuessesFound,
        ContextMenuItemTagIgnoreSpelling,
        ContextMenuItemTagLearnSpelling,
        ContextMenuItemTagOther,
        ContextMenuItemTagSearchInSpotlight,
        ContextMenuItemTagSearchWeb,
        ContextMenuItemTagLookUpInDictionary,
        ContextMenuItemTagOpenWithDefaultApplication,
        ContextMenuItemPDFActualSize,
        ContextMenuItemPDFZoomIn,
        ContextMenuItemPDFZoomOut,
        ContextMenuItemPDFAutoSize,
        ContextMenuItemPDFSinglePage,
        ContextMenuItemPDFFacingPages,
        ContextMenuItemPDFContinuous,
        ContextMenuItemPDFNextPage,
        ContextMenuItemPDFPreviousPage,
        // These are new tags! Not a part of API!!!!
        ContextMenuItemTagOpenLink = 2000,
        ContextMenuItemTagIgnoreGrammar,
        ContextMenuItemTagSpellingMenu, // Spelling or Spelling/Grammar sub-menu
        ContextMenuItemTagShowSpellingPanel,
        ContextMenuItemTagCheckSpelling,
        ContextMenuItemTagCheckSpellingWhileTyping,
        ContextMenuItemTagCheckGrammarWithSpelling,
        ContextMenuItemTagFontMenu, // Font sub-menu
        ContextMenuItemTagShowFonts,
        ContextMenuItemTagBold,
        ContextMenuItemTagItalic,
        ContextMenuItemTagUnderline,
        ContextMenuItemTagOutline,
        ContextMenuItemTagStyles,
        ContextMenuItemTagShowColors,
        ContextMenuItemTagSpeechMenu, // Speech sub-menu
        ContextMenuItemTagStartSpeaking,
        ContextMenuItemTagStopSpeaking,
        ContextMenuItemTagWritingDirectionMenu, // Writing Direction sub-menu
        ContextMenuItemTagDefaultDirection,
        ContextMenuItemTagLeftToRight,
        ContextMenuItemTagRightToLeft,
        ContextMenuItemTagPDFSinglePageScrolling,
        ContextMenuItemTagPDFFacingPagesScrolling,
        ContextMenuItemTagInspectElement,
        ContextMenuItemTagTextDirectionMenu, // Text Direction sub-menu
        ContextMenuItemTagTextDirectionDefault,
        ContextMenuItemTagTextDirectionLeftToRight,
        ContextMenuItemTagTextDirectionRightToLeft,
#if PLATFORM(COCOA)
        ContextMenuItemTagCorrectSpellingAutomatically,
        ContextMenuItemTagSubstitutionsMenu,
        ContextMenuItemTagShowSubstitutions,
        ContextMenuItemTagSmartCopyPaste,
        ContextMenuItemTagSmartQuotes,
        ContextMenuItemTagSmartDashes,
        ContextMenuItemTagSmartLinks,
        ContextMenuItemTagTextReplacement,
        ContextMenuItemTagTransformationsMenu,
        ContextMenuItemTagMakeUpperCase,
        ContextMenuItemTagMakeLowerCase,
        ContextMenuItemTagCapitalize,
        ContextMenuItemTagChangeBack,
#endif
        ContextMenuItemTagOpenMediaInNewWindow,
        ContextMenuItemTagDownloadMediaToDisk,
        ContextMenuItemTagCopyMediaLinkToClipboard,
        ContextMenuItemTagToggleMediaControls,
        ContextMenuItemTagToggleMediaLoop,
        ContextMenuItemTagEnterVideoFullscreen,
        ContextMenuItemTagMediaPlayPause,
        ContextMenuItemTagMediaMute,
        ContextMenuItemTagDictationAlternative,
        ContextMenuItemTagOpenLinkInThisWindow,
        ContextMenuItemTagToggleVideoFullscreen,
        ContextMenuItemTagShareMenu, 
        ContextMenuItemBaseCustomTag = 5000,
        ContextMenuItemCustomTagNoAction = 5998,
        ContextMenuItemLastCustomTag = 5999,
        ContextMenuItemBaseApplicationTag = 10000
    };

    enum ContextMenuItemType {
        ActionType,
        CheckableActionType,
        SeparatorType,
        SubmenuType
    };

#if ENABLE(CONTEXT_MENUS)
#if PLATFORM(COCOA)
    typedef NSMenuItem* PlatformMenuItemDescription;
<<<<<<< HEAD
#elif PLATFORM(GTK)
    typedef GtkMenuItem* PlatformMenuItemDescription;
#elif PLATFORM(HAIKU)
    typedef BMenuItem* PlatformMenuItemDescription;
=======
>>>>>>> af29a74d
#else
    typedef void* PlatformMenuItemDescription;
#endif

    class ContextMenuItem {
        WTF_MAKE_FAST_ALLOCATED;
    public:
        WEBCORE_EXPORT ContextMenuItem(ContextMenuItemType, ContextMenuAction, const String&, ContextMenu* subMenu = 0);
        WEBCORE_EXPORT ContextMenuItem(ContextMenuItemType, ContextMenuAction, const String&, bool enabled, bool checked);

        WEBCORE_EXPORT ~ContextMenuItem();

        void setType(ContextMenuItemType);
        WEBCORE_EXPORT ContextMenuItemType type() const;

        void setAction(ContextMenuAction);
        WEBCORE_EXPORT ContextMenuAction action() const;

        void setChecked(bool = true);
        WEBCORE_EXPORT bool checked() const;

        void setEnabled(bool = true);
        WEBCORE_EXPORT bool enabled() const;

        void setSubMenu(ContextMenu*);

#if PLATFORM(MAC)
        WEBCORE_EXPORT static ContextMenuItem shareMenuItem(const URL& absoluteLinkURL, const URL& downloadableMediaURL, NSImage *, const String& selectedText);
#endif

#if USE(CROSS_PLATFORM_CONTEXT_MENUS)
        ContextMenuItem(ContextMenuAction, const String&, bool enabled, bool checked, const Vector<ContextMenuItem>& subMenuItems);
        explicit ContextMenuItem(const PlatformContextMenuItem&);
        ContextMenuItem();

        bool isNull() const;

        // On Windows, the title (dwTypeData of the MENUITEMINFO) is not set in this function. Callers can set the title themselves,
        // and handle the lifetime of the title, if they need it.
        PlatformContextMenuItem platformContextMenuItem() const;

        void setTitle(const String& title) { m_title = title; }
        const String& title() const { return m_title; }

        const Vector<ContextMenuItem>& subMenuItems() const { return m_subMenuItems; }
#else
    public:
        WEBCORE_EXPORT explicit ContextMenuItem(PlatformMenuItemDescription);
        explicit ContextMenuItem(ContextMenu* subMenu);
        ContextMenuItem(ContextMenuAction, const String&, bool enabled, bool checked, Vector<ContextMenuItem>& submenuItems);
        WEBCORE_EXPORT ContextMenuItem();

        bool isNull() const { return !m_platformDescription; }

        WEBCORE_EXPORT PlatformMenuItemDescription platformDescription() const;

        WEBCORE_EXPORT String title() const;
        void setTitle(const String&);

        WEBCORE_EXPORT PlatformMenuDescription platformSubMenu() const;
        void setSubMenu(Vector<ContextMenuItem>&);

#endif // USE(CROSS_PLATFORM_CONTEXT_MENUS)
    private:
#if USE(CROSS_PLATFORM_CONTEXT_MENUS)
        ContextMenuItemType m_type;
        ContextMenuAction m_action;
        String m_title;
        bool m_enabled;
        bool m_checked;
        Vector<ContextMenuItem> m_subMenuItems;
#else
#if PLATFORM(COCOA)
        RetainPtr<NSMenuItem> m_platformDescription;
#else
        PlatformMenuItemDescription m_platformDescription;
#endif
#endif // USE(CROSS_PLATFORM_CONTEXT_MENUS)
    };

#endif // ENABLE(CONTEXT_MENUS)
}

#endif // ContextMenuItem_h<|MERGE_RESOLUTION|>--- conflicted
+++ resolved
@@ -36,14 +36,8 @@
 #include <wtf/RetainPtr.h>
 OBJC_CLASS NSImage;
 OBJC_CLASS NSMenuItem;
-<<<<<<< HEAD
-#elif PLATFORM(GTK)
-typedef struct _GtkMenuItem GtkMenuItem;
-typedef struct _GtkAction GtkAction;
 #elif PLATFORM(HAIKU)
 class BMenuItem;
-=======
->>>>>>> af29a74d
 #endif
 #endif // ENABLE(CONTEXT_MENUS)
 
@@ -185,13 +179,8 @@
 #if ENABLE(CONTEXT_MENUS)
 #if PLATFORM(COCOA)
     typedef NSMenuItem* PlatformMenuItemDescription;
-<<<<<<< HEAD
-#elif PLATFORM(GTK)
-    typedef GtkMenuItem* PlatformMenuItemDescription;
 #elif PLATFORM(HAIKU)
     typedef BMenuItem* PlatformMenuItemDescription;
-=======
->>>>>>> af29a74d
 #else
     typedef void* PlatformMenuItemDescription;
 #endif
