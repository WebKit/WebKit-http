/*
 * Copyright (C) 2010 Apple Inc. All Rights Reserved.
 *
 * Redistribution and use in source and binary forms, with or without
 * modification, are permitted provided that the following conditions
 * are met:
 * 1. Redistributions of source code must retain the above copyright
 *    notice, this list of conditions and the following disclaimer.
 * 2. Redistributions in binary form must reproduce the above copyright
 *    notice, this list of conditions and the following disclaimer in the
 *    documentation and/or other materials provided with the distribution.
 *
 * THIS SOFTWARE IS PROVIDED BY APPLE, INC. ``AS IS'' AND ANY
 * EXPRESS OR IMPLIED WARRANTIES, INCLUDING, BUT NOT LIMITED TO, THE
 * IMPLIED WARRANTIES OF MERCHANTABILITY AND FITNESS FOR A PARTICULAR
 * PURPOSE ARE DISCLAIMED.  IN NO EVENT SHALL APPLE INC. OR
 * CONTRIBUTORS BE LIABLE FOR ANY DIRECT, INDIRECT, INCIDENTAL, SPECIAL,
 * EXEMPLARY, OR CONSEQUENTIAL DAMAGES (INCLUDING, BUT NOT LIMITED TO,
 * PROCUREMENT OF SUBSTITUTE GOODS OR SERVICES; LOSS OF USE, DATA, OR
 * PROFITS; OR BUSINESS INTERRUPTION) HOWEVER CAUSED AND ON ANY THEORY
 * OF LIABILITY, WHETHER IN CONTRACT, STRICT LIABILITY, OR TORT
 * (INCLUDING NEGLIGENCE OR OTHERWISE) ARISING IN ANY WAY OUT OF THE USE
 * OF THIS SOFTWARE, EVEN IF ADVISED OF THE POSSIBILITY OF SUCH DAMAGE.
 *
 */
#include "config.h"
#include "SchemeRegistry.h"
#include <wtf/MainThread.h>
#include <wtf/NeverDestroyed.h>

namespace WebCore {

static URLSchemesMap& localURLSchemes()
{
    static NeverDestroyed<URLSchemesMap> localSchemes;

    if (localSchemes.get().isEmpty()) {
        localSchemes.get().add("file");
#if PLATFORM(COCOA)
        localSchemes.get().add("applewebdata");
#endif
    }

    return localSchemes;
}

static URLSchemesMap& displayIsolatedURLSchemes()
{
    static NeverDestroyed<URLSchemesMap> displayIsolatedSchemes;
    return displayIsolatedSchemes;
}

static URLSchemesMap& secureSchemes()
{
    static NeverDestroyed<URLSchemesMap> secureSchemes;

    if (secureSchemes.get().isEmpty()) {
        secureSchemes.get().add("https");
        secureSchemes.get().add("about");
        secureSchemes.get().add("data");
        secureSchemes.get().add("wss");
<<<<<<< HEAD
#if USE(QUICK_LOOK)
        secureSchemes.get().add(QLPreviewProtocol());
#endif
#if PLATFORM(GTK) || PLATFORM(WPE)
=======
#if PLATFORM(GTK)
>>>>>>> 86a47342
        secureSchemes.get().add("resource");
#endif
    }

    return secureSchemes;
}

static URLSchemesMap& schemesWithUniqueOrigins()
{
    static NeverDestroyed<URLSchemesMap> schemesWithUniqueOrigins;

    if (schemesWithUniqueOrigins.get().isEmpty()) {
        schemesWithUniqueOrigins.get().add("about");
        schemesWithUniqueOrigins.get().add("javascript");
        // This is a willful violation of HTML5.
        // See https://bugs.webkit.org/show_bug.cgi?id=11885
        schemesWithUniqueOrigins.get().add("data");
    }

    return schemesWithUniqueOrigins;
}

static URLSchemesMap& emptyDocumentSchemes()
{
    static NeverDestroyed<URLSchemesMap> emptyDocumentSchemes;

    if (emptyDocumentSchemes.get().isEmpty())
        emptyDocumentSchemes.get().add("about");

    return emptyDocumentSchemes;
}

static HashSet<String, ASCIICaseInsensitiveHash>& schemesForbiddenFromDomainRelaxation()
{
    static NeverDestroyed<HashSet<String, ASCIICaseInsensitiveHash>> schemes;
    return schemes;
}

static URLSchemesMap& canDisplayOnlyIfCanRequestSchemes()
{
    static NeverDestroyed<URLSchemesMap> canDisplayOnlyIfCanRequestSchemes;

    if (canDisplayOnlyIfCanRequestSchemes.get().isEmpty()) {
        canDisplayOnlyIfCanRequestSchemes.get().add("blob");
    }

    return canDisplayOnlyIfCanRequestSchemes;
}

static URLSchemesMap& notAllowingJavascriptURLsSchemes()
{
    static NeverDestroyed<URLSchemesMap> notAllowingJavascriptURLsSchemes;
    return notAllowingJavascriptURLsSchemes;
}

void SchemeRegistry::registerURLSchemeAsLocal(const String& scheme)
{
    localURLSchemes().add(scheme);
}

void SchemeRegistry::removeURLSchemeRegisteredAsLocal(const String& scheme)
{
    if (equalLettersIgnoringASCIICase(scheme, "file"))
        return;
#if PLATFORM(COCOA)
    if (equalLettersIgnoringASCIICase(scheme, "applewebdata"))
        return;
#endif
    localURLSchemes().remove(scheme);
}

const URLSchemesMap& SchemeRegistry::localSchemes()
{
    return localURLSchemes();
}

static URLSchemesMap& schemesAllowingLocalStorageAccessInPrivateBrowsing()
{
    static NeverDestroyed<URLSchemesMap> schemesAllowingLocalStorageAccessInPrivateBrowsing;
    return schemesAllowingLocalStorageAccessInPrivateBrowsing;
}

static URLSchemesMap& schemesAllowingDatabaseAccessInPrivateBrowsing()
{
    static NeverDestroyed<URLSchemesMap> schemesAllowingDatabaseAccessInPrivateBrowsing;
    return schemesAllowingDatabaseAccessInPrivateBrowsing;
}

static URLSchemesMap& CORSEnabledSchemes()
{
    // FIXME: http://bugs.webkit.org/show_bug.cgi?id=77160
    static NeverDestroyed<URLSchemesMap> CORSEnabledSchemes;

    if (CORSEnabledSchemes.get().isEmpty()) {
        CORSEnabledSchemes.get().add("http");
        CORSEnabledSchemes.get().add("https");
    }

    return CORSEnabledSchemes;
}

static URLSchemesMap& ContentSecurityPolicyBypassingSchemes()
{
    static NeverDestroyed<URLSchemesMap> schemes;
    return schemes;
}

#if ENABLE(CACHE_PARTITIONING)
static URLSchemesMap& cachePartitioningSchemes()
{
    static NeverDestroyed<URLSchemesMap> schemes;
    return schemes;
}
#endif

static URLSchemesMap& alwaysRevalidatedSchemes()
{
    static NeverDestroyed<URLSchemesMap> schemes;
    return schemes;
}

bool SchemeRegistry::shouldTreatURLSchemeAsLocal(const String& scheme)
{
    if (scheme.isEmpty())
        return false;
    return localURLSchemes().contains(scheme);
}

void SchemeRegistry::registerURLSchemeAsNoAccess(const String& scheme)
{
    schemesWithUniqueOrigins().add(scheme);
}

bool SchemeRegistry::shouldTreatURLSchemeAsNoAccess(const String& scheme)
{
    if (scheme.isEmpty())
        return false;
    return schemesWithUniqueOrigins().contains(scheme);
}

void SchemeRegistry::registerURLSchemeAsDisplayIsolated(const String& scheme)
{
    displayIsolatedURLSchemes().add(scheme);
}

bool SchemeRegistry::shouldTreatURLSchemeAsDisplayIsolated(const String& scheme)
{
    if (scheme.isEmpty())
        return false;
    return displayIsolatedURLSchemes().contains(scheme);
}

void SchemeRegistry::registerURLSchemeAsSecure(const String& scheme)
{
    secureSchemes().add(scheme);
}

bool SchemeRegistry::shouldTreatURLSchemeAsSecure(const String& scheme)
{
    if (scheme.isEmpty())
        return false;
    return secureSchemes().contains(scheme);
}

void SchemeRegistry::registerURLSchemeAsEmptyDocument(const String& scheme)
{
    emptyDocumentSchemes().add(scheme);
}

bool SchemeRegistry::shouldLoadURLSchemeAsEmptyDocument(const String& scheme)
{
    if (scheme.isEmpty())
        return false;
    return emptyDocumentSchemes().contains(scheme);
}

void SchemeRegistry::setDomainRelaxationForbiddenForURLScheme(bool forbidden, const String& scheme)
{
    if (scheme.isEmpty())
        return;

    if (forbidden)
        schemesForbiddenFromDomainRelaxation().add(scheme);
    else
        schemesForbiddenFromDomainRelaxation().remove(scheme);
}

bool SchemeRegistry::isDomainRelaxationForbiddenForURLScheme(const String& scheme)
{
    if (scheme.isEmpty())
        return false;
    return schemesForbiddenFromDomainRelaxation().contains(scheme);
}

bool SchemeRegistry::canDisplayOnlyIfCanRequest(const String& scheme)
{
    if (scheme.isEmpty())
        return false;
    return canDisplayOnlyIfCanRequestSchemes().contains(scheme);
}

void SchemeRegistry::registerAsCanDisplayOnlyIfCanRequest(const String& scheme)
{
    canDisplayOnlyIfCanRequestSchemes().add(scheme);
}

void SchemeRegistry::registerURLSchemeAsNotAllowingJavascriptURLs(const String& scheme)
{
    notAllowingJavascriptURLsSchemes().add(scheme);
}

bool SchemeRegistry::shouldTreatURLSchemeAsNotAllowingJavascriptURLs(const String& scheme)
{
    if (scheme.isEmpty())
        return false;
    return notAllowingJavascriptURLsSchemes().contains(scheme);
}

void SchemeRegistry::registerURLSchemeAsAllowingLocalStorageAccessInPrivateBrowsing(const String& scheme)
{
    schemesAllowingLocalStorageAccessInPrivateBrowsing().add(scheme);
}

bool SchemeRegistry::allowsLocalStorageAccessInPrivateBrowsing(const String& scheme)
{
    if (scheme.isEmpty())
        return false;
    return schemesAllowingLocalStorageAccessInPrivateBrowsing().contains(scheme);
}

void SchemeRegistry::registerURLSchemeAsAllowingDatabaseAccessInPrivateBrowsing(const String& scheme)
{
    schemesAllowingDatabaseAccessInPrivateBrowsing().add(scheme);
}

bool SchemeRegistry::allowsDatabaseAccessInPrivateBrowsing(const String& scheme)
{
    if (scheme.isEmpty())
        return false;
    return schemesAllowingDatabaseAccessInPrivateBrowsing().contains(scheme);
}

void SchemeRegistry::registerURLSchemeAsCORSEnabled(const String& scheme)
{
    CORSEnabledSchemes().add(scheme);
}

bool SchemeRegistry::shouldTreatURLSchemeAsCORSEnabled(const String& scheme)
{
    if (scheme.isEmpty())
        return false;
    return CORSEnabledSchemes().contains(scheme);
}

void SchemeRegistry::registerURLSchemeAsBypassingContentSecurityPolicy(const String& scheme)
{
    ContentSecurityPolicyBypassingSchemes().add(scheme);
}

void SchemeRegistry::removeURLSchemeRegisteredAsBypassingContentSecurityPolicy(const String& scheme)
{
    ContentSecurityPolicyBypassingSchemes().remove(scheme);
}

bool SchemeRegistry::schemeShouldBypassContentSecurityPolicy(const String& scheme)
{
    if (scheme.isEmpty())
        return false;
    return ContentSecurityPolicyBypassingSchemes().contains(scheme);
}

void SchemeRegistry::registerURLSchemeAsAlwaysRevalidated(const String& scheme)
{
    alwaysRevalidatedSchemes().add(scheme);
}

bool SchemeRegistry::shouldAlwaysRevalidateURLScheme(const String& scheme)
{
    if (scheme.isEmpty())
        return false;
    return alwaysRevalidatedSchemes().contains(scheme);
}

#if ENABLE(CACHE_PARTITIONING)
void SchemeRegistry::registerURLSchemeAsCachePartitioned(const String& scheme)
{
    cachePartitioningSchemes().add(scheme);
}

bool SchemeRegistry::shouldPartitionCacheForURLScheme(const String& scheme)
{
    if (scheme.isEmpty())
        return false;
    return cachePartitioningSchemes().contains(scheme);
}
#endif

} // namespace WebCore<|MERGE_RESOLUTION|>--- conflicted
+++ resolved
@@ -59,14 +59,7 @@
         secureSchemes.get().add("about");
         secureSchemes.get().add("data");
         secureSchemes.get().add("wss");
-<<<<<<< HEAD
-#if USE(QUICK_LOOK)
-        secureSchemes.get().add(QLPreviewProtocol());
-#endif
 #if PLATFORM(GTK) || PLATFORM(WPE)
-=======
-#if PLATFORM(GTK)
->>>>>>> 86a47342
         secureSchemes.get().add("resource");
 #endif
     }
