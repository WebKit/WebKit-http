/*
 * Copyright (C) 2010 Apple Inc. All Rights Reserved.
 *
 * Redistribution and use in source and binary forms, with or without
 * modification, are permitted provided that the following conditions
 * are met:
 * 1. Redistributions of source code must retain the above copyright
 *    notice, this list of conditions and the following disclaimer.
 * 2. Redistributions in binary form must reproduce the above copyright
 *    notice, this list of conditions and the following disclaimer in the
 *    documentation and/or other materials provided with the distribution.
 *
 * THIS SOFTWARE IS PROVIDED BY APPLE, INC. ``AS IS'' AND ANY
 * EXPRESS OR IMPLIED WARRANTIES, INCLUDING, BUT NOT LIMITED TO, THE
 * IMPLIED WARRANTIES OF MERCHANTABILITY AND FITNESS FOR A PARTICULAR
 * PURPOSE ARE DISCLAIMED.  IN NO EVENT SHALL APPLE INC. OR
 * CONTRIBUTORS BE LIABLE FOR ANY DIRECT, INDIRECT, INCIDENTAL, SPECIAL,
 * EXEMPLARY, OR CONSEQUENTIAL DAMAGES (INCLUDING, BUT NOT LIMITED TO,
 * PROCUREMENT OF SUBSTITUTE GOODS OR SERVICES; LOSS OF USE, DATA, OR
 * PROFITS; OR BUSINESS INTERRUPTION) HOWEVER CAUSED AND ON ANY THEORY
 * OF LIABILITY, WHETHER IN CONTRACT, STRICT LIABILITY, OR TORT
 * (INCLUDING NEGLIGENCE OR OTHERWISE) ARISING IN ANY WAY OUT OF THE USE
 * OF THIS SOFTWARE, EVEN IF ADVISED OF THE POSSIBILITY OF SUCH DAMAGE.
 *
 */
#include "config.h"
#include "SchemeRegistry.h"

#include "URLParser.h"
#include <wtf/Lock.h>
#include <wtf/Locker.h>
#include <wtf/MainThread.h>
#include <wtf/NeverDestroyed.h>

#if ENABLE(CONTENT_FILTERING)
#include "ContentFilter.h"
#endif
#if USE(QUICK_LOOK)
#include "QuickLook.h"
#endif

namespace WebCore {

// FIXME: URLSchemesMap is a peculiar type name given that it is a set.

static const URLSchemesMap& builtinLocalURLSchemes();
static const Vector<String>& builtinSecureSchemes();
static const Vector<String>& builtinSchemesWithUniqueOrigins();
static const Vector<String>& builtinEmptyDocumentSchemes();
static const Vector<String>& builtinCanDisplayOnlyIfCanRequestSchemes();
static const Vector<String>& builtinCORSEnabledSchemes();

using StringVectorFunction = const Vector<String>& (*)();

static void add(URLSchemesMap& set, StringVectorFunction function)
{
    for (auto& scheme : function())
        set.add(scheme);
}

static NeverDestroyed<URLSchemesMap> makeNeverDestroyedSchemeSet(const Vector<String>& (*function)())
{
    URLSchemesMap set;
    add(set, function);
    return set;
}

static Lock schemeRegistryLock;

static const URLSchemesMap& allBuiltinSchemes()
{
    static const auto schemes = makeNeverDestroyed([] {
        static const StringVectorFunction functions[] {
            builtinSecureSchemes,
            builtinSchemesWithUniqueOrigins,
            builtinEmptyDocumentSchemes,
            builtinCanDisplayOnlyIfCanRequestSchemes,
            builtinCORSEnabledSchemes,
        };

        // Other misc schemes that the SchemeRegistry doesn't know about.
        static const char* const otherSchemes[] = {
            "webkit-fake-url",
#if PLATFORM(MAC)
            "safari-extension",
#endif
#if USE(QUICK_LOOK)
            QLPreviewProtocol,
#endif
#if ENABLE(CONTENT_FILTERING)
            ContentFilter::urlScheme(),
#endif
        };

        URLSchemesMap set;
        {
            Locker<Lock> locker(schemeRegistryLock);
            for (auto& scheme : builtinLocalURLSchemes())
                set.add(scheme);

            for (auto& function : functions)
                add(set, function);
        }
        for (auto& scheme : otherSchemes)
            set.add(scheme);
        return set;
    }());
    return schemes;
}

static const URLSchemesMap& builtinLocalURLSchemes()
{
    ASSERT(schemeRegistryLock.isHeld());
    static const auto schemes = makeNeverDestroyed(URLSchemesMap {
        "file",
#if PLATFORM(COCOA)
        "applewebdata",
#endif
<<<<<<< HEAD
#if PLATFORM(QT)
        localSchemes.get().add("qrc");
#endif
    }

=======
    });
>>>>>>> e41e4829
    return schemes;
}

static URLSchemesMap& localURLSchemes()
{
    ASSERT(schemeRegistryLock.isHeld());
    static NeverDestroyed<URLSchemesMap> localSchemes = builtinLocalURLSchemes();
    return localSchemes;
}

static URLSchemesMap& displayIsolatedURLSchemes()
{
    ASSERT(schemeRegistryLock.isHeld());
    static NeverDestroyed<URLSchemesMap> displayIsolatedSchemes;
    return displayIsolatedSchemes;
}

const Vector<String>& builtinSecureSchemes()
{
    ASSERT(schemeRegistryLock.isHeld());
    static const auto schemes = makeNeverDestroyed(Vector<String> {
        "https",
        "about",
        "data",
        "wss",
#if PLATFORM(GTK) || PLATFORM(WPE)
        "resource",
#endif
    });
    return schemes;
}

static URLSchemesMap& secureSchemes()
{
    ASSERT(schemeRegistryLock.isHeld());
    static auto secureSchemes = makeNeverDestroyedSchemeSet(builtinSecureSchemes);
    return secureSchemes;
}

const Vector<String>& builtinSchemesWithUniqueOrigins()
{
    ASSERT(schemeRegistryLock.isHeld());
    static const auto schemes = makeNeverDestroyed(Vector<String> {
        "about",
        "javascript",
        // This is an intentional difference from the behavior the HTML specification calls for.
        // See https://bugs.webkit.org/show_bug.cgi?id=11885
        "data",
    });
    return schemes;
}

static URLSchemesMap& schemesWithUniqueOrigins()
{
    ASSERT(schemeRegistryLock.isHeld());
    static auto schemesWithUniqueOrigins = makeNeverDestroyedSchemeSet(builtinSchemesWithUniqueOrigins);
    return schemesWithUniqueOrigins;
}

const Vector<String>& builtinEmptyDocumentSchemes()
{
    ASSERT(isMainThread());
    static const auto schemes = makeNeverDestroyed(Vector<String> { "about" });
    return schemes;
}

static URLSchemesMap& emptyDocumentSchemes()
{
    ASSERT(isMainThread());
    static auto emptyDocumentSchemes = makeNeverDestroyedSchemeSet(builtinEmptyDocumentSchemes);
    return emptyDocumentSchemes;
}

static URLSchemesMap& schemesForbiddenFromDomainRelaxation()
{
    ASSERT(isMainThread());
    static NeverDestroyed<URLSchemesMap> schemes;
    return schemes;
}

const Vector<String>& builtinCanDisplayOnlyIfCanRequestSchemes()
{
    ASSERT(schemeRegistryLock.isHeld());
    static const auto schemes = makeNeverDestroyed(Vector<String> { "blob" });
    return schemes;
}

static URLSchemesMap& canDisplayOnlyIfCanRequestSchemes()
{
    ASSERT(schemeRegistryLock.isHeld());
    static auto canDisplayOnlyIfCanRequestSchemes = makeNeverDestroyedSchemeSet(builtinCanDisplayOnlyIfCanRequestSchemes);
    return canDisplayOnlyIfCanRequestSchemes;
}

static URLSchemesMap& notAllowingJavascriptURLsSchemes()
{
    ASSERT(isMainThread());
    static NeverDestroyed<URLSchemesMap> notAllowingJavascriptURLsSchemes;
    return notAllowingJavascriptURLsSchemes;
}

void SchemeRegistry::registerURLSchemeAsLocal(const String& scheme)
{
    if (scheme.isNull())
        return;

    Locker<Lock> locker(schemeRegistryLock);
    localURLSchemes().add(scheme);
}

void SchemeRegistry::removeURLSchemeRegisteredAsLocal(const String& scheme)
{
    Locker<Lock> locker(schemeRegistryLock);
    if (builtinLocalURLSchemes().contains(scheme))
        return;

    localURLSchemes().remove(scheme);
}

static URLSchemesMap& schemesAllowingLocalStorageAccessInPrivateBrowsing()
{
    ASSERT(isMainThread());
    static NeverDestroyed<URLSchemesMap> schemesAllowingLocalStorageAccessInPrivateBrowsing;
    return schemesAllowingLocalStorageAccessInPrivateBrowsing;
}

static URLSchemesMap& schemesAllowingDatabaseAccessInPrivateBrowsing()
{
    ASSERT(isMainThread());
    static NeverDestroyed<URLSchemesMap> schemesAllowingDatabaseAccessInPrivateBrowsing;
    return schemesAllowingDatabaseAccessInPrivateBrowsing;
}

const Vector<String>& builtinCORSEnabledSchemes()
{
    ASSERT(isMainThread());
    static const auto schemes = makeNeverDestroyed(Vector<String> { "http", "https" });
    return schemes;
}

static URLSchemesMap& CORSEnabledSchemes()
{
    ASSERT(isMainThread());
    // FIXME: http://bugs.webkit.org/show_bug.cgi?id=77160
    static auto schemes = makeNeverDestroyedSchemeSet(builtinCORSEnabledSchemes);
    return schemes;
}

static URLSchemesMap& ContentSecurityPolicyBypassingSchemes()
{
    ASSERT(schemeRegistryLock.isHeld());
    static NeverDestroyed<URLSchemesMap> schemes;
    return schemes;
}

static URLSchemesMap& cachePartitioningSchemes()
{
    ASSERT(schemeRegistryLock.isHeld());
    static NeverDestroyed<URLSchemesMap> schemes;
    return schemes;
}

static URLSchemesMap& serviceWorkerSchemes()
{
    ASSERT(schemeRegistryLock.isHeld());
    static NeverDestroyed<URLSchemesMap> schemes;
    return schemes;
}

static URLSchemesMap& alwaysRevalidatedSchemes()
{
    ASSERT(isMainThread());
    static NeverDestroyed<URLSchemesMap> schemes;
    return schemes;
}

bool SchemeRegistry::shouldTreatURLSchemeAsLocal(const String& scheme)
{
    if (scheme.isNull())
        return false;

    Locker<Lock> locker(schemeRegistryLock);
    return localURLSchemes().contains(scheme);
}

void SchemeRegistry::registerURLSchemeAsNoAccess(const String& scheme)
{
    if (scheme.isNull())
        return;

    Locker<Lock> locker(schemeRegistryLock);
    schemesWithUniqueOrigins().add(scheme);
}

bool SchemeRegistry::shouldTreatURLSchemeAsNoAccess(const String& scheme)
{
    if (scheme.isNull())
        return false;

    Locker<Lock> locker(schemeRegistryLock);
    return schemesWithUniqueOrigins().contains(scheme);
}

void SchemeRegistry::registerURLSchemeAsDisplayIsolated(const String& scheme)
{
    if (scheme.isNull())
        return;

    Locker<Lock> locker(schemeRegistryLock);
    displayIsolatedURLSchemes().add(scheme);
}

bool SchemeRegistry::shouldTreatURLSchemeAsDisplayIsolated(const String& scheme)
{
    if (scheme.isNull())
        return false;

    Locker<Lock> locker(schemeRegistryLock);
    return displayIsolatedURLSchemes().contains(scheme);
}

void SchemeRegistry::registerURLSchemeAsSecure(const String& scheme)
{
    if (scheme.isNull())
        return;

    Locker<Lock> locker(schemeRegistryLock);
    secureSchemes().add(scheme);
}

bool SchemeRegistry::shouldTreatURLSchemeAsSecure(const String& scheme)
{
    if (scheme.isNull())
        return false;

    Locker<Lock> locker(schemeRegistryLock);
    return secureSchemes().contains(scheme);
}

void SchemeRegistry::registerURLSchemeAsEmptyDocument(const String& scheme)
{
    if (scheme.isNull())
        return;
    emptyDocumentSchemes().add(scheme);
}

bool SchemeRegistry::shouldLoadURLSchemeAsEmptyDocument(const String& scheme)
{
    return !scheme.isNull() && emptyDocumentSchemes().contains(scheme);
}

void SchemeRegistry::setDomainRelaxationForbiddenForURLScheme(bool forbidden, const String& scheme)
{
    if (scheme.isNull())
        return;

    if (forbidden)
        schemesForbiddenFromDomainRelaxation().add(scheme);
    else
        schemesForbiddenFromDomainRelaxation().remove(scheme);
}

bool SchemeRegistry::isDomainRelaxationForbiddenForURLScheme(const String& scheme)
{
    return !scheme.isNull() && schemesForbiddenFromDomainRelaxation().contains(scheme);
}

bool SchemeRegistry::canDisplayOnlyIfCanRequest(const String& scheme)
{
    if (scheme.isNull())
        return false;

    Locker<Lock> locker(schemeRegistryLock);
    return canDisplayOnlyIfCanRequestSchemes().contains(scheme);
}

void SchemeRegistry::registerAsCanDisplayOnlyIfCanRequest(const String& scheme)
{
    if (scheme.isNull())
        return;

    Locker<Lock> locker(schemeRegistryLock);
    canDisplayOnlyIfCanRequestSchemes().add(scheme);
}

void SchemeRegistry::registerURLSchemeAsNotAllowingJavascriptURLs(const String& scheme)
{
    if (scheme.isNull())
        return;
    notAllowingJavascriptURLsSchemes().add(scheme);
}

bool SchemeRegistry::shouldTreatURLSchemeAsNotAllowingJavascriptURLs(const String& scheme)
{
    return !scheme.isNull() && notAllowingJavascriptURLsSchemes().contains(scheme);
}

void SchemeRegistry::registerURLSchemeAsAllowingLocalStorageAccessInPrivateBrowsing(const String& scheme)
{
    if (scheme.isNull())
        return;
    schemesAllowingLocalStorageAccessInPrivateBrowsing().add(scheme);
}

bool SchemeRegistry::allowsLocalStorageAccessInPrivateBrowsing(const String& scheme)
{
    return !scheme.isNull() && schemesAllowingLocalStorageAccessInPrivateBrowsing().contains(scheme);
}

void SchemeRegistry::registerURLSchemeAsAllowingDatabaseAccessInPrivateBrowsing(const String& scheme)
{
    if (scheme.isNull())
        return;
    schemesAllowingDatabaseAccessInPrivateBrowsing().add(scheme);
}

bool SchemeRegistry::allowsDatabaseAccessInPrivateBrowsing(const String& scheme)
{
    return !scheme.isNull() && schemesAllowingDatabaseAccessInPrivateBrowsing().contains(scheme);
}

void SchemeRegistry::registerURLSchemeAsCORSEnabled(const String& scheme)
{
    if (scheme.isNull())
        return;
    CORSEnabledSchemes().add(scheme);
}

bool SchemeRegistry::shouldTreatURLSchemeAsCORSEnabled(const String& scheme)
{
    return !scheme.isNull() && CORSEnabledSchemes().contains(scheme);
}

void SchemeRegistry::registerURLSchemeAsBypassingContentSecurityPolicy(const String& scheme)
{
    if (scheme.isNull())
        return;

    Locker<Lock> locker(schemeRegistryLock);
    ContentSecurityPolicyBypassingSchemes().add(scheme);
}

void SchemeRegistry::removeURLSchemeRegisteredAsBypassingContentSecurityPolicy(const String& scheme)
{
    if (scheme.isNull())
        return;

    Locker<Lock> locker(schemeRegistryLock);
    ContentSecurityPolicyBypassingSchemes().remove(scheme);
}

bool SchemeRegistry::schemeShouldBypassContentSecurityPolicy(const String& scheme)
{
    if (scheme.isNull())
        return false;

    Locker<Lock> locker(schemeRegistryLock);
    return ContentSecurityPolicyBypassingSchemes().contains(scheme);
}

void SchemeRegistry::registerURLSchemeAsAlwaysRevalidated(const String& scheme)
{
    if (scheme.isNull())
        return;
    alwaysRevalidatedSchemes().add(scheme);
}

bool SchemeRegistry::shouldAlwaysRevalidateURLScheme(const String& scheme)
{
    return !scheme.isNull() && alwaysRevalidatedSchemes().contains(scheme);
}

void SchemeRegistry::registerURLSchemeAsCachePartitioned(const String& scheme)
{
    if (scheme.isNull())
        return;

    Locker<Lock> locker(schemeRegistryLock);
    cachePartitioningSchemes().add(scheme);
}

bool SchemeRegistry::shouldPartitionCacheForURLScheme(const String& scheme)
{
    if (scheme.isNull())
        return false;

    Locker<Lock> locker(schemeRegistryLock);
    return cachePartitioningSchemes().contains(scheme);
}

void SchemeRegistry::registerURLSchemeServiceWorkersCanHandle(const String& scheme)
{
    if (scheme.isNull())
        return;

    Locker<Lock> locker(schemeRegistryLock);
    serviceWorkerSchemes().add(scheme);
}

bool SchemeRegistry::canServiceWorkersHandleURLScheme(const String& scheme)
{
    if (scheme.isNull())
        return false;

    if (scheme.startsWithIgnoringASCIICase("http"_s)) {
        if (scheme.length() == 4)
            return true;
        if (scheme.length() == 5 && isASCIIAlphaCaselessEqual(scheme[4], 's'))
            return true;
    }

    Locker<Lock> locker(schemeRegistryLock);
    return serviceWorkerSchemes().contains(scheme);
}

bool SchemeRegistry::isServiceWorkerContainerCustomScheme(const String& scheme)
{
    Locker<Lock> locker(schemeRegistryLock);
    return !scheme.isNull() && serviceWorkerSchemes().contains(scheme);
}

bool SchemeRegistry::isUserExtensionScheme(const String& scheme)
{
#if PLATFORM(MAC)
    if (scheme == "safari-extension")
        return true;
#else
    UNUSED_PARAM(scheme);
#endif
    return false;
}

bool SchemeRegistry::isBuiltinScheme(const String& scheme)
{
    return !scheme.isNull() && (allBuiltinSchemes().contains(scheme) || URLParser::isSpecialScheme(scheme));
}

} // namespace WebCore<|MERGE_RESOLUTION|>--- conflicted
+++ resolved
@@ -116,15 +116,10 @@
 #if PLATFORM(COCOA)
         "applewebdata",
 #endif
-<<<<<<< HEAD
 #if PLATFORM(QT)
-        localSchemes.get().add("qrc");
-#endif
-    }
-
-=======
+        "qrc",
+#endif
     });
->>>>>>> e41e4829
     return schemes;
 }
 
