--- conflicted
+++ resolved
@@ -201,11 +201,7 @@
 
 void MemoryPressureHandler::platformReleaseMemory(Critical)
 {
-<<<<<<< HEAD
-#if defined(__GLIBC__)
-=======
 #ifdef __GLIBC__
->>>>>>> a9358488
     ReliefLogger log("Run malloc_trim");
     malloc_trim(0);
 #endif
