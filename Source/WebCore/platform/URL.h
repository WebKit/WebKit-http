--- conflicted
+++ resolved
@@ -199,16 +199,11 @@
     operator NSString*() const { return string(); }
 #endif
 
-<<<<<<< HEAD
 #if PLATFORM(QT)
     URL(const QUrl&);
     operator QUrl() const;
 #endif
 
-    const URL* innerURL() const { return 0; }
-
-=======
->>>>>>> 4ccac179
 #ifndef NDEBUG
     void print() const;
 #endif
