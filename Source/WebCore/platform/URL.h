/*
 * Copyright (C) 2003, 2004, 2005, 2006, 2007, 2008, 2011, 2012, 2013 Apple Inc. All rights reserved.
 *
 * Redistribution and use in source and binary forms, with or without
 * modification, are permitted provided that the following conditions
 * are met:
 * 1. Redistributions of source code must retain the above copyright
 *    notice, this list of conditions and the following disclaimer.
 * 2. Redistributions in binary form must reproduce the above copyright
 *    notice, this list of conditions and the following disclaimer in the
 *    documentation and/or other materials provided with the distribution.
 *
 * THIS SOFTWARE IS PROVIDED BY APPLE INC. ``AS IS'' AND ANY
 * EXPRESS OR IMPLIED WARRANTIES, INCLUDING, BUT NOT LIMITED TO, THE
 * IMPLIED WARRANTIES OF MERCHANTABILITY AND FITNESS FOR A PARTICULAR
 * PURPOSE ARE DISCLAIMED.  IN NO EVENT SHALL APPLE INC. OR
 * CONTRIBUTORS BE LIABLE FOR ANY DIRECT, INDIRECT, INCIDENTAL, SPECIAL,
 * EXEMPLARY, OR CONSEQUENTIAL DAMAGES (INCLUDING, BUT NOT LIMITED TO,
 * PROCUREMENT OF SUBSTITUTE GOODS OR SERVICES; LOSS OF USE, DATA, OR
 * PROFITS; OR BUSINESS INTERRUPTION) HOWEVER CAUSED AND ON ANY THEORY
 * OF LIABILITY, WHETHER IN CONTRACT, STRICT LIABILITY, OR TORT
 * (INCLUDING NEGLIGENCE OR OTHERWISE) ARISING IN ANY WAY OUT OF THE USE
 * OF THIS SOFTWARE, EVEN IF ADVISED OF THE POSSIBILITY OF SUCH DAMAGE. 
 */

#pragma once

#include <wtf/Forward.h>
#include <wtf/RetainPtr.h>
#include <wtf/text/WTFString.h>

#if USE(CF)
typedef const struct __CFURL* CFURLRef;
#endif

#if USE(SOUP)
#include "GUniquePtrSoup.h"
#endif

#if USE(FOUNDATION)
OBJC_CLASS NSURL;
#endif

<<<<<<< HEAD
#if PLATFORM(QT)
QT_BEGIN_NAMESPACE
class QUrl;
QT_END_NAMESPACE
#endif
=======
namespace WTF {
class TextStream;
}
>>>>>>> e41e4829

namespace WebCore {

class TextEncoding;
struct URLHash;

enum ParsedURLStringTag { ParsedURLString };

class URL {
public:
    // Generates a URL which contains a null string.
    URL() { invalidate(); }

    // The argument is an absolute URL string. The string is assumed to be output of URL::string() called on a valid
    // URL object, or indiscernible from such.
    // It is usually best to avoid repeatedly parsing a string, unless memory saving outweigh the possible slow-downs.
    WEBCORE_EXPORT URL(ParsedURLStringTag, const String&);
    explicit URL(WTF::HashTableDeletedValueType) : m_string(WTF::HashTableDeletedValue) { }
    bool isHashTableDeletedValue() const { return string().isHashTableDeletedValue(); }

    // Resolves the relative URL with the given base URL. If provided, the
    // TextEncoding is used to encode non-ASCII characers. The base URL can be
    // null or empty, in which case the relative URL will be interpreted as
    // absolute.
    // FIXME: If the base URL is invalid, this always creates an invalid
    // URL. Instead I think it would be better to treat all invalid base URLs
    // the same way we treate null and empty base URLs.
    WEBCORE_EXPORT URL(const URL& base, const String& relative);
    URL(const URL& base, const String& relative, const TextEncoding&);

    WEBCORE_EXPORT static URL fakeURLWithRelativePart(const String&);
    WEBCORE_EXPORT static URL fileURLWithFileSystemPath(const String&);

    String strippedForUseAsReferrer() const;

    // FIXME: The above functions should be harmonized so that passing a
    // base of null or the empty string gives the same result as the
    // standard String constructor.

    // Makes a deep copy. Helpful only if you need to use a URL on another
    // thread. Since the underlying StringImpl objects are immutable, there's
    // no other reason to ever prefer isolatedCopy() over plain old assignment.
    WEBCORE_EXPORT URL isolatedCopy() const;

    bool isNull() const;
    bool isEmpty() const;
    bool isValid() const;

    // Returns true if you can set the host and port for the URL.
    // Non-hierarchical URLs don't have a host and port.
    bool canSetHostOrPort() const { return isHierarchical(); }

    bool canSetPathname() const { return isHierarchical(); }
    bool isHierarchical() const;

    const String& string() const { return m_string; }

    WEBCORE_EXPORT String stringCenterEllipsizedToLength(unsigned length = 1024) const;

    WEBCORE_EXPORT StringView protocol() const;
    WEBCORE_EXPORT StringView host() const;
    WEBCORE_EXPORT std::optional<uint16_t> port() const;
    WEBCORE_EXPORT String hostAndPort() const;
    WEBCORE_EXPORT String protocolHostAndPort() const;
    WEBCORE_EXPORT String user() const;
    WEBCORE_EXPORT String pass() const;
    WEBCORE_EXPORT String path() const;
    WEBCORE_EXPORT String lastPathComponent() const;
    WEBCORE_EXPORT String query() const;
    WEBCORE_EXPORT String fragmentIdentifier() const;
    WEBCORE_EXPORT bool hasFragmentIdentifier() const;

    bool hasUsername() const;
    bool hasPassword() const;
    bool hasQuery() const;
    bool hasFragment() const;
    bool hasPath() const;

    // Unlike user() and pass(), these functions don't decode escape sequences.
    // This is necessary for accurate round-tripping, because encoding doesn't encode '%' characters.
    String encodedUser() const;
    String encodedPass() const;

    WEBCORE_EXPORT String baseAsString() const;

    WEBCORE_EXPORT String fileSystemPath() const;

    // Returns true if the current URL's protocol is the same as the null-
    // terminated ASCII argument. The argument must be lower-case.
    WEBCORE_EXPORT bool protocolIs(const char*) const;
    bool protocolIs(StringView) const;
    bool protocolIsBlob() const { return protocolIs("blob"); }
    bool protocolIsData() const { return protocolIs("data"); }
    bool protocolIsInHTTPFamily() const;
    WEBCORE_EXPORT bool isLocalFile() const;
    WEBCORE_EXPORT bool isBlankURL() const;
    bool cannotBeABaseURL() const { return m_cannotBeABaseURL; }

    WEBCORE_EXPORT bool isMatchingDomain(const String&) const;

    WEBCORE_EXPORT bool setProtocol(const String&);
    void setHost(const String&);

    void removePort();
    void setPort(unsigned short);

    // Input is like "foo.com" or "foo.com:8000".
    void setHostAndPort(const String&);

    void setUser(const String&);
    void setPass(const String&);

    // If you pass an empty path for HTTP or HTTPS URLs, the resulting path
    // will be "/".
    WEBCORE_EXPORT void setPath(const String&);

    // The query may begin with a question mark, or, if not, one will be added
    // for you. Setting the query to the empty string will leave a "?" in the
    // URL (with nothing after it). To clear the query, pass a null string.
    WEBCORE_EXPORT void setQuery(const String&);

    WEBCORE_EXPORT void setFragmentIdentifier(StringView);
    WEBCORE_EXPORT void removeFragmentIdentifier();

    WEBCORE_EXPORT void removeQueryAndFragmentIdentifier();

    WEBCORE_EXPORT friend bool equalIgnoringFragmentIdentifier(const URL&, const URL&);

    WEBCORE_EXPORT friend bool protocolHostAndPortAreEqual(const URL&, const URL&);

    unsigned hostStart() const;
    unsigned hostEnd() const;

    WEBCORE_EXPORT static bool hostIsIPAddress(StringView);

    unsigned pathStart() const;
    unsigned pathEnd() const;
    unsigned pathAfterLastSlash() const;

    operator const String&() const { return string(); }

#if USE(CF)
    WEBCORE_EXPORT URL(CFURLRef);
    WEBCORE_EXPORT RetainPtr<CFURLRef> createCFURL() const;
#endif

#if USE(SOUP)
    URL(SoupURI*);
    GUniquePtr<SoupURI> createSoupURI() const;
#endif

#if USE(FOUNDATION)
    WEBCORE_EXPORT URL(NSURL*);
    WEBCORE_EXPORT operator NSURL*() const;
#endif
#ifdef __OBJC__
    operator NSString*() const { return string(); }
#endif

#if PLATFORM(QT)
    URL(const QUrl&);
    operator QUrl() const;
#endif

#ifndef NDEBUG
    void print() const;
#endif

    template <class Encoder> void encode(Encoder&) const;
    template <class Decoder> static bool decode(Decoder&, URL&);
    template <class Decoder> static std::optional<URL> decode(Decoder&);

private:
    friend class URLParser;
    WEBCORE_EXPORT void invalidate();
    static bool protocolIs(const String&, const char*);
    void init(const URL&, const String&, const TextEncoding&);
    void copyToBuffer(Vector<char, 512>& buffer) const;

    String m_string;

    unsigned m_isValid : 1;
    unsigned m_protocolIsInHTTPFamily : 1;
    unsigned m_cannotBeABaseURL : 1;

    // This is out of order to align the bits better. The port is after the host.
    unsigned m_portLength : 3;
    static constexpr unsigned maxPortLength = (1 << 3) - 1;

    static constexpr unsigned maxSchemeLength = (1 << 26) - 1;
    unsigned m_schemeEnd : 26;
    unsigned m_userStart;
    unsigned m_userEnd;
    unsigned m_passwordEnd;
    unsigned m_hostEnd;
    unsigned m_pathAfterLastSlash;
    unsigned m_pathEnd;
    unsigned m_queryEnd;
};

static_assert(sizeof(URL) == sizeof(String) + 8 * sizeof(unsigned), "URL should stay small");

template <class Encoder>
void URL::encode(Encoder& encoder) const
{
    encoder << m_string;
}

template <class Decoder>
bool URL::decode(Decoder& decoder, URL& url)
{
    auto optionalURL = URL::decode(decoder);
    if (!optionalURL)
        return false;
    url = WTFMove(*optionalURL);
    return true;
}

template <class Decoder>
std::optional<URL> URL::decode(Decoder& decoder)
{
    String string;
    if (!decoder.decode(string))
        return std::nullopt;
    return URL(URL(), string);
}

bool operator==(const URL&, const URL&);
bool operator==(const URL&, const String&);
bool operator==(const String&, const URL&);
bool operator!=(const URL&, const URL&);
bool operator!=(const URL&, const String&);
bool operator!=(const String&, const URL&);

WEBCORE_EXPORT bool equalIgnoringFragmentIdentifier(const URL&, const URL&);
WEBCORE_EXPORT bool equalIgnoringQueryAndFragment(const URL&, const URL&);
WEBCORE_EXPORT bool protocolHostAndPortAreEqual(const URL&, const URL&);
WEBCORE_EXPORT bool hostsAreEqual(const URL&, const URL&);

WEBCORE_EXPORT const URL& blankURL();

// Functions to do URL operations on strings.
// These are operations that aren't faster on a parsed URL.
// These are also different from the URL functions in that they don't require the string to be a valid and parsable URL.
// This is especially important because valid javascript URLs are not necessarily considered valid by URL.

WEBCORE_EXPORT bool protocolIs(const String& url, const char* protocol);
WEBCORE_EXPORT bool protocolIsJavaScript(const String& url);
bool protocolIsJavaScript(StringView url);
WEBCORE_EXPORT bool protocolIsInHTTPFamily(const String& url);

std::optional<uint16_t> defaultPortForProtocol(StringView protocol);
WEBCORE_EXPORT bool isDefaultPortForProtocol(uint16_t port, StringView protocol);
WEBCORE_EXPORT bool portAllowed(const URL&); // Blacklist ports that should never be used for Web resources.

WEBCORE_EXPORT void registerDefaultPortForProtocolForTesting(uint16_t port, const String& protocol);
WEBCORE_EXPORT void clearDefaultPortForProtocolMapForTesting();

bool isValidProtocol(const String&);

String mimeTypeFromDataURL(const String& url);

// Unescapes the given string using URL escaping rules, given an optional
// encoding (defaulting to UTF-8 otherwise). DANGER: If the URL has "%00"
// in it, the resulting string will have embedded null characters!
WEBCORE_EXPORT String decodeURLEscapeSequences(const String&);
String decodeURLEscapeSequences(const String&, const TextEncoding&);

// FIXME: This is a wrong concept to expose, different parts of a URL need different escaping per the URL Standard.
WEBCORE_EXPORT String encodeWithURLEscapeSequences(const String&);

#if PLATFORM(IOS)
WEBCORE_EXPORT void enableURLSchemeCanonicalization(bool);
#endif

// Inlines.

inline bool operator==(const URL& a, const URL& b)
{
    return a.string() == b.string();
}

inline bool operator==(const URL& a, const String& b)
{
    return a.string() == b;
}

inline bool operator==(const String& a, const URL& b)
{
    return a == b.string();
}

inline bool operator!=(const URL& a, const URL& b)
{
    return a.string() != b.string();
}

inline bool operator!=(const URL& a, const String& b)
{
    return a.string() != b;
}

inline bool operator!=(const String& a, const URL& b)
{
    return a != b.string();
}

// Inline versions of some non-GoogleURL functions so we can get inlining
// without having to have a lot of ugly ifdefs in the class definition.

inline bool URL::isNull() const
{
    return m_string.isNull();
}

inline bool URL::isEmpty() const
{
    return m_string.isEmpty();
}

inline bool URL::isValid() const
{
    return m_isValid;
}

inline bool URL::hasPath() const
{
    return m_pathEnd != m_hostEnd + m_portLength;
}

inline bool URL::hasUsername() const
{
    return m_userEnd > m_userStart;
}

inline bool URL::hasPassword() const
{
    return m_passwordEnd > (m_userEnd + 1);
}

inline bool URL::hasQuery() const
{
    return m_queryEnd > m_pathEnd;
}

inline bool URL::hasFragment() const
{
    return m_isValid && m_string.length() > m_queryEnd;
}

inline bool URL::protocolIsInHTTPFamily() const
{
    return m_protocolIsInHTTPFamily;
}

inline unsigned URL::hostStart() const
{
    return (m_passwordEnd == m_userStart) ? m_passwordEnd : m_passwordEnd + 1;
}

inline unsigned URL::hostEnd() const
{
    return m_hostEnd;
}

inline unsigned URL::pathStart() const
{
    return m_hostEnd + m_portLength;
}

inline unsigned URL::pathEnd() const
{
    return m_pathEnd;
}

inline unsigned URL::pathAfterLastSlash() const
{
    return m_pathAfterLastSlash;
}

WTF::TextStream& operator<<(WTF::TextStream&, const URL&);

} // namespace WebCore

namespace WTF {

// URLHash is the default hash for String
template<typename T> struct DefaultHash;
template<> struct DefaultHash<WebCore::URL> {
    typedef WebCore::URLHash Hash;
};

} // namespace WTF<|MERGE_RESOLUTION|>--- conflicted
+++ resolved
@@ -41,17 +41,15 @@
 OBJC_CLASS NSURL;
 #endif
 
-<<<<<<< HEAD
 #if PLATFORM(QT)
 QT_BEGIN_NAMESPACE
 class QUrl;
 QT_END_NAMESPACE
 #endif
-=======
+
 namespace WTF {
 class TextStream;
 }
->>>>>>> e41e4829
 
 namespace WebCore {
 
