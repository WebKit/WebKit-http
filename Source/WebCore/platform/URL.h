--- conflicted
+++ resolved
@@ -39,19 +39,10 @@
 OBJC_CLASS NSURL;
 #endif
 
-<<<<<<< HEAD
-#if PLATFORM(QT)
-QT_BEGIN_NAMESPACE
-class QUrl;
-QT_END_NAMESPACE
-#endif
-
 #if PLATFORM(HAIKU)
 class BUrl;
 #endif
 
-=======
->>>>>>> 02a025d9
 namespace WebCore {
 
 class TextEncoding;
@@ -181,19 +172,11 @@
     operator NSString*() const { return string(); }
 #endif
 
-<<<<<<< HEAD
-#if PLATFORM(QT)
-    URL(const QUrl&);
-    operator QUrl() const;
-#endif
-
 #if USE(HAIKU)
 	URL(const BUrl&);
 	operator BUrl() const;
 #endif
 
-=======
->>>>>>> 02a025d9
     const URL* innerURL() const { return 0; }
 
 #ifndef NDEBUG
