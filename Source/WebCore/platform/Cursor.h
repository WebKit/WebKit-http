--- conflicted
+++ resolved
@@ -76,13 +76,9 @@
 using PlatformCursor = NSCursor *;
 #elif PLATFORM(GTK)
 using PlatformCursor = GRefPtr<GdkCursor>;
-<<<<<<< HEAD
 #elif PLATFORM(HAIKU)
 using PlatformCursor = BCursor*;
-#elif PLATFORM(WPE)
-=======
 #else
->>>>>>> 6a06c51d
 using PlatformCursor = void*;
 #endif
 
