/*
 * Copyright (C) 2004, 2006, 2008 Apple Inc. All rights reserved.
 *
 * Redistribution and use in source and binary forms, with or without
 * modification, are permitted provided that the following conditions
 * are met:
 * 1. Redistributions of source code must retain the above copyright
 *    notice, this list of conditions and the following disclaimer.
 * 2. Redistributions in binary form must reproduce the above copyright
 *    notice, this list of conditions and the following disclaimer in the
 *    documentation and/or other materials provided with the distribution.
 *
 * THIS SOFTWARE IS PROVIDED BY APPLE COMPUTER, INC. ``AS IS'' AND ANY
 * EXPRESS OR IMPLIED WARRANTIES, INCLUDING, BUT NOT LIMITED TO, THE
 * IMPLIED WARRANTIES OF MERCHANTABILITY AND FITNESS FOR A PARTICULAR
 * PURPOSE ARE DISCLAIMED.  IN NO EVENT SHALL APPLE COMPUTER, INC. OR
 * CONTRIBUTORS BE LIABLE FOR ANY DIRECT, INDIRECT, INCIDENTAL, SPECIAL,
 * EXEMPLARY, OR CONSEQUENTIAL DAMAGES (INCLUDING, BUT NOT LIMITED TO,
 * PROCUREMENT OF SUBSTITUTE GOODS OR SERVICES; LOSS OF USE, DATA, OR
 * PROFITS; OR BUSINESS INTERRUPTION) HOWEVER CAUSED AND ON ANY THEORY
 * OF LIABILITY, WHETHER IN CONTRACT, STRICT LIABILITY, OR TORT
 * (INCLUDING NEGLIGENCE OR OTHERWISE) ARISING IN ANY WAY OUT OF THE USE
 * OF THIS SOFTWARE, EVEN IF ADVISED OF THE POSSIBILITY OF SUCH DAMAGE. 
 */

#ifndef Cursor_h
#define Cursor_h

#include "Image.h"
#include "IntPoint.h"
#include <wtf/Assertions.h>
#include <wtf/RefPtr.h>

#if PLATFORM(WIN)
typedef struct HICON__* HICON;
typedef HICON HCURSOR;
#include <wtf/PassRefPtr.h>
#include <wtf/RefCounted.h>
#elif PLATFORM(MAC)
#include <wtf/RetainPtr.h>
#elif PLATFORM(GTK)
#include "GRefPtrGtk.h"
#elif PLATFORM(QT)
#include <QCursor>
<<<<<<< HEAD
#elif PLATFORM(CHROMIUM)
#include "PlatformCursor.h"
#elif PLATFORM(HAIKU)
#include <app/Cursor.h>
=======
>>>>>>> 8d8c4c11
#elif PLATFORM(BLACKBERRY)
#include <BlackBerryPlatformCursor.h>
#endif

#if PLATFORM(MAC) && !PLATFORM(IOS)
OBJC_CLASS NSCursor;
#endif

#if PLATFORM(WX)
class wxCursor;
#endif

#if PLATFORM(WIN)
typedef struct HICON__ *HICON;
typedef HICON HCURSOR;
#endif

// Looks like it's just PLATFORM(WX) and PLATFORM(BLACKBERRY) still not using this?
#if PLATFORM(WIN) || PLATFORM(MAC) || PLATFORM(GTK) || PLATFORM(QT) || PLATFORM(EFL) || PLATFORM(CHROMIUM)
#define WTF_USE_LAZY_NATIVE_CURSOR 1
#endif

namespace WebCore {

    class Image;

#if PLATFORM(WIN)
    class SharedCursor : public RefCounted<SharedCursor> {
    public:
        static PassRefPtr<SharedCursor> create(HCURSOR nativeCursor) { return adoptRef(new SharedCursor(nativeCursor)); }
        ~SharedCursor();
        HCURSOR nativeCursor() const { return m_nativeCursor; }
    private:
        SharedCursor(HCURSOR nativeCursor) : m_nativeCursor(nativeCursor) { }
        HCURSOR m_nativeCursor;
    };
    typedef RefPtr<SharedCursor> PlatformCursor;
#elif PLATFORM(MAC) && !PLATFORM(IOS)
    typedef NSCursor *PlatformCursor;
#elif PLATFORM(GTK)
    typedef GRefPtr<GdkCursor> PlatformCursor;
#elif PLATFORM(EFL)
    typedef const char* PlatformCursor;
#elif PLATFORM(QT) && !defined(QT_NO_CURSOR)
    // Do not need to be shared but need to be created dynamically via ensurePlatformCursor.
    typedef QCursor* PlatformCursor;
#elif PLATFORM(WX)
    typedef wxCursor* PlatformCursor;
<<<<<<< HEAD
#elif PLATFORM(CHROMIUM)
    // See PlatformCursor.h
#elif PLATFORM(HAIKU)
    typedef BCursor* PlatformCursor;
    typedef BCursor* PlatformCursorHandle;
=======
>>>>>>> 8d8c4c11
#elif PLATFORM(BLACKBERRY)
    typedef BlackBerry::Platform::BlackBerryCursor PlatformCursor;
#else
    typedef void* PlatformCursor;
#endif

    class Cursor {
        WTF_MAKE_FAST_ALLOCATED;
    public:
        enum Type {
            Pointer = 0,
            Cross,
            Hand,
            IBeam,
            Wait,
            Help,
            EastResize,
            NorthResize,
            NorthEastResize,
            NorthWestResize,
            SouthResize,
            SouthEastResize,
            SouthWestResize,
            WestResize,
            NorthSouthResize,
            EastWestResize,
            NorthEastSouthWestResize,
            NorthWestSouthEastResize,
            ColumnResize,
            RowResize,
            MiddlePanning,
            EastPanning,
            NorthPanning,
            NorthEastPanning,
            NorthWestPanning,
            SouthPanning,
            SouthEastPanning,
            SouthWestPanning,
            WestPanning,
            Move,
            VerticalText,
            Cell,
            ContextMenu,
            Alias,
            Progress,
            NoDrop,
            Copy,
            None,
            NotAllowed,
            ZoomIn,
            ZoomOut,
            Grab,
            Grabbing,
            Custom
        };

        static const Cursor& fromType(Cursor::Type);

        Cursor()
#if !PLATFORM(IOS) && !PLATFORM(BLACKBERRY)
#if USE(LAZY_NATIVE_CURSOR)
            // This is an invalid Cursor and should never actually get used.
            : m_type(static_cast<Type>(-1))
            , m_platformCursor(0)
#else
            : m_platformCursor(0)
#endif // USE(LAZY_NATIVE_CURSOR)
#endif // !PLATFORM(IOS) && !PLATFORM(BLACKBERRY)
        {
        }

#if !PLATFORM(IOS)
        Cursor(Image*, const IntPoint& hotSpot);
        Cursor(const Cursor&);
        ~Cursor();
        Cursor& operator=(const Cursor&);

#if USE(LAZY_NATIVE_CURSOR)
        explicit Cursor(Type);
        Type type() const
        {
            ASSERT(m_type >= 0 && m_type <= Custom);
            return m_type;
        }
        Image* image() const { return m_image.get(); }
        const IntPoint& hotSpot() const { return m_hotSpot; }
        PlatformCursor platformCursor() const;
#else
        explicit Cursor(PlatformCursor);
        PlatformCursor impl() const { return m_platformCursor; }
#endif

     private:
#if USE(LAZY_NATIVE_CURSOR)
        void ensurePlatformCursor() const;

        Type m_type;
        RefPtr<Image> m_image;
        IntPoint m_hotSpot;
#endif

#if !PLATFORM(MAC)
        mutable PlatformCursor m_platformCursor;
#else
        mutable RetainPtr<NSCursor> m_platformCursor;
#endif
#endif // !PLATFORM(IOS)
    };

    IntPoint determineHotSpot(Image*, const IntPoint& specifiedHotSpot);
    
    const Cursor& pointerCursor();
    const Cursor& crossCursor();
    const Cursor& handCursor();
    const Cursor& moveCursor();
    const Cursor& iBeamCursor();
    const Cursor& waitCursor();
    const Cursor& helpCursor();
    const Cursor& eastResizeCursor();
    const Cursor& northResizeCursor();
    const Cursor& northEastResizeCursor();
    const Cursor& northWestResizeCursor();
    const Cursor& southResizeCursor();
    const Cursor& southEastResizeCursor();
    const Cursor& southWestResizeCursor();
    const Cursor& westResizeCursor();
    const Cursor& northSouthResizeCursor();
    const Cursor& eastWestResizeCursor();
    const Cursor& northEastSouthWestResizeCursor();
    const Cursor& northWestSouthEastResizeCursor();
    const Cursor& columnResizeCursor();
    const Cursor& rowResizeCursor();
    const Cursor& middlePanningCursor();
    const Cursor& eastPanningCursor();
    const Cursor& northPanningCursor();
    const Cursor& northEastPanningCursor();
    const Cursor& northWestPanningCursor();
    const Cursor& southPanningCursor();
    const Cursor& southEastPanningCursor();
    const Cursor& southWestPanningCursor();
    const Cursor& westPanningCursor();
    const Cursor& verticalTextCursor();
    const Cursor& cellCursor();
    const Cursor& contextMenuCursor();
    const Cursor& noDropCursor();
    const Cursor& notAllowedCursor();
    const Cursor& progressCursor();
    const Cursor& aliasCursor();
    const Cursor& zoomInCursor();
    const Cursor& zoomOutCursor();
    const Cursor& copyCursor();
    const Cursor& noneCursor();
    const Cursor& grabCursor();
    const Cursor& grabbingCursor();

} // namespace WebCore

#endif // Cursor_h<|MERGE_RESOLUTION|>--- conflicted
+++ resolved
@@ -42,13 +42,8 @@
 #include "GRefPtrGtk.h"
 #elif PLATFORM(QT)
 #include <QCursor>
-<<<<<<< HEAD
-#elif PLATFORM(CHROMIUM)
-#include "PlatformCursor.h"
 #elif PLATFORM(HAIKU)
 #include <app/Cursor.h>
-=======
->>>>>>> 8d8c4c11
 #elif PLATFORM(BLACKBERRY)
 #include <BlackBerryPlatformCursor.h>
 #endif
@@ -97,14 +92,10 @@
     typedef QCursor* PlatformCursor;
 #elif PLATFORM(WX)
     typedef wxCursor* PlatformCursor;
-<<<<<<< HEAD
-#elif PLATFORM(CHROMIUM)
     // See PlatformCursor.h
 #elif PLATFORM(HAIKU)
     typedef BCursor* PlatformCursor;
     typedef BCursor* PlatformCursorHandle;
-=======
->>>>>>> 8d8c4c11
 #elif PLATFORM(BLACKBERRY)
     typedef BlackBerry::Platform::BlackBerryCursor PlatformCursor;
 #else
