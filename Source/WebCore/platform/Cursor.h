--- conflicted
+++ resolved
@@ -40,13 +40,8 @@
 #include <wtf/RetainPtr.h>
 #elif PLATFORM(GTK)
 #include "GRefPtrGtk.h"
-<<<<<<< HEAD
 #elif PLATFORM(HAIKU)
 #include <app/Cursor.h>
-#elif PLATFORM(BLACKBERRY)
-#include <BlackBerryPlatformCursor.h>
-=======
->>>>>>> c8720d2c
 #endif
 
 #if PLATFORM(MAC) && !PLATFORM(IOS)
@@ -79,16 +74,9 @@
     typedef GRefPtr<GdkCursor> PlatformCursor;
 #elif PLATFORM(EFL)
     typedef const char* PlatformCursor;
-<<<<<<< HEAD
 #elif PLATFORM(HAIKU)
     typedef BCursor* PlatformCursor;
     typedef BCursor* PlatformCursorHandle;
-#elif PLATFORM(NIX)
-    typedef unsigned PlatformCursor;
-#elif PLATFORM(BLACKBERRY)
-    typedef BlackBerry::Platform::BlackBerryCursor PlatformCursor;
-=======
->>>>>>> c8720d2c
 #else
     typedef void* PlatformCursor;
 #endif
