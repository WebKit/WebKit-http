--- conflicted
+++ resolved
@@ -77,16 +77,11 @@
 #elif PLATFORM(GTK)
 using PlatformCursor = GRefPtr<GdkCursor>;
 #elif PLATFORM(EFL)
-<<<<<<< HEAD
-typedef const char* PlatformCursor;
+using PlatformCursor = const char*;
 #elif PLATFORM(HAIKU)
-typedef BCursor* PlatformCursor;
-typedef BCursor* PlatformCursorHandle;
+using PlatformCursor = BCursor*;
 #else
 typedef void* PlatformCursor;
-=======
-using PlatformCursor = const char*;
->>>>>>> e08636bb
 #endif
 
 class Cursor {
