/*
 * Copyright (C) 2004, 2006, 2008 Apple Inc. All rights reserved.
 *
 * Redistribution and use in source and binary forms, with or without
 * modification, are permitted provided that the following conditions
 * are met:
 * 1. Redistributions of source code must retain the above copyright
 *    notice, this list of conditions and the following disclaimer.
 * 2. Redistributions in binary form must reproduce the above copyright
 *    notice, this list of conditions and the following disclaimer in the
 *    documentation and/or other materials provided with the distribution.
 *
 * THIS SOFTWARE IS PROVIDED BY APPLE COMPUTER, INC. ``AS IS'' AND ANY
 * EXPRESS OR IMPLIED WARRANTIES, INCLUDING, BUT NOT LIMITED TO, THE
 * IMPLIED WARRANTIES OF MERCHANTABILITY AND FITNESS FOR A PARTICULAR
 * PURPOSE ARE DISCLAIMED.  IN NO EVENT SHALL APPLE COMPUTER, INC. OR
 * CONTRIBUTORS BE LIABLE FOR ANY DIRECT, INDIRECT, INCIDENTAL, SPECIAL,
 * EXEMPLARY, OR CONSEQUENTIAL DAMAGES (INCLUDING, BUT NOT LIMITED TO,
 * PROCUREMENT OF SUBSTITUTE GOODS OR SERVICES; LOSS OF USE, DATA, OR
 * PROFITS; OR BUSINESS INTERRUPTION) HOWEVER CAUSED AND ON ANY THEORY
 * OF LIABILITY, WHETHER IN CONTRACT, STRICT LIABILITY, OR TORT
 * (INCLUDING NEGLIGENCE OR OTHERWISE) ARISING IN ANY WAY OUT OF THE USE
 * OF THIS SOFTWARE, EVEN IF ADVISED OF THE POSSIBILITY OF SUCH DAMAGE. 
 */

#ifndef Cursor_h
#define Cursor_h

#include "Image.h"
#include "IntPoint.h"
#include <wtf/Assertions.h>
#include <wtf/RefPtr.h>

#if PLATFORM(WIN)
typedef struct HICON__* HICON;
typedef HICON HCURSOR;
#include <wtf/PassRefPtr.h>
#include <wtf/RefCounted.h>
#elif PLATFORM(MAC)
#include <wtf/RetainPtr.h>
#elif PLATFORM(GTK)
#include "GRefPtrGtk.h"
#elif PLATFORM(HAIKU)
#include <app/Cursor.h>
#elif PLATFORM(BLACKBERRY)
#include <BlackBerryPlatformCursor.h>
#endif

#if PLATFORM(MAC) && !PLATFORM(IOS)
OBJC_CLASS NSCursor;
#endif

#if PLATFORM(WIN)
typedef struct HICON__ *HICON;
typedef HICON HCURSOR;
#endif

// Looks like it's just PLATFORM(BLACKBERRY) still not using this?
#if PLATFORM(WIN) || PLATFORM(MAC) || PLATFORM(GTK) || PLATFORM(EFL) || PLATFORM(NIX)
#define WTF_USE_LAZY_NATIVE_CURSOR 1
#endif

namespace WebCore {

    class Image;

#if PLATFORM(WIN)
    class SharedCursor : public RefCounted<SharedCursor> {
    public:
        static PassRefPtr<SharedCursor> create(HCURSOR nativeCursor) { return adoptRef(new SharedCursor(nativeCursor)); }
        ~SharedCursor();
        HCURSOR nativeCursor() const { return m_nativeCursor; }
    private:
        SharedCursor(HCURSOR nativeCursor) : m_nativeCursor(nativeCursor) { }
        HCURSOR m_nativeCursor;
    };
    typedef RefPtr<SharedCursor> PlatformCursor;
#elif PLATFORM(MAC) && !PLATFORM(IOS)
    typedef NSCursor *PlatformCursor;
#elif PLATFORM(GTK)
    typedef GRefPtr<GdkCursor> PlatformCursor;
#elif PLATFORM(EFL)
    typedef const char* PlatformCursor;
<<<<<<< HEAD
#elif PLATFORM(HAIKU)
    typedef BCursor* PlatformCursor;
    typedef BCursor* PlatformCursorHandle;
=======
#elif PLATFORM(NIX)
    typedef unsigned PlatformCursor;
>>>>>>> 0dc16c34
#elif PLATFORM(BLACKBERRY)
    typedef BlackBerry::Platform::BlackBerryCursor PlatformCursor;
#else
    typedef void* PlatformCursor;
#endif

    class Cursor {
        WTF_MAKE_FAST_ALLOCATED;
    public:
        enum Type {
            Pointer = 0,
            Cross,
            Hand,
            IBeam,
            Wait,
            Help,
            EastResize,
            NorthResize,
            NorthEastResize,
            NorthWestResize,
            SouthResize,
            SouthEastResize,
            SouthWestResize,
            WestResize,
            NorthSouthResize,
            EastWestResize,
            NorthEastSouthWestResize,
            NorthWestSouthEastResize,
            ColumnResize,
            RowResize,
            MiddlePanning,
            EastPanning,
            NorthPanning,
            NorthEastPanning,
            NorthWestPanning,
            SouthPanning,
            SouthEastPanning,
            SouthWestPanning,
            WestPanning,
            Move,
            VerticalText,
            Cell,
            ContextMenu,
            Alias,
            Progress,
            NoDrop,
            Copy,
            None,
            NotAllowed,
            ZoomIn,
            ZoomOut,
            Grab,
            Grabbing,
            Custom
        };

        static const Cursor& fromType(Cursor::Type);

        Cursor()
#if !PLATFORM(IOS) && !PLATFORM(BLACKBERRY)
#if USE(LAZY_NATIVE_CURSOR)
            // This is an invalid Cursor and should never actually get used.
            : m_type(static_cast<Type>(-1))
            , m_platformCursor(0)
#else
            : m_platformCursor(0)
#endif // USE(LAZY_NATIVE_CURSOR)
#endif // !PLATFORM(IOS) && !PLATFORM(BLACKBERRY)
        {
        }

#if !PLATFORM(IOS)
        Cursor(Image*, const IntPoint& hotSpot);
        Cursor(const Cursor&);

#if ENABLE(MOUSE_CURSOR_SCALE)
        // Hot spot is in image pixels.
        Cursor(Image*, const IntPoint& hotSpot, float imageScaleFactor);
#endif

        ~Cursor();
        Cursor& operator=(const Cursor&);

#if USE(LAZY_NATIVE_CURSOR)
        explicit Cursor(Type);
        Type type() const
        {
            ASSERT(m_type >= 0 && m_type <= Custom);
            return m_type;
        }
        Image* image() const { return m_image.get(); }
        const IntPoint& hotSpot() const { return m_hotSpot; }
#if ENABLE(MOUSE_CURSOR_SCALE)
        // Image scale in image pixels per logical (UI) pixel.
        float imageScaleFactor() const { return m_imageScaleFactor; }
#endif
        PlatformCursor platformCursor() const;
#else
        explicit Cursor(PlatformCursor);
        PlatformCursor impl() const { return m_platformCursor; }
#endif

     private:
#if USE(LAZY_NATIVE_CURSOR)
        void ensurePlatformCursor() const;

        Type m_type;
        RefPtr<Image> m_image;
        IntPoint m_hotSpot;
#if ENABLE(MOUSE_CURSOR_SCALE)
        float m_imageScaleFactor;
#endif
#endif

#if !PLATFORM(MAC)
        mutable PlatformCursor m_platformCursor;
#else
        mutable RetainPtr<NSCursor> m_platformCursor;
#endif
#endif // !PLATFORM(IOS)
    };

    IntPoint determineHotSpot(Image*, const IntPoint& specifiedHotSpot);
    
    const Cursor& pointerCursor();
    const Cursor& crossCursor();
    const Cursor& handCursor();
    const Cursor& moveCursor();
    const Cursor& iBeamCursor();
    const Cursor& waitCursor();
    const Cursor& helpCursor();
    const Cursor& eastResizeCursor();
    const Cursor& northResizeCursor();
    const Cursor& northEastResizeCursor();
    const Cursor& northWestResizeCursor();
    const Cursor& southResizeCursor();
    const Cursor& southEastResizeCursor();
    const Cursor& southWestResizeCursor();
    const Cursor& westResizeCursor();
    const Cursor& northSouthResizeCursor();
    const Cursor& eastWestResizeCursor();
    const Cursor& northEastSouthWestResizeCursor();
    const Cursor& northWestSouthEastResizeCursor();
    const Cursor& columnResizeCursor();
    const Cursor& rowResizeCursor();
    const Cursor& middlePanningCursor();
    const Cursor& eastPanningCursor();
    const Cursor& northPanningCursor();
    const Cursor& northEastPanningCursor();
    const Cursor& northWestPanningCursor();
    const Cursor& southPanningCursor();
    const Cursor& southEastPanningCursor();
    const Cursor& southWestPanningCursor();
    const Cursor& westPanningCursor();
    const Cursor& verticalTextCursor();
    const Cursor& cellCursor();
    const Cursor& contextMenuCursor();
    const Cursor& noDropCursor();
    const Cursor& notAllowedCursor();
    const Cursor& progressCursor();
    const Cursor& aliasCursor();
    const Cursor& zoomInCursor();
    const Cursor& zoomOutCursor();
    const Cursor& copyCursor();
    const Cursor& noneCursor();
    const Cursor& grabCursor();
    const Cursor& grabbingCursor();

} // namespace WebCore

#endif // Cursor_h<|MERGE_RESOLUTION|>--- conflicted
+++ resolved
@@ -81,14 +81,11 @@
     typedef GRefPtr<GdkCursor> PlatformCursor;
 #elif PLATFORM(EFL)
     typedef const char* PlatformCursor;
-<<<<<<< HEAD
 #elif PLATFORM(HAIKU)
     typedef BCursor* PlatformCursor;
     typedef BCursor* PlatformCursorHandle;
-=======
 #elif PLATFORM(NIX)
     typedef unsigned PlatformCursor;
->>>>>>> 0dc16c34
 #elif PLATFORM(BLACKBERRY)
     typedef BlackBerry::Platform::BlackBerryCursor PlatformCursor;
 #else
