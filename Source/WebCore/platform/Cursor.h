/*
 * Copyright (C) 2004, 2006, 2008 Apple Inc. All rights reserved.
 *
 * Redistribution and use in source and binary forms, with or without
 * modification, are permitted provided that the following conditions
 * are met:
 * 1. Redistributions of source code must retain the above copyright
 *    notice, this list of conditions and the following disclaimer.
 * 2. Redistributions in binary form must reproduce the above copyright
 *    notice, this list of conditions and the following disclaimer in the
 *    documentation and/or other materials provided with the distribution.
 *
 * THIS SOFTWARE IS PROVIDED BY APPLE COMPUTER, INC. ``AS IS'' AND ANY
 * EXPRESS OR IMPLIED WARRANTIES, INCLUDING, BUT NOT LIMITED TO, THE
 * IMPLIED WARRANTIES OF MERCHANTABILITY AND FITNESS FOR A PARTICULAR
 * PURPOSE ARE DISCLAIMED.  IN NO EVENT SHALL APPLE COMPUTER, INC. OR
 * CONTRIBUTORS BE LIABLE FOR ANY DIRECT, INDIRECT, INCIDENTAL, SPECIAL,
 * EXEMPLARY, OR CONSEQUENTIAL DAMAGES (INCLUDING, BUT NOT LIMITED TO,
 * PROCUREMENT OF SUBSTITUTE GOODS OR SERVICES; LOSS OF USE, DATA, OR
 * PROFITS; OR BUSINESS INTERRUPTION) HOWEVER CAUSED AND ON ANY THEORY
 * OF LIABILITY, WHETHER IN CONTRACT, STRICT LIABILITY, OR TORT
 * (INCLUDING NEGLIGENCE OR OTHERWISE) ARISING IN ANY WAY OUT OF THE USE
 * OF THIS SOFTWARE, EVEN IF ADVISED OF THE POSSIBILITY OF SUCH DAMAGE. 
 */

#ifndef Cursor_h
#define Cursor_h

#include "Image.h"
#include "IntPoint.h"
#include <wtf/Assertions.h>
#include <wtf/RefPtr.h>

#if PLATFORM(WIN)
typedef struct HICON__* HICON;
typedef HICON HCURSOR;
#include <wtf/PassRefPtr.h>
#include <wtf/RefCounted.h>
#elif PLATFORM(MAC)
#include <wtf/RetainPtr.h>
#elif PLATFORM(GTK)
#include "GRefPtrGtk.h"
#elif PLATFORM(QT)
#include <QCursor>
#elif PLATFORM(HAIKU)
#include <app/Cursor.h>
#elif PLATFORM(BLACKBERRY)
#include <BlackBerryPlatformCursor.h>
#endif

#if PLATFORM(MAC) && !PLATFORM(IOS)
OBJC_CLASS NSCursor;
#endif

#if PLATFORM(WIN)
typedef struct HICON__ *HICON;
typedef HICON HCURSOR;
#endif

// Looks like it's just PLATFORM(BLACKBERRY) still not using this?
#if PLATFORM(WIN) || PLATFORM(MAC) || PLATFORM(GTK) || PLATFORM(QT) || PLATFORM(EFL)
#define WTF_USE_LAZY_NATIVE_CURSOR 1
#endif

namespace WebCore {

    class Image;

#if PLATFORM(WIN)
    class SharedCursor : public RefCounted<SharedCursor> {
    public:
        static PassRefPtr<SharedCursor> create(HCURSOR nativeCursor) { return adoptRef(new SharedCursor(nativeCursor)); }
        ~SharedCursor();
        HCURSOR nativeCursor() const { return m_nativeCursor; }
    private:
        SharedCursor(HCURSOR nativeCursor) : m_nativeCursor(nativeCursor) { }
        HCURSOR m_nativeCursor;
    };
    typedef RefPtr<SharedCursor> PlatformCursor;
#elif PLATFORM(MAC) && !PLATFORM(IOS)
    typedef NSCursor *PlatformCursor;
#elif PLATFORM(GTK)
    typedef GRefPtr<GdkCursor> PlatformCursor;
#elif PLATFORM(EFL)
    typedef const char* PlatformCursor;
#elif PLATFORM(QT) && !defined(QT_NO_CURSOR)
    // Do not need to be shared but need to be created dynamically via ensurePlatformCursor.
    typedef QCursor* PlatformCursor;
<<<<<<< HEAD
#elif PLATFORM(WX)
    typedef wxCursor* PlatformCursor;
    // See PlatformCursor.h
#elif PLATFORM(HAIKU)
    typedef BCursor* PlatformCursor;
    typedef BCursor* PlatformCursorHandle;
=======
>>>>>>> 788840c1
#elif PLATFORM(BLACKBERRY)
    typedef BlackBerry::Platform::BlackBerryCursor PlatformCursor;
#else
    typedef void* PlatformCursor;
#endif

    class Cursor {
        WTF_MAKE_FAST_ALLOCATED;
    public:
        enum Type {
            Pointer = 0,
            Cross,
            Hand,
            IBeam,
            Wait,
            Help,
            EastResize,
            NorthResize,
            NorthEastResize,
            NorthWestResize,
            SouthResize,
            SouthEastResize,
            SouthWestResize,
            WestResize,
            NorthSouthResize,
            EastWestResize,
            NorthEastSouthWestResize,
            NorthWestSouthEastResize,
            ColumnResize,
            RowResize,
            MiddlePanning,
            EastPanning,
            NorthPanning,
            NorthEastPanning,
            NorthWestPanning,
            SouthPanning,
            SouthEastPanning,
            SouthWestPanning,
            WestPanning,
            Move,
            VerticalText,
            Cell,
            ContextMenu,
            Alias,
            Progress,
            NoDrop,
            Copy,
            None,
            NotAllowed,
            ZoomIn,
            ZoomOut,
            Grab,
            Grabbing,
            Custom
        };

        static const Cursor& fromType(Cursor::Type);

        Cursor()
#if !PLATFORM(IOS) && !PLATFORM(BLACKBERRY)
#if USE(LAZY_NATIVE_CURSOR)
            // This is an invalid Cursor and should never actually get used.
            : m_type(static_cast<Type>(-1))
            , m_platformCursor(0)
#else
            : m_platformCursor(0)
#endif // USE(LAZY_NATIVE_CURSOR)
#endif // !PLATFORM(IOS) && !PLATFORM(BLACKBERRY)
        {
        }

#if !PLATFORM(IOS)
        Cursor(Image*, const IntPoint& hotSpot);
        Cursor(const Cursor&);

#if ENABLE(MOUSE_CURSOR_SCALE)
        // Hot spot is in image pixels.
        Cursor(Image*, const IntPoint& hotSpot, float imageScaleFactor);
#endif

        ~Cursor();
        Cursor& operator=(const Cursor&);

#if USE(LAZY_NATIVE_CURSOR)
        explicit Cursor(Type);
        Type type() const
        {
            ASSERT(m_type >= 0 && m_type <= Custom);
            return m_type;
        }
        Image* image() const { return m_image.get(); }
        const IntPoint& hotSpot() const { return m_hotSpot; }
#if ENABLE(MOUSE_CURSOR_SCALE)
        // Image scale in image pixels per logical (UI) pixel.
        float imageScaleFactor() const { return m_imageScaleFactor; }
#endif
        PlatformCursor platformCursor() const;
#else
        explicit Cursor(PlatformCursor);
        PlatformCursor impl() const { return m_platformCursor; }
#endif

     private:
#if USE(LAZY_NATIVE_CURSOR)
        void ensurePlatformCursor() const;

        Type m_type;
        RefPtr<Image> m_image;
        IntPoint m_hotSpot;
#if ENABLE(MOUSE_CURSOR_SCALE)
        float m_imageScaleFactor;
#endif
#endif

#if !PLATFORM(MAC)
        mutable PlatformCursor m_platformCursor;
#else
        mutable RetainPtr<NSCursor> m_platformCursor;
#endif
#endif // !PLATFORM(IOS)
    };

    IntPoint determineHotSpot(Image*, const IntPoint& specifiedHotSpot);
    
    const Cursor& pointerCursor();
    const Cursor& crossCursor();
    const Cursor& handCursor();
    const Cursor& moveCursor();
    const Cursor& iBeamCursor();
    const Cursor& waitCursor();
    const Cursor& helpCursor();
    const Cursor& eastResizeCursor();
    const Cursor& northResizeCursor();
    const Cursor& northEastResizeCursor();
    const Cursor& northWestResizeCursor();
    const Cursor& southResizeCursor();
    const Cursor& southEastResizeCursor();
    const Cursor& southWestResizeCursor();
    const Cursor& westResizeCursor();
    const Cursor& northSouthResizeCursor();
    const Cursor& eastWestResizeCursor();
    const Cursor& northEastSouthWestResizeCursor();
    const Cursor& northWestSouthEastResizeCursor();
    const Cursor& columnResizeCursor();
    const Cursor& rowResizeCursor();
    const Cursor& middlePanningCursor();
    const Cursor& eastPanningCursor();
    const Cursor& northPanningCursor();
    const Cursor& northEastPanningCursor();
    const Cursor& northWestPanningCursor();
    const Cursor& southPanningCursor();
    const Cursor& southEastPanningCursor();
    const Cursor& southWestPanningCursor();
    const Cursor& westPanningCursor();
    const Cursor& verticalTextCursor();
    const Cursor& cellCursor();
    const Cursor& contextMenuCursor();
    const Cursor& noDropCursor();
    const Cursor& notAllowedCursor();
    const Cursor& progressCursor();
    const Cursor& aliasCursor();
    const Cursor& zoomInCursor();
    const Cursor& zoomOutCursor();
    const Cursor& copyCursor();
    const Cursor& noneCursor();
    const Cursor& grabCursor();
    const Cursor& grabbingCursor();

} // namespace WebCore

#endif // Cursor_h<|MERGE_RESOLUTION|>--- conflicted
+++ resolved
@@ -86,15 +86,9 @@
 #elif PLATFORM(QT) && !defined(QT_NO_CURSOR)
     // Do not need to be shared but need to be created dynamically via ensurePlatformCursor.
     typedef QCursor* PlatformCursor;
-<<<<<<< HEAD
-#elif PLATFORM(WX)
-    typedef wxCursor* PlatformCursor;
-    // See PlatformCursor.h
 #elif PLATFORM(HAIKU)
     typedef BCursor* PlatformCursor;
     typedef BCursor* PlatformCursorHandle;
-=======
->>>>>>> 788840c1
 #elif PLATFORM(BLACKBERRY)
     typedef BlackBerry::Platform::BlackBerryCursor PlatformCursor;
 #else
