/*
 * Copyright (C) 2004, 2006, 2008 Apple Inc. All rights reserved.
 *
 * Redistribution and use in source and binary forms, with or without
 * modification, are permitted provided that the following conditions
 * are met:
 * 1. Redistributions of source code must retain the above copyright
 *    notice, this list of conditions and the following disclaimer.
 * 2. Redistributions in binary form must reproduce the above copyright
 *    notice, this list of conditions and the following disclaimer in the
 *    documentation and/or other materials provided with the distribution.
 *
 * THIS SOFTWARE IS PROVIDED BY APPLE INC. ``AS IS'' AND ANY
 * EXPRESS OR IMPLIED WARRANTIES, INCLUDING, BUT NOT LIMITED TO, THE
 * IMPLIED WARRANTIES OF MERCHANTABILITY AND FITNESS FOR A PARTICULAR
 * PURPOSE ARE DISCLAIMED.  IN NO EVENT SHALL APPLE INC. OR
 * CONTRIBUTORS BE LIABLE FOR ANY DIRECT, INDIRECT, INCIDENTAL, SPECIAL,
 * EXEMPLARY, OR CONSEQUENTIAL DAMAGES (INCLUDING, BUT NOT LIMITED TO,
 * PROCUREMENT OF SUBSTITUTE GOODS OR SERVICES; LOSS OF USE, DATA, OR
 * PROFITS; OR BUSINESS INTERRUPTION) HOWEVER CAUSED AND ON ANY THEORY
 * OF LIABILITY, WHETHER IN CONTRACT, STRICT LIABILITY, OR TORT
 * (INCLUDING NEGLIGENCE OR OTHERWISE) ARISING IN ANY WAY OUT OF THE USE
 * OF THIS SOFTWARE, EVEN IF ADVISED OF THE POSSIBILITY OF SUCH DAMAGE. 
 */

#pragma once

#include "Image.h"
#include "IntPoint.h"
#include <wtf/Assertions.h>
#include <wtf/RefPtr.h>

#if PLATFORM(WIN)
typedef struct HICON__* HICON;
typedef HICON HCURSOR;
#include <wtf/RefCounted.h>
#elif PLATFORM(COCOA)
#include <wtf/RetainPtr.h>
#elif PLATFORM(GTK)
#include "GRefPtrGtk.h"
#elif PLATFORM(QT)
#include <QCursor>
#endif

#if USE(APPKIT)
OBJC_CLASS NSCursor;
#endif

#if PLATFORM(WIN)
typedef struct HICON__ *HICON;
typedef HICON HCURSOR;
#endif

namespace WebCore {

class Image;

#if PLATFORM(WIN)

class SharedCursor : public RefCounted<SharedCursor> {
public:
    static Ref<SharedCursor> create(HCURSOR);
    WEBCORE_EXPORT ~SharedCursor();
    HCURSOR nativeCursor() const { return m_nativeCursor; }

private:
    SharedCursor(HCURSOR);
    HCURSOR m_nativeCursor;
};

#endif

#if PLATFORM(WIN)
using PlatformCursor = RefPtr<SharedCursor>;
#elif USE(APPKIT)
using PlatformCursor = NSCursor *;
#elif PLATFORM(GTK)
<<<<<<< HEAD
    typedef GRefPtr<GdkCursor> PlatformCursor;
#elif PLATFORM(EFL)
    typedef const char* PlatformCursor;
#elif PLATFORM(QT) && !defined(QT_NO_CURSOR)
    // Do not need to be shared but need to be created dynamically via ensurePlatformCursor.
    typedef QCursor* PlatformCursor;
#else
    typedef void* PlatformCursor;
#endif

    class Cursor {
        WTF_MAKE_FAST_ALLOCATED;
    public:
        enum Type {
            Pointer = 0,
            Cross,
            Hand,
            IBeam,
            Wait,
            Help,
            EastResize,
            NorthResize,
            NorthEastResize,
            NorthWestResize,
            SouthResize,
            SouthEastResize,
            SouthWestResize,
            WestResize,
            NorthSouthResize,
            EastWestResize,
            NorthEastSouthWestResize,
            NorthWestSouthEastResize,
            ColumnResize,
            RowResize,
            MiddlePanning,
            EastPanning,
            NorthPanning,
            NorthEastPanning,
            NorthWestPanning,
            SouthPanning,
            SouthEastPanning,
            SouthWestPanning,
            WestPanning,
            Move,
            VerticalText,
            Cell,
            ContextMenu,
            Alias,
            Progress,
            NoDrop,
            Copy,
            None,
            NotAllowed,
            ZoomIn,
            ZoomOut,
            Grab,
            Grabbing,
            Custom
        };

        WEBCORE_EXPORT static const Cursor& fromType(Cursor::Type);

        Cursor()
#if !PLATFORM(IOS)
            // This is an invalid Cursor and should never actually get used.
            : m_type(static_cast<Type>(-1))
#if ENABLE(MOUSE_CURSOR_SCALE)
            , m_imageScaleFactor(1)
#endif
            , m_platformCursor(nullptr)
#endif // !PLATFORM(IOS)
        {
        }
=======
using PlatformCursor = GRefPtr<GdkCursor>;
#elif PLATFORM(WPE)
using PlatformCursor = void*;
#endif

class Cursor {
    WTF_MAKE_FAST_ALLOCATED;
public:
    enum Type {
        Pointer = 0,
        Cross,
        Hand,
        IBeam,
        Wait,
        Help,
        EastResize,
        NorthResize,
        NorthEastResize,
        NorthWestResize,
        SouthResize,
        SouthEastResize,
        SouthWestResize,
        WestResize,
        NorthSouthResize,
        EastWestResize,
        NorthEastSouthWestResize,
        NorthWestSouthEastResize,
        ColumnResize,
        RowResize,
        MiddlePanning,
        EastPanning,
        NorthPanning,
        NorthEastPanning,
        NorthWestPanning,
        SouthPanning,
        SouthEastPanning,
        SouthWestPanning,
        WestPanning,
        Move,
        VerticalText,
        Cell,
        ContextMenu,
        Alias,
        Progress,
        NoDrop,
        Copy,
        None,
        NotAllowed,
        ZoomIn,
        ZoomOut,
        Grab,
        Grabbing,
        Custom
    };

    Cursor() = default;
>>>>>>> 4ccac179

#if !PLATFORM(IOS)

    WEBCORE_EXPORT static const Cursor& fromType(Cursor::Type);

    WEBCORE_EXPORT Cursor(Image*, const IntPoint& hotSpot);

#if ENABLE(MOUSE_CURSOR_SCALE)
    // Hot spot is in image pixels.
    WEBCORE_EXPORT Cursor(Image*, const IntPoint& hotSpot, float imageScaleFactor);
#endif

    explicit Cursor(Type);

    Type type() const;
    Image* image() const { return m_image.get(); }
    const IntPoint& hotSpot() const { return m_hotSpot; }

#if ENABLE(MOUSE_CURSOR_SCALE)
    // Image scale in image pixels per logical (UI) pixel.
    float imageScaleFactor() const { return m_imageScaleFactor; }
#endif

    WEBCORE_EXPORT PlatformCursor platformCursor() const;

private:
    void ensurePlatformCursor() const;

    // The type of -1 indicates an invalid Cursor that should never actually get used.
    Type m_type { static_cast<Type>(-1) };
    RefPtr<Image> m_image;
    IntPoint m_hotSpot;

#if ENABLE(MOUSE_CURSOR_SCALE)
    float m_imageScaleFactor { 1 };
#endif

<<<<<<< HEAD
#if PLATFORM(QT)
        mutable std::unique_ptr<QCursor> m_platformCursor;
#elif !USE(APPKIT)
        mutable PlatformCursor m_platformCursor;
=======
#if !USE(APPKIT)
    mutable PlatformCursor m_platformCursor { nullptr };
>>>>>>> 4ccac179
#else
    mutable RetainPtr<NSCursor> m_platformCursor;
#endif

#endif // !PLATFORM(IOS)
};

IntPoint determineHotSpot(Image*, const IntPoint& specifiedHotSpot);

WEBCORE_EXPORT const Cursor& pointerCursor();
const Cursor& crossCursor();
WEBCORE_EXPORT const Cursor& handCursor();
const Cursor& moveCursor();
WEBCORE_EXPORT const Cursor& iBeamCursor();
const Cursor& waitCursor();
const Cursor& helpCursor();
const Cursor& eastResizeCursor();
const Cursor& northResizeCursor();
const Cursor& northEastResizeCursor();
const Cursor& northWestResizeCursor();
const Cursor& southResizeCursor();
const Cursor& southEastResizeCursor();
const Cursor& southWestResizeCursor();
const Cursor& westResizeCursor();
const Cursor& northSouthResizeCursor();
const Cursor& eastWestResizeCursor();
const Cursor& northEastSouthWestResizeCursor();
const Cursor& northWestSouthEastResizeCursor();
const Cursor& columnResizeCursor();
const Cursor& rowResizeCursor();
const Cursor& middlePanningCursor();
const Cursor& eastPanningCursor();
const Cursor& northPanningCursor();
const Cursor& northEastPanningCursor();
const Cursor& northWestPanningCursor();
const Cursor& southPanningCursor();
const Cursor& southEastPanningCursor();
const Cursor& southWestPanningCursor();
const Cursor& westPanningCursor();
const Cursor& verticalTextCursor();
const Cursor& cellCursor();
const Cursor& contextMenuCursor();
const Cursor& noDropCursor();
const Cursor& notAllowedCursor();
const Cursor& progressCursor();
const Cursor& aliasCursor();
const Cursor& zoomInCursor();
const Cursor& zoomOutCursor();
const Cursor& copyCursor();
const Cursor& noneCursor();
const Cursor& grabCursor();
const Cursor& grabbingCursor();

#if !PLATFORM(IOS)

inline Cursor::Type Cursor::type() const
{
    ASSERT(m_type >= 0);
    ASSERT(m_type <= Custom);
    return m_type;
}

#endif

} // namespace WebCore<|MERGE_RESOLUTION|>--- conflicted
+++ resolved
@@ -75,82 +75,10 @@
 #elif USE(APPKIT)
 using PlatformCursor = NSCursor *;
 #elif PLATFORM(GTK)
-<<<<<<< HEAD
-    typedef GRefPtr<GdkCursor> PlatformCursor;
-#elif PLATFORM(EFL)
-    typedef const char* PlatformCursor;
+using PlatformCursor = GRefPtr<GdkCursor>;
 #elif PLATFORM(QT) && !defined(QT_NO_CURSOR)
-    // Do not need to be shared but need to be created dynamically via ensurePlatformCursor.
-    typedef QCursor* PlatformCursor;
-#else
-    typedef void* PlatformCursor;
-#endif
-
-    class Cursor {
-        WTF_MAKE_FAST_ALLOCATED;
-    public:
-        enum Type {
-            Pointer = 0,
-            Cross,
-            Hand,
-            IBeam,
-            Wait,
-            Help,
-            EastResize,
-            NorthResize,
-            NorthEastResize,
-            NorthWestResize,
-            SouthResize,
-            SouthEastResize,
-            SouthWestResize,
-            WestResize,
-            NorthSouthResize,
-            EastWestResize,
-            NorthEastSouthWestResize,
-            NorthWestSouthEastResize,
-            ColumnResize,
-            RowResize,
-            MiddlePanning,
-            EastPanning,
-            NorthPanning,
-            NorthEastPanning,
-            NorthWestPanning,
-            SouthPanning,
-            SouthEastPanning,
-            SouthWestPanning,
-            WestPanning,
-            Move,
-            VerticalText,
-            Cell,
-            ContextMenu,
-            Alias,
-            Progress,
-            NoDrop,
-            Copy,
-            None,
-            NotAllowed,
-            ZoomIn,
-            ZoomOut,
-            Grab,
-            Grabbing,
-            Custom
-        };
-
-        WEBCORE_EXPORT static const Cursor& fromType(Cursor::Type);
-
-        Cursor()
-#if !PLATFORM(IOS)
-            // This is an invalid Cursor and should never actually get used.
-            : m_type(static_cast<Type>(-1))
-#if ENABLE(MOUSE_CURSOR_SCALE)
-            , m_imageScaleFactor(1)
-#endif
-            , m_platformCursor(nullptr)
-#endif // !PLATFORM(IOS)
-        {
-        }
-=======
-using PlatformCursor = GRefPtr<GdkCursor>;
+// Do not need to be shared but need to be created dynamically via ensurePlatformCursor.
+using PlatformCursor = QCursor*;
 #elif PLATFORM(WPE)
 using PlatformCursor = void*;
 #endif
@@ -206,7 +134,6 @@
     };
 
     Cursor() = default;
->>>>>>> 4ccac179
 
 #if !PLATFORM(IOS)
 
@@ -244,15 +171,10 @@
     float m_imageScaleFactor { 1 };
 #endif
 
-<<<<<<< HEAD
 #if PLATFORM(QT)
-        mutable std::unique_ptr<QCursor> m_platformCursor;
+    mutable std::unique_ptr<QCursor> m_platformCursor;
 #elif !USE(APPKIT)
-        mutable PlatformCursor m_platformCursor;
-=======
-#if !USE(APPKIT)
     mutable PlatformCursor m_platformCursor { nullptr };
->>>>>>> 4ccac179
 #else
     mutable RetainPtr<NSCursor> m_platformCursor;
 #endif
