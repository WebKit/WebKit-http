--- conflicted
+++ resolved
@@ -76,15 +76,8 @@
 using PlatformCursor = NSCursor *;
 #elif PLATFORM(GTK)
 using PlatformCursor = GRefPtr<GdkCursor>;
-<<<<<<< HEAD
-#elif PLATFORM(EFL)
-using PlatformCursor = const char*;
 #elif PLATFORM(HAIKU)
 using PlatformCursor = BCursor*;
-#else
-typedef void* PlatformCursor;
-=======
->>>>>>> 222852bb
 #endif
 
 class Cursor {
