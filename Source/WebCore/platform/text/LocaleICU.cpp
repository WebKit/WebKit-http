--- conflicted
+++ resolved
@@ -264,19 +264,11 @@
     if (!patternGenerator)
         return format;
     status = U_ZERO_ERROR;
-<<<<<<< HEAD
-    int32_t length = udatpg_getBestPattern(patternGenerator, skeleton.characters16(), skeleton.length(), 0, 0, &status);
-    if (status == U_BUFFER_OVERFLOW_ERROR && length) {
-        Vector<UChar> buffer(length);
-        status = U_ZERO_ERROR;
-        udatpg_getBestPattern(patternGenerator, skeleton.characters16(), skeleton.length(), buffer.data(), length, &status);
-=======
     int32_t length = udatpg_getBestPattern(patternGenerator, skeleton, skeletonLength, 0, 0, &status);
     if (status == U_BUFFER_OVERFLOW_ERROR && length) {
         Vector<UChar> buffer(length);
         status = U_ZERO_ERROR;
         udatpg_getBestPattern(patternGenerator, skeleton, skeletonLength, buffer.data(), length, &status);
->>>>>>> d27414eb
         if (U_SUCCESS(status))
             format = String::adopt(buffer);
     }
