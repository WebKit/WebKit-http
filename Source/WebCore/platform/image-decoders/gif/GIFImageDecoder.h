/*
 * Copyright (C) 2006 Apple Inc.  All rights reserved.
 *
 * Redistribution and use in source and binary forms, with or without
 * modification, are permitted provided that the following conditions
 * are met:
 * 1. Redistributions of source code must retain the above copyright
 *    notice, this list of conditions and the following disclaimer.
 * 2. Redistributions in binary form must reproduce the above copyright
 *    notice, this list of conditions and the following disclaimer in the
 *    documentation and/or other materials provided with the distribution.
 *
 * THIS SOFTWARE IS PROVIDED BY APPLE INC. ``AS IS'' AND ANY
 * EXPRESS OR IMPLIED WARRANTIES, INCLUDING, BUT NOT LIMITED TO, THE
 * IMPLIED WARRANTIES OF MERCHANTABILITY AND FITNESS FOR A PARTICULAR
 * PURPOSE ARE DISCLAIMED.  IN NO EVENT SHALL APPLE INC. OR
 * CONTRIBUTORS BE LIABLE FOR ANY DIRECT, INDIRECT, INCIDENTAL, SPECIAL,
 * EXEMPLARY, OR CONSEQUENTIAL DAMAGES (INCLUDING, BUT NOT LIMITED TO,
 * PROCUREMENT OF SUBSTITUTE GOODS OR SERVICES; LOSS OF USE, DATA, OR
 * PROFITS; OR BUSINESS INTERRUPTION) HOWEVER CAUSED AND ON ANY THEORY
 * OF LIABILITY, WHETHER IN CONTRACT, STRICT LIABILITY, OR TORT
 * (INCLUDING NEGLIGENCE OR OTHERWISE) ARISING IN ANY WAY OUT OF THE USE
 * OF THIS SOFTWARE, EVEN IF ADVISED OF THE POSSIBILITY OF SUCH DAMAGE.
 */

#pragma once

<<<<<<< HEAD
#include "ImageDecoder.h"
=======
#include "ScalableImageDecoder.h"
#include <wtf/Lock.h>
>>>>>>> f4d18573

class GIFImageReader;

namespace WebCore {

// This class decodes the GIF image format.
class GIFImageDecoder final : public ScalableImageDecoder {
public:
    static Ref<ScalableImageDecoder> create(AlphaOption alphaOption, GammaAndColorProfileOption gammaAndColorProfileOption)
    {
        return adoptRef(*new GIFImageDecoder(alphaOption, gammaAndColorProfileOption));
    }

    virtual ~GIFImageDecoder();

    enum GIFQuery { GIFFullQuery, GIFSizeQuery, GIFFrameCountQuery };

    // ScalableImageDecoder
    String filenameExtension() const final { return ASCIILiteral("gif"); }
    void setData(SharedBuffer& data, bool allDataReceived) final;
    bool setSize(const IntSize&) final;
    size_t frameCount() const final;
    RepetitionCount repetitionCount() const final;
    ImageFrame* frameBufferAtIndex(size_t index) final;
    // CAUTION: setFailed() deletes |m_reader|. Be careful to avoid
    // accessing deleted memory, especially when calling this from inside
    // GIFImageReader!
    bool setFailed() final;
    void clearFrameBufferCache(size_t clearBeforeFrame) final;

    // Callbacks from the GIF reader.
    bool haveDecodedRow(unsigned frameIndex, const Vector<unsigned char>& rowBuffer, size_t width, size_t rowNumber, unsigned repeatCount, bool writeTransparentPixels);
    bool frameComplete(unsigned frameIndex, unsigned frameDuration, ImageFrame::DisposalMethod);
    void gifComplete();

private:
    GIFImageDecoder(AlphaOption, GammaAndColorProfileOption);
    void tryDecodeSize(bool allDataReceived) final { decode(0, GIFSizeQuery, allDataReceived); }

    // If the query is GIFFullQuery, decodes the image up to (but not
    // including) |haltAtFrame|. Otherwise, decodes as much as is needed to
    // answer the query, ignoring bitmap data. If decoding fails but there
    // is no more data coming, sets the "decode failure" flag.
    void decode(unsigned haltAtFrame, GIFQuery, bool allDataReceived);

    // Called to initialize the frame buffer with the given index, based on
    // the previous frame's disposal method. Returns true on success. On
    // failure, this will mark the image as failed.
    bool initFrameBuffer(unsigned frameIndex);

<<<<<<< HEAD
        bool m_currentBufferSawAlpha;
        mutable RepetitionCount m_repetitionCount { RepetitionCountOnce };
        std::unique_ptr<GIFImageReader> m_reader;
    };
=======
    bool m_currentBufferSawAlpha;
    mutable RepetitionCount m_repetitionCount { RepetitionCountOnce };
    std::unique_ptr<GIFImageReader> m_reader;
    Lock m_decodeLock;
};
>>>>>>> f4d18573

} // namespace WebCore<|MERGE_RESOLUTION|>--- conflicted
+++ resolved
@@ -25,12 +25,8 @@
 
 #pragma once
 
-<<<<<<< HEAD
-#include "ImageDecoder.h"
-=======
 #include "ScalableImageDecoder.h"
 #include <wtf/Lock.h>
->>>>>>> f4d18573
 
 class GIFImageReader;
 
@@ -81,17 +77,10 @@
     // failure, this will mark the image as failed.
     bool initFrameBuffer(unsigned frameIndex);
 
-<<<<<<< HEAD
-        bool m_currentBufferSawAlpha;
-        mutable RepetitionCount m_repetitionCount { RepetitionCountOnce };
-        std::unique_ptr<GIFImageReader> m_reader;
-    };
-=======
     bool m_currentBufferSawAlpha;
     mutable RepetitionCount m_repetitionCount { RepetitionCountOnce };
     std::unique_ptr<GIFImageReader> m_reader;
     Lock m_decodeLock;
 };
->>>>>>> f4d18573
 
 } // namespace WebCore