/*
 * Copyright (C) 2004, 2005, 2006, 2009 Apple Inc. All rights reserved.
 *
 * Redistribution and use in source and binary forms, with or without
 * modification, are permitted provided that the following conditions
 * are met:
 * 1. Redistributions of source code must retain the above copyright
 *    notice, this list of conditions and the following disclaimer.
 * 2. Redistributions in binary form must reproduce the above copyright
 *    notice, this list of conditions and the following disclaimer in the
 *    documentation and/or other materials provided with the distribution.
 *
 * THIS SOFTWARE IS PROVIDED BY APPLE COMPUTER, INC. ``AS IS'' AND ANY
 * EXPRESS OR IMPLIED WARRANTIES, INCLUDING, BUT NOT LIMITED TO, THE
 * IMPLIED WARRANTIES OF MERCHANTABILITY AND FITNESS FOR A PARTICULAR
 * PURPOSE ARE DISCLAIMED.  IN NO EVENT SHALL APPLE COMPUTER, INC. OR
 * CONTRIBUTORS BE LIABLE FOR ANY DIRECT, INDIRECT, INCIDENTAL, SPECIAL,
 * EXEMPLARY, OR CONSEQUENTIAL DAMAGES (INCLUDING, BUT NOT LIMITED TO,
 * PROCUREMENT OF SUBSTITUTE GOODS OR SERVICES; LOSS OF USE, DATA, OR
 * PROFITS; OR BUSINESS INTERRUPTION) HOWEVER CAUSED AND ON ANY THEORY
 * OF LIABILITY, WHETHER IN CONTRACT, STRICT LIABILITY, OR TORT
 * (INCLUDING NEGLIGENCE OR OTHERWISE) ARISING IN ANY WAY OUT OF THE USE
 * OF THIS SOFTWARE, EVEN IF ADVISED OF THE POSSIBILITY OF SUCH DAMAGE. 
 */

#ifndef PlatformMouseEvent_h
#define PlatformMouseEvent_h

#include "IntPoint.h"
#include "PlatformEvent.h"
#include <wtf/WindowsExtras.h>

#if PLATFORM(GTK)
typedef struct _GdkEventButton GdkEventButton;
typedef struct _GdkEventMotion GdkEventMotion;
#endif

#if PLATFORM(EFL)
typedef struct _Evas_Event_Mouse_Down Evas_Event_Mouse_Down;
typedef struct _Evas_Event_Mouse_Up Evas_Event_Mouse_Up;
typedef struct _Evas_Event_Mouse_Move Evas_Event_Mouse_Move;
#endif

#if PLATFORM(HAIKU)
class BMessage;
#endif

namespace WebCore {
    
    // These button numbers match the ones used in the DOM API, 0 through 2, except for NoButton which isn't specified.
    enum MouseButton { NoButton = -1, LeftButton, MiddleButton, RightButton };

    class PlatformMouseEvent : public PlatformEvent {
    public:
        PlatformMouseEvent()
            : PlatformEvent(PlatformEvent::MouseMoved)
            , m_button(NoButton)
            , m_clickCount(0)
            , m_modifierFlags(0)
#if PLATFORM(MAC) && !PLATFORM(IOS)
            , m_eventNumber(0)
#elif PLATFORM(WIN)
            , m_didActivateWebView(false)
#endif
        {
        }

        PlatformMouseEvent(const IntPoint& position, const IntPoint& globalPosition, MouseButton button, PlatformEvent::Type type,
                           int clickCount, bool shiftKey, bool ctrlKey, bool altKey, bool metaKey, double timestamp)
            : PlatformEvent(type, shiftKey, ctrlKey, altKey, metaKey, timestamp)
            , m_position(position)
            , m_globalPosition(globalPosition)
            , m_button(button)
            , m_clickCount(clickCount)
            , m_modifierFlags(0)
#if PLATFORM(MAC) && !PLATFORM(IOS)
            , m_eventNumber(0)
#elif PLATFORM(WIN)
            , m_didActivateWebView(false)
#endif
        {
        }

        const IntPoint& position() const { return m_position; }
        const IntPoint& globalPosition() const { return m_globalPosition; }
#if ENABLE(POINTER_LOCK)
        const IntPoint& movementDelta() const { return m_movementDelta; }
#endif

        MouseButton button() const { return m_button; }
        int clickCount() const { return m_clickCount; }
        unsigned modifierFlags() const { return m_modifierFlags; }
        

#if PLATFORM(GTK) 
        explicit PlatformMouseEvent(GdkEventButton*);
        explicit PlatformMouseEvent(GdkEventMotion*);
        void setClickCount(int count) { m_clickCount = count; }
#endif

#if PLATFORM(EFL)
        void setClickCount(unsigned int);
        PlatformMouseEvent(const Evas_Event_Mouse_Down*, IntPoint);
        PlatformMouseEvent(const Evas_Event_Mouse_Up*, IntPoint);
        PlatformMouseEvent(const Evas_Event_Mouse_Move*, IntPoint);
#endif

#if PLATFORM(MAC) && !PLATFORM(IOS)
        int eventNumber() const { return m_eventNumber; }
#endif

#if PLATFORM(WIN)
        PlatformMouseEvent(HWND, UINT, WPARAM, LPARAM, bool didActivateWebView = false);
        void setClickCount(int count) { m_clickCount = count; }
        bool didActivateWebView() const { return m_didActivateWebView; }
#endif

<<<<<<< HEAD
#if PLATFORM(HAIKU)
        PlatformMouseEvent(const BMessage*);
#endif

#if PLATFORM(BLACKBERRY)
        PlatformMouseEvent(const IntPoint& eventPosition, const IntPoint& globalPosition, const PlatformEvent::Type, int clickCount, MouseButton, bool shiftKey, bool ctrlKey, bool altKey, MouseInputMethod = PointingDevice);
        MouseInputMethod inputMethod() const { return m_inputMethod; }
#endif
=======
>>>>>>> c8720d2c
    protected:
        IntPoint m_position;
        IntPoint m_globalPosition;
#if ENABLE(POINTER_LOCK)
        IntPoint m_movementDelta;
#endif
        MouseButton m_button;
        int m_clickCount;
        unsigned m_modifierFlags;

#if PLATFORM(MAC) && !PLATFORM(IOS)
        int m_eventNumber;
#elif PLATFORM(WIN)
        bool m_didActivateWebView;
#endif
    };

} // namespace WebCore

#endif // PlatformMouseEvent_h<|MERGE_RESOLUTION|>--- conflicted
+++ resolved
@@ -115,17 +115,10 @@
         bool didActivateWebView() const { return m_didActivateWebView; }
 #endif
 
-<<<<<<< HEAD
 #if PLATFORM(HAIKU)
         PlatformMouseEvent(const BMessage*);
 #endif
 
-#if PLATFORM(BLACKBERRY)
-        PlatformMouseEvent(const IntPoint& eventPosition, const IntPoint& globalPosition, const PlatformEvent::Type, int clickCount, MouseButton, bool shiftKey, bool ctrlKey, bool altKey, MouseInputMethod = PointingDevice);
-        MouseInputMethod inputMethod() const { return m_inputMethod; }
-#endif
-=======
->>>>>>> c8720d2c
     protected:
         IntPoint m_position;
         IntPoint m_globalPosition;
