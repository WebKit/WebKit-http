/*
 * Copyright (C) 2004, 2005, 2006, 2009 Apple Inc. All rights reserved.
 *
 * Redistribution and use in source and binary forms, with or without
 * modification, are permitted provided that the following conditions
 * are met:
 * 1. Redistributions of source code must retain the above copyright
 *    notice, this list of conditions and the following disclaimer.
 * 2. Redistributions in binary form must reproduce the above copyright
 *    notice, this list of conditions and the following disclaimer in the
 *    documentation and/or other materials provided with the distribution.
 *
 * THIS SOFTWARE IS PROVIDED BY APPLE COMPUTER, INC. ``AS IS'' AND ANY
 * EXPRESS OR IMPLIED WARRANTIES, INCLUDING, BUT NOT LIMITED TO, THE
 * IMPLIED WARRANTIES OF MERCHANTABILITY AND FITNESS FOR A PARTICULAR
 * PURPOSE ARE DISCLAIMED.  IN NO EVENT SHALL APPLE COMPUTER, INC. OR
 * CONTRIBUTORS BE LIABLE FOR ANY DIRECT, INDIRECT, INCIDENTAL, SPECIAL,
 * EXEMPLARY, OR CONSEQUENTIAL DAMAGES (INCLUDING, BUT NOT LIMITED TO,
 * PROCUREMENT OF SUBSTITUTE GOODS OR SERVICES; LOSS OF USE, DATA, OR
 * PROFITS; OR BUSINESS INTERRUPTION) HOWEVER CAUSED AND ON ANY THEORY
 * OF LIABILITY, WHETHER IN CONTRACT, STRICT LIABILITY, OR TORT
 * (INCLUDING NEGLIGENCE OR OTHERWISE) ARISING IN ANY WAY OUT OF THE USE
 * OF THIS SOFTWARE, EVEN IF ADVISED OF THE POSSIBILITY OF SUCH DAMAGE. 
 */

#ifndef PlatformMouseEvent_h
#define PlatformMouseEvent_h

#include "IntPoint.h"
#include "PlatformEvent.h"
#if OS(WINDOWS)
#include "WindowsExtras.h"
#endif

#if PLATFORM(GTK)
typedef struct _GdkEventButton GdkEventButton;
typedef struct _GdkEventMotion GdkEventMotion;
#endif

#if PLATFORM(EFL)
typedef struct _Evas_Event_Mouse_Down Evas_Event_Mouse_Down;
typedef struct _Evas_Event_Mouse_Up Evas_Event_Mouse_Up;
typedef struct _Evas_Event_Mouse_Move Evas_Event_Mouse_Move;
#endif

<<<<<<< HEAD
#if PLATFORM(WX)
class wxMouseEvent;
#endif

#if PLATFORM(HAIKU)
class BMessage;
#endif

=======
>>>>>>> 788840c1
namespace WebCore {
    
    // These button numbers match the ones used in the DOM API, 0 through 2, except for NoButton which isn't specified.
    enum MouseButton { NoButton = -1, LeftButton, MiddleButton, RightButton };

#if PLATFORM(BLACKBERRY)
    enum MouseInputMethod { PointingDevice, TouchScreen };
#endif
    
    class PlatformMouseEvent : public PlatformEvent {
    public:
        PlatformMouseEvent()
            : PlatformEvent(PlatformEvent::MouseMoved)
            , m_button(NoButton)
            , m_clickCount(0)
            , m_modifierFlags(0)
#if PLATFORM(MAC)
            , m_eventNumber(0)
#elif PLATFORM(WIN)
            , m_didActivateWebView(false)
#endif
        {
        }

        PlatformMouseEvent(const IntPoint& position, const IntPoint& globalPosition, MouseButton button, PlatformEvent::Type type,
                           int clickCount, bool shiftKey, bool ctrlKey, bool altKey, bool metaKey, double timestamp)
            : PlatformEvent(type, shiftKey, ctrlKey, altKey, metaKey, timestamp)
            , m_position(position)
            , m_globalPosition(globalPosition)
            , m_button(button)
            , m_clickCount(clickCount)
            , m_modifierFlags(0)
#if PLATFORM(MAC)
            , m_eventNumber(0)
#elif PLATFORM(WIN)
            , m_didActivateWebView(false)
#endif
        {
        }

        const IntPoint& position() const { return m_position; }
        const IntPoint& globalPosition() const { return m_globalPosition; }
#if ENABLE(POINTER_LOCK)
        const IntPoint& movementDelta() const { return m_movementDelta; }
#endif

        MouseButton button() const { return m_button; }
        int clickCount() const { return m_clickCount; }
        unsigned modifierFlags() const { return m_modifierFlags; }
        

#if PLATFORM(GTK) 
        explicit PlatformMouseEvent(GdkEventButton*);
        explicit PlatformMouseEvent(GdkEventMotion*);
        void setClickCount(int count) { m_clickCount = count; }
#endif

#if PLATFORM(EFL)
        void setClickCount(unsigned int);
        PlatformMouseEvent(const Evas_Event_Mouse_Down*, IntPoint);
        PlatformMouseEvent(const Evas_Event_Mouse_Up*, IntPoint);
        PlatformMouseEvent(const Evas_Event_Mouse_Move*, IntPoint);
#endif

#if PLATFORM(MAC)
        int eventNumber() const { return m_eventNumber; }
#endif

#if PLATFORM(WIN)
        PlatformMouseEvent(HWND, UINT, WPARAM, LPARAM, bool didActivateWebView = false);
        void setClickCount(int count) { m_clickCount = count; }
        bool didActivateWebView() const { return m_didActivateWebView; }
#endif

<<<<<<< HEAD
#if PLATFORM(WX)
        PlatformMouseEvent(const wxMouseEvent&, const wxPoint& globalPoint, int clickCount);
#endif

#if PLATFORM(HAIKU)
        PlatformMouseEvent(const BMessage*);
#endif

=======
>>>>>>> 788840c1
#if PLATFORM(BLACKBERRY)
        PlatformMouseEvent(const IntPoint& eventPosition, const IntPoint& globalPosition, const PlatformEvent::Type, int clickCount, MouseButton, bool shiftKey, bool ctrlKey, bool altKey, MouseInputMethod = PointingDevice);
        MouseInputMethod inputMethod() const { return m_inputMethod; }
#endif
    protected:
        IntPoint m_position;
        IntPoint m_globalPosition;
#if ENABLE(POINTER_LOCK)
        IntPoint m_movementDelta;
#endif
        MouseButton m_button;
        int m_clickCount;
        unsigned m_modifierFlags;

#if PLATFORM(MAC)
        int m_eventNumber;
#elif PLATFORM(WIN)
        bool m_didActivateWebView;
#elif PLATFORM(BLACKBERRY)
        MouseInputMethod m_inputMethod;
#endif
    };

} // namespace WebCore

#endif // PlatformMouseEvent_h<|MERGE_RESOLUTION|>--- conflicted
+++ resolved
@@ -43,17 +43,10 @@
 typedef struct _Evas_Event_Mouse_Move Evas_Event_Mouse_Move;
 #endif
 
-<<<<<<< HEAD
-#if PLATFORM(WX)
-class wxMouseEvent;
-#endif
-
 #if PLATFORM(HAIKU)
 class BMessage;
 #endif
 
-=======
->>>>>>> 788840c1
 namespace WebCore {
     
     // These button numbers match the ones used in the DOM API, 0 through 2, except for NoButton which isn't specified.
@@ -128,17 +121,10 @@
         bool didActivateWebView() const { return m_didActivateWebView; }
 #endif
 
-<<<<<<< HEAD
-#if PLATFORM(WX)
-        PlatformMouseEvent(const wxMouseEvent&, const wxPoint& globalPoint, int clickCount);
-#endif
-
 #if PLATFORM(HAIKU)
         PlatformMouseEvent(const BMessage*);
 #endif
 
-=======
->>>>>>> 788840c1
 #if PLATFORM(BLACKBERRY)
         PlatformMouseEvent(const IntPoint& eventPosition, const IntPoint& globalPosition, const PlatformEvent::Type, int clickCount, MouseButton, bool shiftKey, bool ctrlKey, bool altKey, MouseInputMethod = PointingDevice);
         MouseInputMethod inputMethod() const { return m_inputMethod; }
