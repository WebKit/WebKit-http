/*
 * Copyright (C) 2004, 2005, 2006, 2009 Apple Inc. All rights reserved.
 *
 * Redistribution and use in source and binary forms, with or without
 * modification, are permitted provided that the following conditions
 * are met:
 * 1. Redistributions of source code must retain the above copyright
 *    notice, this list of conditions and the following disclaimer.
 * 2. Redistributions in binary form must reproduce the above copyright
 *    notice, this list of conditions and the following disclaimer in the
 *    documentation and/or other materials provided with the distribution.
 *
 * THIS SOFTWARE IS PROVIDED BY APPLE INC. ``AS IS'' AND ANY
 * EXPRESS OR IMPLIED WARRANTIES, INCLUDING, BUT NOT LIMITED TO, THE
 * IMPLIED WARRANTIES OF MERCHANTABILITY AND FITNESS FOR A PARTICULAR
 * PURPOSE ARE DISCLAIMED.  IN NO EVENT SHALL APPLE INC. OR
 * CONTRIBUTORS BE LIABLE FOR ANY DIRECT, INDIRECT, INCIDENTAL, SPECIAL,
 * EXEMPLARY, OR CONSEQUENTIAL DAMAGES (INCLUDING, BUT NOT LIMITED TO,
 * PROCUREMENT OF SUBSTITUTE GOODS OR SERVICES; LOSS OF USE, DATA, OR
 * PROFITS; OR BUSINESS INTERRUPTION) HOWEVER CAUSED AND ON ANY THEORY
 * OF LIABILITY, WHETHER IN CONTRACT, STRICT LIABILITY, OR TORT
 * (INCLUDING NEGLIGENCE OR OTHERWISE) ARISING IN ANY WAY OUT OF THE USE
 * OF THIS SOFTWARE, EVEN IF ADVISED OF THE POSSIBILITY OF SUCH DAMAGE. 
 */

#ifndef PlatformMouseEvent_h
#define PlatformMouseEvent_h

#include "IntPoint.h"
#include "PlatformEvent.h"
#include <wtf/WindowsExtras.h>

#if PLATFORM(GTK)
typedef struct _GdkEventButton GdkEventButton;
typedef struct _GdkEventMotion GdkEventMotion;
#endif

<<<<<<< HEAD
#if PLATFORM(EFL)
typedef struct _Evas_Event_Mouse_Down Evas_Event_Mouse_Down;
typedef struct _Evas_Event_Mouse_Up Evas_Event_Mouse_Up;
typedef struct _Evas_Event_Mouse_Move Evas_Event_Mouse_Move;
#endif

#if PLATFORM(HAIKU)
class BMessage;
#endif

=======
>>>>>>> 222852bb
namespace WebCore {

const double ForceAtClick = 1;
const double ForceAtForceClick = 2;

    // These button numbers match the ones used in the DOM API, 0 through 2, except for NoButton which isn't specified.
    enum MouseButton : int8_t { NoButton = -1, LeftButton, MiddleButton, RightButton };
    enum SyntheticClickType : int8_t { NoTap, OneFingerTap, TwoFingerTap };

    class PlatformMouseEvent : public PlatformEvent {
    public:
        PlatformMouseEvent()
            : PlatformEvent(PlatformEvent::MouseMoved)
            , m_button(NoButton)
            , m_clickCount(0)
            , m_modifierFlags(0)
#if PLATFORM(MAC)
            , m_eventNumber(0)
            , m_menuTypeForEvent(0)
#elif PLATFORM(WIN)
            , m_didActivateWebView(false)
#endif
        {
        }

        PlatformMouseEvent(const IntPoint& position, const IntPoint& globalPosition, MouseButton button, PlatformEvent::Type type,
                           int clickCount, bool shiftKey, bool ctrlKey, bool altKey, bool metaKey, double timestamp, double force, SyntheticClickType syntheticClickType)
            : PlatformEvent(type, shiftKey, ctrlKey, altKey, metaKey, timestamp)
            , m_position(position)
            , m_globalPosition(globalPosition)
            , m_button(button)
            , m_clickCount(clickCount)
            , m_modifierFlags(0)
            , m_force(force)
            , m_syntheticClickType(syntheticClickType)
#if PLATFORM(MAC)
            , m_eventNumber(0)
            , m_menuTypeForEvent(0)
#elif PLATFORM(WIN)
            , m_didActivateWebView(false)
#endif
        {
        }

        const IntPoint& position() const { return m_position; }
        const IntPoint& globalPosition() const { return m_globalPosition; }
#if ENABLE(POINTER_LOCK)
        const IntPoint& movementDelta() const { return m_movementDelta; }
#endif

        MouseButton button() const { return m_button; }
        int clickCount() const { return m_clickCount; }
        unsigned modifierFlags() const { return m_modifierFlags; }
        double force() const { return m_force; }
        SyntheticClickType syntheticClickType() const { return m_syntheticClickType; }

#if PLATFORM(GTK) 
        explicit PlatformMouseEvent(GdkEventButton*);
        explicit PlatformMouseEvent(GdkEventMotion*);
        void setClickCount(int count) { m_clickCount = count; }
#endif

#if PLATFORM(MAC)
        int eventNumber() const { return m_eventNumber; }
        int menuTypeForEvent() const { return m_menuTypeForEvent; }
#endif

#if PLATFORM(WIN)
        PlatformMouseEvent(HWND, UINT, WPARAM, LPARAM, bool didActivateWebView = false);
        void setClickCount(int count) { m_clickCount = count; }
        bool didActivateWebView() const { return m_didActivateWebView; }
#endif

#if PLATFORM(HAIKU)
        PlatformMouseEvent(const BMessage*);
#endif

    protected:
        IntPoint m_position;
        IntPoint m_globalPosition;
#if ENABLE(POINTER_LOCK)
        IntPoint m_movementDelta;
#endif
        MouseButton m_button;
        int m_clickCount;
        unsigned m_modifierFlags;
        double m_force { 0 };
        SyntheticClickType m_syntheticClickType { NoTap };

#if PLATFORM(MAC)
        int m_eventNumber;
        int m_menuTypeForEvent;
#elif PLATFORM(WIN)
        bool m_didActivateWebView;
#endif
    };

#if COMPILER(MSVC)
    // These functions are necessary to work around the fact that MSVC will not find a most-specific
    // operator== to use after implicitly converting MouseButton to an unsigned short.
    inline bool operator==(unsigned short a, MouseButton b)
    {
        return a == static_cast<unsigned short>(b);
    }

    inline bool operator!=(unsigned short a, MouseButton b)
    {
        return a != static_cast<unsigned short>(b);
    }
#endif

} // namespace WebCore

#endif // PlatformMouseEvent_h<|MERGE_RESOLUTION|>--- conflicted
+++ resolved
@@ -35,19 +35,10 @@
 typedef struct _GdkEventMotion GdkEventMotion;
 #endif
 
-<<<<<<< HEAD
-#if PLATFORM(EFL)
-typedef struct _Evas_Event_Mouse_Down Evas_Event_Mouse_Down;
-typedef struct _Evas_Event_Mouse_Up Evas_Event_Mouse_Up;
-typedef struct _Evas_Event_Mouse_Move Evas_Event_Mouse_Move;
-#endif
-
 #if PLATFORM(HAIKU)
 class BMessage;
 #endif
 
-=======
->>>>>>> 222852bb
 namespace WebCore {
 
 const double ForceAtClick = 1;
