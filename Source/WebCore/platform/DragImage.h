/*
 * Copyright (C) 2007 Apple Inc.  All rights reserved.
 *
 * Redistribution and use in source and binary forms, with or without
 * modification, are permitted provided that the following conditions
 * are met:
 * 1. Redistributions of source code must retain the above copyright
 *    notice, this list of conditions and the following disclaimer.
 * 2. Redistributions in binary form must reproduce the above copyright
 *    notice, this list of conditions and the following disclaimer in the
 *    documentation and/or other materials provided with the distribution.
 *
 * THIS SOFTWARE IS PROVIDED BY APPLE INC. ``AS IS'' AND ANY
 * EXPRESS OR IMPLIED WARRANTIES, INCLUDING, BUT NOT LIMITED TO, THE
 * IMPLIED WARRANTIES OF MERCHANTABILITY AND FITNESS FOR A PARTICULAR
 * PURPOSE ARE DISCLAIMED.  IN NO EVENT SHALL APPLE INC. OR
 * CONTRIBUTORS BE LIABLE FOR ANY DIRECT, INDIRECT, INCIDENTAL, SPECIAL,
 * EXEMPLARY, OR CONSEQUENTIAL DAMAGES (INCLUDING, BUT NOT LIMITED TO,
 * PROCUREMENT OF SUBSTITUTE GOODS OR SERVICES; LOSS OF USE, DATA, OR
 * PROFITS; OR BUSINESS INTERRUPTION) HOWEVER CAUSED AND ON ANY THEORY
 * OF LIABILITY, WHETHER IN CONTRACT, STRICT LIABILITY, OR TORT
 * (INCLUDING NEGLIGENCE OR OTHERWISE) ARISING IN ANY WAY OUT OF THE USE
 * OF THIS SOFTWARE, EVEN IF ADVISED OF THE POSSIBILITY OF SUCH DAMAGE. 
 */

#pragma once

#include "FloatSize.h"
#include "ImageOrientation.h"
#include "IntSize.h"
#include "TextFlags.h"
#include <wtf/Forward.h>

#if PLATFORM(IOS)
#include <wtf/RetainPtr.h>
typedef struct CGImage *CGImageRef;
#elif PLATFORM(MAC)
#include <wtf/RetainPtr.h>
OBJC_CLASS NSImage;
#elif PLATFORM(WIN)
typedef struct HBITMAP__* HBITMAP;
<<<<<<< HEAD
#elif PLATFORM(GTK) || PLATFORM(WPE)
typedef struct _cairo_surface cairo_surface_t;
=======
#elif PLATFORM(GTK)
#include "RefPtrCairo.h"
>>>>>>> 2d869924
#endif

// We need to #define YOffset as it needs to be shared with WebKit
#define DragLabelBorderYOffset 2

namespace WebCore {

class Frame;
class Image;
class IntRect;
class Node;
class Range;
class URL;

#if PLATFORM(IOS)
typedef RetainPtr<CGImageRef> DragImageRef;
#elif PLATFORM(MAC)
typedef RetainPtr<NSImage> DragImageRef;
#elif PLATFORM(WIN)
typedef HBITMAP DragImageRef;
<<<<<<< HEAD
#elif PLATFORM(GTK) || PLATFORM(WPE)
typedef cairo_surface_t* DragImageRef;
=======
#elif PLATFORM(GTK)
typedef RefPtr<cairo_surface_t> DragImageRef;
>>>>>>> 2d869924
#elif PLATFORM(EFL)
typedef void* DragImageRef;
#endif

#if PLATFORM(COCOA)
static const float SelectionDragImagePadding = 15;
#endif

IntSize dragImageSize(DragImageRef);

// These functions should be memory neutral, eg. if they return a newly allocated image,
// they should release the input image. As a corollary these methods don't guarantee
// the input image ref will still be valid after they have been called.
DragImageRef fitDragImageToMaxSize(DragImageRef, const IntSize& srcSize, const IntSize& dstSize);
DragImageRef scaleDragImage(DragImageRef, FloatSize scale);
DragImageRef dissolveDragImageToFraction(DragImageRef, float delta);

DragImageRef createDragImageFromImage(Image*, ImageOrientationDescription);
DragImageRef createDragImageIconForCachedImageFilename(const String&);

WEBCORE_EXPORT DragImageRef createDragImageForNode(Frame&, Node&);
WEBCORE_EXPORT DragImageRef createDragImageForSelection(Frame&, bool forceBlackText = false);
WEBCORE_EXPORT DragImageRef createDragImageForRange(Frame&, Range&, bool forceBlackText = false);
DragImageRef createDragImageForImage(Frame&, Node&, IntRect& imageRect, IntRect& elementRect);
DragImageRef createDragImageForLink(URL&, const String& label, FontRenderingMode);
void deleteDragImage(DragImageRef);

class DragImage final {
public:
    DragImage();
    explicit DragImage(DragImageRef);
    DragImage(DragImage&&);
    ~DragImage();

    DragImage& operator=(DragImage&&);

    explicit operator bool() const { return !!m_dragImageRef; }
    DragImageRef get() const { return m_dragImageRef; }

private:
    DragImageRef m_dragImageRef;
};

}<|MERGE_RESOLUTION|>--- conflicted
+++ resolved
@@ -39,13 +39,8 @@
 OBJC_CLASS NSImage;
 #elif PLATFORM(WIN)
 typedef struct HBITMAP__* HBITMAP;
-<<<<<<< HEAD
 #elif PLATFORM(GTK) || PLATFORM(WPE)
-typedef struct _cairo_surface cairo_surface_t;
-=======
-#elif PLATFORM(GTK)
 #include "RefPtrCairo.h"
->>>>>>> 2d869924
 #endif
 
 // We need to #define YOffset as it needs to be shared with WebKit
@@ -66,13 +61,8 @@
 typedef RetainPtr<NSImage> DragImageRef;
 #elif PLATFORM(WIN)
 typedef HBITMAP DragImageRef;
-<<<<<<< HEAD
 #elif PLATFORM(GTK) || PLATFORM(WPE)
-typedef cairo_surface_t* DragImageRef;
-=======
-#elif PLATFORM(GTK)
 typedef RefPtr<cairo_surface_t> DragImageRef;
->>>>>>> 2d869924
 #elif PLATFORM(EFL)
 typedef void* DragImageRef;
 #endif
