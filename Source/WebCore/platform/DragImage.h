/*
 * Copyright (C) 2007 Apple Inc.  All rights reserved.
 *
 * Redistribution and use in source and binary forms, with or without
 * modification, are permitted provided that the following conditions
 * are met:
 * 1. Redistributions of source code must retain the above copyright
 *    notice, this list of conditions and the following disclaimer.
 * 2. Redistributions in binary form must reproduce the above copyright
 *    notice, this list of conditions and the following disclaimer in the
 *    documentation and/or other materials provided with the distribution.
 *
 * THIS SOFTWARE IS PROVIDED BY APPLE COMPUTER, INC. ``AS IS'' AND ANY
 * EXPRESS OR IMPLIED WARRANTIES, INCLUDING, BUT NOT LIMITED TO, THE
 * IMPLIED WARRANTIES OF MERCHANTABILITY AND FITNESS FOR A PARTICULAR
 * PURPOSE ARE DISCLAIMED.  IN NO EVENT SHALL APPLE COMPUTER, INC. OR
 * CONTRIBUTORS BE LIABLE FOR ANY DIRECT, INDIRECT, INCIDENTAL, SPECIAL,
 * EXEMPLARY, OR CONSEQUENTIAL DAMAGES (INCLUDING, BUT NOT LIMITED TO,
 * PROCUREMENT OF SUBSTITUTE GOODS OR SERVICES; LOSS OF USE, DATA, OR
 * PROFITS; OR BUSINESS INTERRUPTION) HOWEVER CAUSED AND ON ANY THEORY
 * OF LIABILITY, WHETHER IN CONTRACT, STRICT LIABILITY, OR TORT
 * (INCLUDING NEGLIGENCE OR OTHERWISE) ARISING IN ANY WAY OUT OF THE USE
 * OF THIS SOFTWARE, EVEN IF ADVISED OF THE POSSIBILITY OF SUCH DAMAGE. 
 */

#ifndef DragImage_h
#define DragImage_h

#include "FloatSize.h"
#include "FontRenderingMode.h"
#include "FrameSnapshotting.h"
#include "ImageOrientation.h"
#include "IntSize.h"
#include <wtf/Forward.h>

#if PLATFORM(MAC)
#include <wtf/RetainPtr.h>
OBJC_CLASS NSImage;
#elif PLATFORM(WIN)
typedef struct HBITMAP__* HBITMAP;
#elif PLATFORM(GTK) || PLATFORM(NIX)
typedef struct _cairo_surface cairo_surface_t;
#elif PLATFORM(HAIKU)
class BBitmap;
#endif

// We need to #define YOffset as it needs to be shared with WebKit
#define DragLabelBorderYOffset 2

namespace WebCore {

class Frame;
class Image;
class IntRect;
class Node;
class Range;
class URL;

#if PLATFORM(MAC)
typedef RetainPtr<NSImage> DragImageRef;
#elif PLATFORM(WIN)
typedef HBITMAP DragImageRef;
#elif PLATFORM(GTK) || PLATFORM(NIX)
<<<<<<< HEAD
    typedef cairo_surface_t* DragImageRef;
#elif PLATFORM(HAIKU)
    typedef BBitmap* DragImageRef;
=======
typedef cairo_surface_t* DragImageRef;
>>>>>>> 3d2f1a2e
#elif PLATFORM(EFL) || PLATFORM(BLACKBERRY)
typedef void* DragImageRef;
#endif

IntSize dragImageSize(DragImageRef);

// These functions should be memory neutral, eg. if they return a newly allocated image,
// they should release the input image. As a corollary these methods don't guarantee
// the input image ref will still be valid after they have been called.
DragImageRef fitDragImageToMaxSize(DragImageRef, const IntSize& srcSize, const IntSize& dstSize);
DragImageRef scaleDragImage(DragImageRef, FloatSize scale);
DragImageRef dissolveDragImageToFraction(DragImageRef, float delta);

DragImageRef createDragImageFromImage(Image*, ImageOrientationDescription);
DragImageRef createDragImageIconForCachedImageFilename(const String&);

DragImageRef createDragImageForNode(Frame&, Node&);
DragImageRef createDragImageForSelection(Frame&, bool forceBlackText = false);
DragImageRef createDragImageForRange(Frame&, Range&, bool forceBlackText = false);
DragImageRef createDragImageForImage(Frame&, Node&, IntRect& imageRect, IntRect& elementRect);
DragImageRef createDragImageForLink(URL&, const String& label, FontRenderingMode);
void deleteDragImage(DragImageRef);
}

#endif // DragImage_h<|MERGE_RESOLUTION|>--- conflicted
+++ resolved
@@ -61,13 +61,9 @@
 #elif PLATFORM(WIN)
 typedef HBITMAP DragImageRef;
 #elif PLATFORM(GTK) || PLATFORM(NIX)
-<<<<<<< HEAD
-    typedef cairo_surface_t* DragImageRef;
+typedef cairo_surface_t* DragImageRef;
 #elif PLATFORM(HAIKU)
-    typedef BBitmap* DragImageRef;
-=======
-typedef cairo_surface_t* DragImageRef;
->>>>>>> 3d2f1a2e
+typedef BBitmap* DragImageRef;
 #elif PLATFORM(EFL) || PLATFORM(BLACKBERRY)
 typedef void* DragImageRef;
 #endif
