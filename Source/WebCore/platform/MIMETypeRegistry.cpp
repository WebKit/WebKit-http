/*
 * Copyright (C) 2006-2019 Apple Inc. All rights reserved.
 * Copyright (C) 2008, 2009 Torch Mobile Inc. All rights reserved. (http://www.torchmobile.com/)
 *
 * Redistribution and use in source and binary forms, with or without
 * modification, are permitted provided that the following conditions
 * are met:
 * 1. Redistributions of source code must retain the above copyright
 *    notice, this list of conditions and the following disclaimer.
 * 2. Redistributions in binary form must reproduce the above copyright
 *    notice, this list of conditions and the following disclaimer in the
 *    documentation and/or other materials provided with the distribution.
 *
 * THIS SOFTWARE IS PROVIDED BY APPLE INC. ``AS IS'' AND ANY
 * EXPRESS OR IMPLIED WARRANTIES, INCLUDING, BUT NOT LIMITED TO, THE
 * IMPLIED WARRANTIES OF MERCHANTABILITY AND FITNESS FOR A PARTICULAR
 * PURPOSE ARE DISCLAIMED.  IN NO EVENT SHALL APPLE INC. OR
 * CONTRIBUTORS BE LIABLE FOR ANY DIRECT, INDIRECT, INCIDENTAL, SPECIAL,
 * EXEMPLARY, OR CONSEQUENTIAL DAMAGES (INCLUDING, BUT NOT LIMITED TO,
 * PROCUREMENT OF SUBSTITUTE GOODS OR SERVICES; LOSS OF USE, DATA, OR
 * PROFITS; OR BUSINESS INTERRUPTION) HOWEVER CAUSED AND ON ANY THEORY
 * OF LIABILITY, WHETHER IN CONTRACT, STRICT LIABILITY, OR TORT
 * (INCLUDING NEGLIGENCE OR OTHERWISE) ARISING IN ANY WAY OUT OF THE USE
 * OF THIS SOFTWARE, EVEN IF ADVISED OF THE POSSIBILITY OF SUCH DAMAGE.
 */

#include "config.h"
#include "MIMETypeRegistry.h"

#include "MediaPlayer.h"
#include <wtf/HashMap.h>
#include <wtf/MainThread.h>
#include <wtf/NeverDestroyed.h>
#include <wtf/StdLibExtras.h>

#if USE(CG)
#include "ImageSourceCG.h"
#include "UTIRegistry.h"
#include <ImageIO/ImageIO.h>
#include <wtf/RetainPtr.h>
#endif

#if USE(CG) && PLATFORM(COCOA)
#include "UTIUtilities.h"
#endif

#if ENABLE(WEB_ARCHIVE) || ENABLE(MHTML)
#include "ArchiveFactory.h"
#endif

#if PLATFORM(HAIKU)
#include <Entry.h>
#include <Node.h>
#include <NodeInfo.h>
#include <String.h>
#include <TranslatorFormats.h>
#include <TranslatorRoster.h>
#endif

#if HAVE(AVASSETREADER)
#include "ContentType.h"
#include "ImageDecoderAVFObjC.h"
#endif

#if USE(QUICK_LOOK)
#include "PreviewConverter.h"
#endif

#if USE(APPLE_INTERNAL_SDK)
#include <WebKitAdditions/AdditionalSystemPreviewTypes.h>
#else
#define ADDITIONAL_SYSTEM_PREVIEW_TYPES
#endif

namespace WebCore {

const HashSet<String, ASCIICaseInsensitiveHash>& MIMETypeRegistry::supportedImageMIMETypes()
{
    static NeverDestroyed<HashSet<String, ASCIICaseInsensitiveHash>> supportedImageMIMETypes = std::initializer_list<String> {
#if USE(CG)
        // This represents the subset of allowed image UTIs for which CoreServices has a corresponding MIME type.
        "image/tiff"_s,
        "image/gif"_s,
        "image/jpeg"_s,
        "image/vnd.microsoft.icon"_s,
        "image/jp2"_s,
        "image/png"_s,
        "image/bmp"_s,

        "image/x-icon"_s, // Favicons don't have a MIME type in the registry either.
        "image/pjpeg"_s, //  We only get one MIME type per UTI, hence our need to add these manually

#if PLATFORM(IOS_FAMILY)
        // Add malformed image mimetype for compatibility with Mail and to handle malformed mimetypes from the net
        // These were removed for <rdar://problem/6564538> Re-enable UTI code in WebCore now that MobileCoreServices exists
        // But Mail relies on at least image/tif reported as being supported (should be image/tiff).
        // This can be removed when Mail addresses:
        // <rdar://problem/7879510> Mail should use standard image mimetypes
        // and we fix sniffing so that it corrects items such as image/jpg -> image/jpeg.

        // JPEG (image/jpeg)
        "image/jpg"_s,
        "image/jp_"_s,
        "image/jpe_"_s,
        "application/jpg"_s,
        "application/x-jpg"_s,
        "image/pipeg"_s,
        "image/vnd.switfview-jpeg"_s,
        "image/x-xbitmap"_s,

        // GIF (image/gif)
        "image/gi_"_s,

        // PNG (image/png)
        "application/png"_s,
        "application/x-png"_s,

        // TIFF (image/tiff)
        "image/x-tif"_s,
        "image/tif"_s,
        "image/x-tiff"_s,
        "application/tif"_s,
        "application/x-tif"_s,
        "application/tiff"_s,
        "application/x-tiff"_s,

        // BMP (image/bmp, image/x-bitmap)
        "image/x-bmp"_s,
        "image/x-win-bitmap"_s,
        "image/x-windows-bmp"_s,
        "image/ms-bmp"_s,
        "image/x-ms-bmp"_s,
        "application/bmp"_s,
        "application/x-bmp"_s,
        "application/x-win-bitmap"_s,
#endif
#else
        // assume that all implementations at least support the following standard
        // image types:
        "image/jpeg"_s,
        "image/png"_s,
        "image/gif"_s,
        "image/bmp"_s,
        "image/vnd.microsoft.icon"_s, // ico
        "image/x-icon"_s, // ico
        "image/x-xbitmap"_s, // xbm
#if USE(OPENJPEG)
        "image/jp2"_s,
        "image/jpeg2000"_s,
#endif
#if USE(WEBP)
        "image/webp"_s,
#endif
#endif
    };

#if USE(CG)
#ifndef NDEBUG
    // Esnure supportedImageMIMETypes() is in sync with defaultSupportedImageTypes().
    static std::once_flag onceFlag;
    std::call_once(onceFlag, [] {
        for (auto& imageType : defaultSupportedImageTypes()) {
            auto mimeType = MIMETypeForImageType(imageType);
            ASSERT_IMPLIES(!mimeType.isEmpty(), supportedImageMIMETypes.get().contains(mimeType));
        }
    });
#endif
#endif
    return supportedImageMIMETypes;
}

HashSet<String, ASCIICaseInsensitiveHash>& MIMETypeRegistry::additionalSupportedImageMIMETypes()
{
    static NeverDestroyed<HashSet<String, ASCIICaseInsensitiveHash>> additionalSupportedImageMIMETypes;
    return additionalSupportedImageMIMETypes;
}

static const HashSet<String, ASCIICaseInsensitiveHash>& supportedImageMIMETypesForEncoding()
{
#if PLATFORM(COCOA)
    static const auto supportedImageMIMETypesForEncoding = makeNeverDestroyed([] {
        RetainPtr<CFArrayRef> supportedTypes = adoptCF(CGImageDestinationCopyTypeIdentifiers());
        HashSet<String, ASCIICaseInsensitiveHash> supportedImageMIMETypesForEncoding;
        CFIndex count = CFArrayGetCount(supportedTypes.get());
        for (CFIndex i = 0; i < count; i++) {
            CFStringRef supportedType = reinterpret_cast<CFStringRef>(CFArrayGetValueAtIndex(supportedTypes.get(), i));
            String mimeType = MIMETypeForImageType(supportedType);
            if (!mimeType.isEmpty())
                supportedImageMIMETypesForEncoding.add(mimeType);
        }
        return supportedImageMIMETypesForEncoding;
    }());
#elif PLATFORM(HAIKU)
    static const auto supportedImageMIMETypesForEncoding = makeNeverDestroyed([] {
        HashSet<String, ASCIICaseInsensitiveHash> supportedImageMIMETypesForEncoding;

		BTranslatorRoster* roster = BTranslatorRoster::Default();
		translator_id* translators;
		int32 translatorCount;
		roster->GetAllTranslators(&translators, &translatorCount);
		for (int32 i = 0; i < translatorCount; i++) {
			// Skip translators that don't support archived BBitmaps as input data.
			const translation_format* inputFormats;
			int32 formatCount;
			roster->GetInputFormats(translators[i], &inputFormats, &formatCount);
			bool supportsBitmaps = false;
			for (int32 j = 0; j < formatCount; j++) {
				if (inputFormats[j].type == B_TRANSLATOR_BITMAP) {
					supportsBitmaps = true;
					break;
				}
			}
			if (!supportsBitmaps)
				continue;

			// Add all MIME types of output formats in the bitmap group.
			const translation_format* outputFormats;
			roster->GetOutputFormats(translators[i], &outputFormats, &formatCount);
			for (int32 j = 0; j < formatCount; j++) {
				if (outputFormats[j].group == B_TRANSLATOR_BITMAP)
					supportedImageMIMETypesForEncoding.add(outputFormats[j].MIME);
			}
		}
		// Remove archived BBitmaps from supported formats, since it's likely rather
		// useless for our purposes.
		supportedImageMIMETypesForEncoding.remove("image/x-be-bitmap");

        return supportedImageMIMETypesForEncoding;
    }());
#else
<<<<<<< HEAD
    static NeverDestroyed<HashSet<String, ASCIICaseInsensitiveHash>> supportedImageMIMETypesForEncoding = std::initializer_list<String> {
#if USE(CG)
=======
    static NeverDestroyed<HashSet<String, ASCIICaseInsensitiveHash>> supportedImageMIMETypesForEncoding =std::initializer_list<String> {
#if USE(CG) || USE(DIRECT2D)
>>>>>>> 6ba16c18
        // FIXME: Add Windows support for all the supported UTI's when a way to convert from MIMEType to UTI reliably is found.
        // For now, only support PNG, JPEG and GIF. See <rdar://problem/6095286>.
        "image/png"_s,
        "image/jpeg"_s,
        "image/gif"_s,
#elif PLATFORM(GTK)
        "image/png"_s,
        "image/jpeg"_s,
        "image/tiff"_s,
        "image/bmp"_s,
        "image/ico"_s,
#elif USE(CAIRO)
        "image/png"_s,
#endif
    };
#endif

    return supportedImageMIMETypesForEncoding;
}

static const HashSet<String, ASCIICaseInsensitiveHash>& supportedJavaScriptMIMETypes()
{
    static NeverDestroyed<HashSet<String, ASCIICaseInsensitiveHash>> supportedJavaScriptMIMETypes = std::initializer_list<String> {
        // https://html.spec.whatwg.org/multipage/scripting.html#javascript-mime-type
        "text/javascript"_s,
        "text/ecmascript"_s,
        "application/javascript"_s,
        "application/ecmascript"_s,
        "application/x-javascript"_s,
        "application/x-ecmascript"_s,
        "text/javascript1.0"_s,
        "text/javascript1.1"_s,
        "text/javascript1.2"_s,
        "text/javascript1.3"_s,
        "text/javascript1.4"_s,
        "text/javascript1.5"_s,
        "text/jscript"_s,
        "text/livescript"_s,
        "text/x-javascript"_s,
        "text/x-ecmascript"_s,
    };
    return supportedJavaScriptMIMETypes;
}

HashSet<String, ASCIICaseInsensitiveHash>& MIMETypeRegistry::supportedNonImageMIMETypes()
{
    static auto supportedNonImageMIMETypes = makeNeverDestroyed([] {
        HashSet<String, ASCIICaseInsensitiveHash> supportedNonImageMIMETypes = std::initializer_list<String> {
            "text/html"_s,
            "text/xml"_s,
            "text/xsl"_s,
            "text/plain"_s,
            "text/"_s,
            "application/xml"_s,
            "application/xhtml+xml"_s,
#if !PLATFORM(IOS_FAMILY)
            "application/vnd.wap.xhtml+xml"_s,
            "application/rss+xml"_s,
            "application/atom+xml"_s,
#endif
            "application/json"_s,
            "image/svg+xml"_s,
#if ENABLE(FTPDIR)
            "application/x-ftp-directory"_s,
#endif
            "multipart/x-mixed-replace"_s,
        // Note: Adding a new type here will probably render it as HTML.
        // This can result in cross-site scripting vulnerabilities.
        };
        supportedNonImageMIMETypes.add(supportedJavaScriptMIMETypes().begin(), supportedJavaScriptMIMETypes().end());
#if ENABLE(WEB_ARCHIVE) || ENABLE(MHTML)
        ArchiveFactory::registerKnownArchiveMIMETypes(supportedNonImageMIMETypes);
#endif
        return supportedNonImageMIMETypes;
    }());
    return supportedNonImageMIMETypes;
}

const HashSet<String, ASCIICaseInsensitiveHash>& MIMETypeRegistry::supportedMediaMIMETypes()
{
    static const auto supportedMediaMIMETypes = makeNeverDestroyed([] {
        HashSet<String, ASCIICaseInsensitiveHash> supportedMediaMIMETypes;
#if ENABLE(VIDEO)
        MediaPlayer::getSupportedTypes(supportedMediaMIMETypes);
#endif
        return supportedMediaMIMETypes;
    }());
    return supportedMediaMIMETypes;
}

const HashSet<String, ASCIICaseInsensitiveHash>& MIMETypeRegistry::pdfMIMETypes()
{
    static NeverDestroyed<HashSet<String, ASCIICaseInsensitiveHash>> pdfMIMETypes = std::initializer_list<String> {
        "application/pdf"_s,
        "text/pdf"_s,
    };
    return pdfMIMETypes;
}

const HashSet<String, ASCIICaseInsensitiveHash>& MIMETypeRegistry::unsupportedTextMIMETypes()
{
    static NeverDestroyed<HashSet<String, ASCIICaseInsensitiveHash>> unsupportedTextMIMETypes = std::initializer_list<String> {
        "text/calendar"_s,
        "text/x-calendar"_s,
        "text/x-vcalendar"_s,
        "text/vcalendar"_s,
        "text/vcard"_s,
        "text/x-vcard"_s,
        "text/directory"_s,
        "text/ldif"_s,
        "text/qif"_s,
        "text/x-qif"_s,
        "text/x-csv"_s,
        "text/x-vcf"_s,
#if !PLATFORM(IOS_FAMILY)
        "text/rtf"_s,
#else
        "text/vnd.sun.j2me.app-descriptor"_s,
#endif
    };
    return unsupportedTextMIMETypes;
}

static const Vector<String>* typesForCommonExtension(const String& extension)
{
    static const auto map = makeNeverDestroyed([] {
        struct TypeExtensionPair {
            ASCIILiteral type;
            ASCIILiteral extension;
        };

        // A table of common media MIME types and file extentions used when a platform's
        // specific MIME type lookup doesn't have a match for a media file extension.
        static const TypeExtensionPair commonMediaTypes[] = {
            // Ogg
            { "application/ogg"_s, "ogx"_s },
            { "audio/ogg"_s, "ogg"_s },
            { "audio/ogg"_s, "oga"_s },
            { "video/ogg"_s, "ogv"_s },

            // Annodex
            { "application/annodex"_s, "anx"_s },
            { "audio/annodex"_s, "axa"_s },
            { "video/annodex"_s, "axv"_s },
            { "audio/speex"_s, "spx"_s },

            // WebM
            { "video/webm"_s, "webm"_s },
            { "audio/webm"_s, "webm"_s },

            // MPEG
            { "audio/mpeg"_s, "m1a"_s },
            { "audio/mpeg"_s, "m2a"_s },
            { "audio/mpeg"_s, "m1s"_s },
            { "audio/mpeg"_s, "mpa"_s },
            { "video/mpeg"_s, "mpg"_s },
            { "video/mpeg"_s, "m15"_s },
            { "video/mpeg"_s, "m1s"_s },
            { "video/mpeg"_s, "m1v"_s },
            { "video/mpeg"_s, "m75"_s },
            { "video/mpeg"_s, "mpa"_s },
            { "video/mpeg"_s, "mpeg"_s },
            { "video/mpeg"_s, "mpm"_s },
            { "video/mpeg"_s, "mpv"_s },

            // MPEG playlist
            { "application/vnd.apple.mpegurl"_s, "m3u8"_s },
            { "application/mpegurl"_s, "m3u8"_s },
            { "application/x-mpegurl"_s, "m3u8"_s },
            { "audio/mpegurl"_s, "m3url"_s },
            { "audio/x-mpegurl"_s, "m3url"_s },
            { "audio/mpegurl"_s, "m3u"_s },
            { "audio/x-mpegurl"_s, "m3u"_s },

            // MPEG-4
            { "video/x-m4v"_s, "m4v"_s },
            { "audio/x-m4a"_s, "m4a"_s },
            { "audio/x-m4b"_s, "m4b"_s },
            { "audio/x-m4p"_s, "m4p"_s },
            { "audio/mp4"_s, "m4a"_s },

            // MP3
            { "audio/mp3"_s, "mp3"_s },
            { "audio/x-mp3"_s, "mp3"_s },
            { "audio/x-mpeg"_s, "mp3"_s },

            // MPEG-2
            { "video/x-mpeg2"_s, "mp2"_s },
            { "video/mpeg2"_s, "vob"_s },
            { "video/mpeg2"_s, "mod"_s },
            { "video/m2ts"_s, "m2ts"_s },
            { "video/x-m2ts"_s, "m2t"_s },
            { "video/x-m2ts"_s, "ts"_s },

            // 3GP/3GP2
            { "audio/3gpp"_s, "3gpp"_s },
            { "audio/3gpp2"_s, "3g2"_s },
            { "application/x-mpeg"_s, "amc"_s },

            // AAC
            { "audio/aac"_s, "aac"_s },
            { "audio/aac"_s, "adts"_s },
            { "audio/x-aac"_s, "m4r"_s },

            // CoreAudio File
            { "audio/x-caf"_s, "caf"_s },
            { "audio/x-gsm"_s, "gsm"_s },

            // ADPCM
            { "audio/x-wav"_s, "wav"_s },
            { "audio/vnd.wave"_s, "wav"_s },
        };

        HashMap<String, Vector<String>, ASCIICaseInsensitiveHash> map;
        for (auto& pair : commonMediaTypes) {
            ASCIILiteral type = pair.type;
            ASCIILiteral extension = pair.extension;
            map.ensure(extension, [type, extension] {
                // First type in the vector must always be the one from getMIMETypeForExtension,
                // so we can use the map without also calling getMIMETypeForExtension each time.
                Vector<String> synonyms;
                String systemType = MIMETypeRegistry::getMIMETypeForExtension(extension);
                if (!systemType.isEmpty() && type != systemType)
                    synonyms.append(systemType);
                return synonyms;
            }).iterator->value.append(type);
        }
        return map;
    }());
    auto mapEntry = map.get().find(extension);
    if (mapEntry == map.get().end())
        return nullptr;
    return &mapEntry->value;
}

String MIMETypeRegistry::getMediaMIMETypeForExtension(const String& extension)
{
    auto* vector = typesForCommonExtension(extension);
    if (vector)
        return (*vector)[0];
    return getMIMETypeForExtension(extension);
}

Vector<String> MIMETypeRegistry::getMediaMIMETypesForExtension(const String& extension)
{
    auto* vector = typesForCommonExtension(extension);
    if (vector)
        return *vector;
    String type = getMIMETypeForExtension(extension);
    if (!type.isNull())
        return { { type } };
    return { };
}

String MIMETypeRegistry::getMIMETypeForPath(const String& path)
{
#if PLATFORM(HAIKU)
    // On Haiku, files don't usually have an extension. But files usually
    // have a mime type file attribute.
    // If this is a local path, get an entry while also resolving symbolic
    // links and get the mime type info.
    BString localPath(path);
    if (localPath.FindFirst("file://") == 0 && localPath.Length() > 7) {
        BEntry entry(localPath.String() + 7, true);
        if (entry.Exists()) {
            BNode node(&entry);
            BNodeInfo nodeInfo(&node);
            char mimeType[B_MIME_TYPE_LENGTH];
            if (nodeInfo.GetType(mimeType) == B_OK)
                return mimeType;
        }
    }
#endif
    size_t pos = path.reverseFind('.');
    if (pos != notFound) {
        String extension = path.substring(pos + 1);
        String result = getMIMETypeForExtension(extension);
        if (result.length())
            return result;
    }
    return defaultMIMEType();
}

bool MIMETypeRegistry::isSupportedImageMIMEType(const String& mimeType)
{
    if (mimeType.isEmpty())
        return false;
    String normalizedMIMEType = getNormalizedMIMEType(mimeType);
    return supportedImageMIMETypes().contains(normalizedMIMEType) || additionalSupportedImageMIMETypes().contains(normalizedMIMEType);
}

bool MIMETypeRegistry::isSupportedImageVideoOrSVGMIMEType(const String& mimeType)
{
    if (isSupportedImageMIMEType(mimeType) || equalLettersIgnoringASCIICase(mimeType, "image/svg+xml"))
        return true;

#if HAVE(AVASSETREADER)
    if (ImageDecoderAVFObjC::supportsContentType(ContentType(mimeType)))
        return true;
#endif

    return false;
}

bool MIMETypeRegistry::isSupportedImageMIMETypeForEncoding(const String& mimeType)
{
    ASSERT(isMainThread());

    if (mimeType.isEmpty())
        return false;
    return supportedImageMIMETypesForEncoding().contains(mimeType);
}

bool MIMETypeRegistry::isSupportedJavaScriptMIMEType(const String& mimeType)
{
    if (mimeType.isEmpty())
        return false;

    if (!isMainThread()) {
        bool isSupported = false;
        callOnMainThreadAndWait([&isSupported, mimeType = mimeType.isolatedCopy()] {
            isSupported = isSupportedJavaScriptMIMEType(mimeType);
        });
        return isSupported;
    }

    return supportedJavaScriptMIMETypes().contains(mimeType);
}

bool MIMETypeRegistry::isSupportedStyleSheetMIMEType(const String& mimeType)
{
    return equalLettersIgnoringASCIICase(mimeType, "text/css");
}

bool MIMETypeRegistry::isSupportedFontMIMEType(const String& mimeType)
{
    static const unsigned fontLength = 5;
    if (!startsWithLettersIgnoringASCIICase(mimeType, "font/"))
        return false;
    auto subtype = StringView { mimeType }.substring(fontLength);
    return equalLettersIgnoringASCIICase(subtype, "woff")
        || equalLettersIgnoringASCIICase(subtype, "woff2")
        || equalLettersIgnoringASCIICase(subtype, "otf")
        || equalLettersIgnoringASCIICase(subtype, "ttf")
        || equalLettersIgnoringASCIICase(subtype, "sfnt");
}

bool MIMETypeRegistry::isTextMediaPlaylistMIMEType(const String& mimeType)
{
    if (startsWithLettersIgnoringASCIICase(mimeType, "application/")) {
        static const unsigned applicationLength = 12;
        auto subtype = StringView { mimeType }.substring(applicationLength);
        return equalLettersIgnoringASCIICase(subtype, "vnd.apple.mpegurl")
            || equalLettersIgnoringASCIICase(subtype, "mpegurl")
            || equalLettersIgnoringASCIICase(subtype, "x-mpegurl");
    }

    if (startsWithLettersIgnoringASCIICase(mimeType, "audio/")) {
        static const unsigned audioLength = 6;
        auto subtype = StringView { mimeType }.substring(audioLength);
        return equalLettersIgnoringASCIICase(subtype, "mpegurl")
            || equalLettersIgnoringASCIICase(subtype, "x-mpegurl");
    }

    return false;
}

bool MIMETypeRegistry::isSupportedJSONMIMEType(const String& mimeType)
{
    if (mimeType.isEmpty())
        return false;

    if (equalLettersIgnoringASCIICase(mimeType, "application/json"))
        return true;

    // When detecting +json ensure there is a non-empty type / subtype preceeding the suffix.
    if (mimeType.endsWithIgnoringASCIICase("+json") && mimeType.length() >= 8) {
        size_t slashPosition = mimeType.find('/');
        if (slashPosition != notFound && slashPosition > 0 && slashPosition <= mimeType.length() - 6)
            return true;
    }

    return false;
}

bool MIMETypeRegistry::isSupportedNonImageMIMEType(const String& mimeType)
{
    if (mimeType.isEmpty())
        return false;
    return supportedNonImageMIMETypes().contains(mimeType);
}

bool MIMETypeRegistry::isSupportedMediaMIMEType(const String& mimeType)
{
    if (mimeType.isEmpty())
        return false;
    return supportedMediaMIMETypes().contains(mimeType);
}

bool MIMETypeRegistry::isSupportedTextTrackMIMEType(const String& mimeType)
{
    return equalLettersIgnoringASCIICase(mimeType, "text/vtt");
}

bool MIMETypeRegistry::isUnsupportedTextMIMEType(const String& mimeType)
{
    if (mimeType.isEmpty())
        return false;
    return unsupportedTextMIMETypes().contains(mimeType);
}

bool MIMETypeRegistry::isTextMIMEType(const String& mimeType)
{
    return isSupportedJavaScriptMIMEType(mimeType)
        || isSupportedJSONMIMEType(mimeType) // Render JSON as text/plain.
        || (startsWithLettersIgnoringASCIICase(mimeType, "text/")
            && !equalLettersIgnoringASCIICase(mimeType, "text/html")
            && !equalLettersIgnoringASCIICase(mimeType, "text/xml")
            && !equalLettersIgnoringASCIICase(mimeType, "text/xsl"));
}

static inline bool isValidXMLMIMETypeChar(UChar c)
{
    // Valid characters per RFCs 3023 and 2045: 0-9a-zA-Z_-+~!$^{}|.%'`#&*
    return isASCIIAlphanumeric(c) || c == '!' || c == '#' || c == '$' || c == '%' || c == '&' || c == '\'' || c == '*' || c == '+'
        || c == '-' || c == '.' || c == '^' || c == '_' || c == '`' || c == '{' || c == '|' || c == '}' || c == '~';
}

bool MIMETypeRegistry::isXMLMIMEType(const String& mimeType)
{
    if (equalLettersIgnoringASCIICase(mimeType, "text/xml") || equalLettersIgnoringASCIICase(mimeType, "application/xml") || equalLettersIgnoringASCIICase(mimeType, "text/xsl"))
        return true;

    if (!mimeType.endsWithIgnoringASCIICase("+xml"))
        return false;

    size_t slashPosition = mimeType.find('/');
    // Take into account the '+xml' ending of mimeType.
    if (slashPosition == notFound || !slashPosition || slashPosition == mimeType.length() - 5)
        return false;

    // Again, mimeType ends with '+xml', no need to check the validity of that substring.
    size_t mimeLength = mimeType.length();
    for (size_t i = 0; i < mimeLength - 4; ++i) {
        if (!isValidXMLMIMETypeChar(mimeType[i]) && i != slashPosition)
            return false;
    }

    return true;
}

bool MIMETypeRegistry::isJavaAppletMIMEType(const String& mimeType)
{
    // Since this set is very limited and is likely to remain so we won't bother with the overhead
    // of using a hash set.
    // Any of the MIME types below may be followed by any number of specific versions of the JVM,
    // which is why we use startsWith()
    return startsWithLettersIgnoringASCIICase(mimeType, "application/x-java-applet")
        || startsWithLettersIgnoringASCIICase(mimeType, "application/x-java-bean")
        || startsWithLettersIgnoringASCIICase(mimeType, "application/x-java-vm");
}

bool MIMETypeRegistry::isPDFMIMEType(const String& mimeType)
{
    if (mimeType.isEmpty())
        return false;
    return pdfMIMETypes().contains(mimeType);
}

bool MIMETypeRegistry::isPostScriptMIMEType(const String& mimeType)
{
    return mimeType == "application/postscript";
}

bool MIMETypeRegistry::isPDFOrPostScriptMIMEType(const String& mimeType)
{
    return isPDFMIMEType(mimeType) || isPostScriptMIMEType(mimeType);
}

bool MIMETypeRegistry::canShowMIMEType(const String& mimeType)
{
    if (isSupportedImageMIMEType(mimeType) || isSupportedNonImageMIMEType(mimeType) || isSupportedMediaMIMEType(mimeType))
        return true;

    if (isSupportedJavaScriptMIMEType(mimeType) || isSupportedJSONMIMEType(mimeType))
        return true;

#if USE(QUICK_LOOK)
    if (PreviewConverter::supportsMIMEType(mimeType))
        return true;
#endif

    if (startsWithLettersIgnoringASCIICase(mimeType, "text/"))
        return !isUnsupportedTextMIMEType(mimeType);

    return false;
}

const String& defaultMIMEType()
{
    static NeverDestroyed<const String> defaultMIMEType(MAKE_STATIC_STRING_IMPL("application/octet-stream"));
    return defaultMIMEType;
}

const HashSet<String, ASCIICaseInsensitiveHash>& MIMETypeRegistry::systemPreviewMIMETypes()
{
    static NeverDestroyed<HashSet<String, ASCIICaseInsensitiveHash>> systemPreviewMIMETypes = std::initializer_list<String> {
        // The official type: https://www.iana.org/assignments/media-types/model/vnd.usdz+zip
        "model/vnd.usdz+zip",
        // Unofficial, but supported because we documented them.
        "model/usd",
        "model/vnd.pixar.usd",
        ADDITIONAL_SYSTEM_PREVIEW_TYPES
    };
    return systemPreviewMIMETypes;
}

bool MIMETypeRegistry::isSystemPreviewMIMEType(const String& mimeType)
{
    if (mimeType.isEmpty())
        return false;
    return systemPreviewMIMETypes().contains(mimeType);
}

#if !USE(CURL)

// FIXME: Not sure why it makes sense to have a cross-platform function when only CURL has the concept
// of a "normalized" MIME type.
String MIMETypeRegistry::getNormalizedMIMEType(const String& mimeType)
{
    return mimeType;
}

#else

String MIMETypeRegistry::getNormalizedMIMEType(const String& mimeType)
{
    static const auto mimeTypeAssociationMap = makeNeverDestroyed([] {
        static const std::pair<ASCIILiteral, ASCIILiteral> mimeTypeAssociations[] = {
            { "image/x-ms-bmp"_s, "image/bmp"_s },
            { "image/x-windows-bmp"_s, "image/bmp"_s },
            { "image/x-bmp"_s, "image/bmp"_s },
            { "image/x-bitmap"_s, "image/bmp"_s },
            { "image/x-ms-bitmap"_s, "image/bmp"_s },
            { "image/jpg"_s, "image/jpeg"_s },
            { "image/pjpeg"_s, "image/jpeg"_s },
            { "image/x-png"_s, "image/png"_s },
            { "image/vnd.rim.png"_s, "image/png"_s },
            { "image/ico"_s, "image/vnd.microsoft.icon"_s },
            { "image/icon"_s, "image/vnd.microsoft.icon"_s },
            { "text/ico"_s, "image/vnd.microsoft.icon"_s },
            { "application/ico"_s, "image/vnd.microsoft.icon"_s },
            { "image/x-icon"_s, "image/vnd.microsoft.icon"_s },
            { "audio/vnd.qcelp"_s, "audio/qcelp"_s },
            { "audio/qcp"_s, "audio/qcelp"_s },
            { "audio/vnd.qcp"_s, "audio/qcelp"_s },
            { "audio/wav"_s, "audio/x-wav"_s },
            { "audio/vnd.wave"_s, "audio/x-wav"_s },
            { "audio/mid"_s, "audio/midi"_s },
            { "audio/sp-midi"_s, "audio/midi"_s },
            { "audio/x-mid"_s, "audio/midi"_s },
            { "audio/x-midi"_s, "audio/midi"_s },
            { "audio/x-mpeg"_s, "audio/mpeg"_s },
            { "audio/mp3"_s, "audio/mpeg"_s },
            { "audio/x-mp3"_s, "audio/mpeg"_s },
            { "audio/mpeg3"_s, "audio/mpeg"_s },
            { "audio/x-mpeg3"_s, "audio/mpeg"_s },
            { "audio/mpg3"_s, "audio/mpeg"_s },
            { "audio/mpg"_s, "audio/mpeg"_s },
            { "audio/x-mpg"_s, "audio/mpeg"_s },
            { "audio/m4a"_s, "audio/mp4"_s },
            { "audio/x-m4a"_s, "audio/mp4"_s },
            { "audio/x-mp4"_s, "audio/mp4"_s },
            { "audio/x-aac"_s, "audio/aac"_s },
            { "audio/x-amr"_s, "audio/amr"_s },
            { "audio/mpegurl"_s, "audio/x-mpegurl"_s },
            { "audio/flac"_s, "audio/x-flac"_s },
            { "video/3gp"_s, "video/3gpp"_s },
            { "video/avi"_s, "video/x-msvideo"_s },
            { "video/x-m4v"_s, "video/mp4"_s },
            { "video/x-quicktime"_s, "video/quicktime"_s },
            { "application/java"_s, "application/java-archive"_s },
            { "application/x-java-archive"_s, "application/java-archive"_s },
            { "application/x-zip-compressed"_s, "application/zip"_s },
            { "text/cache-manifest"_s, "text/plain"_s },
        };

        HashMap<String, String, ASCIICaseInsensitiveHash> map;
        for (auto& pair : mimeTypeAssociations)
            map.add(pair.first, pair.second);
        return map;
    }());

    auto it = mimeTypeAssociationMap.get().find(mimeType);
    if (it != mimeTypeAssociationMap.get().end())
        return it->value;
    return mimeType;
}

#endif

String MIMETypeRegistry::appendFileExtensionIfNecessary(const String& filename, const String& mimeType)
{
    if (filename.isEmpty())
        return emptyString();

    if (filename.reverseFind('.') != notFound)
        return filename;

    String preferredExtension = getPreferredExtensionForMIMEType(mimeType);
    if (preferredExtension.isEmpty())
        return filename;

    return filename + "." + preferredExtension;
}

} // namespace WebCore<|MERGE_RESOLUTION|>--- conflicted
+++ resolved
@@ -228,13 +228,8 @@
         return supportedImageMIMETypesForEncoding;
     }());
 #else
-<<<<<<< HEAD
-    static NeverDestroyed<HashSet<String, ASCIICaseInsensitiveHash>> supportedImageMIMETypesForEncoding = std::initializer_list<String> {
-#if USE(CG)
-=======
     static NeverDestroyed<HashSet<String, ASCIICaseInsensitiveHash>> supportedImageMIMETypesForEncoding =std::initializer_list<String> {
 #if USE(CG) || USE(DIRECT2D)
->>>>>>> 6ba16c18
         // FIXME: Add Windows support for all the supported UTI's when a way to convert from MIMEType to UTI reliably is found.
         // For now, only support PNG, JPEG and GIF. See <rdar://problem/6095286>.
         "image/png"_s,
