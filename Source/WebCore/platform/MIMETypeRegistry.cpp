--- conflicted
+++ resolved
@@ -842,9 +842,8 @@
 
 #endif
 
-<<<<<<< HEAD
 #endif // !PLATFORM(QT)
-=======
+
 String MIMETypeRegistry::appendFileExtensionIfNecessary(const String& filename, const String& mimeType)
 {
     if (filename.isEmpty())
@@ -859,6 +858,5 @@
 
     return filename + "." + preferredExtension;
 }
->>>>>>> 4ccac179
 
 } // namespace WebCore