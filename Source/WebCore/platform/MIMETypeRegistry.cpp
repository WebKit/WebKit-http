--- conflicted
+++ resolved
@@ -171,7 +171,7 @@
         return supportedImageMIMETypesForEncoding;
     }());
 #else
-    static NeverDestroyed<HashSet<String, ASCIICaseInsensitiveHash>> supportedImageMIMETypesForEncoding =std::initializer_list<String> {
+    static NeverDestroyed<HashSet<String, ASCIICaseInsensitiveHash>> supportedImageMIMETypesForEncoding = std::initializer_list<String> {
 #if USE(CG)
         // FIXME: Add Windows support for all the supported UTI's when a way to convert from MIMEType to UTI reliably is found.
         // For now, only support PNG, JPEG and GIF. See <rdar://problem/6095286>.
@@ -185,9 +185,12 @@
         "image/bmp"_s,
         "image/ico"_s,
 #elif USE(CAIRO)
-<<<<<<< HEAD
-    supportedImageMIMETypesForEncoding->add("image/png");
-#elif PLATFORM(HAIKU)
+        "image/png"_s,
+#endif
+    };
+#endif
+
+#if PLATFORM(HAIKU)
     BTranslatorRoster* roster = BTranslatorRoster::Default();
     translator_id* translators;
     int32 translatorCount;
@@ -218,12 +221,8 @@
     // Remove archived BBitmaps from supported formats, since it's likely rather
     // useless for our purposes.
     supportedImageMIMETypesForEncoding->remove("image/x-be-bitmap");
-=======
-        "image/png"_s,
->>>>>>> ef50af53
-#endif
-    };
-#endif
+#endif
+
     return supportedImageMIMETypesForEncoding;
 }
 
