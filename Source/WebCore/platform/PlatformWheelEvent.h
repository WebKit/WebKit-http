--- conflicted
+++ resolved
@@ -34,15 +34,13 @@
 typedef struct _GdkEventScroll GdkEventScroll;
 #endif
 
-<<<<<<< HEAD
 #if PLATFORM(HAIKU)
 class BMessage;
 #endif
-=======
+
 namespace WTF {
 class TextStream;
 }
->>>>>>> ddac78b8
 
 namespace WebCore {
 
