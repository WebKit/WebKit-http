/*
 * Copyright (C) 2004, 2005, 2006, 2009 Apple Inc. All rights reserved.
 *
 * Redistribution and use in source and binary forms, with or without
 * modification, are permitted provided that the following conditions
 * are met:
 * 1. Redistributions of source code must retain the above copyright
 *    notice, this list of conditions and the following disclaimer.
 * 2. Redistributions in binary form must reproduce the above copyright
 *    notice, this list of conditions and the following disclaimer in the
 *    documentation and/or other materials provided with the distribution.
 *
 * THIS SOFTWARE IS PROVIDED BY APPLE COMPUTER, INC. ``AS IS'' AND ANY
 * EXPRESS OR IMPLIED WARRANTIES, INCLUDING, BUT NOT LIMITED TO, THE
 * IMPLIED WARRANTIES OF MERCHANTABILITY AND FITNESS FOR A PARTICULAR
 * PURPOSE ARE DISCLAIMED.  IN NO EVENT SHALL APPLE COMPUTER, INC. OR
 * CONTRIBUTORS BE LIABLE FOR ANY DIRECT, INDIRECT, INCIDENTAL, SPECIAL,
 * EXEMPLARY, OR CONSEQUENTIAL DAMAGES (INCLUDING, BUT NOT LIMITED TO,
 * PROCUREMENT OF SUBSTITUTE GOODS OR SERVICES; LOSS OF USE, DATA, OR
 * PROFITS; OR BUSINESS INTERRUPTION) HOWEVER CAUSED AND ON ANY THEORY
 * OF LIABILITY, WHETHER IN CONTRACT, STRICT LIABILITY, OR TORT
 * (INCLUDING NEGLIGENCE OR OTHERWISE) ARISING IN ANY WAY OUT OF THE USE
 * OF THIS SOFTWARE, EVEN IF ADVISED OF THE POSSIBILITY OF SUCH DAMAGE. 
 */

#ifndef PlatformWheelEvent_h
#define PlatformWheelEvent_h

#include "IntPoint.h"
#include "PlatformEvent.h"
#if OS(WINDOWS)
#include "WindowsExtras.h"
#endif

#if PLATFORM(GTK)
typedef struct _GdkEventScroll GdkEventScroll;
#endif

#if PLATFORM(EFL)
typedef struct _Evas_Event_Mouse_Wheel Evas_Event_Mouse_Wheel;
#endif

<<<<<<< HEAD
#if PLATFORM(HAIKU)
class BMessage;
#endif

#if PLATFORM(WX)
class wxMouseEvent;
class wxPoint;
#endif

=======
>>>>>>> 788840c1
namespace WebCore {

    class FloatPoint;
    class FloatSize;

    // Wheel events come in two flavors:
    // The ScrollByPixelWheelEvent is a fine-grained event that specifies the precise number of pixels to scroll.  It is sent directly by MacBook touchpads on OS X,
    // and synthesized in other cases where platforms generate line-by-line scrolling events.
    // The ScrollByPageWheelEvent indicates that the wheel event should scroll an entire page.  In this case WebCore's built in paging behavior is used to page
    // up and down (you get the same behavior as if the user was clicking in a scrollbar track to page up or page down).
    enum PlatformWheelEventGranularity {
        ScrollByPageWheelEvent,
        ScrollByPixelWheelEvent,
    };

#if PLATFORM(MAC)
    enum PlatformWheelEventPhase {
        PlatformWheelEventPhaseNone        = 0,
        PlatformWheelEventPhaseBegan       = 1 << 0,
        PlatformWheelEventPhaseStationary  = 1 << 1,
        PlatformWheelEventPhaseChanged     = 1 << 2,
        PlatformWheelEventPhaseEnded       = 1 << 3,
        PlatformWheelEventPhaseCancelled   = 1 << 4,
        PlatformWheelEventPhaseMayBegin    = 1 << 5,
    };
#endif

    class PlatformWheelEvent : public PlatformEvent {
    public:
        PlatformWheelEvent()
            : PlatformEvent(PlatformEvent::Wheel)
            , m_deltaX(0)
            , m_deltaY(0)
            , m_wheelTicksX(0)
            , m_wheelTicksY(0)
            , m_granularity(ScrollByPixelWheelEvent)
            , m_directionInvertedFromDevice(false)
#if PLATFORM(MAC)
            , m_hasPreciseScrollingDeltas(false)
            , m_phase(PlatformWheelEventPhaseNone)
            , m_momentumPhase(PlatformWheelEventPhaseNone)
            , m_scrollCount(0)
            , m_unacceleratedScrollingDeltaX(0)
            , m_unacceleratedScrollingDeltaY(0)
#endif
        {
        }

        PlatformWheelEvent(IntPoint position, IntPoint globalPosition, float deltaX, float deltaY, float wheelTicksX, float wheelTicksY, PlatformWheelEventGranularity granularity, bool shiftKey, bool ctrlKey, bool altKey, bool metaKey)
            : PlatformEvent(PlatformEvent::Wheel, shiftKey, ctrlKey, altKey, metaKey, 0)
            , m_position(position)
            , m_globalPosition(globalPosition)
            , m_deltaX(deltaX)
            , m_deltaY(deltaY)
            , m_wheelTicksX(wheelTicksX)
            , m_wheelTicksY(wheelTicksY)
            , m_granularity(granularity)
            , m_directionInvertedFromDevice(false)
#if PLATFORM(MAC)
            , m_hasPreciseScrollingDeltas(false)
            , m_phase(PlatformWheelEventPhaseNone)
            , m_momentumPhase(PlatformWheelEventPhaseNone)
            , m_scrollCount(0)
            , m_unacceleratedScrollingDeltaX(0)
            , m_unacceleratedScrollingDeltaY(0)
#endif
        {
        }

        PlatformWheelEvent copyTurningVerticalTicksIntoHorizontalTicks() const
        {
            PlatformWheelEvent copy = *this;

            copy.m_deltaX = copy.m_deltaY;
            copy.m_deltaY = 0;
            copy.m_wheelTicksX = copy.m_wheelTicksY;
            copy.m_wheelTicksY = 0;

            return copy;
        }

        const IntPoint& position() const { return m_position; } // PlatformWindow coordinates.
        const IntPoint& globalPosition() const { return m_globalPosition; } // Screen coordinates.

        float deltaX() const { return m_deltaX; }
        float deltaY() const { return m_deltaY; }

        float wheelTicksX() const { return m_wheelTicksX; }
        float wheelTicksY() const { return m_wheelTicksY; }

        PlatformWheelEventGranularity granularity() const { return m_granularity; }

        bool directionInvertedFromDevice() const { return m_directionInvertedFromDevice; }

#if PLATFORM(GTK)
        explicit PlatformWheelEvent(GdkEventScroll*);
#endif

#if PLATFORM(EFL)
        explicit PlatformWheelEvent(const Evas_Event_Mouse_Wheel*);
#endif

#if PLATFORM(HAIKU)
        explicit PlatformWheelEvent(BMessage*);
#endif

#if PLATFORM(MAC)
        bool hasPreciseScrollingDeltas() const { return m_hasPreciseScrollingDeltas; }
        void setHasPreciseScrollingDeltas(bool b) { m_hasPreciseScrollingDeltas = b; }
        PlatformWheelEventPhase phase() const { return m_phase; }
        PlatformWheelEventPhase momentumPhase() const { return m_momentumPhase; }
        unsigned scrollCount() const { return m_scrollCount; }
        float unacceleratedScrollingDeltaX() const { return m_unacceleratedScrollingDeltaX; }
        float unacceleratedScrollingDeltaY() const { return m_unacceleratedScrollingDeltaY; }
        bool useLatchedEventNode() const { return m_momentumPhase == PlatformWheelEventPhaseBegan || m_momentumPhase == PlatformWheelEventPhaseChanged; }
#else
        bool useLatchedEventNode() const { return false; }
#endif

#if PLATFORM(WIN)
        PlatformWheelEvent(HWND, WPARAM, LPARAM, bool isMouseHWheel);
        PlatformWheelEvent(HWND, const FloatSize& delta, const FloatPoint& location);
#endif

    protected:
        IntPoint m_position;
        IntPoint m_globalPosition;
        float m_deltaX;
        float m_deltaY;
        float m_wheelTicksX;
        float m_wheelTicksY;
        PlatformWheelEventGranularity m_granularity;
        bool m_directionInvertedFromDevice;
#if PLATFORM(MAC)
        bool m_hasPreciseScrollingDeltas;
        PlatformWheelEventPhase m_phase;
        PlatformWheelEventPhase m_momentumPhase;
        unsigned m_scrollCount;
        float m_unacceleratedScrollingDeltaX;
        float m_unacceleratedScrollingDeltaY;
#endif
    };

} // namespace WebCore

#endif // PlatformWheelEvent_h<|MERGE_RESOLUTION|>--- conflicted
+++ resolved
@@ -40,18 +40,10 @@
 typedef struct _Evas_Event_Mouse_Wheel Evas_Event_Mouse_Wheel;
 #endif
 
-<<<<<<< HEAD
 #if PLATFORM(HAIKU)
 class BMessage;
 #endif
 
-#if PLATFORM(WX)
-class wxMouseEvent;
-class wxPoint;
-#endif
-
-=======
->>>>>>> 788840c1
 namespace WebCore {
 
     class FloatPoint;
