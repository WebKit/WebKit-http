/*
 * Copyright (C) 2004, 2005, 2006, 2009 Apple Inc. All rights reserved.
 *
 * Redistribution and use in source and binary forms, with or without
 * modification, are permitted provided that the following conditions
 * are met:
 * 1. Redistributions of source code must retain the above copyright
 *    notice, this list of conditions and the following disclaimer.
 * 2. Redistributions in binary form must reproduce the above copyright
 *    notice, this list of conditions and the following disclaimer in the
 *    documentation and/or other materials provided with the distribution.
 *
 * THIS SOFTWARE IS PROVIDED BY APPLE COMPUTER, INC. ``AS IS'' AND ANY
 * EXPRESS OR IMPLIED WARRANTIES, INCLUDING, BUT NOT LIMITED TO, THE
 * IMPLIED WARRANTIES OF MERCHANTABILITY AND FITNESS FOR A PARTICULAR
 * PURPOSE ARE DISCLAIMED.  IN NO EVENT SHALL APPLE COMPUTER, INC. OR
 * CONTRIBUTORS BE LIABLE FOR ANY DIRECT, INDIRECT, INCIDENTAL, SPECIAL,
 * EXEMPLARY, OR CONSEQUENTIAL DAMAGES (INCLUDING, BUT NOT LIMITED TO,
 * PROCUREMENT OF SUBSTITUTE GOODS OR SERVICES; LOSS OF USE, DATA, OR
 * PROFITS; OR BUSINESS INTERRUPTION) HOWEVER CAUSED AND ON ANY THEORY
 * OF LIABILITY, WHETHER IN CONTRACT, STRICT LIABILITY, OR TORT
 * (INCLUDING NEGLIGENCE OR OTHERWISE) ARISING IN ANY WAY OUT OF THE USE
 * OF THIS SOFTWARE, EVEN IF ADVISED OF THE POSSIBILITY OF SUCH DAMAGE. 
 */

#ifndef PlatformWheelEvent_h
#define PlatformWheelEvent_h

#include "IntPoint.h"
#include "PlatformEvent.h"
#include <wtf/WindowsExtras.h>

#if PLATFORM(GTK)
typedef struct _GdkEventScroll GdkEventScroll;
#endif

#if PLATFORM(EFL)
typedef struct _Evas_Event_Mouse_Wheel Evas_Event_Mouse_Wheel;
#endif

#if PLATFORM(HAIKU)
class BMessage;
#endif

namespace WebCore {

    class FloatPoint;
    class FloatSize;

    // Wheel events come in two flavors:
    // The ScrollByPixelWheelEvent is a fine-grained event that specifies the precise number of pixels to scroll.  It is sent directly by MacBook touchpads on OS X,
    // and synthesized in other cases where platforms generate line-by-line scrolling events.
    // The ScrollByPageWheelEvent indicates that the wheel event should scroll an entire page.  In this case WebCore's built in paging behavior is used to page
    // up and down (you get the same behavior as if the user was clicking in a scrollbar track to page up or page down).
    enum PlatformWheelEventGranularity {
        ScrollByPageWheelEvent,
        ScrollByPixelWheelEvent,
    };

#if PLATFORM(COCOA)
    enum PlatformWheelEventPhase {
        PlatformWheelEventPhaseNone        = 0,
        PlatformWheelEventPhaseBegan       = 1 << 0,
        PlatformWheelEventPhaseStationary  = 1 << 1,
        PlatformWheelEventPhaseChanged     = 1 << 2,
        PlatformWheelEventPhaseEnded       = 1 << 3,
        PlatformWheelEventPhaseCancelled   = 1 << 4,
        PlatformWheelEventPhaseMayBegin    = 1 << 5,
    };
#endif

    class PlatformWheelEvent : public PlatformEvent {
    public:
        PlatformWheelEvent()
            : PlatformEvent(PlatformEvent::Wheel)
            , m_deltaX(0)
            , m_deltaY(0)
            , m_wheelTicksX(0)
            , m_wheelTicksY(0)
            , m_granularity(ScrollByPixelWheelEvent)
            , m_directionInvertedFromDevice(false)
#if PLATFORM(COCOA)
            , m_hasPreciseScrollingDeltas(false)
            , m_phase(PlatformWheelEventPhaseNone)
            , m_momentumPhase(PlatformWheelEventPhaseNone)
            , m_scrollCount(0)
            , m_unacceleratedScrollingDeltaX(0)
            , m_unacceleratedScrollingDeltaY(0)
#endif
        {
        }

        PlatformWheelEvent(IntPoint position, IntPoint globalPosition, float deltaX, float deltaY, float wheelTicksX, float wheelTicksY, PlatformWheelEventGranularity granularity, bool shiftKey, bool ctrlKey, bool altKey, bool metaKey)
            : PlatformEvent(PlatformEvent::Wheel, shiftKey, ctrlKey, altKey, metaKey, 0)
            , m_position(position)
            , m_globalPosition(globalPosition)
            , m_deltaX(deltaX)
            , m_deltaY(deltaY)
            , m_wheelTicksX(wheelTicksX)
            , m_wheelTicksY(wheelTicksY)
            , m_granularity(granularity)
            , m_directionInvertedFromDevice(false)
#if PLATFORM(COCOA)
            , m_hasPreciseScrollingDeltas(false)
            , m_phase(PlatformWheelEventPhaseNone)
            , m_momentumPhase(PlatformWheelEventPhaseNone)
            , m_scrollCount(0)
            , m_unacceleratedScrollingDeltaX(0)
            , m_unacceleratedScrollingDeltaY(0)
#endif
        {
        }

        PlatformWheelEvent copyTurningVerticalTicksIntoHorizontalTicks() const
        {
            PlatformWheelEvent copy = *this;

            copy.m_deltaX = copy.m_deltaY;
            copy.m_deltaY = 0;
            copy.m_wheelTicksX = copy.m_wheelTicksY;
            copy.m_wheelTicksY = 0;

            return copy;
        }

        PlatformWheelEvent copyIgnoringHorizontalDelta() const
        {
            PlatformWheelEvent copy = *this;
            copy.m_deltaX = 0;
            return copy;
        }

        PlatformWheelEvent copyIgnoringVerticalDelta() const
        {
            PlatformWheelEvent copy = *this;
            copy.m_deltaY = 0;
            return copy;
        }

        const IntPoint& position() const { return m_position; } // PlatformWindow coordinates.
        const IntPoint& globalPosition() const { return m_globalPosition; } // Screen coordinates.

        float deltaX() const { return m_deltaX; }
        float deltaY() const { return m_deltaY; }

        float wheelTicksX() const { return m_wheelTicksX; }
        float wheelTicksY() const { return m_wheelTicksY; }

        PlatformWheelEventGranularity granularity() const { return m_granularity; }

        bool directionInvertedFromDevice() const { return m_directionInvertedFromDevice; }

#if PLATFORM(GTK)
        explicit PlatformWheelEvent(GdkEventScroll*);
#endif

#if PLATFORM(EFL)
        explicit PlatformWheelEvent(const Evas_Event_Mouse_Wheel*);
#endif

<<<<<<< HEAD
#if PLATFORM(HAIKU)
        explicit PlatformWheelEvent(BMessage*);
#endif

#if PLATFORM(MAC)
=======
#if PLATFORM(COCOA)
>>>>>>> 6901f034
        bool hasPreciseScrollingDeltas() const { return m_hasPreciseScrollingDeltas; }
        void setHasPreciseScrollingDeltas(bool b) { m_hasPreciseScrollingDeltas = b; }
        PlatformWheelEventPhase phase() const { return m_phase; }
        PlatformWheelEventPhase momentumPhase() const { return m_momentumPhase; }
        unsigned scrollCount() const { return m_scrollCount; }
        float unacceleratedScrollingDeltaX() const { return m_unacceleratedScrollingDeltaX; }
        float unacceleratedScrollingDeltaY() const { return m_unacceleratedScrollingDeltaY; }
        bool useLatchedEventElement() const
        {
            return m_phase == PlatformWheelEventPhaseBegan || m_phase == PlatformWheelEventPhaseChanged
                || m_momentumPhase == PlatformWheelEventPhaseBegan || m_momentumPhase == PlatformWheelEventPhaseChanged;
        }
        bool shouldConsiderLatching() const
        {
            return m_phase == PlatformWheelEventPhaseBegan || m_phase == PlatformWheelEventPhaseMayBegin;
        }
        bool shouldResetLatching() const
        {
            if (m_phase == PlatformWheelEventPhaseCancelled || m_phase == PlatformWheelEventPhaseMayBegin)
                return true;
            
            if (m_phase == PlatformWheelEventPhaseNone && m_momentumPhase == PlatformWheelEventPhaseEnded)
                return true;
            
            return false;
        }
#else
        bool useLatchedEventElement() const { return false; }
#endif

#if PLATFORM(WIN)
        PlatformWheelEvent(HWND, WPARAM, LPARAM, bool isMouseHWheel);
        PlatformWheelEvent(HWND, const FloatSize& delta, const FloatPoint& location);
#endif

    protected:
        IntPoint m_position;
        IntPoint m_globalPosition;
        float m_deltaX;
        float m_deltaY;
        float m_wheelTicksX;
        float m_wheelTicksY;
        PlatformWheelEventGranularity m_granularity;
        bool m_directionInvertedFromDevice;
#if PLATFORM(COCOA)
        bool m_hasPreciseScrollingDeltas;
        PlatformWheelEventPhase m_phase;
        PlatformWheelEventPhase m_momentumPhase;
        unsigned m_scrollCount;
        float m_unacceleratedScrollingDeltaX;
        float m_unacceleratedScrollingDeltaY;
#endif
    };

} // namespace WebCore

#endif // PlatformWheelEvent_h<|MERGE_RESOLUTION|>--- conflicted
+++ resolved
@@ -158,15 +158,11 @@
         explicit PlatformWheelEvent(const Evas_Event_Mouse_Wheel*);
 #endif
 
-<<<<<<< HEAD
 #if PLATFORM(HAIKU)
         explicit PlatformWheelEvent(BMessage*);
 #endif
 
-#if PLATFORM(MAC)
-=======
-#if PLATFORM(COCOA)
->>>>>>> 6901f034
+#if PLATFORM(COCOA)
         bool hasPreciseScrollingDeltas() const { return m_hasPreciseScrollingDeltas; }
         void setHasPreciseScrollingDeltas(bool b) { m_hasPreciseScrollingDeltas = b; }
         PlatformWheelEventPhase phase() const { return m_phase; }
