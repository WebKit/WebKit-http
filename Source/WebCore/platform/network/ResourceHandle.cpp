/*
 * Copyright (C) 2004-2017 Apple Inc. All rights reserved.
 *
 * Redistribution and use in source and binary forms, with or without
 * modification, are permitted provided that the following conditions
 * are met:
 * 1. Redistributions of source code must retain the above copyright
 *    notice, this list of conditions and the following disclaimer.
 * 2. Redistributions in binary form must reproduce the above copyright
 *    notice, this list of conditions and the following disclaimer in the
 *    documentation and/or other materials provided with the distribution.
 *
 * THIS SOFTWARE IS PROVIDED BY APPLE INC. ``AS IS'' AND ANY
 * EXPRESS OR IMPLIED WARRANTIES, INCLUDING, BUT NOT LIMITED TO, THE
 * IMPLIED WARRANTIES OF MERCHANTABILITY AND FITNESS FOR A PARTICULAR
 * PURPOSE ARE DISCLAIMED.  IN NO EVENT SHALL APPLE INC. OR
 * CONTRIBUTORS BE LIABLE FOR ANY DIRECT, INDIRECT, INCIDENTAL, SPECIAL,
 * EXEMPLARY, OR CONSEQUENTIAL DAMAGES (INCLUDING, BUT NOT LIMITED TO,
 * PROCUREMENT OF SUBSTITUTE GOODS OR SERVICES; LOSS OF USE, DATA, OR
 * PROFITS; OR BUSINESS INTERRUPTION) HOWEVER CAUSED AND ON ANY THEORY
 * OF LIABILITY, WHETHER IN CONTRACT, STRICT LIABILITY, OR TORT
 * (INCLUDING NEGLIGENCE OR OTHERWISE) ARISING IN ANY WAY OUT OF THE USE
 * OF THIS SOFTWARE, EVEN IF ADVISED OF THE POSSIBILITY OF SUCH DAMAGE. 
 */

#include "config.h"
#include "ResourceHandle.h"
#include "ResourceHandleInternal.h"

#include "Logging.h"
#include "NetworkingContext.h"
#include "NotImplemented.h"
#include "ResourceHandleClient.h"
#include "Timer.h"
#include <algorithm>
#include <wtf/MainThread.h>
#include <wtf/NeverDestroyed.h>
#include <wtf/text/AtomicStringHash.h>
#include <wtf/text/CString.h>

namespace WebCore {

static bool shouldForceContentSniffing;

typedef HashMap<AtomicString, ResourceHandle::BuiltinConstructor> BuiltinResourceHandleConstructorMap;
static BuiltinResourceHandleConstructorMap& builtinResourceHandleConstructorMap()
{
#if PLATFORM(IOS)
    ASSERT(WebThreadIsLockedOrDisabled());
#else
    ASSERT(isMainThread());
#endif
    static NeverDestroyed<BuiltinResourceHandleConstructorMap> map;
    return map;
}

void ResourceHandle::registerBuiltinConstructor(const AtomicString& protocol, ResourceHandle::BuiltinConstructor constructor)
{
    builtinResourceHandleConstructorMap().add(protocol, constructor);
}

typedef HashMap<AtomicString, ResourceHandle::BuiltinSynchronousLoader> BuiltinResourceHandleSynchronousLoaderMap;
static BuiltinResourceHandleSynchronousLoaderMap& builtinResourceHandleSynchronousLoaderMap()
{
    ASSERT(isMainThread());
    static NeverDestroyed<BuiltinResourceHandleSynchronousLoaderMap> map;
    return map;
}

void ResourceHandle::registerBuiltinSynchronousLoader(const AtomicString& protocol, ResourceHandle::BuiltinSynchronousLoader loader)
{
    builtinResourceHandleSynchronousLoaderMap().add(protocol, loader);
}

ResourceHandle::ResourceHandle(NetworkingContext* context, const ResourceRequest& request, ResourceHandleClient* client, bool defersLoading, bool shouldContentSniff)
    : d(std::make_unique<ResourceHandleInternal>(this, context, request, client, defersLoading, shouldContentSniff && shouldContentSniffURL(request.url())))
{
    if (!request.url().isValid()) {
        scheduleFailure(InvalidURLFailure);
        return;
    }

    if (!portAllowed(request.url())) {
        scheduleFailure(BlockedFailure);
        return;
    }
}

RefPtr<ResourceHandle> ResourceHandle::create(NetworkingContext* context, const ResourceRequest& request, ResourceHandleClient* client, bool defersLoading, bool shouldContentSniff)
{
    if (auto constructor = builtinResourceHandleConstructorMap().get(request.url().protocol().toStringWithoutCopying()))
        return constructor(request, client);

    auto newHandle = adoptRef(*new ResourceHandle(context, request, client, defersLoading, shouldContentSniff));

    if (newHandle->d->m_scheduledFailureType != NoFailure)
        return WTFMove(newHandle);

    if (newHandle->start())
        return WTFMove(newHandle);

    return nullptr;
}

void ResourceHandle::scheduleFailure(FailureType type)
{
    d->m_scheduledFailureType = type;
    d->m_failureTimer.startOneShot(0_s);
}

void ResourceHandle::failureTimerFired()
{
    if (!client())
        return;

    switch (d->m_scheduledFailureType) {
        case NoFailure:
            ASSERT_NOT_REACHED();
            return;
        case BlockedFailure:
            d->m_scheduledFailureType = NoFailure;
            client()->wasBlocked(this);
            return;
        case InvalidURLFailure:
            d->m_scheduledFailureType = NoFailure;
            client()->cannotShowURL(this);
            return;
    }

    ASSERT_NOT_REACHED();
}

void ResourceHandle::loadResourceSynchronously(NetworkingContext* context, const ResourceRequest& request, StoredCredentials storedCredentials, ResourceError& error, ResourceResponse& response, Vector<char>& data)
{
    if (auto constructor = builtinResourceHandleSynchronousLoaderMap().get(request.url().protocol().toStringWithoutCopying())) {
        constructor(context, request, storedCredentials, error, response, data);
        return;
    }

    platformLoadResourceSynchronously(context, request, storedCredentials, error, response, data);
}

ResourceHandleClient* ResourceHandle::client() const
{
    return d->m_client;
}

void ResourceHandle::clearClient()
{
    d->m_client = nullptr;
}

<<<<<<< HEAD
#if !PLATFORM(COCOA) && !USE(CFNETWORK) && !USE(SOUP) && !PLATFORM(QT)
=======
void ResourceHandle::didReceiveResponse(ResourceResponse&& response)
{
    if (response.isHTTP09()) {
        auto url = response.url();
        std::optional<uint16_t> port = url.port();
        if (port && !isDefaultPortForProtocol(port.value(), url.protocol())) {
            cancel();
            String message = "Cancelled load from '" + url.stringCenterEllipsizedToLength() + "' because it is using HTTP/0.9.";
            d->m_client->didFail(this, { String(), 0, url, message });
            return;
        }
    }
    if (d->m_usesAsyncCallbacks)
        d->m_client->didReceiveResponseAsync(this, WTFMove(response));
    else {
        d->m_client->didReceiveResponse(this, WTFMove(response));
        platformContinueSynchronousDidReceiveResponse();
    }
}

#if !PLATFORM(COCOA) && !USE(CFURLCONNECTION) && !USE(SOUP)
>>>>>>> 4ccac179
// ResourceHandle never uses async client calls on these platforms yet.
void ResourceHandle::continueWillSendRequest(ResourceRequest&&)
{
    notImplemented();
}

void ResourceHandle::continueDidReceiveResponse()
{
    notImplemented();
}

#if USE(PROTECTION_SPACE_AUTH_CALLBACK)
void ResourceHandle::continueCanAuthenticateAgainstProtectionSpace(bool)
{
    notImplemented();
}
#endif
#endif

#if !USE(SOUP)
void ResourceHandle::platformContinueSynchronousDidReceiveResponse()
{
    // Do nothing.
}
#endif

ResourceRequest& ResourceHandle::firstRequest()
{
    return d->m_firstRequest;
}

NetworkingContext* ResourceHandle::context() const
{
    return d->m_context.get();
}

const String& ResourceHandle::lastHTTPMethod() const
{
    return d->m_lastHTTPMethod;
}

bool ResourceHandle::hasAuthenticationChallenge() const
{
    return !d->m_currentWebChallenge.isNull();
}

void ResourceHandle::clearAuthentication()
{
#if PLATFORM(COCOA)
    d->m_currentMacChallenge = nil;
#endif
    d->m_currentWebChallenge.nullify();
}
  
bool ResourceHandle::shouldContentSniff() const
{
    return d->m_shouldContentSniff;
}

bool ResourceHandle::shouldContentSniffURL(const URL& url)
{
#if PLATFORM(COCOA)
    if (shouldForceContentSniffing)
        return true;
#endif
#if PLATFORM(QT)
    if (url.protocolIs("qrc"))
        return false;
#endif
    // We shouldn't content sniff file URLs as their MIME type should be established via their extension.
    return !url.isLocalFile();
}

void ResourceHandle::forceContentSniffing()
{
    shouldForceContentSniffing = true;
}

void ResourceHandle::setDefersLoading(bool defers)
{
    LOG(Network, "Handle %p setDefersLoading(%s)", this, defers ? "true" : "false");

    ASSERT(d->m_defersLoading != defers); // Deferring is not counted, so calling setDefersLoading() repeatedly is likely to be in error.
    d->m_defersLoading = defers;

    if (defers) {
        ASSERT(d->m_failureTimer.isActive() == (d->m_scheduledFailureType != NoFailure));
        if (d->m_failureTimer.isActive())
            d->m_failureTimer.stop();
    } else if (d->m_scheduledFailureType != NoFailure) {
        ASSERT(!d->m_failureTimer.isActive());
        d->m_failureTimer.startOneShot(0_s);
    }

    platformSetDefersLoading(defers);
}

bool ResourceHandle::usesAsyncCallbacks() const
{
    return d->m_usesAsyncCallbacks;
}

} // namespace WebCore<|MERGE_RESOLUTION|>--- conflicted
+++ resolved
@@ -150,9 +150,6 @@
     d->m_client = nullptr;
 }
 
-<<<<<<< HEAD
-#if !PLATFORM(COCOA) && !USE(CFNETWORK) && !USE(SOUP) && !PLATFORM(QT)
-=======
 void ResourceHandle::didReceiveResponse(ResourceResponse&& response)
 {
     if (response.isHTTP09()) {
@@ -173,8 +170,7 @@
     }
 }
 
-#if !PLATFORM(COCOA) && !USE(CFURLCONNECTION) && !USE(SOUP)
->>>>>>> 4ccac179
+#if !PLATFORM(COCOA) && !USE(CFURLCONNECTION) && !USE(SOUP) && !PLATFORM(QT)
 // ResourceHandle never uses async client calls on these platforms yet.
 void ResourceHandle::continueWillSendRequest(ResourceRequest&&)
 {
