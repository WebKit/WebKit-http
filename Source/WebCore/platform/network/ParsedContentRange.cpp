/*
 * Copyright (C) 2016 Apple Inc. All rights reserved.
 *
 * Redistribution and use in source and binary forms, with or without
 * modification, are permitted provided that the following conditions
 * are met:
 * 1. Redistributions of source code must retain the above copyright
 *    notice, this list of conditions and the following disclaimer.
 * 2. Redistributions in binary form must reproduce the above copyright
 *    notice, this list of conditions and the following disclaimer in the
 *    documentation and/or other materials provided with the distribution.
 *
 * THIS SOFTWARE IS PROVIDED BY APPLE COMPUTER, INC. ``AS IS'' AND ANY
 * EXPRESS OR IMPLIED WARRANTIES, INCLUDING, BUT NOT LIMITED TO, THE
 * IMPLIED WARRANTIES OF MERCHANTABILITY AND FITNESS FOR A PARTICULAR
 * PURPOSE ARE DISCLAIMED.  IN NO EVENT SHALL APPLE COMPUTER, INC. OR
 * CONTRIBUTORS BE LIABLE FOR ANY DIRECT, INDIRECT, INCIDENTAL, SPECIAL,
 * EXEMPLARY, OR CONSEQUENTIAL DAMAGES (INCLUDING, BUT NOT LIMITED TO,
 * PROCUREMENT OF SUBSTITUTE GOODS OR SERVICES; LOSS OF USE, DATA, OR
 * PROFITS; OR BUSINESS INTERRUPTION) HOWEVER CAUSED AND ON ANY THEORY
 * OF LIABILITY, WHETHER IN CONTRACT, STRICT LIABILITY, OR TORT
 * (INCLUDING NEGLIGENCE OR OTHERWISE) ARISING IN ANY WAY OUT OF THE USE
 * OF THIS SOFTWARE, EVEN IF ADVISED OF THE POSSIBILITY OF SUCH DAMAGE. 
 */

#include "config.h"
#include "ParsedContentRange.h"

#include <wtf/StdLibExtras.h>
#include <wtf/text/WTFString.h>

namespace WebCore {

static bool areContentRangeValuesValid(int64_t firstBytePosition, int64_t lastBytePosition, int64_t instanceLength)
{
    // From <http://www.w3.org/Protocols/rfc2616/rfc2616-sec14.html>
    // 14.16 Content-Range
    // A byte-content-range-spec with a byte-range-resp-spec whose last- byte-pos value is less than its first-byte-pos value,
    // or whose instance-length value is less than or equal to its last-byte-pos value, is invalid.
    if (firstBytePosition < 0)
        return false;

    if (lastBytePosition < firstBytePosition)
        return false;

    if (instanceLength == ParsedContentRange::UnknownLength)
        return true;

    return lastBytePosition < instanceLength;
}

static bool parseContentRange(const String& headerValue, int64_t& firstBytePosition, int64_t& lastBytePosition, int64_t& instanceLength)
{
    // From <http://www.w3.org/Protocols/rfc2616/rfc2616-sec14.html>
    // 14.16 Content-Range
    //
    // Content-Range = "Content-Range" ":" content-range-spec
    // content-range-spec      = byte-content-range-spec
    // byte-content-range-spec = bytes-unit SP
    //                          byte-range-resp-spec "/"
    //                          ( instance-length | "*" )
    // byte-range-resp-spec = (first-byte-pos "-" last-byte-pos)
    //                               | "*"
    // instance-length           = 1*DIGIT

    static const char* prefix = "bytes ";
    static const size_t prefixLength = 6;

    if (!headerValue.startsWith(prefix))
        return false;

    size_t byteSeparatorTokenLoc = headerValue.find('-', prefixLength);
    if (byteSeparatorTokenLoc == notFound)
        return false;

    size_t instanceLengthSeparatorToken = headerValue.find('/', byteSeparatorTokenLoc + 1);
    if (instanceLengthSeparatorToken == notFound)
        return false;

    bool isOk = true;
    String firstByteString = headerValue.substring(prefixLength, byteSeparatorTokenLoc - prefixLength);
    if (!firstByteString.isAllSpecialCharacters<isASCIIDigit>())
        return false;

    firstBytePosition = firstByteString.toInt64Strict(&isOk);
    if (!isOk)
        return false;

    String lastByteString = headerValue.substring(byteSeparatorTokenLoc + 1, instanceLengthSeparatorToken - (byteSeparatorTokenLoc + 1));
    if (!lastByteString.isAllSpecialCharacters<isASCIIDigit>())
        return false;

    lastBytePosition = lastByteString.toInt64Strict(&isOk);
    if (!isOk)
        return false;

    String instanceString = headerValue.substring(instanceLengthSeparatorToken + 1);
    if (instanceString == "*")
        instanceLength = ParsedContentRange::UnknownLength;
    else {
        if (!instanceString.isAllSpecialCharacters<isASCIIDigit>())
            return false;

        instanceLength = instanceString.toInt64Strict(&isOk);
        if (!isOk)
            return false;
    }

    return areContentRangeValuesValid(firstBytePosition, lastBytePosition, instanceLength);
}

ParsedContentRange::ParsedContentRange(const String& headerValue)
{
    m_isValid = parseContentRange(headerValue, m_firstBytePosition, m_lastBytePosition, m_instanceLength);
}

ParsedContentRange::ParsedContentRange(int64_t firstBytePosition, int64_t lastBytePosition, int64_t instanceLength)
    : m_firstBytePosition(firstBytePosition)
    , m_lastBytePosition(lastBytePosition)
    , m_instanceLength(instanceLength)
{
    m_isValid = areContentRangeValuesValid(m_firstBytePosition, m_lastBytePosition, m_instanceLength);
}

<<<<<<< HEAD
#if (OS(WINDOWS) || OS(HAIKU)) && !defined(PRId64)
#define PRId64 "lld"
#endif

=======
>>>>>>> e2adf57a
String ParsedContentRange::headerValue() const
{
    if (!m_isValid)
        return String();
    if (m_instanceLength == UnknownLength)
        return String::format("bytes %" PRId64 "-%" PRId64 "/*", m_firstBytePosition, m_lastBytePosition);
    return String::format("bytes %" PRId64 "-%" PRId64 "/%" PRId64, m_firstBytePosition, m_lastBytePosition, m_instanceLength);
}

}<|MERGE_RESOLUTION|>--- conflicted
+++ resolved
@@ -122,13 +122,6 @@
     m_isValid = areContentRangeValuesValid(m_firstBytePosition, m_lastBytePosition, m_instanceLength);
 }
 
-<<<<<<< HEAD
-#if (OS(WINDOWS) || OS(HAIKU)) && !defined(PRId64)
-#define PRId64 "lld"
-#endif
-
-=======
->>>>>>> e2adf57a
 String ParsedContentRange::headerValue() const
 {
     if (!m_isValid)
