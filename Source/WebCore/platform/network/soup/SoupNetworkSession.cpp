/*
 * Copyright (C) 2014 Igalia S.L.
 *
 * Redistribution and use in source and binary forms, with or without
 * modification, are permitted provided that the following conditions
 * are met:
 * 1. Redistributions of source code must retain the above copyright
 *    notice, this list of conditions and the following disclaimer.
 * 2. Redistributions in binary form must reproduce the above copyright
 *    notice, this list of conditions and the following disclaimer in the
 *    documentation and/or other materials provided with the distribution.
 *
 * THIS SOFTWARE IS PROVIDED BY APPLE INC. ``AS IS'' AND ANY
 * EXPRESS OR IMPLIED WARRANTIES, INCLUDING, BUT NOT LIMITED TO, THE
 * IMPLIED WARRANTIES OF MERCHANTABILITY AND FITNESS FOR A PARTICULAR
 * PURPOSE ARE DISCLAIMED.  IN NO EVENT SHALL APPLE INC. OR
 * CONTRIBUTORS BE LIABLE FOR ANY DIRECT, INDIRECT, INCIDENTAL, SPECIAL,
 * EXEMPLARY, OR CONSEQUENTIAL DAMAGES (INCLUDING, BUT NOT LIMITED TO,
 * PROCUREMENT OF SUBSTITUTE GOODS OR SERVICES; LOSS OF USE, DATA, OR
 * PROFITS; OR BUSINESS INTERRUPTION) HOWEVER CAUSED AND ON ANY THEORY
 * OF LIABILITY, WHETHER IN CONTRACT, STRICT LIABILITY, OR TORT
 * (INCLUDING NEGLIGENCE OR OTHERWISE) ARISING IN ANY WAY OUT OF THE USE
 * OF THIS SOFTWARE, EVEN IF ADVISED OF THE POSSIBILITY OF SUCH DAMAGE.
 */

#include "config.h"

#if USE(SOUP)

#include "SoupNetworkSession.h"

#include "AuthenticationChallenge.h"
<<<<<<< HEAD
#include "CryptoDigest.h"
=======
>>>>>>> 05dda0ab
#include "FileSystem.h"
#include "GUniquePtrSoup.h"
#include "Logging.h"
#include "ResourceHandle.h"
#include "SoupNetworkProxySettings.h"
#include <glib/gstdio.h>
#include <libsoup/soup.h>
#include <pal/crypto/CryptoDigest.h>
#include <wtf/HashSet.h>
#include <wtf/NeverDestroyed.h>
#include <wtf/text/Base64.h>
#include <wtf/text/CString.h>
<<<<<<< HEAD
#include <wtf/text/StringBuilder.h>
#include <gwildcardproxyresolver.h>
=======
>>>>>>> 05dda0ab

namespace WebCore {

static bool gIgnoreTLSErrors;
static CString gInitialAcceptLanguages;
<<<<<<< HEAD
=======
static SoupNetworkProxySettings gProxySettings;
static GType gCustomProtocolRequestType;
>>>>>>> 05dda0ab

#if !LOG_DISABLED
inline static void soupLogPrinter(SoupLogger*, SoupLoggerLogLevel, char direction, const char* data, gpointer)
{
    LOG(Network, "%c %s", direction, data);
}
#endif

class HostTLSCertificateSet {
public:
    void add(GTlsCertificate* certificate)
    {
        String certificateHash = computeCertificateHash(certificate);
        if (!certificateHash.isEmpty())
            m_certificates.add(certificateHash);
    }

    bool contains(GTlsCertificate* certificate) const
    {
        return m_certificates.contains(computeCertificateHash(certificate));
    }

private:
    static String computeCertificateHash(GTlsCertificate* certificate)
    {
        GRefPtr<GByteArray> certificateData;
        g_object_get(G_OBJECT(certificate), "certificate", &certificateData.outPtr(), nullptr);
        if (!certificateData)
            return String();

        auto digest = PAL::CryptoDigest::create(PAL::CryptoDigest::Algorithm::SHA_256);
        digest->addBytes(certificateData->data, certificateData->len);

        auto hash = digest->computeHash();
        return base64Encode(reinterpret_cast<const char*>(hash.data()), hash.size());
    }

    HashSet<String> m_certificates;
};

static HashMap<String, HostTLSCertificateSet, ASCIICaseInsensitiveHash>& clientCertificates()
{
    static NeverDestroyed<HashMap<String, HostTLSCertificateSet, ASCIICaseInsensitiveHash>> certificates;
    return certificates;
}

static void authenticateCallback(SoupSession*, SoupMessage* soupMessage, SoupAuth* soupAuth, gboolean retrying)
{
    RefPtr<ResourceHandle> handle = static_cast<ResourceHandle*>(g_object_get_data(G_OBJECT(soupMessage), "handle"));
    if (!handle)
        return;
    handle->didReceiveAuthenticationChallenge(AuthenticationChallenge(soupMessage, soupAuth, retrying, handle.get()));
}

#if ENABLE(WEB_TIMING) && !SOUP_CHECK_VERSION(2, 49, 91)
static void requestStartedCallback(SoupSession*, SoupMessage* soupMessage, SoupSocket*, gpointer)
{
    RefPtr<ResourceHandle> handle = static_cast<ResourceHandle*>(g_object_get_data(G_OBJECT(soupMessage), "handle"));
    if (!handle)
        return;
    handle->didStartRequest();
}
#endif

SoupNetworkSession::SoupNetworkSession(SoupCookieJar* cookieJar)
    : m_soupSession(adoptGRef(soup_session_async_new()))
{
    // Values taken from http://www.browserscope.org/ following
    // the rule "Do What Every Other Modern Browser Is Doing". They seem
    // to significantly improve page loading time compared to soup's
    // default values.
    static const int maxConnections = 17;
    static const int maxConnectionsPerHost = 6;

    GRefPtr<SoupCookieJar> jar = cookieJar;
    if (!jar) {
        jar = adoptGRef(soup_cookie_jar_new());
        soup_cookie_jar_set_accept_policy(jar.get(), SOUP_COOKIE_JAR_ACCEPT_NO_THIRD_PARTY);
    }

    g_object_set(m_soupSession.get(),
        SOUP_SESSION_MAX_CONNS, maxConnections,
        SOUP_SESSION_MAX_CONNS_PER_HOST, maxConnectionsPerHost,
        SOUP_SESSION_ADD_FEATURE_BY_TYPE, SOUP_TYPE_CONTENT_DECODER,
        SOUP_SESSION_ADD_FEATURE_BY_TYPE, SOUP_TYPE_CONTENT_SNIFFER,
        SOUP_SESSION_ADD_FEATURE_BY_TYPE, SOUP_TYPE_PROXY_RESOLVER_DEFAULT,
        SOUP_SESSION_ADD_FEATURE, jar.get(),
        SOUP_SESSION_USE_THREAD_CONTEXT, TRUE,
        SOUP_SESSION_SSL_USE_SYSTEM_CA_FILE, TRUE,
        SOUP_SESSION_SSL_STRICT, FALSE,
        nullptr);

<<<<<<< HEAD
=======
    setupCustomProtocols();

>>>>>>> 05dda0ab
    if (!gInitialAcceptLanguages.isNull())
        setAcceptLanguages(gInitialAcceptLanguages);

#if SOUP_CHECK_VERSION(2, 53, 92)
    if (soup_auth_negotiate_supported()) {
        g_object_set(m_soupSession.get(),
            SOUP_SESSION_ADD_FEATURE_BY_TYPE, SOUP_TYPE_AUTH_NEGOTIATE,
            nullptr);
    }
#endif

    if (gProxySettings.mode != SoupNetworkProxySettings::Mode::Default)
        setupProxy();
    setupLogger();

    g_signal_connect(m_soupSession.get(), "authenticate", G_CALLBACK(authenticateCallback), nullptr);
#if ENABLE(WEB_TIMING) && !SOUP_CHECK_VERSION(2, 49, 91)
    g_signal_connect(m_soupSession.get(), "request-started", G_CALLBACK(requestStartedCallback), nullptr);
#endif
}

SoupNetworkSession::~SoupNetworkSession()
{
}

void SoupNetworkSession::setupLogger()
{
#if !LOG_DISABLED
    if (LogNetwork.state != WTFLogChannelOn || soup_session_get_feature(m_soupSession.get(), SOUP_TYPE_LOGGER))
        return;

    GRefPtr<SoupLogger> logger = adoptGRef(soup_logger_new(SOUP_LOGGER_LOG_BODY, -1));
    soup_session_add_feature(m_soupSession.get(), SOUP_SESSION_FEATURE(logger.get()));
    soup_logger_set_printer(logger.get(), soupLogPrinter, nullptr, nullptr);
#endif
}

void SoupNetworkSession::setCookieJar(SoupCookieJar* jar)
{
    if (SoupCookieJar* currentJar = cookieJar())
        soup_session_remove_feature(m_soupSession.get(), SOUP_SESSION_FEATURE(currentJar));
    soup_session_add_feature(m_soupSession.get(), SOUP_SESSION_FEATURE(jar));
}

SoupCookieJar* SoupNetworkSession::cookieJar() const
{
    return SOUP_COOKIE_JAR(soup_session_get_feature(m_soupSession.get(), SOUP_TYPE_COOKIE_JAR));
}

void SoupNetworkSession::setCache(SoupCache* cache)
{
   ASSERT(!soup_session_get_feature(m_soupSession.get(), SOUP_TYPE_CACHE));
   soup_session_add_feature(m_soupSession.get(), SOUP_SESSION_FEATURE(cache));
}

SoupCache* SoupNetworkSession::cache() const
{
    SoupSessionFeature* soupCache = soup_session_get_feature(m_soupSession.get(), SOUP_TYPE_CACHE);
    return soupCache ? SOUP_CACHE(soupCache) : nullptr;
}

static inline bool stringIsNumeric(const char* str)
{
    while (*str) {
        if (!g_ascii_isdigit(*str))
            return false;
        str++;
    }
    return true;
}

void SoupNetworkSession::clearCache(const String& cacheDirectory)
{
    CString cachePath = fileSystemRepresentation(cacheDirectory);
    GUniquePtr<char> cacheFile(g_build_filename(cachePath.data(), "soup.cache2", nullptr));
    if (!g_file_test(cacheFile.get(), G_FILE_TEST_IS_REGULAR))
        return;

    GUniquePtr<GDir> dir(g_dir_open(cachePath.data(), 0, nullptr));
    if (!dir)
        return;

    while (const char* name = g_dir_read_name(dir.get())) {
        if (!g_str_has_prefix(name, "soup.cache") && !stringIsNumeric(name))
            continue;

        GUniquePtr<gchar> filename(g_build_filename(cachePath.data(), name, nullptr));
        if (g_file_test(filename.get(), G_FILE_TEST_IS_REGULAR))
            g_unlink(filename.get());
    }
}

void SoupNetworkSession::setupProxy()
{
<<<<<<< HEAD
#if PLATFORM(EFL) || PLATFORM(WPE)
    // Only for EFL because GTK port uses the default resolver, which uses GIO's proxy resolver.
    GProxyResolver* resolver = nullptr;
    if (httpProxy) {
        gchar** ignoreLists = nullptr;
        if (httpProxyExceptions)
            ignoreLists =  g_strsplit(httpProxyExceptions, ",", -1);

        resolver = g_simple_proxy_resolver_new(httpProxy, ignoreLists);

        g_strfreev(ignoreLists);
=======
    GRefPtr<GProxyResolver> resolver;
    switch (gProxySettings.mode) {
    case SoupNetworkProxySettings::Mode::Default: {
        GRefPtr<GProxyResolver> currentResolver;
        g_object_get(m_soupSession.get(), SOUP_SESSION_PROXY_RESOLVER, &currentResolver.outPtr(), nullptr);
        GProxyResolver* defaultResolver = g_proxy_resolver_get_default();
        if (currentResolver.get() == defaultResolver)
            return;
        resolver = defaultResolver;
        break;
    }
    case SoupNetworkProxySettings::Mode::NoProxy:
        // Do nothing in this case, resolver is nullptr so that when set it will disable proxies.
        break;
    case SoupNetworkProxySettings::Mode::Custom:
        resolver = adoptGRef(g_simple_proxy_resolver_new(nullptr, nullptr));
        if (!gProxySettings.defaultProxyURL.isNull())
            g_simple_proxy_resolver_set_default_proxy(G_SIMPLE_PROXY_RESOLVER(resolver.get()), gProxySettings.defaultProxyURL.data());
        if (gProxySettings.ignoreHosts)
            g_simple_proxy_resolver_set_ignore_hosts(G_SIMPLE_PROXY_RESOLVER(resolver.get()), gProxySettings.ignoreHosts.get());
        for (const auto& iter : gProxySettings.proxyMap)
            g_simple_proxy_resolver_set_uri_proxy(G_SIMPLE_PROXY_RESOLVER(resolver.get()), iter.key.data(), iter.value.data());
        break;
>>>>>>> 05dda0ab
    }

    g_object_set(m_soupSession.get(), SOUP_SESSION_PROXY_RESOLVER, resolver.get(), nullptr);
    soup_session_abort(m_soupSession.get());
}

<<<<<<< HEAD
void SoupNetworkSession::setProxies(const Vector<WebCore::Proxy>& proxies)
{
#if PLATFORM(WPE)
    const char* httpProxy = getenv("http_proxy");
    GProxyResolver* resolver = g_wildcard_proxy_resolver_new(httpProxy);

    GWildcardProxyResolver* w_resolver = G_WILDCARD_PROXY_RESOLVER(resolver);

    GPtrArray* array = g_ptr_array_sized_new(proxies.size());
    for (size_t i = 0; i < proxies.size(); ++i)
    {
        GWildcardProxyResolverProxy* p = g_new(GWildcardProxyResolverProxy, 1);
        p->pattern = g_strdup(proxies[i].pattern.utf8().data());
        p->proxy = g_strdup(proxies[i].proxy.utf8().data());
        g_ptr_array_add(array, p);
    }
    g_wildcard_proxy_resolver_set_proxies(w_resolver, array);
    g_object_set(m_soupSession.get(), SOUP_SESSION_PROXY_RESOLVER, resolver, nullptr);
#else
    UNUSED_PARAM(proxies);
#endif
}

void SoupNetworkSession::setupHTTPProxyFromEnvironment()
{
#if PLATFORM(EFL) || PLATFORM(WPE)
=======
#if PLATFORM(EFL) || PLATFORM(WPE)
// FIXME: This function should not exist at all and we don't want to accidentally use it in other ports.
// The correct way to set proxy settings from the environment is to use a GProxyResolver that does so.
// It also lacks the rather important https_proxy and ftp_proxy variables, and the uppercase versions of
// all four variables, all of which you almost surely want to be respected if you're setting http_proxy,
// and all of which would be supported via the default proxy resolver in non-GNOME/Ubuntu environments
// (at least, I think that's right). Additionally, it is incorrect for WebKit to respect this environment
// variable when running in a GNOME or Ubuntu environment, where GNOME proxy configuration should be
// respected instead. The only reason to retain this function is to not alter the incorrect behavior for EFL.
void SoupNetworkSession::setProxySettingsFromEnvironment()
{
>>>>>>> 05dda0ab
    const char* httpProxy = getenv("http_proxy");
    if (!httpProxy)
        return;

    gProxySettings.defaultProxyURL = httpProxy;
    const char* httpProxyExceptions = getenv("no_proxy");
    if (httpProxyExceptions)
        gProxySettings.ignoreHosts.reset(g_strsplit(httpProxyExceptions, ",", -1));
}
#endif

<<<<<<< HEAD

void SoupNetworkSession::setInitialAcceptLanguages(const CString& languages)
{
    gInitialAcceptLanguages = languages;
}

void SoupNetworkSession::setAcceptLanguages(const CString& languages)
{
    g_object_set(m_soupSession.get(), "accept-language", languages.data(), nullptr);
=======
void SoupNetworkSession::setProxySettings(const SoupNetworkProxySettings& settings)
{
    gProxySettings = settings;
}

void SoupNetworkSession::setInitialAcceptLanguages(const CString& languages)
{
    gInitialAcceptLanguages = languages;
}

void SoupNetworkSession::setAcceptLanguages(const CString& languages)
{
    g_object_set(m_soupSession.get(), "accept-language", languages.data(), nullptr);
}

void SoupNetworkSession::setCustomProtocolRequestType(GType requestType)
{
    ASSERT(g_type_is_a(requestType, SOUP_TYPE_REQUEST));
    gCustomProtocolRequestType = requestType;
}

void SoupNetworkSession::setupCustomProtocols()
{
    if (!g_type_is_a(gCustomProtocolRequestType, SOUP_TYPE_REQUEST))
        return;

    auto* requestClass = static_cast<SoupRequestClass*>(g_type_class_peek(gCustomProtocolRequestType));
    if (!requestClass || !requestClass->schemes)
        return;

    soup_session_add_feature_by_type(m_soupSession.get(), gCustomProtocolRequestType);
>>>>>>> 05dda0ab
}

void SoupNetworkSession::setShouldIgnoreTLSErrors(bool ignoreTLSErrors)
{
    gIgnoreTLSErrors = ignoreTLSErrors;
}

void SoupNetworkSession::checkTLSErrors(SoupRequest* soupRequest, SoupMessage* message, std::function<void (const ResourceError&)>&& completionHandler)
{
    if (gIgnoreTLSErrors) {
        completionHandler({ });
        return;
    }

    GTlsCertificate* certificate = nullptr;
    GTlsCertificateFlags tlsErrors = static_cast<GTlsCertificateFlags>(0);
    soup_message_get_https_status(message, &certificate, &tlsErrors);
    if (!tlsErrors) {
        completionHandler({ });
        return;
    }

    URL url(soup_request_get_uri(soupRequest));
    auto it = clientCertificates().find(url.host());
    if (it != clientCertificates().end() && it->value.contains(certificate)) {
        completionHandler({ });
        return;
    }

    completionHandler(ResourceError::tlsError(soupRequest, tlsErrors, certificate));
}

void SoupNetworkSession::allowSpecificHTTPSCertificateForHost(const CertificateInfo& certificateInfo, const String& host)
{
    clientCertificates().add(host, HostTLSCertificateSet()).iterator->value.add(certificateInfo.certificate());
}

} // namespace WebCore

#endif<|MERGE_RESOLUTION|>--- conflicted
+++ resolved
@@ -30,10 +30,7 @@
 #include "SoupNetworkSession.h"
 
 #include "AuthenticationChallenge.h"
-<<<<<<< HEAD
 #include "CryptoDigest.h"
-=======
->>>>>>> 05dda0ab
 #include "FileSystem.h"
 #include "GUniquePtrSoup.h"
 #include "Logging.h"
@@ -46,21 +43,15 @@
 #include <wtf/NeverDestroyed.h>
 #include <wtf/text/Base64.h>
 #include <wtf/text/CString.h>
-<<<<<<< HEAD
 #include <wtf/text/StringBuilder.h>
 #include <gwildcardproxyresolver.h>
-=======
->>>>>>> 05dda0ab
 
 namespace WebCore {
 
 static bool gIgnoreTLSErrors;
 static CString gInitialAcceptLanguages;
-<<<<<<< HEAD
-=======
 static SoupNetworkProxySettings gProxySettings;
 static GType gCustomProtocolRequestType;
->>>>>>> 05dda0ab
 
 #if !LOG_DISABLED
 inline static void soupLogPrinter(SoupLogger*, SoupLoggerLogLevel, char direction, const char* data, gpointer)
@@ -153,11 +144,8 @@
         SOUP_SESSION_SSL_STRICT, FALSE,
         nullptr);
 
-<<<<<<< HEAD
-=======
     setupCustomProtocols();
 
->>>>>>> 05dda0ab
     if (!gInitialAcceptLanguages.isNull())
         setAcceptLanguages(gInitialAcceptLanguages);
 
@@ -252,19 +240,6 @@
 
 void SoupNetworkSession::setupProxy()
 {
-<<<<<<< HEAD
-#if PLATFORM(EFL) || PLATFORM(WPE)
-    // Only for EFL because GTK port uses the default resolver, which uses GIO's proxy resolver.
-    GProxyResolver* resolver = nullptr;
-    if (httpProxy) {
-        gchar** ignoreLists = nullptr;
-        if (httpProxyExceptions)
-            ignoreLists =  g_strsplit(httpProxyExceptions, ",", -1);
-
-        resolver = g_simple_proxy_resolver_new(httpProxy, ignoreLists);
-
-        g_strfreev(ignoreLists);
-=======
     GRefPtr<GProxyResolver> resolver;
     switch (gProxySettings.mode) {
     case SoupNetworkProxySettings::Mode::Default: {
@@ -288,14 +263,12 @@
         for (const auto& iter : gProxySettings.proxyMap)
             g_simple_proxy_resolver_set_uri_proxy(G_SIMPLE_PROXY_RESOLVER(resolver.get()), iter.key.data(), iter.value.data());
         break;
->>>>>>> 05dda0ab
     }
 
     g_object_set(m_soupSession.get(), SOUP_SESSION_PROXY_RESOLVER, resolver.get(), nullptr);
     soup_session_abort(m_soupSession.get());
 }
 
-<<<<<<< HEAD
 void SoupNetworkSession::setProxies(const Vector<WebCore::Proxy>& proxies)
 {
 #if PLATFORM(WPE)
@@ -319,11 +292,9 @@
 #endif
 }
 
-void SoupNetworkSession::setupHTTPProxyFromEnvironment()
-{
 #if PLATFORM(EFL) || PLATFORM(WPE)
-=======
-#if PLATFORM(EFL) || PLATFORM(WPE)
+void SoupNetworkSession::setProxySettingsFromEnvironment()
+{
 // FIXME: This function should not exist at all and we don't want to accidentally use it in other ports.
 // The correct way to set proxy settings from the environment is to use a GProxyResolver that does so.
 // It also lacks the rather important https_proxy and ftp_proxy variables, and the uppercase versions of
@@ -332,9 +303,6 @@
 // (at least, I think that's right). Additionally, it is incorrect for WebKit to respect this environment
 // variable when running in a GNOME or Ubuntu environment, where GNOME proxy configuration should be
 // respected instead. The only reason to retain this function is to not alter the incorrect behavior for EFL.
-void SoupNetworkSession::setProxySettingsFromEnvironment()
-{
->>>>>>> 05dda0ab
     const char* httpProxy = getenv("http_proxy");
     if (!httpProxy)
         return;
@@ -346,17 +314,6 @@
 }
 #endif
 
-<<<<<<< HEAD
-
-void SoupNetworkSession::setInitialAcceptLanguages(const CString& languages)
-{
-    gInitialAcceptLanguages = languages;
-}
-
-void SoupNetworkSession::setAcceptLanguages(const CString& languages)
-{
-    g_object_set(m_soupSession.get(), "accept-language", languages.data(), nullptr);
-=======
 void SoupNetworkSession::setProxySettings(const SoupNetworkProxySettings& settings)
 {
     gProxySettings = settings;
@@ -388,7 +345,6 @@
         return;
 
     soup_session_add_feature_by_type(m_soupSession.get(), gCustomProtocolRequestType);
->>>>>>> 05dda0ab
 }
 
 void SoupNetworkSession::setShouldIgnoreTLSErrors(bool ignoreTLSErrors)
