--- conflicted
+++ resolved
@@ -122,16 +122,12 @@
 #endif
         virtual void receivedCancellation(ResourceHandle*, const AuthenticationChallenge&) { }
 
-<<<<<<< HEAD
 #if PLATFORM(HAIKU)
         virtual bool didReceiveInvalidCertificate(ResourceHandle*, const BCertificate&,
             const char*) { return false; }
 #endif
 
-#if PLATFORM(IOS) || USE(CFNETWORK)
-=======
 #if PLATFORM(IOS) || USE(CFURLCONNECTION)
->>>>>>> 1220451b
         virtual RetainPtr<CFDictionaryRef> connectionProperties(ResourceHandle*) { return nullptr; }
 #endif
 
