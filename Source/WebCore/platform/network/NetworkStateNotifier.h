/*
 * Copyright (C) 2008, 2014 Apple Inc. All Rights Reserved.
 *
 * Redistribution and use in source and binary forms, with or without
 * modification, are permitted provided that the following conditions
 * are met:
 * 1. Redistributions of source code must retain the above copyright
 *    notice, this list of conditions and the following disclaimer.
 * 2. Redistributions in binary form must reproduce the above copyright
 *    notice, this list of conditions and the following disclaimer in the
 *    documentation and/or other materials provided with the distribution.
 *
 * THIS SOFTWARE IS PROVIDED BY APPLE INC. ``AS IS'' AND ANY
 * EXPRESS OR IMPLIED WARRANTIES, INCLUDING, BUT NOT LIMITED TO, THE
 * IMPLIED WARRANTIES OF MERCHANTABILITY AND FITNESS FOR A PARTICULAR
 * PURPOSE ARE DISCLAIMED.  IN NO EVENT SHALL APPLE INC. OR
 * CONTRIBUTORS BE LIABLE FOR ANY DIRECT, INDIRECT, INCIDENTAL, SPECIAL,
 * EXEMPLARY, OR CONSEQUENTIAL DAMAGES (INCLUDING, BUT NOT LIMITED TO,
 * PROCUREMENT OF SUBSTITUTE GOODS OR SERVICES; LOSS OF USE, DATA, OR
 * PROFITS; OR BUSINESS INTERRUPTION) HOWEVER CAUSED AND ON ANY THEORY
 * OF LIABILITY, WHETHER IN CONTRACT, STRICT LIABILITY, OR TORT
 * (INCLUDING NEGLIGENCE OR OTHERWISE) ARISING IN ANY WAY OUT OF THE USE
 * OF THIS SOFTWARE, EVEN IF ADVISED OF THE POSSIBILITY OF SUCH DAMAGE. 
 */

#ifndef NetworkStateNotifier_h
#define NetworkStateNotifier_h

#include <wtf/FastMalloc.h>
#include <wtf/Function.h>
#include <wtf/Noncopyable.h>
#include <wtf/Vector.h>

#if PLATFORM(MAC)

#include <wtf/RetainPtr.h>
#include "Timer.h"

typedef const struct __CFArray * CFArrayRef;
typedef const struct __SCDynamicStore * SCDynamicStoreRef;

#elif PLATFORM(WIN)

#include <windows.h>

#elif PLATFORM(IOS)

#include <wtf/RetainPtr.h>
OBJC_CLASS WebNetworkStateObserver;

#elif PLATFORM(QT)

#include <QtCore/qglobal.h>

#endif

namespace WebCore {

#if (PLATFORM(QT) && !defined(QT_NO_BEARERMANAGEMENT))
class NetworkStateNotifierPrivate;
#endif

class NetworkStateNotifier {
    WTF_MAKE_NONCOPYABLE(NetworkStateNotifier); WTF_MAKE_FAST_ALLOCATED;
public:
    NetworkStateNotifier();
#if PLATFORM(IOS)
    ~NetworkStateNotifier();
#endif
    void addNetworkStateChangeListener(WTF::Function<void (bool isOnLine)>&&);

    bool onLine() const;
#if (PLATFORM(QT) && !defined(QT_NO_BEARERMANAGEMENT))
    void setNetworkAccessAllowed(bool);
#endif

private:
#if !PLATFORM(IOS)
    bool m_isOnLine;
#endif
    Vector<WTF::Function<void (bool)>> m_listeners;

    void notifyNetworkStateChange() const;
    void updateState();

#if PLATFORM(MAC)
    void networkStateChangeTimerFired();

    static void dynamicStoreCallback(SCDynamicStoreRef, CFArrayRef changedKeys, void *info); 

    RetainPtr<SCDynamicStoreRef> m_store;
    Timer m_networkStateChangeTimer;

#elif PLATFORM(WIN)
    static void CALLBACK addrChangeCallback(void*, BOOLEAN timedOut);
    void addressChanged();

    void registerForAddressChange();
    HANDLE m_waitHandle;
    OVERLAPPED m_overlapped;

#elif PLATFORM(IOS)
    void registerObserverIfNecessary() const;
    friend void setOnLine(const NetworkStateNotifier*, bool);

    mutable bool m_isOnLine;
    mutable bool m_isOnLineInitialized;
    mutable RetainPtr<WebNetworkStateObserver> m_observer;

#elif (PLATFORM(QT) && !defined(QT_NO_BEARERMANAGEMENT))
    friend class NetworkStateNotifierPrivate;
    NetworkStateNotifierPrivate* p;
#endif
};

<<<<<<< HEAD
#if !PLATFORM(COCOA) && !PLATFORM(WIN) && !PLATFORM(EFL) && !(PLATFORM(QT) && !defined(QT_NO_BEARERMANAGEMENT))
=======
#if !PLATFORM(COCOA) && !PLATFORM(WIN)
>>>>>>> 4ccac179

inline NetworkStateNotifier::NetworkStateNotifier()
    : m_isOnLine(true)
{
}

inline void NetworkStateNotifier::updateState() { }

#endif

#if !PLATFORM(IOS)
inline bool NetworkStateNotifier::onLine() const
{
    return m_isOnLine;
}
#endif

WEBCORE_EXPORT NetworkStateNotifier& networkStateNotifier();

} // namespace WebCore

#endif // NetworkStateNotifier_h<|MERGE_RESOLUTION|>--- conflicted
+++ resolved
@@ -113,11 +113,7 @@
 #endif
 };
 
-<<<<<<< HEAD
-#if !PLATFORM(COCOA) && !PLATFORM(WIN) && !PLATFORM(EFL) && !(PLATFORM(QT) && !defined(QT_NO_BEARERMANAGEMENT))
-=======
-#if !PLATFORM(COCOA) && !PLATFORM(WIN)
->>>>>>> 4ccac179
+#if !PLATFORM(COCOA) && !PLATFORM(WIN) && !(PLATFORM(QT) && !defined(QT_NO_BEARERMANAGEMENT))
 
 inline NetworkStateNotifier::NetworkStateNotifier()
     : m_isOnLine(true)
