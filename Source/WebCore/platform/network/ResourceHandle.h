--- conflicted
+++ resolved
@@ -89,26 +89,16 @@
 class SharedBuffer;
 class Timer;
 
-<<<<<<< HEAD
+#if USE(CURL)
+class CurlRequest;
+class CurlResourceHandleDelegate;
+#endif
+
 class ResourceHandle : public RefCounted<ResourceHandle>
 #if !PLATFORM(QT)
     , public AuthenticationClient
 #endif
 {
-public:
-    WEBCORE_EXPORT static RefPtr<ResourceHandle> create(NetworkingContext*, const ResourceRequest&, ResourceHandleClient*, bool defersLoading, bool shouldContentSniff);
-    WEBCORE_EXPORT static void loadResourceSynchronously(NetworkingContext*, const ResourceRequest&, StoredCredentials, ResourceError&, ResourceResponse&, Vector<char>& data);
-
-#if USE(SOUP)
-    static RefPtr<ResourceHandle> create(SoupNetworkSession&, const ResourceRequest&, ResourceHandleClient*, bool defersLoading, bool shouldContentSniff);
-=======
-#if USE(CURL)
-class CurlRequest;
-class CurlResourceHandleDelegate;
->>>>>>> e41e4829
-#endif
-
-class ResourceHandle : public RefCounted<ResourceHandle>, public AuthenticationClient {
 public:
     WEBCORE_EXPORT static RefPtr<ResourceHandle> create(NetworkingContext*, const ResourceRequest&, ResourceHandleClient*, bool defersLoading, bool shouldContentSniff, bool shouldContentEncodingSniff);
     WEBCORE_EXPORT static void loadResourceSynchronously(NetworkingContext*, const ResourceRequest&, StoredCredentialsPolicy, ResourceError&, ResourceResponse&, Vector<char>& data);
@@ -181,11 +171,7 @@
 
     WEBCORE_EXPORT static void forceContentSniffing();
 
-<<<<<<< HEAD
-#if PLATFORM(QT) || USE(CURL) || USE(SOUP)
-=======
-#if USE(CURL)
->>>>>>> e41e4829
+#if PLATFORM(QT) || USE(CURL)
     ResourceHandleInternal* getInternal() { return d.get(); }
 #endif
 
