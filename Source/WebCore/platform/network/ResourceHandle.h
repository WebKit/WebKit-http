/*
 * Copyright (C) 2004, 2006, 2011, 2013 Apple Inc. All rights reserved.
 *
 * Redistribution and use in source and binary forms, with or without
 * modification, are permitted provided that the following conditions
 * are met:
 * 1. Redistributions of source code must retain the above copyright
 *    notice, this list of conditions and the following disclaimer.
 * 2. Redistributions in binary form must reproduce the above copyright
 *    notice, this list of conditions and the following disclaimer in the
 *    documentation and/or other materials provided with the distribution.
 *
 * THIS SOFTWARE IS PROVIDED BY APPLE INC. ``AS IS'' AND ANY
 * EXPRESS OR IMPLIED WARRANTIES, INCLUDING, BUT NOT LIMITED TO, THE
 * IMPLIED WARRANTIES OF MERCHANTABILITY AND FITNESS FOR A PARTICULAR
 * PURPOSE ARE DISCLAIMED.  IN NO EVENT SHALL APPLE INC. OR
 * CONTRIBUTORS BE LIABLE FOR ANY DIRECT, INDIRECT, INCIDENTAL, SPECIAL,
 * EXEMPLARY, OR CONSEQUENTIAL DAMAGES (INCLUDING, BUT NOT LIMITED TO,
 * PROCUREMENT OF SUBSTITUTE GOODS OR SERVICES; LOSS OF USE, DATA, OR
 * PROFITS; OR BUSINESS INTERRUPTION) HOWEVER CAUSED AND ON ANY THEORY
 * OF LIABILITY, WHETHER IN CONTRACT, STRICT LIABILITY, OR TORT
 * (INCLUDING NEGLIGENCE OR OTHERWISE) ARISING IN ANY WAY OUT OF THE USE
 * OF THIS SOFTWARE, EVEN IF ADVISED OF THE POSSIBILITY OF SUCH DAMAGE. 
 */

#pragma once

#include "AuthenticationClient.h"
#include "HTTPHeaderMap.h"
#include "ResourceHandleTypes.h"
#include "ResourceLoadPriority.h"
#include <wtf/RefCounted.h>

#if PLATFORM(COCOA) || USE(CFURLCONNECTION)
#include <wtf/RetainPtr.h>
#endif

#if USE(QUICK_LOOK)
#include "QuickLook.h"
#endif

#if USE(SOUP)
typedef struct _GTlsCertificate GTlsCertificate;
typedef struct _SoupSession SoupSession;
typedef struct _SoupRequest SoupRequest;
#endif

#if USE(CF)
typedef const struct __CFData * CFDataRef;
#endif

#if PLATFORM(COCOA)
OBJC_CLASS NSCachedURLResponse;
OBJC_CLASS NSData;
OBJC_CLASS NSDictionary;
OBJC_CLASS NSError;
OBJC_CLASS NSURLConnection;
#ifndef __OBJC__
typedef struct objc_object *id;
#endif
#endif

#if USE(CFURLCONNECTION)
typedef const struct _CFCachedURLResponse* CFCachedURLResponseRef;
typedef struct _CFURLConnection* CFURLConnectionRef;
typedef int CFHTTPCookieStorageAcceptPolicy;
typedef struct OpaqueCFHTTPCookieStorage* CFHTTPCookieStorageRef;
#endif

#if PLATFORM(COCOA) || USE(CFURLCONNECTION)
typedef const struct __CFURLStorageSession* CFURLStorageSessionRef;
#endif

#if PLATFORM(HAIKU)
class BCertificate;
#endif

namespace WTF {
class SchedulePair;
}

namespace WebCore {

class AuthenticationChallenge;
class Credential;
class Frame;
class URL;
class NetworkingContext;
class ProtectionSpace;
class ResourceError;
class ResourceHandleClient;
class ResourceHandleInternal;
class NetworkLoadTiming;
class ResourceRequest;
class ResourceResponse;
class SharedBuffer;
class Timer;

<<<<<<< HEAD
class ResourceHandle : public RefCounted<ResourceHandle>
#if PLATFORM(COCOA) || USE(CFNETWORK) || USE(CURL) || USE(SOUP) || PLATFORM(HAIKU)
    , public AuthenticationClient
#endif
    {
=======
class ResourceHandle : public RefCounted<ResourceHandle>, public AuthenticationClient {
>>>>>>> 1220451b
public:
    WEBCORE_EXPORT static RefPtr<ResourceHandle> create(NetworkingContext*, const ResourceRequest&, ResourceHandleClient*, bool defersLoading, bool shouldContentSniff);
    WEBCORE_EXPORT static void loadResourceSynchronously(NetworkingContext*, const ResourceRequest&, StoredCredentials, ResourceError&, ResourceResponse&, Vector<char>& data);

    WEBCORE_EXPORT virtual ~ResourceHandle();

#if PLATFORM(COCOA) || USE(CFURLCONNECTION)
    ResourceRequest willSendRequest(ResourceRequest&&, ResourceResponse&&);
#endif

<<<<<<< HEAD
#if PLATFORM(COCOA) || USE(CFNETWORK) || USE(CURL) || USE(SOUP) || PLATFORM(HAIKU)
=======
>>>>>>> 1220451b
    bool shouldUseCredentialStorage();
    void didReceiveAuthenticationChallenge(const AuthenticationChallenge&);
    void receivedCredential(const AuthenticationChallenge&, const Credential&) override;
    void receivedRequestToContinueWithoutCredential(const AuthenticationChallenge&) override;
    void receivedCancellation(const AuthenticationChallenge&) override;
    void receivedRequestToPerformDefaultHandling(const AuthenticationChallenge&) override;
    void receivedChallengeRejection(const AuthenticationChallenge&) override;

#if PLATFORM(COCOA) || USE(CFURLCONNECTION)
    bool tryHandlePasswordBasedAuthentication(const AuthenticationChallenge&);
#endif

#if PLATFORM(COCOA) && USE(PROTECTION_SPACE_AUTH_CALLBACK)
    bool canAuthenticateAgainstProtectionSpace(const ProtectionSpace&);
#endif

#if PLATFORM(COCOA)
    WEBCORE_EXPORT NSURLConnection *connection() const;
    id makeDelegate(bool);
    id delegate();
    void releaseDelegate();
#endif
        
#if PLATFORM(COCOA) && ENABLE(WEB_TIMING)
    static void getConnectionTimingData(NSURLConnection *, NetworkLoadTiming&);
#endif
        
#if PLATFORM(COCOA)
    void schedule(WTF::SchedulePair&);
    void unschedule(WTF::SchedulePair&);
#endif

<<<<<<< HEAD
#if PLATFORM(HAIKU)
    bool didReceiveInvalidCertificate(BCertificate& certificate, const char* message);
#endif

#if USE(CFNETWORK)
=======
#if USE(CFURLCONNECTION)
>>>>>>> 1220451b
    CFURLStorageSessionRef storageSession() const;
    CFURLConnectionRef connection() const;
    WEBCORE_EXPORT RetainPtr<CFURLConnectionRef> releaseConnectionForDownload();
    const ResourceRequest& currentRequest() const;
    static void setHostAllowsAnyHTTPSCertificate(const String&);
    static void setClientCertificate(const String& host, CFDataRef);
#endif

#if USE(QUICK_LOOK)
    QuickLookHandle* quickLookHandle() { return m_quickLook.get(); }
    void setQuickLookHandle(std::unique_ptr<QuickLookHandle> handle) { m_quickLook = WTFMove(handle); }
#endif

#if PLATFORM(WIN) && USE(CURL)
    static void setHostAllowsAnyHTTPSCertificate(const String&);
    static void setClientCertificateInfo(const String&, const String&, const String&);
#endif

#if PLATFORM(WIN) && USE(CURL) && USE(CF)
    static void setClientCertificate(const String& host, CFDataRef);
#endif

    bool shouldContentSniff() const;
    static bool shouldContentSniffURL(const URL&);

    WEBCORE_EXPORT static void forceContentSniffing();

#if USE(CURL) || USE(SOUP) || PLATFORM(HAIKU)
    ResourceHandleInternal* getInternal() { return d.get(); }
#endif

#if USE(SOUP)
    RefPtr<ResourceHandle> releaseForDownload(ResourceHandleClient*);
    void continueDidReceiveAuthenticationChallenge(const Credential& credentialFromPersistentStorage);
    void sendPendingRequest();
    bool cancelledOrClientless();
    void ensureReadBuffer();
    size_t currentStreamPosition() const;
    void didStartRequest();
    double m_requestTime;
#endif

    bool hasAuthenticationChallenge() const;
    void clearAuthentication();
    WEBCORE_EXPORT virtual void cancel();

    // The client may be 0, in which case no callbacks will be made.
    WEBCORE_EXPORT ResourceHandleClient* client() const;
    WEBCORE_EXPORT void clearClient();

    // Called in response to ResourceHandleClient::willSendRequestAsync().
    WEBCORE_EXPORT void continueWillSendRequest(ResourceRequest&&);

    // Called in response to ResourceHandleClient::didReceiveResponseAsync().
    WEBCORE_EXPORT virtual void continueDidReceiveResponse();

#if USE(PROTECTION_SPACE_AUTH_CALLBACK)
    // Called in response to ResourceHandleClient::canAuthenticateAgainstProtectionSpaceAsync().
    WEBCORE_EXPORT void continueCanAuthenticateAgainstProtectionSpace(bool);
#endif

    // Called in response to ResourceHandleClient::willCacheResponseAsync().
#if USE(CFURLCONNECTION)
    WEBCORE_EXPORT void continueWillCacheResponse(CFCachedURLResponseRef);
#endif
#if PLATFORM(COCOA)
    WEBCORE_EXPORT void continueWillCacheResponse(NSCachedURLResponse *);
#endif

    WEBCORE_EXPORT void setDefersLoading(bool);

    WEBCORE_EXPORT ResourceRequest& firstRequest();
    const String& lastHTTPMethod() const;

    void failureTimerFired();

    NetworkingContext* context() const;

    using RefCounted<ResourceHandle>::ref;
    using RefCounted<ResourceHandle>::deref;

#if PLATFORM(COCOA) || USE(CFURLCONNECTION)
    WEBCORE_EXPORT static CFStringRef synchronousLoadRunLoopMode();
#endif

    typedef Ref<ResourceHandle> (*BuiltinConstructor)(const ResourceRequest& request, ResourceHandleClient* client);
    static void registerBuiltinConstructor(const AtomicString& protocol, BuiltinConstructor);

    typedef void (*BuiltinSynchronousLoader)(NetworkingContext*, const ResourceRequest&, StoredCredentials, ResourceError&, ResourceResponse&, Vector<char>& data);
    static void registerBuiltinSynchronousLoader(const AtomicString& protocol, BuiltinSynchronousLoader);

protected:
    ResourceHandle(NetworkingContext*, const ResourceRequest&, ResourceHandleClient*, bool defersLoading, bool shouldContentSniff);

    bool usesAsyncCallbacks() const;

private:
    enum FailureType {
        NoFailure,
        BlockedFailure,
        InvalidURLFailure
    };

    void platformSetDefersLoading(bool);

    void scheduleFailure(FailureType);

    bool start();
    static void platformLoadResourceSynchronously(NetworkingContext*, const ResourceRequest&, StoredCredentials, ResourceError&, ResourceResponse&, Vector<char>& data);

    void refAuthenticationClient() override { ref(); }
    void derefAuthenticationClient() override { deref(); }

#if PLATFORM(COCOA) || USE(CFURLCONNECTION)
    enum class SchedulingBehavior { Asynchronous, Synchronous };
#endif

#if USE(CFURLCONNECTION)
    void createCFURLConnection(bool shouldUseCredentialStorage, bool shouldContentSniff, SchedulingBehavior, CFDictionaryRef clientProperties);
#endif

#if PLATFORM(MAC)
    void createNSURLConnection(id delegate, bool shouldUseCredentialStorage, bool shouldContentSniff, SchedulingBehavior);
#endif

#if PLATFORM(IOS)
    void createNSURLConnection(id delegate, bool shouldUseCredentialStorage, bool shouldContentSniff, SchedulingBehavior, NSDictionary *connectionProperties);
#endif

#if USE(SOUP)
    void timeoutFired();
#endif

    friend class ResourceHandleInternal;
    std::unique_ptr<ResourceHandleInternal> d;

#if USE(QUICK_LOOK)
    std::unique_ptr<QuickLookHandle> m_quickLook;
#endif
};

}<|MERGE_RESOLUTION|>--- conflicted
+++ resolved
@@ -96,15 +96,7 @@
 class SharedBuffer;
 class Timer;
 
-<<<<<<< HEAD
-class ResourceHandle : public RefCounted<ResourceHandle>
-#if PLATFORM(COCOA) || USE(CFNETWORK) || USE(CURL) || USE(SOUP) || PLATFORM(HAIKU)
-    , public AuthenticationClient
-#endif
-    {
-=======
 class ResourceHandle : public RefCounted<ResourceHandle>, public AuthenticationClient {
->>>>>>> 1220451b
 public:
     WEBCORE_EXPORT static RefPtr<ResourceHandle> create(NetworkingContext*, const ResourceRequest&, ResourceHandleClient*, bool defersLoading, bool shouldContentSniff);
     WEBCORE_EXPORT static void loadResourceSynchronously(NetworkingContext*, const ResourceRequest&, StoredCredentials, ResourceError&, ResourceResponse&, Vector<char>& data);
@@ -115,10 +107,6 @@
     ResourceRequest willSendRequest(ResourceRequest&&, ResourceResponse&&);
 #endif
 
-<<<<<<< HEAD
-#if PLATFORM(COCOA) || USE(CFNETWORK) || USE(CURL) || USE(SOUP) || PLATFORM(HAIKU)
-=======
->>>>>>> 1220451b
     bool shouldUseCredentialStorage();
     void didReceiveAuthenticationChallenge(const AuthenticationChallenge&);
     void receivedCredential(const AuthenticationChallenge&, const Credential&) override;
@@ -151,15 +139,11 @@
     void unschedule(WTF::SchedulePair&);
 #endif
 
-<<<<<<< HEAD
 #if PLATFORM(HAIKU)
     bool didReceiveInvalidCertificate(BCertificate& certificate, const char* message);
 #endif
 
-#if USE(CFNETWORK)
-=======
-#if USE(CFURLCONNECTION)
->>>>>>> 1220451b
+#if USE(CFURLCONNECTION)
     CFURLStorageSessionRef storageSession() const;
     CFURLConnectionRef connection() const;
     WEBCORE_EXPORT RetainPtr<CFURLConnectionRef> releaseConnectionForDownload();
