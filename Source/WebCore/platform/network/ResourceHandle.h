--- conflicted
+++ resolved
@@ -114,12 +114,8 @@
 #if PLATFORM(COCOA) || USE(CFNETWORK)
     void willSendRequest(ResourceRequest&, const ResourceResponse& redirectResponse);
 #endif
-<<<<<<< HEAD
+
 #if PLATFORM(COCOA) || USE(CFNETWORK) || USE(CURL) || USE(SOUP) || USE(HAIKU)
-=======
-
-#if PLATFORM(COCOA) || USE(CFNETWORK) || USE(CURL) || USE(SOUP)
->>>>>>> 5c583d12
     bool shouldUseCredentialStorage();
     void didReceiveAuthenticationChallenge(const AuthenticationChallenge&);
     virtual void receivedCredential(const AuthenticationChallenge&, const Credential&) override;
