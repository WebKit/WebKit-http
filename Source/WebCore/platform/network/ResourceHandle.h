--- conflicted
+++ resolved
@@ -175,11 +175,7 @@
 
     WEBCORE_EXPORT static void forceContentSniffing();
 
-<<<<<<< HEAD
-#if USE(CURL) || USE(SOUP) || PLATFORM(HAIKU)
-=======
-#if USE(CURL)
->>>>>>> aef949c7
+#if USE(CURL) || USE(HAIKU)
     ResourceHandleInternal* getInternal() { return d.get(); }
 #endif
 
