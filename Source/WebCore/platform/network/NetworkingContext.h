--- conflicted
+++ resolved
@@ -28,15 +28,11 @@
 #include <wtf/SchedulePair.h>
 #endif
 
-<<<<<<< HEAD
 #if PLATFORM(HAIKU)
 class BUrlContext;
 #endif
 
-#if PLATFORM(MAC)
-=======
 #if PLATFORM(COCOA)
->>>>>>> 6901f034
 OBJC_CLASS NSOperationQueue;
 #endif
 
