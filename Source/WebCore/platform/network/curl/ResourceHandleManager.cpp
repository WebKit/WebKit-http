/*
 * Copyright (C) 2004, 2006 Apple Computer, Inc.  All rights reserved.
 * Copyright (C) 2006 Michael Emmel mike.emmel@gmail.com
 * Copyright (C) 2007 Alp Toker <alp@atoker.com>
 * Copyright (C) 2007 Holger Hans Peter Freyther
 * Copyright (C) 2008 Collabora Ltd.
 * Copyright (C) 2008 Nuanti Ltd.
 * Copyright (C) 2009 Appcelerator Inc.
 * Copyright (C) 2009 Brent Fulgham <bfulgham@webkit.org>
 * Copyright (C) 2013 Peter Gal <galpeter@inf.u-szeged.hu>, University of Szeged
 * Copyright (C) 2013 Alex Christensen <achristensen@webkit.org>
 * Copyright (C) 2013 University of Szeged
 * All rights reserved.
 *
 * Redistribution and use in source and binary forms, with or without
 * modification, are permitted provided that the following conditions
 * are met:
 * 1. Redistributions of source code must retain the above copyright
 *    notice, this list of conditions and the following disclaimer.
 * 2. Redistributions in binary form must reproduce the above copyright
 *    notice, this list of conditions and the following disclaimer in the
 *    documentation and/or other materials provided with the distribution.
 *
 * THIS SOFTWARE IS PROVIDED BY APPLE COMPUTER, INC. ``AS IS'' AND ANY
 * EXPRESS OR IMPLIED WARRANTIES, INCLUDING, BUT NOT LIMITED TO, THE
 * IMPLIED WARRANTIES OF MERCHANTABILITY AND FITNESS FOR A PARTICULAR
 * PURPOSE ARE DISCLAIMED.  IN NO EVENT SHALL APPLE COMPUTER, INC. OR
 * CONTRIBUTORS BE LIABLE FOR ANY DIRECT, INDIRECT, INCIDENTAL, SPECIAL,
 * EXEMPLARY, OR CONSEQUENTIAL DAMAGES (INCLUDING, BUT NOT LIMITED TO,
 * PROCUREMENT OF SUBSTITUTE GOODS OR SERVICES; LOSS OF USE, DATA, OR
 * PROFITS; OR BUSINESS INTERRUPTION) HOWEVER CAUSED AND ON ANY THEORY
 * OF LIABILITY, WHETHER IN CONTRACT, STRICT LIABILITY, OR TORT
 * (INCLUDING NEGLIGENCE OR OTHERWISE) ARISING IN ANY WAY OUT OF THE USE
 * OF THIS SOFTWARE, EVEN IF ADVISED OF THE POSSIBILITY OF SUCH DAMAGE.
 */

#include "config.h"
#include "ResourceHandleManager.h"

#include "CredentialStorage.h"
#include "CurlCacheManager.h"
#include "DataURL.h"
#include "HTTPParsers.h"
#include "MIMETypeRegistry.h"
#include "MultipartHandle.h"
#include "ResourceError.h"
#include "ResourceHandle.h"
#include "ResourceHandleInternal.h"

#if OS(WINDOWS)
#include "WebCoreBundleWin.h"
#include <shlobj.h>
#include <shlwapi.h>
#else
#include <sys/param.h>
#define MAX_PATH MAXPATHLEN
#endif

#include <errno.h>
#include <stdio.h>
#if USE(CF)
#include <wtf/RetainPtr.h>
#endif
#include <wtf/Threading.h>
#include <wtf/Vector.h>
#include <wtf/text/CString.h>

#if PLATFORM(HAIKU)
#include <Entry.h>
#include <FindDirectory.h>
#include <Path.h>
#endif

namespace WebCore {

const int selectTimeoutMS = 5;
const double pollTimeSeconds = 0.05;
const int maxRunningJobs = 5;

static const bool ignoreSSLErrors = getenv("WEBKIT_IGNORE_SSL_ERRORS");

static CString certificatePath()
{
#if USE(CF)
    CFBundleRef webKitBundleRef = webKitBundle();
    if (webKitBundleRef) {
        RetainPtr<CFURLRef> certURLRef = adoptCF(CFBundleCopyResourceURL(webKitBundleRef, CFSTR("cacert"), CFSTR("pem"), CFSTR("certificates")));
        if (certURLRef) {
            char path[MAX_PATH];
            CFURLGetFileSystemRepresentation(certURLRef.get(), false, reinterpret_cast<UInt8*>(path), MAX_PATH);
            return path;
        }
    }
#elif PLATFORM(HAIKU)
    BPath path;
    if (find_directory(B_COMMON_DATA_DIRECTORY, &path) == B_OK
        && path.Append("ssl/cert.pem") == B_OK) {
        BEntry entry(path.Path());
        if (entry.Exists())
            return path.Path();
    }
#endif
    char* envPath = getenv("CURL_CA_BUNDLE_PATH");
    if (envPath)
       return envPath;

    return CString();
}

static char* cookieJarPath()
{
    char* cookieJarPath = getenv("CURL_COOKIE_JAR_PATH");
    if (cookieJarPath)
        return fastStrDup(cookieJarPath);

#if OS(WINDOWS)
    char executablePath[MAX_PATH];
    char appDataDirectory[MAX_PATH];
    char cookieJarFullPath[MAX_PATH];
    char cookieJarDirectory[MAX_PATH];

    if (FAILED(::SHGetFolderPathA(0, CSIDL_LOCAL_APPDATA | CSIDL_FLAG_CREATE, 0, 0, appDataDirectory))
        || FAILED(::GetModuleFileNameA(0, executablePath, MAX_PATH)))
        return fastStrDup("cookies.dat");

    ::PathRemoveExtensionA(executablePath);
    LPSTR executableName = ::PathFindFileNameA(executablePath);
    sprintf_s(cookieJarDirectory, MAX_PATH, "%s/%s", appDataDirectory, executableName);
    sprintf_s(cookieJarFullPath, MAX_PATH, "%s/cookies.dat", cookieJarDirectory);

    if (::SHCreateDirectoryExA(0, cookieJarDirectory, 0) != ERROR_SUCCESS
        && ::GetLastError() != ERROR_FILE_EXISTS
        && ::GetLastError() != ERROR_ALREADY_EXISTS)
        return fastStrDup("cookies.dat");

    return fastStrDup(cookieJarFullPath);
#else
    return fastStrDup("cookies.dat");
#endif
}

static Mutex* sharedResourceMutex(curl_lock_data data) {
    DEFINE_STATIC_LOCAL(Mutex, cookieMutex, ());
    DEFINE_STATIC_LOCAL(Mutex, dnsMutex, ());
    DEFINE_STATIC_LOCAL(Mutex, shareMutex, ());

    switch (data) {
        case CURL_LOCK_DATA_COOKIE:
            return &cookieMutex;
        case CURL_LOCK_DATA_DNS:
            return &dnsMutex;
        case CURL_LOCK_DATA_SHARE:
            return &shareMutex;
        default:
            ASSERT_NOT_REACHED();
            return NULL;
    }
}

// libcurl does not implement its own thread synchronization primitives.
// these two functions provide mutexes for cookies, and for the global DNS
// cache.
static void curl_lock_callback(CURL* /* handle */, curl_lock_data data, curl_lock_access /* access */, void* /* userPtr */)
{
    if (Mutex* mutex = sharedResourceMutex(data))
        mutex->lock();
}

static void curl_unlock_callback(CURL* /* handle */, curl_lock_data data, void* /* userPtr */)
{
    if (Mutex* mutex = sharedResourceMutex(data))
        mutex->unlock();
}

inline static bool isHttpInfo(int statusCode)
{
    return 100 <= statusCode && statusCode < 200;
}

inline static bool isHttpRedirect(int statusCode)
{
    return 300 <= statusCode && statusCode < 400 && statusCode != 304;
}

inline static bool isHttpAuthentication(int statusCode)
{
    return statusCode == 401;
}

ResourceHandleManager::ResourceHandleManager()
    : m_downloadTimer(this, &ResourceHandleManager::downloadTimerCallback)
    , m_cookieJarFileName(cookieJarPath())
    , m_certificatePath (certificatePath())
    , m_runningJobs(0)
{
    curl_global_init(CURL_GLOBAL_ALL);
    m_curlMultiHandle = curl_multi_init();
    m_curlShareHandle = curl_share_init();
    curl_share_setopt(m_curlShareHandle, CURLSHOPT_SHARE, CURL_LOCK_DATA_COOKIE);
    curl_share_setopt(m_curlShareHandle, CURLSHOPT_SHARE, CURL_LOCK_DATA_DNS);
    curl_share_setopt(m_curlShareHandle, CURLSHOPT_LOCKFUNC, curl_lock_callback);
    curl_share_setopt(m_curlShareHandle, CURLSHOPT_UNLOCKFUNC, curl_unlock_callback);

    initCookieSession();
}

ResourceHandleManager::~ResourceHandleManager()
{
    curl_multi_cleanup(m_curlMultiHandle);
    curl_share_cleanup(m_curlShareHandle);
    if (m_cookieJarFileName)
        fastFree(m_cookieJarFileName);
    curl_global_cleanup();
}

CURLSH* ResourceHandleManager::getCurlShareHandle() const
{
    return m_curlShareHandle;
}

void ResourceHandleManager::setCookieJarFileName(const char* cookieJarFileName)
{
    m_cookieJarFileName = fastStrDup(cookieJarFileName);
}

const char* ResourceHandleManager::getCookieJarFileName() const
{
    return m_cookieJarFileName;
}

ResourceHandleManager* ResourceHandleManager::sharedInstance()
{
    static ResourceHandleManager* sharedInstance = 0;
    if (!sharedInstance)
        sharedInstance = new ResourceHandleManager();
    return sharedInstance;
}

static void handleLocalReceiveResponse(CURL* handle, ResourceHandle* job, ResourceHandleInternal* d)
{
    // since the code in headerCallback will not have run for local files
    // the code to set the URL and fire didReceiveResponse is never run,
    // which means the ResourceLoader's response does not contain the URL.
    // Run the code here for local files to resolve the issue.
    // TODO: See if there is a better approach for handling this.
     const char* hdr;
     CURLcode err = curl_easy_getinfo(handle, CURLINFO_EFFECTIVE_URL, &hdr);
     ASSERT_UNUSED(err, CURLE_OK == err);
     d->m_response.setURL(URL(ParsedURLString, hdr));
     if (d->client())
         d->client()->didReceiveResponse(job, d->m_response);
     d->m_response.setResponseFired(true);
}

static void handleHTTPAuthentication(ResourceHandle* job)
{
    ResourceHandleInternal* d = job->getInternal();
    unsigned failureCount = 0;

    const KURL& url = job->firstRequest().url();
    ProtectionSpaceServerType serverType = ProtectionSpaceServerHTTP;
    if (url.protocolIs("https"))
        serverType = ProtectionSpaceServerHTTPS;

    String challenge = d->m_response.httpHeaderField("WWW-Authenticate");
    ProtectionSpaceAuthenticationScheme scheme = ProtectionSpaceAuthenticationSchemeDefault;
    if (challenge.startsWith("Digest", false))
        scheme = ProtectionSpaceAuthenticationSchemeHTTPDigest;
    else if (challenge.startsWith("Basic", false))
        scheme = ProtectionSpaceAuthenticationSchemeHTTPBasic;

    String realm;
    int realmStart = challenge.find("realm=\"", 0, false);
    if (realmStart > 0) {
        realmStart += 7;
        int realmEnd = challenge.find("\"", realmStart);
        if (realmEnd >= 0)
            realm = challenge.substring(realmStart, realmEnd - realmStart);
    }

    ProtectionSpace protectionSpace(url.host(), url.port(), serverType, realm, scheme);
    ResourceError resourceError(url.host(), 401, url.string(), String());

    while (d->m_response.httpStatusCode() == 401 && !d->m_authenticationCancelled) {
        Credential proposedCredential(d->m_user, d->m_pass, CredentialPersistenceForSession);

        AuthenticationChallenge authenticationChallenge(protectionSpace,
            proposedCredential, failureCount++, d->m_response, resourceError);
        authenticationChallenge.m_authenticationClient = job;
        job->didReceiveAuthenticationChallenge(authenticationChallenge);
            // will set m_user and m_pass in ResourceHandleInternal

        if (!d->m_authenticationCancelled) {
            String userpass = d->m_user + ":" + d->m_pass;
            curl_easy_setopt(d->m_handle, CURLOPT_USERPWD, userpass.utf8().data());
        } else {
            // if cancelled we still send out the request again which will
            // load and show the unauthorized message as sent by the server
            curl_easy_setopt(d->m_handle, CURLOPT_USERPWD, 0);
        }

        curl_easy_perform(d->m_handle);
    }

    if (d->client())
        d->client()->didFinishLoading(job, 0);
}

// called with data after all headers have been processed via headerCallback
static size_t writeCallback(void* ptr, size_t size, size_t nmemb, void* data)
{
    ResourceHandle* job = static_cast<ResourceHandle*>(data);
    ResourceHandleInternal* d = job->getInternal();
    if (d->m_cancelled)
        return 0;

    // We should never be called when deferred loading is activated.
    ASSERT(!d->m_defersLoading);

    size_t totalSize = size * nmemb;

    // this shouldn't be necessary but apparently is. CURL writes the data
    // of html page even if it is a redirect that was handled internally
    // can be observed e.g. on gmail.com
    CURL* h = d->m_handle;
    long httpCode = 0;
    CURLcode err = curl_easy_getinfo(h, CURLINFO_RESPONSE_CODE, &httpCode);
    if (CURLE_OK == err && ((httpCode >= 300 && httpCode < 400)
            || (httpCode == 401 && !d->m_authenticationCancelled)))
        return totalSize;

    if (!d->m_response.responseFired()) {
        handleLocalReceiveResponse(h, job, d);
        if (d->m_cancelled)
            return 0;
    }

    if (d->m_multipartHandle)
        d->m_multipartHandle->contentReceived(static_cast<const char*>(ptr), totalSize);
    else if (d->client()) {
        d->client()->didReceiveData(job, static_cast<char*>(ptr), totalSize, 0);
        CurlCacheManager::getInstance().didReceiveData(job->firstRequest().url().string(), static_cast<char*>(ptr), totalSize);
    }

    return totalSize;
}

static bool isAppendableHeader(const String &key)
{
    static const char* appendableHeaders[] = {
        "access-control-allow-headers",
        "access-control-allow-methods",
        "access-control-allow-origin",
        "access-control-expose-headers",
        "allow",
        "cache-control",
        "connection",
        "content-encoding",
        "content-language",
        "if-match",
        "if-none-match",
        "keep-alive",
        "pragma",
        "proxy-authenticate",
        "public",
        "server",
        "set-cookie",
        "te",
        "trailer",
        "transfer-encoding",
        "upgrade",
        "user-agent",
        "vary",
        "via",
        "warning",
        "www-authenticate",
        0
    };

    // Custom headers start with 'X-', and need no further checking.
    if (key.startsWith("x-", /* caseSensitive */ false))
        return true;

    for (unsigned i = 0; appendableHeaders[i]; ++i)
        if (equalIgnoringCase(key, appendableHeaders[i]))
            return true;

    return false;
}

static bool getProtectionSpace(CURL* h, const ResourceResponse& response, ProtectionSpace& protectionSpace)
{
    CURLcode err;

    long port = 0;
    err = curl_easy_getinfo(h, CURLINFO_PRIMARY_PORT, &port);
    if (err != CURLE_OK)
        return false;

    long availableAuth = CURLAUTH_NONE;
    err = curl_easy_getinfo(h, CURLINFO_HTTPAUTH_AVAIL, &availableAuth);
    if (err != CURLE_OK)
        return false;

    const char* effectiveUrl = 0;
    err = curl_easy_getinfo(h, CURLINFO_EFFECTIVE_URL, &effectiveUrl);
    if (err != CURLE_OK)
        return false;

    URL url(ParsedURLString, effectiveUrl);

    String host = url.host();
    String protocol = url.protocol();

    String realm;

    String authHeader = response.httpHeaderField("WWW-Authenticate");
    const String realmString = "realm=";
    int realmPos = authHeader.find(realmString);
    if (realmPos > 0)
        realm = authHeader.substring(realmPos + realmString.length());

    ProtectionSpaceServerType serverType = ProtectionSpaceServerHTTP;
    if (protocol == "https")
        serverType = ProtectionSpaceServerHTTPS;

    ProtectionSpaceAuthenticationScheme authScheme = ProtectionSpaceAuthenticationSchemeUnknown;

    if (availableAuth & CURLAUTH_BASIC)
        authScheme = ProtectionSpaceAuthenticationSchemeHTTPBasic;
    if (availableAuth & CURLAUTH_DIGEST)
        authScheme = ProtectionSpaceAuthenticationSchemeHTTPDigest;
    if (availableAuth & CURLAUTH_GSSNEGOTIATE)
        authScheme = ProtectionSpaceAuthenticationSchemeNegotiate;
    if (availableAuth & CURLAUTH_NTLM)
        authScheme = ProtectionSpaceAuthenticationSchemeNTLM;

    protectionSpace = ProtectionSpace(host, port, serverType, realm, authScheme);

    return true;
}

/*
 * This is being called for each HTTP header in the response. This includes '\r\n'
 * for the last line of the header.
 *
 * We will add each HTTP Header to the ResourceResponse and on the termination
 * of the header (\r\n) we will parse Content-Type and Content-Disposition and
 * update the ResourceResponse and then send it away.
 *
 */
static size_t headerCallback(char* ptr, size_t size, size_t nmemb, void* data)
{
    ResourceHandle* job = static_cast<ResourceHandle*>(data);
    ResourceHandleInternal* d = job->getInternal();
    if (d->m_cancelled)
        return 0;

    // We should never be called when deferred loading is activated.
    ASSERT(!d->m_defersLoading);

    size_t totalSize = size * nmemb;
    ResourceHandleClient* client = d->client();

    String header = String::fromUTF8WithLatin1Fallback(static_cast<const char*>(ptr), totalSize);

    /*
     * a) We can finish and send the ResourceResponse
     * b) We will add the current header to the HTTPHeaderMap of the ResourceResponse
     *
     * The HTTP standard requires to use \r\n but for compatibility it recommends to
     * accept also \n.
     */
    if (header == String("\r\n") || header == String("\n")) {
        CURL* h = d->m_handle;

        long httpCode = 0;
        curl_easy_getinfo(h, CURLINFO_RESPONSE_CODE, &httpCode);

        if (isHttpInfo(httpCode)) {
            // Just return when receiving http info, e.g. HTTP/1.1 100 Continue.
            // If not, the request might be cancelled, because the MIME type will be empty for this response.
            return totalSize;
        }

        double contentLength = 0;
        curl_easy_getinfo(h, CURLINFO_CONTENT_LENGTH_DOWNLOAD, &contentLength);
        d->m_response.setExpectedContentLength(static_cast<long long int>(contentLength));

        const char* hdr;
        curl_easy_getinfo(h, CURLINFO_EFFECTIVE_URL, &hdr);
        d->m_response.setURL(URL(ParsedURLString, hdr));

        d->m_response.setHTTPStatusCode(httpCode);
        d->m_response.setMimeType(extractMIMETypeFromMediaType(d->m_response.httpHeaderField("Content-Type")).lower());
        d->m_response.setTextEncodingName(extractCharsetFromMediaType(d->m_response.httpHeaderField("Content-Type")));
        d->m_response.setSuggestedFilename(filenameFromHTTPContentDisposition(d->m_response.httpHeaderField("Content-Disposition")));

        if (d->m_response.isMultipart()) {
            String boundary;
            bool parsed = MultipartHandle::extractBoundary(d->m_response.httpHeaderField("Content-Type"), boundary);
            if (parsed)
                d->m_multipartHandle = MultipartHandle::create(job, boundary);
        }

        // HTTP redirection
        if (isHttpRedirect(httpCode)) {
            String location = d->m_response.httpHeaderField("location");
            if (!location.isEmpty()) {
                URL newURL = URL(job->firstRequest().url(), location);

                ResourceRequest redirectedRequest = job->firstRequest();
                redirectedRequest.setURL(newURL);
                if (client)
                    client->willSendRequest(job, redirectedRequest, d->m_response);

                d->m_firstRequest.setURL(newURL);

                return totalSize;
            }
        } else if (isHttpAuthentication(httpCode)) {
            ProtectionSpace protectionSpace;
            if (getProtectionSpace(d->m_handle, d->m_response, protectionSpace)) {
                Credential credential;
                AuthenticationChallenge challenge(protectionSpace, credential, d->m_authFailureCount, d->m_response, ResourceError());
                challenge.setAuthenticationClient(job);
                job->didReceiveAuthenticationChallenge(challenge);
                d->m_authFailureCount++;
                return totalSize;
            }
        }

<<<<<<< HEAD
        if (httpCode == 401 && !d->m_authenticationCancelled) {
            // HTTP auth is handled by creating an AuthenticationChallenge
            // and then retrying the request with the supplied credentials
            // in the downloadTimerCallback
            return totalSize;
        }

        if (client)
=======
        if (client) {
>>>>>>> 3d2f1a2e
            client->didReceiveResponse(job, d->m_response);
            CurlCacheManager::getInstance().didReceiveResponse(job, d->m_response);
        }
        d->m_response.setResponseFired(true);

    } else {
        int splitPos = header.find(":");
        if (splitPos != -1) {
            String key = header.left(splitPos).stripWhiteSpace();
            String value = header.substring(splitPos + 1).stripWhiteSpace();

            if (isAppendableHeader(key))
                d->m_response.addHTTPHeaderField(key, value);
            else
                d->m_response.setHTTPHeaderField(key, value);
        } else if (header.startsWith("HTTP", false)) {
            // This is the first line of the response.
            // Extract the http status text from this.
            //
            // If the FOLLOWLOCATION option is enabled for the curl handle then
            // curl will follow the redirections internally. Thus this header callback
            // will be called more than one time with the line starting "HTTP" for one job.
            long httpCode = 0;
            curl_easy_getinfo(d->m_handle, CURLINFO_RESPONSE_CODE, &httpCode);

            String httpCodeString = String::number(httpCode);
            int statusCodePos = header.find(httpCodeString);

            if (statusCodePos != -1) {
                // The status text is after the status code.
                String status = header.substring(statusCodePos + httpCodeString.length());
                d->m_response.setHTTPStatusText(status.stripWhiteSpace());
            }

        }
    }

    return totalSize;
}

/* This is called to obtain HTTP POST or PUT data.
   Iterate through FormData elements and upload files.
   Carefully respect the given buffer size and fill the rest of the data at the next calls.
*/
size_t readCallback(void* ptr, size_t size, size_t nmemb, void* data)
{
    ResourceHandle* job = static_cast<ResourceHandle*>(data);
    ResourceHandleInternal* d = job->getInternal();

    if (d->m_cancelled)
        return 0;

    // We should never be called when deferred loading is activated.
    ASSERT(!d->m_defersLoading);

    if (!size || !nmemb)
        return 0;

    if (!d->m_formDataStream.hasMoreElements())
        return 0;

    size_t sent = d->m_formDataStream.read(ptr, size, nmemb);

    // Something went wrong so cancel the job.
    if (!sent)
        job->cancel();

    return sent;
}

void ResourceHandleManager::downloadTimerCallback(Timer<ResourceHandleManager>* /* timer */)
{
    startScheduledJobs();

    fd_set fdread;
    fd_set fdwrite;
    fd_set fdexcep;
    int maxfd = 0;

    struct timeval timeout;
    timeout.tv_sec = 0;
    timeout.tv_usec = selectTimeoutMS * 1000;       // select waits microseconds

    // Retry 'select' if it was interrupted by a process signal.
    int rc = 0;
    do {
        FD_ZERO(&fdread);
        FD_ZERO(&fdwrite);
        FD_ZERO(&fdexcep);
        curl_multi_fdset(m_curlMultiHandle, &fdread, &fdwrite, &fdexcep, &maxfd);
        // When the 3 file descriptors are empty, winsock will return -1
        // and bail out, stopping the file download. So make sure we
        // have valid file descriptors before calling select.
        if (maxfd >= 0)
            rc = ::select(maxfd + 1, &fdread, &fdwrite, &fdexcep, &timeout);
    } while (rc == -1 && errno == EINTR);

    if (-1 == rc) {
#ifndef NDEBUG
        perror("bad: select() returned -1: ");
#endif
        return;
    }

    int runningHandles = 0;
    while (curl_multi_perform(m_curlMultiHandle, &runningHandles) == CURLM_CALL_MULTI_PERFORM) { }

    // check the curl messages indicating completed transfers
    // and free their resources
    while (true) {
        int messagesInQueue;
        CURLMsg* msg = curl_multi_info_read(m_curlMultiHandle, &messagesInQueue);
        if (!msg)
            break;

        // find the node which has same d->m_handle as completed transfer
        CURL* handle = msg->easy_handle;
        ASSERT(handle);
        ResourceHandle* job = 0;
        CURLcode err = curl_easy_getinfo(handle, CURLINFO_PRIVATE, &job);
        ASSERT_UNUSED(err, CURLE_OK == err);
        ASSERT(job);
        if (!job)
            continue;
        ResourceHandleInternal* d = job->getInternal();
        ASSERT(d->m_handle == handle);

        if (d->m_cancelled) {
            removeFromCurl(job);
            continue;
        }

        if (CURLMSG_DONE != msg->msg)
            continue;

        if (CURLE_OK == msg->data.result) {
            if (d->m_response.httpStatusCode() == 401) {
                m_runningJobs--;
                curl_multi_remove_handle(m_curlMultiHandle, handle);

                handleHTTPAuthentication(job);
                curl_easy_cleanup(handle);
                d->m_handle = 0;
                job->deref();
                continue;
            }

            if (!d->m_response.responseFired()) {
                handleLocalReceiveResponse(d->m_handle, job, d);
                if (d->m_cancelled) {
                    removeFromCurl(job);
                    continue;
                }
            }

            if (d->m_multipartHandle)
                d->m_multipartHandle->contentEnded();

            if (d->client()) {
                d->client()->didFinishLoading(job, 0);
                CurlCacheManager::getInstance().didFinishLoading(job->firstRequest().url().string());
            }
        } else {
            char* url = 0;
            curl_easy_getinfo(d->m_handle, CURLINFO_EFFECTIVE_URL, &url);
#ifndef NDEBUG
            fprintf(stderr, "Curl ERROR for url='%s', error: '%s'\n", url, curl_easy_strerror(msg->data.result));
#endif
            if (d->client()) {
                d->client()->didFail(job, ResourceError(String(), msg->data.result, String(url), String(curl_easy_strerror(msg->data.result))));
                CurlCacheManager::getInstance().didFail(job->firstRequest().url().string());
            }
        }

        removeFromCurl(job);
    }

    bool started = startScheduledJobs(); // new jobs might have been added in the meantime

    if (!m_downloadTimer.isActive() && (started || (runningHandles > 0)))
        m_downloadTimer.startOneShot(pollTimeSeconds);
}

void ResourceHandleManager::setProxyInfo(const String& host,
                                         unsigned long port,
                                         ProxyType type,
                                         const String& username,
                                         const String& password)
{
    m_proxyType = type;

    if (!host.length()) {
        m_proxy = emptyString();
    } else {
        String userPass;
        if (username.length() || password.length())
            userPass = username + ":" + password + "@";

        m_proxy = String("http://") + userPass + host + ":" + String::number(port);
    }
}

void ResourceHandleManager::removeFromCurl(ResourceHandle* job)
{
    ResourceHandleInternal* d = job->getInternal();
    ASSERT(d->m_handle);
    if (!d->m_handle)
        return;
    m_runningJobs--;
    curl_multi_remove_handle(m_curlMultiHandle, d->m_handle);
    curl_easy_cleanup(d->m_handle);
    d->m_handle = 0;
    job->deref();
}

static inline size_t getFormElementsCount(ResourceHandle* job)
{
    RefPtr<FormData> formData = job->firstRequest().httpBody();

    if (!formData)
        return 0;

#if ENABLE(BLOB)
    // Resolve the blob elements so the formData can correctly report it's size.
    formData = formData->resolveBlobReferences();
    job->firstRequest().setHTTPBody(formData);
#endif

    return formData->elements().size();
}

static void setupFormData(ResourceHandle* job, CURLoption sizeOption, struct curl_slist** headers)
{
    ResourceHandleInternal* d = job->getInternal();
    Vector<FormDataElement> elements = job->firstRequest().httpBody()->elements();
    size_t numElements = elements.size();

    // The size of a curl_off_t could be different in WebKit and in cURL depending on
    // compilation flags of both.
    static int expectedSizeOfCurlOffT = 0;
    if (!expectedSizeOfCurlOffT) {
        curl_version_info_data *infoData = curl_version_info(CURLVERSION_NOW);
        if (infoData->features & CURL_VERSION_LARGEFILE)
            expectedSizeOfCurlOffT = sizeof(long long);
        else
            expectedSizeOfCurlOffT = sizeof(int);
    }

#if COMPILER(MSVC)
    // work around compiler error in Visual Studio 2005.  It can't properly
    // handle math with 64-bit constant declarations.
#pragma warning(disable: 4307)
#endif
    static const long long maxCurlOffT = (1LL << (expectedSizeOfCurlOffT * 8 - 1)) - 1;
    // Obtain the total size of the form data
    curl_off_t size = 0;
    bool chunkedTransfer = false;
    for (size_t i = 0; i < numElements; i++) {
        FormDataElement element = elements[i];
        if (element.m_type == FormDataElement::encodedFile) {
            long long fileSizeResult;
            if (getFileSize(element.m_filename, fileSizeResult)) {
                if (fileSizeResult > maxCurlOffT) {
                    // File size is too big for specifying it to cURL
                    chunkedTransfer = true;
                    break;
                }
                size += fileSizeResult;
            } else {
                chunkedTransfer = true;
                break;
            }
        } else
            size += elements[i].m_data.size();
    }

    // cURL guesses that we want chunked encoding as long as we specify the header
    if (chunkedTransfer)
        *headers = curl_slist_append(*headers, "Transfer-Encoding: chunked");
    else {
        if (sizeof(long long) == expectedSizeOfCurlOffT)
            curl_easy_setopt(d->m_handle, sizeOption, (long long)size);
        else
            curl_easy_setopt(d->m_handle, sizeOption, (int)size);
    }

    curl_easy_setopt(d->m_handle, CURLOPT_READFUNCTION, readCallback);
    curl_easy_setopt(d->m_handle, CURLOPT_READDATA, job);
    curl_easy_setopt(d->m_handle, CURLOPT_SEEKFUNCTION, seekCallback);
    curl_easy_setopt(d->m_handle, CURLOPT_SEEKDATA, job);
}

void ResourceHandleManager::setupPUT(ResourceHandle* job, struct curl_slist** headers)
{
    ResourceHandleInternal* d = job->getInternal();
    curl_easy_setopt(d->m_handle, CURLOPT_UPLOAD, TRUE);
    curl_easy_setopt(d->m_handle, CURLOPT_INFILESIZE, 0);

    // Disable the Expect: 100 continue header
    *headers = curl_slist_append(*headers, "Expect:");

    size_t numElements = getFormElementsCount(job);
    if (!numElements)
        return;

    setupFormData(job, CURLOPT_INFILESIZE_LARGE, headers);
}

void ResourceHandleManager::setupPOST(ResourceHandle* job, struct curl_slist** headers)
{
    ResourceHandleInternal* d = job->getInternal();
    curl_easy_setopt(d->m_handle, CURLOPT_POST, TRUE);
    curl_easy_setopt(d->m_handle, CURLOPT_POSTFIELDSIZE, 0);

    size_t numElements = getFormElementsCount(job);
    if (!numElements)
        return;

    // Do not stream for simple POST data
    if (numElements == 1) {
        job->firstRequest().httpBody()->flatten(d->m_postBytes);
        if (d->m_postBytes.size()) {
            curl_easy_setopt(d->m_handle, CURLOPT_POSTFIELDSIZE, d->m_postBytes.size());
            curl_easy_setopt(d->m_handle, CURLOPT_POSTFIELDS, d->m_postBytes.data());
        }
        return;
    }

    setupFormData(job, CURLOPT_POSTFIELDSIZE_LARGE, headers);
}

void ResourceHandleManager::add(ResourceHandle* job)
{
    // we can be called from within curl, so to avoid re-entrancy issues
    // schedule this job to be added the next time we enter curl download loop
    job->ref();
    m_resourceHandleList.append(job);
    if (!m_downloadTimer.isActive())
        m_downloadTimer.startOneShot(pollTimeSeconds);
}

bool ResourceHandleManager::removeScheduledJob(ResourceHandle* job)
{
    int size = m_resourceHandleList.size();
    for (int i = 0; i < size; i++) {
        if (job == m_resourceHandleList[i]) {
            m_resourceHandleList.remove(i);
            job->deref();
            return true;
        }
    }
    return false;
}

bool ResourceHandleManager::startScheduledJobs()
{
    // TODO: Create a separate stack of jobs for each domain.

    bool started = false;
    while (!m_resourceHandleList.isEmpty() && m_runningJobs < maxRunningJobs) {
        ResourceHandle* job = m_resourceHandleList[0];
        m_resourceHandleList.remove(0);
        startJob(job);
        started = true;
    }
    return started;
}

void ResourceHandleManager::dispatchSynchronousJob(ResourceHandle* job)
{
    URL kurl = job->firstRequest().url();

    if (kurl.protocolIsData()) {
        handleDataURL(job);
        return;
    }

    ResourceHandleInternal* handle = job->getInternal();

    // If defersLoading is true and we call curl_easy_perform
    // on a paused handle, libcURL would do the transfert anyway
    // and we would assert so force defersLoading to be false.
    handle->m_defersLoading = false;

    initializeHandle(job);

    // curl_easy_perform blocks until the transfert is finished.
    CURLcode ret =  curl_easy_perform(handle->m_handle);

    if (ret != 0) {
        ResourceError error(String(handle->m_url), ret, String(handle->m_url), String(curl_easy_strerror(ret)));
        handle->client()->didFail(job, error);
    }

    curl_easy_cleanup(handle->m_handle);
}

void ResourceHandleManager::startJob(ResourceHandle* job)
{
    URL kurl = job->firstRequest().url();

    if (kurl.protocolIsData()) {
        handleDataURL(job);
        return;
    }

    initializeHandle(job);

    m_runningJobs++;
    CURLMcode ret = curl_multi_add_handle(m_curlMultiHandle, job->getInternal()->m_handle);
    // don't call perform, because events must be async
    // timeout will occur and do curl_multi_perform
    if (ret && ret != CURLM_CALL_MULTI_PERFORM) {
#ifndef NDEBUG
        fprintf(stderr, "Error %d starting job %s\n", ret, encodeWithURLEscapeSequences(job->firstRequest().url().string()).latin1().data());
#endif
        job->cancel();
        return;
    }
}

void ResourceHandleManager::applyAuthenticationToRequest(ResourceHandle* handle, ResourceRequest& request)
{
    // m_user/m_pass are credentials given manually, for instance, by the arguments passed to XMLHttpRequest.open().
    ResourceHandleInternal* d = handle->getInternal();

    if (handle->shouldUseCredentialStorage()) {
        if (d->m_user.isEmpty() && d->m_pass.isEmpty()) {
            // <rdar://problem/7174050> - For URLs that match the paths of those previously challenged for HTTP Basic authentication, 
            // try and reuse the credential preemptively, as allowed by RFC 2617.
            d->m_initialCredential = CredentialStorage::get(request.url());
        } else {
            // If there is already a protection space known for the URL, update stored credentials
            // before sending a request. This makes it possible to implement logout by sending an
            // XMLHttpRequest with known incorrect credentials, and aborting it immediately (so that
            // an authentication dialog doesn't pop up).
            CredentialStorage::set(Credential(d->m_user, d->m_pass, CredentialPersistenceNone), request.url());
        }
    }

    String user = d->m_user;
    String password = d->m_pass;

    if (!d->m_initialCredential.isEmpty()) {
        user = d->m_initialCredential.user();
        password = d->m_initialCredential.password();
        curl_easy_setopt(d->m_handle, CURLOPT_HTTPAUTH, CURLAUTH_BASIC);
    }

    // It seems we need to set CURLOPT_USERPWD even if username and password is empty.
    // Otherwise cURL will not automatically continue with a new request after a 401 response.

    // curl CURLOPT_USERPWD expects username:password
    String userpass = user + ":" + password;
    curl_easy_setopt(d->m_handle, CURLOPT_USERPWD, userpass.utf8().data());
}

void ResourceHandleManager::initializeHandle(ResourceHandle* job)
{
    static const int allowedProtocols = CURLPROTO_FILE | CURLPROTO_FTP | CURLPROTO_FTPS | CURLPROTO_HTTP | CURLPROTO_HTTPS;
    URL url = job->firstRequest().url();

    // Remove any fragment part, otherwise curl will send it as part of the request.
    url.removeFragmentIdentifier();

    ResourceHandleInternal* d = job->getInternal();
    String urlString = url.string();

    if (url.isLocalFile()) {
        // Remove any query part sent to a local file.
        if (!url.query().isEmpty()) {
            // By setting the query to a null string it'll be removed.
            url.setQuery(String());
            urlString = url.string();
        }
        // Determine the MIME type based on the path.
        d->m_response.setMimeType(MIMETypeRegistry::getMIMETypeForPath(url));
    }

    d->m_handle = curl_easy_init();

    if (d->m_defersLoading) {
        CURLcode error = curl_easy_pause(d->m_handle, CURLPAUSE_ALL);
        // If we did not pause the handle, we would ASSERT in the
        // header callback. So just assert here.
        ASSERT_UNUSED(error, error == CURLE_OK);
    }
#ifndef NDEBUG
    if (getenv("DEBUG_CURL"))
        curl_easy_setopt(d->m_handle, CURLOPT_VERBOSE, 1);
#endif
    curl_easy_setopt(d->m_handle, CURLOPT_PRIVATE, job);
    curl_easy_setopt(d->m_handle, CURLOPT_ERRORBUFFER, m_curlErrorBuffer);
    curl_easy_setopt(d->m_handle, CURLOPT_WRITEFUNCTION, writeCallback);
    curl_easy_setopt(d->m_handle, CURLOPT_WRITEDATA, job);
    curl_easy_setopt(d->m_handle, CURLOPT_HEADERFUNCTION, headerCallback);
    curl_easy_setopt(d->m_handle, CURLOPT_WRITEHEADER, job);
    curl_easy_setopt(d->m_handle, CURLOPT_AUTOREFERER, 1);
    curl_easy_setopt(d->m_handle, CURLOPT_FOLLOWLOCATION, 1);
    curl_easy_setopt(d->m_handle, CURLOPT_MAXREDIRS, 10);
    curl_easy_setopt(d->m_handle, CURLOPT_HTTPAUTH, CURLAUTH_ANY);
    curl_easy_setopt(d->m_handle, CURLOPT_SHARE, m_curlShareHandle);
    curl_easy_setopt(d->m_handle, CURLOPT_DNS_CACHE_TIMEOUT, 60 * 5); // 5 minutes
    curl_easy_setopt(d->m_handle, CURLOPT_PROTOCOLS, allowedProtocols);
    curl_easy_setopt(d->m_handle, CURLOPT_REDIR_PROTOCOLS, allowedProtocols);
    // FIXME: Enable SSL verification when we have a way of shipping certs
    // and/or reporting SSL errors to the user.
#if PLATFORM(HAIKU)
    if (!certificatePath().length()) {
        static bool warningPrinted = false;
        if (!warningPrinted) {
            fprintf(stderr, "Disabling support for SSL certificates, no CA bundle in /boot/common/data/ssl.\n");
            warningPrinted = true;
        }
#else
    if (ignoreSSLErrors)
#endif
        curl_easy_setopt(d->m_handle, CURLOPT_SSL_VERIFYPEER, false);
#if PLATFORM(HAIKU)
    }
#endif

    if (!m_certificatePath.isNull())
       curl_easy_setopt(d->m_handle, CURLOPT_CAINFO, m_certificatePath.data());

    // enable gzip and deflate through Accept-Encoding:
    curl_easy_setopt(d->m_handle, CURLOPT_ENCODING, "");

    // url must remain valid through the request
    ASSERT(!d->m_url);

    // url is in ASCII so latin1() will only convert it to char* without character translation.
    d->m_url = fastStrDup(urlString.latin1().data());
    curl_easy_setopt(d->m_handle, CURLOPT_URL, d->m_url);

    if (m_cookieJarFileName)
        curl_easy_setopt(d->m_handle, CURLOPT_COOKIEJAR, m_cookieJarFileName);

    struct curl_slist* headers = 0;
    if (job->firstRequest().httpHeaderFields().size() > 0) {
        HTTPHeaderMap customHeaders = job->firstRequest().httpHeaderFields();

        if (CurlCacheManager::getInstance().isCached(url)) {
            HTTPHeaderMap& requestHeaders = CurlCacheManager::getInstance().requestHeaders(url);

            // append additional cache information
            HTTPHeaderMap::const_iterator it = requestHeaders.begin();
            HTTPHeaderMap::const_iterator end = requestHeaders.end();
            while (it != end) {
                customHeaders.set(it->key, it->value);
                ++it;
            }
        }

        HTTPHeaderMap::const_iterator end = customHeaders.end();
        for (HTTPHeaderMap::const_iterator it = customHeaders.begin(); it != end; ++it) {
            String key = it->key;
            String value = it->value;
            String headerString(key);
            if (value.isEmpty())
                // Insert the ; to tell curl that this header has an empty value.
                headerString.append(";");
            else {
                headerString.append(": ");
                headerString.append(value);
            }
            CString headerLatin1 = headerString.latin1();
            headers = curl_slist_append(headers, headerLatin1.data());
        }
    }

    String method = job->firstRequest().httpMethod();
    if ("GET" == method)
        curl_easy_setopt(d->m_handle, CURLOPT_HTTPGET, TRUE);
    else if ("POST" == method)
        setupPOST(job, &headers);
    else if ("PUT" == method)
        setupPUT(job, &headers);
    else if ("HEAD" == method)
        curl_easy_setopt(d->m_handle, CURLOPT_NOBODY, TRUE);
    else {
        curl_easy_setopt(d->m_handle, CURLOPT_CUSTOMREQUEST, method.latin1().data());
        setupPUT(job, &headers);
    }

    if (headers) {
        curl_easy_setopt(d->m_handle, CURLOPT_HTTPHEADER, headers);
        d->m_customHeaders = headers;
    }

    applyAuthenticationToRequest(job, job->firstRequest());

    // Set proxy options if we have them.
    if (m_proxy.length()) {
        curl_easy_setopt(d->m_handle, CURLOPT_PROXY, m_proxy.utf8().data());
        curl_easy_setopt(d->m_handle, CURLOPT_PROXYTYPE, m_proxyType);
    }
}

void ResourceHandleManager::initCookieSession()
{
    // Curl saves both persistent cookies, and session cookies to the cookie file.
    // The session cookies should be deleted before starting a new session.

    CURL* curl = curl_easy_init();

    if (!curl)
        return;

    curl_easy_setopt(curl, CURLOPT_SHARE, m_curlShareHandle);

    if (m_cookieJarFileName) {
        curl_easy_setopt(curl, CURLOPT_COOKIEFILE, m_cookieJarFileName);
        curl_easy_setopt(curl, CURLOPT_COOKIEJAR, m_cookieJarFileName);
    }

    curl_easy_setopt(curl, CURLOPT_COOKIESESSION, 1);

    curl_easy_cleanup(curl);
}

void ResourceHandleManager::cancel(ResourceHandle* job)
{
    if (removeScheduledJob(job))
        return;

    ResourceHandleInternal* d = job->getInternal();
    d->m_cancelled = true;
    if (!m_downloadTimer.isActive())
        m_downloadTimer.startOneShot(pollTimeSeconds);
}

} // namespace WebCore<|MERGE_RESOLUTION|>--- conflicted
+++ resolved
@@ -530,18 +530,7 @@
             }
         }
 
-<<<<<<< HEAD
-        if (httpCode == 401 && !d->m_authenticationCancelled) {
-            // HTTP auth is handled by creating an AuthenticationChallenge
-            // and then retrying the request with the supplied credentials
-            // in the downloadTimerCallback
-            return totalSize;
-        }
-
-        if (client)
-=======
         if (client) {
->>>>>>> 3d2f1a2e
             client->didReceiveResponse(job, d->m_response);
             CurlCacheManager::getInstance().didReceiveResponse(job, d->m_response);
         }
