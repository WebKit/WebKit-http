--- conflicted
+++ resolved
@@ -97,336 +97,6 @@
     return sharedInstance;
 }
 
-<<<<<<< HEAD
-static void handleLocalReceiveResponse (CURL* handle, ResourceHandle* job, ResourceHandleInternal* d)
-{
-    // since the code in headerCallback will not have run for local files
-    // the code to set the URL and fire didReceiveResponse is never run,
-    // which means the ResourceLoader's response does not contain the URL.
-    // Run the code here for local files to resolve the issue.
-    // TODO: See if there is a better approach for handling this.
-    URL url = CurlUtils::getEffectiveURL(handle);
-    ASSERT(url.isValid());
-    d->m_response.setURL(url);
-     if (d->client())
-         d->client()->didReceiveResponse(job, ResourceResponse(d->m_response));
-     d->m_response.setResponseFired(true);
-}
-
-// called with data after all headers have been processed via headerCallback
-static size_t writeCallback(void* ptr, size_t size, size_t nmemb, void* data)
-{
-    ResourceHandle* job = static_cast<ResourceHandle*>(data);
-    ResourceHandleInternal* d = job->getInternal();
-    if (d->m_cancelled)
-        return 0;
-
-    // We should never be called when deferred loading is activated.
-    ASSERT(!d->m_defersLoading);
-
-    size_t totalSize = size * nmemb;
-
-    // this shouldn't be necessary but apparently is. CURL writes the data
-    // of html page even if it is a redirect that was handled internally
-    // can be observed e.g. on gmail.com
-    CURL* h = d->m_handle;
-    long httpCode = 0;
-    CURLcode err = curl_easy_getinfo(h, CURLINFO_RESPONSE_CODE, &httpCode);
-    if (CURLE_OK == err && httpCode >= 300 && httpCode < 400)
-        return totalSize;
-
-    if (!d->m_response.responseFired()) {
-        handleLocalReceiveResponse(h, job, d);
-        if (d->m_cancelled)
-            return 0;
-    }
-
-    if (d->m_multipartHandle)
-        d->m_multipartHandle->contentReceived(static_cast<const char*>(ptr), totalSize);
-    else if (d->client()) {
-        d->client()->didReceiveData(job, static_cast<char*>(ptr), totalSize, 0);
-        CurlCacheManager::getInstance().didReceiveData(*job, static_cast<char*>(ptr), totalSize);
-    }
-
-    return totalSize;
-}
-
-static bool isAppendableHeader(const String &key)
-{
-    static const char* appendableHeaders[] = {
-        "access-control-allow-headers",
-        "access-control-allow-methods",
-        "access-control-allow-origin",
-        "access-control-expose-headers",
-        "allow",
-        "cache-control",
-        "connection",
-        "content-encoding",
-        "content-language",
-        "if-match",
-        "if-none-match",
-        "keep-alive",
-        "pragma",
-        "proxy-authenticate",
-        "public",
-        "server",
-        "set-cookie",
-        "te",
-        "trailer",
-        "transfer-encoding",
-        "upgrade",
-        "user-agent",
-        "vary",
-        "via",
-        "warning",
-        "www-authenticate"
-    };
-
-    // Custom headers start with 'X-', and need no further checking.
-    if (key.startsWith("x-", /* caseSensitive */ false))
-        return true;
-
-    for (auto& header : appendableHeaders) {
-        if (equalIgnoringASCIICase(key, header))
-            return true;
-    }
-
-    return false;
-}
-
-static void removeLeadingAndTrailingQuotes(String& value)
-{
-    unsigned length = value.length();
-    if (value.startsWith('"') && value.endsWith('"') && length > 1)
-        value = value.substring(1, length-2);
-}
-
-static bool getProtectionSpace(CURL* h, const ResourceResponse& response, ProtectionSpace& protectionSpace)
-{
-    CURLcode err;
-
-    long port = 0;
-    err = curl_easy_getinfo(h, CURLINFO_PRIMARY_PORT, &port);
-    if (err != CURLE_OK)
-        return false;
-
-    long availableAuth = CURLAUTH_NONE;
-    err = curl_easy_getinfo(h, CURLINFO_HTTPAUTH_AVAIL, &availableAuth);
-    if (err != CURLE_OK)
-        return false;
-
-    URL url = CurlUtils::getEffectiveURL(h);
-    if (!url.isValid())
-        return false;
-
-    String host = url.host();
-    StringView protocol = url.protocol();
-
-    String realm;
-
-    const String authHeader = response.httpHeaderField(HTTPHeaderName::Authorization);
-    const String realmString = "realm=";
-    int realmPos = authHeader.find(realmString);
-    if (realmPos > 0) {
-        realm = authHeader.substring(realmPos + realmString.length());
-        realm = realm.left(realm.find(','));
-        removeLeadingAndTrailingQuotes(realm);
-    }
-
-    ProtectionSpaceServerType serverType = ProtectionSpaceServerHTTP;
-    if (protocol == "https")
-        serverType = ProtectionSpaceServerHTTPS;
-
-    ProtectionSpaceAuthenticationScheme authScheme = ProtectionSpaceAuthenticationSchemeUnknown;
-
-    if (availableAuth & CURLAUTH_BASIC)
-        authScheme = ProtectionSpaceAuthenticationSchemeHTTPBasic;
-    if (availableAuth & CURLAUTH_DIGEST)
-        authScheme = ProtectionSpaceAuthenticationSchemeHTTPDigest;
-    if (availableAuth & CURLAUTH_GSSNEGOTIATE)
-        authScheme = ProtectionSpaceAuthenticationSchemeNegotiate;
-    if (availableAuth & CURLAUTH_NTLM)
-        authScheme = ProtectionSpaceAuthenticationSchemeNTLM;
-
-    protectionSpace = ProtectionSpace(host, port, serverType, realm, authScheme);
-
-    return true;
-}
-
-/*
- * This is being called for each HTTP header in the response. This includes '\r\n'
- * for the last line of the header.
- *
- * We will add each HTTP Header to the ResourceResponse and on the termination
- * of the header (\r\n) we will parse Content-Type and Content-Disposition and
- * update the ResourceResponse and then send it away.
- *
- */
-static size_t headerCallback(char* ptr, size_t size, size_t nmemb, void* data)
-{
-    ResourceHandle* job = static_cast<ResourceHandle*>(data);
-    ResourceHandleInternal* d = job->getInternal();
-    if (d->m_cancelled)
-        return 0;
-
-    // We should never be called when deferred loading is activated.
-    ASSERT(!d->m_defersLoading);
-
-    size_t totalSize = size * nmemb;
-    ResourceHandleClient* client = d->client();
-
-    String header(static_cast<const char*>(ptr), totalSize);
-
-    /*
-     * a) We can finish and send the ResourceResponse
-     * b) We will add the current header to the HTTPHeaderMap of the ResourceResponse
-     *
-     * The HTTP standard requires to use \r\n but for compatibility it recommends to
-     * accept also \n.
-     */
-    if (header == String("\r\n") || header == String("\n")) {
-        CURL* h = d->m_handle;
-
-        long httpCode = 0;
-        curl_easy_getinfo(h, CURLINFO_RESPONSE_CODE, &httpCode);
-
-        if (!httpCode) {
-            // Comes here when receiving 200 Connection Established. Just return.
-            return totalSize;
-        }
-        if (isHttpInfo(httpCode)) {
-            // Just return when receiving http info, e.g. HTTP/1.1 100 Continue.
-            // If not, the request might be cancelled, because the MIME type will be empty for this response.
-            return totalSize;
-        }
-
-        double contentLength = 0;
-        curl_easy_getinfo(h, CURLINFO_CONTENT_LENGTH_DOWNLOAD, &contentLength);
-        d->m_response.setExpectedContentLength(static_cast<long long int>(contentLength));
-
-        d->m_response.setURL(CurlUtils::getEffectiveURL(h));
-
-        d->m_response.setHTTPStatusCode(httpCode);
-        d->m_response.setMimeType(extractMIMETypeFromMediaType(d->m_response.httpHeaderField(HTTPHeaderName::ContentType)).convertToASCIILowercase());
-        d->m_response.setTextEncodingName(extractCharsetFromMediaType(d->m_response.httpHeaderField(HTTPHeaderName::ContentType)));
-
-        if (d->m_response.isMultipart()) {
-            String boundary;
-            bool parsed = MultipartHandle::extractBoundary(d->m_response.httpHeaderField(HTTPHeaderName::ContentType), boundary);
-            if (parsed)
-                d->m_multipartHandle = std::make_unique<MultipartHandle>(job, boundary);
-        }
-
-        // HTTP redirection
-        if (isHttpRedirect(httpCode)) {
-            String location = d->m_response.httpHeaderField(HTTPHeaderName::Location);
-            if (!location.isEmpty()) {
-                URL newURL = URL(job->firstRequest().url(), location);
-
-                ResourceRequest redirectedRequest = job->firstRequest();
-                redirectedRequest.setURL(newURL);
-                ResourceResponse response = d->m_response;
-                if (client)
-                    client->willSendRequest(job, WTFMove(redirectedRequest), WTFMove(response));
-
-                d->m_firstRequest.setURL(newURL);
-
-                return totalSize;
-            }
-        } else if (isHttpAuthentication(httpCode)) {
-            ProtectionSpace protectionSpace;
-            if (getProtectionSpace(d->m_handle, d->m_response, protectionSpace)) {
-                Credential credential;
-                AuthenticationChallenge challenge(protectionSpace, credential, d->m_authFailureCount, d->m_response, ResourceError());
-                challenge.setAuthenticationClient(job);
-                job->didReceiveAuthenticationChallenge(challenge);
-                d->m_authFailureCount++;
-                return totalSize;
-            }
-        }
-
-        if (client) {
-            if (isHttpNotModified(httpCode)) {
-                const String& url = job->firstRequest().url().string();
-                if (CurlCacheManager::getInstance().getCachedResponse(url, d->m_response)) {
-                    if (d->m_addedCacheValidationHeaders) {
-                        d->m_response.setHTTPStatusCode(200);
-                        d->m_response.setHTTPStatusText("OK");
-                    }
-                }
-            }
-            client->didReceiveResponse(job, ResourceResponse(d->m_response));
-            CurlCacheManager::getInstance().didReceiveResponse(*job, d->m_response);
-        }
-        d->m_response.setResponseFired(true);
-
-    } else {
-        int splitPos = header.find(":");
-        if (splitPos != -1) {
-            String key = header.left(splitPos).stripWhiteSpace();
-            String value = header.substring(splitPos + 1).stripWhiteSpace();
-
-            if (isAppendableHeader(key))
-                d->m_response.addHTTPHeaderField(key, value);
-            else
-                d->m_response.setHTTPHeaderField(key, value);
-        } else if (header.startsWith("HTTP", false)) {
-            // This is the first line of the response.
-            // Extract the http status text from this.
-            //
-            // If the FOLLOWLOCATION option is enabled for the curl handle then
-            // curl will follow the redirections internally. Thus this header callback
-            // will be called more than one time with the line starting "HTTP" for one job.
-            long httpCode = 0;
-            curl_easy_getinfo(d->m_handle, CURLINFO_RESPONSE_CODE, &httpCode);
-
-            String httpCodeString = String::number(httpCode);
-            int statusCodePos = header.find(httpCodeString);
-
-            if (statusCodePos != -1) {
-                // The status text is after the status code.
-                String status = header.substring(statusCodePos + httpCodeString.length());
-                d->m_response.setHTTPStatusText(status.stripWhiteSpace());
-            }
-
-        }
-    }
-
-    return totalSize;
-}
-
-/* This is called to obtain HTTP POST or PUT data.
-   Iterate through FormData elements and upload files.
-   Carefully respect the given buffer size and fill the rest of the data at the next calls.
-*/
-size_t readCallback(void* ptr, size_t size, size_t nmemb, void* data)
-{
-    ResourceHandle* job = static_cast<ResourceHandle*>(data);
-    ResourceHandleInternal* d = job->getInternal();
-
-    if (d->m_cancelled)
-        return 0;
-
-    // We should never be called when deferred loading is activated.
-    ASSERT(!d->m_defersLoading);
-
-    if (!size || !nmemb)
-        return 0;
-
-    if (!d->m_formDataStream.hasMoreElements())
-        return 0;
-
-    size_t sent = d->m_formDataStream.read(ptr, size, nmemb);
-
-    // Something went wrong so cancel the job.
-    if (!sent)
-        job->cancel();
-
-    return sent;
-}
-
-=======
->>>>>>> a27c0995
 void ResourceHandleManager::downloadTimerCallback()
 {
     startScheduledJobs();
