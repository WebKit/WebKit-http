/*
 * Copyright (C) 2004, 2006 Apple Computer, Inc.  All rights reserved.
 * Copyright (C) 2006 Michael Emmel mike.emmel@gmail.com
 * Copyright (C) 2007 Alp Toker <alp@atoker.com>
 * Copyright (C) 2007 Holger Hans Peter Freyther
 * Copyright (C) 2008 Collabora Ltd.
 * Copyright (C) 2008 Nuanti Ltd.
 * Copyright (C) 2009 Appcelerator Inc.
 * Copyright (C) 2009 Brent Fulgham <bfulgham@webkit.org>
 * Copyright (C) 2013 Peter Gal <galpeter@inf.u-szeged.hu>, University of Szeged
 * All rights reserved.
 *
 * Redistribution and use in source and binary forms, with or without
 * modification, are permitted provided that the following conditions
 * are met:
 * 1. Redistributions of source code must retain the above copyright
 *    notice, this list of conditions and the following disclaimer.
 * 2. Redistributions in binary form must reproduce the above copyright
 *    notice, this list of conditions and the following disclaimer in the
 *    documentation and/or other materials provided with the distribution.
 *
 * THIS SOFTWARE IS PROVIDED BY APPLE COMPUTER, INC. ``AS IS'' AND ANY
 * EXPRESS OR IMPLIED WARRANTIES, INCLUDING, BUT NOT LIMITED TO, THE
 * IMPLIED WARRANTIES OF MERCHANTABILITY AND FITNESS FOR A PARTICULAR
 * PURPOSE ARE DISCLAIMED.  IN NO EVENT SHALL APPLE COMPUTER, INC. OR
 * CONTRIBUTORS BE LIABLE FOR ANY DIRECT, INDIRECT, INCIDENTAL, SPECIAL,
 * EXEMPLARY, OR CONSEQUENTIAL DAMAGES (INCLUDING, BUT NOT LIMITED TO,
 * PROCUREMENT OF SUBSTITUTE GOODS OR SERVICES; LOSS OF USE, DATA, OR
 * PROFITS; OR BUSINESS INTERRUPTION) HOWEVER CAUSED AND ON ANY THEORY
 * OF LIABILITY, WHETHER IN CONTRACT, STRICT LIABILITY, OR TORT
 * (INCLUDING NEGLIGENCE OR OTHERWISE) ARISING IN ANY WAY OUT OF THE USE
 * OF THIS SOFTWARE, EVEN IF ADVISED OF THE POSSIBILITY OF SUCH DAMAGE.
 */

#include "config.h"
#include "ResourceHandleManager.h"

<<<<<<< HEAD
#include "AuthenticationChallenge.h"
#include "Credential.h"
=======
#include "CredentialStorage.h"
>>>>>>> 429afd29
#include "DataURL.h"
#include "HTTPParsers.h"
#include "MIMETypeRegistry.h"
#include "NotImplemented.h"
#include "ProtectionSpace.h"
#include "ResourceError.h"
#include "ResourceHandle.h"
#include "ResourceHandleInternal.h"

#include <errno.h>
#include <stdio.h>
#if USE(CF)
#include <wtf/RetainPtr.h>
#endif
#include <wtf/Threading.h>
#include <wtf/Vector.h>
#include <wtf/text/CString.h>

#if !OS(WINDOWS)
#include <sys/param.h>
#define MAX_PATH MAXPATHLEN
#endif
#if PLATFORM(HAIKU)
#include <Entry.h>
#include <FindDirectory.h>
#include <Path.h>
#endif

namespace WebCore {

const int selectTimeoutMS = 5;
const double pollTimeSeconds = 0.05;
const int maxRunningJobs = 5;

static const bool ignoreSSLErrors = getenv("WEBKIT_IGNORE_SSL_ERRORS");

static CString certificatePath()
{
#if USE(CF)
    CFBundleRef webKitBundle = CFBundleGetBundleWithIdentifier(CFSTR("com.apple.WebKit"));
    if (webKitBundle) {
        RetainPtr<CFURLRef> certURLRef = adoptCF(CFBundleCopyResourceURL(webKitBundle, CFSTR("cacert"), CFSTR("pem"), CFSTR("certificates")));
        if (certURLRef) {
            char path[MAX_PATH];
            CFURLGetFileSystemRepresentation(certURLRef.get(), false, reinterpret_cast<UInt8*>(path), MAX_PATH);
            return path;
        }
    }
#elif PLATFORM(HAIKU)
    BPath path;
    if (find_directory(B_COMMON_DATA_DIRECTORY, &path) == B_OK
        && path.Append("ssl/cert.pem") == B_OK) {
        BEntry entry(path.Path());
        if (entry.Exists())
            return path.Path();
    }
#endif
    char* envPath = getenv("CURL_CA_BUNDLE_PATH");
    if (envPath)
       return envPath;

    return CString();
}

static char* cookieJarPath()
{
    char* cookieJarPath = getenv("CURL_COOKIE_JAR_PATH");
    if (cookieJarPath)
        return fastStrDup(cookieJarPath);

    return fastStrDup("cookies.dat");
}

static Mutex* sharedResourceMutex(curl_lock_data data) {
    DEFINE_STATIC_LOCAL(Mutex, cookieMutex, ());
    DEFINE_STATIC_LOCAL(Mutex, dnsMutex, ());
    DEFINE_STATIC_LOCAL(Mutex, shareMutex, ());

    switch (data) {
        case CURL_LOCK_DATA_COOKIE:
            return &cookieMutex;
        case CURL_LOCK_DATA_DNS:
            return &dnsMutex;
        case CURL_LOCK_DATA_SHARE:
            return &shareMutex;
        default:
            ASSERT_NOT_REACHED();
            return NULL;
    }
}

// libcurl does not implement its own thread synchronization primitives.
// these two functions provide mutexes for cookies, and for the global DNS
// cache.
static void curl_lock_callback(CURL* /* handle */, curl_lock_data data, curl_lock_access /* access */, void* /* userPtr */)
{
    if (Mutex* mutex = sharedResourceMutex(data))
        mutex->lock();
}

static void curl_unlock_callback(CURL* /* handle */, curl_lock_data data, void* /* userPtr */)
{
    if (Mutex* mutex = sharedResourceMutex(data))
        mutex->unlock();
}

inline static bool isHttpInfo(int statusCode)
{
    return 100 <= statusCode && statusCode < 200;
}

inline static bool isHttpRedirect(int statusCode)
{
    return 300 <= statusCode && statusCode < 400 && statusCode != 304;
}

inline static bool isHttpAuthentication(int statusCode)
{
    return statusCode == 401;
}

ResourceHandleManager::ResourceHandleManager()
    : m_downloadTimer(this, &ResourceHandleManager::downloadTimerCallback)
    , m_cookieJarFileName(cookieJarPath())
    , m_certificatePath (certificatePath())
    , m_runningJobs(0)
{
    curl_global_init(CURL_GLOBAL_ALL);
    m_curlMultiHandle = curl_multi_init();
    m_curlShareHandle = curl_share_init();
    curl_share_setopt(m_curlShareHandle, CURLSHOPT_SHARE, CURL_LOCK_DATA_COOKIE);
    curl_share_setopt(m_curlShareHandle, CURLSHOPT_SHARE, CURL_LOCK_DATA_DNS);
    curl_share_setopt(m_curlShareHandle, CURLSHOPT_LOCKFUNC, curl_lock_callback);
    curl_share_setopt(m_curlShareHandle, CURLSHOPT_UNLOCKFUNC, curl_unlock_callback);

    initCookieSession();
}

ResourceHandleManager::~ResourceHandleManager()
{
    curl_multi_cleanup(m_curlMultiHandle);
    curl_share_cleanup(m_curlShareHandle);
    if (m_cookieJarFileName)
        fastFree(m_cookieJarFileName);
    curl_global_cleanup();
}

CURLSH* ResourceHandleManager::getCurlShareHandle() const
{
    return m_curlShareHandle;
}

void ResourceHandleManager::setCookieJarFileName(const char* cookieJarFileName)
{
    m_cookieJarFileName = fastStrDup(cookieJarFileName);
}

const char* ResourceHandleManager::getCookieJarFileName() const
{
    return m_cookieJarFileName;
}

ResourceHandleManager* ResourceHandleManager::sharedInstance()
{
    static ResourceHandleManager* sharedInstance = 0;
    if (!sharedInstance)
        sharedInstance = new ResourceHandleManager();
    return sharedInstance;
}

static void handleLocalReceiveResponse(CURL* handle, ResourceHandle* job, ResourceHandleInternal* d)
{
    // since the code in headerCallback will not have run for local files
    // the code to set the URL and fire didReceiveResponse is never run,
    // which means the ResourceLoader's response does not contain the URL.
    // Run the code here for local files to resolve the issue.
    // TODO: See if there is a better approach for handling this.
     const char* hdr;
     CURLcode err = curl_easy_getinfo(handle, CURLINFO_EFFECTIVE_URL, &hdr);
     ASSERT_UNUSED(err, CURLE_OK == err);
     d->m_response.setURL(KURL(ParsedURLString, hdr));
     if (d->client())
         d->client()->didReceiveResponse(job, d->m_response);
     d->m_response.setResponseFired(true);
}

static void handleHTTPAuthentication(ResourceHandle* job)
{
    ResourceHandleInternal* d = job->getInternal();
    unsigned failureCount = 0;

    const KURL& url = job->firstRequest().url();
    ProtectionSpaceServerType serverType = ProtectionSpaceServerHTTP;
    if (url.protocolIs("https"))
        serverType = ProtectionSpaceServerHTTPS;

    String challenge = d->m_response.httpHeaderField("WWW-Authenticate");
    ProtectionSpaceAuthenticationScheme scheme = ProtectionSpaceAuthenticationSchemeDefault;
    if (challenge.startsWith("Digest", false))
        scheme = ProtectionSpaceAuthenticationSchemeHTTPDigest;
    else if (challenge.startsWith("Basic", false))
        scheme = ProtectionSpaceAuthenticationSchemeHTTPBasic;

    String realm;
    int realmStart = challenge.find("realm=\"", 0, false);
    if (realmStart > 0) {
        realmStart += 7;
        int realmEnd = challenge.find("\"", realmStart);
        if (realmEnd >= 0)
            realm = challenge.substring(realmStart, realmEnd - realmStart);
    }

    ProtectionSpace protectionSpace(url.host(), url.port(), serverType, realm, scheme);
    ResourceError resourceError(url.host(), 401, url.string(), String());

    while (d->m_response.httpStatusCode() == 401 && !d->m_authenticationCancelled) {
        Credential proposedCredential(d->m_user, d->m_pass, CredentialPersistenceForSession);

        AuthenticationChallenge authenticationChallenge(protectionSpace,
            proposedCredential, failureCount++, d->m_response, resourceError);
        authenticationChallenge.m_authenticationClient = job;
        job->didReceiveAuthenticationChallenge(authenticationChallenge);
            // will set m_user and m_pass in ResourceHandleInternal

        if (!d->m_authenticationCancelled) {
            String userpass = d->m_user + ":" + d->m_pass;
            curl_easy_setopt(d->m_handle, CURLOPT_USERPWD, userpass.utf8().data());
        } else {
            // if cancelled we still send out the request again which will
            // load and show the unauthorized message as sent by the server
            curl_easy_setopt(d->m_handle, CURLOPT_USERPWD, 0);
        }

        curl_easy_perform(d->m_handle);
    }

    if (d->client())
        d->client()->didFinishLoading(job, 0);
}

// called with data after all headers have been processed via headerCallback
static size_t writeCallback(void* ptr, size_t size, size_t nmemb, void* data)
{
    ResourceHandle* job = static_cast<ResourceHandle*>(data);
    ResourceHandleInternal* d = job->getInternal();
    if (d->m_cancelled)
        return 0;

    // We should never be called when deferred loading is activated.
    ASSERT(!d->m_defersLoading);

    size_t totalSize = size * nmemb;

    // this shouldn't be necessary but apparently is. CURL writes the data
    // of html page even if it is a redirect that was handled internally
    // can be observed e.g. on gmail.com
    CURL* h = d->m_handle;
    long httpCode = 0;
    CURLcode err = curl_easy_getinfo(h, CURLINFO_RESPONSE_CODE, &httpCode);
    if (CURLE_OK == err && ((httpCode >= 300 && httpCode < 400)
            || (httpCode == 401 && !d->m_authenticationCancelled)))
        return totalSize;

    if (!d->m_response.responseFired()) {
        handleLocalReceiveResponse(h, job, d);
        if (d->m_cancelled)
            return 0;
    }

    if (d->client())
        d->client()->didReceiveData(job, static_cast<char*>(ptr), totalSize, 0);
    return totalSize;
}

static bool isAppendableHeader(const String &key)
{
    static const char* appendableHeaders[] = {
        "access-control-allow-headers",
        "access-control-allow-methods",
        "access-control-allow-origin",
        "access-control-expose-headers",
        "allow",
        "cache-control",
        "connection",
        "content-encoding",
        "content-language",
        "if-match",
        "if-none-match",
        "keep-alive",
        "pragma",
        "proxy-authenticate",
        "public",
        "server",
        "set-cookie",
        "te",
        "trailer",
        "transfer-encoding",
        "upgrade",
        "user-agent",
        "vary",
        "via",
        "warning",
        "www-authenticate",
        0
    };

    // Custom headers start with 'X-', and need no further checking.
    if (key.startsWith("x-", /* caseSensitive */ false))
        return true;

    for (unsigned i = 0; appendableHeaders[i]; ++i)
        if (equalIgnoringCase(key, appendableHeaders[i]))
            return true;

    return false;
}

static bool getProtectionSpace(CURL* h, const ResourceResponse& response, ProtectionSpace& protectionSpace)
{
    CURLcode err;

    long port = 0;
    err = curl_easy_getinfo(h, CURLINFO_PRIMARY_PORT, &port);
    if (err != CURLE_OK)
        return false;

    long availableAuth = CURLAUTH_NONE;
    err = curl_easy_getinfo(h, CURLINFO_HTTPAUTH_AVAIL, &availableAuth);
    if (err != CURLE_OK)
        return false;

    const char* url = 0;
    err = curl_easy_getinfo(h, CURLINFO_EFFECTIVE_URL, &url);
    if (err != CURLE_OK)
        return false;

    KURL kurl(ParsedURLString, url);

    String host = kurl.host();
    String protocol = kurl.protocol();

    String realm;

    String authHeader = response.httpHeaderField("WWW-Authenticate");
    const String realmString = "realm=";
    int realmPos = authHeader.find(realmString);
    if (realmPos > 0)
        realm = authHeader.substring(realmPos + realmString.length());

    ProtectionSpaceServerType serverType = ProtectionSpaceServerHTTP;
    if (protocol == "https")
        serverType = ProtectionSpaceServerHTTPS;

    ProtectionSpaceAuthenticationScheme authScheme = ProtectionSpaceAuthenticationSchemeUnknown;

    if (availableAuth & CURLAUTH_BASIC)
        authScheme = ProtectionSpaceAuthenticationSchemeHTTPBasic;
    if (availableAuth & CURLAUTH_DIGEST)
        authScheme = ProtectionSpaceAuthenticationSchemeHTTPDigest;
    if (availableAuth & CURLAUTH_GSSNEGOTIATE)
        authScheme = ProtectionSpaceAuthenticationSchemeNegotiate;
    if (availableAuth & CURLAUTH_NTLM)
        authScheme = ProtectionSpaceAuthenticationSchemeNTLM;

    protectionSpace = ProtectionSpace(host, port, serverType, realm, authScheme);

    return true;
}

/*
 * This is being called for each HTTP header in the response. This includes '\r\n'
 * for the last line of the header.
 *
 * We will add each HTTP Header to the ResourceResponse and on the termination
 * of the header (\r\n) we will parse Content-Type and Content-Disposition and
 * update the ResourceResponse and then send it away.
 *
 */
static size_t headerCallback(char* ptr, size_t size, size_t nmemb, void* data)
{
    ResourceHandle* job = static_cast<ResourceHandle*>(data);
    ResourceHandleInternal* d = job->getInternal();
    if (d->m_cancelled)
        return 0;

    // We should never be called when deferred loading is activated.
    ASSERT(!d->m_defersLoading);

    size_t totalSize = size * nmemb;
    ResourceHandleClient* client = d->client();

    String header = String::fromUTF8WithLatin1Fallback(static_cast<const char*>(ptr), totalSize);

    /*
     * a) We can finish and send the ResourceResponse
     * b) We will add the current header to the HTTPHeaderMap of the ResourceResponse
     *
     * The HTTP standard requires to use \r\n but for compatibility it recommends to
     * accept also \n.
     */
    if (header == String("\r\n") || header == String("\n")) {
        CURL* h = d->m_handle;

        long httpCode = 0;
        curl_easy_getinfo(h, CURLINFO_RESPONSE_CODE, &httpCode);

        if (isHttpInfo(httpCode)) {
            // Just return when receiving http info, e.g. HTTP/1.1 100 Continue.
            // If not, the request might be cancelled, because the MIME type will be empty for this response.
            return totalSize;
        }

        double contentLength = 0;
        curl_easy_getinfo(h, CURLINFO_CONTENT_LENGTH_DOWNLOAD, &contentLength);
        d->m_response.setExpectedContentLength(static_cast<long long int>(contentLength));

        const char* hdr;
        curl_easy_getinfo(h, CURLINFO_EFFECTIVE_URL, &hdr);
        d->m_response.setURL(KURL(ParsedURLString, hdr));

        d->m_response.setHTTPStatusCode(httpCode);
        d->m_response.setMimeType(extractMIMETypeFromMediaType(d->m_response.httpHeaderField("Content-Type")).lower());
        d->m_response.setTextEncodingName(extractCharsetFromMediaType(d->m_response.httpHeaderField("Content-Type")));
        d->m_response.setSuggestedFilename(filenameFromHTTPContentDisposition(d->m_response.httpHeaderField("Content-Disposition")));

        // HTTP redirection
        if (isHttpRedirect(httpCode)) {
            String location = d->m_response.httpHeaderField("location");
            if (!location.isEmpty()) {
                KURL newURL = KURL(job->firstRequest().url(), location);

                ResourceRequest redirectedRequest = job->firstRequest();
                redirectedRequest.setURL(newURL);
                if (client)
                    client->willSendRequest(job, redirectedRequest, d->m_response);

                d->m_firstRequest.setURL(newURL);

                return totalSize;
            }
        } else if (isHttpAuthentication(httpCode)) {
            ProtectionSpace protectionSpace;
            if (getProtectionSpace(d->m_handle, d->m_response, protectionSpace)) {
                Credential credential;
                AuthenticationChallenge challenge(protectionSpace, credential, d->m_authFailureCount, d->m_response, ResourceError());
                challenge.setAuthenticationClient(job);
                job->didReceiveAuthenticationChallenge(challenge);
                d->m_authFailureCount++;
                return totalSize;
            }
        }

        if (httpCode == 401 && !d->m_authenticationCancelled) {
            // HTTP auth is handled by creating an AuthenticationChallenge
            // and then retrying the request with the supplied credentials
            // in the downloadTimerCallback
            return totalSize;
        }

        if (client)
            client->didReceiveResponse(job, d->m_response);
        d->m_response.setResponseFired(true);

    } else {
        int splitPos = header.find(":");
        if (splitPos != -1) {
            String key = header.left(splitPos).stripWhiteSpace();
            String value = header.substring(splitPos + 1).stripWhiteSpace();

            if (isAppendableHeader(key))
                d->m_response.addHTTPHeaderField(key, value);
            else
                d->m_response.setHTTPHeaderField(key, value);
        } else if (header.startsWith("HTTP", false)) {
            // This is the first line of the response.
            // Extract the http status text from this.
            //
            // If the FOLLOWLOCATION option is enabled for the curl handle then
            // curl will follow the redirections internally. Thus this header callback
            // will be called more than one time with the line starting "HTTP" for one job.
            long httpCode = 0;
            curl_easy_getinfo(d->m_handle, CURLINFO_RESPONSE_CODE, &httpCode);

            String httpCodeString = String::number(httpCode);
            int statusCodePos = header.find(httpCodeString);

            if (statusCodePos != -1) {
                // The status text is after the status code.
                String status = header.substring(statusCodePos + httpCodeString.length());
                d->m_response.setHTTPStatusText(status.stripWhiteSpace());
            }

        }
    }

    return totalSize;
}

/* This is called to obtain HTTP POST or PUT data.
   Iterate through FormData elements and upload files.
   Carefully respect the given buffer size and fill the rest of the data at the next calls.
*/
size_t readCallback(void* ptr, size_t size, size_t nmemb, void* data)
{
    ResourceHandle* job = static_cast<ResourceHandle*>(data);
    ResourceHandleInternal* d = job->getInternal();

    if (d->m_cancelled)
        return 0;

    // We should never be called when deferred loading is activated.
    ASSERT(!d->m_defersLoading);

    if (!size || !nmemb)
        return 0;

    if (!d->m_formDataStream.hasMoreElements())
        return 0;

    size_t sent = d->m_formDataStream.read(ptr, size, nmemb);

    // Something went wrong so cancel the job.
    if (!sent)
        job->cancel();

    return sent;
}

<<<<<<< HEAD
/* Used by cURL to rewind the data stream in uploads with certain authentication methods.
   It may also be used for continued uploads to skip the already uploaded parts, but this
   should currently not be used.
*/
int seekCallback(void* data, curl_off_t offset, int origin)
{
    ResourceHandle* job = static_cast<ResourceHandle*>(data);
    ResourceHandleInternal* d = job->getInternal();

    if (d->m_cancelled)
        return 1;

    int result = d->m_formDataStream.seek(offset, origin);

    // Something went wrong so cancel the job.
    if (result == 1)
        job->cancel();

    return result;
}

void ResourceHandleManager::downloadTimerCallback(Timer<ResourceHandleManager>* timer)
=======
void ResourceHandleManager::downloadTimerCallback(Timer<ResourceHandleManager>* /* timer */)
>>>>>>> 429afd29
{
    startScheduledJobs();

    fd_set fdread;
    fd_set fdwrite;
    fd_set fdexcep;
    int maxfd = 0;

    struct timeval timeout;
    timeout.tv_sec = 0;
    timeout.tv_usec = selectTimeoutMS * 1000;       // select waits microseconds

    // Retry 'select' if it was interrupted by a process signal.
    int rc = 0;
    do {
        FD_ZERO(&fdread);
        FD_ZERO(&fdwrite);
        FD_ZERO(&fdexcep);
        curl_multi_fdset(m_curlMultiHandle, &fdread, &fdwrite, &fdexcep, &maxfd);
        // When the 3 file descriptors are empty, winsock will return -1
        // and bail out, stopping the file download. So make sure we
        // have valid file descriptors before calling select.
        if (maxfd >= 0)
            rc = ::select(maxfd + 1, &fdread, &fdwrite, &fdexcep, &timeout);
    } while (rc == -1 && errno == EINTR);

    if (-1 == rc) {
#ifndef NDEBUG
        perror("bad: select() returned -1: ");
#endif
        return;
    }

    int runningHandles = 0;
    while (curl_multi_perform(m_curlMultiHandle, &runningHandles) == CURLM_CALL_MULTI_PERFORM) { }

    // check the curl messages indicating completed transfers
    // and free their resources
    while (true) {
        int messagesInQueue;
        CURLMsg* msg = curl_multi_info_read(m_curlMultiHandle, &messagesInQueue);
        if (!msg)
            break;

        // find the node which has same d->m_handle as completed transfer
        CURL* handle = msg->easy_handle;
        ASSERT(handle);
        ResourceHandle* job = 0;
        CURLcode err = curl_easy_getinfo(handle, CURLINFO_PRIVATE, &job);
        ASSERT_UNUSED(err, CURLE_OK == err);
        ASSERT(job);
        if (!job)
            continue;
        ResourceHandleInternal* d = job->getInternal();
        ASSERT(d->m_handle == handle);

        if (d->m_cancelled) {
            removeFromCurl(job);
            continue;
        }

        if (CURLMSG_DONE != msg->msg)
            continue;

        if (CURLE_OK == msg->data.result) {
            if (d->m_response.httpStatusCode() == 401) {
                m_runningJobs--;
                curl_multi_remove_handle(m_curlMultiHandle, handle);

                handleHTTPAuthentication(job);
                curl_easy_cleanup(handle);
                d->m_handle = 0;
                job->deref();
                continue;
            }

            if (!d->m_response.responseFired()) {
                handleLocalReceiveResponse(d->m_handle, job, d);
                if (d->m_cancelled) {
                    removeFromCurl(job);
                    continue;
                }
            }

            if (d->client())
                d->client()->didFinishLoading(job, 0);
        } else {
            char* url = 0;
            curl_easy_getinfo(d->m_handle, CURLINFO_EFFECTIVE_URL, &url);
#ifndef NDEBUG
            fprintf(stderr, "Curl ERROR for url='%s', error: '%s'\n", url, curl_easy_strerror(msg->data.result));
#endif
            if (d->client())
                d->client()->didFail(job, ResourceError(String(), msg->data.result, String(url), String(curl_easy_strerror(msg->data.result))));
        }

        removeFromCurl(job);
    }

    bool started = startScheduledJobs(); // new jobs might have been added in the meantime

    if (!m_downloadTimer.isActive() && (started || (runningHandles > 0)))
        m_downloadTimer.startOneShot(pollTimeSeconds);
}

void ResourceHandleManager::setProxyInfo(const String& host,
                                         unsigned long port,
                                         ProxyType type,
                                         const String& username,
                                         const String& password)
{
    m_proxyType = type;

    if (!host.length()) {
        m_proxy = emptyString();
    } else {
        String userPass;
        if (username.length() || password.length())
            userPass = username + ":" + password + "@";

        m_proxy = String("http://") + userPass + host + ":" + String::number(port);
    }
}

void ResourceHandleManager::removeFromCurl(ResourceHandle* job)
{
    ResourceHandleInternal* d = job->getInternal();
    ASSERT(d->m_handle);
    if (!d->m_handle)
        return;
    m_runningJobs--;
    curl_multi_remove_handle(m_curlMultiHandle, d->m_handle);
    curl_easy_cleanup(d->m_handle);
    d->m_handle = 0;
    job->deref();
}

static inline size_t getFormElementsCount(ResourceHandle* job)
{
    RefPtr<FormData> formData = job->firstRequest().httpBody();

    if (!formData)
        return 0;

#if ENABLE(BLOB)
    // Resolve the blob elements so the formData can correctly report it's size.
    formData = formData->resolveBlobReferences();
    job->firstRequest().setHTTPBody(formData);
#endif

    return formData->elements().size();
}

static void setupFormData(ResourceHandle* job, CURLoption sizeOption, struct curl_slist** headers)
{
    ResourceHandleInternal* d = job->getInternal();
    Vector<FormDataElement> elements = job->firstRequest().httpBody()->elements();
    size_t numElements = elements.size();

    // The size of a curl_off_t could be different in WebKit and in cURL depending on
    // compilation flags of both.
    static int expectedSizeOfCurlOffT = 0;
    if (!expectedSizeOfCurlOffT) {
        curl_version_info_data *infoData = curl_version_info(CURLVERSION_NOW);
        if (infoData->features & CURL_VERSION_LARGEFILE)
            expectedSizeOfCurlOffT = sizeof(long long);
        else
            expectedSizeOfCurlOffT = sizeof(int);
    }

#if COMPILER(MSVC)
    // work around compiler error in Visual Studio 2005.  It can't properly
    // handle math with 64-bit constant declarations.
#pragma warning(disable: 4307)
#endif
    static const long long maxCurlOffT = (1LL << (expectedSizeOfCurlOffT * 8 - 1)) - 1;
    // Obtain the total size of the form data
    curl_off_t size = 0;
    bool chunkedTransfer = false;
    for (size_t i = 0; i < numElements; i++) {
        FormDataElement element = elements[i];
        if (element.m_type == FormDataElement::encodedFile) {
            long long fileSizeResult;
            if (getFileSize(element.m_filename, fileSizeResult)) {
                if (fileSizeResult > maxCurlOffT) {
                    // File size is too big for specifying it to cURL
                    chunkedTransfer = true;
                    break;
                }
                size += fileSizeResult;
            } else {
                chunkedTransfer = true;
                break;
            }
        } else
            size += elements[i].m_data.size();
    }

    // cURL guesses that we want chunked encoding as long as we specify the header
    if (chunkedTransfer)
        *headers = curl_slist_append(*headers, "Transfer-Encoding: chunked");
    else {
        if (sizeof(long long) == expectedSizeOfCurlOffT)
            curl_easy_setopt(d->m_handle, sizeOption, (long long)size);
        else
            curl_easy_setopt(d->m_handle, sizeOption, (int)size);
    }

    curl_easy_setopt(d->m_handle, CURLOPT_READFUNCTION, readCallback);
    curl_easy_setopt(d->m_handle, CURLOPT_READDATA, job);
    curl_easy_setopt(d->m_handle, CURLOPT_SEEKFUNCTION, seekCallback);
    curl_easy_setopt(d->m_handle, CURLOPT_SEEKDATA, job);
}

void ResourceHandleManager::setupPUT(ResourceHandle* job, struct curl_slist** headers)
{
    ResourceHandleInternal* d = job->getInternal();
    curl_easy_setopt(d->m_handle, CURLOPT_UPLOAD, TRUE);
    curl_easy_setopt(d->m_handle, CURLOPT_INFILESIZE, 0);

    // Disable the Expect: 100 continue header
    *headers = curl_slist_append(*headers, "Expect:");

    size_t numElements = getFormElementsCount(job);
    if (!numElements)
        return;

    setupFormData(job, CURLOPT_INFILESIZE_LARGE, headers);
}

void ResourceHandleManager::setupPOST(ResourceHandle* job, struct curl_slist** headers)
{
    ResourceHandleInternal* d = job->getInternal();
    curl_easy_setopt(d->m_handle, CURLOPT_POST, TRUE);
    curl_easy_setopt(d->m_handle, CURLOPT_POSTFIELDSIZE, 0);

    size_t numElements = getFormElementsCount(job);
    if (!numElements)
        return;

    // Do not stream for simple POST data
    if (numElements == 1) {
        job->firstRequest().httpBody()->flatten(d->m_postBytes);
        if (d->m_postBytes.size()) {
            curl_easy_setopt(d->m_handle, CURLOPT_POSTFIELDSIZE, d->m_postBytes.size());
            curl_easy_setopt(d->m_handle, CURLOPT_POSTFIELDS, d->m_postBytes.data());
        }
        return;
    }

    setupFormData(job, CURLOPT_POSTFIELDSIZE_LARGE, headers);
}

void ResourceHandleManager::add(ResourceHandle* job)
{
    // we can be called from within curl, so to avoid re-entrancy issues
    // schedule this job to be added the next time we enter curl download loop
    job->ref();
    m_resourceHandleList.append(job);
    if (!m_downloadTimer.isActive())
        m_downloadTimer.startOneShot(pollTimeSeconds);
}

bool ResourceHandleManager::removeScheduledJob(ResourceHandle* job)
{
    int size = m_resourceHandleList.size();
    for (int i = 0; i < size; i++) {
        if (job == m_resourceHandleList[i]) {
            m_resourceHandleList.remove(i);
            job->deref();
            return true;
        }
    }
    return false;
}

bool ResourceHandleManager::startScheduledJobs()
{
    // TODO: Create a separate stack of jobs for each domain.

    bool started = false;
    while (!m_resourceHandleList.isEmpty() && m_runningJobs < maxRunningJobs) {
        ResourceHandle* job = m_resourceHandleList[0];
        m_resourceHandleList.remove(0);
        startJob(job);
        started = true;
    }
    return started;
}

void ResourceHandleManager::dispatchSynchronousJob(ResourceHandle* job)
{
    KURL kurl = job->firstRequest().url();

    if (kurl.protocolIsData()) {
        handleDataURL(job);
        return;
    }

    ResourceHandleInternal* handle = job->getInternal();

    // If defersLoading is true and we call curl_easy_perform
    // on a paused handle, libcURL would do the transfert anyway
    // and we would assert so force defersLoading to be false.
    handle->m_defersLoading = false;

    initializeHandle(job);

    // curl_easy_perform blocks until the transfert is finished.
    CURLcode ret =  curl_easy_perform(handle->m_handle);

    if (ret != 0) {
        ResourceError error(String(handle->m_url), ret, String(handle->m_url), String(curl_easy_strerror(ret)));
        handle->client()->didFail(job, error);
    }

    curl_easy_cleanup(handle->m_handle);
}

void ResourceHandleManager::startJob(ResourceHandle* job)
{
    KURL kurl = job->firstRequest().url();

    if (kurl.protocolIsData()) {
        handleDataURL(job);
        return;
    }

    initializeHandle(job);

    m_runningJobs++;
    CURLMcode ret = curl_multi_add_handle(m_curlMultiHandle, job->getInternal()->m_handle);
    // don't call perform, because events must be async
    // timeout will occur and do curl_multi_perform
    if (ret && ret != CURLM_CALL_MULTI_PERFORM) {
#ifndef NDEBUG
        fprintf(stderr, "Error %d starting job %s\n", ret, encodeWithURLEscapeSequences(job->firstRequest().url().string()).latin1().data());
#endif
        job->cancel();
        return;
    }
}

void ResourceHandleManager::applyAuthenticationToRequest(ResourceHandle* handle, ResourceRequest& request)
{
    // m_user/m_pass are credentials given manually, for instance, by the arguments passed to XMLHttpRequest.open().
    ResourceHandleInternal* d = handle->getInternal();

    if (handle->shouldUseCredentialStorage()) {
        if (d->m_user.isEmpty() && d->m_pass.isEmpty()) {
            // <rdar://problem/7174050> - For URLs that match the paths of those previously challenged for HTTP Basic authentication, 
            // try and reuse the credential preemptively, as allowed by RFC 2617.
            d->m_initialCredential = CredentialStorage::get(request.url());
        } else {
            // If there is already a protection space known for the URL, update stored credentials
            // before sending a request. This makes it possible to implement logout by sending an
            // XMLHttpRequest with known incorrect credentials, and aborting it immediately (so that
            // an authentication dialog doesn't pop up).
            CredentialStorage::set(Credential(d->m_user, d->m_pass, CredentialPersistenceNone), request.url());
        }
    }

    String user = d->m_user;
    String password = d->m_pass;

    if (!d->m_initialCredential.isEmpty()) {
        user = d->m_initialCredential.user();
        password = d->m_initialCredential.password();
    }

    // It seems we need to set CURLOPT_USERPWD even if username and password is empty.
    // Otherwise cURL will not automatically continue with a new request after a 401 response.

    // curl CURLOPT_USERPWD expects username:password
    String userpass = user + ":" + password;
    curl_easy_setopt(d->m_handle, CURLOPT_USERPWD, userpass.utf8().data());
}

void ResourceHandleManager::initializeHandle(ResourceHandle* job)
{
    static const int allowedProtocols = CURLPROTO_FILE | CURLPROTO_FTP | CURLPROTO_FTPS | CURLPROTO_HTTP | CURLPROTO_HTTPS;
    KURL kurl = job->firstRequest().url();

    // Remove any fragment part, otherwise curl will send it as part of the request.
    kurl.removeFragmentIdentifier();

    ResourceHandleInternal* d = job->getInternal();
    String url = kurl.string();

    if (kurl.isLocalFile()) {
        // Remove any query part sent to a local file.
        if (!kurl.query().isEmpty()) {
            // By setting the query to a null string it'll be removed.
            kurl.setQuery(String());
            url = kurl.string();
        }
        // Determine the MIME type based on the path.
        d->m_response.setMimeType(MIMETypeRegistry::getMIMETypeForPath(url));
    }

    d->m_handle = curl_easy_init();

    if (d->m_defersLoading) {
        CURLcode error = curl_easy_pause(d->m_handle, CURLPAUSE_ALL);
        // If we did not pause the handle, we would ASSERT in the
        // header callback. So just assert here.
        ASSERT_UNUSED(error, error == CURLE_OK);
    }
#ifndef NDEBUG
    if (getenv("DEBUG_CURL"))
        curl_easy_setopt(d->m_handle, CURLOPT_VERBOSE, 1);
#endif
    curl_easy_setopt(d->m_handle, CURLOPT_PRIVATE, job);
    curl_easy_setopt(d->m_handle, CURLOPT_ERRORBUFFER, m_curlErrorBuffer);
    curl_easy_setopt(d->m_handle, CURLOPT_WRITEFUNCTION, writeCallback);
    curl_easy_setopt(d->m_handle, CURLOPT_WRITEDATA, job);
    curl_easy_setopt(d->m_handle, CURLOPT_HEADERFUNCTION, headerCallback);
    curl_easy_setopt(d->m_handle, CURLOPT_WRITEHEADER, job);
    curl_easy_setopt(d->m_handle, CURLOPT_AUTOREFERER, 1);
    curl_easy_setopt(d->m_handle, CURLOPT_FOLLOWLOCATION, 1);
    curl_easy_setopt(d->m_handle, CURLOPT_MAXREDIRS, 10);
    curl_easy_setopt(d->m_handle, CURLOPT_HTTPAUTH, CURLAUTH_ANY);
    curl_easy_setopt(d->m_handle, CURLOPT_SHARE, m_curlShareHandle);
    curl_easy_setopt(d->m_handle, CURLOPT_DNS_CACHE_TIMEOUT, 60 * 5); // 5 minutes
    curl_easy_setopt(d->m_handle, CURLOPT_PROTOCOLS, allowedProtocols);
    curl_easy_setopt(d->m_handle, CURLOPT_REDIR_PROTOCOLS, allowedProtocols);
    // FIXME: Enable SSL verification when we have a way of shipping certs
    // and/or reporting SSL errors to the user.
#if PLATFORM(HAIKU)
    if (!certificatePath().length()) {
        static bool warningPrinted = false;
        if (!warningPrinted) {
            fprintf(stderr, "Disabling support for SSL certificates, no CA bundle in /boot/common/data/ssl.\n");
            warningPrinted = true;
        }
#else
    if (ignoreSSLErrors)
#endif
        curl_easy_setopt(d->m_handle, CURLOPT_SSL_VERIFYPEER, false);
#if PLATFORM(HAIKU)
    }
#endif

    if (!m_certificatePath.isNull())
       curl_easy_setopt(d->m_handle, CURLOPT_CAINFO, m_certificatePath.data());

    // enable gzip and deflate through Accept-Encoding:
    curl_easy_setopt(d->m_handle, CURLOPT_ENCODING, "");

    // url must remain valid through the request
    ASSERT(!d->m_url);

    // url is in ASCII so latin1() will only convert it to char* without character translation.
    d->m_url = fastStrDup(url.latin1().data());
    curl_easy_setopt(d->m_handle, CURLOPT_URL, d->m_url);

    if (m_cookieJarFileName)
        curl_easy_setopt(d->m_handle, CURLOPT_COOKIEJAR, m_cookieJarFileName);

    struct curl_slist* headers = 0;
    if (job->firstRequest().httpHeaderFields().size() > 0) {
        HTTPHeaderMap customHeaders = job->firstRequest().httpHeaderFields();
        HTTPHeaderMap::const_iterator end = customHeaders.end();
        for (HTTPHeaderMap::const_iterator it = customHeaders.begin(); it != end; ++it) {
            String key = it->key;
            String value = it->value;
            String headerString(key);
            if (value.isEmpty())
                // Insert the ; to tell curl that this header has an empty value.
                headerString.append(";");
            else {
                headerString.append(": ");
                headerString.append(value);
            }
            CString headerLatin1 = headerString.latin1();
            headers = curl_slist_append(headers, headerLatin1.data());
        }
    }

    String method = job->firstRequest().httpMethod();
    if ("GET" == method)
        curl_easy_setopt(d->m_handle, CURLOPT_HTTPGET, TRUE);
    else if ("POST" == method)
        setupPOST(job, &headers);
    else if ("PUT" == method)
        setupPUT(job, &headers);
    else if ("HEAD" == method)
        curl_easy_setopt(d->m_handle, CURLOPT_NOBODY, TRUE);
    else {
        curl_easy_setopt(d->m_handle, CURLOPT_CUSTOMREQUEST, method.latin1().data());
        setupPUT(job, &headers);
    }

    if (headers) {
        curl_easy_setopt(d->m_handle, CURLOPT_HTTPHEADER, headers);
        d->m_customHeaders = headers;
    }

    applyAuthenticationToRequest(job, job->firstRequest());

    // Set proxy options if we have them.
    if (m_proxy.length()) {
        curl_easy_setopt(d->m_handle, CURLOPT_PROXY, m_proxy.utf8().data());
        curl_easy_setopt(d->m_handle, CURLOPT_PROXYTYPE, m_proxyType);
    }
}

void ResourceHandleManager::initCookieSession()
{
    // Curl saves both persistent cookies, and session cookies to the cookie file.
    // The session cookies should be deleted before starting a new session.

    CURL* curl = curl_easy_init();

    if (!curl)
        return;

    curl_easy_setopt(curl, CURLOPT_SHARE, m_curlShareHandle);

    if (m_cookieJarFileName) {
        curl_easy_setopt(curl, CURLOPT_COOKIEFILE, m_cookieJarFileName);
        curl_easy_setopt(curl, CURLOPT_COOKIEJAR, m_cookieJarFileName);
    }

    curl_easy_setopt(curl, CURLOPT_COOKIESESSION, 1);

    curl_easy_cleanup(curl);
}

void ResourceHandleManager::cancel(ResourceHandle* job)
{
    if (removeScheduledJob(job))
        return;

    ResourceHandleInternal* d = job->getInternal();
    d->m_cancelled = true;
    if (!m_downloadTimer.isActive())
        m_downloadTimer.startOneShot(pollTimeSeconds);
}

} // namespace WebCore<|MERGE_RESOLUTION|>--- conflicted
+++ resolved
@@ -35,12 +35,7 @@
 #include "config.h"
 #include "ResourceHandleManager.h"
 
-<<<<<<< HEAD
-#include "AuthenticationChallenge.h"
-#include "Credential.h"
-=======
 #include "CredentialStorage.h"
->>>>>>> 429afd29
 #include "DataURL.h"
 #include "HTTPParsers.h"
 #include "MIMETypeRegistry.h"
@@ -569,32 +564,7 @@
     return sent;
 }
 
-<<<<<<< HEAD
-/* Used by cURL to rewind the data stream in uploads with certain authentication methods.
-   It may also be used for continued uploads to skip the already uploaded parts, but this
-   should currently not be used.
-*/
-int seekCallback(void* data, curl_off_t offset, int origin)
-{
-    ResourceHandle* job = static_cast<ResourceHandle*>(data);
-    ResourceHandleInternal* d = job->getInternal();
-
-    if (d->m_cancelled)
-        return 1;
-
-    int result = d->m_formDataStream.seek(offset, origin);
-
-    // Something went wrong so cancel the job.
-    if (result == 1)
-        job->cancel();
-
-    return result;
-}
-
-void ResourceHandleManager::downloadTimerCallback(Timer<ResourceHandleManager>* timer)
-=======
 void ResourceHandleManager::downloadTimerCallback(Timer<ResourceHandleManager>* /* timer */)
->>>>>>> 429afd29
 {
     startScheduledJobs();
 
