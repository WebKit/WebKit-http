/*
 * Copyright (C) 2003, 2006 Apple Inc.  All rights reserved.
 * Copyright (C) 2009, 2012 Google Inc. All rights reserved.
 *
 * Redistribution and use in source and binary forms, with or without
 * modification, are permitted provided that the following conditions
 * are met:
 * 1. Redistributions of source code must retain the above copyright
 *    notice, this list of conditions and the following disclaimer.
 * 2. Redistributions in binary form must reproduce the above copyright
 *    notice, this list of conditions and the following disclaimer in the
 *    documentation and/or other materials provided with the distribution.
 *
 * THIS SOFTWARE IS PROVIDED BY APPLE INC. ``AS IS'' AND ANY
 * EXPRESS OR IMPLIED WARRANTIES, INCLUDING, BUT NOT LIMITED TO, THE
 * IMPLIED WARRANTIES OF MERCHANTABILITY AND FITNESS FOR A PARTICULAR
 * PURPOSE ARE DISCLAIMED.  IN NO EVENT SHALL APPLE INC. OR
 * CONTRIBUTORS BE LIABLE FOR ANY DIRECT, INDIRECT, INCIDENTAL, SPECIAL,
 * EXEMPLARY, OR CONSEQUENTIAL DAMAGES (INCLUDING, BUT NOT LIMITED TO,
 * PROCUREMENT OF SUBSTITUTE GOODS OR SERVICES; LOSS OF USE, DATA, OR
 * PROFITS; OR BUSINESS INTERRUPTION) HOWEVER CAUSED AND ON ANY THEORY
 * OF LIABILITY, WHETHER IN CONTRACT, STRICT LIABILITY, OR TORT
 * (INCLUDING NEGLIGENCE OR OTHERWISE) ARISING IN ANY WAY OUT OF THE USE
 * OF THIS SOFTWARE, EVEN IF ADVISED OF THE POSSIBILITY OF SUCH DAMAGE. 
 */
#include "config.h"
#include "ResourceRequestBase.h"

#include "HTTPHeaderNames.h"
#include "PublicSuffix.h"
#include "ResourceRequest.h"
#include <wtf/PointerComparison.h>

namespace WebCore {

<<<<<<< HEAD
#if !USE(SOUP) && (!PLATFORM(COCOA) || USE(CFNETWORK)) && !PLATFORM(QT)
=======
#if !USE(SOUP) && (!PLATFORM(MAC) || USE(CFURLCONNECTION))
>>>>>>> 4ccac179
double ResourceRequestBase::s_defaultTimeoutInterval = INT_MAX;
#else
// Will use NSURLRequest default timeout unless set to a non-zero value with setDefaultTimeoutInterval().
// For libsoup the timeout enabled with integer milliseconds. We set 0 as the default value to avoid integer overflow.
double ResourceRequestBase::s_defaultTimeoutInterval = 0;
#endif

#if PLATFORM(IOS)
bool ResourceRequestBase::s_defaultAllowCookies = true;
#endif

inline const ResourceRequest& ResourceRequestBase::asResourceRequest() const
{
    return *static_cast<const ResourceRequest*>(this);
}

ResourceRequest ResourceRequestBase::isolatedCopy() const
{
    ResourceRequest request;
    request.setAsIsolatedCopy(asResourceRequest());
    return request;
}

void ResourceRequestBase::setAsIsolatedCopy(const ResourceRequest& other)
{
    setURL(other.url().isolatedCopy());
    setCachePolicy(other.cachePolicy());
    setTimeoutInterval(other.timeoutInterval());
    setFirstPartyForCookies(other.firstPartyForCookies().isolatedCopy());
    setHTTPMethod(other.httpMethod().isolatedCopy());
    setPriority(other.priority());
    setRequester(other.requester());
    setInitiatorIdentifier(other.initiatorIdentifier().isolatedCopy());
    setCachePartition(other.cachePartition());

    updateResourceRequest();
    m_httpHeaderFields = other.httpHeaderFields().isolatedCopy();

    size_t encodingCount = other.m_responseContentDispositionEncodingFallbackArray.size();
    if (encodingCount > 0) {
        String encoding1 = other.m_responseContentDispositionEncodingFallbackArray[0].isolatedCopy();
        String encoding2;
        String encoding3;
        if (encodingCount > 1) {
            encoding2 = other.m_responseContentDispositionEncodingFallbackArray[1].isolatedCopy();
            if (encodingCount > 2)
                encoding3 = other.m_responseContentDispositionEncodingFallbackArray[2].isolatedCopy();
        }
        ASSERT(encodingCount <= 3);
        setResponseContentDispositionEncodingFallbackArray(encoding1, encoding2, encoding3);
    }
    if (other.m_httpBody)
        setHTTPBody(other.m_httpBody->isolatedCopy());
    setAllowCookies(other.m_allowCookies);
}

bool ResourceRequestBase::isEmpty() const
{
    updateResourceRequest(); 
    
    return m_url.isEmpty(); 
}

bool ResourceRequestBase::isNull() const
{
    updateResourceRequest(); 
    
    return m_url.isNull();
}

const URL& ResourceRequestBase::url() const 
{
    updateResourceRequest(); 
    
    return m_url;
}

void ResourceRequestBase::setURL(const URL& url)
{ 
    updateResourceRequest(); 

    m_url = url; 
    
    m_platformRequestUpdated = false;
}

void ResourceRequestBase::removeCredentials()
{
    updateResourceRequest(); 

    if (m_url.user().isEmpty() && m_url.pass().isEmpty())
        return;

    m_url.setUser(String());
    m_url.setPass(String());

    m_platformRequestUpdated = false;
}

ResourceRequestCachePolicy ResourceRequestBase::cachePolicy() const
{
    updateResourceRequest(); 
    
    return m_cachePolicy;
}

void ResourceRequestBase::setCachePolicy(ResourceRequestCachePolicy cachePolicy)
{
    updateResourceRequest(); 

    if (m_cachePolicy == cachePolicy)
        return;
    
    m_cachePolicy = cachePolicy;
    
    if (url().protocolIsInHTTPFamily())
        m_platformRequestUpdated = false;
}

double ResourceRequestBase::timeoutInterval() const
{
    updateResourceRequest(); 
    
    return m_timeoutInterval; 
}

void ResourceRequestBase::setTimeoutInterval(double timeoutInterval) 
{
    updateResourceRequest(); 
    
    if (m_timeoutInterval == timeoutInterval)
        return;

    m_timeoutInterval = timeoutInterval;
    
    if (url().protocolIsInHTTPFamily())
        m_platformRequestUpdated = false;
}

const URL& ResourceRequestBase::firstPartyForCookies() const
{
    updateResourceRequest(); 
    
    return m_firstPartyForCookies;
}

void ResourceRequestBase::setFirstPartyForCookies(const URL& firstPartyForCookies)
{ 
    updateResourceRequest(); 

    if (m_firstPartyForCookies == firstPartyForCookies)
        return;

    m_firstPartyForCookies = firstPartyForCookies;
    
    m_platformRequestUpdated = false;
}

const String& ResourceRequestBase::httpMethod() const
{
    updateResourceRequest(); 
    
    return m_httpMethod; 
}

void ResourceRequestBase::setHTTPMethod(const String& httpMethod) 
{
    updateResourceRequest(); 

    if (m_httpMethod == httpMethod)
        return;

    m_httpMethod = httpMethod;
    
    if (url().protocolIsInHTTPFamily())
        m_platformRequestUpdated = false;
}

const HTTPHeaderMap& ResourceRequestBase::httpHeaderFields() const
{
    updateResourceRequest(); 

    return m_httpHeaderFields; 
}

String ResourceRequestBase::httpHeaderField(const String& name) const
{
    updateResourceRequest(); 
    
    return m_httpHeaderFields.get(name);
}

String ResourceRequestBase::httpHeaderField(HTTPHeaderName name) const
{
    updateResourceRequest(); 
    
    return m_httpHeaderFields.get(name);
}

void ResourceRequestBase::setHTTPHeaderField(const String& name, const String& value)
{
    updateResourceRequest();

    m_httpHeaderFields.set(name, value);
    
    if (url().protocolIsInHTTPFamily())
        m_platformRequestUpdated = false;
}

void ResourceRequestBase::setHTTPHeaderField(HTTPHeaderName name, const String& value)
{
    updateResourceRequest();

    m_httpHeaderFields.set(name, value);

    if (url().protocolIsInHTTPFamily())
        m_platformRequestUpdated = false;
}

void ResourceRequestBase::clearHTTPAuthorization()
{
    updateResourceRequest(); 

    if (!m_httpHeaderFields.remove(HTTPHeaderName::Authorization))
        return;

    if (url().protocolIsInHTTPFamily())
        m_platformRequestUpdated = false;
}

String ResourceRequestBase::httpContentType() const
{
    return httpHeaderField(HTTPHeaderName::ContentType);
}

void ResourceRequestBase::setHTTPContentType(const String& httpContentType)
{
    setHTTPHeaderField(HTTPHeaderName::ContentType, httpContentType);
}

void ResourceRequestBase::clearHTTPContentType()
{
    updateResourceRequest(); 

    m_httpHeaderFields.remove(HTTPHeaderName::ContentType);

    if (url().protocolIsInHTTPFamily())
        m_platformRequestUpdated = false;
}

String ResourceRequestBase::httpReferrer() const
{
    return httpHeaderField(HTTPHeaderName::Referer);
}

bool ResourceRequestBase::hasHTTPReferrer() const
{
    return m_httpHeaderFields.contains(HTTPHeaderName::Referer);
}

void ResourceRequestBase::setHTTPReferrer(const String& httpReferrer)
{
    setHTTPHeaderField(HTTPHeaderName::Referer, httpReferrer);
}

void ResourceRequestBase::clearHTTPReferrer()
{
    updateResourceRequest(); 

    m_httpHeaderFields.remove(HTTPHeaderName::Referer);

    if (url().protocolIsInHTTPFamily())
        m_platformRequestUpdated = false;
}

String ResourceRequestBase::httpOrigin() const
{
    return httpHeaderField(HTTPHeaderName::Origin);
}

void ResourceRequestBase::setHTTPOrigin(const String& httpOrigin)
{
    setHTTPHeaderField(HTTPHeaderName::Origin, httpOrigin);
}

bool ResourceRequestBase::hasHTTPOrigin() const
{
    return m_httpHeaderFields.contains(HTTPHeaderName::Origin);
}

void ResourceRequestBase::clearHTTPOrigin()
{
    updateResourceRequest();

    m_httpHeaderFields.remove(HTTPHeaderName::Origin);

    if (url().protocolIsInHTTPFamily())
        m_platformRequestUpdated = false;
}

bool ResourceRequestBase::hasHTTPHeader(HTTPHeaderName name) const
{
    return m_httpHeaderFields.contains(name);
}

String ResourceRequestBase::httpUserAgent() const
{
    return httpHeaderField(HTTPHeaderName::UserAgent);
}

void ResourceRequestBase::setHTTPUserAgent(const String& httpUserAgent)
{
    setHTTPHeaderField(HTTPHeaderName::UserAgent, httpUserAgent);
}

void ResourceRequestBase::clearHTTPUserAgent()
{
    updateResourceRequest(); 

    m_httpHeaderFields.remove(HTTPHeaderName::UserAgent);

    if (url().protocolIsInHTTPFamily())
        m_platformRequestUpdated = false;
}

String ResourceRequestBase::httpAccept() const
{
    return httpHeaderField(HTTPHeaderName::Accept);
}

void ResourceRequestBase::setHTTPAccept(const String& httpAccept)
{
    setHTTPHeaderField(HTTPHeaderName::Accept, httpAccept);
}

void ResourceRequestBase::clearHTTPAccept()
{
    updateResourceRequest(); 

    m_httpHeaderFields.remove(HTTPHeaderName::Accept);

    if (url().protocolIsInHTTPFamily())
        m_platformRequestUpdated = false;
}

void ResourceRequestBase::clearHTTPAcceptEncoding()
{
    updateResourceRequest();

    m_httpHeaderFields.remove(HTTPHeaderName::AcceptEncoding);

    if (url().protocolIsInHTTPFamily())
        m_platformRequestUpdated = false;
}

void ResourceRequestBase::setResponseContentDispositionEncodingFallbackArray(const String& encoding1, const String& encoding2, const String& encoding3)
{
    updateResourceRequest(); 
    
    m_responseContentDispositionEncodingFallbackArray.clear();
    m_responseContentDispositionEncodingFallbackArray.reserveInitialCapacity(!encoding1.isNull() + !encoding2.isNull() + !encoding3.isNull());
    if (!encoding1.isNull())
        m_responseContentDispositionEncodingFallbackArray.uncheckedAppend(encoding1);
    if (!encoding2.isNull())
        m_responseContentDispositionEncodingFallbackArray.uncheckedAppend(encoding2);
    if (!encoding3.isNull())
        m_responseContentDispositionEncodingFallbackArray.uncheckedAppend(encoding3);
    
    if (url().protocolIsInHTTPFamily())
        m_platformRequestUpdated = false;
}

FormData* ResourceRequestBase::httpBody() const
{
    updateResourceRequest(UpdateHTTPBody);

    return m_httpBody.get();
}

void ResourceRequestBase::setHTTPBody(RefPtr<FormData>&& httpBody)
{
    updateResourceRequest();

    m_httpBody = WTFMove(httpBody);

    m_resourceRequestBodyUpdated = true;

    if (url().protocolIsInHTTPFamily())
        m_platformRequestBodyUpdated = false;
}

bool ResourceRequestBase::allowCookies() const
{
    updateResourceRequest(); 
    
    return m_allowCookies;
}

void ResourceRequestBase::setAllowCookies(bool allowCookies)
{
    updateResourceRequest(); 

    if (m_allowCookies == allowCookies)
        return;

    m_allowCookies = allowCookies;
    
    if (url().protocolIsInHTTPFamily())
        m_platformRequestUpdated = false;
}

ResourceLoadPriority ResourceRequestBase::priority() const
{
    updateResourceRequest();

    return m_priority;
}

void ResourceRequestBase::setPriority(ResourceLoadPriority priority)
{
    updateResourceRequest();

    if (m_priority == priority)
        return;

    m_priority = priority;

    if (url().protocolIsInHTTPFamily())
        m_platformRequestUpdated = false;
}

void ResourceRequestBase::addHTTPHeaderFieldIfNotPresent(HTTPHeaderName name, const String& value)
{
    updateResourceRequest();

    if (!m_httpHeaderFields.addIfNotPresent(name, value))
        return;

    if (url().protocolIsInHTTPFamily())
        m_platformRequestUpdated = false;
}

void ResourceRequestBase::addHTTPHeaderField(HTTPHeaderName name, const String& value)
{
    updateResourceRequest();

    m_httpHeaderFields.add(name, value);

    if (url().protocolIsInHTTPFamily())
        m_platformRequestUpdated = false;
}

void ResourceRequestBase::addHTTPHeaderField(const String& name, const String& value)
{
    updateResourceRequest();

    m_httpHeaderFields.add(name, value);

    if (url().protocolIsInHTTPFamily())
        m_platformRequestUpdated = false;
}

bool ResourceRequestBase::hasHTTPHeaderField(HTTPHeaderName headerName) const
{
    return m_httpHeaderFields.contains(headerName);
}

void ResourceRequestBase::setHTTPHeaderFields(HTTPHeaderMap headerFields)
{
    updateResourceRequest();

    m_httpHeaderFields = WTFMove(headerFields);

    if (url().protocolIsInHTTPFamily())
        m_platformRequestUpdated = false;
}

bool equalIgnoringHeaderFields(const ResourceRequestBase& a, const ResourceRequestBase& b)
{
    if (a.url() != b.url())
        return false;
    
    if (a.cachePolicy() != b.cachePolicy())
        return false;
    
    if (a.timeoutInterval() != b.timeoutInterval())
        return false;
    
    if (a.firstPartyForCookies() != b.firstPartyForCookies())
        return false;
    
    if (a.httpMethod() != b.httpMethod())
        return false;
    
    if (a.allowCookies() != b.allowCookies())
        return false;
    
    if (a.priority() != b.priority())
        return false;

    if (a.requester() != b.requester())
        return false;

    return arePointingToEqualData(a.httpBody(), b.httpBody());
}

bool ResourceRequestBase::compare(const ResourceRequest& a, const ResourceRequest& b)
{
    if (!equalIgnoringHeaderFields(a, b))
        return false;
    
    if (a.httpHeaderFields() != b.httpHeaderFields())
        return false;
        
    return ResourceRequest::platformCompare(a, b);
}

static const HTTPHeaderName conditionalHeaderNames[] = {
    HTTPHeaderName::IfMatch,
    HTTPHeaderName::IfModifiedSince,
    HTTPHeaderName::IfNoneMatch,
    HTTPHeaderName::IfRange,
    HTTPHeaderName::IfUnmodifiedSince
};

bool ResourceRequestBase::isConditional() const
{
    updateResourceRequest();

    for (auto headerName : conditionalHeaderNames) {
        if (m_httpHeaderFields.contains(headerName))
            return true;
    }

    return false;
}

void ResourceRequestBase::makeUnconditional()
{
    updateResourceRequest();

    for (auto headerName : conditionalHeaderNames)
        m_httpHeaderFields.remove(headerName);
}

double ResourceRequestBase::defaultTimeoutInterval()
{
    return s_defaultTimeoutInterval;
}

void ResourceRequestBase::setDefaultTimeoutInterval(double timeoutInterval)
{
    s_defaultTimeoutInterval = timeoutInterval;
}

void ResourceRequestBase::updatePlatformRequest(HTTPBodyUpdatePolicy bodyPolicy) const
{
    if (!m_platformRequestUpdated) {
        ASSERT(m_resourceRequestUpdated);
        const_cast<ResourceRequest&>(asResourceRequest()).doUpdatePlatformRequest();
        m_platformRequestUpdated = true;
    }

    if (!m_platformRequestBodyUpdated && bodyPolicy == UpdateHTTPBody) {
        ASSERT(m_resourceRequestBodyUpdated);
        const_cast<ResourceRequest&>(asResourceRequest()).doUpdatePlatformHTTPBody();
        m_platformRequestBodyUpdated = true;
    }
}

void ResourceRequestBase::updateResourceRequest(HTTPBodyUpdatePolicy bodyPolicy) const
{
    if (!m_resourceRequestUpdated) {
        ASSERT(m_platformRequestUpdated);
        const_cast<ResourceRequest&>(asResourceRequest()).doUpdateResourceRequest();
        m_resourceRequestUpdated = true;
    }

    if (!m_resourceRequestBodyUpdated && bodyPolicy == UpdateHTTPBody) {
        ASSERT(m_platformRequestBodyUpdated);
        const_cast<ResourceRequest&>(asResourceRequest()).doUpdateResourceHTTPBody();
        m_resourceRequestBodyUpdated = true;
    }
}

<<<<<<< HEAD
#if !PLATFORM(COCOA) && !USE(CFNETWORK) && !USE(SOUP) && !PLATFORM(QT)
=======
#if !PLATFORM(COCOA) && !USE(CFURLCONNECTION) && !USE(SOUP)
>>>>>>> 4ccac179
unsigned initializeMaximumHTTPConnectionCountPerHost()
{
    // This is used by the loader to control the number of issued parallel load requests. 
    // Four seems to be a common default in HTTP frameworks.
    return 4;
}
#endif

#if PLATFORM(IOS)
void ResourceRequestBase::setDefaultAllowCookies(bool allowCookies)
{
    s_defaultAllowCookies = allowCookies;
}

bool ResourceRequestBase::defaultAllowCookies()
{
    return s_defaultAllowCookies;
}
#endif

void ResourceRequestBase::setCachePartition(const String& cachePartition)
{
#if ENABLE(CACHE_PARTITIONING)
    ASSERT(!cachePartition.isNull());
    ASSERT(cachePartition == partitionName(cachePartition));
    m_cachePartition = cachePartition;
#else
    UNUSED_PARAM(cachePartition);
#endif
}

String ResourceRequestBase::partitionName(const String& domain)
{
#if ENABLE(PUBLIC_SUFFIX_LIST)
    if (domain.isNull())
        return emptyString();
    String highLevel = topPrivatelyControlledDomain(domain);
    if (highLevel.isNull())
        return emptyString();
    return highLevel;
#else
    UNUSED_PARAM(domain);
#if ENABLE(CACHE_PARTITIONING)
#error Cache partitioning requires PUBLIC_SUFFIX_LIST
#endif
    return emptyString();
#endif
}

}<|MERGE_RESOLUTION|>--- conflicted
+++ resolved
@@ -33,11 +33,7 @@
 
 namespace WebCore {
 
-<<<<<<< HEAD
-#if !USE(SOUP) && (!PLATFORM(COCOA) || USE(CFNETWORK)) && !PLATFORM(QT)
-=======
-#if !USE(SOUP) && (!PLATFORM(MAC) || USE(CFURLCONNECTION))
->>>>>>> 4ccac179
+#if !USE(SOUP) && (!PLATFORM(MAC) || USE(CFURLCONNECTION)) && !PLATFORM(QT)
 double ResourceRequestBase::s_defaultTimeoutInterval = INT_MAX;
 #else
 // Will use NSURLRequest default timeout unless set to a non-zero value with setDefaultTimeoutInterval().
@@ -623,11 +619,7 @@
     }
 }
 
-<<<<<<< HEAD
-#if !PLATFORM(COCOA) && !USE(CFNETWORK) && !USE(SOUP) && !PLATFORM(QT)
-=======
-#if !PLATFORM(COCOA) && !USE(CFURLCONNECTION) && !USE(SOUP)
->>>>>>> 4ccac179
+#if !PLATFORM(COCOA) && !USE(CFURLCONNECTION) && !USE(SOUP) && !PLATFORM(QT)
 unsigned initializeMaximumHTTPConnectionCountPerHost()
 {
     // This is used by the loader to control the number of issued parallel load requests. 
