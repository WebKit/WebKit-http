/*
 * Copyright (C) 2004, 2006 Apple Inc.  All rights reserved.
 *
 * Redistribution and use in source and binary forms, with or without
 * modification, are permitted provided that the following conditions
 * are met:
 * 1. Redistributions of source code must retain the above copyright
 *    notice, this list of conditions and the following disclaimer.
 * 2. Redistributions in binary form must reproduce the above copyright
 *    notice, this list of conditions and the following disclaimer in the
 *    documentation and/or other materials provided with the distribution.
 *
 * THIS SOFTWARE IS PROVIDED BY APPLE INC. ``AS IS'' AND ANY
 * EXPRESS OR IMPLIED WARRANTIES, INCLUDING, BUT NOT LIMITED TO, THE
 * IMPLIED WARRANTIES OF MERCHANTABILITY AND FITNESS FOR A PARTICULAR
 * PURPOSE ARE DISCLAIMED.  IN NO EVENT SHALL APPLE INC. OR
 * CONTRIBUTORS BE LIABLE FOR ANY DIRECT, INDIRECT, INCIDENTAL, SPECIAL,
 * EXEMPLARY, OR CONSEQUENTIAL DAMAGES (INCLUDING, BUT NOT LIMITED TO,
 * PROCUREMENT OF SUBSTITUTE GOODS OR SERVICES; LOSS OF USE, DATA, OR
 * PROFITS; OR BUSINESS INTERRUPTION) HOWEVER CAUSED AND ON ANY THEORY
 * OF LIABILITY, WHETHER IN CONTRACT, STRICT LIABILITY, OR TORT
 * (INCLUDING NEGLIGENCE OR OTHERWISE) ARISING IN ANY WAY OUT OF THE USE
 * OF THIS SOFTWARE, EVEN IF ADVISED OF THE POSSIBILITY OF SUCH DAMAGE. 
 */

#pragma once

#include "AuthenticationChallenge.h"
#include "NetworkingContext.h"
#include "ResourceHandle.h"
#include "ResourceHandleClient.h"
#include "ResourceRequest.h"
#include "Timer.h"

#if USE(CFURLCONNECTION)
#include "ResourceHandleCFURLConnectionDelegate.h"
#include <CFNetwork/CFURLConnectionPriv.h>
#endif

#if USE(CURL) && PLATFORM(WIN)
#include <winsock2.h>
#include <windows.h>
#endif

#if USE(CURL)
#include "CurlContext.h"
#include "FormDataStreamCurl.h"
#include "MultipartHandle.h"
#endif

#if USE(SOUP)
#include "GUniquePtrSoup.h"
#include "SoupNetworkSession.h"
#include <libsoup/soup.h>
#include <wtf/RunLoop.h>
#include <wtf/glib/GRefPtr.h>
#endif

#if PLATFORM(QT)
QT_BEGIN_NAMESPACE
class QWebNetworkJob;
QT_END_NAMESPACE
namespace WebCore {
class QNetworkReplyHandler;
}
#endif

#if PLATFORM(COCOA)
OBJC_CLASS NSURLAuthenticationChallenge;
OBJC_CLASS NSURLConnection;
#endif

#if PLATFORM(COCOA) || USE(CFURLCONNECTION)
typedef const struct __CFURLStorageSession* CFURLStorageSessionRef;
#endif

// The allocations and releases in ResourceHandleInternal are
// Cocoa-exception-free (either simple Foundation classes or
// WebCoreResourceLoaderImp which avoids doing work in dealloc).

namespace WebCore {

class ResourceHandleInternal {
    WTF_MAKE_NONCOPYABLE(ResourceHandleInternal); WTF_MAKE_FAST_ALLOCATED;
public:
    ResourceHandleInternal(ResourceHandle* loader, NetworkingContext* context, const ResourceRequest& request, ResourceHandleClient* client, bool defersLoading, bool shouldContentSniff)
        : m_context(context)
        , m_client(client)
        , m_firstRequest(request)
        , m_lastHTTPMethod(request.httpMethod())
        , m_partition(request.cachePartition())
        , m_defersLoading(defersLoading)
        , m_shouldContentSniff(shouldContentSniff)
        , m_usesAsyncCallbacks(client && client->usesAsyncCallbacks())
#if USE(CFURLCONNECTION)
        , m_currentRequest(request)
#endif
#if USE(CURL)
        , m_formDataStream(loader)
#endif
#if USE(SOUP)
<<<<<<< HEAD
            , m_cancelled(false)
            , m_timeoutSource(RunLoop::main(), loader, &ResourceHandle::timeoutFired)
            , m_bodySize(0)
            , m_bodyDataSent(0)
            , m_redirectCount(0)
            , m_previousPosition(0)
            , m_useAuthenticationManager(true)
#endif
#if PLATFORM(QT)
            , m_job(0)
#endif
#if PLATFORM(COCOA)
            , m_startWhenScheduled(false)
            , m_currentMacChallenge(nil)
#endif
            , m_scheduledFailureType(ResourceHandle::NoFailure)
            , m_failureTimer(*loader, &ResourceHandle::failureTimerFired)
        {
            const URL& url = m_firstRequest.url();
            m_user = url.user();
            m_pass = url.pass();
            m_firstRequest.removeCredentials();
        }
        
        ~ResourceHandleInternal();

        ResourceHandleClient* client() { return m_client; }

        RefPtr<NetworkingContext> m_context;
        ResourceHandleClient* m_client;
        ResourceRequest m_firstRequest;
        String m_lastHTTPMethod;

        // Suggested credentials for the current redirection step.
        String m_user;
        String m_pass;
        
        Credential m_initialCredential;
        
        int status;

        bool m_defersLoading;
        bool m_shouldContentSniff;
        bool m_usesAsyncCallbacks;
#if USE(CFNETWORK)
        RetainPtr<CFURLConnectionRef> m_connection;
        ResourceRequest m_currentRequest;
        RefPtr<ResourceHandleCFURLConnectionDelegate> m_connectionDelegate;
#endif
#if PLATFORM(COCOA) && !USE(CFNETWORK)
        RetainPtr<NSURLConnection> m_connection;
        RetainPtr<id> m_delegate;
=======
        , m_timeoutSource(RunLoop::main(), loader, &ResourceHandle::timeoutFired)
#endif
        , m_failureTimer(*loader, &ResourceHandle::failureTimerFired)
    {
        const URL& url = m_firstRequest.url();
        m_user = url.user();
        m_pass = url.pass();
        m_firstRequest.removeCredentials();
    }
    
    ~ResourceHandleInternal();

    ResourceHandleClient* client() { return m_client; }

    RefPtr<NetworkingContext> m_context;
    ResourceHandleClient* m_client;
    ResourceRequest m_firstRequest;
    String m_lastHTTPMethod;
    String m_partition;

    // Suggested credentials for the current redirection step.
    String m_user;
    String m_pass;
    
    Credential m_initialCredential;
    
    int status { 0 };

    bool m_defersLoading;
    bool m_shouldContentSniff;
    bool m_usesAsyncCallbacks;
#if USE(CFURLCONNECTION)
    RetainPtr<CFURLConnectionRef> m_connection;
    ResourceRequest m_currentRequest;
    RefPtr<ResourceHandleCFURLConnectionDelegate> m_connectionDelegate;
#endif
#if PLATFORM(COCOA) && !USE(CFURLCONNECTION)
    RetainPtr<NSURLConnection> m_connection;
    RetainPtr<id> m_delegate;
>>>>>>> 4ccac179
#endif
#if PLATFORM(COCOA)
    bool m_startWhenScheduled { false };
#endif
#if PLATFORM(COCOA) || USE(CFURLCONNECTION)
    RetainPtr<CFURLStorageSessionRef> m_storageSession;
#endif
#if USE(CURL)
    CurlHandle m_curlHandle;

    ResourceResponse m_response;
    bool m_cancelled { false };
    unsigned short m_authFailureCount { 0 };

    FormDataStream m_formDataStream;
    unsigned m_sslErrors { 0 };
    Vector<char> m_postBytes;

    std::unique_ptr<MultipartHandle> m_multipartHandle;
    bool m_addedCacheValidationHeaders { false };
#endif
#if USE(SOUP)
    SoupNetworkSession* m_session { nullptr };
    GRefPtr<SoupMessage> m_soupMessage;
    ResourceResponse m_response;
    bool m_cancelled { false };
    GRefPtr<SoupRequest> m_soupRequest;
    GRefPtr<GInputStream> m_inputStream;
    GRefPtr<SoupMultipartInputStream> m_multipartInputStream;
    GRefPtr<GCancellable> m_cancellable;
    GRefPtr<GAsyncResult> m_deferredResult;
    RunLoop::Timer<ResourceHandle> m_timeoutSource;
    GUniquePtr<SoupBuffer> m_soupBuffer;
    unsigned long m_bodySize { 0 };
    unsigned long m_bodyDataSent { 0 };
    SoupSession* soupSession();
    int m_redirectCount { 0 };
    size_t m_previousPosition { 0 };
    bool m_useAuthenticationManager { true };
    struct {
        Credential credential;
        ProtectionSpace protectionSpace;
    } m_credentialDataToSaveInPersistentStore;
#endif
#if PLATFORM(QT)
        QNetworkReplyHandler* m_job;
#endif

#if PLATFORM(COCOA)
    // We need to keep a reference to the original challenge to be able to cancel it.
    // It is almost identical to m_currentWebChallenge.nsURLAuthenticationChallenge(), but has a different sender.
    NSURLAuthenticationChallenge *m_currentMacChallenge { nil };
#endif

    AuthenticationChallenge m_currentWebChallenge;
    ResourceHandle::FailureType m_scheduledFailureType { ResourceHandle::NoFailure };
    Timer m_failureTimer;
};

} // namespace WebCore<|MERGE_RESOLUTION|>--- conflicted
+++ resolved
@@ -99,60 +99,6 @@
         , m_formDataStream(loader)
 #endif
 #if USE(SOUP)
-<<<<<<< HEAD
-            , m_cancelled(false)
-            , m_timeoutSource(RunLoop::main(), loader, &ResourceHandle::timeoutFired)
-            , m_bodySize(0)
-            , m_bodyDataSent(0)
-            , m_redirectCount(0)
-            , m_previousPosition(0)
-            , m_useAuthenticationManager(true)
-#endif
-#if PLATFORM(QT)
-            , m_job(0)
-#endif
-#if PLATFORM(COCOA)
-            , m_startWhenScheduled(false)
-            , m_currentMacChallenge(nil)
-#endif
-            , m_scheduledFailureType(ResourceHandle::NoFailure)
-            , m_failureTimer(*loader, &ResourceHandle::failureTimerFired)
-        {
-            const URL& url = m_firstRequest.url();
-            m_user = url.user();
-            m_pass = url.pass();
-            m_firstRequest.removeCredentials();
-        }
-        
-        ~ResourceHandleInternal();
-
-        ResourceHandleClient* client() { return m_client; }
-
-        RefPtr<NetworkingContext> m_context;
-        ResourceHandleClient* m_client;
-        ResourceRequest m_firstRequest;
-        String m_lastHTTPMethod;
-
-        // Suggested credentials for the current redirection step.
-        String m_user;
-        String m_pass;
-        
-        Credential m_initialCredential;
-        
-        int status;
-
-        bool m_defersLoading;
-        bool m_shouldContentSniff;
-        bool m_usesAsyncCallbacks;
-#if USE(CFNETWORK)
-        RetainPtr<CFURLConnectionRef> m_connection;
-        ResourceRequest m_currentRequest;
-        RefPtr<ResourceHandleCFURLConnectionDelegate> m_connectionDelegate;
-#endif
-#if PLATFORM(COCOA) && !USE(CFNETWORK)
-        RetainPtr<NSURLConnection> m_connection;
-        RetainPtr<id> m_delegate;
-=======
         , m_timeoutSource(RunLoop::main(), loader, &ResourceHandle::timeoutFired)
 #endif
         , m_failureTimer(*loader, &ResourceHandle::failureTimerFired)
@@ -192,7 +138,6 @@
 #if PLATFORM(COCOA) && !USE(CFURLCONNECTION)
     RetainPtr<NSURLConnection> m_connection;
     RetainPtr<id> m_delegate;
->>>>>>> 4ccac179
 #endif
 #if PLATFORM(COCOA)
     bool m_startWhenScheduled { false };
@@ -238,7 +183,7 @@
     } m_credentialDataToSaveInPersistentStore;
 #endif
 #if PLATFORM(QT)
-        QNetworkReplyHandler* m_job;
+    QNetworkReplyHandler* m_job { nullptr };
 #endif
 
 #if PLATFORM(COCOA)
