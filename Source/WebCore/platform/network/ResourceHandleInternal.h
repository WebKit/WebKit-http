/*
 * Copyright (C) 2004, 2006 Apple Computer, Inc.  All rights reserved.
 *
 * Redistribution and use in source and binary forms, with or without
 * modification, are permitted provided that the following conditions
 * are met:
 * 1. Redistributions of source code must retain the above copyright
 *    notice, this list of conditions and the following disclaimer.
 * 2. Redistributions in binary form must reproduce the above copyright
 *    notice, this list of conditions and the following disclaimer in the
 *    documentation and/or other materials provided with the distribution.
 *
 * THIS SOFTWARE IS PROVIDED BY APPLE COMPUTER, INC. ``AS IS'' AND ANY
 * EXPRESS OR IMPLIED WARRANTIES, INCLUDING, BUT NOT LIMITED TO, THE
 * IMPLIED WARRANTIES OF MERCHANTABILITY AND FITNESS FOR A PARTICULAR
 * PURPOSE ARE DISCLAIMED.  IN NO EVENT SHALL APPLE COMPUTER, INC. OR
 * CONTRIBUTORS BE LIABLE FOR ANY DIRECT, INDIRECT, INCIDENTAL, SPECIAL,
 * EXEMPLARY, OR CONSEQUENTIAL DAMAGES (INCLUDING, BUT NOT LIMITED TO,
 * PROCUREMENT OF SUBSTITUTE GOODS OR SERVICES; LOSS OF USE, DATA, OR
 * PROFITS; OR BUSINESS INTERRUPTION) HOWEVER CAUSED AND ON ANY THEORY
 * OF LIABILITY, WHETHER IN CONTRACT, STRICT LIABILITY, OR TORT
 * (INCLUDING NEGLIGENCE OR OTHERWISE) ARISING IN ANY WAY OUT OF THE USE
 * OF THIS SOFTWARE, EVEN IF ADVISED OF THE POSSIBILITY OF SUCH DAMAGE. 
 */

#ifndef ResourceHandleInternal_h
#define ResourceHandleInternal_h

#include "NetworkingContext.h"
#include "ResourceHandle.h"
#include "ResourceRequest.h"
#include "AuthenticationChallenge.h"
#include "Timer.h"

#if USE(CFNETWORK)
#include <CFNetwork/CFURLConnectionPriv.h>
#endif

#if USE(WININET) || (USE(CURL) && PLATFORM(WIN))
#include <winsock2.h>
#include <windows.h>
#endif

#if USE(CURL)
#include <curl/curl.h>
#include "FormDataStreamCurl.h"
#include "MultipartHandle.h"
#endif

#if USE(HAIKU)
#include <String.h>
class BUrlProtocolHandler;
#endif

#if USE(SOUP)
#include <libsoup/soup.h>
#include <wtf/gobject/GOwnPtr.h>
#include <wtf/gobject/GRefPtr.h>
class Frame;
#endif

#if PLATFORM(QT)
QT_BEGIN_NAMESPACE
class QWebNetworkJob;
QT_END_NAMESPACE
namespace WebCore {
class QNetworkReplyHandler;
}
#endif

#if PLATFORM(MAC)
OBJC_CLASS NSURLAuthenticationChallenge;
OBJC_CLASS NSURLConnection;
#endif

#if PLATFORM(MAC) || USE(CFNETWORK)
typedef const struct __CFURLStorageSession* CFURLStorageSessionRef;
#endif

// The allocations and releases in ResourceHandleInternal are
// Cocoa-exception-free (either simple Foundation classes or
// WebCoreResourceLoaderImp which avoids doing work in dealloc).

namespace WebCore {
    class ResourceHandleClient;

    class ResourceHandleInternal {
        WTF_MAKE_NONCOPYABLE(ResourceHandleInternal); WTF_MAKE_FAST_ALLOCATED;
    public:
        ResourceHandleInternal(ResourceHandle* loader, NetworkingContext* context, const ResourceRequest& request, ResourceHandleClient* client, bool defersLoading, bool shouldContentSniff)
            : m_context(context)
            , m_client(client)
            , m_firstRequest(request)
            , m_lastHTTPMethod(request.httpMethod())
            , status(0)
            , m_defersLoading(defersLoading)
            , m_shouldContentSniff(shouldContentSniff)
#if USE(CFNETWORK)
            , m_connection(0)
#endif
#if USE(WININET)
            , m_fileLoadTimer(loader, &ResourceHandle::fileLoadTimer)
            , m_internetHandle(0)
            , m_connectHandle(0)
            , m_requestHandle(0)
            , m_sentEndRequest(false)
            , m_bytesRemainingToWrite(0)
            , m_loadSynchronously(false)
            , m_hasReceivedResponse(false)
#endif
#if USE(CURL)
            , m_handle(0)
            , m_url(0)
            , m_customHeaders(0)
            , m_cancelled(false)
            , m_authFailureCount(0)
            , m_formDataStream(loader)
            , m_authenticationCancelled(false)
#endif
#if USE(HAIKU)
			, m_urlrequest(0)
#endif
#if USE(SOUP)
            , m_cancelled(false)
            , m_readBufferPtr(0)
            , m_readBufferSize(0)
            , m_bodySize(0)
            , m_bodyDataSent(0)
            , m_redirectCount(0)
#endif
#if PLATFORM(QT)
            , m_job(0)
#endif
#if PLATFORM(MAC)
            , m_startWhenScheduled(false)
            , m_needsSiteSpecificQuirks(false)
            , m_currentMacChallenge(nil)
#endif
            , m_scheduledFailureType(ResourceHandle::NoFailure)
            , m_failureTimer(loader, &ResourceHandle::fireFailure)
        {
            const URL& url = m_firstRequest.url();
            m_user = url.user();
            m_pass = url.pass();
            m_firstRequest.removeCredentials();
        }
        
        ~ResourceHandleInternal();

        ResourceHandleClient* client() { return m_client; }

        RefPtr<NetworkingContext> m_context;
        ResourceHandleClient* m_client;
        ResourceRequest m_firstRequest;
        String m_lastHTTPMethod;

        // Suggested credentials for the current redirection step.
        String m_user;
        String m_pass;
        
        Credential m_initialCredential;
        
        int status;

        bool m_defersLoading;
        bool m_shouldContentSniff;
#if USE(CFNETWORK)
        RetainPtr<CFURLConnectionRef> m_connection;
#endif
#if PLATFORM(MAC) && !USE(CFNETWORK)
        RetainPtr<NSURLConnection> m_connection;
        RetainPtr<id> m_delegate;
#endif
#if PLATFORM(MAC)
        bool m_startWhenScheduled;
        bool m_needsSiteSpecificQuirks;
#endif
#if PLATFORM(MAC) || USE(CFNETWORK)
        RetainPtr<CFURLStorageSessionRef> m_storageSession;
#endif
#if USE(WININET)
        Timer<ResourceHandle> m_fileLoadTimer;
        HINTERNET m_internetHandle;
        HINTERNET m_connectHandle;
        HINTERNET m_requestHandle;
        bool m_sentEndRequest;
        Vector<char> m_formData;
        size_t m_bytesRemainingToWrite;
        bool m_loadSynchronously;
        bool m_hasReceivedResponse;
        String m_redirectUrl;
#endif
#if USE(CURL)
        CURL* m_handle;
        char* m_url;
        struct curl_slist* m_customHeaders;
        ResourceResponse m_response;
        bool m_cancelled;
        unsigned short m_authFailureCount;

        FormDataStream m_formDataStream;
        Vector<char> m_postBytes;

<<<<<<< HEAD
        bool m_authenticationCancelled;
#endif
#if USE(HAIKU)
		BUrlProtocolHandler* m_urlrequest;
		BString	m_url;
=======
        OwnPtr<MultipartHandle> m_multipartHandle;
>>>>>>> e46de4d5
#endif
#if USE(SOUP)
        GRefPtr<SoupMessage> m_soupMessage;
        ResourceResponse m_response;
        bool m_cancelled;
        GRefPtr<SoupRequest> m_soupRequest;
        GRefPtr<GInputStream> m_inputStream;
        GRefPtr<SoupMultipartInputStream> m_multipartInputStream;
        GRefPtr<GCancellable> m_cancellable;
        GRefPtr<GAsyncResult> m_deferredResult;
        GRefPtr<GSource> m_timeoutSource;
        GOwnPtr<char> m_defaultReadBuffer;
        char* m_readBufferPtr;
        size_t m_readBufferSize;
        unsigned long m_bodySize;
        unsigned long m_bodyDataSent;
        SoupSession* soupSession();
        int m_redirectCount;
#endif
#if PLATFORM(GTK)
        struct {
            Credential credential;
            AuthenticationChallenge challenge;
        } m_credentialDataToSaveInPersistentStore;
#endif
#if PLATFORM(QT)
        QNetworkReplyHandler* m_job;
#endif

#if PLATFORM(MAC)
        // We need to keep a reference to the original challenge to be able to cancel it.
        // It is almost identical to m_currentWebChallenge.nsURLAuthenticationChallenge(), but has a different sender.
        NSURLAuthenticationChallenge *m_currentMacChallenge;
#endif
        AuthenticationChallenge m_currentWebChallenge;
#if PLATFORM(BLACKBERRY)
        // We need to store the credentials for host and proxy separately for the platform
        // networking layer. One of these will always be equal to m_currentWebChallenge.
        AuthenticationChallenge m_hostWebChallenge;
        AuthenticationChallenge m_proxyWebChallenge;
#endif

        ResourceHandle::FailureType m_scheduledFailureType;
        Timer<ResourceHandle> m_failureTimer;
    };

} // namespace WebCore

#endif // ResourceHandleInternal_h<|MERGE_RESOLUTION|>--- conflicted
+++ resolved
@@ -201,15 +201,11 @@
         FormDataStream m_formDataStream;
         Vector<char> m_postBytes;
 
-<<<<<<< HEAD
-        bool m_authenticationCancelled;
+        OwnPtr<MultipartHandle> m_multipartHandle;
 #endif
 #if USE(HAIKU)
 		BUrlProtocolHandler* m_urlrequest;
 		BString	m_url;
-=======
-        OwnPtr<MultipartHandle> m_multipartHandle;
->>>>>>> e46de4d5
 #endif
 #if USE(SOUP)
         GRefPtr<SoupMessage> m_soupMessage;
