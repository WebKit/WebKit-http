/*
 * Copyright (C) 2004, 2006 Apple Inc.  All rights reserved.
 *
 * Redistribution and use in source and binary forms, with or without
 * modification, are permitted provided that the following conditions
 * are met:
 * 1. Redistributions of source code must retain the above copyright
 *    notice, this list of conditions and the following disclaimer.
 * 2. Redistributions in binary form must reproduce the above copyright
 *    notice, this list of conditions and the following disclaimer in the
 *    documentation and/or other materials provided with the distribution.
 *
 * THIS SOFTWARE IS PROVIDED BY APPLE INC. ``AS IS'' AND ANY
 * EXPRESS OR IMPLIED WARRANTIES, INCLUDING, BUT NOT LIMITED TO, THE
 * IMPLIED WARRANTIES OF MERCHANTABILITY AND FITNESS FOR A PARTICULAR
 * PURPOSE ARE DISCLAIMED.  IN NO EVENT SHALL APPLE INC. OR
 * CONTRIBUTORS BE LIABLE FOR ANY DIRECT, INDIRECT, INCIDENTAL, SPECIAL,
 * EXEMPLARY, OR CONSEQUENTIAL DAMAGES (INCLUDING, BUT NOT LIMITED TO,
 * PROCUREMENT OF SUBSTITUTE GOODS OR SERVICES; LOSS OF USE, DATA, OR
 * PROFITS; OR BUSINESS INTERRUPTION) HOWEVER CAUSED AND ON ANY THEORY
 * OF LIABILITY, WHETHER IN CONTRACT, STRICT LIABILITY, OR TORT
 * (INCLUDING NEGLIGENCE OR OTHERWISE) ARISING IN ANY WAY OUT OF THE USE
 * OF THIS SOFTWARE, EVEN IF ADVISED OF THE POSSIBILITY OF SUCH DAMAGE. 
 */

#pragma once

#include "AuthenticationChallenge.h"
#include "NetworkingContext.h"
#include "ResourceHandle.h"
#include "ResourceHandleClient.h"
#include "ResourceRequest.h"
#include "Timer.h"

#if USE(CFURLCONNECTION)
#include "ResourceHandleCFURLConnectionDelegate.h"
#include <CFNetwork/CFURLConnectionPriv.h>
#endif

#if USE(CURL) && PLATFORM(WIN)
#include <winsock2.h>
#include <windows.h>
#endif

#if USE(CURL)
#include "ResourceHandleCurlDelegate.h"
#endif

#if PLATFORM(HAIKU)
#include <String.h>
class BUrlProtocolHandler;
#endif

#if USE(SOUP)
#include "GUniquePtrSoup.h"
#include "SoupNetworkSession.h"
#include <libsoup/soup.h>
#include <wtf/RunLoop.h>
#include <wtf/glib/GRefPtr.h>
#endif

#if PLATFORM(COCOA)
OBJC_CLASS NSURLAuthenticationChallenge;
OBJC_CLASS NSURLConnection;
#endif

#if PLATFORM(COCOA) || USE(CFURLCONNECTION)
typedef const struct __CFURLStorageSession* CFURLStorageSessionRef;
#endif

// The allocations and releases in ResourceHandleInternal are
// Cocoa-exception-free (either simple Foundation classes or
// WebCoreResourceLoaderImp which avoids doing work in dealloc).

namespace WebCore {

class ResourceHandleInternal {
    WTF_MAKE_NONCOPYABLE(ResourceHandleInternal); WTF_MAKE_FAST_ALLOCATED;
public:
    ResourceHandleInternal(ResourceHandle* loader, NetworkingContext* context, const ResourceRequest& request, ResourceHandleClient* client, bool defersLoading, bool shouldContentSniff)
        : m_context(context)
        , m_client(client)
        , m_firstRequest(request)
        , m_lastHTTPMethod(request.httpMethod())
        , m_partition(request.cachePartition())
        , m_defersLoading(defersLoading)
        , m_shouldContentSniff(shouldContentSniff)
        , m_usesAsyncCallbacks(client && client->usesAsyncCallbacks())
#if USE(CFURLCONNECTION)
        , m_currentRequest(request)
#endif
<<<<<<< HEAD
#if USE(CURL)
        , m_handle { loader }
        , m_formDataStream { loader }
#endif
#if PLATFORM(HAIKU)
			, m_urlrequest(0)
#endif
=======
>>>>>>> 5e5f7776
#if USE(SOUP)
        , m_timeoutSource(RunLoop::main(), loader, &ResourceHandle::timeoutFired)
#endif
        , m_failureTimer(*loader, &ResourceHandle::failureTimerFired)
    {
        const URL& url = m_firstRequest.url();
        m_user = url.user();
        m_pass = url.pass();
        m_firstRequest.removeCredentials();
    }
    
    ~ResourceHandleInternal();

    ResourceHandleClient* client() { return m_client; }

    RefPtr<NetworkingContext> m_context;
    ResourceHandleClient* m_client;
    ResourceRequest m_firstRequest;
    String m_lastHTTPMethod;
    String m_partition;

    // Suggested credentials for the current redirection step.
    String m_user;
    String m_pass;
    
    Credential m_initialCredential;
    
    int status { 0 };

    bool m_defersLoading;
    bool m_shouldContentSniff;
    bool m_usesAsyncCallbacks;
#if USE(CFURLCONNECTION)
    RetainPtr<CFURLConnectionRef> m_connection;
    ResourceRequest m_currentRequest;
    RefPtr<ResourceHandleCFURLConnectionDelegate> m_connectionDelegate;
#endif
#if PLATFORM(COCOA) && !USE(CFURLCONNECTION)
    RetainPtr<NSURLConnection> m_connection;
    RetainPtr<id> m_delegate;
#endif
#if PLATFORM(COCOA)
    bool m_startWhenScheduled { false };
#endif
#if PLATFORM(COCOA) || USE(CFURLCONNECTION)
    RetainPtr<CFURLStorageSessionRef> m_storageSession;
#endif
#if USE(CURL)
    RefPtr<ResourceHandleCurlDelegate> m_delegate;
    ResourceResponse m_response;
#endif

#if PLATFORM(HAIKU)
		BUrlProtocolHandler* m_urlrequest;
		BString	m_url;
#endif

#if USE(SOUP)
    SoupNetworkSession* m_session { nullptr };
    GRefPtr<SoupMessage> m_soupMessage;
    ResourceResponse m_response;
    bool m_cancelled { false };
    GRefPtr<SoupRequest> m_soupRequest;
    GRefPtr<GInputStream> m_inputStream;
    GRefPtr<SoupMultipartInputStream> m_multipartInputStream;
    GRefPtr<GCancellable> m_cancellable;
    GRefPtr<GAsyncResult> m_deferredResult;
    RunLoop::Timer<ResourceHandle> m_timeoutSource;
    GUniquePtr<SoupBuffer> m_soupBuffer;
    unsigned long m_bodySize { 0 };
    unsigned long m_bodyDataSent { 0 };
    SoupSession* soupSession();
    int m_redirectCount { 0 };
    size_t m_previousPosition { 0 };
    bool m_useAuthenticationManager { true };
    struct {
        Credential credential;
        ProtectionSpace protectionSpace;
    } m_credentialDataToSaveInPersistentStore;
#endif

#if PLATFORM(COCOA)
    // We need to keep a reference to the original challenge to be able to cancel it.
    // It is almost identical to m_currentWebChallenge.nsURLAuthenticationChallenge(), but has a different sender.
    NSURLAuthenticationChallenge *m_currentMacChallenge { nil };
#endif

    AuthenticationChallenge m_currentWebChallenge;
    ResourceHandle::FailureType m_scheduledFailureType { ResourceHandle::NoFailure };
    Timer m_failureTimer;
};

} // namespace WebCore<|MERGE_RESOLUTION|>--- conflicted
+++ resolved
@@ -89,16 +89,9 @@
 #if USE(CFURLCONNECTION)
         , m_currentRequest(request)
 #endif
-<<<<<<< HEAD
-#if USE(CURL)
-        , m_handle { loader }
-        , m_formDataStream { loader }
+#if PLATFORM(HAIKU)
+		, m_urlrequest(0)
 #endif
-#if PLATFORM(HAIKU)
-			, m_urlrequest(0)
-#endif
-=======
->>>>>>> 5e5f7776
 #if USE(SOUP)
         , m_timeoutSource(RunLoop::main(), loader, &ResourceHandle::timeoutFired)
 #endif
