/*
 * Copyright (C) 2012-2018 Apple Inc. All rights reserved.
 *
 * Redistribution and use in source and binary forms, with or without
 * modification, are permitted provided that the following conditions
 * are met:
 * 1. Redistributions of source code must retain the above copyright
 *    notice, this list of conditions and the following disclaimer.
 * 2. Redistributions in binary form must reproduce the above copyright
 *    notice, this list of conditions and the following disclaimer in the
 *    documentation and/or other materials provided with the distribution.
 *
 * THIS SOFTWARE IS PROVIDED BY APPLE INC. AND ITS CONTRIBUTORS ``AS IS''
 * AND ANY EXPRESS OR IMPLIED WARRANTIES, INCLUDING, BUT NOT LIMITED TO,
 * THE IMPLIED WARRANTIES OF MERCHANTABILITY AND FITNESS FOR A PARTICULAR
 * PURPOSE ARE DISCLAIMED. IN NO EVENT SHALL APPLE INC. OR ITS CONTRIBUTORS
 * BE LIABLE FOR ANY DIRECT, INDIRECT, INCIDENTAL, SPECIAL, EXEMPLARY, OR
 * CONSEQUENTIAL DAMAGES (INCLUDING, BUT NOT LIMITED TO, PROCUREMENT OF
 * SUBSTITUTE GOODS OR SERVICES; LOSS OF USE, DATA, OR PROFITS; OR BUSINESS
 * INTERRUPTION) HOWEVER CAUSED AND ON ANY THEORY OF LIABILITY, WHETHER IN
 * CONTRACT, STRICT LIABILITY, OR TORT (INCLUDING NEGLIGENCE OR OTHERWISE)
 * ARISING IN ANY WAY OUT OF THE USE OF THIS SOFTWARE, EVEN IF ADVISED OF
 * THE POSSIBILITY OF SUCH DAMAGE.
 */

#pragma once

#include "CredentialStorage.h"
#include <pal/SessionID.h>
#include <wtf/Function.h>
#include <wtf/HashMap.h>
#include <wtf/HashSet.h>
#include <wtf/text/WTFString.h>

#if PLATFORM(COCOA) || USE(CFURLCONNECTION)
#include <pal/spi/cf/CFNetworkSPI.h>
#include <wtf/RetainPtr.h>
#elif PLATFORM(HAIKU)
class BUrlContext;
#endif

#if USE(SOUP)
#include <wtf/Function.h>
#include <wtf/glib/GRefPtr.h>
typedef struct _SoupCookieJar SoupCookieJar;
#endif

#if USE(CURL)
#include "CookieJarCurl.h"
#include "CookieJarDB.h"
#include <wtf/UniqueRef.h>
#endif

#ifdef __OBJC__
#include <objc/objc.h>
#endif

#if PLATFORM(COCOA)
#include "CookieStorageObserver.h"
#endif

namespace WebCore {

class NetworkingContext;
class ResourceRequest;
class SoupNetworkSession;

struct Cookie;

class NetworkStorageSession {
    WTF_MAKE_NONCOPYABLE(NetworkStorageSession); WTF_MAKE_FAST_ALLOCATED;
public:
    WEBCORE_EXPORT static NetworkStorageSession& defaultStorageSession();
    WEBCORE_EXPORT static NetworkStorageSession* storageSession(PAL::SessionID);
    WEBCORE_EXPORT static void ensureSession(PAL::SessionID, const String& identifierBase = String());
    WEBCORE_EXPORT static void destroySession(PAL::SessionID);
    WEBCORE_EXPORT static void forEach(const WTF::Function<void(const WebCore::NetworkStorageSession&)>&);

    WEBCORE_EXPORT static void switchToNewTestingSession();

    PAL::SessionID sessionID() const { return m_sessionID; }
    CredentialStorage& credentialStorage() { return m_credentialStorage; }

#ifdef __OBJC__
    WEBCORE_EXPORT NSHTTPCookieStorage *nsCookieStorage() const;
#endif

    const String& cacheStorageDirectory() const { return m_cacheStorageDirectory; }
    void setCacheStorageDirectory(String&& path) { m_cacheStorageDirectory = WTFMove(path); }
    uint64_t cacheStoragePerOriginQuota() const { return m_cacheStoragePerOriginQuota; }
    void setCacheStoragePerOriginQuota(uint64_t quota) { m_cacheStoragePerOriginQuota = quota; }

#if PLATFORM(COCOA) || USE(CFURLCONNECTION)
    WEBCORE_EXPORT static void ensureSession(PAL::SessionID, const String& identifierBase, RetainPtr<CFHTTPCookieStorageRef>&&);
    NetworkStorageSession(PAL::SessionID, RetainPtr<CFURLStorageSessionRef>&&, RetainPtr<CFHTTPCookieStorageRef>&&);

    // May be null, in which case a Foundation default should be used.
    CFURLStorageSessionRef platformSession() { return m_platformSession.get(); }
    WEBCORE_EXPORT RetainPtr<CFHTTPCookieStorageRef> cookieStorage() const;
    WEBCORE_EXPORT static void setCookieStoragePartitioningEnabled(bool);
    WEBCORE_EXPORT static void setStorageAccessAPIEnabled(bool);
#if HAVE(CFNETWORK_STORAGE_PARTITIONING)
    WEBCORE_EXPORT String cookieStoragePartition(const ResourceRequest&, std::optional<uint64_t> frameID, std::optional<uint64_t> pageID) const;
    WEBCORE_EXPORT bool shouldBlockCookies(const ResourceRequest&) const;
    bool shouldBlockCookies(const URL& firstPartyForCookies, const URL& resource) const;
    String cookieStoragePartition(const URL& firstPartyForCookies, const URL& resource, std::optional<uint64_t> frameID, std::optional<uint64_t> pageID) const;
    WEBCORE_EXPORT void setPrevalentDomainsToPartitionOrBlockCookies(const Vector<String>& domainsToPartition, const Vector<String>& domainsToBlock, const Vector<String>& domainsToNeitherPartitionNorBlock, bool clearFirst);
    WEBCORE_EXPORT void removePrevalentDomains(const Vector<String>& domains);
    WEBCORE_EXPORT bool hasStorageAccessForFrame(const String& resourceDomain, const String& firstPartyDomain, uint64_t frameID, uint64_t pageID) const;
    WEBCORE_EXPORT bool hasStorageAccessForFrame(const ResourceRequest&, uint64_t frameID, uint64_t pageID) const;
    WEBCORE_EXPORT void grantStorageAccessForFrame(const String& resourceDomain, const String& firstPartyDomain, uint64_t frameID, uint64_t pageID);
    WEBCORE_EXPORT void removeStorageAccessForFrame(uint64_t frameID, uint64_t pageID);
    WEBCORE_EXPORT void removeStorageAccessForAllFramesOnPage(uint64_t pageID);
#endif
#elif USE(SOUP)
    NetworkStorageSession(PAL::SessionID, std::unique_ptr<SoupNetworkSession>&&);
    ~NetworkStorageSession();

    SoupNetworkSession* soupNetworkSession() const { return m_session.get(); };
    SoupNetworkSession& getOrCreateSoupNetworkSession() const;
    void clearSoupNetworkSessionAndCookieStorage();
    SoupCookieJar* cookieStorage() const;
    void setCookieStorage(SoupCookieJar*);
    void setCookieObserverHandler(Function<void ()>&&);
    void getCredentialFromPersistentStorage(const ProtectionSpace&, Function<void (Credential&&)> completionHandler);
    void saveCredentialToPersistentStorage(const ProtectionSpace&, const Credential&);
<<<<<<< HEAD
#elif USE(HAIKU)
    NetworkStorageSession(PAL::SessionID, BUrlContext*);
    ~NetworkStorageSession();

    BUrlContext& platformSession() const;
    void setPlatformSession(BUrlContext*);
=======
#elif USE(CURL)
    NetworkStorageSession(PAL::SessionID, NetworkingContext*);
    ~NetworkStorageSession();

    const CookieJarCurl& cookieStorage() const { return m_cookieStorage; };
    CookieJarDB& cookieDatabase() const { return m_cookieDatabase; };

    NetworkingContext* context() const;
>>>>>>> aa7e1648
#else
    NetworkStorageSession(PAL::SessionID, NetworkingContext*);
    ~NetworkStorageSession();

    NetworkingContext* context() const;
#endif

    WEBCORE_EXPORT void setCookie(const Cookie&);
    WEBCORE_EXPORT void setCookies(const Vector<Cookie>&, const URL&, const URL& mainDocumentURL);
    WEBCORE_EXPORT void deleteCookie(const Cookie&);
    WEBCORE_EXPORT Vector<Cookie> getAllCookies();
    WEBCORE_EXPORT Vector<Cookie> getCookies(const URL&);
    WEBCORE_EXPORT void flushCookieStore();

private:
    static HashMap<PAL::SessionID, std::unique_ptr<NetworkStorageSession>>& globalSessionMap();
    PAL::SessionID m_sessionID;

#if PLATFORM(COCOA) || USE(CFURLCONNECTION)
    RetainPtr<CFURLStorageSessionRef> m_platformSession;
    RetainPtr<CFHTTPCookieStorageRef> m_platformCookieStorage;
#elif USE(SOUP)
    static void cookiesDidChange(NetworkStorageSession*);

    mutable std::unique_ptr<SoupNetworkSession> m_session;
    GRefPtr<SoupCookieJar> m_cookieStorage;
    Function<void ()> m_cookieObserverHandler;
#if USE(LIBSECRET)
    Function<void (Credential&&)> m_persisentStorageCompletionHandler;
    GRefPtr<GCancellable> m_persisentStorageCancellable;
#endif
<<<<<<< HEAD
#elif USE(HAIKU)
    BUrlContext* m_context;
=======
#elif USE(CURL)
    UniqueRef<CookieJarCurl> m_cookieStorage;
    mutable CookieJarDB m_cookieDatabase;

    RefPtr<NetworkingContext> m_context;
>>>>>>> aa7e1648
#else
    RefPtr<NetworkingContext> m_context;
#endif

    CredentialStorage m_credentialStorage;

    String m_cacheStorageDirectory;
    uint64_t m_cacheStoragePerOriginQuota { 0 };

#if HAVE(CFNETWORK_STORAGE_PARTITIONING)
    bool shouldPartitionCookies(const String& topPrivatelyControlledDomain) const;
    bool shouldBlockThirdPartyCookies(const String& topPrivatelyControlledDomain) const;
    HashSet<String> m_topPrivatelyControlledDomainsToPartition;
    HashSet<String> m_topPrivatelyControlledDomainsToBlock;
    HashMap<uint64_t, HashMap<uint64_t, String, DefaultHash<uint64_t>::Hash, WTF::UnsignedWithZeroKeyHashTraits<uint64_t>>, DefaultHash<uint64_t>::Hash, WTF::UnsignedWithZeroKeyHashTraits<uint64_t>> m_framesGrantedStorageAccess;
#endif

#if PLATFORM(COCOA)
public:
    CookieStorageObserver& cookieStorageObserver() const;

private:
    mutable RefPtr<CookieStorageObserver> m_cookieStorageObserver;
#endif
};

#if PLATFORM(COCOA)
WEBCORE_EXPORT CFURLStorageSessionRef createPrivateStorageSession(CFStringRef identifier);
#endif

}<|MERGE_RESOLUTION|>--- conflicted
+++ resolved
@@ -124,14 +124,12 @@
     void setCookieObserverHandler(Function<void ()>&&);
     void getCredentialFromPersistentStorage(const ProtectionSpace&, Function<void (Credential&&)> completionHandler);
     void saveCredentialToPersistentStorage(const ProtectionSpace&, const Credential&);
-<<<<<<< HEAD
 #elif USE(HAIKU)
     NetworkStorageSession(PAL::SessionID, BUrlContext*);
     ~NetworkStorageSession();
 
     BUrlContext& platformSession() const;
     void setPlatformSession(BUrlContext*);
-=======
 #elif USE(CURL)
     NetworkStorageSession(PAL::SessionID, NetworkingContext*);
     ~NetworkStorageSession();
@@ -140,7 +138,6 @@
     CookieJarDB& cookieDatabase() const { return m_cookieDatabase; };
 
     NetworkingContext* context() const;
->>>>>>> aa7e1648
 #else
     NetworkStorageSession(PAL::SessionID, NetworkingContext*);
     ~NetworkStorageSession();
@@ -172,16 +169,13 @@
     Function<void (Credential&&)> m_persisentStorageCompletionHandler;
     GRefPtr<GCancellable> m_persisentStorageCancellable;
 #endif
-<<<<<<< HEAD
 #elif USE(HAIKU)
     BUrlContext* m_context;
-=======
 #elif USE(CURL)
     UniqueRef<CookieJarCurl> m_cookieStorage;
     mutable CookieJarDB m_cookieDatabase;
 
     RefPtr<NetworkingContext> m_context;
->>>>>>> aa7e1648
 #else
     RefPtr<NetworkingContext> m_context;
 #endif
