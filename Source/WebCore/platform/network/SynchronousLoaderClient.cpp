/*
 * Copyright (C) 2013 Apple Inc. All rights reserved.
 *
 * Redistribution and use in source and binary forms, with or without
 * modification, are permitted provided that the following conditions
 * are met:
 * 1. Redistributions of source code must retain the above copyright
 *    notice, this list of conditions and the following disclaimer.
 * 2. Redistributions in binary form must reproduce the above copyright
 *    notice, this list of conditions and the following disclaimer in the
 *    documentation and/or other materials provided with the distribution.
 *
 * THIS SOFTWARE IS PROVIDED BY APPLE INC. AND ITS CONTRIBUTORS ``AS IS''
 * AND ANY EXPRESS OR IMPLIED WARRANTIES, INCLUDING, BUT NOT LIMITED TO,
 * THE IMPLIED WARRANTIES OF MERCHANTABILITY AND FITNESS FOR A PARTICULAR
 * PURPOSE ARE DISCLAIMED. IN NO EVENT SHALL APPLE INC. OR ITS CONTRIBUTORS
 * BE LIABLE FOR ANY DIRECT, INDIRECT, INCIDENTAL, SPECIAL, EXEMPLARY, OR
 * CONSEQUENTIAL DAMAGES (INCLUDING, BUT NOT LIMITED TO, PROCUREMENT OF
 * SUBSTITUTE GOODS OR SERVICES; LOSS OF USE, DATA, OR PROFITS; OR BUSINESS
 * INTERRUPTION) HOWEVER CAUSED AND ON ANY THEORY OF LIABILITY, WHETHER IN
 * CONTRACT, STRICT LIABILITY, OR TORT (INCLUDING NEGLIGENCE OR OTHERWISE)
 * ARISING IN ANY WAY OUT OF THE USE OF THIS SOFTWARE, EVEN IF ADVISED OF
 * THE POSSIBILITY OF SUCH DAMAGE.
 */

#include "config.h"
#include "SynchronousLoaderClient.h"

#include "AuthenticationChallenge.h"
#include "ResourceHandle.h"
#include "ResourceRequest.h"

namespace WebCore {

SynchronousLoaderClient::~SynchronousLoaderClient()
{
}

void SynchronousLoaderClient::willSendRequest(ResourceHandle* handle, ResourceRequest& request, const ResourceResponse& /*redirectResponse*/)
{
    // FIXME: This needs to be fixed to follow the redirect correctly even for cross-domain requests.
    if (protocolHostAndPortAreEqual(handle->firstRequest().url(), request.url()))
        return;

    ASSERT(m_error.isNull());
    m_error = platformBadResponseError();
    m_isDone = true;
<<<<<<< HEAD
=======
    request = ResourceRequest();
>>>>>>> 02a025d9
}

bool SynchronousLoaderClient::shouldUseCredentialStorage(ResourceHandle*)
{
    // FIXME: We should ask FrameLoaderClient whether using credential storage is globally forbidden.
    return m_allowStoredCredentials;
}

#if USE(PROTECTION_SPACE_AUTH_CALLBACK)
bool SynchronousLoaderClient::canAuthenticateAgainstProtectionSpace(ResourceHandle*, const ProtectionSpace&)
{
    // FIXME: We should ask FrameLoaderClient. <http://webkit.org/b/65196>
    return true;
}
#endif

void SynchronousLoaderClient::didReceiveResponse(ResourceHandle*, const ResourceResponse& response)
{
    m_response = response;
}

void SynchronousLoaderClient::didReceiveData(ResourceHandle*, const char* data, int length, int /*encodedDataLength*/)
{
    m_data.append(data, length);
}

void SynchronousLoaderClient::didFinishLoading(ResourceHandle*, double)
{
    m_isDone = true;
}

void SynchronousLoaderClient::didFail(ResourceHandle*, const ResourceError& error)
{
    ASSERT(m_error.isNull());

    m_error = error;
    m_isDone = true;
}

}<|MERGE_RESOLUTION|>--- conflicted
+++ resolved
@@ -45,10 +45,7 @@
     ASSERT(m_error.isNull());
     m_error = platformBadResponseError();
     m_isDone = true;
-<<<<<<< HEAD
-=======
     request = ResourceRequest();
->>>>>>> 02a025d9
 }
 
 bool SynchronousLoaderClient::shouldUseCredentialStorage(ResourceHandle*)
