/*
 * Copyright (C) 2016 Metrological Group B.V.
 * Copyright (C) 2016 Igalia S.L.
 *
 * Redistribution and use in source and binary forms, with or without
 * modification, are permitted provided that the following conditions
 * are met:
 *
 * 1. Redistributions of source code must retain the above copyright
 *    notice, this list of conditions and the following disclaimer.
 * 2. Redistributions in binary form must reproduce the above
 *    copyright notice, this list of conditions and the following
 *    disclaimer in the documentation and/or other materials provided
 *    with the distribution.
 *
 * THIS SOFTWARE IS PROVIDED BY THE COPYRIGHT HOLDERS AND CONTRIBUTORS
 * "AS IS" AND ANY EXPRESS OR IMPLIED WARRANTIES, INCLUDING, BUT NOT
 * LIMITED TO, THE IMPLIED WARRANTIES OF MERCHANTABILITY AND FITNESS FOR
 * A PARTICULAR PURPOSE ARE DISCLAIMED. IN NO EVENT SHALL THE COPYRIGHT
 * HOLDER OR CONTRIBUTORS BE LIABLE FOR ANY DIRECT, INDIRECT, INCIDENTAL,
 * SPECIAL, EXEMPLARY, OR CONSEQUENTIAL DAMAGES (INCLUDING, BUT NOT
 * LIMITED TO, PROCUREMENT OF SUBSTITUTE GOODS OR SERVICES; LOSS OF USE,
 * DATA, OR PROFITS; OR BUSINESS INTERRUPTION) HOWEVER CAUSED AND ON ANY
 * THEORY OF LIABILITY, WHETHER IN CONTRACT, STRICT LIABILITY, OR TORT
 * (INCLUDING NEGLIGENCE OR OTHERWISE) ARISING IN ANY WAY OUT OF THE USE
 * OF THIS SOFTWARE, EVEN IF ADVISED OF THE POSSIBILITY OF SUCH DAMAGE.
 */

#include "config.h"
#include "CDMClearKey.h"

#if ENABLE(ENCRYPTED_MEDIA)

#include "CDMKeySystemConfiguration.h"
#include "CDMRestrictions.h"
#include "CDMSessionType.h"
#include "SharedBuffer.h"
#include <inspector/InspectorValues.h>
<<<<<<< HEAD
#include <wtf/UUID.h>
=======
>>>>>>> c80db0a1
#include <wtf/MainThread.h>
#include <wtf/text/Base64.h>

using namespace Inspector;

namespace WebCore {

<<<<<<< HEAD
static struct {
    HashMap<String, Vector<CDMInstanceClearKey::Key>> keys;
    HashSet<String> persistentSessions;
} s_clearKey;
=======
class ClearKeyState {
    using KeyStore = HashMap<String, Vector<CDMInstanceClearKey::Key>>;

public:
    static ClearKeyState& singleton();

    KeyStore& keys() { return m_keys; }

private:
    ClearKeyState();
    KeyStore m_keys;
};

ClearKeyState& ClearKeyState::singleton()
{
    static ClearKeyState s_state;
    return s_state;
}

ClearKeyState::ClearKeyState() = default;
>>>>>>> c80db0a1

RefPtr<InspectorObject> parseJSONObject(const SharedBuffer& buffer)
{
    // Fail on large buffers whose size doesn't fit into a 32-bit unsigned integer.
    size_t size = buffer.size();
    if (size > std::numeric_limits<unsigned>::max())
        return nullptr;

    // Parse the buffer contents as JSON, returning the root object (if any).
    String json { buffer.data(), static_cast<unsigned>(size) };
    RefPtr<InspectorValue> value;
    RefPtr<InspectorObject> object;
    if (!InspectorValue::parseJSON(json, value) || !value->asObject(object))
        return nullptr;

    return object;
}

<<<<<<< HEAD
=======
std::optional<Vector<CDMInstanceClearKey::Key>> parseLicenseFormat(const InspectorObject& root)
{
    // If the 'keys' key is present in the root object, parse the JSON further
    // according to the specified 'license' format.
    auto it = root.find("keys");
    if (it == root.end())
        return std::nullopt;

    // Retrieve the keys array.
    RefPtr<InspectorArray> keysArray;
    if (!it->value->asArray(keysArray))
        return std::nullopt;

    Vector<CDMInstanceClearKey::Key> decodedKeys;
    bool validFormat = std::all_of(keysArray->begin(), keysArray->end(),
        [&decodedKeys] (const auto& value) {
            RefPtr<InspectorObject> keyObject;
            if (!value->asObject(keyObject))
                return false;

            String keyType;
            if (!keyObject->getString("kty", keyType) || !equalLettersIgnoringASCIICase(keyType, "oct"))
                return false;

            String keyID, keyValue;
            if (!keyObject->getString("kid", keyID) || !keyObject->getString("k", keyValue))
                return false;

            Vector<char> keyIDData, keyValueData;
            if (!WTF::base64URLDecode(keyID, { keyIDData }) || !WTF::base64URLDecode(keyValue, { keyValueData }))
                return false;

            decodedKeys.append({ CDMInstanceClearKey::KeyStatus::Usable, SharedBuffer::create(WTFMove(keyIDData)), SharedBuffer::create(WTFMove(keyValueData)) });
            return true;
        });
    if (!validFormat)
        return std::nullopt;

    return decodedKeys;
}

bool parseLicenseReleaseAcknowledgementFormat(const InspectorObject& root)
{
    // If the 'kids' key is present in the root object, parse the JSON further
    // according to the specified 'license release acknowledgement' format.
    auto it = root.find("kids");
    if (it == root.end())
        return false;

    // Retrieve the kids array.
    RefPtr<InspectorArray> kidsArray;
    if (!it->value->asArray(kidsArray))
        return false;

    // FIXME: Return the key IDs and validate them.
    return true;
}

>>>>>>> c80db0a1
CDMFactoryClearKey& CDMFactoryClearKey::singleton()
{
    static CDMFactoryClearKey s_factory;
    return s_factory;
}

CDMFactoryClearKey::CDMFactoryClearKey() = default;
CDMFactoryClearKey::~CDMFactoryClearKey() = default;

std::unique_ptr<CDMPrivate> CDMFactoryClearKey::createCDM(const String& keySystem)
{
#ifdef NDEBUG
    UNUSED_PARAM(keySystem);
#else
    ASSERT(supportsKeySystem(keySystem));
#endif
    return std::unique_ptr<CDMPrivate>(new CDMPrivateClearKey);
}

bool CDMFactoryClearKey::supportsKeySystem(const String& keySystem)
{
    // `org.w3.clearkey` is the only supported key system.
    return equalLettersIgnoringASCIICase(keySystem, "org.w3.clearkey");
}

CDMPrivateClearKey::CDMPrivateClearKey() = default;
CDMPrivateClearKey::~CDMPrivateClearKey() = default;

bool CDMPrivateClearKey::supportsInitDataType(const AtomicString& initDataType) const
{
    // `keyids` is the only supported init data type.
    return equalLettersIgnoringASCIICase(initDataType, "keyids");
}

bool CDMPrivateClearKey::supportsConfiguration(const CDMKeySystemConfiguration& configuration) const
{
    // Reject any configuration that marks distinctive identifier or persistent state as required.
    if (configuration.distinctiveIdentifier == CDMRequirement::Required
        || configuration.persistentState == CDMRequirement::Required)
        return false;
    return true;
}

bool CDMPrivateClearKey::supportsConfigurationWithRestrictions(const CDMKeySystemConfiguration& configuration, const CDMRestrictions& restrictions) const
{
    // Reject any configuration that marks distincitive identifier as required, or that marks
    // distinctive identifier as optional even when restrictions mark it as denied.
    if ((configuration.distinctiveIdentifier == CDMRequirement::Optional && restrictions.distinctiveIdentifierDenied)
        || configuration.distinctiveIdentifier == CDMRequirement::Required)
        return false;

    // Ditto for persistent state.
    if ((configuration.persistentState == CDMRequirement::Optional && restrictions.persistentStateDenied)
        || configuration.persistentState == CDMRequirement::Required)
        return false;

    return true;
}

bool CDMPrivateClearKey::supportsSessionTypeWithConfiguration(CDMSessionType& sessionType, const CDMKeySystemConfiguration& configuration) const
{
    // Only support the temporary session type.
    if (sessionType != CDMSessionType::Temporary)
        return false;
    return supportsConfiguration(configuration);
}

bool CDMPrivateClearKey::supportsRobustness(const String& robustness) const
{
    // Only empty `robustness` string is supported.
    return robustness.isEmpty();
}

CDMRequirement CDMPrivateClearKey::distinctiveIdentifiersRequirement(const CDMKeySystemConfiguration&, const CDMRestrictions& restrictions) const
{
    // Distinctive identifier is not allowed if it's been denied, otherwise it's optional.
    if (restrictions.distinctiveIdentifierDenied)
        return CDMRequirement::NotAllowed;
    return CDMRequirement::Optional;
}

CDMRequirement CDMPrivateClearKey::persistentStateRequirement(const CDMKeySystemConfiguration&, const CDMRestrictions& restrictions) const
{
    // Persistent state is not allowed if it's been denied, otherwise it's optional.
    if (restrictions.persistentStateDenied)
        return CDMRequirement::NotAllowed;
    return CDMRequirement::Optional;
}

bool CDMPrivateClearKey::distinctiveIdentifiersAreUniquePerOriginAndClearable(const CDMKeySystemConfiguration&) const
{
    return false;
}

RefPtr<CDMInstance> CDMPrivateClearKey::createInstance()
{
    return adoptRef(new CDMInstanceClearKey);
}

void CDMPrivateClearKey::loadAndInitialize()
{
    // No-op.
}

bool CDMPrivateClearKey::supportsServerCertificates() const
{
    // Server certificates are not supported.
    return false;
}

bool CDMPrivateClearKey::supportsSessions() const
{
    // Sessions are supported.
    return true;
}

bool CDMPrivateClearKey::supportsInitData(const AtomicString& initDataType, const SharedBuffer& initData) const
{
    // Fail for init data types other than 'keyids'.
    if (!equalLettersIgnoringASCIICase(initDataType, "keyids"))
        return false;

    // Validate the initData buffer as an JSON object.
    if (!parseJSONObject(initData))
        return false;

    return true;
<<<<<<< HEAD
}

RefPtr<SharedBuffer> CDMPrivateClearKey::sanitizeResponse(const SharedBuffer& response) const
{
    // Validate the response buffer as an JSON object.
    if (!parseJSONObject(response))
        return nullptr;

    return response.copy();
}

std::optional<String> CDMPrivateClearKey::sanitizeSessionId(const String& sessionId) const
{
    // Validate the session ID string as an 32-bit integer.
    bool ok;
    sessionId.toUIntStrict(&ok);
    if (!ok)
        return std::nullopt;

    return sessionId;
}

=======
}

RefPtr<SharedBuffer> CDMPrivateClearKey::sanitizeResponse(const SharedBuffer& response) const
{
    // Validate the response buffer as an JSON object.
    if (!parseJSONObject(response))
        return nullptr;

    return response.copy();
}

std::optional<String> CDMPrivateClearKey::sanitizeSessionId(const String& sessionId) const
{
    // Validate the session ID string as an 32-bit integer.
    bool ok;
    sessionId.toUIntStrict(&ok);
    if (!ok)
        return std::nullopt;
    return sessionId;
}

>>>>>>> c80db0a1
CDMInstanceClearKey::CDMInstanceClearKey()
    : m_weakPtrFactory(this)
{
}

CDMInstanceClearKey::~CDMInstanceClearKey() = default;

CDMInstance::SuccessValue CDMInstanceClearKey::initializeWithConfiguration(const CDMKeySystemConfiguration&)
{
    // No-op.
    return Succeeded;
}

CDMInstance::SuccessValue CDMInstanceClearKey::setDistinctiveIdentifiersAllowed(bool allowed)
{
    // Reject setting distinctive identifiers as allowed.
    return !allowed ? Succeeded : Failed;
}

CDMInstance::SuccessValue CDMInstanceClearKey::setPersistentStateAllowed(bool allowed)
{
    // Reject setting persistent state as allowed.
    return !allowed ? Succeeded : Failed;
}

CDMInstance::SuccessValue CDMInstanceClearKey::setServerCertificate(Ref<SharedBuffer>&&)
{
    // Reject setting any server certificate.
    return Failed;
}

void CDMInstanceClearKey::requestLicense(LicenseType, const AtomicString&, Ref<SharedBuffer>&& initData, LicenseCallback callback)
{
    static uint32_t s_sessionIdValue = 0;
    ++s_sessionIdValue;

    callOnMainThread(
        [weakThis = m_weakPtrFactory.createWeakPtr(), callback = WTFMove(callback), initData = WTFMove(initData), sessionIdValue = s_sessionIdValue]() mutable {
            if (!weakThis)
                return;

            callback(WTFMove(initData), String::number(sessionIdValue), false, Succeeded);
        });
}

void CDMInstanceClearKey::updateLicense(const String& sessionId, LicenseType, const SharedBuffer& response, LicenseUpdateCallback callback)
{
<<<<<<< HEAD
    // https://w3c.github.io/encrypted-media/#dom-mediakeysession-generaterequest
    // W3C Editor's Draft 09 November 2016

    // 6.7.1. If the format of sanitized response is invalid in any way, reject promise with a newly created TypeError.
    // 6.7.2. Process sanitized response, following the stipulation for the first matching condition from the following list:
    //   ↳ If sanitized response contains a license or key(s)
    //     Process sanitized response, following the stipulation for the first matching condition from the following list:
    //     ↳ If sessionType is "temporary" and sanitized response does not specify that session data, including any license, key(s), or similar session data it contains, should be stored
    //       Process sanitized response, not storing any session data.
    //     ↳ If sessionType is "persistent-license" and sanitized response contains a persistable license
    //       Process sanitized response, storing the license/key(s) and related session data contained in sanitized response. Such data must be stored such that only the origin of this object's Document can access it.
    //     ↳ If sessionType is "persistent-usage-record"
    //       ??
    //     ↳ Otherwise
    //       Reject promise with a newly created TypeError.
    //   ↳ If sanitized response contains a record of license destruction acknowledgement and sessionType is "persistent-license"
    //     Run the following steps:
    //       6.7.2.1. Close the key session and clear all stored session data associated with this object, including the sessionId and record of license destruction.
    //       6.7.2.2. Set session closed to true.
    //   ↳ Otherwise
    //     Process sanitized response, not storing any session data.

    String json { response.data(), response.size() };

    auto keysArray =
        [&json] () -> RefPtr<InspectorArray> {
            RefPtr<InspectorValue> value;
            if (!InspectorValue::parseJSON(json, value))
                return nullptr;

            RefPtr<InspectorObject> object;
            if (!value->asObject(object))
                return nullptr;

            RefPtr<InspectorArray> array;
            object->getArray("keys", array);
            return array;
        }();
    if (!keysArray) {
        callOnMainThread(
            [weakThis = m_weakPtrFactory.createWeakPtr(), callback = WTFMove(callback)] {
                if (!weakThis)
                    return;

                callback(false, std::nullopt, std::nullopt, std::nullopt, SuccessValue::Failed);
            });
        return;
    }

    Vector<Key> updatedKeys;
    bool validFormat =
        [&updatedKeys, &keysArray] {
            for (auto& value : *keysArray) {
                RefPtr<InspectorObject> keyObject;
                if (!value->asObject(keyObject))
                    return false;

                String keyType;
                if (!keyObject->getString("kty", keyType) || !equalLettersIgnoringASCIICase(keyType, "oct"))
                    return false;

                String keyID, keyValue;
                if (!keyObject->getString("kid", keyID) || !keyObject->getString("k", keyValue))
                    return false;

                Vector<char> keyIDData;
                if (!WTF::base64URLDecode(keyID, { keyIDData }))
                    return false;

                Vector<char> keyValueData;
                if (!WTF::base64URLDecode(keyValue, { keyValueData }))
                    return false;

                updatedKeys.append(Key{ keyID, KeyStatus::Usable, SharedBuffer::create(WTFMove(keyIDData)), SharedBuffer::create(WTFMove(keyValueData)) });
            }

            return true;
        }();
    if (!validFormat) {
        callOnMainThread(
            [weakThis = m_weakPtrFactory.createWeakPtr(), callback = WTFMove(callback)] {
                if (!weakThis)
                    return;

                callback(false, std::nullopt, std::nullopt, std::nullopt, SuccessValue::Failed);
            });
        return;
    }

#if 0
    String sessionType;
    if (!object->getString("type", sessionType))
        sessionType = "temporary";
    // FIXME: Check that session type is valid.
#endif

    auto& keyVector = s_clearKey.keys.ensure(sessionId, [] { return Vector<Key>{ }; }).iterator->value;

    bool keysChanged = false;
    for (auto& key : updatedKeys) {
        auto it = std::find_if(keyVector.begin(), keyVector.end(),
            [&key] (const Key& containedKey) { return containedKey.keyID == key.keyID; });
        if (it != keyVector.end()) {
            auto& existingKey = it->keyValueData;
            auto& proposedKey = key.keyValueData;

            if (existingKey->size() != proposedKey->size() || std::memcmp(existingKey->data(), proposedKey->data(), existingKey->size())) {
                *it = WTFMove(key);
                keysChanged = true;
            }
        } else {
            keyVector.append(WTFMove(key));
            keysChanged = true;
        }
    }

    std::optional<KeyStatusVector> changedKeys;
    if (keysChanged) {
        Vector<std::pair<RefPtr<SharedBuffer>, KeyStatus>> keys;
        keys.reserveInitialCapacity(keyVector.size());
        for (auto& it : keyVector)
            keys.uncheckedAppend(std::pair<RefPtr<SharedBuffer>, KeyStatus>{ it.keyIDData, it.status });

        std::sort(keys.begin(), keys.end(),
            [] (const auto& a, const auto& b)
            {
                if (a.first->size() != b.first->size())
                    return a.first->size() < b.first->size();

                return std::memcmp(a.first->data(), b.first->data(), a.first->size()) < 0;
            });

        // Sorting Ref<> objects is hard. Such is life.
        KeyStatusVector keyStatusVector;
        keyStatusVector.reserveInitialCapacity(keys.size());
        for (auto& it : keys)
            keyStatusVector.uncheckedAppend(std::pair<Ref<SharedBuffer>, KeyStatus>{ *it.first, it.second });

        changedKeys = WTFMove(keyStatusVector);
    }

    callOnMainThread(
        [weakThis = m_weakPtrFactory.createWeakPtr(), callback = WTFMove(callback), changedKeys = WTFMove(changedKeys)]() mutable {
            if (!weakThis)
                return;

            callback(false, WTFMove(changedKeys), std::nullopt, std::nullopt, SuccessValue::Succeeded);
        });
=======
    // Use a helper functor that schedules the callback dispatch, avoiding
    // duplicated callOnMainThread() calls.
    auto dispatchCallback =
        [this, &callback](bool sessionWasClosed, std::optional<KeyStatusVector>&& changedKeys, SuccessValue succeeded) {
            callOnMainThread(
                [weakThis = m_weakPtrFactory.createWeakPtr(), callback = WTFMove(callback), sessionWasClosed, changedKeys = WTFMove(changedKeys), succeeded] () mutable {
                    if (!weakThis)
                        return;

                    callback(sessionWasClosed, WTFMove(changedKeys), std::nullopt, std::nullopt, succeeded);
                });
        };

    // Parse the response buffer as an JSON object.
    RefPtr<InspectorObject> root = parseJSONObject(response);
    if (!root) {
        dispatchCallback(false, std::nullopt, SuccessValue::Failed);
        return;
    }

    // Parse the response using 'license' formatting, if possible.
    if (auto decodedKeys = parseLicenseFormat(*root)) {
        // Retrieve the target Vector of Key objects for this session.
        auto& keyVector = ClearKeyState::singleton().keys().ensure(sessionId, [] { return Vector<Key> { }; }).iterator->value;

        // For each decoded key, find an existing item for the decoded key's ID. If none exist,
        // the key is decoded. Otherwise, the key is updated in case there's a mismatch between
        // the size or data of the existing and proposed key.
        bool keysChanged = false;
        for (auto& key : *decodedKeys) {
            auto it = std::find_if(keyVector.begin(), keyVector.end(),
                [&key] (const Key& containedKey) {
                    return containedKey.keyIDData->size() == key.keyIDData->size()
                        && !std::memcmp(containedKey.keyIDData->data(), key.keyIDData->data(), containedKey.keyIDData->size());
                });
            if (it != keyVector.end()) {
                auto& existingKey = it->keyValueData;
                auto& proposedKey = key.keyValueData;

                // Update the existing Key if it differs from the proposed key in key value.
                if (existingKey->size() != proposedKey->size() || std::memcmp(existingKey->data(), proposedKey->data(), existingKey->size())) {
                    *it = WTFMove(key);
                    keysChanged = true;
                }
            } else {
                // In case a Key for this key ID doesn't exist yet, append the new one to keyVector.
                keyVector.append(WTFMove(key));
                keysChanged = true;
            }
        }

        // In case of changed keys, we have to provide a KeyStatusVector of all the keys for
        // this session.
        std::optional<KeyStatusVector> changedKeys;
        if (keysChanged) {
            // First a helper Vector is constructed, cotaining pairs of SharedBuffer RefPtrs
            // representint key ID data, and the corresponding key statuses.
            // We can't use KeyStatusVector here because this Vector has to be sorted, which
            // is not possible to do on Ref<> objects.
            Vector<std::pair<RefPtr<SharedBuffer>, KeyStatus>> keys;
            keys.reserveInitialCapacity(keyVector.size());
            for (auto& it : keyVector)
                keys.uncheckedAppend(std::pair<RefPtr<SharedBuffer>, KeyStatus> { it.keyIDData, it.status });

            // Sort first by size, second by data.
            std::sort(keys.begin(), keys.end(),
                [] (const auto& a, const auto& b) {
                    if (a.first->size() != b.first->size())
                        return a.first->size() < b.first->size();

                    return std::memcmp(a.first->data(), b.first->data(), a.first->size()) < 0;
                });

            // Finally construct the mirroring KeyStatusVector object and move it into the
            // std::optional<> object that will be passed to the callback.
            KeyStatusVector keyStatusVector;
            keyStatusVector.reserveInitialCapacity(keys.size());
            for (auto& it : keys)
                keyStatusVector.uncheckedAppend(std::pair<Ref<SharedBuffer>, KeyStatus> { *it.first, it.second });

            changedKeys = WTFMove(keyStatusVector);
        }

        // Cache the key information Vector on CDMInstance for easier access from the pipeline.
        m_keys = keyVector;

        dispatchCallback(false, WTFMove(changedKeys), SuccessValue::Succeeded);
        return;
    }

    // Parse the response using 'license release acknowledgement' formatting, if possible.
    if (parseLicenseReleaseAcknowledgementFormat(*root)) {
        // FIXME: Retrieve the key ID information and use it to validate the keys for this sessionId.
        ClearKeyState::singleton().keys().remove(sessionId);
        m_keys.clear();
        dispatchCallback(true, std::nullopt, SuccessValue::Succeeded);
        return;
    }

    // Bail in case no format was recognized.
    dispatchCallback(false, std::nullopt, SuccessValue::Failed);
>>>>>>> c80db0a1
}

void CDMInstanceClearKey::loadSession(LicenseType, const String&, const String&, LoadSessionCallback callback)
{
    callOnMainThread(
        [weakThis = m_weakPtrFactory.createWeakPtr(), callback = WTFMove(callback)] {
            if (!weakThis)
                return;

            callback(std::nullopt, std::nullopt, std::nullopt, Failed, SessionLoadFailure::Other);
        });
}

void CDMInstanceClearKey::closeSession(const String&, CloseSessionCallback callback)
{
    callOnMainThread(
        [weakThis = m_weakPtrFactory.createWeakPtr(), callback = WTFMove(callback)] {
            if (!weakThis)
                return;

            callback();
        });
}

void CDMInstanceClearKey::removeSessionData(const String&, LicenseType, RemoveSessionDataCallback callback)
{
    callOnMainThread(
        [weakThis = m_weakPtrFactory.createWeakPtr(), callback = WTFMove(callback)] {
            if (!weakThis)
                return;

            callback({ }, std::nullopt, Failed);
        });
}

void CDMInstanceClearKey::storeRecordOfKeyUsage(const String&)
{
}

<<<<<<< HEAD
void CDMInstanceClearKey::gatherAvailableKeys(AvailableKeysCallback callback)
{
    KeyVector vector;
    for (auto& it : s_clearKey.keys) {
        for (auto& key : it.value) {
            if (key.status == KeyStatus::Usable)
                vector.append({ key.keyIDData->copy(), key.keyValueData->copy() });
        }
    }
    if (!vector.isEmpty())
        callback(WTFMove(vector));
}

=======
>>>>>>> c80db0a1
const String& CDMInstanceClearKey::keySystem() const
{
    static const String s_keySystem("org.w3.clearkey");

    return s_keySystem;
}

} // namespace WebCore

#endif // ENABLE(ENCRYPTED_MEDIA)<|MERGE_RESOLUTION|>--- conflicted
+++ resolved
@@ -36,10 +36,6 @@
 #include "CDMSessionType.h"
 #include "SharedBuffer.h"
 #include <inspector/InspectorValues.h>
-<<<<<<< HEAD
-#include <wtf/UUID.h>
-=======
->>>>>>> c80db0a1
 #include <wtf/MainThread.h>
 #include <wtf/text/Base64.h>
 
@@ -47,12 +43,6 @@
 
 namespace WebCore {
 
-<<<<<<< HEAD
-static struct {
-    HashMap<String, Vector<CDMInstanceClearKey::Key>> keys;
-    HashSet<String> persistentSessions;
-} s_clearKey;
-=======
 class ClearKeyState {
     using KeyStore = HashMap<String, Vector<CDMInstanceClearKey::Key>>;
 
@@ -73,7 +63,6 @@
 }
 
 ClearKeyState::ClearKeyState() = default;
->>>>>>> c80db0a1
 
 RefPtr<InspectorObject> parseJSONObject(const SharedBuffer& buffer)
 {
@@ -92,8 +81,6 @@
     return object;
 }
 
-<<<<<<< HEAD
-=======
 std::optional<Vector<CDMInstanceClearKey::Key>> parseLicenseFormat(const InspectorObject& root)
 {
     // If the 'keys' key is present in the root object, parse the JSON further
@@ -152,7 +139,6 @@
     return true;
 }
 
->>>>>>> c80db0a1
 CDMFactoryClearKey& CDMFactoryClearKey::singleton()
 {
     static CDMFactoryClearKey s_factory;
@@ -280,7 +266,6 @@
         return false;
 
     return true;
-<<<<<<< HEAD
 }
 
 RefPtr<SharedBuffer> CDMPrivateClearKey::sanitizeResponse(const SharedBuffer& response) const
@@ -303,29 +288,6 @@
     return sessionId;
 }
 
-=======
-}
-
-RefPtr<SharedBuffer> CDMPrivateClearKey::sanitizeResponse(const SharedBuffer& response) const
-{
-    // Validate the response buffer as an JSON object.
-    if (!parseJSONObject(response))
-        return nullptr;
-
-    return response.copy();
-}
-
-std::optional<String> CDMPrivateClearKey::sanitizeSessionId(const String& sessionId) const
-{
-    // Validate the session ID string as an 32-bit integer.
-    bool ok;
-    sessionId.toUIntStrict(&ok);
-    if (!ok)
-        return std::nullopt;
-    return sessionId;
-}
-
->>>>>>> c80db0a1
 CDMInstanceClearKey::CDMInstanceClearKey()
     : m_weakPtrFactory(this)
 {
@@ -373,156 +335,6 @@
 
 void CDMInstanceClearKey::updateLicense(const String& sessionId, LicenseType, const SharedBuffer& response, LicenseUpdateCallback callback)
 {
-<<<<<<< HEAD
-    // https://w3c.github.io/encrypted-media/#dom-mediakeysession-generaterequest
-    // W3C Editor's Draft 09 November 2016
-
-    // 6.7.1. If the format of sanitized response is invalid in any way, reject promise with a newly created TypeError.
-    // 6.7.2. Process sanitized response, following the stipulation for the first matching condition from the following list:
-    //   ↳ If sanitized response contains a license or key(s)
-    //     Process sanitized response, following the stipulation for the first matching condition from the following list:
-    //     ↳ If sessionType is "temporary" and sanitized response does not specify that session data, including any license, key(s), or similar session data it contains, should be stored
-    //       Process sanitized response, not storing any session data.
-    //     ↳ If sessionType is "persistent-license" and sanitized response contains a persistable license
-    //       Process sanitized response, storing the license/key(s) and related session data contained in sanitized response. Such data must be stored such that only the origin of this object's Document can access it.
-    //     ↳ If sessionType is "persistent-usage-record"
-    //       ??
-    //     ↳ Otherwise
-    //       Reject promise with a newly created TypeError.
-    //   ↳ If sanitized response contains a record of license destruction acknowledgement and sessionType is "persistent-license"
-    //     Run the following steps:
-    //       6.7.2.1. Close the key session and clear all stored session data associated with this object, including the sessionId and record of license destruction.
-    //       6.7.2.2. Set session closed to true.
-    //   ↳ Otherwise
-    //     Process sanitized response, not storing any session data.
-
-    String json { response.data(), response.size() };
-
-    auto keysArray =
-        [&json] () -> RefPtr<InspectorArray> {
-            RefPtr<InspectorValue> value;
-            if (!InspectorValue::parseJSON(json, value))
-                return nullptr;
-
-            RefPtr<InspectorObject> object;
-            if (!value->asObject(object))
-                return nullptr;
-
-            RefPtr<InspectorArray> array;
-            object->getArray("keys", array);
-            return array;
-        }();
-    if (!keysArray) {
-        callOnMainThread(
-            [weakThis = m_weakPtrFactory.createWeakPtr(), callback = WTFMove(callback)] {
-                if (!weakThis)
-                    return;
-
-                callback(false, std::nullopt, std::nullopt, std::nullopt, SuccessValue::Failed);
-            });
-        return;
-    }
-
-    Vector<Key> updatedKeys;
-    bool validFormat =
-        [&updatedKeys, &keysArray] {
-            for (auto& value : *keysArray) {
-                RefPtr<InspectorObject> keyObject;
-                if (!value->asObject(keyObject))
-                    return false;
-
-                String keyType;
-                if (!keyObject->getString("kty", keyType) || !equalLettersIgnoringASCIICase(keyType, "oct"))
-                    return false;
-
-                String keyID, keyValue;
-                if (!keyObject->getString("kid", keyID) || !keyObject->getString("k", keyValue))
-                    return false;
-
-                Vector<char> keyIDData;
-                if (!WTF::base64URLDecode(keyID, { keyIDData }))
-                    return false;
-
-                Vector<char> keyValueData;
-                if (!WTF::base64URLDecode(keyValue, { keyValueData }))
-                    return false;
-
-                updatedKeys.append(Key{ keyID, KeyStatus::Usable, SharedBuffer::create(WTFMove(keyIDData)), SharedBuffer::create(WTFMove(keyValueData)) });
-            }
-
-            return true;
-        }();
-    if (!validFormat) {
-        callOnMainThread(
-            [weakThis = m_weakPtrFactory.createWeakPtr(), callback = WTFMove(callback)] {
-                if (!weakThis)
-                    return;
-
-                callback(false, std::nullopt, std::nullopt, std::nullopt, SuccessValue::Failed);
-            });
-        return;
-    }
-
-#if 0
-    String sessionType;
-    if (!object->getString("type", sessionType))
-        sessionType = "temporary";
-    // FIXME: Check that session type is valid.
-#endif
-
-    auto& keyVector = s_clearKey.keys.ensure(sessionId, [] { return Vector<Key>{ }; }).iterator->value;
-
-    bool keysChanged = false;
-    for (auto& key : updatedKeys) {
-        auto it = std::find_if(keyVector.begin(), keyVector.end(),
-            [&key] (const Key& containedKey) { return containedKey.keyID == key.keyID; });
-        if (it != keyVector.end()) {
-            auto& existingKey = it->keyValueData;
-            auto& proposedKey = key.keyValueData;
-
-            if (existingKey->size() != proposedKey->size() || std::memcmp(existingKey->data(), proposedKey->data(), existingKey->size())) {
-                *it = WTFMove(key);
-                keysChanged = true;
-            }
-        } else {
-            keyVector.append(WTFMove(key));
-            keysChanged = true;
-        }
-    }
-
-    std::optional<KeyStatusVector> changedKeys;
-    if (keysChanged) {
-        Vector<std::pair<RefPtr<SharedBuffer>, KeyStatus>> keys;
-        keys.reserveInitialCapacity(keyVector.size());
-        for (auto& it : keyVector)
-            keys.uncheckedAppend(std::pair<RefPtr<SharedBuffer>, KeyStatus>{ it.keyIDData, it.status });
-
-        std::sort(keys.begin(), keys.end(),
-            [] (const auto& a, const auto& b)
-            {
-                if (a.first->size() != b.first->size())
-                    return a.first->size() < b.first->size();
-
-                return std::memcmp(a.first->data(), b.first->data(), a.first->size()) < 0;
-            });
-
-        // Sorting Ref<> objects is hard. Such is life.
-        KeyStatusVector keyStatusVector;
-        keyStatusVector.reserveInitialCapacity(keys.size());
-        for (auto& it : keys)
-            keyStatusVector.uncheckedAppend(std::pair<Ref<SharedBuffer>, KeyStatus>{ *it.first, it.second });
-
-        changedKeys = WTFMove(keyStatusVector);
-    }
-
-    callOnMainThread(
-        [weakThis = m_weakPtrFactory.createWeakPtr(), callback = WTFMove(callback), changedKeys = WTFMove(changedKeys)]() mutable {
-            if (!weakThis)
-                return;
-
-            callback(false, WTFMove(changedKeys), std::nullopt, std::nullopt, SuccessValue::Succeeded);
-        });
-=======
     // Use a helper functor that schedules the callback dispatch, avoiding
     // duplicated callOnMainThread() calls.
     auto dispatchCallback =
@@ -624,7 +436,6 @@
 
     // Bail in case no format was recognized.
     dispatchCallback(false, std::nullopt, SuccessValue::Failed);
->>>>>>> c80db0a1
 }
 
 void CDMInstanceClearKey::loadSession(LicenseType, const String&, const String&, LoadSessionCallback callback)
@@ -664,22 +475,6 @@
 {
 }
 
-<<<<<<< HEAD
-void CDMInstanceClearKey::gatherAvailableKeys(AvailableKeysCallback callback)
-{
-    KeyVector vector;
-    for (auto& it : s_clearKey.keys) {
-        for (auto& key : it.value) {
-            if (key.status == KeyStatus::Usable)
-                vector.append({ key.keyIDData->copy(), key.keyValueData->copy() });
-        }
-    }
-    if (!vector.isEmpty())
-        callback(WTFMove(vector));
-}
-
-=======
->>>>>>> c80db0a1
 const String& CDMInstanceClearKey::keySystem() const
 {
     static const String s_keySystem("org.w3.clearkey");
