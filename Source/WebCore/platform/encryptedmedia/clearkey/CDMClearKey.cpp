--- conflicted
+++ resolved
@@ -50,18 +50,12 @@
     static ClearKeyState& singleton();
 
     KeyStore& keys() { return m_keys; }
-<<<<<<< HEAD
-=======
     HashSet<String>& persistentSessions() { return m_persistentSessions; }
->>>>>>> 918311b1
 
 private:
     ClearKeyState();
     KeyStore m_keys;
-<<<<<<< HEAD
-=======
     HashSet<String> m_persistentSessions;
->>>>>>> 918311b1
 };
 
 ClearKeyState& ClearKeyState::singleton()
@@ -483,22 +477,6 @@
 {
 }
 
-<<<<<<< HEAD
-=======
-void CDMInstanceClearKey::gatherAvailableKeys(AvailableKeysCallback callback)
-{
-    KeyVector vector;
-    for (auto& it : ClearKeyState::singleton().keys()) {
-        for (auto& key : it.value) {
-            if (key.status == KeyStatus::Usable)
-                vector.append({ key.keyIDData->copy(), key.keyValueData->copy() });
-        }
-    }
-    if (!vector.isEmpty())
-        callback(WTFMove(vector));
-}
-
->>>>>>> 918311b1
 const String& CDMInstanceClearKey::keySystem() const
 {
     static const String s_keySystem("org.w3.clearkey");
