--- conflicted
+++ resolved
@@ -92,21 +92,9 @@
     void removeSessionData(const String&, LicenseType, RemoveSessionDataCallback) override;
     void storeRecordOfKeyUsage(const String&) override;
 
-<<<<<<< HEAD
-    void gatherAvailableKeys(AvailableKeysCallback) override;
-
     const String& keySystem() const final;
 
     struct Key {
-        Key() = default;
-        Key(Key&&) = default;
-        Key& operator=(Key&&) = default;
-        String keyID;
-=======
-    const String& keySystem() const final;
-
-    struct Key {
->>>>>>> c80db0a1
         KeyStatus status;
         RefPtr<SharedBuffer> keyIDData;
         RefPtr<SharedBuffer> keyValueData;
