--- conflicted
+++ resolved
@@ -162,20 +162,10 @@
     void setDragImage(DragImageRef, const IntPoint& hotSpot);
 #endif
 
-<<<<<<< HEAD
-#if PLATFORM(GTK) || PLATFORM(QT) || PLATFORM(WIN) || PLATFORM(HAIKU)
-    PassRefPtr<DocumentFragment> documentFragment(Frame*, PassRefPtr<Range>, bool allowPlainText, bool& chosePlainText); // FIXME: Layering violation.
-#endif
-
-#if PLATFORM(GTK) || PLATFORM(QT) || PLATFORM(WIN) || PLATFORM(HAIKU)
-    void writeImage(Node*, const URL&, const String& title); // FIXME: Layering violation.
-    void writeSelection(Range*, bool canSmartCopyOrDelete, Frame*, ShouldSerializeSelectedTextForClipboard = DefaultSelectedTextType); // FIXME: Layering violation.
-=======
-#if PLATFORM(GTK) || PLATFORM(WIN)
+#if PLATFORM(GTK) || PLATFORM(WIN) || PLATFORM(HAIKU)
     PassRefPtr<DocumentFragment> documentFragment(Frame&, Range&, bool allowPlainText, bool& chosePlainText); // FIXME: Layering violation.
     void writeImage(Element&, const URL&, const String& title); // FIXME: Layering violation.
     void writeSelection(Range&, bool canSmartCopyOrDelete, Frame&, ShouldSerializeSelectedTextForClipboard = DefaultSelectedTextType); // FIXME: Layering violation.
->>>>>>> 02a025d9
 #endif
 
 #if PLATFORM(GTK)
