--- conflicted
+++ resolved
@@ -35,12 +35,12 @@
 OBJC_CLASS NSString;
 #endif
 
+#if PLATFORM(QT)
+#include <QMimeData>
+#endif
+
 #if PLATFORM(COCOA)
 OBJC_CLASS NSArray;
-#endif
-
-#if PLATFORM(QT)
-#include <QMimeData>
 #endif
 
 #if PLATFORM(WIN)
@@ -69,11 +69,7 @@
 // For writing to the pasteboard. Generally sorted with the richest formats on top.
 
 struct PasteboardWebContent {
-<<<<<<< HEAD
-#if !(PLATFORM(EFL) || PLATFORM(GTK) || PLATFORM(QT) || PLATFORM(WIN))
-=======
-#if !(PLATFORM(GTK) || PLATFORM(WIN) || PLATFORM(WPE))
->>>>>>> 4ccac179
+#if !(PLATFORM(GTK) || PLATFORM(QT) || PLATFORM(WIN) || PLATFORM(WPE))
     WEBCORE_EXPORT PasteboardWebContent();
     WEBCORE_EXPORT ~PasteboardWebContent();
     bool canSmartCopyOrDelete;
@@ -112,14 +108,10 @@
     WEBCORE_EXPORT PasteboardImage();
     WEBCORE_EXPORT ~PasteboardImage();
     RefPtr<Image> image;
-<<<<<<< HEAD
-#if !(PLATFORM(EFL) || PLATFORM(WIN)|| PLATFORM(QT))
-=======
 #if PLATFORM(MAC)
     RefPtr<SharedBuffer> dataInWebArchiveFormat;
 #endif
-#if !PLATFORM(WIN)
->>>>>>> 4ccac179
+#if !PLATFORM(WIN) && !PLATFORM(QT)
     PasteboardURL url;
 #endif
 #if !(PLATFORM(GTK) || PLATFORM(WIN))
@@ -137,13 +129,8 @@
 public:
     virtual ~PasteboardWebContentReader() { }
 
-<<<<<<< HEAD
-#if !(PLATFORM(EFL) || PLATFORM(GTK) || PLATFORM(QT) || PLATFORM(WIN))
-    virtual bool readWebArchive(PassRefPtr<SharedBuffer>) = 0;
-=======
-#if !(PLATFORM(GTK) || PLATFORM(WIN))
+#if !(PLATFORM(GTK) || PLATFORM(QT) || PLATFORM(WIN))
     virtual bool readWebArchive(SharedBuffer*) = 0;
->>>>>>> 4ccac179
     virtual bool readFilenames(const Vector<String>&) = 0;
     virtual bool readHTML(const String&) = 0;
     virtual bool readRTFD(SharedBuffer&) = 0;
@@ -216,13 +203,8 @@
     virtual void setDragImage(DragImage, const IntPoint& hotSpot);
 #endif
 
-<<<<<<< HEAD
 #if PLATFORM(WIN) || PLATFORM(QT)
-    PassRefPtr<DocumentFragment> documentFragment(Frame&, Range&, bool allowPlainText, bool& chosePlainText); // FIXME: Layering violation.
-=======
-#if PLATFORM(WIN)
     RefPtr<DocumentFragment> documentFragment(Frame&, Range&, bool allowPlainText, bool& chosePlainText); // FIXME: Layering violation.
->>>>>>> 4ccac179
     void writeImage(Element&, const URL&, const String& title); // FIXME: Layering violation.
     void writeSelection(Range&, bool canSmartCopyOrDelete, Frame&, ShouldSerializeSelectedTextForDataTransfer = DefaultSelectedTextType); // FIXME: Layering violation.
 #endif
@@ -268,14 +250,13 @@
 #endif
 
 private:
-<<<<<<< HEAD
 #if PLATFORM(QT)
     const QMimeData* readData() const;
-=======
+#endif
+
 #if PLATFORM(IOS)
     bool respectsUTIFidelities() const;
     void readRespectingUTIFidelities(PasteboardWebContentReader&);
->>>>>>> 4ccac179
 #endif
 
 #if PLATFORM(WIN)
