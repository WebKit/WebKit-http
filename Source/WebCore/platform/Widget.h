--- conflicted
+++ resolved
@@ -227,17 +227,6 @@
     bool m_parentVisible;
 
     IntRect m_frame; // Not used when a native widget exists.
-<<<<<<< HEAD
-
-#if PLATFORM(HAIKU)
-    PlatformWidget m_topLevelPlatformWidget;	// TODO: Still needed?
-#endif
-
-#if PLATFORM(EFL)
-    Evas_Object* m_evasObject;
-#endif
-=======
->>>>>>> ec75cf6b
 };
 
 #define WIDGET_TYPE_CASTS(ToValueTypeName, predicate) \
