/*
 * Copyright (C) 2004-2016 Apple Inc.  All rights reserved.
 * Copyright (C) 2008 Collabora Ltd.  All rights reserved.
 *
 * Redistribution and use in source and binary forms, with or without
 * modification, are permitted provided that the following conditions
 * are met:
 * 1. Redistributions of source code must retain the above copyright
 *    notice, this list of conditions and the following disclaimer.
 * 2. Redistributions in binary form must reproduce the above copyright
 *    notice, this list of conditions and the following disclaimer in the
 *    documentation and/or other materials provided with the distribution.
 *
 * THIS SOFTWARE IS PROVIDED BY APPLE INC. ``AS IS'' AND ANY
 * EXPRESS OR IMPLIED WARRANTIES, INCLUDING, BUT NOT LIMITED TO, THE
 * IMPLIED WARRANTIES OF MERCHANTABILITY AND FITNESS FOR A PARTICULAR
 * PURPOSE ARE DISCLAIMED.  IN NO EVENT SHALL APPLE INC. OR
 * CONTRIBUTORS BE LIABLE FOR ANY DIRECT, INDIRECT, INCIDENTAL, SPECIAL,
 * EXEMPLARY, OR CONSEQUENTIAL DAMAGES (INCLUDING, BUT NOT LIMITED TO,
 * PROCUREMENT OF SUBSTITUTE GOODS OR SERVICES; LOSS OF USE, DATA, OR
 * PROFITS; OR BUSINESS INTERRUPTION) HOWEVER CAUSED AND ON ANY THEORY
 * OF LIABILITY, WHETHER IN CONTRACT, STRICT LIABILITY, OR TORT
 * (INCLUDING NEGLIGENCE OR OTHERWISE) ARISING IN ANY WAY OUT OF THE USE
 * OF THIS SOFTWARE, EVEN IF ADVISED OF THE POSSIBILITY OF SUCH DAMAGE.
 */

#pragma once

#if PLATFORM(IOS)
#ifndef NSView
#define NSView WAKView
#endif
#endif

#include "IntRect.h"
#include "PlatformScreen.h"
#include <wtf/Forward.h>
#include <wtf/RefCounted.h>
#include <wtf/TypeCasts.h>
#include <wtf/WeakPtr.h>

#if PLATFORM(COCOA)
#include <wtf/RetainPtr.h>
#endif

#if PLATFORM(COCOA)
OBJC_CLASS NSView;
OBJC_CLASS NSWindow;
typedef NSView *PlatformWidget;
#endif

#if PLATFORM(WIN)
typedef struct HWND__* HWND;
typedef HWND PlatformWidget;
#endif

#if PLATFORM(GTK)
typedef struct _GtkWidget GtkWidget;
typedef struct _GtkContainer GtkContainer;
typedef GtkWidget* PlatformWidget;
#endif

<<<<<<< HEAD
#if PLATFORM(HAIKU)
class BView;
typedef BView* PlatformWidget;
=======
#if PLATFORM(WPE)
typedef void* PlatformWidget;
>>>>>>> 35039c92
#endif

typedef PlatformWidget PlatformPageClient;

namespace WebCore {

class Cursor;
class Event;
class FontCascade;
class FrameView;
class GraphicsContext;
class PlatformMouseEvent;
class ScrollView;

enum WidgetNotification { WillPaintFlattened, DidPaintFlattened };

// The Widget class serves as a base class for three kinds of objects:
// (1) Scrollable areas (ScrollView)
// (2) Scrollbars (Scrollbar)
// (3) Plugins (PluginView)
//
// A widget may or may not be backed by a platform-specific object (e.g., HWND on Windows, NSView on Mac, QWidget on Qt).
//
// Widgets are connected in a hierarchy, with the restriction that plugins and scrollbars are always leaves of the
// tree.  Only ScrollViews can have children (and therefore the Widget class has no concept of children).
//
// The rules right now for which widgets get platform-specific objects are as follows:
// ScrollView - Mac
// Scrollbar - Mac, Gtk
// Plugin - Mac, Windows (windowed only), Qt (windowed only, widget is an HWND on windows), Gtk (windowed only)
//
class Widget : public RefCounted<Widget> {
public:
    WEBCORE_EXPORT explicit Widget(PlatformWidget = nullptr);
    WEBCORE_EXPORT virtual ~Widget();

    WEBCORE_EXPORT PlatformWidget platformWidget() const;
    WEBCORE_EXPORT void setPlatformWidget(PlatformWidget);

#if PLATFORM(HAIKU)
    PlatformWidget topLevelPlatformWidget() const { return m_topLevelPlatformWidget; }
    void setTopLevelPlatformWidget(PlatformWidget widget)
    {
        m_topLevelPlatformWidget = widget;
    }
#endif

    int x() const { return frameRect().x(); }
    int y() const { return frameRect().y(); }
    int width() const { return frameRect().width(); }
    int height() const { return frameRect().height(); }
    IntSize size() const { return frameRect().size(); }
    IntPoint location() const { return frameRect().location(); }

    WEBCORE_EXPORT virtual void setFrameRect(const IntRect&);
    WEBCORE_EXPORT IntRect frameRect() const;
    IntRect boundsRect() const { return IntRect(0, 0, width(),  height()); }

    void resize(int w, int h) { setFrameRect(IntRect(x(), y(), w, h)); }
    void resize(const IntSize& s) { setFrameRect(IntRect(location(), s)); }
    void move(int x, int y) { setFrameRect(IntRect(x, y, width(), height())); }
    void move(const IntPoint& p) { setFrameRect(IntRect(p, size())); }

    enum class SecurityOriginPaintPolicy { AnyOrigin, AccessibleOriginOnly };

    WEBCORE_EXPORT virtual void paint(GraphicsContext&, const IntRect&, SecurityOriginPaintPolicy = SecurityOriginPaintPolicy::AnyOrigin);
    void invalidate() { invalidateRect(boundsRect()); }
    virtual void invalidateRect(const IntRect&) = 0;

    WEBCORE_EXPORT virtual void setFocus(bool);

    void setCursor(const Cursor&);

    WEBCORE_EXPORT virtual void show();
    WEBCORE_EXPORT virtual void hide();
    bool isSelfVisible() const { return m_selfVisible; } // Whether or not we have been explicitly marked as visible or not.
    bool isParentVisible() const { return m_parentVisible; } // Whether or not our parent is visible.
    bool isVisible() const { return m_selfVisible && m_parentVisible; } // Whether or not we are actually visible.
    virtual void setParentVisible(bool visible) { m_parentVisible = visible; }
    void setSelfVisible(bool v) { m_selfVisible = v; }

    void setIsSelected(bool);

    virtual bool isFrameView() const { return false; }
    virtual bool isPluginView() const { return false; }
    // FIXME: The Mac plug-in code should inherit from PluginView. When this happens PluginViewBase and PluginView can become one class.
    virtual bool isPluginViewBase() const { return false; }
    virtual bool isScrollbar() const { return false; }
    virtual bool isScrollView() const { return false; }

    WEBCORE_EXPORT void removeFromParent();
    WEBCORE_EXPORT virtual void setParent(ScrollView* view);
    ScrollView* parent() const { return m_parent; }
    FrameView* root() const;

    virtual void handleEvent(Event*) { }

    virtual void notifyWidget(WidgetNotification) { }

    WEBCORE_EXPORT IntRect convertToRootView(const IntRect&) const;
    IntRect convertFromRootView(const IntRect&) const;

    IntPoint convertToRootView(const IntPoint&) const;
    IntPoint convertFromRootView(const IntPoint&) const;

    // It is important for cross-platform code to realize that Mac has flipped coordinates.  Therefore any code
    // that tries to convert the location of a rect using the point-based convertFromContainingWindow will end
    // up with an inaccurate rect.  Always make sure to use the rect-based convertFromContainingWindow method
    // when converting window rects.
    WEBCORE_EXPORT IntRect convertToContainingWindow(const IntRect&) const;
    IntRect convertFromContainingWindow(const IntRect&) const;

    WEBCORE_EXPORT IntPoint convertToContainingWindow(const IntPoint&) const;
    IntPoint convertFromContainingWindow(const IntPoint&) const;

    virtual void frameRectsChanged() { }

    // Notifies this widget that its clip rect changed.
    virtual void clipRectChanged() { }

    // Whether transforms affect the frame rect. FIXME: We get rid of this and have
    // the frame rects be the same no matter what transforms are applied.
    virtual bool transformsAffectFrameRect() { return true; }

#if PLATFORM(COCOA)
    NSView* getOuterView() const;

    void removeFromSuperview();
#endif
#if PLATFORM(IOS)
    void addToSuperview(NSView*);
#endif

    // Virtual methods to convert points to/from the containing ScrollView
    WEBCORE_EXPORT virtual IntRect convertToContainingView(const IntRect&) const;
    WEBCORE_EXPORT virtual IntRect convertFromContainingView(const IntRect&) const;
    WEBCORE_EXPORT virtual IntPoint convertToContainingView(const IntPoint&) const;
    WEBCORE_EXPORT virtual IntPoint convertFromContainingView(const IntPoint&) const;

    WeakPtr<Widget> createWeakPtr() { return m_weakPtrFactory.createWeakPtr(); }

private:
    void init(PlatformWidget); // Must be called by all Widget constructors to initialize cross-platform data.

    void releasePlatformWidget();
    void retainPlatformWidget();

    // These methods are used to convert from the root widget to the containing window,
    // which has behavior that may differ between platforms (e.g. Mac uses flipped window coordinates).
    static IntRect convertFromRootToContainingWindow(const Widget* rootWidget, const IntRect&);
    static IntRect convertFromContainingWindowToRoot(const Widget* rootWidget, const IntRect&);

    static IntPoint convertFromRootToContainingWindow(const Widget* rootWidget, const IntPoint&);
    static IntPoint convertFromContainingWindowToRoot(const Widget* rootWidget, const IntPoint&);

private:
    ScrollView* m_parent;
#if !PLATFORM(COCOA)
    PlatformWidget m_widget;
#else
    RetainPtr<NSView> m_widget;
#endif

#if PLATFORM(HAIKU)
    PlatformWidget m_topLevelPlatformWidget;
#endif
    WeakPtrFactory<Widget> m_weakPtrFactory { this };
    bool m_selfVisible;
    bool m_parentVisible;

    IntRect m_frame; // Not used when a native widget exists.
};

#if !PLATFORM(COCOA)

inline PlatformWidget Widget::platformWidget() const
{
    return m_widget;
}

inline void Widget::setPlatformWidget(PlatformWidget widget)
{
    if (widget != m_widget) {
        releasePlatformWidget();
        m_widget = widget;
        retainPlatformWidget();
    }
}

#endif

#if !PLATFORM(GTK)

inline void Widget::releasePlatformWidget()
{
}

inline void Widget::retainPlatformWidget()
{
}

#endif

} // namespace WebCore

#define SPECIALIZE_TYPE_TRAITS_WIDGET(ToValueTypeName, predicate) \
SPECIALIZE_TYPE_TRAITS_BEGIN(WebCore::ToValueTypeName) \
    static bool isType(const WebCore::Widget& widget) { return widget.predicate; } \
SPECIALIZE_TYPE_TRAITS_END()
<|MERGE_RESOLUTION|>--- conflicted
+++ resolved
@@ -60,14 +60,13 @@
 typedef GtkWidget* PlatformWidget;
 #endif
 
-<<<<<<< HEAD
 #if PLATFORM(HAIKU)
 class BView;
 typedef BView* PlatformWidget;
-=======
+#endif
+
 #if PLATFORM(WPE)
 typedef void* PlatformWidget;
->>>>>>> 35039c92
 #endif
 
 typedef PlatformWidget PlatformPageClient;
