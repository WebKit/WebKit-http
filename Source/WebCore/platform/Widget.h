/*
 * Copyright (C) 2004-2016 Apple Inc.  All rights reserved.
 * Copyright (C) 2008 Collabora Ltd.  All rights reserved.
 *
 * Redistribution and use in source and binary forms, with or without
 * modification, are permitted provided that the following conditions
 * are met:
 * 1. Redistributions of source code must retain the above copyright
 *    notice, this list of conditions and the following disclaimer.
 * 2. Redistributions in binary form must reproduce the above copyright
 *    notice, this list of conditions and the following disclaimer in the
 *    documentation and/or other materials provided with the distribution.
 *
 * THIS SOFTWARE IS PROVIDED BY APPLE INC. ``AS IS'' AND ANY
 * EXPRESS OR IMPLIED WARRANTIES, INCLUDING, BUT NOT LIMITED TO, THE
 * IMPLIED WARRANTIES OF MERCHANTABILITY AND FITNESS FOR A PARTICULAR
 * PURPOSE ARE DISCLAIMED.  IN NO EVENT SHALL APPLE INC. OR
 * CONTRIBUTORS BE LIABLE FOR ANY DIRECT, INDIRECT, INCIDENTAL, SPECIAL,
 * EXEMPLARY, OR CONSEQUENTIAL DAMAGES (INCLUDING, BUT NOT LIMITED TO,
 * PROCUREMENT OF SUBSTITUTE GOODS OR SERVICES; LOSS OF USE, DATA, OR
 * PROFITS; OR BUSINESS INTERRUPTION) HOWEVER CAUSED AND ON ANY THEORY
 * OF LIABILITY, WHETHER IN CONTRACT, STRICT LIABILITY, OR TORT
 * (INCLUDING NEGLIGENCE OR OTHERWISE) ARISING IN ANY WAY OUT OF THE USE
 * OF THIS SOFTWARE, EVEN IF ADVISED OF THE POSSIBILITY OF SUCH DAMAGE.
 */

#pragma once

#if PLATFORM(IOS)
#ifndef NSView
#define NSView WAKView
#endif
#endif

#include "IntRect.h"
#include "PlatformScreen.h"
#include <wtf/Forward.h>
#include <wtf/RefCounted.h>
#include <wtf/TypeCasts.h>
#include <wtf/WeakPtr.h>

#if PLATFORM(COCOA)
#include <wtf/RetainPtr.h>
#endif

#if PLATFORM(COCOA)
OBJC_CLASS NSView;
OBJC_CLASS NSWindow;
typedef NSView *PlatformWidget;
#elif PLATFORM(WIN)
typedef struct HWND__* HWND;
typedef HWND PlatformWidget;
#elif PLATFORM(GTK)
typedef struct _GtkWidget GtkWidget;
typedef struct _GtkContainer GtkContainer;
typedef GtkWidget* PlatformWidget;
<<<<<<< HEAD
#endif

#if PLATFORM(HAIKU)
class BView;
typedef BView* PlatformWidget;
#endif

#if PLATFORM(WPE)
=======
#else
>>>>>>> 6a06c51d
typedef void* PlatformWidget;
#endif

typedef PlatformWidget PlatformPageClient;

namespace WebCore {

class Cursor;
class Event;
class FontCascade;
class FrameView;
class GraphicsContext;
class PlatformMouseEvent;
class ScrollView;

enum WidgetNotification { WillPaintFlattened, DidPaintFlattened };

// The Widget class serves as a base class for three kinds of objects:
// (1) Scrollable areas (ScrollView)
// (2) Scrollbars (Scrollbar)
// (3) Plugins (PluginView)
//
// A widget may or may not be backed by a platform-specific object (e.g., HWND on Windows, NSView on Mac, QWidget on Qt).
//
// Widgets are connected in a hierarchy, with the restriction that plugins and scrollbars are always leaves of the
// tree.  Only ScrollViews can have children (and therefore the Widget class has no concept of children).
//
// The rules right now for which widgets get platform-specific objects are as follows:
// ScrollView - Mac
// Scrollbar - Mac, Gtk
// Plugin - Mac, Windows (windowed only), Qt (windowed only, widget is an HWND on windows), Gtk (windowed only)
//
class Widget : public RefCounted<Widget> {
public:
    WEBCORE_EXPORT explicit Widget(PlatformWidget = nullptr);
    WEBCORE_EXPORT virtual ~Widget();

    WEBCORE_EXPORT PlatformWidget platformWidget() const;
    WEBCORE_EXPORT void setPlatformWidget(PlatformWidget);

#if PLATFORM(HAIKU)
    PlatformWidget topLevelPlatformWidget() const { return m_topLevelPlatformWidget; }
    void setTopLevelPlatformWidget(PlatformWidget widget)
    {
        m_topLevelPlatformWidget = widget;
    }
#endif

    int x() const { return frameRect().x(); }
    int y() const { return frameRect().y(); }
    int width() const { return frameRect().width(); }
    int height() const { return frameRect().height(); }
    IntSize size() const { return frameRect().size(); }
    IntPoint location() const { return frameRect().location(); }

    WEBCORE_EXPORT virtual void setFrameRect(const IntRect&);
    WEBCORE_EXPORT IntRect frameRect() const;
    IntRect boundsRect() const { return IntRect(0, 0, width(),  height()); }

    void resize(int w, int h) { setFrameRect(IntRect(x(), y(), w, h)); }
    void resize(const IntSize& s) { setFrameRect(IntRect(location(), s)); }
    void move(int x, int y) { setFrameRect(IntRect(x, y, width(), height())); }
    void move(const IntPoint& p) { setFrameRect(IntRect(p, size())); }

    enum class SecurityOriginPaintPolicy { AnyOrigin, AccessibleOriginOnly };

    WEBCORE_EXPORT virtual void paint(GraphicsContext&, const IntRect&, SecurityOriginPaintPolicy = SecurityOriginPaintPolicy::AnyOrigin);
    void invalidate() { invalidateRect(boundsRect()); }
    virtual void invalidateRect(const IntRect&) = 0;

    WEBCORE_EXPORT virtual void setFocus(bool);

    void setCursor(const Cursor&);

    WEBCORE_EXPORT virtual void show();
    WEBCORE_EXPORT virtual void hide();
    bool isSelfVisible() const { return m_selfVisible; } // Whether or not we have been explicitly marked as visible or not.
    bool isParentVisible() const { return m_parentVisible; } // Whether or not our parent is visible.
    bool isVisible() const { return m_selfVisible && m_parentVisible; } // Whether or not we are actually visible.
    virtual void setParentVisible(bool visible) { m_parentVisible = visible; }
    void setSelfVisible(bool v) { m_selfVisible = v; }

    void setIsSelected(bool);

    virtual bool isFrameView() const { return false; }
    virtual bool isPluginView() const { return false; }
    // FIXME: The Mac plug-in code should inherit from PluginView. When this happens PluginViewBase and PluginView can become one class.
    virtual bool isPluginViewBase() const { return false; }
    virtual bool isScrollbar() const { return false; }
    virtual bool isScrollView() const { return false; }

    WEBCORE_EXPORT void removeFromParent();
    WEBCORE_EXPORT virtual void setParent(ScrollView* view);
    ScrollView* parent() const { return m_parent; }
    FrameView* root() const;

    virtual void handleEvent(Event&) { }

    virtual void notifyWidget(WidgetNotification) { }

    WEBCORE_EXPORT IntRect convertToRootView(const IntRect&) const;
    IntRect convertFromRootView(const IntRect&) const;

    IntPoint convertToRootView(const IntPoint&) const;
    IntPoint convertFromRootView(const IntPoint&) const;

    // It is important for cross-platform code to realize that Mac has flipped coordinates.  Therefore any code
    // that tries to convert the location of a rect using the point-based convertFromContainingWindow will end
    // up with an inaccurate rect.  Always make sure to use the rect-based convertFromContainingWindow method
    // when converting window rects.
    WEBCORE_EXPORT IntRect convertToContainingWindow(const IntRect&) const;
    IntRect convertFromContainingWindow(const IntRect&) const;

    WEBCORE_EXPORT IntPoint convertToContainingWindow(const IntPoint&) const;
    IntPoint convertFromContainingWindow(const IntPoint&) const;

    virtual void frameRectsChanged() { }

    // Notifies this widget that its clip rect changed.
    virtual void clipRectChanged() { }

    // Whether transforms affect the frame rect. FIXME: We get rid of this and have
    // the frame rects be the same no matter what transforms are applied.
    virtual bool transformsAffectFrameRect() { return true; }

#if PLATFORM(COCOA)
    NSView* getOuterView() const;

    void removeFromSuperview();
#endif
#if PLATFORM(IOS)
    void addToSuperview(NSView*);
#endif

    // Virtual methods to convert points to/from the containing ScrollView
    WEBCORE_EXPORT virtual IntRect convertToContainingView(const IntRect&) const;
    WEBCORE_EXPORT virtual IntRect convertFromContainingView(const IntRect&) const;
    WEBCORE_EXPORT virtual IntPoint convertToContainingView(const IntPoint&) const;
    WEBCORE_EXPORT virtual IntPoint convertFromContainingView(const IntPoint&) const;

    WeakPtr<Widget> createWeakPtr() { return m_weakPtrFactory.createWeakPtr(*this); }

private:
    void init(PlatformWidget); // Must be called by all Widget constructors to initialize cross-platform data.

    void releasePlatformWidget();
    void retainPlatformWidget();

    // These methods are used to convert from the root widget to the containing window,
    // which has behavior that may differ between platforms (e.g. Mac uses flipped window coordinates).
    static IntRect convertFromRootToContainingWindow(const Widget* rootWidget, const IntRect&);
    static IntRect convertFromContainingWindowToRoot(const Widget* rootWidget, const IntRect&);

    static IntPoint convertFromRootToContainingWindow(const Widget* rootWidget, const IntPoint&);
    static IntPoint convertFromContainingWindowToRoot(const Widget* rootWidget, const IntPoint&);

private:
    ScrollView* m_parent;
#if !PLATFORM(COCOA)
    PlatformWidget m_widget;
#else
    RetainPtr<NSView> m_widget;
#endif
<<<<<<< HEAD

#if PLATFORM(HAIKU)
    PlatformWidget m_topLevelPlatformWidget;
#endif
    WeakPtrFactory<Widget> m_weakPtrFactory { this };
=======
    WeakPtrFactory<Widget> m_weakPtrFactory;
>>>>>>> 6a06c51d
    bool m_selfVisible;
    bool m_parentVisible;

    IntRect m_frame; // Not used when a native widget exists.
};

#if !PLATFORM(COCOA)

inline PlatformWidget Widget::platformWidget() const
{
    return m_widget;
}

inline void Widget::setPlatformWidget(PlatformWidget widget)
{
    if (widget != m_widget) {
        releasePlatformWidget();
        m_widget = widget;
        retainPlatformWidget();
    }
}

#endif

#if !PLATFORM(GTK)

inline void Widget::releasePlatformWidget()
{
}

inline void Widget::retainPlatformWidget()
{
}

#endif

} // namespace WebCore

#define SPECIALIZE_TYPE_TRAITS_WIDGET(ToValueTypeName, predicate) \
SPECIALIZE_TYPE_TRAITS_BEGIN(WebCore::ToValueTypeName) \
    static bool isType(const WebCore::Widget& widget) { return widget.predicate; } \
SPECIALIZE_TYPE_TRAITS_END()
<|MERGE_RESOLUTION|>--- conflicted
+++ resolved
@@ -54,18 +54,10 @@
 typedef struct _GtkWidget GtkWidget;
 typedef struct _GtkContainer GtkContainer;
 typedef GtkWidget* PlatformWidget;
-<<<<<<< HEAD
-#endif
-
-#if PLATFORM(HAIKU)
+#elif PLATFORM(HAIKU)
 class BView;
 typedef BView* PlatformWidget;
-#endif
-
-#if PLATFORM(WPE)
-=======
 #else
->>>>>>> 6a06c51d
 typedef void* PlatformWidget;
 #endif
 
@@ -229,15 +221,11 @@
 #else
     RetainPtr<NSView> m_widget;
 #endif
-<<<<<<< HEAD
 
 #if PLATFORM(HAIKU)
     PlatformWidget m_topLevelPlatformWidget;
 #endif
-    WeakPtrFactory<Widget> m_weakPtrFactory { this };
-=======
     WeakPtrFactory<Widget> m_weakPtrFactory;
->>>>>>> 6a06c51d
     bool m_selfVisible;
     bool m_parentVisible;
 
