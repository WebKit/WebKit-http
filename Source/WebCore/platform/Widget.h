/*
 * Copyright (C) 2004-2018 Apple Inc.  All rights reserved.
 * Copyright (C) 2008 Collabora Ltd.  All rights reserved.
 *
 * Redistribution and use in source and binary forms, with or without
 * modification, are permitted provided that the following conditions
 * are met:
 * 1. Redistributions of source code must retain the above copyright
 *    notice, this list of conditions and the following disclaimer.
 * 2. Redistributions in binary form must reproduce the above copyright
 *    notice, this list of conditions and the following disclaimer in the
 *    documentation and/or other materials provided with the distribution.
 *
 * THIS SOFTWARE IS PROVIDED BY APPLE INC. ``AS IS'' AND ANY
 * EXPRESS OR IMPLIED WARRANTIES, INCLUDING, BUT NOT LIMITED TO, THE
 * IMPLIED WARRANTIES OF MERCHANTABILITY AND FITNESS FOR A PARTICULAR
 * PURPOSE ARE DISCLAIMED.  IN NO EVENT SHALL APPLE INC. OR
 * CONTRIBUTORS BE LIABLE FOR ANY DIRECT, INDIRECT, INCIDENTAL, SPECIAL,
 * EXEMPLARY, OR CONSEQUENTIAL DAMAGES (INCLUDING, BUT NOT LIMITED TO,
 * PROCUREMENT OF SUBSTITUTE GOODS OR SERVICES; LOSS OF USE, DATA, OR
 * PROFITS; OR BUSINESS INTERRUPTION) HOWEVER CAUSED AND ON ANY THEORY
 * OF LIABILITY, WHETHER IN CONTRACT, STRICT LIABILITY, OR TORT
 * (INCLUDING NEGLIGENCE OR OTHERWISE) ARISING IN ANY WAY OUT OF THE USE
 * OF THIS SOFTWARE, EVEN IF ADVISED OF THE POSSIBILITY OF SUCH DAMAGE.
 */

#pragma once

#if PLATFORM(IOS_FAMILY)
#ifndef NSView
#define NSView WAKView
#endif
#endif

#include "IntRect.h"
#include "PlatformScreen.h"
#include <wtf/Forward.h>
#include <wtf/RefCounted.h>
#include <wtf/TypeCasts.h>
#include <wtf/WeakPtr.h>

#if PLATFORM(COCOA)
#include <wtf/RetainPtr.h>
#endif

#if PLATFORM(COCOA)
OBJC_CLASS NSView;
OBJC_CLASS NSWindow;
typedef NSView *PlatformWidget;
#elif PLATFORM(WIN)
typedef struct HWND__* HWND;
typedef HWND PlatformWidget;
<<<<<<< HEAD
#elif PLATFORM(GTK)
typedef struct _GtkWidget GtkWidget;
typedef struct _GtkContainer GtkContainer;
typedef GtkWidget* PlatformWidget;
#elif PLATFORM(HAIKU)
class BView;
typedef BView* PlatformWidget;
=======
>>>>>>> 53621604
#else
typedef void* PlatformWidget;
#endif

typedef PlatformWidget PlatformPageClient;

namespace WebCore {

class Cursor;
class Event;
class FontCascade;
class FrameView;
class GraphicsContext;
class PlatformMouseEvent;
class ScrollView;

enum WidgetNotification { WillPaintFlattened, DidPaintFlattened };

// The Widget class serves as a base class for three kinds of objects:
// (1) Scrollable areas (ScrollView)
// (2) Scrollbars (Scrollbar)
// (3) Plugins (PluginView)
//
// A widget may or may not be backed by a platform-specific object (e.g., HWND on Windows, NSView on Mac, QWidget on Qt).
//
// Widgets are connected in a hierarchy, with the restriction that plugins and scrollbars are always leaves of the
// tree.  Only ScrollViews can have children (and therefore the Widget class has no concept of children).
//
// The rules right now for which widgets get platform-specific objects are as follows:
// ScrollView - Mac
// Scrollbar - Mac, Gtk
// Plugin - Mac, Windows (windowed only), Qt (windowed only, widget is an HWND on windows), Gtk (windowed only)
//
class Widget : public RefCounted<Widget>, public CanMakeWeakPtr<Widget> {
public:
    WEBCORE_EXPORT explicit Widget(PlatformWidget = nullptr);
    WEBCORE_EXPORT virtual ~Widget();

    WEBCORE_EXPORT PlatformWidget platformWidget() const;
    WEBCORE_EXPORT void setPlatformWidget(PlatformWidget);

#if PLATFORM(HAIKU)
    PlatformWidget topLevelPlatformWidget() const { return m_topLevelPlatformWidget; }
    void setTopLevelPlatformWidget(PlatformWidget widget)
    {
        m_topLevelPlatformWidget = widget;
    }
#endif

    int x() const { return frameRect().x(); }
    int y() const { return frameRect().y(); }
    int width() const { return frameRect().width(); }
    int height() const { return frameRect().height(); }
    IntSize size() const { return frameRect().size(); }
    IntPoint location() const { return frameRect().location(); }

    WEBCORE_EXPORT virtual void setFrameRect(const IntRect&);
    WEBCORE_EXPORT IntRect frameRect() const;
    IntRect boundsRect() const { return IntRect(0, 0, width(),  height()); }

    void resize(int w, int h) { setFrameRect(IntRect(x(), y(), w, h)); }
    void resize(const IntSize& s) { setFrameRect(IntRect(location(), s)); }
    void move(int x, int y) { setFrameRect(IntRect(x, y, width(), height())); }
    void move(const IntPoint& p) { setFrameRect(IntRect(p, size())); }

    enum class SecurityOriginPaintPolicy { AnyOrigin, AccessibleOriginOnly };

    WEBCORE_EXPORT virtual void paint(GraphicsContext&, const IntRect&, SecurityOriginPaintPolicy = SecurityOriginPaintPolicy::AnyOrigin);
    void invalidate() { invalidateRect(boundsRect()); }
    virtual void invalidateRect(const IntRect&) = 0;

    WEBCORE_EXPORT virtual void setFocus(bool);

    void setCursor(const Cursor&);

    WEBCORE_EXPORT virtual void show();
    WEBCORE_EXPORT virtual void hide();
    bool isSelfVisible() const { return m_selfVisible; } // Whether or not we have been explicitly marked as visible or not.
    bool isParentVisible() const { return m_parentVisible; } // Whether or not our parent is visible.
    bool isVisible() const { return m_selfVisible && m_parentVisible; } // Whether or not we are actually visible.
    virtual void setParentVisible(bool visible) { m_parentVisible = visible; }
    void setSelfVisible(bool v) { m_selfVisible = v; }

    void setIsSelected(bool);

    virtual bool isFrameView() const { return false; }
    virtual bool isPluginView() const { return false; }
    // FIXME: The Mac plug-in code should inherit from PluginView. When this happens PluginViewBase and PluginView can become one class.
    virtual bool isPluginViewBase() const { return false; }
    virtual bool isScrollbar() const { return false; }
    virtual bool isScrollView() const { return false; }

    WEBCORE_EXPORT void removeFromParent();
    WEBCORE_EXPORT virtual void setParent(ScrollView* view);
    WEBCORE_EXPORT ScrollView* parent() const;
    FrameView* root() const;

    virtual void handleEvent(Event&) { }

    virtual void notifyWidget(WidgetNotification) { }

    WEBCORE_EXPORT IntRect convertToRootView(const IntRect&) const;
    IntRect convertFromRootView(const IntRect&) const;

    FloatRect convertToRootView(const FloatRect&) const;
    FloatRect convertFromRootView(const FloatRect&) const;

    IntPoint convertToRootView(const IntPoint&) const;
    IntPoint convertFromRootView(const IntPoint&) const;

    FloatPoint convertToRootView(const FloatPoint&) const;
    FloatPoint convertFromRootView(const FloatPoint&) const;

    // It is important for cross-platform code to realize that Mac has flipped coordinates.  Therefore any code
    // that tries to convert the location of a rect using the point-based convertFromContainingWindow will end
    // up with an inaccurate rect.  Always make sure to use the rect-based convertFromContainingWindow method
    // when converting window rects.
    WEBCORE_EXPORT IntRect convertToContainingWindow(const IntRect&) const;
    IntRect convertFromContainingWindow(const IntRect&) const;

    WEBCORE_EXPORT IntPoint convertToContainingWindow(const IntPoint&) const;
    IntPoint convertFromContainingWindow(const IntPoint&) const;

    virtual void frameRectsChanged() { }

    // Notifies this widget that its clip rect changed.
    virtual void clipRectChanged() { }

    // Whether transforms affect the frame rect. FIXME: We get rid of this and have
    // the frame rects be the same no matter what transforms are applied.
    virtual bool transformsAffectFrameRect() { return true; }

#if PLATFORM(COCOA)
    NSView* getOuterView() const;

    void removeFromSuperview();
#endif
#if PLATFORM(IOS_FAMILY)
    void addToSuperview(NSView*);
#endif

    // Virtual methods to convert points to/from the containing ScrollView
    WEBCORE_EXPORT virtual IntRect convertToContainingView(const IntRect&) const;
    WEBCORE_EXPORT virtual IntRect convertFromContainingView(const IntRect&) const;
    WEBCORE_EXPORT virtual FloatRect convertToContainingView(const FloatRect&) const;
    WEBCORE_EXPORT virtual FloatRect convertFromContainingView(const FloatRect&) const;
    WEBCORE_EXPORT virtual IntPoint convertToContainingView(const IntPoint&) const;
    WEBCORE_EXPORT virtual IntPoint convertFromContainingView(const IntPoint&) const;
    WEBCORE_EXPORT virtual FloatPoint convertToContainingView(const FloatPoint&) const;
    WEBCORE_EXPORT virtual FloatPoint convertFromContainingView(const FloatPoint&) const;

private:
    void init(PlatformWidget); // Must be called by all Widget constructors to initialize cross-platform data.

    // These methods are used to convert from the root widget to the containing window,
    // which has behavior that may differ between platforms (e.g. Mac uses flipped window coordinates).
    static IntRect convertFromRootToContainingWindow(const Widget* rootWidget, const IntRect&);
    static IntRect convertFromContainingWindowToRoot(const Widget* rootWidget, const IntRect&);

    static IntPoint convertFromRootToContainingWindow(const Widget* rootWidget, const IntPoint&);
    static IntPoint convertFromContainingWindowToRoot(const Widget* rootWidget, const IntPoint&);

private:
    bool m_selfVisible { false };
    bool m_parentVisible { false };

    WeakPtr<ScrollView> m_parent;
#if !PLATFORM(COCOA)
    PlatformWidget m_widget;
#else
    RetainPtr<NSView> m_widget;
#endif

#if PLATFORM(HAIKU)
    PlatformWidget m_topLevelPlatformWidget;
#endif

    IntRect m_frame; // Not used when a native widget exists.
};

#if !PLATFORM(COCOA)

inline PlatformWidget Widget::platformWidget() const
{
    return m_widget;
}

inline void Widget::setPlatformWidget(PlatformWidget widget)
{
    m_widget = widget;
}

#endif

} // namespace WebCore

#define SPECIALIZE_TYPE_TRAITS_WIDGET(ToValueTypeName, predicate) \
SPECIALIZE_TYPE_TRAITS_BEGIN(WebCore::ToValueTypeName) \
    static bool isType(const WebCore::Widget& widget) { return widget.predicate; } \
SPECIALIZE_TYPE_TRAITS_END()
<|MERGE_RESOLUTION|>--- conflicted
+++ resolved
@@ -50,16 +50,9 @@
 #elif PLATFORM(WIN)
 typedef struct HWND__* HWND;
 typedef HWND PlatformWidget;
-<<<<<<< HEAD
-#elif PLATFORM(GTK)
-typedef struct _GtkWidget GtkWidget;
-typedef struct _GtkContainer GtkContainer;
-typedef GtkWidget* PlatformWidget;
 #elif PLATFORM(HAIKU)
 class BView;
 typedef BView* PlatformWidget;
-=======
->>>>>>> 53621604
 #else
 typedef void* PlatformWidget;
 #endif
