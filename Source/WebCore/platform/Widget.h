/*
 * Copyright (C) 2004-2018 Apple Inc.  All rights reserved.
 * Copyright (C) 2008 Collabora Ltd.  All rights reserved.
 *
 * Redistribution and use in source and binary forms, with or without
 * modification, are permitted provided that the following conditions
 * are met:
 * 1. Redistributions of source code must retain the above copyright
 *    notice, this list of conditions and the following disclaimer.
 * 2. Redistributions in binary form must reproduce the above copyright
 *    notice, this list of conditions and the following disclaimer in the
 *    documentation and/or other materials provided with the distribution.
 *
 * THIS SOFTWARE IS PROVIDED BY APPLE INC. ``AS IS'' AND ANY
 * EXPRESS OR IMPLIED WARRANTIES, INCLUDING, BUT NOT LIMITED TO, THE
 * IMPLIED WARRANTIES OF MERCHANTABILITY AND FITNESS FOR A PARTICULAR
 * PURPOSE ARE DISCLAIMED.  IN NO EVENT SHALL APPLE INC. OR
 * CONTRIBUTORS BE LIABLE FOR ANY DIRECT, INDIRECT, INCIDENTAL, SPECIAL,
 * EXEMPLARY, OR CONSEQUENTIAL DAMAGES (INCLUDING, BUT NOT LIMITED TO,
 * PROCUREMENT OF SUBSTITUTE GOODS OR SERVICES; LOSS OF USE, DATA, OR
 * PROFITS; OR BUSINESS INTERRUPTION) HOWEVER CAUSED AND ON ANY THEORY
 * OF LIABILITY, WHETHER IN CONTRACT, STRICT LIABILITY, OR TORT
 * (INCLUDING NEGLIGENCE OR OTHERWISE) ARISING IN ANY WAY OUT OF THE USE
 * OF THIS SOFTWARE, EVEN IF ADVISED OF THE POSSIBILITY OF SUCH DAMAGE.
 */

#pragma once

#if PLATFORM(IOS)
#ifndef NSView
#define NSView WAKView
#endif
#endif

#include "IntRect.h"
#include "PlatformScreen.h"
#include <wtf/Forward.h>
#include <wtf/RefCounted.h>
#include <wtf/TypeCasts.h>
#include <wtf/WeakPtr.h>

#if PLATFORM(COCOA)
#include <wtf/RetainPtr.h>
#endif

#if PLATFORM(QT)
#include <QPointer>
#include <qglobal.h>
#endif

#if PLATFORM(COCOA)
OBJC_CLASS NSView;
OBJC_CLASS NSWindow;
typedef NSView *PlatformWidget;
#elif PLATFORM(WIN)
typedef struct HWND__* HWND;
typedef HWND PlatformWidget;
#elif PLATFORM(GTK)
typedef struct _GtkWidget GtkWidget;
typedef struct _GtkContainer GtkContainer;
typedef GtkWidget* PlatformWidget;
<<<<<<< HEAD
#endif

#if PLATFORM(QT)
QT_BEGIN_NAMESPACE
class QObject;
QT_END_NAMESPACE
typedef QObject* PlatformWidget;
#endif

#if PLATFORM(WPE)
=======
#else
>>>>>>> e41e4829
typedef void* PlatformWidget;
#endif

#if PLATFORM(QT)
class QWebPageClient;
typedef QWebPageClient* PlatformPageClient;
#else
typedef PlatformWidget PlatformPageClient;
#endif

namespace WebCore {

class Cursor;
class Event;
class FontCascade;
class FrameView;
class GraphicsContext;
class PlatformMouseEvent;
class ScrollView;

enum WidgetNotification { WillPaintFlattened, DidPaintFlattened };

// The Widget class serves as a base class for three kinds of objects:
// (1) Scrollable areas (ScrollView)
// (2) Scrollbars (Scrollbar)
// (3) Plugins (PluginView)
//
// A widget may or may not be backed by a platform-specific object (e.g., HWND on Windows, NSView on Mac, QWidget on Qt).
//
// Widgets are connected in a hierarchy, with the restriction that plugins and scrollbars are always leaves of the
// tree.  Only ScrollViews can have children (and therefore the Widget class has no concept of children).
//
// The rules right now for which widgets get platform-specific objects are as follows:
// ScrollView - Mac
// Scrollbar - Mac, Gtk
// Plugin - Mac, Windows (windowed only), Qt (windowed only, widget is an HWND on windows), Gtk (windowed only)
//
class Widget : public RefCounted<Widget>, public CanMakeWeakPtr<Widget> {
public:
    WEBCORE_EXPORT explicit Widget(PlatformWidget = nullptr);
    WEBCORE_EXPORT virtual ~Widget();

    WEBCORE_EXPORT PlatformWidget platformWidget() const;
    WEBCORE_EXPORT void setPlatformWidget(PlatformWidget);

    int x() const { return frameRect().x(); }
    int y() const { return frameRect().y(); }
    int width() const { return frameRect().width(); }
    int height() const { return frameRect().height(); }
    IntSize size() const { return frameRect().size(); }
    IntPoint location() const { return frameRect().location(); }

    WEBCORE_EXPORT virtual void setFrameRect(const IntRect&);
    WEBCORE_EXPORT IntRect frameRect() const;
    IntRect boundsRect() const { return IntRect(0, 0, width(),  height()); }

    void resize(int w, int h) { setFrameRect(IntRect(x(), y(), w, h)); }
    void resize(const IntSize& s) { setFrameRect(IntRect(location(), s)); }
    void move(int x, int y) { setFrameRect(IntRect(x, y, width(), height())); }
    void move(const IntPoint& p) { setFrameRect(IntRect(p, size())); }

    enum class SecurityOriginPaintPolicy { AnyOrigin, AccessibleOriginOnly };

    WEBCORE_EXPORT virtual void paint(GraphicsContext&, const IntRect&, SecurityOriginPaintPolicy = SecurityOriginPaintPolicy::AnyOrigin);
    void invalidate() { invalidateRect(boundsRect()); }
    virtual void invalidateRect(const IntRect&) = 0;

    WEBCORE_EXPORT virtual void setFocus(bool);

    void setCursor(const Cursor&);

    WEBCORE_EXPORT virtual void show();
    WEBCORE_EXPORT virtual void hide();
    bool isSelfVisible() const { return m_selfVisible; } // Whether or not we have been explicitly marked as visible or not.
    bool isParentVisible() const { return m_parentVisible; } // Whether or not our parent is visible.
    bool isVisible() const { return m_selfVisible && m_parentVisible; } // Whether or not we are actually visible.
    virtual void setParentVisible(bool visible) { m_parentVisible = visible; }
    void setSelfVisible(bool v) { m_selfVisible = v; }

    void setIsSelected(bool);

    virtual bool isFrameView() const { return false; }
    virtual bool isPluginView() const { return false; }
    // FIXME: The Mac plug-in code should inherit from PluginView. When this happens PluginViewBase and PluginView can become one class.
    virtual bool isPluginViewBase() const { return false; }
    virtual bool isScrollbar() const { return false; }
    virtual bool isScrollView() const { return false; }

    WEBCORE_EXPORT void removeFromParent();
    WEBCORE_EXPORT virtual void setParent(ScrollView* view);
    ScrollView* parent() const { return m_parent.get(); }
    FrameView* root() const;

    virtual void handleEvent(Event&) { }

    virtual void notifyWidget(WidgetNotification) { }

    WEBCORE_EXPORT IntRect convertToRootView(const IntRect&) const;
    IntRect convertFromRootView(const IntRect&) const;

    IntPoint convertToRootView(const IntPoint&) const;
    IntPoint convertFromRootView(const IntPoint&) const;

    // It is important for cross-platform code to realize that Mac has flipped coordinates.  Therefore any code
    // that tries to convert the location of a rect using the point-based convertFromContainingWindow will end
    // up with an inaccurate rect.  Always make sure to use the rect-based convertFromContainingWindow method
    // when converting window rects.
    WEBCORE_EXPORT IntRect convertToContainingWindow(const IntRect&) const;
    IntRect convertFromContainingWindow(const IntRect&) const;

    WEBCORE_EXPORT IntPoint convertToContainingWindow(const IntPoint&) const;
    IntPoint convertFromContainingWindow(const IntPoint&) const;

    virtual void frameRectsChanged() { }

    // Notifies this widget that its clip rect changed.
    virtual void clipRectChanged() { }

    // Whether transforms affect the frame rect. FIXME: We get rid of this and have
    // the frame rects be the same no matter what transforms are applied.
    virtual bool transformsAffectFrameRect() { return true; }

#if PLATFORM(COCOA)
    NSView* getOuterView() const;

    void removeFromSuperview();
#endif
#if PLATFORM(IOS)
    void addToSuperview(NSView*);
#endif

#if PLATFORM(QT)
    QObject* bindingObject() const;
    void setBindingObject(QObject*);
#endif

    // Virtual methods to convert points to/from the containing ScrollView
    WEBCORE_EXPORT virtual IntRect convertToContainingView(const IntRect&) const;
    WEBCORE_EXPORT virtual IntRect convertFromContainingView(const IntRect&) const;
    WEBCORE_EXPORT virtual IntPoint convertToContainingView(const IntPoint&) const;
    WEBCORE_EXPORT virtual IntPoint convertFromContainingView(const IntPoint&) const;

private:
    void init(PlatformWidget); // Must be called by all Widget constructors to initialize cross-platform data.

    void releasePlatformWidget();
    void retainPlatformWidget();

    // These methods are used to convert from the root widget to the containing window,
    // which has behavior that may differ between platforms (e.g. Mac uses flipped window coordinates).
    static IntRect convertFromRootToContainingWindow(const Widget* rootWidget, const IntRect&);
    static IntRect convertFromContainingWindowToRoot(const Widget* rootWidget, const IntRect&);

    static IntPoint convertFromRootToContainingWindow(const Widget* rootWidget, const IntPoint&);
    static IntPoint convertFromContainingWindowToRoot(const Widget* rootWidget, const IntPoint&);

private:
    WeakPtr<ScrollView> m_parent;
#if !PLATFORM(COCOA)
    PlatformWidget m_widget;
#else
    RetainPtr<NSView> m_widget;
#endif
    bool m_selfVisible;
    bool m_parentVisible;

    IntRect m_frame; // Not used when a native widget exists.

#if PLATFORM(QT)
    QPointer<QObject> m_bindingObject;
#endif
};

#if !PLATFORM(COCOA)

inline PlatformWidget Widget::platformWidget() const
{
    return m_widget;
}

inline void Widget::setPlatformWidget(PlatformWidget widget)
{
    if (widget != m_widget) {
        releasePlatformWidget();
        m_widget = widget;
        retainPlatformWidget();
    }
}

#endif

#if !PLATFORM(GTK)

inline void Widget::releasePlatformWidget()
{
}

inline void Widget::retainPlatformWidget()
{
}

#endif

} // namespace WebCore

#define SPECIALIZE_TYPE_TRAITS_WIDGET(ToValueTypeName, predicate) \
SPECIALIZE_TYPE_TRAITS_BEGIN(WebCore::ToValueTypeName) \
    static bool isType(const WebCore::Widget& widget) { return widget.predicate; } \
SPECIALIZE_TYPE_TRAITS_END()
<|MERGE_RESOLUTION|>--- conflicted
+++ resolved
@@ -59,20 +59,12 @@
 typedef struct _GtkWidget GtkWidget;
 typedef struct _GtkContainer GtkContainer;
 typedef GtkWidget* PlatformWidget;
-<<<<<<< HEAD
-#endif
-
-#if PLATFORM(QT)
+#elif PLATFORM(QT)
 QT_BEGIN_NAMESPACE
 class QObject;
 QT_END_NAMESPACE
 typedef QObject* PlatformWidget;
-#endif
-
-#if PLATFORM(WPE)
-=======
 #else
->>>>>>> e41e4829
 typedef void* PlatformWidget;
 #endif
 
