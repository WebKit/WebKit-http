--- conflicted
+++ resolved
@@ -241,17 +241,10 @@
 
     IntRect m_frame; // Not used when a native widget exists.
 
-<<<<<<< HEAD
-#if PLATFORM(MAC)
-    WidgetPrivate* m_data;
-#endif
-
 #if PLATFORM(HAIKU)
     PlatformWidget m_topLevelPlatformWidget;	// TODO: Still needed?
 #endif
 
-=======
->>>>>>> 02a025d9
 #if PLATFORM(EFL)
     Evas_Object* m_evasObject;
 #endif
