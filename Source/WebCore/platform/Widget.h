--- conflicted
+++ resolved
@@ -219,14 +219,11 @@
 #else
     RetainPtr<NSView> m_widget;
 #endif
-<<<<<<< HEAD
 
 #if PLATFORM(HAIKU)
     PlatformWidget m_topLevelPlatformWidget;
 #endif
-    WeakPtrFactory<Widget> m_weakPtrFactory;
-=======
->>>>>>> cd476613
+
     bool m_selfVisible;
     bool m_parentVisible;
 
