/*
 * Copyright (C) 2006 Apple Computer, Inc.  All rights reserved.
 *
 * Redistribution and use in source and binary forms, with or without
 * modification, are permitted provided that the following conditions
 * are met:
 * 1. Redistributions of source code must retain the above copyright
 *    notice, this list of conditions and the following disclaimer.
 * 2. Redistributions in binary form must reproduce the above copyright
 *    notice, this list of conditions and the following disclaimer in the
 *    documentation and/or other materials provided with the distribution.
 *
 * THIS SOFTWARE IS PROVIDED BY APPLE COMPUTER, INC. ``AS IS'' AND ANY
 * EXPRESS OR IMPLIED WARRANTIES, INCLUDING, BUT NOT LIMITED TO, THE
 * IMPLIED WARRANTIES OF MERCHANTABILITY AND FITNESS FOR A PARTICULAR
 * PURPOSE ARE DISCLAIMED.  IN NO EVENT SHALL APPLE COMPUTER, INC. OR
 * CONTRIBUTORS BE LIABLE FOR ANY DIRECT, INDIRECT, INCIDENTAL, SPECIAL,
 * EXEMPLARY, OR CONSEQUENTIAL DAMAGES (INCLUDING, BUT NOT LIMITED TO,
 * PROCUREMENT OF SUBSTITUTE GOODS OR SERVICES; LOSS OF USE, DATA, OR
 * PROFITS; OR BUSINESS INTERRUPTION) HOWEVER CAUSED AND ON ANY THEORY
 * OF LIABILITY, WHETHER IN CONTRACT, STRICT LIABILITY, OR TORT
 * (INCLUDING NEGLIGENCE OR OTHERWISE) ARISING IN ANY WAY OUT OF THE USE
 * OF THIS SOFTWARE, EVEN IF ADVISED OF THE POSSIBILITY OF SUCH DAMAGE. 
 */

#ifndef PlatformMenuDescription_h
#define PlatformMenuDescription_h

#if PLATFORM(MAC)
OBJC_CLASS NSMutableArray;
#elif PLATFORM(WIN)
#include <windows.h>
#elif PLATFORM(QT)
#include <qlist.h>
#elif PLATFORM(GTK)
typedef struct _GtkMenu GtkMenu;
<<<<<<< HEAD
#elif PLATFORM(WX)
class wxMenu;
#elif PLATFORM(HAIKU)
class BMenu;
=======
>>>>>>> 788840c1
#endif

namespace WebCore {

#if !USE(CROSS_PLATFORM_CONTEXT_MENUS)
#if PLATFORM(MAC)
    typedef NSMutableArray* PlatformMenuDescription;
#elif PLATFORM(QT)
    class ContextMenuItem;
    typedef const QList<ContextMenuItem>* PlatformMenuDescription;
#elif PLATFORM(GTK)
    typedef GtkMenu* PlatformMenuDescription;
<<<<<<< HEAD
#elif PLATFORM(WX)
    typedef wxMenu* PlatformMenuDescription;
#elif PLATFORM(HAIKU)
    typedef BMenu* PlatformMenuDescription;
=======
>>>>>>> 788840c1
#else
    typedef void* PlatformMenuDescription;
#endif
#else
// FIXME: When more platforms switch over, and PlatformMenuDescription
// is not used anymore, we should rename this header to PlatformContextMenu.
#if PLATFORM(WIN)
    typedef HMENU PlatformContextMenu;
    typedef MENUITEMINFO PlatformContextMenuItem;
#else
    typedef void* PlatformContextMenu;
    typedef void* PlatformContextMenuItem;
#endif
#endif // !USE(CROSS_PLATFORM_CONTEXT_MENUS)

} // namespace

#endif // PlatformMenuDescription_h<|MERGE_RESOLUTION|>--- conflicted
+++ resolved
@@ -34,13 +34,8 @@
 #include <qlist.h>
 #elif PLATFORM(GTK)
 typedef struct _GtkMenu GtkMenu;
-<<<<<<< HEAD
-#elif PLATFORM(WX)
-class wxMenu;
 #elif PLATFORM(HAIKU)
 class BMenu;
-=======
->>>>>>> 788840c1
 #endif
 
 namespace WebCore {
@@ -53,13 +48,8 @@
     typedef const QList<ContextMenuItem>* PlatformMenuDescription;
 #elif PLATFORM(GTK)
     typedef GtkMenu* PlatformMenuDescription;
-<<<<<<< HEAD
-#elif PLATFORM(WX)
-    typedef wxMenu* PlatformMenuDescription;
 #elif PLATFORM(HAIKU)
     typedef BMenu* PlatformMenuDescription;
-=======
->>>>>>> 788840c1
 #else
     typedef void* PlatformMenuDescription;
 #endif
