/*
 * Copyright (C) 2016 Igalia S.L.
 * Copyright (C) 2008 Apple Inc. All Rights Reserved.
 *
 * Redistribution and use in source and binary forms, with or without
 * modification, are permitted provided that the following conditions
 * are met:
 * 1. Redistributions of source code must retain the above copyright
 *    notice, this list of conditions and the following disclaimer.
 * 2. Redistributions in binary form must reproduce the above copyright
 *    notice, this list of conditions and the following disclaimer in the
 *    documentation and/or other materials provided with the distribution.
 *
 * THIS SOFTWARE IS PROVIDED BY APPLE INC. ``AS IS'' AND ANY
 * EXPRESS OR IMPLIED WARRANTIES, INCLUDING, BUT NOT LIMITED TO, THE
 * IMPLIED WARRANTIES OF MERCHANTABILITY AND FITNESS FOR A PARTICULAR
 * PURPOSE ARE DISCLAIMED.  IN NO EVENT SHALL APPLE INC. OR
 * CONTRIBUTORS BE LIABLE FOR ANY DIRECT, INDIRECT, INCIDENTAL, SPECIAL,
 * EXEMPLARY, OR CONSEQUENTIAL DAMAGES (INCLUDING, BUT NOT LIMITED TO,
 * PROCUREMENT OF SUBSTITUTE GOODS OR SERVICES; LOSS OF USE, DATA, OR
 * PROFITS; OR BUSINESS INTERRUPTION) HOWEVER CAUSED AND ON ANY THEORY
 * OF LIABILITY, WHETHER IN CONTRACT, STRICT LIABILITY, OR TORT
 * (INCLUDING NEGLIGENCE OR OTHERWISE) ARISING IN ANY WAY OUT OF THE USE
 * OF THIS SOFTWARE, EVEN IF ADVISED OF THE POSSIBILITY OF SUCH DAMAGE. 
 */

#include "config.h"
#include "ScrollbarThemeGtk.h"

#include "GRefPtrGtk.h"
#include "PlatformContextCairo.h"
#include "PlatformMouseEvent.h"
<<<<<<< HEAD
#include "RenderThemeGadget.h"
=======
#include "RenderThemeWidget.h"
>>>>>>> 4ccac179
#include "ScrollView.h"
#include "Scrollbar.h"
#include <cstdlib>
#include <gtk/gtk.h>
<<<<<<< HEAD
#include <wtf/NeverDestroyed.h>
=======
>>>>>>> 4ccac179

namespace WebCore {

ScrollbarTheme& ScrollbarTheme::nativeTheme()
{
    static ScrollbarThemeGtk theme;
    return theme;
}

ScrollbarThemeGtk::~ScrollbarThemeGtk()
{
}

#ifndef GTK_API_VERSION_2
static void themeChangedCallback()
{
    ScrollbarTheme::theme().themeChanged();
}

ScrollbarThemeGtk::ScrollbarThemeGtk()
{
#if GTK_CHECK_VERSION(3, 20, 0)
<<<<<<< HEAD
#if USE(COORDINATED_GRAPHICS_THREADED)
    m_usesOverlayScrollbars = true;
#else
    m_usesOverlayScrollbars = g_strcmp0(g_getenv("GTK_OVERLAY_SCROLLING"), "0");
#endif
#endif
=======
    m_usesOverlayScrollbars = g_strcmp0(g_getenv("GTK_OVERLAY_SCROLLING"), "0");
#endif
>>>>>>> 4ccac179
    static bool themeMonitorInitialized = false;
    if (!themeMonitorInitialized) {
        g_signal_connect(gtk_settings_get_default(), "notify::gtk-theme-name", G_CALLBACK(themeChangedCallback), nullptr);
        themeMonitorInitialized = true;
        updateThemeProperties();
    }
}

#if !GTK_CHECK_VERSION(3, 20, 0)
static GRefPtr<GtkStyleContext> createStyleContext(Scrollbar* scrollbar = nullptr)
{
    GRefPtr<GtkStyleContext> styleContext = adoptGRef(gtk_style_context_new());
    GRefPtr<GtkWidgetPath> path = adoptGRef(gtk_widget_path_new());
    gtk_widget_path_append_type(path.get(), GTK_TYPE_SCROLLBAR);
    gtk_widget_path_iter_add_class(path.get(), -1, GTK_STYLE_CLASS_SCROLLBAR);
    gtk_widget_path_iter_add_class(path.get(), -1, scrollbar && scrollbar->orientation() == HorizontalScrollbar ? "horizontal" : "vertical");
    gtk_style_context_set_path(styleContext.get(), path.get());
    return styleContext;
}

static GRefPtr<GtkStyleContext> createChildStyleContext(GtkStyleContext* parent, const char* className)
{
    ASSERT(parent);
    GRefPtr<GtkWidgetPath> path = adoptGRef(gtk_widget_path_copy(gtk_style_context_get_path(parent)));
    gtk_widget_path_append_type(path.get(), GTK_TYPE_SCROLLBAR);
    gtk_widget_path_iter_add_class(path.get(), -1, GTK_STYLE_CLASS_SCROLLBAR);
    gtk_widget_path_iter_add_class(path.get(), -1, className);

    GRefPtr<GtkStyleContext> styleContext = adoptGRef(gtk_style_context_new());
    gtk_style_context_set_path(styleContext.get(), path.get());
    gtk_style_context_set_parent(styleContext.get(), parent);
    return styleContext;
}
#endif // GTK_CHECK_VERSION(3, 20, 0)

void ScrollbarThemeGtk::themeChanged()
{
<<<<<<< HEAD
    updateThemeProperties();
}

#if GTK_CHECK_VERSION(3, 20, 0)
void ScrollbarThemeGtk::updateThemeProperties()
{
    auto steppers = static_cast<RenderThemeScrollbarGadget*>(RenderThemeGadget::create({ RenderThemeGadget::Type::Scrollbar, "scrollbar", GTK_STATE_FLAG_NORMAL, { } }).get())->steppers();
    m_hasBackButtonStartPart = steppers.contains(RenderThemeScrollbarGadget::Steppers::Backward);
    m_hasForwardButtonEndPart = steppers.contains(RenderThemeScrollbarGadget::Steppers::Forward);
    m_hasBackButtonEndPart = steppers.contains(RenderThemeScrollbarGadget::Steppers::SecondaryBackward);
    m_hasForwardButtonStartPart = steppers.contains(RenderThemeScrollbarGadget::Steppers::SecondaryForward);
}
#else
void ScrollbarThemeGtk::updateThemeProperties()
{
    gboolean hasBackButtonStartPart, hasForwardButtonEndPart, hasBackButtonEndPart, hasForwardButtonStartPart;
    gtk_style_context_get_style(createStyleContext().get(),
        "has-backward-stepper", &hasBackButtonStartPart,
        "has-forward-stepper", &hasForwardButtonEndPart,
        "has-secondary-backward-stepper", &hasBackButtonEndPart,
        "has-secondary-forward-stepper", &hasForwardButtonStartPart,
        nullptr);
    m_hasBackButtonStartPart = hasBackButtonStartPart;
    m_hasForwardButtonEndPart = hasForwardButtonEndPart;
    m_hasBackButtonEndPart = hasBackButtonEndPart;
    m_hasForwardButtonStartPart = hasForwardButtonStartPart;
=======
#if GTK_CHECK_VERSION(3, 20, 0)
    RenderThemeWidget::clearCache();
#endif
    updateThemeProperties();
>>>>>>> 4ccac179
}
#endif // GTK_CHECK_VERSION(3, 20, 0)

<<<<<<< HEAD
bool ScrollbarThemeGtk::hasButtons(Scrollbar& scrollbar)
{
    return scrollbar.enabled() && (m_hasBackButtonStartPart || m_hasForwardButtonEndPart || m_hasBackButtonEndPart || m_hasForwardButtonStartPart);
}

#if GTK_CHECK_VERSION(3, 20, 0)
static GtkStateFlags scrollbarPartStateFlags(Scrollbar& scrollbar, ScrollbarPart part, bool painting = false)
{
    unsigned stateFlags = 0;
    switch (part) {
    case AllParts:
        if (!painting || scrollbar.hoveredPart() != NoPart)
            stateFlags |= GTK_STATE_FLAG_PRELIGHT;
        break;
    case BackTrackPart:
    case ForwardTrackPart:
        if (scrollbar.hoveredPart() == BackTrackPart || scrollbar.hoveredPart() == ForwardTrackPart)
            stateFlags |= GTK_STATE_FLAG_PRELIGHT;
        if (scrollbar.pressedPart() == BackTrackPart || scrollbar.pressedPart() == ForwardTrackPart)
            stateFlags |= GTK_STATE_FLAG_ACTIVE;
        break;
    case BackButtonStartPart:
    case ForwardButtonStartPart:
    case BackButtonEndPart:
    case ForwardButtonEndPart:
        if (((part == BackButtonStartPart || part == BackButtonEndPart) && !scrollbar.currentPos())
            || ((part == ForwardButtonEndPart || part == ForwardButtonStartPart) && scrollbar.currentPos() == scrollbar.maximum())) {
            stateFlags |= GTK_STATE_FLAG_INSENSITIVE;
            break;
        }
        FALLTHROUGH;
    default:
        if (scrollbar.hoveredPart() == part)
            stateFlags |= GTK_STATE_FLAG_PRELIGHT;

=======
#if GTK_CHECK_VERSION(3, 20, 0)
void ScrollbarThemeGtk::updateThemeProperties()
{
    auto& scrollbar = static_cast<RenderThemeScrollbar&>(RenderThemeWidget::getOrCreate(RenderThemeWidget::Type::VerticalScrollbarRight));
    m_hasBackButtonStartPart = scrollbar.stepper(RenderThemeScrollbarGadget::Steppers::Backward);
    m_hasForwardButtonEndPart = scrollbar.stepper(RenderThemeScrollbarGadget::Steppers::Forward);
    m_hasBackButtonEndPart = scrollbar.stepper(RenderThemeScrollbarGadget::Steppers::SecondaryBackward);
    m_hasForwardButtonStartPart = scrollbar.stepper(RenderThemeScrollbarGadget::Steppers::SecondaryForward);
}
#else
void ScrollbarThemeGtk::updateThemeProperties()
{
    gboolean hasBackButtonStartPart, hasForwardButtonEndPart, hasBackButtonEndPart, hasForwardButtonStartPart;
    gtk_style_context_get_style(createStyleContext().get(),
        "has-backward-stepper", &hasBackButtonStartPart,
        "has-forward-stepper", &hasForwardButtonEndPart,
        "has-secondary-backward-stepper", &hasBackButtonEndPart,
        "has-secondary-forward-stepper", &hasForwardButtonStartPart,
        nullptr);
    m_hasBackButtonStartPart = hasBackButtonStartPart;
    m_hasForwardButtonEndPart = hasForwardButtonEndPart;
    m_hasBackButtonEndPart = hasBackButtonEndPart;
    m_hasForwardButtonStartPart = hasForwardButtonStartPart;
}
#endif // GTK_CHECK_VERSION(3, 20, 0)

bool ScrollbarThemeGtk::hasButtons(Scrollbar& scrollbar)
{
    return scrollbar.enabled() && (m_hasBackButtonStartPart || m_hasForwardButtonEndPart || m_hasBackButtonEndPart || m_hasForwardButtonStartPart);
}

#if GTK_CHECK_VERSION(3, 20, 0)
static GtkStateFlags scrollbarPartStateFlags(Scrollbar& scrollbar, ScrollbarPart part, bool painting = false)
{
    unsigned stateFlags = 0;
    switch (part) {
    case AllParts:
        if (!painting || scrollbar.hoveredPart() != NoPart)
            stateFlags |= GTK_STATE_FLAG_PRELIGHT;
        break;
    case BackTrackPart:
    case ForwardTrackPart:
        if (scrollbar.hoveredPart() == BackTrackPart || scrollbar.hoveredPart() == ForwardTrackPart)
            stateFlags |= GTK_STATE_FLAG_PRELIGHT;
        if (scrollbar.pressedPart() == BackTrackPart || scrollbar.pressedPart() == ForwardTrackPart)
            stateFlags |= GTK_STATE_FLAG_ACTIVE;
        break;
    case BackButtonStartPart:
    case ForwardButtonStartPart:
    case BackButtonEndPart:
    case ForwardButtonEndPart:
        if (((part == BackButtonStartPart || part == BackButtonEndPart) && !scrollbar.currentPos())
            || ((part == ForwardButtonEndPart || part == ForwardButtonStartPart) && scrollbar.currentPos() == scrollbar.maximum())) {
            stateFlags |= GTK_STATE_FLAG_INSENSITIVE;
            break;
        }
        FALLTHROUGH;
    default:
        if (scrollbar.hoveredPart() == part)
            stateFlags |= GTK_STATE_FLAG_PRELIGHT;

>>>>>>> 4ccac179
        if (scrollbar.pressedPart() == part)
            stateFlags |= GTK_STATE_FLAG_ACTIVE;
        break;
    }

    return static_cast<GtkStateFlags>(stateFlags);
}

<<<<<<< HEAD
static std::unique_ptr<RenderThemeGadget> scrollbarGadgetForLayout(Scrollbar& scrollbar)
{
    RenderThemeGadget::Info info = { RenderThemeGadget::Type::Scrollbar, "scrollbar", scrollbarPartStateFlags(scrollbar, AllParts), { } };
    if (scrollbar.orientation() == VerticalScrollbar) {
        info.classList.append("vertical");
        info.classList.append("right");
    } else {
        info.classList.append("horizontal");
        info.classList.append("bottom");
    }
    if (scrollbar.isOverlayScrollbar())
        info.classList.append("overlay-indicator");
    if (info.state & GTK_STATE_FLAG_PRELIGHT)
        info.classList.append("hovering");

    return RenderThemeGadget::create(info);
}

static std::unique_ptr<RenderThemeBoxGadget> contentsGadgetForLayout(Scrollbar& scrollbar, RenderThemeGadget* parent, IntRect& contentsRect, Vector<int, 4>& steppersPosition)
{
    Vector<RenderThemeGadget::Info> children;
    auto steppers = static_cast<RenderThemeScrollbarGadget*>(parent)->steppers();
    if (steppers.contains(RenderThemeScrollbarGadget::Steppers::Backward)) {
        steppersPosition[0] = 0;
        children.append({ RenderThemeGadget::Type::Generic, "button", scrollbarPartStateFlags(scrollbar, BackButtonStartPart), { "up" } });
    }
    if (steppers.contains(RenderThemeScrollbarGadget::Steppers::SecondaryForward)) {
        steppersPosition[1] = children.size();
        children.append({ RenderThemeGadget::Type::Generic, "button", scrollbarPartStateFlags(scrollbar, ForwardButtonStartPart), { "down" } });
    }
    children.append({ RenderThemeGadget::Type::Generic, "trough", scrollbarPartStateFlags(scrollbar, BackTrackPart), { } });
    if (steppers.contains(RenderThemeScrollbarGadget::Steppers::SecondaryBackward)) {
        steppersPosition[2] = children.size();
        children.append({ RenderThemeGadget::Type::Generic, "button", scrollbarPartStateFlags(scrollbar, BackButtonEndPart), { "up" } });
    }
    if (steppers.contains(RenderThemeScrollbarGadget::Steppers::Forward)) {
        steppersPosition[3] = children.size();
        children.append({ RenderThemeGadget::Type::Generic, "button", scrollbarPartStateFlags(scrollbar, ForwardButtonEndPart), { "down" } });
    }
    RenderThemeGadget::Info info = { RenderThemeGadget::Type::Generic, "contents", GTK_STATE_FLAG_NORMAL, { } };
    auto contentsGadget = std::make_unique<RenderThemeBoxGadget>(info, scrollbar.orientation() == VerticalScrollbar ? GTK_ORIENTATION_VERTICAL : GTK_ORIENTATION_HORIZONTAL,
        children, parent);

    GtkBorder scrollbarContentsBox = parent->contentsBox();
    GtkBorder contentsContentsBox = contentsGadget->contentsBox();
=======
static RenderThemeWidget::Type widgetTypeForScrollbar(Scrollbar& scrollbar, GtkStateFlags scrollbarState)
{
    if (scrollbar.orientation() == VerticalScrollbar) {
        if (scrollbar.scrollableArea().shouldPlaceBlockDirectionScrollbarOnLeft())
            return scrollbarState & GTK_STATE_FLAG_PRELIGHT ? RenderThemeWidget::Type::VerticalScrollbarLeft : RenderThemeWidget::Type::VerticalScrollIndicatorLeft;
        return scrollbarState & GTK_STATE_FLAG_PRELIGHT ? RenderThemeWidget::Type::VerticalScrollbarRight : RenderThemeWidget::Type::VerticalScrollIndicatorRight;
    }
    return scrollbarState & GTK_STATE_FLAG_PRELIGHT ? RenderThemeWidget::Type::HorizontalScrollbar : RenderThemeWidget::Type::HorizontalScrollIndicator;
}

static IntRect contentsRectangle(Scrollbar& scrollbar, RenderThemeScrollbar& scrollbarWidget)
{
    GtkBorder scrollbarContentsBox = scrollbarWidget.scrollbar().contentsBox();
    GtkBorder contentsContentsBox = scrollbarWidget.contents().contentsBox();
>>>>>>> 4ccac179
    GtkBorder padding;
    padding.left = scrollbarContentsBox.left + contentsContentsBox.left;
    padding.right = scrollbarContentsBox.right + contentsContentsBox.right;
    padding.top = scrollbarContentsBox.top + contentsContentsBox.top;
    padding.bottom = scrollbarContentsBox.bottom + contentsContentsBox.bottom;
<<<<<<< HEAD
    contentsRect = scrollbar.frameRect();
    contentsRect.move(padding.left, padding.top);
    contentsRect.contract(padding.left + padding.right, padding.top + padding.bottom);
    return contentsGadget;
=======
    IntRect contentsRect = scrollbar.frameRect();
    contentsRect.move(padding.left, padding.top);
    contentsRect.contract(padding.left + padding.right, padding.top + padding.bottom);
    return contentsRect;
>>>>>>> 4ccac179
}

IntRect ScrollbarThemeGtk::trackRect(Scrollbar& scrollbar, bool /*painting*/)
{
<<<<<<< HEAD
    auto scrollbarGadget = scrollbarGadgetForLayout(scrollbar);
    IntRect rect;
    Vector<int, 4> steppersPosition(4, -1);
    auto contentsGadget = contentsGadgetForLayout(scrollbar, scrollbarGadget.get(), rect, steppersPosition);

    if (steppersPosition[0] != -1) {
        IntSize stepperSize = contentsGadget->child(steppersPosition[0])->preferredSize();
=======
    auto scrollbarState = scrollbarPartStateFlags(scrollbar, AllParts);
    auto& scrollbarWidget = static_cast<RenderThemeScrollbar&>(RenderThemeWidget::getOrCreate(widgetTypeForScrollbar(scrollbar, scrollbarState)));
    scrollbarWidget.scrollbar().setState(scrollbarState);

    IntRect rect = contentsRectangle(scrollbar, scrollbarWidget);
    if (auto* backwardStepper = scrollbarWidget.stepper(RenderThemeScrollbarGadget::Steppers::Backward)) {
        backwardStepper->setState(scrollbarPartStateFlags(scrollbar, BackButtonStartPart));
        IntSize stepperSize = backwardStepper->preferredSize();
>>>>>>> 4ccac179
        if (scrollbar.orientation() == VerticalScrollbar) {
            rect.move(0, stepperSize.height());
            rect.contract(0, stepperSize.height());
        } else {
            rect.move(stepperSize.width(), 0);
            rect.contract(stepperSize.width(), 0);
        }
    }
<<<<<<< HEAD
    if (steppersPosition[1] != -1) {
        IntSize stepperSize = contentsGadget->child(steppersPosition[1])->preferredSize();
=======
    if (auto* secondaryForwardStepper = scrollbarWidget.stepper(RenderThemeScrollbarGadget::Steppers::SecondaryForward)) {
        secondaryForwardStepper->setState(scrollbarPartStateFlags(scrollbar, ForwardButtonStartPart));
        IntSize stepperSize = secondaryForwardStepper->preferredSize();
>>>>>>> 4ccac179
        if (scrollbar.orientation() == VerticalScrollbar) {
            rect.move(0, stepperSize.height());
            rect.contract(0, stepperSize.height());
        } else {
            rect.move(stepperSize.width(), 0);
            rect.contract(stepperSize.width(), 0);
        }
    }
<<<<<<< HEAD
    if (steppersPosition[2] != -1) {
        if (scrollbar.orientation() == VerticalScrollbar)
            rect.contract(0, contentsGadget->child(steppersPosition[2])->preferredSize().height());
        else
            rect.contract(contentsGadget->child(steppersPosition[2])->preferredSize().width(), 0);
    }
    if (steppersPosition[3] != -1) {
        if (scrollbar.orientation() == VerticalScrollbar)
            rect.contract(0, contentsGadget->child(steppersPosition[3])->preferredSize().height());
        else
            rect.contract(contentsGadget->child(steppersPosition[3])->preferredSize().width(), 0);
=======
    if (auto* secondaryBackwardStepper = scrollbarWidget.stepper(RenderThemeScrollbarGadget::Steppers::SecondaryBackward)) {
        secondaryBackwardStepper->setState(scrollbarPartStateFlags(scrollbar, BackButtonEndPart));
        if (scrollbar.orientation() == VerticalScrollbar)
            rect.contract(0, secondaryBackwardStepper->preferredSize().height());
        else
            rect.contract(secondaryBackwardStepper->preferredSize().width(), 0);
    }
    if (auto* forwardStepper = scrollbarWidget.stepper(RenderThemeScrollbarGadget::Steppers::Forward)) {
        forwardStepper->setState(scrollbarPartStateFlags(scrollbar, ForwardButtonEndPart));
        if (scrollbar.orientation() == VerticalScrollbar)
            rect.contract(0, forwardStepper->preferredSize().height());
        else
            rect.contract(forwardStepper->preferredSize().width(), 0);
>>>>>>> 4ccac179
    }

    if (scrollbar.orientation() == VerticalScrollbar)
        return scrollbar.height() < rect.height() ? IntRect() : rect;

    return scrollbar.width() < rect.width() ? IntRect() : rect;
}
#else
IntRect ScrollbarThemeGtk::trackRect(Scrollbar& scrollbar, bool /*painting*/)
{
    GRefPtr<GtkStyleContext> styleContext = createStyleContext(&scrollbar);
    // The padding along the thumb movement axis includes the trough border
    // plus the size of stepper spacing (the space between the stepper and
    // the place where the thumb stops). There is often no stepper spacing.
    int stepperSpacing, stepperSize, troughBorderWidth, thumbFat;
    gtk_style_context_get_style(styleContext.get(), "stepper-spacing", &stepperSpacing, "stepper-size", &stepperSize, "trough-border",
        &troughBorderWidth, "slider-width", &thumbFat, nullptr);

    // The fatness of the scrollbar on the non-movement axis.
    int thickness = thumbFat + 2 * troughBorderWidth;

    int startButtonsOffset = 0;
    int buttonsWidth = 0;
    if (m_hasForwardButtonStartPart) {
        startButtonsOffset += stepperSize;
        buttonsWidth += stepperSize;
    }
    if (m_hasBackButtonStartPart) {
        startButtonsOffset += stepperSize;
        buttonsWidth += stepperSize;
    }
    if (m_hasBackButtonEndPart)
        buttonsWidth += stepperSize;
    if (m_hasForwardButtonEndPart)
        buttonsWidth += stepperSize;

    if (scrollbar.orientation() == HorizontalScrollbar) {
        // Once the scrollbar becomes smaller than the natural size of the two buttons and the thumb, the track disappears.
        if (scrollbar.width() < buttonsWidth + minimumThumbLength(scrollbar))
            return IntRect();
        return IntRect(scrollbar.x() + troughBorderWidth + stepperSpacing + startButtonsOffset, scrollbar.y(),
            scrollbar.width() - (2 * troughBorderWidth) - (2 * stepperSpacing) - buttonsWidth, thickness);
    }

    if (scrollbar.height() < buttonsWidth + minimumThumbLength(scrollbar))
        return IntRect();
    return IntRect(scrollbar.x(), scrollbar.y() + troughBorderWidth + stepperSpacing + startButtonsOffset,
        thickness, scrollbar.height() - (2 * troughBorderWidth) - (2 * stepperSpacing) - buttonsWidth);
}
#endif

bool ScrollbarThemeGtk::hasThumb(Scrollbar& scrollbar)
{
    // This method is just called as a paint-time optimization to see if
    // painting the thumb can be skipped. We don't have to be exact here.
    return thumbLength(scrollbar) > 0;
}

#if GTK_CHECK_VERSION(3, 20, 0)
IntRect ScrollbarThemeGtk::backButtonRect(Scrollbar& scrollbar, ScrollbarPart part, bool /*painting*/)
{
    ASSERT(part == BackButtonStartPart || part == BackButtonEndPart);
    if ((part == BackButtonEndPart && !m_hasBackButtonEndPart) || (part == BackButtonStartPart && !m_hasBackButtonStartPart))
        return IntRect();

<<<<<<< HEAD
    auto scrollbarGadget = scrollbarGadgetForLayout(scrollbar);
    IntRect rect;
    Vector<int, 4> steppersPosition(4, -1);
    auto contentsGadget = contentsGadgetForLayout(scrollbar, scrollbarGadget.get(), rect, steppersPosition);

    if (part == BackButtonStartPart)
        return IntRect(rect.location(), contentsGadget->child(0)->preferredSize());

    // Secondary back.
    if (steppersPosition[1] != -1) {
        IntSize preferredSize = contentsGadget->child(steppersPosition[1])->preferredSize();
        if (scrollbar.orientation() == VerticalScrollbar) {
            rect.move(0, preferredSize.height());
            rect.contract(0, preferredSize.height());
        } else {
            rect.move(preferredSize.width(), 0);
            rect.contract(0, preferredSize.width());
        }
    }

    if (steppersPosition[3] != -1) {
        if (scrollbar.orientation() == VerticalScrollbar)
            rect.contract(0, contentsGadget->child(steppersPosition[3])->preferredSize().height());
        else
            rect.contract(contentsGadget->child(steppersPosition[3])->preferredSize().width(), 0);
    }

    IntSize preferredSize = contentsGadget->child(steppersPosition[2])->preferredSize();
    if (scrollbar.orientation() == VerticalScrollbar)
        rect.move(0, rect.height() - preferredSize.height());
    else
        rect.move(rect.width() - preferredSize.width(), 0);

    return IntRect(rect.location(), preferredSize);
}

IntRect ScrollbarThemeGtk::forwardButtonRect(Scrollbar& scrollbar, ScrollbarPart part, bool /*painting*/)
{
    ASSERT(part == ForwardButtonStartPart || part == ForwardButtonEndPart);
    if ((part == ForwardButtonStartPart && !m_hasForwardButtonStartPart) || (part == ForwardButtonEndPart && !m_hasForwardButtonEndPart))
        return IntRect();

    auto scrollbarGadget = scrollbarGadgetForLayout(scrollbar);
    IntRect rect;
    Vector<int, 4> steppersPosition(4, -1);
    auto contentsGadget = contentsGadgetForLayout(scrollbar, scrollbarGadget.get(), rect, steppersPosition);

    if (steppersPosition[0] != -1) {
        IntSize preferredSize = contentsGadget->child(steppersPosition[0])->preferredSize();
        if (scrollbar.orientation() == VerticalScrollbar) {
            rect.move(0, preferredSize.height());
            rect.contract(0, preferredSize.height());
        } else {
            rect.move(preferredSize.width(), 0);
            rect.contract(preferredSize.width(), 0);
        }
    }

    if (steppersPosition[1] != -1) {
        IntSize preferredSize = contentsGadget->child(steppersPosition[1])->preferredSize();
        if (part == ForwardButtonStartPart)
            return IntRect(rect.location(), preferredSize);

        if (scrollbar.orientation() == VerticalScrollbar) {
            rect.move(0, preferredSize.height());
            rect.contract(0, preferredSize.height());
        } else {
            rect.move(preferredSize.width(), 0);
            rect.contract(preferredSize.width(), 0);
        }
    }

    // Forward button.
    IntSize preferredSize = contentsGadget->child(steppersPosition[3])->preferredSize();
    if (scrollbar.orientation() == VerticalScrollbar)
        rect.move(0, rect.height() - preferredSize.height());
    else
        rect.move(rect.width() - preferredSize.width(), 0);

    return IntRect(rect.location(), preferredSize);
}
#else
IntRect ScrollbarThemeGtk::backButtonRect(Scrollbar& scrollbar, ScrollbarPart part, bool /*painting*/)
{
    if ((part == BackButtonEndPart && !m_hasBackButtonEndPart) || (part == BackButtonStartPart && !m_hasBackButtonStartPart))
        return IntRect();

    GRefPtr<GtkStyleContext> styleContext = createStyleContext(&scrollbar);
    int troughBorderWidth, stepperSize, thumbFat;
    gtk_style_context_get_style(styleContext.get(), "trough-border", &troughBorderWidth, "stepper-size", &stepperSize, "slider-width", &thumbFat, nullptr);
    int x = scrollbar.x() + troughBorderWidth;
    int y = scrollbar.y() + troughBorderWidth;
    if (part == BackButtonStartPart) {
        if (scrollbar.orientation() == HorizontalScrollbar)
            return IntRect(x, y, stepperSize, thumbFat);
        return IntRect(x, y, thumbFat, stepperSize);
    }

    // BackButtonEndPart (alternate button)
    if (scrollbar.orientation() == HorizontalScrollbar)
        return IntRect(scrollbar.x() + scrollbar.width() - troughBorderWidth - (2 * stepperSize), y, stepperSize, thumbFat);

    // VerticalScrollbar alternate button
    return IntRect(x, scrollbar.y() + scrollbar.height() - troughBorderWidth - (2 * stepperSize), thumbFat, stepperSize);
}

IntRect ScrollbarThemeGtk::forwardButtonRect(Scrollbar& scrollbar, ScrollbarPart part, bool /*painting*/)
{
    if ((part == ForwardButtonStartPart && !m_hasForwardButtonStartPart) || (part == ForwardButtonEndPart && !m_hasForwardButtonEndPart))
=======
    auto scrollbarState = scrollbarPartStateFlags(scrollbar, AllParts);
    auto& scrollbarWidget = static_cast<RenderThemeScrollbar&>(RenderThemeWidget::getOrCreate(widgetTypeForScrollbar(scrollbar, scrollbarState)));
    scrollbarWidget.scrollbar().setState(scrollbarState);

    IntRect rect = contentsRectangle(scrollbar, scrollbarWidget);
    if (part == BackButtonStartPart) {
        auto* backwardStepper = scrollbarWidget.stepper(RenderThemeScrollbarGadget::Steppers::Backward);
        ASSERT(backwardStepper);
        backwardStepper->setState(scrollbarPartStateFlags(scrollbar, BackButtonStartPart));
        return IntRect(rect.location(), backwardStepper->preferredSize());
    }

    if (auto* secondaryForwardStepper = scrollbarWidget.stepper(RenderThemeScrollbarGadget::Steppers::SecondaryForward)) {
        secondaryForwardStepper->setState(scrollbarPartStateFlags(scrollbar, ForwardButtonStartPart));
        IntSize preferredSize = secondaryForwardStepper->preferredSize();
        if (scrollbar.orientation() == VerticalScrollbar) {
            rect.move(0, preferredSize.height());
            rect.contract(0, preferredSize.height());
        } else {
            rect.move(preferredSize.width(), 0);
            rect.contract(0, preferredSize.width());
        }
    }

    if (auto* secondaryBackwardStepper = scrollbarWidget.stepper(RenderThemeScrollbarGadget::Steppers::SecondaryBackward)) {
        secondaryBackwardStepper->setState(scrollbarPartStateFlags(scrollbar, BackButtonEndPart));
        if (scrollbar.orientation() == VerticalScrollbar)
            rect.contract(0, secondaryBackwardStepper->preferredSize().height());
        else
            rect.contract(secondaryBackwardStepper->preferredSize().width(), 0);
    }

    auto* forwardStepper = scrollbarWidget.stepper(RenderThemeScrollbarGadget::Steppers::Forward);
    ASSERT(forwardStepper);
    forwardStepper->setState(scrollbarPartStateFlags(scrollbar, ForwardButtonEndPart));
    IntSize preferredSize = forwardStepper->preferredSize();
    if (scrollbar.orientation() == VerticalScrollbar)
        rect.move(0, rect.height() - preferredSize.height());
    else
        rect.move(rect.width() - preferredSize.width(), 0);

    return IntRect(rect.location(), preferredSize);
}

IntRect ScrollbarThemeGtk::forwardButtonRect(Scrollbar& scrollbar, ScrollbarPart part, bool /*painting*/)
{
    ASSERT(part == ForwardButtonStartPart || part == ForwardButtonEndPart);
    if ((part == ForwardButtonStartPart && !m_hasForwardButtonStartPart) || (part == ForwardButtonEndPart && !m_hasForwardButtonEndPart))
        return IntRect();

    auto scrollbarState = scrollbarPartStateFlags(scrollbar, AllParts);
    auto& scrollbarWidget = static_cast<RenderThemeScrollbar&>(RenderThemeWidget::getOrCreate(widgetTypeForScrollbar(scrollbar, scrollbarState)));
    scrollbarWidget.scrollbar().setState(scrollbarState);

    IntRect rect = contentsRectangle(scrollbar, scrollbarWidget);
    if (auto* backwardStepper = scrollbarWidget.stepper(RenderThemeScrollbarGadget::Steppers::Backward)) {
        backwardStepper->setState(scrollbarPartStateFlags(scrollbar, BackButtonStartPart));
        IntSize preferredSize = backwardStepper->preferredSize();
        if (scrollbar.orientation() == VerticalScrollbar) {
            rect.move(0, preferredSize.height());
            rect.contract(0, preferredSize.height());
        } else {
            rect.move(preferredSize.width(), 0);
            rect.contract(preferredSize.width(), 0);
        }
    }

    if (auto* secondaryForwardStepper = scrollbarWidget.stepper(RenderThemeScrollbarGadget::Steppers::SecondaryForward)) {
        secondaryForwardStepper->setState(scrollbarPartStateFlags(scrollbar, ForwardButtonStartPart));
        IntSize preferredSize = secondaryForwardStepper->preferredSize();
        if (part == ForwardButtonStartPart)
            return IntRect(rect.location(), preferredSize);

        if (scrollbar.orientation() == VerticalScrollbar) {
            rect.move(0, preferredSize.height());
            rect.contract(0, preferredSize.height());
        } else {
            rect.move(preferredSize.width(), 0);
            rect.contract(preferredSize.width(), 0);
        }
    }

    auto* forwardStepper = scrollbarWidget.stepper(RenderThemeScrollbarGadget::Steppers::Forward);
    ASSERT(forwardStepper);
    forwardStepper->setState(scrollbarPartStateFlags(scrollbar, ForwardButtonEndPart));
    IntSize preferredSize = forwardStepper->preferredSize();
    if (scrollbar.orientation() == VerticalScrollbar)
        rect.move(0, rect.height() - preferredSize.height());
    else
        rect.move(rect.width() - preferredSize.width(), 0);

    return IntRect(rect.location(), preferredSize);
}
#else
IntRect ScrollbarThemeGtk::backButtonRect(Scrollbar& scrollbar, ScrollbarPart part, bool /*painting*/)
{
    if ((part == BackButtonEndPart && !m_hasBackButtonEndPart) || (part == BackButtonStartPart && !m_hasBackButtonStartPart))
>>>>>>> 4ccac179
        return IntRect();

    GRefPtr<GtkStyleContext> styleContext = createStyleContext(&scrollbar);
    int troughBorderWidth, stepperSize, thumbFat;
    gtk_style_context_get_style(styleContext.get(), "trough-border", &troughBorderWidth, "stepper-size", &stepperSize, "slider-width", &thumbFat, nullptr);
<<<<<<< HEAD
    if (scrollbar.orientation() == HorizontalScrollbar) {
        int y = scrollbar.y() + troughBorderWidth;
        if (part == ForwardButtonEndPart)
            return IntRect(scrollbar.x() + scrollbar.width() - stepperSize - troughBorderWidth, y, stepperSize, thumbFat);

        // ForwardButtonStartPart (alternate button)
        return IntRect(scrollbar.x() + troughBorderWidth + stepperSize, y, stepperSize, thumbFat);
    }

    // VerticalScrollbar
    int x = scrollbar.x() + troughBorderWidth;
    if (part == ForwardButtonEndPart)
        return IntRect(x, scrollbar.y() + scrollbar.height() - stepperSize - troughBorderWidth, thumbFat, stepperSize);

    // ForwardButtonStartPart (alternate button)
    return IntRect(x, scrollbar.y() + troughBorderWidth + stepperSize, thumbFat, stepperSize);
}
#endif // GTK_CHECK_VERSION(3, 20, 0)

#if GTK_CHECK_VERSION(3, 20, 0)
bool ScrollbarThemeGtk::paint(Scrollbar& scrollbar, GraphicsContext& graphicsContext, const IntRect& damageRect)
{
    if (graphicsContext.paintingDisabled())
        return false;

    if (!scrollbar.enabled())
        return true;

    double opacity = scrollbar.hoveredPart() == NoPart ? scrollbar.opacity() : 1;
    if (!opacity)
        return true;

    IntRect rect = scrollbar.frameRect();
    if (!rect.intersects(damageRect))
        return true;

    RenderThemeGadget::Info info = { RenderThemeGadget::Type::Scrollbar, "scrollbar", scrollbarPartStateFlags(scrollbar, AllParts, true), { } };
    if (scrollbar.orientation() == VerticalScrollbar) {
        info.classList.append("vertical");
        info.classList.append("right");
    } else {
        info.classList.append("horizontal");
        info.classList.append("bottom");
    }
    if (m_usesOverlayScrollbars)
        info.classList.append("overlay-indicator");
    if (info.state & GTK_STATE_FLAG_PRELIGHT)
        info.classList.append("hovering");
    if (scrollbar.pressedPart() != NoPart)
        info.classList.append("dragging");
    auto scrollbarGadget = RenderThemeGadget::create(info);
    if (m_usesOverlayScrollbars)
        opacity *= scrollbarGadget->opacity();
    if (!opacity)
        return true;

    info.type = RenderThemeGadget::Type::Generic;
    info.name = "contents";
    info.state = GTK_STATE_FLAG_NORMAL;
    info.classList.clear();
    Vector<RenderThemeGadget::Info> children;
    auto steppers = static_cast<RenderThemeScrollbarGadget*>(scrollbarGadget.get())->steppers();
    unsigned steppersPosition[4] = { 0, 0, 0, 0 };
    if (steppers.contains(RenderThemeScrollbarGadget::Steppers::Backward)) {
        steppersPosition[0] = children.size();
        children.append({ RenderThemeGadget::Type::Generic, "button", scrollbarPartStateFlags(scrollbar, BackButtonStartPart), { "up" } });
    }
    if (steppers.contains(RenderThemeScrollbarGadget::Steppers::SecondaryForward)) {
        steppersPosition[1] = children.size();
        children.append({ RenderThemeGadget::Type::Generic, "button", scrollbarPartStateFlags(scrollbar, ForwardButtonStartPart), { "down" } });
    }
    unsigned troughPosition = children.size();
    children.append({ RenderThemeGadget::Type::Generic, "trough", scrollbarPartStateFlags(scrollbar, BackTrackPart), { } });
    if (steppers.contains(RenderThemeScrollbarGadget::Steppers::SecondaryBackward)) {
        steppersPosition[2] = children.size();
        children.append({ RenderThemeGadget::Type::Generic, "button", scrollbarPartStateFlags(scrollbar, BackButtonEndPart), { "up" } });
    }
    if (steppers.contains(RenderThemeScrollbarGadget::Steppers::Forward)) {
        steppersPosition[3] = children.size();
        children.append({ RenderThemeGadget::Type::Generic, "button", scrollbarPartStateFlags(scrollbar, ForwardButtonEndPart), { "down" } });
    }
    auto contentsGadget = std::make_unique<RenderThemeBoxGadget>(info, scrollbar.orientation() == VerticalScrollbar ? GTK_ORIENTATION_VERTICAL : GTK_ORIENTATION_HORIZONTAL,
        children, scrollbarGadget.get());
    RenderThemeGadget* troughGadget = contentsGadget->child(troughPosition);

    if (opacity != 1) {
        graphicsContext.save();
        graphicsContext.clip(damageRect);
        graphicsContext.beginTransparencyLayer(opacity);
    }

    FloatRect contentsRect;
    scrollbarGadget->render(graphicsContext.platformContext()->cr(), rect, &contentsRect);
    contentsGadget->render(graphicsContext.platformContext()->cr(), contentsRect, &contentsRect);

    if (steppers.contains(RenderThemeScrollbarGadget::Steppers::Backward)) {
        RenderThemeGadget* buttonGadget = contentsGadget->child(steppersPosition[0]);
        FloatRect buttonRect = contentsRect;
        if (scrollbar.orientation() == VerticalScrollbar)
            buttonRect.setHeight(buttonGadget->preferredSize().height());
        else
            buttonRect.setWidth(buttonGadget->preferredSize().width());
        static_cast<RenderThemeScrollbarGadget*>(scrollbarGadget.get())->renderStepper(graphicsContext.platformContext()->cr(), buttonRect, buttonGadget,
            scrollbar.orientation() == VerticalScrollbar ? GTK_ORIENTATION_VERTICAL : GTK_ORIENTATION_HORIZONTAL, RenderThemeScrollbarGadget::Steppers::Backward);
        if (scrollbar.orientation() == VerticalScrollbar) {
            contentsRect.move(0, buttonRect.height());
            contentsRect.contract(0, buttonRect.height());
        } else {
            contentsRect.move(buttonRect.width(), 0);
            contentsRect.contract(buttonRect.width(), 0);
        }
    }
    if (steppers.contains(RenderThemeScrollbarGadget::Steppers::SecondaryForward)) {
        RenderThemeGadget* buttonGadget = contentsGadget->child(steppersPosition[1]);
        FloatRect buttonRect = contentsRect;
        if (scrollbar.orientation() == VerticalScrollbar)
            buttonRect.setHeight(buttonGadget->preferredSize().height());
        else
            buttonRect.setWidth(buttonGadget->preferredSize().width());
        static_cast<RenderThemeScrollbarGadget*>(scrollbarGadget.get())->renderStepper(graphicsContext.platformContext()->cr(), buttonRect, buttonGadget,
            scrollbar.orientation() == VerticalScrollbar ? GTK_ORIENTATION_VERTICAL : GTK_ORIENTATION_HORIZONTAL, RenderThemeScrollbarGadget::Steppers::SecondaryForward);
        if (scrollbar.orientation() == VerticalScrollbar) {
            contentsRect.move(0, buttonRect.height());
            contentsRect.contract(0, buttonRect.height());
        } else {
            contentsRect.move(buttonRect.width(), 0);
            contentsRect.contract(buttonRect.width(), 0);
        }
    }

    if (steppers.contains(RenderThemeScrollbarGadget::Steppers::Forward)) {
        RenderThemeGadget* buttonGadget = contentsGadget->child(steppersPosition[3]);
        FloatRect buttonRect = contentsRect;
        if (scrollbar.orientation() == VerticalScrollbar) {
            buttonRect.setHeight(buttonGadget->preferredSize().height());
            buttonRect.move(0, contentsRect.height() - buttonRect.height());
        } else {
            buttonRect.setWidth(buttonGadget->preferredSize().width());
            buttonRect.move(contentsRect.width() - buttonRect.width(), 0);
        }
        static_cast<RenderThemeScrollbarGadget*>(scrollbarGadget.get())->renderStepper(graphicsContext.platformContext()->cr(), buttonRect, buttonGadget,
            scrollbar.orientation() == VerticalScrollbar ? GTK_ORIENTATION_VERTICAL : GTK_ORIENTATION_HORIZONTAL, RenderThemeScrollbarGadget::Steppers::Forward);
        if (scrollbar.orientation() == VerticalScrollbar)
            contentsRect.contract(0, buttonRect.height());
        else
            contentsRect.contract(buttonRect.width(), 0);
    }
    if (steppers.contains(RenderThemeScrollbarGadget::Steppers::SecondaryBackward)) {
        RenderThemeGadget* buttonGadget = contentsGadget->child(steppersPosition[2]);
        FloatRect buttonRect = contentsRect;
        if (scrollbar.orientation() == VerticalScrollbar) {
            buttonRect.setHeight(buttonGadget->preferredSize().height());
            buttonRect.move(0, contentsRect.height() - buttonRect.height());
        } else {
            buttonRect.setWidth(buttonGadget->preferredSize().width());
            buttonRect.move(contentsRect.width() - buttonRect.width(), 0);
        }
        static_cast<RenderThemeScrollbarGadget*>(scrollbarGadget.get())->renderStepper(graphicsContext.platformContext()->cr(), buttonRect, buttonGadget,
            scrollbar.orientation() == VerticalScrollbar ? GTK_ORIENTATION_VERTICAL : GTK_ORIENTATION_HORIZONTAL, RenderThemeScrollbarGadget::Steppers::SecondaryBackward);
        if (scrollbar.orientation() == VerticalScrollbar)
            contentsRect.contract(0, buttonRect.height());
        else
            contentsRect.contract(buttonRect.width(), 0);
    }

    troughGadget->render(graphicsContext.platformContext()->cr(), contentsRect, &contentsRect);

    if (int thumbSize = thumbLength(scrollbar)) {
        info.name = "slider";
        info.state = scrollbarPartStateFlags(scrollbar, ThumbPart);
        auto sliderGadget = RenderThemeGadget::create(info, troughGadget);

        // When using overlay scrollbars we always claim the size of the scrollbar when hovered, so when
        // drawing the indicator we need to adjust the rectangle to its actual size in indicator mode.
        bool isIndicator = m_usesOverlayScrollbars && scrollbar.hoveredPart() == NoPart;
        if (scrollbar.orientation() == VerticalScrollbar) {
            int sliderWidth = sliderGadget->preferredSize().width();
            contentsRect.move(isIndicator ? contentsRect.width() - sliderWidth : 0, thumbPosition(scrollbar));
            contentsRect.setWidth(sliderWidth);
            contentsRect.setHeight(thumbSize);
        } else {
            int sliderHeight = sliderGadget->preferredSize().height();
            contentsRect.move(thumbPosition(scrollbar), isIndicator ? contentsRect.height() - sliderHeight : 0);
            contentsRect.setWidth(thumbSize);
            contentsRect.setHeight(sliderHeight);
        }
        if (contentsRect.intersects(damageRect))
            sliderGadget->render(graphicsContext.platformContext()->cr(), contentsRect);
=======
    int x = scrollbar.x() + troughBorderWidth;
    int y = scrollbar.y() + troughBorderWidth;
    if (part == BackButtonStartPart) {
        if (scrollbar.orientation() == HorizontalScrollbar)
            return IntRect(x, y, stepperSize, thumbFat);
        return IntRect(x, y, thumbFat, stepperSize);
    }

    // BackButtonEndPart (alternate button)
    if (scrollbar.orientation() == HorizontalScrollbar)
        return IntRect(scrollbar.x() + scrollbar.width() - troughBorderWidth - (2 * stepperSize), y, stepperSize, thumbFat);

    // VerticalScrollbar alternate button
    return IntRect(x, scrollbar.y() + scrollbar.height() - troughBorderWidth - (2 * stepperSize), thumbFat, stepperSize);
}

IntRect ScrollbarThemeGtk::forwardButtonRect(Scrollbar& scrollbar, ScrollbarPart part, bool /*painting*/)
{
    if ((part == ForwardButtonStartPart && !m_hasForwardButtonStartPart) || (part == ForwardButtonEndPart && !m_hasForwardButtonEndPart))
        return IntRect();

    GRefPtr<GtkStyleContext> styleContext = createStyleContext(&scrollbar);
    int troughBorderWidth, stepperSize, thumbFat;
    gtk_style_context_get_style(styleContext.get(), "trough-border", &troughBorderWidth, "stepper-size", &stepperSize, "slider-width", &thumbFat, nullptr);
    if (scrollbar.orientation() == HorizontalScrollbar) {
        int y = scrollbar.y() + troughBorderWidth;
        if (part == ForwardButtonEndPart)
            return IntRect(scrollbar.x() + scrollbar.width() - stepperSize - troughBorderWidth, y, stepperSize, thumbFat);

        // ForwardButtonStartPart (alternate button)
        return IntRect(scrollbar.x() + troughBorderWidth + stepperSize, y, stepperSize, thumbFat);
    }

    // VerticalScrollbar
    int x = scrollbar.x() + troughBorderWidth;
    if (part == ForwardButtonEndPart)
        return IntRect(x, scrollbar.y() + scrollbar.height() - stepperSize - troughBorderWidth, thumbFat, stepperSize);

    // ForwardButtonStartPart (alternate button)
    return IntRect(x, scrollbar.y() + troughBorderWidth + stepperSize, thumbFat, stepperSize);
}
#endif // GTK_CHECK_VERSION(3, 20, 0)

#if GTK_CHECK_VERSION(3, 20, 0)
bool ScrollbarThemeGtk::paint(Scrollbar& scrollbar, GraphicsContext& graphicsContext, const IntRect& damageRect)
{
    if (graphicsContext.paintingDisabled())
        return false;

    if (!scrollbar.enabled())
        return true;

    double opacity = scrollbar.hoveredPart() == NoPart ? scrollbar.opacity() : 1;
    if (!opacity)
        return true;

    IntRect rect = scrollbar.frameRect();
    if (!rect.intersects(damageRect))
        return true;

    auto scrollbarState = scrollbarPartStateFlags(scrollbar, AllParts, true);
    auto& scrollbarWidget = static_cast<RenderThemeScrollbar&>(RenderThemeWidget::getOrCreate(widgetTypeForScrollbar(scrollbar, scrollbarState)));
    auto& scrollbarGadget = scrollbarWidget.scrollbar();
    scrollbarGadget.setState(scrollbarState);
    if (m_usesOverlayScrollbars)
        opacity *= scrollbarGadget.opacity();
    if (!opacity)
        return true;

    auto& trough = scrollbarWidget.trough();
    trough.setState(scrollbarPartStateFlags(scrollbar, BackTrackPart));

    auto* backwardStepper = scrollbarWidget.stepper(RenderThemeScrollbarGadget::Steppers::Backward);
    if (backwardStepper)
        backwardStepper->setState(scrollbarPartStateFlags(scrollbar, BackButtonStartPart));
    auto* secondaryForwardStepper = scrollbarWidget.stepper(RenderThemeScrollbarGadget::Steppers::SecondaryForward);
    if (secondaryForwardStepper)
        secondaryForwardStepper->setState(scrollbarPartStateFlags(scrollbar, ForwardButtonStartPart));
    auto* secondaryBackwardStepper = scrollbarWidget.stepper(RenderThemeScrollbarGadget::Steppers::SecondaryBackward);
    if (secondaryBackwardStepper)
        secondaryBackwardStepper->setState(scrollbarPartStateFlags(scrollbar, BackButtonEndPart));
    auto* forwardStepper = scrollbarWidget.stepper(RenderThemeScrollbarGadget::Steppers::Forward);
    if (forwardStepper)
        forwardStepper->setState(scrollbarPartStateFlags(scrollbar, ForwardButtonEndPart));

    IntSize preferredSize = scrollbarWidget.contents().preferredSize();
    int thumbSize = thumbLength(scrollbar);
    if (thumbSize) {
        scrollbarWidget.slider().setState(scrollbarPartStateFlags(scrollbar, ThumbPart));
        preferredSize = preferredSize.expandedTo(scrollbarWidget.slider().preferredSize());
    }
    preferredSize += scrollbarGadget.preferredSize() - scrollbarGadget.minimumSize();

    FloatRect contentsRect(rect);
    // When using overlay scrollbars we always claim the size of the scrollbar when hovered, so when
    // drawing the indicator we need to adjust the rectangle to its actual size in indicator mode.
    if (scrollbar.orientation() == VerticalScrollbar) {
        if (rect.width() != preferredSize.width()) {
            if (!scrollbar.scrollableArea().shouldPlaceBlockDirectionScrollbarOnLeft())
                contentsRect.move(std::abs(rect.width() - preferredSize.width()), 0);
            contentsRect.setWidth(preferredSize.width());
        }
    } else {
        if (rect.height() != preferredSize.height()) {
            contentsRect.move(0, std::abs(rect.height() - preferredSize.height()));
            contentsRect.setHeight(preferredSize.height());
        }
    }

    if (opacity != 1) {
        graphicsContext.save();
        graphicsContext.clip(damageRect);
        graphicsContext.beginTransparencyLayer(opacity);
    }

    scrollbarGadget.render(graphicsContext.platformContext()->cr(), contentsRect, &contentsRect);
    scrollbarWidget.contents().render(graphicsContext.platformContext()->cr(), contentsRect, &contentsRect);

    if (backwardStepper) {
        FloatRect buttonRect = contentsRect;
        if (scrollbar.orientation() == VerticalScrollbar)
            buttonRect.setHeight(backwardStepper->preferredSize().height());
        else
            buttonRect.setWidth(backwardStepper->preferredSize().width());
        static_cast<RenderThemeScrollbarGadget&>(scrollbarGadget).renderStepper(graphicsContext.platformContext()->cr(), buttonRect, backwardStepper,
            scrollbar.orientation() == VerticalScrollbar ? GTK_ORIENTATION_VERTICAL : GTK_ORIENTATION_HORIZONTAL, RenderThemeScrollbarGadget::Steppers::Backward);
        if (scrollbar.orientation() == VerticalScrollbar) {
            contentsRect.move(0, buttonRect.height());
            contentsRect.contract(0, buttonRect.height());
        } else {
            contentsRect.move(buttonRect.width(), 0);
            contentsRect.contract(buttonRect.width(), 0);
        }
    }
    if (secondaryForwardStepper) {
        FloatRect buttonRect = contentsRect;
        if (scrollbar.orientation() == VerticalScrollbar)
            buttonRect.setHeight(secondaryForwardStepper->preferredSize().height());
        else
            buttonRect.setWidth(secondaryForwardStepper->preferredSize().width());
        static_cast<RenderThemeScrollbarGadget&>(scrollbarGadget).renderStepper(graphicsContext.platformContext()->cr(), buttonRect, secondaryForwardStepper,
            scrollbar.orientation() == VerticalScrollbar ? GTK_ORIENTATION_VERTICAL : GTK_ORIENTATION_HORIZONTAL, RenderThemeScrollbarGadget::Steppers::SecondaryForward);
        if (scrollbar.orientation() == VerticalScrollbar) {
            contentsRect.move(0, buttonRect.height());
            contentsRect.contract(0, buttonRect.height());
        } else {
            contentsRect.move(buttonRect.width(), 0);
            contentsRect.contract(buttonRect.width(), 0);
        }
    }
    if (secondaryBackwardStepper) {
        FloatRect buttonRect = contentsRect;
        if (scrollbar.orientation() == VerticalScrollbar) {
            buttonRect.setHeight(secondaryBackwardStepper->preferredSize().height());
            buttonRect.move(0, contentsRect.height() - buttonRect.height());
        } else {
            buttonRect.setWidth(secondaryBackwardStepper->preferredSize().width());
            buttonRect.move(contentsRect.width() - buttonRect.width(), 0);
        }
        static_cast<RenderThemeScrollbarGadget&>(scrollbarGadget).renderStepper(graphicsContext.platformContext()->cr(), buttonRect, secondaryBackwardStepper,
            scrollbar.orientation() == VerticalScrollbar ? GTK_ORIENTATION_VERTICAL : GTK_ORIENTATION_HORIZONTAL, RenderThemeScrollbarGadget::Steppers::SecondaryBackward);
        if (scrollbar.orientation() == VerticalScrollbar)
            contentsRect.contract(0, buttonRect.height());
        else
            contentsRect.contract(buttonRect.width(), 0);
    }
    if (forwardStepper) {
        FloatRect buttonRect = contentsRect;
        if (scrollbar.orientation() == VerticalScrollbar) {
            buttonRect.setHeight(forwardStepper->preferredSize().height());
            buttonRect.move(0, contentsRect.height() - buttonRect.height());
        } else {
            buttonRect.setWidth(forwardStepper->preferredSize().width());
            buttonRect.move(contentsRect.width() - buttonRect.width(), 0);
        }
        static_cast<RenderThemeScrollbarGadget&>(scrollbarGadget).renderStepper(graphicsContext.platformContext()->cr(), buttonRect, forwardStepper,
            scrollbar.orientation() == VerticalScrollbar ? GTK_ORIENTATION_VERTICAL : GTK_ORIENTATION_HORIZONTAL, RenderThemeScrollbarGadget::Steppers::Forward);
        if (scrollbar.orientation() == VerticalScrollbar)
            contentsRect.contract(0, buttonRect.height());
        else
            contentsRect.contract(buttonRect.width(), 0);
    }

    trough.render(graphicsContext.platformContext()->cr(), contentsRect, &contentsRect);

    if (thumbSize) {
        if (scrollbar.orientation() == VerticalScrollbar) {
            contentsRect.move(0, thumbPosition(scrollbar));
            contentsRect.setWidth(scrollbarWidget.slider().preferredSize().width());
            contentsRect.setHeight(thumbSize);
        } else {
            contentsRect.move(thumbPosition(scrollbar), 0);
            contentsRect.setWidth(thumbSize);
            contentsRect.setHeight(scrollbarWidget.slider().preferredSize().height());
        }
        if (contentsRect.intersects(damageRect))
            scrollbarWidget.slider().render(graphicsContext.platformContext()->cr(), contentsRect);
>>>>>>> 4ccac179
    }

    if (opacity != 1) {
        graphicsContext.endTransparencyLayer();
        graphicsContext.restore();
    }

    return true;
}
#else
static void paintStepper(GtkStyleContext* parentContext, GraphicsContext& context, Scrollbar& scrollbar, const IntRect& rect, ScrollbarPart part)
{
    ScrollbarOrientation orientation = scrollbar.orientation();
    GRefPtr<GtkStyleContext> styleContext = createChildStyleContext(parentContext, "button");

    unsigned flags = 0;
    if ((BackButtonStartPart == part && scrollbar.currentPos())
        || (BackButtonEndPart == part && scrollbar.currentPos())
        || (ForwardButtonEndPart == part && scrollbar.currentPos() != scrollbar.maximum())
        || (ForwardButtonStartPart == part && scrollbar.currentPos() != scrollbar.maximum())) {
        if (part == scrollbar.pressedPart())
            flags |= GTK_STATE_FLAG_ACTIVE;
        if (part == scrollbar.hoveredPart())
            flags |= GTK_STATE_FLAG_PRELIGHT;
    } else
        flags |= GTK_STATE_FLAG_INSENSITIVE;
    gtk_style_context_set_state(styleContext.get(), static_cast<GtkStateFlags>(flags));

    gtk_render_background(styleContext.get(), context.platformContext()->cr(), rect.x(), rect.y(), rect.width(), rect.height());
    gtk_render_frame(styleContext.get(), context.platformContext()->cr(), rect.x(), rect.y(), rect.width(), rect.height());

    gfloat arrowScaling;
    gtk_style_context_get_style(styleContext.get(), "arrow-scaling", &arrowScaling, nullptr);

    double arrowSize = std::min(rect.width(), rect.height()) * arrowScaling;
    FloatPoint arrowPoint(rect.x() + (rect.width() - arrowSize) / 2, rect.y() + (rect.height() - arrowSize) / 2);

    if (flags & GTK_STATE_FLAG_ACTIVE) {
        gint arrowDisplacementX, arrowDisplacementY;
        gtk_style_context_get_style(styleContext.get(), "arrow-displacement-x", &arrowDisplacementX, "arrow-displacement-y", &arrowDisplacementY, nullptr);
        arrowPoint.move(arrowDisplacementX, arrowDisplacementY);
    }

    gdouble angle;
    if (orientation == VerticalScrollbar)
        angle = (part == ForwardButtonEndPart || part == ForwardButtonStartPart) ? G_PI : 0;
    else
        angle = (part == ForwardButtonEndPart || part == ForwardButtonStartPart) ? G_PI / 2 : 3 * (G_PI / 2);

    gtk_render_arrow(styleContext.get(), context.platformContext()->cr(), angle, arrowPoint.x(), arrowPoint.y(), arrowSize);
}

static void adjustRectAccordingToMargin(GtkStyleContext* context, IntRect& rect)
{
    GtkBorder margin;
    gtk_style_context_get_margin(context, gtk_style_context_get_state(context), &margin);
    rect.move(margin.left, margin.top);
    rect.contract(margin.left + margin.right, margin.top + margin.bottom);
}

bool ScrollbarThemeGtk::paint(Scrollbar& scrollbar, GraphicsContext& graphicsContext, const IntRect& damageRect)
{
    if (graphicsContext.paintingDisabled())
        return false;

    GRefPtr<GtkStyleContext> styleContext = createStyleContext(&scrollbar);

    // Create the ScrollbarControlPartMask based on the damageRect
    ScrollbarControlPartMask scrollMask = NoPart;

    IntRect backButtonStartPaintRect;
    IntRect backButtonEndPaintRect;
    IntRect forwardButtonStartPaintRect;
    IntRect forwardButtonEndPaintRect;
    if (hasButtons(scrollbar)) {
        backButtonStartPaintRect = backButtonRect(scrollbar, BackButtonStartPart, true);
        if (damageRect.intersects(backButtonStartPaintRect))
            scrollMask |= BackButtonStartPart;
        backButtonEndPaintRect = backButtonRect(scrollbar, BackButtonEndPart, true);
        if (damageRect.intersects(backButtonEndPaintRect))
            scrollMask |= BackButtonEndPart;
        forwardButtonStartPaintRect = forwardButtonRect(scrollbar, ForwardButtonStartPart, true);
        if (damageRect.intersects(forwardButtonStartPaintRect))
            scrollMask |= ForwardButtonStartPart;
        forwardButtonEndPaintRect = forwardButtonRect(scrollbar, ForwardButtonEndPart, true);
        if (damageRect.intersects(forwardButtonEndPaintRect))
            scrollMask |= ForwardButtonEndPart;
    }

    IntRect trackPaintRect = trackRect(scrollbar, true);
    if (damageRect.intersects(trackPaintRect))
        scrollMask |= TrackBGPart;

    gboolean troughUnderSteppers;
    gtk_style_context_get_style(styleContext.get(), "trough-under-steppers", &troughUnderSteppers, nullptr);
    if (troughUnderSteppers && (scrollMask & BackButtonStartPart
            || scrollMask & BackButtonEndPart
            || scrollMask & ForwardButtonStartPart
            || scrollMask & ForwardButtonEndPart))
        scrollMask |= TrackBGPart;

    IntRect currentThumbRect;
    if (hasThumb(scrollbar)) {
        IntRect track = trackRect(scrollbar, false);
        IntRect trackRect = constrainTrackRectToTrackPieces(scrollbar, track);
        int thumbFat;
        gtk_style_context_get_style(styleContext.get(), "slider-width", &thumbFat, nullptr);
        if (scrollbar.orientation() == HorizontalScrollbar)
            currentThumbRect = IntRect(trackRect.x() + thumbPosition(scrollbar), trackRect.y() + (trackRect.height() - thumbFat) / 2, thumbLength(scrollbar), thumbFat);
        else
            currentThumbRect = IntRect(trackRect.x() + (trackRect.width() - thumbFat) / 2, trackRect.y() + thumbPosition(scrollbar), thumbFat, thumbLength(scrollbar));
        if (damageRect.intersects(currentThumbRect))
            scrollMask |= ThumbPart;
    }

    if (scrollMask == NoPart)
        return true;

    ScrollbarControlPartMask allButtons = BackButtonStartPart | BackButtonEndPart | ForwardButtonStartPart | ForwardButtonEndPart;

    // Paint the track background. If the trough-under-steppers property is true, this
    // should be the full size of the scrollbar, but if is false, it should only be the
    // track rect.
    GRefPtr<GtkStyleContext> troughStyleContext = createChildStyleContext(styleContext.get(), "trough");
    if (scrollMask & TrackBGPart || scrollMask & ThumbPart || scrollMask & allButtons) {
        IntRect fullScrollbarRect = trackPaintRect;
        if (troughUnderSteppers)
            fullScrollbarRect = scrollbar.frameRect();

        IntRect adjustedRect = fullScrollbarRect;
        adjustRectAccordingToMargin(styleContext.get(), adjustedRect);
        gtk_render_background(styleContext.get(), graphicsContext.platformContext()->cr(), adjustedRect.x(), adjustedRect.y(), adjustedRect.width(), adjustedRect.height());
        gtk_render_frame(styleContext.get(), graphicsContext.platformContext()->cr(), adjustedRect.x(), adjustedRect.y(), adjustedRect.width(), adjustedRect.height());

        adjustedRect = fullScrollbarRect;
        adjustRectAccordingToMargin(troughStyleContext.get(), adjustedRect);
        gtk_render_background(troughStyleContext.get(), graphicsContext.platformContext()->cr(), adjustedRect.x(), adjustedRect.y(), adjustedRect.width(), adjustedRect.height());
        gtk_render_frame(troughStyleContext.get(), graphicsContext.platformContext()->cr(), adjustedRect.x(), adjustedRect.y(), adjustedRect.width(), adjustedRect.height());
    }

    // Paint the back and forward buttons.
    if (scrollMask & BackButtonStartPart)
        paintStepper(styleContext.get(), graphicsContext, scrollbar, backButtonStartPaintRect, BackButtonStartPart);
    if (scrollMask & BackButtonEndPart)
        paintStepper(styleContext.get(), graphicsContext, scrollbar, backButtonEndPaintRect, BackButtonEndPart);
    if (scrollMask & ForwardButtonStartPart)
        paintStepper(styleContext.get(), graphicsContext, scrollbar, forwardButtonStartPaintRect, ForwardButtonStartPart);
    if (scrollMask & ForwardButtonEndPart)
        paintStepper(styleContext.get(), graphicsContext, scrollbar, forwardButtonEndPaintRect, ForwardButtonEndPart);

    // Paint the thumb.
    if (scrollMask & ThumbPart) {
        GRefPtr<GtkStyleContext> thumbStyleContext = createChildStyleContext(troughStyleContext.get(), "slider");
        unsigned flags = 0;
        if (scrollbar.pressedPart() == ThumbPart)
            flags |= GTK_STATE_FLAG_ACTIVE;
        if (scrollbar.hoveredPart() == ThumbPart)
            flags |= GTK_STATE_FLAG_PRELIGHT;
        gtk_style_context_set_state(thumbStyleContext.get(), static_cast<GtkStateFlags>(flags));

        IntRect thumbRect(currentThumbRect);
        adjustRectAccordingToMargin(thumbStyleContext.get(), thumbRect);
        gtk_render_slider(thumbStyleContext.get(), graphicsContext.platformContext()->cr(), thumbRect.x(), thumbRect.y(), thumbRect.width(), thumbRect.height(),
            scrollbar.orientation() == VerticalScrollbar ? GTK_ORIENTATION_VERTICAL : GTK_ORIENTATION_HORIZONTAL);
    }

    return true;
}
#endif // GTK_CHECK_VERSION(3, 20, 0)

ScrollbarButtonPressAction ScrollbarThemeGtk::handleMousePressEvent(Scrollbar&, const PlatformMouseEvent& event, ScrollbarPart pressedPart)
{
    switch (pressedPart) {
    case BackTrackPart:
    case ForwardTrackPart:
        if (event.button() == LeftButton)
            return ScrollbarButtonPressAction::CenterOnThumb;
        if (event.button() == RightButton)
            return ScrollbarButtonPressAction::Scroll;
        break;
    case ThumbPart:
        if (event.button() != RightButton)
            return ScrollbarButtonPressAction::StartDrag;
        break;
    case BackButtonStartPart:
    case ForwardButtonStartPart:
    case BackButtonEndPart:
    case ForwardButtonEndPart:
        return ScrollbarButtonPressAction::Scroll;
    default:
        break;
    }

    return ScrollbarButtonPressAction::None;
}

#if GTK_CHECK_VERSION(3, 20, 0)
<<<<<<< HEAD
int ScrollbarThemeGtk::scrollbarThickness(ScrollbarControlSize)
{
    RenderThemeGadget::Info info = { RenderThemeGadget::Type::Scrollbar, "scrollbar", GTK_STATE_FLAG_PRELIGHT, { "vertical", "right", "hovering" } };
    if (m_usesOverlayScrollbars)
        info.classList.append("overlay-indicator");
    auto scrollbarGadget = RenderThemeGadget::create(info);
    info.type = RenderThemeGadget::Type::Generic;
    info.name = "contents";
    info.state = GTK_STATE_FLAG_NORMAL;
    info.classList.clear();
    Vector<RenderThemeGadget::Info> children;
    auto steppers = static_cast<RenderThemeScrollbarGadget*>(scrollbarGadget.get())->steppers();
    if (steppers.contains(RenderThemeScrollbarGadget::Steppers::Backward))
        children.append({ RenderThemeGadget::Type::Generic, "button", GTK_STATE_FLAG_NORMAL, { "up" } });
    if (steppers.contains(RenderThemeScrollbarGadget::Steppers::SecondaryForward))
        children.append({ RenderThemeGadget::Type::Generic, "button", GTK_STATE_FLAG_NORMAL, { "down" } });
    unsigned troughPositon = children.size();
    children.append({ RenderThemeGadget::Type::Generic, "trough", GTK_STATE_FLAG_PRELIGHT, { } });
    if (steppers.contains(RenderThemeScrollbarGadget::Steppers::SecondaryBackward))
        children.append({ RenderThemeGadget::Type::Generic, "button", GTK_STATE_FLAG_NORMAL, { "up" } });
    if (steppers.contains(RenderThemeScrollbarGadget::Steppers::Forward))
        children.append({ RenderThemeGadget::Type::Generic, "button", GTK_STATE_FLAG_NORMAL, { "down" } });
    auto contentsGadget = std::make_unique<RenderThemeBoxGadget>(info, GTK_ORIENTATION_VERTICAL, children, scrollbarGadget.get());
    info.name = "slider";
    auto sliderGadget = RenderThemeGadget::create(info, contentsGadget->child(troughPositon));
    IntSize preferredSize = scrollbarGadget->preferredSize();
    IntSize contentsPreferredSize = contentsGadget->preferredSize();
    contentsPreferredSize = contentsPreferredSize.expandedTo(sliderGadget->preferredSize());
    preferredSize += contentsPreferredSize;

    return preferredSize.width();
}
#else
int ScrollbarThemeGtk::scrollbarThickness(ScrollbarControlSize)
=======
int ScrollbarThemeGtk::scrollbarThickness(ScrollbarControlSize, ScrollbarExpansionState)
{
    auto& scrollbarWidget = static_cast<RenderThemeScrollbar&>(RenderThemeWidget::getOrCreate(RenderThemeWidget::Type::VerticalScrollbarRight));
    scrollbarWidget.scrollbar().setState(GTK_STATE_FLAG_PRELIGHT);
    IntSize contentsPreferredSize = scrollbarWidget.contents().preferredSize();
    contentsPreferredSize = contentsPreferredSize.expandedTo(scrollbarWidget.slider().preferredSize());
    IntSize preferredSize = contentsPreferredSize + scrollbarWidget.scrollbar().preferredSize() - scrollbarWidget.scrollbar().minimumSize();
    return preferredSize.width();
}
#else
int ScrollbarThemeGtk::scrollbarThickness(ScrollbarControlSize, ScrollbarExpansionState)
>>>>>>> 4ccac179
{
    int thumbFat, troughBorderWidth;
    gtk_style_context_get_style(createStyleContext().get(), "slider-width", &thumbFat, "trough-border", &troughBorderWidth, nullptr);
    return thumbFat + 2 * troughBorderWidth;
}
#endif // GTK_CHECK_VERSION(3, 20, 0)

#if GTK_CHECK_VERSION(3, 20, 0)
int ScrollbarThemeGtk::minimumThumbLength(Scrollbar& scrollbar)
{
<<<<<<< HEAD
    RenderThemeGadget::Info info = { RenderThemeGadget::Type::Scrollbar, "scrollbar", GTK_STATE_FLAG_PRELIGHT, { "vertical", "right", "hovering" } };
    if (m_usesOverlayScrollbars)
        info.classList.append("overlay-indicator");
    auto scrollbarGadget = RenderThemeGadget::create(info);
    info.type = RenderThemeGadget::Type::Generic;
    info.name = "contents";
    info.state = GTK_STATE_FLAG_NORMAL;
    info.classList.clear();
    Vector<RenderThemeGadget::Info> children = {{ RenderThemeGadget::Type::Generic, "trough", GTK_STATE_FLAG_PRELIGHT, { } } };
    auto contentsGadget = std::make_unique<RenderThemeBoxGadget>(info, GTK_ORIENTATION_VERTICAL, children, scrollbarGadget.get());
    info.name = "slider";
    IntSize minSize = RenderThemeGadget::create(info, contentsGadget->child(0))->minimumSize();
=======
    auto& scrollbarWidget = static_cast<RenderThemeScrollbar&>(RenderThemeWidget::getOrCreate(RenderThemeWidget::Type::VerticalScrollbarRight));
    scrollbarWidget.scrollbar().setState(GTK_STATE_FLAG_PRELIGHT);
    IntSize minSize = scrollbarWidget.slider().minimumSize();
>>>>>>> 4ccac179
    return scrollbar.orientation() == VerticalScrollbar ? minSize.height() : minSize.width();
}
#else
int ScrollbarThemeGtk::minimumThumbLength(Scrollbar& scrollbar)
{
    int minThumbLength = 0;
    gtk_style_context_get_style(createStyleContext(&scrollbar).get(), "min-slider-length", &minThumbLength, nullptr);
    return minThumbLength;
}
#endif

#else // GTK_API_VERSION_2
bool ScrollbarThemeGtk::hasThumb(Scrollbar&)
{
    return false;
}
<<<<<<< HEAD

IntRect ScrollbarThemeGtk::backButtonRect(Scrollbar&, ScrollbarPart, bool)
=======

IntRect ScrollbarThemeGtk::backButtonRect(Scrollbar&, ScrollbarPart, bool)
{
    return IntRect();
}

IntRect ScrollbarThemeGtk::forwardButtonRect(Scrollbar&, ScrollbarPart, bool)
>>>>>>> 4ccac179
{
    return IntRect();
}

<<<<<<< HEAD
IntRect ScrollbarThemeGtk::forwardButtonRect(Scrollbar&, ScrollbarPart, bool)
=======
IntRect ScrollbarThemeGtk::trackRect(Scrollbar&, bool)
>>>>>>> 4ccac179
{
    return IntRect();
}

<<<<<<< HEAD
IntRect ScrollbarThemeGtk::trackRect(Scrollbar&, bool)
{
    return IntRect();
}

=======
>>>>>>> 4ccac179
bool ScrollbarThemeGtk::hasButtons(Scrollbar&)
{
    return false;
}
#endif // GTK_API_VERSION_2

}<|MERGE_RESOLUTION|>--- conflicted
+++ resolved
@@ -30,19 +30,11 @@
 #include "GRefPtrGtk.h"
 #include "PlatformContextCairo.h"
 #include "PlatformMouseEvent.h"
-<<<<<<< HEAD
-#include "RenderThemeGadget.h"
-=======
 #include "RenderThemeWidget.h"
->>>>>>> 4ccac179
 #include "ScrollView.h"
 #include "Scrollbar.h"
 #include <cstdlib>
 #include <gtk/gtk.h>
-<<<<<<< HEAD
-#include <wtf/NeverDestroyed.h>
-=======
->>>>>>> 4ccac179
 
 namespace WebCore {
 
@@ -65,17 +57,8 @@
 ScrollbarThemeGtk::ScrollbarThemeGtk()
 {
 #if GTK_CHECK_VERSION(3, 20, 0)
-<<<<<<< HEAD
-#if USE(COORDINATED_GRAPHICS_THREADED)
-    m_usesOverlayScrollbars = true;
-#else
     m_usesOverlayScrollbars = g_strcmp0(g_getenv("GTK_OVERLAY_SCROLLING"), "0");
 #endif
-#endif
-=======
-    m_usesOverlayScrollbars = g_strcmp0(g_getenv("GTK_OVERLAY_SCROLLING"), "0");
-#endif
->>>>>>> 4ccac179
     static bool themeMonitorInitialized = false;
     if (!themeMonitorInitialized) {
         g_signal_connect(gtk_settings_get_default(), "notify::gtk-theme-name", G_CALLBACK(themeChangedCallback), nullptr);
@@ -113,18 +96,21 @@
 
 void ScrollbarThemeGtk::themeChanged()
 {
-<<<<<<< HEAD
+#if GTK_CHECK_VERSION(3, 20, 0)
+    RenderThemeWidget::clearCache();
+#endif
     updateThemeProperties();
 }
+#endif // GTK_CHECK_VERSION(3, 20, 0)
 
 #if GTK_CHECK_VERSION(3, 20, 0)
 void ScrollbarThemeGtk::updateThemeProperties()
 {
-    auto steppers = static_cast<RenderThemeScrollbarGadget*>(RenderThemeGadget::create({ RenderThemeGadget::Type::Scrollbar, "scrollbar", GTK_STATE_FLAG_NORMAL, { } }).get())->steppers();
-    m_hasBackButtonStartPart = steppers.contains(RenderThemeScrollbarGadget::Steppers::Backward);
-    m_hasForwardButtonEndPart = steppers.contains(RenderThemeScrollbarGadget::Steppers::Forward);
-    m_hasBackButtonEndPart = steppers.contains(RenderThemeScrollbarGadget::Steppers::SecondaryBackward);
-    m_hasForwardButtonStartPart = steppers.contains(RenderThemeScrollbarGadget::Steppers::SecondaryForward);
+    auto& scrollbar = static_cast<RenderThemeScrollbar&>(RenderThemeWidget::getOrCreate(RenderThemeWidget::Type::VerticalScrollbarRight));
+    m_hasBackButtonStartPart = scrollbar.stepper(RenderThemeScrollbarGadget::Steppers::Backward);
+    m_hasForwardButtonEndPart = scrollbar.stepper(RenderThemeScrollbarGadget::Steppers::Forward);
+    m_hasBackButtonEndPart = scrollbar.stepper(RenderThemeScrollbarGadget::Steppers::SecondaryBackward);
+    m_hasForwardButtonStartPart = scrollbar.stepper(RenderThemeScrollbarGadget::Steppers::SecondaryForward);
 }
 #else
 void ScrollbarThemeGtk::updateThemeProperties()
@@ -140,16 +126,9 @@
     m_hasForwardButtonEndPart = hasForwardButtonEndPart;
     m_hasBackButtonEndPart = hasBackButtonEndPart;
     m_hasForwardButtonStartPart = hasForwardButtonStartPart;
-=======
-#if GTK_CHECK_VERSION(3, 20, 0)
-    RenderThemeWidget::clearCache();
-#endif
-    updateThemeProperties();
->>>>>>> 4ccac179
 }
 #endif // GTK_CHECK_VERSION(3, 20, 0)
 
-<<<<<<< HEAD
 bool ScrollbarThemeGtk::hasButtons(Scrollbar& scrollbar)
 {
     return scrollbar.enabled() && (m_hasBackButtonStartPart || m_hasForwardButtonEndPart || m_hasBackButtonEndPart || m_hasForwardButtonStartPart);
@@ -185,69 +164,6 @@
         if (scrollbar.hoveredPart() == part)
             stateFlags |= GTK_STATE_FLAG_PRELIGHT;
 
-=======
-#if GTK_CHECK_VERSION(3, 20, 0)
-void ScrollbarThemeGtk::updateThemeProperties()
-{
-    auto& scrollbar = static_cast<RenderThemeScrollbar&>(RenderThemeWidget::getOrCreate(RenderThemeWidget::Type::VerticalScrollbarRight));
-    m_hasBackButtonStartPart = scrollbar.stepper(RenderThemeScrollbarGadget::Steppers::Backward);
-    m_hasForwardButtonEndPart = scrollbar.stepper(RenderThemeScrollbarGadget::Steppers::Forward);
-    m_hasBackButtonEndPart = scrollbar.stepper(RenderThemeScrollbarGadget::Steppers::SecondaryBackward);
-    m_hasForwardButtonStartPart = scrollbar.stepper(RenderThemeScrollbarGadget::Steppers::SecondaryForward);
-}
-#else
-void ScrollbarThemeGtk::updateThemeProperties()
-{
-    gboolean hasBackButtonStartPart, hasForwardButtonEndPart, hasBackButtonEndPart, hasForwardButtonStartPart;
-    gtk_style_context_get_style(createStyleContext().get(),
-        "has-backward-stepper", &hasBackButtonStartPart,
-        "has-forward-stepper", &hasForwardButtonEndPart,
-        "has-secondary-backward-stepper", &hasBackButtonEndPart,
-        "has-secondary-forward-stepper", &hasForwardButtonStartPart,
-        nullptr);
-    m_hasBackButtonStartPart = hasBackButtonStartPart;
-    m_hasForwardButtonEndPart = hasForwardButtonEndPart;
-    m_hasBackButtonEndPart = hasBackButtonEndPart;
-    m_hasForwardButtonStartPart = hasForwardButtonStartPart;
-}
-#endif // GTK_CHECK_VERSION(3, 20, 0)
-
-bool ScrollbarThemeGtk::hasButtons(Scrollbar& scrollbar)
-{
-    return scrollbar.enabled() && (m_hasBackButtonStartPart || m_hasForwardButtonEndPart || m_hasBackButtonEndPart || m_hasForwardButtonStartPart);
-}
-
-#if GTK_CHECK_VERSION(3, 20, 0)
-static GtkStateFlags scrollbarPartStateFlags(Scrollbar& scrollbar, ScrollbarPart part, bool painting = false)
-{
-    unsigned stateFlags = 0;
-    switch (part) {
-    case AllParts:
-        if (!painting || scrollbar.hoveredPart() != NoPart)
-            stateFlags |= GTK_STATE_FLAG_PRELIGHT;
-        break;
-    case BackTrackPart:
-    case ForwardTrackPart:
-        if (scrollbar.hoveredPart() == BackTrackPart || scrollbar.hoveredPart() == ForwardTrackPart)
-            stateFlags |= GTK_STATE_FLAG_PRELIGHT;
-        if (scrollbar.pressedPart() == BackTrackPart || scrollbar.pressedPart() == ForwardTrackPart)
-            stateFlags |= GTK_STATE_FLAG_ACTIVE;
-        break;
-    case BackButtonStartPart:
-    case ForwardButtonStartPart:
-    case BackButtonEndPart:
-    case ForwardButtonEndPart:
-        if (((part == BackButtonStartPart || part == BackButtonEndPart) && !scrollbar.currentPos())
-            || ((part == ForwardButtonEndPart || part == ForwardButtonStartPart) && scrollbar.currentPos() == scrollbar.maximum())) {
-            stateFlags |= GTK_STATE_FLAG_INSENSITIVE;
-            break;
-        }
-        FALLTHROUGH;
-    default:
-        if (scrollbar.hoveredPart() == part)
-            stateFlags |= GTK_STATE_FLAG_PRELIGHT;
-
->>>>>>> 4ccac179
         if (scrollbar.pressedPart() == part)
             stateFlags |= GTK_STATE_FLAG_ACTIVE;
         break;
@@ -256,53 +172,6 @@
     return static_cast<GtkStateFlags>(stateFlags);
 }
 
-<<<<<<< HEAD
-static std::unique_ptr<RenderThemeGadget> scrollbarGadgetForLayout(Scrollbar& scrollbar)
-{
-    RenderThemeGadget::Info info = { RenderThemeGadget::Type::Scrollbar, "scrollbar", scrollbarPartStateFlags(scrollbar, AllParts), { } };
-    if (scrollbar.orientation() == VerticalScrollbar) {
-        info.classList.append("vertical");
-        info.classList.append("right");
-    } else {
-        info.classList.append("horizontal");
-        info.classList.append("bottom");
-    }
-    if (scrollbar.isOverlayScrollbar())
-        info.classList.append("overlay-indicator");
-    if (info.state & GTK_STATE_FLAG_PRELIGHT)
-        info.classList.append("hovering");
-
-    return RenderThemeGadget::create(info);
-}
-
-static std::unique_ptr<RenderThemeBoxGadget> contentsGadgetForLayout(Scrollbar& scrollbar, RenderThemeGadget* parent, IntRect& contentsRect, Vector<int, 4>& steppersPosition)
-{
-    Vector<RenderThemeGadget::Info> children;
-    auto steppers = static_cast<RenderThemeScrollbarGadget*>(parent)->steppers();
-    if (steppers.contains(RenderThemeScrollbarGadget::Steppers::Backward)) {
-        steppersPosition[0] = 0;
-        children.append({ RenderThemeGadget::Type::Generic, "button", scrollbarPartStateFlags(scrollbar, BackButtonStartPart), { "up" } });
-    }
-    if (steppers.contains(RenderThemeScrollbarGadget::Steppers::SecondaryForward)) {
-        steppersPosition[1] = children.size();
-        children.append({ RenderThemeGadget::Type::Generic, "button", scrollbarPartStateFlags(scrollbar, ForwardButtonStartPart), { "down" } });
-    }
-    children.append({ RenderThemeGadget::Type::Generic, "trough", scrollbarPartStateFlags(scrollbar, BackTrackPart), { } });
-    if (steppers.contains(RenderThemeScrollbarGadget::Steppers::SecondaryBackward)) {
-        steppersPosition[2] = children.size();
-        children.append({ RenderThemeGadget::Type::Generic, "button", scrollbarPartStateFlags(scrollbar, BackButtonEndPart), { "up" } });
-    }
-    if (steppers.contains(RenderThemeScrollbarGadget::Steppers::Forward)) {
-        steppersPosition[3] = children.size();
-        children.append({ RenderThemeGadget::Type::Generic, "button", scrollbarPartStateFlags(scrollbar, ForwardButtonEndPart), { "down" } });
-    }
-    RenderThemeGadget::Info info = { RenderThemeGadget::Type::Generic, "contents", GTK_STATE_FLAG_NORMAL, { } };
-    auto contentsGadget = std::make_unique<RenderThemeBoxGadget>(info, scrollbar.orientation() == VerticalScrollbar ? GTK_ORIENTATION_VERTICAL : GTK_ORIENTATION_HORIZONTAL,
-        children, parent);
-
-    GtkBorder scrollbarContentsBox = parent->contentsBox();
-    GtkBorder contentsContentsBox = contentsGadget->contentsBox();
-=======
 static RenderThemeWidget::Type widgetTypeForScrollbar(Scrollbar& scrollbar, GtkStateFlags scrollbarState)
 {
     if (scrollbar.orientation() == VerticalScrollbar) {
@@ -317,36 +186,19 @@
 {
     GtkBorder scrollbarContentsBox = scrollbarWidget.scrollbar().contentsBox();
     GtkBorder contentsContentsBox = scrollbarWidget.contents().contentsBox();
->>>>>>> 4ccac179
     GtkBorder padding;
     padding.left = scrollbarContentsBox.left + contentsContentsBox.left;
     padding.right = scrollbarContentsBox.right + contentsContentsBox.right;
     padding.top = scrollbarContentsBox.top + contentsContentsBox.top;
     padding.bottom = scrollbarContentsBox.bottom + contentsContentsBox.bottom;
-<<<<<<< HEAD
-    contentsRect = scrollbar.frameRect();
-    contentsRect.move(padding.left, padding.top);
-    contentsRect.contract(padding.left + padding.right, padding.top + padding.bottom);
-    return contentsGadget;
-=======
     IntRect contentsRect = scrollbar.frameRect();
     contentsRect.move(padding.left, padding.top);
     contentsRect.contract(padding.left + padding.right, padding.top + padding.bottom);
     return contentsRect;
->>>>>>> 4ccac179
 }
 
 IntRect ScrollbarThemeGtk::trackRect(Scrollbar& scrollbar, bool /*painting*/)
 {
-<<<<<<< HEAD
-    auto scrollbarGadget = scrollbarGadgetForLayout(scrollbar);
-    IntRect rect;
-    Vector<int, 4> steppersPosition(4, -1);
-    auto contentsGadget = contentsGadgetForLayout(scrollbar, scrollbarGadget.get(), rect, steppersPosition);
-
-    if (steppersPosition[0] != -1) {
-        IntSize stepperSize = contentsGadget->child(steppersPosition[0])->preferredSize();
-=======
     auto scrollbarState = scrollbarPartStateFlags(scrollbar, AllParts);
     auto& scrollbarWidget = static_cast<RenderThemeScrollbar&>(RenderThemeWidget::getOrCreate(widgetTypeForScrollbar(scrollbar, scrollbarState)));
     scrollbarWidget.scrollbar().setState(scrollbarState);
@@ -355,7 +207,6 @@
     if (auto* backwardStepper = scrollbarWidget.stepper(RenderThemeScrollbarGadget::Steppers::Backward)) {
         backwardStepper->setState(scrollbarPartStateFlags(scrollbar, BackButtonStartPart));
         IntSize stepperSize = backwardStepper->preferredSize();
->>>>>>> 4ccac179
         if (scrollbar.orientation() == VerticalScrollbar) {
             rect.move(0, stepperSize.height());
             rect.contract(0, stepperSize.height());
@@ -364,14 +215,9 @@
             rect.contract(stepperSize.width(), 0);
         }
     }
-<<<<<<< HEAD
-    if (steppersPosition[1] != -1) {
-        IntSize stepperSize = contentsGadget->child(steppersPosition[1])->preferredSize();
-=======
     if (auto* secondaryForwardStepper = scrollbarWidget.stepper(RenderThemeScrollbarGadget::Steppers::SecondaryForward)) {
         secondaryForwardStepper->setState(scrollbarPartStateFlags(scrollbar, ForwardButtonStartPart));
         IntSize stepperSize = secondaryForwardStepper->preferredSize();
->>>>>>> 4ccac179
         if (scrollbar.orientation() == VerticalScrollbar) {
             rect.move(0, stepperSize.height());
             rect.contract(0, stepperSize.height());
@@ -380,19 +226,6 @@
             rect.contract(stepperSize.width(), 0);
         }
     }
-<<<<<<< HEAD
-    if (steppersPosition[2] != -1) {
-        if (scrollbar.orientation() == VerticalScrollbar)
-            rect.contract(0, contentsGadget->child(steppersPosition[2])->preferredSize().height());
-        else
-            rect.contract(contentsGadget->child(steppersPosition[2])->preferredSize().width(), 0);
-    }
-    if (steppersPosition[3] != -1) {
-        if (scrollbar.orientation() == VerticalScrollbar)
-            rect.contract(0, contentsGadget->child(steppersPosition[3])->preferredSize().height());
-        else
-            rect.contract(contentsGadget->child(steppersPosition[3])->preferredSize().width(), 0);
-=======
     if (auto* secondaryBackwardStepper = scrollbarWidget.stepper(RenderThemeScrollbarGadget::Steppers::SecondaryBackward)) {
         secondaryBackwardStepper->setState(scrollbarPartStateFlags(scrollbar, BackButtonEndPart));
         if (scrollbar.orientation() == VerticalScrollbar)
@@ -406,7 +239,6 @@
             rect.contract(0, forwardStepper->preferredSize().height());
         else
             rect.contract(forwardStepper->preferredSize().width(), 0);
->>>>>>> 4ccac179
     }
 
     if (scrollbar.orientation() == VerticalScrollbar)
@@ -472,117 +304,6 @@
     if ((part == BackButtonEndPart && !m_hasBackButtonEndPart) || (part == BackButtonStartPart && !m_hasBackButtonStartPart))
         return IntRect();
 
-<<<<<<< HEAD
-    auto scrollbarGadget = scrollbarGadgetForLayout(scrollbar);
-    IntRect rect;
-    Vector<int, 4> steppersPosition(4, -1);
-    auto contentsGadget = contentsGadgetForLayout(scrollbar, scrollbarGadget.get(), rect, steppersPosition);
-
-    if (part == BackButtonStartPart)
-        return IntRect(rect.location(), contentsGadget->child(0)->preferredSize());
-
-    // Secondary back.
-    if (steppersPosition[1] != -1) {
-        IntSize preferredSize = contentsGadget->child(steppersPosition[1])->preferredSize();
-        if (scrollbar.orientation() == VerticalScrollbar) {
-            rect.move(0, preferredSize.height());
-            rect.contract(0, preferredSize.height());
-        } else {
-            rect.move(preferredSize.width(), 0);
-            rect.contract(0, preferredSize.width());
-        }
-    }
-
-    if (steppersPosition[3] != -1) {
-        if (scrollbar.orientation() == VerticalScrollbar)
-            rect.contract(0, contentsGadget->child(steppersPosition[3])->preferredSize().height());
-        else
-            rect.contract(contentsGadget->child(steppersPosition[3])->preferredSize().width(), 0);
-    }
-
-    IntSize preferredSize = contentsGadget->child(steppersPosition[2])->preferredSize();
-    if (scrollbar.orientation() == VerticalScrollbar)
-        rect.move(0, rect.height() - preferredSize.height());
-    else
-        rect.move(rect.width() - preferredSize.width(), 0);
-
-    return IntRect(rect.location(), preferredSize);
-}
-
-IntRect ScrollbarThemeGtk::forwardButtonRect(Scrollbar& scrollbar, ScrollbarPart part, bool /*painting*/)
-{
-    ASSERT(part == ForwardButtonStartPart || part == ForwardButtonEndPart);
-    if ((part == ForwardButtonStartPart && !m_hasForwardButtonStartPart) || (part == ForwardButtonEndPart && !m_hasForwardButtonEndPart))
-        return IntRect();
-
-    auto scrollbarGadget = scrollbarGadgetForLayout(scrollbar);
-    IntRect rect;
-    Vector<int, 4> steppersPosition(4, -1);
-    auto contentsGadget = contentsGadgetForLayout(scrollbar, scrollbarGadget.get(), rect, steppersPosition);
-
-    if (steppersPosition[0] != -1) {
-        IntSize preferredSize = contentsGadget->child(steppersPosition[0])->preferredSize();
-        if (scrollbar.orientation() == VerticalScrollbar) {
-            rect.move(0, preferredSize.height());
-            rect.contract(0, preferredSize.height());
-        } else {
-            rect.move(preferredSize.width(), 0);
-            rect.contract(preferredSize.width(), 0);
-        }
-    }
-
-    if (steppersPosition[1] != -1) {
-        IntSize preferredSize = contentsGadget->child(steppersPosition[1])->preferredSize();
-        if (part == ForwardButtonStartPart)
-            return IntRect(rect.location(), preferredSize);
-
-        if (scrollbar.orientation() == VerticalScrollbar) {
-            rect.move(0, preferredSize.height());
-            rect.contract(0, preferredSize.height());
-        } else {
-            rect.move(preferredSize.width(), 0);
-            rect.contract(preferredSize.width(), 0);
-        }
-    }
-
-    // Forward button.
-    IntSize preferredSize = contentsGadget->child(steppersPosition[3])->preferredSize();
-    if (scrollbar.orientation() == VerticalScrollbar)
-        rect.move(0, rect.height() - preferredSize.height());
-    else
-        rect.move(rect.width() - preferredSize.width(), 0);
-
-    return IntRect(rect.location(), preferredSize);
-}
-#else
-IntRect ScrollbarThemeGtk::backButtonRect(Scrollbar& scrollbar, ScrollbarPart part, bool /*painting*/)
-{
-    if ((part == BackButtonEndPart && !m_hasBackButtonEndPart) || (part == BackButtonStartPart && !m_hasBackButtonStartPart))
-        return IntRect();
-
-    GRefPtr<GtkStyleContext> styleContext = createStyleContext(&scrollbar);
-    int troughBorderWidth, stepperSize, thumbFat;
-    gtk_style_context_get_style(styleContext.get(), "trough-border", &troughBorderWidth, "stepper-size", &stepperSize, "slider-width", &thumbFat, nullptr);
-    int x = scrollbar.x() + troughBorderWidth;
-    int y = scrollbar.y() + troughBorderWidth;
-    if (part == BackButtonStartPart) {
-        if (scrollbar.orientation() == HorizontalScrollbar)
-            return IntRect(x, y, stepperSize, thumbFat);
-        return IntRect(x, y, thumbFat, stepperSize);
-    }
-
-    // BackButtonEndPart (alternate button)
-    if (scrollbar.orientation() == HorizontalScrollbar)
-        return IntRect(scrollbar.x() + scrollbar.width() - troughBorderWidth - (2 * stepperSize), y, stepperSize, thumbFat);
-
-    // VerticalScrollbar alternate button
-    return IntRect(x, scrollbar.y() + scrollbar.height() - troughBorderWidth - (2 * stepperSize), thumbFat, stepperSize);
-}
-
-IntRect ScrollbarThemeGtk::forwardButtonRect(Scrollbar& scrollbar, ScrollbarPart part, bool /*painting*/)
-{
-    if ((part == ForwardButtonStartPart && !m_hasForwardButtonStartPart) || (part == ForwardButtonEndPart && !m_hasForwardButtonEndPart))
-=======
     auto scrollbarState = scrollbarPartStateFlags(scrollbar, AllParts);
     auto& scrollbarWidget = static_cast<RenderThemeScrollbar&>(RenderThemeWidget::getOrCreate(widgetTypeForScrollbar(scrollbar, scrollbarState)));
     scrollbarWidget.scrollbar().setState(scrollbarState);
@@ -680,202 +401,11 @@
 IntRect ScrollbarThemeGtk::backButtonRect(Scrollbar& scrollbar, ScrollbarPart part, bool /*painting*/)
 {
     if ((part == BackButtonEndPart && !m_hasBackButtonEndPart) || (part == BackButtonStartPart && !m_hasBackButtonStartPart))
->>>>>>> 4ccac179
         return IntRect();
 
     GRefPtr<GtkStyleContext> styleContext = createStyleContext(&scrollbar);
     int troughBorderWidth, stepperSize, thumbFat;
     gtk_style_context_get_style(styleContext.get(), "trough-border", &troughBorderWidth, "stepper-size", &stepperSize, "slider-width", &thumbFat, nullptr);
-<<<<<<< HEAD
-    if (scrollbar.orientation() == HorizontalScrollbar) {
-        int y = scrollbar.y() + troughBorderWidth;
-        if (part == ForwardButtonEndPart)
-            return IntRect(scrollbar.x() + scrollbar.width() - stepperSize - troughBorderWidth, y, stepperSize, thumbFat);
-
-        // ForwardButtonStartPart (alternate button)
-        return IntRect(scrollbar.x() + troughBorderWidth + stepperSize, y, stepperSize, thumbFat);
-    }
-
-    // VerticalScrollbar
-    int x = scrollbar.x() + troughBorderWidth;
-    if (part == ForwardButtonEndPart)
-        return IntRect(x, scrollbar.y() + scrollbar.height() - stepperSize - troughBorderWidth, thumbFat, stepperSize);
-
-    // ForwardButtonStartPart (alternate button)
-    return IntRect(x, scrollbar.y() + troughBorderWidth + stepperSize, thumbFat, stepperSize);
-}
-#endif // GTK_CHECK_VERSION(3, 20, 0)
-
-#if GTK_CHECK_VERSION(3, 20, 0)
-bool ScrollbarThemeGtk::paint(Scrollbar& scrollbar, GraphicsContext& graphicsContext, const IntRect& damageRect)
-{
-    if (graphicsContext.paintingDisabled())
-        return false;
-
-    if (!scrollbar.enabled())
-        return true;
-
-    double opacity = scrollbar.hoveredPart() == NoPart ? scrollbar.opacity() : 1;
-    if (!opacity)
-        return true;
-
-    IntRect rect = scrollbar.frameRect();
-    if (!rect.intersects(damageRect))
-        return true;
-
-    RenderThemeGadget::Info info = { RenderThemeGadget::Type::Scrollbar, "scrollbar", scrollbarPartStateFlags(scrollbar, AllParts, true), { } };
-    if (scrollbar.orientation() == VerticalScrollbar) {
-        info.classList.append("vertical");
-        info.classList.append("right");
-    } else {
-        info.classList.append("horizontal");
-        info.classList.append("bottom");
-    }
-    if (m_usesOverlayScrollbars)
-        info.classList.append("overlay-indicator");
-    if (info.state & GTK_STATE_FLAG_PRELIGHT)
-        info.classList.append("hovering");
-    if (scrollbar.pressedPart() != NoPart)
-        info.classList.append("dragging");
-    auto scrollbarGadget = RenderThemeGadget::create(info);
-    if (m_usesOverlayScrollbars)
-        opacity *= scrollbarGadget->opacity();
-    if (!opacity)
-        return true;
-
-    info.type = RenderThemeGadget::Type::Generic;
-    info.name = "contents";
-    info.state = GTK_STATE_FLAG_NORMAL;
-    info.classList.clear();
-    Vector<RenderThemeGadget::Info> children;
-    auto steppers = static_cast<RenderThemeScrollbarGadget*>(scrollbarGadget.get())->steppers();
-    unsigned steppersPosition[4] = { 0, 0, 0, 0 };
-    if (steppers.contains(RenderThemeScrollbarGadget::Steppers::Backward)) {
-        steppersPosition[0] = children.size();
-        children.append({ RenderThemeGadget::Type::Generic, "button", scrollbarPartStateFlags(scrollbar, BackButtonStartPart), { "up" } });
-    }
-    if (steppers.contains(RenderThemeScrollbarGadget::Steppers::SecondaryForward)) {
-        steppersPosition[1] = children.size();
-        children.append({ RenderThemeGadget::Type::Generic, "button", scrollbarPartStateFlags(scrollbar, ForwardButtonStartPart), { "down" } });
-    }
-    unsigned troughPosition = children.size();
-    children.append({ RenderThemeGadget::Type::Generic, "trough", scrollbarPartStateFlags(scrollbar, BackTrackPart), { } });
-    if (steppers.contains(RenderThemeScrollbarGadget::Steppers::SecondaryBackward)) {
-        steppersPosition[2] = children.size();
-        children.append({ RenderThemeGadget::Type::Generic, "button", scrollbarPartStateFlags(scrollbar, BackButtonEndPart), { "up" } });
-    }
-    if (steppers.contains(RenderThemeScrollbarGadget::Steppers::Forward)) {
-        steppersPosition[3] = children.size();
-        children.append({ RenderThemeGadget::Type::Generic, "button", scrollbarPartStateFlags(scrollbar, ForwardButtonEndPart), { "down" } });
-    }
-    auto contentsGadget = std::make_unique<RenderThemeBoxGadget>(info, scrollbar.orientation() == VerticalScrollbar ? GTK_ORIENTATION_VERTICAL : GTK_ORIENTATION_HORIZONTAL,
-        children, scrollbarGadget.get());
-    RenderThemeGadget* troughGadget = contentsGadget->child(troughPosition);
-
-    if (opacity != 1) {
-        graphicsContext.save();
-        graphicsContext.clip(damageRect);
-        graphicsContext.beginTransparencyLayer(opacity);
-    }
-
-    FloatRect contentsRect;
-    scrollbarGadget->render(graphicsContext.platformContext()->cr(), rect, &contentsRect);
-    contentsGadget->render(graphicsContext.platformContext()->cr(), contentsRect, &contentsRect);
-
-    if (steppers.contains(RenderThemeScrollbarGadget::Steppers::Backward)) {
-        RenderThemeGadget* buttonGadget = contentsGadget->child(steppersPosition[0]);
-        FloatRect buttonRect = contentsRect;
-        if (scrollbar.orientation() == VerticalScrollbar)
-            buttonRect.setHeight(buttonGadget->preferredSize().height());
-        else
-            buttonRect.setWidth(buttonGadget->preferredSize().width());
-        static_cast<RenderThemeScrollbarGadget*>(scrollbarGadget.get())->renderStepper(graphicsContext.platformContext()->cr(), buttonRect, buttonGadget,
-            scrollbar.orientation() == VerticalScrollbar ? GTK_ORIENTATION_VERTICAL : GTK_ORIENTATION_HORIZONTAL, RenderThemeScrollbarGadget::Steppers::Backward);
-        if (scrollbar.orientation() == VerticalScrollbar) {
-            contentsRect.move(0, buttonRect.height());
-            contentsRect.contract(0, buttonRect.height());
-        } else {
-            contentsRect.move(buttonRect.width(), 0);
-            contentsRect.contract(buttonRect.width(), 0);
-        }
-    }
-    if (steppers.contains(RenderThemeScrollbarGadget::Steppers::SecondaryForward)) {
-        RenderThemeGadget* buttonGadget = contentsGadget->child(steppersPosition[1]);
-        FloatRect buttonRect = contentsRect;
-        if (scrollbar.orientation() == VerticalScrollbar)
-            buttonRect.setHeight(buttonGadget->preferredSize().height());
-        else
-            buttonRect.setWidth(buttonGadget->preferredSize().width());
-        static_cast<RenderThemeScrollbarGadget*>(scrollbarGadget.get())->renderStepper(graphicsContext.platformContext()->cr(), buttonRect, buttonGadget,
-            scrollbar.orientation() == VerticalScrollbar ? GTK_ORIENTATION_VERTICAL : GTK_ORIENTATION_HORIZONTAL, RenderThemeScrollbarGadget::Steppers::SecondaryForward);
-        if (scrollbar.orientation() == VerticalScrollbar) {
-            contentsRect.move(0, buttonRect.height());
-            contentsRect.contract(0, buttonRect.height());
-        } else {
-            contentsRect.move(buttonRect.width(), 0);
-            contentsRect.contract(buttonRect.width(), 0);
-        }
-    }
-
-    if (steppers.contains(RenderThemeScrollbarGadget::Steppers::Forward)) {
-        RenderThemeGadget* buttonGadget = contentsGadget->child(steppersPosition[3]);
-        FloatRect buttonRect = contentsRect;
-        if (scrollbar.orientation() == VerticalScrollbar) {
-            buttonRect.setHeight(buttonGadget->preferredSize().height());
-            buttonRect.move(0, contentsRect.height() - buttonRect.height());
-        } else {
-            buttonRect.setWidth(buttonGadget->preferredSize().width());
-            buttonRect.move(contentsRect.width() - buttonRect.width(), 0);
-        }
-        static_cast<RenderThemeScrollbarGadget*>(scrollbarGadget.get())->renderStepper(graphicsContext.platformContext()->cr(), buttonRect, buttonGadget,
-            scrollbar.orientation() == VerticalScrollbar ? GTK_ORIENTATION_VERTICAL : GTK_ORIENTATION_HORIZONTAL, RenderThemeScrollbarGadget::Steppers::Forward);
-        if (scrollbar.orientation() == VerticalScrollbar)
-            contentsRect.contract(0, buttonRect.height());
-        else
-            contentsRect.contract(buttonRect.width(), 0);
-    }
-    if (steppers.contains(RenderThemeScrollbarGadget::Steppers::SecondaryBackward)) {
-        RenderThemeGadget* buttonGadget = contentsGadget->child(steppersPosition[2]);
-        FloatRect buttonRect = contentsRect;
-        if (scrollbar.orientation() == VerticalScrollbar) {
-            buttonRect.setHeight(buttonGadget->preferredSize().height());
-            buttonRect.move(0, contentsRect.height() - buttonRect.height());
-        } else {
-            buttonRect.setWidth(buttonGadget->preferredSize().width());
-            buttonRect.move(contentsRect.width() - buttonRect.width(), 0);
-        }
-        static_cast<RenderThemeScrollbarGadget*>(scrollbarGadget.get())->renderStepper(graphicsContext.platformContext()->cr(), buttonRect, buttonGadget,
-            scrollbar.orientation() == VerticalScrollbar ? GTK_ORIENTATION_VERTICAL : GTK_ORIENTATION_HORIZONTAL, RenderThemeScrollbarGadget::Steppers::SecondaryBackward);
-        if (scrollbar.orientation() == VerticalScrollbar)
-            contentsRect.contract(0, buttonRect.height());
-        else
-            contentsRect.contract(buttonRect.width(), 0);
-    }
-
-    troughGadget->render(graphicsContext.platformContext()->cr(), contentsRect, &contentsRect);
-
-    if (int thumbSize = thumbLength(scrollbar)) {
-        info.name = "slider";
-        info.state = scrollbarPartStateFlags(scrollbar, ThumbPart);
-        auto sliderGadget = RenderThemeGadget::create(info, troughGadget);
-
-        // When using overlay scrollbars we always claim the size of the scrollbar when hovered, so when
-        // drawing the indicator we need to adjust the rectangle to its actual size in indicator mode.
-        bool isIndicator = m_usesOverlayScrollbars && scrollbar.hoveredPart() == NoPart;
-        if (scrollbar.orientation() == VerticalScrollbar) {
-            int sliderWidth = sliderGadget->preferredSize().width();
-            contentsRect.move(isIndicator ? contentsRect.width() - sliderWidth : 0, thumbPosition(scrollbar));
-            contentsRect.setWidth(sliderWidth);
-            contentsRect.setHeight(thumbSize);
-        } else {
-            int sliderHeight = sliderGadget->preferredSize().height();
-            contentsRect.move(thumbPosition(scrollbar), isIndicator ? contentsRect.height() - sliderHeight : 0);
-            contentsRect.setWidth(thumbSize);
-            contentsRect.setHeight(sliderHeight);
-        }
-        if (contentsRect.intersects(damageRect))
-            sliderGadget->render(graphicsContext.platformContext()->cr(), contentsRect);
-=======
     int x = scrollbar.x() + troughBorderWidth;
     int y = scrollbar.y() + troughBorderWidth;
     if (part == BackButtonStartPart) {
@@ -1073,7 +603,6 @@
         }
         if (contentsRect.intersects(damageRect))
             scrollbarWidget.slider().render(graphicsContext.platformContext()->cr(), contentsRect);
->>>>>>> 4ccac179
     }
 
     if (opacity != 1) {
@@ -1271,42 +800,6 @@
 }
 
 #if GTK_CHECK_VERSION(3, 20, 0)
-<<<<<<< HEAD
-int ScrollbarThemeGtk::scrollbarThickness(ScrollbarControlSize)
-{
-    RenderThemeGadget::Info info = { RenderThemeGadget::Type::Scrollbar, "scrollbar", GTK_STATE_FLAG_PRELIGHT, { "vertical", "right", "hovering" } };
-    if (m_usesOverlayScrollbars)
-        info.classList.append("overlay-indicator");
-    auto scrollbarGadget = RenderThemeGadget::create(info);
-    info.type = RenderThemeGadget::Type::Generic;
-    info.name = "contents";
-    info.state = GTK_STATE_FLAG_NORMAL;
-    info.classList.clear();
-    Vector<RenderThemeGadget::Info> children;
-    auto steppers = static_cast<RenderThemeScrollbarGadget*>(scrollbarGadget.get())->steppers();
-    if (steppers.contains(RenderThemeScrollbarGadget::Steppers::Backward))
-        children.append({ RenderThemeGadget::Type::Generic, "button", GTK_STATE_FLAG_NORMAL, { "up" } });
-    if (steppers.contains(RenderThemeScrollbarGadget::Steppers::SecondaryForward))
-        children.append({ RenderThemeGadget::Type::Generic, "button", GTK_STATE_FLAG_NORMAL, { "down" } });
-    unsigned troughPositon = children.size();
-    children.append({ RenderThemeGadget::Type::Generic, "trough", GTK_STATE_FLAG_PRELIGHT, { } });
-    if (steppers.contains(RenderThemeScrollbarGadget::Steppers::SecondaryBackward))
-        children.append({ RenderThemeGadget::Type::Generic, "button", GTK_STATE_FLAG_NORMAL, { "up" } });
-    if (steppers.contains(RenderThemeScrollbarGadget::Steppers::Forward))
-        children.append({ RenderThemeGadget::Type::Generic, "button", GTK_STATE_FLAG_NORMAL, { "down" } });
-    auto contentsGadget = std::make_unique<RenderThemeBoxGadget>(info, GTK_ORIENTATION_VERTICAL, children, scrollbarGadget.get());
-    info.name = "slider";
-    auto sliderGadget = RenderThemeGadget::create(info, contentsGadget->child(troughPositon));
-    IntSize preferredSize = scrollbarGadget->preferredSize();
-    IntSize contentsPreferredSize = contentsGadget->preferredSize();
-    contentsPreferredSize = contentsPreferredSize.expandedTo(sliderGadget->preferredSize());
-    preferredSize += contentsPreferredSize;
-
-    return preferredSize.width();
-}
-#else
-int ScrollbarThemeGtk::scrollbarThickness(ScrollbarControlSize)
-=======
 int ScrollbarThemeGtk::scrollbarThickness(ScrollbarControlSize, ScrollbarExpansionState)
 {
     auto& scrollbarWidget = static_cast<RenderThemeScrollbar&>(RenderThemeWidget::getOrCreate(RenderThemeWidget::Type::VerticalScrollbarRight));
@@ -1318,7 +811,6 @@
 }
 #else
 int ScrollbarThemeGtk::scrollbarThickness(ScrollbarControlSize, ScrollbarExpansionState)
->>>>>>> 4ccac179
 {
     int thumbFat, troughBorderWidth;
     gtk_style_context_get_style(createStyleContext().get(), "slider-width", &thumbFat, "trough-border", &troughBorderWidth, nullptr);
@@ -1329,24 +821,9 @@
 #if GTK_CHECK_VERSION(3, 20, 0)
 int ScrollbarThemeGtk::minimumThumbLength(Scrollbar& scrollbar)
 {
-<<<<<<< HEAD
-    RenderThemeGadget::Info info = { RenderThemeGadget::Type::Scrollbar, "scrollbar", GTK_STATE_FLAG_PRELIGHT, { "vertical", "right", "hovering" } };
-    if (m_usesOverlayScrollbars)
-        info.classList.append("overlay-indicator");
-    auto scrollbarGadget = RenderThemeGadget::create(info);
-    info.type = RenderThemeGadget::Type::Generic;
-    info.name = "contents";
-    info.state = GTK_STATE_FLAG_NORMAL;
-    info.classList.clear();
-    Vector<RenderThemeGadget::Info> children = {{ RenderThemeGadget::Type::Generic, "trough", GTK_STATE_FLAG_PRELIGHT, { } } };
-    auto contentsGadget = std::make_unique<RenderThemeBoxGadget>(info, GTK_ORIENTATION_VERTICAL, children, scrollbarGadget.get());
-    info.name = "slider";
-    IntSize minSize = RenderThemeGadget::create(info, contentsGadget->child(0))->minimumSize();
-=======
     auto& scrollbarWidget = static_cast<RenderThemeScrollbar&>(RenderThemeWidget::getOrCreate(RenderThemeWidget::Type::VerticalScrollbarRight));
     scrollbarWidget.scrollbar().setState(GTK_STATE_FLAG_PRELIGHT);
     IntSize minSize = scrollbarWidget.slider().minimumSize();
->>>>>>> 4ccac179
     return scrollbar.orientation() == VerticalScrollbar ? minSize.height() : minSize.width();
 }
 #else
@@ -1363,39 +840,22 @@
 {
     return false;
 }
-<<<<<<< HEAD
 
 IntRect ScrollbarThemeGtk::backButtonRect(Scrollbar&, ScrollbarPart, bool)
-=======
-
-IntRect ScrollbarThemeGtk::backButtonRect(Scrollbar&, ScrollbarPart, bool)
 {
     return IntRect();
 }
 
 IntRect ScrollbarThemeGtk::forwardButtonRect(Scrollbar&, ScrollbarPart, bool)
->>>>>>> 4ccac179
 {
     return IntRect();
 }
 
-<<<<<<< HEAD
-IntRect ScrollbarThemeGtk::forwardButtonRect(Scrollbar&, ScrollbarPart, bool)
-=======
 IntRect ScrollbarThemeGtk::trackRect(Scrollbar&, bool)
->>>>>>> 4ccac179
 {
     return IntRect();
 }
 
-<<<<<<< HEAD
-IntRect ScrollbarThemeGtk::trackRect(Scrollbar&, bool)
-{
-    return IntRect();
-}
-
-=======
->>>>>>> 4ccac179
 bool ScrollbarThemeGtk::hasButtons(Scrollbar&)
 {
     return false;
