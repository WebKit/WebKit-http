/*
 * Copyright (C) 2008 Apple Inc. All Rights Reserved.
 *
 * Redistribution and use in source and binary forms, with or without
 * modification, are permitted provided that the following conditions
 * are met:
 * 1. Redistributions of source code must retain the above copyright
 *    notice, this list of conditions and the following disclaimer.
 * 2. Redistributions in binary form must reproduce the above copyright
 *    notice, this list of conditions and the following disclaimer in the
 *    documentation and/or other materials provided with the distribution.
 *
 * THIS SOFTWARE IS PROVIDED BY APPLE INC. ``AS IS'' AND ANY
 * EXPRESS OR IMPLIED WARRANTIES, INCLUDING, BUT NOT LIMITED TO, THE
 * IMPLIED WARRANTIES OF MERCHANTABILITY AND FITNESS FOR A PARTICULAR
 * PURPOSE ARE DISCLAIMED.  IN NO EVENT SHALL APPLE INC. OR
 * CONTRIBUTORS BE LIABLE FOR ANY DIRECT, INDIRECT, INCIDENTAL, SPECIAL,
 * EXEMPLARY, OR CONSEQUENTIAL DAMAGES (INCLUDING, BUT NOT LIMITED TO,
 * PROCUREMENT OF SUBSTITUTE GOODS OR SERVICES; LOSS OF USE, DATA, OR
 * PROFITS; OR BUSINESS INTERRUPTION) HOWEVER CAUSED AND ON ANY THEORY
 * OF LIABILITY, WHETHER IN CONTRACT, STRICT LIABILITY, OR TORT
 * (INCLUDING NEGLIGENCE OR OTHERWISE) ARISING IN ANY WAY OUT OF THE USE
 * OF THIS SOFTWARE, EVEN IF ADVISED OF THE POSSIBILITY OF SUCH DAMAGE. 
 */

#ifndef ScrollbarThemeGtk_h
#define ScrollbarThemeGtk_h

#include "ScrollbarThemeComposite.h"

namespace WebCore {

class Scrollbar;

class ScrollbarThemeGtk final : public ScrollbarThemeComposite {
public:
    virtual ~ScrollbarThemeGtk();

<<<<<<< HEAD
    virtual bool hasButtons(Scrollbar&) override;
    virtual bool hasThumb(Scrollbar&) override;
    virtual IntRect backButtonRect(Scrollbar&, ScrollbarPart, bool) override;
    virtual IntRect forwardButtonRect(Scrollbar&, ScrollbarPart, bool) override;
    virtual IntRect trackRect(Scrollbar&, bool) override;
=======
    bool hasButtons(Scrollbar&) override;
    bool hasThumb(Scrollbar&) override;
    IntRect backButtonRect(Scrollbar&, ScrollbarPart, bool) override;
    IntRect forwardButtonRect(Scrollbar&, ScrollbarPart, bool) override;
    IntRect trackRect(Scrollbar&, bool) override;
>>>>>>> 4ccac179

#ifndef GTK_API_VERSION_2
    ScrollbarThemeGtk();

    bool paint(Scrollbar&, GraphicsContext&, const IntRect& damageRect) override;
    ScrollbarButtonPressAction handleMousePressEvent(Scrollbar&, const PlatformMouseEvent&, ScrollbarPart) override;
<<<<<<< HEAD
    int scrollbarThickness(ScrollbarControlSize) override;
=======
    int scrollbarThickness(ScrollbarControlSize, ScrollbarExpansionState = ScrollbarExpansionState::Expanded) override;
>>>>>>> 4ccac179
    int minimumThumbLength(Scrollbar&) override;

    // TODO: These are the default GTK+ values. At some point we should pull these from the theme itself.
    Seconds initialAutoscrollTimerDelay() override { return 200_ms; }
    Seconds autoscrollTimerDelay() override { return 20_ms; }
    void themeChanged() override;
    bool usesOverlayScrollbars() const override { return m_usesOverlayScrollbars; }
    // When using overlay scrollbars, always invalidate the whole scrollbar when entering/leaving.
    bool invalidateOnMouseEnterExit() override { return m_usesOverlayScrollbars; }

private:
    void updateThemeProperties();

    bool m_hasForwardButtonStartPart : 1;
    bool m_hasForwardButtonEndPart : 1;
    bool m_hasBackButtonStartPart : 1;
    bool m_hasBackButtonEndPart : 1;
    bool m_usesOverlayScrollbars { false };
#endif // GTK_API_VERSION_2
};

}

#endif<|MERGE_RESOLUTION|>--- conflicted
+++ resolved
@@ -36,30 +36,18 @@
 public:
     virtual ~ScrollbarThemeGtk();
 
-<<<<<<< HEAD
-    virtual bool hasButtons(Scrollbar&) override;
-    virtual bool hasThumb(Scrollbar&) override;
-    virtual IntRect backButtonRect(Scrollbar&, ScrollbarPart, bool) override;
-    virtual IntRect forwardButtonRect(Scrollbar&, ScrollbarPart, bool) override;
-    virtual IntRect trackRect(Scrollbar&, bool) override;
-=======
     bool hasButtons(Scrollbar&) override;
     bool hasThumb(Scrollbar&) override;
     IntRect backButtonRect(Scrollbar&, ScrollbarPart, bool) override;
     IntRect forwardButtonRect(Scrollbar&, ScrollbarPart, bool) override;
     IntRect trackRect(Scrollbar&, bool) override;
->>>>>>> 4ccac179
 
 #ifndef GTK_API_VERSION_2
     ScrollbarThemeGtk();
 
     bool paint(Scrollbar&, GraphicsContext&, const IntRect& damageRect) override;
     ScrollbarButtonPressAction handleMousePressEvent(Scrollbar&, const PlatformMouseEvent&, ScrollbarPart) override;
-<<<<<<< HEAD
-    int scrollbarThickness(ScrollbarControlSize) override;
-=======
     int scrollbarThickness(ScrollbarControlSize, ScrollbarExpansionState = ScrollbarExpansionState::Expanded) override;
->>>>>>> 4ccac179
     int minimumThumbLength(Scrollbar&) override;
 
     // TODO: These are the default GTK+ values. At some point we should pull these from the theme itself.
