/*
 * Copyright (C) 2010 Apple Inc. All rights reserved.
 *
 * Redistribution and use in source and binary forms, with or without
 * modification, are permitted provided that the following conditions
 * are met:
 * 1. Redistributions of source code must retain the above copyright
 *    notice, this list of conditions and the following disclaimer.
 * 2. Redistributions in binary form must reproduce the above copyright
 *    notice, this list of conditions and the following disclaimer in the
 *    documentation and/or other materials provided with the distribution.
 *
 * THIS SOFTWARE IS PROVIDED BY APPLE INC. ``AS IS'' AND ANY
 * EXPRESS OR IMPLIED WARRANTIES, INCLUDING, BUT NOT LIMITED TO, THE
 * IMPLIED WARRANTIES OF MERCHANTABILITY AND FITNESS FOR A PARTICULAR
 * PURPOSE ARE DISCLAIMED.  IN NO EVENT SHALL APPLE INC. OR
 * CONTRIBUTORS BE LIABLE FOR ANY DIRECT, INDIRECT, INCIDENTAL, SPECIAL,
 * EXEMPLARY, OR CONSEQUENTIAL DAMAGES (INCLUDING, BUT NOT LIMITED TO,
 * PROCUREMENT OF SUBSTITUTE GOODS OR SERVICES; LOSS OF USE, DATA, OR
 * PROFITS; OR BUSINESS INTERRUPTION) HOWEVER CAUSED AND ON ANY THEORY
 * OF LIABILITY, WHETHER IN CONTRACT, STRICT LIABILITY, OR TORT
 * (INCLUDING NEGLIGENCE OR OTHERWISE) ARISING IN ANY WAY OUT OF THE USE
 * OF THIS SOFTWARE, EVEN IF ADVISED OF THE POSSIBILITY OF SUCH DAMAGE. 
 */

#include "config.h"
#include "Cursor.h"

#include "Image.h"
#include "IntRect.h"
#include "NotImplemented.h"
#include <wtf/Assertions.h>
#include <wtf/NeverDestroyed.h>

namespace WebCore {

IntPoint determineHotSpot(Image* image, const IntPoint& specifiedHotSpot)
{
    if (image->isNull())
        return IntPoint();

    // Hot spot must be inside cursor rectangle.
    IntRect imageRect = IntRect(image->rect());
    if (imageRect.contains(specifiedHotSpot))
        return specifiedHotSpot;

    // If hot spot is not specified externally, it can be extracted from some image formats (e.g. .cur).
    if (auto intrinsicHotSpot = image->hotSpot()) {
        if (imageRect.contains(intrinsicHotSpot.value()))
            return intrinsicHotSpot.value();
    }

    return IntPoint();
}

const Cursor& Cursor::fromType(Cursor::Type type)
{
    switch (type) {
    case Cursor::Pointer:
        return pointerCursor();
    case Cursor::Cross:
        return crossCursor();
    case Cursor::Hand:
        return handCursor();
    case Cursor::IBeam:
        return iBeamCursor();
    case Cursor::Wait:
        return waitCursor();
    case Cursor::Help:
        return helpCursor();
    case Cursor::EastResize:
        return eastResizeCursor();
    case Cursor::NorthResize:
        return northResizeCursor();
    case Cursor::NorthEastResize:
        return northEastResizeCursor();
    case Cursor::NorthWestResize:
        return northWestResizeCursor();
    case Cursor::SouthResize:
        return southResizeCursor();
    case Cursor::SouthEastResize:
        return southEastResizeCursor();
    case Cursor::SouthWestResize:
        return southWestResizeCursor();
    case Cursor::WestResize:
        return westResizeCursor();
    case Cursor::NorthSouthResize:
        return northSouthResizeCursor();
    case Cursor::EastWestResize:
        return eastWestResizeCursor();
    case Cursor::NorthEastSouthWestResize:
        return northEastSouthWestResizeCursor();
    case Cursor::NorthWestSouthEastResize:
        return northWestSouthEastResizeCursor();
    case Cursor::ColumnResize:
        return columnResizeCursor();
    case Cursor::RowResize:
        return rowResizeCursor();
    case Cursor::MiddlePanning:
        return middlePanningCursor();
    case Cursor::EastPanning:
        return eastPanningCursor();
    case Cursor::NorthPanning:
        return northPanningCursor();
    case Cursor::NorthEastPanning:
        return northEastPanningCursor();
    case Cursor::NorthWestPanning:
        return northWestPanningCursor();
    case Cursor::SouthPanning:
        return southPanningCursor();
    case Cursor::SouthEastPanning:
        return southEastPanningCursor();
    case Cursor::SouthWestPanning:
        return southWestPanningCursor();
    case Cursor::WestPanning:
        return westPanningCursor();
    case Cursor::Move:
        return moveCursor();
    case Cursor::VerticalText:
        return verticalTextCursor();
    case Cursor::Cell:
        return cellCursor();
    case Cursor::ContextMenu:
        return contextMenuCursor();
    case Cursor::Alias:
        return aliasCursor();
    case Cursor::Progress:
        return progressCursor();
    case Cursor::NoDrop:
        return noDropCursor();
    case Cursor::Copy:
        return copyCursor();
    case Cursor::None:
        return noneCursor();
    case Cursor::NotAllowed:
        return notAllowedCursor();
    case Cursor::ZoomIn:
        return zoomInCursor();
    case Cursor::ZoomOut:
        return zoomOutCursor();
    case Cursor::Grab:
        return grabCursor();
    case Cursor::Grabbing:
        return grabbingCursor();
    case Cursor::Custom:
        ASSERT_NOT_REACHED();
    }
    return pointerCursor();
}

Cursor::Cursor(Image* image, const IntPoint& hotSpot)
    : m_type(Custom)
    , m_image(image)
    , m_hotSpot(determineHotSpot(image, hotSpot))
#if ENABLE(MOUSE_CURSOR_SCALE)
    , m_imageScaleFactor(1)
#endif
    , m_platformCursor(0)
{
}

#if ENABLE(MOUSE_CURSOR_SCALE)
Cursor::Cursor(Image* image, const IntPoint& hotSpot, float scale)
    : m_type(Custom)
    , m_image(image)
    , m_hotSpot(determineHotSpot(image, hotSpot))
    , m_imageScaleFactor(scale)
    , m_platformCursor(0)
{
}
#endif

Cursor::Cursor(Type type)
    : m_type(type)
#if ENABLE(MOUSE_CURSOR_SCALE)
    , m_imageScaleFactor(1)
#endif
    , m_platformCursor(0)
{
}

#if !HAVE(NSCURSOR)

PlatformCursor Cursor::platformCursor() const
{
    ensurePlatformCursor();
    return m_platformCursor;
}

#endif

const Cursor& pointerCursor()
{
    static NeverDestroyed<Cursor> c(Cursor::Pointer);
    return c;
}

const Cursor& crossCursor()
{
    static NeverDestroyed<Cursor> c(Cursor::Cross);
    return c;
}

const Cursor& handCursor()
{
    static NeverDestroyed<Cursor> c(Cursor::Hand);
    return c;
}

const Cursor& moveCursor()
{
    static NeverDestroyed<Cursor> c(Cursor::Move);
    return c;
}

const Cursor& verticalTextCursor()
{
    static NeverDestroyed<Cursor> c(Cursor::VerticalText);
    return c;
}

const Cursor& cellCursor()
{
    static NeverDestroyed<Cursor> c(Cursor::Cell);
    return c;
}

const Cursor& contextMenuCursor()
{
    static NeverDestroyed<Cursor> c(Cursor::ContextMenu);
    return c;
}

const Cursor& aliasCursor()
{
    static NeverDestroyed<Cursor> c(Cursor::Alias);
    return c;
}

const Cursor& zoomInCursor()
{
    static NeverDestroyed<Cursor> c(Cursor::ZoomIn);
    return c;
}

const Cursor& zoomOutCursor()
{
    static NeverDestroyed<Cursor> c(Cursor::ZoomOut);
    return c;
}

const Cursor& copyCursor()
{
    static NeverDestroyed<Cursor> c(Cursor::Copy);
    return c;
}

const Cursor& noneCursor()
{
    static NeverDestroyed<Cursor> c(Cursor::None);
    return c;
}

const Cursor& progressCursor()
{
    static NeverDestroyed<Cursor> c(Cursor::Progress);
    return c;
}

const Cursor& noDropCursor()
{
    static NeverDestroyed<Cursor> c(Cursor::NoDrop);
    return c;
}

const Cursor& notAllowedCursor()
{
    static NeverDestroyed<Cursor> c(Cursor::NotAllowed);
    return c;
}

const Cursor& iBeamCursor()
{
    static NeverDestroyed<Cursor> c(Cursor::IBeam);
    return c;
}

const Cursor& waitCursor()
{
    static NeverDestroyed<Cursor> c(Cursor::Wait);
    return c;
}

const Cursor& helpCursor()
{
    static NeverDestroyed<Cursor> c(Cursor::Help);
    return c;
}

const Cursor& eastResizeCursor()
{
    static NeverDestroyed<Cursor> c(Cursor::EastResize);
    return c;
}

const Cursor& northResizeCursor()
{
    static NeverDestroyed<Cursor> c(Cursor::NorthResize);
    return c;
}

const Cursor& northEastResizeCursor()
{
    static NeverDestroyed<Cursor> c(Cursor::NorthEastResize);
    return c;
}

const Cursor& northWestResizeCursor()
{
    static NeverDestroyed<Cursor> c(Cursor::NorthWestResize);
    return c;
}

const Cursor& southResizeCursor()
{
    static NeverDestroyed<Cursor> c(Cursor::SouthResize);
    return c;
}

const Cursor& southEastResizeCursor()
{
    static NeverDestroyed<Cursor> c(Cursor::SouthEastResize);
    return c;
}

const Cursor& southWestResizeCursor()
{
    static NeverDestroyed<Cursor> c(Cursor::SouthWestResize);
    return c;
}

const Cursor& westResizeCursor()
{
    static NeverDestroyed<Cursor> c(Cursor::WestResize);
    return c;
}

const Cursor& northSouthResizeCursor()
{
    static NeverDestroyed<Cursor> c(Cursor::NorthSouthResize);
    return c;
}

const Cursor& eastWestResizeCursor()
{
    static NeverDestroyed<Cursor> c(Cursor::EastWestResize);
    return c;
}

const Cursor& northEastSouthWestResizeCursor()
{
    static NeverDestroyed<Cursor> c(Cursor::NorthEastSouthWestResize);
    return c;
}

const Cursor& northWestSouthEastResizeCursor()
{
    static NeverDestroyed<Cursor> c(Cursor::NorthWestSouthEastResize);
    return c;
}

const Cursor& columnResizeCursor()
{
    static NeverDestroyed<Cursor> c(Cursor::ColumnResize);
    return c;
}

const Cursor& rowResizeCursor()
{
    static NeverDestroyed<Cursor> c(Cursor::RowResize);
    return c;
}

const Cursor& middlePanningCursor()
{
    static NeverDestroyed<Cursor> c(Cursor::MiddlePanning);
    return c;
}
    
const Cursor& eastPanningCursor()
{
    static NeverDestroyed<Cursor> c(Cursor::EastPanning);
    return c;
}
    
const Cursor& northPanningCursor()
{
    static NeverDestroyed<Cursor> c(Cursor::NorthPanning);
    return c;
}
    
const Cursor& northEastPanningCursor()
{
    static NeverDestroyed<Cursor> c(Cursor::NorthEastPanning);
    return c;
}
    
const Cursor& northWestPanningCursor()
{
    static NeverDestroyed<Cursor> c(Cursor::NorthWestPanning);
    return c;
}
    
const Cursor& southPanningCursor()
{
    static NeverDestroyed<Cursor> c(Cursor::SouthPanning);
    return c;
}
    
const Cursor& southEastPanningCursor()
{
    static NeverDestroyed<Cursor> c(Cursor::SouthEastPanning);
    return c;
}
    
const Cursor& southWestPanningCursor()
{
    static NeverDestroyed<Cursor> c(Cursor::SouthWestPanning);
    return c;
}
    
const Cursor& westPanningCursor()
{
    static NeverDestroyed<Cursor> c(Cursor::WestPanning);
    return c;
}

const Cursor& grabCursor()
{
    static NeverDestroyed<Cursor> c(Cursor::Grab);
    return c;
}

const Cursor& grabbingCursor()
{
    static NeverDestroyed<Cursor> c(Cursor::Grabbing);
    return c;
}

<<<<<<< HEAD
#if !PLATFORM(COCOA) && !PLATFORM(GTK) && !PLATFORM(WIN) && !PLATFORM(HAIKU)
=======
#if !HAVE(NSCURSOR) && !PLATFORM(GTK) && !PLATFORM(WIN)
>>>>>>> 67d5c7a1
void Cursor::ensurePlatformCursor() const
{
    notImplemented();
}
#endif

#if !HAVE(NSCURSOR)
void Cursor::setAsPlatformCursor() const
{
    notImplemented();
}
#endif

} // namespace WebCore<|MERGE_RESOLUTION|>--- conflicted
+++ resolved
@@ -447,11 +447,7 @@
     return c;
 }
 
-<<<<<<< HEAD
-#if !PLATFORM(COCOA) && !PLATFORM(GTK) && !PLATFORM(WIN) && !PLATFORM(HAIKU)
-=======
-#if !HAVE(NSCURSOR) && !PLATFORM(GTK) && !PLATFORM(WIN)
->>>>>>> 67d5c7a1
+#if !HAVE(NSCURSOR) && !PLATFORM(GTK) && !PLATFORM(WIN) && !PLATFORM(HAIKU)
 void Cursor::ensurePlatformCursor() const
 {
     notImplemented();
