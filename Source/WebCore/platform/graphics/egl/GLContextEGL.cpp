--- conflicted
+++ resolved
@@ -167,76 +167,7 @@
     return std::unique_ptr<GLContextEGL>(new GLContextEGL(platformDisplay, context, EGL_NO_SURFACE, Surfaceless));
 }
 
-<<<<<<< HEAD
-#if PLATFORM(X11)
-std::unique_ptr<GLContextEGL> GLContextEGL::createPixmapContext(PlatformDisplay& platformDisplay, EGLContext sharingContext)
-{
-    EGLDisplay display = platformDisplay.eglDisplay();
-    EGLConfig config;
-    if (!getEGLConfig(display, &config, PixmapSurface))
-        return nullptr;
-
-    EGLContext context = eglCreateContext(display, config, sharingContext, gContextAttributes);
-    if (context == EGL_NO_CONTEXT)
-        return nullptr;
-
-    EGLint depth;
-    if (!eglGetConfigAttrib(display, config, EGL_DEPTH_SIZE, &depth)) {
-        eglDestroyContext(display, context);
-        return nullptr;
-    }
-
-    Display* x11Display = downcast<PlatformDisplayX11>(platformDisplay).native();
-    XUniquePixmap pixmap = XCreatePixmap(x11Display, DefaultRootWindow(x11Display), 1, 1, depth);
-    if (!pixmap) {
-        eglDestroyContext(display, context);
-        return nullptr;
-    }
-
-    EGLSurface surface = eglCreatePixmapSurface(display, config, reinterpret_cast<EGLNativePixmapType>(pixmap.get()), 0);
-    if (surface == EGL_NO_SURFACE) {
-        eglDestroyContext(display, context);
-        return nullptr;
-    }
-
-    return std::unique_ptr<GLContextEGL>(new GLContextEGL(platformDisplay, context, surface, WTFMove(pixmap)));
-}
-#endif // PLATFORM(X11)
-
-#if PLATFORM(WAYLAND)
-std::unique_ptr<GLContextEGL> GLContextEGL::createWaylandContext(PlatformDisplay& platformDisplay, EGLContext sharingContext)
-{
-    EGLDisplay display = platformDisplay.eglDisplay();
-    EGLConfig config;
-    if (!getEGLConfig(display, &config, WindowSurface))
-        return nullptr;
-
-    EGLContext context = eglCreateContext(display, config, sharingContext, gContextAttributes);
-    if (context == EGL_NO_CONTEXT)
-        return nullptr;
-
-    WlUniquePtr<struct wl_surface> wlSurface(downcast<PlatformDisplayWayland>(platformDisplay).createSurface());
-    if (!wlSurface) {
-        eglDestroyContext(display, context);
-        return nullptr;
-    }
-
-    EGLNativeWindowType window = wl_egl_window_create(wlSurface.get(), 1, 1);
-    EGLSurface surface = eglCreateWindowSurface(display, config, window, 0);
-    if (surface == EGL_NO_SURFACE) {
-        eglDestroyContext(display, context);
-        wl_egl_window_destroy(window);
-        return nullptr;
-    }
-
-    return std::unique_ptr<GLContextEGL>(new GLContextEGL(platformDisplay, context, surface, WTFMove(wlSurface), window));
-}
-#endif
-
-std::unique_ptr<GLContextEGL> GLContextEGL::createContext(EGLNativeWindowType window, PlatformDisplay& platformDisplay, std::unique_ptr<GLContext::Data>&& contextData)
-=======
-std::unique_ptr<GLContextEGL> GLContextEGL::createContext(GLNativeWindowType window, PlatformDisplay& platformDisplay)
->>>>>>> 180cd462
+std::unique_ptr<GLContextEGL> GLContextEGL::createContext(GLNativeWindowType window, PlatformDisplay& platformDisplay, std::unique_ptr<GLContext::Data>&& contextData)
 {
     if (platformDisplay.eglDisplay() == EGL_NO_DISPLAY)
         return nullptr;
