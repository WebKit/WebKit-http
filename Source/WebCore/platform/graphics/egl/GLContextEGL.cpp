/*
 * Copyright (C) 2012 Igalia, S.L.
 *
 *  This library is free software; you can redistribute it and/or
 *  modify it under the terms of the GNU Lesser General Public
 *  License as published by the Free Software Foundation; either
 *  version 2 of the License, or (at your option) any later version.
 *
 *  This library is distributed in the hope that it will be useful,
 *  but WITHOUT ANY WARRANTY; without even the implied warranty of
 *  MERCHANTABILITY or FITNESS FOR A PARTICULAR PURPOSE.  See the GNU
 *  Lesser General Public License for more details.
 *
 *  You should have received a copy of the GNU Lesser General Public
 *  License along with this library; if not, write to the Free Software
 *  Foundation, Inc., 51 Franklin Street, Fifth Floor, Boston, MA  02110-1301  USA
 */

#include "config.h"
#include "GLContextEGL.h"

#if USE(EGL)

#include "GraphicsContext3D.h"
#include "PlatformDisplay.h"

#if USE(CAIRO)
#include <cairo.h>
#endif

#if USE(OPENGL_ES_2)
#include <GLES2/gl2.h>
#include <GLES2/gl2ext.h>
#else
#include "OpenGLShims.h"
#endif

#if PLATFORM(X11)
#include "PlatformDisplayX11.h"
#endif

#if ENABLE(ACCELERATED_2D_CANVAS)
// cairo-gl.h includes some definitions from GLX that conflict with
// the ones provided by us. Since GLContextEGL doesn't use any GLX
// functions we can safely disable them.
#undef CAIRO_HAS_GLX_FUNCTIONS
#include <cairo-gl.h>
#endif

namespace WebCore {

static EGLDisplay sharedEGLDisplay()
{
    return PlatformDisplay::sharedDisplay().eglDisplay();
}

static const EGLint gContextAttributes[] = {
#if USE(OPENGL_ES_2)
    EGL_CONTEXT_CLIENT_VERSION, 2,
#endif
    EGL_NONE
};

static bool getEGLConfig(EGLConfig* config, GLContextEGL::EGLSurfaceType surfaceType)
{
    EGLint attributeList[] = {
#if USE(OPENGL_ES_2)
        EGL_RENDERABLE_TYPE, EGL_OPENGL_ES2_BIT,
#else
        EGL_RENDERABLE_TYPE, EGL_OPENGL_BIT,
#endif
        EGL_RED_SIZE, 8,
        EGL_GREEN_SIZE, 8,
        EGL_BLUE_SIZE, 8,
        EGL_STENCIL_SIZE, 8,
        EGL_ALPHA_SIZE, 8,
        EGL_SURFACE_TYPE, EGL_NONE,
        EGL_NONE
    };

    switch (surfaceType) {
    case GLContextEGL::PbufferSurface:
        attributeList[13] = EGL_PBUFFER_BIT;
        break;
    case GLContextEGL::PixmapSurface:
        attributeList[13] = EGL_PIXMAP_BIT;
        break;
    case GLContextEGL::WindowSurface:
        attributeList[13] = EGL_WINDOW_BIT;
        break;
    }

    EGLint numberConfigsReturned;
    return eglChooseConfig(sharedEGLDisplay(), attributeList, config, 1, &numberConfigsReturned) && numberConfigsReturned;
}

std::unique_ptr<GLContextEGL> GLContextEGL::createWindowContext(EGLNativeWindowType window, GLContext* sharingContext)
{
    EGLContext eglSharingContext = sharingContext ? static_cast<GLContextEGL*>(sharingContext)->m_context : 0;

    EGLDisplay display = sharedEGLDisplay();
    if (display == EGL_NO_DISPLAY)
        return nullptr;

    EGLConfig config;
    if (!getEGLConfig(&config, WindowSurface))
        return nullptr;

    EGLContext context = eglCreateContext(display, config, eglSharingContext, gContextAttributes);
    if (context == EGL_NO_CONTEXT)
        return nullptr;

    EGLSurface surface = eglCreateWindowSurface(display, config, window, 0);
    if (surface == EGL_NO_SURFACE) {
        eglDestroyContext(display, context);
        return nullptr;
    }

    return std::make_unique<GLContextEGL>(context, surface, WindowSurface);
}

std::unique_ptr<GLContextEGL> GLContextEGL::createPbufferContext(EGLContext sharingContext)
{
    EGLDisplay display = sharedEGLDisplay();
    if (display == EGL_NO_DISPLAY)
        return nullptr;

    EGLConfig config;
    if (!getEGLConfig(&config, PbufferSurface))
        return nullptr;

    EGLContext context = eglCreateContext(display, config, sharingContext, gContextAttributes);
    if (context == EGL_NO_CONTEXT)
        return nullptr;

    static const int pbufferAttributes[] = { EGL_WIDTH, 1, EGL_HEIGHT, 1, EGL_NONE };
    EGLSurface surface = eglCreatePbufferSurface(display, config, pbufferAttributes);
    if (surface == EGL_NO_SURFACE) {
        eglDestroyContext(display, context);
        return nullptr;
    }

    return std::make_unique<GLContextEGL>(context, surface, PbufferSurface);
}

#if PLATFORM(X11)
std::unique_ptr<GLContextEGL> GLContextEGL::createPixmapContext(EGLContext sharingContext)
{
    EGLDisplay display = sharedEGLDisplay();
    if (display == EGL_NO_DISPLAY)
        return nullptr;

    EGLConfig config;
    if (!getEGLConfig(&config, PixmapSurface))
        return nullptr;

    EGLContext context = eglCreateContext(display, config, sharingContext, gContextAttributes);
    if (context == EGL_NO_CONTEXT)
        return nullptr;

    EGLint depth;
    if (!eglGetConfigAttrib(display, config, EGL_DEPTH_SIZE, &depth)) {
        eglDestroyContext(display, context);
        return nullptr;
    }

    Display* x11Display = downcast<PlatformDisplayX11>(PlatformDisplay::sharedDisplay()).native();
    XUniquePixmap pixmap = XCreatePixmap(x11Display, DefaultRootWindow(x11Display), 1, 1, depth);
    if (!pixmap) {
        eglDestroyContext(display, context);
        return nullptr;
    }

    EGLSurface surface = eglCreatePixmapSurface(display, config, pixmap.get(), 0);
    if (surface == EGL_NO_SURFACE) {
        eglDestroyContext(display, context);
        return nullptr;
    }

<<<<<<< HEAD
    return std::make_unique<GLContextEGL>(context, surface, PixmapSurface);
#else
    UNUSED_PARAM(sharingContext);
    return nullptr;
#endif
=======
    return std::make_unique<GLContextEGL>(context, surface, WTF::move(pixmap));
>>>>>>> 2afaef7b
}
#endif // PLATFORM(X11)

std::unique_ptr<GLContextEGL> GLContextEGL::createContext(EGLNativeWindowType window, GLContext* sharingContext)
{
    if (!sharedEGLDisplay())
        return nullptr;

    static bool initialized = false;
    static bool success = true;
    if (!initialized) {
#if !USE(OPENGL_ES_2)
        success = initializeOpenGLShims();
#endif
        initialized = true;
    }
    if (!success)
        return nullptr;

    EGLContext eglSharingContext = sharingContext ? static_cast<GLContextEGL*>(sharingContext)->m_context : 0;
    auto context = window ? createWindowContext(window, sharingContext) : nullptr;
#if PLATFORM(X11)
    if (!context)
        context = createPixmapContext(eglSharingContext);
#endif
    if (!context)
        context = createPbufferContext(eglSharingContext);

    return WTF::move(context);
}

GLContextEGL::GLContextEGL(EGLContext context, EGLSurface surface, EGLSurfaceType type)
    : m_context(context)
    , m_surface(surface)
    , m_type(type)
{
    ASSERT(type != PixmapSurface);
}

#if PLATFORM(X11)
GLContextEGL::GLContextEGL(EGLContext context, EGLSurface surface, XUniquePixmap&& pixmap)
    : m_context(context)
    , m_surface(surface)
    , m_type(PixmapSurface)
    , m_pixmap(WTF::move(pixmap))
{
}
#endif

GLContextEGL::~GLContextEGL()
{
#if USE(CAIRO)
    if (m_cairoDevice)
        cairo_device_destroy(m_cairoDevice);
#endif

    EGLDisplay display = sharedEGLDisplay();
    if (m_context) {
        glBindFramebuffer(GL_FRAMEBUFFER, 0);
        eglMakeCurrent(display, EGL_NO_SURFACE, EGL_NO_SURFACE, EGL_NO_CONTEXT);
        eglDestroyContext(display, m_context);
    }

    if (m_surface)
        eglDestroySurface(display, m_surface);
}

bool GLContextEGL::canRenderToDefaultFramebuffer()
{
    return m_type == WindowSurface;
}

IntSize GLContextEGL::defaultFrameBufferSize()
{
    if (!canRenderToDefaultFramebuffer())
        return IntSize();

    EGLint width, height;
    if (!eglQuerySurface(sharedEGLDisplay(), m_surface, EGL_WIDTH, &width)
        || !eglQuerySurface(sharedEGLDisplay(), m_surface, EGL_HEIGHT, &height))
        return IntSize();

    return IntSize(width, height);
}

bool GLContextEGL::makeContextCurrent()
{
    ASSERT(m_context && m_surface);

    GLContext::makeContextCurrent();
    if (eglGetCurrentContext() == m_context)
        return true;

    return eglMakeCurrent(sharedEGLDisplay(), m_surface, m_surface, m_context);
}

void GLContextEGL::swapBuffers()
{
    ASSERT(m_surface);
    eglSwapBuffers(sharedEGLDisplay(), m_surface);
}

void GLContextEGL::waitNative()
{
    eglWaitNative(EGL_CORE_NATIVE_ENGINE);
}

#if USE(CAIRO)
cairo_device_t* GLContextEGL::cairoDevice()
{
    if (m_cairoDevice)
        return m_cairoDevice;

#if ENABLE(ACCELERATED_2D_CANVAS)
    m_cairoDevice = cairo_egl_device_create_for_egl_surface(sharedEGLDisplay(), m_context, m_surface);
#endif

    return m_cairoDevice;
}
#endif

#if ENABLE(GRAPHICS_CONTEXT_3D)
PlatformGraphicsContext3D GLContextEGL::platformContext()
{
    return m_context;
}
#endif

} // namespace WebCore

#endif // USE(EGL)<|MERGE_RESOLUTION|>--- conflicted
+++ resolved
@@ -177,15 +177,7 @@
         return nullptr;
     }
 
-<<<<<<< HEAD
-    return std::make_unique<GLContextEGL>(context, surface, PixmapSurface);
-#else
-    UNUSED_PARAM(sharingContext);
-    return nullptr;
-#endif
-=======
     return std::make_unique<GLContextEGL>(context, surface, WTF::move(pixmap));
->>>>>>> 2afaef7b
 }
 #endif // PLATFORM(X11)
 
