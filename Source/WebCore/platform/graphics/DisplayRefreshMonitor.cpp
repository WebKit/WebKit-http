--- conflicted
+++ resolved
@@ -47,14 +47,7 @@
 #if PLATFORM(IOS)
     return DisplayRefreshMonitorIOS::create(displayID);
 #endif
-<<<<<<< HEAD
-#if PLATFORM(WPE)
     UNUSED_PARAM(displayID);
-    RELEASE_ASSERT_NOT_REACHED();
-#endif
-=======
-    UNUSED_PARAM(displayID);
->>>>>>> 69b969c3
     return nullptr;
 }
 
