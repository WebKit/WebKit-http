--- conflicted
+++ resolved
@@ -78,21 +78,13 @@
     m_dirty = true;
 }
 
-<<<<<<< HEAD
-const TransformationMatrix& GraphicsLayerTransform::combined()
-=======
 const TransformationMatrix& GraphicsLayerTransform::combined() const
->>>>>>> 40437803
 {
     ASSERT(!m_dirty);
     return m_combined;
 }
 
-<<<<<<< HEAD
-const TransformationMatrix& GraphicsLayerTransform::combinedForChildren()
-=======
 const TransformationMatrix& GraphicsLayerTransform::combinedForChildren() const
->>>>>>> 40437803
 {
     ASSERT(!m_dirty);
     if (m_childrenDirty)
