/*
 * Copyright (C) 2003, 2004, 2005, 2006 Apple Computer, Inc.  All rights reserved.
 *
 * Redistribution and use in source and binary forms, with or without
 * modification, are permitted provided that the following conditions
 * are met:
 * 1. Redistributions of source code must retain the above copyright
 *    notice, this list of conditions and the following disclaimer.
 * 2. Redistributions in binary form must reproduce the above copyright
 *    notice, this list of conditions and the following disclaimer in the
 *    documentation and/or other materials provided with the distribution.
 *
 * THIS SOFTWARE IS PROVIDED BY APPLE COMPUTER, INC. ``AS IS'' AND ANY
 * EXPRESS OR IMPLIED WARRANTIES, INCLUDING, BUT NOT LIMITED TO, THE
 * IMPLIED WARRANTIES OF MERCHANTABILITY AND FITNESS FOR A PARTICULAR
 * PURPOSE ARE DISCLAIMED.  IN NO EVENT SHALL APPLE COMPUTER, INC. OR
 * CONTRIBUTORS BE LIABLE FOR ANY DIRECT, INDIRECT, INCIDENTAL, SPECIAL,
 * EXEMPLARY, OR CONSEQUENTIAL DAMAGES (INCLUDING, BUT NOT LIMITED TO,
 * PROCUREMENT OF SUBSTITUTE GOODS OR SERVICES; LOSS OF USE, DATA, OR
 * PROFITS; OR BUSINESS INTERRUPTION) HOWEVER CAUSED AND ON ANY THEORY
 * OF LIABILITY, WHETHER IN CONTRACT, STRICT LIABILITY, OR TORT
 * (INCLUDING NEGLIGENCE OR OTHERWISE) ARISING IN ANY WAY OUT OF THE USE
 * OF THIS SOFTWARE, EVEN IF ADVISED OF THE POSSIBILITY OF SUCH DAMAGE. 
 */

#ifndef IntSize_h
#define IntSize_h

#include <wtf/PrintStream.h>

#if USE(CG)
typedef struct CGSize CGSize;
#endif

#if PLATFORM(MAC)
#ifdef NSGEOMETRY_TYPES_SAME_AS_CGGEOMETRY_TYPES
typedef struct CGSize NSSize;
#else
typedef struct _NSSize NSSize;
#endif
#endif

#if PLATFORM(WIN)
typedef struct tagSIZE SIZE;
<<<<<<< HEAD
#elif PLATFORM(QT)
#include <qglobal.h>
QT_BEGIN_NAMESPACE
class QSize;
QT_END_NAMESPACE
#elif PLATFORM(HAIKU)
class BSize;
=======
>>>>>>> 02a025d9
#elif PLATFORM(BLACKBERRY)
namespace BlackBerry {
namespace Platform {
class IntSize;
}
}
#endif

namespace WebCore {

class IntSize {
public:
    IntSize() : m_width(0), m_height(0) { }
    IntSize(int width, int height) : m_width(width), m_height(height) { }
    
    int width() const { return m_width; }
    int height() const { return m_height; }

    void setWidth(int width) { m_width = width; }
    void setHeight(int height) { m_height = height; }

    bool isEmpty() const { return m_width <= 0 || m_height <= 0; }
    bool isZero() const { return !m_width && !m_height; }

    float aspectRatio() const { return static_cast<float>(m_width) / static_cast<float>(m_height); }
    
    void expand(int width, int height)
    {
        m_width += width;
        m_height += height;
    }

    void scale(float widthScale, float heightScale)
    {
        m_width = static_cast<int>(static_cast<float>(m_width) * widthScale);
        m_height = static_cast<int>(static_cast<float>(m_height) * heightScale);
    }
    
    void scale(float scale)
    {
        this->scale(scale, scale);
    }

    IntSize expandedTo(const IntSize& other) const
    {
        return IntSize(m_width > other.m_width ? m_width : other.m_width,
            m_height > other.m_height ? m_height : other.m_height);
    }

    IntSize shrunkTo(const IntSize& other) const
    {
        return IntSize(m_width < other.m_width ? m_width : other.m_width,
            m_height < other.m_height ? m_height : other.m_height);
    }

    void clampNegativeToZero()
    {
        *this = expandedTo(IntSize());
    }

    void clampToMinimumSize(const IntSize& minimumSize)
    {
        if (m_width < minimumSize.width())
            m_width = minimumSize.width();
        if (m_height < minimumSize.height())
            m_height = minimumSize.height();
    }

    int area() const
    {
        return m_width * m_height;
    }

    int diagonalLengthSquared() const
    {
        return m_width * m_width + m_height * m_height;
    }

    IntSize transposedSize() const
    {
        return IntSize(m_height, m_width);
    }

#if USE(CG)
    explicit IntSize(const CGSize&); // don't do this implicitly since it's lossy
    operator CGSize() const;
#endif

#if PLATFORM(MAC) && !defined(NSGEOMETRY_TYPES_SAME_AS_CGGEOMETRY_TYPES)
    explicit IntSize(const NSSize &); // don't do this implicitly since it's lossy
    operator NSSize() const;
#endif

#if PLATFORM(WIN)
    IntSize(const SIZE&);
    operator SIZE() const;
#endif

<<<<<<< HEAD
#if PLATFORM(QT)
    IntSize(const QSize&);
    operator QSize() const;
#endif

#if PLATFORM(HAIKU)
    explicit IntSize(const BSize&);
    operator BSize() const;
#endif

=======
>>>>>>> 02a025d9
#if PLATFORM(BLACKBERRY)
    IntSize(const BlackBerry::Platform::IntSize&);
    operator BlackBerry::Platform::IntSize() const;
#endif

    void dump(PrintStream& out) const;

private:
    int m_width, m_height;
};

inline IntSize& operator+=(IntSize& a, const IntSize& b)
{
    a.setWidth(a.width() + b.width());
    a.setHeight(a.height() + b.height());
    return a;
}

inline IntSize& operator-=(IntSize& a, const IntSize& b)
{
    a.setWidth(a.width() - b.width());
    a.setHeight(a.height() - b.height());
    return a;
}

inline IntSize operator+(const IntSize& a, const IntSize& b)
{
    return IntSize(a.width() + b.width(), a.height() + b.height());
}

inline IntSize operator-(const IntSize& a, const IntSize& b)
{
    return IntSize(a.width() - b.width(), a.height() - b.height());
}

inline IntSize operator-(const IntSize& size)
{
    return IntSize(-size.width(), -size.height());
}

inline bool operator==(const IntSize& a, const IntSize& b)
{
    return a.width() == b.width() && a.height() == b.height();
}

inline bool operator!=(const IntSize& a, const IntSize& b)
{
    return a.width() != b.width() || a.height() != b.height();
}

} // namespace WebCore

#endif // IntSize_h<|MERGE_RESOLUTION|>--- conflicted
+++ resolved
@@ -42,16 +42,8 @@
 
 #if PLATFORM(WIN)
 typedef struct tagSIZE SIZE;
-<<<<<<< HEAD
-#elif PLATFORM(QT)
-#include <qglobal.h>
-QT_BEGIN_NAMESPACE
-class QSize;
-QT_END_NAMESPACE
 #elif PLATFORM(HAIKU)
 class BSize;
-=======
->>>>>>> 02a025d9
 #elif PLATFORM(BLACKBERRY)
 namespace BlackBerry {
 namespace Platform {
@@ -150,19 +142,11 @@
     operator SIZE() const;
 #endif
 
-<<<<<<< HEAD
-#if PLATFORM(QT)
-    IntSize(const QSize&);
-    operator QSize() const;
-#endif
-
 #if PLATFORM(HAIKU)
     explicit IntSize(const BSize&);
     operator BSize() const;
 #endif
 
-=======
->>>>>>> 02a025d9
 #if PLATFORM(BLACKBERRY)
     IntSize(const BlackBerry::Platform::IntSize&);
     operator BlackBerry::Platform::IntSize() const;
