/*
 * Copyright (C) 2003, 2004, 2005, 2006 Apple Computer, Inc.  All rights reserved.
 *
 * Redistribution and use in source and binary forms, with or without
 * modification, are permitted provided that the following conditions
 * are met:
 * 1. Redistributions of source code must retain the above copyright
 *    notice, this list of conditions and the following disclaimer.
 * 2. Redistributions in binary form must reproduce the above copyright
 *    notice, this list of conditions and the following disclaimer in the
 *    documentation and/or other materials provided with the distribution.
 *
 * THIS SOFTWARE IS PROVIDED BY APPLE COMPUTER, INC. ``AS IS'' AND ANY
 * EXPRESS OR IMPLIED WARRANTIES, INCLUDING, BUT NOT LIMITED TO, THE
 * IMPLIED WARRANTIES OF MERCHANTABILITY AND FITNESS FOR A PARTICULAR
 * PURPOSE ARE DISCLAIMED.  IN NO EVENT SHALL APPLE COMPUTER, INC. OR
 * CONTRIBUTORS BE LIABLE FOR ANY DIRECT, INDIRECT, INCIDENTAL, SPECIAL,
 * EXEMPLARY, OR CONSEQUENTIAL DAMAGES (INCLUDING, BUT NOT LIMITED TO,
 * PROCUREMENT OF SUBSTITUTE GOODS OR SERVICES; LOSS OF USE, DATA, OR
 * PROFITS; OR BUSINESS INTERRUPTION) HOWEVER CAUSED AND ON ANY THEORY
 * OF LIABILITY, WHETHER IN CONTRACT, STRICT LIABILITY, OR TORT
 * (INCLUDING NEGLIGENCE OR OTHERWISE) ARISING IN ANY WAY OUT OF THE USE
 * OF THIS SOFTWARE, EVEN IF ADVISED OF THE POSSIBILITY OF SUCH DAMAGE. 
 */

#ifndef IntSize_h
#define IntSize_h

#include <algorithm>
#include <wtf/PrintStream.h>

#if USE(CG)
typedef struct CGSize CGSize;
#endif

#if PLATFORM(MAC) && !PLATFORM(IOS)
#ifdef NSGEOMETRY_TYPES_SAME_AS_CGGEOMETRY_TYPES
typedef struct CGSize NSSize;
#else
typedef struct _NSSize NSSize;
#endif
#endif

#if PLATFORM(IOS)
#ifndef NSSize
#define NSSize CGSize
#endif
#endif

#if PLATFORM(WIN)
typedef struct tagSIZE SIZE;
<<<<<<< HEAD
#elif PLATFORM(HAIKU)
class BSize;
#elif PLATFORM(BLACKBERRY)
namespace BlackBerry {
namespace Platform {
class IntSize;
}
}
=======
>>>>>>> c8720d2c
#endif

namespace WebCore {

class IntSize {
public:
    IntSize() : m_width(0), m_height(0) { }
    IntSize(int width, int height) : m_width(width), m_height(height) { }
    
    int width() const { return m_width; }
    int height() const { return m_height; }

    void setWidth(int width) { m_width = width; }
    void setHeight(int height) { m_height = height; }

    bool isEmpty() const { return m_width <= 0 || m_height <= 0; }
    bool isZero() const { return !m_width && !m_height; }

    float aspectRatio() const { return static_cast<float>(m_width) / static_cast<float>(m_height); }
    
    void expand(int width, int height)
    {
        m_width += width;
        m_height += height;
    }

    void scale(float widthScale, float heightScale)
    {
        m_width = static_cast<int>(static_cast<float>(m_width) * widthScale);
        m_height = static_cast<int>(static_cast<float>(m_height) * heightScale);
    }
    
    void scale(float scale)
    {
        this->scale(scale, scale);
    }

    IntSize expandedTo(const IntSize& other) const
    {
        return IntSize(std::max(m_width, other.m_width), std::max(m_height, other.m_height));
    }

    IntSize shrunkTo(const IntSize& other) const
    {
        return IntSize(std::min(m_width, other.m_width), std::min(m_height, other.m_height));
    }

    void clampNegativeToZero()
    {
        *this = expandedTo(IntSize());
    }

    void clampToMinimumSize(const IntSize& minimumSize)
    {
        if (m_width < minimumSize.width())
            m_width = minimumSize.width();
        if (m_height < minimumSize.height())
            m_height = minimumSize.height();
    }

    int area() const
    {
        return m_width * m_height;
    }

    int diagonalLengthSquared() const
    {
        return m_width * m_width + m_height * m_height;
    }

    IntSize transposedSize() const
    {
        return IntSize(m_height, m_width);
    }

#if USE(CG)
    explicit IntSize(const CGSize&); // don't do this implicitly since it's lossy
    operator CGSize() const;
#endif

#if !PLATFORM(IOS)    
#if PLATFORM(MAC) && !defined(NSGEOMETRY_TYPES_SAME_AS_CGGEOMETRY_TYPES)
    explicit IntSize(const NSSize &); // don't do this implicitly since it's lossy
    operator NSSize() const;
#endif
#endif // !PLATFORM(IOS)

#if PLATFORM(WIN)
    IntSize(const SIZE&);
    operator SIZE() const;
#endif

<<<<<<< HEAD
#if PLATFORM(HAIKU)
    explicit IntSize(const BSize&);
    operator BSize() const;
#endif

#if PLATFORM(BLACKBERRY)
    IntSize(const BlackBerry::Platform::IntSize&);
    operator BlackBerry::Platform::IntSize() const;
#endif

=======
>>>>>>> c8720d2c
    void dump(PrintStream& out) const;

private:
    int m_width, m_height;
};

inline IntSize& operator+=(IntSize& a, const IntSize& b)
{
    a.setWidth(a.width() + b.width());
    a.setHeight(a.height() + b.height());
    return a;
}

inline IntSize& operator-=(IntSize& a, const IntSize& b)
{
    a.setWidth(a.width() - b.width());
    a.setHeight(a.height() - b.height());
    return a;
}

inline IntSize operator+(const IntSize& a, const IntSize& b)
{
    return IntSize(a.width() + b.width(), a.height() + b.height());
}

inline IntSize operator-(const IntSize& a, const IntSize& b)
{
    return IntSize(a.width() - b.width(), a.height() - b.height());
}

inline IntSize operator-(const IntSize& size)
{
    return IntSize(-size.width(), -size.height());
}

inline bool operator==(const IntSize& a, const IntSize& b)
{
    return a.width() == b.width() && a.height() == b.height();
}

inline bool operator!=(const IntSize& a, const IntSize& b)
{
    return a.width() != b.width() || a.height() != b.height();
}

} // namespace WebCore

#endif // IntSize_h<|MERGE_RESOLUTION|>--- conflicted
+++ resolved
@@ -49,17 +49,8 @@
 
 #if PLATFORM(WIN)
 typedef struct tagSIZE SIZE;
-<<<<<<< HEAD
 #elif PLATFORM(HAIKU)
 class BSize;
-#elif PLATFORM(BLACKBERRY)
-namespace BlackBerry {
-namespace Platform {
-class IntSize;
-}
-}
-=======
->>>>>>> c8720d2c
 #endif
 
 namespace WebCore {
@@ -152,19 +143,11 @@
     operator SIZE() const;
 #endif
 
-<<<<<<< HEAD
 #if PLATFORM(HAIKU)
     explicit IntSize(const BSize&);
     operator BSize() const;
 #endif
 
-#if PLATFORM(BLACKBERRY)
-    IntSize(const BlackBerry::Platform::IntSize&);
-    operator BlackBerry::Platform::IntSize() const;
-#endif
-
-=======
->>>>>>> c8720d2c
     void dump(PrintStream& out) const;
 
 private:
