--- conflicted
+++ resolved
@@ -59,18 +59,16 @@
 typedef D2D_SIZE_F D2D1_SIZE_F;
 #endif
 
-<<<<<<< HEAD
 #if PLATFORM(QT)
 #include <qglobal.h>
 QT_BEGIN_NAMESPACE
 class QSize;
 QT_END_NAMESPACE
 #endif
-=======
+
 namespace WTF {
 class TextStream;
 }
->>>>>>> e41e4829
 
 namespace WebCore {
 
