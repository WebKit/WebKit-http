/*
 * Copyright (C) 2000 Lars Knoll (knoll@kde.org)
 *           (C) 2000 Antti Koivisto (koivisto@kde.org)
 *           (C) 2000 Dirk Mueller (mueller@kde.org)
 * Copyright (C) 2003-2017 Apple Inc. All rights reserved.
 * Copyright (C) 2008 Holger Hans Peter Freyther
 *
 * This library is free software; you can redistribute it and/or
 * modify it under the terms of the GNU Library General Public
 * License as published by the Free Software Foundation; either
 * version 2 of the License, or (at your option) any later version.
 *
 * This library is distributed in the hope that it will be useful,
 * but WITHOUT ANY WARRANTY; without even the implied warranty of
 * MERCHANTABILITY or FITNESS FOR A PARTICULAR PURPOSE.  See the GNU
 * Library General Public License for more details.
 *
 * You should have received a copy of the GNU Library General Public License
 * along with this library; see the file COPYING.LIB.  If not, write to
 * the Free Software Foundation, Inc., 51 Franklin Street, Fifth Floor,
 * Boston, MA 02110-1301, USA.
 *
 */

#pragma once

#include "DashArray.h"
#include "Font.h"
#include "FontCascadeFonts.h"
#include "FontDescription.h"
#include "Path.h"
#include <wtf/HashSet.h>
#include <wtf/Optional.h>
#include <wtf/WeakPtr.h>
#include <wtf/unicode/CharacterNames.h>

#if PLATFORM(QT)
#include <QRawFont>
QT_BEGIN_NAMESPACE
class QTextLayout;
QT_END_NAMESPACE
#endif

// "X11/X.h" defines Complex to 0 and conflicts
// with Complex value in CodePath enum.
#ifdef Complex
#undef Complex
#endif

namespace WebCore {

class GraphicsContext;
class LayoutRect;
class RenderText;
class TextLayout;
class TextRun;

namespace DisplayList {
class DisplayList;
}
    
struct GlyphData;

struct GlyphOverflow {
    bool isEmpty() const
    {
        return !left && !right && !top && !bottom;
    }

    void extendTo(const GlyphOverflow& other)
    {
        left = std::max(left, other.left);
        right = std::max(right, other.right);
        top = std::max(top, other.top);
        bottom = std::max(bottom, other.bottom);
    }

    bool operator!=(const GlyphOverflow& other)
    {
        // FIXME: Probably should name this rather than making it the != operator since it ignores the value of computeBounds.
        return left != other.left || right != other.right || top != other.top || bottom != other.bottom;
    }

    int left { 0 };
    int right { 0 };
    int top { 0 };
    int bottom { 0 };
    bool computeBounds { false };
};

class GlyphToPathTranslator {
public:
    enum class GlyphUnderlineType {SkipDescenders, SkipGlyph, DrawOverGlyph};
    virtual bool containsMorePaths() = 0;
    virtual Path path() = 0;
    virtual std::pair<float, float> extents() = 0;
    virtual GlyphUnderlineType underlineType() = 0;
    virtual void advance() = 0;
    virtual ~GlyphToPathTranslator() = default;
};
GlyphToPathTranslator::GlyphUnderlineType computeUnderlineType(const TextRun&, const GlyphBuffer&, unsigned index);

class TextLayoutDeleter {
public:
    void operator()(TextLayout*) const;
};

class FontCascade : public CanMakeWeakPtr<FontCascade> {
public:
    WEBCORE_EXPORT FontCascade();
    WEBCORE_EXPORT FontCascade(FontCascadeDescription&&, float letterSpacing = 0, float wordSpacing = 0);
    // This constructor is only used if the platform wants to start with a native font.
    WEBCORE_EXPORT FontCascade(const FontPlatformData&, FontSmoothingMode = FontSmoothingMode::AutoSmoothing);

    FontCascade(const FontCascade&);
    WEBCORE_EXPORT FontCascade& operator=(const FontCascade&);

    WEBCORE_EXPORT bool operator==(const FontCascade& other) const;
    bool operator!=(const FontCascade& other) const { return !(*this == other); }

    const FontCascadeDescription& fontDescription() const { return m_fontDescription; }

    int pixelSize() const { return fontDescription().computedPixelSize(); }
    float size() const { return fontDescription().computedSize(); }

    WEBCORE_EXPORT void update(RefPtr<FontSelector>&& = nullptr) const;

    enum CustomFontNotReadyAction { DoNotPaintIfFontNotReady, UseFallbackIfFontNotReady };
    WEBCORE_EXPORT float drawText(GraphicsContext&, const TextRun&, const FloatPoint&, unsigned from = 0, std::optional<unsigned> to = std::nullopt, CustomFontNotReadyAction = DoNotPaintIfFontNotReady) const;
    static void drawGlyphs(GraphicsContext&, const Font&, const GlyphBuffer&, unsigned from, unsigned numGlyphs, const FloatPoint&, FontSmoothingMode);
    void drawEmphasisMarks(GraphicsContext&, const TextRun&, const AtomicString& mark, const FloatPoint&, unsigned from = 0, std::optional<unsigned> to = std::nullopt) const;

    DashArray dashesForIntersectionsWithRect(const TextRun&, const FloatPoint& textOrigin, const FloatRect& lineExtents) const;

    float widthOfTextRange(const TextRun&, unsigned from, unsigned to, HashSet<const Font*>* fallbackFonts = 0, float* outWidthBeforeRange = nullptr, float* outWidthAfterRange = nullptr) const;
    WEBCORE_EXPORT float width(const TextRun&, HashSet<const Font*>* fallbackFonts = 0, GlyphOverflow* = 0) const;
    float widthForSimpleText(StringView text) const;

    std::unique_ptr<TextLayout, TextLayoutDeleter> createLayout(RenderText&, float xPos, bool collapseWhiteSpace) const;
    static float width(TextLayout&, unsigned from, unsigned len, HashSet<const Font*>* fallbackFonts = 0);

    int offsetForPosition(const TextRun&, float position, bool includePartialGlyphs) const;
    void adjustSelectionRectForText(const TextRun&, LayoutRect& selectionRect, unsigned from = 0, std::optional<unsigned> to = std::nullopt) const;

    bool isSmallCaps() const { return m_fontDescription.variantCaps() == FontVariantCaps::Small; }

    float wordSpacing() const { return m_wordSpacing; }
    float letterSpacing() const { return m_letterSpacing; }
    void setWordSpacing(float s) { m_wordSpacing = s; }
    void setLetterSpacing(float s) { m_letterSpacing = s; }
    bool isFixedPitch() const;
    
    FontRenderingMode renderingMode() const { return m_fontDescription.renderingMode(); }

    bool enableKerning() const { return m_enableKerning; }
    bool requiresShaping() const { return m_requiresShaping; }

    const AtomicString& firstFamily() const { return m_fontDescription.firstFamily(); }
    unsigned familyCount() const { return m_fontDescription.familyCount(); }
    const AtomicString& familyAt(unsigned i) const { return m_fontDescription.familyAt(i); }

    // A std::nullopt return value indicates "font-style: normal".
    std::optional<FontSelectionValue> italic() const { return m_fontDescription.italic(); }
    FontSelectionValue weight() const { return m_fontDescription.weight(); }
    FontWidthVariant widthVariant() const { return m_fontDescription.widthVariant(); }

    bool isPlatformFont() const { return m_fonts->isForPlatformFont(); }

    const FontMetrics& fontMetrics() const { return primaryFont().fontMetrics(); }
    float spaceWidth() const { return primaryFont().spaceWidth() + m_letterSpacing; }
    float tabWidth(const Font&, unsigned tabSize, float position) const;
    float tabWidth(unsigned tabSize, float position) const { return tabWidth(primaryFont(), tabSize, position); }
    bool hasValidAverageCharWidth() const;
    bool fastAverageCharWidthIfAvailable(float &width) const; // returns true on success

    int emphasisMarkAscent(const AtomicString&) const;
    int emphasisMarkDescent(const AtomicString&) const;
    int emphasisMarkHeight(const AtomicString&) const;

    const Font& primaryFont() const;
    const FontRanges& fallbackRangesAt(unsigned) const;
    GlyphData glyphDataForCharacter(UChar32, bool mirror, FontVariant = AutoVariant) const;

    const Font* fontForCombiningCharacterSequence(const UChar*, size_t length) const;

    static bool isCJKIdeograph(UChar32);
    static bool isCJKIdeographOrSymbol(UChar32);

    // Returns (the number of opportunities, whether the last expansion is a trailing expansion)
    // If there are no opportunities, the bool will be true iff we are forbidding leading expansions.
    static std::pair<unsigned, bool> expansionOpportunityCount(const StringView&, TextDirection, ExpansionBehavior);

    // Whether or not there is an expansion opportunity just before the first character
    // Note that this does not take a isAfterExpansion flag; this assumes that isAfterExpansion is false
    // Here, "Leading" and "Trailing" are relevant after the line has been rearranged for bidi.
    // ("Leading" means "left" and "Trailing" means "right.")
    static bool leadingExpansionOpportunity(const StringView&, TextDirection);
    static bool trailingExpansionOpportunity(const StringView&, TextDirection);

    WEBCORE_EXPORT static void setShouldUseSmoothing(bool);
    WEBCORE_EXPORT static bool shouldUseSmoothing();

    enum CodePath { Auto, Simple, Complex, SimpleWithGlyphOverflow };
    CodePath codePath(const TextRun&, std::optional<unsigned> from = std::nullopt, std::optional<unsigned> to = std::nullopt) const;
    static CodePath characterRangeCodePath(const LChar*, unsigned) { return Simple; }
    static CodePath characterRangeCodePath(const UChar*, unsigned len);

    bool primaryFontIsSystemFont() const;

<<<<<<< HEAD
    WeakPtr<FontCascade> createWeakPtr() const { return m_weakPtrFactory.createWeakPtr(); }

#if PLATFORM(QT)
    QRawFont rawFont() const;
    QFont syntheticFont() const;
#endif

=======
    std::unique_ptr<DisplayList::DisplayList> displayListForTextRun(GraphicsContext&, const TextRun&, unsigned from = 0, std::optional<unsigned> to = { }, CustomFontNotReadyAction = CustomFontNotReadyAction::DoNotPaintIfFontNotReady) const;
    
>>>>>>> e41e4829
private:
    enum ForTextEmphasisOrNot { NotForTextEmphasis, ForTextEmphasis };

    float glyphBufferForTextRun(CodePath, const TextRun&, unsigned from, unsigned to, GlyphBuffer&) const;
    // Returns the initial in-stream advance.
    float getGlyphsAndAdvancesForSimpleText(const TextRun&, unsigned from, unsigned to, GlyphBuffer&, ForTextEmphasisOrNot = NotForTextEmphasis) const;
    void drawEmphasisMarksForSimpleText(GraphicsContext&, const TextRun&, const AtomicString& mark, const FloatPoint&, unsigned from, unsigned to) const;
    void drawGlyphBuffer(GraphicsContext&, const GlyphBuffer&, FloatPoint&, CustomFontNotReadyAction) const;
    void drawEmphasisMarks(GraphicsContext&, const GlyphBuffer&, const AtomicString&, const FloatPoint&) const;
    float floatWidthForSimpleText(const TextRun&, HashSet<const Font*>* fallbackFonts = 0, GlyphOverflow* = 0) const;
    int offsetForPositionForSimpleText(const TextRun&, float position, bool includePartialGlyphs) const;
    void adjustSelectionRectForSimpleText(const TextRun&, LayoutRect& selectionRect, unsigned from, unsigned to) const;

    std::optional<GlyphData> getEmphasisMarkGlyphData(const AtomicString&) const;

    static bool canReturnFallbackFontsForComplexText();
    static bool canExpandAroundIdeographsInComplexText();

#if PLATFORM(QT)
    void drawComplexText(GraphicsContext&, const TextRun&, const FloatPoint&, int from, int to) const;
#endif

    // Returns the initial in-stream advance.
    float getGlyphsAndAdvancesForComplexText(const TextRun&, unsigned from, unsigned to, GlyphBuffer&, ForTextEmphasisOrNot = NotForTextEmphasis) const;
    void drawEmphasisMarksForComplexText(GraphicsContext&, const TextRun&, const AtomicString& mark, const FloatPoint&, unsigned from, unsigned to) const;
    float floatWidthForComplexText(const TextRun&, HashSet<const Font*>* fallbackFonts = 0, GlyphOverflow* = 0) const;
    int offsetForPositionForComplexText(const TextRun&, float position, bool includePartialGlyphs) const;
    void adjustSelectionRectForComplexText(const TextRun&, LayoutRect& selectionRect, unsigned from, unsigned to) const;

    static std::pair<unsigned, bool> expansionOpportunityCountInternal(const LChar*, unsigned length, TextDirection, ExpansionBehavior);
    static std::pair<unsigned, bool> expansionOpportunityCountInternal(const UChar*, unsigned length, TextDirection, ExpansionBehavior);

    friend struct WidthIterator;

public:
#if ENABLE(TEXT_AUTOSIZING)
    bool equalForTextAutoSizing(const FontCascade& other) const
    {
        return m_fontDescription.equalForTextAutoSizing(other.m_fontDescription)
            && m_letterSpacing == other.m_letterSpacing
            && m_wordSpacing == other.m_wordSpacing;
    }
#endif

    // Useful for debugging the different font rendering code paths.
    WEBCORE_EXPORT static void setCodePath(CodePath);
    static CodePath codePath();
    static CodePath s_codePath;

    FontSelector* fontSelector() const;
    static bool treatAsSpace(UChar c) { return c == ' ' || c == '\t' || c == '\n' || c == noBreakSpace; }
    static bool treatAsZeroWidthSpace(UChar c) { return treatAsZeroWidthSpaceInComplexScript(c) || c == 0x200c || c == 0x200d; }
    static bool treatAsZeroWidthSpaceInComplexScript(UChar c) { return c < 0x20 || (c >= 0x7F && c < 0xA0) || c == softHyphen || c == zeroWidthSpace || (c >= 0x200e && c <= 0x200f) || (c >= 0x202a && c <= 0x202e) || c == zeroWidthNoBreakSpace || c == objectReplacementCharacter; }
    static bool canReceiveTextEmphasis(UChar32);

    static inline UChar normalizeSpaces(UChar character)
    {
        if (treatAsSpace(character))
            return space;

        if (treatAsZeroWidthSpace(character))
            return zeroWidthSpace;

        return character;
    }

    static String normalizeSpaces(const LChar*, unsigned length);
    static String normalizeSpaces(const UChar*, unsigned length);

    bool useBackslashAsYenSymbol() const { return m_useBackslashAsYenSymbol; }
    FontCascadeFonts* fonts() const { return m_fonts.get(); }

private:
    bool isLoadingCustomFonts() const;

    bool advancedTextRenderingMode() const
    {
        auto textRenderingMode = m_fontDescription.textRenderingMode();
        if (textRenderingMode == TextRenderingMode::GeometricPrecision || textRenderingMode == TextRenderingMode::OptimizeLegibility)
            return true;
        if (textRenderingMode == TextRenderingMode::OptimizeSpeed)
            return false;
#if PLATFORM(COCOA) || USE(FREETYPE)
        return true;
#else
        return false;
#endif
    }

    bool computeEnableKerning() const
    {
        auto kerning = m_fontDescription.kerning();
        if (kerning == Kerning::Normal)
            return true;
        if (kerning == Kerning::NoShift)
            return false;
        return advancedTextRenderingMode();
    }

    bool computeRequiresShaping() const
    {
#if PLATFORM(COCOA) || USE(FREETYPE)
        if (!m_fontDescription.variantSettings().isAllNormal())
            return true;
        if (m_fontDescription.featureSettings().size())
            return true;
#endif
        return advancedTextRenderingMode();
    }

#if PLATFORM(QT)
    void initFormatForTextLayout(QTextLayout*, const TextRun&) const;
#endif

    static int syntheticObliqueAngle() { return 14; }

    FontCascadeDescription m_fontDescription;
    mutable RefPtr<FontCascadeFonts> m_fonts;
    float m_letterSpacing { 0 };
    float m_wordSpacing { 0 };
    mutable bool m_useBackslashAsYenSymbol { false };
    mutable bool m_enableKerning { false }; // Computed from m_fontDescription.
    mutable bool m_requiresShaping { false }; // Computed from m_fontDescription.
};

void invalidateFontCascadeCache();
void pruneUnreferencedEntriesFromFontCascadeCache();
void pruneSystemFallbackFonts();
void clearWidthCaches();

inline const Font& FontCascade::primaryFont() const
{
    ASSERT(m_fonts);
    return m_fonts->primaryFont(m_fontDescription);
}

inline const FontRanges& FontCascade::fallbackRangesAt(unsigned index) const
{
    ASSERT(m_fonts);
    return m_fonts->realizeFallbackRangesAt(m_fontDescription, index);
}

inline bool FontCascade::isFixedPitch() const
{
    ASSERT(m_fonts);
    return m_fonts->isFixedPitch(m_fontDescription);
}

inline FontSelector* FontCascade::fontSelector() const
{
    return m_fonts ? m_fonts->fontSelector() : nullptr;
}

inline float FontCascade::tabWidth(const Font& font, unsigned tabSize, float position) const
{
    if (!tabSize)
        return letterSpacing();
    float tabWidth = tabSize * font.spaceWidth() + letterSpacing();
    float tabDeltaWidth = tabWidth - fmodf(position, tabWidth);
    return (tabDeltaWidth < font.spaceWidth() / 2) ? tabWidth : tabDeltaWidth;
}

}<|MERGE_RESOLUTION|>--- conflicted
+++ resolved
@@ -207,18 +207,13 @@
 
     bool primaryFontIsSystemFont() const;
 
-<<<<<<< HEAD
-    WeakPtr<FontCascade> createWeakPtr() const { return m_weakPtrFactory.createWeakPtr(); }
-
 #if PLATFORM(QT)
     QRawFont rawFont() const;
     QFont syntheticFont() const;
 #endif
 
-=======
     std::unique_ptr<DisplayList::DisplayList> displayListForTextRun(GraphicsContext&, const TextRun&, unsigned from = 0, std::optional<unsigned> to = { }, CustomFontNotReadyAction = CustomFontNotReadyAction::DoNotPaintIfFontNotReady) const;
     
->>>>>>> e41e4829
 private:
     enum ForTextEmphasisOrNot { NotForTextEmphasis, ForTextEmphasis };
 
