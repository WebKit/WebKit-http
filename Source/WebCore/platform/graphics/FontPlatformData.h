--- conflicted
+++ resolved
@@ -49,7 +49,6 @@
 #include "OpenTypeVerticalData.h"
 #endif
 
-<<<<<<< HEAD
 #if PLATFORM(HAIKU)
 #include <memory>
 
@@ -59,9 +58,6 @@
 #include <wtf/text/CString.h>
 #endif
 
-#if PLATFORM(COCOA)
-=======
->>>>>>> a27f1950
 #if USE(APPKIT)
 OBJC_CLASS NSFont;
 #endif
@@ -92,17 +88,12 @@
 public:
     FontPlatformData(WTF::HashTableDeletedValueType);
     FontPlatformData();
-<<<<<<< HEAD
-#if !USE(FREETYPE) && !PLATFORM(HAIKU)
-    FontPlatformData(const FontPlatformData&) = default;
-#endif
 #if PLATFORM(HAIKU)
     FontPlatformData(const FontPlatformData&);
-#endif
+#else
     FontPlatformData(FontPlatformData&&) = default;
-=======
-
->>>>>>> a27f1950
+#endif
+
     FontPlatformData(const FontDescription&, const AtomicString& family);
     FontPlatformData(float size, bool syntheticBold, bool syntheticOblique, FontOrientation = Horizontal, FontWidthVariant = RegularWidth, TextRenderingMode = AutoTextRendering);
 
@@ -208,47 +199,13 @@
     FcFontSet* fallbacks() const;
 #endif
 
-<<<<<<< HEAD
-    unsigned hash() const
-    {
-#if USE(CAIRO)
-        return PtrHash<cairo_scaled_font_t*>::hash(m_scaledFont.get());
-#elif PLATFORM(WIN)
-        return m_font ? m_font->hash() : 0;
-#elif PLATFORM(HAIKU)
-		if (m_font == nullptr)
-			return 0;
-    	uintptr_t flags = static_cast<uintptr_t>(m_isHashTableDeletedValue << 5
-			| m_textRenderingMode << 3 | m_orientation << 2
-			| m_syntheticBold << 1 | m_syntheticOblique);
-    	uintptr_t hashCodes[] = { m_font->FamilyAndStyle(), m_font->Face(),
-			(uintptr_t)(m_font->Shear() * 100),
-			(uintptr_t)(m_font->Rotation() * 100),
-			(uintptr_t)(m_font->Size() * 100),
-			m_font->Encoding(), flags };
-        return StringHasher::hashMemory<sizeof(hashCodes)>(hashCodes);
-#elif PLATFORM(COCOA)
-        uintptr_t flags = static_cast<uintptr_t>(m_isHashTableDeletedValue << 5 | m_textRenderingMode << 3 | m_orientation << 2 | m_syntheticBold << 1 | m_syntheticOblique);
-#if USE(APPKIT)
-        uintptr_t fontHash = (uintptr_t)m_font.get();
-#else
-        uintptr_t fontHash = reinterpret_cast<uintptr_t>(CFHash(m_font.get()));
-#endif
-        uintptr_t hashCodes[3] = { fontHash, m_widthVariant, flags };
-        return StringHasher::hashMemory<sizeof(hashCodes)>(hashCodes);
-#else
-#error "Unsupported configuration"
-#endif
-    }
-
-#if USE(FREETYPE) || USE(HAIKU)
+    unsigned hash() const;
+
+#if USE(HAIKU)
     FontPlatformData& operator=(const FontPlatformData&);
 #else
     FontPlatformData& operator=(const FontPlatformData&) = default;
 #endif
-=======
-    unsigned hash() const;
->>>>>>> a27f1950
 
     bool operator==(const FontPlatformData& other) const
     {
@@ -295,12 +252,8 @@
 #if PLATFORM(WIN)
     void platformDataInit(HFONT, float size, HDC, WCHAR* faceName);
 #endif
-<<<<<<< HEAD
-#if USE(FREETYPE) && USE(CAIRO)
-=======
-
-#if USE(FREETYPE)
->>>>>>> a27f1950
+
+#if USE(FREETYPE)
     void buildScaledFont(cairo_font_face_t*);
 #endif
 #if PLATFORM(HAIKU)
