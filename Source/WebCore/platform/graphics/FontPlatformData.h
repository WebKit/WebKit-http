/*
 * Copyright (C) 2006, 2007, 2008, 2010, 2013 Apple Inc.
 * Copyright (C) 2006 Michael Emmel mike.emmel@gmail.com
 * Copyright (C) 2007 Holger Hans Peter Freyther
 * Copyright (C) 2007 Pioneer Research Center USA, Inc.
 * Copyright (C) 2010, 2011 Brent Fulgham <bfulgham@webkit.org>
 *
 * This library is free software; you can redistribute it and/or
 * modify it under the terms of the GNU Library General Public
 * License as published by the Free Software Foundation; either
 * version 2 of the License, or (at your option) any later version.
 *
 * This library is distributed in the hope that it will be useful,
 * but WITHOUT ANY WARRANTY; without even the implied warranty of
 * MERCHANTABILITY or FITNESS FOR A PARTICULAR PURPOSE.  See the GNU
 * Library General Public License for more details.
 *
 * You should have received a copy of the GNU Library General Public License
 * along with this library; see the file COPYING.LIB.  If not, write to
 * the Free Software Foundation, Inc., 51 Franklin Street, Fifth Floor,
 * Boston, MA 02110-1301, USA.
 *
 */

// FIXME: This is temporary until all ports switch to using this file.
#if USE(WINGDI)
#include "wince/FontPlatformData.h"
<<<<<<< HEAD
#elif PLATFORM(HAIKU)
#include "haiku/FontPlatformData.h"
#elif PLATFORM(EFL) || PLATFORM(GTK) || PLATFORM(NIX)
=======
#elif PLATFORM(EFL) || PLATFORM(GTK)
>>>>>>> c8720d2c
#include "freetype/FontPlatformData.h"
#else

#ifndef FontPlatformData_h
#define FontPlatformData_h

#include "FontOrientation.h"
#include "FontWidthVariant.h"

#if PLATFORM(WIN)
#include "SharedGDIObject.h"
#endif

#if USE(CAIRO)
#include <wtf/HashFunctions.h>
#include <cairo.h>
#endif

#if OS(DARWIN)
OBJC_CLASS NSFont;

#if PLATFORM(IOS)
#import <CoreGraphics/CoreGraphics.h>
#endif

typedef struct CGFont* CGFontRef;
typedef const struct __CTFont* CTFontRef;
#endif

#include <wtf/Forward.h>
#include <wtf/PassRefPtr.h>
#include <wtf/RefCounted.h>
#include <wtf/RetainPtr.h>
#include <wtf/text/StringImpl.h>

#if PLATFORM(WIN)
#include <wtf/win/GDIObject.h>
typedef struct HFONT__* HFONT;
#endif

#if USE(CG)
typedef struct CGFont* CGFontRef;
#if OS(DARWIN)
typedef const struct __CTFont* CTFontRef;
typedef UInt32 FMFont;
typedef FMFont ATSUFontID;
typedef UInt32 ATSFontRef;
#endif
#endif

namespace WebCore {

class FontDescription;
class SharedBuffer;

#if OS(DARWIN) && USE(APPKIT)
inline CTFontRef toCTFontRef(NSFont *nsFont) { return reinterpret_cast<CTFontRef>(nsFont); }
#endif

class FontPlatformData {
public:
    FontPlatformData(WTF::HashTableDeletedValueType);
    FontPlatformData();
    FontPlatformData(const FontPlatformData&);
    FontPlatformData(const FontDescription&, const AtomicString& family);
    FontPlatformData(float size, bool syntheticBold, bool syntheticOblique, FontOrientation = Horizontal, FontWidthVariant = RegularWidth);

#if OS(DARWIN)
#if USE(APPKIT)
    FontPlatformData(NSFont*, float size, bool isPrinterFont = false, bool syntheticBold = false, bool syntheticOblique = false,
                     FontOrientation = Horizontal, FontWidthVariant = RegularWidth);
#else
    FontPlatformData(CTFontRef, float size, bool isPrinterFont = false, bool syntheticBold = false, bool syntheticOblique = false,
                     FontOrientation = Horizontal, FontWidthVariant = RegularWidth);
#endif

#if USE(CG)
    FontPlatformData(CGFontRef, float size, bool syntheticBold, bool syntheticOblique, FontOrientation, FontWidthVariant);
#endif
#endif
#if PLATFORM(WIN)
    FontPlatformData(GDIObject<HFONT>, float size, bool syntheticBold, bool syntheticOblique, bool useGDI);
#if USE(CG)
    FontPlatformData(GDIObject<HFONT>, CGFontRef, float size, bool syntheticBold, bool syntheticOblique, bool useGDI);
#elif USE(CAIRO)
    FontPlatformData(GDIObject<HFONT>, cairo_font_face_t*, float size, bool bold, bool italic);
#endif
#endif

#if PLATFORM(IOS)
    FontPlatformData(CTFontRef, float size, bool syntheticBold = false, bool syntheticOblique = false, FontOrientation = Horizontal, FontWidthVariant = RegularWidth);
#endif

    ~FontPlatformData();

#if PLATFORM(WIN)
    HFONT hfont() const { return m_font ? m_font->get() : 0; }
    bool useGDI() const { return m_useGDI; }
#elif PLATFORM(IOS)
    CTFontRef font() const { return m_font; }
    void setFont(CTFontRef);
#elif OS(DARWIN)
    NSFont* font() const { return m_font; }
    void setFont(NSFont*);
#endif

#if USE(CG)
#if OS(DARWIN)
    CGFontRef cgFont() const { return m_cgFont.get(); }
    CTFontRef ctFont() const;

#if !PLATFORM(IOS)
    bool roundsGlyphAdvances() const;
#else
    bool roundsGlyphAdvances() const { return false; }
#endif // !PLATFORM(IOS)

    bool allowsLigatures() const;
#else
    CGFontRef cgFont() const { return m_cgFont.get(); }
#endif
#endif

    bool isFixedPitch() const;
    float size() const { return m_size; }
    void setSize(float size) { m_size = size; }
    bool syntheticBold() const { return m_syntheticBold; }
    bool syntheticOblique() const { return m_syntheticOblique; }
    bool isColorBitmapFont() const { return m_isColorBitmapFont; }
    bool isCompositeFontReference() const { return m_isCompositeFontReference; }
#if OS(DARWIN)
    bool isPrinterFont() const { return m_isPrinterFont; }
#endif
    FontOrientation orientation() const { return m_orientation; }
    FontWidthVariant widthVariant() const { return m_widthVariant; }

    void setOrientation(FontOrientation orientation) { m_orientation = orientation; }

#if USE(CAIRO)
    cairo_scaled_font_t* scaledFont() const { return m_scaledFont; }
#endif

    unsigned hash() const
    {
#if PLATFORM(WIN) && !USE(CAIRO)
        return m_font ? m_font->hash() : 0;
#elif OS(DARWIN)
#if !PLATFORM(IOS)
#if USE(CG)
        ASSERT(m_font || !m_cgFont);
#endif
        uintptr_t hashCodes[3] = { (uintptr_t)m_font, m_widthVariant, static_cast<uintptr_t>(m_isPrinterFont << 3 | m_orientation << 2 | m_syntheticBold << 1 | m_syntheticOblique) };
#else
        ASSERT(m_font || !m_cgFont || m_isEmoji);
        uintptr_t hashCodes[3] = { static_cast<uintptr_t>(CFHash(m_font)), m_widthVariant, static_cast<uintptr_t>(m_isEmoji << 4 | m_isPrinterFont << 3 | m_orientation << 2 | m_syntheticBold << 1 | m_syntheticOblique) };
#endif // !PLATFORM(IOS)
        return StringHasher::hashMemory<sizeof(hashCodes)>(hashCodes);
#elif USE(CAIRO)
        return PtrHash<cairo_scaled_font_t*>::hash(m_scaledFont);
#endif
    }

    const FontPlatformData& operator=(const FontPlatformData&);

    bool operator==(const FontPlatformData& other) const
    {
        return platformIsEqual(other)
            && m_size == other.m_size
            && m_syntheticBold == other.m_syntheticBold
            && m_syntheticOblique == other.m_syntheticOblique
            && m_isColorBitmapFont == other.m_isColorBitmapFont
            && m_isCompositeFontReference == other.m_isCompositeFontReference
#if OS(DARWIN)
            && m_isPrinterFont == other.m_isPrinterFont
#endif
            && m_orientation == other.m_orientation
            && m_widthVariant == other.m_widthVariant;
    }

    bool isHashTableDeletedValue() const
    {
#if PLATFORM(WIN) && !USE(CAIRO)
        return m_font.isHashTableDeletedValue();
#elif OS(DARWIN)
        return m_font == hashTableDeletedFontValue();
#elif USE(CAIRO)
        return m_scaledFont == hashTableDeletedFontValue();
#endif
    }

#if PLATFORM(WIN) && (USE(CG) || USE(CAIRO))
    PassRefPtr<SharedBuffer> openTypeTable(uint32_t table) const;
#endif

#ifndef NDEBUG
    String description() const;
#endif

private:
    bool platformIsEqual(const FontPlatformData&) const;
    void platformDataInit(const FontPlatformData&);
    const FontPlatformData& platformDataAssign(const FontPlatformData&);
#if PLATFORM(IOS)
    static CTFontRef hashTableDeletedFontValue() { return reinterpret_cast<CTFontRef>(-1); }
#elif OS(DARWIN)
    // Load various data about the font specified by |nsFont| with the size fontSize into the following output paramters:
    void loadFont(NSFont*, float fontSize, NSFont*& outNSFont, CGFontRef&);
    static NSFont* hashTableDeletedFontValue() { return reinterpret_cast<NSFont *>(-1); }
#elif PLATFORM(WIN)
    void platformDataInit(HFONT, float size, HDC, WCHAR* faceName);
#endif

#if USE(CAIRO)
    static cairo_scaled_font_t* hashTableDeletedFontValue() { return reinterpret_cast<cairo_scaled_font_t*>(-1); }
#endif

public:
    bool m_syntheticBold;
    bool m_syntheticOblique;
    FontOrientation m_orientation;
#if PLATFORM(IOS)
    bool m_isEmoji;
#endif
    float m_size;
    FontWidthVariant m_widthVariant;

private:
#if PLATFORM(IOS)
    CTFontRef m_font;
#elif OS(DARWIN)
    NSFont* m_font;
#elif PLATFORM(WIN)
    RefPtr<SharedGDIObject<HFONT>> m_font;
#endif

#if USE(CG)
#if PLATFORM(WIN)
    RetainPtr<CGFontRef> m_cgFont;
#else
    RetainPtr<CGFontRef> m_cgFont;
    mutable RetainPtr<CTFontRef> m_CTFont;
#endif
#endif

#if USE(CAIRO)
    cairo_scaled_font_t* m_scaledFont;
#endif

    bool m_isColorBitmapFont;
    bool m_isCompositeFontReference;
#if OS(DARWIN)
    bool m_isPrinterFont;
#endif

#if PLATFORM(WIN)
    bool m_useGDI;
#endif
};

} // namespace WebCore

#endif // FontPlatformData_h

#endif<|MERGE_RESOLUTION|>--- conflicted
+++ resolved
@@ -25,13 +25,9 @@
 // FIXME: This is temporary until all ports switch to using this file.
 #if USE(WINGDI)
 #include "wince/FontPlatformData.h"
-<<<<<<< HEAD
 #elif PLATFORM(HAIKU)
 #include "haiku/FontPlatformData.h"
-#elif PLATFORM(EFL) || PLATFORM(GTK) || PLATFORM(NIX)
-=======
 #elif PLATFORM(EFL) || PLATFORM(GTK)
->>>>>>> c8720d2c
 #include "freetype/FontPlatformData.h"
 #else
 
