/*
 * Copyright (C) 2006-2017 Apple Inc. All rights reserved.
 * Copyright (C) 2006 Michael Emmel mike.emmel@gmail.com
 * Copyright (C) 2007 Holger Hans Peter Freyther
 * Copyright (C) 2007 Pioneer Research Center USA, Inc.
 * Copyright (C) 2010, 2011 Brent Fulgham <bfulgham@webkit.org>
 *
 * This library is free software; you can redistribute it and/or
 * modify it under the terms of the GNU Library General Public
 * License as published by the Free Software Foundation; either
 * version 2 of the License, or (at your option) any later version.
 *
 * This library is distributed in the hope that it will be useful,
 * but WITHOUT ANY WARRANTY; without even the implied warranty of
 * MERCHANTABILITY or FITNESS FOR A PARTICULAR PURPOSE.  See the GNU
 * Library General Public License for more details.
 *
 * You should have received a copy of the GNU Library General Public License
 * along with this library; see the file COPYING.LIB.  If not, write to
 * the Free Software Foundation, Inc., 51 Franklin Street, Fifth Floor,
 * Boston, MA 02110-1301, USA.
 *
 */

<<<<<<< HEAD
// FIXME: This is temporary until all ports switch to using this file.
#if PLATFORM(EFL) || PLATFORM(GTK)
#include "freetype/FontPlatformData.h"
#elif PLATFORM(QT)
#include "qt/FontPlatformData.h"
#else

#ifndef FontPlatformData_h
#define FontPlatformData_h
=======
#pragma once
>>>>>>> 4ccac179

#include "TextFlags.h"
#include <wtf/Forward.h>
#include <wtf/RetainPtr.h>


#if PLATFORM(WIN)
#include "COMPtr.h"
#include "SharedGDIObject.h"
#endif

#if USE(CAIRO)
#include "RefPtrCairo.h"
#include <cairo.h>
#endif

#if USE(FREETYPE)
#include "FcUniquePtr.h"
#include "HarfBuzzFace.h"
#endif

#if USE(APPKIT)
OBJC_CLASS NSFont;
#endif

#if PLATFORM(COCOA)
typedef const struct __CTFont* CTFontRef;
#endif

#if USE(CG)
#include <CoreGraphics/CoreGraphics.h>
#endif

#if PLATFORM(WIN)
#include <wtf/win/GDIObject.h>
typedef struct HFONT__* HFONT;
interface IDWriteFont;
interface IDWriteFontFace;
#endif

namespace WebCore {

class FontDescription;
class SharedBuffer;

// This class is conceptually immutable. Once created, no instances should ever change (in an observable way).
class FontPlatformData {
    WTF_MAKE_FAST_ALLOCATED;
public:
    FontPlatformData(WTF::HashTableDeletedValueType);
    FontPlatformData();

    FontPlatformData(const FontDescription&, const AtomicString& family);
    FontPlatformData(float size, bool syntheticBold, bool syntheticOblique, FontOrientation = Horizontal, FontWidthVariant = RegularWidth, TextRenderingMode = AutoTextRendering);

#if PLATFORM(COCOA)
    WEBCORE_EXPORT FontPlatformData(CTFontRef, float size, bool syntheticBold = false, bool syntheticOblique = false, FontOrientation = Horizontal, FontWidthVariant = RegularWidth, TextRenderingMode = AutoTextRendering);
#endif

    static FontPlatformData cloneWithOrientation(const FontPlatformData&, FontOrientation);
    static FontPlatformData cloneWithSyntheticOblique(const FontPlatformData&, bool);
    static FontPlatformData cloneWithSize(const FontPlatformData&, float);

#if USE(CG) && (PLATFORM(WIN) || (PLATFORM(MAC) && __MAC_OS_X_VERSION_MIN_REQUIRED < 101200))
    FontPlatformData(CGFontRef, float size, bool syntheticBold, bool syntheticOblique, FontOrientation, FontWidthVariant, TextRenderingMode);
#endif

#if PLATFORM(WIN)
    FontPlatformData(GDIObject<HFONT>, float size, bool syntheticBold, bool syntheticOblique, bool useGDI);
#endif

#if PLATFORM(WIN) && USE(CG)
    FontPlatformData(GDIObject<HFONT>, CGFontRef, float size, bool syntheticBold, bool syntheticOblique, bool useGDI);
#endif

#if PLATFORM(WIN) && USE(DIRECT2D)
    FontPlatformData(GDIObject<HFONT>, IDWriteFont*, float size, bool syntheticBold, bool syntheticOblique, bool useGDI);
#endif

#if PLATFORM(WIN) && USE(CAIRO)
    FontPlatformData(GDIObject<HFONT>, cairo_font_face_t*, float size, bool bold, bool italic);
#endif

#if USE(FREETYPE)
    FontPlatformData(FcPattern*, const FontDescription&);
    FontPlatformData(cairo_font_face_t*, const FontDescription&, bool syntheticBold, bool syntheticOblique);
    FontPlatformData(const FontPlatformData&);
    FontPlatformData(FontPlatformData&&) = default;
    FontPlatformData& operator=(const FontPlatformData&);
    FontPlatformData& operator=(FontPlatformData&&) = default;
    ~FontPlatformData();
#endif

#if PLATFORM(WIN)
    HFONT hfont() const { return m_font ? m_font->get() : 0; }
    bool useGDI() const { return m_useGDI; }
#endif

#if PLATFORM(COCOA)
    CTFontRef font() const { return m_font.get(); }
    WEBCORE_EXPORT CTFontRef registeredFont() const; // Returns nullptr iff the font is not registered, such as web fonts (otherwise returns font()).

    CTFontRef ctFont() const;
    static RetainPtr<CFTypeRef> objectForEqualityCheck(CTFontRef);
    RetainPtr<CFTypeRef> objectForEqualityCheck() const;

    bool hasCustomTracking() const { return isSystemFont(); }
#endif

#if PLATFORM(WIN) || PLATFORM(COCOA)
    bool isSystemFont() const { return m_isSystemFont; }
#endif

    bool hasVariations() const { return m_hasVariations; }

#if USE(CG) && (PLATFORM(WIN) || (PLATFORM(MAC) && __MAC_OS_X_VERSION_MIN_REQUIRED < 101200))
    CGFontRef cgFont() const { return m_cgFont.get(); }
#endif

#if USE(DIRECT2D)
    IDWriteFont* dwFont() const { return m_dwFont.get(); }
    IDWriteFontFace* dwFontFace() const { return m_dwFontFace.get(); }
#endif

    bool isFixedPitch() const;
    float size() const { return m_size; }
    bool syntheticBold() const { return m_syntheticBold; }
    bool syntheticOblique() const { return m_syntheticOblique; }
    bool isColorBitmapFont() const { return m_isColorBitmapFont; }
    FontOrientation orientation() const { return m_orientation; }
    FontWidthVariant widthVariant() const { return m_widthVariant; }
    TextRenderingMode textRenderingMode() const { return m_textRenderingMode; }
    bool isForTextCombine() const { return widthVariant() != RegularWidth; } // Keep in sync with callers of FontDescription::setWidthVariant().

#if USE(CAIRO)
    cairo_scaled_font_t* scaledFont() const { return m_scaledFont.get(); }
#endif

#if USE(FREETYPE)
    HarfBuzzFace* harfBuzzFace() const;
    bool hasCompatibleCharmap() const;
    FcFontSet* fallbacks() const;
#endif

    unsigned hash() const;

    bool operator==(const FontPlatformData& other) const
    {
        return platformIsEqual(other)
            && m_isHashTableDeletedValue == other.m_isHashTableDeletedValue
            && m_size == other.m_size
            && m_syntheticBold == other.m_syntheticBold
            && m_syntheticOblique == other.m_syntheticOblique
            && m_isColorBitmapFont == other.m_isColorBitmapFont
            && m_orientation == other.m_orientation
            && m_widthVariant == other.m_widthVariant
            && m_textRenderingMode == other.m_textRenderingMode;
    }

    bool isHashTableDeletedValue() const
    {
        return m_isHashTableDeletedValue;
    }

    bool isEmoji() const
    {
#if PLATFORM(IOS)
        return m_isEmoji;
#else
        return false;
#endif
    }

#if PLATFORM(COCOA) || PLATFORM(WIN) || USE(FREETYPE)
    RefPtr<SharedBuffer> openTypeTable(uint32_t table) const;
#endif

#ifndef NDEBUG
    String description() const;
#endif

private:
    bool platformIsEqual(const FontPlatformData&) const;

#if PLATFORM(COCOA)
    CGFloat ctFontSize() const;
#endif

#if PLATFORM(WIN)
    void platformDataInit(HFONT, float size, HDC, WCHAR* faceName);
#endif

#if USE(FREETYPE)
    void buildScaledFont(cairo_font_face_t*);
#endif

#if PLATFORM(COCOA)
    // FIXME: Get rid of one of these. These two fonts are subtly different, and it is not obvious which one to use where.
    RetainPtr<CTFontRef> m_font;
    mutable RetainPtr<CTFontRef> m_ctFont;
#elif PLATFORM(WIN)
    RefPtr<SharedGDIObject<HFONT>> m_font;
#endif

#if USE(CG) && (PLATFORM(WIN) || (PLATFORM(MAC) && __MAC_OS_X_VERSION_MIN_REQUIRED < 101200))
    RetainPtr<CGFontRef> m_cgFont;
#endif

#if USE(DIRECT2D)
    COMPtr<IDWriteFont> m_dwFont;
    COMPtr<IDWriteFontFace> m_dwFontFace;
#endif

#if USE(CAIRO)
    RefPtr<cairo_scaled_font_t> m_scaledFont;
#endif

#if USE(FREETYPE)
    RefPtr<FcPattern> m_pattern;
    mutable FcUniquePtr<FcFontSet> m_fallbacks;
    mutable RefPtr<HarfBuzzFace> m_harfBuzzFace;
#endif

    // The values below are common to all ports
    // FIXME: If they're common to all ports, they should move to Font
    float m_size { 0 };

    FontOrientation m_orientation { Horizontal };
    FontWidthVariant m_widthVariant { RegularWidth };
    TextRenderingMode m_textRenderingMode { AutoTextRendering };

    bool m_syntheticBold { false };
    bool m_syntheticOblique { false };
    bool m_isColorBitmapFont { false };
    bool m_isHashTableDeletedValue { false };
    bool m_isSystemFont { false };
    bool m_hasVariations { false };
    // The values above are common to all ports

#if PLATFORM(IOS)
    bool m_isEmoji { false };
#endif

#if PLATFORM(WIN)
    bool m_useGDI { false };
#endif

#if USE(FREETYPE)
    bool m_fixedWidth { false };
#endif
};

#if USE(APPKIT)

// NSFonts and CTFontRefs are toll-free-bridged.
inline CTFontRef toCTFont(NSFont *font)
{
    return (CTFontRef)font;
}

inline NSFont *toNSFont(CTFontRef font)
{
    return (NSFont *)font;
}

#endif

#if USE(CG)

class ScopedTextMatrix {
public:
    ScopedTextMatrix(CGAffineTransform newMatrix, CGContextRef context)
        : m_context(context)
        , m_textMatrix(CGContextGetTextMatrix(context))
    {
        CGContextSetTextMatrix(m_context, newMatrix);
    }

    ~ScopedTextMatrix()
    {
        CGContextSetTextMatrix(m_context, m_textMatrix);
    }

    CGAffineTransform savedMatrix() const
    {
        return m_textMatrix;
    }

private:
    CGContextRef m_context;
    CGAffineTransform m_textMatrix;
};

#endif

} // namespace WebCore<|MERGE_RESOLUTION|>--- conflicted
+++ resolved
@@ -22,19 +22,7 @@
  *
  */
 
-<<<<<<< HEAD
-// FIXME: This is temporary until all ports switch to using this file.
-#if PLATFORM(EFL) || PLATFORM(GTK)
-#include "freetype/FontPlatformData.h"
-#elif PLATFORM(QT)
-#include "qt/FontPlatformData.h"
-#else
-
-#ifndef FontPlatformData_h
-#define FontPlatformData_h
-=======
 #pragma once
->>>>>>> 4ccac179
 
 #include "TextFlags.h"
 #include <wtf/Forward.h>
