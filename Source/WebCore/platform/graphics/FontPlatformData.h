--- conflicted
+++ resolved
@@ -23,16 +23,10 @@
  */
 
 // FIXME: This is temporary until all ports switch to using this file.
-<<<<<<< HEAD
-#if USE(WINGDI)
-#include "wince/FontPlatformData.h"
+#if PLATFORM(EFL) || PLATFORM(GTK)
+#include "freetype/FontPlatformData.h"
 #elif PLATFORM(HAIKU)
 #include "haiku/FontPlatformData.h"
-#elif PLATFORM(EFL) || PLATFORM(GTK)
-=======
-#if PLATFORM(EFL) || PLATFORM(GTK)
->>>>>>> d820e4d5
-#include "freetype/FontPlatformData.h"
 #else
 
 #ifndef FontPlatformData_h
