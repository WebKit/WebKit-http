--- conflicted
+++ resolved
@@ -1494,11 +1494,7 @@
     RenderStyle m_renderStyle;
     Vector<Vector<float>> m_vertexArray;
 
-<<<<<<< HEAD
-#if !PLATFORM(QT)
-=======
-#if !USE(ANGLE)
->>>>>>> 33eb0ca0
+#if !USE(ANGLE) && !PLATFORM(QT)
     ANGLEWebKitBridge m_compiler;
 #endif
 
