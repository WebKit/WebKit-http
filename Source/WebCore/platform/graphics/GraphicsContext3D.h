--- conflicted
+++ resolved
@@ -60,11 +60,7 @@
 #include <wtf/RetainPtr.h>
 OBJC_CLASS CALayer;
 OBJC_CLASS WebGLLayer;
-<<<<<<< HEAD
-#elif PLATFORM(GTK) || PLATFORM(EFL) || PLATFORM(WPE)
-=======
-#elif PLATFORM(GTK) || PLATFORM(EFL) || PLATFORM(WIN_CAIRO)
->>>>>>> 17cef12d
+#elif PLATFORM(GTK) || PLATFORM(EFL) || PLATFORM(WIN_CAIRO) || PLATFORM(WPE)
 typedef unsigned int GLuint;
 #endif
 
