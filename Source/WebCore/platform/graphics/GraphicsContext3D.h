/*
 * Copyright (C) 2009, 2014 Apple Inc. All rights reserved.
 *
 * Redistribution and use in source and binary forms, with or without
 * modification, are permitted provided that the following conditions
 * are met:
 * 1. Redistributions of source code must retain the above copyright
 *    notice, this list of conditions and the following disclaimer.
 * 2. Redistributions in binary form must reproduce the above copyright
 *    notice, this list of conditions and the following disclaimer in the
 *    documentation and/or other materials provided with the distribution.
 *
 * THIS SOFTWARE IS PROVIDED BY APPLE INC. ``AS IS'' AND ANY
 * EXPRESS OR IMPLIED WARRANTIES, INCLUDING, BUT NOT LIMITED TO, THE
 * IMPLIED WARRANTIES OF MERCHANTABILITY AND FITNESS FOR A PARTICULAR
 * PURPOSE ARE DISCLAIMED.  IN NO EVENT SHALL APPLE INC. OR
 * CONTRIBUTORS BE LIABLE FOR ANY DIRECT, INDIRECT, INCIDENTAL, SPECIAL,
 * EXEMPLARY, OR CONSEQUENTIAL DAMAGES (INCLUDING, BUT NOT LIMITED TO,
 * PROCUREMENT OF SUBSTITUTE GOODS OR SERVICES; LOSS OF USE, DATA, OR
 * PROFITS; OR BUSINESS INTERRUPTION) HOWEVER CAUSED AND ON ANY THEORY
 * OF LIABILITY, WHETHER IN CONTRACT, STRICT LIABILITY, OR TORT
 * (INCLUDING NEGLIGENCE OR OTHERWISE) ARISING IN ANY WAY OUT OF THE USE
 * OF THIS SOFTWARE, EVEN IF ADVISED OF THE POSSIBILITY OF SUCH DAMAGE.
 */

#pragma once

#include "ANGLEWebKitBridge.h"
#include "GraphicsContext3DAttributes.h"
#include "GraphicsTypes3D.h"
#include "Image.h"
#include "IntRect.h"
#include "PlatformLayer.h"
#include <memory>
#include <wtf/HashCountedSet.h>
#include <wtf/HashMap.h>
#include <wtf/ListHashSet.h>
#include <wtf/RefCounted.h>
#include <wtf/RetainPtr.h>
#include <wtf/UniqueArray.h>
#include <wtf/text/WTFString.h>

#if USE(CA)
#include "PlatformCALayer.h"
#endif

// FIXME: Find a better way to avoid the name confliction for NO_ERROR.
#if PLATFORM(WIN) || (PLATFORM(QT) && OS(WINDOWS))
#undef NO_ERROR
#elif PLATFORM(GTK)
// This define is from the X11 headers, but it's used below, so we must undefine it.
#undef VERSION
#endif

#if PLATFORM(COCOA)

#if USE(OPENGL_ES)
#include <OpenGLES/ES2/gl.h>
#ifdef __OBJC__
#import <OpenGLES/EAGL.h>
<<<<<<< HEAD
#endif // __OBJC__
#endif // PLATFORM(IOS)
#include <wtf/RetainPtr.h>
OBJC_CLASS CALayer;
OBJC_CLASS WebGLLayer;
#elif PLATFORM(QT)
QT_BEGIN_NAMESPACE
class QPainter;
class QRect;
class QOpenGLContext;
class QOpenGLExtensions;
class QSurface;
QT_END_NAMESPACE
#elif PLATFORM(GTK) || PLATFORM(WIN_CAIRO) || PLATFORM(WPE)
typedef unsigned int GLuint;
#endif

#if PLATFORM(IOS)
#ifdef __OBJC__
=======
>>>>>>> e41e4829
typedef EAGLContext* PlatformGraphicsContext3D;
#else
typedef void* PlatformGraphicsContext3D;
#endif // __OBJC__
#endif // USE(OPENGL_ES)

#if !USE(OPENGL_ES)
typedef struct _CGLContextObject *CGLContextObj;
typedef CGLContextObj PlatformGraphicsContext3D;
<<<<<<< HEAD
#elif PLATFORM(QT)
typedef QOpenGLContext* PlatformGraphicsContext3D;
typedef QSurface* PlatformGraphicsSurface3D;
#else
=======
#endif

OBJC_CLASS CALayer;
OBJC_CLASS WebGLLayer;
typedef struct __IOSurface* IOSurfaceRef;
#endif // PLATFORM(COCOA)

#if USE(NICOSIA)
namespace Nicosia {
class GC3DLayer;
}
#endif

#if !PLATFORM(COCOA)
typedef unsigned GLuint;
>>>>>>> e41e4829
typedef void* PlatformGraphicsContext3D;
typedef void* PlatformGraphicsSurface3D;
#endif // !PLATFORM(COCOA)

// These are currently the same among all implementations.
const PlatformGraphicsContext3D NullPlatformGraphicsContext3D = 0;
const Platform3DObject NullPlatform3DObject = 0;

namespace WebCore {
class Extensions3D;
<<<<<<< HEAD
class Extensions3DOpenGLCommon;
=======
#if !PLATFORM(COCOA) && USE(OPENGL_ES)
>>>>>>> e41e4829
class Extensions3DOpenGLES;
class Extensions3DOpenGL;
class HostWindow;
class Image;
class ImageBuffer;
class ImageData;
class IntRect;
class IntSize;
class WebGLRenderingContextBase;
#if USE(TEXTURE_MAPPER)
class TextureMapperGC3DPlatformLayer;
#endif

typedef WTF::HashMap<CString, uint64_t> ShaderNameHash;

struct ActiveInfo {
    String name;
    GC3Denum type;
    GC3Dint size;
};

class GraphicsContext3DPrivate;

class GraphicsContext3D : public RefCounted<GraphicsContext3D> {
public:
    enum {
        // WebGL 1 constants
        DEPTH_BUFFER_BIT = 0x00000100,
        STENCIL_BUFFER_BIT = 0x00000400,
        COLOR_BUFFER_BIT = 0x00004000,
        POINTS = 0x0000,
        LINES = 0x0001,
        LINE_LOOP = 0x0002,
        LINE_STRIP = 0x0003,
        TRIANGLES = 0x0004,
        TRIANGLE_STRIP = 0x0005,
        TRIANGLE_FAN = 0x0006,
        ZERO = 0,
        ONE = 1,
        SRC_COLOR = 0x0300,
        ONE_MINUS_SRC_COLOR = 0x0301,
        SRC_ALPHA = 0x0302,
        ONE_MINUS_SRC_ALPHA = 0x0303,
        DST_ALPHA = 0x0304,
        ONE_MINUS_DST_ALPHA = 0x0305,
        DST_COLOR = 0x0306,
        ONE_MINUS_DST_COLOR = 0x0307,
        SRC_ALPHA_SATURATE = 0x0308,
        FUNC_ADD = 0x8006,
        BLEND_EQUATION = 0x8009,
        BLEND_EQUATION_RGB = 0x8009,
        BLEND_EQUATION_ALPHA = 0x883D,
        FUNC_SUBTRACT = 0x800A,
        FUNC_REVERSE_SUBTRACT = 0x800B,
        BLEND_DST_RGB = 0x80C8,
        BLEND_SRC_RGB = 0x80C9,
        BLEND_DST_ALPHA = 0x80CA,
        BLEND_SRC_ALPHA = 0x80CB,
        CONSTANT_COLOR = 0x8001,
        ONE_MINUS_CONSTANT_COLOR = 0x8002,
        CONSTANT_ALPHA = 0x8003,
        ONE_MINUS_CONSTANT_ALPHA = 0x8004,
        BLEND_COLOR = 0x8005,
        ARRAY_BUFFER = 0x8892,
        ELEMENT_ARRAY_BUFFER = 0x8893,
        ARRAY_BUFFER_BINDING = 0x8894,
        ELEMENT_ARRAY_BUFFER_BINDING = 0x8895,
        STREAM_DRAW = 0x88E0,
        STATIC_DRAW = 0x88E4,
        DYNAMIC_DRAW = 0x88E8,
        BUFFER_SIZE = 0x8764,
        BUFFER_USAGE = 0x8765,
        CURRENT_VERTEX_ATTRIB = 0x8626,
        FRONT = 0x0404,
        BACK = 0x0405,
        FRONT_AND_BACK = 0x0408,
        TEXTURE_2D = 0x0DE1,
        CULL_FACE = 0x0B44,
        BLEND = 0x0BE2,
        DITHER = 0x0BD0,
        STENCIL_TEST = 0x0B90,
        DEPTH_TEST = 0x0B71,
        SCISSOR_TEST = 0x0C11,
        POLYGON_OFFSET_FILL = 0x8037,
        SAMPLE_ALPHA_TO_COVERAGE = 0x809E,
        SAMPLE_COVERAGE = 0x80A0,
        NO_ERROR = 0,
        INVALID_ENUM = 0x0500,
        INVALID_VALUE = 0x0501,
        INVALID_OPERATION = 0x0502,
        OUT_OF_MEMORY = 0x0505,
        CW = 0x0900,
        CCW = 0x0901,
        LINE_WIDTH = 0x0B21,
        ALIASED_POINT_SIZE_RANGE = 0x846D,
        ALIASED_LINE_WIDTH_RANGE = 0x846E,
        CULL_FACE_MODE = 0x0B45,
        FRONT_FACE = 0x0B46,
        DEPTH_RANGE = 0x0B70,
        DEPTH_WRITEMASK = 0x0B72,
        DEPTH_CLEAR_VALUE = 0x0B73,
        DEPTH_FUNC = 0x0B74,
        STENCIL_CLEAR_VALUE = 0x0B91,
        STENCIL_FUNC = 0x0B92,
        STENCIL_FAIL = 0x0B94,
        STENCIL_PASS_DEPTH_FAIL = 0x0B95,
        STENCIL_PASS_DEPTH_PASS = 0x0B96,
        STENCIL_REF = 0x0B97,
        STENCIL_VALUE_MASK = 0x0B93,
        STENCIL_WRITEMASK = 0x0B98,
        STENCIL_BACK_FUNC = 0x8800,
        STENCIL_BACK_FAIL = 0x8801,
        STENCIL_BACK_PASS_DEPTH_FAIL = 0x8802,
        STENCIL_BACK_PASS_DEPTH_PASS = 0x8803,
        STENCIL_BACK_REF = 0x8CA3,
        STENCIL_BACK_VALUE_MASK = 0x8CA4,
        STENCIL_BACK_WRITEMASK = 0x8CA5,
        VIEWPORT = 0x0BA2,
        SCISSOR_BOX = 0x0C10,
        COLOR_CLEAR_VALUE = 0x0C22,
        COLOR_WRITEMASK = 0x0C23,
        UNPACK_ALIGNMENT = 0x0CF5,
        PACK_ALIGNMENT = 0x0D05,
        MAX_TEXTURE_SIZE = 0x0D33,
        MAX_VIEWPORT_DIMS = 0x0D3A,
        SUBPIXEL_BITS = 0x0D50,
        RED_BITS = 0x0D52,
        GREEN_BITS = 0x0D53,
        BLUE_BITS = 0x0D54,
        ALPHA_BITS = 0x0D55,
        DEPTH_BITS = 0x0D56,
        STENCIL_BITS = 0x0D57,
        POLYGON_OFFSET_UNITS = 0x2A00,
        POLYGON_OFFSET_FACTOR = 0x8038,
        TEXTURE_BINDING_2D = 0x8069,
        SAMPLE_BUFFERS = 0x80A8,
        SAMPLES = 0x80A9,
        SAMPLE_COVERAGE_VALUE = 0x80AA,
        SAMPLE_COVERAGE_INVERT = 0x80AB,
        NUM_COMPRESSED_TEXTURE_FORMATS = 0x86A2,
        COMPRESSED_TEXTURE_FORMATS = 0x86A3,
        DONT_CARE = 0x1100,
        FASTEST = 0x1101,
        NICEST = 0x1102,
        GENERATE_MIPMAP_HINT = 0x8192,
        BYTE = 0x1400,
        UNSIGNED_BYTE = 0x1401,
        SHORT = 0x1402,
        UNSIGNED_SHORT = 0x1403,
        INT = 0x1404,
        UNSIGNED_INT = 0x1405,
        FLOAT = 0x1406,
        HALF_FLOAT_OES = 0x8D61,
        FIXED = 0x140C,
        DEPTH_COMPONENT = 0x1902,
        ALPHA = 0x1906,
        RGB = 0x1907,
        RGBA = 0x1908,
        BGRA = 0x80E1,
        LUMINANCE = 0x1909,
        LUMINANCE_ALPHA = 0x190A,
        UNSIGNED_SHORT_4_4_4_4 = 0x8033,
        UNSIGNED_SHORT_5_5_5_1 = 0x8034,
        UNSIGNED_SHORT_5_6_5 = 0x8363,
        FRAGMENT_SHADER = 0x8B30,
        VERTEX_SHADER = 0x8B31,
        MAX_VERTEX_ATTRIBS = 0x8869,
        MAX_VERTEX_UNIFORM_VECTORS = 0x8DFB,
        MAX_VARYING_VECTORS = 0x8DFC,
        MAX_COMBINED_TEXTURE_IMAGE_UNITS = 0x8B4D,
        MAX_VERTEX_TEXTURE_IMAGE_UNITS = 0x8B4C,
        MAX_TEXTURE_IMAGE_UNITS = 0x8872,
        MAX_FRAGMENT_UNIFORM_VECTORS = 0x8DFD,
        SHADER_TYPE = 0x8B4F,
        DELETE_STATUS = 0x8B80,
        LINK_STATUS = 0x8B82,
        VALIDATE_STATUS = 0x8B83,
        ATTACHED_SHADERS = 0x8B85,
        ACTIVE_UNIFORMS = 0x8B86,
        ACTIVE_UNIFORM_MAX_LENGTH = 0x8B87,
        ACTIVE_ATTRIBUTES = 0x8B89,
        ACTIVE_ATTRIBUTE_MAX_LENGTH = 0x8B8A,
        SHADING_LANGUAGE_VERSION = 0x8B8C,
        CURRENT_PROGRAM = 0x8B8D,
        NEVER = 0x0200,
        LESS = 0x0201,
        EQUAL = 0x0202,
        LEQUAL = 0x0203,
        GREATER = 0x0204,
        NOTEQUAL = 0x0205,
        GEQUAL = 0x0206,
        ALWAYS = 0x0207,
        KEEP = 0x1E00,
        REPLACE = 0x1E01,
        INCR = 0x1E02,
        DECR = 0x1E03,
        INVERT = 0x150A,
        INCR_WRAP = 0x8507,
        DECR_WRAP = 0x8508,
        VENDOR = 0x1F00,
        RENDERER = 0x1F01,
        VERSION = 0x1F02,
        EXTENSIONS = 0x1F03,
        NEAREST = 0x2600,
        LINEAR = 0x2601,
        NEAREST_MIPMAP_NEAREST = 0x2700,
        LINEAR_MIPMAP_NEAREST = 0x2701,
        NEAREST_MIPMAP_LINEAR = 0x2702,
        LINEAR_MIPMAP_LINEAR = 0x2703,
        TEXTURE_MAG_FILTER = 0x2800,
        TEXTURE_MIN_FILTER = 0x2801,
        TEXTURE_WRAP_S = 0x2802,
        TEXTURE_WRAP_T = 0x2803,
        TEXTURE = 0x1702,
        TEXTURE_CUBE_MAP = 0x8513,
        TEXTURE_BINDING_CUBE_MAP = 0x8514,
        TEXTURE_CUBE_MAP_POSITIVE_X = 0x8515,
        TEXTURE_CUBE_MAP_NEGATIVE_X = 0x8516,
        TEXTURE_CUBE_MAP_POSITIVE_Y = 0x8517,
        TEXTURE_CUBE_MAP_NEGATIVE_Y = 0x8518,
        TEXTURE_CUBE_MAP_POSITIVE_Z = 0x8519,
        TEXTURE_CUBE_MAP_NEGATIVE_Z = 0x851A,
        MAX_CUBE_MAP_TEXTURE_SIZE = 0x851C,
        TEXTURE0 = 0x84C0,
        TEXTURE1 = 0x84C1,
        TEXTURE2 = 0x84C2,
        TEXTURE3 = 0x84C3,
        TEXTURE4 = 0x84C4,
        TEXTURE5 = 0x84C5,
        TEXTURE6 = 0x84C6,
        TEXTURE7 = 0x84C7,
        TEXTURE8 = 0x84C8,
        TEXTURE9 = 0x84C9,
        TEXTURE10 = 0x84CA,
        TEXTURE11 = 0x84CB,
        TEXTURE12 = 0x84CC,
        TEXTURE13 = 0x84CD,
        TEXTURE14 = 0x84CE,
        TEXTURE15 = 0x84CF,
        TEXTURE16 = 0x84D0,
        TEXTURE17 = 0x84D1,
        TEXTURE18 = 0x84D2,
        TEXTURE19 = 0x84D3,
        TEXTURE20 = 0x84D4,
        TEXTURE21 = 0x84D5,
        TEXTURE22 = 0x84D6,
        TEXTURE23 = 0x84D7,
        TEXTURE24 = 0x84D8,
        TEXTURE25 = 0x84D9,
        TEXTURE26 = 0x84DA,
        TEXTURE27 = 0x84DB,
        TEXTURE28 = 0x84DC,
        TEXTURE29 = 0x84DD,
        TEXTURE30 = 0x84DE,
        TEXTURE31 = 0x84DF,
        ACTIVE_TEXTURE = 0x84E0,
        REPEAT = 0x2901,
        CLAMP_TO_EDGE = 0x812F,
        MIRRORED_REPEAT = 0x8370,
        FLOAT_VEC2 = 0x8B50,
        FLOAT_VEC3 = 0x8B51,
        FLOAT_VEC4 = 0x8B52,
        INT_VEC2 = 0x8B53,
        INT_VEC3 = 0x8B54,
        INT_VEC4 = 0x8B55,
        BOOL = 0x8B56,
        BOOL_VEC2 = 0x8B57,
        BOOL_VEC3 = 0x8B58,
        BOOL_VEC4 = 0x8B59,
        FLOAT_MAT2 = 0x8B5A,
        FLOAT_MAT3 = 0x8B5B,
        FLOAT_MAT4 = 0x8B5C,
        SAMPLER_2D = 0x8B5E,
        SAMPLER_CUBE = 0x8B60,
        VERTEX_ATTRIB_ARRAY_ENABLED = 0x8622,
        VERTEX_ATTRIB_ARRAY_SIZE = 0x8623,
        VERTEX_ATTRIB_ARRAY_STRIDE = 0x8624,
        VERTEX_ATTRIB_ARRAY_TYPE = 0x8625,
        VERTEX_ATTRIB_ARRAY_NORMALIZED = 0x886A,
        VERTEX_ATTRIB_ARRAY_POINTER = 0x8645,
        VERTEX_ATTRIB_ARRAY_BUFFER_BINDING = 0x889F,
        IMPLEMENTATION_COLOR_READ_TYPE = 0x8B9A,
        IMPLEMENTATION_COLOR_READ_FORMAT = 0x8B9B,
        COMPILE_STATUS = 0x8B81,
        INFO_LOG_LENGTH = 0x8B84,
        SHADER_SOURCE_LENGTH = 0x8B88,
        SHADER_COMPILER = 0x8DFA,
        SHADER_BINARY_FORMATS = 0x8DF8,
        NUM_SHADER_BINARY_FORMATS = 0x8DF9,
        LOW_FLOAT = 0x8DF0,
        MEDIUM_FLOAT = 0x8DF1,
        HIGH_FLOAT = 0x8DF2,
        LOW_INT = 0x8DF3,
        MEDIUM_INT = 0x8DF4,
        HIGH_INT = 0x8DF5,
        FRAMEBUFFER = 0x8D40,
        RENDERBUFFER = 0x8D41,
        RGBA4 = 0x8056,
        RGB5_A1 = 0x8057,
        RGB565 = 0x8D62,
        DEPTH_COMPONENT16 = 0x81A5,
        STENCIL_INDEX = 0x1901,
        STENCIL_INDEX8 = 0x8D48,
        RENDERBUFFER_WIDTH = 0x8D42,
        RENDERBUFFER_HEIGHT = 0x8D43,
        RENDERBUFFER_INTERNAL_FORMAT = 0x8D44,
        RENDERBUFFER_RED_SIZE = 0x8D50,
        RENDERBUFFER_GREEN_SIZE = 0x8D51,
        RENDERBUFFER_BLUE_SIZE = 0x8D52,
        RENDERBUFFER_ALPHA_SIZE = 0x8D53,
        RENDERBUFFER_DEPTH_SIZE = 0x8D54,
        RENDERBUFFER_STENCIL_SIZE = 0x8D55,
        FRAMEBUFFER_ATTACHMENT_OBJECT_TYPE = 0x8CD0,
        FRAMEBUFFER_ATTACHMENT_OBJECT_NAME = 0x8CD1,
        FRAMEBUFFER_ATTACHMENT_TEXTURE_LEVEL = 0x8CD2,
        FRAMEBUFFER_ATTACHMENT_TEXTURE_CUBE_MAP_FACE = 0x8CD3,
        COLOR_ATTACHMENT0 = 0x8CE0,
        DEPTH_ATTACHMENT = 0x8D00,
        STENCIL_ATTACHMENT = 0x8D20,
        NONE = 0,
        FRAMEBUFFER_COMPLETE = 0x8CD5,
        FRAMEBUFFER_INCOMPLETE_ATTACHMENT = 0x8CD6,
        FRAMEBUFFER_INCOMPLETE_MISSING_ATTACHMENT = 0x8CD7,
        FRAMEBUFFER_INCOMPLETE_DIMENSIONS = 0x8CD9,
        FRAMEBUFFER_UNSUPPORTED = 0x8CDD,
        FRAMEBUFFER_BINDING = 0x8CA6,
        RENDERBUFFER_BINDING = 0x8CA7,
        MAX_RENDERBUFFER_SIZE = 0x84E8,
        INVALID_FRAMEBUFFER_OPERATION = 0x0506,

        // WebGL-specific enums
        UNPACK_FLIP_Y_WEBGL = 0x9240,
        UNPACK_PREMULTIPLY_ALPHA_WEBGL = 0x9241,
        CONTEXT_LOST_WEBGL = 0x9242,
        UNPACK_COLORSPACE_CONVERSION_WEBGL = 0x9243,
        BROWSER_DEFAULT_WEBGL = 0x9244,
        VERTEX_ATTRIB_ARRAY_DIVISOR_ANGLE = 0x88FE,
        
        // WebGL2 constants
        READ_BUFFER = 0x0C02,
        UNPACK_ROW_LENGTH = 0x0CF2,
        UNPACK_SKIP_ROWS = 0x0CF3,
        UNPACK_SKIP_PIXELS = 0x0CF4,
        PACK_ROW_LENGTH = 0x0D02,
        PACK_SKIP_ROWS = 0x0D03,
        PACK_SKIP_PIXELS = 0x0D04,
        COLOR = 0x1800,
        DEPTH = 0x1801,
        STENCIL = 0x1802,
        RED = 0x1903,
        RGB8 = 0x8051,
        RGBA8 = 0x8058,
        RGB10_A2 = 0x8059,
        TEXTURE_BINDING_3D = 0x806A,
        UNPACK_SKIP_IMAGES = 0x806D,
        UNPACK_IMAGE_HEIGHT = 0x806E,
        TEXTURE_3D = 0x806F,
        TEXTURE_WRAP_R = 0x8072,
        MAX_3D_TEXTURE_SIZE = 0x8073,
        UNSIGNED_INT_2_10_10_10_REV = 0x8368,
        MAX_ELEMENTS_VERTICES = 0x80E8,
        MAX_ELEMENTS_INDICES = 0x80E9,
        TEXTURE_MIN_LOD = 0x813A,
        TEXTURE_MAX_LOD = 0x813B,
        TEXTURE_BASE_LEVEL = 0x813C,
        TEXTURE_MAX_LEVEL = 0x813D,
        MIN = 0x8007,
        MAX = 0x8008,
        DEPTH_COMPONENT24 = 0x81A6,
        MAX_TEXTURE_LOD_BIAS = 0x84FD,
        TEXTURE_COMPARE_MODE = 0x884C,
        TEXTURE_COMPARE_FUNC = 0x884D,
        CURRENT_QUERY = 0x8865,
        QUERY_RESULT = 0x8866,
        QUERY_RESULT_AVAILABLE = 0x8867,
        STREAM_READ = 0x88E1,
        STREAM_COPY = 0x88E2,
        STATIC_READ = 0x88E5,
        STATIC_COPY = 0x88E6,
        DYNAMIC_READ = 0x88E9,
        DYNAMIC_COPY = 0x88EA,
        MAX_DRAW_BUFFERS = 0x8824,
        DRAW_BUFFER0 = 0x8825,
        DRAW_BUFFER1 = 0x8826,
        DRAW_BUFFER2 = 0x8827,
        DRAW_BUFFER3 = 0x8828,
        DRAW_BUFFER4 = 0x8829,
        DRAW_BUFFER5 = 0x882A,
        DRAW_BUFFER6 = 0x882B,
        DRAW_BUFFER7 = 0x882C,
        DRAW_BUFFER8 = 0x882D,
        DRAW_BUFFER9 = 0x882E,
        DRAW_BUFFER10 = 0x882F,
        DRAW_BUFFER11 = 0x8830,
        DRAW_BUFFER12 = 0x8831,
        DRAW_BUFFER13 = 0x8832,
        DRAW_BUFFER14 = 0x8833,
        DRAW_BUFFER15 = 0x8834,
        MAX_FRAGMENT_UNIFORM_COMPONENTS = 0x8B49,
        MAX_VERTEX_UNIFORM_COMPONENTS = 0x8B4A,
        SAMPLER_3D = 0x8B5F,
        SAMPLER_2D_SHADOW = 0x8B62,
        FRAGMENT_SHADER_DERIVATIVE_HINT = 0x8B8B,
        PIXEL_PACK_BUFFER = 0x88EB,
        PIXEL_UNPACK_BUFFER = 0x88EC,
        PIXEL_PACK_BUFFER_BINDING = 0x88ED,
        PIXEL_UNPACK_BUFFER_BINDING = 0x88EF,
        FLOAT_MAT2x3 = 0x8B65,
        FLOAT_MAT2x4 = 0x8B66,
        FLOAT_MAT3x2 = 0x8B67,
        FLOAT_MAT3x4 = 0x8B68,
        FLOAT_MAT4x2 = 0x8B69,
        FLOAT_MAT4x3 = 0x8B6A,
        SRGB = 0x8C40,
        SRGB8 = 0x8C41,
        SRGB_ALPHA = 0x8C42,
        SRGB8_ALPHA8 = 0x8C43,
        COMPARE_REF_TO_TEXTURE = 0x884E,
        RGBA32F = 0x8814,
        RGB32F = 0x8815,
        RGBA16F = 0x881A,
        RGB16F = 0x881B,
        VERTEX_ATTRIB_ARRAY_INTEGER = 0x88FD,
        MAX_ARRAY_TEXTURE_LAYERS = 0x88FF,
        MIN_PROGRAM_TEXEL_OFFSET = 0x8904,
        MAX_PROGRAM_TEXEL_OFFSET = 0x8905,
        MAX_VARYING_COMPONENTS = 0x8B4B,
        TEXTURE_2D_ARRAY = 0x8C1A,
        TEXTURE_BINDING_2D_ARRAY = 0x8C1D,
        R11F_G11F_B10F = 0x8C3A,
        UNSIGNED_INT_10F_11F_11F_REV = 0x8C3B,
        RGB9_E5 = 0x8C3D,
        UNSIGNED_INT_5_9_9_9_REV = 0x8C3E,
        TRANSFORM_FEEDBACK_BUFFER_MODE = 0x8C7F,
        MAX_TRANSFORM_FEEDBACK_SEPARATE_COMPONENTS = 0x8C80,
        TRANSFORM_FEEDBACK_VARYINGS = 0x8C83,
        TRANSFORM_FEEDBACK_BUFFER_START = 0x8C84,
        TRANSFORM_FEEDBACK_BUFFER_SIZE = 0x8C85,
        TRANSFORM_FEEDBACK_PRIMITIVES_WRITTEN = 0x8C88,
        RASTERIZER_DISCARD = 0x8C89,
        MAX_TRANSFORM_FEEDBACK_INTERLEAVED_COMPONENTS = 0x8C8A,
        MAX_TRANSFORM_FEEDBACK_SEPARATE_ATTRIBS = 0x8C8B,
        INTERLEAVED_ATTRIBS = 0x8C8C,
        SEPARATE_ATTRIBS = 0x8C8D,
        TRANSFORM_FEEDBACK_BUFFER = 0x8C8E,
        TRANSFORM_FEEDBACK_BUFFER_BINDING = 0x8C8F,
        RGBA32UI = 0x8D70,
        RGB32UI = 0x8D71,
        RGBA16UI = 0x8D76,
        RGB16UI = 0x8D77,
        RGBA8UI = 0x8D7C,
        RGB8UI = 0x8D7D,
        RGBA32I = 0x8D82,
        RGB32I = 0x8D83,
        RGBA16I = 0x8D88,
        RGB16I = 0x8D89,
        RGBA8I = 0x8D8E,
        RGB8I = 0x8D8F,
        RED_INTEGER = 0x8D94,
        RGB_INTEGER = 0x8D98,
        RGBA_INTEGER = 0x8D99,
        SAMPLER_2D_ARRAY = 0x8DC1,
        SAMPLER_2D_ARRAY_SHADOW = 0x8DC4,
        SAMPLER_CUBE_SHADOW = 0x8DC5,
        UNSIGNED_INT_VEC2 = 0x8DC6,
        UNSIGNED_INT_VEC3 = 0x8DC7,
        UNSIGNED_INT_VEC4 = 0x8DC8,
        INT_SAMPLER_2D = 0x8DCA,
        INT_SAMPLER_3D = 0x8DCB,
        INT_SAMPLER_CUBE = 0x8DCC,
        INT_SAMPLER_2D_ARRAY = 0x8DCF,
        UNSIGNED_INT_SAMPLER_2D = 0x8DD2,
        UNSIGNED_INT_SAMPLER_3D = 0x8DD3,
        UNSIGNED_INT_SAMPLER_CUBE = 0x8DD4,
        UNSIGNED_INT_SAMPLER_2D_ARRAY = 0x8DD7,
        DEPTH_COMPONENT32F = 0x8CAC,
        DEPTH32F_STENCIL8 = 0x8CAD,
        FLOAT_32_UNSIGNED_INT_24_8_REV = 0x8DAD,
        FRAMEBUFFER_ATTACHMENT_COLOR_ENCODING = 0x8210,
        FRAMEBUFFER_ATTACHMENT_COMPONENT_TYPE = 0x8211,
        FRAMEBUFFER_ATTACHMENT_RED_SIZE = 0x8212,
        FRAMEBUFFER_ATTACHMENT_GREEN_SIZE = 0x8213,
        FRAMEBUFFER_ATTACHMENT_BLUE_SIZE = 0x8214,
        FRAMEBUFFER_ATTACHMENT_ALPHA_SIZE = 0x8215,
        FRAMEBUFFER_ATTACHMENT_DEPTH_SIZE = 0x8216,
        FRAMEBUFFER_ATTACHMENT_STENCIL_SIZE = 0x8217,
        FRAMEBUFFER_DEFAULT = 0x8218,
        DEPTH_STENCIL_ATTACHMENT = 0x821A,
        DEPTH_STENCIL = 0x84F9,
        UNSIGNED_INT_24_8 = 0x84FA,
        DEPTH24_STENCIL8 = 0x88F0,
        UNSIGNED_NORMALIZED = 0x8C17,
        DRAW_FRAMEBUFFER_BINDING = 0x8CA6, /* Same as FRAMEBUFFER_BINDING */
        READ_FRAMEBUFFER = 0x8CA8,
        DRAW_FRAMEBUFFER = 0x8CA9,
        READ_FRAMEBUFFER_BINDING = 0x8CAA,
        RENDERBUFFER_SAMPLES = 0x8CAB,
        FRAMEBUFFER_ATTACHMENT_TEXTURE_LAYER = 0x8CD4,
        MAX_COLOR_ATTACHMENTS = 0x8CDF,
        COLOR_ATTACHMENT1 = 0x8CE1,
        COLOR_ATTACHMENT2 = 0x8CE2,
        COLOR_ATTACHMENT3 = 0x8CE3,
        COLOR_ATTACHMENT4 = 0x8CE4,
        COLOR_ATTACHMENT5 = 0x8CE5,
        COLOR_ATTACHMENT6 = 0x8CE6,
        COLOR_ATTACHMENT7 = 0x8CE7,
        COLOR_ATTACHMENT8 = 0x8CE8,
        COLOR_ATTACHMENT9 = 0x8CE9,
        COLOR_ATTACHMENT10 = 0x8CEA,
        COLOR_ATTACHMENT11 = 0x8CEB,
        COLOR_ATTACHMENT12 = 0x8CEC,
        COLOR_ATTACHMENT13 = 0x8CED,
        COLOR_ATTACHMENT14 = 0x8CEE,
        COLOR_ATTACHMENT15 = 0x8CEF,
        FRAMEBUFFER_INCOMPLETE_MULTISAMPLE = 0x8D56,
        MAX_SAMPLES = 0x8D57,
        HALF_FLOAT = 0x140B,
        RG = 0x8227,
        RG_INTEGER = 0x8228,
        R8 = 0x8229,
        RG8 = 0x822B,
        R16F = 0x822D,
        R32F = 0x822E,
        RG16F = 0x822F,
        RG32F = 0x8230,
        R8I = 0x8231,
        R8UI = 0x8232,
        R16I = 0x8233,
        R16UI = 0x8234,
        R32I = 0x8235,
        R32UI = 0x8236,
        RG8I = 0x8237,
        RG8UI = 0x8238,
        RG16I = 0x8239,
        RG16UI = 0x823A,
        RG32I = 0x823B,
        RG32UI = 0x823C,
        VERTEX_ARRAY_BINDING = 0x85B5,
        R8_SNORM = 0x8F94,
        RG8_SNORM = 0x8F95,
        RGB8_SNORM = 0x8F96,
        RGBA8_SNORM = 0x8F97,
        SIGNED_NORMALIZED = 0x8F9C,
        COPY_READ_BUFFER = 0x8F36,
        COPY_WRITE_BUFFER = 0x8F37,
        COPY_READ_BUFFER_BINDING = 0x8F36, /* Same as COPY_READ_BUFFER */
        COPY_WRITE_BUFFER_BINDING = 0x8F37, /* Same as COPY_WRITE_BUFFER */
        UNIFORM_BUFFER = 0x8A11,
        UNIFORM_BUFFER_BINDING = 0x8A28,
        UNIFORM_BUFFER_START = 0x8A29,
        UNIFORM_BUFFER_SIZE = 0x8A2A,
        MAX_VERTEX_UNIFORM_BLOCKS = 0x8A2B,
        MAX_FRAGMENT_UNIFORM_BLOCKS = 0x8A2D,
        MAX_COMBINED_UNIFORM_BLOCKS = 0x8A2E,
        MAX_UNIFORM_BUFFER_BINDINGS = 0x8A2F,
        MAX_UNIFORM_BLOCK_SIZE = 0x8A30,
        MAX_COMBINED_VERTEX_UNIFORM_COMPONENTS = 0x8A31,
        MAX_COMBINED_FRAGMENT_UNIFORM_COMPONENTS = 0x8A33,
        UNIFORM_BUFFER_OFFSET_ALIGNMENT = 0x8A34,
        ACTIVE_UNIFORM_BLOCKS = 0x8A36,
        UNIFORM_TYPE = 0x8A37,
        UNIFORM_SIZE = 0x8A38,
        UNIFORM_BLOCK_INDEX = 0x8A3A,
        UNIFORM_OFFSET = 0x8A3B,
        UNIFORM_ARRAY_STRIDE = 0x8A3C,
        UNIFORM_MATRIX_STRIDE = 0x8A3D,
        UNIFORM_IS_ROW_MAJOR = 0x8A3E,
        UNIFORM_BLOCK_BINDING = 0x8A3F,
        UNIFORM_BLOCK_DATA_SIZE = 0x8A40,
        UNIFORM_BLOCK_ACTIVE_UNIFORMS = 0x8A42,
        UNIFORM_BLOCK_ACTIVE_UNIFORM_INDICES = 0x8A43,
        UNIFORM_BLOCK_REFERENCED_BY_VERTEX_SHADER = 0x8A44,
        UNIFORM_BLOCK_REFERENCED_BY_FRAGMENT_SHADER = 0x8A46,
        INVALID_INDEX = 0xFFFFFFFF,
        MAX_VERTEX_OUTPUT_COMPONENTS = 0x9122,
        MAX_FRAGMENT_INPUT_COMPONENTS = 0x9125,
        MAX_SERVER_WAIT_TIMEOUT = 0x9111,
        OBJECT_TYPE = 0x9112,
        SYNC_CONDITION = 0x9113,
        SYNC_STATUS = 0x9114,
        SYNC_FLAGS = 0x9115,
        SYNC_FENCE = 0x9116,
        SYNC_GPU_COMMANDS_COMPLETE = 0x9117,
        UNSIGNALED = 0x9118,
        SIGNALED = 0x9119,
        ALREADY_SIGNALED = 0x911A,
        TIMEOUT_EXPIRED = 0x911B,
        CONDITION_SATISFIED = 0x911C,
#if OS(WINDOWS)
        WAIT_FAILED_WIN = 0x911D,
#else
        WAIT_FAILED = 0x911D,
#endif
        SYNC_FLUSH_COMMANDS_BIT = 0x00000001,
        VERTEX_ATTRIB_ARRAY_DIVISOR = 0x88FE,
        ANY_SAMPLES_PASSED = 0x8C2F,
        ANY_SAMPLES_PASSED_CONSERVATIVE = 0x8D6A,
        SAMPLER_BINDING = 0x8919,
        RGB10_A2UI = 0x906F,
        TEXTURE_SWIZZLE_R = 0x8E42,
        TEXTURE_SWIZZLE_G = 0x8E43,
        TEXTURE_SWIZZLE_B = 0x8E44,
        TEXTURE_SWIZZLE_A = 0x8E45,
        GREEN = 0x1904,
        BLUE = 0x1905,
        INT_2_10_10_10_REV = 0x8D9F,
        TRANSFORM_FEEDBACK = 0x8E22,
        TRANSFORM_FEEDBACK_PAUSED = 0x8E23,
        TRANSFORM_FEEDBACK_ACTIVE = 0x8E24,
        TRANSFORM_FEEDBACK_BINDING = 0x8E25,
        COMPRESSED_R11_EAC = 0x9270,
        COMPRESSED_SIGNED_R11_EAC = 0x9271,
        COMPRESSED_RG11_EAC = 0x9272,
        COMPRESSED_SIGNED_RG11_EAC = 0x9273,
        COMPRESSED_RGB8_ETC2 = 0x9274,
        COMPRESSED_SRGB8_ETC2 = 0x9275,
        COMPRESSED_RGB8_PUNCHTHROUGH_ALPHA1_ETC2 = 0x9276,
        COMPRESSED_SRGB8_PUNCHTHROUGH_ALPHA1_ETC2 = 0x9277,
        COMPRESSED_RGBA8_ETC2_EAC = 0x9278,
        COMPRESSED_SRGB8_ALPHA8_ETC2_EAC = 0x9279,
        TEXTURE_IMMUTABLE_FORMAT = 0x912F,
        MAX_ELEMENT_INDEX = 0x8D6B,
        NUM_SAMPLE_COUNTS = 0x9380,
        TEXTURE_IMMUTABLE_LEVELS = 0x82DF, 

        // OpenGL ES 3 constants
        MAP_READ_BIT = 0x0001
    };

    enum RenderStyle {
        RenderOffscreen,
        RenderDirectlyToHostWindow,
    };

    class ContextLostCallback {
    public:
        virtual void onContextLost() = 0;
        virtual ~ContextLostCallback() = default;
    };

    class ErrorMessageCallback {
    public:
        virtual void onErrorMessage(const String& message, GC3Dint id) = 0;
        virtual ~ErrorMessageCallback() = default;
    };

    void setContextLostCallback(std::unique_ptr<ContextLostCallback>);
    void setErrorMessageCallback(std::unique_ptr<ErrorMessageCallback>);

    static RefPtr<GraphicsContext3D> create(GraphicsContext3DAttributes, HostWindow*, RenderStyle = RenderOffscreen);
    ~GraphicsContext3D();

#if PLATFORM(COCOA)
    static Ref<GraphicsContext3D> createShared(GraphicsContext3D& sharedContext);
#endif

#if PLATFORM(COCOA)
    PlatformGraphicsContext3D platformGraphicsContext3D() const { return m_contextObj; }
    Platform3DObject platformTexture() const { return m_texture; }
    CALayer* platformLayer() const { return reinterpret_cast<CALayer*>(m_webGLLayer.get()); }
#else
    PlatformGraphicsContext3D platformGraphicsContext3D();
    Platform3DObject platformTexture() const;
    PlatformLayer* platformLayer() const;
#endif

    bool makeContextCurrent();
    void setWebGLContext(WebGLRenderingContextBase* base) { m_webglContext = base; }

    // With multisampling on, blit from multisampleFBO to regular FBO.
    void prepareTexture();

    // Equivalent to ::glTexImage2D(). Allows pixels==0 with no allocation.
    void texImage2DDirect(GC3Denum target, GC3Dint level, GC3Denum internalformat, GC3Dsizei width, GC3Dsizei height, GC3Dint border, GC3Denum format, GC3Denum type, const void* pixels);

    // Get an attribute location without checking the name -> mangledname mapping.
    int getAttribLocationDirect(Platform3DObject program, const String& name);

    // Compile a shader without going through ANGLE.
    void compileShaderDirect(Platform3DObject);

    // Helper to texImage2D with pixel==0 case: pixels are initialized to 0.
    // Return true if no GL error is synthesized.
    // By default, alignment is 4, the OpenGL default setting.
    bool texImage2DResourceSafe(GC3Denum target, GC3Dint level, GC3Denum internalformat, GC3Dsizei width, GC3Dsizei height, GC3Dint border, GC3Denum format, GC3Denum type, GC3Dint alignment = 4);

    bool isGLES2Compliant() const;

    //----------------------------------------------------------------------
    // Helpers for texture uploading and pixel readback.
    //

    // Computes the components per pixel and bytes per component
    // for the given format and type combination. Returns false if
    // either was an invalid enum.
    static bool computeFormatAndTypeParameters(GC3Denum format,
                                               GC3Denum type,
                                               unsigned int* componentsPerPixel,
                                               unsigned int* bytesPerComponent);

    // Computes the image size in bytes. If paddingInBytes is not null, padding
    // is also calculated in return. Returns NO_ERROR if succeed, otherwise
    // return the suggested GL error indicating the cause of the failure:
    //   INVALID_VALUE if width/height is negative or overflow happens.
    //   INVALID_ENUM if format/type is illegal.
    static GC3Denum computeImageSizeInBytes(GC3Denum format,
                                     GC3Denum type,
                                     GC3Dsizei width,
                                     GC3Dsizei height,
                                     GC3Dint alignment,
                                     unsigned int* imageSizeInBytes,
                                     unsigned int* paddingInBytes);

    static bool possibleFormatAndTypeForInternalFormat(GC3Denum internalFormat, GC3Denum& format, GC3Denum& type);

    // Extracts the contents of the given ImageData into the passed Vector,
    // packing the pixel data according to the given format and type,
    // and obeying the flipY and premultiplyAlpha flags. Returns true
    // upon success.
    static bool extractImageData(ImageData*,
                          GC3Denum format,
                          GC3Denum type,
                          bool flipY,
                          bool premultiplyAlpha,
                          Vector<uint8_t>& data);

    // Helper function which extracts the user-supplied texture
    // data, applying the flipY and premultiplyAlpha parameters.
    // If the data is not tightly packed according to the passed
    // unpackAlignment, the output data will be tightly packed.
    // Returns true if successful, false if any error occurred.
    static bool extractTextureData(unsigned int width, unsigned int height,
                            GC3Denum format, GC3Denum type,
                            unsigned int unpackAlignment,
                            bool flipY, bool premultiplyAlpha,
                            const void* pixels,
                            Vector<uint8_t>& data);


    // Attempt to enumerate all possible native image formats to
    // reduce the amount of temporary allocations during texture
    // uploading. This enum must be public because it is accessed
    // by non-member functions.
    enum DataFormat {
        DataFormatRGBA8 = 0,
        DataFormatRGBA16Little,
        DataFormatRGBA16Big,
        DataFormatRGBA16F,
        DataFormatRGBA32F,
        DataFormatRGB8,
        DataFormatRGB16Little,
        DataFormatRGB16Big,
        DataFormatRGB16F,
        DataFormatRGB32F,
        DataFormatBGR8,
        DataFormatBGRA8,
        DataFormatBGRA16Little,
        DataFormatBGRA16Big,
        DataFormatARGB8,
        DataFormatARGB16Little,
        DataFormatARGB16Big,
        DataFormatABGR8,
        DataFormatRGBA5551,
        DataFormatRGBA4444,
        DataFormatRGB565,
        DataFormatR8,
        DataFormatR16Little,
        DataFormatR16Big,
        DataFormatR16F,
        DataFormatR32F,
        DataFormatRA8,
        DataFormatRA16Little,
        DataFormatRA16Big,
        DataFormatRA16F,
        DataFormatRA32F,
        DataFormatAR8,
        DataFormatAR16Little,
        DataFormatAR16Big,
        DataFormatA8,
        DataFormatA16Little,
        DataFormatA16Big,
        DataFormatA16F,
        DataFormatA32F,
        DataFormatNumFormats
    };

    ALWAYS_INLINE static bool hasAlpha(DataFormat format)
    {
        switch (format) {
        case GraphicsContext3D::DataFormatA8:
        case GraphicsContext3D::DataFormatA16F:
        case GraphicsContext3D::DataFormatA32F:
        case GraphicsContext3D::DataFormatRA8:
        case GraphicsContext3D::DataFormatAR8:
        case GraphicsContext3D::DataFormatRA16F:
        case GraphicsContext3D::DataFormatRA32F:
        case GraphicsContext3D::DataFormatRGBA8:
        case GraphicsContext3D::DataFormatBGRA8:
        case GraphicsContext3D::DataFormatARGB8:
        case GraphicsContext3D::DataFormatABGR8:
        case GraphicsContext3D::DataFormatRGBA16F:
        case GraphicsContext3D::DataFormatRGBA32F:
        case GraphicsContext3D::DataFormatRGBA4444:
        case GraphicsContext3D::DataFormatRGBA5551:
            return true;
        default:
            return false;
        }
    }

    ALWAYS_INLINE static bool hasColor(DataFormat format)
    {
        switch (format) {
        case GraphicsContext3D::DataFormatRGBA8:
        case GraphicsContext3D::DataFormatRGBA16F:
        case GraphicsContext3D::DataFormatRGBA32F:
        case GraphicsContext3D::DataFormatRGB8:
        case GraphicsContext3D::DataFormatRGB16F:
        case GraphicsContext3D::DataFormatRGB32F:
        case GraphicsContext3D::DataFormatBGR8:
        case GraphicsContext3D::DataFormatBGRA8:
        case GraphicsContext3D::DataFormatARGB8:
        case GraphicsContext3D::DataFormatABGR8:
        case GraphicsContext3D::DataFormatRGBA5551:
        case GraphicsContext3D::DataFormatRGBA4444:
        case GraphicsContext3D::DataFormatRGB565:
        case GraphicsContext3D::DataFormatR8:
        case GraphicsContext3D::DataFormatR16F:
        case GraphicsContext3D::DataFormatR32F:
        case GraphicsContext3D::DataFormatRA8:
        case GraphicsContext3D::DataFormatRA16F:
        case GraphicsContext3D::DataFormatRA32F:
        case GraphicsContext3D::DataFormatAR8:
            return true;
        default:
            return false;
        }
    }

    // Check if the format is one of the formats from the ImageData or DOM elements.
    // The formats from ImageData is always RGBA8.
    // The formats from DOM elements vary with Graphics ports. It can only be RGBA8 or BGRA8 for non-CG port while a little more for CG port.
    static ALWAYS_INLINE bool srcFormatComesFromDOMElementOrImageData(DataFormat SrcFormat)
    {
#if USE(CG)
#if CPU(BIG_ENDIAN)
    return SrcFormat == DataFormatRGBA8 || SrcFormat == DataFormatARGB8 || SrcFormat == DataFormatRGB8
        || SrcFormat == DataFormatRA8 || SrcFormat == DataFormatAR8 || SrcFormat == DataFormatR8 || SrcFormat == DataFormatA8;
#else
    // That LITTLE_ENDIAN case has more possible formats than BIG_ENDIAN case is because some decoded image data is actually big endian
    // even on little endian architectures.
    return SrcFormat == DataFormatBGRA8 || SrcFormat == DataFormatABGR8 || SrcFormat == DataFormatBGR8
        || SrcFormat == DataFormatRGBA8 || SrcFormat == DataFormatARGB8 || SrcFormat == DataFormatRGB8
        || SrcFormat == DataFormatR8 || SrcFormat == DataFormatA8
        || SrcFormat == DataFormatRA8 || SrcFormat == DataFormatAR8;
#endif
#else
    return SrcFormat == DataFormatBGRA8 || SrcFormat == DataFormatRGBA8;
#endif
    }

    //----------------------------------------------------------------------
    // Entry points for WebGL.
    //

    void activeTexture(GC3Denum texture);
    void attachShader(Platform3DObject program, Platform3DObject shader);
    void bindAttribLocation(Platform3DObject, GC3Duint index, const String& name);
    void bindBuffer(GC3Denum target, Platform3DObject);
    void bindFramebuffer(GC3Denum target, Platform3DObject);
    void bindRenderbuffer(GC3Denum target, Platform3DObject);
    void bindTexture(GC3Denum target, Platform3DObject);
    void blendColor(GC3Dclampf red, GC3Dclampf green, GC3Dclampf blue, GC3Dclampf alpha);
    void blendEquation(GC3Denum mode);
    void blendEquationSeparate(GC3Denum modeRGB, GC3Denum modeAlpha);
    void blendFunc(GC3Denum sfactor, GC3Denum dfactor);
    void blendFuncSeparate(GC3Denum srcRGB, GC3Denum dstRGB, GC3Denum srcAlpha, GC3Denum dstAlpha);

    void bufferData(GC3Denum target, GC3Dsizeiptr size, GC3Denum usage);
    void bufferData(GC3Denum target, GC3Dsizeiptr size, const void* data, GC3Denum usage);
    void bufferSubData(GC3Denum target, GC3Dintptr offset, GC3Dsizeiptr size, const void* data);

    void* mapBufferRange(GC3Denum target, GC3Dintptr offset, GC3Dsizeiptr length, GC3Dbitfield access);
    GC3Dboolean unmapBuffer(GC3Denum target);
    void copyBufferSubData(GC3Denum readTarget, GC3Denum writeTarget, GC3Dintptr readOffset, GC3Dintptr writeOffset, GC3Dsizeiptr);

    void texStorage2D(GC3Denum target, GC3Dsizei levels, GC3Denum internalformat, GC3Dsizei width, GC3Dsizei height);
    void texStorage3D(GC3Denum target, GC3Dsizei levels, GC3Denum internalformat, GC3Dsizei width, GC3Dsizei height, GC3Dsizei depth);

    void getActiveUniforms(Platform3DObject program, const Vector<GC3Duint>& uniformIndices, GC3Denum pname, Vector<GC3Dint>& params);

    GC3Denum checkFramebufferStatus(GC3Denum target);
    void clear(GC3Dbitfield mask);
    void clearColor(GC3Dclampf red, GC3Dclampf green, GC3Dclampf blue, GC3Dclampf alpha);
    void clearDepth(GC3Dclampf depth);
    void clearStencil(GC3Dint s);
    void colorMask(GC3Dboolean red, GC3Dboolean green, GC3Dboolean blue, GC3Dboolean alpha);
    void compileShader(Platform3DObject);

    void compressedTexImage2D(GC3Denum target, GC3Dint level, GC3Denum internalformat, GC3Dsizei width, GC3Dsizei height, GC3Dint border, GC3Dsizei imageSize, const void* data);
    void compressedTexSubImage2D(GC3Denum target, GC3Dint level, GC3Dint xoffset, GC3Dint yoffset, GC3Dsizei width, GC3Dsizei height, GC3Denum format, GC3Dsizei imageSize, const void* data);
    void copyTexImage2D(GC3Denum target, GC3Dint level, GC3Denum internalformat, GC3Dint x, GC3Dint y, GC3Dsizei width, GC3Dsizei height, GC3Dint border);
    void copyTexSubImage2D(GC3Denum target, GC3Dint level, GC3Dint xoffset, GC3Dint yoffset, GC3Dint x, GC3Dint y, GC3Dsizei width, GC3Dsizei height);
    void cullFace(GC3Denum mode);
    void depthFunc(GC3Denum func);
    void depthMask(GC3Dboolean flag);
    void depthRange(GC3Dclampf zNear, GC3Dclampf zFar);
    void detachShader(Platform3DObject, Platform3DObject);
    void disable(GC3Denum cap);
    void disableVertexAttribArray(GC3Duint index);
    void drawArrays(GC3Denum mode, GC3Dint first, GC3Dsizei count);
    void drawElements(GC3Denum mode, GC3Dsizei count, GC3Denum type, GC3Dintptr offset);

    void enable(GC3Denum cap);
    void enableVertexAttribArray(GC3Duint index);
    void finish();
    void flush();
    void framebufferRenderbuffer(GC3Denum target, GC3Denum attachment, GC3Denum renderbuffertarget, Platform3DObject);
    void framebufferTexture2D(GC3Denum target, GC3Denum attachment, GC3Denum textarget, Platform3DObject, GC3Dint level);
    void frontFace(GC3Denum mode);
    void generateMipmap(GC3Denum target);

    bool getActiveAttrib(Platform3DObject program, GC3Duint index, ActiveInfo&);
    bool getActiveAttribImpl(Platform3DObject program, GC3Duint index, ActiveInfo&);
    bool getActiveUniform(Platform3DObject program, GC3Duint index, ActiveInfo&);
    bool getActiveUniformImpl(Platform3DObject program, GC3Duint index, ActiveInfo&);
    void getAttachedShaders(Platform3DObject program, GC3Dsizei maxCount, GC3Dsizei* count, Platform3DObject* shaders);
    GC3Dint getAttribLocation(Platform3DObject, const String& name);
    void getBooleanv(GC3Denum pname, GC3Dboolean* value);
    void getBufferParameteriv(GC3Denum target, GC3Denum pname, GC3Dint* value);
    GraphicsContext3DAttributes getContextAttributes();
    GC3Denum getError();
    void getFloatv(GC3Denum pname, GC3Dfloat* value);
    void getFramebufferAttachmentParameteriv(GC3Denum target, GC3Denum attachment, GC3Denum pname, GC3Dint* value);
    void getIntegerv(GC3Denum pname, GC3Dint* value);
    void getInteger64v(GC3Denum pname, GC3Dint64* value);
    void getProgramiv(Platform3DObject program, GC3Denum pname, GC3Dint* value);
    void getNonBuiltInActiveSymbolCount(Platform3DObject program, GC3Denum pname, GC3Dint* value);
    String getProgramInfoLog(Platform3DObject);
    String getUnmangledInfoLog(Platform3DObject[2], GC3Dsizei, const String&);
    void getRenderbufferParameteriv(GC3Denum target, GC3Denum pname, GC3Dint* value);
    void getShaderiv(Platform3DObject, GC3Denum pname, GC3Dint* value);
    String getShaderInfoLog(Platform3DObject);
    void getShaderPrecisionFormat(GC3Denum shaderType, GC3Denum precisionType, GC3Dint* range, GC3Dint* precision);
    String getShaderSource(Platform3DObject);
    String getString(GC3Denum name);
    void getTexParameterfv(GC3Denum target, GC3Denum pname, GC3Dfloat* value);
    void getTexParameteriv(GC3Denum target, GC3Denum pname, GC3Dint* value);
    void getUniformfv(Platform3DObject program, GC3Dint location, GC3Dfloat* value);
    void getUniformiv(Platform3DObject program, GC3Dint location, GC3Dint* value);
    GC3Dint getUniformLocation(Platform3DObject, const String& name);
    void getVertexAttribfv(GC3Duint index, GC3Denum pname, GC3Dfloat* value);
    void getVertexAttribiv(GC3Duint index, GC3Denum pname, GC3Dint* value);
    GC3Dsizeiptr getVertexAttribOffset(GC3Duint index, GC3Denum pname);

    void hint(GC3Denum target, GC3Denum mode);
    GC3Dboolean isBuffer(Platform3DObject);
    GC3Dboolean isEnabled(GC3Denum cap);
    GC3Dboolean isFramebuffer(Platform3DObject);
    GC3Dboolean isProgram(Platform3DObject);
    GC3Dboolean isRenderbuffer(Platform3DObject);
    GC3Dboolean isShader(Platform3DObject);
    GC3Dboolean isTexture(Platform3DObject);
    void lineWidth(GC3Dfloat);
    void linkProgram(Platform3DObject);
    void pixelStorei(GC3Denum pname, GC3Dint param);
    void polygonOffset(GC3Dfloat factor, GC3Dfloat units);

    void readPixels(GC3Dint x, GC3Dint y, GC3Dsizei width, GC3Dsizei height, GC3Denum format, GC3Denum type, void* data);

    void releaseShaderCompiler();

    void renderbufferStorage(GC3Denum target, GC3Denum internalformat, GC3Dsizei width, GC3Dsizei height);
    void sampleCoverage(GC3Dclampf value, GC3Dboolean invert);
    void scissor(GC3Dint x, GC3Dint y, GC3Dsizei width, GC3Dsizei height);
    void shaderSource(Platform3DObject, const String& string);
    void stencilFunc(GC3Denum func, GC3Dint ref, GC3Duint mask);
    void stencilFuncSeparate(GC3Denum face, GC3Denum func, GC3Dint ref, GC3Duint mask);
    void stencilMask(GC3Duint mask);
    void stencilMaskSeparate(GC3Denum face, GC3Duint mask);
    void stencilOp(GC3Denum fail, GC3Denum zfail, GC3Denum zpass);
    void stencilOpSeparate(GC3Denum face, GC3Denum fail, GC3Denum zfail, GC3Denum zpass);

    bool texImage2D(GC3Denum target, GC3Dint level, GC3Denum internalformat, GC3Dsizei width, GC3Dsizei height, GC3Dint border, GC3Denum format, GC3Denum type, const void* pixels);
    void texParameterf(GC3Denum target, GC3Denum pname, GC3Dfloat param);
    void texParameteri(GC3Denum target, GC3Denum pname, GC3Dint param);
    void texSubImage2D(GC3Denum target, GC3Dint level, GC3Dint xoffset, GC3Dint yoffset, GC3Dsizei width, GC3Dsizei height, GC3Denum format, GC3Denum type, const void* pixels);

    void uniform1f(GC3Dint location, GC3Dfloat x);
    void uniform1fv(GC3Dint location, GC3Dsizei, const GC3Dfloat* v);
    void uniform1i(GC3Dint location, GC3Dint x);
    void uniform1iv(GC3Dint location, GC3Dsizei, const GC3Dint* v);
    void uniform2f(GC3Dint location, GC3Dfloat x, GC3Dfloat y);
    void uniform2fv(GC3Dint location, GC3Dsizei, const GC3Dfloat* v);
    void uniform2i(GC3Dint location, GC3Dint x, GC3Dint y);
    void uniform2iv(GC3Dint location, GC3Dsizei, const GC3Dint* v);
    void uniform3f(GC3Dint location, GC3Dfloat x, GC3Dfloat y, GC3Dfloat z);
    void uniform3fv(GC3Dint location, GC3Dsizei, const GC3Dfloat* v);
    void uniform3i(GC3Dint location, GC3Dint x, GC3Dint y, GC3Dint z);
    void uniform3iv(GC3Dint location, GC3Dsizei, const GC3Dint* v);
    void uniform4f(GC3Dint location, GC3Dfloat x, GC3Dfloat y, GC3Dfloat z, GC3Dfloat w);
    void uniform4fv(GC3Dint location, GC3Dsizei, const GC3Dfloat* v);
    void uniform4i(GC3Dint location, GC3Dint x, GC3Dint y, GC3Dint z, GC3Dint w);
    void uniform4iv(GC3Dint location, GC3Dsizei, const GC3Dint* v);
    void uniformMatrix2fv(GC3Dint location, GC3Dsizei, GC3Dboolean transpose, const GC3Dfloat* value);
    void uniformMatrix3fv(GC3Dint location, GC3Dsizei, GC3Dboolean transpose, const GC3Dfloat* value);
    void uniformMatrix4fv(GC3Dint location, GC3Dsizei, GC3Dboolean transpose, const GC3Dfloat* value);

    void useProgram(Platform3DObject);
    void validateProgram(Platform3DObject);
    bool checkVaryingsPacking(Platform3DObject vertexShader, Platform3DObject fragmentShader) const;
    bool precisionsMatch(Platform3DObject vertexShader, Platform3DObject fragmentShader) const;

    void vertexAttrib1f(GC3Duint index, GC3Dfloat x);
    void vertexAttrib1fv(GC3Duint index, const GC3Dfloat* values);
    void vertexAttrib2f(GC3Duint index, GC3Dfloat x, GC3Dfloat y);
    void vertexAttrib2fv(GC3Duint index, const GC3Dfloat* values);
    void vertexAttrib3f(GC3Duint index, GC3Dfloat x, GC3Dfloat y, GC3Dfloat z);
    void vertexAttrib3fv(GC3Duint index, const GC3Dfloat* values);
    void vertexAttrib4f(GC3Duint index, GC3Dfloat x, GC3Dfloat y, GC3Dfloat z, GC3Dfloat w);
    void vertexAttrib4fv(GC3Duint index, const GC3Dfloat* values);
    void vertexAttribPointer(GC3Duint index, GC3Dint size, GC3Denum type, GC3Dboolean normalized,
                             GC3Dsizei stride, GC3Dintptr offset);

    void viewport(GC3Dint x, GC3Dint y, GC3Dsizei width, GC3Dsizei height);

    void reshape(int width, int height);

    void drawArraysInstanced(GC3Denum mode, GC3Dint first, GC3Dsizei count, GC3Dsizei primcount);
    void drawElementsInstanced(GC3Denum mode, GC3Dsizei count, GC3Denum type, GC3Dintptr offset, GC3Dsizei primcount);
    void vertexAttribDivisor(GC3Duint index, GC3Duint divisor);

    // VertexArrayOject calls
    Platform3DObject createVertexArray();
    void deleteVertexArray(Platform3DObject);
    GC3Dboolean isVertexArray(Platform3DObject);
    void bindVertexArray(Platform3DObject);

<<<<<<< HEAD
#if PLATFORM(GTK) || USE(CAIRO)
    void paintToCanvas(const unsigned char* imagePixels, int imageWidth, int imageHeight,
                       int canvasWidth, int canvasHeight, PlatformContextCairo* context);
#elif USE(CG)
    void paintToCanvas(const unsigned char* imagePixels, int imageWidth, int imageHeight, int canvasWidth, int canvasHeight, GraphicsContext&);
#elif PLATFORM(QT)
    void paintToCanvas(const unsigned char* imagePixels, int imageWidth, int imageHeight,
                       int canvasWidth, int canvasHeight, QPainter* context);
#endif
=======
    void paintToCanvas(const unsigned char* imagePixels, const IntSize& imageSize, const IntSize& canvasSize, GraphicsContext&);
>>>>>>> e41e4829

    void markContextChanged();
    void markLayerComposited();
    bool layerComposited() const;
    void forceContextLost();
    void recycleContext();

    void dispatchContextChangedNotification();
    void simulateContextChanged();

    void paintRenderingResultsToCanvas(ImageBuffer*);
    RefPtr<ImageData> paintRenderingResultsToImageData();
    bool paintCompositedResultsToCanvas(ImageBuffer*);

#if PLATFORM(COCOA)
    bool texImageIOSurface2D(GC3Denum target, GC3Denum internalFormat, GC3Dsizei width, GC3Dsizei height, GC3Denum format, GC3Denum type, IOSurfaceRef, GC3Duint plane);

#if USE(OPENGL_ES)
    void presentRenderbuffer();
#endif

#if USE(OPENGL)
    void allocateIOSurfaceBackingStore(IntSize);
    void updateFramebufferTextureBackingStoreFromLayer();
    void updateCGLContext();
#endif
#endif // PLATFORM(COCOA)

    void setContextVisibility(bool);

    GraphicsContext3DPowerPreference powerPreferenceUsedForCreation() const { return m_powerPreferenceUsedForCreation; }

    // Support for buffer creation and deletion
    Platform3DObject createBuffer();
    Platform3DObject createFramebuffer();
    Platform3DObject createProgram();
    Platform3DObject createRenderbuffer();
    Platform3DObject createShader(GC3Denum);
    Platform3DObject createTexture();

    void deleteBuffer(Platform3DObject);
    void deleteFramebuffer(Platform3DObject);
    void deleteProgram(Platform3DObject);
    void deleteRenderbuffer(Platform3DObject);
    void deleteShader(Platform3DObject);
    void deleteTexture(Platform3DObject);

    // Synthesizes an OpenGL error which will be returned from a
    // later call to getError. This is used to emulate OpenGL ES
    // 2.0 behavior on the desktop and to enforce additional error
    // checking mandated by WebGL.
    //
    // Per the behavior of glGetError, this stores at most one
    // instance of any given error, and returns them from calls to
    // getError in the order they were added.
    void synthesizeGLError(GC3Denum error);

    // Read real OpenGL errors, and move them to the synthetic
    // error list. Return true if at least one error is moved.
    bool moveErrorsToSyntheticErrorList();

    // Support for extensions. Returns a non-null object, though not
    // all methods it contains may necessarily be supported on the
    // current hardware. Must call Extensions3D::supports() to
    // determine this.
    Extensions3D& getExtensions();

    IntSize getInternalFramebufferSize() const;

    static unsigned getClearBitsByAttachmentType(GC3Denum);
    static unsigned getClearBitsByFormat(GC3Denum);

    enum ChannelBits {
        ChannelRed = 1,
        ChannelGreen = 2,
        ChannelBlue = 4,
        ChannelAlpha = 8,
        ChannelDepth = 16,
        ChannelStencil = 32,
        ChannelRGB = ChannelRed | ChannelGreen | ChannelBlue,
        ChannelRGBA = ChannelRGB | ChannelAlpha,
    };

    static unsigned getChannelBitsByFormat(GC3Denum);

    // Possible alpha operations that may need to occur during
    // pixel packing. FIXME: kAlphaDoUnmultiply is lossy and must
    // be removed.
    enum AlphaOp {
        AlphaDoNothing = 0,
        AlphaDoPremultiply = 1,
        AlphaDoUnmultiply = 2
    };

    enum ImageHtmlDomSource {
        HtmlDomImage = 0,
        HtmlDomCanvas = 1,
        HtmlDomVideo = 2,
        HtmlDomNone = 3
    };

    // Packs the contents of the given Image which is passed in |pixels| into the passed Vector
    // according to the given format and type, and obeying the flipY and AlphaOp flags.
    // Returns true upon success.
    static bool packImageData(Image*, const void* pixels, GC3Denum format, GC3Denum type, bool flipY, AlphaOp, DataFormat sourceFormat, unsigned width, unsigned height, unsigned sourceUnpackAlignment, Vector<uint8_t>& data);

    class ImageExtractor {
    public:
        ImageExtractor(Image*, ImageHtmlDomSource, bool premultiplyAlpha, bool ignoreGammaAndColorProfile);

        // Each platform must provide an implementation of this method to deallocate or release resources
        // associated with the image if needed.
        ~ImageExtractor();

        bool extractSucceeded() { return m_extractSucceeded; }
        const void* imagePixelData() { return m_imagePixelData; }
        unsigned imageWidth() { return m_imageWidth; }
        unsigned imageHeight() { return m_imageHeight; }
        DataFormat imageSourceFormat() { return m_imageSourceFormat; }
        AlphaOp imageAlphaOp() { return m_alphaOp; }
        unsigned imageSourceUnpackAlignment() { return m_imageSourceUnpackAlignment; }
        ImageHtmlDomSource imageHtmlDomSource() { return m_imageHtmlDomSource; }
    private:
        // Each platform must provide an implementation of this method.
        // Extracts the image and keeps track of its status, such as width, height, Source Alignment, format and AlphaOp etc,
        // needs to lock the resources or relevant data if needed and returns true upon success
        bool extractImage(bool premultiplyAlpha, bool ignoreGammaAndColorProfile);

#if USE(CAIRO)
        RefPtr<cairo_surface_t> m_imageSurface;
#elif USE(CG)
        RetainPtr<CGImageRef> m_cgImage;
        RetainPtr<CGImageRef> m_decodedImage;
        RetainPtr<CFDataRef> m_pixelData;
<<<<<<< HEAD
        std::unique_ptr<uint8_t[]> m_formalizedRGBA8Data;
#elif PLATFORM(QT)
        QImage m_qtImage;
=======
        UniqueArray<uint8_t> m_formalizedRGBA8Data;
>>>>>>> e41e4829
#endif
        Image* m_image;
        ImageHtmlDomSource m_imageHtmlDomSource;
        bool m_extractSucceeded;
        const void* m_imagePixelData;
        unsigned m_imageWidth;
        unsigned m_imageHeight;
        DataFormat m_imageSourceFormat;
        AlphaOp m_alphaOp;
        unsigned m_imageSourceUnpackAlignment;
    };

    void setFailNextGPUStatusCheck() { m_failNextStatusCheck = true; }

    GC3Denum activeTextureUnit() const { return m_state.activeTextureUnit; }
    GC3Denum currentBoundTexture() const { return m_state.currentBoundTexture(); }
    GC3Denum currentBoundTarget() const { return m_state.currentBoundTarget(); }
    unsigned textureSeed(GC3Duint texture) { return m_state.textureSeedCount.count(texture); }

#if PLATFORM(MAC)
    using PlatformDisplayID = uint32_t;
    void screenDidChange(PlatformDisplayID);
#endif

private:
    GraphicsContext3D(GraphicsContext3DAttributes, HostWindow*, RenderStyle = RenderOffscreen, GraphicsContext3D* sharedContext = nullptr);

    // Helper for packImageData/extractImageData/extractTextureData which implement packing of pixel
    // data into the specified OpenGL destination format and type.
    // A sourceUnpackAlignment of zero indicates that the source
    // data is tightly packed. Non-zero values may take a slow path.
    // Destination data will have no gaps between rows.
    static bool packPixels(const uint8_t* sourceData, DataFormat sourceDataFormat, unsigned width, unsigned height, unsigned sourceUnpackAlignment, unsigned destinationFormat, unsigned destinationType, AlphaOp, void* destinationData, bool flipY);

    // Take into account the user's requested context creation attributes,
    // in particular stencil and antialias, and determine which could or
    // could not be honored based on the capabilities of the OpenGL
    // implementation.
    void validateDepthStencil(const char* packedDepthStencilExtension);
    void validateAttributes();
    
    // Did the most recent drawing operation leave the GPU in an acceptable state?
    void checkGPUStatus();

    // Read rendering results into a pixel array with the same format as the
    // backbuffer.
    void readRenderingResults(unsigned char* pixels, int pixelsSize);
    void readPixelsAndConvertToBGRAIfNecessary(int x, int y, int width, int height, unsigned char* pixels);

#if PLATFORM(IOS)
    void setRenderbufferStorageFromDrawable(GC3Dsizei width, GC3Dsizei height);
#endif

    bool reshapeFBOs(const IntSize&);
    void resolveMultisamplingIfNecessary(const IntRect& = IntRect());
    void attachDepthAndStencilBufferIfNeeded(GLuint internalDepthStencilFormat, int width, int height);

#if PLATFORM(COCOA)
    bool allowOfflineRenderers() const;
#endif

    int m_currentWidth { 0 };
    int m_currentHeight { 0 };

#if PLATFORM(COCOA)
    RetainPtr<WebGLLayer> m_webGLLayer;
    PlatformGraphicsContext3D m_contextObj { nullptr };
#endif

#if PLATFORM(WIN) && USE(CA)
    RefPtr<PlatformCALayer> m_webGLLayer;
#endif

    typedef HashMap<String, sh::ShaderVariable> ShaderSymbolMap;

    struct ShaderSourceEntry {
        GC3Denum type;
        String source;
        String translatedSource;
        String log;
        bool isValid;
        ShaderSymbolMap attributeMap;
        ShaderSymbolMap uniformMap;
        ShaderSymbolMap varyingMap;
        ShaderSourceEntry()
            : type(VERTEX_SHADER)
            , isValid(false)
        {
        }
        
        ShaderSymbolMap& symbolMap(enum ANGLEShaderSymbolType symbolType)
        {
            ASSERT(symbolType == SHADER_SYMBOL_TYPE_ATTRIBUTE || symbolType == SHADER_SYMBOL_TYPE_UNIFORM || symbolType == SHADER_SYMBOL_TYPE_VARYING);
            if (symbolType == SHADER_SYMBOL_TYPE_ATTRIBUTE)
                return attributeMap;
            if (symbolType == SHADER_SYMBOL_TYPE_VARYING)
                return varyingMap;
            return uniformMap;
        }
    };

    // FIXME: Shaders are never removed from this map, even if they and their program are deleted.
    // This is bad, and it also relies on the fact we never reuse Platform3DObject numbers.
    typedef HashMap<Platform3DObject, ShaderSourceEntry> ShaderSourceMap;
    ShaderSourceMap m_shaderSourceMap;

    typedef HashMap<Platform3DObject, std::pair<Platform3DObject, Platform3DObject>> LinkedShaderMap;
    LinkedShaderMap m_linkedShaderMap;

    struct ActiveShaderSymbolCounts {
        Vector<GC3Dint> filteredToActualAttributeIndexMap;
        Vector<GC3Dint> filteredToActualUniformIndexMap;

        ActiveShaderSymbolCounts()
        {
        }

        GC3Dint countForType(GC3Denum activeType)
        {
            ASSERT(activeType == ACTIVE_ATTRIBUTES || activeType == ACTIVE_UNIFORMS);
            if (activeType == ACTIVE_ATTRIBUTES)
                return filteredToActualAttributeIndexMap.size();

            return filteredToActualUniformIndexMap.size();
        }
    };
    typedef HashMap<Platform3DObject, ActiveShaderSymbolCounts> ShaderProgramSymbolCountMap;
    ShaderProgramSymbolCountMap m_shaderProgramSymbolCountMap;

    typedef HashMap<String, String> HashedSymbolMap;
    HashedSymbolMap m_possiblyUnusedAttributeMap;

    String mappedSymbolName(Platform3DObject program, ANGLEShaderSymbolType, const String& name);
    String mappedSymbolName(Platform3DObject shaders[2], size_t count, const String& name);
    String originalSymbolName(Platform3DObject program, ANGLEShaderSymbolType, const String& name);
    std::optional<String> mappedSymbolInShaderSourceMap(Platform3DObject shader, ANGLEShaderSymbolType, const String& name);
    std::optional<String> originalSymbolInShaderSourceMap(Platform3DObject shader, ANGLEShaderSymbolType, const String& name);

    std::unique_ptr<ShaderNameHash> nameHashMapForShaders;

<<<<<<< HEAD
#if PLATFORM(QT)
    std::unique_ptr<Extensions3DOpenGLCommon> m_extensions;
    friend class Extensions3DOpenGL;
    friend class Extensions3DOpenGLES;
#elif ((PLATFORM(GTK) || PLATFORM(WIN) || PLATFORM(WPE)) && USE(OPENGL_ES_2))
=======
#if !PLATFORM(COCOA) && USE(OPENGL_ES)
>>>>>>> e41e4829
    friend class Extensions3DOpenGLES;
    std::unique_ptr<Extensions3DOpenGLES> m_extensions;
#else
    friend class Extensions3DOpenGL;
    std::unique_ptr<Extensions3DOpenGL> m_extensions;
#endif
    friend class Extensions3DOpenGLCommon;

    GraphicsContext3DAttributes m_attrs;
    GraphicsContext3DPowerPreference m_powerPreferenceUsedForCreation { GraphicsContext3DPowerPreference::Default };
    RenderStyle m_renderStyle;
    Vector<Vector<float>> m_vertexArray;

#if !PLATFORM(QT)
    ANGLEWebKitBridge m_compiler;
#endif

    GC3Duint m_texture { 0 };
    GC3Duint m_fbo { 0 };
#if USE(COORDINATED_GRAPHICS_THREADED)
    GC3Duint m_compositorTexture { 0 };
    GC3Duint m_intermediateTexture { 0 };
#endif

    GC3Duint m_depthBuffer { 0 };
    GC3Duint m_stencilBuffer { 0 };
    GC3Duint m_depthStencilBuffer { 0 };

    bool m_layerComposited { false };
    GC3Duint m_internalColorFormat { 0 };

    struct GraphicsContext3DState {
        GC3Duint boundFBO { 0 };
        GC3Denum activeTextureUnit { GraphicsContext3D::TEXTURE0 };

        using BoundTextureMap = HashMap<GC3Denum,
            std::pair<GC3Duint, GC3Denum>,
            WTF::IntHash<GC3Denum>, 
            WTF::UnsignedWithZeroKeyHashTraits<GC3Duint>,
            WTF::PairHashTraits<WTF::UnsignedWithZeroKeyHashTraits<GC3Duint>, WTF::UnsignedWithZeroKeyHashTraits<GC3Duint>>
        >;
        BoundTextureMap boundTextureMap;
        GC3Duint currentBoundTexture() const { return boundTexture(activeTextureUnit); }
        GC3Duint boundTexture(GC3Denum textureUnit) const
        {
            auto iterator = boundTextureMap.find(textureUnit);
            if (iterator != boundTextureMap.end())
                return iterator->value.first;
            return 0;
        }

        GC3Duint currentBoundTarget() const { return boundTarget(activeTextureUnit); }
        GC3Denum boundTarget(GC3Denum textureUnit) const
        {
            auto iterator = boundTextureMap.find(textureUnit);
            if (iterator != boundTextureMap.end())
                return iterator->value.second;
            return 0;
        }

        void setBoundTexture(GC3Denum textureUnit, GC3Duint texture, GC3Denum target)
        {
            boundTextureMap.set(textureUnit, std::make_pair(texture, target));
        }

        using TextureSeedCount = HashCountedSet<GC3Duint, WTF::IntHash<GC3Duint>, WTF::UnsignedWithZeroKeyHashTraits<GC3Duint>>;
        TextureSeedCount textureSeedCount;
    };

    GraphicsContext3DState m_state;

    // For multisampling
    GC3Duint m_multisampleFBO { 0 };
    GC3Duint m_multisampleDepthStencilBuffer { 0 };
    GC3Duint m_multisampleColorBuffer { 0 };

    // Errors raised by synthesizeGLError().
    ListHashSet<GC3Denum> m_syntheticErrors;

<<<<<<< HEAD
#if PLATFORM(QT)
    QOpenGLExtensions* m_functions;
#endif

#if USE(TEXTURE_MAPPER)
=======
#if USE(NICOSIA) && USE(TEXTURE_MAPPER)
    friend class Nicosia::GC3DLayer;
    std::unique_ptr<Nicosia::GC3DLayer> m_nicosiaLayer;
#elif USE(TEXTURE_MAPPER)
>>>>>>> e41e4829
    friend class TextureMapperGC3DPlatformLayer;
    std::unique_ptr<TextureMapperGC3DPlatformLayer> m_texmapLayer;
#else
    friend class GraphicsContext3DPrivate;
    std::unique_ptr<GraphicsContext3DPrivate> m_private;
#endif

#if PLATFORM(QT)
    // Must be initialized after m_private so that isGLES2Compliant works
    ANGLEWebKitBridge m_compiler;
#endif

    // FIXME: Layering violation.
    WebGLRenderingContextBase* m_webglContext { nullptr };

    bool m_isForWebGL2 { false };
    bool m_usingCoreProfile { false };

    unsigned m_statusCheckCount { 0 };
    bool m_failNextStatusCheck { false };

#if USE(CAIRO)
    Platform3DObject m_vao { 0 };
#endif
};

} // namespace WebCore<|MERGE_RESOLUTION|>--- conflicted
+++ resolved
@@ -58,59 +58,40 @@
 #include <OpenGLES/ES2/gl.h>
 #ifdef __OBJC__
 #import <OpenGLES/EAGL.h>
-<<<<<<< HEAD
+typedef EAGLContext* PlatformGraphicsContext3D;
+#else
+typedef void* PlatformGraphicsContext3D;
 #endif // __OBJC__
-#endif // PLATFORM(IOS)
-#include <wtf/RetainPtr.h>
+#endif // USE(OPENGL_ES)
+
+#if !USE(OPENGL_ES)
+typedef struct _CGLContextObject *CGLContextObj;
+typedef CGLContextObj PlatformGraphicsContext3D;
+#endif
+
 OBJC_CLASS CALayer;
 OBJC_CLASS WebGLLayer;
-#elif PLATFORM(QT)
+typedef struct __IOSurface* IOSurfaceRef;
+#endif // PLATFORM(COCOA)
+
+#if USE(NICOSIA)
+namespace Nicosia {
+class GC3DLayer;
+}
+#endif
+
+#if PLATFORM(QT)
 QT_BEGIN_NAMESPACE
 class QPainter;
 class QRect;
 class QOpenGLContext;
 class QOpenGLExtensions;
 class QSurface;
-QT_END_NAMESPACE
-#elif PLATFORM(GTK) || PLATFORM(WIN_CAIRO) || PLATFORM(WPE)
-typedef unsigned int GLuint;
-#endif
-
-#if PLATFORM(IOS)
-#ifdef __OBJC__
-=======
->>>>>>> e41e4829
-typedef EAGLContext* PlatformGraphicsContext3D;
-#else
-typedef void* PlatformGraphicsContext3D;
-#endif // __OBJC__
-#endif // USE(OPENGL_ES)
-
-#if !USE(OPENGL_ES)
-typedef struct _CGLContextObject *CGLContextObj;
-typedef CGLContextObj PlatformGraphicsContext3D;
-<<<<<<< HEAD
-#elif PLATFORM(QT)
 typedef QOpenGLContext* PlatformGraphicsContext3D;
 typedef QSurface* PlatformGraphicsSurface3D;
-#else
-=======
-#endif
-
-OBJC_CLASS CALayer;
-OBJC_CLASS WebGLLayer;
-typedef struct __IOSurface* IOSurfaceRef;
-#endif // PLATFORM(COCOA)
-
-#if USE(NICOSIA)
-namespace Nicosia {
-class GC3DLayer;
-}
-#endif
-
-#if !PLATFORM(COCOA)
+QT_END_NAMESPACE
+#elif !PLATFORM(COCOA)
 typedef unsigned GLuint;
->>>>>>> e41e4829
 typedef void* PlatformGraphicsContext3D;
 typedef void* PlatformGraphicsSurface3D;
 #endif // !PLATFORM(COCOA)
@@ -121,11 +102,7 @@
 
 namespace WebCore {
 class Extensions3D;
-<<<<<<< HEAD
-class Extensions3DOpenGLCommon;
-=======
 #if !PLATFORM(COCOA) && USE(OPENGL_ES)
->>>>>>> e41e4829
 class Extensions3DOpenGLES;
 class Extensions3DOpenGL;
 class HostWindow;
@@ -137,6 +114,10 @@
 class WebGLRenderingContextBase;
 #if USE(TEXTURE_MAPPER)
 class TextureMapperGC3DPlatformLayer;
+#endif
+
+#if PLATFORM(QT)
+class Extensions3DOpenGLCommon;
 #endif
 
 typedef WTF::HashMap<CString, uint64_t> ShaderNameHash;
@@ -1164,19 +1145,7 @@
     GC3Dboolean isVertexArray(Platform3DObject);
     void bindVertexArray(Platform3DObject);
 
-<<<<<<< HEAD
-#if PLATFORM(GTK) || USE(CAIRO)
-    void paintToCanvas(const unsigned char* imagePixels, int imageWidth, int imageHeight,
-                       int canvasWidth, int canvasHeight, PlatformContextCairo* context);
-#elif USE(CG)
-    void paintToCanvas(const unsigned char* imagePixels, int imageWidth, int imageHeight, int canvasWidth, int canvasHeight, GraphicsContext&);
-#elif PLATFORM(QT)
-    void paintToCanvas(const unsigned char* imagePixels, int imageWidth, int imageHeight,
-                       int canvasWidth, int canvasHeight, QPainter* context);
-#endif
-=======
     void paintToCanvas(const unsigned char* imagePixels, const IntSize& imageSize, const IntSize& canvasSize, GraphicsContext&);
->>>>>>> e41e4829
 
     void markContextChanged();
     void markLayerComposited();
@@ -1311,13 +1280,9 @@
         RetainPtr<CGImageRef> m_cgImage;
         RetainPtr<CGImageRef> m_decodedImage;
         RetainPtr<CFDataRef> m_pixelData;
-<<<<<<< HEAD
-        std::unique_ptr<uint8_t[]> m_formalizedRGBA8Data;
+        UniqueArray<uint8_t> m_formalizedRGBA8Data;
 #elif PLATFORM(QT)
         QImage m_qtImage;
-=======
-        UniqueArray<uint8_t> m_formalizedRGBA8Data;
->>>>>>> e41e4829
 #endif
         Image* m_image;
         ImageHtmlDomSource m_imageHtmlDomSource;
@@ -1458,15 +1423,11 @@
 
     std::unique_ptr<ShaderNameHash> nameHashMapForShaders;
 
-<<<<<<< HEAD
 #if PLATFORM(QT)
     std::unique_ptr<Extensions3DOpenGLCommon> m_extensions;
     friend class Extensions3DOpenGL;
     friend class Extensions3DOpenGLES;
-#elif ((PLATFORM(GTK) || PLATFORM(WIN) || PLATFORM(WPE)) && USE(OPENGL_ES_2))
-=======
-#if !PLATFORM(COCOA) && USE(OPENGL_ES)
->>>>>>> e41e4829
+#elif  !PLATFORM(COCOA) && USE(OPENGL_ES)
     friend class Extensions3DOpenGLES;
     std::unique_ptr<Extensions3DOpenGLES> m_extensions;
 #else
@@ -1546,18 +1507,14 @@
     // Errors raised by synthesizeGLError().
     ListHashSet<GC3Denum> m_syntheticErrors;
 
-<<<<<<< HEAD
 #if PLATFORM(QT)
     QOpenGLExtensions* m_functions;
 #endif
 
-#if USE(TEXTURE_MAPPER)
-=======
 #if USE(NICOSIA) && USE(TEXTURE_MAPPER)
     friend class Nicosia::GC3DLayer;
     std::unique_ptr<Nicosia::GC3DLayer> m_nicosiaLayer;
 #elif USE(TEXTURE_MAPPER)
->>>>>>> e41e4829
     friend class TextureMapperGC3DPlatformLayer;
     std::unique_ptr<TextureMapperGC3DPlatformLayer> m_texmapLayer;
 #else
