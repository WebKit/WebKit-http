/*
 * Copyright (C) 2009, 2014 Apple Inc. All rights reserved.
 *
 * Redistribution and use in source and binary forms, with or without
 * modification, are permitted provided that the following conditions
 * are met:
 * 1. Redistributions of source code must retain the above copyright
 *    notice, this list of conditions and the following disclaimer.
 * 2. Redistributions in binary form must reproduce the above copyright
 *    notice, this list of conditions and the following disclaimer in the
 *    documentation and/or other materials provided with the distribution.
 *
 * THIS SOFTWARE IS PROVIDED BY APPLE INC. ``AS IS'' AND ANY
 * EXPRESS OR IMPLIED WARRANTIES, INCLUDING, BUT NOT LIMITED TO, THE
 * IMPLIED WARRANTIES OF MERCHANTABILITY AND FITNESS FOR A PARTICULAR
 * PURPOSE ARE DISCLAIMED.  IN NO EVENT SHALL APPLE INC. OR
 * CONTRIBUTORS BE LIABLE FOR ANY DIRECT, INDIRECT, INCIDENTAL, SPECIAL,
 * EXEMPLARY, OR CONSEQUENTIAL DAMAGES (INCLUDING, BUT NOT LIMITED TO,
 * PROCUREMENT OF SUBSTITUTE GOODS OR SERVICES; LOSS OF USE, DATA, OR
 * PROFITS; OR BUSINESS INTERRUPTION) HOWEVER CAUSED AND ON ANY THEORY
 * OF LIABILITY, WHETHER IN CONTRACT, STRICT LIABILITY, OR TORT
 * (INCLUDING NEGLIGENCE OR OTHERWISE) ARISING IN ANY WAY OUT OF THE USE
 * OF THIS SOFTWARE, EVEN IF ADVISED OF THE POSSIBILITY OF SUCH DAMAGE.
 */

#pragma once

#include "ANGLEWebKitBridge.h"
#include "GraphicsContext3DAttributes.h"
#include "GraphicsTypes3D.h"
#include "Image.h"
#include "IntRect.h"
#include "PlatformLayer.h"
#include <memory>
#include <wtf/HashMap.h>
#include <wtf/ListHashSet.h>
#include <wtf/RefCounted.h>
#include <wtf/text/WTFString.h>

#if USE(CA)
#include "PlatformCALayer.h"
#endif

// FIXME: Find a better way to avoid the name confliction for NO_ERROR.
#if PLATFORM(WIN) || (PLATFORM(QT) && OS(WINDOWS))
#undef NO_ERROR
#elif PLATFORM(GTK)
// This define is from the X11 headers, but it's used below, so we must undefine it.
#undef VERSION
#endif

#if PLATFORM(COCOA)
#if PLATFORM(IOS)
#include <OpenGLES/ES2/gl.h>
#ifdef __OBJC__
#import <OpenGLES/EAGL.h>
#endif // __OBJC__
#endif // PLATFORM(IOS)
#include <wtf/RetainPtr.h>
OBJC_CLASS CALayer;
OBJC_CLASS WebGLLayer;
<<<<<<< HEAD
#elif PLATFORM(QT)
QT_BEGIN_NAMESPACE
class QPainter;
class QRect;
class QOpenGLContext;
class QOpenGLExtensions;
class QSurface;
QT_END_NAMESPACE
#elif PLATFORM(GTK) || PLATFORM(EFL) || PLATFORM(WIN_CAIRO)
=======
#elif PLATFORM(GTK) || PLATFORM(WIN_CAIRO) || PLATFORM(WPE)
>>>>>>> 4ccac179
typedef unsigned int GLuint;
#endif

#if PLATFORM(IOS)
#ifdef __OBJC__
typedef EAGLContext* PlatformGraphicsContext3D;
#else
typedef void* PlatformGraphicsContext3D;
#endif // __OBJC__
#elif PLATFORM(MAC)
typedef struct _CGLContextObject *CGLContextObj;

typedef CGLContextObj PlatformGraphicsContext3D;
#elif PLATFORM(QT)
typedef QOpenGLContext* PlatformGraphicsContext3D;
typedef QSurface* PlatformGraphicsSurface3D;
#else
typedef void* PlatformGraphicsContext3D;
typedef void* PlatformGraphicsSurface3D;
#endif

// These are currently the same among all implementations.
const PlatformGraphicsContext3D NullPlatformGraphicsContext3D = 0;
const Platform3DObject NullPlatform3DObject = 0;

namespace WebCore {
class Extensions3D;
class Extensions3DOpenGLCommon;
class Extensions3DOpenGLES;
class Extensions3DOpenGL;
class HostWindow;
class Image;
class ImageBuffer;
class ImageSource;
class ImageData;
class IntRect;
class IntSize;
class WebGLRenderingContextBase;
#if USE(CAIRO)
class PlatformContextCairo;
#endif
#if USE(TEXTURE_MAPPER)
class TextureMapperGC3DPlatformLayer;
#endif

typedef WTF::HashMap<CString, uint64_t> ShaderNameHash;

struct ActiveInfo {
    String name;
    GC3Denum type;
    GC3Dint size;
};

class GraphicsContext3DPrivate;

class GraphicsContext3D : public RefCounted<GraphicsContext3D> {
public:
    enum {
        // WebGL 1 constants
        DEPTH_BUFFER_BIT = 0x00000100,
        STENCIL_BUFFER_BIT = 0x00000400,
        COLOR_BUFFER_BIT = 0x00004000,
        POINTS = 0x0000,
        LINES = 0x0001,
        LINE_LOOP = 0x0002,
        LINE_STRIP = 0x0003,
        TRIANGLES = 0x0004,
        TRIANGLE_STRIP = 0x0005,
        TRIANGLE_FAN = 0x0006,
        ZERO = 0,
        ONE = 1,
        SRC_COLOR = 0x0300,
        ONE_MINUS_SRC_COLOR = 0x0301,
        SRC_ALPHA = 0x0302,
        ONE_MINUS_SRC_ALPHA = 0x0303,
        DST_ALPHA = 0x0304,
        ONE_MINUS_DST_ALPHA = 0x0305,
        DST_COLOR = 0x0306,
        ONE_MINUS_DST_COLOR = 0x0307,
        SRC_ALPHA_SATURATE = 0x0308,
        FUNC_ADD = 0x8006,
        BLEND_EQUATION = 0x8009,
        BLEND_EQUATION_RGB = 0x8009,
        BLEND_EQUATION_ALPHA = 0x883D,
        FUNC_SUBTRACT = 0x800A,
        FUNC_REVERSE_SUBTRACT = 0x800B,
        BLEND_DST_RGB = 0x80C8,
        BLEND_SRC_RGB = 0x80C9,
        BLEND_DST_ALPHA = 0x80CA,
        BLEND_SRC_ALPHA = 0x80CB,
        CONSTANT_COLOR = 0x8001,
        ONE_MINUS_CONSTANT_COLOR = 0x8002,
        CONSTANT_ALPHA = 0x8003,
        ONE_MINUS_CONSTANT_ALPHA = 0x8004,
        BLEND_COLOR = 0x8005,
        ARRAY_BUFFER = 0x8892,
        ELEMENT_ARRAY_BUFFER = 0x8893,
        ARRAY_BUFFER_BINDING = 0x8894,
        ELEMENT_ARRAY_BUFFER_BINDING = 0x8895,
        STREAM_DRAW = 0x88E0,
        STATIC_DRAW = 0x88E4,
        DYNAMIC_DRAW = 0x88E8,
        BUFFER_SIZE = 0x8764,
        BUFFER_USAGE = 0x8765,
        CURRENT_VERTEX_ATTRIB = 0x8626,
        FRONT = 0x0404,
        BACK = 0x0405,
        FRONT_AND_BACK = 0x0408,
        TEXTURE_2D = 0x0DE1,
        CULL_FACE = 0x0B44,
        BLEND = 0x0BE2,
        DITHER = 0x0BD0,
        STENCIL_TEST = 0x0B90,
        DEPTH_TEST = 0x0B71,
        SCISSOR_TEST = 0x0C11,
        POLYGON_OFFSET_FILL = 0x8037,
        SAMPLE_ALPHA_TO_COVERAGE = 0x809E,
        SAMPLE_COVERAGE = 0x80A0,
        NO_ERROR = 0,
        INVALID_ENUM = 0x0500,
        INVALID_VALUE = 0x0501,
        INVALID_OPERATION = 0x0502,
        OUT_OF_MEMORY = 0x0505,
        CW = 0x0900,
        CCW = 0x0901,
        LINE_WIDTH = 0x0B21,
        ALIASED_POINT_SIZE_RANGE = 0x846D,
        ALIASED_LINE_WIDTH_RANGE = 0x846E,
        CULL_FACE_MODE = 0x0B45,
        FRONT_FACE = 0x0B46,
        DEPTH_RANGE = 0x0B70,
        DEPTH_WRITEMASK = 0x0B72,
        DEPTH_CLEAR_VALUE = 0x0B73,
        DEPTH_FUNC = 0x0B74,
        STENCIL_CLEAR_VALUE = 0x0B91,
        STENCIL_FUNC = 0x0B92,
        STENCIL_FAIL = 0x0B94,
        STENCIL_PASS_DEPTH_FAIL = 0x0B95,
        STENCIL_PASS_DEPTH_PASS = 0x0B96,
        STENCIL_REF = 0x0B97,
        STENCIL_VALUE_MASK = 0x0B93,
        STENCIL_WRITEMASK = 0x0B98,
        STENCIL_BACK_FUNC = 0x8800,
        STENCIL_BACK_FAIL = 0x8801,
        STENCIL_BACK_PASS_DEPTH_FAIL = 0x8802,
        STENCIL_BACK_PASS_DEPTH_PASS = 0x8803,
        STENCIL_BACK_REF = 0x8CA3,
        STENCIL_BACK_VALUE_MASK = 0x8CA4,
        STENCIL_BACK_WRITEMASK = 0x8CA5,
        VIEWPORT = 0x0BA2,
        SCISSOR_BOX = 0x0C10,
        COLOR_CLEAR_VALUE = 0x0C22,
        COLOR_WRITEMASK = 0x0C23,
        UNPACK_ALIGNMENT = 0x0CF5,
        PACK_ALIGNMENT = 0x0D05,
        MAX_TEXTURE_SIZE = 0x0D33,
        MAX_VIEWPORT_DIMS = 0x0D3A,
        SUBPIXEL_BITS = 0x0D50,
        RED_BITS = 0x0D52,
        GREEN_BITS = 0x0D53,
        BLUE_BITS = 0x0D54,
        ALPHA_BITS = 0x0D55,
        DEPTH_BITS = 0x0D56,
        STENCIL_BITS = 0x0D57,
        POLYGON_OFFSET_UNITS = 0x2A00,
        POLYGON_OFFSET_FACTOR = 0x8038,
        TEXTURE_BINDING_2D = 0x8069,
        SAMPLE_BUFFERS = 0x80A8,
        SAMPLES = 0x80A9,
        SAMPLE_COVERAGE_VALUE = 0x80AA,
        SAMPLE_COVERAGE_INVERT = 0x80AB,
        NUM_COMPRESSED_TEXTURE_FORMATS = 0x86A2,
        COMPRESSED_TEXTURE_FORMATS = 0x86A3,
        DONT_CARE = 0x1100,
        FASTEST = 0x1101,
        NICEST = 0x1102,
        GENERATE_MIPMAP_HINT = 0x8192,
        BYTE = 0x1400,
        UNSIGNED_BYTE = 0x1401,
        SHORT = 0x1402,
        UNSIGNED_SHORT = 0x1403,
        INT = 0x1404,
        UNSIGNED_INT = 0x1405,
        FLOAT = 0x1406,
        HALF_FLOAT_OES = 0x8D61,
        FIXED = 0x140C,
        DEPTH_COMPONENT = 0x1902,
        ALPHA = 0x1906,
        RGB = 0x1907,
        RGBA = 0x1908,
        BGRA = 0x80E1,
        LUMINANCE = 0x1909,
        LUMINANCE_ALPHA = 0x190A,
        UNSIGNED_SHORT_4_4_4_4 = 0x8033,
        UNSIGNED_SHORT_5_5_5_1 = 0x8034,
        UNSIGNED_SHORT_5_6_5 = 0x8363,
        FRAGMENT_SHADER = 0x8B30,
        VERTEX_SHADER = 0x8B31,
        MAX_VERTEX_ATTRIBS = 0x8869,
        MAX_VERTEX_UNIFORM_VECTORS = 0x8DFB,
        MAX_VARYING_VECTORS = 0x8DFC,
        MAX_COMBINED_TEXTURE_IMAGE_UNITS = 0x8B4D,
        MAX_VERTEX_TEXTURE_IMAGE_UNITS = 0x8B4C,
        MAX_TEXTURE_IMAGE_UNITS = 0x8872,
        MAX_FRAGMENT_UNIFORM_VECTORS = 0x8DFD,
        SHADER_TYPE = 0x8B4F,
        DELETE_STATUS = 0x8B80,
        LINK_STATUS = 0x8B82,
        VALIDATE_STATUS = 0x8B83,
        ATTACHED_SHADERS = 0x8B85,
        ACTIVE_UNIFORMS = 0x8B86,
        ACTIVE_UNIFORM_MAX_LENGTH = 0x8B87,
        ACTIVE_ATTRIBUTES = 0x8B89,
        ACTIVE_ATTRIBUTE_MAX_LENGTH = 0x8B8A,
        SHADING_LANGUAGE_VERSION = 0x8B8C,
        CURRENT_PROGRAM = 0x8B8D,
        NEVER = 0x0200,
        LESS = 0x0201,
        EQUAL = 0x0202,
        LEQUAL = 0x0203,
        GREATER = 0x0204,
        NOTEQUAL = 0x0205,
        GEQUAL = 0x0206,
        ALWAYS = 0x0207,
        KEEP = 0x1E00,
        REPLACE = 0x1E01,
        INCR = 0x1E02,
        DECR = 0x1E03,
        INVERT = 0x150A,
        INCR_WRAP = 0x8507,
        DECR_WRAP = 0x8508,
        VENDOR = 0x1F00,
        RENDERER = 0x1F01,
        VERSION = 0x1F02,
        EXTENSIONS = 0x1F03,
        NEAREST = 0x2600,
        LINEAR = 0x2601,
        NEAREST_MIPMAP_NEAREST = 0x2700,
        LINEAR_MIPMAP_NEAREST = 0x2701,
        NEAREST_MIPMAP_LINEAR = 0x2702,
        LINEAR_MIPMAP_LINEAR = 0x2703,
        TEXTURE_MAG_FILTER = 0x2800,
        TEXTURE_MIN_FILTER = 0x2801,
        TEXTURE_WRAP_S = 0x2802,
        TEXTURE_WRAP_T = 0x2803,
        TEXTURE = 0x1702,
        TEXTURE_CUBE_MAP = 0x8513,
        TEXTURE_BINDING_CUBE_MAP = 0x8514,
        TEXTURE_CUBE_MAP_POSITIVE_X = 0x8515,
        TEXTURE_CUBE_MAP_NEGATIVE_X = 0x8516,
        TEXTURE_CUBE_MAP_POSITIVE_Y = 0x8517,
        TEXTURE_CUBE_MAP_NEGATIVE_Y = 0x8518,
        TEXTURE_CUBE_MAP_POSITIVE_Z = 0x8519,
        TEXTURE_CUBE_MAP_NEGATIVE_Z = 0x851A,
        MAX_CUBE_MAP_TEXTURE_SIZE = 0x851C,
        TEXTURE0 = 0x84C0,
        TEXTURE1 = 0x84C1,
        TEXTURE2 = 0x84C2,
        TEXTURE3 = 0x84C3,
        TEXTURE4 = 0x84C4,
        TEXTURE5 = 0x84C5,
        TEXTURE6 = 0x84C6,
        TEXTURE7 = 0x84C7,
        TEXTURE8 = 0x84C8,
        TEXTURE9 = 0x84C9,
        TEXTURE10 = 0x84CA,
        TEXTURE11 = 0x84CB,
        TEXTURE12 = 0x84CC,
        TEXTURE13 = 0x84CD,
        TEXTURE14 = 0x84CE,
        TEXTURE15 = 0x84CF,
        TEXTURE16 = 0x84D0,
        TEXTURE17 = 0x84D1,
        TEXTURE18 = 0x84D2,
        TEXTURE19 = 0x84D3,
        TEXTURE20 = 0x84D4,
        TEXTURE21 = 0x84D5,
        TEXTURE22 = 0x84D6,
        TEXTURE23 = 0x84D7,
        TEXTURE24 = 0x84D8,
        TEXTURE25 = 0x84D9,
        TEXTURE26 = 0x84DA,
        TEXTURE27 = 0x84DB,
        TEXTURE28 = 0x84DC,
        TEXTURE29 = 0x84DD,
        TEXTURE30 = 0x84DE,
        TEXTURE31 = 0x84DF,
        ACTIVE_TEXTURE = 0x84E0,
        REPEAT = 0x2901,
        CLAMP_TO_EDGE = 0x812F,
        MIRRORED_REPEAT = 0x8370,
        FLOAT_VEC2 = 0x8B50,
        FLOAT_VEC3 = 0x8B51,
        FLOAT_VEC4 = 0x8B52,
        INT_VEC2 = 0x8B53,
        INT_VEC3 = 0x8B54,
        INT_VEC4 = 0x8B55,
        BOOL = 0x8B56,
        BOOL_VEC2 = 0x8B57,
        BOOL_VEC3 = 0x8B58,
        BOOL_VEC4 = 0x8B59,
        FLOAT_MAT2 = 0x8B5A,
        FLOAT_MAT3 = 0x8B5B,
        FLOAT_MAT4 = 0x8B5C,
        SAMPLER_2D = 0x8B5E,
        SAMPLER_CUBE = 0x8B60,
        VERTEX_ATTRIB_ARRAY_ENABLED = 0x8622,
        VERTEX_ATTRIB_ARRAY_SIZE = 0x8623,
        VERTEX_ATTRIB_ARRAY_STRIDE = 0x8624,
        VERTEX_ATTRIB_ARRAY_TYPE = 0x8625,
        VERTEX_ATTRIB_ARRAY_NORMALIZED = 0x886A,
        VERTEX_ATTRIB_ARRAY_POINTER = 0x8645,
        VERTEX_ATTRIB_ARRAY_BUFFER_BINDING = 0x889F,
        IMPLEMENTATION_COLOR_READ_TYPE = 0x8B9A,
        IMPLEMENTATION_COLOR_READ_FORMAT = 0x8B9B,
        COMPILE_STATUS = 0x8B81,
        INFO_LOG_LENGTH = 0x8B84,
        SHADER_SOURCE_LENGTH = 0x8B88,
        SHADER_COMPILER = 0x8DFA,
        SHADER_BINARY_FORMATS = 0x8DF8,
        NUM_SHADER_BINARY_FORMATS = 0x8DF9,
        LOW_FLOAT = 0x8DF0,
        MEDIUM_FLOAT = 0x8DF1,
        HIGH_FLOAT = 0x8DF2,
        LOW_INT = 0x8DF3,
        MEDIUM_INT = 0x8DF4,
        HIGH_INT = 0x8DF5,
        FRAMEBUFFER = 0x8D40,
        RENDERBUFFER = 0x8D41,
        RGBA4 = 0x8056,
        RGB5_A1 = 0x8057,
        RGB565 = 0x8D62,
        DEPTH_COMPONENT16 = 0x81A5,
        STENCIL_INDEX = 0x1901,
        STENCIL_INDEX8 = 0x8D48,
        RENDERBUFFER_WIDTH = 0x8D42,
        RENDERBUFFER_HEIGHT = 0x8D43,
        RENDERBUFFER_INTERNAL_FORMAT = 0x8D44,
        RENDERBUFFER_RED_SIZE = 0x8D50,
        RENDERBUFFER_GREEN_SIZE = 0x8D51,
        RENDERBUFFER_BLUE_SIZE = 0x8D52,
        RENDERBUFFER_ALPHA_SIZE = 0x8D53,
        RENDERBUFFER_DEPTH_SIZE = 0x8D54,
        RENDERBUFFER_STENCIL_SIZE = 0x8D55,
        FRAMEBUFFER_ATTACHMENT_OBJECT_TYPE = 0x8CD0,
        FRAMEBUFFER_ATTACHMENT_OBJECT_NAME = 0x8CD1,
        FRAMEBUFFER_ATTACHMENT_TEXTURE_LEVEL = 0x8CD2,
        FRAMEBUFFER_ATTACHMENT_TEXTURE_CUBE_MAP_FACE = 0x8CD3,
        COLOR_ATTACHMENT0 = 0x8CE0,
        DEPTH_ATTACHMENT = 0x8D00,
        STENCIL_ATTACHMENT = 0x8D20,
        NONE = 0,
        FRAMEBUFFER_COMPLETE = 0x8CD5,
        FRAMEBUFFER_INCOMPLETE_ATTACHMENT = 0x8CD6,
        FRAMEBUFFER_INCOMPLETE_MISSING_ATTACHMENT = 0x8CD7,
        FRAMEBUFFER_INCOMPLETE_DIMENSIONS = 0x8CD9,
        FRAMEBUFFER_UNSUPPORTED = 0x8CDD,
        FRAMEBUFFER_BINDING = 0x8CA6,
        RENDERBUFFER_BINDING = 0x8CA7,
        MAX_RENDERBUFFER_SIZE = 0x84E8,
        INVALID_FRAMEBUFFER_OPERATION = 0x0506,

        // WebGL-specific enums
        UNPACK_FLIP_Y_WEBGL = 0x9240,
        UNPACK_PREMULTIPLY_ALPHA_WEBGL = 0x9241,
        CONTEXT_LOST_WEBGL = 0x9242,
        UNPACK_COLORSPACE_CONVERSION_WEBGL = 0x9243,
        BROWSER_DEFAULT_WEBGL = 0x9244,
        VERTEX_ATTRIB_ARRAY_DIVISOR_ANGLE = 0x88FE,
        
        // WebGL2 constants
        READ_BUFFER = 0x0C02,
        UNPACK_ROW_LENGTH = 0x0CF2,
        UNPACK_SKIP_ROWS = 0x0CF3,
        UNPACK_SKIP_PIXELS = 0x0CF4,
        PACK_ROW_LENGTH = 0x0D02,
        PACK_SKIP_ROWS = 0x0D03,
        PACK_SKIP_PIXELS = 0x0D04,
        COLOR = 0x1800,
        DEPTH = 0x1801,
        STENCIL = 0x1802,
        RED = 0x1903,
        RGB8 = 0x8051,
        RGBA8 = 0x8058,
        RGB10_A2 = 0x8059,
        TEXTURE_BINDING_3D = 0x806A,
        UNPACK_SKIP_IMAGES = 0x806D,
        UNPACK_IMAGE_HEIGHT = 0x806E,
        TEXTURE_3D = 0x806F,
        TEXTURE_WRAP_R = 0x8072,
        MAX_3D_TEXTURE_SIZE = 0x8073,
        UNSIGNED_INT_2_10_10_10_REV = 0x8368,
        MAX_ELEMENTS_VERTICES = 0x80E8,
        MAX_ELEMENTS_INDICES = 0x80E9,
        TEXTURE_MIN_LOD = 0x813A,
        TEXTURE_MAX_LOD = 0x813B,
        TEXTURE_BASE_LEVEL = 0x813C,
        TEXTURE_MAX_LEVEL = 0x813D,
        MIN = 0x8007,
        MAX = 0x8008,
        DEPTH_COMPONENT24 = 0x81A6,
        MAX_TEXTURE_LOD_BIAS = 0x84FD,
        TEXTURE_COMPARE_MODE = 0x884C,
        TEXTURE_COMPARE_FUNC = 0x884D,
        CURRENT_QUERY = 0x8865,
        QUERY_RESULT = 0x8866,
        QUERY_RESULT_AVAILABLE = 0x8867,
        STREAM_READ = 0x88E1,
        STREAM_COPY = 0x88E2,
        STATIC_READ = 0x88E5,
        STATIC_COPY = 0x88E6,
        DYNAMIC_READ = 0x88E9,
        DYNAMIC_COPY = 0x88EA,
        MAX_DRAW_BUFFERS = 0x8824,
        DRAW_BUFFER0 = 0x8825,
        DRAW_BUFFER1 = 0x8826,
        DRAW_BUFFER2 = 0x8827,
        DRAW_BUFFER3 = 0x8828,
        DRAW_BUFFER4 = 0x8829,
        DRAW_BUFFER5 = 0x882A,
        DRAW_BUFFER6 = 0x882B,
        DRAW_BUFFER7 = 0x882C,
        DRAW_BUFFER8 = 0x882D,
        DRAW_BUFFER9 = 0x882E,
        DRAW_BUFFER10 = 0x882F,
        DRAW_BUFFER11 = 0x8830,
        DRAW_BUFFER12 = 0x8831,
        DRAW_BUFFER13 = 0x8832,
        DRAW_BUFFER14 = 0x8833,
        DRAW_BUFFER15 = 0x8834,
        MAX_FRAGMENT_UNIFORM_COMPONENTS = 0x8B49,
        MAX_VERTEX_UNIFORM_COMPONENTS = 0x8B4A,
        SAMPLER_3D = 0x8B5F,
        SAMPLER_2D_SHADOW = 0x8B62,
        FRAGMENT_SHADER_DERIVATIVE_HINT = 0x8B8B,
        PIXEL_PACK_BUFFER = 0x88EB,
        PIXEL_UNPACK_BUFFER = 0x88EC,
        PIXEL_PACK_BUFFER_BINDING = 0x88ED,
        PIXEL_UNPACK_BUFFER_BINDING = 0x88EF,
        FLOAT_MAT2x3 = 0x8B65,
        FLOAT_MAT2x4 = 0x8B66,
        FLOAT_MAT3x2 = 0x8B67,
        FLOAT_MAT3x4 = 0x8B68,
        FLOAT_MAT4x2 = 0x8B69,
        FLOAT_MAT4x3 = 0x8B6A,
        SRGB = 0x8C40,
        SRGB8 = 0x8C41,
        SRGB_ALPHA = 0x8C42,
        SRGB8_ALPHA8 = 0x8C43,
        COMPARE_REF_TO_TEXTURE = 0x884E,
        RGBA32F = 0x8814,
        RGB32F = 0x8815,
        RGBA16F = 0x881A,
        RGB16F = 0x881B,
        VERTEX_ATTRIB_ARRAY_INTEGER = 0x88FD,
        MAX_ARRAY_TEXTURE_LAYERS = 0x88FF,
        MIN_PROGRAM_TEXEL_OFFSET = 0x8904,
        MAX_PROGRAM_TEXEL_OFFSET = 0x8905,
        MAX_VARYING_COMPONENTS = 0x8B4B,
        TEXTURE_2D_ARRAY = 0x8C1A,
        TEXTURE_BINDING_2D_ARRAY = 0x8C1D,
        R11F_G11F_B10F = 0x8C3A,
        UNSIGNED_INT_10F_11F_11F_REV = 0x8C3B,
        RGB9_E5 = 0x8C3D,
        UNSIGNED_INT_5_9_9_9_REV = 0x8C3E,
        TRANSFORM_FEEDBACK_BUFFER_MODE = 0x8C7F,
        MAX_TRANSFORM_FEEDBACK_SEPARATE_COMPONENTS = 0x8C80,
        TRANSFORM_FEEDBACK_VARYINGS = 0x8C83,
        TRANSFORM_FEEDBACK_BUFFER_START = 0x8C84,
        TRANSFORM_FEEDBACK_BUFFER_SIZE = 0x8C85,
        TRANSFORM_FEEDBACK_PRIMITIVES_WRITTEN = 0x8C88,
        RASTERIZER_DISCARD = 0x8C89,
        MAX_TRANSFORM_FEEDBACK_INTERLEAVED_COMPONENTS = 0x8C8A,
        MAX_TRANSFORM_FEEDBACK_SEPARATE_ATTRIBS = 0x8C8B,
        INTERLEAVED_ATTRIBS = 0x8C8C,
        SEPARATE_ATTRIBS = 0x8C8D,
        TRANSFORM_FEEDBACK_BUFFER = 0x8C8E,
        TRANSFORM_FEEDBACK_BUFFER_BINDING = 0x8C8F,
        RGBA32UI = 0x8D70,
        RGB32UI = 0x8D71,
        RGBA16UI = 0x8D76,
        RGB16UI = 0x8D77,
        RGBA8UI = 0x8D7C,
        RGB8UI = 0x8D7D,
        RGBA32I = 0x8D82,
        RGB32I = 0x8D83,
        RGBA16I = 0x8D88,
        RGB16I = 0x8D89,
        RGBA8I = 0x8D8E,
        RGB8I = 0x8D8F,
        RED_INTEGER = 0x8D94,
        RGB_INTEGER = 0x8D98,
        RGBA_INTEGER = 0x8D99,
        SAMPLER_2D_ARRAY = 0x8DC1,
        SAMPLER_2D_ARRAY_SHADOW = 0x8DC4,
        SAMPLER_CUBE_SHADOW = 0x8DC5,
        UNSIGNED_INT_VEC2 = 0x8DC6,
        UNSIGNED_INT_VEC3 = 0x8DC7,
        UNSIGNED_INT_VEC4 = 0x8DC8,
        INT_SAMPLER_2D = 0x8DCA,
        INT_SAMPLER_3D = 0x8DCB,
        INT_SAMPLER_CUBE = 0x8DCC,
        INT_SAMPLER_2D_ARRAY = 0x8DCF,
        UNSIGNED_INT_SAMPLER_2D = 0x8DD2,
        UNSIGNED_INT_SAMPLER_3D = 0x8DD3,
        UNSIGNED_INT_SAMPLER_CUBE = 0x8DD4,
        UNSIGNED_INT_SAMPLER_2D_ARRAY = 0x8DD7,
        DEPTH_COMPONENT32F = 0x8CAC,
        DEPTH32F_STENCIL8 = 0x8CAD,
        FLOAT_32_UNSIGNED_INT_24_8_REV = 0x8DAD,
        FRAMEBUFFER_ATTACHMENT_COLOR_ENCODING = 0x8210,
        FRAMEBUFFER_ATTACHMENT_COMPONENT_TYPE = 0x8211,
        FRAMEBUFFER_ATTACHMENT_RED_SIZE = 0x8212,
        FRAMEBUFFER_ATTACHMENT_GREEN_SIZE = 0x8213,
        FRAMEBUFFER_ATTACHMENT_BLUE_SIZE = 0x8214,
        FRAMEBUFFER_ATTACHMENT_ALPHA_SIZE = 0x8215,
        FRAMEBUFFER_ATTACHMENT_DEPTH_SIZE = 0x8216,
        FRAMEBUFFER_ATTACHMENT_STENCIL_SIZE = 0x8217,
        FRAMEBUFFER_DEFAULT = 0x8218,
        DEPTH_STENCIL_ATTACHMENT = 0x821A,
        DEPTH_STENCIL = 0x84F9,
        UNSIGNED_INT_24_8 = 0x84FA,
        DEPTH24_STENCIL8 = 0x88F0,
        UNSIGNED_NORMALIZED = 0x8C17,
        DRAW_FRAMEBUFFER_BINDING = 0x8CA6, /* Same as FRAMEBUFFER_BINDING */
        READ_FRAMEBUFFER = 0x8CA8,
        DRAW_FRAMEBUFFER = 0x8CA9,
        READ_FRAMEBUFFER_BINDING = 0x8CAA,
        RENDERBUFFER_SAMPLES = 0x8CAB,
        FRAMEBUFFER_ATTACHMENT_TEXTURE_LAYER = 0x8CD4,
        MAX_COLOR_ATTACHMENTS = 0x8CDF,
        COLOR_ATTACHMENT1 = 0x8CE1,
        COLOR_ATTACHMENT2 = 0x8CE2,
        COLOR_ATTACHMENT3 = 0x8CE3,
        COLOR_ATTACHMENT4 = 0x8CE4,
        COLOR_ATTACHMENT5 = 0x8CE5,
        COLOR_ATTACHMENT6 = 0x8CE6,
        COLOR_ATTACHMENT7 = 0x8CE7,
        COLOR_ATTACHMENT8 = 0x8CE8,
        COLOR_ATTACHMENT9 = 0x8CE9,
        COLOR_ATTACHMENT10 = 0x8CEA,
        COLOR_ATTACHMENT11 = 0x8CEB,
        COLOR_ATTACHMENT12 = 0x8CEC,
        COLOR_ATTACHMENT13 = 0x8CED,
        COLOR_ATTACHMENT14 = 0x8CEE,
        COLOR_ATTACHMENT15 = 0x8CEF,
        FRAMEBUFFER_INCOMPLETE_MULTISAMPLE = 0x8D56,
        MAX_SAMPLES = 0x8D57,
        HALF_FLOAT = 0x140B,
        RG = 0x8227,
        RG_INTEGER = 0x8228,
        R8 = 0x8229,
        RG8 = 0x822B,
        R16F = 0x822D,
        R32F = 0x822E,
        RG16F = 0x822F,
        RG32F = 0x8230,
        R8I = 0x8231,
        R8UI = 0x8232,
        R16I = 0x8233,
        R16UI = 0x8234,
        R32I = 0x8235,
        R32UI = 0x8236,
        RG8I = 0x8237,
        RG8UI = 0x8238,
        RG16I = 0x8239,
        RG16UI = 0x823A,
        RG32I = 0x823B,
        RG32UI = 0x823C,
        VERTEX_ARRAY_BINDING = 0x85B5,
        R8_SNORM = 0x8F94,
        RG8_SNORM = 0x8F95,
        RGB8_SNORM = 0x8F96,
        RGBA8_SNORM = 0x8F97,
        SIGNED_NORMALIZED = 0x8F9C,
        COPY_READ_BUFFER = 0x8F36,
        COPY_WRITE_BUFFER = 0x8F37,
        COPY_READ_BUFFER_BINDING = 0x8F36, /* Same as COPY_READ_BUFFER */
        COPY_WRITE_BUFFER_BINDING = 0x8F37, /* Same as COPY_WRITE_BUFFER */
        UNIFORM_BUFFER = 0x8A11,
        UNIFORM_BUFFER_BINDING = 0x8A28,
        UNIFORM_BUFFER_START = 0x8A29,
        UNIFORM_BUFFER_SIZE = 0x8A2A,
        MAX_VERTEX_UNIFORM_BLOCKS = 0x8A2B,
        MAX_FRAGMENT_UNIFORM_BLOCKS = 0x8A2D,
        MAX_COMBINED_UNIFORM_BLOCKS = 0x8A2E,
        MAX_UNIFORM_BUFFER_BINDINGS = 0x8A2F,
        MAX_UNIFORM_BLOCK_SIZE = 0x8A30,
        MAX_COMBINED_VERTEX_UNIFORM_COMPONENTS = 0x8A31,
        MAX_COMBINED_FRAGMENT_UNIFORM_COMPONENTS = 0x8A33,
        UNIFORM_BUFFER_OFFSET_ALIGNMENT = 0x8A34,
        ACTIVE_UNIFORM_BLOCKS = 0x8A36,
        UNIFORM_TYPE = 0x8A37,
        UNIFORM_SIZE = 0x8A38,
        UNIFORM_BLOCK_INDEX = 0x8A3A,
        UNIFORM_OFFSET = 0x8A3B,
        UNIFORM_ARRAY_STRIDE = 0x8A3C,
        UNIFORM_MATRIX_STRIDE = 0x8A3D,
        UNIFORM_IS_ROW_MAJOR = 0x8A3E,
        UNIFORM_BLOCK_BINDING = 0x8A3F,
        UNIFORM_BLOCK_DATA_SIZE = 0x8A40,
        UNIFORM_BLOCK_ACTIVE_UNIFORMS = 0x8A42,
        UNIFORM_BLOCK_ACTIVE_UNIFORM_INDICES = 0x8A43,
        UNIFORM_BLOCK_REFERENCED_BY_VERTEX_SHADER = 0x8A44,
        UNIFORM_BLOCK_REFERENCED_BY_FRAGMENT_SHADER = 0x8A46,
        INVALID_INDEX = 0xFFFFFFFF,
        MAX_VERTEX_OUTPUT_COMPONENTS = 0x9122,
        MAX_FRAGMENT_INPUT_COMPONENTS = 0x9125,
        MAX_SERVER_WAIT_TIMEOUT = 0x9111,
        OBJECT_TYPE = 0x9112,
        SYNC_CONDITION = 0x9113,
        SYNC_STATUS = 0x9114,
        SYNC_FLAGS = 0x9115,
        SYNC_FENCE = 0x9116,
        SYNC_GPU_COMMANDS_COMPLETE = 0x9117,
        UNSIGNALED = 0x9118,
        SIGNALED = 0x9119,
        ALREADY_SIGNALED = 0x911A,
        TIMEOUT_EXPIRED = 0x911B,
        CONDITION_SATISFIED = 0x911C,
#if OS(WINDOWS)
        WAIT_FAILED_WIN = 0x911D,
#else
        WAIT_FAILED = 0x911D,
#endif
        SYNC_FLUSH_COMMANDS_BIT = 0x00000001,
        VERTEX_ATTRIB_ARRAY_DIVISOR = 0x88FE,
        ANY_SAMPLES_PASSED = 0x8C2F,
        ANY_SAMPLES_PASSED_CONSERVATIVE = 0x8D6A,
        SAMPLER_BINDING = 0x8919,
        RGB10_A2UI = 0x906F,
        TEXTURE_SWIZZLE_R = 0x8E42,
        TEXTURE_SWIZZLE_G = 0x8E43,
        TEXTURE_SWIZZLE_B = 0x8E44,
        TEXTURE_SWIZZLE_A = 0x8E45,
        GREEN = 0x1904,
        BLUE = 0x1905,
        INT_2_10_10_10_REV = 0x8D9F,
        TRANSFORM_FEEDBACK = 0x8E22,
        TRANSFORM_FEEDBACK_PAUSED = 0x8E23,
        TRANSFORM_FEEDBACK_ACTIVE = 0x8E24,
        TRANSFORM_FEEDBACK_BINDING = 0x8E25,
        COMPRESSED_R11_EAC = 0x9270,
        COMPRESSED_SIGNED_R11_EAC = 0x9271,
        COMPRESSED_RG11_EAC = 0x9272,
        COMPRESSED_SIGNED_RG11_EAC = 0x9273,
        COMPRESSED_RGB8_ETC2 = 0x9274,
        COMPRESSED_SRGB8_ETC2 = 0x9275,
        COMPRESSED_RGB8_PUNCHTHROUGH_ALPHA1_ETC2 = 0x9276,
        COMPRESSED_SRGB8_PUNCHTHROUGH_ALPHA1_ETC2 = 0x9277,
        COMPRESSED_RGBA8_ETC2_EAC = 0x9278,
        COMPRESSED_SRGB8_ALPHA8_ETC2_EAC = 0x9279,
        TEXTURE_IMMUTABLE_FORMAT = 0x912F,
        MAX_ELEMENT_INDEX = 0x8D6B,
        NUM_SAMPLE_COUNTS = 0x9380,
        TEXTURE_IMMUTABLE_LEVELS = 0x82DF, 

        // OpenGL ES 3 constants
        MAP_READ_BIT = 0x0001
    };

    enum RenderStyle {
        RenderOffscreen,
        RenderDirectlyToHostWindow,
        RenderToCurrentGLContext
    };

    class ContextLostCallback {
    public:
        virtual void onContextLost() = 0;
        virtual ~ContextLostCallback() {}
    };

    class ErrorMessageCallback {
    public:
        virtual void onErrorMessage(const String& message, GC3Dint id) = 0;
        virtual ~ErrorMessageCallback() { }
    };

    void setContextLostCallback(std::unique_ptr<ContextLostCallback>);
    void setErrorMessageCallback(std::unique_ptr<ErrorMessageCallback>);

    static RefPtr<GraphicsContext3D> create(GraphicsContext3DAttributes, HostWindow*, RenderStyle = RenderOffscreen);
    static RefPtr<GraphicsContext3D> createForCurrentGLContext();
    ~GraphicsContext3D();

#if PLATFORM(COCOA)
    PlatformGraphicsContext3D platformGraphicsContext3D() const { return m_contextObj; }
    Platform3DObject platformTexture() const { return m_fbo; }
    CALayer* platformLayer() const { return reinterpret_cast<CALayer*>(m_webGLLayer.get()); }
#else
    PlatformGraphicsContext3D platformGraphicsContext3D();
    Platform3DObject platformTexture() const;
    PlatformLayer* platformLayer() const;
#endif

    bool makeContextCurrent();
    void setWebGLContext(WebGLRenderingContextBase* base) { m_webglContext = base; }

    // With multisampling on, blit from multisampleFBO to regular FBO.
    void prepareTexture();

    // Equivalent to ::glTexImage2D(). Allows pixels==0 with no allocation.
    void texImage2DDirect(GC3Denum target, GC3Dint level, GC3Denum internalformat, GC3Dsizei width, GC3Dsizei height, GC3Dint border, GC3Denum format, GC3Denum type, const void* pixels);

    // Helper to texImage2D with pixel==0 case: pixels are initialized to 0.
    // Return true if no GL error is synthesized.
    // By default, alignment is 4, the OpenGL default setting.
    bool texImage2DResourceSafe(GC3Denum target, GC3Dint level, GC3Denum internalformat, GC3Dsizei width, GC3Dsizei height, GC3Dint border, GC3Denum format, GC3Denum type, GC3Dint alignment = 4);

    bool isGLES2Compliant() const;

    //----------------------------------------------------------------------
    // Helpers for texture uploading and pixel readback.
    //

    // Computes the components per pixel and bytes per component
    // for the given format and type combination. Returns false if
    // either was an invalid enum.
    static bool computeFormatAndTypeParameters(GC3Denum format,
                                               GC3Denum type,
                                               unsigned int* componentsPerPixel,
                                               unsigned int* bytesPerComponent);

    // Computes the image size in bytes. If paddingInBytes is not null, padding
    // is also calculated in return. Returns NO_ERROR if succeed, otherwise
    // return the suggested GL error indicating the cause of the failure:
    //   INVALID_VALUE if width/height is negative or overflow happens.
    //   INVALID_ENUM if format/type is illegal.
    static GC3Denum computeImageSizeInBytes(GC3Denum format,
                                     GC3Denum type,
                                     GC3Dsizei width,
                                     GC3Dsizei height,
                                     GC3Dint alignment,
                                     unsigned int* imageSizeInBytes,
                                     unsigned int* paddingInBytes);

    static bool possibleFormatAndTypeForInternalFormat(GC3Denum internalFormat, GC3Denum& format, GC3Denum& type);

    // Extracts the contents of the given ImageData into the passed Vector,
    // packing the pixel data according to the given format and type,
    // and obeying the flipY and premultiplyAlpha flags. Returns true
    // upon success.
    static bool extractImageData(ImageData*,
                          GC3Denum format,
                          GC3Denum type,
                          bool flipY,
                          bool premultiplyAlpha,
                          Vector<uint8_t>& data);

    // Helper function which extracts the user-supplied texture
    // data, applying the flipY and premultiplyAlpha parameters.
    // If the data is not tightly packed according to the passed
    // unpackAlignment, the output data will be tightly packed.
    // Returns true if successful, false if any error occurred.
    static bool extractTextureData(unsigned int width, unsigned int height,
                            GC3Denum format, GC3Denum type,
                            unsigned int unpackAlignment,
                            bool flipY, bool premultiplyAlpha,
                            const void* pixels,
                            Vector<uint8_t>& data);


    // Attempt to enumerate all possible native image formats to
    // reduce the amount of temporary allocations during texture
    // uploading. This enum must be public because it is accessed
    // by non-member functions.
    enum DataFormat {
        DataFormatRGBA8 = 0,
        DataFormatRGBA16Little,
        DataFormatRGBA16Big,
        DataFormatRGBA16F,
        DataFormatRGBA32F,
        DataFormatRGB8,
        DataFormatRGB16Little,
        DataFormatRGB16Big,
        DataFormatRGB16F,
        DataFormatRGB32F,
        DataFormatBGR8,
        DataFormatBGRA8,
        DataFormatBGRA16Little,
        DataFormatBGRA16Big,
        DataFormatARGB8,
        DataFormatARGB16Little,
        DataFormatARGB16Big,
        DataFormatABGR8,
        DataFormatRGBA5551,
        DataFormatRGBA4444,
        DataFormatRGB565,
        DataFormatR8,
        DataFormatR16Little,
        DataFormatR16Big,
        DataFormatR16F,
        DataFormatR32F,
        DataFormatRA8,
        DataFormatRA16Little,
        DataFormatRA16Big,
        DataFormatRA16F,
        DataFormatRA32F,
        DataFormatAR8,
        DataFormatAR16Little,
        DataFormatAR16Big,
        DataFormatA8,
        DataFormatA16Little,
        DataFormatA16Big,
        DataFormatA16F,
        DataFormatA32F,
        DataFormatNumFormats
    };

    ALWAYS_INLINE static bool hasAlpha(DataFormat format)
    {
        switch (format) {
        case GraphicsContext3D::DataFormatA8:
        case GraphicsContext3D::DataFormatA16F:
        case GraphicsContext3D::DataFormatA32F:
        case GraphicsContext3D::DataFormatRA8:
        case GraphicsContext3D::DataFormatAR8:
        case GraphicsContext3D::DataFormatRA16F:
        case GraphicsContext3D::DataFormatRA32F:
        case GraphicsContext3D::DataFormatRGBA8:
        case GraphicsContext3D::DataFormatBGRA8:
        case GraphicsContext3D::DataFormatARGB8:
        case GraphicsContext3D::DataFormatABGR8:
        case GraphicsContext3D::DataFormatRGBA16F:
        case GraphicsContext3D::DataFormatRGBA32F:
        case GraphicsContext3D::DataFormatRGBA4444:
        case GraphicsContext3D::DataFormatRGBA5551:
            return true;
        default:
            return false;
        }
    }

    ALWAYS_INLINE static bool hasColor(DataFormat format)
    {
        switch (format) {
        case GraphicsContext3D::DataFormatRGBA8:
        case GraphicsContext3D::DataFormatRGBA16F:
        case GraphicsContext3D::DataFormatRGBA32F:
        case GraphicsContext3D::DataFormatRGB8:
        case GraphicsContext3D::DataFormatRGB16F:
        case GraphicsContext3D::DataFormatRGB32F:
        case GraphicsContext3D::DataFormatBGR8:
        case GraphicsContext3D::DataFormatBGRA8:
        case GraphicsContext3D::DataFormatARGB8:
        case GraphicsContext3D::DataFormatABGR8:
        case GraphicsContext3D::DataFormatRGBA5551:
        case GraphicsContext3D::DataFormatRGBA4444:
        case GraphicsContext3D::DataFormatRGB565:
        case GraphicsContext3D::DataFormatR8:
        case GraphicsContext3D::DataFormatR16F:
        case GraphicsContext3D::DataFormatR32F:
        case GraphicsContext3D::DataFormatRA8:
        case GraphicsContext3D::DataFormatRA16F:
        case GraphicsContext3D::DataFormatRA32F:
        case GraphicsContext3D::DataFormatAR8:
            return true;
        default:
            return false;
        }
    }

    // Check if the format is one of the formats from the ImageData or DOM elements.
    // The formats from ImageData is always RGBA8.
    // The formats from DOM elements vary with Graphics ports. It can only be RGBA8 or BGRA8 for non-CG port while a little more for CG port.
    static ALWAYS_INLINE bool srcFormatComesFromDOMElementOrImageData(DataFormat SrcFormat)
    {
#if USE(CG)
#if CPU(BIG_ENDIAN)
    return SrcFormat == DataFormatRGBA8 || SrcFormat == DataFormatARGB8 || SrcFormat == DataFormatRGB8
        || SrcFormat == DataFormatRA8 || SrcFormat == DataFormatAR8 || SrcFormat == DataFormatR8 || SrcFormat == DataFormatA8;
#else
    // That LITTLE_ENDIAN case has more possible formats than BIG_ENDIAN case is because some decoded image data is actually big endian
    // even on little endian architectures.
    return SrcFormat == DataFormatBGRA8 || SrcFormat == DataFormatABGR8 || SrcFormat == DataFormatBGR8
        || SrcFormat == DataFormatRGBA8 || SrcFormat == DataFormatARGB8 || SrcFormat == DataFormatRGB8
        || SrcFormat == DataFormatR8 || SrcFormat == DataFormatA8
        || SrcFormat == DataFormatRA8 || SrcFormat == DataFormatAR8;
#endif
#else
    return SrcFormat == DataFormatBGRA8 || SrcFormat == DataFormatRGBA8;
#endif
    }

    //----------------------------------------------------------------------
    // Entry points for WebGL.
    //

    void activeTexture(GC3Denum texture);
    void attachShader(Platform3DObject program, Platform3DObject shader);
    void bindAttribLocation(Platform3DObject, GC3Duint index, const String& name);
    void bindBuffer(GC3Denum target, Platform3DObject);
    void bindFramebuffer(GC3Denum target, Platform3DObject);
    void bindRenderbuffer(GC3Denum target, Platform3DObject);
    void bindTexture(GC3Denum target, Platform3DObject);
    void blendColor(GC3Dclampf red, GC3Dclampf green, GC3Dclampf blue, GC3Dclampf alpha);
    void blendEquation(GC3Denum mode);
    void blendEquationSeparate(GC3Denum modeRGB, GC3Denum modeAlpha);
    void blendFunc(GC3Denum sfactor, GC3Denum dfactor);
    void blendFuncSeparate(GC3Denum srcRGB, GC3Denum dstRGB, GC3Denum srcAlpha, GC3Denum dstAlpha);

    void bufferData(GC3Denum target, GC3Dsizeiptr size, GC3Denum usage);
    void bufferData(GC3Denum target, GC3Dsizeiptr size, const void* data, GC3Denum usage);
    void bufferSubData(GC3Denum target, GC3Dintptr offset, GC3Dsizeiptr size, const void* data);

    void* mapBufferRange(GC3Denum target, GC3Dintptr offset, GC3Dsizeiptr length, GC3Dbitfield access);
    GC3Dboolean unmapBuffer(GC3Denum target);
    void copyBufferSubData(GC3Denum readTarget, GC3Denum writeTarget, GC3Dintptr readOffset, GC3Dintptr writeOffset, GC3Dsizeiptr);

    void texStorage2D(GC3Denum target, GC3Dsizei levels, GC3Denum internalformat, GC3Dsizei width, GC3Dsizei height);
    void texStorage3D(GC3Denum target, GC3Dsizei levels, GC3Denum internalformat, GC3Dsizei width, GC3Dsizei height, GC3Dsizei depth);

    GC3Denum checkFramebufferStatus(GC3Denum target);
    void clear(GC3Dbitfield mask);
    void clearColor(GC3Dclampf red, GC3Dclampf green, GC3Dclampf blue, GC3Dclampf alpha);
    void clearDepth(GC3Dclampf depth);
    void clearStencil(GC3Dint s);
    void colorMask(GC3Dboolean red, GC3Dboolean green, GC3Dboolean blue, GC3Dboolean alpha);
    void compileShader(Platform3DObject);

    void compressedTexImage2D(GC3Denum target, GC3Dint level, GC3Denum internalformat, GC3Dsizei width, GC3Dsizei height, GC3Dint border, GC3Dsizei imageSize, const void* data);
    void compressedTexSubImage2D(GC3Denum target, GC3Dint level, GC3Dint xoffset, GC3Dint yoffset, GC3Dsizei width, GC3Dsizei height, GC3Denum format, GC3Dsizei imageSize, const void* data);
    void copyTexImage2D(GC3Denum target, GC3Dint level, GC3Denum internalformat, GC3Dint x, GC3Dint y, GC3Dsizei width, GC3Dsizei height, GC3Dint border);
    void copyTexSubImage2D(GC3Denum target, GC3Dint level, GC3Dint xoffset, GC3Dint yoffset, GC3Dint x, GC3Dint y, GC3Dsizei width, GC3Dsizei height);
    void cullFace(GC3Denum mode);
    void depthFunc(GC3Denum func);
    void depthMask(GC3Dboolean flag);
    void depthRange(GC3Dclampf zNear, GC3Dclampf zFar);
    void detachShader(Platform3DObject, Platform3DObject);
    void disable(GC3Denum cap);
    void disableVertexAttribArray(GC3Duint index);
    void drawArrays(GC3Denum mode, GC3Dint first, GC3Dsizei count);
    void drawElements(GC3Denum mode, GC3Dsizei count, GC3Denum type, GC3Dintptr offset);

    void enable(GC3Denum cap);
    void enableVertexAttribArray(GC3Duint index);
    void finish();
    void flush();
    void framebufferRenderbuffer(GC3Denum target, GC3Denum attachment, GC3Denum renderbuffertarget, Platform3DObject);
    void framebufferTexture2D(GC3Denum target, GC3Denum attachment, GC3Denum textarget, Platform3DObject, GC3Dint level);
    void frontFace(GC3Denum mode);
    void generateMipmap(GC3Denum target);

    bool getActiveAttrib(Platform3DObject program, GC3Duint index, ActiveInfo&);
    bool getActiveAttribImpl(Platform3DObject program, GC3Duint index, ActiveInfo&);
    bool getActiveUniform(Platform3DObject program, GC3Duint index, ActiveInfo&);
    bool getActiveUniformImpl(Platform3DObject program, GC3Duint index, ActiveInfo&);
    void getAttachedShaders(Platform3DObject program, GC3Dsizei maxCount, GC3Dsizei* count, Platform3DObject* shaders);
    GC3Dint getAttribLocation(Platform3DObject, const String& name);
    void getBooleanv(GC3Denum pname, GC3Dboolean* value);
    void getBufferParameteriv(GC3Denum target, GC3Denum pname, GC3Dint* value);
    GraphicsContext3DAttributes getContextAttributes();
    GC3Denum getError();
    void getFloatv(GC3Denum pname, GC3Dfloat* value);
    void getFramebufferAttachmentParameteriv(GC3Denum target, GC3Denum attachment, GC3Denum pname, GC3Dint* value);
    void getIntegerv(GC3Denum pname, GC3Dint* value);
    void getInteger64v(GC3Denum pname, GC3Dint64* value);
    void getProgramiv(Platform3DObject program, GC3Denum pname, GC3Dint* value);
    void getNonBuiltInActiveSymbolCount(Platform3DObject program, GC3Denum pname, GC3Dint* value);
    String getProgramInfoLog(Platform3DObject);
    String getUnmangledInfoLog(Platform3DObject[2], GC3Dsizei, const String&);
    void getRenderbufferParameteriv(GC3Denum target, GC3Denum pname, GC3Dint* value);
    void getShaderiv(Platform3DObject, GC3Denum pname, GC3Dint* value);
    String getShaderInfoLog(Platform3DObject);
    void getShaderPrecisionFormat(GC3Denum shaderType, GC3Denum precisionType, GC3Dint* range, GC3Dint* precision);
    String getShaderSource(Platform3DObject);
    String getString(GC3Denum name);
    void getTexParameterfv(GC3Denum target, GC3Denum pname, GC3Dfloat* value);
    void getTexParameteriv(GC3Denum target, GC3Denum pname, GC3Dint* value);
    void getUniformfv(Platform3DObject program, GC3Dint location, GC3Dfloat* value);
    void getUniformiv(Platform3DObject program, GC3Dint location, GC3Dint* value);
    GC3Dint getUniformLocation(Platform3DObject, const String& name);
    void getVertexAttribfv(GC3Duint index, GC3Denum pname, GC3Dfloat* value);
    void getVertexAttribiv(GC3Duint index, GC3Denum pname, GC3Dint* value);
    GC3Dsizeiptr getVertexAttribOffset(GC3Duint index, GC3Denum pname);

    void hint(GC3Denum target, GC3Denum mode);
    GC3Dboolean isBuffer(Platform3DObject);
    GC3Dboolean isEnabled(GC3Denum cap);
    GC3Dboolean isFramebuffer(Platform3DObject);
    GC3Dboolean isProgram(Platform3DObject);
    GC3Dboolean isRenderbuffer(Platform3DObject);
    GC3Dboolean isShader(Platform3DObject);
    GC3Dboolean isTexture(Platform3DObject);
    void lineWidth(GC3Dfloat);
    void linkProgram(Platform3DObject);
    void pixelStorei(GC3Denum pname, GC3Dint param);
    void polygonOffset(GC3Dfloat factor, GC3Dfloat units);

    void readPixels(GC3Dint x, GC3Dint y, GC3Dsizei width, GC3Dsizei height, GC3Denum format, GC3Denum type, void* data);

    void releaseShaderCompiler();

    void renderbufferStorage(GC3Denum target, GC3Denum internalformat, GC3Dsizei width, GC3Dsizei height);
    void sampleCoverage(GC3Dclampf value, GC3Dboolean invert);
    void scissor(GC3Dint x, GC3Dint y, GC3Dsizei width, GC3Dsizei height);
    void shaderSource(Platform3DObject, const String& string);
    void stencilFunc(GC3Denum func, GC3Dint ref, GC3Duint mask);
    void stencilFuncSeparate(GC3Denum face, GC3Denum func, GC3Dint ref, GC3Duint mask);
    void stencilMask(GC3Duint mask);
    void stencilMaskSeparate(GC3Denum face, GC3Duint mask);
    void stencilOp(GC3Denum fail, GC3Denum zfail, GC3Denum zpass);
    void stencilOpSeparate(GC3Denum face, GC3Denum fail, GC3Denum zfail, GC3Denum zpass);

    bool texImage2D(GC3Denum target, GC3Dint level, GC3Denum internalformat, GC3Dsizei width, GC3Dsizei height, GC3Dint border, GC3Denum format, GC3Denum type, const void* pixels);
    void texParameterf(GC3Denum target, GC3Denum pname, GC3Dfloat param);
    void texParameteri(GC3Denum target, GC3Denum pname, GC3Dint param);
    void texSubImage2D(GC3Denum target, GC3Dint level, GC3Dint xoffset, GC3Dint yoffset, GC3Dsizei width, GC3Dsizei height, GC3Denum format, GC3Denum type, const void* pixels);

    void uniform1f(GC3Dint location, GC3Dfloat x);
    void uniform1fv(GC3Dint location, GC3Dsizei, GC3Dfloat* v);
    void uniform1i(GC3Dint location, GC3Dint x);
    void uniform1iv(GC3Dint location, GC3Dsizei, GC3Dint* v);
    void uniform2f(GC3Dint location, GC3Dfloat x, GC3Dfloat y);
    void uniform2fv(GC3Dint location, GC3Dsizei, GC3Dfloat* v);
    void uniform2i(GC3Dint location, GC3Dint x, GC3Dint y);
    void uniform2iv(GC3Dint location, GC3Dsizei, GC3Dint* v);
    void uniform3f(GC3Dint location, GC3Dfloat x, GC3Dfloat y, GC3Dfloat z);
    void uniform3fv(GC3Dint location, GC3Dsizei, GC3Dfloat* v);
    void uniform3i(GC3Dint location, GC3Dint x, GC3Dint y, GC3Dint z);
    void uniform3iv(GC3Dint location, GC3Dsizei, GC3Dint* v);
    void uniform4f(GC3Dint location, GC3Dfloat x, GC3Dfloat y, GC3Dfloat z, GC3Dfloat w);
    void uniform4fv(GC3Dint location, GC3Dsizei, GC3Dfloat* v);
    void uniform4i(GC3Dint location, GC3Dint x, GC3Dint y, GC3Dint z, GC3Dint w);
    void uniform4iv(GC3Dint location, GC3Dsizei, GC3Dint* v);
    void uniformMatrix2fv(GC3Dint location, GC3Dsizei, GC3Dboolean transpose, GC3Dfloat* value);
    void uniformMatrix3fv(GC3Dint location, GC3Dsizei, GC3Dboolean transpose, GC3Dfloat* value);
    void uniformMatrix4fv(GC3Dint location, GC3Dsizei, GC3Dboolean transpose, GC3Dfloat* value);

    void useProgram(Platform3DObject);
    void validateProgram(Platform3DObject);
    bool checkVaryingsPacking(Platform3DObject vertexShader, Platform3DObject fragmentShader) const;
    bool precisionsMatch(Platform3DObject vertexShader, Platform3DObject fragmentShader) const;

    void vertexAttrib1f(GC3Duint index, GC3Dfloat x);
    void vertexAttrib1fv(GC3Duint index, GC3Dfloat* values);
    void vertexAttrib2f(GC3Duint index, GC3Dfloat x, GC3Dfloat y);
    void vertexAttrib2fv(GC3Duint index, GC3Dfloat* values);
    void vertexAttrib3f(GC3Duint index, GC3Dfloat x, GC3Dfloat y, GC3Dfloat z);
    void vertexAttrib3fv(GC3Duint index, GC3Dfloat* values);
    void vertexAttrib4f(GC3Duint index, GC3Dfloat x, GC3Dfloat y, GC3Dfloat z, GC3Dfloat w);
    void vertexAttrib4fv(GC3Duint index, GC3Dfloat* values);
    void vertexAttribPointer(GC3Duint index, GC3Dint size, GC3Denum type, GC3Dboolean normalized,
                             GC3Dsizei stride, GC3Dintptr offset);

    void viewport(GC3Dint x, GC3Dint y, GC3Dsizei width, GC3Dsizei height);

    void reshape(int width, int height);

    void drawArraysInstanced(GC3Denum mode, GC3Dint first, GC3Dsizei count, GC3Dsizei primcount);
    void drawElementsInstanced(GC3Denum mode, GC3Dsizei count, GC3Denum type, GC3Dintptr offset, GC3Dsizei primcount);
    void vertexAttribDivisor(GC3Duint index, GC3Duint divisor);

    // VertexArrayOject calls
    Platform3DObject createVertexArray();
    void deleteVertexArray(Platform3DObject);
    GC3Dboolean isVertexArray(Platform3DObject);
    void bindVertexArray(Platform3DObject);

#if PLATFORM(GTK) || USE(CAIRO)
    void paintToCanvas(const unsigned char* imagePixels, int imageWidth, int imageHeight,
                       int canvasWidth, int canvasHeight, PlatformContextCairo* context);
#elif USE(CG)
    void paintToCanvas(const unsigned char* imagePixels, int imageWidth, int imageHeight, int canvasWidth, int canvasHeight, GraphicsContext&);
#elif PLATFORM(QT)
    void paintToCanvas(const unsigned char* imagePixels, int imageWidth, int imageHeight,
                       int canvasWidth, int canvasHeight, QPainter* context);
#endif

    void markContextChanged();
    void markLayerComposited();
    bool layerComposited() const;
    void forceContextLost();
    void recycleContext();

    void dispatchContextChangedNotification();
    void simulateContextChanged();

    void paintRenderingResultsToCanvas(ImageBuffer*);
    RefPtr<ImageData> paintRenderingResultsToImageData();
    bool paintCompositedResultsToCanvas(ImageBuffer*);

#if PLATFORM(IOS)
    void endPaint();
#endif
#if PLATFORM(MAC)
    void updateCGLContext();
#endif
    void setContextVisibility(bool);

    GraphicsContext3DPowerPreference powerPreferenceUsedForCreation() const { return m_powerPreferenceUsedForCreation; }

    // Support for buffer creation and deletion
    Platform3DObject createBuffer();
    Platform3DObject createFramebuffer();
    Platform3DObject createProgram();
    Platform3DObject createRenderbuffer();
    Platform3DObject createShader(GC3Denum);
    Platform3DObject createTexture();

    void deleteBuffer(Platform3DObject);
    void deleteFramebuffer(Platform3DObject);
    void deleteProgram(Platform3DObject);
    void deleteRenderbuffer(Platform3DObject);
    void deleteShader(Platform3DObject);
    void deleteTexture(Platform3DObject);

    // Synthesizes an OpenGL error which will be returned from a
    // later call to getError. This is used to emulate OpenGL ES
    // 2.0 behavior on the desktop and to enforce additional error
    // checking mandated by WebGL.
    //
    // Per the behavior of glGetError, this stores at most one
    // instance of any given error, and returns them from calls to
    // getError in the order they were added.
    void synthesizeGLError(GC3Denum error);

    // Read real OpenGL errors, and move them to the synthetic
    // error list. Return true if at least one error is moved.
    bool moveErrorsToSyntheticErrorList();

    // Support for extensions. Returns a non-null object, though not
    // all methods it contains may necessarily be supported on the
    // current hardware. Must call Extensions3D::supports() to
    // determine this.
    Extensions3D& getExtensions();

    IntSize getInternalFramebufferSize() const;

    static unsigned getClearBitsByAttachmentType(GC3Denum);
    static unsigned getClearBitsByFormat(GC3Denum);

    enum ChannelBits {
        ChannelRed = 1,
        ChannelGreen = 2,
        ChannelBlue = 4,
        ChannelAlpha = 8,
        ChannelDepth = 16,
        ChannelStencil = 32,
        ChannelRGB = ChannelRed | ChannelGreen | ChannelBlue,
        ChannelRGBA = ChannelRGB | ChannelAlpha,
    };

    static unsigned getChannelBitsByFormat(GC3Denum);

    // Possible alpha operations that may need to occur during
    // pixel packing. FIXME: kAlphaDoUnmultiply is lossy and must
    // be removed.
    enum AlphaOp {
        AlphaDoNothing = 0,
        AlphaDoPremultiply = 1,
        AlphaDoUnmultiply = 2
    };

    enum ImageHtmlDomSource {
        HtmlDomImage = 0,
        HtmlDomCanvas = 1,
        HtmlDomVideo = 2,
        HtmlDomNone = 3
    };

    // Packs the contents of the given Image which is passed in |pixels| into the passed Vector
    // according to the given format and type, and obeying the flipY and AlphaOp flags.
    // Returns true upon success.
    static bool packImageData(Image*, const void* pixels, GC3Denum format, GC3Denum type, bool flipY, AlphaOp, DataFormat sourceFormat, unsigned width, unsigned height, unsigned sourceUnpackAlignment, Vector<uint8_t>& data);

    class ImageExtractor {
    public:
        ImageExtractor(Image*, ImageHtmlDomSource, bool premultiplyAlpha, bool ignoreGammaAndColorProfile);

        // Each platform must provide an implementation of this method to deallocate or release resources
        // associated with the image if needed.
        ~ImageExtractor();

        bool extractSucceeded() { return m_extractSucceeded; }
        const void* imagePixelData() { return m_imagePixelData; }
        unsigned imageWidth() { return m_imageWidth; }
        unsigned imageHeight() { return m_imageHeight; }
        DataFormat imageSourceFormat() { return m_imageSourceFormat; }
        AlphaOp imageAlphaOp() { return m_alphaOp; }
        unsigned imageSourceUnpackAlignment() { return m_imageSourceUnpackAlignment; }
        ImageHtmlDomSource imageHtmlDomSource() { return m_imageHtmlDomSource; }
    private:
        // Each platform must provide an implementation of this method.
        // Extracts the image and keeps track of its status, such as width, height, Source Alignment, format and AlphaOp etc,
        // needs to lock the resources or relevant data if needed and returns true upon success
        bool extractImage(bool premultiplyAlpha, bool ignoreGammaAndColorProfile);

#if USE(CAIRO)
        ImageSource* m_decoder;
        RefPtr<cairo_surface_t> m_imageSurface;
#elif USE(CG)
        RetainPtr<CGImageRef> m_cgImage;
        RetainPtr<CGImageRef> m_decodedImage;
        RetainPtr<CFDataRef> m_pixelData;
        std::unique_ptr<uint8_t[]> m_formalizedRGBA8Data;
#elif PLATFORM(QT)
        QImage m_qtImage;
#endif
        Image* m_image;
        ImageHtmlDomSource m_imageHtmlDomSource;
        bool m_extractSucceeded;
        const void* m_imagePixelData;
        unsigned m_imageWidth;
        unsigned m_imageHeight;
        DataFormat m_imageSourceFormat;
        AlphaOp m_alphaOp;
        unsigned m_imageSourceUnpackAlignment;
    };

    void setFailNextGPUStatusCheck() { m_failNextStatusCheck = true; }

private:
    GraphicsContext3D(GraphicsContext3DAttributes, HostWindow*, RenderStyle = RenderOffscreen);

    // Helper for packImageData/extractImageData/extractTextureData which implement packing of pixel
    // data into the specified OpenGL destination format and type.
    // A sourceUnpackAlignment of zero indicates that the source
    // data is tightly packed. Non-zero values may take a slow path.
    // Destination data will have no gaps between rows.
    static bool packPixels(const uint8_t* sourceData, DataFormat sourceDataFormat, unsigned width, unsigned height, unsigned sourceUnpackAlignment, unsigned destinationFormat, unsigned destinationType, AlphaOp, void* destinationData, bool flipY);

    // Take into account the user's requested context creation attributes,
    // in particular stencil and antialias, and determine which could or
    // could not be honored based on the capabilities of the OpenGL
    // implementation.
    void validateDepthStencil(const char* packedDepthStencilExtension);
    void validateAttributes();
    
    // Did the most recent drawing operation leave the GPU in an acceptable state?
    void checkGPUStatus();

    // Read rendering results into a pixel array with the same format as the
    // backbuffer.
    void readRenderingResults(unsigned char* pixels, int pixelsSize);
    void readPixelsAndConvertToBGRAIfNecessary(int x, int y, int width, int height, unsigned char* pixels);

#if PLATFORM(IOS)
    void setRenderbufferStorageFromDrawable(GC3Dsizei width, GC3Dsizei height);
#endif

    bool reshapeFBOs(const IntSize&);
    void resolveMultisamplingIfNecessary(const IntRect& = IntRect());
    void attachDepthAndStencilBufferIfNeeded(GLuint internalDepthStencilFormat, int width, int height);
<<<<<<< HEAD
#if (PLATFORM(QT) || PLATFORM(EFL)) && USE(GRAPHICS_SURFACE)
    void createGraphicsSurfaces(const IntSize&);
#endif
=======
>>>>>>> 4ccac179

    int m_currentWidth { 0 };
    int m_currentHeight { 0 };

#if PLATFORM(COCOA)
    RetainPtr<WebGLLayer> m_webGLLayer;
    PlatformGraphicsContext3D m_contextObj { nullptr };
#endif

#if PLATFORM(WIN) && USE(CA)
    RefPtr<PlatformCALayer> m_webGLLayer;
#endif

    typedef HashMap<String, sh::ShaderVariable> ShaderSymbolMap;

    struct ShaderSourceEntry {
        GC3Denum type;
        String source;
        String translatedSource;
        String log;
        bool isValid;
        ShaderSymbolMap attributeMap;
        ShaderSymbolMap uniformMap;
        ShaderSymbolMap varyingMap;
        ShaderSourceEntry()
            : type(VERTEX_SHADER)
            , isValid(false)
        {
        }
        
        ShaderSymbolMap& symbolMap(enum ANGLEShaderSymbolType symbolType)
        {
            ASSERT(symbolType == SHADER_SYMBOL_TYPE_ATTRIBUTE || symbolType == SHADER_SYMBOL_TYPE_UNIFORM || symbolType == SHADER_SYMBOL_TYPE_VARYING);
            if (symbolType == SHADER_SYMBOL_TYPE_ATTRIBUTE)
                return attributeMap;
            if (symbolType == SHADER_SYMBOL_TYPE_VARYING)
                return varyingMap;
            return uniformMap;
        }
    };

    typedef HashMap<Platform3DObject, ShaderSourceEntry> ShaderSourceMap;
    ShaderSourceMap m_shaderSourceMap;

    struct ActiveShaderSymbolCounts {
        Vector<GC3Dint> filteredToActualAttributeIndexMap;
        Vector<GC3Dint> filteredToActualUniformIndexMap;

        ActiveShaderSymbolCounts()
        {
        }

        GC3Dint countForType(GC3Denum activeType)
        {
            ASSERT(activeType == ACTIVE_ATTRIBUTES || activeType == ACTIVE_UNIFORMS);
            if (activeType == ACTIVE_ATTRIBUTES)
                return filteredToActualAttributeIndexMap.size();

            return filteredToActualUniformIndexMap.size();
        }
    };
    typedef HashMap<Platform3DObject, ActiveShaderSymbolCounts> ShaderProgramSymbolCountMap;
    ShaderProgramSymbolCountMap m_shaderProgramSymbolCountMap;

    typedef HashMap<String, String> HashedSymbolMap;
    HashedSymbolMap m_possiblyUnusedAttributeMap;

    String mappedSymbolName(Platform3DObject program, ANGLEShaderSymbolType, const String& name);
    String mappedSymbolName(Platform3DObject shaders[2], size_t count, const String& name);
    String originalSymbolName(Platform3DObject program, ANGLEShaderSymbolType, const String& name);

<<<<<<< HEAD
#if !PLATFORM(QT)
    ANGLEWebKitBridge m_compiler;
#endif

    std::unique_ptr<ShaderNameHash> nameHashMapForShaders;

    std::unique_ptr<Extensions3DOpenGLCommon> m_extensions;
=======
    std::unique_ptr<ShaderNameHash> nameHashMapForShaders;

#if ((PLATFORM(GTK) || PLATFORM(WIN) || PLATFORM(WPE)) && USE(OPENGL_ES_2))
    friend class Extensions3DOpenGLES;
    std::unique_ptr<Extensions3DOpenGLES> m_extensions;
#else
>>>>>>> 4ccac179
    friend class Extensions3DOpenGL;
    friend class Extensions3DOpenGLES;
    friend class Extensions3DOpenGLCommon;

    GraphicsContext3DAttributes m_attrs;
    GraphicsContext3DPowerPreference m_powerPreferenceUsedForCreation { GraphicsContext3DPowerPreference::Default };
    RenderStyle m_renderStyle;
    Vector<Vector<float>> m_vertexArray;

    ANGLEWebKitBridge m_compiler;

    GC3Duint m_texture { 0 };
    GC3Duint m_fbo { 0 };
#if USE(COORDINATED_GRAPHICS_THREADED)
    GC3Duint m_compositorTexture { 0 };
    GC3Duint m_intermediateTexture { 0 };
#endif

    GC3Duint m_depthBuffer { 0 };
    GC3Duint m_stencilBuffer { 0 };
    GC3Duint m_depthStencilBuffer { 0 };

    bool m_layerComposited { false };
    GC3Duint m_internalColorFormat { 0 };

    struct GraphicsContext3DState {
        GC3Duint boundFBO { 0 };
        GC3Denum activeTexture { GraphicsContext3D::TEXTURE0 };
        GC3Duint boundTexture0 { 0 };
    };

    GraphicsContext3DState m_state;

    // For multisampling
    GC3Duint m_multisampleFBO { 0 };
    GC3Duint m_multisampleDepthStencilBuffer { 0 };
    GC3Duint m_multisampleColorBuffer { 0 };

    // Errors raised by synthesizeGLError().
    ListHashSet<GC3Denum> m_syntheticErrors;

<<<<<<< HEAD
#if PLATFORM(QT)
    QOpenGLExtensions* m_functions;
#endif

    friend class GraphicsContext3DPrivate;
    std::unique_ptr<GraphicsContext3DPrivate> m_private;

#if PLATFORM(QT)
    // Must be initialized after m_private so that isGLES2Compliant works
    ANGLEWebKitBridge m_compiler;
#endif

    WebGLRenderingContextBase* m_webglContext;
};
=======
#if USE(TEXTURE_MAPPER)
    friend class TextureMapperGC3DPlatformLayer;
    std::unique_ptr<TextureMapperGC3DPlatformLayer> m_texmapLayer;
#else
    friend class GraphicsContext3DPrivate;
    std::unique_ptr<GraphicsContext3DPrivate> m_private;
#endif

    // FIXME: Layering violation.
    WebGLRenderingContextBase* m_webglContext { nullptr };

    bool m_isForWebGL2 { false };
    bool m_usingCoreProfile { false };
>>>>>>> 4ccac179

    unsigned m_statusCheckCount { 0 };
    bool m_failNextStatusCheck { false };

#if USE(CAIRO)
    Platform3DObject m_vao { 0 };
#endif

};

} // namespace WebCore<|MERGE_RESOLUTION|>--- conflicted
+++ resolved
@@ -59,7 +59,6 @@
 #include <wtf/RetainPtr.h>
 OBJC_CLASS CALayer;
 OBJC_CLASS WebGLLayer;
-<<<<<<< HEAD
 #elif PLATFORM(QT)
 QT_BEGIN_NAMESPACE
 class QPainter;
@@ -68,10 +67,7 @@
 class QOpenGLExtensions;
 class QSurface;
 QT_END_NAMESPACE
-#elif PLATFORM(GTK) || PLATFORM(EFL) || PLATFORM(WIN_CAIRO)
-=======
 #elif PLATFORM(GTK) || PLATFORM(WIN_CAIRO) || PLATFORM(WPE)
->>>>>>> 4ccac179
 typedef unsigned int GLuint;
 #endif
 
@@ -1317,12 +1313,6 @@
     bool reshapeFBOs(const IntSize&);
     void resolveMultisamplingIfNecessary(const IntRect& = IntRect());
     void attachDepthAndStencilBufferIfNeeded(GLuint internalDepthStencilFormat, int width, int height);
-<<<<<<< HEAD
-#if (PLATFORM(QT) || PLATFORM(EFL)) && USE(GRAPHICS_SURFACE)
-    void createGraphicsSurfaces(const IntSize&);
-#endif
-=======
->>>>>>> 4ccac179
 
     int m_currentWidth { 0 };
     int m_currentHeight { 0 };
@@ -1394,24 +1384,19 @@
     String mappedSymbolName(Platform3DObject shaders[2], size_t count, const String& name);
     String originalSymbolName(Platform3DObject program, ANGLEShaderSymbolType, const String& name);
 
-<<<<<<< HEAD
-#if !PLATFORM(QT)
-    ANGLEWebKitBridge m_compiler;
-#endif
-
     std::unique_ptr<ShaderNameHash> nameHashMapForShaders;
 
+#if PLATFORM(QT)
     std::unique_ptr<Extensions3DOpenGLCommon> m_extensions;
-=======
-    std::unique_ptr<ShaderNameHash> nameHashMapForShaders;
-
-#if ((PLATFORM(GTK) || PLATFORM(WIN) || PLATFORM(WPE)) && USE(OPENGL_ES_2))
+    friend class Extensions3DOpenGL;
+    friend class Extensions3DOpenGLES;
+#elif ((PLATFORM(GTK) || PLATFORM(WIN) || PLATFORM(WPE)) && USE(OPENGL_ES_2))
     friend class Extensions3DOpenGLES;
     std::unique_ptr<Extensions3DOpenGLES> m_extensions;
 #else
->>>>>>> 4ccac179
     friend class Extensions3DOpenGL;
-    friend class Extensions3DOpenGLES;
+    std::unique_ptr<Extensions3DOpenGL> m_extensions;
+#endif
     friend class Extensions3DOpenGLCommon;
 
     GraphicsContext3DAttributes m_attrs;
@@ -1419,7 +1404,9 @@
     RenderStyle m_renderStyle;
     Vector<Vector<float>> m_vertexArray;
 
+#if !PLATFORM(QT)
     ANGLEWebKitBridge m_compiler;
+#endif
 
     GC3Duint m_texture { 0 };
     GC3Duint m_fbo { 0 };
@@ -1451,22 +1438,10 @@
     // Errors raised by synthesizeGLError().
     ListHashSet<GC3Denum> m_syntheticErrors;
 
-<<<<<<< HEAD
 #if PLATFORM(QT)
     QOpenGLExtensions* m_functions;
 #endif
 
-    friend class GraphicsContext3DPrivate;
-    std::unique_ptr<GraphicsContext3DPrivate> m_private;
-
-#if PLATFORM(QT)
-    // Must be initialized after m_private so that isGLES2Compliant works
-    ANGLEWebKitBridge m_compiler;
-#endif
-
-    WebGLRenderingContextBase* m_webglContext;
-};
-=======
 #if USE(TEXTURE_MAPPER)
     friend class TextureMapperGC3DPlatformLayer;
     std::unique_ptr<TextureMapperGC3DPlatformLayer> m_texmapLayer;
@@ -1475,12 +1450,16 @@
     std::unique_ptr<GraphicsContext3DPrivate> m_private;
 #endif
 
+#if PLATFORM(QT)
+    // Must be initialized after m_private so that isGLES2Compliant works
+    ANGLEWebKitBridge m_compiler;
+#endif
+
     // FIXME: Layering violation.
     WebGLRenderingContextBase* m_webglContext { nullptr };
 
     bool m_isForWebGL2 { false };
     bool m_usingCoreProfile { false };
->>>>>>> 4ccac179
 
     unsigned m_statusCheckCount { 0 };
     bool m_failNextStatusCheck { false };
