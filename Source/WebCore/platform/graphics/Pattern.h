/*
 * Copyright (C) 2006, 2007, 2008 Apple Inc.  All rights reserved.
 * Copyright (C) 2008 Eric Seidel <eric@webkit.org>
 * Copyright (C) 2007-2008 Torch Mobile, Inc.
 *
 * Redistribution and use in source and binary forms, with or without
 * modification, are permitted provided that the following conditions
 * are met:
 * 1. Redistributions of source code must retain the above copyright
 *    notice, this list of conditions and the following disclaimer.
 * 2. Redistributions in binary form must reproduce the above copyright
 *    notice, this list of conditions and the following disclaimer in the
 *    documentation and/or other materials provided with the distribution.
 *
 * THIS SOFTWARE IS PROVIDED BY APPLE INC. ``AS IS'' AND ANY
 * EXPRESS OR IMPLIED WARRANTIES, INCLUDING, BUT NOT LIMITED TO, THE
 * IMPLIED WARRANTIES OF MERCHANTABILITY AND FITNESS FOR A PARTICULAR
 * PURPOSE ARE DISCLAIMED.  IN NO EVENT SHALL APPLE INC. OR
 * CONTRIBUTORS BE LIABLE FOR ANY DIRECT, INDIRECT, INCIDENTAL, SPECIAL,
 * EXEMPLARY, OR CONSEQUENTIAL DAMAGES (INCLUDING, BUT NOT LIMITED TO,
 * PROCUREMENT OF SUBSTITUTE GOODS OR SERVICES; LOSS OF USE, DATA, OR
 * PROFITS; OR BUSINESS INTERRUPTION) HOWEVER CAUSED AND ON ANY THEORY
 * OF LIABILITY, WHETHER IN CONTRACT, STRICT LIABILITY, OR TORT
 * (INCLUDING NEGLIGENCE OR OTHERWISE) ARISING IN ANY WAY OUT OF THE USE
 * OF THIS SOFTWARE, EVEN IF ADVISED OF THE POSSIBILITY OF SUCH DAMAGE. 
 */

#ifndef Pattern_h
#define Pattern_h

#include "AffineTransform.h"

#include <wtf/Ref.h>
#include <wtf/RefCounted.h>

#if USE(CG)
typedef struct CGPattern* CGPatternRef;
typedef CGPatternRef PlatformPatternPtr;
#elif USE(DIRECT2D)
interface ID2D1BitmapBrush;
typedef ID2D1BitmapBrush* PlatformPatternPtr;
#elif USE(CAIRO)
#include <cairo.h>
typedef cairo_pattern_t* PlatformPatternPtr;
#elif PLATFORM(QT)
#include <QBrush>
typedef QBrush PlatformPatternPtr;
#elif USE(WINGDI)
typedef void* PlatformPatternPtr;
#endif

namespace WebCore {

class AffineTransform;
class GraphicsContext;
class Image;

class Pattern final : public RefCounted<Pattern> {
public:
    static Ref<Pattern> create(Ref<Image>&& tileImage, bool repeatX, bool repeatY);
    ~Pattern();

    Image& tileImage() const { return m_tileImage.get(); }

    void platformDestroy();

<<<<<<< HEAD
    // Pattern space is an abstract space that maps to the default user space by the transformation 'userSpaceTransformation' 
#if PLATFORM(QT)
    // Qt ignores user space transformation and uses pattern's instead
    PlatformPatternPtr createPlatformPattern() const;
#else
    PlatformPatternPtr createPlatformPattern(const AffineTransform& userSpaceTransformation) const;
=======
    // Pattern space is an abstract space that maps to the default user space by the transformation 'userSpaceTransformation'
#if !USE(DIRECT2D)
    PlatformPatternPtr createPlatformPattern(const AffineTransform& userSpaceTransformation) const;
#else
    PlatformPatternPtr createPlatformPattern(const GraphicsContext&, float alpha, const AffineTransform& userSpaceTransformation) const;
>>>>>>> 4ccac179
#endif
    void setPatternSpaceTransform(const AffineTransform& patternSpaceTransformation);
    const AffineTransform& getPatternSpaceTransform() { return m_patternSpaceTransformation; };
    void setPlatformPatternSpaceTransform();

    bool repeatX() const { return m_repeatX; }
    bool repeatY() const { return m_repeatY; }

private:
    Pattern(Ref<Image>&&, bool repeatX, bool repeatY);

    Ref<Image> m_tileImage;
    bool m_repeatX;
    bool m_repeatY;
    AffineTransform m_patternSpaceTransformation;
    PlatformPatternPtr m_pattern;
};

} //namespace

#endif<|MERGE_RESOLUTION|>--- conflicted
+++ resolved
@@ -64,20 +64,14 @@
 
     void platformDestroy();
 
-<<<<<<< HEAD
-    // Pattern space is an abstract space that maps to the default user space by the transformation 'userSpaceTransformation' 
+    // Pattern space is an abstract space that maps to the default user space by the transformation 'userSpaceTransformation'
 #if PLATFORM(QT)
     // Qt ignores user space transformation and uses pattern's instead
     PlatformPatternPtr createPlatformPattern() const;
-#else
-    PlatformPatternPtr createPlatformPattern(const AffineTransform& userSpaceTransformation) const;
-=======
-    // Pattern space is an abstract space that maps to the default user space by the transformation 'userSpaceTransformation'
-#if !USE(DIRECT2D)
+#elif !USE(DIRECT2D)
     PlatformPatternPtr createPlatformPattern(const AffineTransform& userSpaceTransformation) const;
 #else
     PlatformPatternPtr createPlatformPattern(const GraphicsContext&, float alpha, const AffineTransform& userSpaceTransformation) const;
->>>>>>> 4ccac179
 #endif
     void setPatternSpaceTransform(const AffineTransform& patternSpaceTransformation);
     const AffineTransform& getPatternSpaceTransform() { return m_patternSpaceTransformation; };
