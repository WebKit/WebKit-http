--- conflicted
+++ resolved
@@ -41,15 +41,10 @@
 #include <OpenGL/gl.h>
 #elif PLATFORM(WIN)
 #include "OpenGLESShims.h"
-<<<<<<< HEAD
 #elif PLATFORM(GTK) || PLATFORM(HAIKU) || PLATFORM(WPE)
-#if USE(OPENGL_ES_2)
-=======
-#elif PLATFORM(GTK) || PLATFORM(WPE)
 #if USE(LIBEPOXY)
 // <epoxy/gl.h> already included above.
 #elif USE(OPENGL_ES_2)
->>>>>>> 4118da62
 #include <GLES2/gl2.h>
 #else
 #include "OpenGLShims.h"
