--- conflicted
+++ resolved
@@ -41,12 +41,7 @@
 #include <OpenGL/gl.h>
 #elif PLATFORM(WIN)
 #include "OpenGLESShims.h"
-<<<<<<< HEAD
-#elif PLATFORM(GTK) || PLATFORM(HAIKU) || PLATFORM(WPE)
-#if USE(LIBEPOXY)
-=======
 #elif USE(LIBEPOXY)
->>>>>>> 53b62df0
 // <epoxy/gl.h> already included above.
 #elif USE(OPENGL_ES_2)
 #include <GLES2/gl2.h>
