/*
 * Copyright (C) 2010 Apple Inc. All rights reserved.
 *
 * Redistribution and use in source and binary forms, with or without
 * modification, are permitted provided that the following conditions
 * are met:
 * 1. Redistributions of source code must retain the above copyright
 *    notice, this list of conditions and the following disclaimer.
 * 2. Redistributions in binary form must reproduce the above copyright
 *    notice, this list of conditions and the following disclaimer in the
 *    documentation and/or other materials provided with the distribution.
 *
 * THIS SOFTWARE IS PROVIDED BY APPLE INC. ``AS IS'' AND ANY
 * EXPRESS OR IMPLIED WARRANTIES, INCLUDING, BUT NOT LIMITED TO, THE
 * IMPLIED WARRANTIES OF MERCHANTABILITY AND FITNESS FOR A PARTICULAR
 * PURPOSE ARE DISCLAIMED.  IN NO EVENT SHALL APPLE INC. OR
 * CONTRIBUTORS BE LIABLE FOR ANY DIRECT, INDIRECT, INCIDENTAL, SPECIAL,
 * EXEMPLARY, OR CONSEQUENTIAL DAMAGES (INCLUDING, BUT NOT LIMITED TO,
 * PROCUREMENT OF SUBSTITUTE GOODS OR SERVICES; LOSS OF USE, DATA, OR
 * PROFITS; OR BUSINESS INTERRUPTION) HOWEVER CAUSED AND ON ANY THEORY
 * OF LIABILITY, WHETHER IN CONTRACT, STRICT LIABILITY, OR TORT
 * (INCLUDING NEGLIGENCE OR OTHERWISE) ARISING IN ANY WAY OUT OF THE USE
 * OF THIS SOFTWARE, EVEN IF ADVISED OF THE POSSIBILITY OF SUCH DAMAGE. 
 */

#ifndef ANGLEWebKitBridge_h
#define ANGLEWebKitBridge_h

#include <ANGLE/ShaderLang.h>
#include <wtf/text/CString.h>
#include <wtf/text/WTFString.h>

#if PLATFORM(IOS)
#import <OpenGLES/ES2/glext.h>
#elif PLATFORM(MAC)
#include <OpenGL/gl.h>
#elif PLATFORM(WIN)
#include "OpenGLESShims.h"
#elif PLATFORM(GTK) || PLATFORM(EFL) || PLATFORM(WPE)
#if USE(OPENGL_ES_2)
#include <GLES2/gl2.h>
#else
#include "OpenGLShims.h"
#endif
#endif

<<<<<<< HEAD
#if !PLATFORM(GTK) && !PLATFORM(EFL) && !PLATFORM(WPE) && !PLATFORM(WIN) && !defined(BUILDING_WITH_CMAKE)
#include "ANGLE/ShaderLang.h"
#elif PLATFORM(WIN) && !defined(BUILDING_WITH_CMAKE)
#include "GLSLANG/ShaderLang.h"
#else
#include <ANGLE/ShaderLang.h>
#endif

=======
>>>>>>> 04e09ebe
namespace WebCore {

enum ANGLEShaderType {
    SHADER_TYPE_VERTEX = GL_VERTEX_SHADER,
    SHADER_TYPE_FRAGMENT = GL_FRAGMENT_SHADER,
};

enum ANGLEShaderSymbolType {
    SHADER_SYMBOL_TYPE_ATTRIBUTE,
    SHADER_SYMBOL_TYPE_UNIFORM,
    SHADER_SYMBOL_TYPE_VARYING
};

struct ANGLEShaderSymbol {
    ANGLEShaderSymbolType symbolType;
    String name;
    String mappedName;
    sh::GLenum dataType;
    unsigned size;
    sh::GLenum precision;
    int staticUse;

    bool isSampler() const
    {
        return symbolType == SHADER_SYMBOL_TYPE_UNIFORM
            && (dataType == GL_SAMPLER_2D
            || dataType == GL_SAMPLER_CUBE
#if !PLATFORM(IOS) && !((PLATFORM(EFL) || PLATFORM(GTK) || PLATFORM(WPE)) && USE(OPENGL_ES_2))
            || dataType == GL_SAMPLER_2D_RECT_ARB
#endif
            );
    }
};

class ANGLEWebKitBridge {
public:

    ANGLEWebKitBridge(ShShaderOutput = SH_GLSL_OUTPUT, ShShaderSpec = SH_WEBGL_SPEC);
    ~ANGLEWebKitBridge();
    
    ShBuiltInResources getResources() { return m_resources; }
    void setResources(ShBuiltInResources);
    
    bool compileShaderSource(const char* shaderSource, ANGLEShaderType, String& translatedShaderSource, String& shaderValidationLog, Vector<ANGLEShaderSymbol>& symbols, int extraCompileOptions = 0);

private:

    void cleanupCompilers();

    bool builtCompilers;
    
    ShHandle m_fragmentCompiler;
    ShHandle m_vertexCompiler;

    ShShaderOutput m_shaderOutput;
    ShShaderSpec m_shaderSpec;

    ShBuiltInResources m_resources;
};

} // namespace WebCore

#endif<|MERGE_RESOLUTION|>--- conflicted
+++ resolved
@@ -44,17 +44,6 @@
 #endif
 #endif
 
-<<<<<<< HEAD
-#if !PLATFORM(GTK) && !PLATFORM(EFL) && !PLATFORM(WPE) && !PLATFORM(WIN) && !defined(BUILDING_WITH_CMAKE)
-#include "ANGLE/ShaderLang.h"
-#elif PLATFORM(WIN) && !defined(BUILDING_WITH_CMAKE)
-#include "GLSLANG/ShaderLang.h"
-#else
-#include <ANGLE/ShaderLang.h>
-#endif
-
-=======
->>>>>>> 04e09ebe
 namespace WebCore {
 
 enum ANGLEShaderType {
