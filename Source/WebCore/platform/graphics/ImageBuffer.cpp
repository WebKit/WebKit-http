--- conflicted
+++ resolved
@@ -152,11 +152,7 @@
     genericConvertToLuminanceMask();
 }
 
-<<<<<<< HEAD
-#if !USE(CAIRO)
-=======
-#if USE(ACCELERATED_COMPOSITING) && !USE(CAIRO) && !PLATFORM(BLACKBERRY) && !PLATFORM(QT)
->>>>>>> 529326ec
+#if !USE(CAIRO) && !PLATFORM(QT)
 PlatformLayer* ImageBuffer::platformLayer() const
 {
     return 0;
