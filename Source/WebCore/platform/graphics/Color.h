/*
 * Copyright (C) 2003-2016 Apple Inc. All rights reserved.
 *
 * Redistribution and use in source and binary forms, with or without
 * modification, are permitted provided that the following conditions
 * are met:
 * 1. Redistributions of source code must retain the above copyright
 *    notice, this list of conditions and the following disclaimer.
 * 2. Redistributions in binary form must reproduce the above copyright
 *    notice, this list of conditions and the following disclaimer in the
 *    documentation and/or other materials provided with the distribution.
 *
 * THIS SOFTWARE IS PROVIDED BY APPLE INC. ``AS IS'' AND ANY
 * EXPRESS OR IMPLIED WARRANTIES, INCLUDING, BUT NOT LIMITED TO, THE
 * IMPLIED WARRANTIES OF MERCHANTABILITY AND FITNESS FOR A PARTICULAR
 * PURPOSE ARE DISCLAIMED.  IN NO EVENT SHALL APPLE INC. OR
 * CONTRIBUTORS BE LIABLE FOR ANY DIRECT, INDIRECT, INCIDENTAL, SPECIAL,
 * EXEMPLARY, OR CONSEQUENTIAL DAMAGES (INCLUDING, BUT NOT LIMITED TO,
 * PROCUREMENT OF SUBSTITUTE GOODS OR SERVICES; LOSS OF USE, DATA, OR
 * PROFITS; OR BUSINESS INTERRUPTION) HOWEVER CAUSED AND ON ANY THEORY
 * OF LIABILITY, WHETHER IN CONTRACT, STRICT LIABILITY, OR TORT
 * (INCLUDING NEGLIGENCE OR OTHERWISE) ARISING IN ANY WAY OUT OF THE USE
 * OF THIS SOFTWARE, EVEN IF ADVISED OF THE POSSIBILITY OF SUCH DAMAGE. 
 */

#pragma once

#include "ColorSpace.h"
#include "ExtendedColor.h"
#include "PlatformExportMacros.h"
#include <algorithm>
#include <cmath>
#include <unicode/uchar.h>
#include <wtf/Forward.h>
#include <wtf/HashFunctions.h>
#include <wtf/Optional.h>
#include <wtf/text/LChar.h>

#if USE(CG)
typedef struct CGColor* CGColorRef;
#endif

#if PLATFORM(WIN)
struct _D3DCOLORVALUE;
typedef _D3DCOLORVALUE D3DCOLORVALUE;
typedef D3DCOLORVALUE D2D_COLOR_F;
typedef D2D_COLOR_F D2D1_COLOR_F;
struct D2D_VECTOR_4F;
typedef D2D_VECTOR_4F D2D1_VECTOR_4F;
#endif

#if PLATFORM(GTK)
typedef struct _GdkColor GdkColor;
#ifndef GTK_API_VERSION_2
typedef struct _GdkRGBA GdkRGBA;
#endif
#endif

<<<<<<< HEAD
#if PLATFORM(HAIKU)
struct rgb_color;
#endif

namespace WebCore {

=======
namespace WTF {
>>>>>>> 1e2a0f6a
class TextStream;
}

namespace WebCore {

typedef unsigned RGBA32; // Deprecated: Type for an RGBA quadruplet. Use RGBA class instead.

WEBCORE_EXPORT RGBA32 makeRGB(int r, int g, int b);
WEBCORE_EXPORT RGBA32 makeRGBA(int r, int g, int b, int a);

RGBA32 makePremultipliedRGBA(int r, int g, int b, int a, bool ceiling = true);
RGBA32 makeUnPremultipliedRGBA(int r, int g, int b, int a);

WEBCORE_EXPORT RGBA32 colorWithOverrideAlpha(RGBA32 color, float overrideAlpha);
RGBA32 colorWithOverrideAlpha(RGBA32 color, std::optional<float> overrideAlpha);

WEBCORE_EXPORT RGBA32 makeRGBA32FromFloats(float r, float g, float b, float a);
RGBA32 makeRGBAFromHSLA(double h, double s, double l, double a);
RGBA32 makeRGBAFromCMYKA(float c, float m, float y, float k, float a);

inline int redChannel(RGBA32 color) { return (color >> 16) & 0xFF; }
inline int greenChannel(RGBA32 color) { return (color >> 8) & 0xFF; }
inline int blueChannel(RGBA32 color) { return color & 0xFF; }
inline int alphaChannel(RGBA32 color) { return (color >> 24) & 0xFF; }

uint8_t roundAndClampColorChannel(int);
uint8_t roundAndClampColorChannel(float);

class RGBA {
public:
    RGBA(); // all channels zero, including alpha
    RGBA(uint8_t red, uint8_t green, uint8_t blue, uint8_t alpha);
    RGBA(uint8_t red, uint8_t green, uint8_t blue); // opaque, alpha of 1

    uint8_t red() const;
    uint8_t green() const;
    uint8_t blue() const;
    uint8_t alpha() const;

    bool hasAlpha() const;

private:
    friend class Color;

    unsigned m_integer { 0 };
};

bool operator==(const RGBA&, const RGBA&);
bool operator!=(const RGBA&, const RGBA&);

class Color {
    WTF_MAKE_FAST_ALLOCATED;
public:
    Color() { }

    // FIXME: Remove all these constructors and creation functions and replace the ones that are still needed with free functions.

    Color(RGBA32 color, bool valid = true)
    {
        if (valid)
            setRGB(color);
    }

    Color(int r, int g, int b)
    {
        setRGB(r, g, b);
    }

    Color(int r, int g, int b, int a)
    {
        setRGB(makeRGBA(r, g, b, a));
    }

    Color(float r, float g, float b, float a)
    {
        setRGB(makeRGBA32FromFloats(r, g, b, a));
    }

    // Creates a new color from the specific CMYK and alpha values.
    Color(float c, float m, float y, float k, float a)
    {
        setRGB(makeRGBAFromCMYKA(c, m, y, k, a));
    }

    WEBCORE_EXPORT explicit Color(const String&);
    explicit Color(const char*);

    explicit Color(WTF::HashTableDeletedValueType)
    {
        static_assert(deletedHashValue & invalidRGBAColor, "Color's deleted hash value must not look like an ExtendedColor");
        static_assert(!(deletedHashValue & validRGBAColorBit), "Color's deleted hash value must not look like a valid RGBA32 Color");
        static_assert(deletedHashValue & (1 << 4), "Color's deleted hash value must have some bits set that an RGBA32 Color wouldn't have");
        m_colorData.rgbaAndFlags = deletedHashValue;
        ASSERT(!isExtended());
    }

    bool isHashTableDeletedValue() const
    {
        return m_colorData.rgbaAndFlags == deletedHashValue;
    }

    explicit Color(WTF::HashTableEmptyValueType)
    {
        static_assert(emptyHashValue & invalidRGBAColor, "Color's empty hash value must not look like an ExtendedColor");
        static_assert(emptyHashValue & (1 << 4), "Color's deleted hash value must have some bits set that an RGBA32 Color wouldn't have");
        m_colorData.rgbaAndFlags = emptyHashValue;
        ASSERT(!isExtended());
    }

    // This creates an ExtendedColor.
    // FIXME: If the colorSpace is sRGB and the values can all be
    // converted exactly to integers, we should make a normal Color.
    WEBCORE_EXPORT Color(float r, float g, float b, float a, ColorSpace colorSpace);

    Color(RGBA, ColorSpace);
    WEBCORE_EXPORT Color(const Color&);
    WEBCORE_EXPORT Color(Color&&);

    ~Color()
    {
        if (isExtended())
            m_colorData.extendedColor->deref();
    }

    static Color createUnchecked(int r, int g, int b)
    {
        RGBA32 color = 0xFF000000 | r << 16 | g << 8 | b;
        return Color(color);
    }
    static Color createUnchecked(int r, int g, int b, int a)
    {
        RGBA32 color = a << 24 | r << 16 | g << 8 | b;
        return Color(color);
    }

    // Returns the color serialized according to HTML5
    // <https://html.spec.whatwg.org/multipage/scripting.html#fill-and-stroke-styles> (10 September 2015)
    WEBCORE_EXPORT String serialized() const;

    WEBCORE_EXPORT String cssText() const;

    // Returns the color serialized as either #RRGGBB or #RRGGBBAA
    String nameForRenderTreeAsText() const;

    bool isValid() const { return isExtended() || (m_colorData.rgbaAndFlags & validRGBAColorBit); }

    bool isOpaque() const { return isValid() && (isExtended() ? asExtended().alpha() == 1.0 : alpha() == 255); }
    bool isVisible() const { return isValid() && (isExtended() ? asExtended().alpha() > 0.0 : alpha() > 0); }

    int red() const { return redChannel(rgb()); }
    int green() const { return greenChannel(rgb()); }
    int blue() const { return blueChannel(rgb()); }
    int alpha() const { return alphaChannel(rgb()); }

    float alphaAsFloat() const { return isExtended() ? asExtended().alpha() : static_cast<float>(alphaChannel(rgb())) / 255; }

    RGBA32 rgb() const;

    // FIXME: Like operator==, this will give different values for ExtendedColors that
    // should be identical, since the respective pointer will be different.
    unsigned hash() const { return WTF::intHash(m_colorData.rgbaAndFlags); }

    // FIXME: ExtendedColor - these should be renamed (to be clear about their parameter types, or
    // replaced with alternative accessors.
    WEBCORE_EXPORT void getRGBA(float& r, float& g, float& b, float& a) const;
    WEBCORE_EXPORT void getRGBA(double& r, double& g, double& b, double& a) const;
    WEBCORE_EXPORT void getHSL(double& h, double& s, double& l) const;
    WEBCORE_EXPORT void getHSV(double& h, double& s, double& v) const;

    Color light() const;
    Color dark() const;

    bool isDark() const;

    // This is an implementation of Porter-Duff's "source-over" equation
    Color blend(const Color&) const;
    Color blendWithWhite() const;

    Color colorWithAlphaMultipliedBy(float) const;

    // Returns a color that has the same RGB values, but with the given A.
    Color colorWithAlpha(float) const;
    Color opaqueColor() const { return colorWithAlpha(1.0f); }

#if PLATFORM(GTK)
    Color(const GdkColor&);
    // We can't sensibly go back to GdkColor without losing the alpha value
#ifndef GTK_API_VERSION_2
    Color(const GdkRGBA&);
    operator GdkRGBA() const;
#endif
#endif

#if USE(CG)
    WEBCORE_EXPORT Color(CGColorRef);
#endif

#if PLATFORM(HAIKU)
    Color(const rgb_color&);
    operator rgb_color() const;
#endif

#if PLATFORM(WIN)
    WEBCORE_EXPORT Color(D2D1_COLOR_F);
    WEBCORE_EXPORT operator D2D1_COLOR_F() const;
    WEBCORE_EXPORT operator D2D1_VECTOR_4F() const;
#endif

    static bool parseHexColor(const String&, RGBA32&);
    static bool parseHexColor(const StringView&, RGBA32&);
    static bool parseHexColor(const LChar*, unsigned, RGBA32&);
    static bool parseHexColor(const UChar*, unsigned, RGBA32&);

    static const RGBA32 black = 0xFF000000;
    WEBCORE_EXPORT static const RGBA32 white = 0xFFFFFFFF;
    static const RGBA32 darkGray = 0xFF808080;
    static const RGBA32 gray = 0xFFA0A0A0;
    static const RGBA32 lightGray = 0xFFC0C0C0;
    WEBCORE_EXPORT static const RGBA32 transparent = 0x00000000;
    static const RGBA32 cyan = 0xFF00FFFF;
    static const RGBA32 yellow = 0xFFFFFF00;

#if PLATFORM(IOS)
    static const RGBA32 compositionFill = 0x3CAFC0E3;
#else
    static const RGBA32 compositionFill = 0xFFE1DD55;
#endif

    bool isExtended() const
    {
        return !(m_colorData.rgbaAndFlags & invalidRGBAColor);
    }
    WEBCORE_EXPORT ExtendedColor& asExtended() const;

    WEBCORE_EXPORT Color& operator=(const Color&);
    WEBCORE_EXPORT Color& operator=(Color&&);

    friend bool operator==(const Color& a, const Color& b);

    static bool isBlackColor(const Color&);
    static bool isWhiteColor(const Color&);

private:
    void setRGB(int r, int g, int b) { setRGB(makeRGB(r, g, b)); }
    void setRGB(RGBA32);

    // 0x_______00 is an ExtendedColor pointer.
    // 0x_______01 is an invalid RGBA32.
    // 0x_______11 is a valid RGBA32.
    static const uint64_t extendedColor = 0x0;
    static const uint64_t invalidRGBAColor = 0x1;
    static const uint64_t validRGBAColorBit = 0x2;
    static const uint64_t validRGBAColor = 0x3;

    static const uint64_t deletedHashValue = 0xFFFFFFFFFFFFFFFD;
    static const uint64_t emptyHashValue = 0xFFFFFFFFFFFFFFFB;

    WEBCORE_EXPORT void tagAsValid();

    union {
        uint64_t rgbaAndFlags { invalidRGBAColor };
        ExtendedColor* extendedColor;
    } m_colorData;
};

// FIXME: These do not work for ExtendedColor because
// they become just pointer comparison.
bool operator==(const Color&, const Color&);
bool operator!=(const Color&, const Color&);

Color colorFromPremultipliedARGB(RGBA32);
RGBA32 premultipliedARGBFromColor(const Color&);

Color blend(const Color& from, const Color& to, double progress, bool blendPremultiplied = true);

int differenceSquared(const Color&, const Color&);

uint16_t fastMultiplyBy255(uint16_t value);
uint16_t fastDivideBy255(uint16_t);

#if USE(CG)
WEBCORE_EXPORT CGColorRef cachedCGColor(const Color&);
#endif

inline RGBA::RGBA()
{
}

inline RGBA::RGBA(uint8_t red, uint8_t green, uint8_t blue, uint8_t alpha)
    : m_integer(alpha << 24 | red << 16 | green << 8 | blue)
{
}

inline RGBA::RGBA(uint8_t red, uint8_t green, uint8_t blue)
    : m_integer(0xFF000000 | red << 16 | green << 8 | blue)
{
}

inline uint8_t RGBA::red() const
{
    return m_integer >> 16;
}

inline uint8_t RGBA::green() const
{
    return m_integer >> 8;
}

inline uint8_t RGBA::blue() const
{
    return m_integer;
}

inline uint8_t RGBA::alpha() const
{
    return m_integer >> 24;
}

inline bool RGBA::hasAlpha() const
{
    return (m_integer & 0xFF000000) != 0xFF000000;
}

inline Color::Color(RGBA color, ColorSpace space)
{
    setRGB(color.m_integer);
    ASSERT_UNUSED(space, space == ColorSpaceSRGB);
}

inline bool operator==(const Color& a, const Color& b)
{
    return a.m_colorData.rgbaAndFlags == b.m_colorData.rgbaAndFlags;
}

inline bool operator!=(const Color& a, const Color& b)
{
    return !(a == b);
}

inline uint8_t roundAndClampColorChannel(int value)
{
    return std::max(0, std::min(255, value));
}

inline uint8_t roundAndClampColorChannel(float value)
{
    return std::max(0.f, std::min(255.f, std::round(value)));
}

inline uint16_t fastMultiplyBy255(uint16_t value)
{
    return (value << 8) - value;
}

inline uint16_t fastDivideBy255(uint16_t value)
{
    // While this is an approximate algorithm for division by 255, it gives perfectly accurate results for 16-bit values.
    // FIXME: Since this gives accurate results for 16-bit values, we should get this optimization into compilers like clang.
    uint16_t approximation = value >> 8;
    uint16_t remainder = value - (approximation * 255) + 1;
    return approximation + (remainder >> 8);
}

inline RGBA32 colorWithOverrideAlpha(RGBA32 color, std::optional<float> overrideAlpha)
{
    return overrideAlpha ? colorWithOverrideAlpha(color, overrideAlpha.value()) : color;
}

inline RGBA32 Color::rgb() const
{
    // FIXME: We should ASSERT(!isExtended()) here, or produce
    // an RGBA32 equivalent for an ExtendedColor. Ideally the former,
    // so we can audit all the rgb() call sites to handle extended.
    return static_cast<RGBA32>(m_colorData.rgbaAndFlags >> 32);
}

inline void Color::setRGB(RGBA32 rgb)
{
    m_colorData.rgbaAndFlags = static_cast<uint64_t>(rgb) << 32;
    tagAsValid();
}

WEBCORE_EXPORT WTF::TextStream& operator<<(WTF::TextStream&, const Color&);

inline bool Color::isBlackColor(const Color& color)
{
    if (color.isExtended()) {
        const ExtendedColor& extendedColor = color.asExtended();
        return !extendedColor.red() && !extendedColor.green() && !extendedColor.blue() && extendedColor.alpha() == 1;
    }

    return color.isValid() && color.rgb() == Color::black;
}

inline bool Color::isWhiteColor(const Color& color)
{
    if (color.isExtended()) {
        const ExtendedColor& extendedColor = color.asExtended();
        return extendedColor.red() == 1 && extendedColor.green() == 1 && extendedColor.blue() == 1 && extendedColor.alpha() == 1;
    }
    
    return color.isValid() && color.rgb() == Color::white;
}

} // namespace WebCore<|MERGE_RESOLUTION|>--- conflicted
+++ resolved
@@ -56,16 +56,11 @@
 #endif
 #endif
 
-<<<<<<< HEAD
 #if PLATFORM(HAIKU)
 struct rgb_color;
 #endif
 
-namespace WebCore {
-
-=======
 namespace WTF {
->>>>>>> 1e2a0f6a
 class TextStream;
 }
 
