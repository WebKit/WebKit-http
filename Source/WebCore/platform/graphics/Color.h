--- conflicted
+++ resolved
@@ -40,13 +40,13 @@
 typedef struct CGColor* CGColorRef;
 #endif
 
-<<<<<<< HEAD
 #if PLATFORM(QT)
 #include <qglobal.h>
 QT_BEGIN_NAMESPACE
 class QColor;
 QT_END_NAMESPACE
-=======
+#endif
+
 #if PLATFORM(WIN)
 struct _D3DCOLORVALUE;
 typedef _D3DCOLORVALUE D3DCOLORVALUE;
@@ -54,7 +54,6 @@
 typedef D2D_COLOR_F D2D1_COLOR_F;
 struct D2D_VECTOR_4F;
 typedef D2D_VECTOR_4F D2D1_VECTOR_4F;
->>>>>>> 4ccac179
 #endif
 
 #if PLATFORM(GTK)
@@ -237,18 +236,16 @@
     Color blend(const Color&) const;
     Color blendWithWhite() const;
 
-<<<<<<< HEAD
+    Color colorWithAlphaMultipliedBy(float) const;
+
+    // Returns a color that has the same RGB values, but with the given A.
+    Color colorWithAlpha(float) const;
+    Color opaqueColor() const { return colorWithAlpha(1.0f); }
+
 #if PLATFORM(QT)
     Color(const QColor&);
     operator QColor() const;
 #endif
-=======
-    Color colorWithAlphaMultipliedBy(float) const;
-
-    // Returns a color that has the same RGB values, but with the given A.
-    Color colorWithAlpha(float) const;
-    Color opaqueColor() const { return colorWithAlpha(1.0f); }
->>>>>>> 4ccac179
 
 #if PLATFORM(GTK)
     Color(const GdkColor&);
