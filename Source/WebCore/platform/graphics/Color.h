/*
 * Copyright (C) 2003-2016 Apple Inc. All rights reserved.
 *
 * Redistribution and use in source and binary forms, with or without
 * modification, are permitted provided that the following conditions
 * are met:
 * 1. Redistributions of source code must retain the above copyright
 *    notice, this list of conditions and the following disclaimer.
 * 2. Redistributions in binary form must reproduce the above copyright
 *    notice, this list of conditions and the following disclaimer in the
 *    documentation and/or other materials provided with the distribution.
 *
 * THIS SOFTWARE IS PROVIDED BY APPLE INC. ``AS IS'' AND ANY
 * EXPRESS OR IMPLIED WARRANTIES, INCLUDING, BUT NOT LIMITED TO, THE
 * IMPLIED WARRANTIES OF MERCHANTABILITY AND FITNESS FOR A PARTICULAR
 * PURPOSE ARE DISCLAIMED.  IN NO EVENT SHALL APPLE INC. OR
 * CONTRIBUTORS BE LIABLE FOR ANY DIRECT, INDIRECT, INCIDENTAL, SPECIAL,
 * EXEMPLARY, OR CONSEQUENTIAL DAMAGES (INCLUDING, BUT NOT LIMITED TO,
 * PROCUREMENT OF SUBSTITUTE GOODS OR SERVICES; LOSS OF USE, DATA, OR
 * PROFITS; OR BUSINESS INTERRUPTION) HOWEVER CAUSED AND ON ANY THEORY
 * OF LIABILITY, WHETHER IN CONTRACT, STRICT LIABILITY, OR TORT
 * (INCLUDING NEGLIGENCE OR OTHERWISE) ARISING IN ANY WAY OUT OF THE USE
 * OF THIS SOFTWARE, EVEN IF ADVISED OF THE POSSIBILITY OF SUCH DAMAGE. 
 */

#ifndef Color_h
#define Color_h

#include "ColorSpace.h"
#include "PlatformExportMacros.h"
#include <algorithm>
#include <cmath>
#include <unicode/uchar.h>
#include <wtf/Forward.h>
#include <wtf/Optional.h>
#include <wtf/text/LChar.h>

#if USE(CG)
typedef struct CGColor* CGColorRef;
#endif

#if PLATFORM(WIN)
struct _D3DCOLORVALUE;
typedef _D3DCOLORVALUE D3DCOLORVALUE;
typedef D3DCOLORVALUE D2D_COLOR_F;
typedef D2D_COLOR_F D2D1_COLOR_F;
#endif

#if PLATFORM(GTK)
typedef struct _GdkColor GdkColor;
#ifndef GTK_API_VERSION_2
typedef struct _GdkRGBA GdkRGBA;
#endif
#endif

#if PLATFORM(HAIKU)
struct rgb_color;
#endif

namespace WebCore {

class TextStream;

typedef unsigned RGBA32; // Deprecated: Type for an RGBA quadruplet. Use RGBA class instead.

WEBCORE_EXPORT RGBA32 makeRGB(int r, int g, int b);
WEBCORE_EXPORT RGBA32 makeRGBA(int r, int g, int b, int a);

RGBA32 makePremultipliedRGBA(int r, int g, int b, int a);
RGBA32 makeUnPremultipliedRGBA(int r, int g, int b, int a);

WEBCORE_EXPORT RGBA32 colorWithOverrideAlpha(RGBA32 color, float overrideAlpha);
RGBA32 colorWithOverrideAlpha(RGBA32 color, Optional<float> overrideAlpha);

WEBCORE_EXPORT RGBA32 makeRGBA32FromFloats(float r, float g, float b, float a);
RGBA32 makeRGBAFromHSLA(double h, double s, double l, double a);
RGBA32 makeRGBAFromCMYKA(float c, float m, float y, float k, float a);

inline int redChannel(RGBA32 color) { return (color >> 16) & 0xFF; }
inline int greenChannel(RGBA32 color) { return (color >> 8) & 0xFF; }
inline int blueChannel(RGBA32 color) { return color & 0xFF; }
inline int alphaChannel(RGBA32 color) { return (color >> 24) & 0xFF; }

uint8_t roundAndClampColorChannel(int);
uint8_t roundAndClampColorChannel(float);

class RGBA {
public:
    RGBA(); // all channels zero, including alpha
    RGBA(uint8_t red, uint8_t green, uint8_t blue, uint8_t alpha);
    RGBA(uint8_t red, uint8_t green, uint8_t blue); // opaque, alpha of 1

    uint8_t red() const;
    uint8_t green() const;
    uint8_t blue() const;
    uint8_t alpha() const;

    bool hasAlpha() const;

private:
    friend class Color;

    unsigned m_integer { 0 };
};

bool operator==(const RGBA&, const RGBA&);
bool operator!=(const RGBA&, const RGBA&);

class Color {
    WTF_MAKE_FAST_ALLOCATED;
public:
    Color() : m_color(0), m_valid(false) { }
    Color(RGBA, ColorSpace);

    // FIXME: Remove all these constructors and creation functions and replace the ones that are still needed with free functions.
    Color(RGBA32 color, bool valid = true) : m_color(color), m_valid(valid) { ASSERT(!m_color || m_valid); }
    Color(int r, int g, int b) : m_color(makeRGB(r, g, b)), m_valid(true) { }
    Color(int r, int g, int b, int a) : m_color(makeRGBA(r, g, b, a)), m_valid(true) { }
    // Color is currently limited to 32bit RGBA, perhaps some day we'll support better colors
    Color(float r, float g, float b, float a) : m_color(makeRGBA32FromFloats(r, g, b, a)), m_valid(true) { }
    // Creates a new color from the specific CMYK and alpha values.
    Color(float c, float m, float y, float k, float a) : m_color(makeRGBAFromCMYKA(c, m, y, k, a)), m_valid(true) { }
    WEBCORE_EXPORT explicit Color(const String&);
    explicit Color(const char*);
    static Color createUnchecked(int r, int g, int b)
    {
        RGBA32 color = 0xFF000000 | r << 16 | g << 8 | b;
        return Color(color);
    }
    static Color createUnchecked(int r, int g, int b, int a)
    {
        RGBA32 color = a << 24 | r << 16 | g << 8 | b;
        return Color(color);
    }

    // Returns the color serialized according to HTML5
    // <https://html.spec.whatwg.org/multipage/scripting.html#fill-and-stroke-styles> (10 September 2015)
    WEBCORE_EXPORT String serialized() const;

    String cssText() const;

    // Returns the color serialized as either #RRGGBB or #RRGGBBAA
    // The latter format is not a valid CSS color, and should only be seen in DRT dumps.
    String nameForRenderTreeAsText() const;

    void setNamedColor(const String&);

    // FIXME: Remove this after moving clients to all use OptionalColor instead.
    bool isValid() const { return m_valid; }

    bool hasAlpha() const { return alpha() < 255; }

    int red() const { return redChannel(m_color); }
    int green() const { return greenChannel(m_color); }
    int blue() const { return blueChannel(m_color); }
    int alpha() const { return alphaChannel(m_color); }
    
    RGBA32 rgb() const { return m_color; } // Preserve the alpha.
    void setRGB(int r, int g, int b) { m_color = makeRGB(r, g, b); m_valid = true; }
    void setRGB(RGBA32 rgb) { m_color = rgb; m_valid = true; }
    WEBCORE_EXPORT void getRGBA(float& r, float& g, float& b, float& a) const;
    WEBCORE_EXPORT void getRGBA(double& r, double& g, double& b, double& a) const;
    WEBCORE_EXPORT void getHSL(double& h, double& s, double& l) const;
    WEBCORE_EXPORT void getHSV(double& h, double& s, double& v) const;

    Color light() const;
    Color dark() const;

    bool isDark() const;

    // This is an implementation of Porter-Duff's "source-over" equation
    Color blend(const Color&) const;
    Color blendWithWhite() const;

#if PLATFORM(GTK)
    Color(const GdkColor&);
    // We can't sensibly go back to GdkColor without losing the alpha value
#ifndef GTK_API_VERSION_2
    Color(const GdkRGBA&);
    operator GdkRGBA() const;
#endif
#endif

#if USE(CG)
    WEBCORE_EXPORT Color(CGColorRef);
#endif

<<<<<<< HEAD
#if PLATFORM(HAIKU)
    Color(const rgb_color&);
    operator rgb_color() const;
=======
#if PLATFORM(WIN)
    WEBCORE_EXPORT Color(D2D1_COLOR_F);
    WEBCORE_EXPORT operator D2D1_COLOR_F() const;
>>>>>>> aa6906ee
#endif

    static bool parseHexColor(const String&, RGBA32&);
    static bool parseHexColor(const StringView&, RGBA32&);
    static bool parseHexColor(const LChar*, unsigned, RGBA32&);
    static bool parseHexColor(const UChar*, unsigned, RGBA32&);

    static const RGBA32 black = 0xFF000000;
    WEBCORE_EXPORT static const RGBA32 white = 0xFFFFFFFF;
    static const RGBA32 darkGray = 0xFF808080;
    static const RGBA32 gray = 0xFFA0A0A0;
    static const RGBA32 lightGray = 0xFFC0C0C0;
    WEBCORE_EXPORT static const RGBA32 transparent = 0x00000000;
    static const RGBA32 cyan = 0xFF00FFFF;

#if PLATFORM(IOS)
    static const RGBA32 compositionFill = 0x3CAFC0E3;
#else
    static const RGBA32 compositionFill = 0xFFE1DD55;
#endif

private:
    RGBA32 m_color;
    bool m_valid;
};

bool operator==(const Color&, const Color&);
bool operator!=(const Color&, const Color&);

Color colorFromPremultipliedARGB(RGBA32);
RGBA32 premultipliedARGBFromColor(const Color&);

Color blend(const Color& from, const Color& to, double progress, bool blendPremultiplied = true);

int differenceSquared(const Color&, const Color&);

uint16_t fastMultiplyBy255(uint16_t value);
uint16_t fastDivideBy255(uint16_t);

#if USE(CG)
WEBCORE_EXPORT CGColorRef cachedCGColor(const Color&);
#endif

inline RGBA::RGBA()
{
}

inline RGBA::RGBA(uint8_t red, uint8_t green, uint8_t blue, uint8_t alpha)
    : m_integer(alpha << 24 | red << 16 | green << 8 | blue)
{
}

inline RGBA::RGBA(uint8_t red, uint8_t green, uint8_t blue)
    : m_integer(0xFF000000 | red << 16 | green << 8 | blue)
{
}

inline uint8_t RGBA::red() const
{
    return m_integer >> 16;
}

inline uint8_t RGBA::green() const
{
    return m_integer >> 8;
}

inline uint8_t RGBA::blue() const
{
    return m_integer;
}

inline uint8_t RGBA::alpha() const
{
    return m_integer >> 24;
}

inline bool RGBA::hasAlpha() const
{
    return (m_integer & 0xFF000000) != 0xFF000000;
}

inline Color::Color(RGBA color, ColorSpace space)
    : m_color(color.m_integer)
    , m_valid(true)
{
    ASSERT_UNUSED(space, space == ColorSpaceSRGB);
}

inline bool operator==(const Color& a, const Color& b)
{
    return a.rgb() == b.rgb() && a.isValid() == b.isValid();
}

inline bool operator!=(const Color& a, const Color& b)
{
    return !(a == b);
}

inline uint8_t roundAndClampColorChannel(int value)
{
    return std::max(0, std::min(255, value));
}

inline uint8_t roundAndClampColorChannel(float value)
{
    return std::max(0.f, std::min(255.f, std::round(value)));
}

inline uint16_t fastMultiplyBy255(uint16_t value)
{
    return (value << 8) - value;
}

inline uint16_t fastDivideBy255(uint16_t value)
{
    // While this is an approximate algorithm for division by 255, it gives perfectly accurate results for 16-bit values.
    // FIXME: Since this gives accurate results for 16-bit values, we should get this optimization into compilers like clang.
    uint16_t approximation = value >> 8;
    uint16_t remainder = value - (approximation * 255) + 1;
    return approximation + (remainder >> 8);
}

inline RGBA32 colorWithOverrideAlpha(RGBA32 color, Optional<float> overrideAlpha)
{
    return overrideAlpha ? colorWithOverrideAlpha(color, overrideAlpha.value()) : color;
}

WEBCORE_EXPORT TextStream& operator<<(TextStream&, const Color&);

} // namespace WebCore

#endif // Color_h<|MERGE_RESOLUTION|>--- conflicted
+++ resolved
@@ -185,15 +185,14 @@
     WEBCORE_EXPORT Color(CGColorRef);
 #endif
 
-<<<<<<< HEAD
 #if PLATFORM(HAIKU)
     Color(const rgb_color&);
     operator rgb_color() const;
-=======
+#endif
+
 #if PLATFORM(WIN)
     WEBCORE_EXPORT Color(D2D1_COLOR_F);
     WEBCORE_EXPORT operator D2D1_COLOR_F() const;
->>>>>>> aa6906ee
 #endif
 
     static bool parseHexColor(const String&, RGBA32&);
