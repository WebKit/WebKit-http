/*
 * Copyright (C) 2003-2020 Apple Inc. All rights reserved.
 *
 * Redistribution and use in source and binary forms, with or without
 * modification, are permitted provided that the following conditions
 * are met:
 * 1. Redistributions of source code must retain the above copyright
 *    notice, this list of conditions and the following disclaimer.
 * 2. Redistributions in binary form must reproduce the above copyright
 *    notice, this list of conditions and the following disclaimer in the
 *    documentation and/or other materials provided with the distribution.
 *
 * THIS SOFTWARE IS PROVIDED BY APPLE INC. ``AS IS'' AND ANY
 * EXPRESS OR IMPLIED WARRANTIES, INCLUDING, BUT NOT LIMITED TO, THE
 * IMPLIED WARRANTIES OF MERCHANTABILITY AND FITNESS FOR A PARTICULAR
 * PURPOSE ARE DISCLAIMED.  IN NO EVENT SHALL APPLE INC. OR
 * CONTRIBUTORS BE LIABLE FOR ANY DIRECT, INDIRECT, INCIDENTAL, SPECIAL,
 * EXEMPLARY, OR CONSEQUENTIAL DAMAGES (INCLUDING, BUT NOT LIMITED TO,
 * PROCUREMENT OF SUBSTITUTE GOODS OR SERVICES; LOSS OF USE, DATA, OR
 * PROFITS; OR BUSINESS INTERRUPTION) HOWEVER CAUSED AND ON ANY THEORY
 * OF LIABILITY, WHETHER IN CONTRACT, STRICT LIABILITY, OR TORT
 * (INCLUDING NEGLIGENCE OR OTHERWISE) ARISING IN ANY WAY OUT OF THE USE
 * OF THIS SOFTWARE, EVEN IF ADVISED OF THE POSSIBILITY OF SUCH DAMAGE. 
 */

#pragma once

#include "ColorSpace.h"
#include "ExtendedColor.h"
#include <algorithm>
#include <cmath>
#include <unicode/uchar.h>
#include <wtf/Forward.h>
#include <wtf/HashFunctions.h>
#include <wtf/Optional.h>
#include <wtf/text/LChar.h>

#if USE(CG)
typedef struct CGColor* CGColorRef;
#endif

#if PLATFORM(WIN)
struct _D3DCOLORVALUE;
typedef _D3DCOLORVALUE D3DCOLORVALUE;
typedef D3DCOLORVALUE D2D_COLOR_F;
typedef D2D_COLOR_F D2D1_COLOR_F;
struct D2D_VECTOR_4F;
typedef D2D_VECTOR_4F D2D1_VECTOR_4F;
#endif

#if PLATFORM(GTK)
typedef struct _GdkRGBA GdkRGBA;
#endif

<<<<<<< HEAD
#if PLATFORM(HAIKU)
struct rgb_color;
#endif

namespace WTF {
class TextStream;
}

=======
>>>>>>> 8a371f14
namespace WebCore {

// Color value with 8-bit components for red, green, blue, and alpha.
// For historical reasons, stored as a 32-bit integer, with alpha in the high bits: ARGB.
class SimpleColor {
public:
    constexpr SimpleColor(uint32_t value = 0) : m_value { value } { }

    constexpr uint32_t value() const { return m_value; }

    constexpr uint8_t redComponent() const { return m_value >> 16; }
    constexpr uint8_t greenComponent() const { return m_value >> 8; }
    constexpr uint8_t blueComponent() const { return m_value; }
    constexpr uint8_t alphaComponent() const { return m_value >> 24; }

    constexpr bool isOpaque() const { return alphaComponent() == 0xFF; }
    constexpr bool isVisible() const { return alphaComponent(); }

    String serializationForHTML() const;
    String serializationForCSS() const;
    String serializationForRenderTreeAsText() const;

private:
    uint32_t m_value { 0 };
};

bool operator==(SimpleColor, SimpleColor);
bool operator!=(SimpleColor, SimpleColor);

// FIXME: Remove this after migrating to the new name.
using RGBA32 = SimpleColor;

WEBCORE_EXPORT RGBA32 makeRGB(int r, int g, int b);
WEBCORE_EXPORT RGBA32 makeRGBA(int r, int g, int b, int a);

RGBA32 makePremultipliedRGBA(int r, int g, int b, int a, bool ceiling = true);
RGBA32 makeUnPremultipliedRGBA(int r, int g, int b, int a);

WEBCORE_EXPORT RGBA32 colorWithOverrideAlpha(RGBA32 color, float overrideAlpha);
RGBA32 colorWithOverrideAlpha(RGBA32 color, Optional<float> overrideAlpha);

WEBCORE_EXPORT RGBA32 makeRGBA32FromFloats(float r, float g, float b, float a);
RGBA32 makeRGBAFromHSLA(float h, float s, float l, float a);
RGBA32 makeRGBAFromCMYKA(float c, float m, float y, float k, float a);

uint8_t roundAndClampColorChannel(int);
uint8_t roundAndClampColorChannel(float);

class Color {
    WTF_MAKE_FAST_ALLOCATED;
public:
    Color() { }

    // FIXME: Remove all these constructors and creation functions and replace the ones that are still needed with free functions.

    Color(RGBA32 color, bool valid = true)
    {
        if (valid)
            setRGB(color);
    }

    enum SemanticTag { Semantic };
    Color(RGBA32 color, SemanticTag)
    {
        setRGB(color);
        setIsSemantic();
    }

    Color(int r, int g, int b)
    {
        setRGB(r, g, b);
    }

    Color(int r, int g, int b, int a)
    {
        setRGB(makeRGBA(r, g, b, a));
    }

    Color(float r, float g, float b, float a)
    {
        setRGB(makeRGBA32FromFloats(r, g, b, a));
    }

    // Creates a new color from the specific CMYK and alpha values.
    Color(float c, float m, float y, float k, float a)
    {
        setRGB(makeRGBAFromCMYKA(c, m, y, k, a));
    }

    WEBCORE_EXPORT explicit Color(const String&);
    explicit Color(const char*);

    explicit Color(WTF::HashTableDeletedValueType)
    {
        static_assert(deletedHashValue & invalidRGBAColor, "Color's deleted hash value must not look like an ExtendedColor");
        static_assert(!(deletedHashValue & validRGBAColorBit), "Color's deleted hash value must not look like a valid RGBA32 Color");
        static_assert(deletedHashValue & (1 << 4), "Color's deleted hash value must have some bits set that an RGBA32 Color wouldn't have");
        m_colorData.rgbaAndFlags = deletedHashValue;
        ASSERT(!isExtended());
    }

    bool isHashTableDeletedValue() const
    {
        return m_colorData.rgbaAndFlags == deletedHashValue;
    }

    explicit Color(WTF::HashTableEmptyValueType)
    {
        static_assert(emptyHashValue & invalidRGBAColor, "Color's empty hash value must not look like an ExtendedColor");
        static_assert(emptyHashValue & (1 << 4), "Color's deleted hash value must have some bits set that an RGBA32 Color wouldn't have");
        m_colorData.rgbaAndFlags = emptyHashValue;
        ASSERT(!isExtended());
    }

    // This creates an ExtendedColor.
    // FIXME: If the colorSpace is sRGB and the values can all be
    // converted exactly to integers, we should make a normal Color.
    WEBCORE_EXPORT Color(float r, float g, float b, float a, ColorSpace colorSpace);

    WEBCORE_EXPORT Color(const Color&);
    WEBCORE_EXPORT Color(Color&&);

    ~Color()
    {
        if (isExtended())
            m_colorData.extendedColor->deref();
    }

    // Returns the color serialized according to HTML5
    // <https://html.spec.whatwg.org/multipage/scripting.html#fill-and-stroke-styles> (10 September 2015)
    WEBCORE_EXPORT String serialized() const;

    WEBCORE_EXPORT String cssText() const;

    // Returns the color serialized as either #RRGGBB or #RRGGBBAA
    String nameForRenderTreeAsText() const;

    bool isValid() const { return isExtended() || (m_colorData.rgbaAndFlags & validRGBAColorBit); }

    bool isOpaque() const { return isExtended() ? asExtended().alpha() == 1.0 : rgb().isOpaque(); }
    bool isVisible() const { return isExtended() ? asExtended().alpha() > 0.0 : rgb().isVisible(); }

    int red() const { return rgb().redComponent(); }
    int green() const { return rgb().greenComponent(); }
    int blue() const { return rgb().blueComponent(); }
    int alpha() const { return rgb().alphaComponent(); }

    float alphaAsFloat() const { return isExtended() ? asExtended().alpha() : static_cast<float>(rgb().alphaComponent()) / 0xFF; }

    RGBA32 rgb() const;

    // FIXME: Like operator==, this will give different values for ExtendedColors that
    // should be identical, since the respective pointer will be different.
    unsigned hash() const { return WTF::intHash(m_colorData.rgbaAndFlags); }

    // FIXME: ExtendedColor - these should be renamed (to be clear about their parameter types, or
    // replaced with alternative accessors.
    WEBCORE_EXPORT void getRGBA(float& r, float& g, float& b, float& a) const;
    WEBCORE_EXPORT void getRGBA(double& r, double& g, double& b, double& a) const;
    WEBCORE_EXPORT void getHSL(double& h, double& s, double& l) const;
    WEBCORE_EXPORT void getHSV(double& h, double& s, double& v) const;

    Color light() const;
    Color dark() const;

    bool isDark() const;

    // This is an implementation of Porter-Duff's "source-over" equation
    Color blend(const Color&) const;
    Color blendWithWhite() const;

    Color colorWithAlphaMultipliedBy(float) const;

    // Returns a color that has the same RGB values, but with the given A.
    Color colorWithAlpha(float) const;
    Color opaqueColor() const { return colorWithAlpha(1.0f); }

    // True if the color originated from a CSS semantic color name.
    bool isSemantic() const { return !isExtended() && (m_colorData.rgbaAndFlags & isSemanticRBGAColorBit); }

#if PLATFORM(GTK)
    Color(const GdkRGBA&);
    operator GdkRGBA() const;
#endif

#if USE(CG)
    WEBCORE_EXPORT Color(CGColorRef);
    WEBCORE_EXPORT Color(CGColorRef, SemanticTag);
#endif

#if PLATFORM(HAIKU)
    Color(const rgb_color&);
    operator rgb_color() const;
#endif

#if PLATFORM(WIN)
    WEBCORE_EXPORT Color(D2D1_COLOR_F);
    WEBCORE_EXPORT operator D2D1_COLOR_F() const;
    WEBCORE_EXPORT operator D2D1_VECTOR_4F() const;
#endif

    static bool parseHexColor(const String&, RGBA32&);
    static bool parseHexColor(const StringView&, RGBA32&);
    static bool parseHexColor(const LChar*, unsigned, RGBA32&);
    static bool parseHexColor(const UChar*, unsigned, RGBA32&);

    static constexpr SimpleColor black { 0xFF000000 };
    static constexpr SimpleColor white { 0xFFFFFFFF };
    static constexpr SimpleColor darkGray { 0xFF808080 };
    static constexpr SimpleColor gray { 0xFFA0A0A0 };
    static constexpr SimpleColor lightGray { 0xFFC0C0C0 };
    static constexpr SimpleColor transparent { 0x00000000 };
    static constexpr SimpleColor cyan { 0xFF00FFFF };
    static constexpr SimpleColor yellow { 0xFFFFFF00 };

#if PLATFORM(IOS_FAMILY)
    static constexpr SimpleColor compositionFill { 0x3CAFC0E3 };
#else
    static constexpr SimpleColor compositionFill { 0xFFE1DD55 };
#endif

    bool isExtended() const
    {
        return !(m_colorData.rgbaAndFlags & invalidRGBAColor);
    }
    WEBCORE_EXPORT ExtendedColor& asExtended() const;

    WEBCORE_EXPORT Color& operator=(const Color&);
    WEBCORE_EXPORT Color& operator=(Color&&);

    friend bool operator==(const Color& a, const Color& b);
    friend bool equalIgnoringSemanticColor(const Color& a, const Color& b);

    static bool isBlackColor(const Color&);
    static bool isWhiteColor(const Color&);

private:
    void setRGB(int r, int g, int b) { setRGB(makeRGB(r, g, b)); }
    void setRGB(RGBA32);
    void setIsSemantic() { m_colorData.rgbaAndFlags |= isSemanticRBGAColorBit; }

    // 0x_______00 is an ExtendedColor pointer.
    // 0x_______01 is an invalid RGBA32.
    // 0x_______11 is a valid RGBA32.
    static const uint64_t extendedColor = 0x0;
    static const uint64_t invalidRGBAColor = 0x1;
    static const uint64_t validRGBAColorBit = 0x2;
    static const uint64_t validRGBAColor = 0x3;
    static const uint64_t isSemanticRBGAColorBit = 0x4;

    static const uint64_t deletedHashValue = 0xFFFFFFFFFFFFFFFD;
    static const uint64_t emptyHashValue = 0xFFFFFFFFFFFFFFFB;

    WEBCORE_EXPORT void tagAsValid();

    union {
        uint64_t rgbaAndFlags { invalidRGBAColor };
        ExtendedColor* extendedColor;
    } m_colorData;
};

// FIXME: These do not work for ExtendedColor because
// they become just pointer comparison.
bool operator==(const Color&, const Color&);
bool operator!=(const Color&, const Color&);

Color colorFromPremultipliedARGB(RGBA32);
RGBA32 premultipliedARGBFromColor(const Color&);

Color blend(const Color& from, const Color& to, double progress, bool blendPremultiplied = true);

int differenceSquared(const Color&, const Color&);

uint16_t fastMultiplyBy255(uint16_t value);
uint16_t fastDivideBy255(uint16_t);

#if USE(CG)
WEBCORE_EXPORT CGColorRef cachedCGColor(const Color&);
#endif

WEBCORE_EXPORT WTF::TextStream& operator<<(WTF::TextStream&, const Color&);
WEBCORE_EXPORT WTF::TextStream& operator<<(WTF::TextStream&, ColorSpace);

inline bool operator==(SimpleColor a, SimpleColor b)
{
    return a.value() == b.value();
}

inline bool operator!=(SimpleColor a, SimpleColor b)
{
    return !(a == b);
}

inline bool operator==(const Color& a, const Color& b)
{
    return a.m_colorData.rgbaAndFlags == b.m_colorData.rgbaAndFlags;
}

inline bool operator!=(const Color& a, const Color& b)
{
    return !(a == b);
}

inline bool equalIgnoringSemanticColor(const Color& a, const Color& b)
{
    return (a.m_colorData.rgbaAndFlags & ~Color::isSemanticRBGAColorBit) == (b.m_colorData.rgbaAndFlags & ~Color::isSemanticRBGAColorBit);
}

inline uint8_t roundAndClampColorChannel(int value)
{
    return std::max(0, std::min(255, value));
}

inline uint8_t roundAndClampColorChannel(float value)
{
    return std::max(0.f, std::min(255.f, std::round(value)));
}

inline uint16_t fastMultiplyBy255(uint16_t value)
{
    return (value << 8) - value;
}

inline uint16_t fastDivideBy255(uint16_t value)
{
    // While this is an approximate algorithm for division by 255, it gives perfectly accurate results for 16-bit values.
    // FIXME: Since this gives accurate results for 16-bit values, we should get this optimization into compilers like clang.
    uint16_t approximation = value >> 8;
    uint16_t remainder = value - (approximation * 255) + 1;
    return approximation + (remainder >> 8);
}

inline RGBA32 colorWithOverrideAlpha(RGBA32 color, Optional<float> overrideAlpha)
{
    return overrideAlpha ? colorWithOverrideAlpha(color, overrideAlpha.value()) : color;
}

inline RGBA32 Color::rgb() const
{
    // FIXME: We should ASSERT(!isExtended()) here, or produce
    // an RGBA32 equivalent for an ExtendedColor. Ideally the former,
    // so we can audit all the rgb() call sites to handle extended.
    return { static_cast<uint32_t>(m_colorData.rgbaAndFlags >> 32) };
}

inline void Color::setRGB(RGBA32 rgb)
{
    m_colorData.rgbaAndFlags = static_cast<uint64_t>(rgb.value()) << 32;
    tagAsValid();
}

inline bool Color::isBlackColor(const Color& color)
{
    if (color.isExtended()) {
        const ExtendedColor& extendedColor = color.asExtended();
        return !extendedColor.red() && !extendedColor.green() && !extendedColor.blue() && extendedColor.alpha() == 1;
    }

    return color.rgb() == Color::black;
}

inline bool Color::isWhiteColor(const Color& color)
{
    if (color.isExtended()) {
        const ExtendedColor& extendedColor = color.asExtended();
        return extendedColor.red() == 1 && extendedColor.green() == 1 && extendedColor.blue() == 1 && extendedColor.alpha() == 1;
    }
    
    return color.rgb() == Color::white;
}

} // namespace WebCore

namespace WTF {
template<> struct DefaultHash<WebCore::Color>;
template<> struct HashTraits<WebCore::Color>;
}<|MERGE_RESOLUTION|>--- conflicted
+++ resolved
@@ -52,17 +52,10 @@
 typedef struct _GdkRGBA GdkRGBA;
 #endif
 
-<<<<<<< HEAD
 #if PLATFORM(HAIKU)
 struct rgb_color;
 #endif
 
-namespace WTF {
-class TextStream;
-}
-
-=======
->>>>>>> 8a371f14
 namespace WebCore {
 
 // Color value with 8-bit components for red, green, blue, and alpha.
