/*
 * Copyright (C) 2003, 2004, 2005, 2006, 2010 Apple Inc. All rights reserved.
 *
 * Redistribution and use in source and binary forms, with or without
 * modification, are permitted provided that the following conditions
 * are met:
 * 1. Redistributions of source code must retain the above copyright
 *    notice, this list of conditions and the following disclaimer.
 * 2. Redistributions in binary form must reproduce the above copyright
 *    notice, this list of conditions and the following disclaimer in the
 *    documentation and/or other materials provided with the distribution.
 *
 * THIS SOFTWARE IS PROVIDED BY APPLE COMPUTER, INC. ``AS IS'' AND ANY
 * EXPRESS OR IMPLIED WARRANTIES, INCLUDING, BUT NOT LIMITED TO, THE
 * IMPLIED WARRANTIES OF MERCHANTABILITY AND FITNESS FOR A PARTICULAR
 * PURPOSE ARE DISCLAIMED.  IN NO EVENT SHALL APPLE COMPUTER, INC. OR
 * CONTRIBUTORS BE LIABLE FOR ANY DIRECT, INDIRECT, INCIDENTAL, SPECIAL,
 * EXEMPLARY, OR CONSEQUENTIAL DAMAGES (INCLUDING, BUT NOT LIMITED TO,
 * PROCUREMENT OF SUBSTITUTE GOODS OR SERVICES; LOSS OF USE, DATA, OR
 * PROFITS; OR BUSINESS INTERRUPTION) HOWEVER CAUSED AND ON ANY THEORY
 * OF LIABILITY, WHETHER IN CONTRACT, STRICT LIABILITY, OR TORT
 * (INCLUDING NEGLIGENCE OR OTHERWISE) ARISING IN ANY WAY OUT OF THE USE
 * OF THIS SOFTWARE, EVEN IF ADVISED OF THE POSSIBILITY OF SUCH DAMAGE. 
 */

#ifndef Color_h
#define Color_h

#include "AnimationUtilities.h"
#include <wtf/FastAllocBase.h>
#include <wtf/Forward.h>
#include <wtf/unicode/Unicode.h>

#if USE(CG)
#include "ColorSpace.h"
typedef struct CGColor* CGColorRef;
#endif

#if PLATFORM(QT)
#include <qglobal.h>
QT_BEGIN_NAMESPACE
class QColor;
QT_END_NAMESPACE
#endif

#if PLATFORM(GTK)
typedef struct _GdkColor GdkColor;
#ifndef GTK_API_VERSION_2
typedef struct _GdkRGBA GdkRGBA;
#endif
#endif

#if PLATFORM(WX)
class wxColour;
#endif

#if PLATFORM(HAIKU)
struct rgb_color;
#endif

namespace WebCore {

class Color;

typedef unsigned RGBA32;        // RGBA quadruplet

RGBA32 makeRGB(int r, int g, int b);
RGBA32 makeRGBA(int r, int g, int b, int a);

RGBA32 colorWithOverrideAlpha(RGBA32 color, float overrideAlpha);
RGBA32 makeRGBA32FromFloats(float r, float g, float b, float a);
RGBA32 makeRGBAFromHSLA(double h, double s, double l, double a);
RGBA32 makeRGBAFromCMYKA(float c, float m, float y, float k, float a);

int differenceSquared(const Color&, const Color&);

inline int redChannel(RGBA32 color) { return (color >> 16) & 0xFF; }
inline int greenChannel(RGBA32 color) { return (color >> 8) & 0xFF; }
inline int blueChannel(RGBA32 color) { return color & 0xFF; }
inline int alphaChannel(RGBA32 color) { return (color >> 24) & 0xFF; }

class Color {
    WTF_MAKE_FAST_ALLOCATED;
public:
    Color() : m_color(0), m_valid(false) { }
    Color(RGBA32 color, bool valid = true) : m_color(color), m_valid(valid) { ASSERT(!m_color || m_valid); }
    Color(int r, int g, int b) : m_color(makeRGB(r, g, b)), m_valid(true) { }
    Color(int r, int g, int b, int a) : m_color(makeRGBA(r, g, b, a)), m_valid(true) { }
    // Color is currently limited to 32bit RGBA, perhaps some day we'll support better colors
    Color(float r, float g, float b, float a) : m_color(makeRGBA32FromFloats(r, g, b, a)), m_valid(true) { }
    // Creates a new color from the specific CMYK and alpha values.
    Color(float c, float m, float y, float k, float a) : m_color(makeRGBAFromCMYKA(c, m, y, k, a)), m_valid(true) { }
    explicit Color(const String&);
    explicit Color(const char*);

    static Color createUnCheked(int r, int g, int b) 
    {
        RGBA32 color = 0xFF000000 | r << 16 | g << 8 | b;
        return Color(color);
    }
    static Color createUnCheked(int r, int g, int b, int a) 
    {
        RGBA32 color = a << 24 | r << 16 | g << 8 | b;
        return Color(color);
    }

    // Returns the color serialized according to HTML5
    // - http://www.whatwg.org/specs/web-apps/current-work/#serialization-of-a-color
    String serialized() const;

    // Returns the color serialized as either #RRGGBB or #RRGGBBAA
    // The latter format is not a valid CSS color, and should only be seen in DRT dumps.
    String nameForRenderTreeAsText() const;

    void setNamedColor(const String&);

    bool isValid() const { return m_valid; }

    bool hasAlpha() const { return alpha() < 255; }

    int red() const { return redChannel(m_color); }
    int green() const { return greenChannel(m_color); }
    int blue() const { return blueChannel(m_color); }
    int alpha() const { return alphaChannel(m_color); }
    
    RGBA32 rgb() const { return m_color; } // Preserve the alpha.
    void setRGB(int r, int g, int b) { m_color = makeRGB(r, g, b); m_valid = true; }
    void setRGB(RGBA32 rgb) { m_color = rgb; m_valid = true; }
    void getRGBA(float& r, float& g, float& b, float& a) const;
    void getRGBA(double& r, double& g, double& b, double& a) const;
    void getHSL(double& h, double& s, double& l) const;

    Color light() const;
    Color dark() const;

    // This is an implementation of Porter-Duff's "source-over" equation
    Color blend(const Color&) const;
    Color blendWithWhite() const;

#if PLATFORM(QT)
    Color(const QColor&);
    operator QColor() const;
#endif

#if PLATFORM(GTK)
    Color(const GdkColor&);
    // We can't sensibly go back to GdkColor without losing the alpha value
#ifndef GTK_API_VERSION_2
    Color(const GdkRGBA&);
    operator GdkRGBA() const;
#endif
#endif

#if PLATFORM(WX)
    Color(const wxColour&);
    operator wxColour() const;
#endif

#if USE(CG)
    Color(CGColorRef);
#endif

<<<<<<< HEAD
#if PLATFORM(HAIKU)
    Color(const rgb_color&);
    operator rgb_color() const;
#endif

    static bool parseHexColor(const String& name, RGBA32& rgb);
    static bool parseHexColor(const UChar* name, unsigned length, RGBA32& rgb);
=======
    static bool parseHexColor(const String&, RGBA32&);
    static bool parseHexColor(const LChar*, unsigned, RGBA32&);
    static bool parseHexColor(const UChar*, unsigned, RGBA32&);
>>>>>>> eebad5de

    static const RGBA32 black = 0xFF000000;
    static const RGBA32 white = 0xFFFFFFFF;
    static const RGBA32 darkGray = 0xFF808080;
    static const RGBA32 gray = 0xFFA0A0A0;
    static const RGBA32 lightGray = 0xFFC0C0C0;
    static const RGBA32 transparent = 0x00000000;

private:
    RGBA32 m_color;
    bool m_valid;
};

inline bool operator==(const Color& a, const Color& b)
{
    return a.rgb() == b.rgb() && a.isValid() == b.isValid();
}

inline bool operator!=(const Color& a, const Color& b)
{
    return !(a == b);
}

Color colorFromPremultipliedARGB(unsigned);
unsigned premultipliedARGBFromColor(const Color&);

inline Color blend(const Color& from, const Color& to, double progress, bool blendPremultiplied = true)
{
    // We need to preserve the state of the valid flag at the end of the animation
    if (progress == 1 && !to.isValid())
        return Color();
    
    if (blendPremultiplied) {
        // Contrary to the name, RGBA32 actually stores ARGB, so we can initialize Color directly from premultipliedARGBFromColor().
        // Also, premultipliedARGBFromColor() bails on zero alpha, so special-case that.
        Color premultFrom = from.alpha() ? premultipliedARGBFromColor(from) : 0;
        Color premultTo = to.alpha() ? premultipliedARGBFromColor(to) : 0;

        Color premultBlended(blend(premultFrom.red(), premultTo.red(), progress),
                     blend(premultFrom.green(), premultTo.green(), progress),
                     blend(premultFrom.blue(), premultTo.blue(), progress),
                     blend(premultFrom.alpha(), premultTo.alpha(), progress));

        return Color(colorFromPremultipliedARGB(premultBlended.rgb()));
    }

    return Color(blend(from.red(), to.red(), progress),
                 blend(from.green(), to.green(), progress),
                 blend(from.blue(), to.blue(), progress),
                 blend(from.alpha(), to.alpha(), progress));
}

#if USE(CG)
CGColorRef cachedCGColor(const Color&, ColorSpace);
#endif

} // namespace WebCore

#endif // Color_h<|MERGE_RESOLUTION|>--- conflicted
+++ resolved
@@ -160,19 +160,14 @@
     Color(CGColorRef);
 #endif
 
-<<<<<<< HEAD
 #if PLATFORM(HAIKU)
     Color(const rgb_color&);
     operator rgb_color() const;
 #endif
 
-    static bool parseHexColor(const String& name, RGBA32& rgb);
-    static bool parseHexColor(const UChar* name, unsigned length, RGBA32& rgb);
-=======
     static bool parseHexColor(const String&, RGBA32&);
     static bool parseHexColor(const LChar*, unsigned, RGBA32&);
     static bool parseHexColor(const UChar*, unsigned, RGBA32&);
->>>>>>> eebad5de
 
     static const RGBA32 black = 0xFF000000;
     static const RGBA32 white = 0xFFFFFFFF;
