/*
 * Copyright (C) 2003, 2006, 2009 Apple Inc. All rights reserved.
 *
 * Redistribution and use in source and binary forms, with or without
 * modification, are permitted provided that the following conditions
 * are met:
 * 1. Redistributions of source code must retain the above copyright
 *    notice, this list of conditions and the following disclaimer.
 * 2. Redistributions in binary form must reproduce the above copyright
 *    notice, this list of conditions and the following disclaimer in the
 *    documentation and/or other materials provided with the distribution.
 *
 * THIS SOFTWARE IS PROVIDED BY APPLE INC. AND ITS CONTRIBUTORS ``AS IS''
 * AND ANY EXPRESS OR IMPLIED WARRANTIES, INCLUDING, BUT NOT LIMITED TO,
 * THE IMPLIED WARRANTIES OF MERCHANTABILITY AND FITNESS FOR A PARTICULAR
 * PURPOSE ARE DISCLAIMED. IN NO EVENT SHALL APPLE INC. OR ITS CONTRIBUTORS
 * BE LIABLE FOR ANY DIRECT, INDIRECT, INCIDENTAL, SPECIAL, EXEMPLARY, OR
 * CONSEQUENTIAL DAMAGES (INCLUDING, BUT NOT LIMITED TO, PROCUREMENT OF
 * SUBSTITUTE GOODS OR SERVICES; LOSS OF USE, DATA, OR PROFITS; OR BUSINESS
 * INTERRUPTION) HOWEVER CAUSED AND ON ANY THEORY OF LIABILITY, WHETHER IN
 * CONTRACT, STRICT LIABILITY, OR TORT (INCLUDING NEGLIGENCE OR OTHERWISE)
 * ARISING IN ANY WAY OUT OF THE USE OF THIS SOFTWARE, EVEN IF ADVISED OF
 * THE POSSIBILITY OF SUCH DAMAGE.
 */

#pragma once

#include "IntPoint.h"
#include "LayoutUnit.h"

#if USE(CG)
typedef struct CGRect CGRect;
#endif

#if PLATFORM(MAC)
#ifdef NSGEOMETRY_TYPES_SAME_AS_CGGEOMETRY_TYPES
typedef struct CGRect NSRect;
#else
typedef struct _NSRect NSRect;
#endif
#endif

#if PLATFORM(IOS)
#ifndef NSRect
#define NSRect CGRect
#endif
#endif

#if PLATFORM(WIN)
typedef struct tagRECT RECT;
<<<<<<< HEAD
#elif PLATFORM(QT)
QT_BEGIN_NAMESPACE
class QRect;
QT_END_NAMESPACE
=======

struct D2D_RECT_U;
typedef D2D_RECT_U D2D1_RECT_U;

struct D2D_RECT_F;
typedef D2D_RECT_F D2D1_RECT_F;
>>>>>>> 4ccac179
#endif

#if USE(CAIRO)
typedef struct _cairo_rectangle_int cairo_rectangle_int_t;
#endif

namespace WebCore {

class FloatRect;
class LayoutRect;
class TextStream;

class IntRect {
    WTF_MAKE_FAST_ALLOCATED;
public:
    IntRect() { }
    IntRect(const IntPoint& location, const IntSize& size)
        : m_location(location), m_size(size) { }
    IntRect(int x, int y, int width, int height)
        : m_location(IntPoint(x, y)), m_size(IntSize(width, height)) { }

    WEBCORE_EXPORT explicit IntRect(const FloatRect&); // don't do this implicitly since it's lossy
    WEBCORE_EXPORT explicit IntRect(const LayoutRect&); // don't do this implicitly since it's lossy
        
    IntPoint location() const { return m_location; }
    IntSize size() const { return m_size; }

    void setLocation(const IntPoint& location) { m_location = location; }
    void setSize(const IntSize& size) { m_size = size; }

    int x() const { return m_location.x(); }
    int y() const { return m_location.y(); }
    int maxX() const { return x() + width(); }
    int maxY() const { return y() + height(); }
    int width() const { return m_size.width(); }
    int height() const { return m_size.height(); }

    template <typename T = WTF::CrashOnOverflow>
    Checked<unsigned, T> area() const { return m_size.area<T>(); }

    void setX(int x) { m_location.setX(x); }
    void setY(int y) { m_location.setY(y); }
    void setWidth(int width) { m_size.setWidth(width); }
    void setHeight(int height) { m_size.setHeight(height); }

    bool isEmpty() const { return m_size.isEmpty(); }

    // NOTE: The result is rounded to integer values, and thus may be not the exact
    // center point.
    IntPoint center() const { return IntPoint(x() + width() / 2, y() + height() / 2); }

    void move(const IntSize& size) { m_location += size; } 
    void moveBy(const IntPoint& offset) { m_location.move(offset.x(), offset.y()); }
    void move(int dx, int dy) { m_location.move(dx, dy); } 

    void expand(const IntSize& size) { m_size += size; }
    void expand(int dw, int dh) { m_size.expand(dw, dh); }
    void contract(const IntSize& size) { m_size -= size; }
    void contract(int dw, int dh) { m_size.expand(-dw, -dh); }

    void shiftXEdgeTo(int edge)
    {
        int delta = edge - x();
        setX(edge);
        setWidth(std::max(0, width() - delta));
    }
    void shiftMaxXEdgeTo(int edge)
    {
        int delta = edge - maxX();
        setWidth(std::max(0, width() + delta));
    }
    void shiftYEdgeTo(int edge)
    {
        int delta = edge - y();
        setY(edge);
        setHeight(std::max(0, height() - delta));
    }
    void shiftMaxYEdgeTo(int edge)
    {
        int delta = edge - maxY();
        setHeight(std::max(0, height() + delta));
    }

    IntPoint minXMinYCorner() const { return m_location; } // typically topLeft
    IntPoint maxXMinYCorner() const { return IntPoint(m_location.x() + m_size.width(), m_location.y()); } // typically topRight
    IntPoint minXMaxYCorner() const { return IntPoint(m_location.x(), m_location.y() + m_size.height()); } // typically bottomLeft
    IntPoint maxXMaxYCorner() const { return IntPoint(m_location.x() + m_size.width(), m_location.y() + m_size.height()); } // typically bottomRight
    
    WEBCORE_EXPORT bool intersects(const IntRect&) const;
    WEBCORE_EXPORT bool contains(const IntRect&) const;

    // This checks to see if the rect contains x,y in the traditional sense.
    // Equivalent to checking if the rect contains a 1x1 rect below and to the right of (px,py).
    bool contains(int px, int py) const
        { return px >= x() && px < maxX() && py >= y() && py < maxY(); }
    bool contains(const IntPoint& point) const { return contains(point.x(), point.y()); }

    WEBCORE_EXPORT void intersect(const IntRect&);
    WEBCORE_EXPORT void unite(const IntRect&);
    void uniteIfNonZero(const IntRect&);

    void inflateX(int dx)
    {
        m_location.setX(m_location.x() - dx);
        m_size.setWidth(m_size.width() + dx + dx);
    }
    void inflateY(int dy)
    {
        m_location.setY(m_location.y() - dy);
        m_size.setHeight(m_size.height() + dy + dy);
    }
    void inflate(int d) { inflateX(d); inflateY(d); }
    WEBCORE_EXPORT void scale(float s);

    IntSize differenceToPoint(const IntPoint&) const;
    int distanceSquaredToPoint(const IntPoint& p) const { return differenceToPoint(p).diagonalLengthSquared(); }

    IntRect transposedRect() const { return IntRect(m_location.transposedPoint(), m_size.transposedSize()); }

#if PLATFORM(WIN)
    IntRect(const RECT&);
    operator RECT() const;
<<<<<<< HEAD
#elif PLATFORM(QT)
    IntRect(const QRect&);
    operator QRect() const;
#elif PLATFORM(EFL)
    explicit IntRect(const Eina_Rectangle&);
    operator Eina_Rectangle() const;
=======
    explicit IntRect(const D2D1_RECT_F&);
    IntRect(const D2D1_RECT_U&);
    operator D2D1_RECT_F() const;
    operator D2D1_RECT_U() const;
>>>>>>> 4ccac179
#endif

#if USE(CAIRO)
    IntRect(const cairo_rectangle_int_t&);
    operator cairo_rectangle_int_t() const;
#endif

#if USE(CG)
    WEBCORE_EXPORT operator CGRect() const;
#endif

#if PLATFORM(MAC) && !defined(NSGEOMETRY_TYPES_SAME_AS_CGGEOMETRY_TYPES)
    WEBCORE_EXPORT operator NSRect() const;
#endif

private:
    IntPoint m_location;
    IntSize m_size;
};

inline IntRect intersection(const IntRect& a, const IntRect& b)
{
    IntRect c = a;
    c.intersect(b);
    return c;
}

inline IntRect unionRect(const IntRect& a, const IntRect& b)
{
    IntRect c = a;
    c.unite(b);
    return c;
}

inline bool operator==(const IntRect& a, const IntRect& b)
{
    return a.location() == b.location() && a.size() == b.size();
}

inline bool operator!=(const IntRect& a, const IntRect& b)
{
    return a.location() != b.location() || a.size() != b.size();
}

inline IntRect& operator-=(IntRect& r, const IntPoint& offset)
{
    r.move(-offset.x(), -offset.y());
    return r;
}

inline IntRect operator-(const IntRect& r, const IntPoint& offset)
{
    IntRect t = r;
    return t -= offset;
}

#if USE(CG)
WEBCORE_EXPORT IntRect enclosingIntRect(const CGRect&);
#endif

#if PLATFORM(MAC) && !defined(NSGEOMETRY_TYPES_SAME_AS_CGGEOMETRY_TYPES)
WEBCORE_EXPORT IntRect enclosingIntRect(const NSRect&);
#endif

WEBCORE_EXPORT TextStream& operator<<(TextStream&, const IntRect&);

} // namespace WebCore
<|MERGE_RESOLUTION|>--- conflicted
+++ resolved
@@ -48,19 +48,18 @@
 
 #if PLATFORM(WIN)
 typedef struct tagRECT RECT;
-<<<<<<< HEAD
-#elif PLATFORM(QT)
+
+struct D2D_RECT_U;
+typedef D2D_RECT_U D2D1_RECT_U;
+
+struct D2D_RECT_F;
+typedef D2D_RECT_F D2D1_RECT_F;
+#endif
+
+#if PLATFORM(QT)
 QT_BEGIN_NAMESPACE
 class QRect;
 QT_END_NAMESPACE
-=======
-
-struct D2D_RECT_U;
-typedef D2D_RECT_U D2D1_RECT_U;
-
-struct D2D_RECT_F;
-typedef D2D_RECT_F D2D1_RECT_F;
->>>>>>> 4ccac179
 #endif
 
 #if USE(CAIRO)
@@ -183,19 +182,13 @@
 #if PLATFORM(WIN)
     IntRect(const RECT&);
     operator RECT() const;
-<<<<<<< HEAD
-#elif PLATFORM(QT)
-    IntRect(const QRect&);
-    operator QRect() const;
-#elif PLATFORM(EFL)
-    explicit IntRect(const Eina_Rectangle&);
-    operator Eina_Rectangle() const;
-=======
     explicit IntRect(const D2D1_RECT_F&);
     IntRect(const D2D1_RECT_U&);
     operator D2D1_RECT_F() const;
     operator D2D1_RECT_U() const;
->>>>>>> 4ccac179
+#elif PLATFORM(QT)
+    IntRect(const QRect&);
+    operator QRect() const;
 #endif
 
 #if USE(CAIRO)
