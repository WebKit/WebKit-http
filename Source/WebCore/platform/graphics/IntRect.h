/*
 * Copyright (C) 2003, 2006, 2009 Apple Inc. All rights reserved.
 *
 * Redistribution and use in source and binary forms, with or without
 * modification, are permitted provided that the following conditions
 * are met:
 * 1. Redistributions of source code must retain the above copyright
 *    notice, this list of conditions and the following disclaimer.
 * 2. Redistributions in binary form must reproduce the above copyright
 *    notice, this list of conditions and the following disclaimer in the
 *    documentation and/or other materials provided with the distribution.
 *
 * THIS SOFTWARE IS PROVIDED BY APPLE INC. AND ITS CONTRIBUTORS ``AS IS''
 * AND ANY EXPRESS OR IMPLIED WARRANTIES, INCLUDING, BUT NOT LIMITED TO,
 * THE IMPLIED WARRANTIES OF MERCHANTABILITY AND FITNESS FOR A PARTICULAR
 * PURPOSE ARE DISCLAIMED. IN NO EVENT SHALL APPLE INC. OR ITS CONTRIBUTORS
 * BE LIABLE FOR ANY DIRECT, INDIRECT, INCIDENTAL, SPECIAL, EXEMPLARY, OR
 * CONSEQUENTIAL DAMAGES (INCLUDING, BUT NOT LIMITED TO, PROCUREMENT OF
 * SUBSTITUTE GOODS OR SERVICES; LOSS OF USE, DATA, OR PROFITS; OR BUSINESS
 * INTERRUPTION) HOWEVER CAUSED AND ON ANY THEORY OF LIABILITY, WHETHER IN
 * CONTRACT, STRICT LIABILITY, OR TORT (INCLUDING NEGLIGENCE OR OTHERWISE)
 * ARISING IN ANY WAY OUT OF THE USE OF THIS SOFTWARE, EVEN IF ADVISED OF
 * THE POSSIBILITY OF SUCH DAMAGE.
 */

#ifndef IntRect_h
#define IntRect_h

#include "IntPoint.h"
#include "LayoutUnit.h"

#if USE(CG)
typedef struct CGRect CGRect;
#endif

#if PLATFORM(MAC)
#ifdef NSGEOMETRY_TYPES_SAME_AS_CGGEOMETRY_TYPES
typedef struct CGRect NSRect;
#else
typedef struct _NSRect NSRect;
#endif
#endif

#if PLATFORM(IOS)
#ifndef NSRect
#define NSRect CGRect
#endif
#endif

#if PLATFORM(WIN)
typedef struct tagRECT RECT;
#elif PLATFORM(GTK)
#ifdef GTK_API_VERSION_2
typedef struct _GdkRectangle GdkRectangle;
#endif
<<<<<<< HEAD
#elif PLATFORM(HAIKU)
class BRect;
#elif PLATFORM(EFL)
typedef struct _Eina_Rectangle Eina_Rectangle;
=======
>>>>>>> b18e0238
#endif

#if USE(CAIRO)
typedef struct _cairo_rectangle_int cairo_rectangle_int_t;
#endif

namespace WebCore {

class FloatRect;
class LayoutRect;

class IntRect {
    WTF_MAKE_FAST_ALLOCATED;
public:
    IntRect() { }
    IntRect(const IntPoint& location, const IntSize& size)
        : m_location(location), m_size(size) { }
    IntRect(int x, int y, int width, int height)
        : m_location(IntPoint(x, y)), m_size(IntSize(width, height)) { }

    explicit IntRect(const FloatRect&); // don't do this implicitly since it's lossy
    explicit IntRect(const LayoutRect&); // don't do this implicitly since it's lossy
        
    IntPoint location() const { return m_location; }
    IntSize size() const { return m_size; }

    void setLocation(const IntPoint& location) { m_location = location; }
    void setSize(const IntSize& size) { m_size = size; }

    int x() const { return m_location.x(); }
    int y() const { return m_location.y(); }
    int maxX() const { return x() + width(); }
    int maxY() const { return y() + height(); }
    int width() const { return m_size.width(); }
    int height() const { return m_size.height(); }

    void setX(int x) { m_location.setX(x); }
    void setY(int y) { m_location.setY(y); }
    void setWidth(int width) { m_size.setWidth(width); }
    void setHeight(int height) { m_size.setHeight(height); }

    bool isEmpty() const { return m_size.isEmpty(); }

    // NOTE: The result is rounded to integer values, and thus may be not the exact
    // center point.
    IntPoint center() const { return IntPoint(x() + width() / 2, y() + height() / 2); }

    void move(const IntSize& size) { m_location += size; } 
    void moveBy(const IntPoint& offset) { m_location.move(offset.x(), offset.y()); }
    void move(int dx, int dy) { m_location.move(dx, dy); } 

    void expand(const IntSize& size) { m_size += size; }
    void expand(int dw, int dh) { m_size.expand(dw, dh); }
    void contract(const IntSize& size) { m_size -= size; }
    void contract(int dw, int dh) { m_size.expand(-dw, -dh); }

    void shiftXEdgeTo(int edge)
    {
        int delta = edge - x();
        setX(edge);
        setWidth(std::max(0, width() - delta));
    }
    void shiftMaxXEdgeTo(int edge)
    {
        int delta = edge - maxX();
        setWidth(std::max(0, width() + delta));
    }
    void shiftYEdgeTo(int edge)
    {
        int delta = edge - y();
        setY(edge);
        setHeight(std::max(0, height() - delta));
    }
    void shiftMaxYEdgeTo(int edge)
    {
        int delta = edge - maxY();
        setHeight(std::max(0, height() + delta));
    }

    IntPoint minXMinYCorner() const { return m_location; } // typically topLeft
    IntPoint maxXMinYCorner() const { return IntPoint(m_location.x() + m_size.width(), m_location.y()); } // typically topRight
    IntPoint minXMaxYCorner() const { return IntPoint(m_location.x(), m_location.y() + m_size.height()); } // typically bottomLeft
    IntPoint maxXMaxYCorner() const { return IntPoint(m_location.x() + m_size.width(), m_location.y() + m_size.height()); } // typically bottomRight
    
    bool intersects(const IntRect&) const;
    bool contains(const IntRect&) const;

    // This checks to see if the rect contains x,y in the traditional sense.
    // Equivalent to checking if the rect contains a 1x1 rect below and to the right of (px,py).
    bool contains(int px, int py) const
        { return px >= x() && px < maxX() && py >= y() && py < maxY(); }
    bool contains(const IntPoint& point) const { return contains(point.x(), point.y()); }

    void intersect(const IntRect&);
    void unite(const IntRect&);
    void uniteIfNonZero(const IntRect&);

    void inflateX(int dx)
    {
        m_location.setX(m_location.x() - dx);
        m_size.setWidth(m_size.width() + dx + dx);
    }
    void inflateY(int dy)
    {
        m_location.setY(m_location.y() - dy);
        m_size.setHeight(m_size.height() + dy + dy);
    }
    void inflate(int d) { inflateX(d); inflateY(d); }
    void scale(float s);

    IntSize differenceToPoint(const IntPoint&) const;
    int distanceSquaredToPoint(const IntPoint& p) const { return differenceToPoint(p).diagonalLengthSquared(); }

    IntRect transposedRect() const { return IntRect(m_location.transposedPoint(), m_size.transposedSize()); }

#if PLATFORM(WIN)
    IntRect(const RECT&);
    operator RECT() const;
#elif PLATFORM(GTK)
#ifdef GTK_API_VERSION_2
    IntRect(const GdkRectangle&);
    operator GdkRectangle() const;
#endif
#elif PLATFORM(HAIKU)
    explicit IntRect(const BRect&);
    operator BRect() const;
#elif PLATFORM(EFL)
    explicit IntRect(const Eina_Rectangle&);
    operator Eina_Rectangle() const;
#endif

#if USE(CAIRO)
    IntRect(const cairo_rectangle_int_t&);
    operator cairo_rectangle_int_t() const;
#endif

#if USE(CG)
    operator CGRect() const;
#endif

#if PLATFORM(MAC) && !defined(NSGEOMETRY_TYPES_SAME_AS_CGGEOMETRY_TYPES)
    operator NSRect() const;
#endif

    void dump(WTF::PrintStream& out) const;

    static IntRect infiniteRect();
    bool isInfinite() const;

private:
    IntPoint m_location;
    IntSize m_size;
};

inline IntRect intersection(const IntRect& a, const IntRect& b)
{
    IntRect c = a;
    c.intersect(b);
    return c;
}

inline IntRect unionRect(const IntRect& a, const IntRect& b)
{
    IntRect c = a;
    c.unite(b);
    return c;
}

inline bool operator==(const IntRect& a, const IntRect& b)
{
    return a.location() == b.location() && a.size() == b.size();
}

inline bool operator!=(const IntRect& a, const IntRect& b)
{
    return a.location() != b.location() || a.size() != b.size();
}

inline IntRect IntRect::infiniteRect()
{
    static IntRect infiniteRect(-LayoutUnit::max() / 2, -LayoutUnit::max() / 2, LayoutUnit::max(), LayoutUnit::max());
    return infiniteRect;
}

inline bool IntRect::isInfinite() const
{
    return *this == infiniteRect();
}

#if USE(CG)
IntRect enclosingIntRect(const CGRect&);
#endif

#if PLATFORM(MAC) && !defined(NSGEOMETRY_TYPES_SAME_AS_CGGEOMETRY_TYPES)
IntRect enclosingIntRect(const NSRect&);
#endif

} // namespace WebCore

#endif // IntRect_h<|MERGE_RESOLUTION|>--- conflicted
+++ resolved
@@ -53,13 +53,8 @@
 #ifdef GTK_API_VERSION_2
 typedef struct _GdkRectangle GdkRectangle;
 #endif
-<<<<<<< HEAD
 #elif PLATFORM(HAIKU)
 class BRect;
-#elif PLATFORM(EFL)
-typedef struct _Eina_Rectangle Eina_Rectangle;
-=======
->>>>>>> b18e0238
 #endif
 
 #if USE(CAIRO)
