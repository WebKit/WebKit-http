/*
 * Copyright (C) 2011 Google Inc. All rights reserved.
 *
 * Redistribution and use in source and binary forms, with or without
 * modification, are permitted provided that the following conditions
 * are met:
 *
 * 1.  Redistributions of source code must retain the above copyright
 *     notice, this list of conditions and the following disclaimer.
 * 2.  Redistributions in binary form must reproduce the above copyright
 *     notice, this list of conditions and the following disclaimer in the
 *     documentation and/or other materials provided with the distribution.
 *
 * THIS SOFTWARE IS PROVIDED BY APPLE AND ITS CONTRIBUTORS "AS IS" AND ANY
 * EXPRESS OR IMPLIED WARRANTIES, INCLUDING, BUT NOT LIMITED TO, THE IMPLIED
 * WARRANTIES OF MERCHANTABILITY AND FITNESS FOR A PARTICULAR PURPOSE ARE
 * DISCLAIMED. IN NO EVENT SHALL APPLE OR ITS CONTRIBUTORS BE LIABLE FOR ANY
 * DIRECT, INDIRECT, INCIDENTAL, SPECIAL, EXEMPLARY, OR CONSEQUENTIAL DAMAGES
 * (INCLUDING, BUT NOT LIMITED TO, PROCUREMENT OF SUBSTITUTE GOODS OR SERVICES;
 * LOSS OF USE, DATA, OR PROFITS; OR BUSINESS INTERRUPTION) HOWEVER CAUSED AND
 * ON ANY THEORY OF LIABILITY, WHETHER IN CONTRACT, STRICT LIABILITY, OR TORT
 * (INCLUDING NEGLIGENCE OR OTHERWISE) ARISING IN ANY WAY OUT OF THE USE OF
 * THIS SOFTWARE, EVEN IF ADVISED OF THE POSSIBILITY OF SUCH DAMAGE.
 */

#pragma once

#include "Extensions3DOpenGLCommon.h"

#include "GraphicsContext3D.h"
#include <wtf/HashSet.h>
#include <wtf/text/StringHash.h>

namespace WebCore {

class Extensions3DOpenGL : public Extensions3DOpenGLCommon {
    WTF_MAKE_FAST_ALLOCATED;
public:
    // This class only needs to be instantiated by GraphicsContext3D implementations.
    explicit Extensions3DOpenGL(GraphicsContext3D*, bool useIndexedGetString);
    virtual ~Extensions3DOpenGL();

    // Extensions3D methods.
    virtual void blitFramebuffer(long srcX0, long srcY0, long srcX1, long srcY1, long dstX0, long dstY0, long dstX1, long dstY1, unsigned long mask, unsigned long filter);
    virtual void renderbufferStorageMultisample(unsigned long target, unsigned long samples, unsigned long internalformat, unsigned long width, unsigned long height);

    virtual Platform3DObject createVertexArrayOES();
    virtual void deleteVertexArrayOES(Platform3DObject);
    virtual GC3Dboolean isVertexArrayOES(Platform3DObject);
    virtual void bindVertexArrayOES(Platform3DObject);
    virtual void insertEventMarkerEXT(const String&);
    virtual void pushGroupMarkerEXT(const String&);
    virtual void popGroupMarkerEXT(void);
    virtual void drawBuffersEXT(GC3Dsizei, const GC3Denum*);

    virtual void drawArraysInstanced(GC3Denum mode, GC3Dint first, GC3Dsizei count, GC3Dsizei primcount);
    virtual void drawElementsInstanced(GC3Denum mode, GC3Dsizei count, GC3Denum type, long long offset, GC3Dsizei primcount);
    virtual void vertexAttribDivisor(GC3Duint index, GC3Duint divisor);

protected:
    virtual bool supportsExtension(const WTF::String&);
    virtual String getExtensions();
<<<<<<< HEAD
#if (PLATFORM(GTK) || PLATFORM(EFL) || PLATFORM(HAIKU) || PLATFORM(WIN) || PLATFORM(IOS))
=======

>>>>>>> 186e6ab6
private:
#if (PLATFORM(GTK) || PLATFORM(EFL) || PLATFORM(WIN) || PLATFORM(IOS))
    bool isVertexArrayObjectSupported();
#endif
};

} // namespace WebCore<|MERGE_RESOLUTION|>--- conflicted
+++ resolved
@@ -60,13 +60,9 @@
 protected:
     virtual bool supportsExtension(const WTF::String&);
     virtual String getExtensions();
-<<<<<<< HEAD
+
+private:
 #if (PLATFORM(GTK) || PLATFORM(EFL) || PLATFORM(HAIKU) || PLATFORM(WIN) || PLATFORM(IOS))
-=======
-
->>>>>>> 186e6ab6
-private:
-#if (PLATFORM(GTK) || PLATFORM(EFL) || PLATFORM(WIN) || PLATFORM(IOS))
     bool isVertexArrayObjectSupported();
 #endif
 };
