--- conflicted
+++ resolved
@@ -63,17 +63,11 @@
     void vertexAttribDivisor(GC3Duint index, GC3Duint divisor) override;
 
 protected:
-<<<<<<< HEAD
-    virtual bool supportsExtension(const WTF::String&);
-    virtual String getExtensions();
-#if (PLATFORM(GTK) || PLATFORM(QT) || PLATFORM(EFL) || PLATFORM(WIN) || PLATFORM(IOS))
-=======
     bool supportsExtension(const WTF::String&) override;
     String getExtensions() override;
 
->>>>>>> 4ccac179
 private:
-#if (PLATFORM(GTK) || PLATFORM(WIN) || PLATFORM(IOS))
+#if (PLATFORM(GTK) || PLATFORM(QT) || PLATFORM(WIN) || PLATFORM(IOS))
     bool isVertexArrayObjectSupported();
 #endif
 
