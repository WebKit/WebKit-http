--- conflicted
+++ resolved
@@ -61,11 +61,7 @@
     String getExtensions() override;
 
 private:
-<<<<<<< HEAD
-#if (PLATFORM(GTK) || PLATFORM(WIN) || PLATFORM(IOS) || PLATFORM(HAIKU))
-=======
-#if PLATFORM(GTK) || PLATFORM(WIN) || (PLATFORM(COCOA) && USE(OPENGL_ES))
->>>>>>> 3e023439
+#if PLATFORM(GTK) || PLATFORM(WIN) || (PLATFORM(COCOA) && USE(OPENGL_ES)) || PLATFORM(HAIKU)
     bool isVertexArrayObjectSupported();
 #endif
 };
