--- conflicted
+++ resolved
@@ -44,16 +44,8 @@
 #define GL_GLEXT_PROTOTYPES 1
 #include <GLES2/gl2.h>
 #include "OpenGLESShims.h"
-<<<<<<< HEAD
-#elif PLATFORM(IOS)
-#include <OpenGLES/ES2/gl.h>
-#elif PLATFORM(MAC)
-#include <OpenGL/gl.h>
+
 #elif PLATFORM(GTK) || PLATFORM(WIN) || PLATFORM(HAIKU)
-=======
-
-#elif PLATFORM(GTK) || PLATFORM(WIN)
->>>>>>> 19217b2b
 #include "OpenGLShims.h"
 #endif
 
