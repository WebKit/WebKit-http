/*
 * Copyright (C) 2010, 2013 Apple Inc. All rights reserved.
 * Copyright (C) 2011 Google Inc. All rights reserved.
 * Copyright (C) 2012 ChangSeok Oh <shivamidow@gmail.com>
 * Copyright (C) 2012 Research In Motion Limited. All rights reserved.
 * Copyright (C) 2014 Digia Plc. and/or its subsidiary(-ies).
 *
 * Redistribution and use in source and binary forms, with or without
 * modification, are permitted provided that the following conditions
 * are met:
 * 1. Redistributions of source code must retain the above copyright
 *    notice, this list of conditions and the following disclaimer.
 * 2. Redistributions in binary form must reproduce the above copyright
 *    notice, this list of conditions and the following disclaimer in the
 *    documentation and/or other materials provided with the distribution.
 *
 * THIS SOFTWARE IS PROVIDED BY APPLE INC. ``AS IS'' AND ANY
 * EXPRESS OR IMPLIED WARRANTIES, INCLUDING, BUT NOT LIMITED TO, THE
 * IMPLIED WARRANTIES OF MERCHANTABILITY AND FITNESS FOR A PARTICULAR
 * PURPOSE ARE DISCLAIMED.  IN NO EVENT SHALL APPLE INC. OR
 * CONTRIBUTORS BE LIABLE FOR ANY DIRECT, INDIRECT, INCIDENTAL, SPECIAL,
 * EXEMPLARY, OR CONSEQUENTIAL DAMAGES (INCLUDING, BUT NOT LIMITED TO,
 * PROCUREMENT OF SUBSTITUTE GOODS OR SERVICES; LOSS OF USE, DATA, OR
 * PROFITS; OR BUSINESS INTERRUPTION) HOWEVER CAUSED AND ON ANY THEORY
 * OF LIABILITY, WHETHER IN CONTRACT, STRICT LIABILITY, OR TORT
 * (INCLUDING NEGLIGENCE OR OTHERWISE) ARISING IN ANY WAY OUT OF THE USE
 * OF THIS SOFTWARE, EVEN IF ADVISED OF THE POSSIBILITY OF SUCH DAMAGE.
 */

#include "config.h"

// Note this implementation serves a double role for Qt where it also handles OpenGLES.

#if ENABLE(GRAPHICS_CONTEXT_3D)

#include "GraphicsContext3D.h"

#if PLATFORM(IOS)
#include "GraphicsContext3DIOS.h"
#endif
#include "Extensions3DOpenGL.h"
#include "IntRect.h"
#include "IntSize.h"
#include "NotImplemented.h"
#include "TemporaryOpenGLSetting.h"
#include <algorithm>
#include <cstring>
#include <wtf/MainThread.h>
#include <wtf/text/CString.h>

#if USE(ACCELERATE)
#include <Accelerate/Accelerate.h>
#endif

#if PLATFORM(GTK) || PLATFORM(WIN)
#include "OpenGLShims.h"
#elif USE(OPENGL_ES)
#import <OpenGLES/ES2/glext.h>
// From <OpenGLES/glext.h>
#define GL_RGBA32F_ARB                      0x8814
#define GL_RGB32F_ARB                       0x8815
#elif USE(OPENGL)
#define GL_DO_NOT_WARN_IF_MULTI_GL_VERSION_HEADERS_INCLUDED
#include <OpenGL/gl.h>
#include <OpenGL/gl3.h>
#undef GL_DO_NOT_WARN_IF_MULTI_GL_VERSION_HEADERS_INCLUDED
#endif

#if PLATFORM(QT)

#define FUNCTIONS m_functions
#include "OpenGLShimsQt.h"
#include <QOpenGLContext>

#define scopedScissor(c, s)     scopedScissor(m_functions, c, s)
#define scopedDither(c, s)      scopedDither(m_functions, c, s)
#define scopedDepth(c, s)       scopedDepth(m_functions, c, s)
#define scopedStencil(c, s)     scopedStencil(m_functions, c, s)

#ifndef GL_BGRA
#define GL_BGRA                         0x80E1
#endif

#ifndef GL_READ_FRAMEBUFFER
#define GL_READ_FRAMEBUFFER             0x8CA8
#endif

#ifndef GL_DRAW_FRAMEBUFFER
#define GL_DRAW_FRAMEBUFFER             0x8CA9
#endif

#ifndef GL_MAX_VARYING_FLOATS
#define GL_MAX_VARYING_FLOATS             0x8B4B
#endif

#ifndef GL_ALPHA16F_ARB
#define GL_ALPHA16F_ARB                   0x881C
#endif

#ifndef GL_LUMINANCE16F_ARB
#define GL_LUMINANCE16F_ARB               0x881E
#endif

#ifndef GL_LUMINANCE_ALPHA16F_ARB
#define GL_LUMINANCE_ALPHA16F_ARB         0x881F
#endif

#ifndef GL_HALF_FLOAT_OES
#define GL_HALF_FLOAT_OES                 0x8D61
#endif

#endif

namespace WebCore {

void GraphicsContext3D::releaseShaderCompiler()
{
    makeContextCurrent();
#if PLATFORM(QT)
    ASSERT(m_private);
    m_functions->glReleaseShaderCompiler();
#else
    notImplemented();
#endif
}

#if PLATFORM(MAC)
static void wipeAlphaChannelFromPixels(int width, int height, unsigned char* pixels)
{
    // We can assume this doesn't overflow because the calling functions
    // use checked arithmetic.
    int totalBytes = width * height * 4;
    for (int i = 0; i < totalBytes; i += 4)
        pixels[i + 3] = 255;
}
#endif

void GraphicsContext3D::readPixelsAndConvertToBGRAIfNecessary(int x, int y, int width, int height, unsigned char* pixels)
{
    // NVIDIA drivers have a bug where calling readPixels in BGRA can return the wrong values for the alpha channel when the alpha is off for the context.
    if (!m_attrs.alpha && getExtensions().isNVIDIA()) {
        ::glReadPixels(x, y, width, height, GL_RGBA, GL_UNSIGNED_BYTE, pixels);
#if USE(ACCELERATE)
        vImage_Buffer src;
        src.height = height;
        src.width = width;
        src.rowBytes = width * 4;
        src.data = pixels;

        vImage_Buffer dest;
        dest.height = height;
        dest.width = width;
        dest.rowBytes = width * 4;
        dest.data = pixels;

        // Swap pixel channels from RGBA to BGRA.
        const uint8_t map[4] = { 2, 1, 0, 3 };
        vImagePermuteChannels_ARGB8888(&src, &dest, map, kvImageNoFlags);
#else
        int totalBytes = width * height * 4;
        for (int i = 0; i < totalBytes; i += 4)
            std::swap(pixels[i], pixels[i + 2]);
#endif
    } else {
#if PLATFORM(QT)
        ASSERT(m_private);
        bool readBGRA = !isGLES2Compliant() || platformGraphicsContext3D()->hasExtension("GL_EXT_read_format_bgra");

        if (readBGRA)
            glReadPixels(x, y, width, height, GL_BGRA, GL_UNSIGNED_BYTE, pixels);
        else
            glReadPixels(x, y, width, height, GL_RGBA, GL_UNSIGNED_BYTE, pixels);
        int totalBytes = width * height * 4;
        if (!readBGRA) {
            for (int i = 0; i < totalBytes; i += 4)
                std::swap(pixels[i], pixels[i + 2]); // Convert to BGRA.
        }
#else
        ::glReadPixels(x, y, width, height, GL_BGRA, GL_UNSIGNED_INT_8_8_8_8_REV, pixels);
<<<<<<< HEAD
#endif
    }
=======

#if PLATFORM(MAC)
    if (!m_attrs.alpha)
        wipeAlphaChannelFromPixels(width, height, pixels);
#endif
>>>>>>> e41e4829
}

void GraphicsContext3D::validateAttributes()
{
#if PLATFORM(QT)
    if (isGLES2Compliant())
        validateDepthStencil("GL_OES_packed_depth_stencil");
    else
        validateDepthStencil("GL_EXT_packed_depth_stencil");

    if (m_attrs.antialias && isGLES2Compliant()) {
        if (!m_functions->hasOpenGLExtension(QOpenGLExtensions::FramebufferMultisample) || !m_functions->hasOpenGLExtension(QOpenGLExtensions::FramebufferBlit))
            m_attrs.antialias = false;
    }
#else
    validateDepthStencil("GL_EXT_packed_depth_stencil");
#endif
}

bool GraphicsContext3D::reshapeFBOs(const IntSize& size)
{
    const int width = size.width();
    const int height = size.height();
    GLuint colorFormat, internalDepthStencilFormat = 0;
    GLuint pixelDataType = 0;
    if (m_attrs.alpha) {
        m_internalColorFormat = isGLES2Compliant() ? GL_RGBA : GL_RGBA8;
        colorFormat = GL_RGBA;
        pixelDataType = GL_UNSIGNED_BYTE;
    } else {
        m_internalColorFormat = isGLES2Compliant() ? GL_RGB : GL_RGB8;
        colorFormat = GL_RGB;
        pixelDataType = isGLES2Compliant() ? GL_UNSIGNED_SHORT_5_6_5 : GL_UNSIGNED_BYTE;
    }

    if (m_attrs.stencil || m_attrs.depth) {
        // We don't allow the logic where stencil is required and depth is not.
        // See GraphicsContext3D::validateAttributes.

        Extensions3D& extensions = getExtensions();
        // Use a 24 bit depth buffer where we know we have it.
        if (extensions.supports("GL_EXT_packed_depth_stencil"))
            internalDepthStencilFormat = GL_DEPTH24_STENCIL8_EXT;
        else
#if PLATFORM(COCOA) && USE(OPENGL_ES)
            internalDepthStencilFormat = GL_DEPTH_COMPONENT16;
#else
            internalDepthStencilFormat = GL_DEPTH_COMPONENT;
#endif
    }

    // Resize multisample FBO.
    if (m_attrs.antialias && !isGLES2Compliant()) {
        GLint maxSampleCount;
        ::glGetIntegerv(GL_MAX_SAMPLES_EXT, &maxSampleCount);
        // Using more than 4 samples is slow on some hardware and is unlikely to
        // produce a significantly better result.
        GLint sampleCount = std::min(4, maxSampleCount);
        ::glBindFramebufferEXT(GL_FRAMEBUFFER_EXT, m_multisampleFBO);
        ::glBindRenderbufferEXT(GL_RENDERBUFFER_EXT, m_multisampleColorBuffer);
#if PLATFORM(COCOA) && USE(OPENGL_ES)
        ::glRenderbufferStorageMultisampleEXT(GL_RENDERBUFFER_EXT, sampleCount, GL_RGBA8_OES, width, height);
#else
        ::glRenderbufferStorageMultisampleEXT(GL_RENDERBUFFER_EXT, sampleCount, m_internalColorFormat, width, height);
#endif
        ::glFramebufferRenderbufferEXT(GL_FRAMEBUFFER_EXT, GL_COLOR_ATTACHMENT0_EXT, GL_RENDERBUFFER_EXT, m_multisampleColorBuffer);
        if (m_attrs.stencil || m_attrs.depth) {
            ::glBindRenderbufferEXT(GL_RENDERBUFFER_EXT, m_multisampleDepthStencilBuffer);
            ::glRenderbufferStorageMultisampleEXT(GL_RENDERBUFFER_EXT, sampleCount, internalDepthStencilFormat, width, height);
            if (m_attrs.stencil)
                ::glFramebufferRenderbufferEXT(GL_FRAMEBUFFER_EXT, GL_STENCIL_ATTACHMENT_EXT, GL_RENDERBUFFER_EXT, m_multisampleDepthStencilBuffer);
            if (m_attrs.depth)
                ::glFramebufferRenderbufferEXT(GL_FRAMEBUFFER_EXT, GL_DEPTH_ATTACHMENT_EXT, GL_RENDERBUFFER_EXT, m_multisampleDepthStencilBuffer);
        }
        ::glBindRenderbufferEXT(GL_RENDERBUFFER_EXT, 0);
        if (glCheckFramebufferStatusEXT(GL_FRAMEBUFFER_EXT) != GL_FRAMEBUFFER_COMPLETE_EXT) {
            // FIXME: cleanup.
            notImplemented();
        }
    }

    // resize regular FBO
    ::glBindFramebufferEXT(GL_FRAMEBUFFER_EXT, m_fbo);
    ASSERT(m_texture);
#if PLATFORM(COCOA)
#if USE(OPENGL_ES)
    ::glBindRenderbuffer(GL_RENDERBUFFER, m_texture);
    ::glFramebufferRenderbuffer(GL_FRAMEBUFFER, GL_COLOR_ATTACHMENT0, GL_RENDERBUFFER, m_texture);
    setRenderbufferStorageFromDrawable(m_currentWidth, m_currentHeight);
#else
    allocateIOSurfaceBackingStore(IntSize(width, height));
    updateFramebufferTextureBackingStoreFromLayer();
    ::glFramebufferTexture2DEXT(GL_FRAMEBUFFER_EXT, GL_COLOR_ATTACHMENT0_EXT, GL_TEXTURE_RECTANGLE_ARB, m_texture, 0);
#endif // !USE(OPENGL_ES))
#else
    ::glBindTexture(GL_TEXTURE_2D, m_texture);
    ::glTexImage2D(GL_TEXTURE_2D, 0, m_internalColorFormat, width, height, 0, colorFormat, pixelDataType, 0);
    ::glFramebufferTexture2DEXT(GL_FRAMEBUFFER_EXT, GL_COLOR_ATTACHMENT0_EXT, GL_TEXTURE_2D, m_texture, 0);

#if USE(COORDINATED_GRAPHICS_THREADED)
    if (m_compositorTexture) {
        ::glBindTexture(GL_TEXTURE_2D, m_compositorTexture);
        ::glTexImage2D(GL_TEXTURE_2D, 0, m_internalColorFormat, width, height, 0, colorFormat, pixelDataType, 0);
        ::glBindTexture(GL_TEXTURE_2D, 0);
        ::glBindTexture(GL_TEXTURE_2D, m_intermediateTexture);
        ::glTexImage2D(GL_TEXTURE_2D, 0, m_internalColorFormat, width, height, 0, colorFormat, GL_UNSIGNED_BYTE, 0);
        ::glBindTexture(GL_TEXTURE_2D, 0);
    }
#endif
#endif

    attachDepthAndStencilBufferIfNeeded(internalDepthStencilFormat, width, height);

    bool mustRestoreFBO = true;
    if (m_attrs.antialias && !isGLES2Compliant()) {
        ::glBindFramebufferEXT(GL_FRAMEBUFFER_EXT, m_multisampleFBO);
        if (m_state.boundFBO == m_multisampleFBO)
            mustRestoreFBO = false;
    } else {
        if (m_state.boundFBO == m_fbo)
            mustRestoreFBO = false;
    }

    return mustRestoreFBO;
}

void GraphicsContext3D::attachDepthAndStencilBufferIfNeeded(GLuint internalDepthStencilFormat, int width, int height)
{
    if (!m_attrs.antialias && (m_attrs.stencil || m_attrs.depth)) {
#if PLATFORM(QT)
        bool supportPackedDepthStencilBuffer = internalDepthStencilFormat == GL_DEPTH24_STENCIL8_EXT;
        if (supportPackedDepthStencilBuffer || !isGLES2Compliant()) {
#endif
        ::glBindRenderbufferEXT(GL_RENDERBUFFER_EXT, m_depthStencilBuffer);
        ::glRenderbufferStorageEXT(GL_RENDERBUFFER_EXT, internalDepthStencilFormat, width, height);
        if (m_attrs.stencil)
            ::glFramebufferRenderbufferEXT(GL_FRAMEBUFFER_EXT, GL_STENCIL_ATTACHMENT_EXT, GL_RENDERBUFFER_EXT, m_depthStencilBuffer);
        if (m_attrs.depth)
            ::glFramebufferRenderbufferEXT(GL_FRAMEBUFFER_EXT, GL_DEPTH_ATTACHMENT_EXT, GL_RENDERBUFFER_EXT, m_depthStencilBuffer);
        ::glBindRenderbufferEXT(GL_RENDERBUFFER_EXT, 0);
#if PLATFORM(QT)
        } else {
            if (m_attrs.stencil) {
                ::glBindRenderbufferEXT(GL_RENDERBUFFER_EXT, m_stencilBuffer);
                ::glRenderbufferStorageEXT(GL_RENDERBUFFER_EXT, GL_STENCIL_INDEX8, width, height);
                ::glFramebufferRenderbufferEXT(GL_FRAMEBUFFER_EXT, GL_STENCIL_ATTACHMENT_EXT, GL_RENDERBUFFER_EXT, m_stencilBuffer);
            }
            if (m_attrs.depth) {
                ::glBindRenderbufferEXT(GL_RENDERBUFFER_EXT, m_depthBuffer);
                ::glRenderbufferStorageEXT(GL_RENDERBUFFER_EXT, GL_DEPTH_COMPONENT16, width, height);
                ::glFramebufferRenderbufferEXT(GL_FRAMEBUFFER_EXT, GL_DEPTH_ATTACHMENT_EXT, GL_RENDERBUFFER_EXT, m_depthBuffer);
            }
            ::glBindRenderbufferEXT(GL_RENDERBUFFER_EXT, 0);
        }
#endif
    }

    if (glCheckFramebufferStatusEXT(GL_FRAMEBUFFER_EXT) != GL_FRAMEBUFFER_COMPLETE_EXT) {
        // FIXME: cleanup
        notImplemented();
    }
}

void GraphicsContext3D::resolveMultisamplingIfNecessary(const IntRect& rect)
{
#if PLATFORM(QT)
    Q_ASSERT(m_private);
    if (!m_attrs.antialias)
        return;

    // QTFIXME: Probably not needed, iOS uses following code successfully
    if (isGLES2Compliant()) {
        notImplemented();
        return;
    }
#endif

    TemporaryOpenGLSetting scopedScissor(GL_SCISSOR_TEST, GL_FALSE);
    TemporaryOpenGLSetting scopedDither(GL_DITHER, GL_FALSE);
    TemporaryOpenGLSetting scopedDepth(GL_DEPTH_TEST, GL_FALSE);
    TemporaryOpenGLSetting scopedStencil(GL_STENCIL_TEST, GL_FALSE);

#if PLATFORM(COCOA) && USE(OPENGL_ES)
    GLint boundFrameBuffer;
    ::glGetIntegerv(GL_FRAMEBUFFER_BINDING, &boundFrameBuffer);
#endif

    ::glBindFramebufferEXT(GL_READ_FRAMEBUFFER_EXT, m_multisampleFBO);
    ::glBindFramebufferEXT(GL_DRAW_FRAMEBUFFER_EXT, m_fbo);
#if PLATFORM(COCOA) && USE(OPENGL_ES)
    UNUSED_PARAM(rect);
    ::glFlush();
    ::glResolveMultisampleFramebufferAPPLE();
    const GLenum discards[] = { GL_COLOR_ATTACHMENT0, GL_DEPTH_ATTACHMENT };
    ::glDiscardFramebufferEXT(GL_READ_FRAMEBUFFER_APPLE, 2, discards);
    ::glBindFramebuffer(GL_FRAMEBUFFER, boundFrameBuffer);
#else
    IntRect resolveRect = rect;
    if (rect.isEmpty())
        resolveRect = IntRect(0, 0, m_currentWidth, m_currentHeight);

    ::glBlitFramebufferEXT(resolveRect.x(), resolveRect.y(), resolveRect.maxX(), resolveRect.maxY(), resolveRect.x(), resolveRect.y(), resolveRect.maxX(), resolveRect.maxY(), GL_COLOR_BUFFER_BIT, GL_LINEAR);
#endif
}

void GraphicsContext3D::renderbufferStorage(GC3Denum target, GC3Denum internalformat, GC3Dsizei width, GC3Dsizei height)
{
    makeContextCurrent();
<<<<<<< HEAD
#if !PLATFORM(IOS)
#if PLATFORM(QT)
    if (!isGLES2Compliant()) {
#endif
=======
#if USE(OPENGL)
>>>>>>> e41e4829
    switch (internalformat) {
    case DEPTH_STENCIL:
        internalformat = GL_DEPTH24_STENCIL8_EXT;
        break;
    case DEPTH_COMPONENT16:
        internalformat = GL_DEPTH_COMPONENT;
        break;
    case RGBA4:
    case RGB5_A1:
        internalformat = GL_RGBA;
        break;
    case RGB565:
        internalformat = GL_RGB;
        break;
    }
#if PLATFORM(QT)
    }
#endif
#endif
    ::glRenderbufferStorageEXT(target, internalformat, width, height);
}

void GraphicsContext3D::getIntegerv(GC3Denum pname, GC3Dint* value)
{
    // Need to emulate MAX_FRAGMENT/VERTEX_UNIFORM_VECTORS and MAX_VARYING_VECTORS
    // because desktop GL's corresponding queries return the number of components
    // whereas GLES2 return the number of vectors (each vector has 4 components).
    // Therefore, the value returned by desktop GL needs to be divided by 4.
    makeContextCurrent();
#if PLATFORM(QT)
    if (isGLES2Compliant()) {
        ::glGetIntegerv(pname, value);
        return;
    }
#endif
    switch (pname) {
#if USE(OPENGL)
    case MAX_FRAGMENT_UNIFORM_VECTORS:
        ::glGetIntegerv(GL_MAX_FRAGMENT_UNIFORM_COMPONENTS, value);
        *value /= 4;
        break;
    case MAX_VERTEX_UNIFORM_VECTORS:
        ::glGetIntegerv(GL_MAX_VERTEX_UNIFORM_COMPONENTS, value);
        *value /= 4;
        break;
    case MAX_VARYING_VECTORS:
        if (isGLES2Compliant()) {
            ASSERT(::glGetError() == GL_NO_ERROR);
            ::glGetIntegerv(GL_MAX_VARYING_VECTORS, value);
            if (::glGetError() == GL_INVALID_ENUM) {
                ::glGetIntegerv(GL_MAX_VARYING_COMPONENTS, value);
                *value /= 4;
            }
        } else {
            ::glGetIntegerv(GL_MAX_VARYING_FLOATS, value);
            *value /= 4;
        }
        break;
#endif
    case MAX_TEXTURE_SIZE:
        ::glGetIntegerv(MAX_TEXTURE_SIZE, value);
        if (getExtensions().requiresRestrictedMaximumTextureSize())
            *value = std::min(4096, *value);
        break;
    case MAX_CUBE_MAP_TEXTURE_SIZE:
        ::glGetIntegerv(MAX_CUBE_MAP_TEXTURE_SIZE, value);
        if (getExtensions().requiresRestrictedMaximumTextureSize())
            *value = std::min(1024, *value);
        break;
#if PLATFORM(MAC)
    // Some older hardware advertises a larger maximum than they
    // can actually handle. Rather than detecting such devices, simply
    // clamp the maximum to 8192, which is big enough for a 5K display.
    case MAX_RENDERBUFFER_SIZE:
        ::glGetIntegerv(MAX_RENDERBUFFER_SIZE, value);
        *value = std::min(8192, *value);
        break;
    case MAX_VIEWPORT_DIMS:
        ::glGetIntegerv(MAX_VIEWPORT_DIMS, value);
        value[0] = std::min(8192, value[0]);
        value[1] = std::min(8192, value[1]);
        break;
#endif
    default:
        ::glGetIntegerv(pname, value);
    }
}

void GraphicsContext3D::getShaderPrecisionFormat(GC3Denum shaderType, GC3Denum precisionType, GC3Dint* range, GC3Dint* precision)
{
#if !PLATFORM(QT)
    UNUSED_PARAM(shaderType);
#endif
    ASSERT(range);
    ASSERT(precision);

    makeContextCurrent();

#if PLATFORM(QT)
    m_functions->glGetShaderPrecisionFormat(shaderType, precisionType, range, precision);
    return;
#endif

    switch (precisionType) {
    case GraphicsContext3D::LOW_INT:
    case GraphicsContext3D::MEDIUM_INT:
    case GraphicsContext3D::HIGH_INT:
        // These values are for a 32-bit twos-complement integer format.
        range[0] = 31;
        range[1] = 30;
        precision[0] = 0;
        break;
    case GraphicsContext3D::LOW_FLOAT:
    case GraphicsContext3D::MEDIUM_FLOAT:
    case GraphicsContext3D::HIGH_FLOAT:
        // These values are for an IEEE single-precision floating-point format.
        range[0] = 127;
        range[1] = 127;
        precision[0] = 23;
        break;
    default:
        ASSERT_NOT_REACHED();
        break;
    }
}

bool GraphicsContext3D::texImage2D(GC3Denum target, GC3Dint level, GC3Denum internalformat, GC3Dsizei width, GC3Dsizei height, GC3Dint border, GC3Denum format, GC3Denum type, const void* pixels)
{
    if (width && height && !pixels) {
        synthesizeGLError(INVALID_VALUE);
        return false;
    }

    GC3Denum openGLFormat = format;
    GC3Denum openGLInternalFormat = internalformat;
<<<<<<< HEAD
#if !PLATFORM(IOS)
#if PLATFORM(QT)
    if (!isGLES2Compliant()) {
#endif
=======
#if USE(OPENGL)
>>>>>>> e41e4829
    if (type == GL_FLOAT) {
        if (format == GL_RGBA)
            openGLInternalFormat = GL_RGBA32F_ARB;
        else if (format == GL_RGB)
            openGLInternalFormat = GL_RGB32F_ARB;
    } else if (type == HALF_FLOAT_OES) {
        if (format == GL_RGBA)
            openGLInternalFormat = GL_RGBA16F_ARB;
        else if (format == GL_RGB)
            openGLInternalFormat = GL_RGB16F_ARB;
        else if (format == GL_LUMINANCE)
            openGLInternalFormat = GL_LUMINANCE16F_ARB;
        else if (format == GL_ALPHA)
            openGLInternalFormat = GL_ALPHA16F_ARB;
        else if (format == GL_LUMINANCE_ALPHA)
            openGLInternalFormat = GL_LUMINANCE_ALPHA16F_ARB;
        type = GL_HALF_FLOAT_ARB;
    }

    ASSERT(format != Extensions3D::SRGB8_ALPHA8_EXT);
    if (format == Extensions3D::SRGB_ALPHA_EXT)
        openGLFormat = GL_RGBA;
    else if (format == Extensions3D::SRGB_EXT)
        openGLFormat = GL_RGB;
#if PLATFORM(QT)
    }
#endif
#endif

    if (m_usingCoreProfile) {
        // There are some format values used in WebGL that are deprecated when using a core profile, so we need
        // to adapt them.
        switch (openGLInternalFormat) {
        case ALPHA:
            // The format is a simple component containing an alpha value. It needs to be backed with a GL_RED plane.
            // We change the formats to GL_RED (both need to be GL_ALPHA in WebGL) and instruct the texture to swizzle
            // the red component values with the alpha component values.
            openGLInternalFormat = openGLFormat = RED;
            texParameteri(target, TEXTURE_SWIZZLE_A, RED);
            break;
        case LUMINANCE_ALPHA:
            // The format has 2 components, an alpha one and a luminance one (same value for red, green and blue).
            // It needs to be backed with a GL_RG plane, using the red component for the colors and the green component
            // for alpha. We change the formats to GL_RG and swizzle the components.
            openGLInternalFormat = openGLFormat = RG;
            texParameteri(target, TEXTURE_SWIZZLE_R, RED);
            texParameteri(target, TEXTURE_SWIZZLE_G, RED);
            texParameteri(target, TEXTURE_SWIZZLE_B, RED);
            texParameteri(target, TEXTURE_SWIZZLE_A, GREEN);
            break;
        default:
            break;
        }
    }

    texImage2DDirect(target, level, openGLInternalFormat, width, height, border, openGLFormat, type, pixels);
    return true;
}

void GraphicsContext3D::depthRange(GC3Dclampf zNear, GC3Dclampf zFar)
{
    makeContextCurrent();
#if PLATFORM(COCOA) && USE(OPENGL_ES)
    ::glDepthRangef(static_cast<float>(zNear), static_cast<float>(zFar));
#else
    ::glDepthRange(zNear, zFar);
#endif
}

void GraphicsContext3D::clearDepth(GC3Dclampf depth)
{
    makeContextCurrent();
#if PLATFORM(COCOA) && USE(OPENGL_ES)
    ::glClearDepthf(static_cast<float>(depth));
#else
    ::glClearDepth(depth);
#endif
}

#if !PLATFORM(GTK)
Extensions3D& GraphicsContext3D::getExtensions()
{
    if (!m_extensions)
        m_extensions = std::make_unique<Extensions3DOpenGL>(this, isGLES2Compliant());
    return *m_extensions;
}
#endif

void GraphicsContext3D::readPixels(GC3Dint x, GC3Dint y, GC3Dsizei width, GC3Dsizei height, GC3Denum format, GC3Denum type, void* data)
{
    ASSERT(m_private);
    // FIXME: remove the two glFlush calls when the driver bug is fixed, i.e.,
    // all previous rendering calls should be done before reading pixels.
    makeContextCurrent();
    ::glFlush();
    if (m_attrs.antialias && m_state.boundFBO == m_multisampleFBO) {
        resolveMultisamplingIfNecessary(IntRect(x, y, width, height));
        ::glBindFramebufferEXT(GraphicsContext3D::FRAMEBUFFER, m_fbo);
        ::glFlush();
    }
    ::glReadPixels(x, y, width, height, format, type, data);
    if (m_attrs.antialias && m_state.boundFBO == m_multisampleFBO)
        ::glBindFramebufferEXT(GraphicsContext3D::FRAMEBUFFER, m_multisampleFBO);

#if PLATFORM(MAC)
    if (!m_attrs.alpha && (format == GraphicsContext3D::RGBA || format == GraphicsContext3D::BGRA) && (m_state.boundFBO == m_fbo || (m_attrs.antialias && m_state.boundFBO == m_multisampleFBO)))
        wipeAlphaChannelFromPixels(width, height, static_cast<unsigned char*>(data));
#endif
}

}

#endif // ENABLE(GRAPHICS_CONTEXT_3D)<|MERGE_RESOLUTION|>--- conflicted
+++ resolved
@@ -177,16 +177,13 @@
         }
 #else
         ::glReadPixels(x, y, width, height, GL_BGRA, GL_UNSIGNED_INT_8_8_8_8_REV, pixels);
-<<<<<<< HEAD
-#endif
-    }
-=======
+#endif
+    }
 
 #if PLATFORM(MAC)
     if (!m_attrs.alpha)
         wipeAlphaChannelFromPixels(width, height, pixels);
 #endif
->>>>>>> e41e4829
 }
 
 void GraphicsContext3D::validateAttributes()
@@ -395,14 +392,10 @@
 void GraphicsContext3D::renderbufferStorage(GC3Denum target, GC3Denum internalformat, GC3Dsizei width, GC3Dsizei height)
 {
     makeContextCurrent();
-<<<<<<< HEAD
-#if !PLATFORM(IOS)
+#if USE(OPENGL) || PLATFORM(QT)
 #if PLATFORM(QT)
     if (!isGLES2Compliant()) {
 #endif
-=======
-#if USE(OPENGL)
->>>>>>> e41e4829
     switch (internalformat) {
     case DEPTH_STENCIL:
         internalformat = GL_DEPTH24_STENCIL8_EXT;
@@ -538,14 +531,10 @@
 
     GC3Denum openGLFormat = format;
     GC3Denum openGLInternalFormat = internalformat;
-<<<<<<< HEAD
-#if !PLATFORM(IOS)
+#if USE(OPENGL) || PLATFORM(QT)
 #if PLATFORM(QT)
     if (!isGLES2Compliant()) {
 #endif
-=======
-#if USE(OPENGL)
->>>>>>> e41e4829
     if (type == GL_FLOAT) {
         if (format == GL_RGBA)
             openGLInternalFormat = GL_RGBA32F_ARB;
