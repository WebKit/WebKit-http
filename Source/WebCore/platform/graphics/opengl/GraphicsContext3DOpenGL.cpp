--- conflicted
+++ resolved
@@ -29,13 +29,9 @@
 
 #include "config.h"
 
-<<<<<<< HEAD
 // Note this implementation serves a double role for Qt where it also handles OpenGLES.
 
-#if ENABLE(GRAPHICS_CONTEXT_3D)
-=======
-#if ENABLE(GRAPHICS_CONTEXT_3D) && (USE(OPENGL) || (PLATFORM(COCOA) && USE(OPENGL_ES)))
->>>>>>> 2d3b0564
+#if ENABLE(GRAPHICS_CONTEXT_3D) && (USE(OPENGL) || PLATFORM(QT) || (PLATFORM(COCOA) && USE(OPENGL_ES)))
 
 #include "GraphicsContext3D.h"
 
