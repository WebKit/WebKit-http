--- conflicted
+++ resolved
@@ -378,11 +378,7 @@
     }
 
     GC3Dint maxVaryingVectors = 0;
-<<<<<<< HEAD
-#if !PLATFORM(IOS) && !((PLATFORM(WIN) || PLATFORM(WPE)) && USE(OPENGL_ES_2))
-=======
-#if !PLATFORM(IOS) && !((PLATFORM(WIN) || PLATFORM(GTK)) && USE(OPENGL_ES_2))
->>>>>>> 252f984b
+#if !PLATFORM(IOS) && !((PLATFORM(WIN) || PLATFORM(GTK) || PLATFORM(WPE)) && USE(OPENGL_ES_2))
     GC3Dint maxVaryingFloats = 0;
     ::glGetIntegerv(GL_MAX_VARYING_FLOATS, &maxVaryingFloats);
     maxVaryingVectors = maxVaryingFloats / 4;
