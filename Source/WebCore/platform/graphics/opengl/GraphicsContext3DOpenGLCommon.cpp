--- conflicted
+++ resolved
@@ -58,7 +58,6 @@
 #include <wtf/HexNumber.h>
 #include <wtf/MainThread.h>
 #include <wtf/text/CString.h>
-<<<<<<< HEAD
 #include <wtf/text/StringBuilder.h>
 #include <yarr/RegularExpression.h>
 
@@ -68,15 +67,11 @@
 #define GL_RGBA32F_ARB                      0x8814
 #define GL_RGB32F_ARB                       0x8815
 #else
-#if USE(OPENGL_ES_2)
-=======
-
 #if PLATFORM(QT)
 #define FUNCTIONS m_functions
 #include "OpenGLShimsQt.h"
 #define glIsEnabled(...) m_functions->glIsEnabled(__VA_ARGS__)
 #elif USE(OPENGL_ES_2)
->>>>>>> 529326ec
 #include "OpenGLESShims.h"
 #elif PLATFORM(MAC)
 #include <OpenGL/gl.h>
@@ -350,13 +345,6 @@
         ::glStencilMaskSeparate(GL_BACK, 0xffffffff);
         clearMask |= GL_STENCIL_BUFFER_BIT;
     }
-<<<<<<< HEAD
-=======
-    isScissorEnabled = glIsEnabled(GL_SCISSOR_TEST);
-    ::glDisable(GL_SCISSOR_TEST);
-    isDitherEnabled = glIsEnabled(GL_DITHER);
-    ::glDisable(GL_DITHER);
->>>>>>> 529326ec
 
     ::glClear(clearMask);
 
