/*
 * Copyright (C) 2010, 2014 Apple Inc. All rights reserved.
 * Copyright (C) 2011 Google Inc. All rights reserved.
 * Copyright (C) 2012 ChangSeok Oh <shivamidow@gmail.com>
 * Copyright (C) 2012 Research In Motion Limited. All rights reserved.
 *
 * Redistribution and use in source and binary forms, with or without
 * modification, are permitted provided that the following conditions
 * are met:
 * 1. Redistributions of source code must retain the above copyright
 *    notice, this list of conditions and the following disclaimer.
 * 2. Redistributions in binary form must reproduce the above copyright
 *    notice, this list of conditions and the following disclaimer in the
 *    documentation and/or other materials provided with the distribution.
 *
 * THIS SOFTWARE IS PROVIDED BY APPLE INC. ``AS IS'' AND ANY
 * EXPRESS OR IMPLIED WARRANTIES, INCLUDING, BUT NOT LIMITED TO, THE
 * IMPLIED WARRANTIES OF MERCHANTABILITY AND FITNESS FOR A PARTICULAR
 * PURPOSE ARE DISCLAIMED.  IN NO EVENT SHALL APPLE INC. OR
 * CONTRIBUTORS BE LIABLE FOR ANY DIRECT, INDIRECT, INCIDENTAL, SPECIAL,
 * EXEMPLARY, OR CONSEQUENTIAL DAMAGES (INCLUDING, BUT NOT LIMITED TO,
 * PROCUREMENT OF SUBSTITUTE GOODS OR SERVICES; LOSS OF USE, DATA, OR
 * PROFITS; OR BUSINESS INTERRUPTION) HOWEVER CAUSED AND ON ANY THEORY
 * OF LIABILITY, WHETHER IN CONTRACT, STRICT LIABILITY, OR TORT
 * (INCLUDING NEGLIGENCE OR OTHERWISE) ARISING IN ANY WAY OUT OF THE USE
 * OF THIS SOFTWARE, EVEN IF ADVISED OF THE POSSIBILITY OF SUCH DAMAGE.
 */

#include "config.h"

#if ENABLE(GRAPHICS_CONTEXT_3D)

#include "GraphicsContext3D.h"
#if PLATFORM(IOS)
#include "GraphicsContext3DIOS.h"
#endif

#if USE(OPENGL_ES_2)
#include "Extensions3DOpenGLES.h"
#else
#include "Extensions3DOpenGL.h"
#endif
#include "ANGLEWebKitBridge.h"
#include "GraphicsContext.h"
#include "ImageBuffer.h"
#include "ImageData.h"
#include "IntRect.h"
#include "IntSize.h"
#include "Logging.h"
#include "TemporaryOpenGLSetting.h"
#include "WebGLRenderingContextBase.h"
#include <cstring>
#include <runtime/ArrayBuffer.h>
#include <runtime/ArrayBufferView.h>
#include <runtime/Float32Array.h>
#include <runtime/Int32Array.h>
#include <runtime/Uint8Array.h>
#include <wtf/HexNumber.h>
#include <wtf/MainThread.h>
#include <wtf/text/CString.h>
#include <wtf/text/StringBuilder.h>
#include <yarr/RegularExpression.h>

#if PLATFORM(IOS)
#import <OpenGLES/ES2/glext.h>
// From <OpenGLES/glext.h>
#define GL_RGBA32F_ARB                      0x8814
#define GL_RGB32F_ARB                       0x8815
#else
#if USE(OPENGL_ES_2)
#include "OpenGLESShims.h"
#elif PLATFORM(MAC)
#include <OpenGL/gl.h>
#elif PLATFORM(GTK) || PLATFORM(EFL) || PLATFORM(WIN)
#include "OpenGLShims.h"
#endif
#endif


namespace WebCore {

static ThreadSpecific<ShaderNameHash*>& getCurrentNameHashMapForShader()
{
    static std::once_flag onceFlag;
    static ThreadSpecific<ShaderNameHash*>* sharedNameHash;
    std::call_once(onceFlag, [] {
        sharedNameHash = new ThreadSpecific<ShaderNameHash*>;
    });

    return *sharedNameHash;
}

static void setCurrentNameHashMapForShader(ShaderNameHash* shaderNameHash)
{
    *getCurrentNameHashMapForShader() = shaderNameHash;
}

// Hash function used by the ANGLE translator/compiler to do
// symbol name mangling. Since this is a static method, before
// calling compileShader we set currentNameHashMapForShader
// to point to the map kept by the current instance of GraphicsContext3D.

static uint64_t nameHashForShader(const char* name, size_t length)
{
    if (!currentNameHashMapForShader || !length)
        return 0;

    CString nameAsCString = CString(name);

    // Look up name in our local map.
<<<<<<< HEAD
    ShaderNameHash::iterator existingHash = currentNameHashMapForShader->find(nameAsCString);
    if (existingHash != currentNameHashMapForShader->end())
        return existingHash->value;
=======
    ShaderNameHash*& currentNameHashMapForShader = *getCurrentNameHashMapForShader();
    ShaderNameHash::iterator findResult = currentNameHashMapForShader->find(nameAsCString);
    if (findResult != currentNameHashMapForShader->end())
        return findResult->value;
>>>>>>> fe760f98

    unsigned hashValue = nameAsCString.hash();

    // Convert the 32-bit hash from CString::hash into a 64-bit result
    // by shifting then adding the size of our table. Overflow would
    // only be a problem if we're already hashing to the same value (and
    // we're hoping that over the lifetime of the context we
    // don't have that many symbols).

    uint64_t result = hashValue;
    result = (result << 32) + (currentNameHashMapForShader->size() + 1);

    currentNameHashMapForShader->set(nameAsCString, result);
    return result;
}

PassRefPtr<GraphicsContext3D> GraphicsContext3D::createForCurrentGLContext()
{
    RefPtr<GraphicsContext3D> context = adoptRef(new GraphicsContext3D(Attributes(), 0, GraphicsContext3D::RenderToCurrentGLContext));
    return context->m_private ? context.release() : 0;
}

void GraphicsContext3D::validateDepthStencil(const char* packedDepthStencilExtension)
{
    Extensions3D* extensions = getExtensions();
    if (m_attrs.stencil) {
        if (extensions->supports(packedDepthStencilExtension)) {
            extensions->ensureEnabled(packedDepthStencilExtension);
            // Force depth if stencil is true.
            m_attrs.depth = true;
        } else
            m_attrs.stencil = false;
    }
    if (m_attrs.antialias) {
        if (!extensions->supports("GL_ANGLE_framebuffer_multisample") || isGLES2Compliant())
            m_attrs.antialias = false;
        else
            extensions->ensureEnabled("GL_ANGLE_framebuffer_multisample");
    }
}

bool GraphicsContext3D::isResourceSafe()
{
    return false;
}

void GraphicsContext3D::paintRenderingResultsToCanvas(ImageBuffer* imageBuffer)
{
    int rowBytes = m_currentWidth * 4;
    int totalBytes = rowBytes * m_currentHeight;

    auto pixels = std::make_unique<unsigned char[]>(totalBytes);
    if (!pixels)
        return;

    readRenderingResults(pixels.get(), totalBytes);

    if (!m_attrs.premultipliedAlpha) {
        for (int i = 0; i < totalBytes; i += 4) {
            // Premultiply alpha.
            pixels[i + 0] = std::min(255, pixels[i + 0] * pixels[i + 3] / 255);
            pixels[i + 1] = std::min(255, pixels[i + 1] * pixels[i + 3] / 255);
            pixels[i + 2] = std::min(255, pixels[i + 2] * pixels[i + 3] / 255);
        }
    }

#if USE(CG)
    paintToCanvas(pixels.get(), m_currentWidth, m_currentHeight,
                  imageBuffer->internalSize().width(), imageBuffer->internalSize().height(), imageBuffer->context());
#else
    paintToCanvas(pixels.get(), m_currentWidth, m_currentHeight, imageBuffer->internalSize().width(), imageBuffer->internalSize().height(), imageBuffer->context().platformContext());
#endif

#if PLATFORM(IOS)
    endPaint();
#endif
}

bool GraphicsContext3D::paintCompositedResultsToCanvas(ImageBuffer*)
{
    // Not needed at the moment, so return that nothing was done.
    return false;
}

PassRefPtr<ImageData> GraphicsContext3D::paintRenderingResultsToImageData()
{
    // Reading premultiplied alpha would involve unpremultiplying, which is
    // lossy.
    if (m_attrs.premultipliedAlpha)
        return 0;

    RefPtr<ImageData> imageData = ImageData::create(IntSize(m_currentWidth, m_currentHeight));
    unsigned char* pixels = imageData->data()->data();
    int totalBytes = 4 * m_currentWidth * m_currentHeight;

    readRenderingResults(pixels, totalBytes);

    // Convert to RGBA.
    for (int i = 0; i < totalBytes; i += 4)
        std::swap(pixels[i], pixels[i + 2]);

    return imageData.release();
}

void GraphicsContext3D::prepareTexture()
{
    if (m_layerComposited)
        return;

    makeContextCurrent();

#if !USE(COORDINATED_GRAPHICS_THREADED)
    TemporaryOpenGLSetting scopedScissor(GL_SCISSOR_TEST, GL_FALSE);
    TemporaryOpenGLSetting scopedDither(GL_DITHER, GL_FALSE);
#endif

    if (m_attrs.antialias)
        resolveMultisamplingIfNecessary();

#if USE(COORDINATED_GRAPHICS_THREADED)
#if USE(OPENGL_ES_2)
    // For the RPi we need to flush the changes before swapping the buffers to avoid flickering
    ::glFlush();
#endif
    std::swap(m_fbo, m_compositorFBO);
    std::swap(m_texture, m_compositorTexture);

    if (m_state.boundFBO != m_compositorFBO)
        ::glBindFramebufferEXT(GraphicsContext3D::FRAMEBUFFER, m_state.boundFBO);
    else
        ::glBindFramebufferEXT(GraphicsContext3D::FRAMEBUFFER, m_fbo);
    return;
#endif

    ::glBindFramebufferEXT(GraphicsContext3D::FRAMEBUFFER, m_fbo);
    ::glActiveTexture(GL_TEXTURE0);
    ::glBindTexture(GL_TEXTURE_2D, m_compositorTexture);
    ::glCopyTexImage2D(GL_TEXTURE_2D, 0, m_internalColorFormat, 0, 0, m_currentWidth, m_currentHeight, 0);
    ::glBindTexture(GL_TEXTURE_2D, m_state.boundTexture0);
    ::glActiveTexture(m_state.activeTexture);
    if (m_state.boundFBO != m_fbo)
        ::glBindFramebufferEXT(GraphicsContext3D::FRAMEBUFFER, m_state.boundFBO);
    ::glFlush();
}

void GraphicsContext3D::readRenderingResults(unsigned char *pixels, int pixelsSize)
{
    if (pixelsSize < m_currentWidth * m_currentHeight * 4)
        return;

    makeContextCurrent();

    bool mustRestoreFBO = false;
    if (m_attrs.antialias) {
        resolveMultisamplingIfNecessary();
        ::glBindFramebufferEXT(GraphicsContext3D::FRAMEBUFFER, m_fbo);
        mustRestoreFBO = true;
    } else {
        if (m_state.boundFBO != m_fbo) {
            mustRestoreFBO = true;
            ::glBindFramebufferEXT(GraphicsContext3D::FRAMEBUFFER, m_fbo);
        }
    }

    GLint packAlignment = 4;
    bool mustRestorePackAlignment = false;
    ::glGetIntegerv(GL_PACK_ALIGNMENT, &packAlignment);
    if (packAlignment > 4) {
        ::glPixelStorei(GL_PACK_ALIGNMENT, 4);
        mustRestorePackAlignment = true;
    }

    readPixelsAndConvertToBGRAIfNecessary(0, 0, m_currentWidth, m_currentHeight, pixels);

    if (mustRestorePackAlignment)
        ::glPixelStorei(GL_PACK_ALIGNMENT, packAlignment);

    if (mustRestoreFBO)
        ::glBindFramebufferEXT(GraphicsContext3D::FRAMEBUFFER, m_state.boundFBO);
}

void GraphicsContext3D::reshape(int width, int height)
{
    if (!platformGraphicsContext3D())
        return;

    if (width == m_currentWidth && height == m_currentHeight)
        return;

    markContextChanged();

#if PLATFORM(EFL) && USE(GRAPHICS_SURFACE)
    ::glFlush(); // Make sure all GL calls have been committed before resizing.
    createGraphicsSurfaces(IntSize(width, height));
#endif

    m_currentWidth = width;
    m_currentHeight = height;

    makeContextCurrent();
    validateAttributes();

    TemporaryOpenGLSetting scopedScissor(GL_SCISSOR_TEST, GL_FALSE);
    TemporaryOpenGLSetting scopedDither(GL_DITHER, GL_FALSE);
    
    bool mustRestoreFBO = reshapeFBOs(IntSize(width, height));

    // Initialize renderbuffers to 0.
    GLfloat clearColor[] = {0, 0, 0, 0}, clearDepth = 0;
    GLint clearStencil = 0;
    GLboolean colorMask[] = {GL_TRUE, GL_TRUE, GL_TRUE, GL_TRUE}, depthMask = GL_TRUE;
    GLuint stencilMask = 0xffffffff, stencilMaskBack = 0xffffffff;
    GLbitfield clearMask = GL_COLOR_BUFFER_BIT;
    ::glGetFloatv(GL_COLOR_CLEAR_VALUE, clearColor);
    ::glClearColor(0, 0, 0, 0);
    ::glGetBooleanv(GL_COLOR_WRITEMASK, colorMask);
    ::glColorMask(GL_TRUE, GL_TRUE, GL_TRUE, GL_TRUE);
    if (m_attrs.depth) {
        ::glGetFloatv(GL_DEPTH_CLEAR_VALUE, &clearDepth);
        GraphicsContext3D::clearDepth(1);
        ::glGetBooleanv(GL_DEPTH_WRITEMASK, &depthMask);
        ::glDepthMask(GL_TRUE);
        clearMask |= GL_DEPTH_BUFFER_BIT;
    }
    if (m_attrs.stencil) {
        ::glGetIntegerv(GL_STENCIL_CLEAR_VALUE, &clearStencil);
        ::glClearStencil(0);
        ::glGetIntegerv(GL_STENCIL_WRITEMASK, reinterpret_cast<GLint*>(&stencilMask));
        ::glGetIntegerv(GL_STENCIL_BACK_WRITEMASK, reinterpret_cast<GLint*>(&stencilMaskBack));
        ::glStencilMaskSeparate(GL_FRONT, 0xffffffff);
        ::glStencilMaskSeparate(GL_BACK, 0xffffffff);
        clearMask |= GL_STENCIL_BUFFER_BIT;
    }

    ::glClear(clearMask);

    ::glClearColor(clearColor[0], clearColor[1], clearColor[2], clearColor[3]);
    ::glColorMask(colorMask[0], colorMask[1], colorMask[2], colorMask[3]);
    if (m_attrs.depth) {
        GraphicsContext3D::clearDepth(clearDepth);
        ::glDepthMask(depthMask);
    }
    if (m_attrs.stencil) {
        ::glClearStencil(clearStencil);
        ::glStencilMaskSeparate(GL_FRONT, stencilMask);
        ::glStencilMaskSeparate(GL_BACK, stencilMaskBack);
    }

    if (mustRestoreFBO)
        ::glBindFramebufferEXT(GraphicsContext3D::FRAMEBUFFER, m_state.boundFBO);

    ::glFlush();
}

bool GraphicsContext3D::checkVaryingsPacking(Platform3DObject vertexShader, Platform3DObject fragmentShader) const
{
    ASSERT(m_shaderSourceMap.contains(vertexShader));
    ASSERT(m_shaderSourceMap.contains(fragmentShader));
    const auto& vertexEntry = m_shaderSourceMap.find(vertexShader)->value;
    const auto& fragmentEntry = m_shaderSourceMap.find(fragmentShader)->value;

    HashMap<String, ShVariableInfo> combinedVaryings;
    for (const auto& vertexSymbol : vertexEntry.varyingMap) {
        const String& symbolName = vertexSymbol.key;
        // The varying map includes variables for each index of an array variable.
        // We only want a single variable to represent the array.
        if (symbolName.endsWith("]"))
            continue;

        // Don't count built in varyings.
        if (symbolName == "gl_FragCoord" || symbolName == "gl_FrontFacing" || symbolName == "gl_PointCoord")
            continue;

        const auto& fragmentSymbol = fragmentEntry.varyingMap.find(symbolName);
        if (fragmentSymbol != fragmentEntry.varyingMap.end()) {
            ShVariableInfo symbolInfo;
            symbolInfo.type = (fragmentSymbol->value).type;
            // The arrays are already split up.
            symbolInfo.size = (fragmentSymbol->value).size;
            combinedVaryings.add(symbolName, symbolInfo);
        }
    }

    size_t numVaryings = combinedVaryings.size();
    if (!numVaryings)
        return true;

    ShVariableInfo* variables = new ShVariableInfo[numVaryings];
    int index = 0;
    for (const auto& varyingSymbol : combinedVaryings) {
        variables[index] = varyingSymbol.value;
        index++;
    }

    GC3Dint maxVaryingVectors = 0;
#if !PLATFORM(IOS) && !((PLATFORM(WIN) || PLATFORM(GTK) || PLATFORM(WPE)) && USE(OPENGL_ES_2))
    GC3Dint maxVaryingFloats = 0;
    ::glGetIntegerv(GL_MAX_VARYING_FLOATS, &maxVaryingFloats);
    maxVaryingVectors = maxVaryingFloats / 4;
#else
    ::glGetIntegerv(MAX_VARYING_VECTORS, &maxVaryingVectors);
#endif
    int result = ShCheckVariablesWithinPackingLimits(maxVaryingVectors, variables, numVaryings);
    delete[] variables;
    return result;
}

bool GraphicsContext3D::precisionsMatch(Platform3DObject vertexShader, Platform3DObject fragmentShader) const
{
    ASSERT(m_shaderSourceMap.contains(vertexShader));
    ASSERT(m_shaderSourceMap.contains(fragmentShader));
    const auto& vertexEntry = m_shaderSourceMap.find(vertexShader)->value;
    const auto& fragmentEntry = m_shaderSourceMap.find(fragmentShader)->value;

    HashMap<String, sh::GLenum> vertexSymbolPrecisionMap;

    for (const auto& entry : vertexEntry.uniformMap)
        vertexSymbolPrecisionMap.add(entry.value.mappedName, entry.value.precision);

    for (const auto& entry : fragmentEntry.uniformMap) {
        const auto& vertexSymbol = vertexSymbolPrecisionMap.find(entry.value.mappedName);
        if (vertexSymbol != vertexSymbolPrecisionMap.end() && vertexSymbol->value != entry.value.precision)
            return false;
    }

    return true;
}

IntSize GraphicsContext3D::getInternalFramebufferSize() const
{
    return IntSize(m_currentWidth, m_currentHeight);
}

void GraphicsContext3D::activeTexture(GC3Denum texture)
{
    makeContextCurrent();
    m_state.activeTexture = texture;
    ::glActiveTexture(texture);
}

void GraphicsContext3D::attachShader(Platform3DObject program, Platform3DObject shader)
{
    ASSERT(program);
    ASSERT(shader);
    makeContextCurrent();
    m_shaderProgramSymbolCountMap.remove(program);
    ::glAttachShader(program, shader);
}

void GraphicsContext3D::bindAttribLocation(Platform3DObject program, GC3Duint index, const String& name)
{
    ASSERT(program);
    makeContextCurrent();

    String mappedName = mappedSymbolName(program, SHADER_SYMBOL_TYPE_ATTRIBUTE, name);
    LOG(WebGL, "::bindAttribLocation is mapping %s to %s", name.utf8().data(), mappedName.utf8().data());
    ::glBindAttribLocation(program, index, mappedName.utf8().data());
}

void GraphicsContext3D::bindBuffer(GC3Denum target, Platform3DObject buffer)
{
    makeContextCurrent();
    ::glBindBuffer(target, buffer);
}

void GraphicsContext3D::bindFramebuffer(GC3Denum target, Platform3DObject buffer)
{
    makeContextCurrent();
    GLuint fbo;
    if (buffer)
        fbo = buffer;
    else
        fbo = (m_attrs.antialias ? m_multisampleFBO : m_fbo);
    if (fbo != m_state.boundFBO) {
        ::glBindFramebufferEXT(target, fbo);
        m_state.boundFBO = fbo;
    }
}

void GraphicsContext3D::bindRenderbuffer(GC3Denum target, Platform3DObject renderbuffer)
{
    makeContextCurrent();
    ::glBindRenderbufferEXT(target, renderbuffer);
}


void GraphicsContext3D::bindTexture(GC3Denum target, Platform3DObject texture)
{
    makeContextCurrent();
    if (m_state.activeTexture == GL_TEXTURE0 && target == GL_TEXTURE_2D)
        m_state.boundTexture0 = texture;
    ::glBindTexture(target, texture);
}

void GraphicsContext3D::blendColor(GC3Dclampf red, GC3Dclampf green, GC3Dclampf blue, GC3Dclampf alpha)
{
    makeContextCurrent();
    ::glBlendColor(red, green, blue, alpha);
}

void GraphicsContext3D::blendEquation(GC3Denum mode)
{
    makeContextCurrent();
    ::glBlendEquation(mode);
}

void GraphicsContext3D::blendEquationSeparate(GC3Denum modeRGB, GC3Denum modeAlpha)
{
    makeContextCurrent();
    ::glBlendEquationSeparate(modeRGB, modeAlpha);
}


void GraphicsContext3D::blendFunc(GC3Denum sfactor, GC3Denum dfactor)
{
    makeContextCurrent();
    ::glBlendFunc(sfactor, dfactor);
}       

void GraphicsContext3D::blendFuncSeparate(GC3Denum srcRGB, GC3Denum dstRGB, GC3Denum srcAlpha, GC3Denum dstAlpha)
{
    makeContextCurrent();
    ::glBlendFuncSeparate(srcRGB, dstRGB, srcAlpha, dstAlpha);
}

void GraphicsContext3D::bufferData(GC3Denum target, GC3Dsizeiptr size, GC3Denum usage)
{
    makeContextCurrent();
    ::glBufferData(target, size, 0, usage);
}

void GraphicsContext3D::bufferData(GC3Denum target, GC3Dsizeiptr size, const void* data, GC3Denum usage)
{
    makeContextCurrent();
    ::glBufferData(target, size, data, usage);
}

void GraphicsContext3D::bufferSubData(GC3Denum target, GC3Dintptr offset, GC3Dsizeiptr size, const void* data)
{
    makeContextCurrent();
    ::glBufferSubData(target, offset, size, data);
}

GC3Denum GraphicsContext3D::checkFramebufferStatus(GC3Denum target)
{
    makeContextCurrent();
    return ::glCheckFramebufferStatusEXT(target);
}

void GraphicsContext3D::clearColor(GC3Dclampf r, GC3Dclampf g, GC3Dclampf b, GC3Dclampf a)
{
    makeContextCurrent();
    ::glClearColor(r, g, b, a);
}

void GraphicsContext3D::clear(GC3Dbitfield mask)
{
    makeContextCurrent();
    ::glClear(mask);
}

void GraphicsContext3D::clearStencil(GC3Dint s)
{
    makeContextCurrent();
    ::glClearStencil(s);
}

void GraphicsContext3D::colorMask(GC3Dboolean red, GC3Dboolean green, GC3Dboolean blue, GC3Dboolean alpha)
{
    makeContextCurrent();
    ::glColorMask(red, green, blue, alpha);
}

void GraphicsContext3D::compileShader(Platform3DObject shader)
{
    ASSERT(shader);
    makeContextCurrent();

    // Turn on name mapping. Due to the way ANGLE name hashing works, we
    // point a global hashmap to the map owned by this context.
    ShBuiltInResources ANGLEResources = m_compiler.getResources();
    ShHashFunction64 previousHashFunction = ANGLEResources.HashFunction;
    ANGLEResources.HashFunction = nameHashForShader;

    if (!nameHashMapForShaders)
        nameHashMapForShaders = std::make_unique<ShaderNameHash>();
    setCurrentNameHashMapForShader(nameHashMapForShaders.get());
    m_compiler.setResources(ANGLEResources);

    String translatedShaderSource = m_extensions->getTranslatedShaderSourceANGLE(shader);

    ANGLEResources.HashFunction = previousHashFunction;
    m_compiler.setResources(ANGLEResources);
    setCurrentNameHashMapForShader(nullptr);

    if (!translatedShaderSource.length())
        return;

    const CString& translatedShaderCString = translatedShaderSource.utf8();
    const char* translatedShaderPtr = translatedShaderCString.data();
    int translatedShaderLength = translatedShaderCString.length();

    LOG(WebGL, "--- begin original shader source ---\n%s\n--- end original shader source ---\n", getShaderSource(shader).utf8().data());
    LOG(WebGL, "--- begin translated shader source ---\n%s\n--- end translated shader source ---", translatedShaderPtr);

    ::glShaderSource(shader, 1, &translatedShaderPtr, &translatedShaderLength);
    
    ::glCompileShader(shader);
    
    int GLCompileSuccess;
    
    ::glGetShaderiv(shader, COMPILE_STATUS, &GLCompileSuccess);

    ShaderSourceMap::iterator result = m_shaderSourceMap.find(shader);
    GraphicsContext3D::ShaderSourceEntry& entry = result->value;

    // Populate the shader log
    GLint length = 0;
    ::glGetShaderiv(shader, GL_INFO_LOG_LENGTH, &length);

    if (length) {
        GLsizei size = 0;
        auto info = std::make_unique<GLchar[]>(length);
        ::glGetShaderInfoLog(shader, length, &size, info.get());

        Platform3DObject shaders[2] = { shader, 0 };
        entry.log = getUnmangledInfoLog(shaders, 1, String(info.get()));
    }

    if (GLCompileSuccess != GL_TRUE) {
        entry.isValid = false;
        LOG(WebGL, "Error: shader translator produced a shader that OpenGL would not compile.");
    }
}

void GraphicsContext3D::copyTexImage2D(GC3Denum target, GC3Dint level, GC3Denum internalformat, GC3Dint x, GC3Dint y, GC3Dsizei width, GC3Dsizei height, GC3Dint border)
{
    makeContextCurrent();
    if (m_attrs.antialias && m_state.boundFBO == m_multisampleFBO) {
        resolveMultisamplingIfNecessary(IntRect(x, y, width, height));
        ::glBindFramebufferEXT(GraphicsContext3D::FRAMEBUFFER, m_fbo);
    }
    ::glCopyTexImage2D(target, level, internalformat, x, y, width, height, border);
    if (m_attrs.antialias && m_state.boundFBO == m_multisampleFBO)
        ::glBindFramebufferEXT(GraphicsContext3D::FRAMEBUFFER, m_multisampleFBO);
}

void GraphicsContext3D::copyTexSubImage2D(GC3Denum target, GC3Dint level, GC3Dint xoffset, GC3Dint yoffset, GC3Dint x, GC3Dint y, GC3Dsizei width, GC3Dsizei height)
{
    makeContextCurrent();
    if (m_attrs.antialias && m_state.boundFBO == m_multisampleFBO) {
        resolveMultisamplingIfNecessary(IntRect(x, y, width, height));
        ::glBindFramebufferEXT(GraphicsContext3D::FRAMEBUFFER, m_fbo);
    }
    ::glCopyTexSubImage2D(target, level, xoffset, yoffset, x, y, width, height);
    if (m_attrs.antialias && m_state.boundFBO == m_multisampleFBO)
        ::glBindFramebufferEXT(GraphicsContext3D::FRAMEBUFFER, m_multisampleFBO);
}

void GraphicsContext3D::cullFace(GC3Denum mode)
{
    makeContextCurrent();
    ::glCullFace(mode);
}

void GraphicsContext3D::depthFunc(GC3Denum func)
{
    makeContextCurrent();
    ::glDepthFunc(func);
}

void GraphicsContext3D::depthMask(GC3Dboolean flag)
{
    makeContextCurrent();
    ::glDepthMask(flag);
}

void GraphicsContext3D::detachShader(Platform3DObject program, Platform3DObject shader)
{
    ASSERT(program);
    ASSERT(shader);
    makeContextCurrent();
    m_shaderProgramSymbolCountMap.remove(program);
    ::glDetachShader(program, shader);
}

void GraphicsContext3D::disable(GC3Denum cap)
{
    makeContextCurrent();
    ::glDisable(cap);
}

void GraphicsContext3D::disableVertexAttribArray(GC3Duint index)
{
    makeContextCurrent();
    ::glDisableVertexAttribArray(index);
}

void GraphicsContext3D::drawArrays(GC3Denum mode, GC3Dint first, GC3Dsizei count)
{
    makeContextCurrent();
    ::glDrawArrays(mode, first, count);
    checkGPUStatusIfNecessary();
}

void GraphicsContext3D::drawElements(GC3Denum mode, GC3Dsizei count, GC3Denum type, GC3Dintptr offset)
{
    makeContextCurrent();
    ::glDrawElements(mode, count, type, reinterpret_cast<GLvoid*>(static_cast<intptr_t>(offset)));
    checkGPUStatusIfNecessary();
}

void GraphicsContext3D::enable(GC3Denum cap)
{
    makeContextCurrent();
    ::glEnable(cap);
}

void GraphicsContext3D::enableVertexAttribArray(GC3Duint index)
{
    makeContextCurrent();
    ::glEnableVertexAttribArray(index);
}

void GraphicsContext3D::finish()
{
    makeContextCurrent();
    ::glFinish();
}

void GraphicsContext3D::flush()
{
    makeContextCurrent();
    ::glFlush();
}

void GraphicsContext3D::framebufferRenderbuffer(GC3Denum target, GC3Denum attachment, GC3Denum renderbuffertarget, Platform3DObject buffer)
{
    makeContextCurrent();
    ::glFramebufferRenderbufferEXT(target, attachment, renderbuffertarget, buffer);
}

void GraphicsContext3D::framebufferTexture2D(GC3Denum target, GC3Denum attachment, GC3Denum textarget, Platform3DObject texture, GC3Dint level)
{
    makeContextCurrent();
    ::glFramebufferTexture2DEXT(target, attachment, textarget, texture, level);
}

void GraphicsContext3D::frontFace(GC3Denum mode)
{
    makeContextCurrent();
    ::glFrontFace(mode);
}

void GraphicsContext3D::generateMipmap(GC3Denum target)
{
    makeContextCurrent();
    ::glGenerateMipmap(target);
}

bool GraphicsContext3D::getActiveAttribImpl(Platform3DObject program, GC3Duint index, ActiveInfo& info)
{
    if (!program) {
        synthesizeGLError(INVALID_VALUE);
        return false;
    }
    makeContextCurrent();
    GLint maxAttributeSize = 0;
    ::glGetProgramiv(program, GL_ACTIVE_ATTRIBUTE_MAX_LENGTH, &maxAttributeSize);
    auto name = std::make_unique<GLchar[]>(maxAttributeSize); // GL_ACTIVE_ATTRIBUTE_MAX_LENGTH includes null termination.
    GLsizei nameLength = 0;
    GLint size = 0;
    GLenum type = 0;
    ::glGetActiveAttrib(program, index, maxAttributeSize, &nameLength, &size, &type, name.get());
    if (!nameLength)
        return false;
    
    String originalName = originalSymbolName(program, SHADER_SYMBOL_TYPE_ATTRIBUTE, String(name.get(), nameLength));
    
#ifndef NDEBUG
    String uniformName(name.get(), nameLength);
    LOG(WebGL, "Program %d is mapping active attribute %d from '%s' to '%s'", program, index, uniformName.utf8().data(), originalName.utf8().data());
#endif

    info.name = originalName;
    info.type = type;
    info.size = size;
    return true;
}

bool GraphicsContext3D::getActiveAttrib(Platform3DObject program, GC3Duint index, ActiveInfo& info)
{
    GC3Dint symbolCount;
    auto result = m_shaderProgramSymbolCountMap.find(program);
    if (result == m_shaderProgramSymbolCountMap.end()) {
        getNonBuiltInActiveSymbolCount(program, GraphicsContext3D::ACTIVE_ATTRIBUTES, &symbolCount);
        result = m_shaderProgramSymbolCountMap.find(program);
    }
    
    ActiveShaderSymbolCounts& symbolCounts = result->value;
    GC3Duint rawIndex = (index < symbolCounts.filteredToActualAttributeIndexMap.size()) ? symbolCounts.filteredToActualAttributeIndexMap[index] : -1;

    return getActiveAttribImpl(program, rawIndex, info);
}

bool GraphicsContext3D::getActiveUniformImpl(Platform3DObject program, GC3Duint index, ActiveInfo& info)
{
    if (!program) {
        synthesizeGLError(INVALID_VALUE);
        return false;
    }

    makeContextCurrent();
    GLint maxUniformSize = 0;
    ::glGetProgramiv(program, GL_ACTIVE_UNIFORM_MAX_LENGTH, &maxUniformSize);

    auto name = std::make_unique<GLchar[]>(maxUniformSize); // GL_ACTIVE_UNIFORM_MAX_LENGTH includes null termination.
    GLsizei nameLength = 0;
    GLint size = 0;
    GLenum type = 0;
    ::glGetActiveUniform(program, index, maxUniformSize, &nameLength, &size, &type, name.get());
    if (!nameLength)
        return false;
    
    String originalName = originalSymbolName(program, SHADER_SYMBOL_TYPE_UNIFORM, String(name.get(), nameLength));
    
#ifndef NDEBUG
    String uniformName(name.get(), nameLength);
    LOG(WebGL, "Program %d is mapping active uniform %d from '%s' to '%s'", program, index, uniformName.utf8().data(), originalName.utf8().data());
#endif
    
    info.name = originalName;
    info.type = type;
    info.size = size;
    return true;
}

bool GraphicsContext3D::getActiveUniform(Platform3DObject program, GC3Duint index, ActiveInfo& info)
{
    GC3Dint symbolCount;
    auto result = m_shaderProgramSymbolCountMap.find(program);
    if (result == m_shaderProgramSymbolCountMap.end()) {
        getNonBuiltInActiveSymbolCount(program, GraphicsContext3D::ACTIVE_UNIFORMS, &symbolCount);
        result = m_shaderProgramSymbolCountMap.find(program);
    }
    
    ActiveShaderSymbolCounts& symbolCounts = result->value;
    GC3Duint rawIndex = (index < symbolCounts.filteredToActualUniformIndexMap.size()) ? symbolCounts.filteredToActualUniformIndexMap[index] : -1;
    
    return getActiveUniformImpl(program, rawIndex, info);
}

void GraphicsContext3D::getAttachedShaders(Platform3DObject program, GC3Dsizei maxCount, GC3Dsizei* count, Platform3DObject* shaders)
{
    if (!program) {
        synthesizeGLError(INVALID_VALUE);
        return;
    }
    makeContextCurrent();
    ::glGetAttachedShaders(program, maxCount, count, shaders);
}

static String generateHashedName(const String& name)
{
    if (name.isEmpty())
        return name;
    uint64_t number = nameHashForShader(name.utf8().data(), name.length());
    StringBuilder builder;
    builder.appendLiteral("webgl_");
    appendUnsigned64AsHex(number, builder, Lowercase);
    return builder.toString();
}

String GraphicsContext3D::mappedSymbolName(Platform3DObject program, ANGLEShaderSymbolType symbolType, const String& name)
{
    GC3Dsizei count;
    Platform3DObject shaders[2] = { };
    getAttachedShaders(program, 2, &count, shaders);

    for (GC3Dsizei i = 0; i < count; ++i) {
        ShaderSourceMap::iterator result = m_shaderSourceMap.find(shaders[i]);
        if (result == m_shaderSourceMap.end())
            continue;

        const ShaderSymbolMap& symbolMap = result->value.symbolMap(symbolType);
        ShaderSymbolMap::const_iterator symbolEntry = symbolMap.find(name);
        if (symbolEntry != symbolMap.end())
            return symbolEntry->value.mappedName;
    }

    if (symbolType == SHADER_SYMBOL_TYPE_ATTRIBUTE && !name.isEmpty()) {
        // Attributes are a special case: they may be requested before any shaders have been compiled,
        // and aren't even required to be used in any shader program.
        if (!nameHashMapForShaders)
            nameHashMapForShaders = std::make_unique<ShaderNameHash>();
        setCurrentNameHashMapForShader(nameHashMapForShaders.get());

        String generatedName = generateHashedName(name);

        setCurrentNameHashMapForShader(nullptr);

        m_possiblyUnusedAttributeMap.set(generatedName, name);

        return generatedName;
    }

    return name;
}
    
String GraphicsContext3D::originalSymbolName(Platform3DObject program, ANGLEShaderSymbolType symbolType, const String& name)
{
    GC3Dsizei count;
    Platform3DObject shaders[2];
    getAttachedShaders(program, 2, &count, shaders);
    
    for (GC3Dsizei i = 0; i < count; ++i) {
        ShaderSourceMap::iterator result = m_shaderSourceMap.find(shaders[i]);
        if (result == m_shaderSourceMap.end())
            continue;
        
        const ShaderSymbolMap& symbolMap = result->value.symbolMap(symbolType);
        for (const auto& symbolEntry : symbolMap) {
            if (symbolEntry.value.mappedName == name)
                return symbolEntry.key;
        }
    }

    if (symbolType == SHADER_SYMBOL_TYPE_ATTRIBUTE && !name.isEmpty()) {
        // Attributes are a special case: they may be requested before any shaders have been compiled,
        // and aren't even required to be used in any shader program.

        const auto& cached = m_possiblyUnusedAttributeMap.find(name);
        if (cached != m_possiblyUnusedAttributeMap.end())
            return cached->value;
    }

    return name;
}

String GraphicsContext3D::mappedSymbolName(Platform3DObject shaders[2], size_t count, const String& name)
{
    for (size_t symbolType = 0; symbolType <= static_cast<size_t>(SHADER_SYMBOL_TYPE_VARYING); ++symbolType) {
        for (size_t i = 0; i < count; ++i) {
            ShaderSourceMap::iterator result = m_shaderSourceMap.find(shaders[i]);
            if (result == m_shaderSourceMap.end())
                continue;
            
            const ShaderSymbolMap& symbolMap = result->value.symbolMap(static_cast<enum ANGLEShaderSymbolType>(symbolType));
            for (const auto& symbolEntry : symbolMap) {
                if (symbolEntry.value.mappedName == name)
                    return symbolEntry.key;
            }
        }
    }
    return name;
}

int GraphicsContext3D::getAttribLocation(Platform3DObject program, const String& name)
{
    if (!program)
        return -1;

    makeContextCurrent();

    String mappedName = mappedSymbolName(program, SHADER_SYMBOL_TYPE_ATTRIBUTE, name);
    LOG(WebGL, "::glGetAttribLocation is mapping %s to %s", name.utf8().data(), mappedName.utf8().data());
    return ::glGetAttribLocation(program, mappedName.utf8().data());
}

GraphicsContext3D::Attributes GraphicsContext3D::getContextAttributes()
{
    return m_attrs;
}

bool GraphicsContext3D::moveErrorsToSyntheticErrorList()
{
    makeContextCurrent();
    bool movedAnError = false;

    // Set an arbitrary limit of 100 here to avoid creating a hang if
    // a problem driver has a bug that causes it to never clear the error.
    // Otherwise, we would just loop until we got NO_ERROR.
    for (unsigned i = 0; i < 100; ++i) {
        GC3Denum error = glGetError();
        if (error == NO_ERROR)
            break;
        m_syntheticErrors.add(error);
        movedAnError = true;
    }

    return movedAnError;
}

GC3Denum GraphicsContext3D::getError()
{
    if (!m_syntheticErrors.isEmpty()) {
        // Need to move the current errors to the synthetic error list in case
        // that error is already there, since the expected behavior of both
        // glGetError and getError is to only report each error code once.
        moveErrorsToSyntheticErrorList();
        return m_syntheticErrors.takeFirst();
    }

    makeContextCurrent();
    return ::glGetError();
}

String GraphicsContext3D::getString(GC3Denum name)
{
    makeContextCurrent();
    return String(reinterpret_cast<const char*>(::glGetString(name)));
}

void GraphicsContext3D::hint(GC3Denum target, GC3Denum mode)
{
    makeContextCurrent();
    ::glHint(target, mode);
}

GC3Dboolean GraphicsContext3D::isBuffer(Platform3DObject buffer)
{
    if (!buffer)
        return GL_FALSE;

    makeContextCurrent();
    return ::glIsBuffer(buffer);
}

GC3Dboolean GraphicsContext3D::isEnabled(GC3Denum cap)
{
    makeContextCurrent();
    return ::glIsEnabled(cap);
}

GC3Dboolean GraphicsContext3D::isFramebuffer(Platform3DObject framebuffer)
{
    if (!framebuffer)
        return GL_FALSE;

    makeContextCurrent();
    return ::glIsFramebufferEXT(framebuffer);
}

GC3Dboolean GraphicsContext3D::isProgram(Platform3DObject program)
{
    if (!program)
        return GL_FALSE;

    makeContextCurrent();
    return ::glIsProgram(program);
}

GC3Dboolean GraphicsContext3D::isRenderbuffer(Platform3DObject renderbuffer)
{
    if (!renderbuffer)
        return GL_FALSE;

    makeContextCurrent();
    return ::glIsRenderbufferEXT(renderbuffer);
}

GC3Dboolean GraphicsContext3D::isShader(Platform3DObject shader)
{
    if (!shader)
        return GL_FALSE;

    makeContextCurrent();
    return ::glIsShader(shader);
}

GC3Dboolean GraphicsContext3D::isTexture(Platform3DObject texture)
{
    if (!texture)
        return GL_FALSE;

    makeContextCurrent();
    return ::glIsTexture(texture);
}

void GraphicsContext3D::lineWidth(GC3Dfloat width)
{
    makeContextCurrent();
    ::glLineWidth(width);
}

void GraphicsContext3D::linkProgram(Platform3DObject program)
{
    ASSERT(program);
    makeContextCurrent();
    ::glLinkProgram(program);
}

void GraphicsContext3D::pixelStorei(GC3Denum pname, GC3Dint param)
{
    makeContextCurrent();
    ::glPixelStorei(pname, param);
}

void GraphicsContext3D::polygonOffset(GC3Dfloat factor, GC3Dfloat units)
{
    makeContextCurrent();
    ::glPolygonOffset(factor, units);
}

void GraphicsContext3D::sampleCoverage(GC3Dclampf value, GC3Dboolean invert)
{
    makeContextCurrent();
    ::glSampleCoverage(value, invert);
}

void GraphicsContext3D::scissor(GC3Dint x, GC3Dint y, GC3Dsizei width, GC3Dsizei height)
{
    makeContextCurrent();
    ::glScissor(x, y, width, height);
}

void GraphicsContext3D::shaderSource(Platform3DObject shader, const String& string)
{
    ASSERT(shader);

    makeContextCurrent();

    ShaderSourceEntry entry;

    entry.source = string;

    m_shaderSourceMap.set(shader, entry);
}

void GraphicsContext3D::stencilFunc(GC3Denum func, GC3Dint ref, GC3Duint mask)
{
    makeContextCurrent();
    ::glStencilFunc(func, ref, mask);
}

void GraphicsContext3D::stencilFuncSeparate(GC3Denum face, GC3Denum func, GC3Dint ref, GC3Duint mask)
{
    makeContextCurrent();
    ::glStencilFuncSeparate(face, func, ref, mask);
}

void GraphicsContext3D::stencilMask(GC3Duint mask)
{
    makeContextCurrent();
    ::glStencilMask(mask);
}

void GraphicsContext3D::stencilMaskSeparate(GC3Denum face, GC3Duint mask)
{
    makeContextCurrent();
    ::glStencilMaskSeparate(face, mask);
}

void GraphicsContext3D::stencilOp(GC3Denum fail, GC3Denum zfail, GC3Denum zpass)
{
    makeContextCurrent();
    ::glStencilOp(fail, zfail, zpass);
}

void GraphicsContext3D::stencilOpSeparate(GC3Denum face, GC3Denum fail, GC3Denum zfail, GC3Denum zpass)
{
    makeContextCurrent();
    ::glStencilOpSeparate(face, fail, zfail, zpass);
}

void GraphicsContext3D::texParameterf(GC3Denum target, GC3Denum pname, GC3Dfloat value)
{
    makeContextCurrent();
    ::glTexParameterf(target, pname, value);
}

void GraphicsContext3D::texParameteri(GC3Denum target, GC3Denum pname, GC3Dint value)
{
    makeContextCurrent();
    ::glTexParameteri(target, pname, value);
}

void GraphicsContext3D::uniform1f(GC3Dint location, GC3Dfloat v0)
{
    makeContextCurrent();
    ::glUniform1f(location, v0);
}

void GraphicsContext3D::uniform1fv(GC3Dint location, GC3Dsizei size, GC3Dfloat* array)
{
    makeContextCurrent();
    ::glUniform1fv(location, size, array);
}

void GraphicsContext3D::uniform2f(GC3Dint location, GC3Dfloat v0, GC3Dfloat v1)
{
    makeContextCurrent();
    ::glUniform2f(location, v0, v1);
}

void GraphicsContext3D::uniform2fv(GC3Dint location, GC3Dsizei size, GC3Dfloat* array)
{
    // FIXME: length needs to be a multiple of 2.
    makeContextCurrent();
    ::glUniform2fv(location, size, array);
}

void GraphicsContext3D::uniform3f(GC3Dint location, GC3Dfloat v0, GC3Dfloat v1, GC3Dfloat v2)
{
    makeContextCurrent();
    ::glUniform3f(location, v0, v1, v2);
}

void GraphicsContext3D::uniform3fv(GC3Dint location, GC3Dsizei size, GC3Dfloat* array)
{
    // FIXME: length needs to be a multiple of 3.
    makeContextCurrent();
    ::glUniform3fv(location, size, array);
}

void GraphicsContext3D::uniform4f(GC3Dint location, GC3Dfloat v0, GC3Dfloat v1, GC3Dfloat v2, GC3Dfloat v3)
{
    makeContextCurrent();
    ::glUniform4f(location, v0, v1, v2, v3);
}

void GraphicsContext3D::uniform4fv(GC3Dint location, GC3Dsizei size, GC3Dfloat* array)
{
    // FIXME: length needs to be a multiple of 4.
    makeContextCurrent();
    ::glUniform4fv(location, size, array);
}

void GraphicsContext3D::uniform1i(GC3Dint location, GC3Dint v0)
{
    makeContextCurrent();
    ::glUniform1i(location, v0);
}

void GraphicsContext3D::uniform1iv(GC3Dint location, GC3Dsizei size, GC3Dint* array)
{
    makeContextCurrent();
    ::glUniform1iv(location, size, array);
}

void GraphicsContext3D::uniform2i(GC3Dint location, GC3Dint v0, GC3Dint v1)
{
    makeContextCurrent();
    ::glUniform2i(location, v0, v1);
}

void GraphicsContext3D::uniform2iv(GC3Dint location, GC3Dsizei size, GC3Dint* array)
{
    // FIXME: length needs to be a multiple of 2.
    makeContextCurrent();
    ::glUniform2iv(location, size, array);
}

void GraphicsContext3D::uniform3i(GC3Dint location, GC3Dint v0, GC3Dint v1, GC3Dint v2)
{
    makeContextCurrent();
    ::glUniform3i(location, v0, v1, v2);
}

void GraphicsContext3D::uniform3iv(GC3Dint location, GC3Dsizei size, GC3Dint* array)
{
    // FIXME: length needs to be a multiple of 3.
    makeContextCurrent();
    ::glUniform3iv(location, size, array);
}

void GraphicsContext3D::uniform4i(GC3Dint location, GC3Dint v0, GC3Dint v1, GC3Dint v2, GC3Dint v3)
{
    makeContextCurrent();
    ::glUniform4i(location, v0, v1, v2, v3);
}

void GraphicsContext3D::uniform4iv(GC3Dint location, GC3Dsizei size, GC3Dint* array)
{
    // FIXME: length needs to be a multiple of 4.
    makeContextCurrent();
    ::glUniform4iv(location, size, array);
}

void GraphicsContext3D::uniformMatrix2fv(GC3Dint location, GC3Dsizei size, GC3Dboolean transpose, GC3Dfloat* array)
{
    // FIXME: length needs to be a multiple of 4.
    makeContextCurrent();
    ::glUniformMatrix2fv(location, size, transpose, array);
}

void GraphicsContext3D::uniformMatrix3fv(GC3Dint location, GC3Dsizei size, GC3Dboolean transpose, GC3Dfloat* array)
{
    // FIXME: length needs to be a multiple of 9.
    makeContextCurrent();
    ::glUniformMatrix3fv(location, size, transpose, array);
}

void GraphicsContext3D::uniformMatrix4fv(GC3Dint location, GC3Dsizei size, GC3Dboolean transpose, GC3Dfloat* array)
{
    // FIXME: length needs to be a multiple of 16.
    makeContextCurrent();
    ::glUniformMatrix4fv(location, size, transpose, array);
}

void GraphicsContext3D::useProgram(Platform3DObject program)
{
    makeContextCurrent();
    ::glUseProgram(program);
}

void GraphicsContext3D::validateProgram(Platform3DObject program)
{
    ASSERT(program);

    makeContextCurrent();
    ::glValidateProgram(program);
}

void GraphicsContext3D::vertexAttrib1f(GC3Duint index, GC3Dfloat v0)
{
    makeContextCurrent();
    ::glVertexAttrib1f(index, v0);
}

void GraphicsContext3D::vertexAttrib1fv(GC3Duint index, GC3Dfloat* array)
{
    makeContextCurrent();
    ::glVertexAttrib1fv(index, array);
}

void GraphicsContext3D::vertexAttrib2f(GC3Duint index, GC3Dfloat v0, GC3Dfloat v1)
{
    makeContextCurrent();
    ::glVertexAttrib2f(index, v0, v1);
}

void GraphicsContext3D::vertexAttrib2fv(GC3Duint index, GC3Dfloat* array)
{
    makeContextCurrent();
    ::glVertexAttrib2fv(index, array);
}

void GraphicsContext3D::vertexAttrib3f(GC3Duint index, GC3Dfloat v0, GC3Dfloat v1, GC3Dfloat v2)
{
    makeContextCurrent();
    ::glVertexAttrib3f(index, v0, v1, v2);
}

void GraphicsContext3D::vertexAttrib3fv(GC3Duint index, GC3Dfloat* array)
{
    makeContextCurrent();
    ::glVertexAttrib3fv(index, array);
}

void GraphicsContext3D::vertexAttrib4f(GC3Duint index, GC3Dfloat v0, GC3Dfloat v1, GC3Dfloat v2, GC3Dfloat v3)
{
    makeContextCurrent();
    ::glVertexAttrib4f(index, v0, v1, v2, v3);
}

void GraphicsContext3D::vertexAttrib4fv(GC3Duint index, GC3Dfloat* array)
{
    makeContextCurrent();
    ::glVertexAttrib4fv(index, array);
}

void GraphicsContext3D::vertexAttribPointer(GC3Duint index, GC3Dint size, GC3Denum type, GC3Dboolean normalized, GC3Dsizei stride, GC3Dintptr offset)
{
    makeContextCurrent();
    ::glVertexAttribPointer(index, size, type, normalized, stride, reinterpret_cast<GLvoid*>(static_cast<intptr_t>(offset)));
}

void GraphicsContext3D::viewport(GC3Dint x, GC3Dint y, GC3Dsizei width, GC3Dsizei height)
{
    makeContextCurrent();
    ::glViewport(x, y, width, height);
}

Platform3DObject GraphicsContext3D::createVertexArray()
{
    makeContextCurrent();
    GLuint array = 0;
#if !USE(OPENGL_ES_2) && (PLATFORM(GTK) || PLATFORM(EFL) || PLATFORM(WIN) || PLATFORM(IOS))
    glGenVertexArrays(1, &array);
#elif defined(GL_APPLE_vertex_array_object) && GL_APPLE_vertex_array_object
    glGenVertexArraysAPPLE(1, &array);
#endif
    return array;
}

void GraphicsContext3D::deleteVertexArray(Platform3DObject array)
{
    if (!array)
        return;
    
    makeContextCurrent();
#if !USE(OPENGL_ES_2) && (PLATFORM(GTK) || PLATFORM(EFL) || PLATFORM(WIN) || PLATFORM(IOS))
    glDeleteVertexArrays(1, &array);
#elif defined(GL_APPLE_vertex_array_object) && GL_APPLE_vertex_array_object
    glDeleteVertexArraysAPPLE(1, &array);
#endif
}

GC3Dboolean GraphicsContext3D::isVertexArray(Platform3DObject array)
{
    if (!array)
        return GL_FALSE;
    
    makeContextCurrent();
#if !USE(OPENGL_ES_2) && (PLATFORM(GTK) || PLATFORM(EFL) || PLATFORM(WIN) || PLATFORM(IOS))
    return glIsVertexArray(array);
#elif defined(GL_APPLE_vertex_array_object) && GL_APPLE_vertex_array_object
    return glIsVertexArrayAPPLE(array);
#endif
    return GL_FALSE;
}

void GraphicsContext3D::bindVertexArray(Platform3DObject array)
{
    makeContextCurrent();
#if !USE(OPENGL_ES_2) && (PLATFORM(GTK) || PLATFORM(EFL) || PLATFORM(WIN) || PLATFORM(IOS))
    glBindVertexArray(array);
#elif defined(GL_APPLE_vertex_array_object) && GL_APPLE_vertex_array_object
    glBindVertexArrayAPPLE(array);
#else
    UNUSED_PARAM(array);
#endif
}

void GraphicsContext3D::getBooleanv(GC3Denum pname, GC3Dboolean* value)
{
    makeContextCurrent();
    ::glGetBooleanv(pname, value);
}

void GraphicsContext3D::getBufferParameteriv(GC3Denum target, GC3Denum pname, GC3Dint* value)
{
    makeContextCurrent();
    ::glGetBufferParameteriv(target, pname, value);
}

void GraphicsContext3D::getFloatv(GC3Denum pname, GC3Dfloat* value)
{
    makeContextCurrent();
    ::glGetFloatv(pname, value);
}
    
void GraphicsContext3D::getInteger64v(GC3Denum pname, GC3Dint64* value)
{
    UNUSED_PARAM(pname);
    makeContextCurrent();
    *value = 0;
    // FIXME 141178: Before enabling this we must first switch over to using gl3.h and creating and initialing the WebGL2 context using OpenGL ES 3.0.
    // ::glGetInteger64v(pname, value);
}

void GraphicsContext3D::getFramebufferAttachmentParameteriv(GC3Denum target, GC3Denum attachment, GC3Denum pname, GC3Dint* value)
{
    makeContextCurrent();
    if (attachment == DEPTH_STENCIL_ATTACHMENT)
        attachment = DEPTH_ATTACHMENT; // Or STENCIL_ATTACHMENT, either works.
    ::glGetFramebufferAttachmentParameterivEXT(target, attachment, pname, value);
}

void GraphicsContext3D::getProgramiv(Platform3DObject program, GC3Denum pname, GC3Dint* value)
{
    makeContextCurrent();
    ::glGetProgramiv(program, pname, value);
}

void GraphicsContext3D::getNonBuiltInActiveSymbolCount(Platform3DObject program, GC3Denum pname, GC3Dint* value)
{
    ASSERT(ACTIVE_ATTRIBUTES == pname || ACTIVE_UNIFORMS == pname);
    if (!value)
        return;

    makeContextCurrent();
    const auto& result = m_shaderProgramSymbolCountMap.find(program);
    if (result != m_shaderProgramSymbolCountMap.end()) {
        *value = result->value.countForType(pname);
        return;
    }

    m_shaderProgramSymbolCountMap.set(program, ActiveShaderSymbolCounts());
    ActiveShaderSymbolCounts& symbolCounts = m_shaderProgramSymbolCountMap.find(program)->value;

    // Retrieve the active attributes, build a filtered count, and a mapping of
    // our internal attributes indexes to the real unfiltered indexes inside OpenGL.
    GC3Dint attributeCount = 0;
    ::glGetProgramiv(program, ACTIVE_ATTRIBUTES, &attributeCount);
    for (GC3Dint i = 0; i < attributeCount; ++i) {
        ActiveInfo info;
        getActiveAttribImpl(program, i, info);
        if (info.name.startsWith("gl_"))
            continue;

        symbolCounts.filteredToActualAttributeIndexMap.append(i);
    }
    
    // Do the same for uniforms.
    GC3Dint uniformCount = 0;
    ::glGetProgramiv(program, ACTIVE_UNIFORMS, &uniformCount);
    for (GC3Dint i = 0; i < uniformCount; ++i) {
        ActiveInfo info;
        getActiveUniformImpl(program, i, info);
        if (info.name.startsWith("gl_"))
            continue;
        
        symbolCounts.filteredToActualUniformIndexMap.append(i);
    }
    
    *value = symbolCounts.countForType(pname);
}

String GraphicsContext3D::getUnmangledInfoLog(Platform3DObject shaders[2], GC3Dsizei count, const String& log)
{
    LOG(WebGL, "Was: %s", log.utf8().data());

    JSC::Yarr::RegularExpression regExp("webgl_[0123456789abcdefABCDEF]+", TextCaseSensitive);

    StringBuilder processedLog;
    
    int startFrom = 0;
    int matchedLength = 0;
    do {
        int start = regExp.match(log, startFrom, &matchedLength);
        if (start == -1)
            break;

        processedLog.append(log.substring(startFrom, start - startFrom));
        startFrom = start + matchedLength;

        const String& mangledSymbol = log.substring(start, matchedLength);
        const String& mappedSymbol = mappedSymbolName(shaders, count, mangledSymbol);
        LOG(WebGL, "Demangling: %s to %s", mangledSymbol.utf8().data(), mappedSymbol.utf8().data());
        processedLog.append(mappedSymbol);
    } while (startFrom < static_cast<int>(log.length()));

    processedLog.append(log.substring(startFrom, log.length() - startFrom));

    LOG(WebGL, "-->: %s", processedLog.toString().utf8().data());
    return processedLog.toString();
}

String GraphicsContext3D::getProgramInfoLog(Platform3DObject program)
{
    ASSERT(program);

    makeContextCurrent();
    GLint length = 0;
    ::glGetProgramiv(program, GL_INFO_LOG_LENGTH, &length);
    if (!length)
        return String(); 

    GLsizei size = 0;
    auto info = std::make_unique<GLchar[]>(length);
    ::glGetProgramInfoLog(program, length, &size, info.get());

    GC3Dsizei count;
    Platform3DObject shaders[2];
    getAttachedShaders(program, 2, &count, shaders);

    return getUnmangledInfoLog(shaders, count, String(info.get()));
}

void GraphicsContext3D::getRenderbufferParameteriv(GC3Denum target, GC3Denum pname, GC3Dint* value)
{
    makeContextCurrent();
    ::glGetRenderbufferParameterivEXT(target, pname, value);
}

void GraphicsContext3D::getShaderiv(Platform3DObject shader, GC3Denum pname, GC3Dint* value)
{
    ASSERT(shader);

    makeContextCurrent();

    const auto& result = m_shaderSourceMap.find(shader);
    
    switch (pname) {
    case DELETE_STATUS:
    case SHADER_TYPE:
        ::glGetShaderiv(shader, pname, value);
        break;
    case COMPILE_STATUS:
        if (result == m_shaderSourceMap.end()) {
            *value = static_cast<int>(false);
            return;
        }
        *value = static_cast<int>(result->value.isValid);
        break;
    case INFO_LOG_LENGTH:
        if (result == m_shaderSourceMap.end()) {
            *value = 0;
            return;
        }
        *value = getShaderInfoLog(shader).length();
        break;
    case SHADER_SOURCE_LENGTH:
        *value = getShaderSource(shader).length();
        break;
    default:
        synthesizeGLError(INVALID_ENUM);
    }
}

String GraphicsContext3D::getShaderInfoLog(Platform3DObject shader)
{
    ASSERT(shader);

    makeContextCurrent();

    const auto& result = m_shaderSourceMap.find(shader);
    if (result == m_shaderSourceMap.end())
        return String(); 

    const ShaderSourceEntry& entry = result->value;
    if (!entry.isValid)
        return entry.log;

    GLint length = 0;
    ::glGetShaderiv(shader, GL_INFO_LOG_LENGTH, &length);
    if (!length)
        return String(); 

    GLsizei size = 0;
    auto info = std::make_unique<GLchar[]>(length);
    ::glGetShaderInfoLog(shader, length, &size, info.get());

    Platform3DObject shaders[2] = { shader, 0 };
    return getUnmangledInfoLog(shaders, 1, String(info.get()));
}

String GraphicsContext3D::getShaderSource(Platform3DObject shader)
{
    ASSERT(shader);

    makeContextCurrent();

    const auto& result = m_shaderSourceMap.find(shader);
    if (result == m_shaderSourceMap.end())
        return String(); 

    return result->value.source;
}


void GraphicsContext3D::getTexParameterfv(GC3Denum target, GC3Denum pname, GC3Dfloat* value)
{
    makeContextCurrent();
    ::glGetTexParameterfv(target, pname, value);
}

void GraphicsContext3D::getTexParameteriv(GC3Denum target, GC3Denum pname, GC3Dint* value)
{
    makeContextCurrent();
    ::glGetTexParameteriv(target, pname, value);
}

void GraphicsContext3D::getUniformfv(Platform3DObject program, GC3Dint location, GC3Dfloat* value)
{
    makeContextCurrent();
    ::glGetUniformfv(program, location, value);
}

void GraphicsContext3D::getUniformiv(Platform3DObject program, GC3Dint location, GC3Dint* value)
{
    makeContextCurrent();
    ::glGetUniformiv(program, location, value);
}

GC3Dint GraphicsContext3D::getUniformLocation(Platform3DObject program, const String& name)
{
    ASSERT(program);

    makeContextCurrent();

    String mappedName = mappedSymbolName(program, SHADER_SYMBOL_TYPE_UNIFORM, name);
    LOG(WebGL, "::getUniformLocation is mapping %s to %s", name.utf8().data(), mappedName.utf8().data());
    return ::glGetUniformLocation(program, mappedName.utf8().data());
}

void GraphicsContext3D::getVertexAttribfv(GC3Duint index, GC3Denum pname, GC3Dfloat* value)
{
    makeContextCurrent();
    ::glGetVertexAttribfv(index, pname, value);
}

void GraphicsContext3D::getVertexAttribiv(GC3Duint index, GC3Denum pname, GC3Dint* value)
{
    makeContextCurrent();
    ::glGetVertexAttribiv(index, pname, value);
}

GC3Dsizeiptr GraphicsContext3D::getVertexAttribOffset(GC3Duint index, GC3Denum pname)
{
    makeContextCurrent();

    GLvoid* pointer = 0;
    ::glGetVertexAttribPointerv(index, pname, &pointer);
    return static_cast<GC3Dsizeiptr>(reinterpret_cast<intptr_t>(pointer));
}

void GraphicsContext3D::texSubImage2D(GC3Denum target, GC3Dint level, GC3Dint xoff, GC3Dint yoff, GC3Dsizei width, GC3Dsizei height, GC3Denum format, GC3Denum type, const void* pixels)
{
    makeContextCurrent();

#if !PLATFORM(IOS) && !USE(OPENGL_ES_2)
    if (type == HALF_FLOAT_OES)
        type = GL_HALF_FLOAT_ARB;
#endif

    // FIXME: we will need to deal with PixelStore params when dealing with image buffers that differ from the subimage size.
    ::glTexSubImage2D(target, level, xoff, yoff, width, height, format, type, pixels);
}

void GraphicsContext3D::compressedTexImage2D(GC3Denum target, GC3Dint level, GC3Denum internalformat, GC3Dsizei width, GC3Dsizei height, GC3Dint border, GC3Dsizei imageSize, const void* data)
{
    makeContextCurrent();
    ::glCompressedTexImage2D(target, level, internalformat, width, height, border, imageSize, data);
}

void GraphicsContext3D::compressedTexSubImage2D(GC3Denum target, GC3Dint level, GC3Dint xoffset, GC3Dint yoffset, GC3Dsizei width, GC3Dsizei height, GC3Denum format, GC3Dsizei imageSize, const void* data)
{
    makeContextCurrent();
    ::glCompressedTexSubImage2D(target, level, xoffset, yoffset, width, height, format, imageSize, data);
}

Platform3DObject GraphicsContext3D::createBuffer()
{
    makeContextCurrent();
    GLuint o = 0;
    glGenBuffers(1, &o);
    return o;
}

Platform3DObject GraphicsContext3D::createFramebuffer()
{
    makeContextCurrent();
    GLuint o = 0;
    glGenFramebuffersEXT(1, &o);
    return o;
}

Platform3DObject GraphicsContext3D::createProgram()
{
    makeContextCurrent();
    return glCreateProgram();
}

Platform3DObject GraphicsContext3D::createRenderbuffer()
{
    makeContextCurrent();
    GLuint o = 0;
    glGenRenderbuffersEXT(1, &o);
    return o;
}

Platform3DObject GraphicsContext3D::createShader(GC3Denum type)
{
    makeContextCurrent();
    return glCreateShader((type == FRAGMENT_SHADER) ? GL_FRAGMENT_SHADER : GL_VERTEX_SHADER);
}

Platform3DObject GraphicsContext3D::createTexture()
{
    makeContextCurrent();
    GLuint o = 0;
    glGenTextures(1, &o);
    return o;
}

void GraphicsContext3D::deleteBuffer(Platform3DObject buffer)
{
    makeContextCurrent();
    glDeleteBuffers(1, &buffer);
}

void GraphicsContext3D::deleteFramebuffer(Platform3DObject framebuffer)
{
    makeContextCurrent();
    if (framebuffer == m_state.boundFBO) {
        // Make sure the framebuffer is not going to be used for drawing
        // operations after it gets deleted.
        bindFramebuffer(FRAMEBUFFER, 0);
    }
    glDeleteFramebuffersEXT(1, &framebuffer);
}

void GraphicsContext3D::deleteProgram(Platform3DObject program)
{
    makeContextCurrent();
    glDeleteProgram(program);
}

void GraphicsContext3D::deleteRenderbuffer(Platform3DObject renderbuffer)
{
    makeContextCurrent();
    glDeleteRenderbuffersEXT(1, &renderbuffer);
}

void GraphicsContext3D::deleteShader(Platform3DObject shader)
{
    makeContextCurrent();
    glDeleteShader(shader);
}

void GraphicsContext3D::deleteTexture(Platform3DObject texture)
{
    makeContextCurrent();
    if (m_state.boundTexture0 == texture)
        m_state.boundTexture0 = 0;
    glDeleteTextures(1, &texture);
}

void GraphicsContext3D::synthesizeGLError(GC3Denum error)
{
    // Need to move the current errors to the synthetic error list to
    // preserve the order of errors, so a caller to getError will get
    // any errors from glError before the error we are synthesizing.
    moveErrorsToSyntheticErrorList();
    m_syntheticErrors.add(error);
}

void GraphicsContext3D::markContextChanged()
{
    m_layerComposited = false;
#if USE(COORDINATED_GRAPHICS_THREADED)
    swapBufferIfNeeded();
#endif
}

void GraphicsContext3D::markLayerComposited()
{
    m_layerComposited = true;
}

bool GraphicsContext3D::layerComposited() const
{
    return m_layerComposited;
}

void GraphicsContext3D::forceContextLost()
{
#if ENABLE(WEBGL)
    if (m_webglContext)
        m_webglContext->forceLostContext(WebGLRenderingContextBase::RealLostContext);
#endif
}

void GraphicsContext3D::texImage2DDirect(GC3Denum target, GC3Dint level, GC3Denum internalformat, GC3Dsizei width, GC3Dsizei height, GC3Dint border, GC3Denum format, GC3Denum type, const void* pixels)
{
    makeContextCurrent();
    ::glTexImage2D(target, level, internalformat, width, height, border, format, type, pixels);
}

void GraphicsContext3D::drawArraysInstanced(GC3Denum mode, GC3Dint first, GC3Dsizei count, GC3Dsizei primcount)
{
    getExtensions()->drawArraysInstanced(mode, first, count, primcount);
}

void GraphicsContext3D::drawElementsInstanced(GC3Denum mode, GC3Dsizei count, GC3Denum type, GC3Dintptr offset, GC3Dsizei primcount)
{
    getExtensions()->drawElementsInstanced(mode, count, type, offset, primcount);
}

void GraphicsContext3D::vertexAttribDivisor(GC3Duint index, GC3Duint divisor)
{
    getExtensions()->vertexAttribDivisor(index, divisor);
}

}

#endif // ENABLE(GRAPHICS_CONTEXT_3D)<|MERGE_RESOLUTION|>--- conflicted
+++ resolved
@@ -108,16 +108,10 @@
     CString nameAsCString = CString(name);
 
     // Look up name in our local map.
-<<<<<<< HEAD
-    ShaderNameHash::iterator existingHash = currentNameHashMapForShader->find(nameAsCString);
-    if (existingHash != currentNameHashMapForShader->end())
-        return existingHash->value;
-=======
     ShaderNameHash*& currentNameHashMapForShader = *getCurrentNameHashMapForShader();
     ShaderNameHash::iterator findResult = currentNameHashMapForShader->find(nameAsCString);
     if (findResult != currentNameHashMapForShader->end())
         return findResult->value;
->>>>>>> fe760f98
 
     unsigned hashValue = nameAsCString.hash();
 
