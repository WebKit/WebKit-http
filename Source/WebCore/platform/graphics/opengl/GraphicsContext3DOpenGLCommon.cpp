--- conflicted
+++ resolved
@@ -67,23 +67,6 @@
 #define GL_RGBA32F_ARB                      0x8814
 #define GL_RGB32F_ARB                       0x8815
 #else
-<<<<<<< HEAD
-#if PLATFORM(QT)
-#define FUNCTIONS m_functions
-#include "OpenGLShimsQt.h"
-
-#define glGetError(...)  m_functions->glGetError(__VA_ARGS__)
-#define glIsEnabled(...) m_functions->glIsEnabled(__VA_ARGS__)
-
-#define scopedScissor(c, s) scopedScissor(m_functions, c, s)
-#define scopedDither(c, s)  scopedDither(m_functions, c, s)
-#elif USE(LIBEPOXY)
-#include "EpoxyShims.h"
-#elif USE(OPENGL_ES_2)
-#include "OpenGLESShims.h"
-#elif PLATFORM(MAC)
-=======
->>>>>>> e41e4829
 #define GL_DO_NOT_WARN_IF_MULTI_GL_VERSION_HEADERS_INCLUDED
 #include <OpenGL/gl.h>
 #include <OpenGL/gl3.h>
@@ -93,7 +76,17 @@
 
 #else
 
-#if USE(LIBEPOXY)
+#if PLATFORM(QT)
+#define FUNCTIONS m_functions
+#include "OpenGLShimsQt.h"
+
+#define glGetError(...)  m_functions->glGetError(__VA_ARGS__)
+#define glIsEnabled(...) m_functions->glIsEnabled(__VA_ARGS__)
+
+#define scopedScissor(c, s) scopedScissor(m_functions, c, s)
+#define scopedDither(c, s)  scopedDither(m_functions, c, s)
+
+#elif USE(LIBEPOXY)
 #include "EpoxyShims.h"
 #elif USE(OPENGL_ES)
 #include "OpenGLESShims.h"
@@ -416,15 +409,7 @@
         variables.push_back(varyingSymbol);
 
     GC3Dint maxVaryingVectors = 0;
-<<<<<<< HEAD
-#if !PLATFORM(IOS) && !((PLATFORM(WIN) || PLATFORM(GTK) || PLATFORM(QT) || PLATFORM(WPE)) && USE(OPENGL_ES_2))
-    GC3Dint maxVaryingFloats = 0;
-    ::glGetIntegerv(GL_MAX_VARYING_FLOATS, &maxVaryingFloats);
-    maxVaryingVectors = maxVaryingFloats / 4;
-#else
-=======
 #if USE(OPENGL_ES)
->>>>>>> e41e4829
     ::glGetIntegerv(MAX_VARYING_VECTORS, &maxVaryingVectors);
 #else
     if (m_isForWebGL2)
