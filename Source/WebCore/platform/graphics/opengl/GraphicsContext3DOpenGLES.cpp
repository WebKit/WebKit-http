--- conflicted
+++ resolved
@@ -98,11 +98,7 @@
 
     // We don't allow the logic where stencil is required and depth is not.
     // See GraphicsContext3D::validateAttributes.
-<<<<<<< HEAD
-    internalDepthStencilFormat = (m_attrs.stencil || m_attrs.depth) && getExtensions()->supports("GL_OES_packed_depth_stencil") ? GL_DEPTH24_STENCIL8_OES : GL_DEPTH_COMPONENT16;
-=======
-    bool supportPackedDepthStencilBuffer = (m_attrs.stencil || m_attrs.depth) && getExtensions().supports("GL_OES_packed_depth_stencil");
->>>>>>> 86a47342
+    internalDepthStencilFormat = (m_attrs.stencil || m_attrs.depth) && getExtensions().supports("GL_OES_packed_depth_stencil") ? GL_DEPTH24_STENCIL8_OES : GL_DEPTH_COMPONENT16;
 
     // Resize regular FBO.
     bool mustRestoreFBO = false;
@@ -116,13 +112,13 @@
     ::glTexImage2D(GL_TEXTURE_2D, 0, m_internalColorFormat, width, height, 0, colorFormat, pixelDataType, 0);
     ::glFramebufferTexture2D(GL_FRAMEBUFFER, GL_COLOR_ATTACHMENT0, GL_TEXTURE_2D, m_texture, 0);
 
-    Extensions3DOpenGLES* extensions = static_cast<Extensions3DOpenGLES*>(getExtensions());
-    if (extensions->isImagination() && m_attrs.antialias) {
+    Extensions3DOpenGLES& extensions = static_cast<Extensions3DOpenGLES&>(getExtensions());
+    if (extensions.isImagination() && m_attrs.antialias) {
         GLint maxSampleCount;
         ::glGetIntegerv(Extensions3D::MAX_SAMPLES_IMG, &maxSampleCount);
         sampleCount = std::min(8, maxSampleCount);
 
-        extensions->framebufferTexture2DMultisampleIMG(GL_FRAMEBUFFER, GL_COLOR_ATTACHMENT0, GL_TEXTURE_2D, m_texture, 0, sampleCount);
+        extensions.framebufferTexture2DMultisampleIMG(GL_FRAMEBUFFER, GL_COLOR_ATTACHMENT0, GL_TEXTURE_2D, m_texture, 0, sampleCount);
     }
 
     if (m_compositorTexture) {
@@ -137,7 +133,6 @@
     ::glBindTexture(GL_TEXTURE_2D, 0);
 #endif
 
-<<<<<<< HEAD
     attachDepthAndStencilBufferIfNeeded(internalDepthStencilFormat, width, height);
 
     return mustRestoreFBO;
@@ -145,21 +140,12 @@
 
 void GraphicsContext3D::attachDepthAndStencilBufferIfNeeded(GLuint internalDepthStencilFormat, int width, int height)
 {
-    Extensions3DOpenGLES* extensions = static_cast<Extensions3DOpenGLES*>(getExtensions());
-    if (extensions->isImagination() && m_attrs.antialias) {
-=======
     Extensions3DOpenGLES& extensions = static_cast<Extensions3DOpenGLES&>(getExtensions());
     if (extensions.isImagination() && m_attrs.antialias) {
->>>>>>> 86a47342
         GLint maxSampleCount;
         ::glGetIntegerv(Extensions3D::MAX_SAMPLES_IMG, &maxSampleCount);
         GLint sampleCount = std::min(8, maxSampleCount);
 
-<<<<<<< HEAD
-=======
-        extensions.framebufferTexture2DMultisampleIMG(GL_FRAMEBUFFER, GL_COLOR_ATTACHMENT0, GL_TEXTURE_2D, m_texture, 0, sampleCount);
-
->>>>>>> 86a47342
         if (m_attrs.stencil || m_attrs.depth) {
             // Use a 24 bit depth buffer where we know we have it.
             if (internalDepthStencilFormat == GL_DEPTH24_STENCIL8_OES) {
