--- conflicted
+++ resolved
@@ -35,7 +35,6 @@
 #include <OpenGLES/ES2/glext.h>
 #elif PLATFORM(MAC)
 #include <OpenGL/gl.h>
-<<<<<<< HEAD
 #elif PLATFORM(QT)
 #define FUNCTIONS m_context->m_functions
 #include "OpenGLShimsQt.h"
@@ -43,10 +42,7 @@
 #define VAO_FUNCTIONS m_vaoFunctions
 #include "OpenGLShimsQtVAO.h"
 #endif
-#elif PLATFORM(GTK) || PLATFORM(EFL) || PLATFORM(WIN)
-=======
 #elif PLATFORM(GTK) || PLATFORM(WIN)
->>>>>>> 4ccac179
 #include "OpenGLShims.h"
 #endif
 
@@ -104,11 +100,7 @@
 {
     m_context->makeContextCurrent();
     GLuint array = 0;
-<<<<<<< HEAD
-#if (PLATFORM(GTK) || PLATFORM(QT) || PLATFORM(EFL) || PLATFORM(WIN) || PLATFORM(IOS))
-=======
-#if (PLATFORM(GTK) || PLATFORM(WIN) || PLATFORM(IOS))
->>>>>>> 4ccac179
+#if (PLATFORM(GTK) || PLATFORM(QT) || PLATFORM(WIN) || PLATFORM(IOS))
     if (isVertexArrayObjectSupported())
         glGenVertexArrays(1, &array);
 #elif defined(GL_APPLE_vertex_array_object) && GL_APPLE_vertex_array_object
@@ -123,11 +115,7 @@
         return;
 
     m_context->makeContextCurrent();
-<<<<<<< HEAD
-#if (PLATFORM(GTK) || PLATFORM(QT) || PLATFORM(EFL) || PLATFORM(WIN) || PLATFORM(IOS))
-=======
-#if (PLATFORM(GTK) || PLATFORM(WIN) || PLATFORM(IOS))
->>>>>>> 4ccac179
+#if (PLATFORM(GTK) || PLATFORM(QT) || PLATFORM(WIN) || PLATFORM(IOS))
     if (isVertexArrayObjectSupported())
         glDeleteVertexArrays(1, &array);
 #elif defined(GL_APPLE_vertex_array_object) && GL_APPLE_vertex_array_object
@@ -141,11 +129,7 @@
         return GL_FALSE;
 
     m_context->makeContextCurrent();
-<<<<<<< HEAD
-#if (PLATFORM(GTK) || PLATFORM(QT) || PLATFORM(EFL) || PLATFORM(WIN) || PLATFORM(IOS))
-=======
-#if (PLATFORM(GTK) || PLATFORM(WIN) || PLATFORM(IOS))
->>>>>>> 4ccac179
+#if (PLATFORM(GTK) || PLATFORM(QT) || PLATFORM(WIN) || PLATFORM(IOS))
     if (isVertexArrayObjectSupported())
         return glIsVertexArray(array);
 #elif defined(GL_APPLE_vertex_array_object) && GL_APPLE_vertex_array_object
@@ -159,11 +143,7 @@
 void Extensions3DOpenGL::bindVertexArrayOES(Platform3DObject array)
 {
     m_context->makeContextCurrent();
-<<<<<<< HEAD
-#if (PLATFORM(GTK) || PLATFORM(QT) || PLATFORM(EFL) || PLATFORM(WIN) || PLATFORM(IOS))
-=======
-#if (PLATFORM(GTK) || PLATFORM(WIN) || PLATFORM(IOS))
->>>>>>> 4ccac179
+#if (PLATFORM(GTK) || PLATFORM(QT) || PLATFORM(WIN) || PLATFORM(IOS))
     if (isVertexArrayObjectSupported())
         glBindVertexArray(array);
 #elif defined(GL_APPLE_vertex_array_object) && GL_APPLE_vertex_array_object
