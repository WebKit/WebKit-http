--- conflicted
+++ resolved
@@ -47,13 +47,11 @@
 #include "OpenGLShims.h"
 #endif
 
-<<<<<<< HEAD
 #if PLATFORM(IOS)
 #include "GraphicsContext3DIOS.h"
 #endif
-=======
+
 // Note this implementation serves a double role for Qt where it also handles OpenGLES.
->>>>>>> 529326ec
 
 namespace WebCore {
 
@@ -177,10 +175,7 @@
 bool Extensions3DOpenGL::supportsExtension(const String& name)
 {
     // GL_ANGLE_framebuffer_blit and GL_ANGLE_framebuffer_multisample are "fake". They are implemented using other
-<<<<<<< HEAD
     // extensions. In particular GL_EXT_framebuffer_blit and GL_EXT_framebuffer_multisample/GL_APPLE_framebuffer_multisample.
-=======
-    // extensions. In particular GL_EXT_framebuffer_blit and GL_EXT_framebuffer_multisample
 #if PLATFORM(QT)
     if (name == "GL_ANGLE_framebuffer_blit" || name == "GL_EXT_framebuffer_blit")
         return m_context->m_functions->hasOpenGLExtension(QOpenGLExtensions::FramebufferBlit);
@@ -196,7 +191,6 @@
     if (name == "GL_EXT_robustness")
         return false;
 #else
->>>>>>> 529326ec
     if (name == "GL_ANGLE_framebuffer_blit")
         return m_availableExtensions.contains("GL_EXT_framebuffer_blit");
     if (name == "GL_ANGLE_framebuffer_multisample")
@@ -205,8 +199,8 @@
 #else
         return m_availableExtensions.contains("GL_EXT_framebuffer_multisample");
 #endif
-
-<<<<<<< HEAD
+#endif // !PLATFORM(QT)
+
     if (name == "GL_ANGLE_instanced_arrays") {
         return (m_availableExtensions.contains("GL_ARB_instanced_arrays") || m_availableExtensions.contains("GL_EXT_instanced_arrays"))
             && (m_availableExtensions.contains("GL_ARB_draw_instanced") || m_availableExtensions.contains("GL_EXT_draw_instanced"));
@@ -224,10 +218,10 @@
         return true;
 #else
         return m_availableExtensions.contains("GL_EXT_frag_depth");
-=======
+#endif
+
 #if PLATFORM(QT)
     if (!m_context->isGLES2Compliant()) {
->>>>>>> 529326ec
 #endif
 
     // Desktop GL always supports GL_OES_rgb8_rgba8.
@@ -247,13 +241,10 @@
     if (name == "GL_OES_vertex_array_object") {
 #if (PLATFORM(GTK) || PLATFORM(EFL))
         return m_availableExtensions.contains("GL_ARB_vertex_array_object");
-<<<<<<< HEAD
 #elif PLATFORM(IOS)
         return m_availableExtensions.contains("GL_OES_vertex_array_object");
-=======
 #elif PLATFORM(QT)
         return isVertexArrayObjectSupported();
->>>>>>> 529326ec
 #else
         return m_availableExtensions.contains("GL_APPLE_vertex_array_object");
 #endif
@@ -270,18 +261,14 @@
     // Desktop GL always supports UNSIGNED_INT indices
     if (name == "GL_OES_element_index_uint")
         return true;
-<<<<<<< HEAD
+
+#if PLATFORM(QT)
+    }
+#endif
     
     if (name == "GL_EXT_shader_texture_lod")
         return m_availableExtensions.contains("GL_EXT_shader_texture_lod");
     
-=======
-
-#if PLATFORM(QT)
-    }
-#endif
-
->>>>>>> 529326ec
     if (name == "GL_EXT_texture_filter_anisotropic")
         return m_availableExtensions.contains("GL_EXT_texture_filter_anisotropic");
 
@@ -366,11 +353,7 @@
     return String(reinterpret_cast<const char*>(::glGetString(GL_EXTENSIONS)));
 }
 
-<<<<<<< HEAD
-#if (PLATFORM(GTK) || PLATFORM(QT) || PLATFORM(EFL) || PLATFORM(WIN) || PLATFORM(IOS))
-=======
-#if (PLATFORM(GTK) || PLATFORM(EFL) || PLATFORM(WIN))
->>>>>>> 529326ec
+#if (PLATFORM(GTK) || PLATFORM(EFL) || PLATFORM(WIN) || PLATFORM(IOS))
 bool Extensions3DOpenGL::isVertexArrayObjectSupported()
 {
     static const bool supportsVertexArrayObject = supports("GL_OES_vertex_array_object");
