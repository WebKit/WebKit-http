--- conflicted
+++ resolved
@@ -112,19 +112,11 @@
         return FloatSize(m_height, m_width);
     }
 
-<<<<<<< HEAD
-#if PLATFORM(BLACKBERRY)
-    FloatSize(const BlackBerry::Platform::FloatSize&);
-    operator BlackBerry::Platform::FloatSize() const;
-#endif
-
 #if PLATFORM(HAIKU)
     FloatSize(const BSize&);
     operator BSize() const;
 #endif
 
-=======
->>>>>>> c8720d2c
 #if USE(CG)
     explicit FloatSize(const CGSize&); // don't do this implicitly since it's lossy
     operator CGSize() const;
