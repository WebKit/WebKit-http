/*
 * Copyright (C) 2006 Samuel Weinig (sam.weinig@gmail.com)
 * Copyright (C) 2004, 2005, 2006, 2013 Apple Inc.  All rights reserved.
 *
 * Redistribution and use in source and binary forms, with or without
 * modification, are permitted provided that the following conditions
 * are met:
 * 1. Redistributions of source code must retain the above copyright
 *    notice, this list of conditions and the following disclaimer.
 * 2. Redistributions in binary form must reproduce the above copyright
 *    notice, this list of conditions and the following disclaimer in the
 *    documentation and/or other materials provided with the distribution.
 *
 * THIS SOFTWARE IS PROVIDED BY APPLE INC. ``AS IS'' AND ANY
 * EXPRESS OR IMPLIED WARRANTIES, INCLUDING, BUT NOT LIMITED TO, THE
 * IMPLIED WARRANTIES OF MERCHANTABILITY AND FITNESS FOR A PARTICULAR
 * PURPOSE ARE DISCLAIMED.  IN NO EVENT SHALL APPLE INC. OR
 * CONTRIBUTORS BE LIABLE FOR ANY DIRECT, INDIRECT, INCIDENTAL, SPECIAL,
 * EXEMPLARY, OR CONSEQUENTIAL DAMAGES (INCLUDING, BUT NOT LIMITED TO,
 * PROCUREMENT OF SUBSTITUTE GOODS OR SERVICES; LOSS OF USE, DATA, OR
 * PROFITS; OR BUSINESS INTERRUPTION) HOWEVER CAUSED AND ON ANY THEORY
 * OF LIABILITY, WHETHER IN CONTRACT, STRICT LIABILITY, OR TORT
 * (INCLUDING NEGLIGENCE OR OTHERWISE) ARISING IN ANY WAY OUT OF THE USE
 * OF THIS SOFTWARE, EVEN IF ADVISED OF THE POSSIBILITY OF SUCH DAMAGE. 
 */

#ifndef Image_h
#define Image_h

#include "Color.h"
#include "ColorSpace.h"
#include "FloatRect.h"
#include "FloatSize.h"
#include "GraphicsTypes.h"
#include "ImageOrientation.h"
#include "NativeImagePtr.h"
#include <wtf/PassRefPtr.h>
#include <wtf/RefCounted.h>
#include <wtf/RefPtr.h>
#include <wtf/RetainPtr.h>
#include <wtf/TypeCasts.h>
#include <wtf/text/WTFString.h>

#if USE(APPKIT)
OBJC_CLASS NSImage;
#endif

#if USE(CG)
struct CGContext;
#endif

#if PLATFORM(WIN)
typedef struct tagSIZE SIZE;
typedef SIZE* LPSIZE;
typedef struct HBITMAP__ *HBITMAP;
#endif

#if PLATFORM(GTK)
typedef struct _GdkPixbuf GdkPixbuf;
#endif

namespace WebCore {

class AffineTransform;
class FloatPoint;
class FloatSize;
class GraphicsContext;
class SharedBuffer;
struct Length;

// This class gets notified when an image creates or destroys decoded frames and when it advances animation frames.
class ImageObserver;

class Image : public RefCounted<Image> {
    friend class GraphicsContext;
public:
    virtual ~Image();
    
    static PassRefPtr<Image> create(ImageObserver* = nullptr);
    WEBCORE_EXPORT static PassRefPtr<Image> loadPlatformResource(const char* name);
    WEBCORE_EXPORT static bool supportsType(const String&);

    virtual bool isSVGImage() const { return false; }
    virtual bool isBitmapImage() const { return false; }
    virtual bool isPDFDocumentImage() const { return false; }
    virtual bool currentFrameKnownToBeOpaque() = 0;

    virtual bool isAnimated() { return false; }

    // Derived classes should override this if they can assure that 
    // the image contains only resources from its own security origin.
    virtual bool hasSingleSecurityOrigin() const { return false; }

    WEBCORE_EXPORT static Image* nullImage();
    bool isNull() const { return size().isEmpty(); }

    virtual void setContainerSize(const FloatSize&) { }
    virtual bool usesContainerSize() const { return false; }
    virtual bool hasRelativeWidth() const { return false; }
    virtual bool hasRelativeHeight() const { return false; }
    virtual void computeIntrinsicDimensions(Length& intrinsicWidth, Length& intrinsicHeight, FloatSize& intrinsicRatio);

    virtual FloatSize size() const = 0;
    FloatRect rect() const { return FloatRect(FloatPoint(), size()); }
    float width() const { return size().width(); }
    float height() const { return size().height(); }
    virtual bool getHotSpot(IntPoint&) const { return false; }

#if PLATFORM(IOS)
    virtual FloatSize originalSize() const { return size(); }
#endif

    WEBCORE_EXPORT bool setData(PassRefPtr<SharedBuffer> data, bool allDataReceived);
    virtual bool dataChanged(bool /*allDataReceived*/) { return false; }
    
    virtual String filenameExtension() const { return String(); } // null string if unknown

    virtual void destroyDecodedData(bool destroyAll = true) = 0;
    virtual bool decodedDataIsPurgeable() const { return false; }

    SharedBuffer* data() { return m_encodedImageData.get(); }

    // Animation begins whenever someone draws the image, so startAnimation() is not normally called.
    // It will automatically pause once all observers no longer want to render the image anywhere.
    enum CatchUpAnimation { DoNotCatchUp, CatchUp };
    virtual void startAnimation(CatchUpAnimation = CatchUp) { }
    virtual void stopAnimation() {}
    virtual void resetAnimation() {}
    
    // Typically the CachedImage that owns us.
    ImageObserver* imageObserver() const { return m_imageObserver; }
    void setImageObserver(ImageObserver* observer) { m_imageObserver = observer; }

    enum TileRule { StretchTile, RoundTile, SpaceTile, RepeatTile };

    virtual PassNativeImagePtr nativeImageForCurrentFrame() { return 0; }
    virtual ImageOrientation orientationForCurrentFrame() { return ImageOrientation(); }

    // Accessors for native image formats.

#if USE(APPKIT)
    virtual NSImage* getNSImage() { return 0; }
#endif

#if PLATFORM(COCOA)
    virtual CFDataRef getTIFFRepresentation() { return 0; }
#endif

#if USE(CG)
    virtual CGImageRef getCGImageRef() { return 0; }
    virtual CGImageRef getFirstCGImageRefOfSize(const IntSize&) { return 0; }
    virtual RetainPtr<CFArrayRef> getCGImageArray() { return 0; }
    static RetainPtr<CGImageRef> imageWithColorSpace(CGImageRef originalImage, ColorSpace);
#endif

#if PLATFORM(WIN)
    virtual bool getHBITMAP(HBITMAP) { return false; }
    virtual bool getHBITMAPOfSize(HBITMAP, const IntSize*) { return false; }
#endif

#if PLATFORM(GTK)
    virtual GdkPixbuf* getGdkPixbuf() { return 0; }
#endif

#if PLATFORM(EFL)
    virtual Evas_Object* getEvasObject(Evas*) { return 0; }
#endif

    virtual void drawPattern(GraphicsContext&, const FloatRect& srcRect, const AffineTransform& patternTransform,
        const FloatPoint& phase, const FloatSize& spacing, ColorSpace styleColorSpace, CompositeOperator, const FloatRect& destRect, BlendMode = BlendModeNormal);

#if ENABLE(IMAGE_DECODER_DOWN_SAMPLING)
    FloatRect adjustSourceRectForDownSampling(const FloatRect& srcRect, const IntSize& scaledSize) const;
#endif

#if !ASSERT_DISABLED
    virtual bool notSolidColor() { return true; }
#endif

protected:
    Image(ImageObserver* = nullptr);

    static void fillWithSolidColor(GraphicsContext&, const FloatRect& dstRect, const Color&, ColorSpace styleColorSpace, CompositeOperator);

    // The ColorSpace parameter will only be used for untagged images.
#if PLATFORM(WIN)
    virtual void drawFrameMatchingSourceSize(GraphicsContext&, const FloatRect& dstRect, const IntSize& srcSize, ColorSpace styleColorSpace, CompositeOperator) { }
#endif
<<<<<<< HEAD
    virtual void draw(GraphicsContext&, const FloatRect& dstRect, const FloatRect& srcRect, ColorSpace styleColorSpace, CompositeOperator, BlendMode, ImageOrientationDescription) = 0;
    void drawTiled(GraphicsContext&, const FloatRect& dstRect, const FloatPoint& srcPoint, const FloatSize& tileSize, ColorSpace styleColorSpace,
=======
    virtual void draw(GraphicsContext&, const FloatRect& dstRect, const FloatRect& srcRect, ColorSpace styleColorSpace, CompositeOperator, BlendMode, ImageOrientationDescription);
    void drawTiled(GraphicsContext&, const FloatRect& dstRect, const FloatPoint& srcPoint, const FloatSize& tileSize, const FloatSize& spacing, ColorSpace styleColorSpace,
>>>>>>> 7aa7779d
        CompositeOperator , BlendMode);
    void drawTiled(GraphicsContext&, const FloatRect& dstRect, const FloatRect& srcRect, const FloatSize& tileScaleFactor, TileRule hRule, TileRule vRule, ColorSpace styleColorSpace, CompositeOperator);

    // Supporting tiled drawing
    virtual bool mayFillWithSolidColor() { return false; }
    virtual Color solidColor() const { return Color(); }
    
private:
    RefPtr<SharedBuffer> m_encodedImageData;
    ImageObserver* m_imageObserver;
};

} // namespace WebCore

#define SPECIALIZE_TYPE_TRAITS_IMAGE(ToClassName) \
SPECIALIZE_TYPE_TRAITS_BEGIN(WebCore::ToClassName) \
    static bool isType(const WebCore::Image& image) { return image.is##ToClassName(); } \
SPECIALIZE_TYPE_TRAITS_END()

#endif // Image_h<|MERGE_RESOLUTION|>--- conflicted
+++ resolved
@@ -186,13 +186,8 @@
 #if PLATFORM(WIN)
     virtual void drawFrameMatchingSourceSize(GraphicsContext&, const FloatRect& dstRect, const IntSize& srcSize, ColorSpace styleColorSpace, CompositeOperator) { }
 #endif
-<<<<<<< HEAD
     virtual void draw(GraphicsContext&, const FloatRect& dstRect, const FloatRect& srcRect, ColorSpace styleColorSpace, CompositeOperator, BlendMode, ImageOrientationDescription) = 0;
-    void drawTiled(GraphicsContext&, const FloatRect& dstRect, const FloatPoint& srcPoint, const FloatSize& tileSize, ColorSpace styleColorSpace,
-=======
-    virtual void draw(GraphicsContext&, const FloatRect& dstRect, const FloatRect& srcRect, ColorSpace styleColorSpace, CompositeOperator, BlendMode, ImageOrientationDescription);
     void drawTiled(GraphicsContext&, const FloatRect& dstRect, const FloatPoint& srcPoint, const FloatSize& tileSize, const FloatSize& spacing, ColorSpace styleColorSpace,
->>>>>>> 7aa7779d
         CompositeOperator , BlendMode);
     void drawTiled(GraphicsContext&, const FloatRect& dstRect, const FloatRect& srcRect, const FloatSize& tileScaleFactor, TileRule hRule, TileRule vRule, ColorSpace styleColorSpace, CompositeOperator);
 
