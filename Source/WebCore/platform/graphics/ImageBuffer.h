--- conflicted
+++ resolved
@@ -185,13 +185,10 @@
     ImageBuffer(const FloatSize&, float resolutionScale, CGColorSpaceRef, RenderingMode, const HostWindow*, bool& success);
     RetainPtr<CFDataRef> toCFData(const String& mimeType, Optional<double> quality, PreserveResolution) const;
 #elif USE(DIRECT2D)
-<<<<<<< HEAD
-    ImageBuffer(const FloatSize&, float resolutionScale, ColorSpace, RenderingMode, const GraphicsContext*, bool& success);
-#elif PLATFORM(QT) && ENABLE(ACCELERATED_2D_CANVAS)
-    ImageBuffer(const IntSize&, ColorSpace, QOpenGLContext*, bool& success);
-=======
     ImageBuffer(const FloatSize&, float resolutionScale, ColorSpace, RenderingMode, const HostWindow*, const GraphicsContext*, bool& success);
->>>>>>> 2d3b0564
+// QTFIXME: Use overload with HostWindow
+// #elif PLATFORM(QT) && ENABLE(ACCELERATED_2D_CANVAS)
+//     ImageBuffer(const IntSize&, ColorSpace, QOpenGLContext*, bool& success);
 #endif
 };
 
