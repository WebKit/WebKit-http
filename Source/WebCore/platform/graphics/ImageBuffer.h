--- conflicted
+++ resolved
@@ -64,18 +64,10 @@
     virtual DisplayList::DrawingContext* drawingContext() { return nullptr; }
     virtual void flushDrawingContext() { }
 
-<<<<<<< HEAD
-#if USE(CG) || USE(DIRECT2D)
-    NativeImagePtr copyNativeImage(BackingStoreCopy = CopyBackingStore) const;
-#elif USE(CAIRO) || USE(HAIKU)
-    NativeImagePtr nativeImage() const;
-#endif
-=======
     virtual AffineTransform baseTransform() const = 0;
     virtual IntSize logicalSize() const = 0;
     virtual IntSize backendSize() const = 0;
     virtual float resolutionScale() const = 0;
->>>>>>> 6bfdd70b
 
     virtual size_t memoryCost() const = 0;
     virtual size_t externalMemoryCost() const = 0;
