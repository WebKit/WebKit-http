/*
 * Copyright (C) 2010 Nokia Corporation and/or its subsidiary(-ies)
 * Copyright (C) 2014 Igalia S.L.
 *
 * Redistribution and use in source and binary forms, with or without
 * modification, are permitted provided that the following conditions
 * are met:
 * 1. Redistributions of source code must retain the above copyright
 *    notice, this list of conditions and the following disclaimer.
 * 2. Redistributions in binary form must reproduce the above copyright
 *    notice, this list of conditions and the following disclaimer in the
 *    documentation and/or other materials provided with the distribution.
 *
 * THIS SOFTWARE IS PROVIDED BY APPLE INC. AND ITS CONTRIBUTORS ``AS IS''
 * AND ANY EXPRESS OR IMPLIED WARRANTIES, INCLUDING, BUT NOT LIMITED TO,
 * THE IMPLIED WARRANTIES OF MERCHANTABILITY AND FITNESS FOR A PARTICULAR
 * PURPOSE ARE DISCLAIMED. IN NO EVENT SHALL APPLE INC. OR ITS CONTRIBUTORS
 * BE LIABLE FOR ANY DIRECT, INDIRECT, INCIDENTAL, SPECIAL, EXEMPLARY, OR
 * CONSEQUENTIAL DAMAGES (INCLUDING, BUT NOT LIMITED TO, PROCUREMENT OF
 * SUBSTITUTE GOODS OR SERVICES; LOSS OF USE, DATA, OR PROFITS; OR BUSINESS
 * INTERRUPTION) HOWEVER CAUSED AND ON ANY THEORY OF LIABILITY, WHETHER IN
 * CONTRACT, STRICT LIABILITY, OR TORT (INCLUDING NEGLIGENCE OR OTHERWISE)
 * ARISING IN ANY WAY OUT OF THE USE OF THIS SOFTWARE, EVEN IF ADVISED OF
 * THE POSSIBILITY OF SUCH DAMAGE.
 */

#include "config.h"
#include "BitmapTexture.h"

#include "GraphicsLayer.h"
#include "ImageBuffer.h"
#include "TextureMapper.h"

namespace WebCore {

<<<<<<< HEAD
BitmapTexture::~BitmapTexture()
{
}


void BitmapTexture::updateContents(TextureMapper* textureMapper, GraphicsLayer* sourceLayer, const IntRect& targetRect, const IntPoint& offset, UpdateContentsFlag updateContentsFlag)
=======
void BitmapTexture::updateContents(TextureMapper* textureMapper, GraphicsLayer* sourceLayer, const IntRect& targetRect, const IntPoint& offset, UpdateContentsFlag updateContentsFlag, float scale)
>>>>>>> 73070e4c
{
    // Making an unconditionally unaccelerated buffer here is OK because this code
    // isn't used by any platforms that respect the accelerated bit.
    std::unique_ptr<ImageBuffer> imageBuffer = ImageBuffer::create(targetRect.size(), Unaccelerated);

    if (!imageBuffer)
        return;

    GraphicsContext& context = imageBuffer->context();
    context.setImageInterpolationQuality(textureMapper->imageInterpolationQuality());
    context.setTextDrawingMode(textureMapper->textDrawingMode());

    IntRect sourceRect(targetRect);
    sourceRect.setLocation(offset);
    sourceRect.scale(1 / scale);
    context.applyDeviceScaleFactor(scale);
    context.translate(-sourceRect.x(), -sourceRect.y());

    sourceLayer->paintGraphicsLayerContents(context, sourceRect);

    RefPtr<Image> image = imageBuffer->copyImage(DontCopyBackingStore);
    if (!image)
        return;

    updateContents(image.get(), targetRect, IntPoint(), updateContentsFlag);
}

} // namespace<|MERGE_RESOLUTION|>--- conflicted
+++ resolved
@@ -33,16 +33,11 @@
 
 namespace WebCore {
 
-<<<<<<< HEAD
 BitmapTexture::~BitmapTexture()
 {
 }
 
-
-void BitmapTexture::updateContents(TextureMapper* textureMapper, GraphicsLayer* sourceLayer, const IntRect& targetRect, const IntPoint& offset, UpdateContentsFlag updateContentsFlag)
-=======
 void BitmapTexture::updateContents(TextureMapper* textureMapper, GraphicsLayer* sourceLayer, const IntRect& targetRect, const IntPoint& offset, UpdateContentsFlag updateContentsFlag, float scale)
->>>>>>> 73070e4c
 {
     // Making an unconditionally unaccelerated buffer here is OK because this code
     // isn't used by any platforms that respect the accelerated bit.
