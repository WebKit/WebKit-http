--- conflicted
+++ resolved
@@ -28,13 +28,8 @@
 
 namespace WebCore {
 
-<<<<<<< HEAD
 TextureMapperPlatformLayerBuffer::TextureMapperPlatformLayerBuffer(RefPtr<BitmapTexture>&& texture, TextureMapperGL::Flags flags)
-    : m_texture(WTF::move(texture))
-=======
-TextureMapperPlatformLayerBuffer::TextureMapperPlatformLayerBuffer(RefPtr<BitmapTexture>&& texture)
     : m_texture(WTFMove(texture))
->>>>>>> 361ebc6c
     , m_textureID(0)
     , m_extraFlags(flags)
     , m_hasManagedTexture(true)
