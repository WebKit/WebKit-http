--- conflicted
+++ resolved
@@ -447,26 +447,7 @@
     paintUsingOverlapRegions(paintOptions);
 }
 
-<<<<<<< HEAD
-TextureMapperLayer::~TextureMapperLayer()
-{
-    for (auto* child : m_children)
-        child->m_parent = nullptr;
-
-    removeFromParent();
-
-    if (m_effectTarget) {
-        if (m_effectTarget->m_state.maskLayer == this)
-            m_effectTarget->m_state.maskLayer = nullptr;
-        if (m_effectTarget->m_state.replicaLayer == this)
-            m_effectTarget->m_state.replicaLayer = nullptr;
-    }
-}
-
 #if !USE(COORDINATED_GRAPHICS) || PLATFORM(QT)
-=======
-#if !USE(COORDINATED_GRAPHICS)
->>>>>>> e41e4829
 void TextureMapperLayer::setChildren(const Vector<GraphicsLayer*>& newChildren)
 {
     removeAllChildren();
