--- conflicted
+++ resolved
@@ -92,11 +92,6 @@
 
     InterpolationQuality imageInterpolationQuality() const { return m_interpolationQuality; }
     TextDrawingModeFlags textDrawingMode() const { return m_textDrawingMode; }
-<<<<<<< HEAD
-
-    AccelerationMode accelerationMode() const { return m_accelerationMode; }
-=======
->>>>>>> ae71ff46
 
     virtual void beginPainting(PaintFlags = 0) { }
     virtual void endPainting() { }
@@ -129,12 +124,7 @@
 #endif
     InterpolationQuality m_interpolationQuality;
     TextDrawingModeFlags m_textDrawingMode;
-<<<<<<< HEAD
-=======
-    bool m_isMaskMode;
->>>>>>> ae71ff46
     TransformationMatrix m_patternTransform;
-    AccelerationMode m_accelerationMode : 8;
     WrapMode m_wrapMode : 8;
     bool m_isMaskMode : 8;
 };
