--- conflicted
+++ resolved
@@ -54,11 +54,7 @@
 
     typedef unsigned PaintFlags;
 
-<<<<<<< HEAD
-    static std::unique_ptr<TextureMapper> create(AccelerationMode newMode = SoftwareMode);
-=======
     WEBCORE_EXPORT static std::unique_ptr<TextureMapper> create();
->>>>>>> 444421c3
 
     explicit TextureMapper(AccelerationMode);
     virtual ~TextureMapper();
