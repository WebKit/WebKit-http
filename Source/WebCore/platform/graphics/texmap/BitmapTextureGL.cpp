--- conflicted
+++ resolved
@@ -56,14 +56,8 @@
     return static_cast<BitmapTextureGL*>(texture);
 }
 
-<<<<<<< HEAD
-BitmapTextureGL::BitmapTextureGL(RefPtr<GraphicsContext3D>&& context3D, const Flags flags, GC3Dint internalFormat)
-    : m_context3D(WTFMove(context3D))
-    , m_internalFormat(internalFormat)
-=======
 BitmapTextureGL::BitmapTextureGL(const TextureMapperContextAttributes& contextAttributes, const Flags flags, GLint internalFormat)
     : m_contextAttributes(contextAttributes)
->>>>>>> 27c8570e
 {
     if (internalFormat != GL_DONT_CARE) {
         m_internalFormat = m_format = internalFormat;
@@ -344,12 +338,7 @@
     return m_textureSize;
 }
 
-<<<<<<< HEAD
-void BitmapTextureGL::copyFromExternalTexture(Platform3DObject sourceTextureID)
-=======
-
 void BitmapTextureGL::copyFromExternalTexture(GLuint sourceTextureID)
->>>>>>> 27c8570e
 {
     GLint boundTexture = 0;
     GLint boundFramebuffer = 0;
