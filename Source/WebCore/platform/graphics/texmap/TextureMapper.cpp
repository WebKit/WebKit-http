--- conflicted
+++ resolved
@@ -47,19 +47,4 @@
     return platformCreateAccelerated();
 }
 
-<<<<<<< HEAD
-TextureMapper::TextureMapper(AccelerationMode accelerationMode)
-    : m_context(0)
-    , m_interpolationQuality(InterpolationDefault)
-    , m_textDrawingMode(TextModeFill)
-    , m_accelerationMode(accelerationMode)
-    , m_isMaskMode(false)
-    , m_wrapMode(StretchWrap)
-{ }
-
-TextureMapper::~TextureMapper()
-{ }
-
-=======
->>>>>>> 4ccac179
 } // namespace