/*
 Copyright (C) 2010 Nokia Corporation and/or its subsidiary(-ies)

 This library is free software; you can redistribute it and/or
 modify it under the terms of the GNU Library General Public
 License as published by the Free Software Foundation; either
 version 2 of the License, or (at your option) any later version.

 This library is distributed in the hope that it will be useful,
 but WITHOUT ANY WARRANTY; without even the implied warranty of
 MERCHANTABILITY or FITNESS FOR A PARTICULAR PURPOSE.  See the GNU
 Library General Public License for more details.

 You should have received a copy of the GNU Library General Public License
 along with this library; see the file COPYING.LIB.  If not, write to
 the Free Software Foundation, Inc., 51 Franklin Street, Fifth Floor,
 Boston, MA 02110-1301, USA.
 */

#include "config.h"
#include "TextureMapper.h"

#include "BitmapTexturePool.h"
#include "FilterOperations.h"
#include "GraphicsLayer.h"
#include "Timer.h"
#include <wtf/CurrentTime.h>

#if USE(TEXTURE_MAPPER)

namespace WebCore {

PassRefPtr<BitmapTexture> TextureMapper::acquireTextureFromPool(const IntSize& size, const BitmapTexture::Flags flags)
{
    RefPtr<BitmapTexture> selectedTexture = m_texturePool->acquireTexture(size);
    selectedTexture->reset(size, flags);
    return selectedTexture.release();
}

std::unique_ptr<TextureMapper> TextureMapper::create()
{
<<<<<<< HEAD
    RELEASE_ASSERT(mode == OpenGLMode);
=======
>>>>>>> ae71ff46
    return platformCreateAccelerated();
}

TextureMapper::TextureMapper()
    : m_context(0)
    , m_interpolationQuality(InterpolationDefault)
    , m_textDrawingMode(TextModeFill)
<<<<<<< HEAD
    , m_accelerationMode(accelerationMode)
=======
    , m_isMaskMode(false)
>>>>>>> ae71ff46
    , m_wrapMode(StretchWrap)
    , m_isMaskMode(false)
{ }

TextureMapper::~TextureMapper()
{ }

} // namespace

#endif<|MERGE_RESOLUTION|>--- conflicted
+++ resolved
@@ -39,10 +39,6 @@
 
 std::unique_ptr<TextureMapper> TextureMapper::create()
 {
-<<<<<<< HEAD
-    RELEASE_ASSERT(mode == OpenGLMode);
-=======
->>>>>>> ae71ff46
     return platformCreateAccelerated();
 }
 
@@ -50,11 +46,6 @@
     : m_context(0)
     , m_interpolationQuality(InterpolationDefault)
     , m_textDrawingMode(TextModeFill)
-<<<<<<< HEAD
-    , m_accelerationMode(accelerationMode)
-=======
-    , m_isMaskMode(false)
->>>>>>> ae71ff46
     , m_wrapMode(StretchWrap)
     , m_isMaskMode(false)
 { }
