/*
 Copyright (C) 2010 Nokia Corporation and/or its subsidiary(-ies)

 This library is free software; you can redistribute it and/or
 modify it under the terms of the GNU Library General Public
 License as published by the Free Software Foundation; either
 version 2 of the License, or (at your option) any later version.

 This library is distributed in the hope that it will be useful,
 but WITHOUT ANY WARRANTY; without even the implied warranty of
 MERCHANTABILITY or FITNESS FOR A PARTICULAR PURPOSE.  See the GNU
 Library General Public License for more details.

 You should have received a copy of the GNU Library General Public License
 along with this library; see the file COPYING.LIB.  If not, write to
 the Free Software Foundation, Inc., 51 Franklin Street, Fifth Floor,
 Boston, MA 02110-1301, USA.
 */

#include "config.h"
#include "TextureMapper.h"

#include "BitmapTexturePool.h"
#include "FilterOperations.h"
#include "GraphicsLayer.h"
#include "TextureMapperImageBuffer.h"
#include "Timer.h"
#include <wtf/CurrentTime.h>

#if USE(TEXTURE_MAPPER)

namespace WebCore {

PassRefPtr<BitmapTexture> TextureMapper::acquireTextureFromPool(const IntSize& size, const BitmapTexture::Flags flags)
{
    RefPtr<BitmapTexture> selectedTexture = m_texturePool->acquireTexture(size);
    selectedTexture->reset(size, flags);
    return selectedTexture.release();
}

std::unique_ptr<TextureMapper> TextureMapper::create(AccelerationMode mode)
{
    if (mode == SoftwareMode)
        return std::make_unique<TextureMapperImageBuffer>();
    return platformCreateAccelerated();
}

TextureMapper::TextureMapper(AccelerationMode accelerationMode)
<<<<<<< HEAD
    : m_context(nullptr)
    , m_texturePool(std::make_unique<BitmapTexturePool>())
=======
    : m_context(0)
    , m_interpolationQuality(InterpolationDefault)
    , m_textDrawingMode(TextModeFill)
>>>>>>> 4ed435bd
    , m_accelerationMode(accelerationMode)
    , m_wrapMode(StretchWrap)
    , m_isMaskMode(false)
{ }

TextureMapper::~TextureMapper()
{ }

<<<<<<< HEAD
void BitmapTexture::updateContents(TextureMapper*, GraphicsLayer* sourceLayer, const IntRect& targetRect, const IntPoint& offset, UpdateContentsFlag updateContentsFlag)
{
    std::unique_ptr<ImageBuffer> imageBuffer = ImageBuffer::create(targetRect.size());
    GraphicsContext* context = imageBuffer->context();
    context->setImageInterpolationQuality(InterpolationDefault);
    context->setTextDrawingMode(TextModeFill);

    IntRect sourceRect(targetRect);
    sourceRect.setLocation(offset);
    context->translate(-offset.x(), -offset.y());
    sourceLayer->paintGraphicsLayerContents(*context, sourceRect);

    RefPtr<Image> image = imageBuffer->copyImage(DontCopyBackingStore);

    updateContents(image.get(), targetRect, IntPoint(), updateContentsFlag);
}

=======
>>>>>>> 4ed435bd
} // namespace

#endif<|MERGE_RESOLUTION|>--- conflicted
+++ resolved
@@ -46,14 +46,9 @@
 }
 
 TextureMapper::TextureMapper(AccelerationMode accelerationMode)
-<<<<<<< HEAD
-    : m_context(nullptr)
-    , m_texturePool(std::make_unique<BitmapTexturePool>())
-=======
     : m_context(0)
     , m_interpolationQuality(InterpolationDefault)
     , m_textDrawingMode(TextModeFill)
->>>>>>> 4ed435bd
     , m_accelerationMode(accelerationMode)
     , m_wrapMode(StretchWrap)
     , m_isMaskMode(false)
@@ -62,26 +57,6 @@
 TextureMapper::~TextureMapper()
 { }
 
-<<<<<<< HEAD
-void BitmapTexture::updateContents(TextureMapper*, GraphicsLayer* sourceLayer, const IntRect& targetRect, const IntPoint& offset, UpdateContentsFlag updateContentsFlag)
-{
-    std::unique_ptr<ImageBuffer> imageBuffer = ImageBuffer::create(targetRect.size());
-    GraphicsContext* context = imageBuffer->context();
-    context->setImageInterpolationQuality(InterpolationDefault);
-    context->setTextDrawingMode(TextModeFill);
-
-    IntRect sourceRect(targetRect);
-    sourceRect.setLocation(offset);
-    context->translate(-offset.x(), -offset.y());
-    sourceLayer->paintGraphicsLayerContents(*context, sourceRect);
-
-    RefPtr<Image> image = imageBuffer->copyImage(DontCopyBackingStore);
-
-    updateContents(image.get(), targetRect, IntPoint(), updateContentsFlag);
-}
-
-=======
->>>>>>> 4ed435bd
 } // namespace
 
 #endif