/*
 Copyright (C) 2010 Nokia Corporation and/or its subsidiary(-ies)
 Copyright (C) 2014 Igalia S.L.

 This library is free software; you can redistribute it and/or
 modify it under the terms of the GNU Library General Public
 License as published by the Free Software Foundation; either
 version 2 of the License, or (at your option) any later version.

 This library is distributed in the hope that it will be useful,
 but WITHOUT ANY WARRANTY; without even the implied warranty of
 MERCHANTABILITY or FITNESS FOR A PARTICULAR PURPOSE.  See the GNU
 Library General Public License for more details.

 You should have received a copy of the GNU Library General Public License
 along with this library; see the file COPYING.LIB.  If not, write to
 the Free Software Foundation, Inc., 51 Franklin Street, Fifth Floor,
 Boston, MA 02110-1301, USA.
 */

#ifndef BitmapTextureGL_h
#define BitmapTextureGL_h

#include "BitmapTexture.h"
#include "FilterOperation.h"
#include "GraphicsContext3D.h"
#include "IntSize.h"
#include "TextureMapperGL.h"

namespace WebCore {

class TextureMapper;
class TextureMapperGL;
class FilterOperation;

class BitmapTextureGL : public BitmapTexture {
public:
    BitmapTextureGL(PassRefPtr<GraphicsContext3D>);
    virtual ~BitmapTextureGL();

<<<<<<< HEAD
    virtual IntSize size() const;
    virtual bool isValid() const;
    virtual bool canReuseWith(const IntSize& contentsSize, bool hasAlpha = true);
    virtual void didReset();
=======
    virtual IntSize size() const override;
    virtual bool isValid() const override;
    virtual bool canReuseWith(const IntSize& contentsSize, Flags = 0) override;
    virtual void didReset() override;
>>>>>>> 58d6b00b
    void bindAsSurface(GraphicsContext3D*);
    void initializeStencil();
    void initializeDepthBuffer();
    virtual uint32_t id() const { return m_id; }
    uint32_t textureTarget() const { return GraphicsContext3D::TEXTURE_2D; }
    IntSize textureSize() const { return m_textureSize; }
    virtual void updateContents(Image*, const IntRect&, const IntPoint&, UpdateContentsFlag) override;
    virtual void updateContents(const void*, const IntRect& target, const IntPoint& sourceOffset, int bytesPerLine, UpdateContentsFlag) override;
    void updateContentsNoSwizzle(const void*, const IntRect& target, const IntPoint& sourceOffset, int bytesPerLine, unsigned bytesPerPixel = 4, Platform3DObject glFormat = GraphicsContext3D::RGBA);
    virtual bool isBackedByOpenGL() const override { return true; }

    virtual PassRefPtr<BitmapTexture> applyFilters(TextureMapper*, const FilterOperations&) override;
    struct FilterInfo {
        RefPtr<FilterOperation> filter;
        unsigned pass;
        RefPtr<BitmapTexture> contentTexture;

        FilterInfo(PassRefPtr<FilterOperation> f = 0, unsigned p = 0, PassRefPtr<BitmapTexture> t = 0)
            : filter(f)
            , pass(p)
            , contentTexture(t)
            { }
    };
    const FilterInfo* filterInfo() const { return &m_filterInfo; }
    TextureMapperGL::ClipStack& clipStack() { return m_clipStack; }

    GC3Dint internalFormat() const { return m_internalFormat; }

private:

    Platform3DObject m_id;
    IntSize m_textureSize;
    IntRect m_dirtyRect;
    Platform3DObject m_fbo;
    Platform3DObject m_rbo;
    Platform3DObject m_depthBufferObject;
    bool m_shouldClear;
    TextureMapperGL::ClipStack m_clipStack;
    RefPtr<GraphicsContext3D> m_context3D;

    BitmapTextureGL();

    void clearIfNeeded();
    void createFboIfNeeded();

    FilterInfo m_filterInfo;

    GC3Dint m_internalFormat;
    GC3Denum m_format;
    GC3Denum m_type;
};

BitmapTextureGL* toBitmapTextureGL(BitmapTexture*);

}

#endif // BitmapTextureGL_h<|MERGE_RESOLUTION|>--- conflicted
+++ resolved
@@ -38,17 +38,10 @@
     BitmapTextureGL(PassRefPtr<GraphicsContext3D>);
     virtual ~BitmapTextureGL();
 
-<<<<<<< HEAD
-    virtual IntSize size() const;
-    virtual bool isValid() const;
-    virtual bool canReuseWith(const IntSize& contentsSize, bool hasAlpha = true);
-    virtual void didReset();
-=======
     virtual IntSize size() const override;
     virtual bool isValid() const override;
-    virtual bool canReuseWith(const IntSize& contentsSize, Flags = 0) override;
+    virtual bool canReuseWith(const IntSize& contentsSize, bool hasAlpha = true) override;
     virtual void didReset() override;
->>>>>>> 58d6b00b
     void bindAsSurface(GraphicsContext3D*);
     void initializeStencil();
     void initializeDepthBuffer();
