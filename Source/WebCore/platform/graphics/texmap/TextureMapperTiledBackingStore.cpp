--- conflicted
+++ resolved
@@ -40,14 +40,10 @@
         return;
 
     updateContents(textureMapper, m_image.get(), m_image->size(), enclosingIntRect(m_image->rect()), BitmapTexture::UpdateCannotModifyOriginalImageData);
-<<<<<<< HEAD
 
     if (m_image->imageObserver())
         m_image->imageObserver()->didDraw(m_image.get());
-    m_image.clear();
-=======
     m_image = nullptr;
->>>>>>> 25487b28
 }
 
 TransformationMatrix TextureMapperTiledBackingStore::adjustedTransformForRect(const FloatRect& targetRect)
