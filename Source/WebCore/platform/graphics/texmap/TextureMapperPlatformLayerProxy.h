/*
 * Copyright (C) 2015 Igalia S.L.
 *
 * Redistribution and use in source and binary forms, with or without
 * modification, are permitted provided that the following conditions
 * are met:
 * 1. Redistributions of source code must retain the above copyright
 *    notice, this list of conditions and the following disclaimer.
 * 2. Redistributions in binary form must reproduce the above copyright
 *    notice, this list of conditions and the following disclaimer in the
 *    documentation and/or other materials provided with the distribution.
 *
 * THIS SOFTWARE IS PROVIDED BY APPLE INC. AND ITS CONTRIBUTORS ``AS IS''
 * AND ANY EXPRESS OR IMPLIED WARRANTIES, INCLUDING, BUT NOT LIMITED TO,
 * THE IMPLIED WARRANTIES OF MERCHANTABILITY AND FITNESS FOR A PARTICULAR
 * PURPOSE ARE DISCLAIMED. IN NO EVENT SHALL APPLE INC. OR ITS CONTRIBUTORS
 * BE LIABLE FOR ANY DIRECT, INDIRECT, INCIDENTAL, SPECIAL, EXEMPLARY, OR
 * CONSEQUENTIAL DAMAGES (INCLUDING, BUT NOT LIMITED TO, PROCUREMENT OF
 * SUBSTITUTE GOODS OR SERVICES; LOSS OF USE, DATA, OR PROFITS; OR BUSINESS
 * INTERRUPTION) HOWEVER CAUSED AND ON ANY THEORY OF LIABILITY, WHETHER IN
 * CONTRACT, STRICT LIABILITY, OR TORT (INCLUDING NEGLIGENCE OR OTHERWISE)
 * ARISING IN ANY WAY OUT OF THE USE OF THIS SOFTWARE, EVEN IF ADVISED OF
 * THE POSSIBILITY OF SUCH DAMAGE.
 */

#ifndef TextureMapperPlatformLayerProxy_h
#define TextureMapperPlatformLayerProxy_h

#include "GraphicsContext3D.h"
#include "TextureMapper.h"
#include "TransformationMatrix.h"
#include <wtf/Condition.h>
#include <wtf/Lock.h>
#include <wtf/RunLoop.h>
#include <wtf/ThreadSafeRefCounted.h>
#include <wtf/Vector.h>

#ifndef NDEBUG
#include <wtf/Threading.h>
#endif

namespace WebCore {

class TextureMapperLayer;
class TextureMapperPlatformLayerProxy;
class TextureMapperPlatformLayerBuffer;

class TextureMapperPlatformLayerProxyProvider {
public:
    virtual RefPtr<TextureMapperPlatformLayerProxy> proxy() const = 0;
    virtual void swapBuffersIfNeeded() = 0;
};

class TextureMapperPlatformLayerProxy : public ThreadSafeRefCounted<TextureMapperPlatformLayerProxy> {
    WTF_MAKE_FAST_ALLOCATED();
public:
    class Compositor {
    public:
        virtual void onNewBufferAvailable() = 0;
    };

    TextureMapperPlatformLayerProxy();
    virtual ~TextureMapperPlatformLayerProxy();

    // To avoid multiple lock/release situation to update a single frame,
    // the implementation of TextureMapperPlatformLayerProxyProvider should
    // aquire / release the lock explicitly to use below methods.
    Lock& lock() { return m_lock; }
    std::unique_ptr<TextureMapperPlatformLayerBuffer> getAvailableBuffer(const IntSize&, GC3Dint internalFormat = GraphicsContext3D::DONT_CARE);
    void pushNextBuffer(std::unique_ptr<TextureMapperPlatformLayerBuffer>);
    void requestUpdate();
    bool isActive();

    void activateOnCompositingThread(Compositor*, TextureMapperLayer*);
    void invalidate();

    void swapBuffer();

    bool scheduleUpdateOnCompositorThread(std::function<void()>&&);

private:
    void scheduleReleaseUnusedBuffers();
    void releaseUnusedBuffersTimerFired();

    Compositor* m_compositor;
    TextureMapperLayer* m_targetLayer;

    std::unique_ptr<TextureMapperPlatformLayerBuffer> m_currentBuffer;
    std::unique_ptr<TextureMapperPlatformLayerBuffer> m_pendingBuffer;

    Lock m_lock;

    Vector<std::unique_ptr<TextureMapperPlatformLayerBuffer>> m_usedBuffers;

    RunLoop::Timer<TextureMapperPlatformLayerProxy> m_releaseUnusedBuffersTimer;
#ifndef NDEBUG
    ThreadIdentifier m_compositorThreadID { 0 };
#endif
<<<<<<< HEAD

    void compositorThreadUpdateTimerFired();
    std::unique_ptr<RunLoop::Timer<TextureMapperPlatformLayerProxy>> m_compositorThreadUpdateTimer;
    std::function<void()> m_compositorThreadUpdateFunction;
};
=======
>>>>>>> 84a0ca26

    void compositorThreadUpdateTimerFired();
    std::unique_ptr<RunLoop::Timer<TextureMapperPlatformLayerProxy>> m_compositorThreadUpdateTimer;
    std::function<void()> m_compositorThreadUpdateFunction;
};

} // namespace WebCore

#endif // TextureMapperPlatformLayerProxy_h<|MERGE_RESOLUTION|>--- conflicted
+++ resolved
@@ -96,14 +96,6 @@
 #ifndef NDEBUG
     ThreadIdentifier m_compositorThreadID { 0 };
 #endif
-<<<<<<< HEAD
-
-    void compositorThreadUpdateTimerFired();
-    std::unique_ptr<RunLoop::Timer<TextureMapperPlatformLayerProxy>> m_compositorThreadUpdateTimer;
-    std::function<void()> m_compositorThreadUpdateFunction;
-};
-=======
->>>>>>> 84a0ca26
 
     void compositorThreadUpdateTimerFired();
     std::unique_ptr<RunLoop::Timer<TextureMapperPlatformLayerProxy>> m_compositorThreadUpdateTimer;
