--- conflicted
+++ resolved
@@ -514,15 +514,7 @@
     if (dirtyRect.isEmpty())
         return;
 
-<<<<<<< HEAD
-#if PLATFORM(QT) && !defined(QT_NO_DYNAMIC_CAST)
-    ASSERT(dynamic_cast<TextureMapperTiledBackingStore*>(m_backingStore.get()));
-#endif
-    TextureMapperTiledBackingStore* backingStore = static_cast<TextureMapperTiledBackingStore*>(m_backingStore.get());
-    backingStore->updateContentsScale(pageScaleFactor() * deviceScaleFactor());
-=======
     m_backingStore->updateContentsScale(pageScaleFactor() * deviceScaleFactor());
->>>>>>> e41e4829
 
     dirtyRect.scale(pageScaleFactor() * deviceScaleFactor());
     m_backingStore->updateContents(*textureMapper, this, m_size, dirtyRect);
