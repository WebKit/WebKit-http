/*
 Copyright (C) 2010 Nokia Corporation and/or its subsidiary(-ies)

 This library is free software; you can redistribute it and/or
 modify it under the terms of the GNU Library General Public
 License as published by the Free Software Foundation; either
 version 2 of the License, or (at your option) any later version.

 This library is distributed in the hope that it will be useful,
 but WITHOUT ANY WARRANTY; without even the implied warranty of
 MERCHANTABILITY or FITNESS FOR A PARTICULAR PURPOSE.  See the GNU
 Library General Public License for more details.

 You should have received a copy of the GNU Library General Public License
 along with this library; see the file COPYING.LIB.  If not, write to
 the Free Software Foundation, Inc., 51 Franklin Street, Fifth Floor,
 Boston, MA 02110-1301, USA.
 */


#ifndef CoordinatedGraphicsLayer_h
#define CoordinatedGraphicsLayer_h

#if USE(COORDINATED_GRAPHICS)

#include "CoordinatedGraphicsState.h"
#include "FloatPoint3D.h"
#include "GraphicsLayer.h"
#include "GraphicsLayerTransform.h"
#include "Image.h"
#include "IntSize.h"
#include "NicosiaBuffer.h"
#include "NicosiaPlatformLayer.h"
#include "TextureMapperAnimation.h"
#include "TransformationMatrix.h"
#include <wtf/text/StringHash.h>

namespace Nicosia {
class PaintingEngine;
}

namespace WebCore {
class CoordinatedGraphicsLayer;
class TextureMapperAnimations;

class CoordinatedGraphicsLayerClient {
public:
    virtual bool isFlushingLayerChanges() const = 0;
    virtual FloatRect visibleContentsRect() const = 0;
    virtual void detachLayer(CoordinatedGraphicsLayer*) = 0;
    virtual void attachLayer(CoordinatedGraphicsLayer*) = 0;
    virtual Nicosia::PaintingEngine& paintingEngine() = 0;
    virtual void syncLayerState() = 0;
};

class WEBCORE_EXPORT CoordinatedGraphicsLayer : public GraphicsLayer {
public:
    explicit CoordinatedGraphicsLayer(Type, GraphicsLayerClient&);
    virtual ~CoordinatedGraphicsLayer();

    // FIXME: Merge these two methods.
    Nicosia::PlatformLayer::LayerID id() const;
    PlatformLayerID primaryLayerID() const override;

    // Reimplementations from GraphicsLayer.h.
    bool setChildren(const Vector<GraphicsLayer*>&) override;
    void addChild(GraphicsLayer*) override;
    void addChildAtIndex(GraphicsLayer*, int) override;
    void addChildAbove(GraphicsLayer*, GraphicsLayer*) override;
    void addChildBelow(GraphicsLayer*, GraphicsLayer*) override;
    bool replaceChild(GraphicsLayer*, GraphicsLayer*) override;
    void removeFromParent() override;
    void setPosition(const FloatPoint&) override;
    void setAnchorPoint(const FloatPoint3D&) override;
    void setSize(const FloatSize&) override;
    void setTransform(const TransformationMatrix&) override;
    void setChildrenTransform(const TransformationMatrix&) override;
    void setPreserves3D(bool) override;
    void setMasksToBounds(bool) override;
    void setDrawsContent(bool) override;
    void setContentsVisible(bool) override;
    void setContentsOpaque(bool) override;
    void setBackfaceVisibility(bool) override;
    void setOpacity(float) override;
    void setContentsRect(const FloatRect&) override;
    void setContentsTilePhase(const FloatSize&) override;
    void setContentsTileSize(const FloatSize&) override;
    void setContentsToImage(Image*) override;
    void setContentsToSolidColor(const Color&) override;
    void setShowDebugBorder(bool) override;
    void setShowRepaintCounter(bool) override;
    bool shouldDirectlyCompositeImage(Image*) const override;
    void setContentsToPlatformLayer(PlatformLayer*, ContentsLayerPurpose) override;
    void setMaskLayer(GraphicsLayer*) override;
    void setReplicatedByLayer(GraphicsLayer*) override;
    void setNeedsDisplay() override;
    void setNeedsDisplayInRect(const FloatRect&, ShouldClipToLayer = ClipToLayer) override;
    void setContentsNeedsDisplay() override;
    void deviceOrPageScaleFactorChanged() override;
    void flushCompositingState(const FloatRect&) override;
    void flushCompositingStateForThisLayerOnly() override;
    bool setFilters(const FilterOperations&) override;
    bool addAnimation(const KeyframeValueList&, const FloatSize&, const Animation*, const String&, double) override;
    void pauseAnimation(const String&, double) override;
    void removeAnimation(const String&) override;
    void suspendAnimations(MonotonicTime) override;
    void resumeAnimations() override;
    bool usesContentsLayer() const override;

    void syncPendingStateChangesIncludingSubLayers();
    void updateContentBuffersIncludingSubLayers();

    FloatPoint computePositionRelativeToBase();
    void computePixelAlignment(FloatPoint& position, FloatSize&, FloatPoint3D& anchorPoint, FloatSize& alignmentOffset);

    IntRect transformedVisibleRect();

    void setCoordinator(CoordinatedGraphicsLayerClient*);
    void setCoordinatorIncludingSubLayersIfNeeded(CoordinatedGraphicsLayerClient*);

    void setNeedsVisibleRectAdjustment();
    void purgeBackingStores();

<<<<<<< HEAD
    static void setShouldSupportContentsTiling(bool);
    CoordinatedGraphicsLayer* findFirstDescendantWithContentsRecursively();
=======
    const RefPtr<Nicosia::CompositionLayer>& compositionLayer() const;
>>>>>>> e41e4829

private:
    bool isCoordinatedGraphicsLayer() const;

    void updatePlatformLayer();

    void setDebugBorder(const Color&, float width) override;

    void didChangeAnimations();
    void didChangeGeometry();
    void didChangeChildren();
    void didChangeFilters();
    void didUpdateTileBuffers();

    void computeTransformedVisibleRect();
    void updateContentBuffers();

    void notifyFlushRequired();

    bool shouldHaveBackingStore() const;
    bool selfOrAncestorHasActiveTransformAnimation() const;
    bool selfOrAncestorHaveNonAffineTransforms();

    void setShouldUpdateVisibleRect();
    float effectiveContentsScale();

    void animationStartedTimerFired();

    bool filtersCanBeComposited(const FilterOperations&) const;

    Nicosia::PlatformLayer::LayerID m_id;
    GraphicsLayerTransform m_layerTransform;
    TransformationMatrix m_cachedInverseTransform;
    FloatSize m_pixelAlignmentOffset;
    FloatSize m_adjustedSize;
    FloatPoint m_adjustedPosition;
    FloatPoint3D m_adjustedAnchorPoint;

    Color m_solidColor;

#ifndef NDEBUG
    bool m_isPurging;
#endif
    bool m_shouldUpdateVisibleRect: 1;
    bool m_shouldSyncLayerState: 1;
    bool m_movingVisibleRect : 1;
    bool m_pendingContentsScaleAdjustment : 1;
    bool m_pendingVisibleRectAdjustment : 1;
    bool m_shouldUpdatePlatformLayer : 1;

    CoordinatedGraphicsLayerClient* m_coordinator;

    struct {
        bool completeLayer { false };
        Vector<FloatRect, 32> rects;
    } m_needsDisplay;

    RefPtr<Image> m_compositedImage;
    NativeImagePtr m_compositedNativeImagePtr;

    Timer m_animationStartedTimer;
    TextureMapperAnimations m_animations;
    MonotonicTime m_lastAnimationStartTime;

    struct {
        RefPtr<Nicosia::CompositionLayer> layer;
        Nicosia::CompositionLayer::LayerState::Delta delta;
        Nicosia::CompositionLayer::LayerState::RepaintCounter repaintCounter;
        Nicosia::CompositionLayer::LayerState::DebugBorder debugBorder;
        bool performLayerSync { false };

        RefPtr<Nicosia::BackingStore> backingStore;
        RefPtr<Nicosia::ContentLayer> contentLayer;
        RefPtr<Nicosia::ImageBacking> imageBacking;
    } m_nicosia;
};

} // namespace WebCore

SPECIALIZE_TYPE_TRAITS_GRAPHICSLAYER(WebCore::CoordinatedGraphicsLayer, isCoordinatedGraphicsLayer())

#endif // USE(COORDINATED_GRAPHICS)

#endif // CoordinatedGraphicsLayer_h<|MERGE_RESOLUTION|>--- conflicted
+++ resolved
@@ -121,12 +121,11 @@
     void setNeedsVisibleRectAdjustment();
     void purgeBackingStores();
 
-<<<<<<< HEAD
+#if PLATFORM(QT) // QTFIXME: For TextureMapperImageBuffer. Do we need it?
     static void setShouldSupportContentsTiling(bool);
-    CoordinatedGraphicsLayer* findFirstDescendantWithContentsRecursively();
-=======
+#endif
+
     const RefPtr<Nicosia::CompositionLayer>& compositionLayer() const;
->>>>>>> e41e4829
 
 private:
     bool isCoordinatedGraphicsLayer() const;
