--- conflicted
+++ resolved
@@ -133,12 +133,6 @@
     void setNeedsVisibleRectAdjustment();
     void purgeBackingStores();
 
-<<<<<<< HEAD
-    static void setShouldSupportContentsTiling(bool);
-    CoordinatedGraphicsLayer* findFirstDescendantWithContentsRecursively();
-
-=======
->>>>>>> 93a9b8b6
 private:
     bool isCoordinatedGraphicsLayer() const override { return true; }
 
