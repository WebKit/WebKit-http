/*
 Copyright (C) 2010 Nokia Corporation and/or its subsidiary(-ies)
 Copyright (C) 2010 Apple Inc. All rights reserved.
 Copyright (C) 2012 Company 100, Inc.
 Copyright (C) 2012 Intel Corporation. All rights reserved.
 Copyright (C) 2017 Sony Interactive Entertainment Inc.

 This library is free software; you can redistribute it and/or
 modify it under the terms of the GNU Library General Public
 License as published by the Free Software Foundation; either
 version 2 of the License, or (at your option) any later version.

 This library is distributed in the hope that it will be useful,
 but WITHOUT ANY WARRANTY; without even the implied warranty of
 MERCHANTABILITY or FITNESS FOR A PARTICULAR PURPOSE.  See the GNU
 Library General Public License for more details.

 You should have received a copy of the GNU Library General Public License
 along with this library; see the file COPYING.LIB.  If not, write to
 the Free Software Foundation, Inc., 51 Franklin Street, Fifth Floor,
 Boston, MA 02110-1301, USA.
 */

#include "config.h"
#include "CoordinatedGraphicsLayer.h"

#if USE(COORDINATED_GRAPHICS)

#include "FloatQuad.h"
#include "GraphicsContext.h"
#include "GraphicsLayer.h"
#include "GraphicsLayerFactory.h"
#include "NicosiaBackingStoreTextureMapperImpl.h"
#include "NicosiaCompositionLayerTextureMapperImpl.h"
#include "NicosiaContentLayerTextureMapperImpl.h"
#include "NicosiaImageBackingTextureMapperImpl.h"
#include "NicosiaPaintingContext.h"
#include "NicosiaPaintingEngine.h"
#include "ScrollableArea.h"
#include "TextureMapperPlatformLayerProxyProvider.h"
#include "TiledBackingStore.h"
#ifndef NDEBUG
#include <wtf/SetForScope.h>
#endif
#include <wtf/text/CString.h>

#if USE(GLIB_EVENT_LOOP)
#include <wtf/glib/RunLoopSourcePriority.h>
#endif

namespace WebCore {

<<<<<<< HEAD
#if !PLATFORM(QT)
std::unique_ptr<GraphicsLayer> GraphicsLayer::create(GraphicsLayerFactory* factory, GraphicsLayerClient& client, Type layerType)
=======
Ref<GraphicsLayer> GraphicsLayer::create(GraphicsLayerFactory* factory, GraphicsLayerClient& client, Type layerType)
>>>>>>> 2d3b0564
{
    if (!factory)
        return adoptRef(*new CoordinatedGraphicsLayer(layerType, client));

    return factory->createGraphicsLayer(layerType, client);
}
#endif

void CoordinatedGraphicsLayer::notifyFlushRequired()
{
    if (!m_coordinator)
        return;

    if (m_coordinator->isFlushingLayerChanges())
        return;

    client().notifyFlushRequired(this);
}

void CoordinatedGraphicsLayer::didChangeAnimations()
{
    m_nicosia.delta.animationsChanged = true;
    notifyFlushRequired();
}

void CoordinatedGraphicsLayer::didChangeChildren()
{
    m_nicosia.delta.childrenChanged = true;
    notifyFlushRequired();
}

void CoordinatedGraphicsLayer::didChangeFilters()
{
    m_nicosia.delta.filtersChanged = true;
    notifyFlushRequired();
}

void CoordinatedGraphicsLayer::didUpdateTileBuffers()
{
    if (!isShowingRepaintCounter())
        return;

    auto repaintCount = incrementRepaintCount();
    m_nicosia.repaintCounter.count = repaintCount;
    m_nicosia.delta.repaintCounterChanged = true;
}

void CoordinatedGraphicsLayer::setShouldUpdateVisibleRect()
{
    m_shouldUpdateVisibleRect = true;
    for (auto& child : children())
        downcast<CoordinatedGraphicsLayer>(child.get()).setShouldUpdateVisibleRect();
    if (replicaLayer())
        downcast<CoordinatedGraphicsLayer>(*replicaLayer()).setShouldUpdateVisibleRect();
}

void CoordinatedGraphicsLayer::didChangeGeometry()
{
    notifyFlushRequired();
    setShouldUpdateVisibleRect();
}

CoordinatedGraphicsLayer::CoordinatedGraphicsLayer(Type layerType, GraphicsLayerClient& client)
    : GraphicsLayer(layerType, client)
#ifndef NDEBUG
    , m_isPurging(false)
#endif
    , m_shouldUpdateVisibleRect(true)
    , m_movingVisibleRect(false)
    , m_pendingContentsScaleAdjustment(false)
    , m_pendingVisibleRectAdjustment(false)
    , m_shouldUpdatePlatformLayer(false)
    , m_coordinator(0)
    , m_compositedNativeImagePtr(0)
    , m_animationStartedTimer(*this, &CoordinatedGraphicsLayer::animationStartedTimerFired)
    , m_requestPendingTileCreationTimer(RunLoop::main(), this, &CoordinatedGraphicsLayer::requestPendingTileCreationTimerFired)
{
    static Nicosia::PlatformLayer::LayerID nextLayerID = 1;
    m_id = nextLayerID++;

    m_nicosia.layer = Nicosia::CompositionLayer::create(m_id,
        Nicosia::CompositionLayerTextureMapperImpl::createFactory());

    // Enforce a complete flush on the first occasion.
    m_nicosia.delta.value = UINT_MAX;

#if USE(GLIB_EVENT_LOOP)
    m_requestPendingTileCreationTimer.setPriority(RunLoopSourcePriority::LayerFlushTimer);
#endif
}

CoordinatedGraphicsLayer::~CoordinatedGraphicsLayer()
{
    if (m_coordinator) {
        purgeBackingStores();
        m_coordinator->detachLayer(this);
    }
    ASSERT(!m_nicosia.imageBacking);
    ASSERT(!m_nicosia.backingStore);
    willBeDestroyed();
}

bool CoordinatedGraphicsLayer::isCoordinatedGraphicsLayer() const
{
    return true;
}

Nicosia::PlatformLayer::LayerID CoordinatedGraphicsLayer::id() const
{
    return m_id;
}

auto CoordinatedGraphicsLayer::primaryLayerID() const -> PlatformLayerID
{
    return id();
}

bool CoordinatedGraphicsLayer::setChildren(Vector<Ref<GraphicsLayer>>&& children)
{
    bool ok = GraphicsLayer::setChildren(WTFMove(children));
    if (!ok)
        return false;
    didChangeChildren();
    return true;
}

void CoordinatedGraphicsLayer::addChild(Ref<GraphicsLayer>&& layer)
{
    GraphicsLayer* rawLayer = layer.ptr();
    GraphicsLayer::addChild(WTFMove(layer));
    downcast<CoordinatedGraphicsLayer>(*rawLayer).setCoordinatorIncludingSubLayersIfNeeded(m_coordinator);
    didChangeChildren();
}

void CoordinatedGraphicsLayer::addChildAtIndex(Ref<GraphicsLayer>&& layer, int index)
{
    GraphicsLayer* rawLayer = layer.ptr();
    GraphicsLayer::addChildAtIndex(WTFMove(layer), index);
    downcast<CoordinatedGraphicsLayer>(*rawLayer).setCoordinatorIncludingSubLayersIfNeeded(m_coordinator);
    didChangeChildren();
}

void CoordinatedGraphicsLayer::addChildAbove(Ref<GraphicsLayer>&& layer, GraphicsLayer* sibling)
{
    GraphicsLayer* rawLayer = layer.ptr();
    GraphicsLayer::addChildAbove(WTFMove(layer), sibling);
    downcast<CoordinatedGraphicsLayer>(*rawLayer).setCoordinatorIncludingSubLayersIfNeeded(m_coordinator);
    didChangeChildren();
}

void CoordinatedGraphicsLayer::addChildBelow(Ref<GraphicsLayer>&& layer, GraphicsLayer* sibling)
{
    GraphicsLayer* rawLayer = layer.ptr();
    GraphicsLayer::addChildBelow(WTFMove(layer), sibling);
    downcast<CoordinatedGraphicsLayer>(*rawLayer).setCoordinatorIncludingSubLayersIfNeeded(m_coordinator);
    didChangeChildren();
}

bool CoordinatedGraphicsLayer::replaceChild(GraphicsLayer* oldChild, Ref<GraphicsLayer>&& newChild)
{
    GraphicsLayer* rawLayer = newChild.ptr();
    bool ok = GraphicsLayer::replaceChild(oldChild, WTFMove(newChild));
    if (!ok)
        return false;
    downcast<CoordinatedGraphicsLayer>(*rawLayer).setCoordinatorIncludingSubLayersIfNeeded(m_coordinator);
    didChangeChildren();
    return true;
}

void CoordinatedGraphicsLayer::removeFromParent()
{
    if (CoordinatedGraphicsLayer* parentLayer = downcast<CoordinatedGraphicsLayer>(parent()))
        parentLayer->didChangeChildren();
    GraphicsLayer::removeFromParent();
}

void CoordinatedGraphicsLayer::setPosition(const FloatPoint& p)
{
    if (position() == p)
        return;

    GraphicsLayer::setPosition(p);
    m_nicosia.delta.positionChanged = true;
    didChangeGeometry();
}

void CoordinatedGraphicsLayer::setAnchorPoint(const FloatPoint3D& p)
{
    if (anchorPoint() == p)
        return;

    GraphicsLayer::setAnchorPoint(p);
    m_nicosia.delta.anchorPointChanged = true;
    didChangeGeometry();
}

void CoordinatedGraphicsLayer::setSize(const FloatSize& size)
{
    if (this->size() == size)
        return;

    GraphicsLayer::setSize(size);
    m_nicosia.delta.sizeChanged = true;

    if (maskLayer())
        maskLayer()->setSize(size);
    didChangeGeometry();
}

void CoordinatedGraphicsLayer::setTransform(const TransformationMatrix& t)
{
    if (transform() == t)
        return;

    GraphicsLayer::setTransform(t);
    m_nicosia.delta.transformChanged = true;

    didChangeGeometry();
}

void CoordinatedGraphicsLayer::setChildrenTransform(const TransformationMatrix& t)
{
    if (childrenTransform() == t)
        return;

    GraphicsLayer::setChildrenTransform(t);
    m_nicosia.delta.childrenTransformChanged = true;

    didChangeGeometry();
}

void CoordinatedGraphicsLayer::setPreserves3D(bool b)
{
    if (preserves3D() == b)
        return;

    GraphicsLayer::setPreserves3D(b);
    m_nicosia.delta.flagsChanged = true;

    didChangeGeometry();
}

void CoordinatedGraphicsLayer::setMasksToBounds(bool b)
{
    if (masksToBounds() == b)
        return;
    GraphicsLayer::setMasksToBounds(b);
    m_nicosia.delta.flagsChanged = true;

    didChangeGeometry();
}

void CoordinatedGraphicsLayer::setDrawsContent(bool b)
{
    if (drawsContent() == b)
        return;
    GraphicsLayer::setDrawsContent(b);
    m_nicosia.delta.flagsChanged = true;

    notifyFlushRequired();
}

void CoordinatedGraphicsLayer::setContentsVisible(bool b)
{
    if (contentsAreVisible() == b)
        return;
    GraphicsLayer::setContentsVisible(b);
    m_nicosia.delta.flagsChanged = true;

    if (maskLayer())
        maskLayer()->setContentsVisible(b);

    notifyFlushRequired();
}

void CoordinatedGraphicsLayer::setContentsOpaque(bool b)
{
    if (contentsOpaque() == b)
        return;

    GraphicsLayer::setContentsOpaque(b);
    m_nicosia.delta.flagsChanged = true;

    // Demand a repaint of the whole layer.
    if (!m_needsDisplay.completeLayer) {
        m_needsDisplay.completeLayer = true;
        m_needsDisplay.rects.clear();

        addRepaintRect({ { }, m_size });
    }

    notifyFlushRequired();
}

void CoordinatedGraphicsLayer::setBackfaceVisibility(bool b)
{
    if (backfaceVisibility() == b)
        return;

    GraphicsLayer::setBackfaceVisibility(b);
    m_nicosia.delta.flagsChanged = true;

    notifyFlushRequired();
}

void CoordinatedGraphicsLayer::setOpacity(float opacity)
{
    if (this->opacity() == opacity)
        return;

    GraphicsLayer::setOpacity(opacity);
    m_nicosia.delta.opacityChanged = true;

    notifyFlushRequired();
}

void CoordinatedGraphicsLayer::setContentsRect(const FloatRect& r)
{
    if (contentsRect() == r)
        return;

    GraphicsLayer::setContentsRect(r);
    m_nicosia.delta.contentsRectChanged = true;

    notifyFlushRequired();
}

void CoordinatedGraphicsLayer::setContentsTileSize(const FloatSize& s)
{
    if (contentsTileSize() == s)
        return;

    GraphicsLayer::setContentsTileSize(s);
    m_nicosia.delta.contentsTilingChanged = true;
    notifyFlushRequired();
}

void CoordinatedGraphicsLayer::setContentsTilePhase(const FloatSize& p)
{
    if (contentsTilePhase() == p)
        return;

    GraphicsLayer::setContentsTilePhase(p);
    m_nicosia.delta.contentsTilingChanged = true;
    notifyFlushRequired();
}

static bool s_shouldSupportContentsTiling = false;

void CoordinatedGraphicsLayer::setShouldSupportContentsTiling(bool s)
{
    s_shouldSupportContentsTiling = s;
}

bool GraphicsLayer::supportsContentsTiling()
{
    return s_shouldSupportContentsTiling;
}

void CoordinatedGraphicsLayer::setContentsNeedsDisplay()
{
#if USE(COORDINATED_GRAPHICS) && USE(NICOSIA)
    if (m_nicosia.contentLayer)
        m_shouldUpdatePlatformLayer = true;
#endif

    notifyFlushRequired();
    addRepaintRect(contentsRect());
}

void CoordinatedGraphicsLayer::setContentsToPlatformLayer(PlatformLayer* platformLayer, ContentsLayerPurpose)
{
#if USE(COORDINATED_GRAPHICS) && USE(NICOSIA)
    auto* contentLayer = downcast<Nicosia::ContentLayer>(platformLayer);
    if (m_nicosia.contentLayer != contentLayer) {
        m_nicosia.contentLayer = contentLayer;
        m_nicosia.delta.contentLayerChanged = true;
        if (m_nicosia.contentLayer)
            m_shouldUpdatePlatformLayer = true;
    }
    notifyFlushRequired();
#else
    UNUSED_PARAM(platformLayer);
#endif
}

bool CoordinatedGraphicsLayer::filtersCanBeComposited(const FilterOperations& filters) const
{
    if (!filters.size())
        return false;

    for (const auto& filterOperation : filters.operations()) {
        if (filterOperation->type() == FilterOperation::REFERENCE)
            return false;
    }

    return true;
}

bool CoordinatedGraphicsLayer::setFilters(const FilterOperations& newFilters)
{
    bool canCompositeFilters = filtersCanBeComposited(newFilters);
    if (filters() == newFilters)
        return canCompositeFilters;

    if (canCompositeFilters) {
        if (!GraphicsLayer::setFilters(newFilters))
            return false;
        didChangeFilters();
    } else if (filters().size()) {
        clearFilters();
        didChangeFilters();
    }

    return canCompositeFilters;
}

void CoordinatedGraphicsLayer::setContentsToSolidColor(const Color& color)
{
    if (m_solidColor == color)
        return;

    m_solidColor = color;
    m_nicosia.delta.solidColorChanged = true;

    notifyFlushRequired();
}

void CoordinatedGraphicsLayer::setShowDebugBorder(bool show)
{
    if (isShowingDebugBorder() == show)
        return;

    GraphicsLayer::setShowDebugBorder(show);
    m_nicosia.debugBorder.visible = show;
    m_nicosia.delta.debugBorderChanged = true;

    if (m_nicosia.debugBorder.visible)
        updateDebugIndicators();

    notifyFlushRequired();
}

void CoordinatedGraphicsLayer::setShowRepaintCounter(bool show)
{
    if (isShowingRepaintCounter() == show)
        return;

    GraphicsLayer::setShowRepaintCounter(show);
    m_nicosia.repaintCounter.visible = show;
    m_nicosia.delta.repaintCounterChanged = true;

    notifyFlushRequired();
}

void CoordinatedGraphicsLayer::setContentsToImage(Image* image)
{
    NativeImagePtr nativeImagePtr = image ? image->nativeImageForCurrentFrame() : nullptr;
    if (m_compositedImage == image && m_compositedNativeImagePtr == nativeImagePtr)
        return;

    m_compositedImage = image;
    m_compositedNativeImagePtr = nativeImagePtr;

    GraphicsLayer::setContentsToImage(image);
    notifyFlushRequired();
}

void CoordinatedGraphicsLayer::setMaskLayer(RefPtr<GraphicsLayer>&& layer)
{
    if (layer == maskLayer())
        return;

    GraphicsLayer* rawLayer = layer.get();
    GraphicsLayer::setMaskLayer(WTFMove(layer));

    if (!rawLayer)
        return;

    rawLayer->setSize(size());
    rawLayer->setContentsVisible(contentsAreVisible());

    m_nicosia.delta.maskChanged = true;

    notifyFlushRequired();
}

bool CoordinatedGraphicsLayer::shouldDirectlyCompositeImage(Image* image) const
{
    if (!image || !image->isBitmapImage())
        return false;

    enum { MaxDimenstionForDirectCompositing = 2000 };
    if (image->width() > MaxDimenstionForDirectCompositing || image->height() > MaxDimenstionForDirectCompositing)
        return false;

    return true;
}

void CoordinatedGraphicsLayer::setReplicatedByLayer(RefPtr<GraphicsLayer>&& layer)
{
    if (layer == replicaLayer())
        return;

    GraphicsLayer::setReplicatedByLayer(WTFMove(layer));
    m_nicosia.delta.replicaChanged = true;
    notifyFlushRequired();
}

void CoordinatedGraphicsLayer::setNeedsDisplay()
{
    if (!drawsContent() || !contentsAreVisible() || m_size.isEmpty() || m_needsDisplay.completeLayer)
        return;

    m_needsDisplay.completeLayer = true;
    m_needsDisplay.rects.clear();

    notifyFlushRequired();
    addRepaintRect({ { }, m_size });
}

void CoordinatedGraphicsLayer::setNeedsDisplayInRect(const FloatRect& initialRect, ShouldClipToLayer shouldClip)
{
    if (!drawsContent() || !contentsAreVisible() || m_size.isEmpty() || m_needsDisplay.completeLayer)
        return;

    auto rect = initialRect;
    if (shouldClip == ClipToLayer)
        rect.intersect({ { }, m_size });

    if (rect.isEmpty())
        return;

    auto& rects = m_needsDisplay.rects;
    bool alreadyRecorded = std::any_of(rects.begin(), rects.end(),
        [&](auto& dirtyRect) { return dirtyRect.contains(rect); });
    if (alreadyRecorded)
        return;

    if (rects.size() < 32)
        rects.append(rect);
    else
        rects[0].unite(rect);

    notifyFlushRequired();
    addRepaintRect(rect);
}

void CoordinatedGraphicsLayer::flushCompositingState(const FloatRect& rect)
{
    if (CoordinatedGraphicsLayer* mask = downcast<CoordinatedGraphicsLayer>(maskLayer()))
        mask->flushCompositingStateForThisLayerOnly();

    if (CoordinatedGraphicsLayer* replica = downcast<CoordinatedGraphicsLayer>(replicaLayer()))
        replica->flushCompositingStateForThisLayerOnly();

    flushCompositingStateForThisLayerOnly();

    for (auto& child : children())
        child->flushCompositingState(rect);
}

void CoordinatedGraphicsLayer::setDebugBorder(const Color& color, float width)
{
    ASSERT(m_nicosia.debugBorder.visible);
    if (m_nicosia.debugBorder.color != color) {
        m_nicosia.debugBorder.color = color;
        m_nicosia.delta.debugBorderChanged = true;
    }

    if (m_nicosia.debugBorder.width != width) {
        m_nicosia.debugBorder.width = width;
        m_nicosia.delta.debugBorderChanged = true;
    }
}

void CoordinatedGraphicsLayer::updatePlatformLayer()
{
    if (!m_shouldUpdatePlatformLayer)
        return;

    m_shouldUpdatePlatformLayer = false;
#if USE(COORDINATED_GRAPHICS) && USE(NICOSIA)
    if (m_nicosia.contentLayer)
        downcast<Nicosia::ContentLayerTextureMapperImpl>(m_nicosia.contentLayer->impl()).swapBuffersIfNeeded();
#endif
}

void CoordinatedGraphicsLayer::flushCompositingStateForThisLayerOnly()
{
    // Whether it kicked or not, we don't need this timer running anymore.
    m_requestPendingTileCreationTimer.stop();

    // When we have a transform animation, we need to update visible rect every frame to adjust the visible rect of a backing store.
    bool hasActiveTransformAnimation = selfOrAncestorHasActiveTransformAnimation();
    if (hasActiveTransformAnimation)
        m_movingVisibleRect = true;

    // Sets the values.
    computePixelAlignment(m_adjustedPosition, m_adjustedSize, m_adjustedAnchorPoint, m_pixelAlignmentOffset);

    computeTransformedVisibleRect();
    updatePlatformLayer();

    // Only unset m_movingVisibleRect after we have updated the visible rect after the animation stopped.
    if (!hasActiveTransformAnimation)
        m_movingVisibleRect = false;

    // Determine the backing store presence. Content is painted later, in the updateContentBuffers() traversal.
    if (shouldHaveBackingStore()) {
        if (!m_nicosia.backingStore) {
            m_nicosia.backingStore = Nicosia::BackingStore::create(Nicosia::BackingStoreTextureMapperImpl::createFactory());
            m_nicosia.delta.backingStoreChanged = true;
        }
    } else if (m_nicosia.backingStore) {
        auto& layerState = downcast<Nicosia::BackingStoreTextureMapperImpl>(m_nicosia.backingStore->impl()).layerState();
        layerState.isPurging = true;
        layerState.mainBackingStore = nullptr;

        m_nicosia.backingStore = nullptr;
        m_nicosia.delta.backingStoreChanged = true;
    }

    // Determine image backing presence according to the composited image source.
    if (m_compositedNativeImagePtr) {
        ASSERT(m_compositedImage);
        auto& image = *m_compositedImage;
        uintptr_t imageID = reinterpret_cast<uintptr_t>(&image);
        uintptr_t nativeImageID = reinterpret_cast<uintptr_t>(m_compositedNativeImagePtr.get());

        // Respawn the ImageBacking object if the underlying image changed.
        if (m_nicosia.imageBacking) {
            auto& impl = downcast<Nicosia::ImageBackingTextureMapperImpl>(m_nicosia.imageBacking->impl());
            if (impl.layerState().imageID != imageID) {
                impl.layerState().update = Nicosia::ImageBackingTextureMapperImpl::Update { };
                m_nicosia.imageBacking = nullptr;
            }
        }
        if (!m_nicosia.imageBacking) {
            m_nicosia.imageBacking = Nicosia::ImageBacking::create(Nicosia::ImageBackingTextureMapperImpl::createFactory());
            m_nicosia.delta.imageBackingChanged = true;
        }

        // Update the image contents only when the image layer is visible and the native image changed.
        auto& impl = downcast<Nicosia::ImageBackingTextureMapperImpl>(m_nicosia.imageBacking->impl());
        auto& layerState = impl.layerState();
        layerState.imageID = imageID;
        layerState.update.isVisible = transformedVisibleRect().intersects(IntRect(contentsRect()));
        if (layerState.update.isVisible && layerState.nativeImageID != nativeImageID) {
            auto buffer = Nicosia::Buffer::create(IntSize(image.size()),
                !image.currentFrameKnownToBeOpaque() ? Nicosia::Buffer::SupportsAlpha : Nicosia::Buffer::NoFlags);
            Nicosia::PaintingContext::paint(buffer,
                [&image](GraphicsContext& context)
                {
                    IntRect rect { { }, IntSize { image.size() } };
                    context.drawImage(image, rect, rect, ImagePaintingOptions(CompositeCopy));
                });
            layerState.nativeImageID = nativeImageID;
            layerState.update.buffer = WTFMove(buffer);
            m_nicosia.delta.imageBackingChanged = true;
        }
    } else if (m_nicosia.imageBacking) {
        auto& layerState = downcast<Nicosia::ImageBackingTextureMapperImpl>(m_nicosia.imageBacking->impl()).layerState();
        layerState.update = Nicosia::ImageBackingTextureMapperImpl::Update { };
        m_nicosia.imageBacking = nullptr;
        m_nicosia.delta.imageBackingChanged = true;
    }

    {
        m_nicosia.layer->updateState(
            [this](Nicosia::CompositionLayer::LayerState& state)
            {
                // OR the local delta value into the layer's pending state delta. After that,
                // go through each local change and update the pending state accordingly.
                auto& localDelta = m_nicosia.delta;
                state.delta.value |= localDelta.value;

                if (localDelta.positionChanged)
                    state.position = m_adjustedPosition;
                if (localDelta.anchorPointChanged)
                    state.anchorPoint = m_adjustedAnchorPoint;
                if (localDelta.sizeChanged)
                    state.size = m_adjustedSize;

                if (localDelta.transformChanged)
                    state.transform = transform();
                if (localDelta.childrenTransformChanged)
                    state.childrenTransform = childrenTransform();

                if (localDelta.contentsRectChanged)
                    state.contentsRect = contentsRect();
                if (localDelta.contentsTilingChanged) {
                    state.contentsTilePhase = contentsTilePhase();
                    state.contentsTileSize = contentsTileSize();
                }

                if (localDelta.opacityChanged)
                    state.opacity = opacity();
                if (localDelta.solidColorChanged)
                    state.solidColor = m_solidColor;

                if (localDelta.filtersChanged)
                    state.filters = filters();
                if (localDelta.animationsChanged)
                    state.animations = m_animations.getActiveAnimations();

                if (localDelta.childrenChanged) {
                    state.children = WTF::map(children(),
                        [](auto& child)
                        {
                            return downcast<CoordinatedGraphicsLayer>(child.get()).m_nicosia.layer;
                        });
                }

                if (localDelta.maskChanged) {
                    auto* mask = downcast<CoordinatedGraphicsLayer>(maskLayer());
                    state.mask = mask ? mask->m_nicosia.layer : nullptr;
                }

                if (localDelta.replicaChanged) {
                    auto* replica = downcast<CoordinatedGraphicsLayer>(replicaLayer());
                    state.replica = replica ? replica->m_nicosia.layer : nullptr;
                }

                if (localDelta.flagsChanged) {
                    state.flags.contentsOpaque = contentsOpaque();
                    state.flags.drawsContent = drawsContent();
                    state.flags.contentsVisible = contentsAreVisible();
                    state.flags.backfaceVisible = backfaceVisibility();
                    state.flags.masksToBounds = masksToBounds();
                    state.flags.preserves3D = preserves3D();
                }

                if (localDelta.repaintCounterChanged)
                    state.repaintCounter = m_nicosia.repaintCounter;
                if (localDelta.debugBorderChanged)
                    state.debugBorder = m_nicosia.debugBorder;

                if (localDelta.backingStoreChanged)
                    state.backingStore = m_nicosia.backingStore;
                if (localDelta.contentLayerChanged)
                    state.contentLayer = m_nicosia.contentLayer;
                if (localDelta.imageBackingChanged)
                    state.imageBacking = m_nicosia.imageBacking;
            });
        m_nicosia.performLayerSync = !!m_nicosia.delta.value;
        m_nicosia.delta = { };
    }
}

void CoordinatedGraphicsLayer::syncPendingStateChangesIncludingSubLayers()
{
    if (m_nicosia.performLayerSync)
        m_coordinator->syncLayerState();
    m_nicosia.performLayerSync = false;

    if (maskLayer())
        downcast<CoordinatedGraphicsLayer>(*maskLayer()).syncPendingStateChangesIncludingSubLayers();

    for (auto& child : children())
        downcast<CoordinatedGraphicsLayer>(child.get()).syncPendingStateChangesIncludingSubLayers();
}

void CoordinatedGraphicsLayer::deviceOrPageScaleFactorChanged()
{
    if (shouldHaveBackingStore())
        m_pendingContentsScaleAdjustment = true;
}

float CoordinatedGraphicsLayer::effectiveContentsScale()
{
    return selfOrAncestorHaveNonAffineTransforms() ? 1 : deviceScaleFactor() * pageScaleFactor();
}

static void clampToContentsRectIfRectIsInfinite(FloatRect& rect, const FloatSize& contentsSize)
{
    if (rect.width() >= LayoutUnit::nearlyMax() || rect.width() <= LayoutUnit::nearlyMin()) {
        rect.setX(0);
        rect.setWidth(contentsSize.width());
    }

    if (rect.height() >= LayoutUnit::nearlyMax() || rect.height() <= LayoutUnit::nearlyMin()) {
        rect.setY(0);
        rect.setHeight(contentsSize.height());
    }
}

IntRect CoordinatedGraphicsLayer::transformedVisibleRect()
{
    // Non-invertible layers are not visible.
    if (!m_layerTransform.combined().isInvertible())
        return IntRect();

    // Return a projection of the visible rect (surface coordinates) onto the layer's plane (layer coordinates).
    // The resulting quad might be squewed and the visible rect is the bounding box of this quad,
    // so it might spread further than the real visible area (and then even more amplified by the cover rect multiplier).
    ASSERT(m_cachedInverseTransform == m_layerTransform.combined().inverse().valueOr(TransformationMatrix()));
    FloatRect rect = m_cachedInverseTransform.clampedBoundsOfProjectedQuad(FloatQuad(m_coordinator->visibleContentsRect()));
    clampToContentsRectIfRectIsInfinite(rect, size());
    return enclosingIntRect(rect);
}

void CoordinatedGraphicsLayer::updateContentBuffersIncludingSubLayers()
{
    if (CoordinatedGraphicsLayer* mask = downcast<CoordinatedGraphicsLayer>(maskLayer()))
        mask->updateContentBuffers();

    if (CoordinatedGraphicsLayer* replica = downcast<CoordinatedGraphicsLayer>(replicaLayer()))
        replica->updateContentBuffers();

    updateContentBuffers();

    for (auto& child : children())
        downcast<CoordinatedGraphicsLayer>(child.get()).updateContentBuffersIncludingSubLayers();
}

void CoordinatedGraphicsLayer::updateContentBuffers()
{
    if (!m_nicosia.backingStore)
        return;

    // Prepare for painting on the impl-contained backing store. isFlushing is used there
    // for internal sanity checks.
    auto& impl = downcast<Nicosia::BackingStoreTextureMapperImpl>(m_nicosia.backingStore->impl());
    auto& layerState = impl.layerState();
    layerState.isFlushing = true;

    // Helper lambda that finished the flush update and determines layer sync necessity.
    auto finishUpdate =
        [this, &layerState] {
            auto& update = layerState.update;
            m_nicosia.performLayerSync |= !update.tilesToCreate.isEmpty()
                || !update.tilesToRemove.isEmpty() || !update.tilesToUpdate.isEmpty();
            layerState.isFlushing = false;
        };

    // Address the content scale adjustment.
    if (m_pendingContentsScaleAdjustment) {
        if (layerState.mainBackingStore && layerState.mainBackingStore->contentsScale() != effectiveContentsScale()) {
            // Discard the TiledBackingStore object to reconstruct it with new content scale.
            layerState.mainBackingStore = nullptr;
        }
        m_pendingContentsScaleAdjustment = false;
    }

    // Ensure the TiledBackingStore object, and enforce a complete repaint if it's not been present yet.
    if (!layerState.mainBackingStore) {
        layerState.mainBackingStore = std::make_unique<TiledBackingStore>(impl, effectiveContentsScale());
        m_pendingVisibleRectAdjustment = true;
    }

    // Bail if there's no painting recorded or enforced.
    if (!m_pendingVisibleRectAdjustment && !m_needsDisplay.completeLayer && m_needsDisplay.rects.isEmpty()) {
        finishUpdate();
        return;
    }

    if (!m_needsDisplay.completeLayer) {
        for (auto& rect : m_needsDisplay.rects)
            layerState.mainBackingStore->invalidate(enclosingIntRect(rect));
    } else
        layerState.mainBackingStore->invalidate({ { }, IntSize { m_size } });

    m_needsDisplay.completeLayer = false;
    m_needsDisplay.rects.clear();

    if (m_pendingVisibleRectAdjustment) {
        m_pendingVisibleRectAdjustment = false;
        layerState.mainBackingStore->createTilesIfNeeded(transformedVisibleRect(), IntRect(0, 0, m_size.width(), m_size.height()));
    }

    ASSERT(m_coordinator && m_coordinator->isFlushingLayerChanges());

    // With all the affected tiles created and/or invalidated, we can finally paint them.
    auto dirtyTiles = layerState.mainBackingStore->dirtyTiles();
    if (!dirtyTiles.isEmpty()) {
        bool didUpdateTiles = false;

        for (auto& tileReference : dirtyTiles) {
            auto& tile = tileReference.get();
            tile.ensureTileID();

            auto& tileRect = tile.rect();
            auto& dirtyRect = tile.dirtyRect();

            auto coordinatedBuffer = Nicosia::Buffer::create(dirtyRect.size(), contentsOpaque() ? Nicosia::Buffer::NoFlags : Nicosia::Buffer::SupportsAlpha);
            SurfaceUpdateInfo updateInfo;
            updateInfo.updateRect = dirtyRect;
            updateInfo.updateRect.move(-tileRect.x(), -tileRect.y());
            updateInfo.buffer = coordinatedBuffer.copyRef();

            if (!m_coordinator->paintingEngine().paint(*this, WTFMove(coordinatedBuffer),
                dirtyRect, layerState.mainBackingStore->mapToContents(dirtyRect),
                IntRect { { 0, 0 }, dirtyRect.size() }, layerState.mainBackingStore->contentsScale()))
                continue;

            impl.updateTile(tile.tileID(), updateInfo, tileRect);

            tile.markClean();
            didUpdateTiles |= true;
        }

        if (didUpdateTiles)
            didUpdateTileBuffers();
    }

    // Request a new update immediately if some tiles are still pending creation. Do this on a timer
    // as we're in a layer flush and flush requests at this point would be discarded.
    if (layerState.hasPendingTileCreation) {
        setNeedsVisibleRectAdjustment();
        m_requestPendingTileCreationTimer.startOneShot(0_s);
    }

    finishUpdate();
}

void CoordinatedGraphicsLayer::purgeBackingStores()
{
#ifndef NDEBUG
    SetForScope<bool> updateModeProtector(m_isPurging, true);
#endif
    if (m_nicosia.backingStore) {
        auto& layerState = downcast<Nicosia::BackingStoreTextureMapperImpl>(m_nicosia.backingStore->impl()).layerState();
        layerState.isPurging = true;
        layerState.mainBackingStore = nullptr;

        m_nicosia.backingStore = nullptr;
    }

    if (m_nicosia.imageBacking) {
        auto& layerState = downcast<Nicosia::ImageBackingTextureMapperImpl>(m_nicosia.imageBacking->impl()).layerState();
        layerState.imageID = 0;
        layerState.nativeImageID = 0;
        layerState.update = { };

        m_nicosia.imageBacking = nullptr;
    }

    notifyFlushRequired();
}

void CoordinatedGraphicsLayer::setCoordinator(CoordinatedGraphicsLayerClient* coordinator)
{
    m_coordinator = coordinator;
}

void CoordinatedGraphicsLayer::setCoordinatorIncludingSubLayersIfNeeded(CoordinatedGraphicsLayerClient* coordinator)
{
    if (!coordinator || m_coordinator == coordinator)
        return;

    // If the coordinators are different it means that we are attaching a layer that was created by a different
    // CompositingCoordinator than the current one. This happens because the layer was taken out of the tree
    // and then added back after AC was disabled and enabled again. We need to set the new coordinator to the
    // layer and its children.
    //
    // During each layer flush, the state stores the values that have changed since the previous one, and these
    // are updated once in the scene. When adding CoordinatedGraphicsLayers back to the tree, the fields that
    // are not updated during the next flush won't be sent to the scene, so they won't be updated there and the
    // rendering will fail.
    //
    // For example the drawsContent flag. This is set when the layer is created and is not updated anymore (unless
    // the content changes). When the layer is added back to the tree, the state won't reflect any change in the
    // flag value, so the scene won't update it and the layer won't be rendered.
    //
    // We need to update here the layer changeMask so the scene gets all the current values.
    m_nicosia.delta.value = UINT_MAX;

    coordinator->attachLayer(this);
    for (auto& child : children())
        downcast<CoordinatedGraphicsLayer>(child.get()).setCoordinatorIncludingSubLayersIfNeeded(coordinator);
}

const RefPtr<Nicosia::CompositionLayer>& CoordinatedGraphicsLayer::compositionLayer() const
{
    return m_nicosia.layer;
}

void CoordinatedGraphicsLayer::setNeedsVisibleRectAdjustment()
{
    if (shouldHaveBackingStore())
        m_pendingVisibleRectAdjustment = true;
}

static inline bool isIntegral(float value)
{
    return static_cast<int>(value) == value;
}

FloatPoint CoordinatedGraphicsLayer::computePositionRelativeToBase()
{
    FloatPoint offset;
    for (const GraphicsLayer* currLayer = this; currLayer; currLayer = currLayer->parent())
        offset += currLayer->position();

    return offset;
}

void CoordinatedGraphicsLayer::computePixelAlignment(FloatPoint& position, FloatSize& size, FloatPoint3D& anchorPoint, FloatSize& alignmentOffset)
{
    if (isIntegral(effectiveContentsScale())) {
        position = m_position;
        size = m_size;
        anchorPoint = m_anchorPoint;
        alignmentOffset = FloatSize();
        return;
    }

    FloatPoint positionRelativeToBase = computePositionRelativeToBase();

    FloatRect baseRelativeBounds(positionRelativeToBase, m_size);
    FloatRect scaledBounds = baseRelativeBounds;

    // Scale by the effective scale factor to compute the screen-relative bounds.
    scaledBounds.scale(effectiveContentsScale());

    // Round to integer boundaries.
    // NOTE: When using enclosingIntRect (as mac) it will have different sizes depending on position.
    FloatRect alignedBounds = enclosingIntRect(scaledBounds);

    // Convert back to layer coordinates.
    alignedBounds.scale(1 / effectiveContentsScale());

    // Convert back to layer coordinates.
    alignmentOffset = baseRelativeBounds.location() - alignedBounds.location();

    position = m_position - alignmentOffset;
    size = alignedBounds.size();

    // Now we have to compute a new anchor point which compensates for rounding.
    float anchorPointX = m_anchorPoint.x();
    float anchorPointY = m_anchorPoint.y();

    if (alignedBounds.width())
        anchorPointX = (baseRelativeBounds.width() * anchorPointX + alignmentOffset.width()) / alignedBounds.width();

    if (alignedBounds.height())
        anchorPointY = (baseRelativeBounds.height() * anchorPointY + alignmentOffset.height()) / alignedBounds.height();

    anchorPoint = FloatPoint3D(anchorPointX, anchorPointY, m_anchorPoint.z() * effectiveContentsScale());
}

void CoordinatedGraphicsLayer::computeTransformedVisibleRect()
{
    if (!m_shouldUpdateVisibleRect && !m_movingVisibleRect)
        return;

    m_shouldUpdateVisibleRect = false;
    TransformationMatrix currentTransform = transform();
    if (m_movingVisibleRect)
        client().getCurrentTransform(this, currentTransform);
    m_layerTransform.setLocalTransform(currentTransform);

    m_layerTransform.setAnchorPoint(m_adjustedAnchorPoint);
    m_layerTransform.setPosition(m_adjustedPosition);
    m_layerTransform.setSize(m_adjustedSize);

    m_layerTransform.setFlattening(!preserves3D());
    m_layerTransform.setChildrenTransform(childrenTransform());
    m_layerTransform.combineTransforms(parent() ? downcast<CoordinatedGraphicsLayer>(*parent()).m_layerTransform.combinedForChildren() : TransformationMatrix());

    m_cachedInverseTransform = m_layerTransform.combined().inverse().valueOr(TransformationMatrix());

    // The combined transform will be used in tiledBackingStoreVisibleRect.
    setNeedsVisibleRectAdjustment();
}

bool CoordinatedGraphicsLayer::shouldHaveBackingStore() const
{
    return drawsContent() && contentsAreVisible() && !m_size.isEmpty();
}

bool CoordinatedGraphicsLayer::selfOrAncestorHasActiveTransformAnimation() const
{
    if (m_animations.hasActiveAnimationsOfType(AnimatedPropertyTransform))
        return true;

    if (!parent())
        return false;

    return downcast<CoordinatedGraphicsLayer>(*parent()).selfOrAncestorHasActiveTransformAnimation();
}

bool CoordinatedGraphicsLayer::selfOrAncestorHaveNonAffineTransforms()
{
    if (!m_layerTransform.combined().isAffine())
        return true;

    if (!parent())
        return false;

    return downcast<CoordinatedGraphicsLayer>(*parent()).selfOrAncestorHaveNonAffineTransforms();
}

bool CoordinatedGraphicsLayer::addAnimation(const KeyframeValueList& valueList, const FloatSize& boxSize, const Animation* anim, const String& keyframesName, double delayAsNegativeTimeOffset)
{
    ASSERT(!keyframesName.isEmpty());

    if (!anim || anim->isEmptyOrZeroDuration() || valueList.size() < 2 || (valueList.property() != AnimatedPropertyTransform && valueList.property() != AnimatedPropertyOpacity && valueList.property() != AnimatedPropertyFilter))
        return false;

    if (valueList.property() == AnimatedPropertyFilter) {
        int listIndex = validateFilterOperations(valueList);
        if (listIndex < 0)
            return false;

        const auto& filters = static_cast<const FilterAnimationValue&>(valueList.at(listIndex)).value();
        if (!filtersCanBeComposited(filters))
            return false;
    }

    bool listsMatch = false;
    bool ignoredHasBigRotation;

    if (valueList.property() == AnimatedPropertyTransform)
        listsMatch = validateTransformOperations(valueList, ignoredHasBigRotation) >= 0;

    m_lastAnimationStartTime = MonotonicTime::now() - Seconds(delayAsNegativeTimeOffset);
    m_animations.add(TextureMapperAnimation(keyframesName, valueList, boxSize, *anim, listsMatch, m_lastAnimationStartTime, 0_s, TextureMapperAnimation::AnimationState::Playing));
    m_animationStartedTimer.startOneShot(0_s);
    didChangeAnimations();
    return true;
}

void CoordinatedGraphicsLayer::pauseAnimation(const String& animationName, double time)
{
    m_animations.pause(animationName, Seconds(time));
    didChangeAnimations();
}

void CoordinatedGraphicsLayer::removeAnimation(const String& animationName)
{
    m_animations.remove(animationName);
    didChangeAnimations();
}

void CoordinatedGraphicsLayer::suspendAnimations(MonotonicTime time)
{
    m_animations.suspend(time);
    didChangeAnimations();
}

void CoordinatedGraphicsLayer::resumeAnimations()
{
    m_animations.resume();
    didChangeAnimations();
}

void CoordinatedGraphicsLayer::animationStartedTimerFired()
{
    client().notifyAnimationStarted(this, "", m_lastAnimationStartTime);
}

void CoordinatedGraphicsLayer::requestPendingTileCreationTimerFired()
{
    notifyFlushRequired();
}

bool CoordinatedGraphicsLayer::usesContentsLayer() const
{
    return m_nicosia.contentLayer || m_compositedImage;
}

} // namespace WebCore

#endif // USE(COORDINATED_GRAPHICS)<|MERGE_RESOLUTION|>--- conflicted
+++ resolved
@@ -50,12 +50,8 @@
 
 namespace WebCore {
 
-<<<<<<< HEAD
 #if !PLATFORM(QT)
-std::unique_ptr<GraphicsLayer> GraphicsLayer::create(GraphicsLayerFactory* factory, GraphicsLayerClient& client, Type layerType)
-=======
 Ref<GraphicsLayer> GraphicsLayer::create(GraphicsLayerFactory* factory, GraphicsLayerClient& client, Type layerType)
->>>>>>> 2d3b0564
 {
     if (!factory)
         return adoptRef(*new CoordinatedGraphicsLayer(layerType, client));
