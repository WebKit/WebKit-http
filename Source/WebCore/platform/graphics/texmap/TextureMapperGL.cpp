--- conflicted
+++ resolved
@@ -540,11 +540,7 @@
     TextureMapperShaderProgram::Options options = TextureMapperShaderProgram::SolidColor;
     if (!matrix.mapQuad(rect).isRectilinear()) {
         options |= TextureMapperShaderProgram::Antialiasing;
-<<<<<<< HEAD
-        flags |= ShouldAntialias | allowBlend ? ShouldBlend : 0;
-=======
         flags |= ShouldAntialias | (allowBlend ? ShouldBlend : 0);
->>>>>>> 999f0c4d
     }
 
     RefPtr<TextureMapperShaderProgram> program = data().sharedGLData().getShaderProgram(options);
@@ -553,11 +549,7 @@
     float r, g, b, a;
     Color(premultipliedARGBFromColor(color)).getRGBA(r, g, b, a);
     m_context3D->uniform4f(program->colorLocation(), r, g, b, a);
-<<<<<<< HEAD
-    if (allowBlend && (a < 1))
-=======
     if (allowBlend && a < 1)
->>>>>>> 999f0c4d
         flags |= ShouldBlend;
 
     draw(rect, matrix, program.get(), GraphicsContext3D::TRIANGLE_FAN, flags);
@@ -646,27 +638,12 @@
     }
 
     TransformationMatrix patternTransform = this->patternTransform();
-<<<<<<< HEAD
-    if (flags & ShouldRotateTexture90) {
-        patternTransform.rotate(-90);
-        patternTransform.translate(-1, 0);
-    }
-    if (flags & ShouldRotateTexture180) {
-        patternTransform.rotate(180);
-        patternTransform.translate(-1, -1);
-    }
-    if (flags & ShouldRotateTexture270) {
-        patternTransform.rotate(-270);
-        patternTransform.translate(0, -1);
-    }
-=======
     if (flags & ShouldRotateTexture90)
         patternTransform.rotate(-90).translate(-1, 0);
     if (flags & ShouldRotateTexture180)
         patternTransform.rotate(180).translate(-1, -1);
     if (flags & ShouldRotateTexture270)
         patternTransform.rotate(-270).translate(0, -1);
->>>>>>> 999f0c4d
     if (flags & ShouldFlipTexture)
         patternTransform.flipY();
     if (flags & ShouldUseARBTextureRect)
