/*
 * Copyright (C) 2010 Nokia Corporation and/or its subsidiary(-ies)
 * Copyright (C) 2015 Igalia S.L.
 *
 * Redistribution and use in source and binary forms, with or without
 * modification, are permitted provided that the following conditions
 * are met:
 * 1. Redistributions of source code must retain the above copyright
 *    notice, this list of conditions and the following disclaimer.
 * 2. Redistributions in binary form must reproduce the above copyright
 *    notice, this list of conditions and the following disclaimer in the
 *    documentation and/or other materials provided with the distribution.
 *
 * THIS SOFTWARE IS PROVIDED BY APPLE INC. AND ITS CONTRIBUTORS ``AS IS''
 * AND ANY EXPRESS OR IMPLIED WARRANTIES, INCLUDING, BUT NOT LIMITED TO,
 * THE IMPLIED WARRANTIES OF MERCHANTABILITY AND FITNESS FOR A PARTICULAR
 * PURPOSE ARE DISCLAIMED. IN NO EVENT SHALL APPLE INC. OR ITS CONTRIBUTORS
 * BE LIABLE FOR ANY DIRECT, INDIRECT, INCIDENTAL, SPECIAL, EXEMPLARY, OR
 * CONSEQUENTIAL DAMAGES (INCLUDING, BUT NOT LIMITED TO, PROCUREMENT OF
 * SUBSTITUTE GOODS OR SERVICES; LOSS OF USE, DATA, OR PROFITS; OR BUSINESS
 * INTERRUPTION) HOWEVER CAUSED AND ON ANY THEORY OF LIABILITY, WHETHER IN
 * CONTRACT, STRICT LIABILITY, OR TORT (INCLUDING NEGLIGENCE OR OTHERWISE)
 * ARISING IN ANY WAY OUT OF THE USE OF THIS SOFTWARE, EVEN IF ADVISED OF
 * THE POSSIBILITY OF SUCH DAMAGE.
 */

#include "config.h"
#include "BitmapTexturePool.h"

#if USE(TEXTURE_MAPPER_GL)
#include "BitmapTextureGL.h"
#endif

#if PLATFORM(QT)
#include "BitmapTextureImageBuffer.h"
#endif

namespace WebCore {

static const Seconds releaseUnusedSecondsTolerance { 3_s };
static const Seconds releaseUnusedTexturesTimerInterval { 500_ms };


#if PLATFORM(QT)
BitmapTexturePool::BitmapTexturePool()
    : m_releaseUnusedTexturesTimer(*this, &BitmapTexturePool::releaseUnusedTexturesTimerFired)
{
}
#endif

#if USE(TEXTURE_MAPPER_GL)
BitmapTexturePool::BitmapTexturePool(const TextureMapperContextAttributes& contextAttributes)
    : m_contextAttributes(contextAttributes)
    , m_releaseUnusedTexturesTimer(RunLoop::current(), this, &BitmapTexturePool::releaseUnusedTexturesTimerFired)
{
}
#endif

RefPtr<BitmapTexture> BitmapTexturePool::acquireTexture(const IntSize& size, const BitmapTexture::Flags flags)
{
    Entry* selectedEntry = std::find_if(m_textures.begin(), m_textures.end(),
        [&size](Entry& entry) { return entry.m_texture->refCount() == 1 && entry.m_texture->size() == size; });

    if (selectedEntry == m_textures.end()) {
        m_textures.append(Entry(createTexture(flags)));
        selectedEntry = &m_textures.last();
    }

    scheduleReleaseUnusedTextures();
    selectedEntry->markIsInUse();
    return selectedEntry->m_texture.copyRef();
}

void BitmapTexturePool::scheduleReleaseUnusedTextures()
{
    if (m_releaseUnusedTexturesTimer.isActive())
        return;

    m_releaseUnusedTexturesTimer.startOneShot(releaseUnusedTexturesTimerInterval);
}

void BitmapTexturePool::releaseUnusedTexturesTimerFired()
{
    if (m_textures.isEmpty())
        return;

    // Delete entries, which have been unused in releaseUnusedSecondsTolerance.
    MonotonicTime minUsedTime = MonotonicTime::now() - releaseUnusedSecondsTolerance;

    m_textures.removeAllMatching([&minUsedTime](const Entry& entry) {
        return entry.canBeReleased(minUsedTime);
    });

    if (!m_textures.isEmpty())
        scheduleReleaseUnusedTextures();
}

RefPtr<BitmapTexture> BitmapTexturePool::createTexture(const BitmapTexture::Flags flags)
{
#if PLATFORM(QT) && USE(TEXTURE_MAPPER_GL)
    if (!m_context3D)
        return BitmapTextureImageBuffer::create();
#endif
#if USE(TEXTURE_MAPPER_GL)
<<<<<<< HEAD
    return BitmapTextureGL::create(*m_context3D, flags);
#elif PLATFORM(QT)
    return BitmapTextureImageBuffer::create();
=======
    return BitmapTextureGL::create(m_contextAttributes, flags);
>>>>>>> e41e4829
#else
    UNUSED_PARAM(flags);
    return nullptr;
#endif
}

} // namespace WebCore<|MERGE_RESOLUTION|>--- conflicted
+++ resolved
@@ -98,17 +98,13 @@
 RefPtr<BitmapTexture> BitmapTexturePool::createTexture(const BitmapTexture::Flags flags)
 {
 #if PLATFORM(QT) && USE(TEXTURE_MAPPER_GL)
-    if (!m_context3D)
+    if (!m_context3D) // QTFIXME r220521
         return BitmapTextureImageBuffer::create();
 #endif
 #if USE(TEXTURE_MAPPER_GL)
-<<<<<<< HEAD
-    return BitmapTextureGL::create(*m_context3D, flags);
+    return BitmapTextureGL::create(m_contextAttributes, flags);
 #elif PLATFORM(QT)
     return BitmapTextureImageBuffer::create();
-=======
-    return BitmapTextureGL::create(m_contextAttributes, flags);
->>>>>>> e41e4829
 #else
     UNUSED_PARAM(flags);
     return nullptr;
