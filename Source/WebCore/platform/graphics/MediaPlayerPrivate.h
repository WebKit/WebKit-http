--- conflicted
+++ resolved
@@ -227,17 +227,7 @@
     virtual AudioSourceProvider* audioSourceProvider() { return 0; }
 #endif
 
-<<<<<<< HEAD
-#if ENABLE(ENCRYPTED_MEDIA)
-    virtual MediaPlayer::MediaKeyException addKey(const String&, const unsigned char*, unsigned, const unsigned char*, unsigned, const String&) { return MediaPlayer::KeySystemNotSupported; }
-    virtual MediaPlayer::MediaKeyException generateKeyRequest(const String&, const unsigned char*, unsigned, const String&) { return MediaPlayer::KeySystemNotSupported; }
-    virtual MediaPlayer::MediaKeyException cancelKeyRequest(const String&, const String&) { return MediaPlayer::KeySystemNotSupported; }
-#endif
-
-#if ENABLE(ENCRYPTED_MEDIA_V2)
-=======
 #if ENABLE(LEGACY_ENCRYPTED_MEDIA)
->>>>>>> 69991751
     virtual std::unique_ptr<CDMSession> createSession(const String&, CDMSessionClient*) { return nullptr; }
     virtual void setCDMSession(CDMSession*) { }
     virtual void keyAdded() { }
