--- conflicted
+++ resolved
@@ -97,7 +97,6 @@
 void GraphicsContext3DPrivate::swapBuffersIfNeeded()
 {
     ASSERT(m_renderStyle == GraphicsContext3D::RenderOffscreen);
-<<<<<<< HEAD
     if (!m_context->layerComposited())
         swapPlatformTexture();
 }
@@ -106,33 +105,17 @@
 {
     ASSERT(m_renderStyle == GraphicsContext3D::RenderOffscreen);
     LockHolder locker(m_platformLayerProxy->mutex());
-=======
-    if (m_context->layerComposited())
-        return;
->>>>>>> 17cef12d
 
     m_context->prepareTexture();
     IntSize textureSize(m_context->m_currentWidth, m_context->m_currentHeight);
     TextureMapperGL::Flags flags = TextureMapperGL::ShouldFlipTexture | (m_context->m_attrs.alpha ? TextureMapperGL::ShouldBlend : 0);
-<<<<<<< HEAD
     m_platformLayerProxy->pushNextBuffer(locker, std::make_unique<TextureMapperPlatformLayerBuffer>(m_context->m_compositorTexture, textureSize, flags));
     m_platformLayerProxy->requestUpdate(locker);
-=======
-
-    {
-        LockHolder holder(m_platformLayerProxy->lock());
-        m_platformLayerProxy->pushNextBuffer(std::make_unique<TextureMapperPlatformLayerBuffer>(m_context->m_compositorTexture, textureSize, flags));
-    }
->>>>>>> 17cef12d
 
     m_context->markLayerComposited();
 }
 #elif USE(TEXTURE_MAPPER) && !USE(COORDINATED_GRAPHICS_THREADED)
-<<<<<<< HEAD
-void GraphicsContext3DPrivate::paintToTextureMapper(TextureMapper* textureMapper, const FloatRect& targetRect, const TransformationMatrix& matrix, float opacity)
-=======
 void GraphicsContext3DPrivate::paintToTextureMapper(TextureMapper& textureMapper, const FloatRect& targetRect, const TransformationMatrix& matrix, float opacity)
->>>>>>> 17cef12d
 {
     if (!m_glContext)
         return;
