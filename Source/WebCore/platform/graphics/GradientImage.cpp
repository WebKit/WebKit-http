--- conflicted
+++ resolved
@@ -55,15 +55,11 @@
     if (destRect.size() != srcRect.size())
         destContext.scale(FloatSize(destRect.width() / srcRect.width(), destRect.height() / srcRect.height()));
     destContext.translate(-srcRect.x(), -srcRect.y());
-<<<<<<< HEAD
-    destContext.fillRect(FloatRect(FloatPoint(), size()), *m_gradient.get());
+    destContext.fillRect(FloatRect(FloatPoint(), size()), m_gradient.get());
 
 #if PLATFORM(HAIKU)
     destContext.platformContext()->PopState();
 #endif
-=======
-    destContext.fillRect(FloatRect(FloatPoint(), size()), m_gradient.get());
->>>>>>> 8cb87c37
 }
 
 void GradientImage::drawPattern(GraphicsContext& destContext, const FloatRect& destRect, const FloatRect& srcRect, const AffineTransform& patternTransform,
