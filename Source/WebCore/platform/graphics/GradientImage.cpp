/*
 * Copyright (C) 2008, 2009, 2010, 2012, 2013 Apple Inc. All rights reserved.
 *
 * Redistribution and use in source and binary forms, with or without
 * modification, are permitted provided that the following conditions
 * are met:
 * 1. Redistributions of source code must retain the above copyright
 *    notice, this list of conditions and the following disclaimer.
 * 2. Redistributions in binary form must reproduce the above copyright
 *    notice, this list of conditions and the following disclaimer in the
 *    documentation and/or other materials provided with the distribution.
 *
 * THIS SOFTWARE IS PROVIDED BY APPLE INC. AND ITS CONTRIBUTORS ``AS IS''
 * AND ANY EXPRESS OR IMPLIED WARRANTIES, INCLUDING, BUT NOT LIMITED TO,
 * THE IMPLIED WARRANTIES OF MERCHANTABILITY AND FITNESS FOR A PARTICULAR
 * PURPOSE ARE DISCLAIMED. IN NO EVENT SHALL APPLE INC. OR ITS CONTRIBUTORS
 * BE LIABLE FOR ANY DIRECT, INDIRECT, INCIDENTAL, SPECIAL, EXEMPLARY, OR
 * CONSEQUENTIAL DAMAGES (INCLUDING, BUT NOT LIMITED TO, PROCUREMENT OF
 * SUBSTITUTE GOODS OR SERVICES; LOSS OF USE, DATA, OR PROFITS; OR BUSINESS
 * INTERRUPTION) HOWEVER CAUSED AND ON ANY THEORY OF LIABILITY, WHETHER IN
 * CONTRACT, STRICT LIABILITY, OR TORT (INCLUDING NEGLIGENCE OR OTHERWISE)
 * ARISING IN ANY WAY OUT OF THE USE OF THIS SOFTWARE, EVEN IF ADVISED OF
 * THE POSSIBILITY OF SUCH DAMAGE.
 */

#include "config.h"
#include "GradientImage.h"

#include "FloatRect.h"
#include "GraphicsContext.h"
#include "ImageBuffer.h"
#include "Length.h"

namespace WebCore {

GradientImage::GradientImage(PassRefPtr<Gradient> generator, const FloatSize& size)
    : m_gradient(generator)
{
    setContainerSize(size);
}

GradientImage::~GradientImage()
{
}

void GradientImage::draw(GraphicsContext& destContext, const FloatRect& destRect, const FloatRect& srcRect, ColorSpace, CompositeOperator compositeOp, BlendMode blendMode, ImageOrientationDescription)
{
<<<<<<< HEAD
    GraphicsContextStateSaver stateSaver(*destContext);
    destContext->setCompositeOperation(compositeOp, blendMode);
    destContext->clip(destRect);
#if PLATFORM(HAIKU)
    // FIXME on Haiku, translate() will also translate the current state
    // clipping. We push the clipping in another state to avoid that.
    destContext->platformContext()->PushState();
#endif
    destContext->translate(destRect.x(), destRect.y());
    if (destRect.size() != srcRect.size())
        destContext->scale(FloatSize(destRect.width() / srcRect.width(), destRect.height() / srcRect.height()));
    destContext->translate(-srcRect.x(), -srcRect.y());

    destContext->fillRect(FloatRect(FloatPoint(), size()), *m_gradient.get());

#if PLATFORM(HAIKU)
    destContext->platformContext()->PopState();
#endif
=======
    GraphicsContextStateSaver stateSaver(destContext);
    destContext.setCompositeOperation(compositeOp, blendMode);
    destContext.clip(destRect);
    destContext.translate(destRect.x(), destRect.y());
    if (destRect.size() != srcRect.size())
        destContext.scale(FloatSize(destRect.width() / srcRect.width(), destRect.height() / srcRect.height()));
    destContext.translate(-srcRect.x(), -srcRect.y());
    destContext.fillRect(FloatRect(FloatPoint(), size()), *m_gradient.get());
>>>>>>> dbd629bb
}

void GradientImage::drawPattern(GraphicsContext& destContext, const FloatRect& srcRect, const AffineTransform& patternTransform,
    const FloatPoint& phase, ColorSpace styleColorSpace, CompositeOperator compositeOp, const FloatRect& destRect, BlendMode blendMode)
{
    // Allow the generator to provide visually-equivalent tiling parameters for better performance.
    FloatSize adjustedSize = size();
    FloatRect adjustedSrcRect = srcRect;
    m_gradient->adjustParametersForTiledDrawing(adjustedSize, adjustedSrcRect);

    // Factor in the destination context's scale to generate at the best resolution
    AffineTransform destContextCTM = destContext.getCTM(GraphicsContext::DefinitelyIncludeDeviceScale);
    double xScale = fabs(destContextCTM.xScale());
    double yScale = fabs(destContextCTM.yScale());
    AffineTransform adjustedPatternCTM = patternTransform;
    adjustedPatternCTM.scale(1.0 / xScale, 1.0 / yScale);
    adjustedSrcRect.scale(xScale, yScale);

    unsigned generatorHash = m_gradient->hash();

    if (!m_cachedImageBuffer || m_cachedGeneratorHash != generatorHash || m_cachedAdjustedSize != adjustedSize || !destContext.isCompatibleWithBuffer(m_cachedImageBuffer.get())) {
        m_cachedImageBuffer = destContext.createCompatibleBuffer(adjustedSize, m_gradient->hasAlpha());
        if (!m_cachedImageBuffer)
            return;

        // Fill with the generated image.
        m_cachedImageBuffer->context().fillRect(FloatRect(FloatPoint(), adjustedSize), *m_gradient);

        m_cachedGeneratorHash = generatorHash;
        m_cachedAdjustedSize = adjustedSize;

        if (destContext.drawLuminanceMask())
            m_cachedImageBuffer->convertToLuminanceMask();
    }

    m_cachedImageBuffer->setSpaceSize(spaceSize());
    destContext.setDrawLuminanceMask(false);

    // Tile the image buffer into the context.
    m_cachedImageBuffer->drawPattern(destContext, adjustedSrcRect, adjustedPatternCTM, phase, styleColorSpace, compositeOp, destRect, blendMode);
}

}<|MERGE_RESOLUTION|>--- conflicted
+++ resolved
@@ -45,35 +45,23 @@
 
 void GradientImage::draw(GraphicsContext& destContext, const FloatRect& destRect, const FloatRect& srcRect, ColorSpace, CompositeOperator compositeOp, BlendMode blendMode, ImageOrientationDescription)
 {
-<<<<<<< HEAD
-    GraphicsContextStateSaver stateSaver(*destContext);
-    destContext->setCompositeOperation(compositeOp, blendMode);
-    destContext->clip(destRect);
+    GraphicsContextStateSaver stateSaver(destContext);
+    destContext.setCompositeOperation(compositeOp, blendMode);
+    destContext.clip(destRect);
 #if PLATFORM(HAIKU)
     // FIXME on Haiku, translate() will also translate the current state
     // clipping. We push the clipping in another state to avoid that.
-    destContext->platformContext()->PushState();
+    destContext.platformContext()->PushState();
 #endif
-    destContext->translate(destRect.x(), destRect.y());
-    if (destRect.size() != srcRect.size())
-        destContext->scale(FloatSize(destRect.width() / srcRect.width(), destRect.height() / srcRect.height()));
-    destContext->translate(-srcRect.x(), -srcRect.y());
-
-    destContext->fillRect(FloatRect(FloatPoint(), size()), *m_gradient.get());
-
-#if PLATFORM(HAIKU)
-    destContext->platformContext()->PopState();
-#endif
-=======
-    GraphicsContextStateSaver stateSaver(destContext);
-    destContext.setCompositeOperation(compositeOp, blendMode);
-    destContext.clip(destRect);
     destContext.translate(destRect.x(), destRect.y());
     if (destRect.size() != srcRect.size())
         destContext.scale(FloatSize(destRect.width() / srcRect.width(), destRect.height() / srcRect.height()));
     destContext.translate(-srcRect.x(), -srcRect.y());
     destContext.fillRect(FloatRect(FloatPoint(), size()), *m_gradient.get());
->>>>>>> dbd629bb
+
+#if PLATFORM(HAIKU)
+    destContext.platformContext()->PopState();
+#endif
 }
 
 void GradientImage::drawPattern(GraphicsContext& destContext, const FloatRect& srcRect, const AffineTransform& patternTransform,
