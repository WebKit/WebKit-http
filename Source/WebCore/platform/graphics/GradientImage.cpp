--- conflicted
+++ resolved
@@ -56,14 +56,11 @@
         destContext.scale(FloatSize(destRect.width() / srcRect.width(), destRect.height() / srcRect.height()));
     destContext.translate(-srcRect.x(), -srcRect.y());
     destContext.fillRect(FloatRect(FloatPoint(), size()), m_gradient.get());
-<<<<<<< HEAD
 
 #if PLATFORM(HAIKU)
     destContext.platformContext()->PopState();
 #endif
-=======
     return ImageDrawResult::DidDraw;
->>>>>>> a27c0995
 }
 
 void GradientImage::drawPattern(GraphicsContext& destContext, const FloatRect& destRect, const FloatRect& srcRect, const AffineTransform& patternTransform,
