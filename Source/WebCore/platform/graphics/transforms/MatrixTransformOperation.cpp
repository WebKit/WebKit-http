--- conflicted
+++ resolved
@@ -34,21 +34,13 @@
     return m_a == m.m_a && m_b == m.m_b && m_c == m.m_c && m_d == m.m_d && m_e == m.m_e && m_f == m.m_f;
 }
 
-<<<<<<< HEAD
-static PassRefPtr<TransformOperation> createOperation(TransformationMatrix& to, TransformationMatrix& from, double progress)
-=======
 static Ref<TransformOperation> createOperation(TransformationMatrix& to, TransformationMatrix& from, double progress)
->>>>>>> 2afaef7b
 {
     to.blend(from, progress);
     return MatrixTransformOperation::create(to);
 }
 
-<<<<<<< HEAD
-PassRefPtr<TransformOperation> MatrixTransformOperation::blend(const TransformOperation* from, double progress, bool blendToIdentity)
-=======
 Ref<TransformOperation> MatrixTransformOperation::blend(const TransformOperation* from, double progress, bool blendToIdentity)
->>>>>>> 2afaef7b
 {
     if (from && !from->isSameType(*this))
         return *this;
