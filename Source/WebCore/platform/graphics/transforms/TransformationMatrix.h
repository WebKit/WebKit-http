/*
 * Copyright (C) 2005-2016 Apple Inc.  All rights reserved.
 *
 * Redistribution and use in source and binary forms, with or without
 * modification, are permitted provided that the following conditions
 * are met:
 * 1. Redistributions of source code must retain the above copyright
 *    notice, this list of conditions and the following disclaimer.
 * 2. Redistributions in binary form must reproduce the above copyright
 *    notice, this list of conditions and the following disclaimer in the
 *    documentation and/or other materials provided with the distribution.
 *
 * THIS SOFTWARE IS PROVIDED BY APPLE INC. ``AS IS'' AND ANY
 * EXPRESS OR IMPLIED WARRANTIES, INCLUDING, BUT NOT LIMITED TO, THE
 * IMPLIED WARRANTIES OF MERCHANTABILITY AND FITNESS FOR A PARTICULAR
 * PURPOSE ARE DISCLAIMED.  IN NO EVENT SHALL APPLE INC. OR
 * CONTRIBUTORS BE LIABLE FOR ANY DIRECT, INDIRECT, INCIDENTAL, SPECIAL,
 * EXEMPLARY, OR CONSEQUENTIAL DAMAGES (INCLUDING, BUT NOT LIMITED TO,
 * PROCUREMENT OF SUBSTITUTE GOODS OR SERVICES; LOSS OF USE, DATA, OR
 * PROFITS; OR BUSINESS INTERRUPTION) HOWEVER CAUSED AND ON ANY THEORY
 * OF LIABILITY, WHETHER IN CONTRACT, STRICT LIABILITY, OR TORT
 * (INCLUDING NEGLIGENCE OR OTHERWISE) ARISING IN ANY WAY OUT OF THE USE
 * OF THIS SOFTWARE, EVEN IF ADVISED OF THE POSSIBILITY OF SUCH DAMAGE.
 */

#pragma once

#include "FloatPoint.h"
#include "FloatPoint3D.h"
#include "IntPoint.h"
#include <string.h> //for memcpy
#include <wtf/FastMalloc.h>
#include <wtf/Optional.h>

#if USE(CA)
typedef struct CATransform3D CATransform3D;
#endif
#if USE(CG)
typedef struct CGAffineTransform CGAffineTransform;
<<<<<<< HEAD
#elif USE(CAIRO)
#include <cairo.h>
#elif PLATFORM(QT)
#include <QMatrix4x4>
#include <QTransform>
=======
>>>>>>> e41e4829
#endif

#if PLATFORM(WIN) || (PLATFORM(GTK) && OS(WINDOWS)) || (PLATFORM(QT) && OS(WINDOWS))
#if COMPILER(MINGW) && !COMPILER(MINGW64)
typedef struct _XFORM XFORM;
#else
typedef struct tagXFORM XFORM;
#endif
#endif

#if PLATFORM(WIN)
struct D2D_MATRIX_3X2_F;
typedef D2D_MATRIX_3X2_F D2D1_MATRIX_3X2_F;
#endif

namespace WTF {
class TextStream;
}

namespace WebCore {

class AffineTransform;
class IntRect;
class LayoutRect;
class FloatRect;
class FloatQuad;

#if CPU(X86_64)
#define TRANSFORMATION_MATRIX_USE_X86_64_SSE2
#endif

class TransformationMatrix {
    WTF_MAKE_FAST_ALLOCATED;
public:

#if (PLATFORM(IOS) && CPU(ARM_THUMB2)) || defined(TRANSFORMATION_MATRIX_USE_X86_64_SSE2)
#if COMPILER(MSVC)
    __declspec(align(16)) typedef double Matrix4[4][4];
#else
    typedef double Matrix4[4][4] __attribute__((aligned (16)));
#endif
#else
    typedef double Matrix4[4][4];
#endif

    constexpr TransformationMatrix()
        : m_matrix {
            { 1, 0, 0, 0 },
            { 0, 1, 0, 0 },
            { 0, 0, 1, 0 },
            { 0, 0, 0, 1 },
        }
    {
    }

    constexpr TransformationMatrix(double a, double b, double c, double d, double e, double f)
        : m_matrix {
            { a, b, 0, 0 },
            { c, d, 0, 0 },
            { 0, 0, 1, 0 },
            { e, f, 0, 1 },
        }
    {
    }

<<<<<<< HEAD
#if PLATFORM(QT)
    TransformationMatrix(const QTransform&);
    TransformationMatrix(const QMatrix4x4&);
#endif
=======
    constexpr TransformationMatrix(
        double m11, double m12, double m13, double m14,
        double m21, double m22, double m23, double m24,
        double m31, double m32, double m33, double m34,
        double m41, double m42, double m43, double m44)
        : m_matrix {
            { m11, m12, m13, m14 },
            { m21, m22, m23, m24 },
            { m31, m32, m33, m34 },
            { m41, m42, m43, m44 },
        }
    {
    }

    WEBCORE_EXPORT TransformationMatrix(const AffineTransform&);

    static const TransformationMatrix identity;
>>>>>>> e41e4829

    void setMatrix(double a, double b, double c, double d, double e, double f)
    {
        m_matrix[0][0] = a; m_matrix[0][1] = b; m_matrix[0][2] = 0; m_matrix[0][3] = 0; 
        m_matrix[1][0] = c; m_matrix[1][1] = d; m_matrix[1][2] = 0; m_matrix[1][3] = 0; 
        m_matrix[2][0] = 0; m_matrix[2][1] = 0; m_matrix[2][2] = 1; m_matrix[2][3] = 0; 
        m_matrix[3][0] = e; m_matrix[3][1] = f; m_matrix[3][2] = 0; m_matrix[3][3] = 1;
    }
    
    void setMatrix(double m11, double m12, double m13, double m14,
                   double m21, double m22, double m23, double m24,
                   double m31, double m32, double m33, double m34,
                   double m41, double m42, double m43, double m44)
    {
        m_matrix[0][0] = m11; m_matrix[0][1] = m12; m_matrix[0][2] = m13; m_matrix[0][3] = m14; 
        m_matrix[1][0] = m21; m_matrix[1][1] = m22; m_matrix[1][2] = m23; m_matrix[1][3] = m24; 
        m_matrix[2][0] = m31; m_matrix[2][1] = m32; m_matrix[2][2] = m33; m_matrix[2][3] = m34; 
        m_matrix[3][0] = m41; m_matrix[3][1] = m42; m_matrix[3][2] = m43; m_matrix[3][3] = m44;
    }

    TransformationMatrix& makeIdentity()
    {
        setMatrix(1, 0, 0, 0,  0, 1, 0, 0,  0, 0, 1, 0,  0, 0, 0, 1);
        return *this;
    }

    bool isIdentity() const
    {
        return m_matrix[0][0] == 1 && m_matrix[0][1] == 0 && m_matrix[0][2] == 0 && m_matrix[0][3] == 0 &&
               m_matrix[1][0] == 0 && m_matrix[1][1] == 1 && m_matrix[1][2] == 0 && m_matrix[1][3] == 0 &&
               m_matrix[2][0] == 0 && m_matrix[2][1] == 0 && m_matrix[2][2] == 1 && m_matrix[2][3] == 0 &&
               m_matrix[3][0] == 0 && m_matrix[3][1] == 0 && m_matrix[3][2] == 0 && m_matrix[3][3] == 1;
    }

    // This form preserves the double math from input to output.
    void map(double x, double y, double& x2, double& y2) const { multVecMatrix(x, y, x2, y2); }
    void map4ComponentPoint(double& x, double& y, double& z, double& w) const;

    // Maps a 3D point through the transform, returning a 3D point.
    FloatPoint3D mapPoint(const FloatPoint3D&) const;

    // Maps a 2D point through the transform, returning a 2D point.
    // Note that this ignores the z component, effectively projecting the point into the z=0 plane.
    WEBCORE_EXPORT FloatPoint mapPoint(const FloatPoint&) const;

    // Like the version above, except that it rounds the mapped point to the nearest integer value.
    IntPoint mapPoint(const IntPoint& p) const
    {
        return roundedIntPoint(mapPoint(FloatPoint(p)));
    }

    // If the matrix has 3D components, the z component of the result is
    // dropped, effectively projecting the rect into the z=0 plane.
    WEBCORE_EXPORT FloatRect mapRect(const FloatRect&) const;

    // Rounds the resulting mapped rectangle out. This is helpful for bounding
    // box computations but may not be what is wanted in other contexts.
    WEBCORE_EXPORT IntRect mapRect(const IntRect&) const;
    LayoutRect mapRect(const LayoutRect&) const;

    // If the matrix has 3D components, the z component of the result is
    // dropped, effectively projecting the quad into the z=0 plane.
    WEBCORE_EXPORT FloatQuad mapQuad(const FloatQuad&) const;

    // Maps a point on the z=0 plane into a point on the plane with with the transform applied, by
    // extending a ray perpendicular to the source plane and computing the local x,y position of
    // the point where that ray intersects with the destination plane.
    FloatPoint projectPoint(const FloatPoint&, bool* clamped = 0) const;
    // Projects the four corners of the quad.
    FloatQuad projectQuad(const FloatQuad&,  bool* clamped = 0) const;
    // Projects the four corners of the quad and takes a bounding box,
    // while sanitizing values created when the w component is negative.
    LayoutRect clampedBoundsOfProjectedQuad(const FloatQuad&) const;

    double m11() const { return m_matrix[0][0]; }
    void setM11(double f) { m_matrix[0][0] = f; }
    double m12() const { return m_matrix[0][1]; }
    void setM12(double f) { m_matrix[0][1] = f; }
    double m13() const { return m_matrix[0][2]; }
    void setM13(double f) { m_matrix[0][2] = f; }
    double m14() const { return m_matrix[0][3]; }
    void setM14(double f) { m_matrix[0][3] = f; }
    double m21() const { return m_matrix[1][0]; }
    void setM21(double f) { m_matrix[1][0] = f; }
    double m22() const { return m_matrix[1][1]; }
    void setM22(double f) { m_matrix[1][1] = f; }
    double m23() const { return m_matrix[1][2]; }
    void setM23(double f) { m_matrix[1][2] = f; }
    double m24() const { return m_matrix[1][3]; }
    void setM24(double f) { m_matrix[1][3] = f; }
    double m31() const { return m_matrix[2][0]; }
    void setM31(double f) { m_matrix[2][0] = f; }
    double m32() const { return m_matrix[2][1]; }
    void setM32(double f) { m_matrix[2][1] = f; }
    double m33() const { return m_matrix[2][2]; }
    void setM33(double f) { m_matrix[2][2] = f; }
    double m34() const { return m_matrix[2][3]; }
    void setM34(double f) { m_matrix[2][3] = f; }
    double m41() const { return m_matrix[3][0]; }
    void setM41(double f) { m_matrix[3][0] = f; }
    double m42() const { return m_matrix[3][1]; }
    void setM42(double f) { m_matrix[3][1] = f; }
    double m43() const { return m_matrix[3][2]; }
    void setM43(double f) { m_matrix[3][2] = f; }
    double m44() const { return m_matrix[3][3]; }
    void setM44(double f) { m_matrix[3][3] = f; }
    
    double a() const { return m_matrix[0][0]; }
    void setA(double a) { m_matrix[0][0] = a; }

    double b() const { return m_matrix[0][1]; }
    void setB(double b) { m_matrix[0][1] = b; }

    double c() const { return m_matrix[1][0]; }
    void setC(double c) { m_matrix[1][0] = c; }

    double d() const { return m_matrix[1][1]; }
    void setD(double d) { m_matrix[1][1] = d; }

    double e() const { return m_matrix[3][0]; }
    void setE(double e) { m_matrix[3][0] = e; }

    double f() const { return m_matrix[3][1]; }
    void setF(double f) { m_matrix[3][1] = f; }

    // this = mat * this.
    WEBCORE_EXPORT TransformationMatrix& multiply(const TransformationMatrix&);

    WEBCORE_EXPORT TransformationMatrix& scale(double);
    WEBCORE_EXPORT TransformationMatrix& scaleNonUniform(double sx, double sy);
    TransformationMatrix& scale3d(double sx, double sy, double sz);

    // Angle is in degrees.
    TransformationMatrix& rotate(double d) { return rotate3d(0, 0, d); }
    TransformationMatrix& rotateFromVector(double x, double y);
    WEBCORE_EXPORT TransformationMatrix& rotate3d(double rx, double ry, double rz);
    
    // The vector (x,y,z) is normalized if it's not already. A vector of (0,0,0) uses a vector of (0,0,1).
    TransformationMatrix& rotate3d(double x, double y, double z, double angle);
    
    WEBCORE_EXPORT TransformationMatrix& translate(double tx, double ty);
    TransformationMatrix& translate3d(double tx, double ty, double tz);

    // translation added with a post-multiply
    TransformationMatrix& translateRight(double tx, double ty);
    TransformationMatrix& translateRight3d(double tx, double ty, double tz);
    
    WEBCORE_EXPORT TransformationMatrix& flipX();
    WEBCORE_EXPORT TransformationMatrix& flipY();
    WEBCORE_EXPORT TransformationMatrix& skew(double angleX, double angleY);
    TransformationMatrix& skewX(double angle) { return skew(angle, 0); }
    TransformationMatrix& skewY(double angle) { return skew(0, angle); }

    TransformationMatrix& applyPerspective(double p);
    bool hasPerspective() const { return m_matrix[2][3] != 0.0f; }

    // Returns a transformation that maps a rect to a rect.
    WEBCORE_EXPORT static TransformationMatrix rectToRect(const FloatRect&, const FloatRect&);

    bool isInvertible() const; // If you call this this, you're probably doing it wrong.
    WEBCORE_EXPORT std::optional<TransformationMatrix> inverse() const;

    // Decompose the matrix into its component parts.
    struct Decomposed2Type {
        double scaleX, scaleY;
        double translateX, translateY;
        double angle;
        double m11, m12, m21, m22;
        
        bool operator==(const Decomposed2Type& other) const
        {
            return scaleX == other.scaleX && scaleY == other.scaleY
                && translateX == other.translateX && translateY == other.translateY
                && angle == other.angle
                && m11 == other.m11 && m12 == other.m12 && m21 == other.m21 && m22 == other.m22;
        }
    };

    struct Decomposed4Type {
        double scaleX, scaleY, scaleZ;
        double skewXY, skewXZ, skewYZ;
        double quaternionX, quaternionY, quaternionZ, quaternionW;
        double translateX, translateY, translateZ;
        double perspectiveX, perspectiveY, perspectiveZ, perspectiveW;

        bool operator==(const Decomposed4Type& other) const
        {
            return scaleX == other.scaleX && scaleY == other.scaleY && scaleZ == other.scaleZ
                && skewXY == other.skewXY && skewXZ == other.skewXZ && skewYZ == other.skewYZ
                && quaternionX == other.quaternionX && quaternionY == other.quaternionY && quaternionZ == other.quaternionZ && quaternionW == other.quaternionW
                && translateX == other.translateX && translateY == other.translateY && translateZ == other.translateZ
                && perspectiveX == other.perspectiveX && perspectiveY == other.perspectiveY && perspectiveZ == other.perspectiveZ && perspectiveW == other.perspectiveW;
        }
    };
    
    bool decompose2(Decomposed2Type&) const;
    void recompose2(const Decomposed2Type&);

    bool decompose4(Decomposed4Type&) const;
    void recompose4(const Decomposed4Type&);

    WEBCORE_EXPORT void blend(const TransformationMatrix& from, double progress);
    WEBCORE_EXPORT void blend2(const TransformationMatrix& from, double progress);
    WEBCORE_EXPORT void blend4(const TransformationMatrix& from, double progress);

    bool isAffine() const
    {
        return (m13() == 0 && m14() == 0 && m23() == 0 && m24() == 0 && 
                m31() == 0 && m32() == 0 && m33() == 1 && m34() == 0 && m43() == 0 && m44() == 1);
    }

    // Throw away the non-affine parts of the matrix (lossy!).
    WEBCORE_EXPORT void makeAffine();

    WEBCORE_EXPORT AffineTransform toAffineTransform() const;

    bool operator==(const TransformationMatrix& m2) const
    {
        return (m_matrix[0][0] == m2.m_matrix[0][0] &&
                m_matrix[0][1] == m2.m_matrix[0][1] &&
                m_matrix[0][2] == m2.m_matrix[0][2] &&
                m_matrix[0][3] == m2.m_matrix[0][3] &&
                m_matrix[1][0] == m2.m_matrix[1][0] &&
                m_matrix[1][1] == m2.m_matrix[1][1] &&
                m_matrix[1][2] == m2.m_matrix[1][2] &&
                m_matrix[1][3] == m2.m_matrix[1][3] &&
                m_matrix[2][0] == m2.m_matrix[2][0] &&
                m_matrix[2][1] == m2.m_matrix[2][1] &&
                m_matrix[2][2] == m2.m_matrix[2][2] &&
                m_matrix[2][3] == m2.m_matrix[2][3] &&
                m_matrix[3][0] == m2.m_matrix[3][0] &&
                m_matrix[3][1] == m2.m_matrix[3][1] &&
                m_matrix[3][2] == m2.m_matrix[3][2] &&
                m_matrix[3][3] == m2.m_matrix[3][3]);
    }

    bool operator!=(const TransformationMatrix& other) const { return !(*this == other); }

    // *this = *this * t
    TransformationMatrix& operator*=(const TransformationMatrix& t)
    {
        return multiply(t);
    }
    
    // result = *this * t
    TransformationMatrix operator*(const TransformationMatrix& t) const
    {
        TransformationMatrix result = *this;
        result.multiply(t);
        return result;
    }

#if USE(CA)
    WEBCORE_EXPORT TransformationMatrix(const CATransform3D&);
    WEBCORE_EXPORT operator CATransform3D() const;
#endif
#if USE(CG)
    WEBCORE_EXPORT TransformationMatrix(const CGAffineTransform&);
    WEBCORE_EXPORT operator CGAffineTransform() const;
<<<<<<< HEAD
#elif USE(CAIRO)
    operator cairo_matrix_t() const;
#elif PLATFORM(QT)
    operator QTransform() const;
    operator QMatrix4x4() const;
=======
>>>>>>> e41e4829
#endif

#if PLATFORM(WIN) || (PLATFORM(GTK) && OS(WINDOWS)) || (PLATFORM(QT) && OS(WINDOWS))
    operator XFORM() const;
#endif

#if PLATFORM(WIN)
    TransformationMatrix(const D2D1_MATRIX_3X2_F&);
    operator D2D1_MATRIX_3X2_F() const;
#endif

    bool isIdentityOrTranslation() const
    {
        return m_matrix[0][0] == 1 && m_matrix[0][1] == 0 && m_matrix[0][2] == 0 && m_matrix[0][3] == 0
            && m_matrix[1][0] == 0 && m_matrix[1][1] == 1 && m_matrix[1][2] == 0 && m_matrix[1][3] == 0
            && m_matrix[2][0] == 0 && m_matrix[2][1] == 0 && m_matrix[2][2] == 1 && m_matrix[2][3] == 0
            && m_matrix[3][3] == 1;
    }

    bool isIntegerTranslation() const;

    bool containsOnlyFiniteValues() const;

    // Returns the matrix without 3D components.
    TransformationMatrix to2dTransform() const;
    
    typedef float FloatMatrix4[16];
    void toColumnMajorFloatArray(FloatMatrix4& result) const;

    // A local-space layer is implicitly defined at the z = 0 plane, with its front side
    // facing the positive z-axis (i.e. a camera looking along the negative z-axis sees
    // the front side of the layer). This function checks if the transformed layer's back
    // face would be visible to a camera looking along the negative z-axis in the target space.
    bool isBackFaceVisible() const;

private:
    // multiply passed 2D point by matrix (assume z=0)
    void multVecMatrix(double x, double y, double& dstX, double& dstY) const;
    FloatPoint internalMapPoint(const FloatPoint& sourcePoint) const
    {
        double resultX;
        double resultY;
        multVecMatrix(sourcePoint.x(), sourcePoint.y(), resultX, resultY);
        return FloatPoint(static_cast<float>(resultX), static_cast<float>(resultY));
    }

    void multVecMatrix(double x, double y, double z, double& dstX, double& dstY, double& dstZ) const;
    FloatPoint3D internalMapPoint(const FloatPoint3D& sourcePoint) const
    {
        double resultX;
        double resultY;
        double resultZ;
        multVecMatrix(sourcePoint.x(), sourcePoint.y(), sourcePoint.z(), resultX, resultY, resultZ);
        return FloatPoint3D(static_cast<float>(resultX), static_cast<float>(resultY), static_cast<float>(resultZ));
    }

    Matrix4 m_matrix;
};

WEBCORE_EXPORT WTF::TextStream& operator<<(WTF::TextStream&, const TransformationMatrix&);

} // namespace WebCore<|MERGE_RESOLUTION|>--- conflicted
+++ resolved
@@ -37,14 +37,9 @@
 #endif
 #if USE(CG)
 typedef struct CGAffineTransform CGAffineTransform;
-<<<<<<< HEAD
-#elif USE(CAIRO)
-#include <cairo.h>
 #elif PLATFORM(QT)
 #include <QMatrix4x4>
 #include <QTransform>
-=======
->>>>>>> e41e4829
 #endif
 
 #if PLATFORM(WIN) || (PLATFORM(GTK) && OS(WINDOWS)) || (PLATFORM(QT) && OS(WINDOWS))
@@ -110,12 +105,6 @@
     {
     }
 
-<<<<<<< HEAD
-#if PLATFORM(QT)
-    TransformationMatrix(const QTransform&);
-    TransformationMatrix(const QMatrix4x4&);
-#endif
-=======
     constexpr TransformationMatrix(
         double m11, double m12, double m13, double m14,
         double m21, double m22, double m23, double m24,
@@ -133,7 +122,11 @@
     WEBCORE_EXPORT TransformationMatrix(const AffineTransform&);
 
     static const TransformationMatrix identity;
->>>>>>> e41e4829
+
+#if PLATFORM(QT)
+    TransformationMatrix(const QTransform&);
+    TransformationMatrix(const QMatrix4x4&);
+#endif
 
     void setMatrix(double a, double b, double c, double d, double e, double f)
     {
@@ -393,14 +386,9 @@
 #if USE(CG)
     WEBCORE_EXPORT TransformationMatrix(const CGAffineTransform&);
     WEBCORE_EXPORT operator CGAffineTransform() const;
-<<<<<<< HEAD
-#elif USE(CAIRO)
-    operator cairo_matrix_t() const;
 #elif PLATFORM(QT)
     operator QTransform() const;
     operator QMatrix4x4() const;
-=======
->>>>>>> e41e4829
 #endif
 
 #if PLATFORM(WIN) || (PLATFORM(GTK) && OS(WINDOWS)) || (PLATFORM(QT) && OS(WINDOWS))
