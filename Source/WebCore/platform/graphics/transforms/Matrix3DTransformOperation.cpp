--- conflicted
+++ resolved
@@ -35,21 +35,13 @@
     return isSameType(other) && m_matrix == downcast<Matrix3DTransformOperation>(other).m_matrix;
 }
 
-<<<<<<< HEAD
-static PassRefPtr<TransformOperation> createOperation(TransformationMatrix& to, TransformationMatrix& from, double progress)
-=======
 static Ref<TransformOperation> createOperation(TransformationMatrix& to, TransformationMatrix& from, double progress)
->>>>>>> 2afaef7b
 {
     to.blend(from, progress);
     return Matrix3DTransformOperation::create(to);
 }
 
-<<<<<<< HEAD
-PassRefPtr<TransformOperation> Matrix3DTransformOperation::blend(const TransformOperation* from, double progress, bool blendToIdentity)
-=======
 Ref<TransformOperation> Matrix3DTransformOperation::blend(const TransformOperation* from, double progress, bool blendToIdentity)
->>>>>>> 2afaef7b
 {
     if (from && !from->isSameType(*this))
         return *this;
