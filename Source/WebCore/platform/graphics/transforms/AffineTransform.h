--- conflicted
+++ resolved
@@ -34,13 +34,8 @@
 
 #if USE(CG)
 typedef struct CGAffineTransform CGAffineTransform;
-<<<<<<< HEAD
-#elif USE(CAIRO)
-#include <cairo.h>
 #elif PLATFORM(HAIKU)
 #include <AffineTransform.h>
-=======
->>>>>>> d4873edb
 #endif
 
 #if PLATFORM(WIN)
@@ -186,13 +181,8 @@
 
 #if USE(CG)
     WEBCORE_EXPORT operator CGAffineTransform() const;
-<<<<<<< HEAD
-#elif USE(CAIRO)
-    operator cairo_matrix_t() const;
 #elif PLATFORM(HAIKU)
     operator BAffineTransform() const;
-=======
->>>>>>> d4873edb
 #endif
 
 #if PLATFORM(WIN)
