--- conflicted
+++ resolved
@@ -51,11 +51,7 @@
     virtual RefPtr<TextureMapperPlatformLayerProxy> proxy() const override;
     virtual void swapBuffersIfNeeded() override;
 #elif USE(TEXTURE_MAPPER)
-<<<<<<< HEAD
-    virtual void paintToTextureMapper(TextureMapper*, const FloatRect& target, const TransformationMatrix&, float opacity);
-=======
     virtual void paintToTextureMapper(TextureMapper&, const FloatRect& target, const TransformationMatrix&, float opacity);
->>>>>>> 17cef12d
 #endif
 
 private:
@@ -64,10 +60,7 @@
     GraphicsContext3D::RenderStyle m_renderStyle;
 
 #if USE(COORDINATED_GRAPHICS_THREADED)
-<<<<<<< HEAD
     void swapPlatformTexture();
-=======
->>>>>>> 17cef12d
     RefPtr<TextureMapperPlatformLayerProxy> m_platformLayerProxy;
     RefPtr<BitmapTextureGL> m_compositorTexture;
 #endif
