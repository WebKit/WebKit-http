/*
 * Copyright (C) 2015 Igalia S.L.
 *
 * Redistribution and use in source and binary forms, with or without
 * modification, are permitted provided that the following conditions
 * are met:
 * 1. Redistributions of source code must retain the above copyright
 *    notice, this list of conditions and the following disclaimer.
 * 2. Redistributions in binary form must reproduce the above copyright
 *    notice, this list of conditions and the following disclaimer in the
 *    documentation and/or other materials provided with the distribution.
 *
 * THIS SOFTWARE IS PROVIDED BY APPLE COMPUTER, INC. ``AS IS'' AND ANY
 * EXPRESS OR IMPLIED WARRANTIES, INCLUDING, BUT NOT LIMITED TO, THE
 * IMPLIED WARRANTIES OF MERCHANTABILITY AND FITNESS FOR A PARTICULAR
 * PURPOSE ARE DISCLAIMED.  IN NO EVENT SHALL APPLE COMPUTER, INC. OR
 * CONTRIBUTORS BE LIABLE FOR ANY DIRECT, INDIRECT, INCIDENTAL, SPECIAL,
 * EXEMPLARY, OR CONSEQUENTIAL DAMAGES (INCLUDING, BUT NOT LIMITED TO,
 * PROCUREMENT OF SUBSTITUTE GOODS OR SERVICES; LOSS OF USE, DATA, OR
 * PROFITS; OR BUSINESS INTERRUPTION) HOWEVER CAUSED AND ON ANY THEORY
 * OF LIABILITY, WHETHER IN CONTRACT, STRICT LIABILITY, OR TORT
 * (INCLUDING NEGLIGENCE OR OTHERWISE) ARISING IN ANY WAY OUT OF THE USE
 * OF THIS SOFTWARE, EVEN IF ADVISED OF THE POSSIBILITY OF SUCH DAMAGE.
 */

#ifndef PlatformDisplayWPE_h
#define PlatformDisplayWPE_h

#if PLATFORM(WPE)

#if PLATFORM(GBM)
#include <gbm.h>
#endif

#include <WPE/Graphics/RenderingBackend.h>
#include "PlatformDisplay.h"

namespace WebCore {

class GLContext;
class GLContextEGL;
class IntSize;

class PlatformDisplayWPE final : public PlatformDisplay {
public:
    PlatformDisplayWPE();
    virtual ~PlatformDisplayWPE();

    using BufferExport = WPE::Graphics::RenderingBackend::BufferExport;

    class Surface {
    public:
        using Client = WPE::Graphics::RenderingBackend::Surface::Client;

<<<<<<< HEAD
        Surface(const PlatformDisplayWPE&, const IntSize&, uint32_t targetHandle, Client&);
=======
        Surface(const PlatformDisplayWPE&, const IntSize&, uint32_t, Client&);
>>>>>>> e8a9f26f

        void resize(const IntSize&);
        std::unique_ptr<GLContextEGL> createGLContext() const;

        BufferExport lockFrontBuffer();
        void releaseBuffer(uint32_t);

    private:
        std::unique_ptr<WPE::Graphics::RenderingBackend::Surface> m_backend;
    };

    std::unique_ptr<Surface> createSurface(const IntSize&, uint32_t, Surface::Client&);

    std::unique_ptr<GLContextEGL> createOffscreenContext(GLContext*);

private:
    Type type() const override { return PlatformDisplay::Type::WPE; }

    std::unique_ptr<WPE::Graphics::RenderingBackend> m_backend;
};

} // namespace WebCore

SPECIALIZE_TYPE_TRAITS_PLATFORM_DISPLAY(PlatformDisplayWPE, WPE)

#endif // PLATFORM(WPE)

#endif // PlatformDisplayWPE_h<|MERGE_RESOLUTION|>--- conflicted
+++ resolved
@@ -52,11 +52,7 @@
     public:
         using Client = WPE::Graphics::RenderingBackend::Surface::Client;
 
-<<<<<<< HEAD
-        Surface(const PlatformDisplayWPE&, const IntSize&, uint32_t targetHandle, Client&);
-=======
         Surface(const PlatformDisplayWPE&, const IntSize&, uint32_t, Client&);
->>>>>>> e8a9f26f
 
         void resize(const IntSize&);
         std::unique_ptr<GLContextEGL> createGLContext() const;
