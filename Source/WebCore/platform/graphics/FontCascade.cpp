/*
 * Copyright (C) 1999 Lars Knoll (knoll@kde.org)
 *           (C) 1999 Antti Koivisto (koivisto@kde.org)
 *           (C) 2000 Dirk Mueller (mueller@kde.org)
 * Copyright (C) 2003-2017 Apple Inc. All rights reserved.
 *
 * This library is free software; you can redistribute it and/or
 * modify it under the terms of the GNU Library General Public
 * License as published by the Free Software Foundation; either
 * version 2 of the License, or (at your option) any later version.
 *
 * This library is distributed in the hope that it will be useful,
 * but WITHOUT ANY WARRANTY; without even the implied warranty of
 * MERCHANTABILITY or FITNESS FOR A PARTICULAR PURPOSE.  See the GNU
 * Library General Public License for more details.
 *
 * You should have received a copy of the GNU Library General Public License
 * along with this library; see the file COPYING.LIB.  If not, write to
 * the Free Software Foundation, Inc., 51 Franklin Street, Fifth Floor,
 * Boston, MA 02110-1301, USA.
 *
 */

#include "config.h"
#include "FontCascade.h"

#include "CharacterProperties.h"
#include "ComplexTextController.h"
#include "DisplayListRecorder.h"
#include "FloatRect.h"
#include "FontCache.h"
#include "GlyphBuffer.h"
#include "GraphicsContext.h"
#include "LayoutRect.h"
#include "SurrogatePairAwareTextIterator.h"
#include "TextRun.h"
#include "WidthIterator.h"
#include <wtf/MainThread.h>
#include <wtf/MathExtras.h>
#include <wtf/NeverDestroyed.h>
#include <wtf/text/AtomicStringHash.h>
#include <wtf/text/StringBuilder.h>

#if PLATFORM(WIN)
#include "UniscribeController.h"
#endif

namespace WebCore {
using namespace WTF;
using namespace Unicode;

static bool useBackslashAsYenSignForFamily(const AtomicString& family)
{
    if (family.isEmpty())
        return false;
    static const auto set = makeNeverDestroyed([] {
        HashSet<AtomicString> set;
        auto add = [&set] (const char* name, std::initializer_list<UChar> unicodeName) {
            unsigned nameLength = strlen(name);
            set.add(AtomicString { name, nameLength, AtomicString::ConstructFromLiteral });
            unsigned unicodeNameLength = unicodeName.size();
            set.add(AtomicString { unicodeName.begin(), unicodeNameLength });
        };
        add("MS PGothic", { 0xFF2D, 0xFF33, 0x0020, 0xFF30, 0x30B4, 0x30B7, 0x30C3, 0x30AF });
        add("MS PMincho", { 0xFF2D, 0xFF33, 0x0020, 0xFF30, 0x660E, 0x671D });
        add("MS Gothic", { 0xFF2D, 0xFF33, 0x0020, 0x30B4, 0x30B7, 0x30C3, 0x30AF });
        add("MS Mincho", { 0xFF2D, 0xFF33, 0x0020, 0x660E, 0x671D });
        add("Meiryo", { 0x30E1, 0x30A4, 0x30EA, 0x30AA });
        return set;
    }());
    return set.get().contains(family);
}

FontCascade::CodePath FontCascade::s_codePath = Auto;

// ============================================================================================
// FontCascade Implementation (Cross-Platform Portion)
// ============================================================================================

FontCascade::FontCascade()
{
}

FontCascade::FontCascade(FontCascadeDescription&& fd, float letterSpacing, float wordSpacing)
    : m_fontDescription(WTFMove(fd))
    , m_letterSpacing(letterSpacing)
    , m_wordSpacing(wordSpacing)
    , m_useBackslashAsYenSymbol(useBackslashAsYenSignForFamily(m_fontDescription.firstFamily()))
    , m_enableKerning(computeEnableKerning())
    , m_requiresShaping(computeRequiresShaping())
{
}

// FIXME: We should make this constructor platform-independent.
FontCascade::FontCascade(const FontPlatformData& fontData, FontSmoothingMode fontSmoothingMode)
    : m_fonts(FontCascadeFonts::createForPlatformFont(fontData))
    , m_enableKerning(computeEnableKerning())
    , m_requiresShaping(computeRequiresShaping())
{
    m_fontDescription.setFontSmoothing(fontSmoothingMode);
#if PLATFORM(IOS)
    m_fontDescription.setSpecifiedSize(CTFontGetSize(fontData.font()));
    m_fontDescription.setComputedSize(CTFontGetSize(fontData.font()));
    m_fontDescription.setIsItalic(CTFontGetSymbolicTraits(fontData.font()) & kCTFontTraitItalic);
    m_fontDescription.setWeight((CTFontGetSymbolicTraits(fontData.font()) & kCTFontTraitBold) ? boldWeightValue() : normalWeightValue());
#endif
}

FontCascade::FontCascade(const FontCascade& other)
    : m_fontDescription(other.m_fontDescription)
    , m_fonts(other.m_fonts)
    , m_letterSpacing(other.m_letterSpacing)
    , m_wordSpacing(other.m_wordSpacing)
    , m_useBackslashAsYenSymbol(other.m_useBackslashAsYenSymbol)
    , m_enableKerning(computeEnableKerning())
    , m_requiresShaping(computeRequiresShaping())
{
}

FontCascade& FontCascade::operator=(const FontCascade& other)
{
    m_fontDescription = other.m_fontDescription;
    m_fonts = other.m_fonts;
    m_letterSpacing = other.m_letterSpacing;
    m_wordSpacing = other.m_wordSpacing;
    m_useBackslashAsYenSymbol = other.m_useBackslashAsYenSymbol;
    m_enableKerning = other.m_enableKerning;
    m_requiresShaping = other.m_requiresShaping;
    return *this;
}

bool FontCascade::operator==(const FontCascade& other) const
{
    if (isLoadingCustomFonts() || other.isLoadingCustomFonts())
        return false;

    if (m_fontDescription != other.m_fontDescription || m_letterSpacing != other.m_letterSpacing || m_wordSpacing != other.m_wordSpacing)
        return false;
    if (m_fonts == other.m_fonts)
        return true;
    if (!m_fonts || !other.m_fonts)
        return false;
    if (m_fonts->fontSelector() != other.m_fonts->fontSelector())
        return false;
    // Can these cases actually somehow occur? All fonts should get wiped out by full style recalc.
    if (m_fonts->fontSelectorVersion() != other.m_fonts->fontSelectorVersion())
        return false;
    if (m_fonts->generation() != other.m_fonts->generation())
        return false;
    return true;
}

struct FontCascadeCacheKey {
    FontDescriptionKey fontDescriptionKey; // Shared with the lower level FontCache (caching Font objects)
    Vector<AtomicString, 3> families;
    unsigned fontSelectorId;
    unsigned fontSelectorVersion;
};

struct FontCascadeCacheEntry {
    WTF_MAKE_FAST_ALLOCATED;
public:
    FontCascadeCacheEntry(FontCascadeCacheKey&& key, Ref<FontCascadeFonts>&& fonts)
        : key(WTFMove(key))
        , fonts(WTFMove(fonts))
    { }
    FontCascadeCacheKey key;
    Ref<FontCascadeFonts> fonts;
};

// FIXME: Should make hash traits for FontCascadeCacheKey instead of using a hash as the key (so we hash a hash).
typedef HashMap<unsigned, std::unique_ptr<FontCascadeCacheEntry>, AlreadyHashed> FontCascadeCache;

static bool keysMatch(const FontCascadeCacheKey& a, const FontCascadeCacheKey& b)
{
    if (a.fontDescriptionKey != b.fontDescriptionKey)
        return false;
    if (a.fontSelectorId != b.fontSelectorId || a.fontSelectorVersion != b.fontSelectorVersion)
        return false;
    unsigned size = a.families.size();
    if (size != b.families.size())
        return false;
    for (unsigned i = 0; i < size; ++i) {
        if (!FontCascadeDescription::familyNamesAreEqual(a.families[i], b.families[i]))
            return false;
    }
    return true;
}

static FontCascadeCache& fontCascadeCache()
{
    static NeverDestroyed<FontCascadeCache> cache;
    return cache.get();
}

void invalidateFontCascadeCache()
{
    fontCascadeCache().clear();
}

void clearWidthCaches()
{
    for (auto& value : fontCascadeCache().values())
        value->fonts.get().widthCache().clear();
}

static FontCascadeCacheKey makeFontCascadeCacheKey(const FontCascadeDescription& description, FontSelector* fontSelector)
{
    FontCascadeCacheKey key;
    key.fontDescriptionKey = FontDescriptionKey(description);
    unsigned familyCount = description.familyCount();
    key.families.reserveInitialCapacity(familyCount);
    for (unsigned i = 0; i < familyCount; ++i)
        key.families.uncheckedAppend(description.familyAt(i));
    key.fontSelectorId = fontSelector ? fontSelector->uniqueId() : 0;
    key.fontSelectorVersion = fontSelector ? fontSelector->version() : 0;
    return key;
}

static unsigned computeFontCascadeCacheHash(const FontCascadeCacheKey& key)
{
    // FIXME: Should hash the key and the family name characters rather than making a hash out of other hashes.
    IntegerHasher hasher;
    hasher.add(key.fontDescriptionKey.computeHash());
    hasher.add(key.fontSelectorId);
    hasher.add(key.fontSelectorVersion);
    for (unsigned i = 0; i < key.families.size(); ++i) {
        auto& family = key.families[i];
        hasher.add(family.isNull() ? 0 : FontCascadeDescription::familyNameHash(family));
    }
    return hasher.hash();
}

void pruneUnreferencedEntriesFromFontCascadeCache()
{
    fontCascadeCache().removeIf([](auto& entry) {
        return entry.value->fonts.get().hasOneRef();
    });
}

void pruneSystemFallbackFonts()
{
    for (auto& entry : fontCascadeCache().values())
        entry->fonts->pruneSystemFallbacks();
}

static Ref<FontCascadeFonts> retrieveOrAddCachedFonts(const FontCascadeDescription& fontDescription, RefPtr<FontSelector>&& fontSelector)
{
    auto key = makeFontCascadeCacheKey(fontDescription, fontSelector.get());

    unsigned hash = computeFontCascadeCacheHash(key);
    auto addResult = fontCascadeCache().add(hash, nullptr);
    if (!addResult.isNewEntry && keysMatch(addResult.iterator->value->key, key))
        return addResult.iterator->value->fonts.get();

    auto& newEntry = addResult.iterator->value;
    newEntry = std::make_unique<FontCascadeCacheEntry>(WTFMove(key), FontCascadeFonts::create(WTFMove(fontSelector)));
    Ref<FontCascadeFonts> glyphs = newEntry->fonts.get();

    static const unsigned unreferencedPruneInterval = 50;
    static const int maximumEntries = 400;
    static unsigned pruneCounter;
    // Referenced FontCascadeFonts would exist anyway so pruning them saves little memory.
    if (!(++pruneCounter % unreferencedPruneInterval))
        pruneUnreferencedEntriesFromFontCascadeCache();
    // Prevent pathological growth.
    if (fontCascadeCache().size() > maximumEntries)
        fontCascadeCache().remove(fontCascadeCache().begin());
    return glyphs;
}

void FontCascade::update(RefPtr<FontSelector>&& fontSelector) const
{
    m_fonts = retrieveOrAddCachedFonts(m_fontDescription, WTFMove(fontSelector));
    m_useBackslashAsYenSymbol = useBackslashAsYenSignForFamily(firstFamily());
    m_enableKerning = computeEnableKerning();
    m_requiresShaping = computeRequiresShaping();
}

float FontCascade::glyphBufferForTextRun(CodePath codePathToUse, const TextRun& run, unsigned from, unsigned to, GlyphBuffer& glyphBuffer) const
{
    if (codePathToUse != Complex)
        return getGlyphsAndAdvancesForSimpleText(run, from, to, glyphBuffer);
    return getGlyphsAndAdvancesForComplexText(run, from, to, glyphBuffer);
}

float FontCascade::drawText(GraphicsContext& context, const TextRun& run, const FloatPoint& point, unsigned from, std::optional<unsigned> to, CustomFontNotReadyAction customFontNotReadyAction) const
{
    unsigned destination = to.value_or(run.length());
<<<<<<< HEAD

    CodePath codePathToUse = codePath(run);
    // FIXME: Use the fast code path once it handles partial runs with kerning and ligatures. See http://webkit.org/b/100050
    if (codePathToUse != Complex && (enableKerning() || requiresShaping()) && (from || destination != run.length()))
        codePathToUse = Complex;

#if PLATFORM(QT)
    if (codePathToUse == Complex) {
        drawComplexText(context, run, point, from, to);
        return 0;
    }
#endif

=======
>>>>>>> e41e4829
    GlyphBuffer glyphBuffer;
    float startX = point.x() + glyphBufferForTextRun(codePath(run, from, to), run, from, destination, glyphBuffer);
    // We couldn't generate any glyphs for the run. Give up.
    if (glyphBuffer.isEmpty())
        return 0;
    // Draw the glyph buffer now at the starting point returned in startX.
    FloatPoint startPoint(startX, point.y());
    drawGlyphBuffer(context, glyphBuffer, startPoint, customFontNotReadyAction);
    return startPoint.x() - startX;
}

void FontCascade::drawEmphasisMarks(GraphicsContext& context, const TextRun& run, const AtomicString& mark, const FloatPoint& point, unsigned from, std::optional<unsigned> to) const
{
    if (isLoadingCustomFonts())
        return;

    unsigned destination = to.value_or(run.length());
    if (codePath(run, from, to) != Complex)
        drawEmphasisMarksForSimpleText(context, run, mark, point, from, destination);
    else
        drawEmphasisMarksForComplexText(context, run, mark, point, from, destination);
}

std::unique_ptr<DisplayList::DisplayList> FontCascade::displayListForTextRun(GraphicsContext& context, const TextRun& run, unsigned from, std::optional<unsigned> to, CustomFontNotReadyAction customFontNotReadyAction) const
{
    ASSERT(!context.paintingDisabled());
    unsigned destination = to.value_or(run.length());
    
    // FIXME: Use the fast code path once it handles partial runs with kerning and ligatures. See http://webkit.org/b/100050
    CodePath codePathToUse = codePath(run);
    if (codePathToUse != Complex && (enableKerning() || requiresShaping()) && (from || destination != run.length()))
        codePathToUse = Complex;
    
    GlyphBuffer glyphBuffer;
    float startX = glyphBufferForTextRun(codePathToUse, run, from, destination, glyphBuffer);
    // We couldn't generate any glyphs for the run. Give up.
    if (glyphBuffer.isEmpty())
        return nullptr;
    
    std::unique_ptr<DisplayList::DisplayList> displayList = std::make_unique<DisplayList::DisplayList>();
    GraphicsContext recordingContext([&](GraphicsContext& displayListContext) {
        return std::make_unique<DisplayList::Recorder>(displayListContext, *displayList, context.state(), FloatRect(), AffineTransform());
    });
    
    FloatPoint startPoint(startX, 0);
    drawGlyphBuffer(recordingContext, glyphBuffer, startPoint, customFontNotReadyAction);
    return displayList;
}
    
float FontCascade::widthOfTextRange(const TextRun& run, unsigned from, unsigned to, HashSet<const Font*>* fallbackFonts, float* outWidthBeforeRange, float* outWidthAfterRange) const
{
    ASSERT(from <= to);
    ASSERT(to <= run.length());

    if (!run.length())
        return 0;

    float offsetBeforeRange = 0;
    float offsetAfterRange = 0;
    float totalWidth = 0;

    auto codePathToUse = codePath(run);
    if (codePathToUse == Complex) {
#if PLATFORM(WIN)
        UniscribeController it(this, run);
        it.advance(from);
        offsetBeforeRange = it.runWidthSoFar();
        it.advance(to);
        offsetAfterRange = it.runWidthSoFar();
        it.advance(to);
        totalWidth = it.runWidthSoFar();
#else
        ComplexTextController complexIterator(*this, run, false, fallbackFonts);
        complexIterator.advance(from, nullptr, IncludePartialGlyphs, fallbackFonts);
        offsetBeforeRange = complexIterator.runWidthSoFar();
        complexIterator.advance(to, nullptr, IncludePartialGlyphs, fallbackFonts);
        offsetAfterRange = complexIterator.runWidthSoFar();
        complexIterator.advance(run.length(), nullptr, IncludePartialGlyphs, fallbackFonts);
        totalWidth = complexIterator.runWidthSoFar();
#endif
    } else {
        WidthIterator simpleIterator(this, run, fallbackFonts);
        simpleIterator.advance(from, nullptr);
        offsetBeforeRange = simpleIterator.runWidthSoFar();
        simpleIterator.advance(to, nullptr);
        offsetAfterRange = simpleIterator.runWidthSoFar();
        simpleIterator.advance(run.length(), nullptr);
        totalWidth = simpleIterator.runWidthSoFar();
    }

    if (outWidthBeforeRange)
        *outWidthBeforeRange = offsetBeforeRange;

    if (outWidthAfterRange)
        *outWidthAfterRange = totalWidth - offsetAfterRange;

    return offsetAfterRange - offsetBeforeRange;
}

float FontCascade::width(const TextRun& run, HashSet<const Font*>* fallbackFonts, GlyphOverflow* glyphOverflow) const
{
    if (!run.length())
        return 0;

    CodePath codePathToUse = codePath(run);
    if (codePathToUse != Complex) {
        // The complex path is more restrictive about returning fallback fonts than the simple path, so we need an explicit test to make their behaviors match.
        if (!canReturnFallbackFontsForComplexText())
            fallbackFonts = nullptr;
        // The simple path can optimize the case where glyph overflow is not observable.
        if (codePathToUse != SimpleWithGlyphOverflow && (glyphOverflow && !glyphOverflow->computeBounds))
            glyphOverflow = nullptr;
    }

    bool hasWordSpacingOrLetterSpacing = wordSpacing() || letterSpacing();
    float* cacheEntry = m_fonts->widthCache().add(run, std::numeric_limits<float>::quiet_NaN(), enableKerning() || requiresShaping(), hasWordSpacingOrLetterSpacing, glyphOverflow);
    if (cacheEntry && !std::isnan(*cacheEntry))
        return *cacheEntry;

    HashSet<const Font*> localFallbackFonts;
    if (!fallbackFonts)
        fallbackFonts = &localFallbackFonts;

    float result;
    if (codePathToUse == Complex)
        result = floatWidthForComplexText(run, fallbackFonts, glyphOverflow);
    else
        result = floatWidthForSimpleText(run, fallbackFonts, glyphOverflow);

    if (cacheEntry && fallbackFonts->isEmpty())
        *cacheEntry = result;
    return result;
}

float FontCascade::widthForSimpleText(StringView text) const
{
    if (text.isNull() || text.isEmpty())
        return 0;
    ASSERT(codePath(TextRun(text)) != FontCascade::Complex);
    float* cacheEntry = m_fonts->widthCache().add(text, std::numeric_limits<float>::quiet_NaN());
    if (cacheEntry && !std::isnan(*cacheEntry))
        return *cacheEntry;

    Vector<GlyphBufferGlyph, 16> glyphs;
    Vector<GlyphBufferAdvance, 16> advances;
    bool hasKerningOrLigatures = enableKerning() || requiresShaping();
    float runWidth = 0;
    auto& font = primaryFont();
    for (unsigned i = 0; i < text.length(); ++i) {
        auto glyph = glyphDataForCharacter(text[i], false).glyph;
        auto glyphWidth = font.widthForGlyph(glyph);
        runWidth += glyphWidth;
        if (!hasKerningOrLigatures)
            continue;
        glyphs.append(glyph);
        advances.append(FloatSize(glyphWidth, 0));
    }
    if (hasKerningOrLigatures) {
        font.applyTransforms(&glyphs[0], &advances[0], glyphs.size(), enableKerning(), requiresShaping());
        // This is needed only to match the result of the slow path. Same glyph widths but different floating point arithmentics can
        // produce different run width.
        float runWidthDifferenceWithTransformApplied = -runWidth;
        for (auto& advance : advances)
            runWidthDifferenceWithTransformApplied += advance.width();
        runWidth += runWidthDifferenceWithTransformApplied;
    }

    if (cacheEntry)
        *cacheEntry = runWidth;
    return runWidth;
}

GlyphData FontCascade::glyphDataForCharacter(UChar32 c, bool mirror, FontVariant variant) const
{
    if (variant == AutoVariant) {
        if (m_fontDescription.variantCaps() == FontVariantCaps::Small) {
            UChar32 upperC = u_toupper(c);
            if (upperC != c) {
                c = upperC;
                variant = SmallCapsVariant;
            } else
                variant = NormalVariant;
        } else
            variant = NormalVariant;
    }

    if (mirror)
        c = u_charMirror(c);

    return m_fonts->glyphDataForCharacter(c, m_fontDescription, variant);
}

// For font families where any of the fonts don't have a valid entry in the OS/2 table
// for avgCharWidth, fallback to the legacy webkit behavior of getting the avgCharWidth
// from the width of a '0'. This only seems to apply to a fixed number of Mac fonts,
// but, in order to get similar rendering across platforms, we do this check for
// all platforms.
bool FontCascade::hasValidAverageCharWidth() const
{
    const AtomicString& family = firstFamily();
    if (family.isEmpty())
        return false;

#if PLATFORM(COCOA)
    // Internal fonts on macOS and iOS also have an invalid entry in the table for avgCharWidth.
    if (primaryFontIsSystemFont())
        return false;
#endif

    static const auto map = makeNeverDestroyed(HashSet<AtomicString> {
        "American Typewriter",
        "Arial Hebrew",
        "Chalkboard",
        "Cochin",
        "Corsiva Hebrew",
        "Courier",
        "Euphemia UCAS",
        "Geneva",
        "Gill Sans",
        "Hei",
        "Helvetica",
        "Hoefler Text",
        "InaiMathi",
        "Kai",
        "Lucida Grande",
        "Marker Felt",
        "Monaco",
        "Mshtakan",
        "New Peninim MT",
        "Osaka",
        "Raanana",
        "STHeiti",
        "Symbol",
        "Times",
        "Apple Braille",
        "Apple LiGothic",
        "Apple LiSung",
        "Apple Symbols",
        "AppleGothic",
        "AppleMyungjo",
        "#GungSeo",
        "#HeadLineA",
        "#PCMyungjo",
        "#PilGi",
    });
    return !map.get().contains(family);
}

bool FontCascade::fastAverageCharWidthIfAvailable(float& width) const
{
    bool success = hasValidAverageCharWidth();
    if (success)
        width = roundf(primaryFont().avgCharWidth()); // FIXME: primaryFont() might not correspond to firstFamily().
    return success;
}

void FontCascade::adjustSelectionRectForText(const TextRun& run, LayoutRect& selectionRect, unsigned from, std::optional<unsigned> to) const
{
    unsigned destination = to.value_or(run.length());
    if (codePath(run, from, to) != Complex)
        return adjustSelectionRectForSimpleText(run, selectionRect, from, destination);

    return adjustSelectionRectForComplexText(run, selectionRect, from, destination);
}

int FontCascade::offsetForPosition(const TextRun& run, float x, bool includePartialGlyphs) const
{
    if (codePath(run, x) != Complex)
        return offsetForPositionForSimpleText(run, x, includePartialGlyphs);

    return offsetForPositionForComplexText(run, x, includePartialGlyphs);
}

template <typename CharacterType>
static inline String normalizeSpacesInternal(const CharacterType* characters, unsigned length)
{
    StringBuilder normalized;
    normalized.reserveCapacity(length);

    for (unsigned i = 0; i < length; ++i)
        normalized.append(FontCascade::normalizeSpaces(characters[i]));

    return normalized.toString();
}

String FontCascade::normalizeSpaces(const LChar* characters, unsigned length)
{
    return normalizeSpacesInternal(characters, length);
}

String FontCascade::normalizeSpaces(const UChar* characters, unsigned length)
{
    return normalizeSpacesInternal(characters, length);
}

static bool shouldUseFontSmoothing = true;

void FontCascade::setShouldUseSmoothing(bool shouldUseSmoothing)
{
    ASSERT(isMainThread());
    shouldUseFontSmoothing = shouldUseSmoothing;
}

bool FontCascade::shouldUseSmoothing()
{
    return shouldUseFontSmoothing;
}

void FontCascade::setCodePath(CodePath p)
{
    s_codePath = p;
}

FontCascade::CodePath FontCascade::codePath()
{
    return s_codePath;
}

FontCascade::CodePath FontCascade::codePath(const TextRun& run, std::optional<unsigned> from, std::optional<unsigned> to) const
{
    if (s_codePath != Auto)
        return s_codePath;

#if !USE(FREETYPE)
    // FIXME: Use the fast code path once it handles partial runs with kerning and ligatures. See http://webkit.org/b/100050
    if ((enableKerning() || requiresShaping()) && (from.value_or(0) || to.value_or(run.length()) != run.length()))
        return Complex;
#else
    UNUSED_PARAM(from);
    UNUSED_PARAM(to);
#endif

#if PLATFORM(COCOA) || USE(FREETYPE)
    // Because Font::applyTransforms() doesn't know which features to enable/disable in the simple code path, it can't properly handle feature or variant settings.
    // FIXME: https://bugs.webkit.org/show_bug.cgi?id=150791: @font-face features should also cause this to be complex.
    if (m_fontDescription.featureSettings().size() > 0 || !m_fontDescription.variantSettings().isAllNormal())
        return Complex;

#else

    if (run.length() > 1 && (enableKerning() || requiresShaping()))
        return Complex;
#endif

    if (!run.characterScanForCodePath())
        return Simple;

    if (run.is8Bit())
        return Simple;

    // Start from 0 since drawing and highlighting also measure the characters before run->from.
    return characterRangeCodePath(run.characters16(), run.length());
}

FontCascade::CodePath FontCascade::characterRangeCodePath(const UChar* characters, unsigned len)
{
    // FIXME: Should use a UnicodeSet in ports where ICU is used. Note that we 
    // can't simply use UnicodeCharacter Property/class because some characters
    // are not 'combining', but still need to go to the complex path.
    // Alternatively, we may as well consider binary search over a sorted
    // list of ranges.
    CodePath result = Simple;
    bool previousCharacterIsEmojiGroupCandidate = false;
    for (unsigned i = 0; i < len; i++) {
        const UChar c = characters[i];
        if (c == zeroWidthJoiner && previousCharacterIsEmojiGroupCandidate)
            return Complex;
        
        previousCharacterIsEmojiGroupCandidate = false;
        if (c < 0x2E5) // U+02E5 through U+02E9 (Modifier Letters : Tone letters)  
            continue;
        if (c <= 0x2E9) 
            return Complex;

        if (c < 0x300) // U+0300 through U+036F Combining diacritical marks
            continue;
        if (c <= 0x36F)
            return Complex;

        if (c < 0x0591 || c == 0x05BE) // U+0591 through U+05CF excluding U+05BE Hebrew combining marks, Hebrew punctuation Paseq, Sof Pasuq and Nun Hafukha
            continue;
        if (c <= 0x05CF)
            return Complex;

        // U+0600 through U+109F Arabic, Syriac, Thaana, NKo, Samaritan, Mandaic,
        // Devanagari, Bengali, Gurmukhi, Gujarati, Oriya, Tamil, Telugu, Kannada, 
        // Malayalam, Sinhala, Thai, Lao, Tibetan, Myanmar
        if (c < 0x0600) 
            continue;
        if (c <= 0x109F)
            return Complex;

        // U+1100 through U+11FF Hangul Jamo (only Ancient Korean should be left here if you precompose;
        // Modern Korean will be precomposed as a result of step A)
        if (c < 0x1100)
            continue;
        if (c <= 0x11FF)
            return Complex;

        if (c < 0x135D) // U+135D through U+135F Ethiopic combining marks
            continue;
        if (c <= 0x135F)
            return Complex;

        if (c < 0x1700) // U+1780 through U+18AF Tagalog, Hanunoo, Buhid, Taghanwa,Khmer, Mongolian
            continue;
        if (c <= 0x18AF)
            return Complex;

        if (c < 0x1900) // U+1900 through U+194F Limbu (Unicode 4.0)
            continue;
        if (c <= 0x194F)
            return Complex;

        if (c < 0x1980) // U+1980 through U+19DF New Tai Lue
            continue;
        if (c <= 0x19DF)
            return Complex;

        if (c < 0x1A00) // U+1A00 through U+1CFF Buginese, Tai Tham, Balinese, Batak, Lepcha, Vedic
            continue;
        if (c <= 0x1CFF)
            return Complex;

        if (c < 0x1DC0) // U+1DC0 through U+1DFF Comining diacritical mark supplement
            continue;
        if (c <= 0x1DFF)
            return Complex;

        // U+1E00 through U+2000 characters with diacritics and stacked diacritics
        if (c <= 0x2000) {
            result = SimpleWithGlyphOverflow;
            continue;
        }

        if (c < 0x20D0) // U+20D0 through U+20FF Combining marks for symbols
            continue;
        if (c <= 0x20FF)
            return Complex;

        if (c < 0x26F9)
            continue;
        if (c < 0x26FA)
            return Complex;

        if (c < 0x2CEF) // U+2CEF through U+2CF1 Combining marks for Coptic
            continue;
        if (c <= 0x2CF1)
            return Complex;

        if (c < 0x302A) // U+302A through U+302F Ideographic and Hangul Tone marks
            continue;
        if (c <= 0x302F)
            return Complex;

        if (c < 0xA67C) // U+A67C through U+A67D Combining marks for old Cyrillic
            continue;
        if (c <= 0xA67D)
            return Complex;

        if (c < 0xA6F0) // U+A6F0 through U+A6F1 Combining mark for Bamum
            continue;
        if (c <= 0xA6F1)
            return Complex;

        // U+A800 through U+ABFF Nagri, Phags-pa, Saurashtra, Devanagari Extended,
        // Hangul Jamo Ext. A, Javanese, Myanmar Extended A, Tai Viet, Meetei Mayek,
        if (c < 0xA800) 
            continue;
        if (c <= 0xABFF)
            return Complex;

        if (c < 0xD7B0) // U+D7B0 through U+D7FF Hangul Jamo Ext. B
            continue;
        if (c <= 0xD7FF)
            return Complex;

        if (c <= 0xDBFF) {
            // High surrogate

            if (i == len - 1)
                continue;

            UChar next = characters[++i];
            if (!U16_IS_TRAIL(next))
                continue;

            UChar32 supplementaryCharacter = U16_GET_SUPPLEMENTARY(c, next);

            if (supplementaryCharacter < 0x10A00)
                continue;
            if (supplementaryCharacter < 0x10A60) // Kharoshthi
                return Complex;
            if (supplementaryCharacter < 0x11000)
                continue;
            if (supplementaryCharacter < 0x11080) // Brahmi
                return Complex;
            if (supplementaryCharacter < 0x110D0) // Kaithi
                return Complex;
            if (supplementaryCharacter < 0x11100)
                continue;
            if (supplementaryCharacter < 0x11150) // Chakma
                return Complex;
            if (supplementaryCharacter < 0x11180) // Mahajani
                return Complex;
            if (supplementaryCharacter < 0x111E0) // Sharada
                return Complex;
            if (supplementaryCharacter < 0x11200)
                continue;
            if (supplementaryCharacter < 0x11250) // Khojki
                return Complex;
            if (supplementaryCharacter < 0x112B0)
                continue;
            if (supplementaryCharacter < 0x11300) // Khudawadi
                return Complex;
            if (supplementaryCharacter < 0x11380) // Grantha
                return Complex;
            if (supplementaryCharacter < 0x11400)
                continue;
            if (supplementaryCharacter < 0x11480) // Newa
                return Complex;
            if (supplementaryCharacter < 0x114E0) // Tirhuta
                return Complex;
            if (supplementaryCharacter < 0x11580)
                continue;
            if (supplementaryCharacter < 0x11600) // Siddham
                return Complex;
            if (supplementaryCharacter < 0x11660) // Modi
                return Complex;
            if (supplementaryCharacter < 0x11680)
                continue;
            if (supplementaryCharacter < 0x116D0) // Takri
                return Complex;
            if (supplementaryCharacter < 0x11C00)
                continue;
            if (supplementaryCharacter < 0x11C70) // Bhaiksuki
                return Complex;
            if (supplementaryCharacter < 0x11CC0) // Marchen
                return Complex;
            if (supplementaryCharacter < 0x1E900)
                continue;
            if (supplementaryCharacter < 0x1E960) // Adlam
                return Complex;
            if (supplementaryCharacter < 0x1F1E6) // U+1F1E6 through U+1F1FF Regional Indicator Symbols
                continue;
            if (supplementaryCharacter <= 0x1F1FF)
                return Complex;

            if (isEmojiFitzpatrickModifier(supplementaryCharacter))
                return Complex;
            if (isEmojiGroupCandidate(supplementaryCharacter)) {
                previousCharacterIsEmojiGroupCandidate = true;
                continue;
            }

            if (supplementaryCharacter < 0xE0000)
                continue;
            if (supplementaryCharacter < 0xE0080) // Tags
                return Complex;
            if (supplementaryCharacter < 0xE0100) // U+E0100 through U+E01EF Unicode variation selectors.
                continue;
            if (supplementaryCharacter <= 0xE01EF)
                return Complex;

            // FIXME: Check for Brahmi (U+11000 block), Kaithi (U+11080 block) and other complex scripts
            // in plane 1 or higher.

            continue;
        }

        if (c < 0xFE00) // U+FE00 through U+FE0F Unicode variation selectors
            continue;
        if (c <= 0xFE0F)
            return Complex;

        if (c < 0xFE20) // U+FE20 through U+FE2F Combining half marks
            continue;
        if (c <= 0xFE2F)
            return Complex;
    }
    return result;
}

bool FontCascade::isCJKIdeograph(UChar32 c)
{
    // The basic CJK Unified Ideographs block.
    if (c >= 0x4E00 && c <= 0x9FFF)
        return true;
    
    // CJK Unified Ideographs Extension A.
    if (c >= 0x3400 && c <= 0x4DBF)
        return true;
    
    // CJK Radicals Supplement.
    if (c >= 0x2E80 && c <= 0x2EFF)
        return true;
    
    // Kangxi Radicals.
    if (c >= 0x2F00 && c <= 0x2FDF)
        return true;
    
    // CJK Strokes.
    if (c >= 0x31C0 && c <= 0x31EF)
        return true;
    
    // CJK Compatibility Ideographs.
    if (c >= 0xF900 && c <= 0xFAFF)
        return true;

    // CJK Unified Ideographs Extension B.
    if (c >= 0x20000 && c <= 0x2A6DF)
        return true;

    // CJK Unified Ideographs Extension C.
    if (c >= 0x2A700 && c <= 0x2B73F)
        return true;
    
    // CJK Unified Ideographs Extension D.
    if (c >= 0x2B740 && c <= 0x2B81F)
        return true;
    
    // CJK Compatibility Ideographs Supplement.
    if (c >= 0x2F800 && c <= 0x2FA1F)
        return true;

    return false;
}

bool FontCascade::isCJKIdeographOrSymbol(UChar32 c)
{
    // 0x2C7 Caron, Mandarin Chinese 3rd Tone
    // 0x2CA Modifier Letter Acute Accent, Mandarin Chinese 2nd Tone
    // 0x2CB Modifier Letter Grave Access, Mandarin Chinese 4th Tone 
    // 0x2D9 Dot Above, Mandarin Chinese 5th Tone 
    if ((c == 0x2C7) || (c == 0x2CA) || (c == 0x2CB) || (c == 0x2D9))
        return true;

    if ((c == 0x2020) || (c == 0x2021) || (c == 0x2030) || (c == 0x203B) || (c == 0x203C)
        || (c == 0x2042) || (c == 0x2047) || (c == 0x2048) || (c == 0x2049) || (c == 0x2051)
        || (c == 0x20DD) || (c == 0x20DE) || (c == 0x2100) || (c == 0x2103) || (c == 0x2105)
        || (c == 0x2109) || (c == 0x210A) || (c == 0x2113) || (c == 0x2116) || (c == 0x2121)
        || (c == 0x212B) || (c == 0x213B) || (c == 0x2150) || (c == 0x2151) || (c == 0x2152))
        return true;

    if (c >= 0x2156 && c <= 0x215A)
        return true;

    if (c >= 0x2160 && c <= 0x216B)
        return true;

    if (c >= 0x2170 && c <= 0x217B)
        return true;

    if ((c == 0x217F) || (c == 0x2189) || (c == 0x2307) || (c == 0x2312) || (c == 0x23BE) || (c == 0x23BF))
        return true;

    if (c >= 0x23C0 && c <= 0x23CC)
        return true;

    if ((c == 0x23CE) || (c == 0x2423))
        return true;

    if (c >= 0x2460 && c <= 0x2492)
        return true;

    if (c >= 0x249C && c <= 0x24FF)
        return true;

    if ((c == 0x25A0) || (c == 0x25A1) || (c == 0x25A2) || (c == 0x25AA) || (c == 0x25AB))
        return true;

    if ((c == 0x25B1) || (c == 0x25B2) || (c == 0x25B3) || (c == 0x25B6) || (c == 0x25B7) || (c == 0x25BC) || (c == 0x25BD))
        return true;
    
    if ((c == 0x25C0) || (c == 0x25C1) || (c == 0x25C6) || (c == 0x25C7) || (c == 0x25C9) || (c == 0x25CB) || (c == 0x25CC))
        return true;

    if (c >= 0x25CE && c <= 0x25D3)
        return true;

    if (c >= 0x25E2 && c <= 0x25E6)
        return true;

    if (c == 0x25EF)
        return true;

    if (c >= 0x2600 && c <= 0x2603)
        return true;

    if ((c == 0x2605) || (c == 0x2606) || (c == 0x260E) || (c == 0x2616) || (c == 0x2617) || (c == 0x2640) || (c == 0x2642))
        return true;

    if (c >= 0x2660 && c <= 0x266F)
        return true;

    if (c >= 0x2672 && c <= 0x267D)
        return true;

    if ((c == 0x26A0) || (c == 0x26BD) || (c == 0x26BE) || (c == 0x2713) || (c == 0x271A) || (c == 0x273F) || (c == 0x2740) || (c == 0x2756))
        return true;

    if (c >= 0x2776 && c <= 0x277F)
        return true;

    if (c == 0x2B1A)
        return true;

    // Ideographic Description Characters.
    if (c >= 0x2FF0 && c <= 0x2FFF)
        return true;

    // CJK Symbols and Punctuation, excluding 0x3030.
    if (c >= 0x3000 && c < 0x3030)
        return true;

    if (c > 0x3030 && c <= 0x303F)
        return true;

    // Hiragana
    if (c >= 0x3040 && c <= 0x309F)
        return true;

    // Katakana 
    if (c >= 0x30A0 && c <= 0x30FF)
        return true;

    // Bopomofo
    if (c >= 0x3100 && c <= 0x312F)
        return true;

    if (c >= 0x3190 && c <= 0x319F)
        return true;

    // Bopomofo Extended
    if (c >= 0x31A0 && c <= 0x31BF)
        return true;

    // Enclosed CJK Letters and Months.
    if (c >= 0x3200 && c <= 0x32FF)
        return true;
    
    // CJK Compatibility.
    if (c >= 0x3300 && c <= 0x33FF)
        return true;

    if (c >= 0xF860 && c <= 0xF862)
        return true;

    // CJK Compatibility Forms.
    if (c >= 0xFE30 && c <= 0xFE4F)
        return true;

    if ((c == 0xFE10) || (c == 0xFE11) || (c == 0xFE12) || (c == 0xFE19))
        return true;

    if ((c == 0xFF0D) || (c == 0xFF1B) || (c == 0xFF1C) || (c == 0xFF1E))
        return false;

    // Halfwidth and Fullwidth Forms
    // Usually only used in CJK
    if (c >= 0xFF00 && c <= 0xFFEF)
        return true;

    // Emoji.
    if (c == 0x1F100)
        return true;

    if (c >= 0x1F110 && c <= 0x1F129)
        return true;

    if (c >= 0x1F130 && c <= 0x1F149)
        return true;

    if (c >= 0x1F150 && c <= 0x1F169)
        return true;

    if (c >= 0x1F170 && c <= 0x1F189)
        return true;

    if (c >= 0x1F200 && c <= 0x1F6C5)
        return true;

    return isCJKIdeograph(c);
}

std::pair<unsigned, bool> FontCascade::expansionOpportunityCountInternal(const LChar* characters, unsigned length, TextDirection direction, ExpansionBehavior expansionBehavior)
{
    unsigned count = 0;
    bool isAfterExpansion = (expansionBehavior & LeadingExpansionMask) == ForbidLeadingExpansion;
    if ((expansionBehavior & LeadingExpansionMask) == ForceLeadingExpansion) {
        ++count;
        isAfterExpansion = true;
    }
    if (direction == TextDirection::LTR) {
        for (unsigned i = 0; i < length; ++i) {
            if (treatAsSpace(characters[i])) {
                count++;
                isAfterExpansion = true;
            } else
                isAfterExpansion = false;
        }
    } else {
        for (unsigned i = length; i > 0; --i) {
            if (treatAsSpace(characters[i - 1])) {
                count++;
                isAfterExpansion = true;
            } else
                isAfterExpansion = false;
        }
    }
    if (!isAfterExpansion && (expansionBehavior & TrailingExpansionMask) == ForceTrailingExpansion) {
        ++count;
        isAfterExpansion = true;
    } else if (isAfterExpansion && (expansionBehavior & TrailingExpansionMask) == ForbidTrailingExpansion) {
        ASSERT(count);
        --count;
        isAfterExpansion = false;
    }
    return std::make_pair(count, isAfterExpansion);
}

std::pair<unsigned, bool> FontCascade::expansionOpportunityCountInternal(const UChar* characters, unsigned length, TextDirection direction, ExpansionBehavior expansionBehavior)
{
    static bool expandAroundIdeographs = canExpandAroundIdeographsInComplexText();
    unsigned count = 0;
    bool isAfterExpansion = (expansionBehavior & LeadingExpansionMask) == ForbidLeadingExpansion;
    if ((expansionBehavior & LeadingExpansionMask) == ForceLeadingExpansion) {
        ++count;
        isAfterExpansion = true;
    }
    if (direction == TextDirection::LTR) {
        for (unsigned i = 0; i < length; ++i) {
            UChar32 character = characters[i];
            if (treatAsSpace(character)) {
                count++;
                isAfterExpansion = true;
                continue;
            }
            if (U16_IS_LEAD(character) && i + 1 < length && U16_IS_TRAIL(characters[i + 1])) {
                character = U16_GET_SUPPLEMENTARY(character, characters[i + 1]);
                i++;
            }
            if (expandAroundIdeographs && isCJKIdeographOrSymbol(character)) {
                if (!isAfterExpansion)
                    count++;
                count++;
                isAfterExpansion = true;
                continue;
            }
            isAfterExpansion = false;
        }
    } else {
        for (unsigned i = length; i > 0; --i) {
            UChar32 character = characters[i - 1];
            if (treatAsSpace(character)) {
                count++;
                isAfterExpansion = true;
                continue;
            }
            if (U16_IS_TRAIL(character) && i > 1 && U16_IS_LEAD(characters[i - 2])) {
                character = U16_GET_SUPPLEMENTARY(characters[i - 2], character);
                i--;
            }
            if (expandAroundIdeographs && isCJKIdeographOrSymbol(character)) {
                if (!isAfterExpansion)
                    count++;
                count++;
                isAfterExpansion = true;
                continue;
            }
            isAfterExpansion = false;
        }
    }
    if (!isAfterExpansion && (expansionBehavior & TrailingExpansionMask) == ForceTrailingExpansion) {
        ++count;
        isAfterExpansion = true;
    } else if (isAfterExpansion && (expansionBehavior & TrailingExpansionMask) == ForbidTrailingExpansion) {
        ASSERT(count);
        --count;
        isAfterExpansion = false;
    }
    return std::make_pair(count, isAfterExpansion);
}

std::pair<unsigned, bool> FontCascade::expansionOpportunityCount(const StringView& stringView, TextDirection direction, ExpansionBehavior expansionBehavior)
{
    // For each character, iterating from left to right:
    //   If it is recognized as a space, insert an opportunity after it
    //   If it is an ideograph, insert one opportunity before it and one opportunity after it
    // Do this such a way so that there are not two opportunities next to each other.
    if (stringView.is8Bit())
        return expansionOpportunityCountInternal(stringView.characters8(), stringView.length(), direction, expansionBehavior);
    return expansionOpportunityCountInternal(stringView.characters16(), stringView.length(), direction, expansionBehavior);
}

bool FontCascade::leadingExpansionOpportunity(const StringView& stringView, TextDirection direction)
{
    if (!stringView.length())
        return false;

    UChar32 initialCharacter;
    if (direction == TextDirection::LTR) {
        initialCharacter = stringView[0];
        if (U16_IS_LEAD(initialCharacter) && stringView.length() > 1 && U16_IS_TRAIL(stringView[1]))
            initialCharacter = U16_GET_SUPPLEMENTARY(initialCharacter, stringView[1]);
    } else {
        initialCharacter = stringView[stringView.length() - 1];
        if (U16_IS_TRAIL(initialCharacter) && stringView.length() > 1 && U16_IS_LEAD(stringView[stringView.length() - 2]))
            initialCharacter = U16_GET_SUPPLEMENTARY(stringView[stringView.length() - 2], initialCharacter);
    }

    return canExpandAroundIdeographsInComplexText() && isCJKIdeographOrSymbol(initialCharacter);
}

bool FontCascade::trailingExpansionOpportunity(const StringView& stringView, TextDirection direction)
{
    if (!stringView.length())
        return false;

    UChar32 finalCharacter;
    if (direction == TextDirection::LTR) {
        finalCharacter = stringView[stringView.length() - 1];
        if (U16_IS_TRAIL(finalCharacter) && stringView.length() > 1 && U16_IS_LEAD(stringView[stringView.length() - 2]))
            finalCharacter = U16_GET_SUPPLEMENTARY(stringView[stringView.length() - 2], finalCharacter);
    } else {
        finalCharacter = stringView[0];
        if (U16_IS_LEAD(finalCharacter) && stringView.length() > 1 && U16_IS_TRAIL(stringView[1]))
            finalCharacter = U16_GET_SUPPLEMENTARY(finalCharacter, stringView[1]);
    }

    return treatAsSpace(finalCharacter) || (canExpandAroundIdeographsInComplexText() && isCJKIdeographOrSymbol(finalCharacter));
}

bool FontCascade::canReceiveTextEmphasis(UChar32 c)
{
    if (U_GET_GC_MASK(c) & (U_GC_Z_MASK | U_GC_CN_MASK | U_GC_CC_MASK | U_GC_CF_MASK))
        return false;

    // Additional word-separator characters listed in CSS Text Level 3 Editor's Draft 3 November 2010.
    if (c == ethiopicWordspace || c == aegeanWordSeparatorLine || c == aegeanWordSeparatorDot
        || c == ugariticWordDivider || c == tibetanMarkIntersyllabicTsheg || c == tibetanMarkDelimiterTshegBstar)
        return false;

    return true;
}

bool FontCascade::isLoadingCustomFonts() const
{
    return m_fonts && m_fonts->isLoadingCustomFonts();
}
    
GlyphToPathTranslator::GlyphUnderlineType computeUnderlineType(const TextRun& textRun, const GlyphBuffer& glyphBuffer, unsigned index)
{
    // In general, we want to skip descenders. However, skipping descenders on CJK characters leads to undesirable renderings,
    // so we want to draw through CJK characters (on a character-by-character basis).
    UChar32 baseCharacter;
    unsigned offsetInString = glyphBuffer.offsetInString(index);

    if (offsetInString == GlyphBuffer::noOffset || offsetInString >= textRun.length()) {
        // We have no idea which character spawned this glyph. Bail.
        ASSERT_WITH_SECURITY_IMPLICATION(offsetInString < textRun.length());
        return GlyphToPathTranslator::GlyphUnderlineType::DrawOverGlyph;
    }
    
    if (textRun.is8Bit())
        baseCharacter = textRun.characters8()[offsetInString];
    else
        U16_NEXT(textRun.characters16(), offsetInString, textRun.length(), baseCharacter);
    
    // u_getIntPropertyValue with UCHAR_IDEOGRAPHIC doesn't return true for Japanese or Korean codepoints.
    // Instead, we can use the "Unicode allocation block" for the character.
    UBlockCode blockCode = ublock_getCode(baseCharacter);
    switch (blockCode) {
    case UBLOCK_CJK_RADICALS_SUPPLEMENT:
    case UBLOCK_CJK_SYMBOLS_AND_PUNCTUATION:
    case UBLOCK_ENCLOSED_CJK_LETTERS_AND_MONTHS:
    case UBLOCK_CJK_COMPATIBILITY:
    case UBLOCK_CJK_UNIFIED_IDEOGRAPHS_EXTENSION_A:
    case UBLOCK_CJK_UNIFIED_IDEOGRAPHS:
    case UBLOCK_CJK_COMPATIBILITY_IDEOGRAPHS:
    case UBLOCK_CJK_COMPATIBILITY_FORMS:
    case UBLOCK_CJK_UNIFIED_IDEOGRAPHS_EXTENSION_B:
    case UBLOCK_CJK_COMPATIBILITY_IDEOGRAPHS_SUPPLEMENT:
    case UBLOCK_CJK_STROKES:
    case UBLOCK_CJK_UNIFIED_IDEOGRAPHS_EXTENSION_C:
    case UBLOCK_CJK_UNIFIED_IDEOGRAPHS_EXTENSION_D:
    case UBLOCK_IDEOGRAPHIC_DESCRIPTION_CHARACTERS:
    case UBLOCK_LINEAR_B_IDEOGRAMS:
    case UBLOCK_ENCLOSED_IDEOGRAPHIC_SUPPLEMENT:
    case UBLOCK_HIRAGANA:
    case UBLOCK_KATAKANA:
    case UBLOCK_BOPOMOFO:
    case UBLOCK_BOPOMOFO_EXTENDED:
    case UBLOCK_HANGUL_JAMO:
    case UBLOCK_HANGUL_COMPATIBILITY_JAMO:
    case UBLOCK_HANGUL_SYLLABLES:
    case UBLOCK_HANGUL_JAMO_EXTENDED_A:
    case UBLOCK_HANGUL_JAMO_EXTENDED_B:
        return GlyphToPathTranslator::GlyphUnderlineType::DrawOverGlyph;
    default:
        return GlyphToPathTranslator::GlyphUnderlineType::SkipDescenders;
    }
}

// FIXME: This function may not work if the emphasis mark uses a complex script, but none of the
// standard emphasis marks do so.
std::optional<GlyphData> FontCascade::getEmphasisMarkGlyphData(const AtomicString& mark) const
{
    if (mark.isEmpty())
        return std::nullopt;

    UChar32 character;
    if (!mark.is8Bit()) {
        SurrogatePairAwareTextIterator iterator(mark.characters16(), 0, mark.length(), mark.length());
        unsigned clusterLength;
        if (!iterator.consume(character, clusterLength))
            return std::nullopt;
    } else
        character = mark[0];

    std::optional<GlyphData> glyphData(glyphDataForCharacter(character, false, EmphasisMarkVariant));
    return glyphData.value().isValid() ? glyphData : std::nullopt;
}

int FontCascade::emphasisMarkAscent(const AtomicString& mark) const
{
    std::optional<GlyphData> markGlyphData = getEmphasisMarkGlyphData(mark);
    if (!markGlyphData)
        return 0;

    const Font* markFontData = markGlyphData.value().font;
    ASSERT(markFontData);
    if (!markFontData)
        return 0;

    return markFontData->fontMetrics().ascent();
}

int FontCascade::emphasisMarkDescent(const AtomicString& mark) const
{
    std::optional<GlyphData> markGlyphData = getEmphasisMarkGlyphData(mark);
    if (!markGlyphData)
        return 0;

    const Font* markFontData = markGlyphData.value().font;
    ASSERT(markFontData);
    if (!markFontData)
        return 0;

    return markFontData->fontMetrics().descent();
}

int FontCascade::emphasisMarkHeight(const AtomicString& mark) const
{
    std::optional<GlyphData> markGlyphData = getEmphasisMarkGlyphData(mark);
    if (!markGlyphData)
        return 0;

    const Font* markFontData = markGlyphData.value().font;
    ASSERT(markFontData);
    if (!markFontData)
        return 0;

    return markFontData->fontMetrics().height();
}

float FontCascade::getGlyphsAndAdvancesForSimpleText(const TextRun& run, unsigned from, unsigned to, GlyphBuffer& glyphBuffer, ForTextEmphasisOrNot forTextEmphasis) const
{
    float initialAdvance;

    WidthIterator it(this, run, 0, false, forTextEmphasis);
    // FIXME: Using separate glyph buffers for the prefix and the suffix is incorrect when kerning or
    // ligatures are enabled.
    GlyphBuffer localGlyphBuffer;
    it.advance(from, &localGlyphBuffer);
    float beforeWidth = it.m_runWidthSoFar;
    it.advance(to, &glyphBuffer);

    if (glyphBuffer.isEmpty())
        return 0;

    float afterWidth = it.m_runWidthSoFar;

    if (run.rtl()) {
        float finalRoundingWidth = it.m_finalRoundingWidth;
        it.advance(run.length(), &localGlyphBuffer);
        initialAdvance = finalRoundingWidth + it.m_runWidthSoFar - afterWidth;
    } else
        initialAdvance = beforeWidth;

    if (run.rtl())
        glyphBuffer.reverse(0, glyphBuffer.size());

    return initialAdvance;
}

#if !PLATFORM(WIN)
float FontCascade::getGlyphsAndAdvancesForComplexText(const TextRun& run, unsigned from, unsigned to, GlyphBuffer& glyphBuffer, ForTextEmphasisOrNot forTextEmphasis) const
{
    float initialAdvance;

    ComplexTextController controller(*this, run, false, 0, forTextEmphasis);
    GlyphBuffer dummyGlyphBuffer;
    controller.advance(from, &dummyGlyphBuffer);
    controller.advance(to, &glyphBuffer);

    if (glyphBuffer.isEmpty())
        return 0;

    if (run.rtl()) {
        // Exploit the fact that the sum of the paint advances is equal to
        // the sum of the layout advances.
        initialAdvance = controller.totalWidth();
        for (unsigned i = 0; i < dummyGlyphBuffer.size(); ++i)
            initialAdvance -= dummyGlyphBuffer.advanceAt(i).width();
        for (unsigned i = 0; i < glyphBuffer.size(); ++i)
            initialAdvance -= glyphBuffer.advanceAt(i).width();
        glyphBuffer.reverse(0, glyphBuffer.size());
    } else {
        initialAdvance = dummyGlyphBuffer.initialAdvance().width();
        for (unsigned i = 0; i < dummyGlyphBuffer.size(); ++i)
            initialAdvance += dummyGlyphBuffer.advanceAt(i).width();
    }

    return initialAdvance;
}
#endif

void FontCascade::drawEmphasisMarksForSimpleText(GraphicsContext& context, const TextRun& run, const AtomicString& mark, const FloatPoint& point, unsigned from, unsigned to) const
{
    GlyphBuffer glyphBuffer;
    float initialAdvance = getGlyphsAndAdvancesForSimpleText(run, from, to, glyphBuffer, ForTextEmphasis);

    if (glyphBuffer.isEmpty())
        return;

    drawEmphasisMarks(context, glyphBuffer, mark, FloatPoint(point.x() + initialAdvance, point.y()));
}

inline bool shouldDrawIfLoading(const Font& font, FontCascade::CustomFontNotReadyAction customFontNotReadyAction)
{
    // Don't draw anything while we are using custom fonts that are in the process of loading,
    // except if the 'customFontNotReadyAction' argument is set to UseFallbackIfFontNotReady
    // (in which case "font" will be a fallback font).
    return !font.isInterstitial() || font.visibility() == Font::Visibility::Visible || customFontNotReadyAction == FontCascade::CustomFontNotReadyAction::UseFallbackIfFontNotReady;
}

void FontCascade::drawGlyphBuffer(GraphicsContext& context, const GlyphBuffer& glyphBuffer, FloatPoint& point, CustomFontNotReadyAction customFontNotReadyAction) const
{
    // Draw each contiguous run of glyphs that use the same font data.
    const Font* fontData = glyphBuffer.fontAt(0);
#if PLATFORM(WIN)
    FloatPoint startPoint(point.x() + glyphBuffer.initialAdvance().width(), point.y() + glyphBuffer.initialAdvance().height());
#else
    // FIXME: Why do we subtract the initial advance's height but not its width???
    // We should use the line above from Windows instead.
    FloatPoint startPoint(point.x(), point.y() - glyphBuffer.initialAdvance().height());
#endif
    float nextX = startPoint.x() + glyphBuffer.advanceAt(0).width();
    float nextY = startPoint.y() + glyphBuffer.advanceAt(0).height();
    unsigned lastFrom = 0;
    unsigned nextGlyph = 1;
    while (nextGlyph < glyphBuffer.size()) {
        const Font* nextFontData = glyphBuffer.fontAt(nextGlyph);

        if (nextFontData != fontData) {
            if (shouldDrawIfLoading(*fontData, customFontNotReadyAction))
                context.drawGlyphs(*fontData, glyphBuffer, lastFrom, nextGlyph - lastFrom, startPoint, m_fontDescription.fontSmoothing());

            lastFrom = nextGlyph;
            fontData = nextFontData;
            startPoint.setX(nextX);
            startPoint.setY(nextY);
        }
        nextX += glyphBuffer.advanceAt(nextGlyph).width();
        nextY += glyphBuffer.advanceAt(nextGlyph).height();
        nextGlyph++;
    }

    if (shouldDrawIfLoading(*fontData, customFontNotReadyAction))
        context.drawGlyphs(*fontData, glyphBuffer, lastFrom, nextGlyph - lastFrom, startPoint, m_fontDescription.fontSmoothing());
    point.setX(nextX);
}

inline static float offsetToMiddleOfGlyph(const Font* fontData, Glyph glyph)
{
    if (fontData->platformData().orientation() == FontOrientation::Horizontal) {
        FloatRect bounds = fontData->boundsForGlyph(glyph);
        return bounds.x() + bounds.width() / 2;
    }
    // FIXME: Use glyph bounds once they make sense for vertical fonts.
    return fontData->widthForGlyph(glyph) / 2;
}

inline static float offsetToMiddleOfGlyphAtIndex(const GlyphBuffer& glyphBuffer, unsigned i)
{
    return offsetToMiddleOfGlyph(glyphBuffer.fontAt(i), glyphBuffer.glyphAt(i));
}

void FontCascade::drawEmphasisMarks(GraphicsContext& context, const GlyphBuffer& glyphBuffer, const AtomicString& mark, const FloatPoint& point) const
{
    std::optional<GlyphData> markGlyphData = getEmphasisMarkGlyphData(mark);
    if (!markGlyphData)
        return;

    const Font* markFontData = markGlyphData.value().font;
    ASSERT(markFontData);
    if (!markFontData)
        return;

    Glyph markGlyph = markGlyphData.value().glyph;
    Glyph spaceGlyph = markFontData->spaceGlyph();

    float middleOfLastGlyph = offsetToMiddleOfGlyphAtIndex(glyphBuffer, 0);
    FloatPoint startPoint(point.x() + middleOfLastGlyph - offsetToMiddleOfGlyph(markFontData, markGlyph), point.y());

    GlyphBuffer markBuffer;
    for (unsigned i = 0; i + 1 < glyphBuffer.size(); ++i) {
        float middleOfNextGlyph = offsetToMiddleOfGlyphAtIndex(glyphBuffer, i + 1);
        float advance = glyphBuffer.advanceAt(i).width() - middleOfLastGlyph + middleOfNextGlyph;
        markBuffer.add(glyphBuffer.glyphAt(i) ? markGlyph : spaceGlyph, markFontData, advance);
        middleOfLastGlyph = middleOfNextGlyph;
    }
    markBuffer.add(glyphBuffer.glyphAt(glyphBuffer.size() - 1) ? markGlyph : spaceGlyph, markFontData, 0);

    drawGlyphBuffer(context, markBuffer, startPoint, CustomFontNotReadyAction::DoNotPaintIfFontNotReady);
}

float FontCascade::floatWidthForSimpleText(const TextRun& run, HashSet<const Font*>* fallbackFonts, GlyphOverflow* glyphOverflow) const
{
    WidthIterator it(this, run, fallbackFonts, glyphOverflow);
    GlyphBuffer glyphBuffer;
    it.advance(run.length(), (enableKerning() || requiresShaping()) ? &glyphBuffer : nullptr);

    if (glyphOverflow) {
        glyphOverflow->top = std::max<int>(glyphOverflow->top, ceilf(-it.minGlyphBoundingBoxY()) - (glyphOverflow->computeBounds ? 0 : fontMetrics().ascent()));
        glyphOverflow->bottom = std::max<int>(glyphOverflow->bottom, ceilf(it.maxGlyphBoundingBoxY()) - (glyphOverflow->computeBounds ? 0 : fontMetrics().descent()));
        glyphOverflow->left = ceilf(it.firstGlyphOverflow());
        glyphOverflow->right = ceilf(it.lastGlyphOverflow());
    }

    return it.m_runWidthSoFar;
}

#if !PLATFORM(WIN)
float FontCascade::floatWidthForComplexText(const TextRun& run, HashSet<const Font*>* fallbackFonts, GlyphOverflow* glyphOverflow) const
{
    ComplexTextController controller(*this, run, true, fallbackFonts);
    if (glyphOverflow) {
        glyphOverflow->top = std::max<int>(glyphOverflow->top, ceilf(-controller.minGlyphBoundingBoxY()) - (glyphOverflow->computeBounds ? 0 : fontMetrics().ascent()));
        glyphOverflow->bottom = std::max<int>(glyphOverflow->bottom, ceilf(controller.maxGlyphBoundingBoxY()) - (glyphOverflow->computeBounds ? 0 : fontMetrics().descent()));
        glyphOverflow->left = std::max<int>(0, ceilf(-controller.minGlyphBoundingBoxX()));
        glyphOverflow->right = std::max<int>(0, ceilf(controller.maxGlyphBoundingBoxX() - controller.totalWidth()));
    }
    return controller.totalWidth();
}
#endif

void FontCascade::adjustSelectionRectForSimpleText(const TextRun& run, LayoutRect& selectionRect, unsigned from, unsigned to) const
{
    GlyphBuffer glyphBuffer;
    WidthIterator it(this, run);
    it.advance(from, &glyphBuffer);
    float beforeWidth = it.m_runWidthSoFar;
    it.advance(to, &glyphBuffer);
    float afterWidth = it.m_runWidthSoFar;
    float totalWidth = -1;

    if (run.rtl()) {
        it.advance(run.length(), &glyphBuffer);
        totalWidth = it.m_runWidthSoFar;
        selectionRect.move(totalWidth - afterWidth, 0);
    } else
        selectionRect.move(beforeWidth, 0);
    selectionRect.setWidth(LayoutUnit::fromFloatCeil(afterWidth - beforeWidth));
}

#if !PLATFORM(WIN)
void FontCascade::adjustSelectionRectForComplexText(const TextRun& run, LayoutRect& selectionRect, unsigned from, unsigned to) const
{
    ComplexTextController controller(*this, run);
    controller.advance(from);
    float beforeWidth = controller.runWidthSoFar();
    controller.advance(to);
    float afterWidth = controller.runWidthSoFar();

    if (run.rtl())
        selectionRect.move(controller.totalWidth() - afterWidth, 0);
    else
        selectionRect.move(beforeWidth, 0);
    selectionRect.setWidth(LayoutUnit::fromFloatCeil(afterWidth - beforeWidth));
}
#endif

int FontCascade::offsetForPositionForSimpleText(const TextRun& run, float x, bool includePartialGlyphs) const
{
    float delta = x;

    WidthIterator it(this, run);
    GlyphBuffer localGlyphBuffer;
    unsigned offset;
    if (run.rtl()) {
        delta -= floatWidthForSimpleText(run);
        while (1) {
            offset = it.m_currentCharacter;
            float w;
            if (!it.advanceOneCharacter(w, localGlyphBuffer))
                break;
            delta += w;
            if (includePartialGlyphs) {
                if (delta - w / 2 >= 0)
                    break;
            } else {
                if (delta >= 0)
                    break;
            }
        }
    } else {
        while (1) {
            offset = it.m_currentCharacter;
            float w;
            if (!it.advanceOneCharacter(w, localGlyphBuffer))
                break;
            delta -= w;
            if (includePartialGlyphs) {
                if (delta + w / 2 <= 0)
                    break;
            } else {
                if (delta <= 0)
                    break;
            }
        }
    }

    return offset;
}

#if !PLATFORM(WIN)
int FontCascade::offsetForPositionForComplexText(const TextRun& run, float x, bool includePartialGlyphs) const
{
    ComplexTextController controller(*this, run);
    return controller.offsetForPosition(x, includePartialGlyphs);
}
#endif

#if !PLATFORM(COCOA) && !USE(HARFBUZZ)
// FIXME: Unify this with the macOS and iOS implementation.
const Font* FontCascade::fontForCombiningCharacterSequence(const UChar* characters, size_t length) const
{
    UChar32 baseCharacter;
    size_t baseCharacterLength = 0;
    U16_NEXT(characters, baseCharacterLength, length, baseCharacter);
    GlyphData baseCharacterGlyphData = glyphDataForCharacter(baseCharacter, false, NormalVariant);

    if (!baseCharacterGlyphData.glyph)
        return nullptr;
    return baseCharacterGlyphData.font;
}
#endif

void FontCascade::drawEmphasisMarksForComplexText(GraphicsContext& context, const TextRun& run, const AtomicString& mark, const FloatPoint& point, unsigned from, unsigned to) const
{
    GlyphBuffer glyphBuffer;
    float initialAdvance = getGlyphsAndAdvancesForComplexText(run, from, to, glyphBuffer, ForTextEmphasis);

    if (glyphBuffer.isEmpty())
        return;

    drawEmphasisMarks(context, glyphBuffer, mark, FloatPoint(point.x() + initialAdvance, point.y()));
}

}<|MERGE_RESOLUTION|>--- conflicted
+++ resolved
@@ -287,22 +287,6 @@
 float FontCascade::drawText(GraphicsContext& context, const TextRun& run, const FloatPoint& point, unsigned from, std::optional<unsigned> to, CustomFontNotReadyAction customFontNotReadyAction) const
 {
     unsigned destination = to.value_or(run.length());
-<<<<<<< HEAD
-
-    CodePath codePathToUse = codePath(run);
-    // FIXME: Use the fast code path once it handles partial runs with kerning and ligatures. See http://webkit.org/b/100050
-    if (codePathToUse != Complex && (enableKerning() || requiresShaping()) && (from || destination != run.length()))
-        codePathToUse = Complex;
-
-#if PLATFORM(QT)
-    if (codePathToUse == Complex) {
-        drawComplexText(context, run, point, from, to);
-        return 0;
-    }
-#endif
-
-=======
->>>>>>> e41e4829
     GlyphBuffer glyphBuffer;
     float startX = point.x() + glyphBufferForTextRun(codePath(run, from, to), run, from, destination, glyphBuffer);
     // We couldn't generate any glyphs for the run. Give up.
