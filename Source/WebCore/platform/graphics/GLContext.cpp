--- conflicted
+++ resolved
@@ -25,8 +25,6 @@
 #if USE(EGL)
 #include "GLContextEGL.h"
 #endif
-<<<<<<< HEAD
-=======
 
 #if USE(OPENGL_ES_2)
 #define GL_GLEXT_PROTOTYPES 1
@@ -34,7 +32,6 @@
 #include <GLES3/gl3.h>
 #endif
 
->>>>>>> 962fb7b8
 #if USE(GLX)
 #include "GLContextGLX.h"
 #endif
