--- conflicted
+++ resolved
@@ -22,16 +22,16 @@
 #include "GLContext.h"
 #include <wtf/ThreadSpecific.h>
 
+#if PLATFORM(WPE)
+#include "GLContextWPE.h"
+#include "PlatformDisplayWPE.h"
+#else
 #if USE(EGL)
 #include "GLContextEGL.h"
 #endif
-
 #if USE(GLX)
 #include "GLContextGLX.h"
 #endif
-
-#if PLATFORM(WPE)
-#include "PlatformDisplayWPE.h"
 #endif
 
 using WTF::ThreadSpecific;
@@ -78,7 +78,14 @@
     if (!initializeOpenGLShimsIfNeeded())
         return nullptr;
 
+#if PLATFORM(WPE)
+    UNUSED_PARAM(windowHandle);
+    UNUSED_PARAM(platformDisplay);
+    RELEASE_ASSERT_NOT_REACHED();
+    return nullptr;
+#else
     PlatformDisplay& display = platformDisplay ? *platformDisplay : PlatformDisplay::sharedDisplay();
+
 #if PLATFORM(WAYLAND)
     if (display.type() == PlatformDisplay::Type::Wayland) {
         if (auto eglContext = GLContextEGL::createContext(windowHandle, display))
@@ -101,6 +108,7 @@
         return WTFMove(eglContext);
 #endif
     return nullptr;
+#endif
 }
 
 std::unique_ptr<GLContext> GLContext::createOffscreenContext(PlatformDisplay* platformDisplay)
@@ -108,7 +116,13 @@
     if (!initializeOpenGLShimsIfNeeded())
         return nullptr;
 
+#if PLATFORM(WPE)
+    RELEASE_ASSERT(is<PlatformDisplayWPE>(PlatformDisplay::sharedDisplay()));
+    RELEASE_ASSERT(platformDisplay == &PlatformDisplay::sharedDisplay());
+    return GLContextWPE::createOffscreenContext(PlatformDisplay::sharedDisplay());
+#else
     return createContextForWindow(0, platformDisplay ? platformDisplay : &PlatformDisplay::sharedDisplay());
+#endif
 }
 
 std::unique_ptr<GLContext> GLContext::createSharingContext(PlatformDisplay& display)
@@ -116,6 +130,11 @@
     if (!initializeOpenGLShimsIfNeeded())
         return nullptr;
 
+#if PLATFORM(WPE)
+    RELEASE_ASSERT(is<PlatformDisplayWPE>(PlatformDisplay::sharedDisplay()));
+    RELEASE_ASSERT(&display == &PlatformDisplay::sharedDisplay());
+    return GLContextWPE::createSharingContext(PlatformDisplay::sharedDisplay());
+#else
 #if USE(GLX)
     if (display.type() == PlatformDisplay::Type::X11) {
         if (auto glxContext = GLContextGLX::createSharingContext(display))
@@ -129,19 +148,12 @@
 #endif
 
     return nullptr;
+#endif
 }
 
 GLContext::GLContext(PlatformDisplay& display)
     : m_display(display)
 {
-<<<<<<< HEAD
-#if PLATFORM(WPE)
-    if (PlatformDisplay::sharedDisplay().type() == PlatformDisplay::Type::WPE)
-        return downcast<PlatformDisplayWPE>(PlatformDisplay::sharedDisplay()).createOffscreenContext(sharingContext);
-#endif
-    return createContextForWindow(0, sharingContext);
-=======
->>>>>>> 62c989f5
 }
 
 GLContext::~GLContext()
