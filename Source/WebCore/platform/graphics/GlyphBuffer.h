/*
 * Copyright (C) 2006, 2009, 2011, 2016 Apple Inc. All rights reserved.
 * Copyright (C) 2007-2008 Torch Mobile Inc.
 *
 * Redistribution and use in source and binary forms, with or without
 * modification, are permitted provided that the following conditions
 * are met:
 *
 * 1.  Redistributions of source code must retain the above copyright
 *     notice, this list of conditions and the following disclaimer. 
 * 2.  Redistributions in binary form must reproduce the above copyright
 *     notice, this list of conditions and the following disclaimer in the
 *     documentation and/or other materials provided with the distribution. 
 * 3.  Neither the name of Apple Inc. ("Apple") nor the names of
 *     its contributors may be used to endorse or promote products derived
 *     from this software without specific prior written permission. 
 *
 * THIS SOFTWARE IS PROVIDED BY APPLE AND ITS CONTRIBUTORS "AS IS" AND ANY
 * EXPRESS OR IMPLIED WARRANTIES, INCLUDING, BUT NOT LIMITED TO, THE IMPLIED
 * WARRANTIES OF MERCHANTABILITY AND FITNESS FOR A PARTICULAR PURPOSE ARE
 * DISCLAIMED. IN NO EVENT SHALL APPLE OR ITS CONTRIBUTORS BE LIABLE FOR ANY
 * DIRECT, INDIRECT, INCIDENTAL, SPECIAL, EXEMPLARY, OR CONSEQUENTIAL DAMAGES
 * (INCLUDING, BUT NOT LIMITED TO, PROCUREMENT OF SUBSTITUTE GOODS OR SERVICES;
 * LOSS OF USE, DATA, OR PROFITS; OR BUSINESS INTERRUPTION) HOWEVER CAUSED AND
 * ON ANY THEORY OF LIABILITY, WHETHER IN CONTRACT, STRICT LIABILITY, OR TORT
 * (INCLUDING NEGLIGENCE OR OTHERWISE) ARISING IN ANY WAY OUT OF THE USE OF
 * THIS SOFTWARE, EVEN IF ADVISED OF THE POSSIBILITY OF SUCH DAMAGE.
 */

#pragma once

#include "FloatSize.h"
#include "Glyph.h"
#include <climits>
#include <wtf/Vector.h>

#if USE(CG)
#include <CoreGraphics/CGGeometry.h>
#endif

namespace WebCore {

class Font;

#if USE(WINGDI)
typedef wchar_t GlyphBufferGlyph;
#elif PLATFORM(QT)
typedef quint32 GlyphBufferGlyph;
#else
typedef Glyph GlyphBufferGlyph;
#endif

// CG uses CGSize instead of FloatSize so that the result of advances()
// can be passed directly to CGContextShowGlyphsWithAdvances in FontMac.mm
#if USE(CG)
struct GlyphBufferAdvance : CGSize {
public:
    GlyphBufferAdvance() : CGSize(CGSizeZero) { }
    GlyphBufferAdvance(CGSize size)
        : CGSize(size)
    {
    }
    GlyphBufferAdvance(float width, float height)
        : CGSize(CGSizeMake(width, height))
    {
    }

    void setWidth(CGFloat width) { this->CGSize::width = width; }
    void setHeight(CGFloat height) { this->CGSize::height = height; }
    CGFloat width() const { return this->CGSize::width; }
    CGFloat height() const { return this->CGSize::height; }
};
#elif PLATFORM(QT)
struct GlyphBufferAdvance : public QPointF {
public:
    GlyphBufferAdvance() : QPointF() { }
    GlyphBufferAdvance(const QPointF& advance)
        : QPointF(advance)
    {
    }

    void setWidth(qreal width) { QPointF::setX(width); }
    qreal width() const { return QPointF::x(); }
    qreal height() const { return QPointF::y(); }
};
#else
typedef FloatSize GlyphBufferAdvance;
#endif

class GlyphBuffer {
public:
    bool isEmpty() const { return m_font.isEmpty(); }
    unsigned size() const { return m_font.size(); }
    
    void clear()
    {
        m_font.clear();
        m_glyphs.clear();
        m_advances.clear();
        if (m_offsetsInString)
            m_offsetsInString->clear();
    }

    GlyphBufferGlyph* glyphs(unsigned from) { return m_glyphs.data() + from; }
    GlyphBufferAdvance* advances(unsigned from) { return m_advances.data() + from; }
    const GlyphBufferGlyph* glyphs(unsigned from) const { return m_glyphs.data() + from; }
    const GlyphBufferAdvance* advances(unsigned from) const { return m_advances.data() + from; }
    size_t advancesCount() const { return m_advances.size(); }

    const Font* fontAt(unsigned index) const { return m_font[index]; }

    void setInitialAdvance(GlyphBufferAdvance initialAdvance) { m_initialAdvance = initialAdvance; }
    const GlyphBufferAdvance& initialAdvance() const { return m_initialAdvance; }
    
    Glyph glyphAt(unsigned index) const
    {
        return m_glyphs[index];
    }

    GlyphBufferAdvance advanceAt(unsigned index) const
    {
        return m_advances[index];
    }
    
    static const unsigned noOffset = UINT_MAX;
    void add(Glyph glyph, const Font* font, float width, unsigned offsetInString = noOffset)
    {
<<<<<<< HEAD
        m_font.append(font);

#if USE(CAIRO)
        cairo_glyph_t cairoGlyph;
        cairoGlyph.index = glyph;
        m_glyphs.append(cairoGlyph);
#else
        m_glyphs.append(glyph);
#endif

#if USE(CG)
        CGSize advance = { width, 0 };
        m_advances.append(advance);
#elif PLATFORM(QT)
        m_advances.append(QPointF(width, 0));
#else
        m_advances.append(FloatSize(width, 0));
#endif
=======
        GlyphBufferAdvance advance;
        advance.setWidth(width);
        advance.setHeight(0);
>>>>>>> e41e4829

        add(glyph, font, advance, offsetInString);
    }

    void add(Glyph glyph, const Font* font, GlyphBufferAdvance advance, unsigned offsetInString = noOffset)
    {
        m_font.append(font);
        m_glyphs.append(glyph);

        m_advances.append(advance);
        
        if (offsetInString != noOffset && m_offsetsInString)
            m_offsetsInString->append(offsetInString);
    }

    void reverse(unsigned from, unsigned length)
    {
        for (unsigned i = from, end = from + length - 1; i < end; ++i, --end)
            swap(i, end);
    }

    void expandLastAdvance(float width)
    {
        ASSERT(!isEmpty());
        GlyphBufferAdvance& lastAdvance = m_advances.last();
        lastAdvance.setWidth(lastAdvance.width() + width);
    }

    void expandLastAdvance(GlyphBufferAdvance expansion)
    {
        ASSERT(!isEmpty());
        GlyphBufferAdvance& lastAdvance = m_advances.last();
        lastAdvance.setWidth(lastAdvance.width() + expansion.width());
        lastAdvance.setHeight(lastAdvance.height() + expansion.height());
    }
    
    void saveOffsetsInString()
    {
        m_offsetsInString.reset(new Vector<unsigned, 2048>());
    }

    int offsetInString(unsigned index) const
    {
        ASSERT(m_offsetsInString);
        return (*m_offsetsInString)[index];
    }

    void shrink(unsigned truncationPoint)
    {
        m_font.shrink(truncationPoint);
        m_glyphs.shrink(truncationPoint);
        m_advances.shrink(truncationPoint);
        if (m_offsetsInString)
            m_offsetsInString->shrink(truncationPoint);
    }

private:
    void swap(unsigned index1, unsigned index2)
    {
        const Font* f = m_font[index1];
        m_font[index1] = m_font[index2];
        m_font[index2] = f;

        GlyphBufferGlyph g = m_glyphs[index1];
        m_glyphs[index1] = m_glyphs[index2];
        m_glyphs[index2] = g;

        GlyphBufferAdvance s = m_advances[index1];
        m_advances[index1] = m_advances[index2];
        m_advances[index2] = s;
    }

    Vector<const Font*, 2048> m_font;
    Vector<GlyphBufferGlyph, 2048> m_glyphs;
    Vector<GlyphBufferAdvance, 2048> m_advances;
    GlyphBufferAdvance m_initialAdvance;
    std::unique_ptr<Vector<unsigned, 2048>> m_offsetsInString;
};

}<|MERGE_RESOLUTION|>--- conflicted
+++ resolved
@@ -125,30 +125,9 @@
     static const unsigned noOffset = UINT_MAX;
     void add(Glyph glyph, const Font* font, float width, unsigned offsetInString = noOffset)
     {
-<<<<<<< HEAD
-        m_font.append(font);
-
-#if USE(CAIRO)
-        cairo_glyph_t cairoGlyph;
-        cairoGlyph.index = glyph;
-        m_glyphs.append(cairoGlyph);
-#else
-        m_glyphs.append(glyph);
-#endif
-
-#if USE(CG)
-        CGSize advance = { width, 0 };
-        m_advances.append(advance);
-#elif PLATFORM(QT)
-        m_advances.append(QPointF(width, 0));
-#else
-        m_advances.append(FloatSize(width, 0));
-#endif
-=======
         GlyphBufferAdvance advance;
         advance.setWidth(width);
         advance.setHeight(0);
->>>>>>> e41e4829
 
         add(glyph, font, advance, offsetInString);
     }
