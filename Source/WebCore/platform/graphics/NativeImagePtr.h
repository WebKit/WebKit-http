--- conflicted
+++ resolved
@@ -34,19 +34,8 @@
 #include "RefPtrCairo.h"
 #elif USE(WINGDI)
 #include "SharedBitmap.h"
-<<<<<<< HEAD
 #elif PLATFORM(HAIKU)
 class BBitmap;
-#elif PLATFORM(BLACKBERRY)
-namespace BlackBerry {
-namespace Platform {
-namespace Graphics {
-class TiledImage;
-}
-}
-}
-=======
->>>>>>> c8720d2c
 #endif
 
 namespace WebCore {
@@ -60,13 +49,8 @@
 typedef PassRefPtr<cairo_surface_t> PassNativeImagePtr;
 #elif USE(WINGDI)
 typedef RefPtr<SharedBitmap> NativeImagePtr;
-<<<<<<< HEAD
-#elif PLATFORM(BLACKBERRY)
-typedef BlackBerry::Platform::Graphics::TiledImage* NativeImagePtr;
 #elif PLATFORM(HAIKU)
 typedef BBitmap* NativeImagePtr;
-=======
->>>>>>> c8720d2c
 #endif
 
 #if !USE(CAIRO)
