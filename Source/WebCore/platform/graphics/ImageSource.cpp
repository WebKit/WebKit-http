/*
 * Copyright (C) 2006, 2010, 2011, 2012, 2014, 2016 Apple Inc.  All rights reserved.
 * Copyright (C) 2007 Alp Toker <alp.toker@collabora.co.uk>
 * Copyright (C) 2008, Google Inc. All rights reserved.
 * Copyright (C) 2007-2009 Torch Mobile, Inc
 *
 * Redistribution and use in source and binary forms, with or without
 * modification, are permitted provided that the following conditions
 * are met:
 * 1. Redistributions of source code must retain the above copyright
 *    notice, this list of conditions and the following disclaimer.
 * 2. Redistributions in binary form must reproduce the above copyright
 *    notice, this list of conditions and the following disclaimer in the
 *    documentation and/or other materials provided with the distribution.
 *
 * THIS SOFTWARE IS PROVIDED BY APPLE INC. ``AS IS'' AND ANY
 * EXPRESS OR IMPLIED WARRANTIES, INCLUDING, BUT NOT LIMITED TO, THE
 * IMPLIED WARRANTIES OF MERCHANTABILITY AND FITNESS FOR A PARTICULAR
 * PURPOSE ARE DISCLAIMED.  IN NO EVENT SHALL APPLE INC. OR
 * CONTRIBUTORS BE LIABLE FOR ANY DIRECT, INDIRECT, INCIDENTAL, SPECIAL,
 * EXEMPLARY, OR CONSEQUENTIAL DAMAGES (INCLUDING, BUT NOT LIMITED TO,
 * PROCUREMENT OF SUBSTITUTE GOODS OR SERVICES; LOSS OF USE, DATA, OR
 * PROFITS; OR BUSINESS INTERRUPTION) HOWEVER CAUSED AND ON ANY THEORY
 * OF LIABILITY, WHETHER IN CONTRACT, STRICT LIABILITY, OR TORT
 * (INCLUDING NEGLIGENCE OR OTHERWISE) ARISING IN ANY WAY OUT OF THE USE
 * OF THIS SOFTWARE, EVEN IF ADVISED OF THE POSSIBILITY OF SUCH DAMAGE.
 */

#include "config.h"
#include "ImageSource.h"

#if USE(CG)
#include "ImageDecoderCG.h"
#else
#include "ImageDecoder.h"
#endif

#include "ImageOrientation.h"

namespace WebCore {

ImageSource::ImageSource(ImageSource::AlphaOption alphaOption, ImageSource::GammaAndColorProfileOption gammaAndColorProfileOption)
    : m_alphaOption(alphaOption)
    , m_gammaAndColorProfileOption(gammaAndColorProfileOption)
{
}

ImageSource::~ImageSource()
{
}

void ImageSource::clearFrameBufferCache(size_t clearBeforeFrame)
{
    if (!initialized())
        return;
    m_decoder->clearFrameBufferCache(clearBeforeFrame);
}

void ImageSource::clear(bool destroyAllFrames, size_t clearBeforeFrame, SharedBuffer* data, bool allDataReceived)
{
    // There's no need to throw away the decoder unless we're explicitly asked
    // to destroy all of the frames.
    if (!destroyAllFrames) {
        clearFrameBufferCache(clearBeforeFrame);
        return;
    }

    m_decoder = nullptr;

    if (data)
        setData(data, allDataReceived);
}

void ImageSource::ensureDecoderIsCreated(const SharedBuffer& data)
{
    if (initialized())
        return;
    
    m_decoder = ImageDecoder::create(data, m_alphaOption, m_gammaAndColorProfileOption);
}

void ImageSource::setData(SharedBuffer* data, bool allDataReceived)
{
    if (!data)
        return;
    
    ensureDecoderIsCreated(*data);
    
    if (!initialized()) {
        ASSERT_NOT_REACHED();
        return;
    }

    if (m_decoder)
        m_decoder->setData(*data, allDataReceived);
}

SubsamplingLevel ImageSource::calculateMaximumSubsamplingLevel() const
{
    if (!m_allowSubsampling || !allowSubsamplingOfFrameAtIndex(0))
        return 0;
    
    // FIXME: this value was chosen to be appropriate for iOS since the image
    // subsampling is only enabled by default on iOS. Choose a different value
    // if image subsampling is enabled on other platform.
    const int maximumImageAreaBeforeSubsampling = 5 * 1024 * 1024;
    const SubsamplingLevel maxSubsamplingLevel = 3;
    
    for (SubsamplingLevel level = 0; level < maxSubsamplingLevel; ++level) {
        if (frameSizeAtIndex(0, level).area() < maximumImageAreaBeforeSubsampling)
            return level;
    }
    
    return maxSubsamplingLevel;
}

SubsamplingLevel ImageSource::subsamplingLevelForScale(float scale) const
{
    if (!(scale > 0 && scale <= 1))
        return 0;
    
    SubsamplingLevel maximumSubsamplingLevel = calculateMaximumSubsamplingLevel();
    if (!maximumSubsamplingLevel)
        return 0;

    // There are four subsampling levels: 0 = 1x, 1 = 0.5x, 2 = 0.25x, 3 = 0.125x.
    SubsamplingLevel result = std::ceil(std::log2(1 / scale));
    return std::min(result, maximumSubsamplingLevel);
}

size_t ImageSource::bytesDecodedToDetermineProperties()
{
    return ImageDecoder::bytesDecodedToDetermineProperties();
}

bool ImageSource::isSizeAvailable() const
{
    return initialized() && m_decoder->isSizeAvailable();
}

IntSize ImageSource::size() const
{
    return frameSizeAtIndex(0, 0);
}

IntSize ImageSource::sizeRespectingOrientation() const
{
    return frameSizeAtIndex(0, 0, RespectImageOrientation);
}

size_t ImageSource::frameCount() const
{
    return initialized() ? m_decoder->frameCount() : 0;
}

int ImageSource::repetitionCount()
{
    return initialized() ? m_decoder->repetitionCount() : cAnimationNone;
}

String ImageSource::filenameExtension() const
{
    return initialized() ? m_decoder->filenameExtension() : String();
}

Optional<IntPoint> ImageSource::hotSpot() const
{
    return initialized() ? m_decoder->hotSpot() : Nullopt;
}

bool ImageSource::frameIsCompleteAtIndex(size_t index)
{
    return initialized() && m_decoder->frameIsCompleteAtIndex(index);
}

bool ImageSource::frameHasAlphaAtIndex(size_t index)
{
<<<<<<< HEAD
    if (!initialized())
        return nullptr;

    ImageFrame* buffer = m_decoder->frameBufferAtIndex(index);
    if (!buffer || buffer->status() == ImageFrame::FrameEmpty)
        return nullptr;

    // Zero-height images can cause problems for some ports.  If we have an
    // empty image dimension, just bail.
    if (size().isEmpty())
        return nullptr;

    // Return the buffer contents as a native image.  For some ports, the data
    // is already in a native container, and this just increments its refcount.
    return buffer->asNewNativeImage();
=======
    return !initialized() || m_decoder->frameHasAlphaAtIndex(index);
}

bool ImageSource::allowSubsamplingOfFrameAtIndex(size_t index) const
{
    return initialized() && m_decoder->allowSubsamplingOfFrameAtIndex(index);
>>>>>>> 06f96a09
}

IntSize ImageSource::frameSizeAtIndex(size_t index, SubsamplingLevel subsamplingLevel, RespectImageOrientationEnum shouldRespectImageOrientation) const
{
    if (!initialized())
        return { };

    IntSize size = m_decoder->frameSizeAtIndex(index, subsamplingLevel);
    if (shouldRespectImageOrientation != RespectImageOrientation)
        return size;

    return orientationAtIndex(index).usesWidthAsHeight() ? size.transposedSize() : size;
}

unsigned ImageSource::frameBytesAtIndex(size_t index, SubsamplingLevel subsamplingLevel) const
{
    return frameSizeAtIndex(index, subsamplingLevel).area() * 4;
}

float ImageSource::frameDurationAtIndex(size_t index)
{
    return initialized() ? m_decoder->frameDurationAtIndex(index) : 0;
}

ImageOrientation ImageSource::orientationAtIndex(size_t index) const
{
    return initialized() ? m_decoder->orientationAtIndex(index) : ImageOrientation();
}
    
NativeImagePtr ImageSource::createFrameImageAtIndex(size_t index, SubsamplingLevel subsamplingLevel)
{
    return initialized() ? m_decoder->createFrameImageAtIndex(index, subsamplingLevel) : nullptr;
}

void ImageSource::dump(TextStream& ts) const
{
    if (m_allowSubsampling)
        ts.dumpProperty("allow-subsampling", m_allowSubsampling);
    
    ImageOrientation orientation = orientationAtIndex(0);
    if (orientation != OriginTopLeft)
        ts.dumpProperty("orientation", orientation);
}
    
}<|MERGE_RESOLUTION|>--- conflicted
+++ resolved
@@ -175,30 +175,12 @@
 
 bool ImageSource::frameHasAlphaAtIndex(size_t index)
 {
-<<<<<<< HEAD
-    if (!initialized())
-        return nullptr;
-
-    ImageFrame* buffer = m_decoder->frameBufferAtIndex(index);
-    if (!buffer || buffer->status() == ImageFrame::FrameEmpty)
-        return nullptr;
-
-    // Zero-height images can cause problems for some ports.  If we have an
-    // empty image dimension, just bail.
-    if (size().isEmpty())
-        return nullptr;
-
-    // Return the buffer contents as a native image.  For some ports, the data
-    // is already in a native container, and this just increments its refcount.
-    return buffer->asNewNativeImage();
-=======
     return !initialized() || m_decoder->frameHasAlphaAtIndex(index);
 }
 
 bool ImageSource::allowSubsamplingOfFrameAtIndex(size_t index) const
 {
     return initialized() && m_decoder->allowSubsamplingOfFrameAtIndex(index);
->>>>>>> 06f96a09
 }
 
 IntSize ImageSource::frameSizeAtIndex(size_t index, SubsamplingLevel subsamplingLevel, RespectImageOrientationEnum shouldRespectImageOrientation) const
