--- conflicted
+++ resolved
@@ -51,20 +51,10 @@
 #endif
 #endif
 
-<<<<<<< HEAD
-#if PLATFORM(QT)
-#include "qglobal.h"
-QT_BEGIN_NAMESPACE
-class QPointF;
-QT_END_NAMESPACE
-#endif
-
 #if PLATFORM(HAIKU)
 class BPoint;
 #endif
 
-=======
->>>>>>> 02a025d9
 namespace WebCore {
 
 class AffineTransform;
