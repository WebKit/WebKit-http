--- conflicted
+++ resolved
@@ -58,17 +58,10 @@
 QT_END_NAMESPACE
 #endif
 
-<<<<<<< HEAD
 #if PLATFORM(HAIKU)
 class BPoint;
 #endif
 
-#if USE(SKIA)
-struct SkPoint;
-#endif
-
-=======
->>>>>>> 788840c1
 namespace WebCore {
 
 class AffineTransform;
@@ -177,19 +170,11 @@
     operator BlackBerry::Platform::FloatPoint() const;
 #endif
 
-<<<<<<< HEAD
 #if PLATFORM(HAIKU)
     FloatPoint(const BPoint&);
     operator BPoint() const;
 #endif
 
-#if USE(SKIA)
-    operator SkPoint() const;
-    FloatPoint(const SkPoint&);
-#endif
-
-=======
->>>>>>> 788840c1
     FloatPoint matrixTransform(const TransformationMatrix&) const;
     FloatPoint matrixTransform(const AffineTransform&) const;
 
