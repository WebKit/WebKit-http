/*
 * Copyright (C) 2004-2016 Apple Inc.  All rights reserved.
 * Copyright (C) 2005 Nokia.  All rights reserved.
 *
 * Redistribution and use in source and binary forms, with or without
 * modification, are permitted provided that the following conditions
 * are met:
 * 1. Redistributions of source code must retain the above copyright
 *    notice, this list of conditions and the following disclaimer.
 * 2. Redistributions in binary form must reproduce the above copyright
 *    notice, this list of conditions and the following disclaimer in the
 *    documentation and/or other materials provided with the distribution.
 *
 * THIS SOFTWARE IS PROVIDED BY APPLE INC. ``AS IS'' AND ANY
 * EXPRESS OR IMPLIED WARRANTIES, INCLUDING, BUT NOT LIMITED TO, THE
 * IMPLIED WARRANTIES OF MERCHANTABILITY AND FITNESS FOR A PARTICULAR
 * PURPOSE ARE DISCLAIMED.  IN NO EVENT SHALL APPLE INC. OR
 * CONTRIBUTORS BE LIABLE FOR ANY DIRECT, INDIRECT, INCIDENTAL, SPECIAL,
 * EXEMPLARY, OR CONSEQUENTIAL DAMAGES (INCLUDING, BUT NOT LIMITED TO,
 * PROCUREMENT OF SUBSTITUTE GOODS OR SERVICES; LOSS OF USE, DATA, OR
 * PROFITS; OR BUSINESS INTERRUPTION) HOWEVER CAUSED AND ON ANY THEORY
 * OF LIABILITY, WHETHER IN CONTRACT, STRICT LIABILITY, OR TORT
 * (INCLUDING NEGLIGENCE OR OTHERWISE) ARISING IN ANY WAY OUT OF THE USE
 * OF THIS SOFTWARE, EVEN IF ADVISED OF THE POSSIBILITY OF SUCH DAMAGE.
 */

#ifndef FloatPoint_h
#define FloatPoint_h

#include "FloatSize.h"
#include "IntPoint.h"
#include <wtf/MathExtras.h>

#if PLATFORM(MAC) && defined __OBJC__
#import <Foundation/NSGeometry.h>
#endif

#if USE(CG)
typedef struct CGPoint CGPoint;
#endif

#if PLATFORM(MAC)
#ifdef NSGEOMETRY_TYPES_SAME_AS_CGGEOMETRY_TYPES
typedef struct CGPoint NSPoint;
#else
typedef struct _NSPoint NSPoint;
#endif
#endif // PLATFORM(MAC)

<<<<<<< HEAD
#if PLATFORM(HAIKU)
class BPoint;
=======
#if PLATFORM(WIN)
struct D2D_POINT_2F;
typedef D2D_POINT_2F D2D1_POINT_2F;
>>>>>>> aa6906ee
#endif

namespace WebCore {

class AffineTransform;
class TransformationMatrix;
class IntPoint;
class IntSize;
class TextStream;

class FloatPoint {
public:
    FloatPoint() { }
    FloatPoint(float x, float y) : m_x(x), m_y(y) { }
    WEBCORE_EXPORT FloatPoint(const IntPoint&);
    explicit FloatPoint(const FloatSize& size) : m_x(size.width()), m_y(size.height()) { }

    static FloatPoint zero() { return FloatPoint(); }

    static FloatPoint narrowPrecision(double x, double y);

    float x() const { return m_x; }
    float y() const { return m_y; }

    void setX(float x) { m_x = x; }
    void setY(float y) { m_y = y; }
    void set(float x, float y)
    {
        m_x = x;
        m_y = y;
    }
    void move(float dx, float dy)
    {
        m_x += dx;
        m_y += dy;
    }
    void move(const IntSize& a)
    {
        m_x += a.width();
        m_y += a.height();
    }
    void move(const FloatSize& a)
    {
        m_x += a.width();
        m_y += a.height();
    }
    void moveBy(const IntPoint& a)
    {
        m_x += a.x();
        m_y += a.y();
    }
    void moveBy(const FloatPoint& a)
    {
        m_x += a.x();
        m_y += a.y();
    }
    void scale(float sx, float sy)
    {
        m_x *= sx;
        m_y *= sy;
    }

    WEBCORE_EXPORT void normalize();

    float dot(const FloatPoint& a) const
    {
        return m_x * a.x() + m_y * a.y();
    }

    float slopeAngleRadians() const;
    float length() const;
    float lengthSquared() const
    {
        return m_x * m_x + m_y * m_y;
    }

    WEBCORE_EXPORT FloatPoint constrainedBetween(const FloatPoint& min, const FloatPoint& max) const;

    FloatPoint shrunkTo(const FloatPoint& other) const
    {
        return { std::min(m_x, other.m_x), std::min(m_y, other.m_y) };
    }

    FloatPoint expandedTo(const FloatPoint& other) const
    {
        return { std::max(m_x, other.m_x), std::max(m_y, other.m_y) };
    }

    FloatPoint transposedPoint() const
    {
        return { m_y, m_x };
    }

#if USE(CG)
    WEBCORE_EXPORT FloatPoint(const CGPoint&);
    WEBCORE_EXPORT operator CGPoint() const;
#endif

#if PLATFORM(MAC) && !defined(NSGEOMETRY_TYPES_SAME_AS_CGGEOMETRY_TYPES)
    WEBCORE_EXPORT FloatPoint(const NSPoint&);
    WEBCORE_EXPORT operator NSPoint() const;
#endif

<<<<<<< HEAD
#if PLATFORM(HAIKU)
    FloatPoint(const BPoint&);
    operator BPoint() const;
#endif

    FloatPoint matrixTransform(const TransformationMatrix&) const;
    FloatPoint matrixTransform(const AffineTransform&) const;
=======
#if PLATFORM(WIN)
    WEBCORE_EXPORT FloatPoint(const D2D1_POINT_2F&);
    WEBCORE_EXPORT operator D2D1_POINT_2F() const;
#endif

    WEBCORE_EXPORT FloatPoint matrixTransform(const TransformationMatrix&) const;
    WEBCORE_EXPORT FloatPoint matrixTransform(const AffineTransform&) const;
>>>>>>> aa6906ee

private:
    float m_x { 0 };
    float m_y { 0 };
};


inline FloatPoint& operator+=(FloatPoint& a, const FloatSize& b)
{
    a.move(b.width(), b.height());
    return a;
}

inline FloatPoint& operator+=(FloatPoint& a, const FloatPoint& b)
{
    a.move(b.x(), b.y());
    return a;
}

inline FloatPoint& operator-=(FloatPoint& a, const FloatSize& b)
{
    a.move(-b.width(), -b.height());
    return a;
}

inline FloatPoint operator+(const FloatPoint& a, const FloatSize& b)
{
    return FloatPoint(a.x() + b.width(), a.y() + b.height());
}

inline FloatPoint operator+(const FloatPoint& a, const FloatPoint& b)
{
    return FloatPoint(a.x() + b.x(), a.y() + b.y());
}

inline FloatSize operator-(const FloatPoint& a, const FloatPoint& b)
{
    return FloatSize(a.x() - b.x(), a.y() - b.y());
}

inline FloatPoint operator-(const FloatPoint& a, const FloatSize& b)
{
    return FloatPoint(a.x() - b.width(), a.y() - b.height());
}

inline FloatPoint operator-(const FloatPoint& a)
{
    return FloatPoint(-a.x(), -a.y());
}

inline bool operator==(const FloatPoint& a, const FloatPoint& b)
{
    return a.x() == b.x() && a.y() == b.y();
}

inline bool operator!=(const FloatPoint& a, const FloatPoint& b)
{
    return a.x() != b.x() || a.y() != b.y();
}

inline float operator*(const FloatPoint& a, const FloatPoint& b)
{
    // dot product
    return a.dot(b);
}

inline IntSize flooredIntSize(const FloatPoint& p)
{
    return IntSize(clampToInteger(floorf(p.x())), clampToInteger(floorf(p.y())));
}

inline IntPoint roundedIntPoint(const FloatPoint& p)
{
    return IntPoint(clampToInteger(roundf(p.x())), clampToInteger(roundf(p.y())));
}

inline IntPoint flooredIntPoint(const FloatPoint& p)
{
    return IntPoint(clampToInteger(floorf(p.x())), clampToInteger(floorf(p.y())));
}

inline IntPoint ceiledIntPoint(const FloatPoint& p)
{
    return IntPoint(clampToInteger(ceilf(p.x())), clampToInteger(ceilf(p.y())));
}

inline FloatPoint floorPointToDevicePixels(const FloatPoint& p, float deviceScaleFactor)
{
    return FloatPoint(floorf(p.x() * deviceScaleFactor)  / deviceScaleFactor, floorf(p.y() * deviceScaleFactor)  / deviceScaleFactor);
}

inline FloatPoint ceilPointToDevicePixels(const FloatPoint& p, float deviceScaleFactor)
{
    return FloatPoint(ceilf(p.x() * deviceScaleFactor)  / deviceScaleFactor, ceilf(p.y() * deviceScaleFactor)  / deviceScaleFactor);
}

inline FloatSize toFloatSize(const FloatPoint& a)
{
    return FloatSize(a.x(), a.y());
}

inline FloatPoint toFloatPoint(const FloatSize& a)
{
    return FloatPoint(a.width(), a.height());
}

inline bool areEssentiallyEqual(const FloatPoint& a, const FloatPoint& b)
{
    return WTF::areEssentiallyEqual(a.x(), b.x()) && WTF::areEssentiallyEqual(a.y(), b.y());
}

WEBCORE_EXPORT TextStream& operator<<(TextStream&, const FloatPoint&);

}

#endif<|MERGE_RESOLUTION|>--- conflicted
+++ resolved
@@ -47,14 +47,13 @@
 #endif
 #endif // PLATFORM(MAC)
 
-<<<<<<< HEAD
 #if PLATFORM(HAIKU)
 class BPoint;
-=======
+#endif
+
 #if PLATFORM(WIN)
 struct D2D_POINT_2F;
 typedef D2D_POINT_2F D2D1_POINT_2F;
->>>>>>> aa6906ee
 #endif
 
 namespace WebCore {
@@ -158,15 +157,11 @@
     WEBCORE_EXPORT operator NSPoint() const;
 #endif
 
-<<<<<<< HEAD
 #if PLATFORM(HAIKU)
     FloatPoint(const BPoint&);
     operator BPoint() const;
 #endif
 
-    FloatPoint matrixTransform(const TransformationMatrix&) const;
-    FloatPoint matrixTransform(const AffineTransform&) const;
-=======
 #if PLATFORM(WIN)
     WEBCORE_EXPORT FloatPoint(const D2D1_POINT_2F&);
     WEBCORE_EXPORT operator D2D1_POINT_2F() const;
@@ -174,7 +169,6 @@
 
     WEBCORE_EXPORT FloatPoint matrixTransform(const TransformationMatrix&) const;
     WEBCORE_EXPORT FloatPoint matrixTransform(const AffineTransform&) const;
->>>>>>> aa6906ee
 
 private:
     float m_x { 0 };
