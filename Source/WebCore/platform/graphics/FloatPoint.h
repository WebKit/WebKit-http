--- conflicted
+++ resolved
@@ -46,17 +46,16 @@
 #endif
 #endif // PLATFORM(MAC)
 
-<<<<<<< HEAD
 #if PLATFORM(QT)
 #include "qglobal.h"
 QT_BEGIN_NAMESPACE
 class QPointF;
 QT_END_NAMESPACE
-=======
+#endif
+
 #if PLATFORM(WIN)
 struct D2D_POINT_2F;
 typedef D2D_POINT_2F D2D1_POINT_2F;
->>>>>>> 4ccac179
 #endif
 
 namespace WebCore {
@@ -184,15 +183,11 @@
     WEBCORE_EXPORT operator NSPoint() const;
 #endif
 
-<<<<<<< HEAD
 #if PLATFORM(QT)
     FloatPoint(const QPointF&);
     operator QPointF() const;
 #endif
 
-    FloatPoint matrixTransform(const TransformationMatrix&) const;
-    FloatPoint matrixTransform(const AffineTransform&) const;
-=======
 #if PLATFORM(WIN)
     WEBCORE_EXPORT FloatPoint(const D2D1_POINT_2F&);
     WEBCORE_EXPORT operator D2D1_POINT_2F() const;
@@ -200,7 +195,6 @@
 
     WEBCORE_EXPORT FloatPoint matrixTransform(const TransformationMatrix&) const;
     WEBCORE_EXPORT FloatPoint matrixTransform(const AffineTransform&) const;
->>>>>>> 4ccac179
 
 private:
     float m_x { 0 };
