/*
 * Copyright (C) 2003, 2006, 2009, 2016 Apple Inc. All rights reserved.
 * Copyright (C) 2006 Rob Buis <buis@kde.org>
 * Copyright (C) 2007-2008 Torch Mobile, Inc.
 *
 * Redistribution and use in source and binary forms, with or without
 * modification, are permitted provided that the following conditions
 * are met:
 * 1. Redistributions of source code must retain the above copyright
 *    notice, this list of conditions and the following disclaimer.
 * 2. Redistributions in binary form must reproduce the above copyright
 *    notice, this list of conditions and the following disclaimer in the
 *    documentation and/or other materials provided with the distribution.
 *
 * THIS SOFTWARE IS PROVIDED BY APPLE INC. ``AS IS'' AND ANY
 * EXPRESS OR IMPLIED WARRANTIES, INCLUDING, BUT NOT LIMITED TO, THE
 * IMPLIED WARRANTIES OF MERCHANTABILITY AND FITNESS FOR A PARTICULAR
 * PURPOSE ARE DISCLAIMED.  IN NO EVENT SHALL APPLE INC. OR
 * CONTRIBUTORS BE LIABLE FOR ANY DIRECT, INDIRECT, INCIDENTAL, SPECIAL,
 * EXEMPLARY, OR CONSEQUENTIAL DAMAGES (INCLUDING, BUT NOT LIMITED TO,
 * PROCUREMENT OF SUBSTITUTE GOODS OR SERVICES; LOSS OF USE, DATA, OR
 * PROFITS; OR BUSINESS INTERRUPTION) HOWEVER CAUSED AND ON ANY THEORY
 * OF LIABILITY, WHETHER IN CONTRACT, STRICT LIABILITY, OR TORT
 * (INCLUDING NEGLIGENCE OR OTHERWISE) ARISING IN ANY WAY OUT OF THE USE
 * OF THIS SOFTWARE, EVEN IF ADVISED OF THE POSSIBILITY OF SUCH DAMAGE. 
 */

#ifndef Path_h
#define Path_h

#include "FloatRect.h"
#include "WindRule.h"
#include <wtf/FastMalloc.h>
#include <wtf/Function.h>
#include <wtf/Forward.h>

#if USE(CG)

#include <wtf/RetainPtr.h>
#include <CoreGraphics/CGPath.h>
typedef struct CGPath PlatformPath;

#elif PLATFORM(QT)

#include <qpainterpath.h>
typedef QPainterPath PlatformPath;

#elif USE(DIRECT2D)
#include "COMPtr.h"

interface ID2D1Geometry;
interface ID2D1GeometryGroup;
interface ID2D1PathGeometry;
interface ID2D1GeometrySink;

typedef ID2D1GeometryGroup PlatformPath;

#elif USE(CAIRO)

namespace WebCore {
class CairoPath;
}
typedef WebCore::CairoPath PlatformPath;

#elif USE(WINGDI)

namespace WebCore {
class PlatformPath;
}
typedef WebCore::PlatformPath PlatformPath;

#else

typedef void PlatformPath;

#endif

#if PLATFORM(QT)
/* QPainterPath is valued based */
typedef PlatformPath PlatformPathPtr;
#else
typedef PlatformPath* PlatformPathPtr;
#endif

namespace WTF {
class TextStream;
}

namespace WebCore {

    class AffineTransform;
    class FloatPoint;
    class FloatRoundedRect;
    class FloatSize;
    class GraphicsContext;
    class PathTraversalState;
    class RoundedRect;
    class StrokeStyleApplier;

    enum PathElementType {
        PathElementMoveToPoint, // The points member will contain 1 value.
        PathElementAddLineToPoint, // The points member will contain 1 value.
        PathElementAddQuadCurveToPoint, // The points member will contain 2 values.
        PathElementAddCurveToPoint, // The points member will contain 3 values.
        PathElementCloseSubpath // The points member will contain no values.
    };

    // The points in the structure are the same as those that would be used with the
    // add... method. For example, a line returns the endpoint, while a cubic returns
    // two tangent points and the endpoint.
    struct PathElement {
        PathElementType type;
        FloatPoint* points;
    };

    using PathApplierFunction = WTF::Function<void (const PathElement&)>;

    class Path {
        WTF_MAKE_FAST_ALLOCATED;
    public:
        WEBCORE_EXPORT Path();
#if USE(CG)
        Path(RetainPtr<CGMutablePathRef>);
#endif
        WEBCORE_EXPORT ~Path();

        WEBCORE_EXPORT Path(const Path&);
        WEBCORE_EXPORT Path(Path&&);
        WEBCORE_EXPORT Path& operator=(const Path&);
        WEBCORE_EXPORT Path& operator=(Path&&);
        
        static Path polygonPathFromPoints(const Vector<FloatPoint>&);

        bool contains(const FloatPoint&, WindRule = WindRule::NonZero) const;
        bool strokeContains(StrokeStyleApplier*, const FloatPoint&) const;
        // fastBoundingRect() should equal or contain boundingRect(); boundingRect()
        // should perfectly bound the points within the path.
        FloatRect boundingRect() const;
        WEBCORE_EXPORT FloatRect fastBoundingRect() const;
        FloatRect strokeBoundingRect(StrokeStyleApplier* = 0) const;

        float length() const;
        PathTraversalState traversalStateAtLength(float length, bool& success) const;
        FloatPoint pointAtLength(float length, bool& success) const;
        float normalAngleAtLength(float length, bool& success) const;

        WEBCORE_EXPORT void clear();
#if PLATFORM(QT)
        bool isNull() const { return false; }
#else
        bool isNull() const { return !m_path; }
#endif
        bool isEmpty() const;
        // Gets the current point of the current path, which is conceptually the final point reached by the path so far.
        // Note the Path can be empty (isEmpty() == true) and still have a current point.
        bool hasCurrentPoint() const;
        FloatPoint currentPoint() const;

        WEBCORE_EXPORT void moveTo(const FloatPoint&);
        WEBCORE_EXPORT void addLineTo(const FloatPoint&);
        WEBCORE_EXPORT void addQuadCurveTo(const FloatPoint& controlPoint, const FloatPoint& endPoint);
        WEBCORE_EXPORT void addBezierCurveTo(const FloatPoint& controlPoint1, const FloatPoint& controlPoint2, const FloatPoint& endPoint);
        void addArcTo(const FloatPoint&, const FloatPoint&, float radius);
        WEBCORE_EXPORT void closeSubpath();

        void addArc(const FloatPoint&, float radius, float startAngle, float endAngle, bool anticlockwise);
        void addRect(const FloatRect&);
        void addEllipse(FloatPoint, float radiusX, float radiusY, float rotation, float startAngle, float endAngle, bool anticlockwise);
        void addEllipse(const FloatRect&);

        enum RoundedRectStrategy {
            PreferNativeRoundedRect,
            PreferBezierRoundedRect
        };

        WEBCORE_EXPORT void addRoundedRect(const FloatRect&, const FloatSize& roundingRadii, RoundedRectStrategy = PreferNativeRoundedRect);
        WEBCORE_EXPORT void addRoundedRect(const FloatRoundedRect&, RoundedRectStrategy = PreferNativeRoundedRect);
        void addRoundedRect(const RoundedRect&);

        void addPath(const Path&, const AffineTransform&);

        void translate(const FloatSize&);

        // To keep Path() cheap, it does not allocate a PlatformPath immediately
        // meaning Path::platformPath() can return null (except on Qt).
#if USE(DIRECT2D)
        PlatformPathPtr platformPath() const { return m_path.get(); }
#else
        PlatformPathPtr platformPath() const { return m_path; }
#endif
#if PLATFORM(QT)
        PlatformPathPtr ensurePlatformPath() { return platformPath(); }
#else
        // ensurePlatformPath() will allocate a PlatformPath if it has not yet been and will never return null.
        WEBCORE_EXPORT PlatformPathPtr ensurePlatformPath();
#endif

        WEBCORE_EXPORT void apply(const PathApplierFunction&) const;
        void transform(const AffineTransform&);

        static float circleControlPoint()
        {
            // Approximation of control point positions on a bezier to simulate a quarter of a circle.
            // This is 1-kappa, where kappa = 4 * (sqrt(2) - 1) / 3
            return 0.447715;
        }

        void addBeziersForRoundedRect(const FloatRect&, const FloatSize& topLeftRadius, const FloatSize& topRightRadius, const FloatSize& bottomLeftRadius, const FloatSize& bottomRightRadius);

#if USE(CG) || USE(DIRECT2D)
        void platformAddPathForRoundedRect(const FloatRect&, const FloatSize& topLeftRadius, const FloatSize& topRightRadius, const FloatSize& bottomLeftRadius, const FloatSize& bottomRightRadius);
#endif

#if USE(DIRECT2D)
        ID2D1GeometrySink* activePath() const { return m_activePath.get(); }
        void appendGeometry(ID2D1Geometry*);
        void createGeometryWithFillMode(WindRule, COMPtr<ID2D1GeometryGroup>&) const;
        void drawDidComplete();

        HRESULT initializePathState();
        void openFigureAtCurrentPointIfNecessary();
        void closeAnyOpenGeometries();
#endif

#ifndef NDEBUG
        void dump() const;
#endif

    private:
#if USE(DIRECT2D)
        COMPtr<ID2D1GeometryGroup> m_path;
        COMPtr<ID2D1PathGeometry> m_activePathGeometry;
        COMPtr<ID2D1GeometrySink> m_activePath;
<<<<<<< HEAD
#elif PLATFORM(QT)
        PlatformPathPtr m_path;
=======
        size_t m_openFigureCount { 0 };
>>>>>>> 2d3b0564
#else
        PlatformPathPtr m_path { nullptr };
#endif
    };

WTF::TextStream& operator<<(WTF::TextStream&, const Path&);

}

#endif<|MERGE_RESOLUTION|>--- conflicted
+++ resolved
@@ -231,12 +231,9 @@
         COMPtr<ID2D1GeometryGroup> m_path;
         COMPtr<ID2D1PathGeometry> m_activePathGeometry;
         COMPtr<ID2D1GeometrySink> m_activePath;
-<<<<<<< HEAD
+        size_t m_openFigureCount { 0 };
 #elif PLATFORM(QT)
         PlatformPathPtr m_path;
-=======
-        size_t m_openFigureCount { 0 };
->>>>>>> 2d3b0564
 #else
         PlatformPathPtr m_path { nullptr };
 #endif
