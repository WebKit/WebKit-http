/*
 * Copyright (C) 2003, 2006, 2009 Apple Inc. All rights reserved.
 *               2006 Rob Buis <buis@kde.org>
 * Copyright (C) 2007-2008 Torch Mobile, Inc.
 *
 * Redistribution and use in source and binary forms, with or without
 * modification, are permitted provided that the following conditions
 * are met:
 * 1. Redistributions of source code must retain the above copyright
 *    notice, this list of conditions and the following disclaimer.
 * 2. Redistributions in binary form must reproduce the above copyright
 *    notice, this list of conditions and the following disclaimer in the
 *    documentation and/or other materials provided with the distribution.
 *
 * THIS SOFTWARE IS PROVIDED BY APPLE INC. ``AS IS'' AND ANY
 * EXPRESS OR IMPLIED WARRANTIES, INCLUDING, BUT NOT LIMITED TO, THE
 * IMPLIED WARRANTIES OF MERCHANTABILITY AND FITNESS FOR A PARTICULAR
 * PURPOSE ARE DISCLAIMED.  IN NO EVENT SHALL APPLE INC. OR
 * CONTRIBUTORS BE LIABLE FOR ANY DIRECT, INDIRECT, INCIDENTAL, SPECIAL,
 * EXEMPLARY, OR CONSEQUENTIAL DAMAGES (INCLUDING, BUT NOT LIMITED TO,
 * PROCUREMENT OF SUBSTITUTE GOODS OR SERVICES; LOSS OF USE, DATA, OR
 * PROFITS; OR BUSINESS INTERRUPTION) HOWEVER CAUSED AND ON ANY THEORY
 * OF LIABILITY, WHETHER IN CONTRACT, STRICT LIABILITY, OR TORT
 * (INCLUDING NEGLIGENCE OR OTHERWISE) ARISING IN ANY WAY OUT OF THE USE
 * OF THIS SOFTWARE, EVEN IF ADVISED OF THE POSSIBILITY OF SUCH DAMAGE. 
 */

#ifndef Path_h
#define Path_h

#include "FloatRect.h"
#include "WindRule.h"
#include <functional>
#include <wtf/FastMalloc.h>
#include <wtf/Forward.h>

#if USE(CG)

#include <wtf/RetainPtr.h>
#include <CoreGraphics/CGPath.h>
typedef struct CGPath PlatformPath;

#elif USE(CAIRO)

namespace WebCore {
class CairoPath;
}
typedef WebCore::CairoPath PlatformPath;
<<<<<<< HEAD
#elif PLATFORM(HAIKU)
class BShape;
typedef BShape PlatformPath;
=======

>>>>>>> b9254c6f
#elif USE(WINGDI)

namespace WebCore {
    class PlatformPath;
}
typedef WebCore::PlatformPath PlatformPath;

#else

typedef void PlatformPath;

#endif

typedef PlatformPath* PlatformPathPtr;

namespace WebCore {

    class AffineTransform;
    class FloatPoint;
    class FloatRoundedRect;
    class FloatSize;
    class GraphicsContext;
    class PathTraversalState;
    class RoundedRect;
    class StrokeStyleApplier;

    enum PathElementType {
        PathElementMoveToPoint, // The points member will contain 1 value.
        PathElementAddLineToPoint, // The points member will contain 1 value.
        PathElementAddQuadCurveToPoint, // The points member will contain 2 values.
        PathElementAddCurveToPoint, // The points member will contain 3 values.
        PathElementCloseSubpath // The points member will contain no values.
    };

    // The points in the structure are the same as those that would be used with the
    // add... method. For example, a line returns the endpoint, while a cubic returns
    // two tangent points and the endpoint.
    struct PathElement {
        PathElementType type;
        FloatPoint* points;
    };

    typedef std::function<void (const PathElement&)> PathApplierFunction;

    class Path {
        WTF_MAKE_FAST_ALLOCATED;
    public:
        WEBCORE_EXPORT Path();
#if USE(CG)
        Path(RetainPtr<CGMutablePathRef>);
#endif
        WEBCORE_EXPORT ~Path();

        WEBCORE_EXPORT Path(const Path&);
        WEBCORE_EXPORT Path& operator=(const Path&);

        bool contains(const FloatPoint&, WindRule rule = RULE_NONZERO) const;
        bool strokeContains(StrokeStyleApplier*, const FloatPoint&) const;
        // fastBoundingRect() should equal or contain boundingRect(); boundingRect()
        // should perfectly bound the points within the path.
        FloatRect boundingRect() const;
        FloatRect fastBoundingRect() const;
        FloatRect strokeBoundingRect(StrokeStyleApplier* = 0) const;

        float length() const;
        PathTraversalState traversalStateAtLength(float length, bool& success) const;
        FloatPoint pointAtLength(float length, bool& success) const;
        float normalAngleAtLength(float length, bool& success) const;

        WEBCORE_EXPORT void clear();
        bool isNull() const { return !m_path; }
        bool isEmpty() const;
        // Gets the current point of the current path, which is conceptually the final point reached by the path so far.
        // Note the Path can be empty (isEmpty() == true) and still have a current point.
        bool hasCurrentPoint() const;
        FloatPoint currentPoint() const;

        WEBCORE_EXPORT void moveTo(const FloatPoint&);
        WEBCORE_EXPORT void addLineTo(const FloatPoint&);
        WEBCORE_EXPORT void addQuadCurveTo(const FloatPoint& controlPoint, const FloatPoint& endPoint);
        WEBCORE_EXPORT void addBezierCurveTo(const FloatPoint& controlPoint1, const FloatPoint& controlPoint2, const FloatPoint& endPoint);
        void addArcTo(const FloatPoint&, const FloatPoint&, float radius);
        WEBCORE_EXPORT void closeSubpath();

        void addArc(const FloatPoint&, float radius, float startAngle, float endAngle, bool anticlockwise);
        void addRect(const FloatRect&);
        void addEllipse(FloatPoint, float radiusX, float radiusY, float rotation, float startAngle, float endAngle, bool anticlockwise);
        void addEllipse(const FloatRect&);

        enum RoundedRectStrategy {
            PreferNativeRoundedRect,
            PreferBezierRoundedRect
        };

        WEBCORE_EXPORT void addRoundedRect(const FloatRect&, const FloatSize& roundingRadii, RoundedRectStrategy = PreferNativeRoundedRect);
        WEBCORE_EXPORT void addRoundedRect(const FloatRoundedRect&, RoundedRectStrategy = PreferNativeRoundedRect);
        void addRoundedRect(const RoundedRect&);

        void addPath(const Path&, const AffineTransform&);

        void translate(const FloatSize&);

        // To keep Path() cheap, it does not allocate a PlatformPath immediately
        // meaning Path::platformPath() can return null.
        PlatformPathPtr platformPath() const { return m_path; }
        // ensurePlatformPath() will allocate a PlatformPath if it has not yet been and will never return null.
        WEBCORE_EXPORT PlatformPathPtr ensurePlatformPath();

        WEBCORE_EXPORT void apply(const PathApplierFunction&) const;
        void transform(const AffineTransform&);

        void addBeziersForRoundedRect(const FloatRect&, const FloatSize& topLeftRadius, const FloatSize& topRightRadius, const FloatSize& bottomLeftRadius, const FloatSize& bottomRightRadius);

#if USE(CG)
        void platformAddPathForRoundedRect(const FloatRect&, const FloatSize& topLeftRadius, const FloatSize& topRightRadius, const FloatSize& bottomLeftRadius, const FloatSize& bottomRightRadius);
#endif

    private:
        PlatformPathPtr m_path;
    };

}

#endif<|MERGE_RESOLUTION|>--- conflicted
+++ resolved
@@ -46,13 +46,12 @@
 class CairoPath;
 }
 typedef WebCore::CairoPath PlatformPath;
-<<<<<<< HEAD
+
 #elif PLATFORM(HAIKU)
+
 class BShape;
 typedef BShape PlatformPath;
-=======
 
->>>>>>> b9254c6f
 #elif USE(WINGDI)
 
 namespace WebCore {
