--- conflicted
+++ resolved
@@ -41,12 +41,11 @@
 #include <CoreGraphics/CGPath.h>
 typedef struct CGPath PlatformPath;
 
-<<<<<<< HEAD
 #elif PLATFORM(QT)
 
 #include <qpainterpath.h>
 typedef QPainterPath PlatformPath;
-=======
+
 #elif USE(DIRECT2D)
 #include "COMPtr.h"
 
@@ -56,7 +55,6 @@
 interface ID2D1GeometrySink;
 
 typedef ID2D1GeometryGroup PlatformPath;
->>>>>>> 4ccac179
 
 #elif USE(CAIRO)
 
@@ -180,20 +178,15 @@
         void translate(const FloatSize&);
 
         // To keep Path() cheap, it does not allocate a PlatformPath immediately
-<<<<<<< HEAD
-        // meaning Path::platformPath() can return null (except on Qt).
-        PlatformPathPtr platformPath() const { return m_path; }
-#if PLATFORM(QT)
-        PlatformPathPtr ensurePlatformPath() { return platformPath(); }
-#else
-=======
         // meaning Path::platformPath() can return null.
 #if USE(DIRECT2D)
         PlatformPathPtr platformPath() const { return m_path.get(); }
 #else
         PlatformPathPtr platformPath() const { return m_path; }
 #endif
->>>>>>> 4ccac179
+#if PLATFORM(QT)
+        PlatformPathPtr ensurePlatformPath() { return platformPath(); }
+#else
         // ensurePlatformPath() will allocate a PlatformPath if it has not yet been and will never return null.
         WEBCORE_EXPORT PlatformPathPtr ensurePlatformPath();
 #endif
