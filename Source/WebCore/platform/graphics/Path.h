/*
 * Copyright (C) 2003, 2006, 2009 Apple Inc. All rights reserved.
 *               2006 Rob Buis <buis@kde.org>
 * Copyright (C) 2007-2008 Torch Mobile, Inc.
 *
 * Redistribution and use in source and binary forms, with or without
 * modification, are permitted provided that the following conditions
 * are met:
 * 1. Redistributions of source code must retain the above copyright
 *    notice, this list of conditions and the following disclaimer.
 * 2. Redistributions in binary form must reproduce the above copyright
 *    notice, this list of conditions and the following disclaimer in the
 *    documentation and/or other materials provided with the distribution.
 *
 * THIS SOFTWARE IS PROVIDED BY APPLE COMPUTER, INC. ``AS IS'' AND ANY
 * EXPRESS OR IMPLIED WARRANTIES, INCLUDING, BUT NOT LIMITED TO, THE
 * IMPLIED WARRANTIES OF MERCHANTABILITY AND FITNESS FOR A PARTICULAR
 * PURPOSE ARE DISCLAIMED.  IN NO EVENT SHALL APPLE COMPUTER, INC. OR
 * CONTRIBUTORS BE LIABLE FOR ANY DIRECT, INDIRECT, INCIDENTAL, SPECIAL,
 * EXEMPLARY, OR CONSEQUENTIAL DAMAGES (INCLUDING, BUT NOT LIMITED TO,
 * PROCUREMENT OF SUBSTITUTE GOODS OR SERVICES; LOSS OF USE, DATA, OR
 * PROFITS; OR BUSINESS INTERRUPTION) HOWEVER CAUSED AND ON ANY THEORY
 * OF LIABILITY, WHETHER IN CONTRACT, STRICT LIABILITY, OR TORT
 * (INCLUDING NEGLIGENCE OR OTHERWISE) ARISING IN ANY WAY OUT OF THE USE
 * OF THIS SOFTWARE, EVEN IF ADVISED OF THE POSSIBILITY OF SUCH DAMAGE. 
 */

#ifndef Path_h
#define Path_h

#include "WindRule.h"
#include <wtf/FastAllocBase.h>
#include <wtf/Forward.h>

#if USE(CG)
typedef struct CGPath PlatformPath;
#elif PLATFORM(QT)
#include <qpainterpath.h>
typedef QPainterPath PlatformPath;
#elif USE(CAIRO)
namespace WebCore {
class CairoPath;
}
typedef WebCore::CairoPath PlatformPath;
<<<<<<< HEAD
#elif PLATFORM(HAIKU)
class BShape;
typedef BShape PlatformPath;
#elif OS(WINCE)
=======
#elif USE(WINGDI)
>>>>>>> a6c3c314
namespace WebCore {
    class PlatformPath;
}
typedef WebCore::PlatformPath PlatformPath;
#elif PLATFORM(BLACKBERRY)
namespace BlackBerry { namespace Platform { namespace Graphics {
    class Path;
} } }
typedef BlackBerry::Platform::Graphics::Path PlatformPath;
#else
typedef void PlatformPath;
#endif

#if PLATFORM(QT)
/* QPainterPath is valued based */
typedef PlatformPath PlatformPathPtr;
#else
typedef PlatformPath* PlatformPathPtr;
#endif

namespace WebCore {

    class AffineTransform;
    class FloatPoint;
    class FloatRect;
    class FloatSize;
    class GraphicsContext;
    class RoundedRect;
    class StrokeStyleApplier;

    enum PathElementType {
        PathElementMoveToPoint, // The points member will contain 1 value.
        PathElementAddLineToPoint, // The points member will contain 1 value.
        PathElementAddQuadCurveToPoint, // The points member will contain 2 values.
        PathElementAddCurveToPoint, // The points member will contain 3 values.
        PathElementCloseSubpath // The points member will contain no values.
    };

    // The points in the sturcture are the same as those that would be used with the
    // add... method. For example, a line returns the endpoint, while a cubic returns
    // two tangent points and the endpoint.
    struct PathElement {
        PathElementType type;
        FloatPoint* points;
    };

    typedef void (*PathApplierFunction)(void* info, const PathElement*);

    class Path {
        WTF_MAKE_FAST_ALLOCATED;
    public:
        Path();
        ~Path();

        Path(const Path&);
        Path& operator=(const Path&);

        bool contains(const FloatPoint&, WindRule rule = RULE_NONZERO) const;
        bool strokeContains(StrokeStyleApplier*, const FloatPoint&) const;
        // fastBoundingRect() should equal or contain boundingRect(); boundingRect()
        // should perfectly bound the points within the path.
        FloatRect boundingRect() const;
        FloatRect fastBoundingRect() const;
        FloatRect strokeBoundingRect(StrokeStyleApplier* = 0) const;
        
        float length() const;
        FloatPoint pointAtLength(float length, bool& ok) const;
        float normalAngleAtLength(float length, bool& ok) const;

        void clear();
#if PLATFORM(QT)
        bool isNull() const { return false; }
#else
        bool isNull() const { return !m_path; }
#endif
        bool isEmpty() const;
        // Gets the current point of the current path, which is conceptually the final point reached by the path so far.
        // Note the Path can be empty (isEmpty() == true) and still have a current point.
        bool hasCurrentPoint() const;
        FloatPoint currentPoint() const;

        void moveTo(const FloatPoint&);
        void addLineTo(const FloatPoint&);
        void addQuadCurveTo(const FloatPoint& controlPoint, const FloatPoint& endPoint);
        void addBezierCurveTo(const FloatPoint& controlPoint1, const FloatPoint& controlPoint2, const FloatPoint& endPoint);
        void addArcTo(const FloatPoint&, const FloatPoint&, float radius);
        void closeSubpath();

        void addArc(const FloatPoint&, float radius, float startAngle, float endAngle, bool anticlockwise);
        void addRect(const FloatRect&);
        void addEllipse(const FloatRect&);

        enum RoundedRectStrategy {
            PreferNativeRoundedRect,
            PreferBezierRoundedRect
        };

        void addRoundedRect(const FloatRect&, const FloatSize& roundingRadii, RoundedRectStrategy = PreferNativeRoundedRect);
        void addRoundedRect(const FloatRect&, const FloatSize& topLeftRadius, const FloatSize& topRightRadius, const FloatSize& bottomLeftRadius, const FloatSize& bottomRightRadius, RoundedRectStrategy = PreferNativeRoundedRect);
        void addRoundedRect(const RoundedRect&);

        void translate(const FloatSize&);

        // To keep Path() cheap, it does not allocate a PlatformPath immediately
        // meaning Path::platformPath() can return null (except on Qt).
        PlatformPathPtr platformPath() const { return m_path; }
#if PLATFORM(QT)
        PlatformPathPtr ensurePlatformPath() { return platformPath(); }
#else
        // ensurePlatformPath() will allocate a PlatformPath if it has not yet been and will never return null.
        PlatformPathPtr ensurePlatformPath();
#endif

        void apply(void* info, PathApplierFunction) const;
        void transform(const AffineTransform&);

        void addPathForRoundedRect(const FloatRect&, const FloatSize& topLeftRadius, const FloatSize& topRightRadius, const FloatSize& bottomLeftRadius, const FloatSize& bottomRightRadius, RoundedRectStrategy = PreferNativeRoundedRect);
        void addBeziersForRoundedRect(const FloatRect&, const FloatSize& topLeftRadius, const FloatSize& topRightRadius, const FloatSize& bottomLeftRadius, const FloatSize& bottomRightRadius);

#if USE(CG) || PLATFORM(BLACKBERRY)
        void platformAddPathForRoundedRect(const FloatRect&, const FloatSize& topLeftRadius, const FloatSize& topRightRadius, const FloatSize& bottomLeftRadius, const FloatSize& bottomRightRadius);
#endif

#if PLATFORM(BLACKBERRY)
        Path(const PlatformPath&);
#endif

    private:
        PlatformPathPtr m_path;
    };

}

#endif<|MERGE_RESOLUTION|>--- conflicted
+++ resolved
@@ -42,14 +42,10 @@
 class CairoPath;
 }
 typedef WebCore::CairoPath PlatformPath;
-<<<<<<< HEAD
 #elif PLATFORM(HAIKU)
 class BShape;
 typedef BShape PlatformPath;
-#elif OS(WINCE)
-=======
 #elif USE(WINGDI)
->>>>>>> a6c3c314
 namespace WebCore {
     class PlatformPath;
 }
