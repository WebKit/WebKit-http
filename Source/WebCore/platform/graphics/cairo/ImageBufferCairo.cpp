/*
 * Copyright (C) 2006 Nikolas Zimmermann <zimmermann@kde.org>
 * Copyright (C) 2007 Holger Hans Peter Freyther <zecke@selfish.org>
 * Copyright (C) 2008, 2009 Dirk Schulze <krit@webkit.org>
 * Copyright (C) 2010 Torch Mobile (Beijing) Co. Ltd. All rights reserved.
 *
 * Redistribution and use in source and binary forms, with or without
 * modification, are permitted provided that the following conditions
 * are met:
 * 1. Redistributions of source code must retain the above copyright
 *    notice, this list of conditions and the following disclaimer.
 * 2. Redistributions in binary form must reproduce the above copyright
 *    notice, this list of conditions and the following disclaimer in the
 *    documentation and/or other materials provided with the distribution.
 *
 * THIS SOFTWARE IS PROVIDED BY APPLE INC. ``AS IS'' AND ANY
 * EXPRESS OR IMPLIED WARRANTIES, INCLUDING, BUT NOT LIMITED TO, THE
 * IMPLIED WARRANTIES OF MERCHANTABILITY AND FITNESS FOR A PARTICULAR
 * PURPOSE ARE DISCLAIMED.  IN NO EVENT SHALL APPLE INC. OR
 * CONTRIBUTORS BE LIABLE FOR ANY DIRECT, INDIRECT, INCIDENTAL, SPECIAL,
 * EXEMPLARY, OR CONSEQUENTIAL DAMAGES (INCLUDING, BUT NOT LIMITED TO,
 * PROCUREMENT OF SUBSTITUTE GOODS OR SERVICES; LOSS OF USE, DATA, OR
 * PROFITS; OR BUSINESS INTERRUPTION) HOWEVER CAUSED AND ON ANY THEORY
 * OF LIABILITY, WHETHER IN CONTRACT, STRICT LIABILITY, OR TORT
 * (INCLUDING NEGLIGENCE OR OTHERWISE) ARISING IN ANY WAY OUT OF THE USE
 * OF THIS SOFTWARE, EVEN IF ADVISED OF THE POSSIBILITY OF SUCH DAMAGE.
 */

#include "config.h"
#include "ImageBuffer.h"

#if USE(CAIRO)

#include "BitmapImage.h"
#include "CairoUtilities.h"
#include "Color.h"
#include "GraphicsContext.h"
#include "MIMETypeRegistry.h"
#include "NotImplemented.h"
#include "Pattern.h"
#include "PlatformContextCairo.h"
#include "RefPtrCairo.h"
#include "image-encoders/JPEGImageEncoder.h"
#include <cairo.h>
#include <runtime/JSCInlines.h>
#include <runtime/TypedArrayInlines.h>
#include <wtf/Vector.h>
#include <wtf/text/Base64.h>
#include <wtf/text/WTFString.h>

#if ENABLE(ACCELERATED_2D_CANVAS)
#include "GLContext.h"
#include "TextureMapperGL.h"
#include <cairo-gl.h>

#if USE(OPENGL_ES_2)
#include <GLES2/gl2.h>
#include <GLES2/gl2ext.h>
#else
#include "OpenGLShims.h"
#endif

#if USE(COORDINATED_GRAPHICS_THREADED)
#include "TextureMapperPlatformLayerProxy.h"
#endif
#endif

using namespace std;

namespace WebCore {

ImageBufferData::ImageBufferData(const IntSize& size)
    : m_platformContext(0)
    , m_size(size)
#if ENABLE(ACCELERATED_2D_CANVAS)
#if USE(COORDINATED_GRAPHICS_THREADED)
    , m_platformLayerProxy(adoptRef(new TextureMapperPlatformLayerProxy))
    , m_bufferChanged(false)
    , m_compositorTexture(0)
#endif
    , m_texture(0)
#endif
{
}

#if ENABLE(ACCELERATED_2D_CANVAS)
#if USE(COORDINATED_GRAPHICS_THREADED)
void ImageBufferData::createCompositorBuffer()
{
    GLContext::sharingContext()->makeContextCurrent();

    glGenTextures(1, &m_compositorTexture);
    glBindTexture(GL_TEXTURE_2D, m_compositorTexture);
    glTexParameterf(GL_TEXTURE_2D, GL_TEXTURE_WRAP_S, GL_CLAMP_TO_EDGE);
    glTexParameterf(GL_TEXTURE_2D, GL_TEXTURE_WRAP_T, GL_CLAMP_TO_EDGE);
    glTexParameteri(GL_TEXTURE_2D, GL_TEXTURE_MIN_FILTER, GL_LINEAR);
    glTexParameteri(GL_TEXTURE_2D, GL_TEXTURE_MAG_FILTER, GL_LINEAR);
    glPixelStorei(GL_UNPACK_ALIGNMENT, 1);
    glTexImage2D(GL_TEXTURE_2D, 0 , GL_RGBA, m_size.width(), m_size.height(), 0, GL_RGBA, GL_UNSIGNED_BYTE, 0);

    cairo_device_t* device = GLContext::sharingContext()->cairoDevice();
    m_compositorSurface = adoptRef(cairo_gl_surface_create_for_texture(device, CAIRO_CONTENT_COLOR_ALPHA, m_compositorTexture, m_size.width(), m_size.height()));
    m_compositorCr = adoptRef(cairo_create(m_compositorSurface.get()));
    cairo_set_antialias(m_compositorCr.get(), CAIRO_ANTIALIAS_NONE);
}

void ImageBufferData::markBufferChanged()
{
    m_bufferChanged = true;
}

void ImageBufferData::swapBuffersIfNeeded()
{
    if (!m_bufferChanged)
        return;

    GLContext* previousActiveContext = GLContext::getCurrent();

    if (!m_compositorTexture) {
        createCompositorBuffer();

        MutexLocker locker(m_platformLayerProxy->mutex());
        m_platformLayerProxy->pushNextBuffer(locker, std::make_unique<TextureMapperPlatformLayerBuffer>(m_compositorTexture, m_size, true, false));
    }

    // It would be great if we could just swap the buffers here as we do with webgl, but that breaks the cases
    // where one frame uses the content already rendered in the previous frame. So we just copy the content
    // into the compositor buffer.
    cairo_set_source_surface(m_compositorCr.get(), m_surface.get(), 0, 0);
    cairo_set_operator(m_compositorCr.get(), CAIRO_OPERATOR_SOURCE);
    cairo_paint(m_compositorCr.get());

    m_bufferChanged = false;
    if (previousActiveContext)
        previousActiveContext->makeContextCurrent();
}
#endif

void clearSurface(cairo_surface_t* surface)
{
    if (cairo_surface_status(surface) != CAIRO_STATUS_SUCCESS)
        return;

    RefPtr<cairo_t> cr = adoptRef(cairo_create(surface));
    cairo_set_operator(cr.get(), CAIRO_OPERATOR_CLEAR);
    cairo_paint(cr.get());
}

PassRefPtr<cairo_surface_t> createCairoGLSurface(const FloatSize& size, uint32_t& texture)
{
    GLContext::sharingContext()->makeContextCurrent();

    // We must generate the texture ourselves, because there is no Cairo API for extracting it
    // from a pre-existing surface.
    glGenTextures(1, &texture);
    glBindTexture(GL_TEXTURE_2D, texture);
    glTexParameterf(GL_TEXTURE_2D, GL_TEXTURE_WRAP_S, GL_CLAMP_TO_EDGE);
    glTexParameterf(GL_TEXTURE_2D, GL_TEXTURE_WRAP_T, GL_CLAMP_TO_EDGE);
    glTexParameteri(GL_TEXTURE_2D, GL_TEXTURE_MIN_FILTER, GL_LINEAR);
    glTexParameteri(GL_TEXTURE_2D, GL_TEXTURE_MAG_FILTER, GL_LINEAR);

    glPixelStorei(GL_UNPACK_ALIGNMENT, 1);

    glTexImage2D(GL_TEXTURE_2D, 0 /* level */, GL_RGBA, size.width(), size.height(), 0 /* border */, GL_RGBA, GL_UNSIGNED_BYTE, 0);

    GLContext* context = GLContext::sharingContext();
    cairo_device_t* device = context->cairoDevice();

    // Thread-awareness is a huge performance hit on non-Intel drivers.
    cairo_gl_device_set_thread_aware(device, FALSE);

    auto surface = adoptRef(cairo_gl_surface_create_for_texture(device, CAIRO_CONTENT_COLOR_ALPHA, texture, size.width(), size.height()));
    clearSurface(surface.get());
    return surface;
}
#endif

ImageBuffer::ImageBuffer(const FloatSize& size, float /* resolutionScale */, ColorSpace, RenderingMode renderingMode, bool& success)
    : m_data(IntSize(size))
    , m_size(size)
    , m_logicalSize(size)
{
    success = false;  // Make early return mean error.
    if (m_size.isEmpty())
        return;

#if USE(COORDINATED_GRAPHICS_THREADED)
    MutexLocker locker(m_data.m_platformLayerProxy->mutex());
#endif

#if ENABLE(ACCELERATED_2D_CANVAS)
    if (renderingMode == Accelerated) {
        m_data.m_surface = createCairoGLSurface(size, m_data.m_texture);
        if (!m_data.m_surface || cairo_surface_status(m_data.m_surface.get()) != CAIRO_STATUS_SUCCESS)
            renderingMode = Unaccelerated; // If allocation fails, fall back to non-accelerated path.
#if USE(COORDINATED_GRAPHICS_THREADED)
        else
            m_data.m_platformLayerProxy->pushNextBuffer(locker, std::make_unique<TextureMapperPlatformLayerBuffer>(m_data.m_texture, m_size, false, false));
#endif

    }
    if (renderingMode == Unaccelerated)
#else
    ASSERT_UNUSED(renderingMode, renderingMode != Accelerated);
#endif
        m_data.m_surface = adoptRef(cairo_image_surface_create(CAIRO_FORMAT_ARGB32, size.width(), size.height()));

    if (cairo_surface_status(m_data.m_surface.get()) != CAIRO_STATUS_SUCCESS)
        return;  // create will notice we didn't set m_initialized and fail.

    RefPtr<cairo_t> cr = adoptRef(cairo_create(m_data.m_surface.get()));
    m_data.m_platformContext.setCr(cr.get());
    cairo_set_antialias(cr.get(), CAIRO_ANTIALIAS_NONE);
    m_data.m_context = std::make_unique<GraphicsContext>(&m_data.m_platformContext);
    success = true;
}

ImageBuffer::~ImageBuffer()
{
}

GraphicsContext& ImageBuffer::context() const
{
    return *m_data.m_context;
}

RefPtr<Image> ImageBuffer::copyImage(BackingStoreCopy copyBehavior, ScaleBehavior) const
{
    if (copyBehavior == CopyBackingStore)
        return BitmapImage::create(copyCairoImageSurface(m_data.m_surface.get()));

    // BitmapImage will release the passed in surface on destruction
    return BitmapImage::create(m_data.m_surface);
}

BackingStoreCopy ImageBuffer::fastCopyImageMode()
{
    return DontCopyBackingStore;
}

void ImageBuffer::clip(GraphicsContext& context, const FloatRect& maskRect) const
{
    context.platformContext()->pushImageMask(m_data.m_surface.get(), maskRect);
}

void ImageBuffer::draw(GraphicsContext& destinationContext, ColorSpace styleColorSpace, const FloatRect& destRect, const FloatRect& srcRect,
    CompositeOperator op, BlendMode blendMode, bool useLowQualityScale)
{
    BackingStoreCopy copyMode = &destinationContext == &context() ? CopyBackingStore : DontCopyBackingStore;
    RefPtr<Image> image = copyImage(copyMode);
    destinationContext.drawImage(image.get(), styleColorSpace, destRect, srcRect, ImagePaintingOptions(op, blendMode, ImageOrientationDescription(), useLowQualityScale));
}

void ImageBuffer::drawPattern(GraphicsContext& context, const FloatRect& srcRect, const AffineTransform& patternTransform,
    const FloatPoint& phase, ColorSpace styleColorSpace, CompositeOperator op, const FloatRect& destRect, BlendMode)
{
    if (RefPtr<Image> image = copyImage(DontCopyBackingStore))
        image->drawPattern(context, srcRect, patternTransform, phase, styleColorSpace, op, destRect);
}

void ImageBuffer::platformTransformColorSpace(const Vector<int>& lookUpTable)
{
    // FIXME: Enable color space conversions on accelerated canvases.
    if (cairo_surface_get_type(m_data.m_surface.get()) != CAIRO_SURFACE_TYPE_IMAGE)
        return;

    unsigned char* dataSrc = cairo_image_surface_get_data(m_data.m_surface.get());
    int stride = cairo_image_surface_get_stride(m_data.m_surface.get());
    for (int y = 0; y < m_size.height(); ++y) {
        unsigned* row = reinterpret_cast_ptr<unsigned*>(dataSrc + stride * y);
        for (int x = 0; x < m_size.width(); x++) {
            unsigned* pixel = row + x;
            Color pixelColor = colorFromPremultipliedARGB(*pixel);
            pixelColor = Color(lookUpTable[pixelColor.red()],
                               lookUpTable[pixelColor.green()],
                               lookUpTable[pixelColor.blue()],
                               pixelColor.alpha());
            *pixel = premultipliedARGBFromColor(pixelColor);
        }
    }
    cairo_surface_mark_dirty_rectangle(m_data.m_surface.get(), 0, 0, m_size.width(), m_size.height());
}

PassRefPtr<cairo_surface_t> copySurfaceToImageAndAdjustRect(cairo_surface_t* surface, IntRect& rect)
{
    cairo_surface_type_t surfaceType = cairo_surface_get_type(surface);

    // If we already have an image, we write directly to the underlying data;
    // otherwise we create a temporary surface image
    if (surfaceType == CAIRO_SURFACE_TYPE_IMAGE)
        return surface;
    
    rect.setX(0);
    rect.setY(0);
    return adoptRef(cairo_image_surface_create(CAIRO_FORMAT_ARGB32, rect.width(), rect.height()));
}

template <Multiply multiplied>
PassRefPtr<Uint8ClampedArray> getImageData(const IntRect& rect, const ImageBufferData& data, const IntSize& size)
{
    RefPtr<Uint8ClampedArray> result = Uint8ClampedArray::createUninitialized(rect.width() * rect.height() * 4);

    if (rect.x() < 0 || rect.y() < 0 || (rect.x() + rect.width()) > size.width() || (rect.y() + rect.height()) > size.height())
        result->zeroFill();

    int originx = rect.x();
    int destx = 0;
    if (originx < 0) {
        destx = -originx;
        originx = 0;
    }
    int endx = rect.maxX();
    if (endx > size.width())
        endx = size.width();
    int numColumns = endx - originx;

    int originy = rect.y();
    int desty = 0;
    if (originy < 0) {
        desty = -originy;
        originy = 0;
    }
    int endy = rect.maxY();
    if (endy > size.height())
        endy = size.height();
    int numRows = endy - originy;

    IntRect imageRect(originx, originy, numColumns, numRows);
    RefPtr<cairo_surface_t> imageSurface = copySurfaceToImageAndAdjustRect(data.m_surface.get(), imageRect);
    originx = imageRect.x();
    originy = imageRect.y();
    if (imageSurface != data.m_surface.get()) {
        IntRect area = intersection(rect, IntRect(0, 0, size.width(), size.height()));
        copyRectFromOneSurfaceToAnother(data.m_surface.get(), imageSurface.get(), IntSize(-area.x(), -area.y()), IntRect(IntPoint(), area.size()), IntSize(), CAIRO_OPERATOR_SOURCE);
    }

    unsigned char* dataSrc = cairo_image_surface_get_data(imageSurface.get());
    unsigned char* dataDst = result->data();
    int stride = cairo_image_surface_get_stride(imageSurface.get());
    unsigned destBytesPerRow = 4 * rect.width();

    unsigned char* destRows = dataDst + desty * destBytesPerRow + destx * 4;
    for (int y = 0; y < numRows; ++y) {
        unsigned* row = reinterpret_cast_ptr<unsigned*>(dataSrc + stride * (y + originy));
        for (int x = 0; x < numColumns; x++) {
            int basex = x * 4;
            unsigned* pixel = row + x + originx;

            // Avoid calling Color::colorFromPremultipliedARGB() because one
            // function call per pixel is too expensive.
            unsigned alpha = (*pixel & 0xFF000000) >> 24;
            unsigned red = (*pixel & 0x00FF0000) >> 16;
            unsigned green = (*pixel & 0x0000FF00) >> 8;
            unsigned blue = (*pixel & 0x000000FF);

            if (multiplied == Unmultiplied) {
                if (alpha && alpha != 255) {
                    red = red * 255 / alpha;
                    green = green * 255 / alpha;
                    blue = blue * 255 / alpha;
                }
            }

            destRows[basex]     = red;
            destRows[basex + 1] = green;
            destRows[basex + 2] = blue;
            destRows[basex + 3] = alpha;
        }
        destRows += destBytesPerRow;
    }

    return result.release();
}

PassRefPtr<Uint8ClampedArray> ImageBuffer::getUnmultipliedImageData(const IntRect& rect, CoordinateSystem) const
{
    return getImageData<Unmultiplied>(rect, m_data, m_size);
}

PassRefPtr<Uint8ClampedArray> ImageBuffer::getPremultipliedImageData(const IntRect& rect, CoordinateSystem) const
{
    return getImageData<Premultiplied>(rect, m_data, m_size);
}

void ImageBuffer::putByteArray(Multiply multiplied, Uint8ClampedArray* source, const IntSize& sourceSize, const IntRect& sourceRect, const IntPoint& destPoint, CoordinateSystem)
{

    ASSERT(sourceRect.width() > 0);
    ASSERT(sourceRect.height() > 0);

    int originx = sourceRect.x();
    int destx = destPoint.x() + sourceRect.x();
    ASSERT(destx >= 0);
    ASSERT(destx < m_size.width());
    ASSERT(originx >= 0);
    ASSERT(originx <= sourceRect.maxX());

    int endx = destPoint.x() + sourceRect.maxX();
    ASSERT(endx <= m_size.width());

    int numColumns = endx - destx;

    int originy = sourceRect.y();
    int desty = destPoint.y() + sourceRect.y();
    ASSERT(desty >= 0);
    ASSERT(desty < m_size.height());
    ASSERT(originy >= 0);
    ASSERT(originy <= sourceRect.maxY());

    int endy = destPoint.y() + sourceRect.maxY();
    ASSERT(endy <= m_size.height());
    int numRows = endy - desty;

    IntRect imageRect(destx, desty, numColumns, numRows);
    RefPtr<cairo_surface_t> imageSurface = copySurfaceToImageAndAdjustRect(m_data.m_surface.get(), imageRect);
    destx = imageRect.x();
    desty = imageRect.y();

    unsigned char* pixelData = cairo_image_surface_get_data(imageSurface.get());

    unsigned srcBytesPerRow = 4 * sourceSize.width();
    int stride = cairo_image_surface_get_stride(imageSurface.get());

    unsigned char* srcRows = source->data() + originy * srcBytesPerRow + originx * 4;
    for (int y = 0; y < numRows; ++y) {
        unsigned* row = reinterpret_cast_ptr<unsigned*>(pixelData + stride * (y + desty));
        for (int x = 0; x < numColumns; x++) {
            int basex = x * 4;
            unsigned* pixel = row + x + destx;

            // Avoid calling Color::premultipliedARGBFromColor() because one
            // function call per pixel is too expensive.
            unsigned red = srcRows[basex];
            unsigned green = srcRows[basex + 1];
            unsigned blue = srcRows[basex + 2];
            unsigned alpha = srcRows[basex + 3];

            if (multiplied == Unmultiplied) {
                if (alpha != 255) {
                    red = (red * alpha + 254) / 255;
                    green = (green * alpha + 254) / 255;
                    blue = (blue * alpha + 254) / 255;
                }
            }

            *pixel = (alpha << 24) | red  << 16 | green  << 8 | blue;
        }
        srcRows += srcBytesPerRow;
    }

    cairo_surface_mark_dirty_rectangle(imageSurface.get(), destx, desty, numColumns, numRows);

    if (imageSurface != m_data.m_surface.get())
        copyRectFromOneSurfaceToAnother(imageSurface.get(), m_data.m_surface.get(), IntSize(), IntRect(0, 0, numColumns, numRows), IntSize(destPoint.x() + sourceRect.x(), destPoint.y() + sourceRect.y()), CAIRO_OPERATOR_SOURCE);
}

#if !PLATFORM(GTK) && !PLATFORM(EFL)
static cairo_status_t writeFunction(void* output, const unsigned char* data, unsigned int length)
{
    if (!reinterpret_cast<Vector<unsigned char>*>(output)->tryAppend(data, length))
        return CAIRO_STATUS_WRITE_ERROR;
    return CAIRO_STATUS_SUCCESS;
}

static bool encodeImage(cairo_surface_t* image, const String& mimeType, Vector<char>* output, const double* quality)
{
    ASSERT_UNUSED(mimeType, mimeType == "image/png" || mimeType == "image/jpeg"); // Only PNG  and JPEG output are supported for now.

    if (mimeType == "image/png")
        return cairo_surface_write_to_png_stream(image, writeFunction, output) == CAIRO_STATUS_SUCCESS;

    if (mimeType == "image/jpeg") {
        unsigned char* imageData = cairo_image_surface_get_data(image);
        int width = cairo_image_surface_get_width(image);
        int height = cairo_image_surface_get_height(image);
        return compressRGBABigEndianToJPEG(imageData, IntSize(width, height), *output, quality);
    }

    return false;
}

String ImageBuffer::toDataURL(const String& mimeType, const double* quality, CoordinateSystem) const
{
    ASSERT(MIMETypeRegistry::isSupportedImageMIMETypeForEncoding(mimeType));

    cairo_surface_t* image = cairo_get_target(context().platformContext()->cr());

    Vector<char> encodedImage;
    if (!image || !encodeImage(image, mimeType, &encodedImage, quality))
        return "data:,";

    Vector<char> base64Data;
    base64Encode(encodedImage, base64Data);

    return "data:" + mimeType + ";base64," + base64Data;
}
#endif

#if ENABLE(ACCELERATED_2D_CANVAS)
#if !USE(COORDINATED_GRAPHICS_THREADED)
void ImageBufferData::paintToTextureMapper(TextureMapper* textureMapper, const FloatRect& targetRect, const TransformationMatrix& matrix, float opacity)
{
    ASSERT(m_texture);

    // Cairo may change the active context, so we make sure to change it back after flushing.
    // FIXME: Re-evaluate whether necessary.

    GLContext* previousActiveContext = GLContext::getCurrent();
    cairo_surface_flush(m_surface.get());
    previousActiveContext->makeContextCurrent();

    static_cast<TextureMapperGL*>(textureMapper)->drawTexture(m_texture, TextureMapperGL::ShouldBlend, m_size, targetRect, matrix, opacity);
}
#endif
#endif

PlatformLayer* ImageBuffer::platformLayer() const
{
#if ENABLE(ACCELERATED_2D_CANVAS)
    if (m_data.m_texture)
        return const_cast<ImageBufferData*>(&m_data);
#endif
    return 0;
}

<<<<<<< HEAD
#if USE(COORDINATED_GRAPHICS_THREADED)
void ImageBuffer::markBufferChanged()
{
    m_data.markBufferChanged();
}
#endif
=======
bool ImageBuffer::copyToPlatformTexture(GraphicsContext3D&, GC3Denum target, Platform3DObject destinationTexture, GC3Denum internalformat, bool premultiplyAlpha, bool flipY)
{
#if ENABLE(ACCELERATED_2D_CANVAS)
    if (premultiplyAlpha || flipY)
        return false;

    if (!m_data.m_texture)
        return false;

    GC3Denum bindTextureTarget;
    switch (target) {
    case GL_TEXTURE_2D:
        bindTextureTarget = GL_TEXTURE_2D;
        break;
    case GL_TEXTURE_CUBE_MAP_POSITIVE_X:
    case GL_TEXTURE_CUBE_MAP_NEGATIVE_X:
    case GL_TEXTURE_CUBE_MAP_POSITIVE_Y:
    case GL_TEXTURE_CUBE_MAP_NEGATIVE_Y:
    case GL_TEXTURE_CUBE_MAP_POSITIVE_Z:
    case GL_TEXTURE_CUBE_MAP_NEGATIVE_Z:
        bindTextureTarget = GL_TEXTURE_CUBE_MAP;
        break;
    default:
        return false;
    }

    cairo_surface_flush(m_data.m_surface.get());

    std::unique_ptr<GLContext> context = GLContext::createContextForWindow(0, GLContext::sharingContext());
    context->makeContextCurrent();
    uint32_t fbo;
    glGenFramebuffers(1, &fbo);
    glBindFramebuffer(GL_FRAMEBUFFER, fbo);
    glFramebufferTexture2D(GL_FRAMEBUFFER, GL_COLOR_ATTACHMENT0, GL_TEXTURE_2D, m_data.m_texture, 0);
    glBindTexture(bindTextureTarget, destinationTexture);
    glCopyTexImage2D(target, 0, internalformat, 0, 0, m_size.width(), m_size.height(), 0);
    glBindTexture(bindTextureTarget, 0);
    glBindFramebuffer(GL_FRAMEBUFFER, 0);
    glFlush();
    glDeleteFramebuffers(1, &fbo);
    return true;
#else
    UNUSED_PARAM(target);
    UNUSED_PARAM(destinationTexture);
    UNUSED_PARAM(internalformat);
    UNUSED_PARAM(premultiplyAlpha);
    UNUSED_PARAM(flipY);
    return false;
#endif
}
>>>>>>> 83c224db

} // namespace WebCore

#endif // USE(CAIRO)<|MERGE_RESOLUTION|>--- conflicted
+++ resolved
@@ -523,14 +523,13 @@
     return 0;
 }
 
-<<<<<<< HEAD
 #if USE(COORDINATED_GRAPHICS_THREADED)
 void ImageBuffer::markBufferChanged()
 {
     m_data.markBufferChanged();
 }
 #endif
-=======
+
 bool ImageBuffer::copyToPlatformTexture(GraphicsContext3D&, GC3Denum target, Platform3DObject destinationTexture, GC3Denum internalformat, bool premultiplyAlpha, bool flipY)
 {
 #if ENABLE(ACCELERATED_2D_CANVAS)
@@ -581,7 +580,6 @@
     return false;
 #endif
 }
->>>>>>> 83c224db
 
 } // namespace WebCore
 
