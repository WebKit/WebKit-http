--- conflicted
+++ resolved
@@ -144,15 +144,14 @@
     cairo_set_antialias(m_compositorCr.get(), CAIRO_ANTIALIAS_NONE);
 }
 
-<<<<<<< HEAD
 void ImageBufferData::markBufferChanged()
 {
     m_bufferChanged = true;
-=======
+}
+
 RefPtr<TextureMapperPlatformLayerProxy> ImageBufferData::proxy() const
 {
     return m_platformLayerProxy.copyRef();
->>>>>>> 27c8570e
 }
 
 void ImageBufferData::swapBuffersIfNeeded()
