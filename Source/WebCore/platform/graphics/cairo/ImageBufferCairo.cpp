--- conflicted
+++ resolved
@@ -135,13 +135,6 @@
         previousActiveContext->makeContextCurrent();
 }
 #endif
-<<<<<<< HEAD
-void ImageBufferData::createCairoGLSurface()
-{
-#if USE(COORDINATED_GRAPHICS_THREADED)
-    MutexLocker locker(m_platformLayerProxy->mutex());
-#endif
-=======
 
 #if ENABLE(ACCELERATED_2D_CANVAS)
 void clearSurface(cairo_surface_t* surface)
@@ -153,7 +146,6 @@
     cairo_set_operator(cr.get(), CAIRO_OPERATOR_CLEAR);
     cairo_paint(cr.get());
 }
->>>>>>> e1734a2b
 
 PassRefPtr<cairo_surface_t> createCairoGLSurface(const FloatSize& size, uint32_t& texture)
 {
