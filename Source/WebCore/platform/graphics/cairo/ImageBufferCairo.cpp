--- conflicted
+++ resolved
@@ -75,11 +75,8 @@
 #if ENABLE(ACCELERATED_2D_CANVAS)
 #if USE(COORDINATED_GRAPHICS_THREADED)
     , m_platformLayerProxy(adoptRef(new TextureMapperPlatformLayerProxy))
-<<<<<<< HEAD
     , m_bufferChanged(false)
     , m_compositorTexture(0)
-=======
->>>>>>> e7f423b8
 #endif
     , m_texture(0)
 #endif
@@ -90,7 +87,6 @@
 #if USE(COORDINATED_GRAPHICS_THREADED)
 void ImageBufferData::createCompositorBuffer()
 {
-<<<<<<< HEAD
     GLContext::sharingContext()->makeContextCurrent();
 
     glGenTextures(1, &m_compositorTexture);
@@ -118,8 +114,6 @@
     if (!m_bufferChanged)
         return;
 
-=======
->>>>>>> e7f423b8
     GLContext* previousActiveContext = GLContext::getCurrent();
 
     if (!m_compositorTexture) {
