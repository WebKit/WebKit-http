/*
 * Copyright (C) 2006 Nikolas Zimmermann <zimmermann@kde.org>
 * Copyright (C) 2007 Holger Hans Peter Freyther <zecke@selfish.org>
 * Copyright (C) 2008, 2009 Dirk Schulze <krit@webkit.org>
 * Copyright (C) 2010 Torch Mobile (Beijing) Co. Ltd. All rights reserved.
 *
 * Redistribution and use in source and binary forms, with or without
 * modification, are permitted provided that the following conditions
 * are met:
 * 1. Redistributions of source code must retain the above copyright
 *    notice, this list of conditions and the following disclaimer.
 * 2. Redistributions in binary form must reproduce the above copyright
 *    notice, this list of conditions and the following disclaimer in the
 *    documentation and/or other materials provided with the distribution.
 *
 * THIS SOFTWARE IS PROVIDED BY APPLE INC. ``AS IS'' AND ANY
 * EXPRESS OR IMPLIED WARRANTIES, INCLUDING, BUT NOT LIMITED TO, THE
 * IMPLIED WARRANTIES OF MERCHANTABILITY AND FITNESS FOR A PARTICULAR
 * PURPOSE ARE DISCLAIMED.  IN NO EVENT SHALL APPLE INC. OR
 * CONTRIBUTORS BE LIABLE FOR ANY DIRECT, INDIRECT, INCIDENTAL, SPECIAL,
 * EXEMPLARY, OR CONSEQUENTIAL DAMAGES (INCLUDING, BUT NOT LIMITED TO,
 * PROCUREMENT OF SUBSTITUTE GOODS OR SERVICES; LOSS OF USE, DATA, OR
 * PROFITS; OR BUSINESS INTERRUPTION) HOWEVER CAUSED AND ON ANY THEORY
 * OF LIABILITY, WHETHER IN CONTRACT, STRICT LIABILITY, OR TORT
 * (INCLUDING NEGLIGENCE OR OTHERWISE) ARISING IN ANY WAY OUT OF THE USE
 * OF THIS SOFTWARE, EVEN IF ADVISED OF THE POSSIBILITY OF SUCH DAMAGE.
 */

#include "config.h"
#include "ImageBuffer.h"

#if USE(CAIRO)

#include "BitmapImage.h"
#include "CairoUtilities.h"
#include "Color.h"
#include "GraphicsContext.h"
#include "MIMETypeRegistry.h"
#include "NotImplemented.h"
#include "Pattern.h"
#include "PlatformContextCairo.h"
#include "RefPtrCairo.h"
#include <cairo.h>
#include <runtime/JSCInlines.h>
#include <runtime/TypedArrayInlines.h>
#include <wtf/Vector.h>
#include <wtf/text/Base64.h>
#include <wtf/text/WTFString.h>

#if ENABLE(ACCELERATED_2D_CANVAS)
#include "GLContext.h"
#include "TextureMapperGL.h"
#include <cairo-gl.h>

#if USE(OPENGL_ES_2)
#include <GLES2/gl2.h>
#include <GLES2/gl2ext.h>
#else
#include "OpenGLShims.h"
#endif

#if USE(COORDINATED_GRAPHICS_THREADED)
#include "TextureMapperPlatformLayerProxy.h"
#endif
#endif

using namespace std;

namespace WebCore {

ImageBufferData::ImageBufferData(const IntSize& size)
    : m_platformContext(0)
    , m_size(size)
#if ENABLE(ACCELERATED_2D_CANVAS)
#if USE(COORDINATED_GRAPHICS_THREADED)
    , m_platformLayerProxy(adoptRef(new TextureMapperPlatformLayerProxy))
    , m_runLoop(RunLoop::current())
    , m_swapBuffersTimer(m_runLoop, this, &ImageBufferData::swapBuffers)

#endif
    , m_texture(0)
#endif
{
}

#if USE(COORDINATED_GRAPHICS_THREADED)
void ImageBufferData::swapBuffersIfNeeded()
{
    if (m_swapBuffersTimer.isActive())
        return;

    m_swapBuffersTimer.startOneShot(0);
}

void ImageBufferData::swapBuffers()
{
    // FIXME: add double buffering to the canvas.

    GLContext* previousActiveContext = GLContext::getCurrent();
    cairo_surface_flush(m_surface.get());
    if (previousActiveContext)
        previousActiveContext->makeContextCurrent();
}
#endif

#if ENABLE(ACCELERATED_2D_CANVAS)
<<<<<<< HEAD
void ImageBufferData::createCairoGLSurface()
=======
void clearSurface(cairo_surface_t* surface)
{
    if (cairo_surface_status(surface) != CAIRO_STATUS_SUCCESS)
        return;

    RefPtr<cairo_t> cr = adoptRef(cairo_create(surface));
    cairo_set_operator(cr.get(), CAIRO_OPERATOR_CLEAR);
    cairo_paint(cr.get());
}

PassRefPtr<cairo_surface_t> createCairoGLSurface(const FloatSize& size, uint32_t& texture)
>>>>>>> c9d072fb
{
    MutexLocker locker(m_platformLayerProxy->mutex());

    GLContext::sharingContext()->makeContextCurrent();

    // We must generate the texture ourselves, because there is no Cairo API for extracting it
    // from a pre-existing surface.
    glGenTextures(1, &m_texture);
    glBindTexture(GL_TEXTURE_2D, m_texture);
    glTexParameterf(GL_TEXTURE_2D, GL_TEXTURE_WRAP_S, GL_CLAMP_TO_EDGE);
    glTexParameterf(GL_TEXTURE_2D, GL_TEXTURE_WRAP_T, GL_CLAMP_TO_EDGE);
    glTexParameteri(GL_TEXTURE_2D, GL_TEXTURE_MIN_FILTER, GL_LINEAR);
    glTexParameteri(GL_TEXTURE_2D, GL_TEXTURE_MAG_FILTER, GL_LINEAR);

    glPixelStorei(GL_UNPACK_ALIGNMENT, 1);

    glTexImage2D(GL_TEXTURE_2D, 0 /* level */, GL_RGBA, m_size.width(), m_size.height(), 0 /* border */, GL_RGBA, GL_UNSIGNED_BYTE, 0);

#if USE(COORDINATED_GRAPHICS_THREADED)
    m_platformLayerProxy->pushNextBuffer(locker, std::make_unique<TextureMapperPlatformLayerBuffer>(m_texture, m_size, false, false));
#endif

    GLContext* context = GLContext::sharingContext();
    cairo_device_t* device = context->cairoDevice();

    // Thread-awareness is a huge performance hit on non-Intel drivers.
    cairo_gl_device_set_thread_aware(device, FALSE);

<<<<<<< HEAD
    m_surface = adoptRef(cairo_gl_surface_create_for_texture(device, CAIRO_CONTENT_COLOR_ALPHA, m_texture, m_size.width(), m_size.height()));
=======
    auto surface = adoptRef(cairo_gl_surface_create_for_texture(device, CAIRO_CONTENT_COLOR_ALPHA, texture, size.width(), size.height()));
    clearSurface(surface.get());
    return surface;
>>>>>>> c9d072fb
}
#endif

ImageBuffer::ImageBuffer(const FloatSize& size, float /* resolutionScale */, ColorSpace, RenderingMode renderingMode, bool& success)
    : m_data(IntSize(size))
    , m_size(size)
    , m_logicalSize(size)
{
    success = false;  // Make early return mean error.
    if (m_size.isEmpty())
        return;

#if ENABLE(ACCELERATED_2D_CANVAS)
<<<<<<< HEAD
    if (renderingMode == Accelerated)
        m_data.createCairoGLSurface();
    else
=======
    if (renderingMode == Accelerated) {
        m_data.m_surface = createCairoGLSurface(size, m_data.m_texture);
        if (!m_data.m_surface || cairo_surface_status(m_data.m_surface.get()) != CAIRO_STATUS_SUCCESS)
            renderingMode = Unaccelerated; // If allocation fails, fall back to non-accelerated path.
    }
    if (renderingMode == Unaccelerated)
>>>>>>> c9d072fb
#else
    ASSERT_UNUSED(renderingMode, renderingMode != Accelerated);
#endif
        m_data.m_surface = adoptRef(cairo_image_surface_create(CAIRO_FORMAT_ARGB32, size.width(), size.height()));

    if (cairo_surface_status(m_data.m_surface.get()) != CAIRO_STATUS_SUCCESS)
        return;  // create will notice we didn't set m_initialized and fail.

    RefPtr<cairo_t> cr = adoptRef(cairo_create(m_data.m_surface.get()));
    m_data.m_platformContext.setCr(cr.get());
    m_data.m_context = std::make_unique<GraphicsContext>(&m_data.m_platformContext);
    success = true;
}

ImageBuffer::~ImageBuffer()
{
}

GraphicsContext* ImageBuffer::context() const
{
    return m_data.m_context.get();
}

RefPtr<Image> ImageBuffer::copyImage(BackingStoreCopy copyBehavior, ScaleBehavior) const
{
    if (copyBehavior == CopyBackingStore)
        return BitmapImage::create(copyCairoImageSurface(m_data.m_surface.get()));

    // BitmapImage will release the passed in surface on destruction
    return BitmapImage::create(m_data.m_surface);
}

BackingStoreCopy ImageBuffer::fastCopyImageMode()
{
    return DontCopyBackingStore;
}

void ImageBuffer::clip(GraphicsContext* context, const FloatRect& maskRect) const
{
    context->platformContext()->pushImageMask(m_data.m_surface.get(), maskRect);
}

void ImageBuffer::draw(GraphicsContext* destinationContext, ColorSpace styleColorSpace, const FloatRect& destRect, const FloatRect& srcRect,
    CompositeOperator op, BlendMode blendMode, bool useLowQualityScale)
{
    BackingStoreCopy copyMode = destinationContext == context() ? CopyBackingStore : DontCopyBackingStore;
    RefPtr<Image> image = copyImage(copyMode);
    destinationContext->drawImage(image.get(), styleColorSpace, destRect, srcRect, ImagePaintingOptions(op, blendMode, ImageOrientationDescription(), useLowQualityScale));
}

void ImageBuffer::drawPattern(GraphicsContext* context, const FloatRect& srcRect, const AffineTransform& patternTransform,
    const FloatPoint& phase, ColorSpace styleColorSpace, CompositeOperator op, const FloatRect& destRect, BlendMode)
{
    if (RefPtr<Image> image = copyImage(DontCopyBackingStore))
        image->drawPattern(context, srcRect, patternTransform, phase, styleColorSpace, op, destRect);
}

void ImageBuffer::platformTransformColorSpace(const Vector<int>& lookUpTable)
{
    // FIXME: Enable color space conversions on accelerated canvases.
    if (cairo_surface_get_type(m_data.m_surface.get()) != CAIRO_SURFACE_TYPE_IMAGE)
        return;

    unsigned char* dataSrc = cairo_image_surface_get_data(m_data.m_surface.get());
    int stride = cairo_image_surface_get_stride(m_data.m_surface.get());
    for (int y = 0; y < m_size.height(); ++y) {
        unsigned* row = reinterpret_cast_ptr<unsigned*>(dataSrc + stride * y);
        for (int x = 0; x < m_size.width(); x++) {
            unsigned* pixel = row + x;
            Color pixelColor = colorFromPremultipliedARGB(*pixel);
            pixelColor = Color(lookUpTable[pixelColor.red()],
                               lookUpTable[pixelColor.green()],
                               lookUpTable[pixelColor.blue()],
                               pixelColor.alpha());
            *pixel = premultipliedARGBFromColor(pixelColor);
        }
    }
    cairo_surface_mark_dirty_rectangle(m_data.m_surface.get(), 0, 0, m_size.width(), m_size.height());
}

PassRefPtr<cairo_surface_t> copySurfaceToImageAndAdjustRect(cairo_surface_t* surface, IntRect& rect)
{
    cairo_surface_type_t surfaceType = cairo_surface_get_type(surface);

    // If we already have an image, we write directly to the underlying data;
    // otherwise we create a temporary surface image
    if (surfaceType == CAIRO_SURFACE_TYPE_IMAGE)
        return surface;
    
    rect.setX(0);
    rect.setY(0);
    return adoptRef(cairo_image_surface_create(CAIRO_FORMAT_ARGB32, rect.width(), rect.height()));
}

template <Multiply multiplied>
PassRefPtr<Uint8ClampedArray> getImageData(const IntRect& rect, const ImageBufferData& data, const IntSize& size)
{
    RefPtr<Uint8ClampedArray> result = Uint8ClampedArray::createUninitialized(rect.width() * rect.height() * 4);

    if (rect.x() < 0 || rect.y() < 0 || (rect.x() + rect.width()) > size.width() || (rect.y() + rect.height()) > size.height())
        result->zeroFill();

    int originx = rect.x();
    int destx = 0;
    if (originx < 0) {
        destx = -originx;
        originx = 0;
    }
    int endx = rect.maxX();
    if (endx > size.width())
        endx = size.width();
    int numColumns = endx - originx;

    int originy = rect.y();
    int desty = 0;
    if (originy < 0) {
        desty = -originy;
        originy = 0;
    }
    int endy = rect.maxY();
    if (endy > size.height())
        endy = size.height();
    int numRows = endy - originy;

    IntRect imageRect(originx, originy, numColumns, numRows);
    RefPtr<cairo_surface_t> imageSurface = copySurfaceToImageAndAdjustRect(data.m_surface.get(), imageRect);
    originx = imageRect.x();
    originy = imageRect.y();
    if (imageSurface != data.m_surface.get()) {
        IntRect area = intersection(rect, IntRect(0, 0, size.width(), size.height()));
        copyRectFromOneSurfaceToAnother(data.m_surface.get(), imageSurface.get(), IntSize(-area.x(), -area.y()), IntRect(IntPoint(), area.size()), IntSize(), CAIRO_OPERATOR_SOURCE);
    }

    unsigned char* dataSrc = cairo_image_surface_get_data(imageSurface.get());
    unsigned char* dataDst = result->data();
    int stride = cairo_image_surface_get_stride(imageSurface.get());
    unsigned destBytesPerRow = 4 * rect.width();

    unsigned char* destRows = dataDst + desty * destBytesPerRow + destx * 4;
    for (int y = 0; y < numRows; ++y) {
        unsigned* row = reinterpret_cast_ptr<unsigned*>(dataSrc + stride * (y + originy));
        for (int x = 0; x < numColumns; x++) {
            int basex = x * 4;
            unsigned* pixel = row + x + originx;

            // Avoid calling Color::colorFromPremultipliedARGB() because one
            // function call per pixel is too expensive.
            unsigned alpha = (*pixel & 0xFF000000) >> 24;
            unsigned red = (*pixel & 0x00FF0000) >> 16;
            unsigned green = (*pixel & 0x0000FF00) >> 8;
            unsigned blue = (*pixel & 0x000000FF);

            if (multiplied == Unmultiplied) {
                if (alpha && alpha != 255) {
                    red = red * 255 / alpha;
                    green = green * 255 / alpha;
                    blue = blue * 255 / alpha;
                }
            }

            destRows[basex]     = red;
            destRows[basex + 1] = green;
            destRows[basex + 2] = blue;
            destRows[basex + 3] = alpha;
        }
        destRows += destBytesPerRow;
    }

    return result.release();
}

PassRefPtr<Uint8ClampedArray> ImageBuffer::getUnmultipliedImageData(const IntRect& rect, CoordinateSystem) const
{
    return getImageData<Unmultiplied>(rect, m_data, m_size);
}

PassRefPtr<Uint8ClampedArray> ImageBuffer::getPremultipliedImageData(const IntRect& rect, CoordinateSystem) const
{
    return getImageData<Premultiplied>(rect, m_data, m_size);
}

void ImageBuffer::putByteArray(Multiply multiplied, Uint8ClampedArray* source, const IntSize& sourceSize, const IntRect& sourceRect, const IntPoint& destPoint, CoordinateSystem)
{

    ASSERT(sourceRect.width() > 0);
    ASSERT(sourceRect.height() > 0);

    int originx = sourceRect.x();
    int destx = destPoint.x() + sourceRect.x();
    ASSERT(destx >= 0);
    ASSERT(destx < m_size.width());
    ASSERT(originx >= 0);
    ASSERT(originx <= sourceRect.maxX());

    int endx = destPoint.x() + sourceRect.maxX();
    ASSERT(endx <= m_size.width());

    int numColumns = endx - destx;

    int originy = sourceRect.y();
    int desty = destPoint.y() + sourceRect.y();
    ASSERT(desty >= 0);
    ASSERT(desty < m_size.height());
    ASSERT(originy >= 0);
    ASSERT(originy <= sourceRect.maxY());

    int endy = destPoint.y() + sourceRect.maxY();
    ASSERT(endy <= m_size.height());
    int numRows = endy - desty;

    IntRect imageRect(destx, desty, numColumns, numRows);
    RefPtr<cairo_surface_t> imageSurface = copySurfaceToImageAndAdjustRect(m_data.m_surface.get(), imageRect);
    destx = imageRect.x();
    desty = imageRect.y();

    unsigned char* pixelData = cairo_image_surface_get_data(imageSurface.get());

    unsigned srcBytesPerRow = 4 * sourceSize.width();
    int stride = cairo_image_surface_get_stride(imageSurface.get());

    unsigned char* srcRows = source->data() + originy * srcBytesPerRow + originx * 4;
    for (int y = 0; y < numRows; ++y) {
        unsigned* row = reinterpret_cast_ptr<unsigned*>(pixelData + stride * (y + desty));
        for (int x = 0; x < numColumns; x++) {
            int basex = x * 4;
            unsigned* pixel = row + x + destx;

            // Avoid calling Color::premultipliedARGBFromColor() because one
            // function call per pixel is too expensive.
            unsigned red = srcRows[basex];
            unsigned green = srcRows[basex + 1];
            unsigned blue = srcRows[basex + 2];
            unsigned alpha = srcRows[basex + 3];

            if (multiplied == Unmultiplied) {
                if (alpha != 255) {
                    red = (red * alpha + 254) / 255;
                    green = (green * alpha + 254) / 255;
                    blue = (blue * alpha + 254) / 255;
                }
            }

            *pixel = (alpha << 24) | red  << 16 | green  << 8 | blue;
        }
        srcRows += srcBytesPerRow;
    }

    cairo_surface_mark_dirty_rectangle(imageSurface.get(), destx, desty, numColumns, numRows);

    if (imageSurface != m_data.m_surface.get())
        copyRectFromOneSurfaceToAnother(imageSurface.get(), m_data.m_surface.get(), IntSize(), IntRect(0, 0, numColumns, numRows), IntSize(destPoint.x() + sourceRect.x(), destPoint.y() + sourceRect.y()), CAIRO_OPERATOR_SOURCE);
}

#if !PLATFORM(GTK) && !PLATFORM(EFL)
static cairo_status_t writeFunction(void* output, const unsigned char* data, unsigned int length)
{
    if (!reinterpret_cast<Vector<unsigned char>*>(output)->tryAppend(data, length))
        return CAIRO_STATUS_WRITE_ERROR;
    return CAIRO_STATUS_SUCCESS;
}

static bool encodeImage(cairo_surface_t* image, const String& mimeType, Vector<char>* output)
{
    ASSERT_UNUSED(mimeType, mimeType == "image/png"); // Only PNG output is supported for now.

    return cairo_surface_write_to_png_stream(image, writeFunction, output) == CAIRO_STATUS_SUCCESS;
}

String ImageBuffer::toDataURL(const String& mimeType, const double*, CoordinateSystem) const
{
    ASSERT(MIMETypeRegistry::isSupportedImageMIMETypeForEncoding(mimeType));

    cairo_surface_t* image = cairo_get_target(context()->platformContext()->cr());

    Vector<char> encodedImage;
    if (!image || !encodeImage(image, mimeType, &encodedImage))
        return "data:,";

    Vector<char> base64Data;
    base64Encode(encodedImage, base64Data);

    return "data:" + mimeType + ";base64," + base64Data;
}
#endif

#if USE(COORDINATED_GRAPHICS_THREADED)
void ImageBuffer::swapBuffersIfNeeded()
{
    m_data.swapBuffersIfNeeded();
}
#endif

#if ENABLE(ACCELERATED_2D_CANVAS)
#if !USE(COORDINATED_GRAPHICS_THREADED)
void ImageBufferData::paintToTextureMapper(TextureMapper* textureMapper, const FloatRect& targetRect, const TransformationMatrix& matrix, float opacity)
{
    ASSERT(m_texture);

    // Cairo may change the active context, so we make sure to change it back after flushing.
    // FIXME: Re-evaluate whether necessary.

    GLContext* previousActiveContext = GLContext::getCurrent();
    cairo_surface_flush(m_surface.get());
    previousActiveContext->makeContextCurrent();

    static_cast<TextureMapperGL*>(textureMapper)->drawTexture(m_texture, TextureMapperGL::ShouldBlend, m_size, targetRect, matrix, opacity);
}
#endif
#endif

PlatformLayer* ImageBuffer::platformLayer() const
{
#if ENABLE(ACCELERATED_2D_CANVAS)
    if (m_data.m_texture)
        return const_cast<ImageBufferData*>(&m_data);
#endif
    return 0;
}

} // namespace WebCore

#endif // USE(CAIRO)<|MERGE_RESOLUTION|>--- conflicted
+++ resolved
@@ -104,9 +104,6 @@
 #endif
 
 #if ENABLE(ACCELERATED_2D_CANVAS)
-<<<<<<< HEAD
-void ImageBufferData::createCairoGLSurface()
-=======
 void clearSurface(cairo_surface_t* surface)
 {
     if (cairo_surface_status(surface) != CAIRO_STATUS_SUCCESS)
@@ -118,7 +115,6 @@
 }
 
 PassRefPtr<cairo_surface_t> createCairoGLSurface(const FloatSize& size, uint32_t& texture)
->>>>>>> c9d072fb
 {
     MutexLocker locker(m_platformLayerProxy->mutex());
 
@@ -147,13 +143,9 @@
     // Thread-awareness is a huge performance hit on non-Intel drivers.
     cairo_gl_device_set_thread_aware(device, FALSE);
 
-<<<<<<< HEAD
-    m_surface = adoptRef(cairo_gl_surface_create_for_texture(device, CAIRO_CONTENT_COLOR_ALPHA, m_texture, m_size.width(), m_size.height()));
-=======
     auto surface = adoptRef(cairo_gl_surface_create_for_texture(device, CAIRO_CONTENT_COLOR_ALPHA, texture, size.width(), size.height()));
     clearSurface(surface.get());
     return surface;
->>>>>>> c9d072fb
 }
 #endif
 
@@ -167,18 +159,12 @@
         return;
 
 #if ENABLE(ACCELERATED_2D_CANVAS)
-<<<<<<< HEAD
-    if (renderingMode == Accelerated)
-        m_data.createCairoGLSurface();
-    else
-=======
     if (renderingMode == Accelerated) {
         m_data.m_surface = createCairoGLSurface(size, m_data.m_texture);
         if (!m_data.m_surface || cairo_surface_status(m_data.m_surface.get()) != CAIRO_STATUS_SUCCESS)
             renderingMode = Unaccelerated; // If allocation fails, fall back to non-accelerated path.
     }
     if (renderingMode == Unaccelerated)
->>>>>>> c9d072fb
 #else
     ASSERT_UNUSED(renderingMode, renderingMode != Accelerated);
 #endif
