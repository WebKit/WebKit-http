/*
 * Copyright (C) 2006 Apple Inc.  All rights reserved.
 * Copyright (C) 2007 Alp Toker <alp@atoker.com>
 * Copyright (C) 2008, 2009 Dirk Schulze <krit@webkit.org>
 * Copyright (C) 2008 Nuanti Ltd.
 * Copyright (C) 2009 Brent Fulgham <bfulgham@webkit.org>
 * Copyright (C) 2010, 2011 Igalia S.L.
 * Copyright (C) Research In Motion Limited 2010. All rights reserved.
 * Copyright (C) 2012, Intel Corporation
 *
 * Redistribution and use in source and binary forms, with or without
 * modification, are permitted provided that the following conditions
 * are met:
 * 1. Redistributions of source code must retain the above copyright
 *    notice, this list of conditions and the following disclaimer.
 * 2. Redistributions in binary form must reproduce the above copyright
 *    notice, this list of conditions and the following disclaimer in the
 *    documentation and/or other materials provided with the distribution.
 *
 * THIS SOFTWARE IS PROVIDED BY APPLE INC. ``AS IS'' AND ANY
 * EXPRESS OR IMPLIED WARRANTIES, INCLUDING, BUT NOT LIMITED TO, THE
 * IMPLIED WARRANTIES OF MERCHANTABILITY AND FITNESS FOR A PARTICULAR
 * PURPOSE ARE DISCLAIMED.  IN NO EVENT SHALL APPLE INC. OR
 * CONTRIBUTORS BE LIABLE FOR ANY DIRECT, INDIRECT, INCIDENTAL, SPECIAL,
 * EXEMPLARY, OR CONSEQUENTIAL DAMAGES (INCLUDING, BUT NOT LIMITED TO,
 * PROCUREMENT OF SUBSTITUTE GOODS OR SERVICES; LOSS OF USE, DATA, OR
 * PROFITS; OR BUSINESS INTERRUPTION) HOWEVER CAUSED AND ON ANY THEORY
 * OF LIABILITY, WHETHER IN CONTRACT, STRICT LIABILITY, OR TORT
 * (INCLUDING NEGLIGENCE OR OTHERWISE) ARISING IN ANY WAY OUT OF THE USE
 * OF THIS SOFTWARE, EVEN IF ADVISED OF THE POSSIBILITY OF SUCH DAMAGE.
 */

#include "config.h"
#include "GraphicsContext.h"

#if USE(CAIRO)

#include "AffineTransform.h"
#include "CairoUtilities.h"
#include "DrawErrorUnderline.h"
#include "FloatConversion.h"
#include "FloatRect.h"
#include "FloatRoundedRect.h"
#include "Font.h"
#include "GraphicsContextPlatformPrivateCairo.h"
#include "IntRect.h"
#include "NotImplemented.h"
#include "Path.h"
#include "Pattern.h"
#include "PlatformContextCairo.h"
#include "PlatformPathCairo.h"
#include "RefPtrCairo.h"
#include "ShadowBlur.h"
#include "TransformationMatrix.h"
#include <cairo.h>
#include <math.h>
#include <stdio.h>
#include <wtf/MathExtras.h>

#if PLATFORM(WIN)
#include <cairo-win32.h>
#endif

using namespace std;

namespace WebCore {

// A helper which quickly fills a rectangle with a simple color fill.
static inline void fillRectWithColor(cairo_t* cr, const FloatRect& rect, const Color& color)
{
    if (!color.alpha() && cairo_get_operator(cr) == CAIRO_OPERATOR_OVER)
        return;
    setSourceRGBAFromColor(cr, color);
    cairo_rectangle(cr, rect.x(), rect.y(), rect.width(), rect.height());
    cairo_fill(cr);
}

static void addConvexPolygonToContext(cairo_t* context, size_t numPoints, const FloatPoint* points)
{
    cairo_move_to(context, points[0].x(), points[0].y());
    for (size_t i = 1; i < numPoints; i++)
        cairo_line_to(context, points[i].x(), points[i].y());
    cairo_close_path(context);
}

enum PathDrawingStyle { 
    Fill = 1,
    Stroke = 2,
    FillAndStroke = Fill + Stroke
};

static inline void drawPathShadow(GraphicsContext& context, PathDrawingStyle drawingStyle)
{
    ShadowBlur& shadow = context.platformContext()->shadowBlur();
    if (shadow.type() == ShadowBlur::NoShadow)
        return;

    // Calculate the extents of the rendered solid paths.
    cairo_t* cairoContext = context.platformContext()->cr();
    std::unique_ptr<cairo_path_t, void(*)(cairo_path_t*)> path(cairo_copy_path(cairoContext), [](cairo_path_t* path) {
        cairo_path_destroy(path);
    });

    FloatRect solidFigureExtents;
    double x0 = 0;
    double x1 = 0;
    double y0 = 0;
    double y1 = 0;
    if (drawingStyle & Stroke) {
        cairo_stroke_extents(cairoContext, &x0, &y0, &x1, &y1);
        solidFigureExtents = FloatRect(x0, y0, x1 - x0, y1 - y0);
    }
    if (drawingStyle & Fill) {
        cairo_fill_extents(cairoContext, &x0, &y0, &x1, &y1);
        FloatRect fillExtents(x0, y0, x1 - x0, y1 - y0);
        solidFigureExtents.unite(fillExtents);
    }

    GraphicsContext* shadowContext = shadow.beginShadowLayer(context, solidFigureExtents);
    if (!shadowContext)
        return;

    cairo_t* cairoShadowContext = shadowContext->platformContext()->cr();

    // It's important to copy the context properties to the new shadow
    // context to preserve things such as the fill rule and stroke width.
    copyContextProperties(cairoContext, cairoShadowContext);

    if (drawingStyle & Fill) {
        cairo_save(cairoShadowContext);
        cairo_append_path(cairoShadowContext, path.get());
        shadowContext->platformContext()->prepareForFilling(context.state(), PlatformContextCairo::NoAdjustment);
        cairo_fill(cairoShadowContext);
        cairo_restore(cairoShadowContext);
    }

    if (drawingStyle & Stroke) {
        cairo_append_path(cairoShadowContext, path.get());
        shadowContext->platformContext()->prepareForStroking(context.state(), PlatformContextCairo::DoNotPreserveAlpha);
        cairo_stroke(cairoShadowContext);
    }

    // The original path may still be hanging around on the context and endShadowLayer
    // will take care of properly creating a path to draw the result shadow. We remove the path
    // temporarily and then restore it.
    // See: https://bugs.webkit.org/show_bug.cgi?id=108897
    cairo_new_path(cairoContext);
    shadow.endShadowLayer(context);
    cairo_append_path(cairoContext, path.get());
}

static inline void fillCurrentCairoPath(GraphicsContext& context)
{
    cairo_t* cr = context.platformContext()->cr();
    cairo_save(cr);

    context.platformContext()->prepareForFilling(context.state(), PlatformContextCairo::AdjustPatternForGlobalAlpha);
    cairo_fill(cr);

    cairo_restore(cr);
}

static inline void shadowAndFillCurrentCairoPath(GraphicsContext& context)
{
    drawPathShadow(context, Fill);
    fillCurrentCairoPath(context);
}

static inline void shadowAndStrokeCurrentCairoPath(GraphicsContext& context)
{
    drawPathShadow(context, Stroke);
    context.platformContext()->prepareForStroking(context.state());
    cairo_stroke(context.platformContext()->cr());
}

GraphicsContext::GraphicsContext(cairo_t* cr)
    : m_updatingControlTints(false)
    , m_transparencyCount(0)
{
    m_data = new GraphicsContextPlatformPrivateToplevel(new PlatformContextCairo(cr));
}

void GraphicsContext::platformInit(PlatformContextCairo* platformContext)
{
    m_data = new GraphicsContextPlatformPrivate(platformContext);
    if (platformContext)
        m_data->syncContext(platformContext->cr());
    else
        setPaintingDisabled(true);
}

void GraphicsContext::platformDestroy()
{
    delete m_data;
}

AffineTransform GraphicsContext::getCTM(IncludeDeviceScale) const
{
    if (paintingDisabled())
        return AffineTransform();

    cairo_t* cr = platformContext()->cr();
    cairo_matrix_t m;
    cairo_get_matrix(cr, &m);
    return AffineTransform(m.xx, m.yx, m.xy, m.yy, m.x0, m.y0);
}

PlatformContextCairo* GraphicsContext::platformContext() const
{
    return m_data->platformContext;
}

void GraphicsContext::savePlatformState()
{
    platformContext()->save();
    m_data->save();
}

void GraphicsContext::restorePlatformState()
{
    platformContext()->restore();
    m_data->restore();

    platformContext()->shadowBlur().setShadowValues(FloatSize(m_state.shadowBlur, m_state.shadowBlur),
                                                    m_state.shadowOffset,
                                                    m_state.shadowColor,
                                                    m_state.shadowsIgnoreTransforms);
}

// Draws a filled rectangle with a stroked border.
void GraphicsContext::drawRect(const FloatRect& rect, float)
{
    if (paintingDisabled())
        return;

    ASSERT(!rect.isEmpty());

    cairo_t* cr = platformContext()->cr();
    cairo_save(cr);

    fillRectWithColor(cr, rect, fillColor());

    if (strokeStyle() != NoStroke) {
        setSourceRGBAFromColor(cr, strokeColor());
        FloatRect r(rect);
        r.inflate(-.5f);
        cairo_rectangle(cr, r.x(), r.y(), r.width(), r.height());
        cairo_set_line_width(cr, 1.0);
        cairo_stroke(cr);
    }

    cairo_restore(cr);
}

// This is only used to draw borders, so we should not draw shadows.
void GraphicsContext::drawLine(const FloatPoint& point1, const FloatPoint& point2)
{
    if (paintingDisabled())
        return;

    if (strokeStyle() == NoStroke)
        return;

    const Color& strokeColor = this->strokeColor();
    float thickness = strokeThickness();
    bool isVerticalLine = (point1.x() + thickness == point2.x());
    float strokeWidth = isVerticalLine ? point2.y() - point1.y() : point2.x() - point1.x();
    if (!thickness || !strokeWidth)
        return;

    cairo_t* cairoContext = platformContext()->cr();
    StrokeStyle strokeStyle = this->strokeStyle();
    float cornerWidth = 0;
    bool drawsDashedLine = strokeStyle == DottedStroke || strokeStyle == DashedStroke;

    if (drawsDashedLine) {
        cairo_save(cairoContext);
        // Figure out end points to ensure we always paint corners.
        cornerWidth = strokeStyle == DottedStroke ? thickness : std::min(2 * thickness, std::max(thickness, strokeWidth / 3));
        if (isVerticalLine) {
            fillRectWithColor(cairoContext, FloatRect(point1.x(), point1.y(), thickness, cornerWidth), strokeColor);
            fillRectWithColor(cairoContext, FloatRect(point1.x(), point2.y() - cornerWidth, thickness, cornerWidth), strokeColor);
        } else {
            fillRectWithColor(cairoContext, FloatRect(point1.x(), point1.y(), cornerWidth, thickness), strokeColor);
            fillRectWithColor(cairoContext, FloatRect(point2.x() - cornerWidth, point1.y(), cornerWidth, thickness), strokeColor);
        }
        strokeWidth -= 2 * cornerWidth;
        float patternWidth = strokeStyle == DottedStroke ? thickness : std::min(3 * thickness, std::max(thickness, strokeWidth / 3));
        // Check if corner drawing sufficiently covers the line.
        if (strokeWidth <= patternWidth + 1) {
            cairo_restore(cairoContext);
            return;
        }

        // Pattern starts with full fill and ends with the empty fill.
        // 1. Let's start with the empty phase after the corner.
        // 2. Check if we've got odd or even number of patterns and whether they fully cover the line.
        // 3. In case of even number of patterns and/or remainder, move the pattern start position
        // so that the pattern is balanced between the corners.
        float patternOffset = patternWidth;
        int numberOfSegments = std::floor(strokeWidth / patternWidth);
        bool oddNumberOfSegments = numberOfSegments % 2;
        float remainder = strokeWidth - (numberOfSegments * patternWidth);
        if (oddNumberOfSegments && remainder)
            patternOffset -= remainder / 2.f;
        else if (!oddNumberOfSegments) {
            if (remainder)
                patternOffset += patternOffset - (patternWidth + remainder) / 2.f;
            else
                patternOffset += patternWidth / 2.f;
        }
        const double dashedLine[2] = { static_cast<double>(patternWidth), static_cast<double>(patternWidth) };
        cairo_set_dash(cairoContext, dashedLine, 2, patternOffset);
    }

    FloatPoint p1 = point1;
    FloatPoint p2 = point2;
    // Center line and cut off corners for pattern patining.
    if (isVerticalLine) {
        float centerOffset = (p2.x() - p1.x()) / 2;
        p1.move(centerOffset, cornerWidth);
        p2.move(-centerOffset, -cornerWidth);
    } else {
        float centerOffset = (p2.y() - p1.y()) / 2;
        p1.move(cornerWidth, centerOffset);
        p2.move(-cornerWidth, -centerOffset);
    }

    if (shouldAntialias())
        cairo_set_antialias(cairoContext, CAIRO_ANTIALIAS_NONE);

    cairo_new_path(cairoContext);
    cairo_move_to(cairoContext, p1.x(), p1.y());
    cairo_line_to(cairoContext, p2.x(), p2.y());
    cairo_stroke(cairoContext);
    if (drawsDashedLine)
        cairo_restore(cairoContext);
    if (shouldAntialias())
        cairo_set_antialias(cairoContext, CAIRO_ANTIALIAS_DEFAULT);
}

// This method is only used to draw the little circles used in lists.
void GraphicsContext::drawEllipse(const FloatRect& rect)
{
    if (paintingDisabled())
        return;

    cairo_t* cr = platformContext()->cr();
    cairo_save(cr);
    float yRadius = .5 * rect.height();
    float xRadius = .5 * rect.width();
    cairo_translate(cr, rect.x() + xRadius, rect.y() + yRadius);
    cairo_scale(cr, xRadius, yRadius);
    cairo_arc(cr, 0., 0., 1., 0., 2 * piFloat);
    cairo_restore(cr);

    if (fillColor().alpha()) {
        setSourceRGBAFromColor(cr, fillColor());
        cairo_fill_preserve(cr);
    }

    if (strokeStyle() != NoStroke) {
        setSourceRGBAFromColor(cr, strokeColor());
        cairo_set_line_width(cr, strokeThickness());
        cairo_stroke(cr);
    } else
        cairo_new_path(cr);
}

void GraphicsContext::drawConvexPolygon(size_t npoints, const FloatPoint* points, bool shouldAntialias)
{
    if (paintingDisabled())
        return;

    if (npoints <= 1)
        return;

    cairo_t* cr = platformContext()->cr();

    cairo_save(cr);
    cairo_set_antialias(cr, shouldAntialias ? CAIRO_ANTIALIAS_DEFAULT : CAIRO_ANTIALIAS_NONE);
    addConvexPolygonToContext(cr, npoints, points);

    if (fillColor().alpha()) {
        setSourceRGBAFromColor(cr, fillColor());
        cairo_set_fill_rule(cr, CAIRO_FILL_RULE_EVEN_ODD);
        cairo_fill_preserve(cr);
    }

    if (strokeStyle() != NoStroke) {
        setSourceRGBAFromColor(cr, strokeColor());
        cairo_set_line_width(cr, strokeThickness());
        cairo_stroke(cr);
    } else
        cairo_new_path(cr);

    cairo_restore(cr);
}

void GraphicsContext::clipConvexPolygon(size_t numPoints, const FloatPoint* points, bool antialiased)
{
    if (paintingDisabled())
        return;

    if (numPoints <= 1)
        return;

    cairo_t* cr = platformContext()->cr();

    cairo_new_path(cr);
    cairo_fill_rule_t savedFillRule = cairo_get_fill_rule(cr);
    cairo_antialias_t savedAntialiasRule = cairo_get_antialias(cr);

    cairo_set_antialias(cr, antialiased ? CAIRO_ANTIALIAS_DEFAULT : CAIRO_ANTIALIAS_NONE);
    cairo_set_fill_rule(cr, CAIRO_FILL_RULE_WINDING);
    addConvexPolygonToContext(cr, numPoints, points);
    cairo_clip(cr);

    cairo_set_antialias(cr, savedAntialiasRule);
    cairo_set_fill_rule(cr, savedFillRule);
}

void GraphicsContext::fillPath(const Path& path)
{
    if (paintingDisabled() || path.isEmpty())
        return;

    cairo_t* cr = platformContext()->cr();
    setPathOnCairoContext(cr, path.platformPath()->context());
    shadowAndFillCurrentCairoPath(*this);
}

void GraphicsContext::strokePath(const Path& path)
{
    if (paintingDisabled() || path.isEmpty())
        return;

    cairo_t* cr = platformContext()->cr();
    setPathOnCairoContext(cr, path.platformPath()->context());
    shadowAndStrokeCurrentCairoPath(*this);
}

void GraphicsContext::fillRect(const FloatRect& rect)
{
    if (paintingDisabled())
        return;

    cairo_t* cr = platformContext()->cr();
    cairo_rectangle(cr, rect.x(), rect.y(), rect.width(), rect.height());
    shadowAndFillCurrentCairoPath(*this);
}

void GraphicsContext::fillRect(const FloatRect& rect, const Color& color)
{
    if (paintingDisabled())
        return;

    if (hasShadow())
        platformContext()->shadowBlur().drawRectShadow(*this, FloatRoundedRect(rect));

    fillRectWithColor(platformContext()->cr(), rect, color);
}

void GraphicsContext::clip(const FloatRect& rect)
{
    if (paintingDisabled())
        return;

    cairo_t* cr = platformContext()->cr();
    cairo_rectangle(cr, rect.x(), rect.y(), rect.width(), rect.height());
    cairo_fill_rule_t savedFillRule = cairo_get_fill_rule(cr);
    cairo_set_fill_rule(cr, CAIRO_FILL_RULE_WINDING);
    // The rectangular clip function is traditionally not expected to
    // antialias. If we don't force antialiased clipping here,
    // edge fringe artifacts may occur at the layer edges
    // when a transformation is applied to the GraphicsContext
    // while drawing the transformed layer.
    cairo_antialias_t savedAntialiasRule = cairo_get_antialias(cr);
    cairo_set_antialias(cr, CAIRO_ANTIALIAS_NONE);
    cairo_clip(cr);
    cairo_set_fill_rule(cr, savedFillRule);
    cairo_set_antialias(cr, savedAntialiasRule);
    m_data->clip(rect);
}

void GraphicsContext::clipPath(const Path& path, WindRule clipRule)
{
    if (paintingDisabled())
        return;

    cairo_t* cr = platformContext()->cr();
    if (!path.isNull())
        setPathOnCairoContext(cr, path.platformPath()->context());

    cairo_fill_rule_t savedFillRule = cairo_get_fill_rule(cr);
    cairo_set_fill_rule(cr, clipRule == RULE_EVENODD ? CAIRO_FILL_RULE_EVEN_ODD : CAIRO_FILL_RULE_WINDING);
    cairo_clip(cr);
    cairo_set_fill_rule(cr, savedFillRule);

    m_data->clip(path);
}

IntRect GraphicsContext::clipBounds() const
{
    double x1, x2, y1, y2;
    cairo_clip_extents(platformContext()->cr(), &x1, &y1, &x2, &y2);
    return enclosingIntRect(FloatRect(x1, y1, x2 - x1, y2 - y1));
}

static inline void adjustFocusRingColor(Color& color)
{
#if !PLATFORM(GTK)
    // Force the alpha to 50%.  This matches what the Mac does with outline rings.
    color.setRGB(makeRGBA(color.red(), color.green(), color.blue(), 127));
#else
    UNUSED_PARAM(color);
#endif
}

static inline void adjustFocusRingLineWidth(int& width)
{
#if PLATFORM(GTK)
    width = 2;
#else
    UNUSED_PARAM(width);
#endif
}

static inline StrokeStyle focusRingStrokeStyle()
{
#if PLATFORM(GTK)
    return DottedStroke;
#else
    return SolidStroke;
#endif
}

void GraphicsContext::drawFocusRing(const Path& path, int width, int /* offset */, const Color& color)
{
    // FIXME: We should draw paths that describe a rectangle with rounded corners
    // so as to be consistent with how we draw rectangular focus rings.
    Color ringColor = color;
    adjustFocusRingColor(ringColor);
    adjustFocusRingLineWidth(width);

    cairo_t* cr = platformContext()->cr();
    cairo_save(cr);
    appendWebCorePathToCairoContext(cr, path);
    setSourceRGBAFromColor(cr, ringColor);
    cairo_set_line_width(cr, width);
    setPlatformStrokeStyle(focusRingStrokeStyle());
    cairo_stroke(cr);
    cairo_restore(cr);
}

void GraphicsContext::drawFocusRing(const Vector<IntRect>& rects, int width, int /* offset */, const Color& color)
{
    if (paintingDisabled())
        return;

    cairo_t* cr = platformContext()->cr();
    cairo_save(cr);
    cairo_push_group(cr);
    cairo_new_path(cr);

#if PLATFORM(GTK)
    for (const auto& rect : rects)
        cairo_rectangle(cr, rect.x(), rect.y(), rect.width(), rect.height());
#else
    unsigned rectCount = rects.size();
    int radius = (width - 1) / 2;
    Path path;
    for (unsigned i = 0; i < rectCount; ++i) {
        if (i > 0)
            path.clear();
        path.addRoundedRect(rects[i], FloatSize(radius, radius));
        appendWebCorePathToCairoContext(cr, path);
    }
#endif
    Color ringColor = color;
    adjustFocusRingColor(ringColor);
    adjustFocusRingLineWidth(width);
    setSourceRGBAFromColor(cr, ringColor);
    cairo_set_line_width(cr, width);
    setPlatformStrokeStyle(focusRingStrokeStyle());

    cairo_set_operator(cr, CAIRO_OPERATOR_OVER);
    cairo_stroke_preserve(cr);

    cairo_set_operator(cr, CAIRO_OPERATOR_CLEAR);
    cairo_set_fill_rule(cr, CAIRO_FILL_RULE_WINDING);
    cairo_fill(cr);

    cairo_pop_group_to_source(cr);
    cairo_set_operator(cr, CAIRO_OPERATOR_OVER);
    cairo_paint(cr);
    cairo_restore(cr);
}

FloatRect GraphicsContext::computeLineBoundsForText(const FloatPoint& origin, float width, bool printing)
{
    bool dummyBool;
    Color dummyColor;
    return computeLineBoundsAndAntialiasingModeForText(origin, width, printing, dummyBool, dummyColor);
}

void GraphicsContext::drawLineForText(const FloatPoint& origin, float width, bool printing, bool doubleUnderlines)
{
    DashArray widths;
    widths.append(width);
    widths.append(0);
    drawLinesForText(origin, widths, printing, doubleUnderlines);
}

void GraphicsContext::drawLinesForText(const FloatPoint& point, const DashArray& widths, bool printing, bool doubleUnderlines)
{
    if (paintingDisabled())
        return;

    if (widths.size() <= 0)
        return;

    Color localStrokeColor(strokeColor());

    bool shouldAntialiasLine;
    FloatRect bounds = computeLineBoundsAndAntialiasingModeForText(point, widths.last(), printing, shouldAntialiasLine, localStrokeColor);

    Vector<FloatRect, 4> dashBounds;
    ASSERT(!(widths.size() % 2));
    dashBounds.reserveInitialCapacity(dashBounds.size() / 2);
    for (size_t i = 0; i < widths.size(); i += 2)
        dashBounds.append(FloatRect(FloatPoint(bounds.x() + widths[i], bounds.y()), FloatSize(widths[i+1] - widths[i], bounds.height())));

    if (doubleUnderlines) {
        // The space between double underlines is equal to the height of the underline
        for (size_t i = 0; i < widths.size(); i += 2)
            dashBounds.append(FloatRect(FloatPoint(bounds.x() + widths[i], bounds.y() + 2 * bounds.height()), FloatSize(widths[i+1] - widths[i], bounds.height())));
    }

    cairo_t* cr = platformContext()->cr();
    cairo_save(cr);

    for (auto& dash : dashBounds)
        fillRectWithColor(cr, dash, localStrokeColor);

    cairo_restore(cr);
}

void GraphicsContext::updateDocumentMarkerResources()
{
    // Unnecessary, since our document markers don't use resources.
}

void GraphicsContext::drawLineForDocumentMarker(const FloatPoint& origin, float width, DocumentMarkerLineStyle style)
{
    if (paintingDisabled())
        return;

    cairo_t* cr = platformContext()->cr();
    cairo_save(cr);

    switch (style) {
    case DocumentMarkerSpellingLineStyle:
        cairo_set_source_rgb(cr, 1, 0, 0);
        break;
    case DocumentMarkerGrammarLineStyle:
        cairo_set_source_rgb(cr, 0, 1, 0);
        break;
    default:
        cairo_restore(cr);
        return;
    }

    drawErrorUnderline(cr, origin.x(), origin.y(), width, cMisspellingLineThickness);

    cairo_restore(cr);
}

FloatRect GraphicsContext::roundToDevicePixels(const FloatRect& frect, RoundingMode)
{
    FloatRect result;
    double x = frect.x();
    double y = frect.y();
    cairo_t* cr = platformContext()->cr();
    cairo_user_to_device(cr, &x, &y);
    x = round(x);
    y = round(y);
    cairo_device_to_user(cr, &x, &y);
    result.setX(narrowPrecisionToFloat(x));
    result.setY(narrowPrecisionToFloat(y));

    // We must ensure width and height are at least 1 (or -1) when
    // we're given float values in the range between 0 and 1 (or -1 and 0).
    double width = frect.width();
    double height = frect.height();
    cairo_user_to_device_distance(cr, &width, &height);
    if (width > -1 && width < 0)
        width = -1;
    else if (width > 0 && width < 1)
        width = 1;
    else
        width = round(width);
    if (height > -1 && width < 0)
        height = -1;
    else if (height > 0 && height < 1)
        height = 1;
    else
        height = round(height);
    cairo_device_to_user_distance(cr, &width, &height);
    result.setWidth(narrowPrecisionToFloat(width));
    result.setHeight(narrowPrecisionToFloat(height));

    return result;
}

void GraphicsContext::translate(float x, float y)
{
    if (paintingDisabled())
        return;

    cairo_t* cr = platformContext()->cr();
    cairo_translate(cr, x, y);
    m_data->translate(x, y);
}

void GraphicsContext::setPlatformFillColor(const Color&)
{
    // Cairo contexts can't hold separate fill and stroke colors
    // so we set them just before we actually fill or stroke
}

void GraphicsContext::setPlatformStrokeColor(const Color&)
{
    // Cairo contexts can't hold separate fill and stroke colors
    // so we set them just before we actually fill or stroke
}

void GraphicsContext::setPlatformStrokeThickness(float strokeThickness)
{
    if (paintingDisabled())
        return;

    cairo_set_line_width(platformContext()->cr(), strokeThickness);
}

void GraphicsContext::setPlatformStrokeStyle(StrokeStyle strokeStyle)
{
    static const double dashPattern[] = { 5.0, 5.0 };
    static const double dotPattern[] = { 1.0, 1.0 };

    if (paintingDisabled())
        return;

    switch (strokeStyle) {
    case NoStroke:
        // FIXME: is it the right way to emulate NoStroke?
        cairo_set_line_width(platformContext()->cr(), 0);
        break;
    case SolidStroke:
    case DoubleStroke:
    case WavyStroke: // FIXME: https://bugs.webkit.org/show_bug.cgi?id=94110 - Needs platform support.
        cairo_set_dash(platformContext()->cr(), 0, 0, 0);
        break;
    case DottedStroke:
        cairo_set_dash(platformContext()->cr(), dotPattern, 2, 0);
        break;
    case DashedStroke:
        cairo_set_dash(platformContext()->cr(), dashPattern, 2, 0);
        break;
    }
}

void GraphicsContext::setURLForRect(const URL&, const IntRect&)
{
    notImplemented();
}

void GraphicsContext::concatCTM(const AffineTransform& transform)
{
    if (paintingDisabled())
        return;

    cairo_t* cr = platformContext()->cr();
    const cairo_matrix_t matrix = cairo_matrix_t(transform);
    cairo_transform(cr, &matrix);
    m_data->concatCTM(transform);
}

void GraphicsContext::setCTM(const AffineTransform& transform)
{
    if (paintingDisabled())
        return;

    cairo_t* cr = platformContext()->cr();
    const cairo_matrix_t matrix = cairo_matrix_t(transform);
    cairo_set_matrix(cr, &matrix);
    m_data->setCTM(transform);
}

void GraphicsContext::setPlatformShadow(FloatSize const& size, float, Color const&)
{
    if (paintingDisabled())
        return;

    if (m_state.shadowsIgnoreTransforms) {
        // Meaning that this graphics context is associated with a CanvasRenderingContext
        // We flip the height since CG and HTML5 Canvas have opposite Y axis
        m_state.shadowOffset = FloatSize(size.width(), -size.height());
    }

    // Cairo doesn't support shadows natively, they are drawn manually in the draw* functions using ShadowBlur.
    platformContext()->shadowBlur().setShadowValues(FloatSize(m_state.shadowBlur, m_state.shadowBlur),
                                                    m_state.shadowOffset,
                                                    m_state.shadowColor,
                                                    m_state.shadowsIgnoreTransforms);
}

void GraphicsContext::clearPlatformShadow()
{
    if (paintingDisabled())
        return;

    platformContext()->shadowBlur().clear();
}

void GraphicsContext::beginPlatformTransparencyLayer(float opacity)
{
    if (paintingDisabled())
        return;

    cairo_t* cr = platformContext()->cr();
    cairo_push_group(cr);
    m_data->layers.append(opacity);
}

void GraphicsContext::endPlatformTransparencyLayer()
{
    if (paintingDisabled())
        return;

    cairo_t* cr = platformContext()->cr();

    cairo_pop_group_to_source(cr);
    cairo_paint_with_alpha(cr, m_data->layers.last());
    m_data->layers.removeLast();
}

bool GraphicsContext::supportsTransparencyLayers()
{
    return true;
}

void GraphicsContext::clearRect(const FloatRect& rect)
{
    if (paintingDisabled())
        return;

    cairo_t* cr = platformContext()->cr();

    cairo_save(cr);
    cairo_rectangle(cr, rect.x(), rect.y(), rect.width(), rect.height());
    cairo_set_operator(cr, CAIRO_OPERATOR_CLEAR);
    cairo_fill(cr);
    cairo_restore(cr);
}

void GraphicsContext::strokeRect(const FloatRect& rect, float width)
{
    if (paintingDisabled())
        return;

    cairo_t* cr = platformContext()->cr();
    cairo_save(cr);
    cairo_rectangle(cr, rect.x(), rect.y(), rect.width(), rect.height());
    cairo_set_line_width(cr, width);
    shadowAndStrokeCurrentCairoPath(*this);
    cairo_restore(cr);
}

void GraphicsContext::setLineCap(LineCap lineCap)
{
    if (paintingDisabled())
        return;

    cairo_line_cap_t cairoCap = CAIRO_LINE_CAP_BUTT;
    switch (lineCap) {
    case ButtCap:
        // no-op
        break;
    case RoundCap:
        cairoCap = CAIRO_LINE_CAP_ROUND;
        break;
    case SquareCap:
        cairoCap = CAIRO_LINE_CAP_SQUARE;
        break;
    }
    cairo_set_line_cap(platformContext()->cr(), cairoCap);
}

static inline bool isDashArrayAllZero(const DashArray& dashes)
{
    for (auto& dash : dashes) {
        if (dash)
            return false;
    }
    return true;
}

void GraphicsContext::setLineDash(const DashArray& dashes, float dashOffset)
{
    if (isDashArrayAllZero(dashes))
        cairo_set_dash(platformContext()->cr(), 0, 0, 0);
    else
        cairo_set_dash(platformContext()->cr(), dashes.data(), dashes.size(), dashOffset);
}

void GraphicsContext::setLineJoin(LineJoin lineJoin)
{
    if (paintingDisabled())
        return;

    cairo_line_join_t cairoJoin = CAIRO_LINE_JOIN_MITER;
    switch (lineJoin) {
    case MiterJoin:
        // no-op
        break;
    case RoundJoin:
        cairoJoin = CAIRO_LINE_JOIN_ROUND;
        break;
    case BevelJoin:
        cairoJoin = CAIRO_LINE_JOIN_BEVEL;
        break;
    }
    cairo_set_line_join(platformContext()->cr(), cairoJoin);
}

void GraphicsContext::setMiterLimit(float miter)
{
    if (paintingDisabled())
        return;

    cairo_set_miter_limit(platformContext()->cr(), miter);
}

void GraphicsContext::setPlatformAlpha(float alpha)
{
    platformContext()->setGlobalAlpha(alpha);
}

void GraphicsContext::setPlatformCompositeOperation(CompositeOperator op, BlendMode blendOp)
{
    if (paintingDisabled())
        return;

    cairo_operator_t cairo_op;
    if (blendOp == BlendModeNormal)
        cairo_op = toCairoOperator(op);
    else
        cairo_op = toCairoOperator(blendOp);

    cairo_set_operator(platformContext()->cr(), cairo_op);
}

void GraphicsContext::canvasClip(const Path& path, WindRule windRule)
{
    clipPath(path, windRule);
}

void GraphicsContext::clipOut(const Path& path)
{
    if (paintingDisabled())
        return;

    cairo_t* cr = platformContext()->cr();
    double x1, y1, x2, y2;
    cairo_clip_extents(cr, &x1, &y1, &x2, &y2);
    cairo_rectangle(cr, x1, y1, x2 - x1, y2 - y1);
    appendWebCorePathToCairoContext(cr, path);

    cairo_fill_rule_t savedFillRule = cairo_get_fill_rule(cr);
    cairo_set_fill_rule(cr, CAIRO_FILL_RULE_EVEN_ODD);
    cairo_clip(cr);
    cairo_set_fill_rule(cr, savedFillRule);
}

void GraphicsContext::rotate(float radians)
{
    if (paintingDisabled())
        return;

    cairo_rotate(platformContext()->cr(), radians);
    m_data->rotate(radians);
}

void GraphicsContext::scale(const FloatSize& size)
{
    if (paintingDisabled())
        return;

    cairo_scale(platformContext()->cr(), size.width(), size.height());
    m_data->scale(size);
}

void GraphicsContext::clipOut(const FloatRect& r)
{
    if (paintingDisabled())
        return;

    cairo_t* cr = platformContext()->cr();
    double x1, y1, x2, y2;
    cairo_clip_extents(cr, &x1, &y1, &x2, &y2);
    cairo_rectangle(cr, x1, y1, x2 - x1, y2 - y1);
    cairo_rectangle(cr, r.x(), r.y(), r.width(), r.height());
    cairo_fill_rule_t savedFillRule = cairo_get_fill_rule(cr);
    cairo_set_fill_rule(cr, CAIRO_FILL_RULE_EVEN_ODD);
    cairo_clip(cr);
    cairo_set_fill_rule(cr, savedFillRule);
}

void GraphicsContext::platformFillRoundedRect(const FloatRoundedRect& rect, const Color& color)
{
    if (paintingDisabled())
        return;

    if (hasShadow())
        platformContext()->shadowBlur().drawRectShadow(*this, rect);

    cairo_t* cr = platformContext()->cr();
    cairo_save(cr);
    Path path;
    path.addRoundedRect(rect);
    appendWebCorePathToCairoContext(cr, path);
    setSourceRGBAFromColor(cr, color);
    cairo_fill(cr);
    cairo_restore(cr);
}

void GraphicsContext::fillRectWithRoundedHole(const FloatRect& rect, const FloatRoundedRect& roundedHoleRect, const Color& color)
{
    if (paintingDisabled() || !color.isValid())
        return;

    if (this->mustUseShadowBlur())
        platformContext()->shadowBlur().drawInsetShadow(*this, rect, roundedHoleRect);

    Path path;
    path.addRect(rect);
    if (!roundedHoleRect.radii().isZero())
        path.addRoundedRect(roundedHoleRect);
    else
        path.addRect(roundedHoleRect.rect());

    cairo_t* cr = platformContext()->cr();
    cairo_save(cr);
    setPathOnCairoContext(platformContext()->cr(), path.platformPath()->context());
    fillCurrentCairoPath(*this);
    cairo_restore(cr);
}

<<<<<<< HEAD
void GraphicsContext::drawPattern(Image& image, const FloatRect& tileRect, const AffineTransform& patternTransform, const FloatPoint& phase, const FloatSize&, ColorSpace, CompositeOperator op, const FloatRect& destRect, BlendMode blendMode)
=======
void GraphicsContext::drawPattern(Image& image, const FloatRect& tileRect, const AffineTransform& patternTransform, const FloatPoint& phase, const FloatSize&, CompositeOperator op, const FloatRect& destRect, BlendMode)
>>>>>>> e78fe112
{
    RefPtr<cairo_surface_t> surface = image.nativeImageForCurrentFrame();
    if (!surface) // If it's too early we won't have an image yet.
        return;

    cairo_t* cr = platformContext()->cr();
    cairo_operator_t cairoOp;
    if (blendMode == BlendModeNormal)
        cairoOp = toCairoOperator(op);
    else
        cairoOp = toCairoOperator(blendMode);

    drawPatternToCairoContext(cr, surface.get(), IntSize(image.size()), tileRect, patternTransform, phase, cairoOp, destRect);
}

void GraphicsContext::setPlatformShouldAntialias(bool enable)
{
    if (paintingDisabled())
        return;

    // When true, use the default Cairo backend antialias mode (usually this
    // enables standard 'grayscale' antialiasing); false to explicitly disable
    // antialiasing. This is the same strategy as used in drawConvexPolygon().
    cairo_set_antialias(platformContext()->cr(), enable ? CAIRO_ANTIALIAS_DEFAULT : CAIRO_ANTIALIAS_NONE);
}

void GraphicsContext::setPlatformImageInterpolationQuality(InterpolationQuality quality)
{
    platformContext()->setImageInterpolationQuality(quality);
}

bool GraphicsContext::isAcceleratedContext() const
{
    return cairo_surface_get_type(cairo_get_target(platformContext()->cr())) == CAIRO_SURFACE_TYPE_GL;
}

#if ENABLE(3D_TRANSFORMS) && USE(TEXTURE_MAPPER)
TransformationMatrix GraphicsContext::get3DTransform() const
{
    // FIXME: Can we approximate the transformation better than this?
    return getCTM().toTransformationMatrix();
}

void GraphicsContext::concat3DTransform(const TransformationMatrix& transform)
{
    concatCTM(transform.toAffineTransform());
}

void GraphicsContext::set3DTransform(const TransformationMatrix& transform)
{
    setCTM(transform.toAffineTransform());
}
#endif // ENABLE(3D_TRANSFORMS) && USE(TEXTURE_MAPPER)

} // namespace WebCore

#endif // USE(CAIRO)<|MERGE_RESOLUTION|>--- conflicted
+++ resolved
@@ -1057,11 +1057,7 @@
     cairo_restore(cr);
 }
 
-<<<<<<< HEAD
-void GraphicsContext::drawPattern(Image& image, const FloatRect& tileRect, const AffineTransform& patternTransform, const FloatPoint& phase, const FloatSize&, ColorSpace, CompositeOperator op, const FloatRect& destRect, BlendMode blendMode)
-=======
-void GraphicsContext::drawPattern(Image& image, const FloatRect& tileRect, const AffineTransform& patternTransform, const FloatPoint& phase, const FloatSize&, CompositeOperator op, const FloatRect& destRect, BlendMode)
->>>>>>> e78fe112
+void GraphicsContext::drawPattern(Image& image, const FloatRect& tileRect, const AffineTransform& patternTransform, const FloatPoint& phase, const FloatSize&, CompositeOperator op, const FloatRect& destRect, BlendMode blendMode)
 {
     RefPtr<cairo_surface_t> surface = image.nativeImageForCurrentFrame();
     if (!surface) // If it's too early we won't have an image yet.
