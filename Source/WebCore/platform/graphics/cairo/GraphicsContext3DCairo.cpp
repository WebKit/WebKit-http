/*
 * Copyright (C) 2010 Apple Inc. All rights reserved.
 * Copyright (C) 2010 Google Inc. All rights reserved.
 * Copyright (C) 2011 Igalia S.L.
 *
 * Redistribution and use in source and binary forms, with or without
 * modification, are permitted provided that the following conditions
 * are met:
 * 1. Redistributions of source code must retain the above copyright
 *    notice, this list of conditions and the following disclaimer.
 * 2. Redistributions in binary form must reproduce the above copyright
 *    notice, this list of conditions and the following disclaimer in the
 *    documentation and/or other materials provided with the distribution.
 *
 * THIS SOFTWARE IS PROVIDED BY APPLE INC. ``AS IS'' AND ANY
 * EXPRESS OR IMPLIED WARRANTIES, INCLUDING, BUT NOT LIMITED TO, THE
 * IMPLIED WARRANTIES OF MERCHANTABILITY AND FITNESS FOR A PARTICULAR
 * PURPOSE ARE DISCLAIMED.  IN NO EVENT SHALL APPLE INC. OR
 * CONTRIBUTORS BE LIABLE FOR ANY DIRECT, INDIRECT, INCIDENTAL, SPECIAL,
 * EXEMPLARY, OR CONSEQUENTIAL DAMAGES (INCLUDING, BUT NOT LIMITED TO,
 * PROCUREMENT OF SUBSTITUTE GOODS OR SERVICES; LOSS OF USE, DATA, OR
 * PROFITS; OR BUSINESS INTERRUPTION) HOWEVER CAUSED AND ON ANY THEORY
 * OF LIABILITY, WHETHER IN CONTRACT, STRICT LIABILITY, OR TORT
 * (INCLUDING NEGLIGENCE OR OTHERWISE) ARISING IN ANY WAY OUT OF THE USE
 * OF THIS SOFTWARE, EVEN IF ADVISED OF THE POSSIBILITY OF SUCH DAMAGE. 
 */

#include "config.h"

#if USE(CAIRO)

#if ENABLE(GRAPHICS_CONTEXT_3D)
#include "GraphicsContext3D.h"

#include "CairoUtilities.h"
#include "GraphicsContext3DPrivate.h"
#include "Image.h"
#include "ImageSource.h"
#include "NotImplemented.h"
#include "PlatformContextCairo.h"
#include "RefPtrCairo.h"
#include <cairo.h>
#include <wtf/NeverDestroyed.h>

#if PLATFORM(WIN)
#include <GLSLANG/ShaderLang.h>
#else
#include <ANGLE/ShaderLang.h>
#endif

#if USE(OPENGL_ES_2)
#include "Extensions3DOpenGLES.h"
#else
#include "Extensions3DOpenGL.h"
#include "OpenGLShims.h"
#endif

namespace WebCore {

<<<<<<< HEAD
static const int MaxActiveContexts = 16;
static Vector<GraphicsContext3D*>& activeContexts()
{
    static NeverDestroyed<Vector<GraphicsContext3D*>> s_activeContexts;
    return s_activeContexts;
}

RefPtr<GraphicsContext3D> GraphicsContext3D::create(GraphicsContext3D::Attributes attributes, HostWindow* hostWindow, GraphicsContext3D::RenderStyle renderStyle)
=======
RefPtr<GraphicsContext3D> GraphicsContext3D::create(GraphicsContext3DAttributes attributes, HostWindow* hostWindow, GraphicsContext3D::RenderStyle renderStyle)
>>>>>>> 86a47342
{
    // This implementation doesn't currently support rendering directly to the HostWindow.
    if (renderStyle == RenderDirectlyToHostWindow)
        return 0;

    static bool initialized = false;
    static bool success = true;
    if (!initialized) {
#if !USE(OPENGL_ES_2)
        success = initializeOpenGLShims();
#endif
        initialized = true;
    }
    if (!success)
        return 0;

    auto& contexts = activeContexts();
    if (contexts.size() >= MaxActiveContexts)
        contexts.at(0)->recycleContext();

    // Calling recycleContext() above should have lead to the graphics context being
    // destroyed and thus removed from the active contexts list.
    if (contexts.size() >= MaxActiveContexts)
        return nullptr;

    auto context = adoptRef(new GraphicsContext3D(attributes, hostWindow, renderStyle));
    contexts.append(context.get());
    return context;
}

GraphicsContext3D::GraphicsContext3D(GraphicsContext3DAttributes attributes, HostWindow*, GraphicsContext3D::RenderStyle renderStyle)
    : m_currentWidth(0)
    , m_currentHeight(0)
    , m_attrs(attributes)
    , m_texture(0)
    , m_compositorTexture(0)
    , m_fbo(0)
#if USE(COORDINATED_GRAPHICS_THREADED)
    , m_intermediateTexture(0)
#endif
    , m_depthStencilBuffer(0)
    , m_layerComposited(false)
    , m_multisampleFBO(0)
    , m_multisampleDepthStencilBuffer(0)
    , m_multisampleColorBuffer(0)
    , m_private(std::make_unique<GraphicsContext3DPrivate>(this, renderStyle))
{
    makeContextCurrent();

    validateAttributes();

    if (renderStyle == RenderOffscreen) {
        // Create a texture to render into.
        ::glGenTextures(1, &m_texture);
        ::glBindTexture(GL_TEXTURE_2D, m_texture);
        ::glTexParameterf(GL_TEXTURE_2D, GL_TEXTURE_MAG_FILTER, GL_LINEAR);
        ::glTexParameterf(GL_TEXTURE_2D, GL_TEXTURE_MIN_FILTER, GL_LINEAR);
        ::glTexParameteri(GL_TEXTURE_2D, GL_TEXTURE_WRAP_S, GL_CLAMP_TO_EDGE);
        ::glTexParameteri(GL_TEXTURE_2D, GL_TEXTURE_WRAP_T, GL_CLAMP_TO_EDGE);
        ::glBindTexture(GL_TEXTURE_2D, 0);

        // Create an FBO.
        ::glGenFramebuffers(1, &m_fbo);
        ::glBindFramebuffer(GL_FRAMEBUFFER, m_fbo);

#if USE(COORDINATED_GRAPHICS_THREADED)
        ::glGenTextures(1, &m_compositorTexture);
        ::glBindTexture(GL_TEXTURE_2D, m_compositorTexture);
        ::glTexParameterf(GL_TEXTURE_2D, GL_TEXTURE_MAG_FILTER, GL_LINEAR);
        ::glTexParameterf(GL_TEXTURE_2D, GL_TEXTURE_MIN_FILTER, GL_LINEAR);
        ::glTexParameteri(GL_TEXTURE_2D, GL_TEXTURE_WRAP_S, GL_CLAMP_TO_EDGE);
        ::glTexParameteri(GL_TEXTURE_2D, GL_TEXTURE_WRAP_T, GL_CLAMP_TO_EDGE);

        ::glGenTextures(1, &m_intermediateTexture);
        ::glBindTexture(GL_TEXTURE_2D, m_intermediateTexture);
        ::glTexParameterf(GL_TEXTURE_2D, GL_TEXTURE_MAG_FILTER, GL_LINEAR);
        ::glTexParameterf(GL_TEXTURE_2D, GL_TEXTURE_MIN_FILTER, GL_LINEAR);
        ::glTexParameteri(GL_TEXTURE_2D, GL_TEXTURE_WRAP_S, GL_CLAMP_TO_EDGE);
        ::glTexParameteri(GL_TEXTURE_2D, GL_TEXTURE_WRAP_T, GL_CLAMP_TO_EDGE);

        ::glBindTexture(GL_TEXTURE_2D, 0);
#endif

        m_state.boundFBO = m_fbo;
        if (!m_attrs.antialias) {
            if (m_attrs.stencil || m_attrs.depth)
                glGenRenderbuffers(1, &m_depthStencilBuffer);
#if USE(OPENGL_ES_2)
            if (m_attrs.depth)
                glGenRenderbuffers(1, &m_depthBuffer);
            if (m_attrs.stencil)
                glGenRenderbuffers(1, &m_stencilBuffer);
#endif
        } else {
            // Create a multisample FBO.
            ::glGenFramebuffers(1, &m_multisampleFBO);
            ::glBindFramebuffer(GL_FRAMEBUFFER, m_multisampleFBO);
            m_state.boundFBO = m_multisampleFBO;
            ::glGenRenderbuffers(1, &m_multisampleColorBuffer);
            if (m_attrs.stencil || m_attrs.depth)
                ::glGenRenderbuffers(1, &m_multisampleDepthStencilBuffer);
        }
    }

#if !USE(OPENGL_ES_2)
    ::glEnable(GL_VERTEX_PROGRAM_POINT_SIZE);

    if (GLContext::current()->version() >= 320) {
        // From version 3.2 on we use the OpenGL Core profile, so request that ouput to the shader compiler.
        // OpenGL version 3.2 uses GLSL version 1.50.
        m_compiler = ANGLEWebKitBridge(SH_GLSL_150_CORE_OUTPUT);

        // From version 3.2 on we use the OpenGL Core profile, and we need a VAO for rendering.
        // A VAO could be created and bound by each component using GL rendering (TextureMapper, WebGL, etc). This is
        // a simpler solution: the first GraphicsContext3D created on a GLContext will create and bind a VAO for that context.
        GC3Dint currentVAO = 0;
        getIntegerv(GraphicsContext3D::VERTEX_ARRAY_BINDING, &currentVAO);
        if (!currentVAO) {
            m_vao = createVertexArray();
            bindVertexArray(m_vao);
        }
    } else {
        // For lower versions request the compatibility output to the shader compiler.
        m_compiler = ANGLEWebKitBridge(SH_GLSL_COMPATIBILITY_OUTPUT);

        // GL_POINT_SPRITE is needed in lower versions.
        ::glEnable(GL_POINT_SPRITE);
    }
#else
    m_compiler = ANGLEWebKitBridge(SH_ESSL_OUTPUT);
#endif

    // ANGLE initialization.
    ShBuiltInResources ANGLEResources;
    ShInitBuiltInResources(&ANGLEResources);

    getIntegerv(GraphicsContext3D::MAX_VERTEX_ATTRIBS, &ANGLEResources.MaxVertexAttribs);
    getIntegerv(GraphicsContext3D::MAX_VERTEX_UNIFORM_VECTORS, &ANGLEResources.MaxVertexUniformVectors);
    getIntegerv(GraphicsContext3D::MAX_VARYING_VECTORS, &ANGLEResources.MaxVaryingVectors);
    getIntegerv(GraphicsContext3D::MAX_VERTEX_TEXTURE_IMAGE_UNITS, &ANGLEResources.MaxVertexTextureImageUnits);
    getIntegerv(GraphicsContext3D::MAX_COMBINED_TEXTURE_IMAGE_UNITS, &ANGLEResources.MaxCombinedTextureImageUnits);
    getIntegerv(GraphicsContext3D::MAX_TEXTURE_IMAGE_UNITS, &ANGLEResources.MaxTextureImageUnits);
    getIntegerv(GraphicsContext3D::MAX_FRAGMENT_UNIFORM_VECTORS, &ANGLEResources.MaxFragmentUniformVectors);

    // Always set to 1 for OpenGL ES.
    ANGLEResources.MaxDrawBuffers = 1;

    GC3Dint range[2], precision;
    getShaderPrecisionFormat(GraphicsContext3D::FRAGMENT_SHADER, GraphicsContext3D::HIGH_FLOAT, range, &precision);
    ANGLEResources.FragmentPrecisionHigh = (range[0] || range[1] || precision);

    m_compiler.setResources(ANGLEResources);

    ::glClearColor(0, 0, 0, 0);
}

GraphicsContext3D::~GraphicsContext3D()
{
    if (m_private->renderStyle() == RenderToCurrentGLContext)
        return;

    makeContextCurrent();
    if (m_texture)
        ::glDeleteTextures(1, &m_texture);
    if (m_compositorTexture)
        ::glDeleteTextures(1, &m_compositorTexture);

    if (m_attrs.antialias) {
        ::glDeleteRenderbuffers(1, &m_multisampleColorBuffer);
        if (m_attrs.stencil || m_attrs.depth)
            ::glDeleteRenderbuffers(1, &m_multisampleDepthStencilBuffer);
        ::glDeleteFramebuffers(1, &m_multisampleFBO);
    } else {
        if (m_attrs.stencil || m_attrs.depth)
            ::glDeleteRenderbuffers(1, &m_depthStencilBuffer);
#if USE(OPENGL_ES_2)
        if (m_attrs.depth)
            ::glDeleteRenderbuffers(1, &m_depthBuffer);
        if (m_attrs.stencil)
            ::glDeleteRenderbuffers(1, &m_stencilBuffer);
#endif
    }
    ::glDeleteFramebuffers(1, &m_fbo);
#if USE(COORDINATED_GRAPHICS_THREADED)
    ::glDeleteTextures(1, &m_intermediateTexture);
#endif

<<<<<<< HEAD
    ASSERT(activeContexts().contains(this));
    activeContexts().removeFirst(this);
=======
    if (m_vao)
        deleteVertexArray(m_vao);
>>>>>>> 86a47342
}

GraphicsContext3D::ImageExtractor::~ImageExtractor()
{
    if (m_decoder)
        delete m_decoder;
}

bool GraphicsContext3D::ImageExtractor::extractImage(bool premultiplyAlpha, bool ignoreGammaAndColorProfile)
{
    if (!m_image)
        return false;
    // We need this to stay in scope because the native image is just a shallow copy of the data.
    AlphaOption alphaOption = premultiplyAlpha ? AlphaOption::Premultiplied : AlphaOption::NotPremultiplied;
    GammaAndColorProfileOption gammaAndColorProfileOption = ignoreGammaAndColorProfile ? GammaAndColorProfileOption::Ignored : GammaAndColorProfileOption::Applied;
    m_decoder = new ImageSource(nullptr, alphaOption, gammaAndColorProfileOption);
    
    if (!m_decoder)
        return false;

    ImageSource& decoder = *m_decoder;
    m_alphaOp = AlphaDoNothing;

    if (m_image->data()) {
        decoder.setData(m_image->data(), true);
        if (!decoder.frameCount())
            return false;
        m_imageSurface = decoder.createFrameImageAtIndex(0);
    } else {
        m_imageSurface = m_image->nativeImageForCurrentFrame();
        // 1. For texImage2D with HTMLVideoElment input, assume no PremultiplyAlpha had been applied and the alpha value is 0xFF for each pixel,
        // which is true at present and may be changed in the future and needs adjustment accordingly.
        // 2. For texImage2D with HTMLCanvasElement input in which Alpha is already Premultiplied in this port, 
        // do AlphaDoUnmultiply if UNPACK_PREMULTIPLY_ALPHA_WEBGL is set to false.
        if (!premultiplyAlpha && m_imageHtmlDomSource != HtmlDomVideo)
            m_alphaOp = AlphaDoUnmultiply;

        // if m_imageSurface is not an image, extract a copy of the surface
        if (m_imageSurface && cairo_surface_get_type(m_imageSurface.get()) != CAIRO_SURFACE_TYPE_IMAGE) {
            IntSize surfaceSize = cairoSurfaceSize(m_imageSurface.get());
            auto tmpSurface = adoptRef(cairo_image_surface_create(CAIRO_FORMAT_ARGB32, surfaceSize.width(), surfaceSize.height()));
            copyRectFromOneSurfaceToAnother(m_imageSurface.get(), tmpSurface.get(), IntSize(), IntRect(IntPoint(), surfaceSize), IntSize(), CAIRO_OPERATOR_SOURCE);
            m_imageSurface = WTFMove(tmpSurface);
        }
    }

    if (!m_imageSurface)
        return false;

    ASSERT(cairo_surface_get_type(m_imageSurface.get()) == CAIRO_SURFACE_TYPE_IMAGE);

    IntSize imageSize = cairoSurfaceSize(m_imageSurface.get());
    m_imageWidth = imageSize.width();
    m_imageHeight = imageSize.height();
    if (!m_imageWidth || !m_imageHeight)
        return false;

    if (cairo_image_surface_get_format(m_imageSurface.get()) != CAIRO_FORMAT_ARGB32)
        return false;

    unsigned int srcUnpackAlignment = 1;
    size_t bytesPerRow = cairo_image_surface_get_stride(m_imageSurface.get());
    size_t bitsPerPixel = 32;
    unsigned padding = bytesPerRow - bitsPerPixel / 8 * m_imageWidth;
    if (padding) {
        srcUnpackAlignment = padding + 1;
        while (bytesPerRow % srcUnpackAlignment)
            ++srcUnpackAlignment;
    }

    m_imagePixelData = cairo_image_surface_get_data(m_imageSurface.get());
    m_imageSourceFormat = DataFormatBGRA8;
    m_imageSourceUnpackAlignment = srcUnpackAlignment;
    return true;
}

void GraphicsContext3D::paintToCanvas(const unsigned char* imagePixels, int imageWidth, int imageHeight, int canvasWidth, int canvasHeight, PlatformContextCairo* context)
{
    if (!imagePixels || imageWidth <= 0 || imageHeight <= 0 || canvasWidth <= 0 || canvasHeight <= 0 || !context)
        return;

    cairo_t *cr = context->cr();
    context->save();

    cairo_rectangle(cr, 0, 0, canvasWidth, canvasHeight);
    cairo_set_operator(cr, CAIRO_OPERATOR_CLEAR);
    cairo_paint(cr);

    RefPtr<cairo_surface_t> imageSurface = adoptRef(cairo_image_surface_create_for_data(
        const_cast<unsigned char*>(imagePixels), CAIRO_FORMAT_ARGB32, imageWidth, imageHeight, imageWidth * 4));

    // OpenGL keeps the pixels stored bottom up, so we need to flip the image here.
    cairo_translate(cr, 0, imageHeight);
    cairo_scale(cr, 1, -1);

    cairo_set_operator(cr, CAIRO_OPERATOR_OVER);
    cairo_set_source_surface(cr, imageSurface.get(), 0, 0);
    cairo_rectangle(cr, 0, 0, canvasWidth, -canvasHeight);

    cairo_fill(cr);
    context->restore();
}

void GraphicsContext3D::setContextLostCallback(std::unique_ptr<ContextLostCallback>)
{
}

void GraphicsContext3D::setErrorMessageCallback(std::unique_ptr<ErrorMessageCallback>)
{
}

bool GraphicsContext3D::makeContextCurrent()
{
    if (!m_private)
        return false;
    return m_private->makeContextCurrent();
}

void GraphicsContext3D::checkGPUStatusIfNecessary()
{
}

PlatformGraphicsContext3D GraphicsContext3D::platformGraphicsContext3D()
{
    return m_private->platformContext();
}

Platform3DObject GraphicsContext3D::platformTexture() const
{
    return m_texture;
}

bool GraphicsContext3D::isGLES2Compliant() const
{
#if USE(OPENGL_ES_2)
    return true;
#else
    return false;
#endif
}

PlatformLayer* GraphicsContext3D::platformLayer() const
{
    return m_private.get();
}

#if PLATFORM(GTK)
Extensions3D& GraphicsContext3D::getExtensions()
{
    if (!m_extensions) {
#if USE(OPENGL_ES_2)
        // glGetStringi is not available on GLES2.
        m_extensions = std::make_unique<Extensions3DOpenGLES>(this,  false);
#else
        // From OpenGL 3.2 on we use the Core profile, and there we must use glGetStringi.
        m_extensions = std::make_unique<Extensions3DOpenGL>(this, GLContext::current()->version() >= 320);
#endif
    }
    return *m_extensions;
}
#endif

} // namespace WebCore

#endif // ENABLE(GRAPHICS_CONTEXT_3D)

#endif // USE(CAIRO)<|MERGE_RESOLUTION|>--- conflicted
+++ resolved
@@ -57,7 +57,6 @@
 
 namespace WebCore {
 
-<<<<<<< HEAD
 static const int MaxActiveContexts = 16;
 static Vector<GraphicsContext3D*>& activeContexts()
 {
@@ -65,10 +64,7 @@
     return s_activeContexts;
 }
 
-RefPtr<GraphicsContext3D> GraphicsContext3D::create(GraphicsContext3D::Attributes attributes, HostWindow* hostWindow, GraphicsContext3D::RenderStyle renderStyle)
-=======
 RefPtr<GraphicsContext3D> GraphicsContext3D::create(GraphicsContext3DAttributes attributes, HostWindow* hostWindow, GraphicsContext3D::RenderStyle renderStyle)
->>>>>>> 86a47342
 {
     // This implementation doesn't currently support rendering directly to the HostWindow.
     if (renderStyle == RenderDirectlyToHostWindow)
@@ -256,13 +252,11 @@
     ::glDeleteTextures(1, &m_intermediateTexture);
 #endif
 
-<<<<<<< HEAD
+    if (m_vao)
+        deleteVertexArray(m_vao);
+
     ASSERT(activeContexts().contains(this));
     activeContexts().removeFirst(this);
-=======
-    if (m_vao)
-        deleteVertexArray(m_vao);
->>>>>>> 86a47342
 }
 
 GraphicsContext3D::ImageExtractor::~ImageExtractor()
