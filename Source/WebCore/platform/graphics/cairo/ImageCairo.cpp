/*
 * Copyright (C) 2004, 2005, 2006 Apple Inc.  All rights reserved.
 * Copyright (C) 2007 Alp Toker <alp@atoker.com>
 * Copyright (C) 2009 Dirk Schulze <krit@webkit.org>
 *
 * Redistribution and use in source and binary forms, with or without
 * modification, are permitted provided that the following conditions
 * are met:
 * 1. Redistributions of source code must retain the above copyright
 *    notice, this list of conditions and the following disclaimer.
 * 2. Redistributions in binary form must reproduce the above copyright
 *    notice, this list of conditions and the following disclaimer in the
 *    documentation and/or other materials provided with the distribution.
 *
 * THIS SOFTWARE IS PROVIDED BY APPLE INC. ``AS IS'' AND ANY
 * EXPRESS OR IMPLIED WARRANTIES, INCLUDING, BUT NOT LIMITED TO, THE
 * IMPLIED WARRANTIES OF MERCHANTABILITY AND FITNESS FOR A PARTICULAR
 * PURPOSE ARE DISCLAIMED.  IN NO EVENT SHALL APPLE INC. OR
 * CONTRIBUTORS BE LIABLE FOR ANY DIRECT, INDIRECT, INCIDENTAL, SPECIAL,
 * EXEMPLARY, OR CONSEQUENTIAL DAMAGES (INCLUDING, BUT NOT LIMITED TO,
 * PROCUREMENT OF SUBSTITUTE GOODS OR SERVICES; LOSS OF USE, DATA, OR
 * PROFITS; OR BUSINESS INTERRUPTION) HOWEVER CAUSED AND ON ANY THEORY
 * OF LIABILITY, WHETHER IN CONTRACT, STRICT LIABILITY, OR TORT
 * (INCLUDING NEGLIGENCE OR OTHERWISE) ARISING IN ANY WAY OUT OF THE USE
 * OF THIS SOFTWARE, EVEN IF ADVISED OF THE POSSIBILITY OF SUCH DAMAGE.
 */

#include "config.h"
#include "Image.h"

#if USE(CAIRO)

#include "AffineTransform.h"
#include "CairoUtilities.h"
#include "Color.h"
#include "GraphicsContext.h"
#include "ImageObserver.h"
#include "PlatformContextCairo.h"
#include <cairo.h>
#include <math.h>

namespace WebCore {

<<<<<<< HEAD
void Image::drawPattern(GraphicsContext* context, const FloatRect& tileRect, const AffineTransform& patternTransform,
    const FloatPoint& phase, ColorSpace, CompositeOperator op, const FloatRect& destRect, BlendMode blendOp)
=======
void Image::drawPattern(GraphicsContext& context, const FloatRect& tileRect, const AffineTransform& patternTransform,
    const FloatPoint& phase, ColorSpace, CompositeOperator op, const FloatRect& destRect, BlendMode)
>>>>>>> 678145f2
{
    RefPtr<cairo_surface_t> surface = nativeImageForCurrentFrame();
    if (!surface) // If it's too early we won't have an image yet.
        return;

<<<<<<< HEAD
    cairo_t* cr = context->platformContext()->cr();
    cairo_operator_t cairoOp;
    if (blendOp == BlendModeNormal)
        cairoOp = toCairoOperator(op);
    else
        cairoOp = toCairoOperator(blendOp);
    drawPatternToCairoContext(cr, surface.get(), IntSize(size()), tileRect, patternTransform, phase, cairoOp, destRect);
=======
    cairo_t* cr = context.platformContext()->cr();
    drawPatternToCairoContext(cr, surface.get(), IntSize(size()), tileRect, patternTransform, phase, toCairoOperator(op), destRect);
>>>>>>> 678145f2

    if (imageObserver())
        imageObserver()->didDraw(this);
}

} // namespace WebCore

#endif // USE(CAIRO)<|MERGE_RESOLUTION|>--- conflicted
+++ resolved
@@ -41,30 +41,20 @@
 
 namespace WebCore {
 
-<<<<<<< HEAD
-void Image::drawPattern(GraphicsContext* context, const FloatRect& tileRect, const AffineTransform& patternTransform,
+void Image::drawPattern(GraphicsContext& context, const FloatRect& tileRect, const AffineTransform& patternTransform,
     const FloatPoint& phase, ColorSpace, CompositeOperator op, const FloatRect& destRect, BlendMode blendOp)
-=======
-void Image::drawPattern(GraphicsContext& context, const FloatRect& tileRect, const AffineTransform& patternTransform,
-    const FloatPoint& phase, ColorSpace, CompositeOperator op, const FloatRect& destRect, BlendMode)
->>>>>>> 678145f2
 {
     RefPtr<cairo_surface_t> surface = nativeImageForCurrentFrame();
     if (!surface) // If it's too early we won't have an image yet.
         return;
 
-<<<<<<< HEAD
-    cairo_t* cr = context->platformContext()->cr();
+    cairo_t* cr = context.platformContext()->cr();
     cairo_operator_t cairoOp;
     if (blendOp == BlendModeNormal)
         cairoOp = toCairoOperator(op);
     else
         cairoOp = toCairoOperator(blendOp);
     drawPatternToCairoContext(cr, surface.get(), IntSize(size()), tileRect, patternTransform, phase, cairoOp, destRect);
-=======
-    cairo_t* cr = context.platformContext()->cr();
-    drawPatternToCairoContext(cr, surface.get(), IntSize(size()), tileRect, patternTransform, phase, toCairoOperator(op), destRect);
->>>>>>> 678145f2
 
     if (imageObserver())
         imageObserver()->didDraw(this);
