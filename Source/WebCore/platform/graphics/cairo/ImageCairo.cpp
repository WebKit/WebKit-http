--- conflicted
+++ resolved
@@ -42,25 +42,9 @@
 namespace WebCore {
 
 void Image::drawPattern(GraphicsContext& context, const FloatRect& tileRect, const AffineTransform& patternTransform,
-<<<<<<< HEAD
-    const FloatPoint& phase, ColorSpace, CompositeOperator op, const FloatRect& destRect, BlendMode blendOp)
-{
-    RefPtr<cairo_surface_t> surface = nativeImageForCurrentFrame();
-    if (!surface) // If it's too early we won't have an image yet.
-        return;
-
-    cairo_t* cr = context.platformContext()->cr();
-    cairo_operator_t cairoOp;
-    if (blendOp == BlendModeNormal)
-        cairoOp = toCairoOperator(op);
-    else
-        cairoOp = toCairoOperator(blendOp);
-    drawPatternToCairoContext(cr, surface.get(), IntSize(size()), tileRect, patternTransform, phase, cairoOp, destRect);
-=======
     const FloatPoint& phase, const FloatSize& spacing, ColorSpace colorSpace, CompositeOperator op, const FloatRect& destRect, BlendMode blendMode)
 {
     context.drawPattern(*this, tileRect, patternTransform, phase, spacing, colorSpace, op, destRect, blendMode);
->>>>>>> 9b8f83b4
 
     if (imageObserver())
         imageObserver()->didDraw(this);
