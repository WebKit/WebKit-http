--- conflicted
+++ resolved
@@ -65,13 +65,6 @@
     void createCairoGLSurface();
 
 #if USE(COORDINATED_GRAPHICS_THREADED)
-<<<<<<< HEAD
-    virtual RefPtr<TextureMapperPlatformLayerProxy> proxy() const override { return m_platformLayerProxy; }
-    RefPtr<TextureMapperPlatformLayerProxy> m_platformLayerProxy;
-    virtual void swapBuffersIfNeeded() override;
-#else
-    virtual void paintToTextureMapper(TextureMapper*, const FloatRect& target, const TransformationMatrix&, float opacity);
-=======
     virtual RefPtr<TextureMapperPlatformLayerProxy> proxy() const override { return m_platformLayerProxy.copyRef(); }
     virtual void swapBuffersIfNeeded() override;
     void createCompositorBuffer();
@@ -82,7 +75,6 @@
     RefPtr<cairo_t> m_compositorCr;
 #else
     virtual void paintToTextureMapper(TextureMapper&, const FloatRect& target, const TransformationMatrix&, float opacity);
->>>>>>> 17cef12d
 #endif
     uint32_t m_texture;
 #endif
