/*
 * Copyright (C) 2008 Google Inc. All rights reserved.
 *
 * Redistribution and use in source and binary forms, with or without
 * modification, are permitted provided that the following conditions
 * are met:
 * 1. Redistributions of source code must retain the above copyright
 *    notice, this list of conditions and the following disclaimer.
 * 2. Redistributions in binary form must reproduce the above copyright
 *    notice, this list of conditions and the following disclaimer in the
 *    documentation and/or other materials provided with the distribution.
 *
 * THIS SOFTWARE IS PROVIDED BY APPLE INC. ``AS IS'' AND ANY
 * EXPRESS OR IMPLIED WARRANTIES, INCLUDING, BUT NOT LIMITED TO, THE
 * IMPLIED WARRANTIES OF MERCHANTABILITY AND FITNESS FOR A PARTICULAR
 * PURPOSE ARE DISCLAIMED.  IN NO EVENT SHALL APPLE INC. OR
 * CONTRIBUTORS BE LIABLE FOR ANY DIRECT, INDIRECT, INCIDENTAL, SPECIAL,
 * EXEMPLARY, OR CONSEQUENTIAL DAMAGES (INCLUDING, BUT NOT LIMITED TO,
 * PROCUREMENT OF SUBSTITUTE GOODS OR SERVICES; LOSS OF USE, DATA, OR
 * PROFITS; OR BUSINESS INTERRUPTION) HOWEVER CAUSED AND ON ANY THEORY
 * OF LIABILITY, WHETHER IN CONTRACT, STRICT LIABILITY, OR TORT
 * (INCLUDING NEGLIGENCE OR OTHERWISE) ARISING IN ANY WAY OUT OF THE USE
 * OF THIS SOFTWARE, EVEN IF ADVISED OF THE POSSIBILITY OF SUCH DAMAGE.
 */

#ifndef ImageBufferDataCairo_h
#define ImageBufferDataCairo_h

#if USE(CAIRO)

#include "PlatformContextCairo.h"
#include "RefPtrCairo.h"

#if ENABLE(ACCELERATED_2D_CANVAS)
#include "TextureMapper.h"
#if USE(COORDINATED_GRAPHICS_THREADED)
#include "TextureMapperPlatformLayerProxy.h"
#else
#include "TextureMapperPlatformLayer.h"
#endif
#endif

namespace WebCore {

class IntSize;

class ImageBufferData
#if ENABLE(ACCELERATED_2D_CANVAS)
#if USE(COORDINATED_GRAPHICS_THREADED)
    : public TextureMapperPlatformLayerProxyProvider
#else
    : public TextureMapperPlatformLayer
#endif
#endif
{
public:
    ImageBufferData(const IntSize&);

    RefPtr<cairo_surface_t> m_surface;
    PlatformContextCairo m_platformContext;
    std::unique_ptr<GraphicsContext> m_context;
    IntSize m_size;

#if ENABLE(ACCELERATED_2D_CANVAS)
    void createCairoGLSurface();

#if USE(COORDINATED_GRAPHICS_THREADED)
<<<<<<< HEAD
    virtual RefPtr<TextureMapperPlatformLayerProxy> proxy() const override { return m_platformLayerProxy.copyRef(); }
    virtual void swapBuffersIfNeeded() override;
    void markBufferChanged();
=======
    RefPtr<TextureMapperPlatformLayerProxy> proxy() const override { return m_platformLayerProxy.copyRef(); }
    void swapBuffersIfNeeded() override;
>>>>>>> 743ea2ab
    void createCompositorBuffer();

    RefPtr<TextureMapperPlatformLayerProxy> m_platformLayerProxy;
    bool m_bufferChanged;
    RefPtr<cairo_surface_t> m_compositorSurface;
    uint32_t m_compositorTexture;
    RefPtr<cairo_t> m_compositorCr;
#else
    virtual void paintToTextureMapper(TextureMapper&, const FloatRect& target, const TransformationMatrix&, float opacity);
#endif
    uint32_t m_texture;
#endif
};

} // namespace WebCore

#endif // USE(CAIRO)

#endif // ImageBufferDataCairo_h<|MERGE_RESOLUTION|>--- conflicted
+++ resolved
@@ -65,14 +65,9 @@
     void createCairoGLSurface();
 
 #if USE(COORDINATED_GRAPHICS_THREADED)
-<<<<<<< HEAD
-    virtual RefPtr<TextureMapperPlatformLayerProxy> proxy() const override { return m_platformLayerProxy.copyRef(); }
-    virtual void swapBuffersIfNeeded() override;
-    void markBufferChanged();
-=======
     RefPtr<TextureMapperPlatformLayerProxy> proxy() const override { return m_platformLayerProxy.copyRef(); }
     void swapBuffersIfNeeded() override;
->>>>>>> 743ea2ab
+    void markBufferChanged();
     void createCompositorBuffer();
 
     RefPtr<TextureMapperPlatformLayerProxy> m_platformLayerProxy;
