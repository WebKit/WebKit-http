/*
 * Copyright (C) 2006 Nikolas Zimmermann <zimmermann@kde.org>
 * Copyright (C) 2008 Holger Hans Peter Freyther
 * Copyright (C) 2009 Dirk Schulze <krit@webkit.org>
 * Copyright (C) 2010 Torch Mobile (Beijing) Co. Ltd. All rights reserved.
 * Copyright (C) 2014 Digia Plc. and/or its subsidiary(-ies)
 *
 * Redistribution and use in source and binary forms, with or without
 * modification, are permitted provided that the following conditions
 * are met:
 * 1. Redistributions of source code must retain the above copyright
 *    notice, this list of conditions and the following disclaimer.
 * 2. Redistributions in binary form must reproduce the above copyright
 *    notice, this list of conditions and the following disclaimer in the
 *    documentation and/or other materials provided with the distribution.
 *
 * THIS SOFTWARE IS PROVIDED BY APPLE COMPUTER, INC. ``AS IS'' AND ANY
 * EXPRESS OR IMPLIED WARRANTIES, INCLUDING, BUT NOT LIMITED TO, THE
 * IMPLIED WARRANTIES OF MERCHANTABILITY AND FITNESS FOR A PARTICULAR
 * PURPOSE ARE DISCLAIMED.  IN NO EVENT SHALL APPLE COMPUTER, INC. OR
 * CONTRIBUTORS BE LIABLE FOR ANY DIRECT, INDIRECT, INCIDENTAL, SPECIAL,
 * EXEMPLARY, OR CONSEQUENTIAL DAMAGES (INCLUDING, BUT NOT LIMITED TO,
 * PROCUREMENT OF SUBSTITUTE GOODS OR SERVICES; LOSS OF USE, DATA, OR
 * PROFITS; OR BUSINESS INTERRUPTION) HOWEVER CAUSED AND ON ANY THEORY
 * OF LIABILITY, WHETHER IN CONTRACT, STRICT LIABILITY, OR TORT
 * (INCLUDING NEGLIGENCE OR OTHERWISE) ARISING IN ANY WAY OUT OF THE USE
 * OF THIS SOFTWARE, EVEN IF ADVISED OF THE POSSIBILITY OF SUCH DAMAGE. 
 */

#include "config.h"
#include "ImageBuffer.h"

#include "GraphicsContext.h"
#include "ImageData.h"
#include "MIMETypeRegistry.h"
#include "StillImageQt.h"
#include "TransparencyLayer.h"
#include <runtime/JSCInlines.h>
#include <runtime/TypedArrayInlines.h>
#include <wtf/text/CString.h>
#include <wtf/text/WTFString.h>

#include <QBuffer>
#include <QImage>
#include <QImageWriter>
#include <QPainter>
#include <QPixmap>
#include <math.h>

namespace WebCore {

#if ENABLE(ACCELERATED_2D_CANVAS)
ImageBuffer::ImageBuffer(const IntSize& size, float /* resolutionScale */, ColorSpace, QOpenGLContext* compatibleContext, bool& success)
    : m_data(size, compatibleContext)
    , m_size(size)
    , m_logicalSize(size)
{
    success = m_data.m_painter && m_data.m_painter->isActive();
    if (!success)
        return;

    m_context = adoptPtr(new GraphicsContext(m_data.m_painter));
}
#endif

ImageBuffer::ImageBuffer(const IntSize& size, float /* resolutionScale */, ColorSpace, RenderingMode /*renderingMode*/, bool& success)
    : m_data(size)
    , m_size(size)
    , m_logicalSize(size)
{
    success = m_data.m_painter && m_data.m_painter->isActive();
    if (!success)
        return;

    m_context = adoptPtr(new GraphicsContext(m_data.m_painter));
}

ImageBuffer::~ImageBuffer()
{
}

#if ENABLE(ACCELERATED_2D_CANVAS)
PassOwnPtr<ImageBuffer> ImageBuffer::createCompatibleBuffer(const IntSize& size, float resolutionScale, ColorSpace colorSpace, QOpenGLContext* context)
{
    bool success = false;
    OwnPtr<ImageBuffer> buf = adoptPtr(new ImageBuffer(size, resolutionScale, colorSpace, context, success));
    if (!success)
        return nullptr;
    return buf.release();
}
#endif

GraphicsContext* ImageBuffer::context() const
{
    ASSERT(m_data.m_painter->isActive());

    return m_context.get();
}

PassRefPtr<Image> ImageBuffer::copyImage(BackingStoreCopy copyBehavior, ScaleBehavior) const
{
    if (copyBehavior == CopyBackingStore)
        return m_data.m_impl->copyImage();

    return m_data.m_impl->image();
}

RefPtr<Image> ImageBuffer::sinkIntoImage(std::unique_ptr<ImageBuffer> imageBuffer, ScaleBehavior scaleBehavior)
{
    return StillImage::create(WTFMove(imageBuffer->m_data.m_pixmap));
}

BackingStoreCopy ImageBuffer::fastCopyImageMode()
{
    return DontCopyBackingStore;
}

void ImageBuffer::drawConsuming(std::unique_ptr<ImageBuffer> imageBuffer, GraphicsContext& destContext, const FloatRect& destRect, const FloatRect& srcRect, CompositeOperator op, BlendMode blendMode, bool useLowQualityScale)
{
    imageBuffer->draw(destContext, destRect, srcRect, op, blendMode, useLowQualityScale);
}

void ImageBuffer::draw(GraphicsContext* destContext, ColorSpace styleColorSpace, const FloatRect& destRect, const FloatRect& srcRect,
<<<<<<< HEAD
    CompositeOperator op, BlendMode blendMode, bool useLowQualityScale)
{
    if (destContext == context()) {
        // We're drawing into our own buffer.  In order for this to work, we need to copy the source buffer first.
        RefPtr<Image> copy = copyImage(CopyBackingStore);
        destContext->drawImage(copy.get(), ColorSpaceDeviceRGB, destRect, srcRect, op, blendMode, ImageOrientationDescription(), useLowQualityScale);
    } else
        destContext->drawImage(m_data.m_image.get(), styleColorSpace, destRect, srcRect, op, blendMode, ImageOrientationDescription(), useLowQualityScale);
=======
                       CompositeOperator op, BlendMode blendMode, bool useLowQualityScale)
{
    m_data.m_impl->draw(destContext, styleColorSpace, destRect, srcRect, op, blendMode, useLowQualityScale, destContext == context());
>>>>>>> 529326ec
}

void ImageBuffer::drawPattern(GraphicsContext* destContext, const FloatRect& srcRect, const AffineTransform& patternTransform,
                              const FloatPoint& phase, ColorSpace styleColorSpace, CompositeOperator op, const FloatRect& destRect)
{
    m_data.m_impl->drawPattern(destContext, srcRect, patternTransform, phase, styleColorSpace, op, destRect, destContext == context());
}

void ImageBuffer::clip(GraphicsContext* context, const FloatRect& floatRect) const
{
    m_data.m_impl->clip(context, floatRect);
}

void ImageBuffer::platformTransformColorSpace(const Vector<int>& lookUpTable)
{
    m_data.m_impl->platformTransformColorSpace(lookUpTable);
}

template <Multiply multiplied>
PassRefPtr<Uint8ClampedArray> getImageData(const IntRect& rect, const ImageBufferData& imageData, const IntSize& size)
{
    float area = 4.0f * rect.width() * rect.height();
    if (area > static_cast<float>(std::numeric_limits<int>::max()))
        return 0;

    RefPtr<Uint8ClampedArray> result = Uint8ClampedArray::createUninitialized(rect.width() * rect.height() * 4);

    QImage::Format format = (multiplied == Unmultiplied) ? QImage::Format_RGBA8888 : QImage::Format_RGBA8888_Premultiplied;
    QImage image(result->data(), rect.width(), rect.height(), format);
    if (rect.x() < 0 || rect.y() < 0 || rect.maxX() > size.width() || rect.maxY() > size.height())
        image.fill(0);

    // Let drawImage deal with the conversion.
    // FIXME: This is inefficient for accelerated ImageBuffers when only part of the imageData is read.
    QPainter painter(&image);
    painter.setCompositionMode(QPainter::CompositionMode_Source);
    painter.drawImage(QPoint(0,0), imageData.m_impl->toQImage(), rect);
    painter.end();

    return result.release();
}

PassRefPtr<Uint8ClampedArray> ImageBuffer::getUnmultipliedImageData(const IntRect& rect, CoordinateSystem) const
{
    return getImageData<Unmultiplied>(rect, m_data, m_size);
}

PassRefPtr<Uint8ClampedArray> ImageBuffer::getPremultipliedImageData(const IntRect& rect, CoordinateSystem) const
{
    return getImageData<Premultiplied>(rect, m_data, m_size);
}

void ImageBuffer::putByteArray(Multiply multiplied, Uint8ClampedArray* source, const IntSize& sourceSize, const IntRect& sourceRect, const IntPoint& destPoint, CoordinateSystem)
{
    ASSERT(sourceRect.width() > 0);
    ASSERT(sourceRect.height() > 0);

    bool isPainting = m_data.m_painter->isActive();
    if (!isPainting)
        m_data.m_painter->begin(m_data.m_impl->paintDevice());
    else {
        m_data.m_painter->save();

        // putImageData() should be unaffected by painter state
        m_data.m_painter->resetTransform();
        m_data.m_painter->setOpacity(1.0);
        m_data.m_painter->setClipping(false);
    }

    // Let drawImage deal with the conversion.
    QImage::Format format = (multiplied == Unmultiplied) ? QImage::Format_RGBA8888 : QImage::Format_RGBA8888_Premultiplied;
    QImage image(source->data(), sourceSize.width(), sourceSize.height(), format);

    m_data.m_painter->setCompositionMode(QPainter::CompositionMode_Source);
    m_data.m_painter->drawImage(destPoint + sourceRect.location(), image, sourceRect);

    if (!isPainting)
        m_data.m_painter->end();
    else
        m_data.m_painter->restore();
}

static bool encodeImage(const QPixmap& pixmap, const String& format, const double* quality, QByteArray& data)
{
    int compressionQuality = -1;
    if (format == "jpeg" || format == "webp") {
        compressionQuality = 100;
        if (quality && *quality >= 0.0 && *quality <= 1.0)
            compressionQuality = static_cast<int>(*quality * 100 + 0.5);
    }

    QBuffer buffer(&data);
    buffer.open(QBuffer::WriteOnly);
    bool success = pixmap.save(&buffer, format.utf8().data(), compressionQuality);
    buffer.close();

    return success;
}

String ImageBuffer::toDataURL(const String& mimeType, const double* quality, CoordinateSystem) const
{
    ASSERT(MIMETypeRegistry::isSupportedImageMIMETypeForEncoding(mimeType));

    // QImageWriter does not support mimetypes. It does support Qt image formats (png,
    // gif, jpeg..., xpm) so skip the image/ to get the Qt image format used to encode
    // the m_pixmap image.

    RefPtr<Image> image = copyImage(DontCopyBackingStore);
    QByteArray data;
    if (!encodeImage(*image->nativeImageForCurrentFrame(), mimeType.substring(sizeof "image"), quality, data))
        return "data:,";

    return "data:" + mimeType + ";base64," + data.toBase64().data();
}

PlatformLayer* ImageBuffer::platformLayer() const
{
    return m_data.m_impl->platformLayer();
}

}<|MERGE_RESOLUTION|>--- conflicted
+++ resolved
@@ -121,20 +121,9 @@
 }
 
 void ImageBuffer::draw(GraphicsContext* destContext, ColorSpace styleColorSpace, const FloatRect& destRect, const FloatRect& srcRect,
-<<<<<<< HEAD
     CompositeOperator op, BlendMode blendMode, bool useLowQualityScale)
 {
-    if (destContext == context()) {
-        // We're drawing into our own buffer.  In order for this to work, we need to copy the source buffer first.
-        RefPtr<Image> copy = copyImage(CopyBackingStore);
-        destContext->drawImage(copy.get(), ColorSpaceDeviceRGB, destRect, srcRect, op, blendMode, ImageOrientationDescription(), useLowQualityScale);
-    } else
-        destContext->drawImage(m_data.m_image.get(), styleColorSpace, destRect, srcRect, op, blendMode, ImageOrientationDescription(), useLowQualityScale);
-=======
-                       CompositeOperator op, BlendMode blendMode, bool useLowQualityScale)
-{
     m_data.m_impl->draw(destContext, styleColorSpace, destRect, srcRect, op, blendMode, useLowQualityScale, destContext == context());
->>>>>>> 529326ec
 }
 
 void ImageBuffer::drawPattern(GraphicsContext* destContext, const FloatRect& srcRect, const AffineTransform& patternTransform,
