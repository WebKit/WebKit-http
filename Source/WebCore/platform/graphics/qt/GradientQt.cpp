/*
 * Copyright (C) 2006, 2007, 2008 Apple Computer, Inc.  All rights reserved.
 * Copyright (C) 2007 Alp Toker <alp@atoker.com>
 *
 * Redistribution and use in source and binary forms, with or without
 * modification, are permitted provided that the following conditions
 * are met:
 * 1. Redistributions of source code must retain the above copyright
 *    notice, this list of conditions and the following disclaimer.
 * 2. Redistributions in binary form must reproduce the above copyright
 *    notice, this list of conditions and the following disclaimer in the
 *    documentation and/or other materials provided with the distribution.
 *
 * THIS SOFTWARE IS PROVIDED BY APPLE COMPUTER, INC. ``AS IS'' AND ANY
 * EXPRESS OR IMPLIED WARRANTIES, INCLUDING, BUT NOT LIMITED TO, THE
 * IMPLIED WARRANTIES OF MERCHANTABILITY AND FITNESS FOR A PARTICULAR
 * PURPOSE ARE DISCLAIMED.  IN NO EVENT SHALL APPLE COMPUTER, INC. OR
 * CONTRIBUTORS BE LIABLE FOR ANY DIRECT, INDIRECT, INCIDENTAL, SPECIAL,
 * EXEMPLARY, OR CONSEQUENTIAL DAMAGES (INCLUDING, BUT NOT LIMITED TO,
 * PROCUREMENT OF SUBSTITUTE GOODS OR SERVICES; LOSS OF USE, DATA, OR
 * PROFITS; OR BUSINESS INTERRUPTION) HOWEVER CAUSED AND ON ANY THEORY
 * OF LIABILITY, WHETHER IN CONTRACT, STRICT LIABILITY, OR TORT
 * (INCLUDING NEGLIGENCE OR OTHERWISE) ARISING IN ANY WAY OUT OF THE USE
 * OF THIS SOFTWARE, EVEN IF ADVISED OF THE POSSIBILITY OF SUCH DAMAGE. 
 */

#include "config.h"
#include "Gradient.h"

#include "GraphicsContext.h"

#include <QGradient>
#include <QPainter>

namespace WebCore {

void Gradient::platformDestroy()
{
    delete m_gradient;
    m_gradient = 0;
}

QGradient* Gradient::platformGradient()
{
    if (m_gradient)
        return m_gradient;

    bool reversed;
    qreal innerRadius;
    qreal outerRadius;

    WTF::switchOn(m_data,
        [&] (const LinearData& data) {
            m_gradient = new QLinearGradient(data.point0.x(), data.point0.y(), data.point1.x(), data.point1.y());
        },
        [&] (const RadialData& data) {
            reversed = data.startRadius > data.endRadius;
            innerRadius = reversed ? data.endRadius : data.startRadius;
            outerRadius = reversed ? data.startRadius : data.endRadius;
            QPointF center = reversed ? data.point0 : data.point1;
            QPointF focalPoint = reversed ? data.point1 : data.point0;

            m_gradient = new QRadialGradient(center, outerRadius, focalPoint);
        },
        [&] (const ConicData&) {}
    );

    m_gradient->setInterpolationMode(QGradient::ComponentInterpolation);

    sortStopsIfNecessary();

    QColor stopColor;
    qreal lastStop(0.0);
    const qreal lastStopDiff = 0.0000001;
<<<<<<< HEAD
=======
    while (stopIterator != m_stops.end()) {
        // Drop gradient stops after 1.0 to avoid overwriting color at 1.0
        if (lastStop >= 1)
            break;

        stopColor.setRgbF(stopIterator->red, stopIterator->green, stopIterator->blue, stopIterator->alpha);
        if (qFuzzyCompare(lastStop, qreal(stopIterator->stop)))
            lastStop = stopIterator->stop + lastStopDiff;
        else
            lastStop = stopIterator->stop;
>>>>>>> adaef826

    for (auto stop : m_stops) {
        stopColor.setRgbF(stop.color.red(), stop.color.green(), stop.color.blue(), stop.color.alpha());
        if (qFuzzyCompare(lastStop, qreal(stop.offset)))
            lastStop = stop.offset + lastStopDiff;
        else
            lastStop = stop.offset;

        WTF::switchOn(m_data,
            [&] (const LinearData&) {},
            [&] (const RadialData&) {
                if (!qFuzzyCompare(1 + outerRadius, qreal(1))) {
                    lastStop = lastStop * (1.0f - innerRadius / outerRadius);
                    if (!reversed)
                        lastStop += innerRadius / outerRadius;
                }
            },
            [&] (const ConicData&) {});

        // Clamp stop position to 1.0, otherwise QGradient will ignore it
        // https://bugs.webkit.org/show_bug.cgi?id=41484
        qreal stopPosition = qMin(lastStop, qreal(1.0f));

        WTF::switchOn(m_data,
            [&] (const LinearData&) {},
            [&] (const RadialData&) {
                if (reversed)
                    stopPosition = 1 - stopPosition;
            },
            [&] (const ConicData&) {});

        m_gradient->setColorAt(stopPosition, stopColor);
        // Keep the lastStop as orginal value, since the following stopColor depend it
        lastStop = stop.offset;
    }

    if (m_stops.isEmpty()) {
        // The behavior of QGradient with no stops is defined differently from HTML5 spec,
        // where the latter requires the gradient to be transparent black.
        m_gradient->setColorAt(0.0, QColor(0, 0, 0, 0));
    }

    switch (m_spreadMethod) {
    case SpreadMethodPad:
        m_gradient->setSpread(QGradient::PadSpread);
        break;
    case SpreadMethodReflect:
        m_gradient->setSpread(QGradient::ReflectSpread);
        break;
    case SpreadMethodRepeat:
        m_gradient->setSpread(QGradient::RepeatSpread);
        break;
    }

    return m_gradient;
}

void Gradient::fill(GraphicsContext& context, const FloatRect& rect)
{
    context.platformContext()->fillRect(rect, *platformGradient());
}

} //namespace<|MERGE_RESOLUTION|>--- conflicted
+++ resolved
@@ -72,21 +72,12 @@
     QColor stopColor;
     qreal lastStop(0.0);
     const qreal lastStopDiff = 0.0000001;
-<<<<<<< HEAD
-=======
-    while (stopIterator != m_stops.end()) {
+
+    for (auto stop : m_stops) {
         // Drop gradient stops after 1.0 to avoid overwriting color at 1.0
         if (lastStop >= 1)
             break;
 
-        stopColor.setRgbF(stopIterator->red, stopIterator->green, stopIterator->blue, stopIterator->alpha);
-        if (qFuzzyCompare(lastStop, qreal(stopIterator->stop)))
-            lastStop = stopIterator->stop + lastStopDiff;
-        else
-            lastStop = stopIterator->stop;
->>>>>>> adaef826
-
-    for (auto stop : m_stops) {
         stopColor.setRgbF(stop.color.red(), stop.color.green(), stop.color.blue(), stop.color.alpha());
         if (qFuzzyCompare(lastStop, qreal(stop.offset)))
             lastStop = stop.offset + lastStopDiff;
