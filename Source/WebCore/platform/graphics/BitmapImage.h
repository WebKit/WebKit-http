/*
 * Copyright (C) 2006 Samuel Weinig (sam.weinig@gmail.com)
 * Copyright (C) 2004, 2005, 2006, 2013 Apple Inc.  All rights reserved.
 * Copyright (C) 2008-2009 Torch Mobile, Inc.
 *
 * Redistribution and use in source and binary forms, with or without
 * modification, are permitted provided that the following conditions
 * are met:
 * 1. Redistributions of source code must retain the above copyright
 *    notice, this list of conditions and the following disclaimer.
 * 2. Redistributions in binary form must reproduce the above copyright
 *    notice, this list of conditions and the following disclaimer in the
 *    documentation and/or other materials provided with the distribution.
 *
 * THIS SOFTWARE IS PROVIDED BY APPLE INC. ``AS IS'' AND ANY
 * EXPRESS OR IMPLIED WARRANTIES, INCLUDING, BUT NOT LIMITED TO, THE
 * IMPLIED WARRANTIES OF MERCHANTABILITY AND FITNESS FOR A PARTICULAR
 * PURPOSE ARE DISCLAIMED.  IN NO EVENT SHALL APPLE INC. OR
 * CONTRIBUTORS BE LIABLE FOR ANY DIRECT, INDIRECT, INCIDENTAL, SPECIAL,
 * EXEMPLARY, OR CONSEQUENTIAL DAMAGES (INCLUDING, BUT NOT LIMITED TO,
 * PROCUREMENT OF SUBSTITUTE GOODS OR SERVICES; LOSS OF USE, DATA, OR
 * PROFITS; OR BUSINESS INTERRUPTION) HOWEVER CAUSED AND ON ANY THEORY
 * OF LIABILITY, WHETHER IN CONTRACT, STRICT LIABILITY, OR TORT
 * (INCLUDING NEGLIGENCE OR OTHERWISE) ARISING IN ANY WAY OUT OF THE USE
 * OF THIS SOFTWARE, EVEN IF ADVISED OF THE POSSIBILITY OF SUCH DAMAGE. 
 */

#pragma once

#include "Image.h"
#include "Color.h"
#include "ImageObserver.h"
#include "ImageOrientation.h"
#include "ImageSource.h"
#include "IntSize.h"

#if USE(CG) || USE(APPKIT)
#include <wtf/RetainPtr.h>
#endif

#if USE(APPKIT)
OBJC_CLASS NSImage;
#endif

#if PLATFORM(WIN)
typedef struct HBITMAP__ *HBITMAP;
#endif

namespace WebCore {

class Settings;
class Timer;

class BitmapImage final : public Image {
public:
    static Ref<BitmapImage> create(NativeImagePtr&& nativeImage, ImageObserver* observer = nullptr)
    {
        return adoptRef(*new BitmapImage(WTFMove(nativeImage), observer));
    }
    static Ref<BitmapImage> create(ImageObserver* observer = nullptr)
    {
        return adoptRef(*new BitmapImage(observer));
    }
<<<<<<< HEAD
#if PLATFORM(WIN) || (PLATFORM(QT) && OS(WINDOWS))
    WEBCORE_EXPORT static PassRefPtr<BitmapImage> create(HBITMAP);
=======
#if PLATFORM(WIN)
    WEBCORE_EXPORT static RefPtr<BitmapImage> create(HBITMAP);
>>>>>>> 4ccac179
#endif
    virtual ~BitmapImage();

    void updateFromSettings(const Settings&);

    bool hasSingleSecurityOrigin() const override { return true; }

    EncodedDataStatus dataChanged(bool allDataReceived) override;
    unsigned decodedSize() const { return m_source.decodedSize(); }

    EncodedDataStatus encodedDataStatus() const { return m_source.encodedDataStatus(); }
    size_t frameCount() const { return m_source.frameCount(); }
    RepetitionCount repetitionCount() const { return m_source.repetitionCount(); }
    String uti() const override { return m_source.uti(); }
    String filenameExtension() const override { return m_source.filenameExtension(); }
    std::optional<IntPoint> hotSpot() const override { return m_source.hotSpot(); }

    // FloatSize due to override.
    FloatSize size() const override { return m_source.size(); }
    IntSize sizeRespectingOrientation() const { return m_source.sizeRespectingOrientation(); }
    Color singlePixelSolidColor() const override { return m_source.singlePixelSolidColor(); }
    bool frameIsBeingDecodedAndIsCompatibleWithOptionsAtIndex(size_t index, const DecodingOptions& decodingOptions) const { return m_source.frameIsBeingDecodedAndIsCompatibleWithOptionsAtIndex(index, decodingOptions); }
    ImageFrame::DecodingStatus frameDecodingStatusAtIndex(size_t index) const { return m_source.frameDecodingStatusAtIndex(index); }
    bool frameIsCompleteAtIndex(size_t index) const { return frameDecodingStatusAtIndex(index) == ImageFrame::DecodingStatus::Complete; }
    bool frameHasAlphaAtIndex(size_t index) const { return m_source.frameHasAlphaAtIndex(index); }

    bool frameHasFullSizeNativeImageAtIndex(size_t index, SubsamplingLevel subsamplingLevel) { return m_source.frameHasFullSizeNativeImageAtIndex(index, subsamplingLevel); }
    bool frameHasDecodedNativeImageCompatibleWithOptionsAtIndex(size_t index, const std::optional<SubsamplingLevel>& subsamplingLevel, const DecodingOptions& decodingOptions) { return m_source.frameHasDecodedNativeImageCompatibleWithOptionsAtIndex(index, subsamplingLevel, decodingOptions); }

    SubsamplingLevel frameSubsamplingLevelAtIndex(size_t index) const { return m_source.frameSubsamplingLevelAtIndex(index); }

    float frameDurationAtIndex(size_t index) const { return m_source.frameDurationAtIndex(index); }
    ImageOrientation frameOrientationAtIndex(size_t index) const { return m_source.frameOrientationAtIndex(index); }

    size_t currentFrame() const { return m_currentFrame; }
    bool currentFrameKnownToBeOpaque() const override { return !frameHasAlphaAtIndex(currentFrame()); }
    ImageOrientation orientationForCurrentFrame() const override { return frameOrientationAtIndex(currentFrame()); }

    bool shouldUseAsyncDecodingForAnimatedImagesForTesting() const { return m_frameDecodingDurationForTesting > 0_s; }
    void setFrameDecodingDurationForTesting(Seconds duration) { m_frameDecodingDurationForTesting = duration; }
    bool shouldUseAsyncDecodingForLargeImages();
    bool shouldUseAsyncDecodingForAnimatedImages();
    void setClearDecoderAfterAsyncFrameRequestForTesting(bool value) { m_clearDecoderAfterAsyncFrameRequestForTesting = value; }

    WEBCORE_EXPORT unsigned decodeCountForTesting() const;

    // Accessors for native image formats.
#if USE(APPKIT)
    NSImage *nsImage() override;
    RetainPtr<NSImage> snapshotNSImage() override;
#endif

#if PLATFORM(COCOA)
    CFDataRef tiffRepresentation() override;
#endif

#if PLATFORM(WIN)
    bool getHBITMAP(HBITMAP) override;
    bool getHBITMAPOfSize(HBITMAP, const IntSize*) override;
#endif

#if PLATFORM(GTK)
    GdkPixbuf* getGdkPixbuf() override;
#endif

    WEBCORE_EXPORT NativeImagePtr nativeImage(const GraphicsContext* = nullptr) override;
    NativeImagePtr nativeImageForCurrentFrame(const GraphicsContext* = nullptr) override;
#if USE(CG)
    NativeImagePtr nativeImageOfSize(const IntSize&, const GraphicsContext* = nullptr) override;
    Vector<NativeImagePtr> framesNativeImages() override;
#endif

protected:
    WEBCORE_EXPORT BitmapImage(NativeImagePtr&&, ImageObserver* = nullptr);
    WEBCORE_EXPORT BitmapImage(ImageObserver* = nullptr);

    NativeImagePtr frameImageAtIndex(size_t index) { return m_source.frameImageAtIndex(index); }
    NativeImagePtr frameImageAtIndexCacheIfNeeded(size_t, SubsamplingLevel = SubsamplingLevel::Default, const GraphicsContext* = nullptr);

    // Called to invalidate cached data. When |destroyAll| is true, we wipe out
    // the entire frame buffer cache and tell the image source to destroy
    // everything; this is used when e.g. we want to free some room in the image
    // cache. If |destroyAll| is false, we only delete frames up to the current
    // one; this is used while animating large images to keep memory footprint
    // low without redecoding the whole image on every frame.
    void destroyDecodedData(bool destroyAll = true) override;

    // If the image is large enough, calls destroyDecodedData() and passes
    // |destroyAll| along.
    void destroyDecodedDataIfNecessary(bool destroyAll = true);

    ImageDrawResult draw(GraphicsContext&, const FloatRect& dstRect, const FloatRect& srcRect, CompositeOperator, BlendMode, DecodingMode, ImageOrientationDescription) override;
    void drawPattern(GraphicsContext&, const FloatRect& destRect, const FloatRect& srcRect, const AffineTransform& patternTransform, const FloatPoint& phase, const FloatSize& spacing, CompositeOperator, BlendMode = BlendModeNormal) override;
#if PLATFORM(WIN)
    void drawFrameMatchingSourceSize(GraphicsContext&, const FloatRect& dstRect, const IntSize& srcSize, CompositeOperator) override;
#endif

    // Animation.
    enum class StartAnimationStatus { CannotStart, IncompleteData, TimerActive, DecodingActive, Started };
    bool isAnimated() const override { return m_source.frameCount() > 1; }
    bool shouldAnimate();
    bool canAnimate();
    void startAnimation() override { internalStartAnimation(); }
    StartAnimationStatus internalStartAnimation();
    void advanceAnimation();
    void internalAdvanceAnimation();
    bool isAnimating() const final;

    // It may look unusual that there is no start animation call as public API. This is because
    // we start and stop animating lazily. Animation begins whenever someone draws the image. It will
    // automatically pause once all observers no longer want to render the image anywhere.
    void stopAnimation() override;
    void resetAnimation() override;
    void imageFrameAvailableAtIndex(size_t) override;

    // Handle platform-specific data
    void invalidatePlatformData();

#if !ASSERT_DISABLED
    bool notSolidColor() override;
#endif

#if PLATFORM(COCOA)
    RetainPtr<CFDataRef> tiffRepresentation(const Vector<NativeImagePtr>&);
#endif

private:
    void clearTimer();
    void startTimer(Seconds delay);
    bool canDestroyDecodedData();
    bool isBitmapImage() const override { return true; }
    void dump(TextStream&) const override;

    // Animated images over a certain size are considered large enough that we'll only hang on to one frame at a time.
    static const unsigned LargeAnimationCutoff = 30 * 1014 * 1024;

    mutable ImageSource m_source;

    size_t m_currentFrame { 0 }; // The index of the current frame of animation.
    SubsamplingLevel m_currentSubsamplingLevel { SubsamplingLevel::Default };
    ImageFrame::DecodingStatus m_currentFrameDecodingStatus { ImageFrame::DecodingStatus::Invalid };
    std::unique_ptr<Timer> m_frameTimer;
    RepetitionCount m_repetitionsComplete { RepetitionCountNone }; // How many repetitions we've finished.
    MonotonicTime m_desiredFrameStartTime; // The system time at which we hope to see the next call to startAnimation().

    Seconds m_frameDecodingDurationForTesting;
    MonotonicTime m_desiredFrameDecodeTimeForTesting;

    bool m_animationFinished { false };

    // The default value of m_allowSubsampling should be the same as defaultImageSubsamplingEnabled in Settings.cpp
#if PLATFORM(IOS)
    bool m_allowSubsampling { true };
#else
    bool m_allowSubsampling { false };
#endif
    bool m_allowLargeImageAsyncDecoding { false };
    bool m_allowAnimatedImageAsyncDecoding { false };
    bool m_showDebugBackground { false };

    bool m_clearDecoderAfterAsyncFrameRequestForTesting { false };

#if !LOG_DISABLED
    size_t m_lateFrameCount { 0 };
    size_t m_earlyFrameCount { 0 };
    size_t m_cachedFrameCount { 0 };
#endif

    unsigned m_decodeCountForTesting { 0 };

#if USE(APPKIT)
    mutable RetainPtr<NSImage> m_nsImage; // A cached NSImage of all the frames. Only built lazily if someone actually queries for one.
#endif
#if USE(CG)
    mutable RetainPtr<CFDataRef> m_tiffRep; // Cached TIFF rep for all the frames. Only built lazily if someone queries for one.
#endif
    RefPtr<Image> m_cachedImage;
};

} // namespace WebCore

SPECIALIZE_TYPE_TRAITS_IMAGE(BitmapImage)<|MERGE_RESOLUTION|>--- conflicted
+++ resolved
@@ -61,13 +61,8 @@
     {
         return adoptRef(*new BitmapImage(observer));
     }
-<<<<<<< HEAD
 #if PLATFORM(WIN) || (PLATFORM(QT) && OS(WINDOWS))
-    WEBCORE_EXPORT static PassRefPtr<BitmapImage> create(HBITMAP);
-=======
-#if PLATFORM(WIN)
     WEBCORE_EXPORT static RefPtr<BitmapImage> create(HBITMAP);
->>>>>>> 4ccac179
 #endif
     virtual ~BitmapImage();
 
