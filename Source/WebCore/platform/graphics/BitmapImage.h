--- conflicted
+++ resolved
@@ -43,17 +43,10 @@
 typedef struct HBITMAP__ *HBITMAP;
 #endif
 
-<<<<<<< HEAD
-#if PLATFORM(WX)
-class wxBitmap;
-#endif
-
 #if PLATFORM(HAIKU)
 class BBitmap;
 #endif
 
-=======
->>>>>>> 788840c1
 namespace WebCore {
     struct FrameData;
 }
