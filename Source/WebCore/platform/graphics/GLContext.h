/*
 * Copyright (C) 2012 Igalia S.L.
 *
 *  This library is free software; you can redistribute it and/or
 *  modify it under the terms of the GNU Lesser General Public
 *  License as published by the Free Software Foundation; either
 *  version 2 of the License, or (at your option) any later version.
 *
 *  This library is distributed in the hope that it will be useful,
 *  but WITHOUT ANY WARRANTY; without even the implied warranty of
 *  MERCHANTABILITY or FITNESS FOR A PARTICULAR PURPOSE.  See the GNU
 *  Lesser General Public License for more details.
 *
 *  You should have received a copy of the GNU Lesser General Public
 *  License along with this library; if not, write to the Free
 *  Software Foundation, Inc., 51 Franklin Street, Fifth Floor,
 *  Boston, MA 02110-1301 USA
 */

#ifndef GLContext_h
#define GLContext_h

#include "GraphicsContext3D.h"
#include "Widget.h"
#include <memory>
#include <wtf/Noncopyable.h>

// FIXME: WPE should use EGLNativeWindowType once we can use the Wayland EGL platform.
#if USE(EGL)
#if !PLATFORM(GTK) && !PLATFORM(WPE)
#include "eglplatform.h"
#else
#include <gbm.h>
#include <EGL/eglplatform.h>
#endif
typedef EGLNativeWindowType GLNativeWindowType;
#elif PLATFORM(GTK) && PLATFORM(WAYLAND) && !defined(GTK_API_VERSION_2)
#include <wayland-egl.h>
#include <EGL/eglplatform.h>
typedef EGLNativeWindowType GLNativeWindowType;
#else
typedef uint64_t GLNativeWindowType;
#endif

#if USE(CAIRO)
typedef struct _cairo_device cairo_device_t;
#endif

#if PLATFORM(X11)
typedef struct _XDisplay Display;
#endif

namespace WebCore {

class GLContext {
    WTF_MAKE_NONCOPYABLE(GLContext);
public:
    static std::unique_ptr<GLContext> createContextForWindow(GLNativeWindowType windowHandle, GLContext* sharingContext);
    static std::unique_ptr<GLContext> createOffscreenContext(GLContext* sharing = 0);
    static GLContext* getCurrent();
    static GLContext* sharingContext();

    GLContext();
    virtual ~GLContext();
    virtual bool makeContextCurrent();
    virtual void swapBuffers() = 0;
    virtual void waitNative() = 0;
    virtual bool canRenderToDefaultFramebuffer() = 0;
    virtual IntSize defaultFrameBufferSize() = 0;

    virtual bool isEGLContext() const = 0;

#if USE(CAIRO)
    virtual cairo_device_t* cairoDevice() = 0;
#endif

#if PLATFORM(X11)
    static Display* sharedX11Display();
    static void cleanupSharedX11Display();
#endif

    static void addActiveContext(GLContext*);
    static void removeActiveContext(GLContext*);
    static void cleanupActiveContextsAtExit();

#if ENABLE(GRAPHICS_CONTEXT_3D)
    virtual PlatformGraphicsContext3D platformContext() = 0;
#endif

    class Data {
    public:
        virtual ~Data() = default;
    };
<<<<<<< HEAD
    void setContextData(std::unique_ptr<Data>&& data) { m_contextData = WTF::move(data); }

private:
=======

protected:
>>>>>>> 412662d6
    std::unique_ptr<Data> m_contextData;
};

} // namespace WebCore

#endif // GLContext_h<|MERGE_RESOLUTION|>--- conflicted
+++ resolved
@@ -91,14 +91,8 @@
     public:
         virtual ~Data() = default;
     };
-<<<<<<< HEAD
-    void setContextData(std::unique_ptr<Data>&& data) { m_contextData = WTF::move(data); }
-
-private:
-=======
 
 protected:
->>>>>>> 412662d6
     std::unique_ptr<Data> m_contextData;
 };
 
