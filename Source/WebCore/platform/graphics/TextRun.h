/*
 * Copyright (C) 2000 Lars Knoll (knoll@kde.org)
 *           (C) 2000 Antti Koivisto (koivisto@kde.org)
 *           (C) 2000 Dirk Mueller (mueller@kde.org)
 * Copyright (C) 2003-2018 Apple Inc. All rights reserved.
 *
 * This library is free software; you can redistribute it and/or
 * modify it under the terms of the GNU Library General Public
 * License as published by the Free Software Foundation; either
 * version 2 of the License, or (at your option) any later version.
 *
 * This library is distributed in the hope that it will be useful,
 * but WITHOUT ANY WARRANTY; without even the implied warranty of
 * MERCHANTABILITY or FITNESS FOR A PARTICULAR PURPOSE.  See the GNU
 * Library General Public License for more details.
 *
 * You should have received a copy of the GNU Library General Public License
 * along with this library; see the file COPYING.LIB.  If not, write to
 * the Free Software Foundation, Inc., 51 Franklin Street, Fifth Floor,
 * Boston, MA 02110-1301, USA.
 *
 */

#ifndef TextRun_h
#define TextRun_h

#include "TextFlags.h"
#include "WritingMode.h"
#include <wtf/text/StringView.h>

namespace WebCore {

class FloatPoint;
class FloatRect;
class FontCascade;
class GraphicsContext;
class GlyphBuffer;
class GlyphToPathTranslator;
class Font;

struct GlyphData;
struct WidthIterator;

class TextRun {
    WTF_MAKE_FAST_ALLOCATED;
public:
    explicit TextRun(const String& text, float xpos = 0, float expansion = 0, ExpansionBehavior expansionBehavior = DefaultExpansion, TextDirection direction = TextDirection::LTR, bool directionalOverride = false, bool characterScanForCodePath = true)
        : m_text(text)
        , m_tabSize(0)
        , m_xpos(xpos)
        , m_horizontalGlyphStretch(1)
        , m_expansion(expansion)
        , m_expansionBehavior(expansionBehavior)
        , m_allowTabs(false)
        , m_direction(static_cast<unsigned>(direction))
        , m_directionalOverride(directionalOverride)
        , m_characterScanForCodePath(characterScanForCodePath)
        , m_disableSpacing(false)
    {
        ASSERT(!m_text.isNull());
    }

    explicit TextRun(StringView stringView, float xpos = 0, float expansion = 0, ExpansionBehavior expansionBehavior = DefaultExpansion, TextDirection direction = TextDirection::LTR, bool directionalOverride = false, bool characterScanForCodePath = true)
        : TextRun(stringView.toStringWithoutCopying(), xpos, expansion, expansionBehavior, direction, directionalOverride, characterScanForCodePath)
    {
    }

    explicit TextRun(StringView stringView, float xpos = 0, float expansion = 0, ExpansionBehavior expansionBehavior = DefaultExpansion, TextDirection direction = TextDirection::LTR, bool directionalOverride = false, bool characterScanForCodePath = true)
        : TextRun(stringView.toStringWithoutCopying(), xpos, expansion, expansionBehavior, direction, directionalOverride, characterScanForCodePath)
    {
    }

    TextRun subRun(unsigned startOffset, unsigned length) const
    {
        ASSERT_WITH_SECURITY_IMPLICATION(startOffset < m_text.length());

        auto result { *this };

        if (is8Bit())
            result.setText(data8(startOffset), length);
        else
            result.setText(data16(startOffset), length);
        return result;
    }

    UChar operator[](unsigned i) const { ASSERT_WITH_SECURITY_IMPLICATION(i < m_text.length()); return m_text[i]; }
    const LChar* data8(unsigned i) const { ASSERT_WITH_SECURITY_IMPLICATION(i < m_text.length()); ASSERT(is8Bit()); return &m_text.characters8()[i]; }
    const UChar* data16(unsigned i) const { ASSERT_WITH_SECURITY_IMPLICATION(i < m_text.length()); ASSERT(!is8Bit()); return &m_text.characters16()[i]; }

    const LChar* characters8() const { ASSERT(is8Bit()); return m_text.characters8(); }
    const UChar* characters16() const { ASSERT(!is8Bit()); return m_text.characters16(); }

    bool is8Bit() const { return m_text.is8Bit(); }
    unsigned length() const { return m_text.length(); }

    void setText(const LChar* text, unsigned length) { setText({ text, length }); }
    void setText(const UChar* text, unsigned length) { setText({ text, length }); }
<<<<<<< HEAD
    void setText(StringView text) { m_text = text.toStringWithoutCopying(); }
=======
    void setText(StringView text) { ASSERT(!text.isNull()); m_text = text.toStringWithoutCopying(); }
>>>>>>> 20415689

    float horizontalGlyphStretch() const { return m_horizontalGlyphStretch; }
    void setHorizontalGlyphStretch(float scale) { m_horizontalGlyphStretch = scale; }

    bool allowTabs() const { return m_allowTabs; }
    unsigned tabSize() const { return m_tabSize; }
    void setTabSize(bool, unsigned);

    float xPos() const { return m_xpos; }
    void setXPos(float xPos) { m_xpos = xPos; }
    float expansion() const { return m_expansion; }
    ExpansionBehavior expansionBehavior() const { return m_expansionBehavior; }
    TextDirection direction() const { return static_cast<TextDirection>(m_direction); }
    bool rtl() const { return static_cast<TextDirection>(m_direction) == TextDirection::RTL; }
    bool ltr() const { return static_cast<TextDirection>(m_direction) == TextDirection::LTR; }
    bool directionalOverride() const { return m_directionalOverride; }
    bool characterScanForCodePath() const { return m_characterScanForCodePath; }
    bool spacingDisabled() const { return m_disableSpacing; }

    void disableSpacing() { m_disableSpacing = true; }
    void setDirection(TextDirection direction) { m_direction = static_cast<unsigned>(direction); }
    void setDirectionalOverride(bool override) { m_directionalOverride = override; }
    void setCharacterScanForCodePath(bool scan) { m_characterScanForCodePath = scan; }
    StringView text() const { return m_text; }

private:
    String m_text;

    unsigned m_tabSize;

    // m_xpos is the x position relative to the left start of the text line, not relative to the left
    // start of the containing block. In the case of right alignment or center alignment, left start of
    // the text line is not the same as left start of the containing block. This variable is only used
    // to calculate the width of \t
    float m_xpos;  
    float m_horizontalGlyphStretch;

    float m_expansion;
    unsigned m_expansionBehavior : 4;
    unsigned m_allowTabs : 1;
    unsigned m_direction : 1;
    unsigned m_directionalOverride : 1; // Was this direction set by an override character.
    unsigned m_characterScanForCodePath : 1;
    unsigned m_disableSpacing : 1;
};

inline void TextRun::setTabSize(bool allow, unsigned size)
{
    m_allowTabs = allow;
    m_tabSize = size;
}

}

#endif<|MERGE_RESOLUTION|>--- conflicted
+++ resolved
@@ -65,11 +65,6 @@
     {
     }
 
-    explicit TextRun(StringView stringView, float xpos = 0, float expansion = 0, ExpansionBehavior expansionBehavior = DefaultExpansion, TextDirection direction = TextDirection::LTR, bool directionalOverride = false, bool characterScanForCodePath = true)
-        : TextRun(stringView.toStringWithoutCopying(), xpos, expansion, expansionBehavior, direction, directionalOverride, characterScanForCodePath)
-    {
-    }
-
     TextRun subRun(unsigned startOffset, unsigned length) const
     {
         ASSERT_WITH_SECURITY_IMPLICATION(startOffset < m_text.length());
@@ -95,11 +90,7 @@
 
     void setText(const LChar* text, unsigned length) { setText({ text, length }); }
     void setText(const UChar* text, unsigned length) { setText({ text, length }); }
-<<<<<<< HEAD
-    void setText(StringView text) { m_text = text.toStringWithoutCopying(); }
-=======
     void setText(StringView text) { ASSERT(!text.isNull()); m_text = text.toStringWithoutCopying(); }
->>>>>>> 20415689
 
     float horizontalGlyphStretch() const { return m_horizontalGlyphStretch; }
     void setHorizontalGlyphStretch(float scale) { m_horizontalGlyphStretch = scale; }
