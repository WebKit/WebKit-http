/*
 * Copyright (C) 2004-2016 Apple Inc.  All rights reserved.
 *
 * Redistribution and use in source and binary forms, with or without
 * modification, are permitted provided that the following conditions
 * are met:
 * 1. Redistributions of source code must retain the above copyright
 *    notice, this list of conditions and the following disclaimer.
 * 2. Redistributions in binary form must reproduce the above copyright
 *    notice, this list of conditions and the following disclaimer in the
 *    documentation and/or other materials provided with the distribution.
 *
 * THIS SOFTWARE IS PROVIDED BY APPLE INC. ``AS IS'' AND ANY
 * EXPRESS OR IMPLIED WARRANTIES, INCLUDING, BUT NOT LIMITED TO, THE
 * IMPLIED WARRANTIES OF MERCHANTABILITY AND FITNESS FOR A PARTICULAR
 * PURPOSE ARE DISCLAIMED.  IN NO EVENT SHALL APPLE INC. OR
 * CONTRIBUTORS BE LIABLE FOR ANY DIRECT, INDIRECT, INCIDENTAL, SPECIAL,
 * EXEMPLARY, OR CONSEQUENTIAL DAMAGES (INCLUDING, BUT NOT LIMITED TO,
 * PROCUREMENT OF SUBSTITUTE GOODS OR SERVICES; LOSS OF USE, DATA, OR
 * PROFITS; OR BUSINESS INTERRUPTION) HOWEVER CAUSED AND ON ANY THEORY
 * OF LIABILITY, WHETHER IN CONTRACT, STRICT LIABILITY, OR TORT
 * (INCLUDING NEGLIGENCE OR OTHERWISE) ARISING IN ANY WAY OUT OF THE USE
 * OF THIS SOFTWARE, EVEN IF ADVISED OF THE POSSIBILITY OF SUCH DAMAGE. 
 */

#pragma once

#include "IntSize.h"
#include <cmath>

#if PLATFORM(MAC) && defined __OBJC__
#import <Foundation/NSGeometry.h>
#endif

#if USE(CG)
typedef struct CGPoint CGPoint;
#endif


#if !PLATFORM(IOS)
#if OS(DARWIN) && !PLATFORM(QT)
#ifdef NSGEOMETRY_TYPES_SAME_AS_CGGEOMETRY_TYPES
typedef struct CGPoint NSPoint;
#else
typedef struct _NSPoint NSPoint;
#endif
#endif
#endif // !PLATFORM(IOS)

#if PLATFORM(WIN)
typedef struct tagPOINT POINT;
typedef struct tagPOINTS POINTS;
<<<<<<< HEAD
#elif PLATFORM(QT)
QT_BEGIN_NAMESPACE
class QPoint;
QT_END_NAMESPACE
=======

struct D2D_POINT_2U;
typedef D2D_POINT_2U D2D1_POINT_2U;

struct D2D_POINT_2F;
typedef D2D_POINT_2F D2D1_POINT_2F;
>>>>>>> 4ccac179
#endif

namespace WebCore {

class FloatPoint;
class TextStream;

class IntPoint {
public:
    IntPoint() : m_x(0), m_y(0) { }
    IntPoint(int x, int y) : m_x(x), m_y(y) { }
    WEBCORE_EXPORT explicit IntPoint(const IntSize& size) : m_x(size.width()), m_y(size.height()) { }
    WEBCORE_EXPORT explicit IntPoint(const FloatPoint&); // don't do this implicitly since it's lossy

    static IntPoint zero() { return IntPoint(); }
    bool isZero() const { return !m_x && !m_y; }

    int x() const { return m_x; }
    int y() const { return m_y; }

    void setX(int x) { m_x = x; }
    void setY(int y) { m_y = y; }

    void move(const IntSize& s) { move(s.width(), s.height()); } 
    void moveBy(const IntPoint& offset) { move(offset.x(), offset.y()); }
    void move(int dx, int dy) { m_x += dx; m_y += dy; }
    void scale(float sx, float sy)
    {
        m_x = lroundf(static_cast<float>(m_x * sx));
        m_y = lroundf(static_cast<float>(m_y * sy));
    }

    void scale(float scale)
    {
        this->scale(scale, scale);
    }
    
    IntPoint expandedTo(const IntPoint& other) const
    {
        return {
            m_x > other.m_x ? m_x : other.m_x,
            m_y > other.m_y ? m_y : other.m_y
        };
    }

    IntPoint shrunkTo(const IntPoint& other) const
    {
        return {
            m_x < other.m_x ? m_x : other.m_x,
            m_y < other.m_y ? m_y : other.m_y
        };
    }

    WEBCORE_EXPORT IntPoint constrainedBetween(const IntPoint& min, const IntPoint& max) const;

    int distanceSquaredToPoint(const IntPoint&) const;

    void clampNegativeToZero()
    {
        *this = expandedTo(zero());
    }

    IntPoint transposedPoint() const
    {
        return IntPoint(m_y, m_x);
    }

#if USE(CG)
    WEBCORE_EXPORT explicit IntPoint(const CGPoint&); // don't do this implicitly since it's lossy
    WEBCORE_EXPORT operator CGPoint() const;
#endif

#if !PLATFORM(IOS)
#if OS(DARWIN) && !PLATFORM(QT) && !defined(NSGEOMETRY_TYPES_SAME_AS_CGGEOMETRY_TYPES)
    WEBCORE_EXPORT explicit IntPoint(const NSPoint&); // don't do this implicitly since it's lossy
    WEBCORE_EXPORT operator NSPoint() const;
#endif
#endif // !PLATFORM(IOS)

#if PLATFORM(WIN)
    IntPoint(const POINT&);
    operator POINT() const;
    IntPoint(const POINTS&);
    operator POINTS() const;
<<<<<<< HEAD
#elif PLATFORM(QT)
    IntPoint(const QPoint&);
    operator QPoint() const;
#elif PLATFORM(EFL)
    explicit IntPoint(const Evas_Point&);
    operator Evas_Point() const;
=======

    IntPoint(const D2D1_POINT_2U&);
    explicit IntPoint(const D2D1_POINT_2F&); // Don't do this implicitly, since it's lossy.
    operator D2D1_POINT_2F() const;
    operator D2D1_POINT_2U() const;
>>>>>>> 4ccac179
#endif

private:
    int m_x, m_y;
};

inline IntPoint& operator+=(IntPoint& a, const IntSize& b)
{
    a.move(b.width(), b.height());
    return a;
}

inline IntPoint& operator-=(IntPoint& a, const IntSize& b)
{
    a.move(-b.width(), -b.height());
    return a;
}

inline IntPoint operator+(const IntPoint& a, const IntSize& b)
{
    return IntPoint(a.x() + b.width(), a.y() + b.height());
}

inline IntPoint operator+(const IntPoint& a, const IntPoint& b)
{
    return IntPoint(a.x() + b.x(), a.y() + b.y());
}

inline IntSize operator-(const IntPoint& a, const IntPoint& b)
{
    return IntSize(a.x() - b.x(), a.y() - b.y());
}

inline IntPoint operator-(const IntPoint& a, const IntSize& b)
{
    return IntPoint(a.x() - b.width(), a.y() - b.height());
}

inline IntPoint operator-(const IntPoint& point)
{
    return IntPoint(-point.x(), -point.y());
}

inline bool operator==(const IntPoint& a, const IntPoint& b)
{
    return a.x() == b.x() && a.y() == b.y();
}

inline bool operator!=(const IntPoint& a, const IntPoint& b)
{
    return a.x() != b.x() || a.y() != b.y();
}

inline IntSize toIntSize(const IntPoint& a)
{
    return IntSize(a.x(), a.y());
}

inline int IntPoint::distanceSquaredToPoint(const IntPoint& point) const
{
    return ((*this) - point).diagonalLengthSquared();
}

WEBCORE_EXPORT TextStream& operator<<(TextStream&, const IntPoint&);

} // namespace WebCore
<|MERGE_RESOLUTION|>--- conflicted
+++ resolved
@@ -50,19 +50,18 @@
 #if PLATFORM(WIN)
 typedef struct tagPOINT POINT;
 typedef struct tagPOINTS POINTS;
-<<<<<<< HEAD
-#elif PLATFORM(QT)
+
+struct D2D_POINT_2U;
+typedef D2D_POINT_2U D2D1_POINT_2U;
+
+struct D2D_POINT_2F;
+typedef D2D_POINT_2F D2D1_POINT_2F;
+#endif
+
+#if PLATFORM(QT)
 QT_BEGIN_NAMESPACE
 class QPoint;
 QT_END_NAMESPACE
-=======
-
-struct D2D_POINT_2U;
-typedef D2D_POINT_2U D2D1_POINT_2U;
-
-struct D2D_POINT_2F;
-typedef D2D_POINT_2F D2D1_POINT_2F;
->>>>>>> 4ccac179
 #endif
 
 namespace WebCore {
@@ -147,20 +146,14 @@
     operator POINT() const;
     IntPoint(const POINTS&);
     operator POINTS() const;
-<<<<<<< HEAD
-#elif PLATFORM(QT)
-    IntPoint(const QPoint&);
-    operator QPoint() const;
-#elif PLATFORM(EFL)
-    explicit IntPoint(const Evas_Point&);
-    operator Evas_Point() const;
-=======
 
     IntPoint(const D2D1_POINT_2U&);
     explicit IntPoint(const D2D1_POINT_2F&); // Don't do this implicitly, since it's lossy.
     operator D2D1_POINT_2F() const;
     operator D2D1_POINT_2U() const;
->>>>>>> 4ccac179
+#elif PLATFORM(QT)
+    IntPoint(const QPoint&);
+    operator QPoint() const;
 #endif
 
 private:
