/*
 * Copyright (C) 2004-2016 Apple Inc.  All rights reserved.
 *
 * Redistribution and use in source and binary forms, with or without
 * modification, are permitted provided that the following conditions
 * are met:
 * 1. Redistributions of source code must retain the above copyright
 *    notice, this list of conditions and the following disclaimer.
 * 2. Redistributions in binary form must reproduce the above copyright
 *    notice, this list of conditions and the following disclaimer in the
 *    documentation and/or other materials provided with the distribution.
 *
 * THIS SOFTWARE IS PROVIDED BY APPLE INC. ``AS IS'' AND ANY
 * EXPRESS OR IMPLIED WARRANTIES, INCLUDING, BUT NOT LIMITED TO, THE
 * IMPLIED WARRANTIES OF MERCHANTABILITY AND FITNESS FOR A PARTICULAR
 * PURPOSE ARE DISCLAIMED.  IN NO EVENT SHALL APPLE INC. OR
 * CONTRIBUTORS BE LIABLE FOR ANY DIRECT, INDIRECT, INCIDENTAL, SPECIAL,
 * EXEMPLARY, OR CONSEQUENTIAL DAMAGES (INCLUDING, BUT NOT LIMITED TO,
 * PROCUREMENT OF SUBSTITUTE GOODS OR SERVICES; LOSS OF USE, DATA, OR
 * PROFITS; OR BUSINESS INTERRUPTION) HOWEVER CAUSED AND ON ANY THEORY
 * OF LIABILITY, WHETHER IN CONTRACT, STRICT LIABILITY, OR TORT
 * (INCLUDING NEGLIGENCE OR OTHERWISE) ARISING IN ANY WAY OUT OF THE USE
 * OF THIS SOFTWARE, EVEN IF ADVISED OF THE POSSIBILITY OF SUCH DAMAGE. 
 */

#ifndef IntPoint_h
#define IntPoint_h

#include "IntSize.h"
#include <cmath>

#if PLATFORM(MAC) && defined __OBJC__
#import <Foundation/NSGeometry.h>
#endif

#if USE(CG)
typedef struct CGPoint CGPoint;
#endif


#if !PLATFORM(IOS)
#if OS(DARWIN)
#ifdef NSGEOMETRY_TYPES_SAME_AS_CGGEOMETRY_TYPES
typedef struct CGPoint NSPoint;
#else
typedef struct _NSPoint NSPoint;
#endif
#endif
#endif // !PLATFORM(IOS)

#if PLATFORM(WIN)
typedef struct tagPOINT POINT;
typedef struct tagPOINTS POINTS;
<<<<<<< HEAD
#elif PLATFORM(HAIKU)
class BPoint;
=======

struct D2D_POINT_2U;
typedef D2D_POINT_2U D2D1_POINT_2U;

struct D2D_POINT_2F;
typedef D2D_POINT_2F D2D1_POINT_2F;
>>>>>>> aa6906ee
#endif

namespace WebCore {

class FloatPoint;
class TextStream;

class IntPoint {
public:
    IntPoint() : m_x(0), m_y(0) { }
    IntPoint(int x, int y) : m_x(x), m_y(y) { }
    WEBCORE_EXPORT explicit IntPoint(const IntSize& size) : m_x(size.width()), m_y(size.height()) { }
    WEBCORE_EXPORT explicit IntPoint(const FloatPoint&); // don't do this implicitly since it's lossy

    static IntPoint zero() { return IntPoint(); }
    bool isZero() const { return !m_x && !m_y; }

    int x() const { return m_x; }
    int y() const { return m_y; }

    void setX(int x) { m_x = x; }
    void setY(int y) { m_y = y; }

    void move(const IntSize& s) { move(s.width(), s.height()); } 
    void moveBy(const IntPoint& offset) { move(offset.x(), offset.y()); }
    void move(int dx, int dy) { m_x += dx; m_y += dy; }
    void scale(float sx, float sy)
    {
        m_x = lroundf(static_cast<float>(m_x * sx));
        m_y = lroundf(static_cast<float>(m_y * sy));
    }

    void scale(float scale)
    {
        this->scale(scale, scale);
    }
    
    IntPoint expandedTo(const IntPoint& other) const
    {
        return {
            m_x > other.m_x ? m_x : other.m_x,
            m_y > other.m_y ? m_y : other.m_y
        };
    }

    IntPoint shrunkTo(const IntPoint& other) const
    {
        return {
            m_x < other.m_x ? m_x : other.m_x,
            m_y < other.m_y ? m_y : other.m_y
        };
    }

    WEBCORE_EXPORT IntPoint constrainedBetween(const IntPoint& min, const IntPoint& max) const;

    int distanceSquaredToPoint(const IntPoint&) const;

    void clampNegativeToZero()
    {
        *this = expandedTo(zero());
    }

    IntPoint transposedPoint() const
    {
        return IntPoint(m_y, m_x);
    }

#if USE(CG)
    WEBCORE_EXPORT explicit IntPoint(const CGPoint&); // don't do this implicitly since it's lossy
    WEBCORE_EXPORT operator CGPoint() const;
#endif

#if !PLATFORM(IOS)
#if OS(DARWIN) && !defined(NSGEOMETRY_TYPES_SAME_AS_CGGEOMETRY_TYPES)
    WEBCORE_EXPORT explicit IntPoint(const NSPoint&); // don't do this implicitly since it's lossy
    WEBCORE_EXPORT operator NSPoint() const;
#endif
#endif // !PLATFORM(IOS)

#if PLATFORM(WIN)
    IntPoint(const POINT&);
    operator POINT() const;
    IntPoint(const POINTS&);
    operator POINTS() const;
<<<<<<< HEAD
#elif PLATFORM(HAIKU)
    explicit IntPoint(const BPoint&);
    operator BPoint() const;
=======

    IntPoint(const D2D1_POINT_2U&);
    explicit IntPoint(const D2D1_POINT_2F&); // Don't do this implicitly, since it's lossy.
    operator D2D1_POINT_2F() const;
    operator D2D1_POINT_2U() const;
>>>>>>> aa6906ee
#elif PLATFORM(EFL)
    explicit IntPoint(const Evas_Point&);
    operator Evas_Point() const;
#endif

private:
    int m_x, m_y;
};

inline IntPoint& operator+=(IntPoint& a, const IntSize& b)
{
    a.move(b.width(), b.height());
    return a;
}

inline IntPoint& operator-=(IntPoint& a, const IntSize& b)
{
    a.move(-b.width(), -b.height());
    return a;
}

inline IntPoint operator+(const IntPoint& a, const IntSize& b)
{
    return IntPoint(a.x() + b.width(), a.y() + b.height());
}

inline IntPoint operator+(const IntPoint& a, const IntPoint& b)
{
    return IntPoint(a.x() + b.x(), a.y() + b.y());
}

inline IntSize operator-(const IntPoint& a, const IntPoint& b)
{
    return IntSize(a.x() - b.x(), a.y() - b.y());
}

inline IntPoint operator-(const IntPoint& a, const IntSize& b)
{
    return IntPoint(a.x() - b.width(), a.y() - b.height());
}

inline IntPoint operator-(const IntPoint& point)
{
    return IntPoint(-point.x(), -point.y());
}

inline bool operator==(const IntPoint& a, const IntPoint& b)
{
    return a.x() == b.x() && a.y() == b.y();
}

inline bool operator!=(const IntPoint& a, const IntPoint& b)
{
    return a.x() != b.x() || a.y() != b.y();
}

inline IntSize toIntSize(const IntPoint& a)
{
    return IntSize(a.x(), a.y());
}

inline int IntPoint::distanceSquaredToPoint(const IntPoint& point) const
{
    return ((*this) - point).diagonalLengthSquared();
}

WEBCORE_EXPORT TextStream& operator<<(TextStream&, const IntPoint&);

} // namespace WebCore

#endif // IntPoint_h<|MERGE_RESOLUTION|>--- conflicted
+++ resolved
@@ -51,17 +51,16 @@
 #if PLATFORM(WIN)
 typedef struct tagPOINT POINT;
 typedef struct tagPOINTS POINTS;
-<<<<<<< HEAD
-#elif PLATFORM(HAIKU)
-class BPoint;
-=======
 
 struct D2D_POINT_2U;
 typedef D2D_POINT_2U D2D1_POINT_2U;
 
 struct D2D_POINT_2F;
 typedef D2D_POINT_2F D2D1_POINT_2F;
->>>>>>> aa6906ee
+#endif
+
+#if PLATFORM(HAIKU)
+class BPoint;
 #endif
 
 namespace WebCore {
@@ -146,17 +145,14 @@
     operator POINT() const;
     IntPoint(const POINTS&);
     operator POINTS() const;
-<<<<<<< HEAD
-#elif PLATFORM(HAIKU)
-    explicit IntPoint(const BPoint&);
-    operator BPoint() const;
-=======
 
     IntPoint(const D2D1_POINT_2U&);
     explicit IntPoint(const D2D1_POINT_2F&); // Don't do this implicitly, since it's lossy.
     operator D2D1_POINT_2F() const;
     operator D2D1_POINT_2U() const;
->>>>>>> aa6906ee
+#elif PLATFORM(HAIKU)
+    explicit IntPoint(const BPoint&);
+    operator BPoint() const;
 #elif PLATFORM(EFL)
     explicit IntPoint(const Evas_Point&);
     operator Evas_Point() const;
