--- conflicted
+++ resolved
@@ -58,15 +58,13 @@
 typedef D2D_POINT_2F D2D1_POINT_2F;
 #endif
 
-<<<<<<< HEAD
 #if PLATFORM(HAIKU)
 class BPoint;
 #endif
-=======
+
 namespace WTF {
 class TextStream;
 }
->>>>>>> 1e2a0f6a
 
 namespace WebCore {
 
