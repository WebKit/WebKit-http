--- conflicted
+++ resolved
@@ -49,17 +49,8 @@
 typedef struct tagPOINTS POINTS;
 #elif PLATFORM(GTK)
 typedef struct _GdkPoint GdkPoint;
-<<<<<<< HEAD
 #elif PLATFORM(HAIKU)
 class BPoint;
-#elif PLATFORM(BLACKBERRY)
-namespace BlackBerry {
-namespace Platform {
-class IntPoint;
-}
-}
-=======
->>>>>>> c8720d2c
 #elif PLATFORM(EFL)
 typedef struct _Evas_Point Evas_Point;
 #endif
@@ -133,15 +124,9 @@
 #elif PLATFORM(GTK)
     IntPoint(const GdkPoint&);
     operator GdkPoint() const;
-<<<<<<< HEAD
 #elif PLATFORM(HAIKU)
     explicit IntPoint(const BPoint&);
     operator BPoint() const;
-#elif PLATFORM(BLACKBERRY)
-    IntPoint(const BlackBerry::Platform::IntPoint&);
-    operator BlackBerry::Platform::IntPoint() const;
-=======
->>>>>>> c8720d2c
 #elif PLATFORM(EFL)
     explicit IntPoint(const Evas_Point&);
     operator Evas_Point() const;
