/*
 * Copyright (C) 2007, 2009 Apple Inc.  All rights reserved.
 * Copyright (C) 2007 Collabora Ltd.  All rights reserved.
 * Copyright (C) 2007 Alp Toker <alp@atoker.com>
 * Copyright (C) 2009 Gustavo Noronha Silva <gns@gnome.org>
 * Copyright (C) 2009, 2010, 2015, 2016 Igalia S.L
 * Copyright (C) 2015, 2016 Metrological Group B.V.
 *
 * This library is free software; you can redistribute it and/or
 * modify it under the terms of the GNU Library General Public
 * License as published by the Free Software Foundation; either
 * version 2 of the License, or (at your option) any later version.
 *
 * This library is distributed in the hope that it will be useful,
 * but WITHOUT ANY WARRANTY; without even the implied warranty of
 * MERCHANTABILITY or FITNESS FOR A PARTICULAR PURPOSE.  See the GNU
 * Library General Public License for more details.
 *
 * You should have received a copy of the GNU Library General Public License
 * aint with this library; see the file COPYING.LIB.  If not, write to
 * the Free Software Foundation, Inc., 51 Franklin Street, Fifth Floor,
 * Boston, MA 02110-1301, USA.
 */

#include "config.h"
#include "MediaPlayerPrivateGStreamerBase.h"

#if ENABLE(VIDEO) && USE(GSTREAMER)

#include "GStreamerUtilities.h"
#include "GraphicsContext.h"
#include "GraphicsTypes.h"
#include "ImageGStreamer.h"
#include "ImageOrientation.h"
#include "IntRect.h"
#include "Logging.h"
#include "MediaPlayer.h"
#include "NotImplemented.h"
#include "SharedBuffer.h"
#include "VideoSinkGStreamer.h"
#include "WebKitWebSourceGStreamer.h"
#include <wtf/glib/GMutexLocker.h>
#include <wtf/glib/GUniquePtr.h>
#include <wtf/text/CString.h>
#include <wtf/MathExtras.h>

#include <gst/audio/streamvolume.h>
#include <gst/video/gstvideometa.h>

#if ENABLE(ENCRYPTED_MEDIA)
#include "CDMInstance.h"
#include "GStreamerEMEUtilities.h"
#include "SharedBuffer.h"
#include "WebKitClearKeyDecryptorGStreamer.h"
<<<<<<< HEAD
#if USE(OPENCDM)
#include "CDMOpenCDM.h"
#include "WebKitOpenCDMPlayReadyDecryptorGStreamer.h"
#include "WebKitOpenCDMWidevineDecryptorGStreamer.h"
#endif
=======
>>>>>>> c80db0a1
#endif

#if USE(GSTREAMER_GL)
#if G_BYTE_ORDER == G_LITTLE_ENDIAN
#define GST_GL_CAPS_FORMAT "{ BGRx, BGRA }"
#define TEXTURE_MAPPER_COLOR_CONVERT_FLAG TextureMapperGL::ShouldConvertTextureBGRAToRGBA
#define TEXTURE_COPIER_COLOR_CONVERT_FLAG VideoTextureCopierGStreamer::ColorConversion::ConvertBGRAToRGBA
#else
#define GST_GL_CAPS_FORMAT "{ xRGB, ARGB }"
#define TEXTURE_MAPPER_COLOR_CONVERT_FLAG TextureMapperGL::ShouldConvertTextureARGBToRGBA
#define TEXTURE_COPIER_COLOR_CONVERT_FLAG VideoTextureCopierGStreamer::ColorConversion::ConvertARGBToRGBA
#endif

#include <gst/app/gstappsink.h>

#if USE(LIBEPOXY)
// Include the <epoxy/gl.h> header before <gst/gl/gl.h>.
#include <epoxy/gl.h>
#define __gl2_h_

#include <gst/gl/gstglconfig.h>
#undef GST_GL_HAVE_GLSYNC
#define GST_GL_HAVE_GLSYNC 1
#endif

#define GST_USE_UNSTABLE_API
#include <gst/gl/gl.h>
#undef GST_USE_UNSTABLE_API

#include "GLContext.h"
#if USE(GLX)
#include "GLContextGLX.h"
#include <gst/gl/x11/gstgldisplay_x11.h>
#endif

#if USE(EGL)
#include "GLContextEGL.h"
#include <gst/gl/egl/gstgldisplay_egl.h>
#endif

#if PLATFORM(X11)
#include "PlatformDisplayX11.h"
#endif

#if PLATFORM(WAYLAND)
#include "PlatformDisplayWayland.h"
#elif PLATFORM(WPE)
#include "PlatformDisplayWPE.h"
#endif

// gstglapi.h may include eglplatform.h and it includes X.h, which
// defines None, breaking MediaPlayer::None enum
#if PLATFORM(X11) && GST_GL_HAVE_PLATFORM_EGL
#undef None
#endif // PLATFORM(X11) && GST_GL_HAVE_PLATFORM_EGL
#include "VideoTextureCopierGStreamer.h"
#endif // USE(GSTREAMER_GL)

#if USE(TEXTURE_MAPPER_GL)
#include "BitmapTextureGL.h"
#include "BitmapTexturePool.h"
#include "TextureMapperContextAttributes.h"
#include "TextureMapperGL.h"
#include "TextureMapperPlatformLayerBuffer.h"
#include "TextureMapperPlatformLayerProxy.h"
#if USE(CAIRO) && ENABLE(ACCELERATED_2D_CANVAS)
#include <cairo-gl.h>
#endif
#endif // USE(TEXTURE_MAPPER_GL)

GST_DEBUG_CATEGORY(webkit_media_player_debug);
#define GST_CAT_DEFAULT webkit_media_player_debug

using namespace std;

namespace WebCore {

void registerWebKitGStreamerElements()
{
    if (!webkitGstCheckVersion(1, 6, 1))
        return;

<<<<<<< HEAD
#if ENABLE(ENCRYPTED_MEDIA)
=======
>>>>>>> c80db0a1
    GRefPtr<GstElementFactory> clearKeyDecryptorFactory = adoptGRef(gst_element_factory_find("webkitclearkey"));
    if (!clearKeyDecryptorFactory)
        gst_element_register(nullptr, "webkitclearkey", GST_RANK_PRIMARY + 100, WEBKIT_TYPE_MEDIA_CK_DECRYPT);

#if USE(OPENCDM)
    GRefPtr<GstElementFactory> widevineDecryptorFactory = adoptGRef(gst_element_factory_find("webkitopencdmwidevine"));
    if (!widevineDecryptorFactory)
        gst_element_register(0, "webkitopencdmwidevine", GST_RANK_PRIMARY + 100, WEBKIT_TYPE_OPENCDM_WIDEVINE_DECRYPT);
    GRefPtr<GstElementFactory> playReadyDecryptorFactory = adoptGRef(gst_element_factory_find("webkitplayreadydec"));
    if (!playReadyDecryptorFactory)
        gst_element_register(0, "webkitplayreadydec", GST_RANK_PRIMARY + 100, WEBKIT_TYPE_OPENCDM_PLAYREADY_DECRYPT);
#endif
#endif
}

bool MediaPlayerPrivateGStreamerBase::initializeGStreamerAndRegisterWebKitElements()
{
    if (!initializeGStreamer())
        return false;

    registerWebKitGStreamerElements();

    static bool gstDebugEnabled = false;
    if (!gstDebugEnabled) {
        GST_DEBUG_CATEGORY_INIT(webkit_media_player_debug, "webkitmediaplayer", 0, "WebKit media player");
        gstDebugEnabled = true;
    }

#if USE(GSTREAMER_WEBKIT_HTTP_SRC)
    GRefPtr<GstElementFactory> srcFactory = adoptGRef(gst_element_factory_find("webkitwebsrc"));
    if (!srcFactory)
        gst_element_register(0, "webkitwebsrc", GST_RANK_PRIMARY + 100, WEBKIT_TYPE_WEB_SRC);
#endif

    return true;
}

static int greatestCommonDivisor(int a, int b)
{
    while (b) {
        int temp = a;
        a = b;
        b = temp % b;
    }

    return ABS(a);
}

#if USE(TEXTURE_MAPPER_GL)
static inline TextureMapperGL::Flags texMapFlagFromOrientation(const ImageOrientation& orientation)
{
    switch (orientation) {
    case DefaultImageOrientation:
        return 0;
    case OriginRightTop:
        return TextureMapperGL::ShouldRotateTexture90;
    case OriginBottomRight:
        return TextureMapperGL::ShouldRotateTexture180;
    case OriginLeftBottom:
        return TextureMapperGL::ShouldRotateTexture270;
    default:
        ASSERT_NOT_REACHED();
    }

    return 0;
}
#endif

#if USE(GSTREAMER_GL)
class GstVideoFrameHolder : public TextureMapperPlatformLayerBuffer::UnmanagedBufferDataHolder {
public:
    explicit GstVideoFrameHolder(GstSample* sample, TextureMapperGL::Flags flags)
    {
        GstVideoInfo videoInfo;
        if (UNLIKELY(!getSampleVideoInfo(sample, videoInfo)))
            return;

        m_size = IntSize(GST_VIDEO_INFO_WIDTH(&videoInfo), GST_VIDEO_INFO_HEIGHT(&videoInfo));
        m_flags = flags | (GST_VIDEO_INFO_HAS_ALPHA(&videoInfo) ? TextureMapperGL::ShouldBlend : 0) | TEXTURE_MAPPER_COLOR_CONVERT_FLAG;

        GstBuffer* buffer = gst_sample_get_buffer(sample);
        if (UNLIKELY(!gst_video_frame_map(&m_videoFrame, &videoInfo, buffer, static_cast<GstMapFlags>(GST_MAP_READ | GST_MAP_GL))))
            return;

        m_textureID = *reinterpret_cast<GLuint*>(m_videoFrame.data[0]);
        m_isValid = true;
    }

    virtual ~GstVideoFrameHolder()
    {
        if (UNLIKELY(!m_isValid))
            return;

        gst_video_frame_unmap(&m_videoFrame);
    }

    const IntSize& size() const { return m_size; }
    TextureMapperGL::Flags flags() const { return m_flags; }
    GLuint textureID() const { return m_textureID; }
    GC3Dint internalFormat() const { return m_internalFormat; }
    bool isValid() const { return m_isValid; }

private:
    GstVideoFrame m_videoFrame;
    IntSize m_size;
    TextureMapperGL::Flags m_flags;
    GLuint m_textureID;
    GC3Dint m_internalFormat;
    bool m_isValid { false };
};
#endif // USE(GSTREAMER_GL)

MediaPlayerPrivateGStreamerBase::MediaPlayerPrivateGStreamerBase(MediaPlayer* player)
    : m_weakPtrFactory(this)
    , m_notifier(MainThreadNotifier<MainThreadNotification>::create())
    , m_player(player)
    , m_fpsSink(nullptr)
    , m_readyState(MediaPlayer::HaveNothing)
    , m_networkState(MediaPlayer::Empty)
    , m_isEndReached(false)
    , m_drawTimer(RunLoop::main(), this, &MediaPlayerPrivateGStreamerBase::repaint)
    , m_usingFallbackVideoSink(false)
{
    g_mutex_init(&m_sampleMutex);
#if USE(COORDINATED_GRAPHICS_THREADED)
    m_platformLayerProxy = adoptRef(new TextureMapperPlatformLayerProxy());
#endif

#if USE(HOLE_PUNCH_GSTREAMER)
#if USE(COORDINATED_GRAPHICS_THREADED)
    LockHolder locker(m_platformLayerProxy->lock());
    m_platformLayerProxy->pushNextBuffer(std::make_unique<TextureMapperPlatformLayerBuffer>(0, m_size, TextureMapperGL::ShouldOverwriteRect, GraphicsContext3D::DONT_CARE));
#endif
#endif

}

MediaPlayerPrivateGStreamerBase::~MediaPlayerPrivateGStreamerBase()
{
#if ENABLE(ENCRYPTED_MEDIA)
    m_protectionCondition.notifyAll();
#endif
    m_notifier->invalidate();

#if USE(GSTREAMER_GL) || USE(COORDINATED_GRAPHICS_THREADED)
    m_drawTimer.stop();
    {
        LockHolder locker(m_drawMutex);
        m_drawCondition.notifyOne();
    }
#endif

    if (m_videoSink) {
        g_signal_handlers_disconnect_matched(m_videoSink.get(), G_SIGNAL_MATCH_DATA, 0, 0, nullptr, nullptr, this);
#if USE(GSTREAMER_GL)
        if (GST_IS_BIN(m_videoSink.get())) {
            GRefPtr<GstElement> appsink = adoptGRef(gst_bin_get_by_name(GST_BIN_CAST(m_videoSink.get()), "webkit-gl-video-sink"));
            g_signal_handlers_disconnect_by_data(appsink.get(), this);
        }
#endif
    }

    if (m_volumeElement)
        g_signal_handlers_disconnect_matched(m_volumeElement.get(), G_SIGNAL_MATCH_DATA, 0, 0, nullptr, nullptr, this);

#if USE(TEXTURE_MAPPER_GL) && !USE(COORDINATED_GRAPHICS)
    if (client())
        client()->platformLayerWillBeDestroyed();
#endif

    // This will release the GStreamer thread from m_drawCondition if AC is disabled.
    cancelRepaint();

    // The change to GST_STATE_NULL state is always synchronous. So after this gets executed we don't need to worry
    // about handlers running in the GStreamer thread.
    if (m_pipeline)
        gst_element_set_state(m_pipeline.get(), GST_STATE_NULL);

    g_mutex_clear(&m_sampleMutex);

    m_player = nullptr;
}

void MediaPlayerPrivateGStreamerBase::setPipeline(GstElement* pipeline)
{
    m_pipeline = pipeline;
#if USE(HOLE_PUNCH_GSTREAMER)
    updateVideoRectangle();
#endif
}

void MediaPlayerPrivateGStreamerBase::clearSamples()
{
#if USE(COORDINATED_GRAPHICS_THREADED)
    // Disconnect handlers to ensure that new samples aren't going to arrive
    // before the pipeline destruction
    if (m_repaintRequestedHandler) {
        g_signal_handler_disconnect(m_videoSink.get(), m_repaintRequestedHandler);
        m_repaintRequestedHandler = 0;
    }

    if (m_repaintCancelledHandler) {
        g_signal_handler_disconnect(m_videoSink.get(), m_repaintCancelledHandler);
        m_repaintCancelledHandler = 0;
    }

    if (m_drainHandler) {
        g_signal_handler_disconnect(m_videoSink.get(), m_drainHandler);
        m_drainHandler = 0;
    }
#endif

    WTF::GMutexLocker<GMutex> lock(m_sampleMutex);
    m_sample = nullptr;
}

#if ENABLE(ENCRYPTED_MEDIA)
static std::pair<Vector<GRefPtr<GstEvent>>, Vector<String>> extractEventsAndSystemsFromMessage(GstMessage* message)
{
    const GstStructure* structure = gst_message_get_structure(message);

    const GValue* streamEncryptionAllowedSystemsValue = gst_structure_get_value(structure, "stream-encryption-systems");
    ASSERT(streamEncryptionAllowedSystemsValue && G_VALUE_HOLDS(streamEncryptionAllowedSystemsValue, G_TYPE_STRV));
    const char** streamEncryptionAllowedSystems = reinterpret_cast<const char**>(g_value_get_boxed(streamEncryptionAllowedSystemsValue));
    ASSERT(streamEncryptionAllowedSystems);
    Vector<String> streamEncryptionAllowedSystemsVector;
    unsigned i;
    for (i = 0; streamEncryptionAllowedSystems[i]; ++i)
        streamEncryptionAllowedSystemsVector.append(streamEncryptionAllowedSystems[i]);

    const GValue* streamEncryptionEventsList = gst_structure_get_value(structure, "stream-encryption-events");
    ASSERT(streamEncryptionEventsList && GST_VALUE_HOLDS_LIST(streamEncryptionEventsList));
    unsigned streamEncryptionEventsListSize = gst_value_list_get_size(streamEncryptionEventsList);
    Vector<GRefPtr<GstEvent>> streamEncryptionEventsVector;
    for (i = 0; i < streamEncryptionEventsListSize; ++i)
        streamEncryptionEventsVector.append(GRefPtr<GstEvent>(static_cast<GstEvent*>(g_value_get_boxed(gst_value_list_get_value(streamEncryptionEventsList, i)))));

    return std::make_pair(streamEncryptionEventsVector, streamEncryptionAllowedSystemsVector);
}
#endif

#if ENABLE(ENCRYPTED_MEDIA)
static std::pair<Vector<GRefPtr<GstEvent>>, Vector<String>> extractEventsAndSystemsFromMessage(GstMessage* message)
{
    const GstStructure* structure = gst_message_get_structure(message);

    const GValue* streamEncryptionAllowedSystemsValue = gst_structure_get_value(structure, "stream-encryption-systems");
    ASSERT(streamEncryptionAllowedSystemsValue && G_VALUE_HOLDS(streamEncryptionAllowedSystemsValue, G_TYPE_STRV));
    const char** streamEncryptionAllowedSystems = reinterpret_cast<const char**>(g_value_get_boxed(streamEncryptionAllowedSystemsValue));
    ASSERT(streamEncryptionAllowedSystems);
    Vector<String> streamEncryptionAllowedSystemsVector;
    unsigned i;
    for (i = 0; streamEncryptionAllowedSystems[i]; ++i)
        streamEncryptionAllowedSystemsVector.append(streamEncryptionAllowedSystems[i]);

    const GValue* streamEncryptionEventsList = gst_structure_get_value(structure, "stream-encryption-events");
    ASSERT(streamEncryptionEventsList && GST_VALUE_HOLDS_LIST(streamEncryptionEventsList));
    unsigned streamEncryptionEventsListSize = gst_value_list_get_size(streamEncryptionEventsList);
    Vector<GRefPtr<GstEvent>> streamEncryptionEventsVector;
    for (i = 0; i < streamEncryptionEventsListSize; ++i)
        streamEncryptionEventsVector.append(GRefPtr<GstEvent>(static_cast<GstEvent*>(g_value_get_boxed(gst_value_list_get_value(streamEncryptionEventsList, i)))));

    return std::make_pair(streamEncryptionEventsVector, streamEncryptionAllowedSystemsVector);
}
#endif

bool MediaPlayerPrivateGStreamerBase::handleSyncMessage(GstMessage* message)
{
    UNUSED_PARAM(message);
    if (GST_MESSAGE_TYPE(message) != GST_MESSAGE_NEED_CONTEXT)
        return false;

    const gchar* contextType;
    gst_message_parse_context_type(message, &contextType);

#if USE(GSTREAMER_GL)
    GRefPtr<GstContext> elementContext = adoptGRef(requestGLContext(contextType, this));
    if (elementContext) {
        gst_element_set_context(GST_ELEMENT(message->src), elementContext.get());
        return true;
    }
#endif // USE(GSTREAMER_GL)

#if ENABLE(ENCRYPTED_MEDIA)
    if (!g_strcmp0(contextType, "drm-preferred-decryption-system-id")) {
        if (isMainThread()) {
            GST_ERROR("can't handle drm-preferred-decryption-system-id need context message in the main thread");
            ASSERT_NOT_REACHED();
            return false;
        }
        GST_DEBUG("handling drm-preferred-decryption-system-id need context message");
        LockHolder lock(m_protectionMutex);
        std::pair<Vector<GRefPtr<GstEvent>>, Vector<String>> streamEncryptionInformation = extractEventsAndSystemsFromMessage(message);
        GST_TRACE("found %" G_GSIZE_FORMAT " protection events", streamEncryptionInformation.first.size());
        Vector<uint8_t> concatenatedInitDataChunks;
        unsigned concatenatedInitDataChunksNumber = 0;
        String eventKeySystemIdString;

        for (auto& event : streamEncryptionInformation.first) {
            GST_TRACE("handling protection event %u", GST_EVENT_SEQNUM(event.get()));
            const char* eventKeySystemId = nullptr;
            GstBuffer* data = nullptr;
            gst_event_parse_protection(event.get(), &eventKeySystemId, &data, nullptr);

            GstMapInfo mapInfo;
            if (!gst_buffer_map(data, &mapInfo, GST_MAP_READ)) {
                GST_WARNING("cannot map %s protection data", eventKeySystemId);
                break;
            }
            GST_TRACE("appending init data for %s of size %" G_GSIZE_FORMAT, eventKeySystemId, mapInfo.size);
            GST_MEMDUMP("init data", reinterpret_cast<const unsigned char *>(mapInfo.data), mapInfo.size);
            concatenatedInitDataChunks.append(mapInfo.data, mapInfo.size);
            ++concatenatedInitDataChunksNumber;
            eventKeySystemIdString = eventKeySystemId;
            if (streamEncryptionInformation.second.contains(eventKeySystemId)) {
                GST_TRACE("considering init data handled for %s", eventKeySystemId);
                m_handledProtectionEvents.add(GST_EVENT_SEQNUM(event.get()));
            }
            gst_buffer_unmap(data, &mapInfo);
        }

        if (!concatenatedInitDataChunksNumber)
            return false;

        if (concatenatedInitDataChunksNumber > 1)
            eventKeySystemIdString = emptyString();

        RunLoop::main().dispatch([weakThis = m_weakPtrFactory.createWeakPtr(), eventKeySystemIdString, initData = WTFMove(concatenatedInitDataChunks)] {
            if (!weakThis)
                return;

            GST_DEBUG("scheduling initializationDataEncountered event for %s with concatenated init datas size of %" G_GSIZE_FORMAT, eventKeySystemIdString.utf8().data(), initData.size());
            GST_MEMDUMP("init datas", initData.data(), initData.size());
            weakThis->m_player->initializationDataEncountered(ASCIILiteral("cenc"), ArrayBuffer::create(initData.data(), initData.size()));
        });

        GST_INFO("waiting for a CDM instance");
        m_protectionCondition.waitFor(m_protectionMutex, Seconds(4), [this] {
            return this->m_cdmInstance;
        });
        if (m_cdmInstance && !m_cdmInstance->keySystem().isEmpty()) {
            const char* preferredKeySystemUuid = GStreamerEMEUtilities::keySystemToUuid(m_cdmInstance->keySystem());
            GST_INFO("working with %s, continuing with %s on %s", m_cdmInstance->keySystem().utf8().data(), preferredKeySystemUuid, GST_MESSAGE_SRC_NAME(message));

            GRefPtr<GstContext> context = adoptGRef(gst_context_new("drm-preferred-decryption-system-id", FALSE));
            GstStructure* contextStructure = gst_context_writable_structure(context.get());
            gst_structure_set(contextStructure, "decryption-system-id", G_TYPE_STRING, preferredKeySystemUuid, nullptr);
            gst_element_set_context(GST_ELEMENT(GST_MESSAGE_SRC(message)), context.get());
        } else
            GST_WARNING("no proper CDM instance attached");

        return true;
    }
#endif // ENABLE(ENCRYPTED_MEDIA)

    return false;
}

#if USE(GSTREAMER_GL)
GstContext* MediaPlayerPrivateGStreamerBase::requestGLContext(const gchar* contextType, MediaPlayerPrivateGStreamerBase* player)
{
    if (!player->ensureGstGLContext())
        return nullptr;

    if (!g_strcmp0(contextType, GST_GL_DISPLAY_CONTEXT_TYPE)) {
        GstContext* displayContext = gst_context_new(GST_GL_DISPLAY_CONTEXT_TYPE, TRUE);
        gst_context_set_gl_display(displayContext, player->gstGLDisplay());
        return displayContext;
    }

    if (!g_strcmp0(contextType, "gst.gl.app_context")) {
        GstContext* appContext = gst_context_new("gst.gl.app_context", TRUE);
        GstStructure* structure = gst_context_writable_structure(appContext);
#if GST_CHECK_VERSION(1, 11, 0)
        gst_structure_set(structure, "context", GST_TYPE_GL_CONTEXT, player->gstGLContext(), nullptr);
#else
        gst_structure_set(structure, "context", GST_GL_TYPE_CONTEXT, player->gstGLContext(), nullptr);
#endif
        return appContext;
    }

    return nullptr;
}

bool MediaPlayerPrivateGStreamerBase::ensureGstGLContext()
{
    if (m_glContext)
        return true;

    auto& sharedDisplay = PlatformDisplay::sharedDisplayForCompositing();
    if (!m_glDisplay) {
#if PLATFORM(X11)
#if USE(GLX)
        if (is<PlatformDisplayX11>(sharedDisplay))
            m_glDisplay = GST_GL_DISPLAY(gst_gl_display_x11_new_with_display(downcast<PlatformDisplayX11>(sharedDisplay).native()));
#elif USE(EGL)
        if (is<PlatformDisplayX11>(sharedDisplay))
            m_glDisplay = GST_GL_DISPLAY(gst_gl_display_egl_new_with_egl_display(downcast<PlatformDisplayX11>(sharedDisplay).eglDisplay()));
#endif
#endif

#if PLATFORM(WAYLAND)
        if (is<PlatformDisplayWayland>(sharedDisplay))
            m_glDisplay = GST_GL_DISPLAY(gst_gl_display_egl_new_with_egl_display(downcast<PlatformDisplayWayland>(sharedDisplay).eglDisplay()));
#endif

#if PLATFORM(WPE)
        ASSERT(is<PlatformDisplayWPE>(sharedDisplay));
        m_glDisplay = GST_GL_DISPLAY(gst_gl_display_egl_new_with_egl_display(downcast<PlatformDisplayWPE>(sharedDisplay).eglDisplay()));
#endif

        ASSERT(m_glDisplay);
    }

    GLContext* webkitContext = sharedDisplay.sharingGLContext();
    // EGL and GLX are mutually exclusive, no need for ifdefs here.
    GstGLPlatform glPlatform = webkitContext->isEGLContext() ? GST_GL_PLATFORM_EGL : GST_GL_PLATFORM_GLX;

#if USE(OPENGL_ES_2)
    GstGLAPI glAPI = GST_GL_API_GLES2;
#elif USE(OPENGL)
    GstGLAPI glAPI = GST_GL_API_OPENGL;
#else
    ASSERT_NOT_REACHED();
#endif

    PlatformGraphicsContext3D contextHandle = webkitContext->platformContext();
    if (!contextHandle)
        return false;

    m_glContext = gst_gl_context_new_wrapped(m_glDisplay.get(), reinterpret_cast<guintptr>(contextHandle), glPlatform, glAPI);

    return true;
}
#endif // USE(GSTREAMER_GL)

// Returns the size of the video
FloatSize MediaPlayerPrivateGStreamerBase::naturalSize() const
{
    if (!hasVideo())
        return FloatSize();

    if (!m_videoSize.isEmpty())
        return m_videoSize;

    WTF::GMutexLocker<GMutex> lock(m_sampleMutex);

    GRefPtr<GstCaps> caps;
    // We may not have enough data available for the video sink yet.
    if (!GST_IS_SAMPLE(m_sample.get()))
        return FloatSize();

    if (GST_IS_SAMPLE(m_sample.get()) && !caps)
        caps = gst_sample_get_caps(m_sample.get());

    if (!caps) {
        GRefPtr<GstPad> videoSinkPad = adoptGRef(gst_element_get_static_pad(m_videoSink.get(), "sink"));
        if (videoSinkPad)
            caps = gst_pad_get_current_caps(videoSinkPad.get());
    }

    if (!caps)
        return FloatSize();

    // TODO: handle possible clean aperture data. See
    // https://bugzilla.gnome.org/show_bug.cgi?id=596571
    // TODO: handle possible transformation matrix. See
    // https://bugzilla.gnome.org/show_bug.cgi?id=596326

    // Get the video PAR and original size, if this fails the
    // video-sink has likely not yet negotiated its caps.
    int pixelAspectRatioNumerator, pixelAspectRatioDenominator, stride;
    IntSize originalSize;
    GstVideoFormat format;
    if (!getVideoSizeAndFormatFromCaps(caps.get(), originalSize, format, pixelAspectRatioNumerator, pixelAspectRatioDenominator, stride))
        return FloatSize();

#if USE(TEXTURE_MAPPER_GL)
    // When using accelerated compositing, if the video is tagged as rotated 90 or 270 degrees, swap width and height.
    if (m_renderingCanBeAccelerated) {
        if (m_videoSourceOrientation.usesWidthAsHeight())
            originalSize = originalSize.transposedSize();
    }
#endif

    GST_DEBUG("Original video size: %dx%d", originalSize.width(), originalSize.height());
    GST_DEBUG("Pixel aspect ratio: %d/%d", pixelAspectRatioNumerator, pixelAspectRatioDenominator);

    // Calculate DAR based on PAR and video size.
    int displayWidth = originalSize.width() * pixelAspectRatioNumerator;
    int displayHeight = originalSize.height() * pixelAspectRatioDenominator;

    // Divide display width and height by their GCD to avoid possible overflows.
    int displayAspectRatioGCD = greatestCommonDivisor(displayWidth, displayHeight);
    displayWidth /= displayAspectRatioGCD;
    displayHeight /= displayAspectRatioGCD;

    // Apply DAR to original video size. This is the same behavior as in xvimagesink's setcaps function.
    guint64 width = 0, height = 0;
    if (!(originalSize.height() % displayHeight)) {
        GST_DEBUG("Keeping video original height");
        width = gst_util_uint64_scale_int(originalSize.height(), displayWidth, displayHeight);
        height = static_cast<guint64>(originalSize.height());
    } else if (!(originalSize.width() % displayWidth)) {
        GST_DEBUG("Keeping video original width");
        height = gst_util_uint64_scale_int(originalSize.width(), displayHeight, displayWidth);
        width = static_cast<guint64>(originalSize.width());
    } else {
        GST_DEBUG("Approximating while keeping original video height");
        width = gst_util_uint64_scale_int(originalSize.height(), displayWidth, displayHeight);
        height = static_cast<guint64>(originalSize.height());
    }

    GST_DEBUG("Natural size: %" G_GUINT64_FORMAT "x%" G_GUINT64_FORMAT, width, height);
    m_videoSize = FloatSize(static_cast<int>(width), static_cast<int>(height));
    return m_videoSize;
}

void MediaPlayerPrivateGStreamerBase::setVolume(float volume)
{
    if (!m_volumeElement)
        return;

    GST_DEBUG("Setting volume: %f", volume);
    gst_stream_volume_set_volume(m_volumeElement.get(), GST_STREAM_VOLUME_FORMAT_CUBIC, static_cast<double>(volume));
}

float MediaPlayerPrivateGStreamerBase::volume() const
{
    if (!m_volumeElement)
        return 0;

    return gst_stream_volume_get_volume(m_volumeElement.get(), GST_STREAM_VOLUME_FORMAT_CUBIC);
}


void MediaPlayerPrivateGStreamerBase::notifyPlayerOfVolumeChange()
{
    if (!m_player || !m_volumeElement)
        return;
    double volume;
    volume = gst_stream_volume_get_volume(m_volumeElement.get(), GST_STREAM_VOLUME_FORMAT_CUBIC);
    // get_volume() can return values superior to 1.0 if the user
    // applies software user gain via third party application (GNOME
    // volume control for instance).
    volume = CLAMP(volume, 0.0, 1.0);
    m_player->volumeChanged(static_cast<float>(volume));
}

void MediaPlayerPrivateGStreamerBase::volumeChangedCallback(MediaPlayerPrivateGStreamerBase* player)
{
    // This is called when m_volumeElement receives the notify::volume signal.
    GST_DEBUG("Volume changed to: %f", player->volume());

    player->m_notifier->notify(MainThreadNotification::VolumeChanged, [player] { player->notifyPlayerOfVolumeChange(); });
}

MediaPlayer::NetworkState MediaPlayerPrivateGStreamerBase::networkState() const
{
    return m_networkState;
}

MediaPlayer::ReadyState MediaPlayerPrivateGStreamerBase::readyState() const
{
    return m_readyState;
}

void MediaPlayerPrivateGStreamerBase::sizeChanged()
{
    notImplemented();
}

void MediaPlayerPrivateGStreamerBase::setMuted(bool muted)
{
    if (!m_volumeElement)
        return;

    g_object_set(m_volumeElement.get(), "mute", muted, nullptr);
}

bool MediaPlayerPrivateGStreamerBase::muted() const
{
    if (!m_volumeElement)
        return false;

    gboolean muted;
    g_object_get(m_volumeElement.get(), "mute", &muted, nullptr);
    return muted;
}

void MediaPlayerPrivateGStreamerBase::notifyPlayerOfMute()
{
    if (!m_player || !m_volumeElement)
        return;

    gboolean muted;
    g_object_get(m_volumeElement.get(), "mute", &muted, nullptr);
    m_player->muteChanged(static_cast<bool>(muted));
}

void MediaPlayerPrivateGStreamerBase::muteChangedCallback(MediaPlayerPrivateGStreamerBase* player)
{
    // This is called when m_volumeElement receives the notify::mute signal.
    player->m_notifier->notify(MainThreadNotification::MuteChanged, [player] { player->notifyPlayerOfMute(); });
}

void MediaPlayerPrivateGStreamerBase::acceleratedRenderingStateChanged()
{
    m_renderingCanBeAccelerated = m_player && m_player->client().mediaPlayerAcceleratedCompositingEnabled();
}

#if USE(TEXTURE_MAPPER_GL)
void MediaPlayerPrivateGStreamerBase::updateTexture(BitmapTextureGL& texture, GstVideoInfo& videoInfo)
{
    GstBuffer* buffer = gst_sample_get_buffer(m_sample.get());

    GstVideoGLTextureUploadMeta* meta;
    if ((meta = gst_buffer_get_video_gl_texture_upload_meta(buffer))) {
        if (meta->n_textures == 1) { // BRGx & BGRA formats use only one texture.
            guint ids[4] = { texture.id(), 0, 0, 0 };

            if (gst_video_gl_texture_upload_meta_upload(meta, ids))
                return;
        }
    }

    // Right now the TextureMapper only supports chromas with one plane
    ASSERT(GST_VIDEO_INFO_N_PLANES(&videoInfo) == 1);

    GstVideoFrame videoFrame;
    if (!gst_video_frame_map(&videoFrame, &videoInfo, buffer, GST_MAP_READ))
        return;

    int stride = GST_VIDEO_FRAME_PLANE_STRIDE(&videoFrame, 0);
    const void* srcData = GST_VIDEO_FRAME_PLANE_DATA(&videoFrame, 0);
    texture.updateContents(srcData, WebCore::IntRect(0, 0, GST_VIDEO_INFO_WIDTH(&videoInfo), GST_VIDEO_INFO_HEIGHT(&videoInfo)), WebCore::IntPoint(0, 0), stride, BitmapTexture::UpdateCannotModifyOriginalImageData);
    gst_video_frame_unmap(&videoFrame);
}

RefPtr<TextureMapperPlatformLayerProxy> MediaPlayerPrivateGStreamerBase::proxy() const
{
    return m_platformLayerProxy.copyRef();
}

void MediaPlayerPrivateGStreamerBase::swapBuffersIfNeeded()
{
}

void MediaPlayerPrivateGStreamerBase::pushTextureToCompositor()
{
#if !USE(GSTREAMER_GL)
    class ConditionNotifier {
    public:
        ConditionNotifier(Lock& lock, Condition& condition)
            : m_locker(lock), m_condition(condition)
        {
        }
        ~ConditionNotifier()
        {
            m_condition.notifyOne();
        }
    private:
        LockHolder m_locker;
        Condition& m_condition;
    };
    ConditionNotifier notifier(m_drawMutex, m_drawCondition);
#endif

    WTF::GMutexLocker<GMutex> lock(m_sampleMutex);
    if (!GST_IS_SAMPLE(m_sample.get()))
        return;

    LockHolder holder(m_platformLayerProxy->lock());

    if (!m_platformLayerProxy->isActive())
        return;

#if USE(GSTREAMER_GL)
    std::unique_ptr<GstVideoFrameHolder> frameHolder = std::make_unique<GstVideoFrameHolder>(m_sample.get(), texMapFlagFromOrientation(m_videoSourceOrientation));
    if (UNLIKELY(!frameHolder->isValid()))
        return;

    std::unique_ptr<TextureMapperPlatformLayerBuffer> layerBuffer = std::make_unique<TextureMapperPlatformLayerBuffer>(frameHolder->textureID(), frameHolder->size(), frameHolder->flags(), GraphicsContext3D::RGBA);
    layerBuffer->setUnmanagedBufferDataHolder(WTFMove(frameHolder));
    m_platformLayerProxy->pushNextBuffer(WTFMove(layerBuffer));
#else
    GstVideoInfo videoInfo;
    if (UNLIKELY(!getSampleVideoInfo(m_sample.get(), videoInfo)))
        return;

    IntSize size = IntSize(GST_VIDEO_INFO_WIDTH(&videoInfo), GST_VIDEO_INFO_HEIGHT(&videoInfo));
    std::unique_ptr<TextureMapperPlatformLayerBuffer> buffer = m_platformLayerProxy->getAvailableBuffer(size, GraphicsContext3D::DONT_CARE);
    if (UNLIKELY(!buffer)) {
        if (UNLIKELY(!m_context3D))
            m_context3D = GraphicsContext3D::create(GraphicsContext3DAttributes(), nullptr, GraphicsContext3D::RenderToCurrentGLContext);

        TextureMapperContextAttributes contextAttributes;
        contextAttributes.initialize();

        auto texture = BitmapTextureGL::create(contextAttributes);
        texture->reset(size, GST_VIDEO_INFO_HAS_ALPHA(&videoInfo) ? BitmapTexture::SupportsAlpha : BitmapTexture::NoFlag);
        buffer = std::make_unique<TextureMapperPlatformLayerBuffer>(WTFMove(texture));
    }
    updateTexture(buffer->textureGL(), videoInfo);
    buffer->setExtraFlags(texMapFlagFromOrientation(m_videoSourceOrientation) | (GST_VIDEO_INFO_HAS_ALPHA(&videoInfo) ? TextureMapperGL::ShouldBlend : 0));
    m_platformLayerProxy->pushNextBuffer(WTFMove(buffer));
#endif // USE(GSTREAMER_GL)
}
#endif // USE(TEXTURE_MAPPER_GL)

void MediaPlayerPrivateGStreamerBase::repaint()
{
    ASSERT(m_sample);
    ASSERT(isMainThread());

    m_player->repaint();

    LockHolder lock(m_drawMutex);
    m_drawCondition.notifyOne();
}

void MediaPlayerPrivateGStreamerBase::triggerRepaint(GstSample* sample)
{
    bool triggerResize;
    {
        WTF::GMutexLocker<GMutex> lock(m_sampleMutex);
        triggerResize = !m_sample;
        m_sample = sample;
    }

    if (triggerResize) {
        GST_DEBUG("First sample reached the sink, triggering video dimensions update");
        m_notifier->notify(MainThreadNotification::SizeChanged, [this] { m_player->sizeChanged(); });
    }

    if (!m_renderingCanBeAccelerated) {
        LockHolder locker(m_drawMutex);
        m_drawTimer.startOneShot(0_s);
        m_drawCondition.wait(m_drawMutex);
        return;
    }

#if USE(TEXTURE_MAPPER_GL)
#if USE(GSTREAMER_GL)
    pushTextureToCompositor();
#else
    {
        LockHolder lock(m_drawMutex);
        if (!m_platformLayerProxy->scheduleUpdateOnCompositorThread([this] { this->pushTextureToCompositor(); }))
            return;
        m_drawCondition.wait(m_drawMutex);
    }
#endif
#endif // USE(TEXTURE_MAPPER_GL)
}

#if !USE(HOLE_PUNCH_GSTREAMER)
void MediaPlayerPrivateGStreamerBase::repaintCallback(MediaPlayerPrivateGStreamerBase* player, GstSample* sample)
{
    player->triggerRepaint(sample);
}

void MediaPlayerPrivateGStreamerBase::repaintCancelledCallback(MediaPlayerPrivateGStreamerBase* player)
{
    player->cancelRepaint();
}
#endif

void MediaPlayerPrivateGStreamerBase::cancelRepaint()
{
    if (!m_renderingCanBeAccelerated) {
        m_drawTimer.stop();
        LockHolder locker(m_drawMutex);
        m_drawCondition.notifyOne();
    }
}

#if USE(GSTREAMER_GL)
GstFlowReturn MediaPlayerPrivateGStreamerBase::newSampleCallback(GstElement* sink, MediaPlayerPrivateGStreamerBase* player)
{
    GRefPtr<GstSample> sample = adoptGRef(gst_app_sink_pull_sample(GST_APP_SINK(sink)));
    player->triggerRepaint(sample.get());
    return GST_FLOW_OK;
}

GstFlowReturn MediaPlayerPrivateGStreamerBase::newPrerollCallback(GstElement* sink, MediaPlayerPrivateGStreamerBase* player)
{
    GRefPtr<GstSample> sample = adoptGRef(gst_app_sink_pull_preroll(GST_APP_SINK(sink)));
    player->triggerRepaint(sample.get());
    return GST_FLOW_OK;
}

void MediaPlayerPrivateGStreamerBase::clearCurrentBuffer()
{
    WTF::GMutexLocker<GMutex> lock(m_sampleMutex);
    m_sample.clear();

    {
        LockHolder locker(m_platformLayerProxy->lock());

        if (m_platformLayerProxy->isActive())
            m_platformLayerProxy->dropCurrentBufferWhilePreservingTexture();
    }
}
#endif

void MediaPlayerPrivateGStreamerBase::setSize(const IntSize& size)
{
    if (size == m_size)
        return;

    GST_INFO("Setting size to %dx%d", size.width(), size.height());
    m_size = size;

#if USE(HOLE_PUNCH_GSTREAMER)
    updateVideoRectangle();
#endif
}

void MediaPlayerPrivateGStreamerBase::setPosition(const IntPoint& position)
{
    if (position == m_position)
        return;

    m_position = position;

#if USE(HOLE_PUNCH_GSTREAMER)
    updateVideoRectangle();
#endif
}

#if USE(HOLE_PUNCH_GSTREAMER)
void MediaPlayerPrivateGStreamerBase::updateVideoRectangle()
{
    if (!m_pipeline)
        return;

    GRefPtr<GstElement> sinkElement;
    g_object_get(m_pipeline.get(), "video-sink", &sinkElement.outPtr(), nullptr);
    if(!sinkElement)
        return;

    GST_INFO("Setting video sink size and position to x:%d y:%d, width=%d, height=%d", m_position.x(), m_position.y(), m_size.width(), m_size.height());

    GUniquePtr<gchar> rectString(g_strdup_printf("%d,%d,%d,%d", m_position.x(), m_position.y(), m_size.width(),m_size.height()));
    g_object_set(sinkElement.get(), "rectangle", rectString.get(), nullptr);
}
#endif

void MediaPlayerPrivateGStreamerBase::paint(GraphicsContext& context, const FloatRect& rect)
{
    if (context.paintingDisabled())
        return;

    if (!m_player->visible())
        return;

    WTF::GMutexLocker<GMutex> lock(m_sampleMutex);
    if (!GST_IS_SAMPLE(m_sample.get()))
        return;

    ImagePaintingOptions paintingOptions(CompositeCopy);
    if (m_renderingCanBeAccelerated)
        paintingOptions.m_orientationDescription.setImageOrientationEnum(m_videoSourceOrientation);

    RefPtr<ImageGStreamer> gstImage = ImageGStreamer::createImage(m_sample.get());
    if (!gstImage)
        return;

    if (Image* image = reinterpret_cast<Image*>(gstImage->image()))
        context.drawImage(*image, rect, gstImage->rect(), paintingOptions);
}

#if USE(GSTREAMER_GL)
bool MediaPlayerPrivateGStreamerBase::copyVideoTextureToPlatformTexture(GraphicsContext3D* context, Platform3DObject outputTexture, GC3Denum outputTarget, GC3Dint level, GC3Denum internalFormat, GC3Denum format, GC3Denum type, bool premultiplyAlpha, bool flipY)
{
    UNUSED_PARAM(context);

    if (m_usingFallbackVideoSink)
        return false;

    if (premultiplyAlpha)
        return false;

    WTF::GMutexLocker<GMutex> lock(m_sampleMutex);

    GstVideoInfo videoInfo;
    if (!getSampleVideoInfo(m_sample.get(), videoInfo))
        return false;

    GstBuffer* buffer = gst_sample_get_buffer(m_sample.get());
    GstVideoFrame videoFrame;
    if (!gst_video_frame_map(&videoFrame, &videoInfo, buffer, static_cast<GstMapFlags>(GST_MAP_READ | GST_MAP_GL)))
        return false;

    IntSize size(GST_VIDEO_INFO_WIDTH(&videoInfo), GST_VIDEO_INFO_HEIGHT(&videoInfo));
    if (m_videoSourceOrientation.usesWidthAsHeight())
        size = size.transposedSize();
    unsigned textureID = *reinterpret_cast<unsigned*>(videoFrame.data[0]);

    if (!m_videoTextureCopier)
        m_videoTextureCopier = std::make_unique<VideoTextureCopierGStreamer>(TEXTURE_COPIER_COLOR_CONVERT_FLAG);

    bool copied = m_videoTextureCopier->copyVideoTextureToPlatformTexture(textureID, size, outputTexture, outputTarget, level, internalFormat, format, type, flipY, m_videoSourceOrientation);

    gst_video_frame_unmap(&videoFrame);

    return copied;
}

NativeImagePtr MediaPlayerPrivateGStreamerBase::nativeImageForCurrentTime()
{
#if USE(CAIRO) && ENABLE(ACCELERATED_2D_CANVAS)
    if (m_usingFallbackVideoSink)
        return nullptr;

    WTF::GMutexLocker<GMutex> lock(m_sampleMutex);

    GstVideoInfo videoInfo;
    if (!getSampleVideoInfo(m_sample.get(), videoInfo))
        return nullptr;

    GstBuffer* buffer = gst_sample_get_buffer(m_sample.get());
    GstVideoFrame videoFrame;
    if (!gst_video_frame_map(&videoFrame, &videoInfo, buffer, static_cast<GstMapFlags>(GST_MAP_READ | GST_MAP_GL)))
        return nullptr;

    IntSize size(GST_VIDEO_INFO_WIDTH(&videoInfo), GST_VIDEO_INFO_HEIGHT(&videoInfo));
    if (m_videoSourceOrientation.usesWidthAsHeight())
        size = size.transposedSize();

    GLContext* context = PlatformDisplay::sharedDisplayForCompositing().sharingGLContext();
    context->makeContextCurrent();

    if (!m_videoTextureCopier)
        m_videoTextureCopier = std::make_unique<VideoTextureCopierGStreamer>(TEXTURE_COPIER_COLOR_CONVERT_FLAG);

    unsigned textureID = *reinterpret_cast<unsigned*>(videoFrame.data[0]);
    bool copied = m_videoTextureCopier->copyVideoTextureToPlatformTexture(textureID, size, 0, GraphicsContext3D::TEXTURE_2D, 0, GraphicsContext3D::RGBA, GraphicsContext3D::RGBA, GraphicsContext3D::UNSIGNED_BYTE, false, m_videoSourceOrientation);
    gst_video_frame_unmap(&videoFrame);

    if (!copied)
        return nullptr;

    return adoptRef(cairo_gl_surface_create_for_texture(context->cairoDevice(), CAIRO_CONTENT_COLOR_ALPHA, m_videoTextureCopier->resultTexture(), size.width(), size.height()));
#else
    return nullptr;
#endif
}
#endif // USE(GSTREAMER_GL)

void MediaPlayerPrivateGStreamerBase::setVideoSourceOrientation(const ImageOrientation& orientation)
{
    if (m_videoSourceOrientation == orientation)
        return;

    m_videoSourceOrientation = orientation;
}

bool MediaPlayerPrivateGStreamerBase::supportsFullscreen() const
{
    return true;
}

PlatformMedia MediaPlayerPrivateGStreamerBase::platformMedia() const
{
    return NoPlatformMedia;
}

MediaPlayer::MovieLoadType MediaPlayerPrivateGStreamerBase::movieLoadType() const
{
    if (m_readyState == MediaPlayer::HaveNothing)
        return MediaPlayer::Unknown;

    if (isLiveStream())
        return MediaPlayer::LiveStream;

    return MediaPlayer::Download;
}

#if USE(GSTREAMER_GL)
GstElement* MediaPlayerPrivateGStreamerBase::createGLAppSink()
{
    if (!webkitGstCheckVersion(1, 8, 0))
        return nullptr;

    GstElement* appsink = gst_element_factory_make("appsink", "webkit-gl-video-sink");
    if (!appsink)
        return nullptr;

    g_object_set(appsink, "enable-last-sample", FALSE, "emit-signals", TRUE, "max-buffers", 1, nullptr);
    g_signal_connect(appsink, "new-sample", G_CALLBACK(newSampleCallback), this);
    g_signal_connect(appsink, "new-preroll", G_CALLBACK(newPrerollCallback), this);

    GRefPtr<GstPad> pad = adoptGRef(gst_element_get_static_pad(appsink, "sink"));
    gst_pad_add_probe (pad.get(), GST_PAD_PROBE_TYPE_EVENT_FLUSH, [] (GstPad*, GstPadProbeInfo* info,  gpointer userData) -> GstPadProbeReturn {
        if (GST_EVENT_TYPE (GST_PAD_PROBE_INFO_EVENT (info)) != GST_EVENT_FLUSH_START)
            return GST_PAD_PROBE_OK;

        auto* player = static_cast<MediaPlayerPrivateGStreamerBase*>(userData);
        player->clearCurrentBuffer();
        return GST_PAD_PROBE_OK;
    }, this, nullptr);

    return appsink;
}

gboolean appSinkSinkQuery(GstPad* pad, GstObject* parent, GstQuery* query)
{
    gboolean result = FALSE;
    auto* player = static_cast<MediaPlayerPrivateGStreamerBase*>(g_object_get_data(G_OBJECT(parent), "player"));

    switch (GST_QUERY_TYPE (query)) {
    case GST_QUERY_DRAIN: {
        player->clearCurrentBuffer();
        result = TRUE;
        break;
    }
    default:
        result = gst_pad_query_default(pad, parent, query);
        break;
    }

    return result;
}

GstElement* MediaPlayerPrivateGStreamerBase::createVideoSinkGL()
{
    // FIXME: Currently it's not possible to get the video frames and caps using this approach until
    // the pipeline gets into playing state. Due to this, trying to grab a frame and painting it by some
    // other mean (canvas or webgl) before playing state can result in a crash.
    // This is being handled in https://bugs.webkit.org/show_bug.cgi?id=159460.
    if (!webkitGstCheckVersion(1, 8, 0))
        return nullptr;

    gboolean result = TRUE;
    GstElement* videoSink = gst_bin_new("webkitvideosinkbin");
    GstElement* upload = gst_element_factory_make("glupload", nullptr);
    GstElement* colorconvert = gst_element_factory_make("glcolorconvert", nullptr);
    GstElement* appsink = createGLAppSink();

    if (!appsink || !upload || !colorconvert) {
        GST_WARNING("Failed to create GstGL elements");
        gst_object_unref(videoSink);

        if (upload)
            gst_object_unref(upload);
        if (colorconvert)
            gst_object_unref(colorconvert);
        if (appsink)
            gst_object_unref(appsink);

        return nullptr;
    }

    gst_bin_add_many(GST_BIN(videoSink), upload, colorconvert, appsink, nullptr);

    GRefPtr<GstCaps> caps = adoptGRef(gst_caps_from_string("video/x-raw(" GST_CAPS_FEATURE_MEMORY_GL_MEMORY "), format = (string) " GST_GL_CAPS_FORMAT));

    result &= gst_element_link_pads(upload, "src", colorconvert, "sink");
    result &= gst_element_link_pads_filtered(colorconvert, "src", appsink, "sink", caps.get());

    GRefPtr<GstPad> pad = adoptGRef(gst_element_get_static_pad(upload, "sink"));
    gst_element_add_pad(videoSink, gst_ghost_pad_new("sink", pad.get()));

    pad = adoptGRef(gst_element_get_static_pad(appsink, "sink"));
    gst_pad_add_probe (pad.get(), GST_PAD_PROBE_TYPE_EVENT_FLUSH, [] (GstPad*, GstPadProbeInfo* info,  gpointer userData) -> GstPadProbeReturn {
        if (GST_EVENT_TYPE (GST_PAD_PROBE_INFO_EVENT (info)) != GST_EVENT_FLUSH_START)
           return GST_PAD_PROBE_OK;

        auto* player = static_cast<MediaPlayerPrivateGStreamerBase*>(userData);
        player->clearCurrentBuffer();
        return GST_PAD_PROBE_OK;
     }, this, nullptr);
 
     g_object_set_data(G_OBJECT(appsink), "player", (gpointer) this);
     gst_pad_set_query_function(pad.get(), appSinkSinkQuery);

    if (!result) {
        GST_WARNING("Failed to link GstGL elements");
        gst_object_unref(videoSink);
        videoSink = nullptr;
    }
    return videoSink;
}
#endif // USE(GSTREAMER_GL)

#if !USE(HOLE_PUNCH_GSTREAMER)
GstElement* MediaPlayerPrivateGStreamerBase::createVideoSink()
{
    acceleratedRenderingStateChanged();

#if USE(GSTREAMER_GL)
    if (m_renderingCanBeAccelerated)
        m_videoSink = createVideoSinkGL();
#endif

    if (!m_videoSink) {
        m_usingFallbackVideoSink = true;
        m_videoSink = webkitVideoSinkNew();
        m_repaintRequestedHandler = g_signal_connect_swapped(m_videoSink.get(), "repaint-requested", G_CALLBACK(repaintCallback), this);
        m_repaintCancelledHandler = g_signal_connect_swapped(m_videoSink.get(), "repaint-cancelled", G_CALLBACK(repaintCancelledCallback), this);
    }

    GstElement* videoSink = nullptr;
    m_fpsSink = gst_element_factory_make("fpsdisplaysink", "sink");
    if (m_fpsSink) {
        g_object_set(m_fpsSink.get(), "silent", TRUE , nullptr);

        // Turn off text overlay unless logging is enabled.
#if LOG_DISABLED
        g_object_set(m_fpsSink.get(), "text-overlay", FALSE , nullptr);
#else
        if (!isLogChannelEnabled("Media"))
            g_object_set(m_fpsSink.get(), "text-overlay", FALSE , nullptr);
#endif // LOG_DISABLED

        if (g_object_class_find_property(G_OBJECT_GET_CLASS(m_fpsSink.get()), "video-sink")) {
            g_object_set(m_fpsSink.get(), "video-sink", m_videoSink.get(), nullptr);
            videoSink = m_fpsSink.get();
        } else
            m_fpsSink = nullptr;
    }

    if (!m_fpsSink)
        videoSink = m_videoSink.get();

    ASSERT(videoSink);

    return videoSink;
}
#endif

void MediaPlayerPrivateGStreamerBase::setStreamVolumeElement(GstStreamVolume* volume)
{
    ASSERT(!m_volumeElement);
    m_volumeElement = volume;

    // We don't set the initial volume because we trust the sink to keep it for us. See
    // https://bugs.webkit.org/show_bug.cgi?id=118974 for more information.
    if (!m_player->platformVolumeConfigurationRequired()) {
        GST_DEBUG("Setting stream volume to %f", m_player->volume());
        g_object_set(m_volumeElement.get(), "volume", m_player->volume(), nullptr);
    } else
        GST_DEBUG("Not setting stream volume, trusting system one");

    GST_DEBUG("Setting stream muted %d",  m_player->muted());
    g_object_set(m_volumeElement.get(), "mute", m_player->muted(), nullptr);

    g_signal_connect_swapped(m_volumeElement.get(), "notify::volume", G_CALLBACK(volumeChangedCallback), this);
    g_signal_connect_swapped(m_volumeElement.get(), "notify::mute", G_CALLBACK(muteChangedCallback), this);
}

unsigned MediaPlayerPrivateGStreamerBase::decodedFrameCount() const
{
    guint64 decodedFrames = 0;
    if (m_fpsSink)
        g_object_get(m_fpsSink.get(), "frames-rendered", &decodedFrames, nullptr);
    return static_cast<unsigned>(decodedFrames);
}

unsigned MediaPlayerPrivateGStreamerBase::droppedFrameCount() const
{
    guint64 framesDropped = 0;
    if (m_fpsSink)
        g_object_get(m_fpsSink.get(), "frames-dropped", &framesDropped, nullptr);
    return static_cast<unsigned>(framesDropped);
}

unsigned MediaPlayerPrivateGStreamerBase::audioDecodedByteCount() const
{
    GstQuery* query = gst_query_new_position(GST_FORMAT_BYTES);
    gint64 position = 0;

    if (audioSink() && gst_element_query(audioSink(), query))
        gst_query_parse_position(query, 0, &position);

    gst_query_unref(query);
    return static_cast<unsigned>(position);
}

unsigned MediaPlayerPrivateGStreamerBase::videoDecodedByteCount() const
{
    GstQuery* query = gst_query_new_position(GST_FORMAT_BYTES);
    gint64 position = 0;

    if (gst_element_query(m_videoSink.get(), query))
        gst_query_parse_position(query, 0, &position);

    gst_query_unref(query);
    return static_cast<unsigned>(position);
}

#if ENABLE(ENCRYPTED_MEDIA)
void MediaPlayerPrivateGStreamerBase::cdmInstanceAttached(const CDMInstance& instance)
{
    ASSERT(!m_cdmInstance);
    m_cdmInstance = &instance;
    GST_DEBUG("CDM instance %p set", m_cdmInstance.get());
    m_protectionCondition.notifyAll();
}

void MediaPlayerPrivateGStreamerBase::cdmInstanceDetached(const CDMInstance& instance)
{
#ifdef NDEBUG
    UNUSED_PARAM(instance);
#endif
    ASSERT(m_cdmInstance.get() == &instance);
    GST_DEBUG("detaching CDM instance %p", m_cdmInstance.get());
    m_cdmInstance = nullptr;
    m_protectionCondition.notifyAll();
}

void MediaPlayerPrivateGStreamerBase::attemptToDecryptWithInstance(const CDMInstance& instance)
{
    ASSERT(m_cdmInstance.get() == &instance);
    GST_TRACE("instance %p, current stored %p", &instance, m_cdmInstance.get());
    attemptToDecryptWithLocalInstance();
}

void MediaPlayerPrivateGStreamerBase::attemptToDecryptWithLocalInstance()
{
<<<<<<< HEAD
#if USE(OPENCDM)
    if (is<CDMInstanceOpenCDM>(*m_cdmInstance)) {
        GST_DEBUG("handling OpenCDM %s keys", m_cdmInstance->keySystem().utf8().data());
        auto& cdmInstanceOpenCDM = downcast<CDMInstanceOpenCDM>(*m_cdmInstance);
        String sessionId = cdmInstanceOpenCDM.getCurrentSessionId();
        ASSERT(!sessionId.isEmpty());
        dispatchDecryptionSession(sessionId);
    }
#endif
=======
    // FIXME.
>>>>>>> c80db0a1
}

void MediaPlayerPrivateGStreamerBase::dispatchDecryptionKey(GstBuffer* buffer)
{
    bool eventHandled = gst_element_send_event(m_pipeline.get(), gst_event_new_custom(GST_EVENT_CUSTOM_DOWNSTREAM_OOB,
        gst_structure_new("drm-cipher", "key", GST_TYPE_BUFFER, buffer, nullptr)));
    m_needToResendCredentials = m_handledProtectionEvents.size() > 0;
    GST_TRACE("emitted decryption cipher key on pipeline, event handled %s, need to resend credentials %s", boolForPrinting(eventHandled), boolForPrinting(m_needToResendCredentials));
}

<<<<<<< HEAD
void MediaPlayerPrivateGStreamerBase::dispatchDecryptionSession(const String& sessionId)
{
    bool eventHandled = gst_element_send_event(m_pipeline.get(), gst_event_new_custom(GST_EVENT_CUSTOM_DOWNSTREAM_OOB,
        gst_structure_new("drm-session", "session", G_TYPE_STRING, sessionId.utf8().data(), nullptr)));
    m_needToResendCredentials = m_handledProtectionEvents.size() > 0;
    GST_TRACE("emitted decryption session %s on pipeline, event handled %s, need to resend credentials %s", sessionId.utf8().data(), boolForPrinting(eventHandled), boolForPrinting(m_needToResendCredentials));
}

=======
>>>>>>> c80db0a1
void MediaPlayerPrivateGStreamerBase::handleProtectionEvent(GstEvent* event)
{
    if (m_handledProtectionEvents.contains(GST_EVENT_SEQNUM(event))) {
        GST_DEBUG("event %u already handled", GST_EVENT_SEQNUM(event));
        m_handledProtectionEvents.remove(GST_EVENT_SEQNUM(event));
        if (m_needToResendCredentials) {
            GST_DEBUG("resending credentials");
            attemptToDecryptWithLocalInstance();
        }
        return;
    }

    const gchar* eventKeySystemId = nullptr;
    gst_event_parse_protection(event, &eventKeySystemId, nullptr, nullptr);
    GST_WARNING("FIXME: unhandled protection event for %s", eventKeySystemId);
    ASSERT_NOT_REACHED();
}
#endif

bool MediaPlayerPrivateGStreamerBase::supportsKeySystem(const String& keySystem, const String& mimeType)
{
    bool result = false;

#if ENABLE(ENCRYPTED_MEDIA)
    result = GStreamerEMEUtilities::isClearKeyKeySystem(keySystem);
#endif

    GST_DEBUG("checking for KeySystem support with %s and type %s: %s", keySystem.utf8().data(), mimeType.utf8().data(), boolForPrinting(result));
    return result;
}

MediaPlayer::SupportsType MediaPlayerPrivateGStreamerBase::extendedSupportsType(const MediaEngineSupportParameters&, MediaPlayer::SupportsType result)
{
    return result;
}

}

#endif // USE(GSTREAMER)<|MERGE_RESOLUTION|>--- conflicted
+++ resolved
@@ -52,14 +52,11 @@
 #include "GStreamerEMEUtilities.h"
 #include "SharedBuffer.h"
 #include "WebKitClearKeyDecryptorGStreamer.h"
-<<<<<<< HEAD
 #if USE(OPENCDM)
 #include "CDMOpenCDM.h"
 #include "WebKitOpenCDMPlayReadyDecryptorGStreamer.h"
 #include "WebKitOpenCDMWidevineDecryptorGStreamer.h"
 #endif
-=======
->>>>>>> c80db0a1
 #endif
 
 #if USE(GSTREAMER_GL)
@@ -142,10 +139,7 @@
     if (!webkitGstCheckVersion(1, 6, 1))
         return;
 
-<<<<<<< HEAD
 #if ENABLE(ENCRYPTED_MEDIA)
-=======
->>>>>>> c80db0a1
     GRefPtr<GstElementFactory> clearKeyDecryptorFactory = adoptGRef(gst_element_factory_find("webkitclearkey"));
     if (!clearKeyDecryptorFactory)
         gst_element_register(nullptr, "webkitclearkey", GST_RANK_PRIMARY + 100, WEBKIT_TYPE_MEDIA_CK_DECRYPT);
@@ -1368,7 +1362,6 @@
 
 void MediaPlayerPrivateGStreamerBase::attemptToDecryptWithLocalInstance()
 {
-<<<<<<< HEAD
 #if USE(OPENCDM)
     if (is<CDMInstanceOpenCDM>(*m_cdmInstance)) {
         GST_DEBUG("handling OpenCDM %s keys", m_cdmInstance->keySystem().utf8().data());
@@ -1378,9 +1371,6 @@
         dispatchDecryptionSession(sessionId);
     }
 #endif
-=======
-    // FIXME.
->>>>>>> c80db0a1
 }
 
 void MediaPlayerPrivateGStreamerBase::dispatchDecryptionKey(GstBuffer* buffer)
@@ -1391,7 +1381,6 @@
     GST_TRACE("emitted decryption cipher key on pipeline, event handled %s, need to resend credentials %s", boolForPrinting(eventHandled), boolForPrinting(m_needToResendCredentials));
 }
 
-<<<<<<< HEAD
 void MediaPlayerPrivateGStreamerBase::dispatchDecryptionSession(const String& sessionId)
 {
     bool eventHandled = gst_element_send_event(m_pipeline.get(), gst_event_new_custom(GST_EVENT_CUSTOM_DOWNSTREAM_OOB,
@@ -1400,8 +1389,6 @@
     GST_TRACE("emitted decryption session %s on pipeline, event handled %s, need to resend credentials %s", sessionId.utf8().data(), boolForPrinting(eventHandled), boolForPrinting(m_needToResendCredentials));
 }
 
-=======
->>>>>>> c80db0a1
 void MediaPlayerPrivateGStreamerBase::handleProtectionEvent(GstEvent* event)
 {
     if (m_handledProtectionEvents.contains(GST_EVENT_SEQNUM(event))) {
