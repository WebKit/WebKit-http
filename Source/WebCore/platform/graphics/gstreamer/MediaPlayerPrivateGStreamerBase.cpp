/*
 * Copyright (C) 2007, 2009 Apple Inc.  All rights reserved.
 * Copyright (C) 2007 Collabora Ltd.  All rights reserved.
 * Copyright (C) 2007 Alp Toker <alp@atoker.com>
 * Copyright (C) 2009 Gustavo Noronha Silva <gns@gnome.org>
 * Copyright (C) 2009, 2010 Igalia S.L
 *
 * This library is free software; you can redistribute it and/or
 * modify it under the terms of the GNU Library General Public
 * License as published by the Free Software Foundation; either
 * version 2 of the License, or (at your option) any later version.
 *
 * This library is distributed in the hope that it will be useful,
 * but WITHOUT ANY WARRANTY; without even the implied warranty of
 * MERCHANTABILITY or FITNESS FOR A PARTICULAR PURPOSE.  See the GNU
 * Library General Public License for more details.
 *
 * You should have received a copy of the GNU Library General Public License
 * aint with this library; see the file COPYING.LIB.  If not, write to
 * the Free Software Foundation, Inc., 51 Franklin Street, Fifth Floor,
 * Boston, MA 02110-1301, USA.
 */

#include "config.h"
#include "MediaPlayerPrivateGStreamerBase.h"

#if ENABLE(VIDEO) && USE(GSTREAMER)

#include "ColorSpace.h"
#include "GStreamerUtilities.h"
#include "GraphicsContext.h"
#include "GraphicsTypes.h"
#include "ImageGStreamer.h"
#include "ImageOrientation.h"
#include "IntRect.h"
#include "MediaPlayer.h"
#include "NotImplemented.h"
#include "VideoSinkGStreamer.h"
#include "WebKitWebSourceGStreamer.h"
#include <wtf/glib/GMutexLocker.h>
#include <wtf/text/CString.h>
#include <wtf/MathExtras.h>

#include <gst/audio/streamvolume.h>
#include <gst/video/gstvideometa.h>

#if USE(GSTREAMER_GL)
#include <gst/app/gstappsink.h>
#define GST_USE_UNSTABLE_API
#include <gst/gl/gl.h>
#undef GST_USE_UNSTABLE_API

#include "GLContext.h"
#if USE(GLX)
#include "GLContextGLX.h"
#include <gst/gl/x11/gstgldisplay_x11.h>
#endif

#if USE(EGL)
#include "GLContextEGL.h"
#include <gst/gl/egl/gstgldisplay_egl.h>
#endif

#if PLATFORM(X11)
#include "PlatformDisplayX11.h"
#endif

#if PLATFORM(WAYLAND)
#include "PlatformDisplayWayland.h"
#elif PLATFORM(WPE)
#include "PlatformDisplayWPE.h"
#endif

// gstglapi.h may include eglplatform.h and it includes X.h, which
// defines None, breaking MediaPlayer::None enum
#if PLATFORM(X11) && GST_GL_HAVE_PLATFORM_EGL
#undef None
#endif // PLATFORM(X11) && GST_GL_HAVE_PLATFORM_EGL
#include "VideoTextureCopierGStreamer.h"
#endif // USE(GSTREAMER_GL)

#if USE(TEXTURE_MAPPER_GL)
#include "BitmapTextureGL.h"
#include "BitmapTexturePool.h"
#include "TextureMapperGL.h"
#endif
#if USE(COORDINATED_GRAPHICS_THREADED)
#include "TextureMapperPlatformLayerBuffer.h"
#endif

#if USE(CAIRO) && ENABLE(ACCELERATED_2D_CANVAS)
#include <cairo-gl.h>
#endif

GST_DEBUG_CATEGORY(webkit_media_player_debug);
#define GST_CAT_DEFAULT webkit_media_player_debug

using namespace std;

namespace WebCore {

static int greatestCommonDivisor(int a, int b)
{
    while (b) {
        int temp = a;
        a = b;
        b = temp % b;
    }

    return ABS(a);
}

#if USE(TEXTURE_MAPPER_GL)
static inline TextureMapperGL::Flags texMapFlagFromOrientation(const ImageOrientation& orientation)
{
    switch (orientation) {
    case DefaultImageOrientation:
        return 0;
    case OriginRightTop:
        return TextureMapperGL::ShouldRotateTexture90;
    case OriginBottomRight:
        return TextureMapperGL::ShouldRotateTexture180;
    case OriginLeftBottom:
        return TextureMapperGL::ShouldRotateTexture270;
    default:
        ASSERT_NOT_REACHED();
    }

    return 0;
}
#endif

#if USE(COORDINATED_GRAPHICS_THREADED) && USE(GSTREAMER_GL)
class GstVideoFrameHolder : public TextureMapperPlatformLayerBuffer::UnmanagedBufferDataHolder {
public:
    explicit GstVideoFrameHolder(GstSample* sample, TextureMapperGL::Flags flags)
    {
        GstVideoInfo videoInfo;
        if (UNLIKELY(!getSampleVideoInfo(sample, videoInfo)))
            return;

        m_size = IntSize(GST_VIDEO_INFO_WIDTH(&videoInfo), GST_VIDEO_INFO_HEIGHT(&videoInfo));
        m_flags = flags | (GST_VIDEO_INFO_HAS_ALPHA(&videoInfo) ? TextureMapperGL::ShouldBlend : 0);

        GstBuffer* buffer = gst_sample_get_buffer(sample);
        if (UNLIKELY(!gst_video_frame_map(&m_videoFrame, &videoInfo, buffer, static_cast<GstMapFlags>(GST_MAP_READ | GST_MAP_GL))))
            return;

        m_textureID = *reinterpret_cast<GLuint*>(m_videoFrame.data[0]);
        m_isValid = true;
    }

    virtual ~GstVideoFrameHolder()
    {
        if (UNLIKELY(!m_isValid))
            return;

        gst_video_frame_unmap(&m_videoFrame);
    }

    const IntSize& size() const { return m_size; }
    TextureMapperGL::Flags flags() const { return m_flags; }
    GLuint textureID() const { return m_textureID; }
    bool isValid() const { return m_isValid; }

private:
    GstVideoFrame m_videoFrame;
    IntSize m_size;
    TextureMapperGL::Flags m_flags;
    GLuint m_textureID;
    bool m_isValid { false };
};
#endif // USE(COORDINATED_GRAPHICS_THREADED) && USE(GSTREAMER_GL)

MediaPlayerPrivateGStreamerBase::MediaPlayerPrivateGStreamerBase(MediaPlayer* player)
    : m_player(player)
    , m_fpsSink(0)
    , m_readyState(MediaPlayer::HaveNothing)
    , m_networkState(MediaPlayer::Empty)
#if USE(GSTREAMER_GL)
    , m_drawTimer(RunLoop::main(), this, &MediaPlayerPrivateGStreamerBase::repaint)
#endif
    , m_usingFallbackVideoSink(false)
{
    g_mutex_init(&m_sampleMutex);
#if USE(COORDINATED_GRAPHICS_THREADED)
    m_platformLayerProxy = adoptRef(new TextureMapperPlatformLayerProxy());
#endif
}

MediaPlayerPrivateGStreamerBase::~MediaPlayerPrivateGStreamerBase()
{
    m_notifier.cancelPendingNotifications();

    if (m_videoSink) {
        g_signal_handlers_disconnect_matched(m_videoSink.get(), G_SIGNAL_MATCH_DATA, 0, 0, nullptr, nullptr, this);
#if USE(GSTREAMER_GL)
        if (GST_IS_BIN(m_videoSink.get())) {
            GRefPtr<GstElement> appsink = adoptGRef(gst_bin_get_by_name(GST_BIN_CAST(m_videoSink.get()), "webkit-gl-video-sink"));
            g_signal_handlers_disconnect_by_data(appsink.get(), this);
        }
#endif
    }

    g_mutex_clear(&m_sampleMutex);

    m_player = nullptr;

    if (m_volumeElement)
        g_signal_handlers_disconnect_matched(m_volumeElement.get(), G_SIGNAL_MATCH_DATA, 0, 0, nullptr, nullptr, this);

#if USE(TEXTURE_MAPPER_GL) && !USE(COORDINATED_GRAPHICS)
    if (client())
        client()->platformLayerWillBeDestroyed();
#endif
}

void MediaPlayerPrivateGStreamerBase::setPipeline(GstElement* pipeline)
{
    m_pipeline = pipeline;
}

bool MediaPlayerPrivateGStreamerBase::handleSyncMessage(GstMessage* message)
{
#if USE(GSTREAMER_GL)
    if (GST_MESSAGE_TYPE(message) != GST_MESSAGE_NEED_CONTEXT)
        return false;

    const gchar* contextType;
    gst_message_parse_context_type(message, &contextType);

    GRefPtr<GstContext> elementContext = adoptGRef(requestGLContext(contextType, this));
    if (!elementContext)
        return false;

    gst_element_set_context(GST_ELEMENT(message->src), elementContext.get());
    return true;
#else
    UNUSED_PARAM(message);
#endif // USE(GSTREAMER_GL)

    return false;
}

#if USE(GSTREAMER_GL)
GstContext* MediaPlayerPrivateGStreamerBase::requestGLContext(const gchar* contextType, MediaPlayerPrivateGStreamerBase* player)
{
    if (!player->ensureGstGLContext())
        return nullptr;

    if (!g_strcmp0(contextType, GST_GL_DISPLAY_CONTEXT_TYPE)) {
        GstContext* displayContext = gst_context_new(GST_GL_DISPLAY_CONTEXT_TYPE, TRUE);
        gst_context_set_gl_display(displayContext, player->gstGLDisplay());
        return displayContext;
    }

    if (!g_strcmp0(contextType, "gst.gl.app_context")) {
        GstContext* appContext = gst_context_new("gst.gl.app_context", TRUE);
        GstStructure* structure = gst_context_writable_structure(appContext);
        gst_structure_set(structure, "context", GST_GL_TYPE_CONTEXT, player->gstGLContext(), nullptr);
        return appContext;
    }

    return nullptr;
}

bool MediaPlayerPrivateGStreamerBase::ensureGstGLContext()
{
    if (m_glContext)
        return true;

    auto& sharedDisplay = PlatformDisplay::sharedDisplayForCompositing();
    if (!m_glDisplay) {
#if PLATFORM(X11)
<<<<<<< HEAD
        m_glDisplay = GST_GL_DISPLAY(gst_gl_display_x11_new_with_display(downcast<PlatformDisplayX11>(sharedDisplay).native()));
#elif PLATFORM(WAYLAND)
        m_glDisplay = GST_GL_DISPLAY(gst_gl_display_egl_new_with_egl_display(downcast<PlatformDisplayWayland>(sharedDisplay).native()));
#elif PLATFORM(WPE)
        m_glDisplay = GST_GL_DISPLAY(gst_gl_display_egl_new_with_egl_display(downcast<PlatformDisplayWPE>(sharedDisplay).eglDisplay()));
=======
#if USE(GLX)
        if (is<PlatformDisplayX11>(sharedDisplay))
            m_glDisplay = GST_GL_DISPLAY(gst_gl_display_x11_new_with_display(downcast<PlatformDisplayX11>(sharedDisplay).native()));
#elif USE(EGL)
        if (is<PlatformDisplayX11>(sharedDisplay))
            m_glDisplay = GST_GL_DISPLAY(gst_gl_display_egl_new_with_egl_display(downcast<PlatformDisplayX11>(sharedDisplay).eglDisplay()));
#endif
>>>>>>> 62c989f5
#endif

#if PLATFORM(WAYLAND)
        if (is<PlatformDisplayWayland>(sharedDisplay))
            m_glDisplay = GST_GL_DISPLAY(gst_gl_display_egl_new_with_egl_display(downcast<PlatformDisplayWayland>(sharedDisplay).eglDisplay()));
#endif

        ASSERT(m_glDisplay);
    }

    GLContext* webkitContext = sharedDisplay.sharingGLContext();
    // EGL and GLX are mutually exclusive, no need for ifdefs here.
    GstGLPlatform glPlatform = webkitContext->isEGLContext() ? GST_GL_PLATFORM_EGL : GST_GL_PLATFORM_GLX;

#if USE(OPENGL_ES_2)
    GstGLAPI glAPI = GST_GL_API_GLES2;
#elif USE(OPENGL)
    GstGLAPI glAPI = GST_GL_API_OPENGL;
#else
    ASSERT_NOT_REACHED();
#endif

    PlatformGraphicsContext3D contextHandle = webkitContext->platformContext();
    if (!contextHandle)
        return false;

    m_glContext = gst_gl_context_new_wrapped(m_glDisplay.get(), reinterpret_cast<guintptr>(contextHandle), glPlatform, glAPI);

    return true;
}
#endif // USE(GSTREAMER_GL)

// Returns the size of the video
FloatSize MediaPlayerPrivateGStreamerBase::naturalSize() const
{
    if (!hasVideo())
        return FloatSize();

    if (!m_videoSize.isEmpty())
        return m_videoSize;

    WTF::GMutexLocker<GMutex> lock(m_sampleMutex);
    if (!GST_IS_SAMPLE(m_sample.get()))
        return FloatSize();

    GstCaps* caps = gst_sample_get_caps(m_sample.get());
    if (!caps)
        return FloatSize();


    // TODO: handle possible clean aperture data. See
    // https://bugzilla.gnome.org/show_bug.cgi?id=596571
    // TODO: handle possible transformation matrix. See
    // https://bugzilla.gnome.org/show_bug.cgi?id=596326

    // Get the video PAR and original size, if this fails the
    // video-sink has likely not yet negotiated its caps.
    int pixelAspectRatioNumerator, pixelAspectRatioDenominator, stride;
    IntSize originalSize;
    GstVideoFormat format;
    if (!getVideoSizeAndFormatFromCaps(caps, originalSize, format, pixelAspectRatioNumerator, pixelAspectRatioDenominator, stride))
        return FloatSize();

#if USE(TEXTURE_MAPPER_GL)
    // When using accelerated compositing, if the video is tagged as rotated 90 or 270 degrees, swap width and height.
    if (m_player->client().mediaPlayerRenderingCanBeAccelerated(m_player)) {
        if (m_videoSourceOrientation.usesWidthAsHeight())
            originalSize = originalSize.transposedSize();
    }
#endif

    GST_DEBUG("Original video size: %dx%d", originalSize.width(), originalSize.height());
    GST_DEBUG("Pixel aspect ratio: %d/%d", pixelAspectRatioNumerator, pixelAspectRatioDenominator);

    // Calculate DAR based on PAR and video size.
    int displayWidth = originalSize.width() * pixelAspectRatioNumerator;
    int displayHeight = originalSize.height() * pixelAspectRatioDenominator;

    // Divide display width and height by their GCD to avoid possible overflows.
    int displayAspectRatioGCD = greatestCommonDivisor(displayWidth, displayHeight);
    displayWidth /= displayAspectRatioGCD;
    displayHeight /= displayAspectRatioGCD;

    // Apply DAR to original video size. This is the same behavior as in xvimagesink's setcaps function.
    guint64 width = 0, height = 0;
    if (!(originalSize.height() % displayHeight)) {
        GST_DEBUG("Keeping video original height");
        width = gst_util_uint64_scale_int(originalSize.height(), displayWidth, displayHeight);
        height = static_cast<guint64>(originalSize.height());
    } else if (!(originalSize.width() % displayWidth)) {
        GST_DEBUG("Keeping video original width");
        height = gst_util_uint64_scale_int(originalSize.width(), displayHeight, displayWidth);
        width = static_cast<guint64>(originalSize.width());
    } else {
        GST_DEBUG("Approximating while keeping original video height");
        width = gst_util_uint64_scale_int(originalSize.height(), displayWidth, displayHeight);
        height = static_cast<guint64>(originalSize.height());
    }

    GST_DEBUG("Natural size: %" G_GUINT64_FORMAT "x%" G_GUINT64_FORMAT, width, height);
    m_videoSize = FloatSize(static_cast<int>(width), static_cast<int>(height));
    return m_videoSize;
}

void MediaPlayerPrivateGStreamerBase::setVolume(float volume)
{
    if (!m_volumeElement)
        return;

    GST_DEBUG("Setting volume: %f", volume);
    gst_stream_volume_set_volume(m_volumeElement.get(), GST_STREAM_VOLUME_FORMAT_CUBIC, static_cast<double>(volume));
}

#if PLATFORM(WPE)
float MediaPlayerPrivateGStreamerBase::volume() const
{
    if (!m_volumeElement)
        return 0;

    return gst_stream_volume_get_volume(m_volumeElement.get(), GST_STREAM_VOLUME_FORMAT_CUBIC);
}
#endif

void MediaPlayerPrivateGStreamerBase::notifyPlayerOfVolumeChange()
{
    if (!m_player || !m_volumeElement)
        return;
    double volume;
    volume = gst_stream_volume_get_volume(m_volumeElement.get(), GST_STREAM_VOLUME_FORMAT_CUBIC);
    // get_volume() can return values superior to 1.0 if the user
    // applies software user gain via third party application (GNOME
    // volume control for instance).
    volume = CLAMP(volume, 0.0, 1.0);
    m_player->volumeChanged(static_cast<float>(volume));
}

void MediaPlayerPrivateGStreamerBase::volumeChangedCallback(MediaPlayerPrivateGStreamerBase* player)
{
    // This is called when m_volumeElement receives the notify::volume signal.
    GST_DEBUG("Volume changed to: %f", player->volume());

    player->m_notifier.notify(MainThreadNotification::VolumeChanged, [player] { player->notifyPlayerOfVolumeChange(); });
}

MediaPlayer::NetworkState MediaPlayerPrivateGStreamerBase::networkState() const
{
    return m_networkState;
}

MediaPlayer::ReadyState MediaPlayerPrivateGStreamerBase::readyState() const
{
    return m_readyState;
}

void MediaPlayerPrivateGStreamerBase::sizeChanged()
{
    notImplemented();
}

void MediaPlayerPrivateGStreamerBase::setMuted(bool muted)
{
    if (!m_volumeElement)
        return;

    g_object_set(m_volumeElement.get(), "mute", muted, NULL);
}

bool MediaPlayerPrivateGStreamerBase::muted() const
{
    if (!m_volumeElement)
        return false;

    bool muted;
    g_object_get(m_volumeElement.get(), "mute", &muted, NULL);
    return muted;
}

void MediaPlayerPrivateGStreamerBase::notifyPlayerOfMute()
{
    if (!m_player || !m_volumeElement)
        return;

    gboolean muted;
    g_object_get(m_volumeElement.get(), "mute", &muted, NULL);
    m_player->muteChanged(static_cast<bool>(muted));
}

void MediaPlayerPrivateGStreamerBase::muteChangedCallback(MediaPlayerPrivateGStreamerBase* player)
{
    // This is called when m_volumeElement receives the notify::mute signal.
    player->m_notifier.notify(MainThreadNotification::MuteChanged, [player] { player->notifyPlayerOfMute(); });
}

#if USE(TEXTURE_MAPPER_GL) && !USE(COORDINATED_GRAPHICS_MULTIPROCESS)
void MediaPlayerPrivateGStreamerBase::updateTexture(BitmapTextureGL& texture, GstVideoInfo& videoInfo)
{
    GstBuffer* buffer = gst_sample_get_buffer(m_sample.get());

    GstVideoGLTextureUploadMeta* meta;
    if ((meta = gst_buffer_get_video_gl_texture_upload_meta(buffer))) {
        if (meta->n_textures == 1) { // BRGx & BGRA formats use only one texture.
            guint ids[4] = { texture.id(), 0, 0, 0 };

            if (gst_video_gl_texture_upload_meta_upload(meta, ids))
                return;
        }
    }

    // Right now the TextureMapper only supports chromas with one plane
    ASSERT(GST_VIDEO_INFO_N_PLANES(&videoInfo) == 1);

    GstVideoFrame videoFrame;
    if (!gst_video_frame_map(&videoFrame, &videoInfo, buffer, GST_MAP_READ))
        return;

    int stride = GST_VIDEO_FRAME_PLANE_STRIDE(&videoFrame, 0);
    const void* srcData = GST_VIDEO_FRAME_PLANE_DATA(&videoFrame, 0);
    texture.updateContents(srcData, WebCore::IntRect(0, 0, GST_VIDEO_INFO_WIDTH(&videoInfo), GST_VIDEO_INFO_HEIGHT(&videoInfo)), WebCore::IntPoint(0, 0), stride, BitmapTexture::UpdateCannotModifyOriginalImageData);
    gst_video_frame_unmap(&videoFrame);
}
#endif

#if USE(COORDINATED_GRAPHICS_THREADED)
void MediaPlayerPrivateGStreamerBase::pushTextureToCompositor()
{
#if !USE(GSTREAMER_GL)
    class ConditionNotifier {
    public:
        ConditionNotifier(Lock& lock, Condition& condition)
            : m_locker(lock), m_condition(condition)
        {
        }
        ~ConditionNotifier()
        {
            m_condition.notifyOne();
        }
    private:
        LockHolder m_locker;
        Condition& m_condition;
    };
    ConditionNotifier notifier(m_drawMutex, m_drawCondition);
#endif

    WTF::GMutexLocker<GMutex> lock(m_sampleMutex);
    if (!GST_IS_SAMPLE(m_sample.get()))
        return;

    LockHolder holder(m_platformLayerProxy->lock());

    if (!m_platformLayerProxy->isActive())
        return;

#if USE(GSTREAMER_GL)
    std::unique_ptr<GstVideoFrameHolder> frameHolder = std::make_unique<GstVideoFrameHolder>(m_sample.get(), texMapFlagFromOrientation(m_videoSourceOrientation));
    if (UNLIKELY(!frameHolder->isValid()))
        return;

    std::unique_ptr<TextureMapperPlatformLayerBuffer> layerBuffer = std::make_unique<TextureMapperPlatformLayerBuffer>(frameHolder->textureID(), frameHolder->size(), frameHolder->flags());
    layerBuffer->setUnmanagedBufferDataHolder(WTFMove(frameHolder));
    m_platformLayerProxy->pushNextBuffer(WTFMove(layerBuffer));
#else
    GstVideoInfo videoInfo;
    if (UNLIKELY(!getSampleVideoInfo(m_sample.get(), videoInfo)))
        return;

    IntSize size = IntSize(GST_VIDEO_INFO_WIDTH(&videoInfo), GST_VIDEO_INFO_HEIGHT(&videoInfo));
    std::unique_ptr<TextureMapperPlatformLayerBuffer> buffer = m_platformLayerProxy->getAvailableBuffer(size, GraphicsContext3D::DONT_CARE);
    if (UNLIKELY(!buffer)) {
        if (UNLIKELY(!m_context3D))
            m_context3D = GraphicsContext3D::create(GraphicsContext3D::Attributes(), nullptr, GraphicsContext3D::RenderToCurrentGLContext);

        RefPtr<BitmapTexture> texture = adoptRef(new BitmapTextureGL(m_context3D));
        texture->reset(size, GST_VIDEO_INFO_HAS_ALPHA(&videoInfo) ? BitmapTexture::SupportsAlpha : BitmapTexture::NoFlag);
        buffer = std::make_unique<TextureMapperPlatformLayerBuffer>(WTFMove(texture));
    }
    updateTexture(buffer->textureGL(), videoInfo);
    buffer->setExtraFlags(texMapFlagFromOrientation(m_videoSourceOrientation) | (GST_VIDEO_INFO_HAS_ALPHA(&videoInfo) ? TextureMapperGL::ShouldBlend : 0));
    m_platformLayerProxy->pushNextBuffer(WTFMove(buffer));
#endif
}
#endif

void MediaPlayerPrivateGStreamerBase::repaint()
{
    ASSERT(m_sample);
    ASSERT(isMainThread());

#if USE(TEXTURE_MAPPER_GL) && !USE(COORDINATED_GRAPHICS)
    if (supportsAcceleratedRendering() && m_player->client().mediaPlayerRenderingCanBeAccelerated(m_player) && client()) {
        client()->setPlatformLayerNeedsDisplay();
#if USE(GSTREAMER_GL)
        m_drawCondition.notifyOne();
#endif
        return;
    }
#endif

    m_player->repaint();

#if USE(GSTREAMER_GL)
    m_drawCondition.notifyOne();
#endif
}

void MediaPlayerPrivateGStreamerBase::triggerRepaint(GstSample* sample)
{
    bool triggerResize;
    {
        WTF::GMutexLocker<GMutex> lock(m_sampleMutex);
        triggerResize = !m_sample;
        m_sample = sample;
    }

    if (triggerResize) {
        GST_DEBUG("First sample reached the sink, triggering video dimensions update");
        m_notifier.notify(MainThreadNotification::SizeChanged, [this] { m_player->sizeChanged(); });
    }

#if USE(COORDINATED_GRAPHICS_THREADED)
#if USE(GSTREAMER_GL)
    pushTextureToCompositor();
#else
    {
        LockHolder lock(m_drawMutex);
        if (!m_platformLayerProxy->scheduleUpdateOnCompositorThread([this] { this->pushTextureToCompositor(); }))
            return;
        m_drawCondition.wait(m_drawMutex);
    }
#endif
    return;
#else
#if USE(GSTREAMER_GL)
    {
        ASSERT(!isMainThread());

        LockHolder locker(m_drawMutex);
        m_drawTimer.startOneShot(0);
        m_drawCondition.wait(m_drawMutex);
    }
#else
    repaint();
#endif
#endif
}

void MediaPlayerPrivateGStreamerBase::repaintCallback(MediaPlayerPrivateGStreamerBase* player, GstSample* sample)
{
    player->triggerRepaint(sample);
}

#if USE(GSTREAMER_GL)
GstFlowReturn MediaPlayerPrivateGStreamerBase::newSampleCallback(GstElement* sink, MediaPlayerPrivateGStreamerBase* player)
{
    GRefPtr<GstSample> sample = adoptGRef(gst_app_sink_pull_sample(GST_APP_SINK(sink)));
    player->triggerRepaint(sample.get());
    return GST_FLOW_OK;
}

GstFlowReturn MediaPlayerPrivateGStreamerBase::newPrerollCallback(GstElement* sink, MediaPlayerPrivateGStreamerBase* player)
{
    GRefPtr<GstSample> sample = adoptGRef(gst_app_sink_pull_preroll(GST_APP_SINK(sink)));
    player->triggerRepaint(sample.get());
    return GST_FLOW_OK;
}

void MediaPlayerPrivateGStreamerBase::clearCurrentBuffer()
{
    WTF::GMutexLocker<GMutex> lock(m_sampleMutex);
    m_sample.clear();

    LockHolder holder(m_platformLayerProxy->lock());

    if (!m_platformLayerProxy->isActive())
        return;

    // FIXME: Remove this black frame while drain or flush event
    // we can make a copy current frame to the temporal texture,
    // or make the decoder's buffer pool more flexible.
    m_platformLayerProxy->pushNextBuffer(std::make_unique<TextureMapperPlatformLayerBuffer>(0, m_size, 0));
}
#endif

void MediaPlayerPrivateGStreamerBase::setSize(const IntSize& size)
{
    m_size = size;
}

void MediaPlayerPrivateGStreamerBase::paint(GraphicsContext& context, const FloatRect& rect)
{
    if (context.paintingDisabled())
        return;

    if (!m_player->visible())
        return;

    WTF::GMutexLocker<GMutex> lock(m_sampleMutex);
    if (!GST_IS_SAMPLE(m_sample.get()))
        return;

    ImagePaintingOptions paintingOptions(CompositeCopy);
    if (m_player->client().mediaPlayerRenderingCanBeAccelerated(m_player))
        paintingOptions.m_orientationDescription.setImageOrientationEnum(m_videoSourceOrientation);

    RefPtr<ImageGStreamer> gstImage = ImageGStreamer::createImage(m_sample.get());
    if (!gstImage)
        return;

    if (Image* image = reinterpret_cast<Image*>(gstImage->image().get()))
        context.drawImage(*image, rect, gstImage->rect(), paintingOptions);
}

#if USE(TEXTURE_MAPPER_GL) && !USE(COORDINATED_GRAPHICS)
void MediaPlayerPrivateGStreamerBase::paintToTextureMapper(TextureMapper& textureMapper, const FloatRect& targetRect, const TransformationMatrix& matrix, float opacity)
{
    if (!m_player->visible())
        return;

    if (m_usingFallbackVideoSink) {
        RefPtr<BitmapTexture> texture;
        IntSize size;
        TextureMapperGL::Flags flags;
        {
            WTF::GMutexLocker<GMutex> lock(m_sampleMutex);

            GstVideoInfo videoInfo;
            if (UNLIKELY(!getSampleVideoInfo(m_sample.get(), videoInfo)))
                return;

            size = IntSize(GST_VIDEO_INFO_WIDTH(&videoInfo), GST_VIDEO_INFO_HEIGHT(&videoInfo));
            flags = texMapFlagFromOrientation(m_videoSourceOrientation) | (GST_VIDEO_INFO_HAS_ALPHA(&videoInfo) ? TextureMapperGL::ShouldBlend : 0);
            texture = textureMapper.acquireTextureFromPool(size, GST_VIDEO_INFO_HAS_ALPHA(&videoInfo) ? BitmapTexture::SupportsAlpha : BitmapTexture::NoFlag);
            updateTexture(static_cast<BitmapTextureGL&>(*texture), videoInfo);
        }
        TextureMapperGL& texmapGL = reinterpret_cast<TextureMapperGL&>(textureMapper);
        BitmapTextureGL* textureGL = static_cast<BitmapTextureGL*>(texture.get());
        texmapGL.drawTexture(textureGL->id(), flags, textureGL->size(), targetRect, matrix, opacity);
        return;
    }

#if USE(GSTREAMER_GL)
    WTF::GMutexLocker<GMutex> lock(m_sampleMutex);

    GstVideoInfo videoInfo;
    if (!getSampleVideoInfo(m_sample.get(), videoInfo))
        return;

    GstBuffer* buffer = gst_sample_get_buffer(m_sample.get());
    GstVideoFrame videoFrame;
    if (!gst_video_frame_map(&videoFrame, &videoInfo, buffer, static_cast<GstMapFlags>(GST_MAP_READ | GST_MAP_GL)))
        return;

    unsigned textureID = *reinterpret_cast<unsigned*>(videoFrame.data[0]);
    TextureMapperGL::Flags flags = texMapFlagFromOrientation(m_videoSourceOrientation) | (GST_VIDEO_INFO_HAS_ALPHA(&videoInfo) ? TextureMapperGL::ShouldBlend : 0);

    IntSize size = IntSize(GST_VIDEO_INFO_WIDTH(&videoInfo), GST_VIDEO_INFO_HEIGHT(&videoInfo));
    TextureMapperGL& textureMapperGL = reinterpret_cast<TextureMapperGL&>(textureMapper);
    textureMapperGL.drawTexture(textureID, flags, size, targetRect, matrix, opacity);
    gst_video_frame_unmap(&videoFrame);
#endif
}
#endif

#if USE(GSTREAMER_GL)
#if USE(CAIRO) && ENABLE(ACCELERATED_2D_CANVAS)
// This should be called with the sample mutex locked.
GLContext* MediaPlayerPrivateGStreamerBase::prepareContextForCairoPaint(GstVideoInfo& videoInfo, IntSize& size, IntSize& rotatedSize)
{
<<<<<<< HEAD
#if USE(CAIRO) && ENABLE(ACCELERATED_2D_CANVAS)
    if (m_usingFallbackVideoSink)
=======
    if (!getSampleVideoInfo(m_sample.get(), videoInfo))
>>>>>>> 62c989f5
        return nullptr;

    GLContext* context = PlatformDisplay::sharedDisplayForCompositing().sharingGLContext();
    context->makeContextCurrent();

    // Thread-awareness is a huge performance hit on non-Intel drivers.
    cairo_gl_device_set_thread_aware(context->cairoDevice(), FALSE);

    size = IntSize(GST_VIDEO_INFO_WIDTH(&videoInfo), GST_VIDEO_INFO_HEIGHT(&videoInfo));
    rotatedSize = m_videoSourceOrientation.usesWidthAsHeight() ? size.transposedSize() : size;

    return context;
}

// This should be called with the sample mutex locked.
bool MediaPlayerPrivateGStreamerBase::paintToCairoSurface(cairo_surface_t* outputSurface, cairo_device_t* device, GstVideoInfo& videoInfo, const IntSize& size, const IntSize& rotatedSize, bool flipY)
{
    GstBuffer* buffer = gst_sample_get_buffer(m_sample.get());
    GstVideoFrame videoFrame;
    if (!gst_video_frame_map(&videoFrame, &videoInfo, buffer, static_cast<GstMapFlags>(GST_MAP_READ | GST_MAP_GL)))
        return false;

    unsigned textureID = *reinterpret_cast<unsigned*>(videoFrame.data[0]);
    RefPtr<cairo_surface_t> surface = adoptRef(cairo_gl_surface_create_for_texture(device, CAIRO_CONTENT_COLOR_ALPHA, textureID, size.width(), size.height()));
    RefPtr<cairo_t> cr = adoptRef(cairo_create(outputSurface));

    switch (m_videoSourceOrientation) {
    case DefaultImageOrientation:
        break;
    case OriginRightTop:
        cairo_translate(cr.get(), rotatedSize.width() * 0.5, rotatedSize.height() * 0.5);
        cairo_rotate(cr.get(), piOverTwoDouble);
        cairo_translate(cr.get(), -rotatedSize.height() * 0.5, -rotatedSize.width() * 0.5);
        break;
    case OriginBottomRight:
        cairo_translate(cr.get(), rotatedSize.width() * 0.5, rotatedSize.height() * 0.5);
        cairo_rotate(cr.get(), piDouble);
        cairo_translate(cr.get(), -rotatedSize.width() * 0.5, -rotatedSize.height() * 0.5);
        break;
    case OriginLeftBottom:
        cairo_translate(cr.get(), rotatedSize.width() * 0.5, rotatedSize.height() * 0.5);
        cairo_rotate(cr.get(), 3 * piOverTwoDouble);
        cairo_translate(cr.get(), -rotatedSize.height() * 0.5, -rotatedSize.width() * 0.5);
        break;
    default:
        ASSERT_NOT_REACHED();
        break;
    }

    if (flipY) {
        cairo_scale(cr.get(), 1.0f, -1.0f);
        cairo_translate(cr.get(), 0.0f, -size.height());
    }

    cairo_set_source_surface(cr.get(), surface.get(), 0, 0);
    cairo_set_operator(cr.get(), CAIRO_OPERATOR_SOURCE);
    cairo_paint(cr.get());

    gst_video_frame_unmap(&videoFrame);

    return true;
}
#endif // USE(CAIRO) && ENABLE(ACCELERATED_2D_CANVAS)

bool MediaPlayerPrivateGStreamerBase::copyVideoTextureToPlatformTexture(GraphicsContext3D* context, Platform3DObject outputTexture, GC3Denum outputTarget, GC3Dint level, GC3Denum internalFormat, GC3Denum format, GC3Denum type, bool premultiplyAlpha, bool flipY)
{
#if USE(GSTREAMER_GL)
    UNUSED_PARAM(context);

    if (m_usingFallbackVideoSink)
        return false;

    if (premultiplyAlpha)
        return false;

    WTF::GMutexLocker<GMutex> lock(m_sampleMutex);

    GstVideoInfo videoInfo;
    if (!getSampleVideoInfo(m_sample.get(), videoInfo))
        return false;

    GstBuffer* buffer = gst_sample_get_buffer(m_sample.get());
    GstVideoFrame videoFrame;
    if (!gst_video_frame_map(&videoFrame, &videoInfo, buffer, static_cast<GstMapFlags>(GST_MAP_READ | GST_MAP_GL)))
        return false;

    IntSize size(GST_VIDEO_INFO_WIDTH(&videoInfo), GST_VIDEO_INFO_HEIGHT(&videoInfo));
    if (m_videoSourceOrientation.usesWidthAsHeight())
        size = size.transposedSize();
    unsigned textureID = *reinterpret_cast<unsigned*>(videoFrame.data[0]);

    if (!m_videoTextureCopier)
        m_videoTextureCopier = std::make_unique<VideoTextureCopierGStreamer>();

    bool copied = m_videoTextureCopier->copyVideoTextureToPlatformTexture(textureID, size, outputTexture, outputTarget, level, internalFormat, format, type, flipY, m_videoSourceOrientation);

    gst_video_frame_unmap(&videoFrame);

    return copied;
#else
    return false;
#endif
}

NativeImagePtr MediaPlayerPrivateGStreamerBase::nativeImageForCurrentTime()
{
#if USE(CAIRO) && ENABLE(ACCELERATED_2D_CANVAS)
    if (m_usingFallbackVideoSink)
        return nullptr;

    GstVideoInfo videoInfo;
    IntSize size, rotatedSize;
    WTF::GMutexLocker<GMutex> lock(m_sampleMutex);
    GLContext* context = prepareContextForCairoPaint(videoInfo, size, rotatedSize);
    if (!context)
        return nullptr;

    RefPtr<cairo_surface_t> rotatedSurface = adoptRef(cairo_gl_surface_create(context->cairoDevice(), CAIRO_CONTENT_COLOR_ALPHA, rotatedSize.width(), rotatedSize.height()));
    if (!paintToCairoSurface(rotatedSurface.get(), context->cairoDevice(), videoInfo, size, rotatedSize, false))
        return nullptr;

    return rotatedSurface;
#else
    return nullptr;
#endif
}
#endif

void MediaPlayerPrivateGStreamerBase::setVideoSourceOrientation(const ImageOrientation& orientation)
{
    if (m_videoSourceOrientation == orientation)
        return;

    m_videoSourceOrientation = orientation;
}

bool MediaPlayerPrivateGStreamerBase::supportsFullscreen() const
{
    return true;
}

PlatformMedia MediaPlayerPrivateGStreamerBase::platformMedia() const
{
    return NoPlatformMedia;
}

MediaPlayer::MovieLoadType MediaPlayerPrivateGStreamerBase::movieLoadType() const
{
    if (m_readyState == MediaPlayer::HaveNothing)
        return MediaPlayer::Unknown;

    if (isLiveStream())
        return MediaPlayer::LiveStream;

    return MediaPlayer::Download;
}

#if USE(GSTREAMER_GL)
GstElement* MediaPlayerPrivateGStreamerBase::createGLAppSink()
{
    if (!webkitGstCheckVersion(1, 8, 0))
        return nullptr;

    GstElement* appsink = gst_element_factory_make("appsink", "webkit-gl-video-sink");
    if (!appsink)
        return nullptr;

    g_object_set(appsink, "enable-last-sample", FALSE, "emit-signals", TRUE, "max-buffers", 1, nullptr);
    g_signal_connect(appsink, "new-sample", G_CALLBACK(newSampleCallback), this);
    g_signal_connect(appsink, "new-preroll", G_CALLBACK(newPrerollCallback), this);

    return appsink;
}

gboolean appSinkSinkQuery(GstPad* pad, GstObject* parent, GstQuery* query)
{
    gboolean result = FALSE;
    auto* player = static_cast<MediaPlayerPrivateGStreamerBase*>(g_object_get_data(G_OBJECT(parent), "player"));

    switch (GST_QUERY_TYPE (query)) {
    case GST_QUERY_DRAIN: {
        player->clearCurrentBuffer();
        result = TRUE;
        break;
    }
    default:
        result = gst_pad_query_default(pad, parent, query);
        break;
    }

    return result;
}

GstElement* MediaPlayerPrivateGStreamerBase::createVideoSinkGL()
{
    // FIXME: Currently it's not possible to get the video frames and caps using this approach until
    // the pipeline gets into playing state. Due to this, trying to grab a frame and painting it by some
    // other mean (canvas or webgl) before playing state can result in a crash.
    // This is being handled in https://bugs.webkit.org/show_bug.cgi?id=159460.
    if (!webkitGstCheckVersion(1, 8, 0))
        return nullptr;

    gboolean result = TRUE;
    GstElement* videoSink = gst_bin_new("webkitvideosinkbin");
    GstElement* upload = gst_element_factory_make("glupload", nullptr);
    GstElement* colorconvert = gst_element_factory_make("glcolorconvert", nullptr);
    GstElement* appsink = createGLAppSink();

    if (!appsink || !upload || !colorconvert) {
        GST_WARNING("Failed to create GstGL elements");
        gst_object_unref(videoSink);

        if (upload)
            gst_object_unref(upload);
        if (colorconvert)
            gst_object_unref(colorconvert);
        if (appsink)
            gst_object_unref(appsink);

        return nullptr;
    }

    gst_bin_add_many(GST_BIN(videoSink), upload, colorconvert, appsink, nullptr);

    GRefPtr<GstCaps> caps = adoptGRef(gst_caps_from_string("video/x-raw(" GST_CAPS_FEATURE_MEMORY_GL_MEMORY "), format = (string) { RGBA }"));

    result &= gst_element_link_pads(upload, "src", colorconvert, "sink");
    result &= gst_element_link_pads_filtered(colorconvert, "src", appsink, "sink", caps.get());

    GRefPtr<GstPad> pad = adoptGRef(gst_element_get_static_pad(upload, "sink"));
    gst_element_add_pad(videoSink, gst_ghost_pad_new("sink", pad.get()));

    g_object_set(appsink, "enable-last-sample", FALSE, "emit-signals", TRUE, "max-buffers", 1, nullptr);

    pad = adoptGRef(gst_element_get_static_pad(appsink, "sink"));
    gst_pad_add_probe (pad.get(), GST_PAD_PROBE_TYPE_EVENT_FLUSH, [] (GstPad*, GstPadProbeInfo* info,  gpointer userData) -> GstPadProbeReturn {
        if (GST_EVENT_TYPE (GST_PAD_PROBE_INFO_EVENT (info)) != GST_EVENT_FLUSH_START)
           return GST_PAD_PROBE_OK;

        auto* player = static_cast<MediaPlayerPrivateGStreamerBase*>(userData);
        player->clearCurrentBuffer();
        return GST_PAD_PROBE_OK;
     }, this, nullptr);
 
     g_object_set_data(G_OBJECT(appsink), "player", (gpointer) this);
     gst_pad_set_query_function(pad.get(), appSinkSinkQuery);

    if (result) {
        g_signal_connect(appsink, "new-sample", G_CALLBACK(newSampleCallback), this);
        g_signal_connect(appsink, "new-preroll", G_CALLBACK(newPrerollCallback), this);
    } else {
        GST_WARNING("Failed to link GstGL elements");
        gst_object_unref(videoSink);
        videoSink = nullptr;
    }
    return videoSink;
}
#endif

GstElement* MediaPlayerPrivateGStreamerBase::createVideoSink()
{
#if USE(GSTREAMER_GL)
    m_videoSink = createVideoSinkGL();
#endif

    if (!m_videoSink) {
        m_usingFallbackVideoSink = true;
        m_videoSink = webkitVideoSinkNew();
        g_signal_connect_swapped(m_videoSink.get(), "repaint-requested", G_CALLBACK(repaintCallback), this);
    }

    GstElement* videoSink = nullptr;
    m_fpsSink = gst_element_factory_make("fpsdisplaysink", "sink");
    if (m_fpsSink) {
        g_object_set(m_fpsSink.get(), "silent", TRUE , nullptr);

        // Turn off text overlay unless logging is enabled.
#if LOG_DISABLED
        g_object_set(m_fpsSink.get(), "text-overlay", FALSE , nullptr);
#else
        if (!isLogChannelEnabled("Media"))
            g_object_set(m_fpsSink.get(), "text-overlay", FALSE , nullptr);
#endif // LOG_DISABLED

        if (g_object_class_find_property(G_OBJECT_GET_CLASS(m_fpsSink.get()), "video-sink")) {
            g_object_set(m_fpsSink.get(), "video-sink", m_videoSink.get(), nullptr);
            videoSink = m_fpsSink.get();
        } else
            m_fpsSink = nullptr;
    }

    if (!m_fpsSink)
        videoSink = m_videoSink.get();

    ASSERT(videoSink);

    return videoSink;
}

void MediaPlayerPrivateGStreamerBase::setStreamVolumeElement(GstStreamVolume* volume)
{
    ASSERT(!m_volumeElement);
    m_volumeElement = volume;

    // We don't set the initial volume because we trust the sink to keep it for us. See
    // https://bugs.webkit.org/show_bug.cgi?id=118974 for more information.
    if (!m_player->platformVolumeConfigurationRequired()) {
        GST_DEBUG("Setting stream volume to %f", m_player->volume());
        g_object_set(m_volumeElement.get(), "volume", m_player->volume(), NULL);
    } else
        GST_DEBUG("Not setting stream volume, trusting system one");

    GST_DEBUG("Setting stream muted %d",  m_player->muted());
    g_object_set(m_volumeElement.get(), "mute", m_player->muted(), NULL);

    g_signal_connect_swapped(m_volumeElement.get(), "notify::volume", G_CALLBACK(volumeChangedCallback), this);
    g_signal_connect_swapped(m_volumeElement.get(), "notify::mute", G_CALLBACK(muteChangedCallback), this);
}

unsigned MediaPlayerPrivateGStreamerBase::decodedFrameCount() const
{
    guint64 decodedFrames = 0;
    if (m_fpsSink)
        g_object_get(m_fpsSink.get(), "frames-rendered", &decodedFrames, NULL);
    return static_cast<unsigned>(decodedFrames);
}

unsigned MediaPlayerPrivateGStreamerBase::droppedFrameCount() const
{
    guint64 framesDropped = 0;
    if (m_fpsSink)
        g_object_get(m_fpsSink.get(), "frames-dropped", &framesDropped, NULL);
    return static_cast<unsigned>(framesDropped);
}

unsigned MediaPlayerPrivateGStreamerBase::audioDecodedByteCount() const
{
    GstQuery* query = gst_query_new_position(GST_FORMAT_BYTES);
    gint64 position = 0;

    if (audioSink() && gst_element_query(audioSink(), query))
        gst_query_parse_position(query, 0, &position);

    gst_query_unref(query);
    return static_cast<unsigned>(position);
}

unsigned MediaPlayerPrivateGStreamerBase::videoDecodedByteCount() const
{
    GstQuery* query = gst_query_new_position(GST_FORMAT_BYTES);
    gint64 position = 0;

    if (gst_element_query(m_videoSink.get(), query))
        gst_query_parse_position(query, 0, &position);

    gst_query_unref(query);
    return static_cast<unsigned>(position);
}

}

#endif // USE(GSTREAMER)<|MERGE_RESOLUTION|>--- conflicted
+++ resolved
@@ -57,7 +57,6 @@
 #endif
 
 #if USE(EGL)
-#include "GLContextEGL.h"
 #include <gst/gl/egl/gstgldisplay_egl.h>
 #endif
 
@@ -272,13 +271,6 @@
     auto& sharedDisplay = PlatformDisplay::sharedDisplayForCompositing();
     if (!m_glDisplay) {
 #if PLATFORM(X11)
-<<<<<<< HEAD
-        m_glDisplay = GST_GL_DISPLAY(gst_gl_display_x11_new_with_display(downcast<PlatformDisplayX11>(sharedDisplay).native()));
-#elif PLATFORM(WAYLAND)
-        m_glDisplay = GST_GL_DISPLAY(gst_gl_display_egl_new_with_egl_display(downcast<PlatformDisplayWayland>(sharedDisplay).native()));
-#elif PLATFORM(WPE)
-        m_glDisplay = GST_GL_DISPLAY(gst_gl_display_egl_new_with_egl_display(downcast<PlatformDisplayWPE>(sharedDisplay).eglDisplay()));
-=======
 #if USE(GLX)
         if (is<PlatformDisplayX11>(sharedDisplay))
             m_glDisplay = GST_GL_DISPLAY(gst_gl_display_x11_new_with_display(downcast<PlatformDisplayX11>(sharedDisplay).native()));
@@ -286,12 +278,16 @@
         if (is<PlatformDisplayX11>(sharedDisplay))
             m_glDisplay = GST_GL_DISPLAY(gst_gl_display_egl_new_with_egl_display(downcast<PlatformDisplayX11>(sharedDisplay).eglDisplay()));
 #endif
->>>>>>> 62c989f5
 #endif
 
 #if PLATFORM(WAYLAND)
         if (is<PlatformDisplayWayland>(sharedDisplay))
             m_glDisplay = GST_GL_DISPLAY(gst_gl_display_egl_new_with_egl_display(downcast<PlatformDisplayWayland>(sharedDisplay).eglDisplay()));
+#endif
+
+#if PLATFORM(WPE)
+        ASSERT(is<PlatformDisplayWPE>(sharedDisplay));
+        m_glDisplay = GST_GL_DISPLAY(gst_gl_display_egl_new_with_egl_display(downcast<PlatformDisplayWPE>(sharedDisplay).eglDisplay()));
 #endif
 
         ASSERT(m_glDisplay);
@@ -754,12 +750,7 @@
 // This should be called with the sample mutex locked.
 GLContext* MediaPlayerPrivateGStreamerBase::prepareContextForCairoPaint(GstVideoInfo& videoInfo, IntSize& size, IntSize& rotatedSize)
 {
-<<<<<<< HEAD
-#if USE(CAIRO) && ENABLE(ACCELERATED_2D_CANVAS)
-    if (m_usingFallbackVideoSink)
-=======
     if (!getSampleVideoInfo(m_sample.get(), videoInfo))
->>>>>>> 62c989f5
         return nullptr;
 
     GLContext* context = PlatformDisplay::sharedDisplayForCompositing().sharingGLContext();
