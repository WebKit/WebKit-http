/*
 * Copyright (C) 2007, 2009 Apple Inc.  All rights reserved.
 * Copyright (C) 2007 Collabora Ltd.  All rights reserved.
 * Copyright (C) 2007 Alp Toker <alp@atoker.com>
 * Copyright (C) 2009 Gustavo Noronha Silva <gns@gnome.org>
 * Copyright (C) 2009, 2010, 2015, 2016 Igalia S.L
 * Copyright (C) 2015, 2016 Metrological Group B.V.
 *
 * This library is free software; you can redistribute it and/or
 * modify it under the terms of the GNU Library General Public
 * License as published by the Free Software Foundation; either
 * version 2 of the License, or (at your option) any later version.
 *
 * This library is distributed in the hope that it will be useful,
 * but WITHOUT ANY WARRANTY; without even the implied warranty of
 * MERCHANTABILITY or FITNESS FOR A PARTICULAR PURPOSE.  See the GNU
 * Library General Public License for more details.
 *
 * You should have received a copy of the GNU Library General Public License
 * aint with this library; see the file COPYING.LIB.  If not, write to
 * the Free Software Foundation, Inc., 51 Franklin Street, Fifth Floor,
 * Boston, MA 02110-1301, USA.
 */

#include "config.h"
#include "MediaPlayerPrivateGStreamerBase.h"

#if ENABLE(VIDEO) && USE(GSTREAMER)

#include "GStreamerUtilities.h"
#include "GraphicsContext.h"
#include "GraphicsTypes.h"
#include "ImageGStreamer.h"
#include "ImageOrientation.h"
#include "IntRect.h"
#include "MediaPlayer.h"
#include "NotImplemented.h"
#include "SharedBuffer.h"
#include "UUID.h"
#include "VideoSinkGStreamer.h"
#include "WebKitWebSourceGStreamer.h"
#include <wtf/glib/GMutexLocker.h>
#include <wtf/glib/GUniquePtr.h>
#include <wtf/text/AtomicString.h>
#include <wtf/text/CString.h>
#include <wtf/MathExtras.h>

#include <gst/audio/streamvolume.h>
#include <gst/video/gstvideometa.h>

#if USE(GSTREAMER_GL)
#include <gst/app/gstappsink.h>
#define GST_USE_UNSTABLE_API
#include <gst/gl/gl.h>
#undef GST_USE_UNSTABLE_API

#include "GLContext.h"
#if USE(GLX)
#include "GLContextGLX.h"
#include <gst/gl/x11/gstgldisplay_x11.h>
#endif

#if USE(EGL)
#if !PLATFORM(WPE)
#include "GLContextEGL.h"
#endif
#include <gst/gl/egl/gstgldisplay_egl.h>
#endif

#if PLATFORM(X11)
#include "PlatformDisplayX11.h"
#endif

#if PLATFORM(WAYLAND)
#include "PlatformDisplayWayland.h"
#elif PLATFORM(WPE)
#include "PlatformDisplayWPE.h"
#endif

// gstglapi.h may include eglplatform.h and it includes X.h, which
// defines None, breaking MediaPlayer::None enum
#if PLATFORM(X11) && GST_GL_HAVE_PLATFORM_EGL
#undef None
#endif // PLATFORM(X11) && GST_GL_HAVE_PLATFORM_EGL
#include "VideoTextureCopierGStreamer.h"
#endif // USE(GSTREAMER_GL)

#if USE(TEXTURE_MAPPER_GL)
#include "BitmapTextureGL.h"
#include "BitmapTexturePool.h"
#include "TextureMapperGL.h"
#endif
#if USE(COORDINATED_GRAPHICS_THREADED)
#include "TextureMapperPlatformLayerBuffer.h"
#endif

#define WL_EGL_PLATFORM

#if USE(OPENGL_ES_2)
#if GST_CHECK_VERSION(1, 8, 1)
#if !USE(HOLE_PUNCH_GSTREAMER)
#if USE(GSTREAMER_GL)
#define GST_USE_UNSTABLE_API
#include <gst/gl/egl/gstglmemoryegl.h>
#undef GST_USE_UNSTABLE_API
#endif
#endif
#endif
#include <GLES2/gl2.h>
#include <GLES2/gl2ext.h>
#endif

#include <EGL/egl.h>

#if ENABLE(LEGACY_ENCRYPTED_MEDIA_V1)
#include "WebKitClearKeyDecryptorGStreamer.h"
#endif

#if ENABLE(LEGACY_ENCRYPTED_MEDIA_V1) || ENABLE(LEGACY_ENCRYPTED_MEDIA)
#include <runtime/JSCInlines.h>
#include <runtime/TypedArrayInlines.h>
#include <runtime/Uint8Array.h>
#endif

#if ENABLE(LEGACY_ENCRYPTED_MEDIA_V1) || ENABLE(LEGACY_ENCRYPTED_MEDIA)
#if ENABLE(LEGACY_ENCRYPTED_MEDIA)
#include "CDMPRSessionGStreamer.h"
#if USE(OCDM)
#include "CDMPrivateOpenCDMWidevine.h"
#include "CDMSessionOpenCDMWidevine.h"
#include "WebKitOpenCDMWidevineDecryptorGStreamer.h"
#endif // USE(OCDM)
#endif // ENABLE(LEGACY_ENCRYPTED_MEDIA)
#if USE(PLAYREADY)
#include "PlayreadySession.h"
#endif
#include "WebKitPlayReadyDecryptorGStreamer.h"
#endif

#if USE(CAIRO) && ENABLE(ACCELERATED_2D_CANVAS)
#include <cairo-gl.h>
#endif

#if ENABLE(LEGACY_ENCRYPTED_MEDIA) || ENABLE(ENCRYPTED_MEDIA)
#include "SharedBuffer.h"
#include "WebKitClearKeyDecryptorGStreamer.h"
#if ENABLE(LEGACY_ENCRYPTED_MEDIA)
#include "UUID.h"
#include <runtime/JSCInlines.h>
#include <runtime/TypedArrayInlines.h>
#include <runtime/Uint8Array.h>
#endif
#endif

GST_DEBUG_CATEGORY(webkit_media_player_debug);
#define GST_CAT_DEFAULT webkit_media_player_debug

using namespace std;

namespace WebCore {

#if ENABLE(LEGACY_ENCRYPTED_MEDIA)
static AtomicString keySystemIdToUuid(const AtomicString&);
#endif

void registerWebKitGStreamerElements()
{
    if (!webkitGstCheckVersion(1, 6, 1))
        return;

#if ENABLE(LEGACY_ENCRYPTED_MEDIA_V1) || ENABLE(LEGACY_ENCRYPTED_MEDIA) || ENABLE(ENCRYPTED_MEDIA)
    GRefPtr<GstElementFactory> clearKeyDecryptorFactory = gst_element_factory_find("webkitclearkey");
    if (!clearKeyDecryptorFactory)
        gst_element_register(nullptr, "webkitclearkey", GST_RANK_PRIMARY + 100, WEBKIT_TYPE_MEDIA_CK_DECRYPT);
#endif

#if (ENABLE(LEGACY_ENCRYPTED_MEDIA_V1) || ENABLE(LEGACY_ENCRYPTED_MEDIA)) && USE(PLAYREADY)
    GRefPtr<GstElementFactory> playReadyDecryptorFactory = gst_element_factory_find("webkitplayreadydec");
    if (!playReadyDecryptorFactory)
        gst_element_register(0, "webkitplayreadydec", GST_RANK_PRIMARY + 100, WEBKIT_TYPE_MEDIA_PLAYREADY_DECRYPT);
#endif

#if ENABLE(LEGACY_ENCRYPTED_MEDIA) && USE(OCDM)
    GRefPtr<GstElementFactory> widevineDecryptorFactory = gst_element_factory_find("webkitopencdmwidevine");
    if (!widevineDecryptorFactory)
        gst_element_register(0, "webkitopencdmwidevine", GST_RANK_PRIMARY + 100, WEBKIT_TYPE_OPENCDM_WIDEVINE_DECRYPT);
#endif
}

#if ENABLE(LEGACY_ENCRYPTED_MEDIA_V1)
static AtomicString keySystemUuidToId(const AtomicString&);
#endif

#if ENABLE(LEGACY_ENCRYPTED_MEDIA_V1) || ENABLE(LEGACY_ENCRYPTED_MEDIA)
static AtomicString keySystemIdToUuid(const AtomicString&);
#endif

static int greatestCommonDivisor(int a, int b)
{
    while (b) {
        int temp = a;
        a = b;
        b = temp % b;
    }

    return ABS(a);
}

#if USE(TEXTURE_MAPPER_GL)
static inline TextureMapperGL::Flags texMapFlagFromOrientation(const ImageOrientation& orientation)
{
    switch (orientation) {
    case DefaultImageOrientation:
        return 0;
    case OriginRightTop:
        return TextureMapperGL::ShouldRotateTexture90;
    case OriginBottomRight:
        return TextureMapperGL::ShouldRotateTexture180;
    case OriginLeftBottom:
        return TextureMapperGL::ShouldRotateTexture270;
    default:
        ASSERT_NOT_REACHED();
    }

    return 0;
}
#endif

#if USE(COORDINATED_GRAPHICS_THREADED) && USE(GSTREAMER_GL)
class GstVideoFrameHolder : public TextureMapperPlatformLayerBuffer::UnmanagedBufferDataHolder {
public:
    explicit GstVideoFrameHolder(GstSample* sample, TextureMapperGL::Flags flags)
    {
        GstVideoInfo videoInfo;
        if (UNLIKELY(!getSampleVideoInfo(sample, videoInfo)))
            return;

        m_size = IntSize(GST_VIDEO_INFO_WIDTH(&videoInfo), GST_VIDEO_INFO_HEIGHT(&videoInfo));
        m_flags = flags | (GST_VIDEO_INFO_HAS_ALPHA(&videoInfo) ? TextureMapperGL::ShouldBlend : 0);

        GstBuffer* buffer = gst_sample_get_buffer(sample);
        if (UNLIKELY(!gst_video_frame_map(&m_videoFrame, &videoInfo, buffer, static_cast<GstMapFlags>(GST_MAP_READ | GST_MAP_GL))))
            return;

        m_textureID = *reinterpret_cast<GLuint*>(m_videoFrame.data[0]);
        m_isValid = true;
    }

    virtual ~GstVideoFrameHolder()
    {
        if (UNLIKELY(!m_isValid))
            return;

        gst_video_frame_unmap(&m_videoFrame);
    }

    const IntSize& size() const { return m_size; }
    TextureMapperGL::Flags flags() const { return m_flags; }
    GLuint textureID() const { return m_textureID; }
    GC3Dint internalFormat() const { return m_internalFormat; }
    bool isValid() const { return m_isValid; }

private:
    GstVideoFrame m_videoFrame;
    IntSize m_size;
    TextureMapperGL::Flags m_flags;
    GLuint m_textureID;
    GC3Dint m_internalFormat;
    bool m_isValid { false };
};
#endif // USE(COORDINATED_GRAPHICS_THREADED) && USE(GSTREAMER_GL)

MediaPlayerPrivateGStreamerBase::MediaPlayerPrivateGStreamerBase(MediaPlayer* player)
    : m_player(player)
    , m_fpsSink(0)
    , m_readyState(MediaPlayer::HaveNothing)
    , m_networkState(MediaPlayer::Empty)
    , m_isEndReached(false)
#if USE(GSTREAMER_GL) || USE(COORDINATED_GRAPHICS_THREADED)
    , m_drawTimer(RunLoop::main(), this, &MediaPlayerPrivateGStreamerBase::repaint)
#endif
    , m_repaintHandler(0)
    , m_drainHandler(0)
    , m_usingFallbackVideoSink(false)
#if ENABLE(LEGACY_ENCRYPTED_MEDIA)
    , m_cdmSession(0)
#endif
{
    g_mutex_init(&m_sampleMutex);
#if USE(COORDINATED_GRAPHICS_THREADED)
    m_platformLayerProxy = adoptRef(new TextureMapperPlatformLayerProxy());
#endif

#if USE(HOLE_PUNCH_GSTREAMER)
#if USE(COORDINATED_GRAPHICS_THREADED)
    LockHolder locker(m_platformLayerProxy->lock());
    m_platformLayerProxy->pushNextBuffer(std::make_unique<TextureMapperPlatformLayerBuffer>(0, m_size, TextureMapperGL::ShouldOverwriteRect, GraphicsContext3D::DONT_CARE));
#endif
#endif

}

MediaPlayerPrivateGStreamerBase::~MediaPlayerPrivateGStreamerBase()
{
#if ENABLE(LEGACY_ENCRYPTED_MEDIA_V1) || ENABLE(LEGACY_ENCRYPTED_MEDIA) || ENABLE(ENCRYPTED_MEDIA)
    m_protectionCondition.notifyOne();
#endif
    m_notifier.cancelPendingNotifications();

    if (m_videoSink) {
        g_signal_handlers_disconnect_matched(m_videoSink.get(), G_SIGNAL_MATCH_DATA, 0, 0, nullptr, nullptr, this);
#if USE(GSTREAMER_GL)
        if (GST_IS_BIN(m_videoSink.get())) {
            GRefPtr<GstElement> appsink = adoptGRef(gst_bin_get_by_name(GST_BIN_CAST(m_videoSink.get()), "webkit-gl-video-sink"));
            g_signal_handlers_disconnect_by_data(appsink.get(), this);
        }
#endif
    }

    g_mutex_clear(&m_sampleMutex);

    m_player = nullptr;

    if (m_volumeElement)
        g_signal_handlers_disconnect_matched(m_volumeElement.get(), G_SIGNAL_MATCH_DATA, 0, 0, nullptr, nullptr, this);

#if ENABLE(LEGACY_ENCRYPTED_MEDIA)
    m_cdmSession = nullptr;
#endif


#if USE(TEXTURE_MAPPER_GL) && !USE(COORDINATED_GRAPHICS)
    if (client())
        client()->platformLayerWillBeDestroyed();
#endif

#if ENABLE(LEGACY_ENCRYPTED_MEDIA)
    m_cdmSession = nullptr;
#endif
}

void MediaPlayerPrivateGStreamerBase::setPipeline(GstElement* pipeline)
{
    m_pipeline = pipeline;
#if USE(HOLE_PUNCH_GSTREAMER) && (USE(WESTEROS_SINK) || USE(FUSION_SINK))
    updateVideoRectangle();
#endif
}

void MediaPlayerPrivateGStreamerBase::clearSamples()
{
#if USE(COORDINATED_GRAPHICS_THREADED)
    // Disconnect handlers to ensure that new samples aren't going to arrive
    // before the pipeline destruction
    if (m_repaintHandler) {
        g_signal_handler_disconnect(m_videoSink.get(), m_repaintHandler);
        m_repaintHandler = 0;
    }

    if (m_drainHandler) {
        g_signal_handler_disconnect(m_videoSink.get(), m_drainHandler);
        m_drainHandler = 0;
    }
#endif

    WTF::GMutexLocker<GMutex> lock(m_sampleMutex);
    m_sample = nullptr;
}

#if ENABLE(LEGACY_ENCRYPTED_MEDIA_V1) || ENABLE(LEGACY_ENCRYPTED_MEDIA) || ENABLE(ENCRYPTED_MEDIA)
static std::pair<Vector<GRefPtr<GstEvent>>, Vector<String>> extractEventsAndSystemsFromMessage(GstMessage* message)
{
    const GstStructure* structure = gst_message_get_structure(message);

    const GValue* streamEncryptionAllowedSystemsValue = gst_structure_get_value(structure, "stream-encryption-systems");
    ASSERT(streamEncryptionAllowedSystemsValue && G_VALUE_HOLDS(streamEncryptionAllowedSystemsValue, G_TYPE_STRV));
    const char** streamEncryptionAllowedSystems = reinterpret_cast<const char**>(g_value_get_boxed(streamEncryptionAllowedSystemsValue));
    ASSERT(streamEncryptionAllowedSystems);
    Vector<String> streamEncryptionAllowedSystemsVector;
    unsigned i;
    for (i = 0; streamEncryptionAllowedSystems[i]; ++i)
        streamEncryptionAllowedSystemsVector.append(streamEncryptionAllowedSystems[i]);

    const GValue* streamEncryptionEventsList = gst_structure_get_value(structure, "stream-encryption-events");
    ASSERT(streamEncryptionEventsList && GST_VALUE_HOLDS_LIST(streamEncryptionEventsList));
    unsigned streamEncryptionEventsListSize = gst_value_list_get_size(streamEncryptionEventsList);
    Vector<GRefPtr<GstEvent>> streamEncryptionEventsVector;
    for (i = 0; i < streamEncryptionEventsListSize; ++i)
        streamEncryptionEventsVector.append(GRefPtr<GstEvent>(static_cast<GstEvent*>(g_value_get_boxed(gst_value_list_get_value(streamEncryptionEventsList, i)))));

    return std::make_pair(streamEncryptionEventsVector, streamEncryptionAllowedSystemsVector);
}
#endif

bool MediaPlayerPrivateGStreamerBase::handleSyncMessage(GstMessage* message)
{
    UNUSED_PARAM(message);
    if (GST_MESSAGE_TYPE(message) != GST_MESSAGE_NEED_CONTEXT)
        return false;

    const gchar* contextType;
    gst_message_parse_context_type(message, &contextType);

#if USE(GSTREAMER_GL)
    GRefPtr<GstContext> elementContext = adoptGRef(requestGLContext(contextType, this));
    if (elementContext) {
        gst_element_set_context(GST_ELEMENT(message->src), elementContext.get());
        return true;
    }
#endif // USE(GSTREAMER_GL)

#if ENABLE(LEGACY_ENCRYPTED_MEDIA_V1) || ENABLE(LEGACY_ENCRYPTED_MEDIA) || ENABLE(ENCRYPTED_MEDIA)
    if (!g_strcmp0(contextType, "drm-preferred-decryption-system-id")) {
        if (isMainThread()) {
            GST_ERROR("can't handle drm-preferred-decryption-system-id need context message in the main thread");
            ASSERT_NOT_REACHED();
            return false;
        }
        GST_DEBUG("handling drm-preferred-decryption-system-id need context message");
        std::pair<Vector<GRefPtr<GstEvent>>, Vector<String>> streamEncryptionInformation = extractEventsAndSystemsFromMessage(message);
        GST_TRACE("found %" G_GSIZE_FORMAT " protection events", streamEncryptionInformation.first.size());
        Vector<uint8_t> concatenatedInitDataChunks;
        unsigned concatenatedInitDataChunksNumber = 0;
        String eventKeySystemIdString;
        for (auto& event : streamEncryptionInformation.first) {
            GST_TRACE("handling protection event %u", GST_EVENT_SEQNUM(event.get()));
            const char* eventKeySystemId = nullptr;
            GstBuffer* data = nullptr;
            gst_event_parse_protection(event.get(), &eventKeySystemId, &data, nullptr);

#if USE(PLAYREADY) && !ENABLE(ENCRYPTED_MEDIA)
            if (webkit_media_playready_decrypt_is_playready_key_system_id(eventKeySystemId)) {
#if ENABLE(LEGACY_ENCRYPTED_MEDIA_V1)
<<<<<<< HEAD
                LockHolder locker(m_prSessionMutex);
#endif
                PlayreadySession* session = prSession();
                if (session && (session->keyRequested() || session->ready())) {
                    GST_DEBUG("playready key requested already");
                    if (session->ready()) {
                        GST_DEBUG("playready key already negotiated");
                        emitPlayReadySession();
=======
                    LockHolder locker(m_prSessionMutex);
#endif
                    PlayreadySession* session = prSession();
                    if (session && (session->keyRequested() || session->ready())) {
                        GST_DEBUG("playready key requested already");
                        if (session->ready()) {
                            GST_DEBUG("playready key already negotiated");
                            emitPlayReadySession();
                        }
                        if (streamEncryptionInformation.second.contains(eventKeySystemId)) {
                            GST_TRACE("considering init data handled for %s", eventKeySystemId);
                            m_handledProtectionEvents.add(GST_EVENT_SEQNUM(event.get()));
                        }
                        return false;
>>>>>>> 268c21ee
                    }
                    return false;
                }
            }
#endif

            // Here we receive the DRM init data from the pipeline: we will emit
            // the needkey event with that data and the browser might create a
            // CDMSession from this event handler. If such a session was created
            // We will emit the message event from the session to provide the
            // DRM challenge to the browser and wait for an update. If on the
            // contrary no session was created we won't wait and let the pipeline
            // error out by itself.
            GstMapInfo mapInfo;
            if (!gst_buffer_map(data, &mapInfo, GST_MAP_READ)) {
                GST_WARNING("cannot map %s protection data", eventKeySystemId);
                break;
            }

            GST_TRACE("appending init data for %s of size %" G_GSIZE_FORMAT, eventKeySystemId, mapInfo.size);
            GST_MEMDUMP("init data", reinterpret_cast<const unsigned char *>(mapInfo.data), mapInfo.size);
            concatenatedInitDataChunks.append(mapInfo.data, mapInfo.size);
            ++concatenatedInitDataChunksNumber;
            eventKeySystemIdString = eventKeySystemId;
            if (streamEncryptionInformation.second.contains(eventKeySystemId)) {
                GST_TRACE("considering init data handled for %s", eventKeySystemId);
#if ENABLE(LEGACY_ENCRYPTED_MEDIA_V1)
                Vector<uint8_t> initDataVector;
                initDataVector.append(reinterpret_cast<uint8_t*>(mapInfo.data), mapInfo.size);
                m_initDatas.add(eventKeySystemIdString, WTFMove(initDataVector));
#endif
                m_handledProtectionEvents.add(GST_EVENT_SEQNUM(event.get()));
            }
            gst_buffer_unmap(data, &mapInfo);
        }

        if (!concatenatedInitDataChunksNumber)
            return false;

        if (concatenatedInitDataChunksNumber > 1)
            eventKeySystemIdString = emptyString();

        RunLoop::main().dispatch([this, eventKeySystemIdString, initData = WTFMove(concatenatedInitDataChunks)] {
            GST_DEBUG("scheduling keyNeeded event for %s with concatenated init datas size of %" G_GSIZE_FORMAT, eventKeySystemIdString.utf8().data(), initData.size());
            GST_MEMDUMP("init datas", initData.data(), initData.size());

            // FIXME: Provide a somehow valid sessionId.
#if ENABLE(LEGACY_ENCRYPTED_MEDIA_V1)
            needKey(keySystemUuidToId(eventKeySystemIdString).string(), "sessionId", initData.data(), initData.size());
#elif ENABLE(LEGACY_ENCRYPTED_MEDIA)
            RefPtr<Uint8Array> initDataArray = Uint8Array::create(initData.data(), initData.size());
            needKey(initDataArray);
#elif ENABLE(ENCRYPTED_MEDIA)
            fprintf(stderr, "MediaPlayerPrivateGStreamerBase: got init data of size %zu\n", initData.size());
            m_player->initializationDataEncountered(ASCIILiteral("hoi"), ArrayBuffer::create(initData.data(), initData.size()));

            // FIXME: ClearKey BestKey
            LockHolder lock(m_protectionMutex);
            m_lastGenerateKeyRequestKeySystemUuid = AtomicString(CLEAR_KEY_PROTECTION_SYSTEM_UUID);
            m_protectionCondition.notifyOne();
#else
            ASSERT_NOT_REACHED();
#endif
        });

        GST_INFO("waiting for a key request to arrive");
        LockHolder lock(m_protectionMutex);
        m_protectionCondition.waitFor(m_protectionMutex, Seconds(4), [this] {
            return !this->m_lastGenerateKeyRequestKeySystemUuid.isEmpty();
        });
        if (!m_lastGenerateKeyRequestKeySystemUuid.isEmpty()) {
            GST_INFO("got a key request, continuing with %s on %s", m_lastGenerateKeyRequestKeySystemUuid.utf8().data(), GST_MESSAGE_SRC_NAME(message));

            GRefPtr<GstContext> context = adoptGRef(gst_context_new("drm-preferred-decryption-system-id", FALSE));
            GstStructure* contextStructure = gst_context_writable_structure(context.get());
            gst_structure_set(contextStructure, "decryption-system-id", G_TYPE_STRING, m_lastGenerateKeyRequestKeySystemUuid.utf8().data(), nullptr);
            gst_element_set_context(GST_ELEMENT(GST_MESSAGE_SRC(message)), context.get());
        } else
            GST_WARNING("did not get a proper key request");

        return true;
    }
#endif // ENABLE(LEGACY_ENCRYPTED_MEDIA_V1) || ENABLE(LEGACY_ENCRYPTED_MEDIA) || ENABLE(ENCRYPTED_MEDIA)

    return false;
}

#if USE(GSTREAMER_GL)
GstContext* MediaPlayerPrivateGStreamerBase::requestGLContext(const gchar* contextType, MediaPlayerPrivateGStreamerBase* player)
{
    if (!player->ensureGstGLContext())
        return nullptr;

    if (!g_strcmp0(contextType, GST_GL_DISPLAY_CONTEXT_TYPE)) {
        GstContext* displayContext = gst_context_new(GST_GL_DISPLAY_CONTEXT_TYPE, TRUE);
        gst_context_set_gl_display(displayContext, player->gstGLDisplay());
        return displayContext;
    }

    if (!g_strcmp0(contextType, "gst.gl.app_context")) {
        GstContext* appContext = gst_context_new("gst.gl.app_context", TRUE);
        GstStructure* structure = gst_context_writable_structure(appContext);
#if GST_CHECK_VERSION(1, 11, 0)
        gst_structure_set(structure, "context", GST_TYPE_GL_CONTEXT, player->gstGLContext(), nullptr);
#else
        gst_structure_set(structure, "context", GST_GL_TYPE_CONTEXT, player->gstGLContext(), nullptr);
#endif
        return appContext;
    }

    return nullptr;
}

bool MediaPlayerPrivateGStreamerBase::ensureGstGLContext()
{
    if (m_glContext)
        return true;

    auto& sharedDisplay = PlatformDisplay::sharedDisplayForCompositing();
    if (!m_glDisplay) {
#if PLATFORM(X11)
#if USE(GLX)
        if (is<PlatformDisplayX11>(sharedDisplay))
            m_glDisplay = GST_GL_DISPLAY(gst_gl_display_x11_new_with_display(downcast<PlatformDisplayX11>(sharedDisplay).native()));
#elif USE(EGL)
        if (is<PlatformDisplayX11>(sharedDisplay))
            m_glDisplay = GST_GL_DISPLAY(gst_gl_display_egl_new_with_egl_display(downcast<PlatformDisplayX11>(sharedDisplay).eglDisplay()));
#endif
#endif

#if PLATFORM(WAYLAND)
        if (is<PlatformDisplayWayland>(sharedDisplay))
            m_glDisplay = GST_GL_DISPLAY(gst_gl_display_egl_new_with_egl_display(downcast<PlatformDisplayWayland>(sharedDisplay).eglDisplay()));
#endif

#if PLATFORM(WPE)
        ASSERT(is<PlatformDisplayWPE>(sharedDisplay));
        m_glDisplay = GST_GL_DISPLAY(gst_gl_display_egl_new_with_egl_display(downcast<PlatformDisplayWPE>(sharedDisplay).eglDisplay()));
#endif

        ASSERT(m_glDisplay);
    }

    GLContext* webkitContext = sharedDisplay.sharingGLContext();
    // EGL and GLX are mutually exclusive, no need for ifdefs here.
    GstGLPlatform glPlatform = webkitContext->isEGLContext() ? GST_GL_PLATFORM_EGL : GST_GL_PLATFORM_GLX;

#if USE(OPENGL_ES_2)
    GstGLAPI glAPI = GST_GL_API_GLES2;
#elif USE(OPENGL)
    GstGLAPI glAPI = GST_GL_API_OPENGL;
#else
    ASSERT_NOT_REACHED();
#endif

    PlatformGraphicsContext3D contextHandle = webkitContext->platformContext();
    if (!contextHandle)
        return false;

    m_glContext = gst_gl_context_new_wrapped(m_glDisplay.get(), reinterpret_cast<guintptr>(contextHandle), glPlatform, glAPI);

    return true;
}
#endif // USE(GSTREAMER_GL)

// Returns the size of the video
FloatSize MediaPlayerPrivateGStreamerBase::naturalSize() const
{
#if USE(HOLE_PUNCH_GSTREAMER)
    // We don't care about the natural size of the video, the external sink will deal with it.
    // This means that the video will always have the size of the <video> component or the default 300x150
    return m_size;
#endif

    if (!hasVideo())
        return FloatSize();

    if (!m_videoSize.isEmpty())
        return m_videoSize;

    WTF::GMutexLocker<GMutex> lock(m_sampleMutex);

    GRefPtr<GstCaps> caps;
    // We may not have enough data available for the video sink yet.
    if (!GST_IS_SAMPLE(m_sample.get()))
        return FloatSize();

    if (GST_IS_SAMPLE(m_sample.get()) && !caps)
        caps = gst_sample_get_caps(m_sample.get());

    if (!caps) {
        GRefPtr<GstPad> videoSinkPad = adoptGRef(gst_element_get_static_pad(m_videoSink.get(), "sink"));
        if (videoSinkPad)
            caps = gst_pad_get_current_caps(videoSinkPad.get());
    }

    if (!caps)
        return FloatSize();

    // TODO: handle possible clean aperture data. See
    // https://bugzilla.gnome.org/show_bug.cgi?id=596571
    // TODO: handle possible transformation matrix. See
    // https://bugzilla.gnome.org/show_bug.cgi?id=596326

    // Get the video PAR and original size, if this fails the
    // video-sink has likely not yet negotiated its caps.
    int pixelAspectRatioNumerator, pixelAspectRatioDenominator, stride;
    IntSize originalSize;
    GstVideoFormat format;
    if (!getVideoSizeAndFormatFromCaps(caps.get(), originalSize, format, pixelAspectRatioNumerator, pixelAspectRatioDenominator, stride))
        return FloatSize();

#if USE(TEXTURE_MAPPER_GL)
    // When using accelerated compositing, if the video is tagged as rotated 90 or 270 degrees, swap width and height.
    if (m_renderingCanBeAccelerated) {
        if (m_videoSourceOrientation.usesWidthAsHeight())
            originalSize = originalSize.transposedSize();
    }
#endif

    GST_DEBUG("Original video size: %dx%d", originalSize.width(), originalSize.height());
    GST_DEBUG("Pixel aspect ratio: %d/%d", pixelAspectRatioNumerator, pixelAspectRatioDenominator);

    // Calculate DAR based on PAR and video size.
    int displayWidth = originalSize.width() * pixelAspectRatioNumerator;
    int displayHeight = originalSize.height() * pixelAspectRatioDenominator;

    // Divide display width and height by their GCD to avoid possible overflows.
    int displayAspectRatioGCD = greatestCommonDivisor(displayWidth, displayHeight);
    displayWidth /= displayAspectRatioGCD;
    displayHeight /= displayAspectRatioGCD;

    // Apply DAR to original video size. This is the same behavior as in xvimagesink's setcaps function.
    guint64 width = 0, height = 0;
    if (!(originalSize.height() % displayHeight)) {
        GST_DEBUG("Keeping video original height");
        width = gst_util_uint64_scale_int(originalSize.height(), displayWidth, displayHeight);
        height = static_cast<guint64>(originalSize.height());
    } else if (!(originalSize.width() % displayWidth)) {
        GST_DEBUG("Keeping video original width");
        height = gst_util_uint64_scale_int(originalSize.width(), displayHeight, displayWidth);
        width = static_cast<guint64>(originalSize.width());
    } else {
        GST_DEBUG("Approximating while keeping original video height");
        width = gst_util_uint64_scale_int(originalSize.height(), displayWidth, displayHeight);
        height = static_cast<guint64>(originalSize.height());
    }

    GST_DEBUG("Natural size: %" G_GUINT64_FORMAT "x%" G_GUINT64_FORMAT, width, height);
    m_videoSize = FloatSize(static_cast<int>(width), static_cast<int>(height));
    return m_videoSize;
}

void MediaPlayerPrivateGStreamerBase::setVolume(float volume)
{
    if (!m_volumeElement)
        return;

    GST_DEBUG("Setting volume: %f", volume);
    gst_stream_volume_set_volume(m_volumeElement.get(), GST_STREAM_VOLUME_FORMAT_CUBIC, static_cast<double>(volume));
}

#if PLATFORM(WPE)
float MediaPlayerPrivateGStreamerBase::volume() const
{
    if (!m_volumeElement)
        return 0;

    return gst_stream_volume_get_volume(m_volumeElement.get(), GST_STREAM_VOLUME_FORMAT_CUBIC);
}
#endif

void MediaPlayerPrivateGStreamerBase::notifyPlayerOfVolumeChange()
{
    if (!m_player || !m_volumeElement)
        return;
    double volume;
    volume = gst_stream_volume_get_volume(m_volumeElement.get(), GST_STREAM_VOLUME_FORMAT_CUBIC);
    // get_volume() can return values superior to 1.0 if the user
    // applies software user gain via third party application (GNOME
    // volume control for instance).
    volume = CLAMP(volume, 0.0, 1.0);
    m_player->volumeChanged(static_cast<float>(volume));
}

void MediaPlayerPrivateGStreamerBase::volumeChangedCallback(MediaPlayerPrivateGStreamerBase* player)
{
    // This is called when m_volumeElement receives the notify::volume signal.
    GST_DEBUG("Volume changed to: %f", player->volume());

    player->m_notifier.notify(MainThreadNotification::VolumeChanged, [player] { player->notifyPlayerOfVolumeChange(); });
}

MediaPlayer::NetworkState MediaPlayerPrivateGStreamerBase::networkState() const
{
    return m_networkState;
}

MediaPlayer::ReadyState MediaPlayerPrivateGStreamerBase::readyState() const
{
    return m_readyState;
}

void MediaPlayerPrivateGStreamerBase::sizeChanged()
{
    notImplemented();
}

void MediaPlayerPrivateGStreamerBase::setMuted(bool muted)
{
    if (!m_volumeElement)
        return;

    g_object_set(m_volumeElement.get(), "mute", muted, NULL);
}

bool MediaPlayerPrivateGStreamerBase::muted() const
{
    if (!m_volumeElement)
        return false;

    bool muted;
    g_object_get(m_volumeElement.get(), "mute", &muted, NULL);
    return muted;
}

void MediaPlayerPrivateGStreamerBase::notifyPlayerOfMute()
{
    if (!m_player || !m_volumeElement)
        return;

    gboolean muted;
    g_object_get(m_volumeElement.get(), "mute", &muted, NULL);
    m_player->muteChanged(static_cast<bool>(muted));
}

void MediaPlayerPrivateGStreamerBase::muteChangedCallback(MediaPlayerPrivateGStreamerBase* player)
{
    // This is called when m_volumeElement receives the notify::mute signal.
    player->m_notifier.notify(MainThreadNotification::MuteChanged, [player] { player->notifyPlayerOfMute(); });
}

void MediaPlayerPrivateGStreamerBase::acceleratedRenderingStateChanged()
{
    m_renderingCanBeAccelerated = m_player && m_player->client().mediaPlayerAcceleratedCompositingEnabled() && m_player->client().mediaPlayerRenderingCanBeAccelerated(m_player);
}

#if USE(TEXTURE_MAPPER_GL)
void MediaPlayerPrivateGStreamerBase::updateTexture(BitmapTextureGL& texture, GstVideoInfo& videoInfo)
{
    GstBuffer* buffer = gst_sample_get_buffer(m_sample.get());

    GstVideoGLTextureUploadMeta* meta;
    if ((meta = gst_buffer_get_video_gl_texture_upload_meta(buffer))) {
        if (meta->n_textures == 1) { // BRGx & BGRA formats use only one texture.
            guint ids[4] = { texture.id(), 0, 0, 0 };

            if (gst_video_gl_texture_upload_meta_upload(meta, ids))
                return;
        }
    }

    // Right now the TextureMapper only supports chromas with one plane
    ASSERT(GST_VIDEO_INFO_N_PLANES(&videoInfo) == 1);

    GstVideoFrame videoFrame;
    if (!gst_video_frame_map(&videoFrame, &videoInfo, buffer, GST_MAP_READ))
        return;

    int stride = GST_VIDEO_FRAME_PLANE_STRIDE(&videoFrame, 0);
    const void* srcData = GST_VIDEO_FRAME_PLANE_DATA(&videoFrame, 0);
    texture.updateContents(srcData, WebCore::IntRect(0, 0, GST_VIDEO_INFO_WIDTH(&videoInfo), GST_VIDEO_INFO_HEIGHT(&videoInfo)), WebCore::IntPoint(0, 0), stride, BitmapTexture::UpdateCannotModifyOriginalImageData);
    gst_video_frame_unmap(&videoFrame);
}
#endif

#if USE(COORDINATED_GRAPHICS_THREADED)
void MediaPlayerPrivateGStreamerBase::pushTextureToCompositor()
{
#if !USE(GSTREAMER_GL)
    class ConditionNotifier {
    public:
        ConditionNotifier(Lock& lock, Condition& condition)
            : m_locker(lock), m_condition(condition)
        {
        }
        ~ConditionNotifier()
        {
            m_condition.notifyOne();
        }
    private:
        LockHolder m_locker;
        Condition& m_condition;
    };
    ConditionNotifier notifier(m_drawMutex, m_drawCondition);
#endif

    WTF::GMutexLocker<GMutex> lock(m_sampleMutex);
    if (!GST_IS_SAMPLE(m_sample.get()))
        return;

    LockHolder holder(m_platformLayerProxy->lock());

    if (!m_platformLayerProxy->isActive()) {
        // Consume the buffer (so it gets eventually unreffed) but keep the rest of the info.
        const GstStructure* info = gst_sample_get_info(m_sample.get());
        GstStructure* infoCopy = nullptr;
        if (info)
            infoCopy = gst_structure_copy(info);
        m_sample = adoptGRef(gst_sample_new(nullptr, gst_sample_get_caps(m_sample.get()),
            gst_sample_get_segment(m_sample.get()), infoCopy));
        return;
    }

#if USE(GSTREAMER_GL)
    std::unique_ptr<GstVideoFrameHolder> frameHolder = std::make_unique<GstVideoFrameHolder>(m_sample.get(), texMapFlagFromOrientation(m_videoSourceOrientation));
    if (UNLIKELY(!frameHolder->isValid()))
        return;

    std::unique_ptr<TextureMapperPlatformLayerBuffer> layerBuffer = std::make_unique<TextureMapperPlatformLayerBuffer>(frameHolder->textureID(), frameHolder->size(), frameHolder->flags(), GraphicsContext3D::RGBA);
    layerBuffer->setUnmanagedBufferDataHolder(WTFMove(frameHolder));
    m_platformLayerProxy->pushNextBuffer(WTFMove(layerBuffer));
#else
    GstVideoInfo videoInfo;
    if (UNLIKELY(!getSampleVideoInfo(m_sample.get(), videoInfo)))
        return;

    IntSize size = IntSize(GST_VIDEO_INFO_WIDTH(&videoInfo), GST_VIDEO_INFO_HEIGHT(&videoInfo));
    std::unique_ptr<TextureMapperPlatformLayerBuffer> buffer = m_platformLayerProxy->getAvailableBuffer(size, GraphicsContext3D::DONT_CARE);
    if (UNLIKELY(!buffer)) {
        if (UNLIKELY(!m_context3D))
            m_context3D = GraphicsContext3D::create(GraphicsContext3DAttributes(), nullptr, GraphicsContext3D::RenderToCurrentGLContext);

        auto texture = BitmapTextureGL::create(*m_context3D);
        texture->reset(size, GST_VIDEO_INFO_HAS_ALPHA(&videoInfo) ? BitmapTexture::SupportsAlpha : BitmapTexture::NoFlag);
        buffer = std::make_unique<TextureMapperPlatformLayerBuffer>(WTFMove(texture));
    }
    updateTexture(buffer->textureGL(), videoInfo);
    buffer->setExtraFlags(texMapFlagFromOrientation(m_videoSourceOrientation) | (GST_VIDEO_INFO_HAS_ALPHA(&videoInfo) ? TextureMapperGL::ShouldBlend : 0));
    m_platformLayerProxy->pushNextBuffer(WTFMove(buffer));
#endif
}
#endif

void MediaPlayerPrivateGStreamerBase::repaint()
{
    ASSERT(m_sample);
    ASSERT(isMainThread());

#if USE(TEXTURE_MAPPER_GL) && !USE(COORDINATED_GRAPHICS)
    if (m_renderingCanBeAccelerated && client()) {
        client()->setPlatformLayerNeedsDisplay();
#if USE(GSTREAMER_GL)
        LockHolder lock(m_drawMutex);
        m_drawCondition.notifyOne();
#endif
        return;
    }
#endif

    m_player->repaint();

#if USE(GSTREAMER_GL) || USE(COORDINATED_GRAPHICS_THREADED)
    LockHolder lock(m_drawMutex);
    m_drawCondition.notifyOne();
#endif
}

void MediaPlayerPrivateGStreamerBase::triggerRepaint(GstSample* sample)
{
    bool triggerResize;
    {
        WTF::GMutexLocker<GMutex> lock(m_sampleMutex);
        triggerResize = !m_sample;
        m_sample = sample;
    }

    if (triggerResize) {
        GST_DEBUG("First sample reached the sink, triggering video dimensions update");
        m_notifier.notify(MainThreadNotification::SizeChanged, [this] { m_player->sizeChanged(); });
    }

#if USE(COORDINATED_GRAPHICS_THREADED)
    if (!m_renderingCanBeAccelerated) {
        LockHolder locker(m_drawMutex);
        m_drawTimer.startOneShot(0);
        m_drawCondition.wait(m_drawMutex);
        return;
    }

#if USE(GSTREAMER_GL)
    pushTextureToCompositor();
#else
    {
        LockHolder lock(m_drawMutex);
        if (!m_platformLayerProxy->scheduleUpdateOnCompositorThread([this] { this->pushTextureToCompositor(); }))
            return;
        m_drawCondition.wait(m_drawMutex);
    }
#endif
    return;
#else
#if USE(GSTREAMER_GL)
    {
        ASSERT(!isMainThread());

        LockHolder locker(m_drawMutex);
        m_drawTimer.startOneShot(0);
        m_drawCondition.wait(m_drawMutex);
    }
#else
    repaint();
#endif
#endif
}

#if !USE(HOLE_PUNCH_GSTREAMER)
void MediaPlayerPrivateGStreamerBase::repaintCallback(MediaPlayerPrivateGStreamerBase* player, GstSample* sample)
{
    player->triggerRepaint(sample);
}
#endif

#if USE(GSTREAMER_GL)
GstFlowReturn MediaPlayerPrivateGStreamerBase::newSampleCallback(GstElement* sink, MediaPlayerPrivateGStreamerBase* player)
{
    GRefPtr<GstSample> sample = adoptGRef(gst_app_sink_pull_sample(GST_APP_SINK(sink)));
    player->triggerRepaint(sample.get());
    return GST_FLOW_OK;
}

GstFlowReturn MediaPlayerPrivateGStreamerBase::newPrerollCallback(GstElement* sink, MediaPlayerPrivateGStreamerBase* player)
{
    GRefPtr<GstSample> sample = adoptGRef(gst_app_sink_pull_preroll(GST_APP_SINK(sink)));
    player->triggerRepaint(sample.get());
    return GST_FLOW_OK;
}

void MediaPlayerPrivateGStreamerBase::clearCurrentBuffer()
{
    WTF::GMutexLocker<GMutex> lock(m_sampleMutex);
    m_sample.clear();

    {
        LockHolder locker(m_platformLayerProxy->lock());

        if (m_platformLayerProxy->isActive())
            m_platformLayerProxy->dropCurrentBufferWhilePreservingTexture();
    }
    // FIXME: Remove this black frame while drain or flush event
    // we can make a copy current frame to the temporal texture,
    // or make the decoder's buffer pool more flexible.
    m_platformLayerProxy->pushNextBuffer(std::make_unique<TextureMapperPlatformLayerBuffer>(0, m_size, 0, GraphicsContext3D::DONT_CARE));
}
#endif

void MediaPlayerPrivateGStreamerBase::setSize(const IntSize& size)
{
    if (size == m_size)
        return;

    GST_INFO("Setting size to %dx%d", size.width(), size.height());
    m_size = size;

#if USE(WESTEROS_SINK) || USE(FUSION_SINK)
    updateVideoRectangle();
#endif
}

void MediaPlayerPrivateGStreamerBase::setPosition(const IntPoint& position)
{
    if (position == m_position)
        return;

    m_position = position;

#if USE(WESTEROS_SINK) || USE(FUSION_SINK)
    updateVideoRectangle();
#endif
}

#if USE(WESTEROS_SINK) || USE(FUSION_SINK)
void MediaPlayerPrivateGStreamerBase::updateVideoRectangle()
{
    if (!m_pipeline)
        return;

    GRefPtr<GstElement> sinkElement;
    g_object_get(m_pipeline.get(), "video-sink", &sinkElement.outPtr(), nullptr);
    if(!sinkElement)
        return;

    GST_INFO("Setting video sink size and position to x:%d y:%d, width=%d, height=%d", m_position.x(), m_position.y(), m_size.width(), m_size.height());

    GUniquePtr<gchar> rectString(g_strdup_printf("%d,%d,%d,%d", m_position.x(), m_position.y(), m_size.width(),m_size.height()));
    g_object_set(sinkElement.get(), "rectangle", rectString.get(), nullptr);
}
#endif

void MediaPlayerPrivateGStreamerBase::paint(GraphicsContext& context, const FloatRect& rect)
{
    if (context.paintingDisabled())
        return;

    if (!m_player->visible())
        return;

    WTF::GMutexLocker<GMutex> lock(m_sampleMutex);
    if (!GST_IS_SAMPLE(m_sample.get()))
        return;

    ImagePaintingOptions paintingOptions(CompositeCopy);
    if (m_renderingCanBeAccelerated)
        paintingOptions.m_orientationDescription.setImageOrientationEnum(m_videoSourceOrientation);

    RefPtr<ImageGStreamer> gstImage = ImageGStreamer::createImage(m_sample.get());
    if (!gstImage)
        return;

    if (Image* image = reinterpret_cast<Image*>(gstImage->image().get()))
        context.drawImage(*image, rect, gstImage->rect(), paintingOptions);
}

#if USE(TEXTURE_MAPPER_GL) && !USE(COORDINATED_GRAPHICS)
void MediaPlayerPrivateGStreamerBase::paintToTextureMapper(TextureMapper& textureMapper, const FloatRect& targetRect, const TransformationMatrix& matrix, float opacity)
{
    if (!m_player->visible())
        return;

    if (m_usingFallbackVideoSink) {
        RefPtr<BitmapTexture> texture;
        IntSize size;
        TextureMapperGL::Flags flags;
        {
            WTF::GMutexLocker<GMutex> lock(m_sampleMutex);

            GstVideoInfo videoInfo;
            if (UNLIKELY(!getSampleVideoInfo(m_sample.get(), videoInfo)))
                return;

            size = IntSize(GST_VIDEO_INFO_WIDTH(&videoInfo), GST_VIDEO_INFO_HEIGHT(&videoInfo));
            flags = texMapFlagFromOrientation(m_videoSourceOrientation) | (GST_VIDEO_INFO_HAS_ALPHA(&videoInfo) ? TextureMapperGL::ShouldBlend : 0);
            texture = textureMapper.acquireTextureFromPool(size, GST_VIDEO_INFO_HAS_ALPHA(&videoInfo) ? BitmapTexture::SupportsAlpha : BitmapTexture::NoFlag);
            updateTexture(static_cast<BitmapTextureGL&>(*texture), videoInfo);
        }
        TextureMapperGL& texmapGL = reinterpret_cast<TextureMapperGL&>(textureMapper);
        BitmapTextureGL* textureGL = static_cast<BitmapTextureGL*>(texture.get());
        texmapGL.drawTexture(textureGL->id(), flags, textureGL->size(), targetRect, matrix, opacity);
        return;
    }

#if USE(GSTREAMER_GL)
    WTF::GMutexLocker<GMutex> lock(m_sampleMutex);

    GstVideoInfo videoInfo;
    if (!getSampleVideoInfo(m_sample.get(), videoInfo))
        return;

    GstBuffer* buffer = gst_sample_get_buffer(m_sample.get());
    GstVideoFrame videoFrame;
    if (!gst_video_frame_map(&videoFrame, &videoInfo, buffer, static_cast<GstMapFlags>(GST_MAP_READ | GST_MAP_GL)))
        return;

    unsigned textureID = *reinterpret_cast<unsigned*>(videoFrame.data[0]);
    TextureMapperGL::Flags flags = texMapFlagFromOrientation(m_videoSourceOrientation) | (GST_VIDEO_INFO_HAS_ALPHA(&videoInfo) ? TextureMapperGL::ShouldBlend : 0);

    IntSize size = IntSize(GST_VIDEO_INFO_WIDTH(&videoInfo), GST_VIDEO_INFO_HEIGHT(&videoInfo));
    TextureMapperGL& textureMapperGL = reinterpret_cast<TextureMapperGL&>(textureMapper);
    textureMapperGL.drawTexture(textureID, flags, size, targetRect, matrix, opacity);
    gst_video_frame_unmap(&videoFrame);
#endif
}
#endif

#if USE(GSTREAMER_GL)
#if USE(CAIRO) && ENABLE(ACCELERATED_2D_CANVAS)
// This should be called with the sample mutex locked.
GLContext* MediaPlayerPrivateGStreamerBase::prepareContextForCairoPaint(GstVideoInfo& videoInfo, IntSize& size, IntSize& rotatedSize)
{
    if (!getSampleVideoInfo(m_sample.get(), videoInfo))
        return nullptr;

    GLContext* context = PlatformDisplay::sharedDisplayForCompositing().sharingGLContext();
    context->makeContextCurrent();

    // Thread-awareness is a huge performance hit on non-Intel drivers.
    cairo_gl_device_set_thread_aware(context->cairoDevice(), FALSE);

    size = IntSize(GST_VIDEO_INFO_WIDTH(&videoInfo), GST_VIDEO_INFO_HEIGHT(&videoInfo));
    rotatedSize = m_videoSourceOrientation.usesWidthAsHeight() ? size.transposedSize() : size;

    return context;
}

// This should be called with the sample mutex locked.
bool MediaPlayerPrivateGStreamerBase::paintToCairoSurface(cairo_surface_t* outputSurface, cairo_device_t* device, GstVideoInfo& videoInfo, const IntSize& size, const IntSize& rotatedSize, bool flipY)
{
    GstBuffer* buffer = gst_sample_get_buffer(m_sample.get());
    GstVideoFrame videoFrame;
    if (!gst_video_frame_map(&videoFrame, &videoInfo, buffer, static_cast<GstMapFlags>(GST_MAP_READ | GST_MAP_GL)))
        return false;

    unsigned textureID = *reinterpret_cast<unsigned*>(videoFrame.data[0]);
    RefPtr<cairo_surface_t> surface = adoptRef(cairo_gl_surface_create_for_texture(device, CAIRO_CONTENT_COLOR_ALPHA, textureID, size.width(), size.height()));
    RefPtr<cairo_t> cr = adoptRef(cairo_create(outputSurface));

    switch (m_videoSourceOrientation) {
    case DefaultImageOrientation:
        break;
    case OriginRightTop:
        cairo_translate(cr.get(), rotatedSize.width() * 0.5, rotatedSize.height() * 0.5);
        cairo_rotate(cr.get(), piOverTwoDouble);
        cairo_translate(cr.get(), -rotatedSize.height() * 0.5, -rotatedSize.width() * 0.5);
        break;
    case OriginBottomRight:
        cairo_translate(cr.get(), rotatedSize.width() * 0.5, rotatedSize.height() * 0.5);
        cairo_rotate(cr.get(), piDouble);
        cairo_translate(cr.get(), -rotatedSize.width() * 0.5, -rotatedSize.height() * 0.5);
        break;
    case OriginLeftBottom:
        cairo_translate(cr.get(), rotatedSize.width() * 0.5, rotatedSize.height() * 0.5);
        cairo_rotate(cr.get(), 3 * piOverTwoDouble);
        cairo_translate(cr.get(), -rotatedSize.height() * 0.5, -rotatedSize.width() * 0.5);
        break;
    default:
        ASSERT_NOT_REACHED();
        break;
    }

    if (flipY) {
        cairo_scale(cr.get(), 1.0f, -1.0f);
        cairo_translate(cr.get(), 0.0f, -size.height());
    }

    cairo_set_source_surface(cr.get(), surface.get(), 0, 0);
    cairo_set_operator(cr.get(), CAIRO_OPERATOR_SOURCE);
    cairo_paint(cr.get());

    gst_video_frame_unmap(&videoFrame);

    return true;
}
#endif // USE(CAIRO) && ENABLE(ACCELERATED_2D_CANVAS)

bool MediaPlayerPrivateGStreamerBase::copyVideoTextureToPlatformTexture(GraphicsContext3D* context, Platform3DObject outputTexture, GC3Denum outputTarget, GC3Dint level, GC3Denum internalFormat, GC3Denum format, GC3Denum type, bool premultiplyAlpha, bool flipY)
{
#if USE(GSTREAMER_GL)
    UNUSED_PARAM(context);

    if (m_usingFallbackVideoSink)
        return false;

    if (premultiplyAlpha)
        return false;

    WTF::GMutexLocker<GMutex> lock(m_sampleMutex);

    GstVideoInfo videoInfo;
    if (!getSampleVideoInfo(m_sample.get(), videoInfo))
        return false;

    GstBuffer* buffer = gst_sample_get_buffer(m_sample.get());
    GstVideoFrame videoFrame;
    if (!gst_video_frame_map(&videoFrame, &videoInfo, buffer, static_cast<GstMapFlags>(GST_MAP_READ | GST_MAP_GL)))
        return false;

    IntSize size(GST_VIDEO_INFO_WIDTH(&videoInfo), GST_VIDEO_INFO_HEIGHT(&videoInfo));
    if (m_videoSourceOrientation.usesWidthAsHeight())
        size = size.transposedSize();
    unsigned textureID = *reinterpret_cast<unsigned*>(videoFrame.data[0]);

    if (!m_videoTextureCopier)
        m_videoTextureCopier = std::make_unique<VideoTextureCopierGStreamer>();

    bool copied = m_videoTextureCopier->copyVideoTextureToPlatformTexture(textureID, size, outputTexture, outputTarget, level, internalFormat, format, type, flipY, m_videoSourceOrientation);

    gst_video_frame_unmap(&videoFrame);

    return copied;
#else
    return false;
#endif
}

NativeImagePtr MediaPlayerPrivateGStreamerBase::nativeImageForCurrentTime()
{
#if USE(CAIRO) && ENABLE(ACCELERATED_2D_CANVAS)
    if (m_usingFallbackVideoSink)
        return nullptr;

    GstVideoInfo videoInfo;
    IntSize size, rotatedSize;
    WTF::GMutexLocker<GMutex> lock(m_sampleMutex);
    GLContext* context = prepareContextForCairoPaint(videoInfo, size, rotatedSize);
    if (!context)
        return nullptr;

    RefPtr<cairo_surface_t> rotatedSurface = adoptRef(cairo_gl_surface_create(context->cairoDevice(), CAIRO_CONTENT_COLOR_ALPHA, rotatedSize.width(), rotatedSize.height()));
    if (!paintToCairoSurface(rotatedSurface.get(), context->cairoDevice(), videoInfo, size, rotatedSize, false))
        return nullptr;

    return rotatedSurface;
#else
    return nullptr;
#endif
}
#endif

void MediaPlayerPrivateGStreamerBase::setVideoSourceOrientation(const ImageOrientation& orientation)
{
    if (m_videoSourceOrientation == orientation)
        return;

    m_videoSourceOrientation = orientation;
}

bool MediaPlayerPrivateGStreamerBase::supportsFullscreen() const
{
    return true;
}

PlatformMedia MediaPlayerPrivateGStreamerBase::platformMedia() const
{
    return NoPlatformMedia;
}

MediaPlayer::MovieLoadType MediaPlayerPrivateGStreamerBase::movieLoadType() const
{
    if (m_readyState == MediaPlayer::HaveNothing)
        return MediaPlayer::Unknown;

    if (isLiveStream())
        return MediaPlayer::LiveStream;

    return MediaPlayer::Download;
}

#if USE(GSTREAMER_GL)
GstElement* MediaPlayerPrivateGStreamerBase::createGLAppSink()
{
    if (!webkitGstCheckVersion(1, 8, 0))
        return nullptr;

    GstElement* appsink = gst_element_factory_make("appsink", "webkit-gl-video-sink");
    if (!appsink)
        return nullptr;

    g_object_set(appsink, "enable-last-sample", FALSE, "emit-signals", TRUE, "max-buffers", 1, nullptr);
    g_signal_connect(appsink, "new-sample", G_CALLBACK(newSampleCallback), this);
    g_signal_connect(appsink, "new-preroll", G_CALLBACK(newPrerollCallback), this);

    return appsink;
}

gboolean appSinkSinkQuery(GstPad* pad, GstObject* parent, GstQuery* query)
{
    gboolean result = FALSE;
    auto* player = static_cast<MediaPlayerPrivateGStreamerBase*>(g_object_get_data(G_OBJECT(parent), "player"));

    switch (GST_QUERY_TYPE (query)) {
    case GST_QUERY_DRAIN: {
        player->clearCurrentBuffer();
        result = TRUE;
        break;
    }
    default:
        result = gst_pad_query_default(pad, parent, query);
        break;
    }

    return result;
}

GstElement* MediaPlayerPrivateGStreamerBase::createVideoSinkGL()
{
    // FIXME: Currently it's not possible to get the video frames and caps using this approach until
    // the pipeline gets into playing state. Due to this, trying to grab a frame and painting it by some
    // other mean (canvas or webgl) before playing state can result in a crash.
    // This is being handled in https://bugs.webkit.org/show_bug.cgi?id=159460.
    if (!webkitGstCheckVersion(1, 8, 0))
        return nullptr;

    gboolean result = TRUE;
    GstElement* videoSink = gst_bin_new("webkitvideosinkbin");
    GstElement* upload = gst_element_factory_make("glupload", nullptr);
    GstElement* colorconvert = gst_element_factory_make("glcolorconvert", nullptr);
    GstElement* appsink = createGLAppSink();

    if (!appsink || !upload || !colorconvert) {
        GST_WARNING("Failed to create GstGL elements");
        gst_object_unref(videoSink);

        if (upload)
            gst_object_unref(upload);
        if (colorconvert)
            gst_object_unref(colorconvert);
        if (appsink)
            gst_object_unref(appsink);

        return nullptr;
    }

    gst_bin_add_many(GST_BIN(videoSink), upload, colorconvert, appsink, nullptr);

    GRefPtr<GstCaps> caps = adoptGRef(gst_caps_from_string("video/x-raw(" GST_CAPS_FEATURE_MEMORY_GL_MEMORY "), format = (string) { RGBA }"));

    result &= gst_element_link_pads(upload, "src", colorconvert, "sink");
    result &= gst_element_link_pads_filtered(colorconvert, "src", appsink, "sink", caps.get());

    GRefPtr<GstPad> pad = adoptGRef(gst_element_get_static_pad(upload, "sink"));
    gst_element_add_pad(videoSink, gst_ghost_pad_new("sink", pad.get()));

    pad = adoptGRef(gst_element_get_static_pad(appsink, "sink"));
    gst_pad_add_probe (pad.get(), GST_PAD_PROBE_TYPE_EVENT_FLUSH, [] (GstPad*, GstPadProbeInfo* info,  gpointer userData) -> GstPadProbeReturn {
        if (GST_EVENT_TYPE (GST_PAD_PROBE_INFO_EVENT (info)) != GST_EVENT_FLUSH_START)
           return GST_PAD_PROBE_OK;

        auto* player = static_cast<MediaPlayerPrivateGStreamerBase*>(userData);
        player->clearCurrentBuffer();
        return GST_PAD_PROBE_OK;
     }, this, nullptr);
 
     g_object_set_data(G_OBJECT(appsink), "player", (gpointer) this);
     gst_pad_set_query_function(pad.get(), appSinkSinkQuery);

    if (!result) {
        GST_WARNING("Failed to link GstGL elements");
        gst_object_unref(videoSink);
        videoSink = nullptr;
    }
    return videoSink;
}
#endif

#if !USE(HOLE_PUNCH_GSTREAMER)
GstElement* MediaPlayerPrivateGStreamerBase::createVideoSink()
{
    acceleratedRenderingStateChanged();

#if USE(GSTREAMER_GL)
    if (m_renderingCanBeAccelerated)
        m_videoSink = createVideoSinkGL();
#endif

    if (!m_videoSink) {
        m_usingFallbackVideoSink = true;
        m_videoSink = webkitVideoSinkNew();
        m_repaintHandler = g_signal_connect_swapped(m_videoSink.get(), "repaint-requested", G_CALLBACK(repaintCallback), this);
    }

    GstElement* videoSink = nullptr;
    m_fpsSink = gst_element_factory_make("fpsdisplaysink", "sink");
    if (m_fpsSink) {
        g_object_set(m_fpsSink.get(), "silent", TRUE , nullptr);

        // Turn off text overlay unless logging is enabled.
#if LOG_DISABLED
        g_object_set(m_fpsSink.get(), "text-overlay", FALSE , nullptr);
#else
        if (!isLogChannelEnabled("Media"))
            g_object_set(m_fpsSink.get(), "text-overlay", FALSE , nullptr);
#endif // LOG_DISABLED

        if (g_object_class_find_property(G_OBJECT_GET_CLASS(m_fpsSink.get()), "video-sink")) {
            g_object_set(m_fpsSink.get(), "video-sink", m_videoSink.get(), nullptr);
            videoSink = m_fpsSink.get();
        } else
            m_fpsSink = nullptr;
    }

    if (!m_fpsSink)
        videoSink = m_videoSink.get();

    ASSERT(videoSink);

    return videoSink;
}
#endif

void MediaPlayerPrivateGStreamerBase::setStreamVolumeElement(GstStreamVolume* volume)
{
    ASSERT(!m_volumeElement);
    m_volumeElement = volume;

    // We don't set the initial volume because we trust the sink to keep it for us. See
    // https://bugs.webkit.org/show_bug.cgi?id=118974 for more information.
    if (!m_player->platformVolumeConfigurationRequired()) {
        GST_DEBUG("Setting stream volume to %f", m_player->volume());
        g_object_set(m_volumeElement.get(), "volume", m_player->volume(), NULL);
    } else
        GST_DEBUG("Not setting stream volume, trusting system one");

    GST_DEBUG("Setting stream muted %d",  m_player->muted());
    g_object_set(m_volumeElement.get(), "mute", m_player->muted(), NULL);

    g_signal_connect_swapped(m_volumeElement.get(), "notify::volume", G_CALLBACK(volumeChangedCallback), this);
    g_signal_connect_swapped(m_volumeElement.get(), "notify::mute", G_CALLBACK(muteChangedCallback), this);
}

unsigned MediaPlayerPrivateGStreamerBase::decodedFrameCount() const
{
    guint64 decodedFrames = 0;
    if (m_fpsSink)
        g_object_get(m_fpsSink.get(), "frames-rendered", &decodedFrames, NULL);
    return static_cast<unsigned>(decodedFrames);
}

unsigned MediaPlayerPrivateGStreamerBase::droppedFrameCount() const
{
    guint64 framesDropped = 0;
    if (m_fpsSink)
        g_object_get(m_fpsSink.get(), "frames-dropped", &framesDropped, NULL);
    return static_cast<unsigned>(framesDropped);
}

unsigned MediaPlayerPrivateGStreamerBase::audioDecodedByteCount() const
{
    GstQuery* query = gst_query_new_position(GST_FORMAT_BYTES);
    gint64 position = 0;

    if (audioSink() && gst_element_query(audioSink(), query))
        gst_query_parse_position(query, 0, &position);

    gst_query_unref(query);
    return static_cast<unsigned>(position);
}

unsigned MediaPlayerPrivateGStreamerBase::videoDecodedByteCount() const
{
    GstQuery* query = gst_query_new_position(GST_FORMAT_BYTES);
    gint64 position = 0;

    if (gst_element_query(m_videoSink.get(), query))
        gst_query_parse_position(query, 0, &position);

    gst_query_unref(query);
    return static_cast<unsigned>(position);
}

#if (ENABLE(LEGACY_ENCRYPTED_MEDIA_V1) || ENABLE(LEGACY_ENCRYPTED_MEDIA)) && USE(PLAYREADY)
PlayreadySession* MediaPlayerPrivateGStreamerBase::prSession() const
{
    PlayreadySession* session = nullptr;
#if ENABLE(LEGACY_ENCRYPTED_MEDIA_V1)
    session = m_prSession.get();
#elif ENABLE(LEGACY_ENCRYPTED_MEDIA)
    if (m_cdmSession) {
        CDMPRSessionGStreamer* cdmSession = static_cast<CDMPRSessionGStreamer*>(m_cdmSession);
        session = static_cast<PlayreadySession*>(cdmSession);
    }
#endif
    return session;
}

void MediaPlayerPrivateGStreamerBase::emitPlayReadySession()
{
    PlayreadySession* session = prSession();
    if (!session->ready())
        return;

    bool eventHandled = gst_element_send_event(m_pipeline.get(), gst_event_new_custom(GST_EVENT_CUSTOM_DOWNSTREAM_OOB,
        gst_structure_new("playready-session", "session", G_TYPE_POINTER, session, nullptr)));
    GST_TRACE("emitted PR session on pipeline, event handled %s", eventHandled ? "yes" : "no");
}
#endif

#if ENABLE(LEGACY_ENCRYPTED_MEDIA) && USE(OCDM)
void MediaPlayerPrivateGStreamerBase::emitOpenCDMWidevineSession()
{
    if (!m_cdmSession)
        return;

    CDMSessionOpenCDMWidevine* cdmSession = static_cast<CDMSessionOpenCDMWidevine*>(m_cdmSession);
    const String& sessionId = cdmSession->sessionId();
    if (sessionId.isEmpty())
        return;

    bool eventHandled = gst_element_send_event(m_pipeline.get(), gst_event_new_custom(GST_EVENT_CUSTOM_DOWNSTREAM_OOB,
        gst_structure_new("drm-session", "session", G_TYPE_STRING, sessionId.utf8().data(), nullptr)));
    GST_TRACE("emitted OCDM session on pipeline, event handled %s", eventHandled ? "yes" : "no");
}
#endif // ENABLE(LEGACY_ENCRYPTED_MEDIA) && USE(OCDM)

#if ENABLE(LEGACY_ENCRYPTED_MEDIA_V1)
MediaPlayer::MediaKeyException MediaPlayerPrivateGStreamerBase::addKey(const String& keySystem, const unsigned char* keyData, unsigned keyLength, const unsigned char* /* initData */, unsigned /* initDataLength */ , const String& sessionID)
{
    GST_DEBUG("addKey system: %s, length: %u, session: %s", keySystem.utf8().data(), keyLength, sessionID.utf8().data());

#if USE(PLAYREADY)
    if (equalIgnoringASCIICase(keySystem, PLAYREADY_PROTECTION_SYSTEM_ID)
        || equalIgnoringASCIICase(keySystem, PLAYREADY_YT_PROTECTION_SYSTEM_ID)) {
        RefPtr<Uint8Array> key = Uint8Array::create(keyData, keyLength);
        RefPtr<Uint8Array> nextMessage;
        unsigned short errorCode;
        uint32_t systemCode;
        bool result = m_prSession->playreadyProcessKey(key.get(), nextMessage, errorCode, systemCode);

        if (errorCode || !result) {
            GST_ERROR("Error processing key: errorCode: %u, result: %d", errorCode, result);
            return MediaPlayer::InvalidPlayerState;
        }

        // XXX: use nextMessage here and send a new keyMessage is ack is needed?
        emitPlayReadySession();

        m_player->keyAdded(keySystem, sessionID);

        return MediaPlayer::NoError;
    }
#endif

    if (!equalIgnoringASCIICase(keySystem, "org.w3.clearkey"))
        return MediaPlayer::KeySystemNotSupported;

    GstBuffer* buffer = gst_buffer_new_wrapped(g_memdup(keyData, keyLength), keyLength);
    dispatchDecryptionKey(buffer);
    gst_buffer_unref(buffer);

    m_player->keyAdded(keySystem, sessionID);

    return MediaPlayer::NoError;
}

void MediaPlayerPrivateGStreamerBase::trimInitData(String keySystemUuid, const unsigned char*& initDataPtr, unsigned &initDataLength)
{
    if (!m_initDatas.contains(keySystemUuid)) {
        GST_TRACE("we don't have an initData for %s", keySystemUuid.utf8().data());
        return;
    }

    Vector<uint8_t> storedInitData = m_initDatas.get(keySystemUuid);
    m_initDatas.clear();
    if (storedInitData.size() == initDataLength) {
        GST_TRACE("stored init data for %s has the same size of %u, no need for trimming", keySystemUuid.utf8().data(), initDataLength);
        return;
    }

    storedInitData.append('\0');
    bool found = g_strrstr_len(reinterpret_cast<const char*>(initDataPtr), initDataLength, reinterpret_cast<const char*>(storedInitData.data()));
    storedInitData.takeLast();
    GST_TRACE("checked for stored init data for %s, found %s", keySystemUuid.utf8().data(), found ? "yes" : "no");
    if (!found)
        return;

    initDataPtr = storedInitData.data();
    initDataLength = storedInitData.size();
}

MediaPlayer::MediaKeyException MediaPlayerPrivateGStreamerBase::generateKeyRequest(const String& keySystem, const unsigned char* initDataPtr, unsigned initDataLength, const String& customData)
{
    receivedGenerateKeyRequest(keySystem);
    GST_DEBUG("generating key request for system: %s, init data size %u", keySystem.utf8().data(), initDataLength);
    GST_MEMDUMP("init data", initDataPtr, initDataLength);
#if USE(PLAYREADY)
    if (equalIgnoringASCIICase(keySystem, PLAYREADY_PROTECTION_SYSTEM_ID)
        || equalIgnoringASCIICase(keySystem, PLAYREADY_YT_PROTECTION_SYSTEM_ID)) {
        LockHolder locker(m_prSessionMutex);
        if (!m_prSession)
            m_prSession = std::make_unique<PlayreadySession>();
        if (m_prSession->ready()) {
            emitPlayReadySession();
            return MediaPlayer::NoError;
        }

        trimInitData(keySystemIdToUuid(keySystem).string(), initDataPtr, initDataLength);
        GST_TRACE("current init data size %u", initDataLength);
        GST_MEMDUMP ("init data", initDataPtr, initDataLength);
        unsigned short errorCode;
        uint32_t systemCode;
        RefPtr<Uint8Array> initData = Uint8Array::create(initDataPtr, initDataLength);
        String destinationURL;
        RefPtr<Uint8Array> result = m_prSession->playreadyGenerateKeyRequest(initData.get(), customData, destinationURL, errorCode, systemCode);
        if (errorCode) {
            GST_ERROR("the key request wasn't properly generated");
            return MediaPlayer::InvalidPlayerState;
        }

        if (m_prSession->ready()) {
            emitPlayReadySession();
            return MediaPlayer::NoError;
        }
        URL url(URL(), destinationURL);
        GST_TRACE("playready generateKeyRequest result size %u", result->length());
        GST_MEMDUMP("result", result->data(), result->length());
        m_player->keyMessage(keySystem, createCanonicalUUIDString(), result->data(), result->length(), url);
        return MediaPlayer::NoError;
    }
#endif

    if (!equalIgnoringASCIICase(keySystem, "org.w3.clearkey"))
        return MediaPlayer::KeySystemNotSupported;

    trimInitData(keySystemIdToUuid(keySystem).string(), initDataPtr, initDataLength);
    GST_TRACE("current init data size %u", initDataLength);
    GST_MEMDUMP("init data", initDataPtr, initDataLength);
    m_player->keyMessage(keySystem, createCanonicalUUIDString(), initDataPtr, initDataLength, URL());
    return MediaPlayer::NoError;
}

MediaPlayer::MediaKeyException MediaPlayerPrivateGStreamerBase::cancelKeyRequest(const String& /* keySystem */ , const String& /* sessionID */)
{
    GST_DEBUG("cancelKeyRequest");
    return MediaPlayer::KeySystemNotSupported;
}

void MediaPlayerPrivateGStreamerBase::needKey(const String& keySystem, const String& sessionId, const unsigned char* initData, unsigned initDataLength)
{
    if (!m_player->keyNeeded(keySystem, sessionId, initData, initDataLength))
        GST_DEBUG("no event handler for key needed");
}
#endif

#if ENABLE(LEGACY_ENCRYPTED_MEDIA)
void MediaPlayerPrivateGStreamerBase::needKey(RefPtr<Uint8Array> initData)
{
    if (!m_player->keyNeeded(initData.get()))
        GST_INFO("no event handler for key needed");
}

void MediaPlayerPrivateGStreamerBase::setCDMSession(CDMSession* session)
{
    GST_DEBUG("setting CDM session to %p", session);
    m_cdmSession = session;
}

void MediaPlayerPrivateGStreamerBase::keyAdded()
{
#if USE(PLAYREADY)
    emitPlayReadySession();
#endif

#if USE(OCDM)
    if (m_cdmSession)
        emitOpenCDMWidevineSession();
#endif // USE(OCDM)
}

void MediaPlayerPrivateGStreamerBase::handleProtectionEvent(GstEvent* event)
{
    if (m_handledProtectionEvents.contains(GST_EVENT_SEQNUM(event))) {
        GST_DEBUG("event %u already handled", GST_EVENT_SEQNUM(event));
        m_handledProtectionEvents.remove(GST_EVENT_SEQNUM(event));
        return;
    }

    const gchar* eventKeySystemId = nullptr;
    GstBuffer* data = nullptr;
    gst_event_parse_protection(event, &eventKeySystemId, &data, nullptr);

    GstMapInfo mapInfo;
    if (!gst_buffer_map(data, &mapInfo, GST_MAP_READ)) {
        GST_WARNING("cannot map %s protection data", eventKeySystemId);
        return;
    }

    GST_DEBUG("scheduling keyNeeded event for %s with init data size of %" G_GSIZE_FORMAT, eventKeySystemId, mapInfo.size);
    GST_MEMDUMP("init datas", mapInfo.data, mapInfo.size);
    RefPtr<Uint8Array> initDataArray = Uint8Array::create(mapInfo.data, mapInfo.size);
    needKey(initDataArray);
    gst_buffer_unmap(data, &mapInfo);
}

void MediaPlayerPrivateGStreamerBase::receivedGenerateKeyRequest(const String& keySystem)
{
    GST_DEBUG("received generate key request for %s", keySystem.utf8().data());
    m_lastGenerateKeyRequestKeySystemUuid = keySystemIdToUuid(keySystem);
    m_protectionCondition.notifyOne();
}

static AtomicString keySystemIdToUuid(const AtomicString& id)
{
    if (equalIgnoringASCIICase(id, CLEAR_KEY_PROTECTION_SYSTEM_ID))
        return AtomicString(CLEAR_KEY_PROTECTION_SYSTEM_UUID);

    return { };
}

std::unique_ptr<CDMSession> MediaPlayerPrivateGStreamerBase::createSession(const String& keySystem, CDMSessionClient* client)
{
    if (!supportsKeySystem(keySystem, emptyString()))
        return nullptr;

    GST_DEBUG("creating key session for %s", keySystem.utf8().data());
#if USE(PLAYREADY)
    if (equalIgnoringASCIICase(keySystem, PLAYREADY_PROTECTION_SYSTEM_ID)
        || equalIgnoringASCIICase(keySystem, PLAYREADY_YT_PROTECTION_SYSTEM_ID))
        return std::make_unique<CDMPRSessionGStreamer>(client, this);
#endif

#if USE(OCDM)
    if (CDMPrivateOpenCDMWidevine::supportsKeySystem(keySystem))
        return CDMPrivateOpenCDMWidevine::createSession(client,this);
#endif // USE(OCDM)
    return nullptr;
}
#endif // ENABLE(LEGACY_ENCRYPTED_MEDIA)

#if ENABLE(LEGACY_ENCRYPTED_MEDIA_V1) || ENABLE(LEGACY_ENCRYPTED_MEDIA)
void MediaPlayerPrivateGStreamerBase::dispatchDecryptionKey(GstBuffer* buffer)
{
    gst_element_send_event(m_pipeline.get(), gst_event_new_custom(GST_EVENT_CUSTOM_DOWNSTREAM_OOB,
        gst_structure_new("drm-cipher", "key", GST_TYPE_BUFFER, buffer, nullptr)));
}

void MediaPlayerPrivateGStreamerBase::handleProtectionEvent(GstEvent* event)
{
    if (m_handledProtectionEvents.contains(GST_EVENT_SEQNUM(event))) {
        GST_DEBUG("event %u already handled", GST_EVENT_SEQNUM(event));
        m_handledProtectionEvents.remove(GST_EVENT_SEQNUM(event));
        return;
    }

    const gchar* eventKeySystemId = nullptr;
    GstBuffer* data = nullptr;
    gst_event_parse_protection(event, &eventKeySystemId, &data, nullptr);

#if USE(PLAYREADY)
    if (webkit_media_playready_decrypt_is_playready_key_system_id(eventKeySystemId)) {
#if ENABLE(LEGACY_ENCRYPTED_MEDIA_V1)
        LockHolder locker(m_prSessionMutex);
#endif
        PlayreadySession* session = prSession();
        if (session && (session->keyRequested() || session->ready())) {
            if (session->ready())
                emitPlayReadySession();
            return;
        }
    }
#endif

    GstMapInfo mapInfo;
    if (!gst_buffer_map(data, &mapInfo, GST_MAP_READ)) {
        GST_WARNING("cannot map %s protection data", eventKeySystemId);
        return;
    }

    GST_DEBUG("scheduling keyNeeded event for %s with init data size of %u", eventKeySystemId, mapInfo.size);
    GST_MEMDUMP("init datas", mapInfo.data, mapInfo.size);
#if ENABLE(LEGACY_ENCRYPTED_MEDIA_V1)
    needKey(keySystemUuidToId(eventKeySystemId).string(), "sessionId", mapInfo.data, mapInfo.size);
#elif ENABLE(LEGACY_ENCRYPTED_MEDIA)
    RefPtr<Uint8Array> initDataArray = Uint8Array::create(mapInfo.data, mapInfo.size);
    needKey(initDataArray);
#else
    ASSERT_NOT_REACHED();
#endif
    gst_buffer_unmap(data, &mapInfo);
}

void MediaPlayerPrivateGStreamerBase::receivedGenerateKeyRequest(const String& keySystem)
{
    GST_DEBUG("received generate key request for %s", keySystem.utf8().data());
    m_lastGenerateKeyRequestKeySystemUuid = keySystemIdToUuid(keySystem);
    m_protectionCondition.notifyOne();
}

static AtomicString keySystemIdToUuid(const AtomicString& id)
{
#if ENABLE(LEGACY_ENCRYPTED_MEDIA_V1)
    if (equalIgnoringASCIICase(id, CLEAR_KEY_PROTECTION_SYSTEM_ID))
        return AtomicString(CLEAR_KEY_PROTECTION_SYSTEM_UUID);
#endif

#if USE(PLAYREADY)
    if (equalIgnoringASCIICase(id, PLAYREADY_PROTECTION_SYSTEM_ID)
        || equalIgnoringASCIICase(id, PLAYREADY_YT_PROTECTION_SYSTEM_ID))
        return AtomicString(PLAYREADY_PROTECTION_SYSTEM_UUID);
#endif

#if ENABLE(LEGACY_ENCRYPTED_MEDIA) && USE(OCDM)
    if (equalIgnoringASCIICase(id, WIDEVINE_PROTECTION_SYSTEM_ID))
        return AtomicString(WIDEVINE_PROTECTION_SYSTEM_UUID);
#endif

    return { };
}
#endif

#if ENABLE(LEGACY_ENCRYPTED_MEDIA_V1)
static AtomicString keySystemUuidToId(const AtomicString& uuid)
{
    if (equalIgnoringASCIICase(uuid, CLEAR_KEY_PROTECTION_SYSTEM_UUID))
        return AtomicString(CLEAR_KEY_PROTECTION_SYSTEM_ID);

#if USE(PLAYREADY)
    if (equalIgnoringASCIICase(uuid, PLAYREADY_PROTECTION_SYSTEM_UUID))
        return AtomicString(PLAYREADY_PROTECTION_SYSTEM_ID);
#endif

    return { };
}
#endif

bool MediaPlayerPrivateGStreamerBase::supportsKeySystem(const String& keySystem, const String& mimeType)
{
    GST_INFO("Checking for KeySystem support with %s and type %s: false.", keySystem.utf8().data(), mimeType.utf8().data());

#if ENABLE(LEGACY_ENCRYPTED_MEDIA_V1) || ENABLE(ENCRYPTED_MEDIA)
    if (equalLettersIgnoringASCIICase(keySystem, "org.w3.clearkey"))
        return true;
#endif

#if USE(PLAYREADY) && (ENABLE(LEGACY_ENCRYPTED_MEDIA_V1) || ENABLE(LEGACY_ENCRYPTED_MEDIA))
    if (equalIgnoringASCIICase(keySystem, PLAYREADY_PROTECTION_SYSTEM_ID)
        || equalIgnoringASCIICase(keySystem, PLAYREADY_YT_PROTECTION_SYSTEM_ID))
        return true;
#endif

#if ENABLE(LEGACY_ENCRYPTED_MEDIA) && USE(OCDM)
    if (CDMPrivateOpenCDMWidevine::supportsKeySystemAndMimeType(keySystem, mimeType))
        return true;
#endif

    return false;
}

MediaPlayer::SupportsType MediaPlayerPrivateGStreamerBase::extendedSupportsType(const MediaEngineSupportParameters& parameters, MediaPlayer::SupportsType result)
{
#if ENABLE(LEGACY_ENCRYPTED_MEDIA_V1)
    // From: <http://dvcs.w3.org/hg/html-media/raw-file/eme-v0.1b/encrypted-media/encrypted-media.html#dom-canplaytype>
    // In addition to the steps in the current specification, this method must run the following steps:

    // 1. Check whether the Key System is supported with the specified container and codec type(s) by following the steps for the first matching condition from the following list:
    //    If keySystem is null, continue to the next step.
    if (parameters.keySystem.isNull() || parameters.keySystem.isEmpty())
        return result;

    // If keySystem contains an unrecognized or unsupported Key System, return the empty string
    if (!supportsKeySystem(parameters.keySystem, emptyString()))
        result = MediaPlayer::IsNotSupported;
#else
    UNUSED_PARAM(parameters);
#endif
    return result;
}

}

#endif // USE(GSTREAMER)<|MERGE_RESOLUTION|>--- conflicted
+++ resolved
@@ -431,7 +431,6 @@
 #if USE(PLAYREADY) && !ENABLE(ENCRYPTED_MEDIA)
             if (webkit_media_playready_decrypt_is_playready_key_system_id(eventKeySystemId)) {
 #if ENABLE(LEGACY_ENCRYPTED_MEDIA_V1)
-<<<<<<< HEAD
                 LockHolder locker(m_prSessionMutex);
 #endif
                 PlayreadySession* session = prSession();
@@ -440,25 +439,14 @@
                     if (session->ready()) {
                         GST_DEBUG("playready key already negotiated");
                         emitPlayReadySession();
-=======
-                    LockHolder locker(m_prSessionMutex);
-#endif
-                    PlayreadySession* session = prSession();
-                    if (session && (session->keyRequested() || session->ready())) {
-                        GST_DEBUG("playready key requested already");
-                        if (session->ready()) {
-                            GST_DEBUG("playready key already negotiated");
-                            emitPlayReadySession();
-                        }
-                        if (streamEncryptionInformation.second.contains(eventKeySystemId)) {
-                            GST_TRACE("considering init data handled for %s", eventKeySystemId);
-                            m_handledProtectionEvents.add(GST_EVENT_SEQNUM(event.get()));
-                        }
-                        return false;
->>>>>>> 268c21ee
+                    }
+                    if (streamEncryptionInformation.second.contains(eventKeySystemId)) {
+                        GST_TRACE("considering init data handled for %s", eventKeySystemId);
+                        m_handledProtectionEvents.add(GST_EVENT_SEQNUM(event.get()));
                     }
                     return false;
                 }
+                return false;
             }
 #endif
 
