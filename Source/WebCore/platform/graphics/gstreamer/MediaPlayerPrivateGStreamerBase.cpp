/*
 * Copyright (C) 2007, 2009 Apple Inc.  All rights reserved.
 * Copyright (C) 2007 Collabora Ltd.  All rights reserved.
 * Copyright (C) 2007 Alp Toker <alp@atoker.com>
 * Copyright (C) 2009 Gustavo Noronha Silva <gns@gnome.org>
 * Copyright (C) 2009, 2010, 2015, 2016 Igalia S.L
 * Copyright (C) 2015, 2016 Metrological Group B.V.
 *
 * This library is free software; you can redistribute it and/or
 * modify it under the terms of the GNU Library General Public
 * License as published by the Free Software Foundation; either
 * version 2 of the License, or (at your option) any later version.
 *
 * This library is distributed in the hope that it will be useful,
 * but WITHOUT ANY WARRANTY; without even the implied warranty of
 * MERCHANTABILITY or FITNESS FOR A PARTICULAR PURPOSE.  See the GNU
 * Library General Public License for more details.
 *
 * You should have received a copy of the GNU Library General Public License
 * aint with this library; see the file COPYING.LIB.  If not, write to
 * the Free Software Foundation, Inc., 51 Franklin Street, Fifth Floor,
 * Boston, MA 02110-1301, USA.
 */

#include "config.h"
#include "MediaPlayerPrivateGStreamerBase.h"

#if ENABLE(VIDEO) && USE(GSTREAMER)

#include "GStreamerUtilities.h"
#include "GraphicsContext.h"
#include "GraphicsTypes.h"
#include "ImageGStreamer.h"
#include "ImageOrientation.h"
#include "IntRect.h"
#include "MediaPlayer.h"
#include "NotImplemented.h"
#include "SharedBuffer.h"
#include "UUID.h"
#include "VideoSinkGStreamer.h"
#include "WebKitWebSourceGStreamer.h"
#include <wtf/glib/GMutexLocker.h>
#include <wtf/glib/GUniquePtr.h>
#include <wtf/text/AtomicString.h>
#include <wtf/text/CString.h>
#include <wtf/MathExtras.h>

#include <gst/audio/streamvolume.h>
#include <gst/video/gstvideometa.h>

#if USE(GSTREAMER_GL)
#include <gst/app/gstappsink.h>
#define GST_USE_UNSTABLE_API
#include <gst/gl/gl.h>
#undef GST_USE_UNSTABLE_API

#include "GLContext.h"
#if USE(GLX)
#include "GLContextGLX.h"
#include <gst/gl/x11/gstgldisplay_x11.h>
#endif

#if USE(EGL)
#if !PLATFORM(WPE)
#include "GLContextEGL.h"
#endif
#include <gst/gl/egl/gstgldisplay_egl.h>
#endif

#if PLATFORM(X11)
#include "PlatformDisplayX11.h"
#endif

#if PLATFORM(WAYLAND)
#include "PlatformDisplayWayland.h"
#elif PLATFORM(WPE)
#include "PlatformDisplayWPE.h"
#endif

// gstglapi.h may include eglplatform.h and it includes X.h, which
// defines None, breaking MediaPlayer::None enum
#if PLATFORM(X11) && GST_GL_HAVE_PLATFORM_EGL
#undef None
#endif // PLATFORM(X11) && GST_GL_HAVE_PLATFORM_EGL
#include "VideoTextureCopierGStreamer.h"
#endif // USE(GSTREAMER_GL)

#if USE(TEXTURE_MAPPER_GL)
#include "BitmapTextureGL.h"
#include "BitmapTexturePool.h"
#include "TextureMapperGL.h"
#endif
#if USE(COORDINATED_GRAPHICS_THREADED)
#include "TextureMapperPlatformLayerBuffer.h"
#endif

#define WL_EGL_PLATFORM
#include <EGL/egl.h>

#if ENABLE(LEGACY_ENCRYPTED_MEDIA_V1)
#include "WebKitClearKeyDecryptorGStreamer.h"
#endif

#if ENABLE(LEGACY_ENCRYPTED_MEDIA_V1) || ENABLE(LEGACY_ENCRYPTED_MEDIA)
#include <runtime/JSCInlines.h>
#include <runtime/TypedArrayInlines.h>
#include <runtime/Uint8Array.h>
#endif

#if ENABLE(LEGACY_ENCRYPTED_MEDIA_V1) || ENABLE(LEGACY_ENCRYPTED_MEDIA) || ENABLE(ENCRYPTED_MEDIA)
#if ENABLE(LEGACY_ENCRYPTED_MEDIA)
#include "CDMPRSessionGStreamer.h"
#endif // ENABLE(LEGACY_ENCRYPTED_MEDIA)
#if USE(OCDM)&& (ENABLE(LEGACY_ENCRYPTED_MEDIA_V1) || ENABLE(LEGACY_ENCRYPTED_MEDIA))
#include "CDMPrivateOpenCDM.h"
#include "CDMSessionOpenCDM.h"
#endif // USE(OCDM)&& (ENABLE(LEGACY_ENCRYPTED_MEDIA_V1) || ENABLE(LEGACY_ENCRYPTED_MEDIA))
#if USE(OCDM)
#include "WebKitOpenCDMPlayReadyDecryptorGStreamer.h"
#include "WebKitOpenCDMWidevineDecryptorGStreamer.h"
#endif // USE(OCDM)
#if USE(PLAYREADY)
#include "PlayreadySession.h"
#endif
#include "WebKitPlayReadyDecryptorGStreamer.h"
#endif

#if USE(CAIRO) && ENABLE(ACCELERATED_2D_CANVAS)
#include <cairo-gl.h>
#endif

#if ENABLE(LEGACY_ENCRYPTED_MEDIA) || ENABLE(ENCRYPTED_MEDIA)
#include "SharedBuffer.h"
#include "WebKitClearKeyDecryptorGStreamer.h"
#if ENABLE(LEGACY_ENCRYPTED_MEDIA)
#include <runtime/JSCInlines.h>
#include <runtime/TypedArrayInlines.h>
#include <runtime/Uint8Array.h>
#endif
#endif

GST_DEBUG_CATEGORY(webkit_media_player_debug);
#define GST_CAT_DEFAULT webkit_media_player_debug

using namespace std;

namespace WebCore {

void registerWebKitGStreamerElements()
{
    if (!webkitGstCheckVersion(1, 6, 1))
        return;

#if ENABLE(LEGACY_ENCRYPTED_MEDIA_V1) || ENABLE(LEGACY_ENCRYPTED_MEDIA) || ENABLE(ENCRYPTED_MEDIA)
    GRefPtr<GstElementFactory> clearKeyDecryptorFactory = gst_element_factory_find("webkitclearkey");
    if (!clearKeyDecryptorFactory)
        gst_element_register(nullptr, "webkitclearkey", GST_RANK_PRIMARY + 100, WEBKIT_TYPE_MEDIA_CK_DECRYPT);
#endif

#if (ENABLE(LEGACY_ENCRYPTED_MEDIA_V1) || ENABLE(LEGACY_ENCRYPTED_MEDIA)) && USE(PLAYREADY)
    GRefPtr<GstElementFactory> playReadyDecryptorFactory = gst_element_factory_find("webkitplayreadydec");
    if (!playReadyDecryptorFactory)
        gst_element_register(0, "webkitplayreadydec", GST_RANK_PRIMARY + 100, WEBKIT_TYPE_MEDIA_PLAYREADY_DECRYPT);
#endif

#if (ENABLE(LEGACY_ENCRYPTED_MEDIA_V1) || ENABLE(LEGACY_ENCRYPTED_MEDIA) || ENABLE(ENCRYPTED_MEDIA)) && USE(OCDM)
    GRefPtr<GstElementFactory> widevineDecryptorFactory = gst_element_factory_find("webkitopencdmwidevine");
    if (!widevineDecryptorFactory)
        gst_element_register(0, "webkitopencdmwidevine", GST_RANK_PRIMARY + 100, WEBKIT_TYPE_OPENCDM_WIDEVINE_DECRYPT);
    GRefPtr<GstElementFactory> playReadyDecryptorFactory = gst_element_factory_find("webkitplayreadydec");
    if (!playReadyDecryptorFactory)
        gst_element_register(0, "webkitplayreadydec", GST_RANK_PRIMARY + 100, WEBKIT_TYPE_OPENCDM_PLAYREADY_DECRYPT);
#endif
}

#if ENABLE(LEGACY_ENCRYPTED_MEDIA_V1)
static AtomicString keySystemUuidToId(const AtomicString&);
#endif

#if ENABLE(LEGACY_ENCRYPTED_MEDIA_V1) || ENABLE(LEGACY_ENCRYPTED_MEDIA)
static AtomicString keySystemIdToUuid(const AtomicString&);
#endif

static int greatestCommonDivisor(int a, int b)
{
    while (b) {
        int temp = a;
        a = b;
        b = temp % b;
    }

    return ABS(a);
}

#if USE(TEXTURE_MAPPER_GL)
static inline TextureMapperGL::Flags texMapFlagFromOrientation(const ImageOrientation& orientation)
{
    switch (orientation) {
    case DefaultImageOrientation:
        return 0;
    case OriginRightTop:
        return TextureMapperGL::ShouldRotateTexture90;
    case OriginBottomRight:
        return TextureMapperGL::ShouldRotateTexture180;
    case OriginLeftBottom:
        return TextureMapperGL::ShouldRotateTexture270;
    default:
        ASSERT_NOT_REACHED();
    }

    return 0;
}
#endif

#if USE(COORDINATED_GRAPHICS_THREADED) && USE(GSTREAMER_GL)
class GstVideoFrameHolder : public TextureMapperPlatformLayerBuffer::UnmanagedBufferDataHolder {
public:
    explicit GstVideoFrameHolder(GstSample* sample, TextureMapperGL::Flags flags)
    {
        GstVideoInfo videoInfo;
        if (UNLIKELY(!getSampleVideoInfo(sample, videoInfo)))
            return;

        m_size = IntSize(GST_VIDEO_INFO_WIDTH(&videoInfo), GST_VIDEO_INFO_HEIGHT(&videoInfo));
        m_flags = flags | (GST_VIDEO_INFO_HAS_ALPHA(&videoInfo) ? TextureMapperGL::ShouldBlend : 0);

        GstBuffer* buffer = gst_sample_get_buffer(sample);
        if (UNLIKELY(!gst_video_frame_map(&m_videoFrame, &videoInfo, buffer, static_cast<GstMapFlags>(GST_MAP_READ | GST_MAP_GL))))
            return;

        m_textureID = *reinterpret_cast<GLuint*>(m_videoFrame.data[0]);
        m_isValid = true;
    }

    virtual ~GstVideoFrameHolder()
    {
        if (UNLIKELY(!m_isValid))
            return;

        gst_video_frame_unmap(&m_videoFrame);
    }

    const IntSize& size() const { return m_size; }
    TextureMapperGL::Flags flags() const { return m_flags; }
    GLuint textureID() const { return m_textureID; }
    GC3Dint internalFormat() const { return m_internalFormat; }
    bool isValid() const { return m_isValid; }

private:
    GstVideoFrame m_videoFrame;
    IntSize m_size;
    TextureMapperGL::Flags m_flags;
    GLuint m_textureID;
    GC3Dint m_internalFormat;
    bool m_isValid { false };
};
#endif // USE(COORDINATED_GRAPHICS_THREADED) && USE(GSTREAMER_GL)

MediaPlayerPrivateGStreamerBase::MediaPlayerPrivateGStreamerBase(MediaPlayer* player)
    : m_player(player)
    , m_fpsSink(nullptr)
    , m_readyState(MediaPlayer::HaveNothing)
    , m_networkState(MediaPlayer::Empty)
    , m_isEndReached(false)
#if USE(GSTREAMER_GL) || USE(COORDINATED_GRAPHICS_THREADED)
    , m_drawTimer(RunLoop::main(), this, &MediaPlayerPrivateGStreamerBase::repaint)
#endif
    , m_repaintHandler(0)
    , m_drainHandler(0)
    , m_usingFallbackVideoSink(false)
#if ENABLE(LEGACY_ENCRYPTED_MEDIA)
    , m_cdmSession(nullptr)
#endif
#if ENABLE(ENCRYPTED_MEDIA)
    , m_initDataProcessed(false)
#endif
{
    g_mutex_init(&m_sampleMutex);
#if USE(COORDINATED_GRAPHICS_THREADED)
    m_platformLayerProxy = adoptRef(new TextureMapperPlatformLayerProxy());
#endif

#if USE(HOLE_PUNCH_GSTREAMER)
#if USE(COORDINATED_GRAPHICS_THREADED)
    LockHolder locker(m_platformLayerProxy->lock());
    m_platformLayerProxy->pushNextBuffer(std::make_unique<TextureMapperPlatformLayerBuffer>(0, m_size, TextureMapperGL::ShouldOverwriteRect, GraphicsContext3D::DONT_CARE));
#endif
#endif

}

MediaPlayerPrivateGStreamerBase::~MediaPlayerPrivateGStreamerBase()
{
#if ENABLE(LEGACY_ENCRYPTED_MEDIA_V1) || ENABLE(LEGACY_ENCRYPTED_MEDIA) || ENABLE(ENCRYPTED_MEDIA)
    m_protectionCondition.notifyOne();
#endif
    m_notifier.cancelPendingNotifications();

#if USE(GSTREAMER_GL) || USE(COORDINATED_GRAPHICS_THREADED)
    m_drawTimer.stop();
    {
        LockHolder locker(m_drawMutex);
        m_drawCondition.notifyOne();
    }
#endif

    if (m_videoSink) {
        g_signal_handlers_disconnect_matched(m_videoSink.get(), G_SIGNAL_MATCH_DATA, 0, 0, nullptr, nullptr, this);
#if USE(GSTREAMER_GL)
        if (GST_IS_BIN(m_videoSink.get())) {
            GRefPtr<GstElement> appsink = adoptGRef(gst_bin_get_by_name(GST_BIN_CAST(m_videoSink.get()), "webkit-gl-video-sink"));
            g_signal_handlers_disconnect_by_data(appsink.get(), this);
        }
#endif
    }

    g_mutex_clear(&m_sampleMutex);

    m_player = nullptr;

    if (m_volumeElement)
        g_signal_handlers_disconnect_matched(m_volumeElement.get(), G_SIGNAL_MATCH_DATA, 0, 0, nullptr, nullptr, this);

#if ENABLE(LEGACY_ENCRYPTED_MEDIA)
    m_cdmSession = nullptr;
#endif


#if USE(TEXTURE_MAPPER_GL) && !USE(COORDINATED_GRAPHICS)
    if (client())
        client()->platformLayerWillBeDestroyed();
#endif

#if ENABLE(LEGACY_ENCRYPTED_MEDIA)
    m_cdmSession = nullptr;
#endif

    if (m_pipeline)
        gst_element_set_state(m_pipeline.get(), GST_STATE_NULL);
}

void MediaPlayerPrivateGStreamerBase::setPipeline(GstElement* pipeline)
{
    m_pipeline = pipeline;
#if USE(HOLE_PUNCH_GSTREAMER)
    updateVideoRectangle();
#endif
}

void MediaPlayerPrivateGStreamerBase::clearSamples()
{
#if USE(COORDINATED_GRAPHICS_THREADED)
    // Disconnect handlers to ensure that new samples aren't going to arrive
    // before the pipeline destruction
    if (m_repaintHandler) {
        g_signal_handler_disconnect(m_videoSink.get(), m_repaintHandler);
        m_repaintHandler = 0;
    }

    if (m_drainHandler) {
        g_signal_handler_disconnect(m_videoSink.get(), m_drainHandler);
        m_drainHandler = 0;
    }
#endif

    WTF::GMutexLocker<GMutex> lock(m_sampleMutex);
    m_sample = nullptr;
}

#if ENABLE(LEGACY_ENCRYPTED_MEDIA_V1) || ENABLE(LEGACY_ENCRYPTED_MEDIA) || ENABLE(ENCRYPTED_MEDIA)
static std::pair<Vector<GRefPtr<GstEvent>>, Vector<String>> extractEventsAndSystemsFromMessage(GstMessage* message)
{
    const GstStructure* structure = gst_message_get_structure(message);

    const GValue* streamEncryptionAllowedSystemsValue = gst_structure_get_value(structure, "stream-encryption-systems");
    ASSERT(streamEncryptionAllowedSystemsValue && G_VALUE_HOLDS(streamEncryptionAllowedSystemsValue, G_TYPE_STRV));
    const char** streamEncryptionAllowedSystems = reinterpret_cast<const char**>(g_value_get_boxed(streamEncryptionAllowedSystemsValue));
    ASSERT(streamEncryptionAllowedSystems);
    Vector<String> streamEncryptionAllowedSystemsVector;
    unsigned i;
    for (i = 0; streamEncryptionAllowedSystems[i]; ++i)
        streamEncryptionAllowedSystemsVector.append(streamEncryptionAllowedSystems[i]);

    const GValue* streamEncryptionEventsList = gst_structure_get_value(structure, "stream-encryption-events");
    ASSERT(streamEncryptionEventsList && GST_VALUE_HOLDS_LIST(streamEncryptionEventsList));
    unsigned streamEncryptionEventsListSize = gst_value_list_get_size(streamEncryptionEventsList);
    Vector<GRefPtr<GstEvent>> streamEncryptionEventsVector;
    for (i = 0; i < streamEncryptionEventsListSize; ++i)
        streamEncryptionEventsVector.append(GRefPtr<GstEvent>(static_cast<GstEvent*>(g_value_get_boxed(gst_value_list_get_value(streamEncryptionEventsList, i)))));

    return std::make_pair(streamEncryptionEventsVector, streamEncryptionAllowedSystemsVector);
}
#endif

bool MediaPlayerPrivateGStreamerBase::handleSyncMessage(GstMessage* message)
{
    UNUSED_PARAM(message);
    if (GST_MESSAGE_TYPE(message) != GST_MESSAGE_NEED_CONTEXT)
        return false;

    const gchar* contextType;
    gst_message_parse_context_type(message, &contextType);

#if USE(GSTREAMER_GL)
    GRefPtr<GstContext> elementContext = adoptGRef(requestGLContext(contextType, this));
    if (elementContext) {
        gst_element_set_context(GST_ELEMENT(message->src), elementContext.get());
        return true;
    }
#endif // USE(GSTREAMER_GL)

#if ENABLE(LEGACY_ENCRYPTED_MEDIA_V1) || ENABLE(LEGACY_ENCRYPTED_MEDIA) || ENABLE(ENCRYPTED_MEDIA)
    if (!g_strcmp0(contextType, "drm-preferred-decryption-system-id")) {
        if (isMainThread()) {
            GST_ERROR("can't handle drm-preferred-decryption-system-id need context message in the main thread");
            ASSERT_NOT_REACHED();
            return false;
        }
        GST_DEBUG("handling drm-preferred-decryption-system-id need context message");
        std::pair<Vector<GRefPtr<GstEvent>>, Vector<String>> streamEncryptionInformation = extractEventsAndSystemsFromMessage(message);
        GST_TRACE("found %" G_GSIZE_FORMAT " protection events", streamEncryptionInformation.first.size());
        Vector<uint8_t> concatenatedInitDataChunks;
        unsigned concatenatedInitDataChunksNumber = 0;
        String eventKeySystemIdString;
        for (auto& event : streamEncryptionInformation.first) {
            GST_TRACE("handling protection event %u", GST_EVENT_SEQNUM(event.get()));
            const char* eventKeySystemId = nullptr;
            GstBuffer* data = nullptr;
            gst_event_parse_protection(event.get(), &eventKeySystemId, &data, nullptr);

#if USE(PLAYREADY) && !ENABLE(ENCRYPTED_MEDIA)
            if (webkit_media_playready_decrypt_is_playready_key_system_id(eventKeySystemId)) {
#if ENABLE(LEGACY_ENCRYPTED_MEDIA_V1)
                LockHolder locker(m_prSessionMutex);
#endif
                PlayreadySession* session = prSession();
                if (session && (session->keyRequested() || session->ready())) {
                    GST_DEBUG("playready key requested already");
                    if (session->ready()) {
                        GST_DEBUG("playready key already negotiated");
                        emitPlayReadySession();
                    }
                    if (streamEncryptionInformation.second.contains(eventKeySystemId)) {
                        GST_TRACE("considering init data handled for %s", eventKeySystemId);
                        m_handledProtectionEvents.add(GST_EVENT_SEQNUM(event.get()));
                    }
                    return false;
                }
                return false;
            }
#endif

#if USE(OCDM) && (ENABLE(LEGACY_ENCRYPTED_MEDIA_V1) || ENABLE(LEGACY_ENCRYPTED_MEDIA))
#if ENABLE(LEGACY_ENCRYPTED_MEDIA_V1)
            LockHolder locker(m_cdmSessionMutex);
#endif
            if (m_cdmSession && (m_cdmSession->keyRequested() || m_cdmSession->ready())) {
                GST_DEBUG("ocdm key requested already");
                if (m_cdmSession->ready()) {
                    GST_DEBUG("ocdm key already negotiated");
                    emitOpenCDMSession();
                }
                return false;
            }
#endif
            // Here we receive the DRM init data from the pipeline: we will emit
            // the needkey event with that data and the browser might create a
            // CDMSession from this event handler. If such a session was created
            // We will emit the message event from the session to provide the
            // DRM challenge to the browser and wait for an update. If on the
            // contrary no session was created we won't wait and let the pipeline
            // error out by itself.
            GstMapInfo mapInfo;
            if (!gst_buffer_map(data, &mapInfo, GST_MAP_READ)) {
                GST_WARNING("cannot map %s protection data", eventKeySystemId);
                break;
            }
#if ENABLE(ENCRYPTED_MEDIA) && USE(OCDM)
            LockHolder locker(m_protectInitDataProcessing);
            if (m_initDataProcessed)
                return false;
            else
                m_initDataProcessed = true;
#endif
            GST_TRACE("appending init data for %s of size %" G_GSIZE_FORMAT, eventKeySystemId, mapInfo.size);
            GST_MEMDUMP("init data", reinterpret_cast<const unsigned char *>(mapInfo.data), mapInfo.size);
            concatenatedInitDataChunks.append(mapInfo.data, mapInfo.size);
            ++concatenatedInitDataChunksNumber;
            eventKeySystemIdString = eventKeySystemId;
            if (streamEncryptionInformation.second.contains(eventKeySystemId)) {
                GST_TRACE("considering init data handled for %s", eventKeySystemId);
#if ENABLE(LEGACY_ENCRYPTED_MEDIA_V1)
                Vector<uint8_t> initDataVector;
                initDataVector.append(reinterpret_cast<uint8_t*>(mapInfo.data), mapInfo.size);
                m_initDatas.add(eventKeySystemIdString, WTFMove(initDataVector));
#endif
                m_handledProtectionEvents.add(GST_EVENT_SEQNUM(event.get()));
            }
            gst_buffer_unmap(data, &mapInfo);
        }

        if (!concatenatedInitDataChunksNumber)
            return false;

        if (concatenatedInitDataChunksNumber > 1)
            eventKeySystemIdString = emptyString();

        RunLoop::main().dispatch([this, eventKeySystemIdString, initData = WTFMove(concatenatedInitDataChunks)] {
            GST_DEBUG("scheduling keyNeeded event for %s with concatenated init datas size of %" G_GSIZE_FORMAT, eventKeySystemIdString.utf8().data(), initData.size());
            GST_MEMDUMP("init datas", initData.data(), initData.size());

            // FIXME: Provide a somehow valid sessionId.
#if ENABLE(LEGACY_ENCRYPTED_MEDIA_V1)
            needKey(keySystemUuidToId(eventKeySystemIdString).string(), "sessionId", initData.data(), initData.size());
#elif ENABLE(LEGACY_ENCRYPTED_MEDIA)
            RefPtr<Uint8Array> initDataArray = Uint8Array::create(initData.data(), initData.size());
            needKey(initDataArray);
#elif ENABLE(ENCRYPTED_MEDIA)
            fprintf(stderr, "MediaPlayerPrivateGStreamerBase: got init data of size %zu\n", initData.size());
#if USE(OCDM)
            m_player->initializationDataEncountered(ASCIILiteral("cenc"), ArrayBuffer::create(initData.data(), initData.size()));
#else
            m_player->initializationDataEncountered(ASCIILiteral("hoi"), ArrayBuffer::create(initData.data(), initData.size()));
#endif

            // FIXME: ClearKey BestKey
            LockHolder lock(m_protectionMutex);
            m_lastGenerateKeyRequestKeySystemUuid = AtomicString(CLEAR_KEY_PROTECTION_SYSTEM_UUID);
            m_protectionCondition.notifyOne();
#else
            ASSERT_NOT_REACHED();
#endif
        });

        GST_INFO("waiting for a key request to arrive");
        LockHolder lock(m_protectionMutex);
        m_protectionCondition.waitFor(m_protectionMutex, Seconds(4), [this] {
            return !this->m_lastGenerateKeyRequestKeySystemUuid.isEmpty();
        });
        if (!m_lastGenerateKeyRequestKeySystemUuid.isEmpty()) {
            GST_INFO("got a key request, continuing with %s on %s", m_lastGenerateKeyRequestKeySystemUuid.utf8().data(), GST_MESSAGE_SRC_NAME(message));

            GRefPtr<GstContext> context = adoptGRef(gst_context_new("drm-preferred-decryption-system-id", FALSE));
            GstStructure* contextStructure = gst_context_writable_structure(context.get());
            gst_structure_set(contextStructure, "decryption-system-id", G_TYPE_STRING, m_lastGenerateKeyRequestKeySystemUuid.utf8().data(), nullptr);
            gst_element_set_context(GST_ELEMENT(GST_MESSAGE_SRC(message)), context.get());
        } else
            GST_WARNING("did not get a proper key request");

        return true;
    }
#endif // ENABLE(LEGACY_ENCRYPTED_MEDIA_V1) || ENABLE(LEGACY_ENCRYPTED_MEDIA) || ENABLE(ENCRYPTED_MEDIA)

    return false;
}

#if USE(GSTREAMER_GL)
GstContext* MediaPlayerPrivateGStreamerBase::requestGLContext(const gchar* contextType, MediaPlayerPrivateGStreamerBase* player)
{
    if (!player->ensureGstGLContext())
        return nullptr;

    if (!g_strcmp0(contextType, GST_GL_DISPLAY_CONTEXT_TYPE)) {
        GstContext* displayContext = gst_context_new(GST_GL_DISPLAY_CONTEXT_TYPE, TRUE);
        gst_context_set_gl_display(displayContext, player->gstGLDisplay());
        return displayContext;
    }

    if (!g_strcmp0(contextType, "gst.gl.app_context")) {
        GstContext* appContext = gst_context_new("gst.gl.app_context", TRUE);
        GstStructure* structure = gst_context_writable_structure(appContext);
#if GST_CHECK_VERSION(1, 11, 0)
        gst_structure_set(structure, "context", GST_TYPE_GL_CONTEXT, player->gstGLContext(), nullptr);
#else
        gst_structure_set(structure, "context", GST_GL_TYPE_CONTEXT, player->gstGLContext(), nullptr);
#endif
        return appContext;
    }

    return nullptr;
}

bool MediaPlayerPrivateGStreamerBase::ensureGstGLContext()
{
    if (m_glContext)
        return true;

    auto& sharedDisplay = PlatformDisplay::sharedDisplayForCompositing();
    if (!m_glDisplay) {
#if PLATFORM(X11)
#if USE(GLX)
        if (is<PlatformDisplayX11>(sharedDisplay))
            m_glDisplay = GST_GL_DISPLAY(gst_gl_display_x11_new_with_display(downcast<PlatformDisplayX11>(sharedDisplay).native()));
#elif USE(EGL)
        if (is<PlatformDisplayX11>(sharedDisplay))
            m_glDisplay = GST_GL_DISPLAY(gst_gl_display_egl_new_with_egl_display(downcast<PlatformDisplayX11>(sharedDisplay).eglDisplay()));
#endif
#endif

#if PLATFORM(WAYLAND)
        if (is<PlatformDisplayWayland>(sharedDisplay))
            m_glDisplay = GST_GL_DISPLAY(gst_gl_display_egl_new_with_egl_display(downcast<PlatformDisplayWayland>(sharedDisplay).eglDisplay()));
#endif

#if PLATFORM(WPE)
        ASSERT(is<PlatformDisplayWPE>(sharedDisplay));
        m_glDisplay = GST_GL_DISPLAY(gst_gl_display_egl_new_with_egl_display(downcast<PlatformDisplayWPE>(sharedDisplay).eglDisplay()));
#endif

        ASSERT(m_glDisplay);
    }

    GLContext* webkitContext = sharedDisplay.sharingGLContext();
    // EGL and GLX are mutually exclusive, no need for ifdefs here.
    GstGLPlatform glPlatform = webkitContext->isEGLContext() ? GST_GL_PLATFORM_EGL : GST_GL_PLATFORM_GLX;

#if USE(OPENGL_ES_2)
    GstGLAPI glAPI = GST_GL_API_GLES2;
#elif USE(OPENGL)
    GstGLAPI glAPI = GST_GL_API_OPENGL;
#else
    ASSERT_NOT_REACHED();
#endif

    PlatformGraphicsContext3D contextHandle = webkitContext->platformContext();
    if (!contextHandle)
        return false;

    m_glContext = gst_gl_context_new_wrapped(m_glDisplay.get(), reinterpret_cast<guintptr>(contextHandle), glPlatform, glAPI);

    return true;
}
#endif // USE(GSTREAMER_GL)

// Returns the size of the video
FloatSize MediaPlayerPrivateGStreamerBase::naturalSize() const
{
    if (!hasVideo())
        return FloatSize();

    if (!m_videoSize.isEmpty())
        return m_videoSize;

    WTF::GMutexLocker<GMutex> lock(m_sampleMutex);

    GRefPtr<GstCaps> caps;
    // We may not have enough data available for the video sink yet.
    if (!GST_IS_SAMPLE(m_sample.get()))
        return FloatSize();

    if (GST_IS_SAMPLE(m_sample.get()) && !caps)
        caps = gst_sample_get_caps(m_sample.get());

    if (!caps) {
        GRefPtr<GstPad> videoSinkPad = adoptGRef(gst_element_get_static_pad(m_videoSink.get(), "sink"));
        if (videoSinkPad)
            caps = gst_pad_get_current_caps(videoSinkPad.get());
    }

    if (!caps)
        return FloatSize();

    // TODO: handle possible clean aperture data. See
    // https://bugzilla.gnome.org/show_bug.cgi?id=596571
    // TODO: handle possible transformation matrix. See
    // https://bugzilla.gnome.org/show_bug.cgi?id=596326

    // Get the video PAR and original size, if this fails the
    // video-sink has likely not yet negotiated its caps.
    int pixelAspectRatioNumerator, pixelAspectRatioDenominator, stride;
    IntSize originalSize;
    GstVideoFormat format;
    if (!getVideoSizeAndFormatFromCaps(caps.get(), originalSize, format, pixelAspectRatioNumerator, pixelAspectRatioDenominator, stride))
        return FloatSize();

#if USE(TEXTURE_MAPPER_GL)
    // When using accelerated compositing, if the video is tagged as rotated 90 or 270 degrees, swap width and height.
    if (m_renderingCanBeAccelerated) {
        if (m_videoSourceOrientation.usesWidthAsHeight())
            originalSize = originalSize.transposedSize();
    }
#endif

    GST_DEBUG("Original video size: %dx%d", originalSize.width(), originalSize.height());
    GST_DEBUG("Pixel aspect ratio: %d/%d", pixelAspectRatioNumerator, pixelAspectRatioDenominator);

    // Calculate DAR based on PAR and video size.
    int displayWidth = originalSize.width() * pixelAspectRatioNumerator;
    int displayHeight = originalSize.height() * pixelAspectRatioDenominator;

    // Divide display width and height by their GCD to avoid possible overflows.
    int displayAspectRatioGCD = greatestCommonDivisor(displayWidth, displayHeight);
    displayWidth /= displayAspectRatioGCD;
    displayHeight /= displayAspectRatioGCD;

    // Apply DAR to original video size. This is the same behavior as in xvimagesink's setcaps function.
    guint64 width = 0, height = 0;
    if (!(originalSize.height() % displayHeight)) {
        GST_DEBUG("Keeping video original height");
        width = gst_util_uint64_scale_int(originalSize.height(), displayWidth, displayHeight);
        height = static_cast<guint64>(originalSize.height());
    } else if (!(originalSize.width() % displayWidth)) {
        GST_DEBUG("Keeping video original width");
        height = gst_util_uint64_scale_int(originalSize.width(), displayHeight, displayWidth);
        width = static_cast<guint64>(originalSize.width());
    } else {
        GST_DEBUG("Approximating while keeping original video height");
        width = gst_util_uint64_scale_int(originalSize.height(), displayWidth, displayHeight);
        height = static_cast<guint64>(originalSize.height());
    }

    GST_DEBUG("Natural size: %" G_GUINT64_FORMAT "x%" G_GUINT64_FORMAT, width, height);
    m_videoSize = FloatSize(static_cast<int>(width), static_cast<int>(height));
    return m_videoSize;
}

void MediaPlayerPrivateGStreamerBase::setVolume(float volume)
{
    if (!m_volumeElement)
        return;

    GST_DEBUG("Setting volume: %f", volume);
    gst_stream_volume_set_volume(m_volumeElement.get(), GST_STREAM_VOLUME_FORMAT_CUBIC, static_cast<double>(volume));
}

float MediaPlayerPrivateGStreamerBase::volume() const
{
    if (!m_volumeElement)
        return 0;

    return gst_stream_volume_get_volume(m_volumeElement.get(), GST_STREAM_VOLUME_FORMAT_CUBIC);
}


void MediaPlayerPrivateGStreamerBase::notifyPlayerOfVolumeChange()
{
    if (!m_player || !m_volumeElement)
        return;
    double volume;
    volume = gst_stream_volume_get_volume(m_volumeElement.get(), GST_STREAM_VOLUME_FORMAT_CUBIC);
    // get_volume() can return values superior to 1.0 if the user
    // applies software user gain via third party application (GNOME
    // volume control for instance).
    volume = CLAMP(volume, 0.0, 1.0);
    m_player->volumeChanged(static_cast<float>(volume));
}

void MediaPlayerPrivateGStreamerBase::volumeChangedCallback(MediaPlayerPrivateGStreamerBase* player)
{
    // This is called when m_volumeElement receives the notify::volume signal.
    GST_DEBUG("Volume changed to: %f", player->volume());

    player->m_notifier.notify(MainThreadNotification::VolumeChanged, [player] { player->notifyPlayerOfVolumeChange(); });
}

MediaPlayer::NetworkState MediaPlayerPrivateGStreamerBase::networkState() const
{
    return m_networkState;
}

MediaPlayer::ReadyState MediaPlayerPrivateGStreamerBase::readyState() const
{
    return m_readyState;
}

void MediaPlayerPrivateGStreamerBase::sizeChanged()
{
    notImplemented();
}

void MediaPlayerPrivateGStreamerBase::setMuted(bool muted)
{
    if (!m_volumeElement)
        return;

    g_object_set(m_volumeElement.get(), "mute", muted, nullptr);
}

bool MediaPlayerPrivateGStreamerBase::muted() const
{
    if (!m_volumeElement)
        return false;

    bool muted;
    g_object_get(m_volumeElement.get(), "mute", &muted, nullptr);
    return muted;
}

void MediaPlayerPrivateGStreamerBase::notifyPlayerOfMute()
{
    if (!m_player || !m_volumeElement)
        return;

    gboolean muted;
    g_object_get(m_volumeElement.get(), "mute", &muted, nullptr);
    m_player->muteChanged(static_cast<bool>(muted));
}

void MediaPlayerPrivateGStreamerBase::muteChangedCallback(MediaPlayerPrivateGStreamerBase* player)
{
    // This is called when m_volumeElement receives the notify::mute signal.
    player->m_notifier.notify(MainThreadNotification::MuteChanged, [player] { player->notifyPlayerOfMute(); });
}

void MediaPlayerPrivateGStreamerBase::acceleratedRenderingStateChanged()
{
    m_renderingCanBeAccelerated = m_player && m_player->client().mediaPlayerAcceleratedCompositingEnabled() && m_player->client().mediaPlayerRenderingCanBeAccelerated(m_player);
}

#if USE(TEXTURE_MAPPER_GL)
void MediaPlayerPrivateGStreamerBase::updateTexture(BitmapTextureGL& texture, GstVideoInfo& videoInfo)
{
    GstBuffer* buffer = gst_sample_get_buffer(m_sample.get());

    GstVideoGLTextureUploadMeta* meta;
    if ((meta = gst_buffer_get_video_gl_texture_upload_meta(buffer))) {
        if (meta->n_textures == 1) { // BRGx & BGRA formats use only one texture.
            guint ids[4] = { texture.id(), 0, 0, 0 };

            if (gst_video_gl_texture_upload_meta_upload(meta, ids))
                return;
        }
    }

    // Right now the TextureMapper only supports chromas with one plane
    ASSERT(GST_VIDEO_INFO_N_PLANES(&videoInfo) == 1);

    GstVideoFrame videoFrame;
    if (!gst_video_frame_map(&videoFrame, &videoInfo, buffer, GST_MAP_READ))
        return;

    int stride = GST_VIDEO_FRAME_PLANE_STRIDE(&videoFrame, 0);
    const void* srcData = GST_VIDEO_FRAME_PLANE_DATA(&videoFrame, 0);
    texture.updateContents(srcData, WebCore::IntRect(0, 0, GST_VIDEO_INFO_WIDTH(&videoInfo), GST_VIDEO_INFO_HEIGHT(&videoInfo)), WebCore::IntPoint(0, 0), stride, BitmapTexture::UpdateCannotModifyOriginalImageData);
    gst_video_frame_unmap(&videoFrame);
}
#endif

#if USE(COORDINATED_GRAPHICS_THREADED)
void MediaPlayerPrivateGStreamerBase::pushTextureToCompositor()
{
#if !USE(GSTREAMER_GL)
    class ConditionNotifier {
    public:
        ConditionNotifier(Lock& lock, Condition& condition)
            : m_locker(lock), m_condition(condition)
        {
        }
        ~ConditionNotifier()
        {
            m_condition.notifyOne();
        }
    private:
        LockHolder m_locker;
        Condition& m_condition;
    };
    ConditionNotifier notifier(m_drawMutex, m_drawCondition);
#endif

    WTF::GMutexLocker<GMutex> lock(m_sampleMutex);
    if (!GST_IS_SAMPLE(m_sample.get()))
        return;

    LockHolder holder(m_platformLayerProxy->lock());

    if (!m_platformLayerProxy->isActive()) {
        // Consume the buffer (so it gets eventually unreffed) but keep the rest of the info.
        const GstStructure* info = gst_sample_get_info(m_sample.get());
        GstStructure* infoCopy = nullptr;
        if (info)
            infoCopy = gst_structure_copy(info);
        m_sample = adoptGRef(gst_sample_new(nullptr, gst_sample_get_caps(m_sample.get()),
            gst_sample_get_segment(m_sample.get()), infoCopy));
        return;
    }

#if USE(GSTREAMER_GL)
    std::unique_ptr<GstVideoFrameHolder> frameHolder = std::make_unique<GstVideoFrameHolder>(m_sample.get(), texMapFlagFromOrientation(m_videoSourceOrientation));
    if (UNLIKELY(!frameHolder->isValid()))
        return;

    std::unique_ptr<TextureMapperPlatformLayerBuffer> layerBuffer = std::make_unique<TextureMapperPlatformLayerBuffer>(frameHolder->textureID(), frameHolder->size(), frameHolder->flags());
    layerBuffer->setUnmanagedBufferDataHolder(WTFMove(frameHolder));
    m_platformLayerProxy->pushNextBuffer(WTFMove(layerBuffer));
#else
    GstVideoInfo videoInfo;
    if (UNLIKELY(!getSampleVideoInfo(m_sample.get(), videoInfo)))
        return;

    IntSize size = IntSize(GST_VIDEO_INFO_WIDTH(&videoInfo), GST_VIDEO_INFO_HEIGHT(&videoInfo));
    std::unique_ptr<TextureMapperPlatformLayerBuffer> buffer = m_platformLayerProxy->getAvailableBuffer(size, GraphicsContext3D::DONT_CARE);
    if (UNLIKELY(!buffer)) {
        if (UNLIKELY(!m_context3D))
            m_context3D = GraphicsContext3D::create(GraphicsContext3DAttributes(), nullptr, GraphicsContext3D::RenderToCurrentGLContext);

        auto texture = BitmapTextureGL::create(*m_context3D);
        texture->reset(size, GST_VIDEO_INFO_HAS_ALPHA(&videoInfo) ? BitmapTexture::SupportsAlpha : BitmapTexture::NoFlag);
        buffer = std::make_unique<TextureMapperPlatformLayerBuffer>(WTFMove(texture));
    }
    updateTexture(buffer->textureGL(), videoInfo);
    buffer->setExtraFlags(texMapFlagFromOrientation(m_videoSourceOrientation) | (GST_VIDEO_INFO_HAS_ALPHA(&videoInfo) ? TextureMapperGL::ShouldBlend : 0));
    m_platformLayerProxy->pushNextBuffer(WTFMove(buffer));
#endif
}
#endif

void MediaPlayerPrivateGStreamerBase::repaint()
{
    ASSERT(m_sample);
    ASSERT(isMainThread());

#if USE(TEXTURE_MAPPER_GL) && !USE(COORDINATED_GRAPHICS)
    if (m_renderingCanBeAccelerated && client()) {
        client()->setPlatformLayerNeedsDisplay();
#if USE(GSTREAMER_GL)
        LockHolder lock(m_drawMutex);
        m_drawCondition.notifyOne();
#endif
        return;
    }
#endif

    m_player->repaint();

#if USE(GSTREAMER_GL) || USE(COORDINATED_GRAPHICS_THREADED)
    LockHolder lock(m_drawMutex);
    m_drawCondition.notifyOne();
#endif
}

void MediaPlayerPrivateGStreamerBase::triggerRepaint(GstSample* sample)
{
    bool triggerResize;
    {
        WTF::GMutexLocker<GMutex> lock(m_sampleMutex);
        triggerResize = !m_sample;
        m_sample = sample;
    }

    if (triggerResize) {
        GST_DEBUG("First sample reached the sink, triggering video dimensions update");
        m_notifier.notify(MainThreadNotification::SizeChanged, [this] { m_player->sizeChanged(); });
    }

#if USE(COORDINATED_GRAPHICS_THREADED)
    if (!m_renderingCanBeAccelerated) {
        LockHolder locker(m_drawMutex);
        m_drawTimer.startOneShot(0_s);
        m_drawCondition.wait(m_drawMutex);
        return;
    }

#if USE(GSTREAMER_GL)
    pushTextureToCompositor();
#else
    {
        LockHolder lock(m_drawMutex);
        if (!m_platformLayerProxy->scheduleUpdateOnCompositorThread([this] { this->pushTextureToCompositor(); }))
            return;
        m_drawCondition.wait(m_drawMutex);
    }
#endif
    return;
#else
#if USE(GSTREAMER_GL)
    {
        ASSERT(!isMainThread());

        LockHolder locker(m_drawMutex);
        m_drawTimer.startOneShot(0_s);
        m_drawCondition.wait(m_drawMutex);
    }
#else
    repaint();
#endif
#endif
}

#if !USE(HOLE_PUNCH_GSTREAMER)
void MediaPlayerPrivateGStreamerBase::repaintCallback(MediaPlayerPrivateGStreamerBase* player, GstSample* sample)
{
    player->triggerRepaint(sample);
}
#endif

#if USE(GSTREAMER_GL)
GstFlowReturn MediaPlayerPrivateGStreamerBase::newSampleCallback(GstElement* sink, MediaPlayerPrivateGStreamerBase* player)
{
    GRefPtr<GstSample> sample = adoptGRef(gst_app_sink_pull_sample(GST_APP_SINK(sink)));
    player->triggerRepaint(sample.get());
    return GST_FLOW_OK;
}

GstFlowReturn MediaPlayerPrivateGStreamerBase::newPrerollCallback(GstElement* sink, MediaPlayerPrivateGStreamerBase* player)
{
    GRefPtr<GstSample> sample = adoptGRef(gst_app_sink_pull_preroll(GST_APP_SINK(sink)));
    player->triggerRepaint(sample.get());
    return GST_FLOW_OK;
}
<<<<<<< HEAD

void MediaPlayerPrivateGStreamerBase::clearCurrentBuffer()
{
    WTF::GMutexLocker<GMutex> lock(m_sampleMutex);
    m_sample.clear();

    {
        LockHolder locker(m_platformLayerProxy->lock());

        if (m_platformLayerProxy->isActive())
            m_platformLayerProxy->dropCurrentBufferWhilePreservingTexture();
    }
    // FIXME: Remove this black frame while drain or flush event
    // we can make a copy current frame to the temporal texture,
    // or make the decoder's buffer pool more flexible.
    m_platformLayerProxy->pushNextBuffer(std::make_unique<TextureMapperPlatformLayerBuffer>(0, m_size, 0, GraphicsContext3D::DONT_CARE));
}
=======
>>>>>>> 97a6a9fe
#endif

void MediaPlayerPrivateGStreamerBase::setSize(const IntSize& size)
{
    if (size == m_size)
        return;

    GST_INFO("Setting size to %dx%d", size.width(), size.height());
    m_size = size;

#if USE(HOLE_PUNCH_GSTREAMER)
    updateVideoRectangle();
#endif
}

void MediaPlayerPrivateGStreamerBase::setPosition(const IntPoint& position)
{
    if (position == m_position)
        return;

    m_position = position;

#if USE(HOLE_PUNCH_GSTREAMER)
    updateVideoRectangle();
#endif
}

#if USE(HOLE_PUNCH_GSTREAMER)
void MediaPlayerPrivateGStreamerBase::updateVideoRectangle()
{
    if (!m_pipeline)
        return;

    GRefPtr<GstElement> sinkElement;
    g_object_get(m_pipeline.get(), "video-sink", &sinkElement.outPtr(), nullptr);
    if(!sinkElement)
        return;

    GST_INFO("Setting video sink size and position to x:%d y:%d, width=%d, height=%d", m_position.x(), m_position.y(), m_size.width(), m_size.height());

    GUniquePtr<gchar> rectString(g_strdup_printf("%d,%d,%d,%d", m_position.x(), m_position.y(), m_size.width(),m_size.height()));
    g_object_set(sinkElement.get(), "rectangle", rectString.get(), nullptr);
}
#endif

void MediaPlayerPrivateGStreamerBase::paint(GraphicsContext& context, const FloatRect& rect)
{
    if (context.paintingDisabled())
        return;

    if (!m_player->visible())
        return;

    WTF::GMutexLocker<GMutex> lock(m_sampleMutex);
    if (!GST_IS_SAMPLE(m_sample.get()))
        return;

    ImagePaintingOptions paintingOptions(CompositeCopy);
    if (m_renderingCanBeAccelerated)
        paintingOptions.m_orientationDescription.setImageOrientationEnum(m_videoSourceOrientation);

    RefPtr<ImageGStreamer> gstImage = ImageGStreamer::createImage(m_sample.get());
    if (!gstImage)
        return;

    if (Image* image = reinterpret_cast<Image*>(gstImage->image().get()))
        context.drawImage(*image, rect, gstImage->rect(), paintingOptions);
}

#if USE(TEXTURE_MAPPER_GL) && !USE(COORDINATED_GRAPHICS)
void MediaPlayerPrivateGStreamerBase::paintToTextureMapper(TextureMapper& textureMapper, const FloatRect& targetRect, const TransformationMatrix& matrix, float opacity)
{
    if (!m_player->visible())
        return;

    if (m_usingFallbackVideoSink) {
        RefPtr<BitmapTexture> texture;
        IntSize size;
        TextureMapperGL::Flags flags;
        {
            WTF::GMutexLocker<GMutex> lock(m_sampleMutex);

            GstVideoInfo videoInfo;
            if (UNLIKELY(!getSampleVideoInfo(m_sample.get(), videoInfo)))
                return;

            size = IntSize(GST_VIDEO_INFO_WIDTH(&videoInfo), GST_VIDEO_INFO_HEIGHT(&videoInfo));
            flags = texMapFlagFromOrientation(m_videoSourceOrientation) | (GST_VIDEO_INFO_HAS_ALPHA(&videoInfo) ? TextureMapperGL::ShouldBlend : 0);
            texture = textureMapper.acquireTextureFromPool(size, GST_VIDEO_INFO_HAS_ALPHA(&videoInfo) ? BitmapTexture::SupportsAlpha : BitmapTexture::NoFlag);
            updateTexture(static_cast<BitmapTextureGL&>(*texture), videoInfo);
        }
        TextureMapperGL& texmapGL = reinterpret_cast<TextureMapperGL&>(textureMapper);
        BitmapTextureGL* textureGL = static_cast<BitmapTextureGL*>(texture.get());
        texmapGL.drawTexture(textureGL->id(), flags, textureGL->size(), targetRect, matrix, opacity);
        return;
    }

#if USE(GSTREAMER_GL)
    WTF::GMutexLocker<GMutex> lock(m_sampleMutex);

    GstVideoInfo videoInfo;
    if (!getSampleVideoInfo(m_sample.get(), videoInfo))
        return;

    GstBuffer* buffer = gst_sample_get_buffer(m_sample.get());
    GstVideoFrame videoFrame;
    if (!gst_video_frame_map(&videoFrame, &videoInfo, buffer, static_cast<GstMapFlags>(GST_MAP_READ | GST_MAP_GL)))
        return;

    unsigned textureID = *reinterpret_cast<unsigned*>(videoFrame.data[0]);
    TextureMapperGL::Flags flags = texMapFlagFromOrientation(m_videoSourceOrientation) | (GST_VIDEO_INFO_HAS_ALPHA(&videoInfo) ? TextureMapperGL::ShouldBlend : 0);

    IntSize size = IntSize(GST_VIDEO_INFO_WIDTH(&videoInfo), GST_VIDEO_INFO_HEIGHT(&videoInfo));
    TextureMapperGL& textureMapperGL = reinterpret_cast<TextureMapperGL&>(textureMapper);
    textureMapperGL.drawTexture(textureID, flags, size, targetRect, matrix, opacity);
    gst_video_frame_unmap(&videoFrame);
#endif
}
#endif

#if USE(GSTREAMER_GL)
#if USE(CAIRO) && ENABLE(ACCELERATED_2D_CANVAS)
// This should be called with the sample mutex locked.
GLContext* MediaPlayerPrivateGStreamerBase::prepareContextForCairoPaint(GstVideoInfo& videoInfo, IntSize& size, IntSize& rotatedSize)
{
    if (!getSampleVideoInfo(m_sample.get(), videoInfo))
        return nullptr;

    GLContext* context = PlatformDisplay::sharedDisplayForCompositing().sharingGLContext();
    context->makeContextCurrent();

    // Thread-awareness is a huge performance hit on non-Intel drivers.
    cairo_gl_device_set_thread_aware(context->cairoDevice(), FALSE);

    size = IntSize(GST_VIDEO_INFO_WIDTH(&videoInfo), GST_VIDEO_INFO_HEIGHT(&videoInfo));
    rotatedSize = m_videoSourceOrientation.usesWidthAsHeight() ? size.transposedSize() : size;

    return context;
}

// This should be called with the sample mutex locked.
bool MediaPlayerPrivateGStreamerBase::paintToCairoSurface(cairo_surface_t* outputSurface, cairo_device_t* device, GstVideoInfo& videoInfo, const IntSize& size, const IntSize& rotatedSize, bool flipY)
{
    GstBuffer* buffer = gst_sample_get_buffer(m_sample.get());
    GstVideoFrame videoFrame;
    if (!gst_video_frame_map(&videoFrame, &videoInfo, buffer, static_cast<GstMapFlags>(GST_MAP_READ | GST_MAP_GL)))
        return false;

    unsigned textureID = *reinterpret_cast<unsigned*>(videoFrame.data[0]);
    RefPtr<cairo_surface_t> surface = adoptRef(cairo_gl_surface_create_for_texture(device, CAIRO_CONTENT_COLOR_ALPHA, textureID, size.width(), size.height()));
    RefPtr<cairo_t> cr = adoptRef(cairo_create(outputSurface));

    switch (m_videoSourceOrientation) {
    case DefaultImageOrientation:
        break;
    case OriginRightTop:
        cairo_translate(cr.get(), rotatedSize.width() * 0.5, rotatedSize.height() * 0.5);
        cairo_rotate(cr.get(), piOverTwoDouble);
        cairo_translate(cr.get(), -rotatedSize.height() * 0.5, -rotatedSize.width() * 0.5);
        break;
    case OriginBottomRight:
        cairo_translate(cr.get(), rotatedSize.width() * 0.5, rotatedSize.height() * 0.5);
        cairo_rotate(cr.get(), piDouble);
        cairo_translate(cr.get(), -rotatedSize.width() * 0.5, -rotatedSize.height() * 0.5);
        break;
    case OriginLeftBottom:
        cairo_translate(cr.get(), rotatedSize.width() * 0.5, rotatedSize.height() * 0.5);
        cairo_rotate(cr.get(), 3 * piOverTwoDouble);
        cairo_translate(cr.get(), -rotatedSize.height() * 0.5, -rotatedSize.width() * 0.5);
        break;
    default:
        ASSERT_NOT_REACHED();
        break;
    }

    if (flipY) {
        cairo_scale(cr.get(), 1.0f, -1.0f);
        cairo_translate(cr.get(), 0.0f, -size.height());
    }

    cairo_set_source_surface(cr.get(), surface.get(), 0, 0);
    cairo_set_operator(cr.get(), CAIRO_OPERATOR_SOURCE);
    cairo_paint(cr.get());

    gst_video_frame_unmap(&videoFrame);

    return true;
}
#endif // USE(CAIRO) && ENABLE(ACCELERATED_2D_CANVAS)

bool MediaPlayerPrivateGStreamerBase::copyVideoTextureToPlatformTexture(GraphicsContext3D* context, Platform3DObject outputTexture, GC3Denum outputTarget, GC3Dint level, GC3Denum internalFormat, GC3Denum format, GC3Denum type, bool premultiplyAlpha, bool flipY)
{
#if USE(GSTREAMER_GL)
    UNUSED_PARAM(context);

    if (m_usingFallbackVideoSink)
        return false;

    if (premultiplyAlpha)
        return false;

    WTF::GMutexLocker<GMutex> lock(m_sampleMutex);

    GstVideoInfo videoInfo;
    if (!getSampleVideoInfo(m_sample.get(), videoInfo))
        return false;

    GstBuffer* buffer = gst_sample_get_buffer(m_sample.get());
    GstVideoFrame videoFrame;
    if (!gst_video_frame_map(&videoFrame, &videoInfo, buffer, static_cast<GstMapFlags>(GST_MAP_READ | GST_MAP_GL)))
        return false;

    IntSize size(GST_VIDEO_INFO_WIDTH(&videoInfo), GST_VIDEO_INFO_HEIGHT(&videoInfo));
    if (m_videoSourceOrientation.usesWidthAsHeight())
        size = size.transposedSize();
    unsigned textureID = *reinterpret_cast<unsigned*>(videoFrame.data[0]);

    if (!m_videoTextureCopier)
        m_videoTextureCopier = std::make_unique<VideoTextureCopierGStreamer>();

    bool copied = m_videoTextureCopier->copyVideoTextureToPlatformTexture(textureID, size, outputTexture, outputTarget, level, internalFormat, format, type, flipY, m_videoSourceOrientation);

    gst_video_frame_unmap(&videoFrame);

    return copied;
#else
    return false;
#endif
}

NativeImagePtr MediaPlayerPrivateGStreamerBase::nativeImageForCurrentTime()
{
#if USE(CAIRO) && ENABLE(ACCELERATED_2D_CANVAS)
    if (m_usingFallbackVideoSink)
        return nullptr;

    GstVideoInfo videoInfo;
    IntSize size, rotatedSize;
    WTF::GMutexLocker<GMutex> lock(m_sampleMutex);
    GLContext* context = prepareContextForCairoPaint(videoInfo, size, rotatedSize);
    if (!context)
        return nullptr;

    RefPtr<cairo_surface_t> rotatedSurface = adoptRef(cairo_gl_surface_create(context->cairoDevice(), CAIRO_CONTENT_COLOR_ALPHA, rotatedSize.width(), rotatedSize.height()));
    if (!paintToCairoSurface(rotatedSurface.get(), context->cairoDevice(), videoInfo, size, rotatedSize, false))
        return nullptr;

    return rotatedSurface;
#else
    return nullptr;
#endif
}
#endif

void MediaPlayerPrivateGStreamerBase::setVideoSourceOrientation(const ImageOrientation& orientation)
{
    if (m_videoSourceOrientation == orientation)
        return;

    m_videoSourceOrientation = orientation;
}

bool MediaPlayerPrivateGStreamerBase::supportsFullscreen() const
{
    return true;
}

PlatformMedia MediaPlayerPrivateGStreamerBase::platformMedia() const
{
    return NoPlatformMedia;
}

MediaPlayer::MovieLoadType MediaPlayerPrivateGStreamerBase::movieLoadType() const
{
    if (m_readyState == MediaPlayer::HaveNothing)
        return MediaPlayer::Unknown;

    if (isLiveStream())
        return MediaPlayer::LiveStream;

    return MediaPlayer::Download;
}

#if USE(GSTREAMER_GL)
GstElement* MediaPlayerPrivateGStreamerBase::createGLAppSink()
{
    if (!webkitGstCheckVersion(1, 8, 0))
        return nullptr;

    GstElement* appsink = gst_element_factory_make("appsink", "webkit-gl-video-sink");
    if (!appsink)
        return nullptr;

    g_object_set(appsink, "enable-last-sample", FALSE, "emit-signals", TRUE, "max-buffers", 1, nullptr);
    g_signal_connect(appsink, "new-sample", G_CALLBACK(newSampleCallback), this);
    g_signal_connect(appsink, "new-preroll", G_CALLBACK(newPrerollCallback), this);

    return appsink;
}

gboolean appSinkSinkQuery(GstPad* pad, GstObject* parent, GstQuery* query)
{
    gboolean result = FALSE;
    auto* player = static_cast<MediaPlayerPrivateGStreamerBase*>(g_object_get_data(G_OBJECT(parent), "player"));

    switch (GST_QUERY_TYPE (query)) {
    case GST_QUERY_DRAIN: {
        player->clearCurrentBuffer();
        result = TRUE;
        break;
    }
    default:
        result = gst_pad_query_default(pad, parent, query);
        break;
    }

    return result;
}

GstElement* MediaPlayerPrivateGStreamerBase::createVideoSinkGL()
{
    // FIXME: Currently it's not possible to get the video frames and caps using this approach until
    // the pipeline gets into playing state. Due to this, trying to grab a frame and painting it by some
    // other mean (canvas or webgl) before playing state can result in a crash.
    // This is being handled in https://bugs.webkit.org/show_bug.cgi?id=159460.
    if (!webkitGstCheckVersion(1, 8, 0))
        return nullptr;

    gboolean result = TRUE;
    GstElement* videoSink = gst_bin_new("webkitvideosinkbin");
    GstElement* upload = gst_element_factory_make("glupload", nullptr);
    GstElement* colorconvert = gst_element_factory_make("glcolorconvert", nullptr);
    GstElement* appsink = createGLAppSink();

    if (!appsink || !upload || !colorconvert) {
        GST_WARNING("Failed to create GstGL elements");
        gst_object_unref(videoSink);

        if (upload)
            gst_object_unref(upload);
        if (colorconvert)
            gst_object_unref(colorconvert);
        if (appsink)
            gst_object_unref(appsink);

        return nullptr;
    }

    gst_bin_add_many(GST_BIN(videoSink), upload, colorconvert, appsink, nullptr);

    GRefPtr<GstCaps> caps = adoptGRef(gst_caps_from_string("video/x-raw(" GST_CAPS_FEATURE_MEMORY_GL_MEMORY "), format = (string) { RGBA }"));

    result &= gst_element_link_pads(upload, "src", colorconvert, "sink");
    result &= gst_element_link_pads_filtered(colorconvert, "src", appsink, "sink", caps.get());

    GRefPtr<GstPad> pad = adoptGRef(gst_element_get_static_pad(upload, "sink"));
    gst_element_add_pad(videoSink, gst_ghost_pad_new("sink", pad.get()));

    pad = adoptGRef(gst_element_get_static_pad(appsink, "sink"));
    gst_pad_add_probe (pad.get(), GST_PAD_PROBE_TYPE_EVENT_FLUSH, [] (GstPad*, GstPadProbeInfo* info,  gpointer userData) -> GstPadProbeReturn {
        if (GST_EVENT_TYPE (GST_PAD_PROBE_INFO_EVENT (info)) != GST_EVENT_FLUSH_START)
           return GST_PAD_PROBE_OK;

        auto* player = static_cast<MediaPlayerPrivateGStreamerBase*>(userData);
        player->clearCurrentBuffer();
        return GST_PAD_PROBE_OK;
     }, this, nullptr);
 
     g_object_set_data(G_OBJECT(appsink), "player", (gpointer) this);
     gst_pad_set_query_function(pad.get(), appSinkSinkQuery);

    if (!result) {
        GST_WARNING("Failed to link GstGL elements");
        gst_object_unref(videoSink);
        videoSink = nullptr;
    }
    return videoSink;
}
#endif

#if !USE(HOLE_PUNCH_GSTREAMER)
GstElement* MediaPlayerPrivateGStreamerBase::createVideoSink()
{
    acceleratedRenderingStateChanged();

#if USE(GSTREAMER_GL)
    if (m_renderingCanBeAccelerated)
        m_videoSink = createVideoSinkGL();
#endif

    if (!m_videoSink) {
        m_usingFallbackVideoSink = true;
        m_videoSink = webkitVideoSinkNew();
        m_repaintHandler = g_signal_connect_swapped(m_videoSink.get(), "repaint-requested", G_CALLBACK(repaintCallback), this);
    }

    GstElement* videoSink = nullptr;
    m_fpsSink = gst_element_factory_make("fpsdisplaysink", "sink");
    if (m_fpsSink) {
        g_object_set(m_fpsSink.get(), "silent", TRUE , nullptr);

        // Turn off text overlay unless logging is enabled.
#if LOG_DISABLED
        g_object_set(m_fpsSink.get(), "text-overlay", FALSE , nullptr);
#else
        if (!isLogChannelEnabled("Media"))
            g_object_set(m_fpsSink.get(), "text-overlay", FALSE , nullptr);
#endif // LOG_DISABLED

        if (g_object_class_find_property(G_OBJECT_GET_CLASS(m_fpsSink.get()), "video-sink")) {
            g_object_set(m_fpsSink.get(), "video-sink", m_videoSink.get(), nullptr);
            videoSink = m_fpsSink.get();
        } else
            m_fpsSink = nullptr;
    }

    if (!m_fpsSink)
        videoSink = m_videoSink.get();

    ASSERT(videoSink);

    return videoSink;
}
#endif

void MediaPlayerPrivateGStreamerBase::setStreamVolumeElement(GstStreamVolume* volume)
{
    ASSERT(!m_volumeElement);
    m_volumeElement = volume;

    // We don't set the initial volume because we trust the sink to keep it for us. See
    // https://bugs.webkit.org/show_bug.cgi?id=118974 for more information.
    if (!m_player->platformVolumeConfigurationRequired()) {
        GST_DEBUG("Setting stream volume to %f", m_player->volume());
        g_object_set(m_volumeElement.get(), "volume", m_player->volume(), nullptr);
    } else
        GST_DEBUG("Not setting stream volume, trusting system one");

    GST_DEBUG("Setting stream muted %d",  m_player->muted());
    g_object_set(m_volumeElement.get(), "mute", m_player->muted(), nullptr);

    g_signal_connect_swapped(m_volumeElement.get(), "notify::volume", G_CALLBACK(volumeChangedCallback), this);
    g_signal_connect_swapped(m_volumeElement.get(), "notify::mute", G_CALLBACK(muteChangedCallback), this);
}

unsigned MediaPlayerPrivateGStreamerBase::decodedFrameCount() const
{
    guint64 decodedFrames = 0;
    if (m_fpsSink)
        g_object_get(m_fpsSink.get(), "frames-rendered", &decodedFrames, nullptr);
    return static_cast<unsigned>(decodedFrames);
}

unsigned MediaPlayerPrivateGStreamerBase::droppedFrameCount() const
{
    guint64 framesDropped = 0;
    if (m_fpsSink)
        g_object_get(m_fpsSink.get(), "frames-dropped", &framesDropped, nullptr);
    return static_cast<unsigned>(framesDropped);
}

unsigned MediaPlayerPrivateGStreamerBase::audioDecodedByteCount() const
{
    GstQuery* query = gst_query_new_position(GST_FORMAT_BYTES);
    gint64 position = 0;

    if (audioSink() && gst_element_query(audioSink(), query))
        gst_query_parse_position(query, 0, &position);

    gst_query_unref(query);
    return static_cast<unsigned>(position);
}

unsigned MediaPlayerPrivateGStreamerBase::videoDecodedByteCount() const
{
    GstQuery* query = gst_query_new_position(GST_FORMAT_BYTES);
    gint64 position = 0;

    if (gst_element_query(m_videoSink.get(), query))
        gst_query_parse_position(query, 0, &position);

    gst_query_unref(query);
    return static_cast<unsigned>(position);
}

#if (ENABLE(LEGACY_ENCRYPTED_MEDIA_V1) || ENABLE(LEGACY_ENCRYPTED_MEDIA)) && USE(PLAYREADY)
PlayreadySession* MediaPlayerPrivateGStreamerBase::prSession() const
{
    PlayreadySession* session = nullptr;
#if ENABLE(LEGACY_ENCRYPTED_MEDIA_V1)
    session = m_prSession.get();
#elif ENABLE(LEGACY_ENCRYPTED_MEDIA)
    if (m_cdmSession) {
        CDMPRSessionGStreamer* cdmSession = static_cast<CDMPRSessionGStreamer*>(m_cdmSession);
        session = static_cast<PlayreadySession*>(cdmSession);
    }
#endif
    return session;
}

void MediaPlayerPrivateGStreamerBase::emitPlayReadySession()
{
    PlayreadySession* session = prSession();
    if (!session->ready())
        return;

    bool eventHandled = gst_element_send_event(m_pipeline.get(), gst_event_new_custom(GST_EVENT_CUSTOM_DOWNSTREAM_OOB,
        gst_structure_new("playready-session", "session", G_TYPE_POINTER, session, nullptr)));
    GST_TRACE("emitted PR session on pipeline, event handled %s", eventHandled ? "yes" : "no");
}
#endif

#if USE(OCDM) && (ENABLE(LEGACY_ENCRYPTED_MEDIA_V1) || ENABLE(LEGACY_ENCRYPTED_MEDIA))
void MediaPlayerPrivateGStreamerBase::emitOpenCDMSession()
{
    if (!m_cdmSession)
        return;
#if ENABLE(LEGACY_ENCRYPTED_MEDIA)
    CDMSessionOpenCDM* cdmSession = static_cast<CDMSessionOpenCDM*>(m_cdmSession);
#else
    CDMSessionOpenCDM* cdmSession = static_cast<CDMSessionOpenCDM*>(m_cdmSession.get());
#endif // ENABLE(LEGACY_ENCRYPTED_MEDIA)
    const String& sessionId = cdmSession->sessionId();
    if (sessionId.isEmpty())
        return;

    bool eventHandled = gst_element_send_event(m_pipeline.get(), gst_event_new_custom(GST_EVENT_CUSTOM_DOWNSTREAM_OOB,
        gst_structure_new("drm-session", "session", G_TYPE_STRING, sessionId.utf8().data(), nullptr)));
    GST_TRACE("emitted OCDM session on pipeline, event handled %s", eventHandled ? "yes" : "no");
}

void MediaPlayerPrivateGStreamerBase::resetOpenCDMSession()
{
    if (!m_cdmSession)
        return;
#if ENABLE(LEGACY_ENCRYPTED_MEDIA)
    m_cdmSession = nullptr;
#else
    m_cdmSession.reset();
#endif // ENABLE(LEGACY_ENCRYPTED_MEDIA)
}
#endif // USE(OCDM) && (ENABLE(LEGACY_ENCRYPTED_MEDIA_V1) || ENABLE(LEGACY_ENCRYPTED_MEDIA))

#if ENABLE(ENCRYPTED_MEDIA) && USE(OCDM)
void MediaPlayerPrivateGStreamerBase::emitSession(String& sessionId)
{
    if (sessionId.isEmpty())
        return;
    bool eventHandled = gst_element_send_event(m_pipeline.get(), gst_event_new_custom(GST_EVENT_CUSTOM_DOWNSTREAM_OOB,
        gst_structure_new("drm-session", "session", G_TYPE_STRING, sessionId.utf8().data(), nullptr)));
    GST_TRACE("emitted OCDM session on pipeline, event handled %s", eventHandled ? "yes" : "no");
}

void MediaPlayerPrivateGStreamerBase::resetOpenCDMFlag()
{
    m_initDataProcessed = false;
}
#endif // ENABLE(ENCRYPTED_MEDIA) && USE(OCDM)

#if ENABLE(LEGACY_ENCRYPTED_MEDIA_V1)
MediaPlayer::MediaKeyException MediaPlayerPrivateGStreamerBase::addKey(const String& keySystem, const unsigned char* keyData, unsigned keyLength, const unsigned char* /* initData */, unsigned /* initDataLength */ , const String& sessionID)
{
    GST_DEBUG("addKey system: %s, length: %u, session: %s", keySystem.utf8().data(), keyLength, sessionID.utf8().data());

#if USE(PLAYREADY)
    if (equalIgnoringASCIICase(keySystem, PLAYREADY_PROTECTION_SYSTEM_ID)
        || equalIgnoringASCIICase(keySystem, PLAYREADY_YT_PROTECTION_SYSTEM_ID)) {
        RefPtr<Uint8Array> key = Uint8Array::create(keyData, keyLength);
        RefPtr<Uint8Array> nextMessage;
        unsigned short errorCode;
        uint32_t systemCode;
        bool result = m_prSession->playreadyProcessKey(key.get(), nextMessage, errorCode, systemCode);

        if (errorCode || !result) {
            GST_ERROR("Error processing key: errorCode: %u, result: %d", errorCode, result);
            return MediaPlayer::InvalidPlayerState;
        }

        // XXX: use nextMessage here and send a new keyMessage is ack is needed?
        emitPlayReadySession();

        m_player->keyAdded(keySystem, sessionID);

        return MediaPlayer::NoError;
    }
#elif USE(OCDM)
    RefPtr<Uint8Array> key = Uint8Array::create(keyData, keyLength);
    RefPtr<Uint8Array> nextMessage;
    unsigned short errorCode = 0;
    uint32_t systemCode;
    bool result = m_cdmSession->update(key.get(), nextMessage, errorCode, systemCode);
    if (errorCode || !result) {
        GST_ERROR("Error processing key: errorCode: %u, result: %d", errorCode, result);
        return MediaPlayer::InvalidPlayerState;
    }
    emitOpenCDMSession();
    m_player->keyAdded(keySystem, sessionID);
    return MediaPlayer::NoError;
#else
    if (!equalIgnoringASCIICase(keySystem, "org.w3.clearkey"))
        return MediaPlayer::KeySystemNotSupported;

    GstBuffer* buffer = gst_buffer_new_wrapped(g_memdup(keyData, keyLength), keyLength);
    dispatchDecryptionKey(buffer);
    gst_buffer_unref(buffer);

    m_player->keyAdded(keySystem, sessionID);

    return MediaPlayer::NoError;
#endif
}

void MediaPlayerPrivateGStreamerBase::trimInitData(String keySystemUuid, const unsigned char*& initDataPtr, unsigned &initDataLength)
{
    if (!m_initDatas.contains(keySystemUuid)) {
        GST_TRACE("we don't have an initData for %s", keySystemUuid.utf8().data());
        return;
    }

    Vector<uint8_t> storedInitData = m_initDatas.get(keySystemUuid);
    m_initDatas.clear();
    if (storedInitData.size() == initDataLength) {
        GST_TRACE("stored init data for %s has the same size of %u, no need for trimming", keySystemUuid.utf8().data(), initDataLength);
        return;
    }

    storedInitData.append('\0');
    bool found = g_strrstr_len(reinterpret_cast<const char*>(initDataPtr), initDataLength, reinterpret_cast<const char*>(storedInitData.data()));
    storedInitData.takeLast();
    GST_TRACE("checked for stored init data for %s, found %s", keySystemUuid.utf8().data(), found ? "yes" : "no");
    if (!found)
        return;

    initDataPtr = storedInitData.data();
    initDataLength = storedInitData.size();
}

MediaPlayer::MediaKeyException MediaPlayerPrivateGStreamerBase::generateKeyRequest(const String& keySystem, const unsigned char* initDataPtr, unsigned initDataLength, const String& customData)
{
    receivedGenerateKeyRequest(keySystem);
    GST_DEBUG("generating key request for system: %s, init data size %u", keySystem.utf8().data(), initDataLength);
    GST_MEMDUMP("init data", initDataPtr, initDataLength);
#if USE(PLAYREADY)
    if (equalIgnoringASCIICase(keySystem, PLAYREADY_PROTECTION_SYSTEM_ID)
        || equalIgnoringASCIICase(keySystem, PLAYREADY_YT_PROTECTION_SYSTEM_ID)) {
        LockHolder locker(m_prSessionMutex);
        if (!m_prSession)
            m_prSession = std::make_unique<PlayreadySession>();
        if (m_prSession->ready()) {
            emitPlayReadySession();
            return MediaPlayer::NoError;
        }
        // For now we do not know if all protection systems should drop the pssh box, but during
        // testing of PR, we found that it is mandatory (found using the EME certification tests)
        // so for PR we remove the pssh and sice, only ship the actual initdata.
        trimInitData(keySystemIdToUuid(keySystem).string(), initDataPtr, initDataLength);

        // there can be only 1 pssh, so skip this one (fixed lemgth)
        // Data: <4 bytes total length><4 bytes FCC><4 bytes length ex this><Given Bytes in last length field><16 bytes GUID><4 bytes length ex this><Given Bytes in last length field>
        // https://www.w3.org/TR/2014/WD-encrypted-media-20140828/cenc-format.html
        unsigned int boxLength = 0;
        if (initDataPtr[4] == 'p' && initDataPtr[5] == 's' && initDataPtr[6] == 's' && initDataPtr[7] == 'h')  {
            boxLength = 4 + 4 + 16 +
                        4 + (((initDataPtr[8] << 24) | (initDataPtr[9] << 16) |  (initDataPtr[10] << 8) | (initDataPtr[11])) * 16) +
                        4;
        }
        GST_TRACE("current init data size %u, substracted %u", initDataLength, boxLength);
        GST_MEMDUMP ("init data", &(initDataPtr[boxLength]), (initDataLength - boxLength));

        unsigned short errorCode;
        uint32_t systemCode;
        RefPtr<Uint8Array> initData = Uint8Array::create(&(initDataPtr[boxLength]), initDataLength-boxLength);
        String destinationURL;
        RefPtr<Uint8Array> result = m_prSession->playreadyGenerateKeyRequest(initData.get(), customData, destinationURL, errorCode, systemCode);
        if (errorCode) {
            GST_ERROR("the key request wasn't properly generated");
            return MediaPlayer::InvalidPlayerState;
        }

        if (m_prSession->ready()) {
            emitPlayReadySession();
            return MediaPlayer::NoError;
        }
        URL url(URL(), destinationURL);
        GST_TRACE("playready generateKeyRequest result size %u", result->length());
        GST_MEMDUMP("result", result->data(), result->length());
        m_player->keyMessage(keySystem, createCanonicalUUIDString(), result->data(), result->length(), url);
        return MediaPlayer::NoError;
    }
#elif USE(OCDM)
    if (!CDMPrivateOpenCDM::supportsKeySystem(keySystem))
        return MediaPlayer::InvalidPlayerState;
    LockHolder locker(m_cdmSessionMutex);
    if (!m_cdmSession)
        m_cdmSession = CDMPrivateOpenCDM::createSession(nullptr, this);
    if (m_cdmSession->ready()) {
        emitOpenCDMSession();
        return MediaPlayer::NoError;
    }

    trimInitData(keySystemIdToUuid(keySystem).string(), initDataPtr, initDataLength);
    String mimeType;
    if (equalIgnoringASCIICase(keySystem, WIDEVINE_PROTECTION_SYSTEM_ID))
        mimeType = "video/mp4";
    else if (equalIgnoringASCIICase(keySystem, PLAYREADY_PROTECTION_SYSTEM_ID)
        || equalIgnoringASCIICase(keySystem, PLAYREADY_YT_PROTECTION_SYSTEM_ID))
        mimeType = "video/x-h264";
    
    unsigned short errorCode = 0;
    uint32_t systemCode;
    RefPtr<Uint8Array> initData = Uint8Array::create(initDataPtr, initDataLength);
    String destinationURL;
    RefPtr<Uint8Array> result = m_cdmSession->generateKeyRequest(mimeType, initData.get(), destinationURL, errorCode, systemCode);
    if (errorCode) {
        GST_ERROR("the key request wasn't properly generated");
        return MediaPlayer::InvalidPlayerState;
    }

    if (m_cdmSession->ready()) {
        emitOpenCDMSession();
        return MediaPlayer::NoError;
    }
    if (!result)
        return MediaPlayer::NoError;
    URL url(URL(), destinationURL);
    GST_TRACE("OCDM generateKeyRequest result size %u", result->length());
    GST_MEMDUMP("result", result->data(), result->length());
    m_player->keyMessage(keySystem, m_cdmSession->sessionId(), result->data(), result->length(), url);
    return MediaPlayer::NoError;
#else
    if (!equalIgnoringASCIICase(keySystem, "org.w3.clearkey"))
        return MediaPlayer::KeySystemNotSupported;

    trimInitData(keySystemIdToUuid(keySystem).string(), initDataPtr, initDataLength);
    GST_TRACE("current init data size %u", initDataLength);
    GST_MEMDUMP("init data", initDataPtr, initDataLength);
    m_player->keyMessage(keySystem, createCanonicalUUIDString(), initDataPtr, initDataLength, URL());
    return MediaPlayer::NoError;
#endif
}

MediaPlayer::MediaKeyException MediaPlayerPrivateGStreamerBase::cancelKeyRequest(const String& /* keySystem */ , const String& /* sessionID */)
{
    GST_DEBUG("cancelKeyRequest");
    return MediaPlayer::KeySystemNotSupported;
}

void MediaPlayerPrivateGStreamerBase::needKey(const String& keySystem, const String& sessionId, const unsigned char* initData, unsigned initDataLength)
{
    if (!m_player->keyNeeded(keySystem, sessionId, initData, initDataLength))
        GST_DEBUG("no event handler for key needed");
}
#endif

#if ENABLE(LEGACY_ENCRYPTED_MEDIA)
void MediaPlayerPrivateGStreamerBase::needKey(RefPtr<Uint8Array> initData)
{
    if (!m_player->keyNeeded(initData.get()))
        GST_INFO("no event handler for key needed");
}

void MediaPlayerPrivateGStreamerBase::setCDMSession(CDMSession* session)
{
    GST_DEBUG("setting CDM session to %p", session);
    m_cdmSession = session;
}

void MediaPlayerPrivateGStreamerBase::keyAdded()
{
#if USE(PLAYREADY)
    emitPlayReadySession();
#endif

#if USE(OCDM)
    if (m_cdmSession)
        emitOpenCDMSession();
#endif // USE(OCDM)
}

std::unique_ptr<CDMSession> MediaPlayerPrivateGStreamerBase::createSession(const String& keySystem, CDMSessionClient* client)
{
    if (!supportsKeySystem(keySystem, emptyString()))
        return nullptr;

    GST_DEBUG("creating key session for %s", keySystem.utf8().data());
#if USE(PLAYREADY)
    if (equalIgnoringASCIICase(keySystem, PLAYREADY_PROTECTION_SYSTEM_ID)
        || equalIgnoringASCIICase(keySystem, PLAYREADY_YT_PROTECTION_SYSTEM_ID))
        return std::make_unique<CDMPRSessionGStreamer>(client, this);
#endif

#if USE(OCDM)
    if (CDMPrivateOpenCDM::supportsKeySystem(keySystem))
        return CDMPrivateOpenCDM::createSession(client, this);
#endif // USE(OCDM)
    return nullptr;
}
#endif // ENABLE(LEGACY_ENCRYPTED_MEDIA)

#if ENABLE(LEGACY_ENCRYPTED_MEDIA_V1) || ENABLE(LEGACY_ENCRYPTED_MEDIA)
void MediaPlayerPrivateGStreamerBase::dispatchDecryptionKey(GstBuffer* buffer)
{
    gst_element_send_event(m_pipeline.get(), gst_event_new_custom(GST_EVENT_CUSTOM_DOWNSTREAM_OOB,
        gst_structure_new("drm-cipher", "key", GST_TYPE_BUFFER, buffer, nullptr)));
}

void MediaPlayerPrivateGStreamerBase::handleProtectionEvent(GstEvent* event)
{
    if (m_handledProtectionEvents.contains(GST_EVENT_SEQNUM(event))) {
        GST_DEBUG("event %u already handled", GST_EVENT_SEQNUM(event));
        m_handledProtectionEvents.remove(GST_EVENT_SEQNUM(event));
        return;
    }

    const gchar* eventKeySystemId = nullptr;
    GstBuffer* data = nullptr;
    gst_event_parse_protection(event, &eventKeySystemId, &data, nullptr);

#if USE(PLAYREADY)
    if (webkit_media_playready_decrypt_is_playready_key_system_id(eventKeySystemId)) {
#if ENABLE(LEGACY_ENCRYPTED_MEDIA_V1)
        LockHolder locker(m_prSessionMutex);
#endif
        PlayreadySession* session = prSession();
        if (session && (session->keyRequested() || session->ready())) {
            if (session->ready())
                emitPlayReadySession();
            return;
        }
    }
#endif

#if USE(OCDM) && (ENABLE(LEGACY_ENCRYPTED_MEDIA_V1) || ENABLE(LEGACY_ENCRYPTED_MEDIA))
#if ENABLE(LEGACY_ENCRYPTED_MEDIA_V1)
    LockHolder locker(m_cdmSessionMutex);
#endif
    if (m_cdmSession && (m_cdmSession->keyRequested() || m_cdmSession->ready())) {
        GST_DEBUG("ocdm key requested already");
        if (m_cdmSession->ready()) {
            GST_DEBUG("ocdm key already negotiated");
            emitOpenCDMSession();
        }
        return;
    }
#endif

    GstMapInfo mapInfo;
    if (!gst_buffer_map(data, &mapInfo, GST_MAP_READ)) {
        GST_WARNING("cannot map %s protection data", eventKeySystemId);
        return;
    }

    GST_DEBUG("scheduling keyNeeded event for %s with init data size of %u", eventKeySystemId, mapInfo.size);
    GST_MEMDUMP("init datas", mapInfo.data, mapInfo.size);
#if ENABLE(LEGACY_ENCRYPTED_MEDIA_V1)
    needKey(keySystemUuidToId(eventKeySystemId).string(), "sessionId", mapInfo.data, mapInfo.size);
#elif ENABLE(LEGACY_ENCRYPTED_MEDIA)
    RefPtr<Uint8Array> initDataArray = Uint8Array::create(mapInfo.data, mapInfo.size);
    needKey(initDataArray);
#else
    ASSERT_NOT_REACHED();
#endif
    gst_buffer_unmap(data, &mapInfo);
}

void MediaPlayerPrivateGStreamerBase::receivedGenerateKeyRequest(const String& keySystem)
{
    GST_DEBUG("received generate key request for %s", keySystem.utf8().data());
    m_lastGenerateKeyRequestKeySystemUuid = keySystemIdToUuid(keySystem);
    m_protectionCondition.notifyOne();
}

static AtomicString keySystemIdToUuid(const AtomicString& id)
{
#if ENABLE(LEGACY_ENCRYPTED_MEDIA_V1)
    if (equalIgnoringASCIICase(id, CLEAR_KEY_PROTECTION_SYSTEM_ID))
        return AtomicString(CLEAR_KEY_PROTECTION_SYSTEM_UUID);
#endif

#if (ENABLE(LEGACY_ENCRYPTED_MEDIA_V1) || ENABLE(LEGACY_ENCRYPTED_MEDIA) || ENABLE(ENCRYPTED_MEDIA)) && (USE(PLAYREADY) || USE(OCDM))
    if (equalIgnoringASCIICase(id, PLAYREADY_PROTECTION_SYSTEM_ID)
        || equalIgnoringASCIICase(id, PLAYREADY_YT_PROTECTION_SYSTEM_ID))
        return AtomicString(PLAYREADY_PROTECTION_SYSTEM_UUID);
#endif

#if (ENABLE(LEGACY_ENCRYPTED_MEDIA_V1) || ENABLE(LEGACY_ENCRYPTED_MEDIA) || ENABLE(ENCRYPTED_MEDIA)) && USE(OCDM)
    if (equalIgnoringASCIICase(id, WIDEVINE_PROTECTION_SYSTEM_ID))
        return AtomicString(WIDEVINE_PROTECTION_SYSTEM_UUID);
#endif

    return { };
}
#endif

#if ENABLE(LEGACY_ENCRYPTED_MEDIA_V1)
static AtomicString keySystemUuidToId(const AtomicString& uuid)
{
    if (equalIgnoringASCIICase(uuid, CLEAR_KEY_PROTECTION_SYSTEM_UUID))
        return AtomicString(CLEAR_KEY_PROTECTION_SYSTEM_ID);

#if (ENABLE(LEGACY_ENCRYPTED_MEDIA_V1) || ENABLE(LEGACY_ENCRYPTED_MEDIA) || ENABLE(ENCRYPTED_MEDIA)) && (USE(PLAYREADY) || USE(OCDM))
    if (equalIgnoringASCIICase(uuid, PLAYREADY_PROTECTION_SYSTEM_UUID))
        return AtomicString(PLAYREADY_PROTECTION_SYSTEM_ID);
#endif

#if (ENABLE(LEGACY_ENCRYPTED_MEDIA_V1) || ENABLE(LEGACY_ENCRYPTED_MEDIA) || ENABLE(ENCRYPTED_MEDIA)) && USE(OCDM)
    if (equalIgnoringASCIICase(uuid, WIDEVINE_PROTECTION_SYSTEM_UUID))
        return AtomicString(WIDEVINE_PROTECTION_SYSTEM_ID);
#endif

    return { };
}
#endif

bool MediaPlayerPrivateGStreamerBase::supportsKeySystem(const String& keySystem, const String& mimeType)
{
    GST_INFO("Checking for KeySystem support with %s and type %s: false.", keySystem.utf8().data(), mimeType.utf8().data());

#if ENABLE(LEGACY_ENCRYPTED_MEDIA_V1) || ENABLE(ENCRYPTED_MEDIA)
    if (equalLettersIgnoringASCIICase(keySystem, "org.w3.clearkey"))
        return true;
#endif

#if USE(PLAYREADY) && (ENABLE(LEGACY_ENCRYPTED_MEDIA_V1) || ENABLE(LEGACY_ENCRYPTED_MEDIA))
    if (equalIgnoringASCIICase(keySystem, PLAYREADY_PROTECTION_SYSTEM_ID)
        || equalIgnoringASCIICase(keySystem, PLAYREADY_YT_PROTECTION_SYSTEM_ID))
        return true;
#endif

#if (ENABLE(LEGACY_ENCRYPTED_MEDIA_V1) || ENABLE(LEGACY_ENCRYPTED_MEDIA)) && USE(OCDM)
    if (CDMPrivateOpenCDM::supportsKeySystemAndMimeType(keySystem, mimeType))
        return true;
#endif

    return false;
}

MediaPlayer::SupportsType MediaPlayerPrivateGStreamerBase::extendedSupportsType(const MediaEngineSupportParameters& parameters, MediaPlayer::SupportsType result)
{
#if ENABLE(LEGACY_ENCRYPTED_MEDIA_V1)
    // From: <http://dvcs.w3.org/hg/html-media/raw-file/eme-v0.1b/encrypted-media/encrypted-media.html#dom-canplaytype>
    // In addition to the steps in the current specification, this method must run the following steps:

    // 1. Check whether the Key System is supported with the specified container and codec type(s) by following the steps for the first matching condition from the following list:
    //    If keySystem is null, continue to the next step.
    if (parameters.keySystem.isNull() || parameters.keySystem.isEmpty())
        return result;

    // If keySystem contains an unrecognized or unsupported Key System, return the empty string
    if (!supportsKeySystem(parameters.keySystem, emptyString()))
        result = MediaPlayer::IsNotSupported;
#else
    UNUSED_PARAM(parameters);
#endif
    return result;
}

}

#endif // USE(GSTREAMER)<|MERGE_RESOLUTION|>--- conflicted
+++ resolved
@@ -36,7 +36,6 @@
 #include "MediaPlayer.h"
 #include "NotImplemented.h"
 #include "SharedBuffer.h"
-#include "UUID.h"
 #include "VideoSinkGStreamer.h"
 #include "WebKitWebSourceGStreamer.h"
 #include <wtf/glib/GMutexLocker.h>
@@ -44,6 +43,7 @@
 #include <wtf/text/AtomicString.h>
 #include <wtf/text/CString.h>
 #include <wtf/MathExtras.h>
+#include <wtf/UUID.h>
 
 #include <gst/audio/streamvolume.h>
 #include <gst/video/gstvideometa.h>
@@ -879,7 +879,7 @@
     if (UNLIKELY(!frameHolder->isValid()))
         return;
 
-    std::unique_ptr<TextureMapperPlatformLayerBuffer> layerBuffer = std::make_unique<TextureMapperPlatformLayerBuffer>(frameHolder->textureID(), frameHolder->size(), frameHolder->flags());
+    std::unique_ptr<TextureMapperPlatformLayerBuffer> layerBuffer = std::make_unique<TextureMapperPlatformLayerBuffer>(frameHolder->textureID(), frameHolder->size(), frameHolder->flags(), GraphicsContext3D::RGBA);
     layerBuffer->setUnmanagedBufferDataHolder(WTFMove(frameHolder));
     m_platformLayerProxy->pushNextBuffer(WTFMove(layerBuffer));
 #else
@@ -997,26 +997,22 @@
     player->triggerRepaint(sample.get());
     return GST_FLOW_OK;
 }
-<<<<<<< HEAD
 
 void MediaPlayerPrivateGStreamerBase::clearCurrentBuffer()
 {
     WTF::GMutexLocker<GMutex> lock(m_sampleMutex);
     m_sample.clear();
 
-    {
-        LockHolder locker(m_platformLayerProxy->lock());
-
-        if (m_platformLayerProxy->isActive())
-            m_platformLayerProxy->dropCurrentBufferWhilePreservingTexture();
-    }
+    LockHolder holder(m_platformLayerProxy->lock());
+
+    if (!m_platformLayerProxy->isActive())
+        return;
+
     // FIXME: Remove this black frame while drain or flush event
     // we can make a copy current frame to the temporal texture,
     // or make the decoder's buffer pool more flexible.
     m_platformLayerProxy->pushNextBuffer(std::make_unique<TextureMapperPlatformLayerBuffer>(0, m_size, 0, GraphicsContext3D::DONT_CARE));
 }
-=======
->>>>>>> 97a6a9fe
 #endif
 
 void MediaPlayerPrivateGStreamerBase::setSize(const IntSize& size)
