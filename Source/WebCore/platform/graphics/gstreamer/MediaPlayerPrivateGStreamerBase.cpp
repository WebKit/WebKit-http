--- conflicted
+++ resolved
@@ -757,15 +757,7 @@
 #if USE(GSTREAMER_GL)
 bool MediaPlayerPrivateGStreamerBase::copyVideoTextureToPlatformTexture(GraphicsContext3D* context, Platform3DObject outputTexture, GC3Denum outputTarget, GC3Dint level, GC3Denum internalFormat, GC3Denum format, GC3Denum type, bool premultiplyAlpha, bool flipY)
 {
-<<<<<<< HEAD
-    if (textureMapper.accelerationMode() != TextureMapper::OpenGLMode)
-        return;
-
-    if (!m_player->visible())
-        return;
-=======
     UNUSED_PARAM(context);
->>>>>>> 4ccac179
 
     if (m_usingFallbackVideoSink)
         return false;
