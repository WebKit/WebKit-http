/*
 * Copyright (C) 2007, 2009 Apple Inc.  All rights reserved.
 * Copyright (C) 2007 Collabora Ltd.  All rights reserved.
 * Copyright (C) 2007 Alp Toker <alp@atoker.com>
 * Copyright (C) 2009 Gustavo Noronha Silva <gns@gnome.org>
 * Copyright (C) 2009, 2010, 2015, 2016 Igalia S.L
 * Copyright (C) 2015, 2016 Metrological Group B.V.
 *
 * This library is free software; you can redistribute it and/or
 * modify it under the terms of the GNU Library General Public
 * License as published by the Free Software Foundation; either
 * version 2 of the License, or (at your option) any later version.
 *
 * This library is distributed in the hope that it will be useful,
 * but WITHOUT ANY WARRANTY; without even the implied warranty of
 * MERCHANTABILITY or FITNESS FOR A PARTICULAR PURPOSE.  See the GNU
 * Library General Public License for more details.
 *
 * You should have received a copy of the GNU Library General Public License
 * aint with this library; see the file COPYING.LIB.  If not, write to
 * the Free Software Foundation, Inc., 51 Franklin Street, Fifth Floor,
 * Boston, MA 02110-1301, USA.
 */

#include "config.h"
#include "MediaPlayerPrivateGStreamerBase.h"

#if ENABLE(VIDEO) && USE(GSTREAMER)

#include "GStreamerUtilities.h"
#include "GraphicsContext.h"
#include "GraphicsTypes.h"
#include "ImageGStreamer.h"
#include "ImageOrientation.h"
#include "IntRect.h"
#include "MediaPlayer.h"
#include "NotImplemented.h"
#include "SharedBuffer.h"
#include "UUID.h"
#include "VideoSinkGStreamer.h"
#include "WebKitWebSourceGStreamer.h"
#include <wtf/glib/GMutexLocker.h>
#include <wtf/glib/GUniquePtr.h>
#include <wtf/text/AtomicString.h>
#include <wtf/text/CString.h>
#include <wtf/MathExtras.h>

#include <gst/audio/streamvolume.h>
#include <gst/video/gstvideometa.h>

#if USE(GSTREAMER_GL)
#include <gst/app/gstappsink.h>
#define GST_USE_UNSTABLE_API
#include <gst/gl/gl.h>
#undef GST_USE_UNSTABLE_API

#include "GLContext.h"
#if USE(GLX)
#include "GLContextGLX.h"
#include <gst/gl/x11/gstgldisplay_x11.h>
#endif

#if USE(EGL)
#if !PLATFORM(WPE)
#include "GLContextEGL.h"
#endif
#include <gst/gl/egl/gstgldisplay_egl.h>
#endif

#if PLATFORM(X11)
#include "PlatformDisplayX11.h"
#endif

#if PLATFORM(WAYLAND)
#include "PlatformDisplayWayland.h"
#elif PLATFORM(WPE)
#include "PlatformDisplayWPE.h"
#endif

// gstglapi.h may include eglplatform.h and it includes X.h, which
// defines None, breaking MediaPlayer::None enum
#if PLATFORM(X11) && GST_GL_HAVE_PLATFORM_EGL
#undef None
#endif // PLATFORM(X11) && GST_GL_HAVE_PLATFORM_EGL
#include "VideoTextureCopierGStreamer.h"
#endif // USE(GSTREAMER_GL)

#if USE(TEXTURE_MAPPER_GL)
#include "BitmapTextureGL.h"
#include "BitmapTexturePool.h"
#include "TextureMapperGL.h"
#endif
#if USE(COORDINATED_GRAPHICS_THREADED)
#include "TextureMapperPlatformLayerBuffer.h"
#endif

#define WL_EGL_PLATFORM

#if USE(OPENGL_ES_2)
#if GST_CHECK_VERSION(1, 8, 1)
#if !USE(HOLE_PUNCH_GSTREAMER)
#if USE(GSTREAMER_GL)
#define GST_USE_UNSTABLE_API
#include <gst/gl/egl/gstglmemoryegl.h>
#undef GST_USE_UNSTABLE_API
#endif
#endif
#endif
#include <GLES2/gl2.h>
#include <GLES2/gl2ext.h>
#endif

#include <EGL/egl.h>

#if ENABLE(LEGACY_ENCRYPTED_MEDIA_V1)
#include "WebKitClearKeyDecryptorGStreamer.h"
#endif

#if ENABLE(LEGACY_ENCRYPTED_MEDIA_V1) || ENABLE(LEGACY_ENCRYPTED_MEDIA)
#include <runtime/JSCInlines.h>
#include <runtime/TypedArrayInlines.h>
#include <runtime/Uint8Array.h>
#endif

#if ENABLE(LEGACY_ENCRYPTED_MEDIA_V1) || ENABLE(LEGACY_ENCRYPTED_MEDIA)
#if ENABLE(LEGACY_ENCRYPTED_MEDIA)
#include "CDMPRSessionGStreamer.h"
#endif // ENABLE(LEGACY_ENCRYPTED_MEDIA)
#if USE(OCDM)
#include "CDMPrivateOpenCDM.h"
#include "CDMSessionOpenCDM.h"
#include "WebKitOpenCDMPlayReadyDecryptorGStreamer.h"
#include "WebKitOpenCDMWidevineDecryptorGStreamer.h"
#endif // USE(OCDM)
#if USE(PLAYREADY)
#include "PlayreadySession.h"
#endif
#include "WebKitPlayReadyDecryptorGStreamer.h"
#endif

#if USE(CAIRO) && ENABLE(ACCELERATED_2D_CANVAS)
#include <cairo-gl.h>
#endif

#if ENABLE(LEGACY_ENCRYPTED_MEDIA) || ENABLE(ENCRYPTED_MEDIA)
#include "SharedBuffer.h"
#include "WebKitClearKeyDecryptorGStreamer.h"
#if ENABLE(LEGACY_ENCRYPTED_MEDIA)
#include "UUID.h"
#include <runtime/JSCInlines.h>
#include <runtime/TypedArrayInlines.h>
#include <runtime/Uint8Array.h>
#endif
#endif

GST_DEBUG_CATEGORY(webkit_media_player_debug);
#define GST_CAT_DEFAULT webkit_media_player_debug

using namespace std;

namespace WebCore {

void registerWebKitGStreamerElements()
{
    if (!webkitGstCheckVersion(1, 6, 1))
        return;

#if ENABLE(LEGACY_ENCRYPTED_MEDIA_V1) || ENABLE(LEGACY_ENCRYPTED_MEDIA) || ENABLE(ENCRYPTED_MEDIA)
    GRefPtr<GstElementFactory> clearKeyDecryptorFactory = gst_element_factory_find("webkitclearkey");
    if (!clearKeyDecryptorFactory)
        gst_element_register(nullptr, "webkitclearkey", GST_RANK_PRIMARY + 100, WEBKIT_TYPE_MEDIA_CK_DECRYPT);
#endif

#if (ENABLE(LEGACY_ENCRYPTED_MEDIA_V1) || ENABLE(LEGACY_ENCRYPTED_MEDIA)) && USE(PLAYREADY)
    GRefPtr<GstElementFactory> playReadyDecryptorFactory = gst_element_factory_find("webkitplayreadydec");
    if (!playReadyDecryptorFactory)
        gst_element_register(0, "webkitplayreadydec", GST_RANK_PRIMARY + 100, WEBKIT_TYPE_MEDIA_PLAYREADY_DECRYPT);
#endif

#if (ENABLE(LEGACY_ENCRYPTED_MEDIA) || ENABLE(LEGACY_ENCRYPTED_MEDIA_V1)) && USE(OCDM)
    GRefPtr<GstElementFactory> widevineDecryptorFactory = gst_element_factory_find("webkitopencdmwidevine");
    if (!widevineDecryptorFactory)
        gst_element_register(0, "webkitopencdmwidevine", GST_RANK_PRIMARY + 100, WEBKIT_TYPE_OPENCDM_WIDEVINE_DECRYPT);
    GRefPtr<GstElementFactory> playReadyDecryptorFactory = gst_element_factory_find("webkitplayreadydec");
    if (!playReadyDecryptorFactory)
        gst_element_register(0, "webkitplayreadydec", GST_RANK_PRIMARY + 100, WEBKIT_TYPE_OPENCDM_PLAYREADY_DECRYPT);
#endif
}

#if ENABLE(LEGACY_ENCRYPTED_MEDIA_V1)
static AtomicString keySystemUuidToId(const AtomicString&);
#endif

#if ENABLE(LEGACY_ENCRYPTED_MEDIA_V1) || ENABLE(LEGACY_ENCRYPTED_MEDIA)
static AtomicString keySystemIdToUuid(const AtomicString&);
#endif

static int greatestCommonDivisor(int a, int b)
{
    while (b) {
        int temp = a;
        a = b;
        b = temp % b;
    }

    return ABS(a);
}

#if USE(TEXTURE_MAPPER_GL)
static inline TextureMapperGL::Flags texMapFlagFromOrientation(const ImageOrientation& orientation)
{
    switch (orientation) {
    case DefaultImageOrientation:
        return 0;
    case OriginRightTop:
        return TextureMapperGL::ShouldRotateTexture90;
    case OriginBottomRight:
        return TextureMapperGL::ShouldRotateTexture180;
    case OriginLeftBottom:
        return TextureMapperGL::ShouldRotateTexture270;
    default:
        ASSERT_NOT_REACHED();
    }

    return 0;
}
#endif

#if USE(COORDINATED_GRAPHICS_THREADED) && USE(GSTREAMER_GL)
class GstVideoFrameHolder : public TextureMapperPlatformLayerBuffer::UnmanagedBufferDataHolder {
public:
    explicit GstVideoFrameHolder(GstSample* sample, TextureMapperGL::Flags flags)
    {
        GstVideoInfo videoInfo;
        if (UNLIKELY(!getSampleVideoInfo(sample, videoInfo)))
            return;

        m_size = IntSize(GST_VIDEO_INFO_WIDTH(&videoInfo), GST_VIDEO_INFO_HEIGHT(&videoInfo));
        m_flags = flags | (GST_VIDEO_INFO_HAS_ALPHA(&videoInfo) ? TextureMapperGL::ShouldBlend : 0);

        GstBuffer* buffer = gst_sample_get_buffer(sample);
        if (UNLIKELY(!gst_video_frame_map(&m_videoFrame, &videoInfo, buffer, static_cast<GstMapFlags>(GST_MAP_READ | GST_MAP_GL))))
            return;

        m_textureID = *reinterpret_cast<GLuint*>(m_videoFrame.data[0]);
        m_isValid = true;
    }

    virtual ~GstVideoFrameHolder()
    {
        if (UNLIKELY(!m_isValid))
            return;

        gst_video_frame_unmap(&m_videoFrame);
    }

    const IntSize& size() const { return m_size; }
    TextureMapperGL::Flags flags() const { return m_flags; }
    GLuint textureID() const { return m_textureID; }
    GC3Dint internalFormat() const { return m_internalFormat; }
    bool isValid() const { return m_isValid; }

private:
    GstVideoFrame m_videoFrame;
    IntSize m_size;
    TextureMapperGL::Flags m_flags;
    GLuint m_textureID;
    GC3Dint m_internalFormat;
    bool m_isValid { false };
};
#endif // USE(COORDINATED_GRAPHICS_THREADED) && USE(GSTREAMER_GL)

MediaPlayerPrivateGStreamerBase::MediaPlayerPrivateGStreamerBase(MediaPlayer* player)
    : m_player(player)
    , m_fpsSink(nullptr)
    , m_readyState(MediaPlayer::HaveNothing)
    , m_networkState(MediaPlayer::Empty)
    , m_isEndReached(false)
#if USE(GSTREAMER_GL) || USE(COORDINATED_GRAPHICS_THREADED)
    , m_drawTimer(RunLoop::main(), this, &MediaPlayerPrivateGStreamerBase::repaint)
#endif
    , m_repaintHandler(0)
    , m_drainHandler(0)
    , m_usingFallbackVideoSink(false)
#if ENABLE(LEGACY_ENCRYPTED_MEDIA)
    , m_cdmSession(nullptr)
#endif
{
    g_mutex_init(&m_sampleMutex);
#if USE(COORDINATED_GRAPHICS_THREADED)
    m_platformLayerProxy = adoptRef(new TextureMapperPlatformLayerProxy());
#endif

#if USE(HOLE_PUNCH_GSTREAMER)
#if USE(COORDINATED_GRAPHICS_THREADED)
    LockHolder locker(m_platformLayerProxy->lock());
    m_platformLayerProxy->pushNextBuffer(std::make_unique<TextureMapperPlatformLayerBuffer>(0, m_size, TextureMapperGL::ShouldOverwriteRect, GraphicsContext3D::DONT_CARE));
#endif
#endif

}

MediaPlayerPrivateGStreamerBase::~MediaPlayerPrivateGStreamerBase()
{
#if ENABLE(LEGACY_ENCRYPTED_MEDIA_V1) || ENABLE(LEGACY_ENCRYPTED_MEDIA) || ENABLE(ENCRYPTED_MEDIA)
    m_protectionCondition.notifyOne();
#endif
    m_notifier.cancelPendingNotifications();

#if USE(GSTREAMER_GL) || USE(COORDINATED_GRAPHICS_THREADED)
    m_drawTimer.stop();
    {
        LockHolder locker(m_drawMutex);
        m_drawCondition.notifyOne();
    }
#endif

    if (m_videoSink) {
        g_signal_handlers_disconnect_matched(m_videoSink.get(), G_SIGNAL_MATCH_DATA, 0, 0, nullptr, nullptr, this);
#if USE(GSTREAMER_GL)
        if (GST_IS_BIN(m_videoSink.get())) {
            GRefPtr<GstElement> appsink = adoptGRef(gst_bin_get_by_name(GST_BIN_CAST(m_videoSink.get()), "webkit-gl-video-sink"));
            g_signal_handlers_disconnect_by_data(appsink.get(), this);
        }
#endif
    }

    g_mutex_clear(&m_sampleMutex);

    m_player = nullptr;

    if (m_volumeElement)
        g_signal_handlers_disconnect_matched(m_volumeElement.get(), G_SIGNAL_MATCH_DATA, 0, 0, nullptr, nullptr, this);

#if ENABLE(LEGACY_ENCRYPTED_MEDIA)
    m_cdmSession = nullptr;
#endif


#if USE(TEXTURE_MAPPER_GL) && !USE(COORDINATED_GRAPHICS)
    if (client())
        client()->platformLayerWillBeDestroyed();
#endif

#if ENABLE(LEGACY_ENCRYPTED_MEDIA)
    m_cdmSession = nullptr;
#endif

    if (m_pipeline)
        gst_element_set_state(m_pipeline.get(), GST_STATE_NULL);
}

void MediaPlayerPrivateGStreamerBase::setPipeline(GstElement* pipeline)
{
    m_pipeline = pipeline;
#if USE(HOLE_PUNCH_GSTREAMER) && (USE(WESTEROS_SINK) || USE(FUSION_SINK))
    updateVideoRectangle();
#endif
}

void MediaPlayerPrivateGStreamerBase::clearSamples()
{
#if USE(COORDINATED_GRAPHICS_THREADED)
    // Disconnect handlers to ensure that new samples aren't going to arrive
    // before the pipeline destruction
    if (m_repaintHandler) {
        g_signal_handler_disconnect(m_videoSink.get(), m_repaintHandler);
        m_repaintHandler = 0;
    }

    if (m_drainHandler) {
        g_signal_handler_disconnect(m_videoSink.get(), m_drainHandler);
        m_drainHandler = 0;
    }
#endif

    WTF::GMutexLocker<GMutex> lock(m_sampleMutex);
    m_sample = nullptr;
}

#if ENABLE(LEGACY_ENCRYPTED_MEDIA_V1) || ENABLE(LEGACY_ENCRYPTED_MEDIA) || ENABLE(ENCRYPTED_MEDIA)
static std::pair<Vector<GRefPtr<GstEvent>>, Vector<String>> extractEventsAndSystemsFromMessage(GstMessage* message)
{
    const GstStructure* structure = gst_message_get_structure(message);

    const GValue* streamEncryptionAllowedSystemsValue = gst_structure_get_value(structure, "stream-encryption-systems");
    ASSERT(streamEncryptionAllowedSystemsValue && G_VALUE_HOLDS(streamEncryptionAllowedSystemsValue, G_TYPE_STRV));
    const char** streamEncryptionAllowedSystems = reinterpret_cast<const char**>(g_value_get_boxed(streamEncryptionAllowedSystemsValue));
    ASSERT(streamEncryptionAllowedSystems);
    Vector<String> streamEncryptionAllowedSystemsVector;
    unsigned i;
    for (i = 0; streamEncryptionAllowedSystems[i]; ++i)
        streamEncryptionAllowedSystemsVector.append(streamEncryptionAllowedSystems[i]);

    const GValue* streamEncryptionEventsList = gst_structure_get_value(structure, "stream-encryption-events");
    ASSERT(streamEncryptionEventsList && GST_VALUE_HOLDS_LIST(streamEncryptionEventsList));
    unsigned streamEncryptionEventsListSize = gst_value_list_get_size(streamEncryptionEventsList);
    Vector<GRefPtr<GstEvent>> streamEncryptionEventsVector;
    for (i = 0; i < streamEncryptionEventsListSize; ++i)
        streamEncryptionEventsVector.append(GRefPtr<GstEvent>(static_cast<GstEvent*>(g_value_get_boxed(gst_value_list_get_value(streamEncryptionEventsList, i)))));

    return std::make_pair(streamEncryptionEventsVector, streamEncryptionAllowedSystemsVector);
}
#endif

bool MediaPlayerPrivateGStreamerBase::handleSyncMessage(GstMessage* message)
{
    UNUSED_PARAM(message);
    if (GST_MESSAGE_TYPE(message) != GST_MESSAGE_NEED_CONTEXT)
        return false;

    const gchar* contextType;
    gst_message_parse_context_type(message, &contextType);

#if USE(GSTREAMER_GL)
    GRefPtr<GstContext> elementContext = adoptGRef(requestGLContext(contextType, this));
    if (elementContext) {
        gst_element_set_context(GST_ELEMENT(message->src), elementContext.get());
        return true;
    }
#endif // USE(GSTREAMER_GL)

#if ENABLE(LEGACY_ENCRYPTED_MEDIA_V1) || ENABLE(LEGACY_ENCRYPTED_MEDIA) || ENABLE(ENCRYPTED_MEDIA)
    if (!g_strcmp0(contextType, "drm-preferred-decryption-system-id")) {
        if (isMainThread()) {
            GST_ERROR("can't handle drm-preferred-decryption-system-id need context message in the main thread");
            ASSERT_NOT_REACHED();
            return false;
        }
        GST_DEBUG("handling drm-preferred-decryption-system-id need context message");
        std::pair<Vector<GRefPtr<GstEvent>>, Vector<String>> streamEncryptionInformation = extractEventsAndSystemsFromMessage(message);
        GST_TRACE("found %" G_GSIZE_FORMAT " protection events", streamEncryptionInformation.first.size());
        Vector<uint8_t> concatenatedInitDataChunks;
        unsigned concatenatedInitDataChunksNumber = 0;
        String eventKeySystemIdString;
        for (auto& event : streamEncryptionInformation.first) {
            GST_TRACE("handling protection event %u", GST_EVENT_SEQNUM(event.get()));
            const char* eventKeySystemId = nullptr;
            GstBuffer* data = nullptr;
            gst_event_parse_protection(event.get(), &eventKeySystemId, &data, nullptr);

#if USE(PLAYREADY) && !ENABLE(ENCRYPTED_MEDIA)
            if (webkit_media_playready_decrypt_is_playready_key_system_id(eventKeySystemId)) {
#if ENABLE(LEGACY_ENCRYPTED_MEDIA_V1)
                LockHolder locker(m_prSessionMutex);
#endif
                PlayreadySession* session = prSession();
                if (session && (session->keyRequested() || session->ready())) {
                    GST_DEBUG("playready key requested already");
                    if (session->ready()) {
                        GST_DEBUG("playready key already negotiated");
                        emitPlayReadySession();
                    }
                    if (streamEncryptionInformation.second.contains(eventKeySystemId)) {
                        GST_TRACE("considering init data handled for %s", eventKeySystemId);
                        m_handledProtectionEvents.add(GST_EVENT_SEQNUM(event.get()));
                    }
                    return false;
                }
                return false;
            }
#endif

#if USE(OCDM)
#if ENABLE(LEGACY_ENCRYPTED_MEDIA_V1)
            LockHolder locker(m_cdmSessionMutex);
#endif
            if (m_cdmSession && (m_cdmSession->keyRequested() || m_cdmSession->ready())) {
                GST_DEBUG("ocdm key requested already");
                if (m_cdmSession->ready()) {
                    GST_DEBUG("ocdm key already negotiated");
                    emitOpenCDMSession();
                }
                return false;
            }
#endif
            // Here we receive the DRM init data from the pipeline: we will emit
            // the needkey event with that data and the browser might create a
            // CDMSession from this event handler. If such a session was created
            // We will emit the message event from the session to provide the
            // DRM challenge to the browser and wait for an update. If on the
            // contrary no session was created we won't wait and let the pipeline
            // error out by itself.
            GstMapInfo mapInfo;
            if (!gst_buffer_map(data, &mapInfo, GST_MAP_READ)) {
                GST_WARNING("cannot map %s protection data", eventKeySystemId);
                break;
            }

            GST_TRACE("appending init data for %s of size %" G_GSIZE_FORMAT, eventKeySystemId, mapInfo.size);
            GST_MEMDUMP("init data", reinterpret_cast<const unsigned char *>(mapInfo.data), mapInfo.size);
            concatenatedInitDataChunks.append(mapInfo.data, mapInfo.size);
            ++concatenatedInitDataChunksNumber;
            eventKeySystemIdString = eventKeySystemId;
            if (streamEncryptionInformation.second.contains(eventKeySystemId)) {
                GST_TRACE("considering init data handled for %s", eventKeySystemId);
#if ENABLE(LEGACY_ENCRYPTED_MEDIA_V1)
                Vector<uint8_t> initDataVector;
                initDataVector.append(reinterpret_cast<uint8_t*>(mapInfo.data), mapInfo.size);
                m_initDatas.add(eventKeySystemIdString, WTFMove(initDataVector));
#endif
                m_handledProtectionEvents.add(GST_EVENT_SEQNUM(event.get()));
            }
            gst_buffer_unmap(data, &mapInfo);
        }

        if (!concatenatedInitDataChunksNumber)
            return false;

        if (concatenatedInitDataChunksNumber > 1)
            eventKeySystemIdString = emptyString();

        RunLoop::main().dispatch([this, eventKeySystemIdString, initData = WTFMove(concatenatedInitDataChunks)] {
            GST_DEBUG("scheduling keyNeeded event for %s with concatenated init datas size of %" G_GSIZE_FORMAT, eventKeySystemIdString.utf8().data(), initData.size());
            GST_MEMDUMP("init datas", initData.data(), initData.size());

            // FIXME: Provide a somehow valid sessionId.
#if ENABLE(LEGACY_ENCRYPTED_MEDIA_V1)
            needKey(keySystemUuidToId(eventKeySystemIdString).string(), "sessionId", initData.data(), initData.size());
#elif ENABLE(LEGACY_ENCRYPTED_MEDIA)
            RefPtr<Uint8Array> initDataArray = Uint8Array::create(initData.data(), initData.size());
            needKey(initDataArray);
#elif ENABLE(ENCRYPTED_MEDIA)
            fprintf(stderr, "MediaPlayerPrivateGStreamerBase: got init data of size %zu\n", initData.size());
            m_player->initializationDataEncountered(ASCIILiteral("hoi"), ArrayBuffer::create(initData.data(), initData.size()));

            // FIXME: ClearKey BestKey
            LockHolder lock(m_protectionMutex);
            m_lastGenerateKeyRequestKeySystemUuid = AtomicString(CLEAR_KEY_PROTECTION_SYSTEM_UUID);
            m_protectionCondition.notifyOne();
#else
            ASSERT_NOT_REACHED();
#endif
        });

        GST_INFO("waiting for a key request to arrive");
        LockHolder lock(m_protectionMutex);
        m_protectionCondition.waitFor(m_protectionMutex, Seconds(4), [this] {
            return !this->m_lastGenerateKeyRequestKeySystemUuid.isEmpty();
        });
        if (!m_lastGenerateKeyRequestKeySystemUuid.isEmpty()) {
            GST_INFO("got a key request, continuing with %s on %s", m_lastGenerateKeyRequestKeySystemUuid.utf8().data(), GST_MESSAGE_SRC_NAME(message));

            GRefPtr<GstContext> context = adoptGRef(gst_context_new("drm-preferred-decryption-system-id", FALSE));
            GstStructure* contextStructure = gst_context_writable_structure(context.get());
            gst_structure_set(contextStructure, "decryption-system-id", G_TYPE_STRING, m_lastGenerateKeyRequestKeySystemUuid.utf8().data(), nullptr);
            gst_element_set_context(GST_ELEMENT(GST_MESSAGE_SRC(message)), context.get());
        } else
            GST_WARNING("did not get a proper key request");

        return true;
    }
#endif // ENABLE(LEGACY_ENCRYPTED_MEDIA_V1) || ENABLE(LEGACY_ENCRYPTED_MEDIA) || ENABLE(ENCRYPTED_MEDIA)

    return false;
}

#if USE(GSTREAMER_GL)
GstContext* MediaPlayerPrivateGStreamerBase::requestGLContext(const gchar* contextType, MediaPlayerPrivateGStreamerBase* player)
{
    if (!player->ensureGstGLContext())
        return nullptr;

    if (!g_strcmp0(contextType, GST_GL_DISPLAY_CONTEXT_TYPE)) {
        GstContext* displayContext = gst_context_new(GST_GL_DISPLAY_CONTEXT_TYPE, TRUE);
        gst_context_set_gl_display(displayContext, player->gstGLDisplay());
        return displayContext;
    }

    if (!g_strcmp0(contextType, "gst.gl.app_context")) {
        GstContext* appContext = gst_context_new("gst.gl.app_context", TRUE);
        GstStructure* structure = gst_context_writable_structure(appContext);
#if GST_CHECK_VERSION(1, 11, 0)
        gst_structure_set(structure, "context", GST_TYPE_GL_CONTEXT, player->gstGLContext(), nullptr);
#else
        gst_structure_set(structure, "context", GST_GL_TYPE_CONTEXT, player->gstGLContext(), nullptr);
#endif
        return appContext;
    }

    return nullptr;
}

bool MediaPlayerPrivateGStreamerBase::ensureGstGLContext()
{
    if (m_glContext)
        return true;

    auto& sharedDisplay = PlatformDisplay::sharedDisplayForCompositing();
    if (!m_glDisplay) {
#if PLATFORM(X11)
#if USE(GLX)
        if (is<PlatformDisplayX11>(sharedDisplay))
            m_glDisplay = GST_GL_DISPLAY(gst_gl_display_x11_new_with_display(downcast<PlatformDisplayX11>(sharedDisplay).native()));
#elif USE(EGL)
        if (is<PlatformDisplayX11>(sharedDisplay))
            m_glDisplay = GST_GL_DISPLAY(gst_gl_display_egl_new_with_egl_display(downcast<PlatformDisplayX11>(sharedDisplay).eglDisplay()));
#endif
#endif

#if PLATFORM(WAYLAND)
        if (is<PlatformDisplayWayland>(sharedDisplay))
            m_glDisplay = GST_GL_DISPLAY(gst_gl_display_egl_new_with_egl_display(downcast<PlatformDisplayWayland>(sharedDisplay).eglDisplay()));
#endif

#if PLATFORM(WPE)
        ASSERT(is<PlatformDisplayWPE>(sharedDisplay));
        m_glDisplay = GST_GL_DISPLAY(gst_gl_display_egl_new_with_egl_display(downcast<PlatformDisplayWPE>(sharedDisplay).eglDisplay()));
#endif

        ASSERT(m_glDisplay);
    }

    GLContext* webkitContext = sharedDisplay.sharingGLContext();
    // EGL and GLX are mutually exclusive, no need for ifdefs here.
    GstGLPlatform glPlatform = webkitContext->isEGLContext() ? GST_GL_PLATFORM_EGL : GST_GL_PLATFORM_GLX;

#if USE(OPENGL_ES_2)
    GstGLAPI glAPI = GST_GL_API_GLES2;
#elif USE(OPENGL)
    GstGLAPI glAPI = GST_GL_API_OPENGL;
#else
    ASSERT_NOT_REACHED();
#endif

    PlatformGraphicsContext3D contextHandle = webkitContext->platformContext();
    if (!contextHandle)
        return false;

    m_glContext = gst_gl_context_new_wrapped(m_glDisplay.get(), reinterpret_cast<guintptr>(contextHandle), glPlatform, glAPI);

    return true;
}
#endif // USE(GSTREAMER_GL)

// Returns the size of the video
FloatSize MediaPlayerPrivateGStreamerBase::naturalSize() const
{
#if USE(HOLE_PUNCH_GSTREAMER)
    // We don't care about the natural size of the video, the external sink will deal with it.
    // This means that the video will always have the size of the <video> component or the default 300x150
    return m_size;
#endif

    if (!hasVideo())
        return FloatSize();

    if (!m_videoSize.isEmpty())
        return m_videoSize;

    WTF::GMutexLocker<GMutex> lock(m_sampleMutex);

    GRefPtr<GstCaps> caps;
    // We may not have enough data available for the video sink yet.
    if (!GST_IS_SAMPLE(m_sample.get()))
        return FloatSize();

    if (GST_IS_SAMPLE(m_sample.get()) && !caps)
        caps = gst_sample_get_caps(m_sample.get());

    if (!caps) {
        GRefPtr<GstPad> videoSinkPad = adoptGRef(gst_element_get_static_pad(m_videoSink.get(), "sink"));
        if (videoSinkPad)
            caps = gst_pad_get_current_caps(videoSinkPad.get());
    }

    if (!caps)
        return FloatSize();

    // TODO: handle possible clean aperture data. See
    // https://bugzilla.gnome.org/show_bug.cgi?id=596571
    // TODO: handle possible transformation matrix. See
    // https://bugzilla.gnome.org/show_bug.cgi?id=596326

    // Get the video PAR and original size, if this fails the
    // video-sink has likely not yet negotiated its caps.
    int pixelAspectRatioNumerator, pixelAspectRatioDenominator, stride;
    IntSize originalSize;
    GstVideoFormat format;
    if (!getVideoSizeAndFormatFromCaps(caps.get(), originalSize, format, pixelAspectRatioNumerator, pixelAspectRatioDenominator, stride))
        return FloatSize();

#if USE(TEXTURE_MAPPER_GL)
    // When using accelerated compositing, if the video is tagged as rotated 90 or 270 degrees, swap width and height.
    if (m_renderingCanBeAccelerated) {
        if (m_videoSourceOrientation.usesWidthAsHeight())
            originalSize = originalSize.transposedSize();
    }
#endif

    GST_DEBUG("Original video size: %dx%d", originalSize.width(), originalSize.height());
    GST_DEBUG("Pixel aspect ratio: %d/%d", pixelAspectRatioNumerator, pixelAspectRatioDenominator);

    // Calculate DAR based on PAR and video size.
    int displayWidth = originalSize.width() * pixelAspectRatioNumerator;
    int displayHeight = originalSize.height() * pixelAspectRatioDenominator;

    // Divide display width and height by their GCD to avoid possible overflows.
    int displayAspectRatioGCD = greatestCommonDivisor(displayWidth, displayHeight);
    displayWidth /= displayAspectRatioGCD;
    displayHeight /= displayAspectRatioGCD;

    // Apply DAR to original video size. This is the same behavior as in xvimagesink's setcaps function.
    guint64 width = 0, height = 0;
    if (!(originalSize.height() % displayHeight)) {
        GST_DEBUG("Keeping video original height");
        width = gst_util_uint64_scale_int(originalSize.height(), displayWidth, displayHeight);
        height = static_cast<guint64>(originalSize.height());
    } else if (!(originalSize.width() % displayWidth)) {
        GST_DEBUG("Keeping video original width");
        height = gst_util_uint64_scale_int(originalSize.width(), displayHeight, displayWidth);
        width = static_cast<guint64>(originalSize.width());
    } else {
        GST_DEBUG("Approximating while keeping original video height");
        width = gst_util_uint64_scale_int(originalSize.height(), displayWidth, displayHeight);
        height = static_cast<guint64>(originalSize.height());
    }

    GST_DEBUG("Natural size: %" G_GUINT64_FORMAT "x%" G_GUINT64_FORMAT, width, height);
    m_videoSize = FloatSize(static_cast<int>(width), static_cast<int>(height));
    return m_videoSize;
}

void MediaPlayerPrivateGStreamerBase::setVolume(float volume)
{
    if (!m_volumeElement)
        return;

    GST_DEBUG("Setting volume: %f", volume);
    gst_stream_volume_set_volume(m_volumeElement.get(), GST_STREAM_VOLUME_FORMAT_CUBIC, static_cast<double>(volume));
}

float MediaPlayerPrivateGStreamerBase::volume() const
{
    if (!m_volumeElement)
        return 0;

    return gst_stream_volume_get_volume(m_volumeElement.get(), GST_STREAM_VOLUME_FORMAT_CUBIC);
}


void MediaPlayerPrivateGStreamerBase::notifyPlayerOfVolumeChange()
{
    if (!m_player || !m_volumeElement)
        return;
    double volume;
    volume = gst_stream_volume_get_volume(m_volumeElement.get(), GST_STREAM_VOLUME_FORMAT_CUBIC);
    // get_volume() can return values superior to 1.0 if the user
    // applies software user gain via third party application (GNOME
    // volume control for instance).
    volume = CLAMP(volume, 0.0, 1.0);
    m_player->volumeChanged(static_cast<float>(volume));
}

void MediaPlayerPrivateGStreamerBase::volumeChangedCallback(MediaPlayerPrivateGStreamerBase* player)
{
    // This is called when m_volumeElement receives the notify::volume signal.
    GST_DEBUG("Volume changed to: %f", player->volume());

    player->m_notifier.notify(MainThreadNotification::VolumeChanged, [player] { player->notifyPlayerOfVolumeChange(); });
}

MediaPlayer::NetworkState MediaPlayerPrivateGStreamerBase::networkState() const
{
    return m_networkState;
}

MediaPlayer::ReadyState MediaPlayerPrivateGStreamerBase::readyState() const
{
    return m_readyState;
}

void MediaPlayerPrivateGStreamerBase::sizeChanged()
{
    notImplemented();
}

void MediaPlayerPrivateGStreamerBase::setMuted(bool muted)
{
    if (!m_volumeElement)
        return;

    g_object_set(m_volumeElement.get(), "mute", muted, nullptr);
}

bool MediaPlayerPrivateGStreamerBase::muted() const
{
    if (!m_volumeElement)
        return false;

    bool muted;
    g_object_get(m_volumeElement.get(), "mute", &muted, nullptr);
    return muted;
}

void MediaPlayerPrivateGStreamerBase::notifyPlayerOfMute()
{
    if (!m_player || !m_volumeElement)
        return;

    gboolean muted;
    g_object_get(m_volumeElement.get(), "mute", &muted, nullptr);
    m_player->muteChanged(static_cast<bool>(muted));
}

void MediaPlayerPrivateGStreamerBase::muteChangedCallback(MediaPlayerPrivateGStreamerBase* player)
{
    // This is called when m_volumeElement receives the notify::mute signal.
    player->m_notifier.notify(MainThreadNotification::MuteChanged, [player] { player->notifyPlayerOfMute(); });
}

void MediaPlayerPrivateGStreamerBase::acceleratedRenderingStateChanged()
{
    m_renderingCanBeAccelerated = m_player && m_player->client().mediaPlayerAcceleratedCompositingEnabled() && m_player->client().mediaPlayerRenderingCanBeAccelerated(m_player);
}

#if USE(TEXTURE_MAPPER_GL)
void MediaPlayerPrivateGStreamerBase::updateTexture(BitmapTextureGL& texture, GstVideoInfo& videoInfo)
{
    GstBuffer* buffer = gst_sample_get_buffer(m_sample.get());

    GstVideoGLTextureUploadMeta* meta;
    if ((meta = gst_buffer_get_video_gl_texture_upload_meta(buffer))) {
        if (meta->n_textures == 1) { // BRGx & BGRA formats use only one texture.
            guint ids[4] = { texture.id(), 0, 0, 0 };

            if (gst_video_gl_texture_upload_meta_upload(meta, ids))
                return;
        }
    }

    // Right now the TextureMapper only supports chromas with one plane
    ASSERT(GST_VIDEO_INFO_N_PLANES(&videoInfo) == 1);

    GstVideoFrame videoFrame;
    if (!gst_video_frame_map(&videoFrame, &videoInfo, buffer, GST_MAP_READ))
        return;

    int stride = GST_VIDEO_FRAME_PLANE_STRIDE(&videoFrame, 0);
    const void* srcData = GST_VIDEO_FRAME_PLANE_DATA(&videoFrame, 0);
    texture.updateContents(srcData, WebCore::IntRect(0, 0, GST_VIDEO_INFO_WIDTH(&videoInfo), GST_VIDEO_INFO_HEIGHT(&videoInfo)), WebCore::IntPoint(0, 0), stride, BitmapTexture::UpdateCannotModifyOriginalImageData);
    gst_video_frame_unmap(&videoFrame);
}
#endif

#if USE(COORDINATED_GRAPHICS_THREADED)
void MediaPlayerPrivateGStreamerBase::pushTextureToCompositor()
{
#if !USE(GSTREAMER_GL)
    class ConditionNotifier {
    public:
        ConditionNotifier(Lock& lock, Condition& condition)
            : m_locker(lock), m_condition(condition)
        {
        }
        ~ConditionNotifier()
        {
            m_condition.notifyOne();
        }
    private:
        LockHolder m_locker;
        Condition& m_condition;
    };
    ConditionNotifier notifier(m_drawMutex, m_drawCondition);
#endif

    WTF::GMutexLocker<GMutex> lock(m_sampleMutex);
    if (!GST_IS_SAMPLE(m_sample.get()))
        return;

    LockHolder holder(m_platformLayerProxy->lock());

    if (!m_platformLayerProxy->isActive()) {
        // Consume the buffer (so it gets eventually unreffed) but keep the rest of the info.
        const GstStructure* info = gst_sample_get_info(m_sample.get());
        GstStructure* infoCopy = nullptr;
        if (info)
            infoCopy = gst_structure_copy(info);
        m_sample = adoptGRef(gst_sample_new(nullptr, gst_sample_get_caps(m_sample.get()),
            gst_sample_get_segment(m_sample.get()), infoCopy));
        return;
    }

#if USE(GSTREAMER_GL)
    std::unique_ptr<GstVideoFrameHolder> frameHolder = std::make_unique<GstVideoFrameHolder>(m_sample.get(), texMapFlagFromOrientation(m_videoSourceOrientation));
    if (UNLIKELY(!frameHolder->isValid()))
        return;

    std::unique_ptr<TextureMapperPlatformLayerBuffer> layerBuffer = std::make_unique<TextureMapperPlatformLayerBuffer>(frameHolder->textureID(), frameHolder->size(), frameHolder->flags(), GraphicsContext3D::RGBA);
    layerBuffer->setUnmanagedBufferDataHolder(WTFMove(frameHolder));
    m_platformLayerProxy->pushNextBuffer(WTFMove(layerBuffer));
#else
    GstVideoInfo videoInfo;
    if (UNLIKELY(!getSampleVideoInfo(m_sample.get(), videoInfo)))
        return;

    IntSize size = IntSize(GST_VIDEO_INFO_WIDTH(&videoInfo), GST_VIDEO_INFO_HEIGHT(&videoInfo));
    std::unique_ptr<TextureMapperPlatformLayerBuffer> buffer = m_platformLayerProxy->getAvailableBuffer(size, GraphicsContext3D::DONT_CARE);
    if (UNLIKELY(!buffer)) {
        if (UNLIKELY(!m_context3D))
            m_context3D = GraphicsContext3D::create(GraphicsContext3DAttributes(), nullptr, GraphicsContext3D::RenderToCurrentGLContext);

        auto texture = BitmapTextureGL::create(*m_context3D);
        texture->reset(size, GST_VIDEO_INFO_HAS_ALPHA(&videoInfo) ? BitmapTexture::SupportsAlpha : BitmapTexture::NoFlag);
        buffer = std::make_unique<TextureMapperPlatformLayerBuffer>(WTFMove(texture));
    }
    updateTexture(buffer->textureGL(), videoInfo);
    buffer->setExtraFlags(texMapFlagFromOrientation(m_videoSourceOrientation) | (GST_VIDEO_INFO_HAS_ALPHA(&videoInfo) ? TextureMapperGL::ShouldBlend : 0));
    m_platformLayerProxy->pushNextBuffer(WTFMove(buffer));
#endif
}
#endif

void MediaPlayerPrivateGStreamerBase::repaint()
{
    ASSERT(m_sample);
    ASSERT(isMainThread());

#if USE(TEXTURE_MAPPER_GL) && !USE(COORDINATED_GRAPHICS)
    if (m_renderingCanBeAccelerated && client()) {
        client()->setPlatformLayerNeedsDisplay();
#if USE(GSTREAMER_GL)
        LockHolder lock(m_drawMutex);
        m_drawCondition.notifyOne();
#endif
        return;
    }
#endif

    m_player->repaint();

#if USE(GSTREAMER_GL) || USE(COORDINATED_GRAPHICS_THREADED)
    LockHolder lock(m_drawMutex);
    m_drawCondition.notifyOne();
#endif
}

void MediaPlayerPrivateGStreamerBase::triggerRepaint(GstSample* sample)
{
    bool triggerResize;
    {
        WTF::GMutexLocker<GMutex> lock(m_sampleMutex);
        triggerResize = !m_sample;
        m_sample = sample;
    }

    if (triggerResize) {
        GST_DEBUG("First sample reached the sink, triggering video dimensions update");
        m_notifier.notify(MainThreadNotification::SizeChanged, [this] { m_player->sizeChanged(); });
    }

#if USE(COORDINATED_GRAPHICS_THREADED)
    if (!m_renderingCanBeAccelerated) {
        LockHolder locker(m_drawMutex);
        m_drawTimer.startOneShot(0);
        m_drawCondition.wait(m_drawMutex);
        return;
    }

#if USE(GSTREAMER_GL)
    pushTextureToCompositor();
#else
    {
        LockHolder lock(m_drawMutex);
        if (!m_platformLayerProxy->scheduleUpdateOnCompositorThread([this] { this->pushTextureToCompositor(); }))
            return;
        m_drawCondition.wait(m_drawMutex);
    }
#endif
    return;
#else
#if USE(GSTREAMER_GL)
    {
        ASSERT(!isMainThread());

        LockHolder locker(m_drawMutex);
        m_drawTimer.startOneShot(0);
        m_drawCondition.wait(m_drawMutex);
    }
#else
    repaint();
#endif
#endif
}

#if !USE(HOLE_PUNCH_GSTREAMER)
void MediaPlayerPrivateGStreamerBase::repaintCallback(MediaPlayerPrivateGStreamerBase* player, GstSample* sample)
{
    player->triggerRepaint(sample);
}
#endif

#if USE(GSTREAMER_GL)
GstFlowReturn MediaPlayerPrivateGStreamerBase::newSampleCallback(GstElement* sink, MediaPlayerPrivateGStreamerBase* player)
{
    GRefPtr<GstSample> sample = adoptGRef(gst_app_sink_pull_sample(GST_APP_SINK(sink)));
    player->triggerRepaint(sample.get());
    return GST_FLOW_OK;
}

GstFlowReturn MediaPlayerPrivateGStreamerBase::newPrerollCallback(GstElement* sink, MediaPlayerPrivateGStreamerBase* player)
{
    GRefPtr<GstSample> sample = adoptGRef(gst_app_sink_pull_preroll(GST_APP_SINK(sink)));
    player->triggerRepaint(sample.get());
    return GST_FLOW_OK;
}

void MediaPlayerPrivateGStreamerBase::clearCurrentBuffer()
{
    WTF::GMutexLocker<GMutex> lock(m_sampleMutex);
    m_sample.clear();

    {
        LockHolder locker(m_platformLayerProxy->lock());

        if (m_platformLayerProxy->isActive())
            m_platformLayerProxy->dropCurrentBufferWhilePreservingTexture();
    }
    // FIXME: Remove this black frame while drain or flush event
    // we can make a copy current frame to the temporal texture,
    // or make the decoder's buffer pool more flexible.
    m_platformLayerProxy->pushNextBuffer(std::make_unique<TextureMapperPlatformLayerBuffer>(0, m_size, 0, GraphicsContext3D::DONT_CARE));
}
#endif

void MediaPlayerPrivateGStreamerBase::setSize(const IntSize& size)
{
    if (size == m_size)
        return;

    GST_INFO("Setting size to %dx%d", size.width(), size.height());
    m_size = size;

#if USE(WESTEROS_SINK) || USE(FUSION_SINK)
    updateVideoRectangle();
#endif
}

void MediaPlayerPrivateGStreamerBase::setPosition(const IntPoint& position)
{
    if (position == m_position)
        return;

    m_position = position;

#if USE(WESTEROS_SINK) || USE(FUSION_SINK)
    updateVideoRectangle();
#endif
}

#if USE(WESTEROS_SINK) || USE(FUSION_SINK)
void MediaPlayerPrivateGStreamerBase::updateVideoRectangle()
{
    if (!m_pipeline)
        return;

    GRefPtr<GstElement> sinkElement;
    g_object_get(m_pipeline.get(), "video-sink", &sinkElement.outPtr(), nullptr);
    if(!sinkElement)
        return;

    GST_INFO("Setting video sink size and position to x:%d y:%d, width=%d, height=%d", m_position.x(), m_position.y(), m_size.width(), m_size.height());

    GUniquePtr<gchar> rectString(g_strdup_printf("%d,%d,%d,%d", m_position.x(), m_position.y(), m_size.width(),m_size.height()));
    g_object_set(sinkElement.get(), "rectangle", rectString.get(), nullptr);
}
#endif

void MediaPlayerPrivateGStreamerBase::paint(GraphicsContext& context, const FloatRect& rect)
{
    if (context.paintingDisabled())
        return;

    if (!m_player->visible())
        return;

    WTF::GMutexLocker<GMutex> lock(m_sampleMutex);
    if (!GST_IS_SAMPLE(m_sample.get()))
        return;

    ImagePaintingOptions paintingOptions(CompositeCopy);
    if (m_renderingCanBeAccelerated)
        paintingOptions.m_orientationDescription.setImageOrientationEnum(m_videoSourceOrientation);

    RefPtr<ImageGStreamer> gstImage = ImageGStreamer::createImage(m_sample.get());
    if (!gstImage)
        return;

    if (Image* image = reinterpret_cast<Image*>(gstImage->image().get()))
        context.drawImage(*image, rect, gstImage->rect(), paintingOptions);
}

#if USE(TEXTURE_MAPPER_GL) && !USE(COORDINATED_GRAPHICS)
void MediaPlayerPrivateGStreamerBase::paintToTextureMapper(TextureMapper& textureMapper, const FloatRect& targetRect, const TransformationMatrix& matrix, float opacity)
{
    if (!m_player->visible())
        return;

    if (m_usingFallbackVideoSink) {
        RefPtr<BitmapTexture> texture;
        IntSize size;
        TextureMapperGL::Flags flags;
        {
            WTF::GMutexLocker<GMutex> lock(m_sampleMutex);

            GstVideoInfo videoInfo;
            if (UNLIKELY(!getSampleVideoInfo(m_sample.get(), videoInfo)))
                return;

            size = IntSize(GST_VIDEO_INFO_WIDTH(&videoInfo), GST_VIDEO_INFO_HEIGHT(&videoInfo));
            flags = texMapFlagFromOrientation(m_videoSourceOrientation) | (GST_VIDEO_INFO_HAS_ALPHA(&videoInfo) ? TextureMapperGL::ShouldBlend : 0);
            texture = textureMapper.acquireTextureFromPool(size, GST_VIDEO_INFO_HAS_ALPHA(&videoInfo) ? BitmapTexture::SupportsAlpha : BitmapTexture::NoFlag);
            updateTexture(static_cast<BitmapTextureGL&>(*texture), videoInfo);
        }
        TextureMapperGL& texmapGL = reinterpret_cast<TextureMapperGL&>(textureMapper);
        BitmapTextureGL* textureGL = static_cast<BitmapTextureGL*>(texture.get());
        texmapGL.drawTexture(textureGL->id(), flags, textureGL->size(), targetRect, matrix, opacity);
        return;
    }

#if USE(GSTREAMER_GL)
    WTF::GMutexLocker<GMutex> lock(m_sampleMutex);

    GstVideoInfo videoInfo;
    if (!getSampleVideoInfo(m_sample.get(), videoInfo))
        return;

    GstBuffer* buffer = gst_sample_get_buffer(m_sample.get());
    GstVideoFrame videoFrame;
    if (!gst_video_frame_map(&videoFrame, &videoInfo, buffer, static_cast<GstMapFlags>(GST_MAP_READ | GST_MAP_GL)))
        return;

    unsigned textureID = *reinterpret_cast<unsigned*>(videoFrame.data[0]);
    TextureMapperGL::Flags flags = texMapFlagFromOrientation(m_videoSourceOrientation) | (GST_VIDEO_INFO_HAS_ALPHA(&videoInfo) ? TextureMapperGL::ShouldBlend : 0);

    IntSize size = IntSize(GST_VIDEO_INFO_WIDTH(&videoInfo), GST_VIDEO_INFO_HEIGHT(&videoInfo));
    TextureMapperGL& textureMapperGL = reinterpret_cast<TextureMapperGL&>(textureMapper);
    textureMapperGL.drawTexture(textureID, flags, size, targetRect, matrix, opacity);
    gst_video_frame_unmap(&videoFrame);
#endif
}
#endif

#if USE(GSTREAMER_GL)
#if USE(CAIRO) && ENABLE(ACCELERATED_2D_CANVAS)
// This should be called with the sample mutex locked.
GLContext* MediaPlayerPrivateGStreamerBase::prepareContextForCairoPaint(GstVideoInfo& videoInfo, IntSize& size, IntSize& rotatedSize)
{
    if (!getSampleVideoInfo(m_sample.get(), videoInfo))
        return nullptr;

    GLContext* context = PlatformDisplay::sharedDisplayForCompositing().sharingGLContext();
    context->makeContextCurrent();

    // Thread-awareness is a huge performance hit on non-Intel drivers.
    cairo_gl_device_set_thread_aware(context->cairoDevice(), FALSE);

    size = IntSize(GST_VIDEO_INFO_WIDTH(&videoInfo), GST_VIDEO_INFO_HEIGHT(&videoInfo));
    rotatedSize = m_videoSourceOrientation.usesWidthAsHeight() ? size.transposedSize() : size;

    return context;
}

// This should be called with the sample mutex locked.
bool MediaPlayerPrivateGStreamerBase::paintToCairoSurface(cairo_surface_t* outputSurface, cairo_device_t* device, GstVideoInfo& videoInfo, const IntSize& size, const IntSize& rotatedSize, bool flipY)
{
    GstBuffer* buffer = gst_sample_get_buffer(m_sample.get());
    GstVideoFrame videoFrame;
    if (!gst_video_frame_map(&videoFrame, &videoInfo, buffer, static_cast<GstMapFlags>(GST_MAP_READ | GST_MAP_GL)))
        return false;

    unsigned textureID = *reinterpret_cast<unsigned*>(videoFrame.data[0]);
    RefPtr<cairo_surface_t> surface = adoptRef(cairo_gl_surface_create_for_texture(device, CAIRO_CONTENT_COLOR_ALPHA, textureID, size.width(), size.height()));
    RefPtr<cairo_t> cr = adoptRef(cairo_create(outputSurface));

    switch (m_videoSourceOrientation) {
    case DefaultImageOrientation:
        break;
    case OriginRightTop:
        cairo_translate(cr.get(), rotatedSize.width() * 0.5, rotatedSize.height() * 0.5);
        cairo_rotate(cr.get(), piOverTwoDouble);
        cairo_translate(cr.get(), -rotatedSize.height() * 0.5, -rotatedSize.width() * 0.5);
        break;
    case OriginBottomRight:
        cairo_translate(cr.get(), rotatedSize.width() * 0.5, rotatedSize.height() * 0.5);
        cairo_rotate(cr.get(), piDouble);
        cairo_translate(cr.get(), -rotatedSize.width() * 0.5, -rotatedSize.height() * 0.5);
        break;
    case OriginLeftBottom:
        cairo_translate(cr.get(), rotatedSize.width() * 0.5, rotatedSize.height() * 0.5);
        cairo_rotate(cr.get(), 3 * piOverTwoDouble);
        cairo_translate(cr.get(), -rotatedSize.height() * 0.5, -rotatedSize.width() * 0.5);
        break;
    default:
        ASSERT_NOT_REACHED();
        break;
    }

    if (flipY) {
        cairo_scale(cr.get(), 1.0f, -1.0f);
        cairo_translate(cr.get(), 0.0f, -size.height());
    }

    cairo_set_source_surface(cr.get(), surface.get(), 0, 0);
    cairo_set_operator(cr.get(), CAIRO_OPERATOR_SOURCE);
    cairo_paint(cr.get());

    gst_video_frame_unmap(&videoFrame);

    return true;
}
#endif // USE(CAIRO) && ENABLE(ACCELERATED_2D_CANVAS)

bool MediaPlayerPrivateGStreamerBase::copyVideoTextureToPlatformTexture(GraphicsContext3D* context, Platform3DObject outputTexture, GC3Denum outputTarget, GC3Dint level, GC3Denum internalFormat, GC3Denum format, GC3Denum type, bool premultiplyAlpha, bool flipY)
{
#if USE(GSTREAMER_GL)
    UNUSED_PARAM(context);

    if (m_usingFallbackVideoSink)
        return false;

    if (premultiplyAlpha)
        return false;

    WTF::GMutexLocker<GMutex> lock(m_sampleMutex);

    GstVideoInfo videoInfo;
    if (!getSampleVideoInfo(m_sample.get(), videoInfo))
        return false;

    GstBuffer* buffer = gst_sample_get_buffer(m_sample.get());
    GstVideoFrame videoFrame;
    if (!gst_video_frame_map(&videoFrame, &videoInfo, buffer, static_cast<GstMapFlags>(GST_MAP_READ | GST_MAP_GL)))
        return false;

    IntSize size(GST_VIDEO_INFO_WIDTH(&videoInfo), GST_VIDEO_INFO_HEIGHT(&videoInfo));
    if (m_videoSourceOrientation.usesWidthAsHeight())
        size = size.transposedSize();
    unsigned textureID = *reinterpret_cast<unsigned*>(videoFrame.data[0]);

    if (!m_videoTextureCopier)
        m_videoTextureCopier = std::make_unique<VideoTextureCopierGStreamer>();

    bool copied = m_videoTextureCopier->copyVideoTextureToPlatformTexture(textureID, size, outputTexture, outputTarget, level, internalFormat, format, type, flipY, m_videoSourceOrientation);

    gst_video_frame_unmap(&videoFrame);

    return copied;
#else
    return false;
#endif
}

NativeImagePtr MediaPlayerPrivateGStreamerBase::nativeImageForCurrentTime()
{
#if USE(CAIRO) && ENABLE(ACCELERATED_2D_CANVAS)
    if (m_usingFallbackVideoSink)
        return nullptr;

    GstVideoInfo videoInfo;
    IntSize size, rotatedSize;
    WTF::GMutexLocker<GMutex> lock(m_sampleMutex);
    GLContext* context = prepareContextForCairoPaint(videoInfo, size, rotatedSize);
    if (!context)
        return nullptr;

    RefPtr<cairo_surface_t> rotatedSurface = adoptRef(cairo_gl_surface_create(context->cairoDevice(), CAIRO_CONTENT_COLOR_ALPHA, rotatedSize.width(), rotatedSize.height()));
    if (!paintToCairoSurface(rotatedSurface.get(), context->cairoDevice(), videoInfo, size, rotatedSize, false))
        return nullptr;

    return rotatedSurface;
#else
    return nullptr;
#endif
}
#endif

void MediaPlayerPrivateGStreamerBase::setVideoSourceOrientation(const ImageOrientation& orientation)
{
    if (m_videoSourceOrientation == orientation)
        return;

    m_videoSourceOrientation = orientation;
}

bool MediaPlayerPrivateGStreamerBase::supportsFullscreen() const
{
    return true;
}

PlatformMedia MediaPlayerPrivateGStreamerBase::platformMedia() const
{
    return NoPlatformMedia;
}

MediaPlayer::MovieLoadType MediaPlayerPrivateGStreamerBase::movieLoadType() const
{
    if (m_readyState == MediaPlayer::HaveNothing)
        return MediaPlayer::Unknown;

    if (isLiveStream())
        return MediaPlayer::LiveStream;

    return MediaPlayer::Download;
}

#if USE(GSTREAMER_GL)
GstElement* MediaPlayerPrivateGStreamerBase::createGLAppSink()
{
    if (!webkitGstCheckVersion(1, 8, 0))
        return nullptr;

    GstElement* appsink = gst_element_factory_make("appsink", "webkit-gl-video-sink");
    if (!appsink)
        return nullptr;

    g_object_set(appsink, "enable-last-sample", FALSE, "emit-signals", TRUE, "max-buffers", 1, nullptr);
    g_signal_connect(appsink, "new-sample", G_CALLBACK(newSampleCallback), this);
    g_signal_connect(appsink, "new-preroll", G_CALLBACK(newPrerollCallback), this);

    return appsink;
}

GstElement* MediaPlayerPrivateGStreamerBase::createVideoSinkGL()
{
    // FIXME: Currently it's not possible to get the video frames and caps using this approach until
    // the pipeline gets into playing state. Due to this, trying to grab a frame and painting it by some
    // other mean (canvas or webgl) before playing state can result in a crash.
    // This is being handled in https://bugs.webkit.org/show_bug.cgi?id=159460.
    if (!webkitGstCheckVersion(1, 8, 0))
        return nullptr;

    gboolean result = TRUE;
    GstElement* videoSink = gst_bin_new(nullptr);
    GstElement* upload = gst_element_factory_make("glupload", nullptr);
    GstElement* colorconvert = gst_element_factory_make("glcolorconvert", nullptr);
    GstElement* appsink = createGLAppSink();

    if (!appsink || !upload || !colorconvert) {
        GST_WARNING("Failed to create GstGL elements");
        gst_object_unref(videoSink);

        if (upload)
            gst_object_unref(upload);
        if (colorconvert)
            gst_object_unref(colorconvert);
        if (appsink)
            gst_object_unref(appsink);

        return nullptr;
    }

    gst_bin_add_many(GST_BIN(videoSink), upload, colorconvert, appsink, nullptr);

    GRefPtr<GstCaps> caps = adoptGRef(gst_caps_from_string("video/x-raw(" GST_CAPS_FEATURE_MEMORY_GL_MEMORY "), format = (string) { RGBA }"));

    result &= gst_element_link_pads(upload, "src", colorconvert, "sink");
    result &= gst_element_link_pads_filtered(colorconvert, "src", appsink, "sink", caps.get());

    GRefPtr<GstPad> pad = adoptGRef(gst_element_get_static_pad(upload, "sink"));
    gst_element_add_pad(videoSink, gst_ghost_pad_new("sink", pad.get()));

<<<<<<< HEAD
    pad = adoptGRef(gst_element_get_static_pad(appsink, "sink"));
    gst_pad_add_probe (pad.get(), GST_PAD_PROBE_TYPE_EVENT_FLUSH, [] (GstPad*, GstPadProbeInfo* info,  gpointer userData) -> GstPadProbeReturn {
        if (GST_EVENT_TYPE (GST_PAD_PROBE_INFO_EVENT (info)) != GST_EVENT_FLUSH_START)
           return GST_PAD_PROBE_OK;

        auto* player = static_cast<MediaPlayerPrivateGStreamerBase*>(userData);
        player->clearCurrentBuffer();
        return GST_PAD_PROBE_OK;
     }, this, nullptr);
 
     g_object_set_data(G_OBJECT(appsink), "player", (gpointer) this);
     gst_pad_set_query_function(pad.get(), appSinkSinkQuery);

=======
>>>>>>> 6768f697
    if (!result) {
        GST_WARNING("Failed to link GstGL elements");
        gst_object_unref(videoSink);
        videoSink = nullptr;
    }
    return videoSink;
}
#endif

#if !USE(HOLE_PUNCH_GSTREAMER)
GstElement* MediaPlayerPrivateGStreamerBase::createVideoSink()
{
    acceleratedRenderingStateChanged();

#if USE(GSTREAMER_GL)
    if (m_renderingCanBeAccelerated)
        m_videoSink = createVideoSinkGL();
#endif

    if (!m_videoSink) {
        m_usingFallbackVideoSink = true;
        m_videoSink = webkitVideoSinkNew();
        m_repaintHandler = g_signal_connect_swapped(m_videoSink.get(), "repaint-requested", G_CALLBACK(repaintCallback), this);
    }

    GstElement* videoSink = nullptr;
    m_fpsSink = gst_element_factory_make("fpsdisplaysink", "sink");
    if (m_fpsSink) {
        g_object_set(m_fpsSink.get(), "silent", TRUE , nullptr);

        // Turn off text overlay unless logging is enabled.
#if LOG_DISABLED
        g_object_set(m_fpsSink.get(), "text-overlay", FALSE , nullptr);
#else
        if (!isLogChannelEnabled("Media"))
            g_object_set(m_fpsSink.get(), "text-overlay", FALSE , nullptr);
#endif // LOG_DISABLED

        if (g_object_class_find_property(G_OBJECT_GET_CLASS(m_fpsSink.get()), "video-sink")) {
            g_object_set(m_fpsSink.get(), "video-sink", m_videoSink.get(), nullptr);
            videoSink = m_fpsSink.get();
        } else
            m_fpsSink = nullptr;
    }

    if (!m_fpsSink)
        videoSink = m_videoSink.get();

    ASSERT(videoSink);

    return videoSink;
}
#endif

void MediaPlayerPrivateGStreamerBase::setStreamVolumeElement(GstStreamVolume* volume)
{
    ASSERT(!m_volumeElement);
    m_volumeElement = volume;

    // We don't set the initial volume because we trust the sink to keep it for us. See
    // https://bugs.webkit.org/show_bug.cgi?id=118974 for more information.
    if (!m_player->platformVolumeConfigurationRequired()) {
        GST_DEBUG("Setting stream volume to %f", m_player->volume());
        g_object_set(m_volumeElement.get(), "volume", m_player->volume(), nullptr);
    } else
        GST_DEBUG("Not setting stream volume, trusting system one");

    GST_DEBUG("Setting stream muted %d",  m_player->muted());
    g_object_set(m_volumeElement.get(), "mute", m_player->muted(), nullptr);

    g_signal_connect_swapped(m_volumeElement.get(), "notify::volume", G_CALLBACK(volumeChangedCallback), this);
    g_signal_connect_swapped(m_volumeElement.get(), "notify::mute", G_CALLBACK(muteChangedCallback), this);
}

unsigned MediaPlayerPrivateGStreamerBase::decodedFrameCount() const
{
    guint64 decodedFrames = 0;
    if (m_fpsSink)
        g_object_get(m_fpsSink.get(), "frames-rendered", &decodedFrames, nullptr);
    return static_cast<unsigned>(decodedFrames);
}

unsigned MediaPlayerPrivateGStreamerBase::droppedFrameCount() const
{
    guint64 framesDropped = 0;
    if (m_fpsSink)
        g_object_get(m_fpsSink.get(), "frames-dropped", &framesDropped, nullptr);
    return static_cast<unsigned>(framesDropped);
}

unsigned MediaPlayerPrivateGStreamerBase::audioDecodedByteCount() const
{
    GstQuery* query = gst_query_new_position(GST_FORMAT_BYTES);
    gint64 position = 0;

    if (audioSink() && gst_element_query(audioSink(), query))
        gst_query_parse_position(query, 0, &position);

    gst_query_unref(query);
    return static_cast<unsigned>(position);
}

unsigned MediaPlayerPrivateGStreamerBase::videoDecodedByteCount() const
{
    GstQuery* query = gst_query_new_position(GST_FORMAT_BYTES);
    gint64 position = 0;

    if (gst_element_query(m_videoSink.get(), query))
        gst_query_parse_position(query, 0, &position);

    gst_query_unref(query);
    return static_cast<unsigned>(position);
}

#if (ENABLE(LEGACY_ENCRYPTED_MEDIA_V1) || ENABLE(LEGACY_ENCRYPTED_MEDIA)) && USE(PLAYREADY)
PlayreadySession* MediaPlayerPrivateGStreamerBase::prSession() const
{
    PlayreadySession* session = nullptr;
#if ENABLE(LEGACY_ENCRYPTED_MEDIA_V1)
    session = m_prSession.get();
#elif ENABLE(LEGACY_ENCRYPTED_MEDIA)
    if (m_cdmSession) {
        CDMPRSessionGStreamer* cdmSession = static_cast<CDMPRSessionGStreamer*>(m_cdmSession);
        session = static_cast<PlayreadySession*>(cdmSession);
    }
#endif
    return session;
}

void MediaPlayerPrivateGStreamerBase::emitPlayReadySession()
{
    PlayreadySession* session = prSession();
    if (!session->ready())
        return;

    bool eventHandled = gst_element_send_event(m_pipeline.get(), gst_event_new_custom(GST_EVENT_CUSTOM_DOWNSTREAM_OOB,
        gst_structure_new("playready-session", "session", G_TYPE_POINTER, session, nullptr)));
    GST_TRACE("emitted PR session on pipeline, event handled %s", eventHandled ? "yes" : "no");
}
#endif

#if USE(OCDM)
void MediaPlayerPrivateGStreamerBase::emitOpenCDMSession()
{
    if (!m_cdmSession)
        return;
#if ENABLE(LEGACY_ENCRYPTED_MEDIA)
    CDMSessionOpenCDM* cdmSession = static_cast<CDMSessionOpenCDM*>(m_cdmSession);
#else
    CDMSessionOpenCDM* cdmSession = static_cast<CDMSessionOpenCDM*>(m_cdmSession.get());
#endif // ENABLE(LEGACY_ENCRYPTED_MEDIA)
    const String& sessionId = cdmSession->sessionId();
    if (sessionId.isEmpty())
        return;

    bool eventHandled = gst_element_send_event(m_pipeline.get(), gst_event_new_custom(GST_EVENT_CUSTOM_DOWNSTREAM_OOB,
        gst_structure_new("drm-session", "session", G_TYPE_STRING, sessionId.utf8().data(), nullptr)));
    GST_TRACE("emitted OCDM session on pipeline, event handled %s", eventHandled ? "yes" : "no");
}

void MediaPlayerPrivateGStreamerBase::resetOpenCDMSession()
{
    if (!m_cdmSession)
        return;
#if ENABLE(LEGACY_ENCRYPTED_MEDIA)
    m_cdmSession = nullptr;
#else
    m_cdmSession.reset();
#endif // ENABLE(LEGACY_ENCRYPTED_MEDIA)
}
#endif // USE(OCDM)

#if ENABLE(LEGACY_ENCRYPTED_MEDIA_V1)
MediaPlayer::MediaKeyException MediaPlayerPrivateGStreamerBase::addKey(const String& keySystem, const unsigned char* keyData, unsigned keyLength, const unsigned char* /* initData */, unsigned /* initDataLength */ , const String& sessionID)
{
    GST_DEBUG("addKey system: %s, length: %u, session: %s", keySystem.utf8().data(), keyLength, sessionID.utf8().data());

#if USE(PLAYREADY)
    if (equalIgnoringASCIICase(keySystem, PLAYREADY_PROTECTION_SYSTEM_ID)
        || equalIgnoringASCIICase(keySystem, PLAYREADY_YT_PROTECTION_SYSTEM_ID)) {
        RefPtr<Uint8Array> key = Uint8Array::create(keyData, keyLength);
        RefPtr<Uint8Array> nextMessage;
        unsigned short errorCode;
        uint32_t systemCode;
        bool result = m_prSession->playreadyProcessKey(key.get(), nextMessage, errorCode, systemCode);

        if (errorCode || !result) {
            GST_ERROR("Error processing key: errorCode: %u, result: %d", errorCode, result);
            return MediaPlayer::InvalidPlayerState;
        }

        // XXX: use nextMessage here and send a new keyMessage is ack is needed?
        emitPlayReadySession();

        m_player->keyAdded(keySystem, sessionID);

        return MediaPlayer::NoError;
    }
#elif USE(OCDM)
    RefPtr<Uint8Array> key = Uint8Array::create(keyData, keyLength);
    RefPtr<Uint8Array> nextMessage;
    unsigned short errorCode = 0;
    uint32_t systemCode;
    bool result = m_cdmSession->update(key.get(), nextMessage, errorCode, systemCode);
    if (errorCode || !result) {
        GST_ERROR("Error processing key: errorCode: %u, result: %d", errorCode, result);
        return MediaPlayer::InvalidPlayerState;
    }
    emitOpenCDMSession();
    m_player->keyAdded(keySystem, sessionID);
    return MediaPlayer::NoError;
#else
    if (!equalIgnoringASCIICase(keySystem, "org.w3.clearkey"))
        return MediaPlayer::KeySystemNotSupported;

    GstBuffer* buffer = gst_buffer_new_wrapped(g_memdup(keyData, keyLength), keyLength);
    dispatchDecryptionKey(buffer);
    gst_buffer_unref(buffer);

    m_player->keyAdded(keySystem, sessionID);

    return MediaPlayer::NoError;
#endif
}

void MediaPlayerPrivateGStreamerBase::trimInitData(String keySystemUuid, const unsigned char*& initDataPtr, unsigned &initDataLength)
{
    if (!m_initDatas.contains(keySystemUuid)) {
        GST_TRACE("we don't have an initData for %s", keySystemUuid.utf8().data());
        return;
    }

    Vector<uint8_t> storedInitData = m_initDatas.get(keySystemUuid);
    m_initDatas.clear();
    if (storedInitData.size() == initDataLength) {
        GST_TRACE("stored init data for %s has the same size of %u, no need for trimming", keySystemUuid.utf8().data(), initDataLength);
        return;
    }

    storedInitData.append('\0');
    bool found = g_strrstr_len(reinterpret_cast<const char*>(initDataPtr), initDataLength, reinterpret_cast<const char*>(storedInitData.data()));
    storedInitData.takeLast();
    GST_TRACE("checked for stored init data for %s, found %s", keySystemUuid.utf8().data(), found ? "yes" : "no");
    if (!found)
        return;

    initDataPtr = storedInitData.data();
    initDataLength = storedInitData.size();
}

MediaPlayer::MediaKeyException MediaPlayerPrivateGStreamerBase::generateKeyRequest(const String& keySystem, const unsigned char* initDataPtr, unsigned initDataLength, const String& customData)
{
    receivedGenerateKeyRequest(keySystem);
    GST_DEBUG("generating key request for system: %s, init data size %u", keySystem.utf8().data(), initDataLength);
    GST_MEMDUMP("init data", initDataPtr, initDataLength);
#if USE(PLAYREADY)
    if (equalIgnoringASCIICase(keySystem, PLAYREADY_PROTECTION_SYSTEM_ID)
        || equalIgnoringASCIICase(keySystem, PLAYREADY_YT_PROTECTION_SYSTEM_ID)) {
        LockHolder locker(m_prSessionMutex);
        if (!m_prSession)
            m_prSession = std::make_unique<PlayreadySession>();
        if (m_prSession->ready()) {
            emitPlayReadySession();
            return MediaPlayer::NoError;
        }

        trimInitData(keySystemIdToUuid(keySystem).string(), initDataPtr, initDataLength);
        GST_TRACE("current init data size %u", initDataLength);
        GST_MEMDUMP ("init data", initDataPtr, initDataLength);
        unsigned short errorCode;
        uint32_t systemCode;
        RefPtr<Uint8Array> initData = Uint8Array::create(initDataPtr, initDataLength);
        String destinationURL;
        RefPtr<Uint8Array> result = m_prSession->playreadyGenerateKeyRequest(initData.get(), customData, destinationURL, errorCode, systemCode);
        if (errorCode) {
            GST_ERROR("the key request wasn't properly generated");
            return MediaPlayer::InvalidPlayerState;
        }

        if (m_prSession->ready()) {
            emitPlayReadySession();
            return MediaPlayer::NoError;
        }
        URL url(URL(), destinationURL);
        GST_TRACE("playready generateKeyRequest result size %u", result->length());
        GST_MEMDUMP("result", result->data(), result->length());
        m_player->keyMessage(keySystem, createCanonicalUUIDString(), result->data(), result->length(), url);
        return MediaPlayer::NoError;
    }
#elif USE(OCDM)
    if (!CDMPrivateOpenCDM::supportsKeySystem(keySystem))
        return MediaPlayer::InvalidPlayerState;
    LockHolder locker(m_cdmSessionMutex);
    if (!m_cdmSession)
        m_cdmSession = CDMPrivateOpenCDM::createSession(nullptr, this);
    if (m_cdmSession->ready()) {
        emitOpenCDMSession();
        return MediaPlayer::NoError;
    }

    trimInitData(keySystemIdToUuid(keySystem).string(), initDataPtr, initDataLength);
    String mimeType;
    if (equalIgnoringASCIICase(keySystem, WIDEVINE_PROTECTION_SYSTEM_ID))
        mimeType = "video/mp4";
    else if (equalIgnoringASCIICase(keySystem, PLAYREADY_PROTECTION_SYSTEM_ID)
        || equalIgnoringASCIICase(keySystem, PLAYREADY_YT_PROTECTION_SYSTEM_ID))
        mimeType = "video/x-h264";
    
    unsigned short errorCode = 0;
    uint32_t systemCode;
    RefPtr<Uint8Array> initData = Uint8Array::create(initDataPtr, initDataLength);
    String destinationURL;
    RefPtr<Uint8Array> result = m_cdmSession->generateKeyRequest(mimeType, initData.get(), destinationURL, errorCode, systemCode);
    if (errorCode) {
        GST_ERROR("the key request wasn't properly generated");
        return MediaPlayer::InvalidPlayerState;
    }

    if (m_cdmSession->ready()) {
        emitOpenCDMSession();
        return MediaPlayer::NoError;
    }
    if (!result)
        return MediaPlayer::NoError;
    URL url(URL(), destinationURL);
    GST_TRACE("OCDM generateKeyRequest result size %u", result->length());
    GST_MEMDUMP("result", result->data(), result->length());
    m_player->keyMessage(keySystem, m_cdmSession->sessionId(), result->data(), result->length(), url);
    return MediaPlayer::NoError;
#else
    if (!equalIgnoringASCIICase(keySystem, "org.w3.clearkey"))
        return MediaPlayer::KeySystemNotSupported;

    trimInitData(keySystemIdToUuid(keySystem).string(), initDataPtr, initDataLength);
    GST_TRACE("current init data size %u", initDataLength);
    GST_MEMDUMP("init data", initDataPtr, initDataLength);
    m_player->keyMessage(keySystem, createCanonicalUUIDString(), initDataPtr, initDataLength, URL());
    return MediaPlayer::NoError;
#endif
}

MediaPlayer::MediaKeyException MediaPlayerPrivateGStreamerBase::cancelKeyRequest(const String& /* keySystem */ , const String& /* sessionID */)
{
    GST_DEBUG("cancelKeyRequest");
    return MediaPlayer::KeySystemNotSupported;
}

void MediaPlayerPrivateGStreamerBase::needKey(const String& keySystem, const String& sessionId, const unsigned char* initData, unsigned initDataLength)
{
    if (!m_player->keyNeeded(keySystem, sessionId, initData, initDataLength))
        GST_DEBUG("no event handler for key needed");
}
#endif

#if ENABLE(LEGACY_ENCRYPTED_MEDIA)
void MediaPlayerPrivateGStreamerBase::needKey(RefPtr<Uint8Array> initData)
{
    if (!m_player->keyNeeded(initData.get()))
        GST_INFO("no event handler for key needed");
}

void MediaPlayerPrivateGStreamerBase::setCDMSession(CDMSession* session)
{
    GST_DEBUG("setting CDM session to %p", session);
    m_cdmSession = session;
}

void MediaPlayerPrivateGStreamerBase::keyAdded()
{
#if USE(PLAYREADY)
    emitPlayReadySession();
#endif

#if USE(OCDM)
    if (m_cdmSession)
        emitOpenCDMSession();
#endif // USE(OCDM)
}

std::unique_ptr<CDMSession> MediaPlayerPrivateGStreamerBase::createSession(const String& keySystem, CDMSessionClient* client)
{
    if (!supportsKeySystem(keySystem, emptyString()))
        return nullptr;

    GST_DEBUG("creating key session for %s", keySystem.utf8().data());
#if USE(PLAYREADY)
    if (equalIgnoringASCIICase(keySystem, PLAYREADY_PROTECTION_SYSTEM_ID)
        || equalIgnoringASCIICase(keySystem, PLAYREADY_YT_PROTECTION_SYSTEM_ID))
        return std::make_unique<CDMPRSessionGStreamer>(client, this);
#endif

#if USE(OCDM)
    if (CDMPrivateOpenCDM::supportsKeySystem(keySystem))
        return CDMPrivateOpenCDM::createSession(client, this);
#endif // USE(OCDM)
    return nullptr;
}
#endif // ENABLE(LEGACY_ENCRYPTED_MEDIA)

#if ENABLE(LEGACY_ENCRYPTED_MEDIA_V1) || ENABLE(LEGACY_ENCRYPTED_MEDIA)
void MediaPlayerPrivateGStreamerBase::dispatchDecryptionKey(GstBuffer* buffer)
{
    gst_element_send_event(m_pipeline.get(), gst_event_new_custom(GST_EVENT_CUSTOM_DOWNSTREAM_OOB,
        gst_structure_new("drm-cipher", "key", GST_TYPE_BUFFER, buffer, nullptr)));
}

void MediaPlayerPrivateGStreamerBase::handleProtectionEvent(GstEvent* event)
{
    if (m_handledProtectionEvents.contains(GST_EVENT_SEQNUM(event))) {
        GST_DEBUG("event %u already handled", GST_EVENT_SEQNUM(event));
        m_handledProtectionEvents.remove(GST_EVENT_SEQNUM(event));
        return;
    }

    const gchar* eventKeySystemId = nullptr;
    GstBuffer* data = nullptr;
    gst_event_parse_protection(event, &eventKeySystemId, &data, nullptr);

#if USE(PLAYREADY)
    if (webkit_media_playready_decrypt_is_playready_key_system_id(eventKeySystemId)) {
#if ENABLE(LEGACY_ENCRYPTED_MEDIA_V1)
        LockHolder locker(m_prSessionMutex);
#endif
        PlayreadySession* session = prSession();
        if (session && (session->keyRequested() || session->ready())) {
            if (session->ready())
                emitPlayReadySession();
            return;
        }
    }
#endif

#if USE(OCDM)
#if ENABLE(LEGACY_ENCRYPTED_MEDIA_V1)
    LockHolder locker(m_cdmSessionMutex);
#endif
    if (m_cdmSession && (m_cdmSession->keyRequested() || m_cdmSession->ready())) {
        GST_DEBUG("ocdm key requested already");
        if (m_cdmSession->ready()) {
            GST_DEBUG("ocdm key already negotiated");
            emitOpenCDMSession();
        }
        return;
    }
#endif

    GstMapInfo mapInfo;
    if (!gst_buffer_map(data, &mapInfo, GST_MAP_READ)) {
        GST_WARNING("cannot map %s protection data", eventKeySystemId);
        return;
    }

    GST_DEBUG("scheduling keyNeeded event for %s with init data size of %u", eventKeySystemId, mapInfo.size);
    GST_MEMDUMP("init datas", mapInfo.data, mapInfo.size);
#if ENABLE(LEGACY_ENCRYPTED_MEDIA_V1)
    needKey(keySystemUuidToId(eventKeySystemId).string(), "sessionId", mapInfo.data, mapInfo.size);
#elif ENABLE(LEGACY_ENCRYPTED_MEDIA)
    RefPtr<Uint8Array> initDataArray = Uint8Array::create(mapInfo.data, mapInfo.size);
    needKey(initDataArray);
#else
    ASSERT_NOT_REACHED();
#endif
    gst_buffer_unmap(data, &mapInfo);
}

void MediaPlayerPrivateGStreamerBase::receivedGenerateKeyRequest(const String& keySystem)
{
    GST_DEBUG("received generate key request for %s", keySystem.utf8().data());
    m_lastGenerateKeyRequestKeySystemUuid = keySystemIdToUuid(keySystem);
    m_protectionCondition.notifyOne();
}

static AtomicString keySystemIdToUuid(const AtomicString& id)
{
#if ENABLE(LEGACY_ENCRYPTED_MEDIA_V1)
    if (equalIgnoringASCIICase(id, CLEAR_KEY_PROTECTION_SYSTEM_ID))
        return AtomicString(CLEAR_KEY_PROTECTION_SYSTEM_UUID);
#endif

#if USE(PLAYREADY) || USE(OCDM)
    if (equalIgnoringASCIICase(id, PLAYREADY_PROTECTION_SYSTEM_ID)
        || equalIgnoringASCIICase(id, PLAYREADY_YT_PROTECTION_SYSTEM_ID))
        return AtomicString(PLAYREADY_PROTECTION_SYSTEM_UUID);
#endif

#if USE(OCDM)
    if (equalIgnoringASCIICase(id, WIDEVINE_PROTECTION_SYSTEM_ID))
        return AtomicString(WIDEVINE_PROTECTION_SYSTEM_UUID);
#endif

    return { };
}
#endif

#if ENABLE(LEGACY_ENCRYPTED_MEDIA_V1)
static AtomicString keySystemUuidToId(const AtomicString& uuid)
{
    if (equalIgnoringASCIICase(uuid, CLEAR_KEY_PROTECTION_SYSTEM_UUID))
        return AtomicString(CLEAR_KEY_PROTECTION_SYSTEM_ID);

#if USE(PLAYREADY) || USE(OCDM)
    if (equalIgnoringASCIICase(uuid, PLAYREADY_PROTECTION_SYSTEM_UUID))
        return AtomicString(PLAYREADY_PROTECTION_SYSTEM_ID);
#endif

#if USE(OCDM)
    if (equalIgnoringASCIICase(uuid, WIDEVINE_PROTECTION_SYSTEM_UUID))
        return AtomicString(WIDEVINE_PROTECTION_SYSTEM_ID);
#endif

    return { };
}
#endif

bool MediaPlayerPrivateGStreamerBase::supportsKeySystem(const String& keySystem, const String& mimeType)
{
    GST_INFO("Checking for KeySystem support with %s and type %s: false.", keySystem.utf8().data(), mimeType.utf8().data());

#if ENABLE(LEGACY_ENCRYPTED_MEDIA_V1) || ENABLE(ENCRYPTED_MEDIA)
    if (equalLettersIgnoringASCIICase(keySystem, "org.w3.clearkey"))
        return true;
#endif

#if USE(PLAYREADY) && (ENABLE(LEGACY_ENCRYPTED_MEDIA_V1) || ENABLE(LEGACY_ENCRYPTED_MEDIA))
    if (equalIgnoringASCIICase(keySystem, PLAYREADY_PROTECTION_SYSTEM_ID)
        || equalIgnoringASCIICase(keySystem, PLAYREADY_YT_PROTECTION_SYSTEM_ID))
        return true;
#endif

#if (ENABLE(LEGACY_ENCRYPTED_MEDIA_V1) || ENABLE(LEGACY_ENCRYPTED_MEDIA)) && USE(OCDM)
    if (CDMPrivateOpenCDM::supportsKeySystemAndMimeType(keySystem, mimeType))
        return true;
#endif

    return false;
}

MediaPlayer::SupportsType MediaPlayerPrivateGStreamerBase::extendedSupportsType(const MediaEngineSupportParameters& parameters, MediaPlayer::SupportsType result)
{
#if ENABLE(LEGACY_ENCRYPTED_MEDIA_V1)
    // From: <http://dvcs.w3.org/hg/html-media/raw-file/eme-v0.1b/encrypted-media/encrypted-media.html#dom-canplaytype>
    // In addition to the steps in the current specification, this method must run the following steps:

    // 1. Check whether the Key System is supported with the specified container and codec type(s) by following the steps for the first matching condition from the following list:
    //    If keySystem is null, continue to the next step.
    if (parameters.keySystem.isNull() || parameters.keySystem.isEmpty())
        return result;

    // If keySystem contains an unrecognized or unsupported Key System, return the empty string
    if (!supportsKeySystem(parameters.keySystem, emptyString()))
        result = MediaPlayer::IsNotSupported;
#else
    UNUSED_PARAM(parameters);
#endif
    return result;
}

}

#endif // USE(GSTREAMER)<|MERGE_RESOLUTION|>--- conflicted
+++ resolved
@@ -1321,6 +1321,25 @@
     return appsink;
 }
 
+gboolean appSinkSinkQuery(GstPad* pad, GstObject* parent, GstQuery* query)
+{
+    gboolean result = FALSE;
+    auto* player = static_cast<MediaPlayerPrivateGStreamerBase*>(g_object_get_data(G_OBJECT(parent), "player"));
+
+    switch (GST_QUERY_TYPE (query)) {
+    case GST_QUERY_DRAIN: {
+        player->clearCurrentBuffer();
+        result = TRUE;
+        break;
+    }
+    default:
+        result = gst_pad_query_default(pad, parent, query);
+        break;
+    }
+
+    return result;
+}
+
 GstElement* MediaPlayerPrivateGStreamerBase::createVideoSinkGL()
 {
     // FIXME: Currently it's not possible to get the video frames and caps using this approach until
@@ -1331,7 +1350,7 @@
         return nullptr;
 
     gboolean result = TRUE;
-    GstElement* videoSink = gst_bin_new(nullptr);
+    GstElement* videoSink = gst_bin_new("webkitvideosinkbin");
     GstElement* upload = gst_element_factory_make("glupload", nullptr);
     GstElement* colorconvert = gst_element_factory_make("glcolorconvert", nullptr);
     GstElement* appsink = createGLAppSink();
@@ -1360,7 +1379,6 @@
     GRefPtr<GstPad> pad = adoptGRef(gst_element_get_static_pad(upload, "sink"));
     gst_element_add_pad(videoSink, gst_ghost_pad_new("sink", pad.get()));
 
-<<<<<<< HEAD
     pad = adoptGRef(gst_element_get_static_pad(appsink, "sink"));
     gst_pad_add_probe (pad.get(), GST_PAD_PROBE_TYPE_EVENT_FLUSH, [] (GstPad*, GstPadProbeInfo* info,  gpointer userData) -> GstPadProbeReturn {
         if (GST_EVENT_TYPE (GST_PAD_PROBE_INFO_EVENT (info)) != GST_EVENT_FLUSH_START)
@@ -1374,8 +1392,6 @@
      g_object_set_data(G_OBJECT(appsink), "player", (gpointer) this);
      gst_pad_set_query_function(pad.get(), appSinkSinkQuery);
 
-=======
->>>>>>> 6768f697
     if (!result) {
         GST_WARNING("Failed to link GstGL elements");
         gst_object_unref(videoSink);
