/*
 * Copyright (C) 2007, 2009 Apple Inc.  All rights reserved.
 * Copyright (C) 2007 Collabora Ltd.  All rights reserved.
 * Copyright (C) 2007 Alp Toker <alp@atoker.com>
 * Copyright (C) 2009 Gustavo Noronha Silva <gns@gnome.org>
 * Copyright (C) 2009, 2010 Igalia S.L
 *
 * This library is free software; you can redistribute it and/or
 * modify it under the terms of the GNU Library General Public
 * License as published by the Free Software Foundation; either
 * version 2 of the License, or (at your option) any later version.
 *
 * This library is distributed in the hope that it will be useful,
 * but WITHOUT ANY WARRANTY; without even the implied warranty of
 * MERCHANTABILITY or FITNESS FOR A PARTICULAR PURPOSE.  See the GNU
 * Library General Public License for more details.
 *
 * You should have received a copy of the GNU Library General Public License
 * aint with this library; see the file COPYING.LIB.  If not, write to
 * the Free Software Foundation, Inc., 51 Franklin Street, Fifth Floor,
 * Boston, MA 02110-1301, USA.
 */

#include "config.h"
#include "MediaPlayerPrivateGStreamerBase.h"

#if ENABLE(VIDEO) && USE(GSTREAMER)

#include "ColorSpace.h"
#include "GStreamerUtilities.h"
#include "GraphicsContext.h"
#include "GraphicsTypes.h"
#include "ImageGStreamer.h"
#include "ImageOrientation.h"
#include "IntRect.h"
#include "MediaPlayer.h"
#include "NotImplemented.h"
#include "UUID.h"
#include "VideoSinkGStreamer.h"
#include "WebKitWebSourceGStreamer.h"
#include <gst/gst.h>
#include <wtf/glib/GMutexLocker.h>
#include <wtf/text/CString.h>

#include <gst/audio/streamvolume.h>
#include <gst/video/gstvideometa.h>

#if USE(GSTREAMER_GL)
#define GST_USE_UNSTABLE_API
#include <gst/gl/gstglmemory.h>
#undef GST_USE_UNSTABLE_API
#endif

#if GST_CHECK_VERSION(1, 1, 0) && USE(TEXTURE_MAPPER_GL)
#include "BitmapTextureGL.h"
#include "BitmapTexturePool.h"
#include "TextureMapperGL.h"
#endif
#if USE(COORDINATED_GRAPHICS_THREADED)
#include "TextureMapperPlatformLayerBuffer.h"
#endif

#define WL_EGL_PLATFORM

#if USE(OPENGL_ES_2)
#if GST_CHECK_VERSION(1, 3, 0)
#if !USE(HOLE_PUNCH_GSTREAMER)
#define GST_USE_UNSTABLE_API
#include <gst/gl/egl/gsteglimagememory.h>
#undef GST_USE_UNSTABLE_API
#endif
#endif
#include <GLES2/gl2.h>
#include <GLES2/gl2ext.h>
#endif

#include <EGL/egl.h>

struct _EGLDetails {
    EGLDisplay display;
    EGLContext context;
    EGLSurface draw;
    EGLSurface read;
};

#if USE(GSTREAMER_GL)
#include "GLContext.h"

#define GST_USE_UNSTABLE_API
#include <gst/gl/gl.h>
#undef GST_USE_UNSTABLE_API

#if USE(GLX)
#include "GLContextGLX.h"
#include <gst/gl/x11/gstgldisplay_x11.h>
#elif USE(EGL)
#include "GLContextEGL.h"
#include <gst/gl/egl/gstgldisplay_egl.h>
#endif

#if PLATFORM(X11)
#include "PlatformDisplayX11.h"
#elif PLATFORM(WAYLAND)
#include "PlatformDisplayWayland.h"
#elif PLATFORM(WPE)
#include "PlatformDisplayWPE.h"
#endif

// gstglapi.h may include eglplatform.h and it includes X.h, which
// defines None, breaking MediaPlayer::None enum
#if PLATFORM(X11) && GST_GL_HAVE_PLATFORM_EGL
#undef None
#endif
#endif // USE(GSTREAMER_GL)

#if ENABLE(ENCRYPTED_MEDIA)
#include "WebKitCommonEncryptionDecryptorGStreamer.h"
#endif

#if ENABLE(ENCRYPTED_MEDIA) || ENABLE(ENCRYPTED_MEDIA_V2)
#include <runtime/JSCInlines.h>
#include <runtime/TypedArrayInlines.h>
#include <runtime/Uint8Array.h>
#endif

#if USE(DXDRM) && (ENABLE(ENCRYPTED_MEDIA) || ENABLE(ENCRYPTED_MEDIA_V2))
#if ENABLE(ENCRYPTED_MEDIA_V2)
#include "CDMPRSessionGStreamer.h"
#endif
#include "DiscretixSession.h"
#include "WebKitPlayReadyDecryptorGStreamer.h"
#endif

GST_DEBUG_CATEGORY(webkit_media_player_debug);
#define GST_CAT_DEFAULT webkit_media_player_debug

using namespace std;

namespace WebCore {

void registerWebKitGStreamerElements()
{
#if ENABLE(ENCRYPTED_MEDIA)
    GRefPtr<GstElementFactory> cencDecryptorFactory = gst_element_factory_find("webkitcencdec");
    if (!cencDecryptorFactory)
        gst_element_register(0, "webkitcencdec", GST_RANK_PRIMARY + 100, WEBKIT_TYPE_MEDIA_CENC_DECRYPT);
#endif

#if USE(DXDRM)
    GRefPtr<GstElementFactory> playReadyDecryptorFactory = gst_element_factory_find("webkitplayreadydec");
    if (!playReadyDecryptorFactory)
        gst_element_register(0, "webkitplayreadydec", GST_RANK_PRIMARY + 100, WEBKIT_TYPE_MEDIA_PLAYREADY_DECRYPT);
#endif
}

static int greatestCommonDivisor(int a, int b)
{
    while (b) {
        int temp = a;
        a = b;
        b = temp % b;
    }

    return ABS(a);
}

<<<<<<< HEAD
#if !USE(HOLE_PUNCH_GSTREAMER)
static void mediaPlayerPrivateRepaintCallback(WebKitVideoSink*, GstSample* sample, MediaPlayerPrivateGStreamerBase* playerPrivate)
{
    playerPrivate->triggerRepaint(sample);
}

static void mediaPlayerPrivateDrainCallback(WebKitVideoSink*, MediaPlayerPrivateGStreamerBase* playerPrivate)
{
    playerPrivate->triggerDrain();
}
#endif

#if USE(GSTREAMER_GL)
static gboolean mediaPlayerPrivateDrawCallback(GstElement*, GstContext*, GstSample* sample, MediaPlayerPrivateGStreamerBase* playerPrivate)
{
    playerPrivate->triggerRepaint(sample);
    return TRUE;
}
#endif

#if USE(COORDINATED_GRAPHICS_THREADED) && USE(GSTREAMER_GL)
class GstVideoFrameHolder : public TextureMapperPlatformLayerBuffer::UnmanagedBufferDataHolder {
public:
    GstVideoFrameHolder(GstSample& sample)
    {
        GstVideoInfo videoInfo;
        gst_video_info_init(&videoInfo);
        GstCaps *caps = gst_sample_get_caps(&sample);
=======
#if USE(COORDINATED_GRAPHICS_THREADED) && USE(GSTREAMER_GL)
class GstVideoFrameHolder : public TextureMapperPlatformLayerBuffer::UnmanagedBufferDataHolder {
public:
    explicit GstVideoFrameHolder(GstSample* sample)
    {
        GstVideoInfo videoInfo;
        gst_video_info_init(&videoInfo);
        GstCaps* caps = gst_sample_get_caps(sample);
>>>>>>> 84a0ca26
        if (UNLIKELY(!gst_video_info_from_caps(&videoInfo, caps)))
            return;

        m_size = IntSize(GST_VIDEO_INFO_WIDTH(&videoInfo), GST_VIDEO_INFO_HEIGHT(&videoInfo));
        m_flags = GST_VIDEO_INFO_HAS_ALPHA(&videoInfo) ? TextureMapperGL::ShouldBlend : 0;

<<<<<<< HEAD
        GstBuffer* buffer = gst_sample_get_buffer(&sample);
        if (UNLIKELY(!gst_video_frame_map(&m_videoFrame, &videoInfo, buffer, static_cast<GstMapFlags>(GST_MAP_READ | GST_MAP_GL))))
            return;

        m_textureID = *reinterpret_cast<GLuint*>(m_videoFrame.data[0]);
        m_isValid = true;
    }
=======
        GstBuffer* buffer = gst_sample_get_buffer(sample);
        m_videoFrame = new GstVideoFrame();
        if (UNLIKELY(!gst_video_frame_map(m_videoFrame, &videoInfo, buffer, static_cast<GstMapFlags>(GST_MAP_READ | GST_MAP_GL)))) {
            delete m_videoFrame;
            return;
        }

        m_textureID = *reinterpret_cast<GLuint*>(m_videoFrame->data[0]);
        m_isValid = true;
    }

>>>>>>> 84a0ca26
    virtual ~GstVideoFrameHolder()
    {
        if (UNLIKELY(!m_isValid))
            return;
<<<<<<< HEAD
        gst_video_frame_unmap(&m_videoFrame);
    }

    IntSize size() const { return m_size; }
=======

        GstMapInfo* info = &m_videoFrame->map[0];
        GstGLBaseBuffer* mem = (GstGLBaseBuffer*)info->memory;
        GstGLWindow* gstWindow = gst_gl_context_get_window(mem->context);

        gst_gl_window_send_message_async(gstWindow, (GstGLWindowCB)unmapVideoFrameCallback, m_videoFrame, (GDestroyNotify)freeVideoFrameCallback);
    }

    static void unmapVideoFrameCallback(GstVideoFrame* videoFrame)
    {
        gst_video_frame_unmap(videoFrame);
    }

    static void freeVideoFrameCallback(GstVideoFrame* videoFrame)
    {
        delete videoFrame;
    }

    const IntSize& size() const { return m_size; }
>>>>>>> 84a0ca26
    TextureMapperGL::Flags flags() const { return m_flags; }
    GLuint textureID() const { return m_textureID; }
    bool isValid() const { return m_isValid; }

private:
<<<<<<< HEAD
    GstVideoFrame m_videoFrame;
=======
    GstVideoFrame* m_videoFrame;
>>>>>>> 84a0ca26
    IntSize m_size;
    TextureMapperGL::Flags m_flags;
    GLuint m_textureID;
    bool m_isValid { false };
};
#endif

MediaPlayerPrivateGStreamerBase::MediaPlayerPrivateGStreamerBase(MediaPlayer* player)
    : m_player(player)
    , m_fpsSink(0)
    , m_readyState(MediaPlayer::HaveNothing)
    , m_networkState(MediaPlayer::Empty)
    , m_isEndReached(false)
    , m_sample(0)
#if USE(GSTREAMER_GL)
    , m_drawTimer(RunLoop::main(), this, &MediaPlayerPrivateGStreamerBase::repaint)
#endif
    , m_repaintHandler(0)
    , m_drainHandler(0)
    , m_usingFallbackVideoSink(false)
#if ENABLE(ENCRYPTED_MEDIA) && USE(DXDRM)
    , m_dxdrmSession(0)
#endif
#if ENABLE(ENCRYPTED_MEDIA_V2)
    , m_cdmSession(0)
#endif
    , m_videoSourceRotation(NoVideoSourceRotation)
#if USE(TEXTURE_MAPPER_GL)
    , m_textureMapperRotationFlag(0)
#endif
{
    g_mutex_init(&m_sampleMutex);
#if USE(COORDINATED_GRAPHICS_THREADED)
    m_platformLayerProxy = adoptRef(new TextureMapperPlatformLayerProxy());
    g_cond_init(&m_updateCondition);
    g_mutex_init(&m_updateMutex);
#endif

#if USE(HOLE_PUNCH_GSTREAMER)
#if USE(COORDINATED_GRAPHICS_THREADED)
    LockHolder locker(m_platformLayerProxy->mutex());
    m_platformLayerProxy->pushNextBuffer(locker, std::make_unique<TextureMapperPlatformLayerBuffer>(0, m_size, TextureMapperGL::ShouldOverwriteRect));
#endif
#endif

}

MediaPlayerPrivateGStreamerBase::~MediaPlayerPrivateGStreamerBase()
{
    m_notifier.cancelPendingNotifications();

    g_signal_handlers_disconnect_matched(m_videoSink.get(), G_SIGNAL_MATCH_DATA, 0, 0, nullptr, nullptr, this);

    g_mutex_clear(&m_sampleMutex);

    m_player = nullptr;

    g_signal_handlers_disconnect_matched(m_volumeElement.get(), G_SIGNAL_MATCH_DATA, 0, 0, nullptr, nullptr, this);

#if USE(COORDINATED_GRAPHICS_THREADED)
    g_cond_clear(&m_updateCondition);
    g_mutex_clear(&m_updateMutex);
#endif

#if USE(DXDRM)
#if ENABLE(ENCRYPTED_MEDIA)
    if (m_dxdrmSession != NULL) {
        delete m_dxdrmSession;
    }
#elif ENABLE(ENCRYPTED_MEDIA_V2)
    if (m_cdmSession != NULL) {
        delete m_cdmSession;
    }
#endif
#endif

#if USE(TEXTURE_MAPPER_GL) && !USE(COORDINATED_GRAPHICS)
    if (client())
        client()->platformLayerWillBeDestroyed();
#endif
}

void MediaPlayerPrivateGStreamerBase::setPipeline(GstElement* pipeline)
{
    m_pipeline = pipeline;
}

void MediaPlayerPrivateGStreamerBase::clearSamples()
{
#if USE(COORDINATED_GRAPHICS_THREADED)
    // Disconnect handlers to ensure that new samples aren't going to arrive
    // before the pipeline destruction
    if (m_repaintHandler) {
        g_signal_handler_disconnect(m_videoSink.get(), m_repaintHandler);
        m_repaintHandler = 0;
    }

    if (m_drainHandler) {
        g_signal_handler_disconnect(m_videoSink.get(), m_drainHandler);
        m_drainHandler = 0;
    }
#endif

    WTF::GMutexLocker<GMutex> lock(m_sampleMutex);
    m_sample = nullptr;
}

bool MediaPlayerPrivateGStreamerBase::handleSyncMessage(GstMessage* message)
{
#if USE(GSTREAMER_GL)
    if (GST_MESSAGE_TYPE(message) == GST_MESSAGE_NEED_CONTEXT) {
        const gchar* contextType;
        gst_message_parse_context_type(message, &contextType);

        if (!ensureGstGLContext())
            return false;

        if (!g_strcmp0(contextType, GST_GL_DISPLAY_CONTEXT_TYPE)) {
            GstContext* displayContext = gst_context_new(GST_GL_DISPLAY_CONTEXT_TYPE, TRUE);
            gst_context_set_gl_display(displayContext, m_glDisplay.get());
            gst_element_set_context(GST_ELEMENT(message->src), displayContext);
            return true;
        }

        if (!g_strcmp0(contextType, "gst.gl.app_context")) {
            GstContext* appContext = gst_context_new("gst.gl.app_context", TRUE);
            GstStructure* structure = gst_context_writable_structure(appContext);
            gst_structure_set(structure, "context", GST_GL_TYPE_CONTEXT, m_glContext.get(), nullptr);
            gst_element_set_context(GST_ELEMENT(message->src), appContext);
            return true;
        }
    }
#endif // USE(GSTREAMER_GL)

#if ENABLE(ENCRYPTED_MEDIA) || ENABLE(ENCRYPTED_MEDIA_V2)
    if (GST_MESSAGE_TYPE(message) == GST_MESSAGE_ELEMENT) {
        const GstStructure* structure = gst_message_get_structure(message);
        if (!gst_structure_has_name(structure, "drm-key-needed"))
            return false;

        LOG_MEDIA_MESSAGE("handling drm-key-needed message");
#if USE(DXDRM)
        DiscretixSession* session = dxdrmSession();
        if (session && session->keyRequested()) {
            LOG_MEDIA_MESSAGE("key requested already");
            if (session->ready()) {
                LOG_MEDIA_MESSAGE("key already negotiated");
                emitSession();
            }
            return false;
        }
#endif
        // Here we receive the DRM init data from the pipeline: we will emit
        // the needkey event with that data and the browser might create a
        // CDMSession from this event handler. If such a session was created
        // We will emit the message event from the session to provide the
        // DRM challenge to the browser and wait for an update. If on the
        // contrary no session was created we won't wait and let the pipeline
        // error out by itself.
        GstBuffer* data;
        const char* keySystemId;
        gboolean valid = gst_structure_get(structure, "data", GST_TYPE_BUFFER, &data,
                                           "key-system-id", G_TYPE_STRING, &keySystemId, nullptr);
        GstMapInfo mapInfo;
        if (!valid || !gst_buffer_map(data, &mapInfo, GST_MAP_READ))
            return false;

        GST_DEBUG("scheduling keyNeeded event");
        // FIXME: Provide a somehow valid sessionId.
#if ENABLE(ENCRYPTED_MEDIA)
        needKey(keySystemId, "sessionId", reinterpret_cast<const unsigned char *>(mapInfo.data), mapInfo.size);
#elif ENABLE(ENCRYPTED_MEDIA_V2)
        RefPtr<Uint8Array> initData = Uint8Array::create(reinterpret_cast<const unsigned char *>(mapInfo.data), mapInfo.size);
        needKey(initData);
#else
        ASSERT_NOT_REACHED();
#endif
        gst_buffer_unmap(data, &mapInfo);
        return true;
    }
#endif

    return false;
}

#if USE(GSTREAMER_GL)
bool MediaPlayerPrivateGStreamerBase::ensureGstGLContext()
{
    if (m_glContext)
        return true;

    if (!m_glDisplay) {
        const auto& sharedDisplay = PlatformDisplay::sharedDisplay();
#if PLATFORM(X11)
        m_glDisplay = GST_GL_DISPLAY(gst_gl_display_x11_new_with_display(downcast<PlatformDisplayX11>(sharedDisplay).native()));
#elif PLATFORM(WAYLAND)
        m_glDisplay = GST_GL_DISPLAY(gst_gl_display_egl_new_with_egl_display(downcast<PlatformDisplayWayland>(sharedDisplay).eglDisplay()));
#elif PLATFORM(WPE)
        m_glDisplay = GST_GL_DISPLAY(gst_gl_display_egl_new_with_egl_display(downcast<PlatformDisplayWPE>(sharedDisplay).eglDisplay()));
#endif
    }

    GLContext* webkitContext = GLContext::sharingContext();
    // EGL and GLX are mutually exclusive, no need for ifdefs here.
    GstGLPlatform glPlatform = webkitContext->isEGLContext() ? GST_GL_PLATFORM_EGL : GST_GL_PLATFORM_GLX;

#if USE(OPENGL_ES_2)
    GstGLAPI glAPI = GST_GL_API_GLES2;
#elif USE(OPENGL)
    GstGLAPI glAPI = GST_GL_API_OPENGL;
#else
    ASSERT_NOT_REACHED();
#endif

    PlatformGraphicsContext3D contextHandle = webkitContext->platformContext();
    if (!contextHandle)
        return false;

    m_glContext = gst_gl_context_new_wrapped(m_glDisplay.get(), reinterpret_cast<guintptr>(contextHandle), glPlatform, glAPI);

    return true;
}
#endif // USE(GSTREAMER_GL)

// Returns the size of the video
FloatSize MediaPlayerPrivateGStreamerBase::naturalSize() const
{
#if USE(HOLE_PUNCH_GSTREAMER)
    // We don't care about the natural size of the video, the external sink will deal with it.
    // This means that the video will always have the size of the <video> component or the default 300x150
    return FloatSize();
#endif

    if (!hasVideo())
        return FloatSize();

    if (!m_videoSize.isEmpty())
        return m_videoSize;

    WTF::GMutexLocker<GMutex> lock(m_sampleMutex);

    GRefPtr<GstCaps> caps;
    // We may not have enough data available for the video sink yet,
    // but the demuxer might haver it already.
    if (!GST_IS_SAMPLE(m_sample.get())) {
#if ENABLE(MEDIA_SOURCE)
        caps = currentDemuxerCaps();
#else
        return FloatSize();
#endif
    }

    if (GST_IS_SAMPLE(m_sample.get()) && !caps)
        caps = gst_sample_get_caps(m_sample.get());

    if (!caps) {
        GRefPtr<GstPad> videoSinkPad = adoptGRef(gst_element_get_static_pad(m_videoSink.get(), "sink"));
        if (videoSinkPad)
            caps = gst_pad_get_current_caps(videoSinkPad.get());
    }

    if (!caps)
        return FloatSize();

    // TODO: handle possible clean aperture data. See
    // https://bugzilla.gnome.org/show_bug.cgi?id=596571
    // TODO: handle possible transformation matrix. See
    // https://bugzilla.gnome.org/show_bug.cgi?id=596326

    // Get the video PAR and original size, if this fails the
    // video-sink has likely not yet negotiated its caps.
    int pixelAspectRatioNumerator, pixelAspectRatioDenominator, stride;
    IntSize originalSize;
    GstVideoFormat format;
    if (!getVideoSizeAndFormatFromCaps(caps.get(), originalSize, format, pixelAspectRatioNumerator, pixelAspectRatioDenominator, stride))
        return FloatSize();

    LOG_MEDIA_MESSAGE("Original video size: %dx%d", originalSize.width(), originalSize.height());
    LOG_MEDIA_MESSAGE("Pixel aspect ratio: %d/%d", pixelAspectRatioNumerator, pixelAspectRatioDenominator);

    // If the video is tagged as rotated 90 or 270 degrees, swap width and height
    if (m_videoSourceRotation == VideoSourceRotation90 || m_videoSourceRotation == VideoSourceRotation270)
        originalSize = originalSize.transposedSize();

    // Calculate DAR based on PAR and video size.
    int displayWidth = originalSize.width() * pixelAspectRatioNumerator;
    int displayHeight = originalSize.height() * pixelAspectRatioDenominator;

    // Divide display width and height by their GCD to avoid possible overflows.
    int displayAspectRatioGCD = greatestCommonDivisor(displayWidth, displayHeight);
    displayWidth /= displayAspectRatioGCD;
    displayHeight /= displayAspectRatioGCD;

    // Apply DAR to original video size. This is the same behavior as in xvimagesink's setcaps function.
    guint64 width = 0, height = 0;
    if (!(originalSize.height() % displayHeight)) {
        LOG_MEDIA_MESSAGE("Keeping video original height");
        width = gst_util_uint64_scale_int(originalSize.height(), displayWidth, displayHeight);
        height = static_cast<guint64>(originalSize.height());
    } else if (!(originalSize.width() % displayWidth)) {
        LOG_MEDIA_MESSAGE("Keeping video original width");
        height = gst_util_uint64_scale_int(originalSize.width(), displayHeight, displayWidth);
        width = static_cast<guint64>(originalSize.width());
    } else {
        LOG_MEDIA_MESSAGE("Approximating while keeping original video height");
        width = gst_util_uint64_scale_int(originalSize.height(), displayWidth, displayHeight);
        height = static_cast<guint64>(originalSize.height());
    }

    LOG_MEDIA_MESSAGE("Natural size: %" G_GUINT64_FORMAT "x%" G_GUINT64_FORMAT, width, height);
    m_videoSize = FloatSize(static_cast<int>(width), static_cast<int>(height));
    return m_videoSize;
}

void MediaPlayerPrivateGStreamerBase::setVolume(float volume)
{
    if (!m_volumeElement)
        return;

    LOG_MEDIA_MESSAGE("Setting volume: %f", volume);
    gst_stream_volume_set_volume(m_volumeElement.get(), GST_STREAM_VOLUME_FORMAT_CUBIC, static_cast<double>(volume));
}

float MediaPlayerPrivateGStreamerBase::volume() const
{
    if (!m_volumeElement)
        return 0;

    return gst_stream_volume_get_volume(m_volumeElement.get(), GST_STREAM_VOLUME_FORMAT_CUBIC);
}


void MediaPlayerPrivateGStreamerBase::notifyPlayerOfVolumeChange()
{
    if (!m_player || !m_volumeElement)
        return;
    double volume;
    volume = gst_stream_volume_get_volume(m_volumeElement.get(), GST_STREAM_VOLUME_FORMAT_CUBIC);
    // get_volume() can return values superior to 1.0 if the user
    // applies software user gain via third party application (GNOME
    // volume control for instance).
    volume = CLAMP(volume, 0.0, 1.0);
    m_player->volumeChanged(static_cast<float>(volume));
}

void MediaPlayerPrivateGStreamerBase::volumeChangedCallback(MediaPlayerPrivateGStreamerBase* player)
{
    // This is called when m_volumeElement receives the notify::volume signal.
    LOG_MEDIA_MESSAGE("Volume changed to: %f", player->volume());

    player->m_notifier.notify(MainThreadNotification::VolumeChanged, [player] { player->notifyPlayerOfVolumeChange(); });
}

MediaPlayer::NetworkState MediaPlayerPrivateGStreamerBase::networkState() const
{
    return m_networkState;
}

MediaPlayer::ReadyState MediaPlayerPrivateGStreamerBase::readyState() const
{
    return m_readyState;
}

void MediaPlayerPrivateGStreamerBase::sizeChanged()
{
    notImplemented();
}

void MediaPlayerPrivateGStreamerBase::setMuted(bool muted)
{
    if (!m_volumeElement)
        return;

    g_object_set(m_volumeElement.get(), "mute", muted, NULL);
}

bool MediaPlayerPrivateGStreamerBase::muted() const
{
    if (!m_volumeElement)
        return false;

    bool muted;
    g_object_get(m_volumeElement.get(), "mute", &muted, NULL);
    return muted;
}

void MediaPlayerPrivateGStreamerBase::notifyPlayerOfMute()
{
    if (!m_player || !m_volumeElement)
        return;

    gboolean muted;
    g_object_get(m_volumeElement.get(), "mute", &muted, NULL);
    m_player->muteChanged(static_cast<bool>(muted));
}

void MediaPlayerPrivateGStreamerBase::muteChangedCallback(MediaPlayerPrivateGStreamerBase* player)
{
    // This is called when m_volumeElement receives the notify::mute signal.
    player->m_notifier.notify(MainThreadNotification::MuteChanged, [player] { player->notifyPlayerOfMute(); });
}

#if USE(TEXTURE_MAPPER_GL) && !USE(COORDINATED_GRAPHICS_MULTIPROCESS)
void MediaPlayerPrivateGStreamerBase::updateTexture(BitmapTextureGL& texture, GstVideoInfo& videoInfo)
{
<<<<<<< HEAD
    IntSize size = IntSize(GST_VIDEO_INFO_WIDTH(&videoInfo), GST_VIDEO_INFO_HEIGHT(&videoInfo));
    GstBuffer* buffer = gst_sample_get_buffer(m_sample.get());

#if USE(OPENGL_ES_2) && GST_CHECK_VERSION(1, 1, 2) && !USE(HOLE_PUNCH_GSTREAMER)
    GstMemory *mem;
    if (gst_buffer_n_memory (buffer) >= 1) {
        if ((mem = gst_buffer_peek_memory (buffer, 0)) && gst_is_egl_image_memory (mem)) {
            guint n, i;

            n = gst_buffer_n_memory (buffer);

            n = 1; // FIXME

            for (i = 0; i < n; i++) {
                mem = gst_buffer_peek_memory (buffer, i);

                g_assert (gst_is_egl_image_memory (mem));
=======
    GstBuffer* buffer = gst_sample_get_buffer(m_sample.get());

#if GST_CHECK_VERSION(1, 1, 0)
    GstVideoGLTextureUploadMeta* meta;
    if ((meta = gst_buffer_get_video_gl_texture_upload_meta(buffer))) {
        if (meta->n_textures == 1) { // BRGx & BGRA formats use only one texture.
            guint ids[4] = { texture.id(), 0, 0, 0 };

            if (gst_video_gl_texture_upload_meta_upload(meta, ids))
                return;
        }
    }
#endif
>>>>>>> 84a0ca26

                if (i == 0)
                    glActiveTexture (GL_TEXTURE0);
                else if (i == 1)
                    glActiveTexture (GL_TEXTURE1);
                else if (i == 2)
                    glActiveTexture (GL_TEXTURE2);

<<<<<<< HEAD
                glBindTexture (GL_TEXTURE_2D, texture.id());
                glEGLImageTargetTexture2DOES (GL_TEXTURE_2D,
                    gst_egl_image_memory_get_image (mem));

                m_orientation = gst_egl_image_memory_get_orientation (mem);
                if (m_orientation != GST_VIDEO_GL_TEXTURE_ORIENTATION_X_NORMAL_Y_NORMAL
                    && m_orientation != GST_VIDEO_GL_TEXTURE_ORIENTATION_X_NORMAL_Y_FLIP) {
                    LOG_ERROR("MediaPlayerPrivateGStreamerBase::updateTexture: invalid GstEGLImage orientation");
                }
            }

            return;
        }
    }

    return;
#endif
#if GST_CHECK_VERSION(1, 1, 0)
    GstVideoGLTextureUploadMeta* meta;
    if ((meta = gst_buffer_get_video_gl_texture_upload_meta(buffer))) {
        if (meta->n_textures == 1) { // BRGx & BGRA formats use only one texture.
            guint ids[4] = { texture.id(), 0, 0, 0 };

            if (gst_video_gl_texture_upload_meta_upload(meta, ids))
                return;
=======
    GstVideoFrame videoFrame;
    if (!gst_video_frame_map(&videoFrame, &videoInfo, buffer, GST_MAP_READ))
        return;

    int stride = GST_VIDEO_FRAME_PLANE_STRIDE(&videoFrame, 0);
    const void* srcData = GST_VIDEO_FRAME_PLANE_DATA(&videoFrame, 0);
    texture.updateContents(srcData, WebCore::IntRect(0, 0, GST_VIDEO_INFO_WIDTH(&videoInfo), GST_VIDEO_INFO_HEIGHT(&videoInfo)), WebCore::IntPoint(0, 0), stride, BitmapTexture::UpdateCannotModifyOriginalImageData);
    gst_video_frame_unmap(&videoFrame);
}
#endif

#if USE(COORDINATED_GRAPHICS_THREADED)
void MediaPlayerPrivateGStreamerBase::pushTextureToCompositor()
{
#if !USE(GSTREAMER_GL)
    class ConditionNotifier {
    public:
        ConditionNotifier(Lock& lock, Condition& condition)
            : m_locker(lock), m_condition(condition)
        {
>>>>>>> 84a0ca26
        }
        ~ConditionNotifier()
        {
            m_condition.notifyOne();
        }
    private:
        LockHolder m_locker;
        Condition& m_condition;
    };
    ConditionNotifier notifier(m_drawMutex, m_drawCondition);
#endif

    WTF::GMutexLocker<GMutex> lock(m_sampleMutex);
    if (!GST_IS_SAMPLE(m_sample.get()))
        return;

    LockHolder holder(m_platformLayerProxy->lock());

    if (!m_platformLayerProxy->isActive())
        return;

#if USE(GSTREAMER_GL)
    std::unique_ptr<GstVideoFrameHolder> frameHolder = std::make_unique<GstVideoFrameHolder>(m_sample.get());
    if (UNLIKELY(!frameHolder->isValid()))
        return;

    std::unique_ptr<TextureMapperPlatformLayerBuffer> layerBuffer = std::make_unique<TextureMapperPlatformLayerBuffer>(frameHolder->textureID(), frameHolder->size(), frameHolder->flags());
    layerBuffer->setUnmanagedBufferDataHolder(WTF::move(frameHolder));
    m_platformLayerProxy->pushNextBuffer(WTF::move(layerBuffer));
    m_platformLayerProxy->requestUpdate();
#else
    GstCaps* caps = gst_sample_get_caps(m_sample.get());
    if (UNLIKELY(!caps))
        return;

    GstVideoInfo videoInfo;
    gst_video_info_init(&videoInfo);
    if (UNLIKELY(!gst_video_info_from_caps(&videoInfo, caps)))
        return;

    IntSize size = IntSize(GST_VIDEO_INFO_WIDTH(&videoInfo), GST_VIDEO_INFO_HEIGHT(&videoInfo));

    std::unique_ptr<TextureMapperPlatformLayerBuffer> buffer = m_platformLayerProxy->getAvailableBuffer(size, GraphicsContext3D::DONT_CARE);
    if (UNLIKELY(!buffer)) {
        if (UNLIKELY(!m_context3D))
            m_context3D = GraphicsContext3D::create(GraphicsContext3D::Attributes(), nullptr, GraphicsContext3D::RenderToCurrentGLContext);

        RefPtr<BitmapTexture> texture = adoptRef(new BitmapTextureGL(m_context3D));
        texture->reset(size, GST_VIDEO_INFO_HAS_ALPHA(&videoInfo) ? BitmapTexture::SupportsAlpha : BitmapTexture::NoFlag);
        buffer = std::make_unique<TextureMapperPlatformLayerBuffer>(WTF::move(texture));
    }
    updateTexture(buffer->textureGL(), videoInfo);
    m_platformLayerProxy->pushNextBuffer(WTF::move(buffer));
    m_platformLayerProxy->requestUpdate();
#endif
}
#endif

void MediaPlayerPrivateGStreamerBase::repaint()
{
    ASSERT(m_sample);
    ASSERT(isMainThread());

#if USE(TEXTURE_MAPPER_GL) && !USE(COORDINATED_GRAPHICS)
    if (supportsAcceleratedRendering() && m_player->client().mediaPlayerRenderingCanBeAccelerated(m_player) && client()) {
        client()->setPlatformLayerNeedsDisplay();
#if USE(GSTREAMER_GL)
        m_drawCondition.notifyOne();
#endif
        return;
    }
#endif

    m_player->repaint();

#if USE(GSTREAMER_GL)
    m_drawCondition.notifyOne();
#endif
}

#if USE(COORDINATED_GRAPHICS_THREADED)
void MediaPlayerPrivateGStreamerBase::updateOnCompositorThread()
{
    WTF::GMutexLocker<GMutex> lock(m_updateMutex);

#if USE(GSTREAMER_GL)
    {
        WTF::GMutexLocker<GMutex> lock(m_sampleMutex);
        if (!GST_IS_SAMPLE(m_sample.get()))
            return;

        std::unique_ptr<GstVideoFrameHolder> frameHolder = std::make_unique<GstVideoFrameHolder>(*m_sample);
        if (UNLIKELY(!frameHolder->isValid()))
            return;

        LockHolder locker(m_platformLayerProxy->mutex());
        if (!m_platformLayerProxy->hasTargetLayer(locker))
            return;

        TextureMapperGL::Flags flags = m_textureMapperRotationFlag | frameHolder->flags();
        std::unique_ptr<TextureMapperPlatformLayerBuffer> layerBuffer = std::make_unique<TextureMapperPlatformLayerBuffer>(frameHolder->textureID(), frameHolder->size(), flags);
        layerBuffer->setUnmanagedBufferDataHolder(WTF::move(frameHolder));
        m_platformLayerProxy->pushNextBuffer(locker, WTF::move(layerBuffer));
        m_platformLayerProxy->requestUpdate(locker);
        return;
    }
#else
    {
        WTF::GMutexLocker<GMutex> lock(m_sampleMutex);
        GRefPtr<GstCaps> caps;
        if (!GST_IS_SAMPLE(m_sample.get())) {
#if ENABLE(MEDIA_SOURCE)
            caps = currentDemuxerCaps();
#else
            g_cond_signal(&m_updateCondition);
            return;
#endif
        }

<<<<<<< HEAD
        if (!caps && m_sample)
            caps = gst_sample_get_caps(m_sample.get());

        if (UNLIKELY(!caps)) {
            g_cond_signal(&m_updateCondition);
            return;
        }

        GstVideoInfo videoInfo;
        gst_video_info_init(&videoInfo);
        if (UNLIKELY(!gst_video_info_from_caps(&videoInfo, caps.get()))) {
            g_cond_signal(&m_updateCondition);
            return;
        }

        LockHolder locker(m_platformLayerProxy->mutex());
        if (!m_platformLayerProxy->hasTargetLayer(locker)) {
            g_cond_signal(&m_updateCondition);
            return;
        }

        IntSize size = IntSize(GST_VIDEO_INFO_WIDTH(&videoInfo), GST_VIDEO_INFO_HEIGHT(&videoInfo));

        unique_ptr<TextureMapperPlatformLayerBuffer> buffer = m_platformLayerProxy->getAvailableBuffer(locker, size);
        if (UNLIKELY(!buffer)) {
            if (UNLIKELY(!m_context3D))
                m_context3D = GraphicsContext3D::create(GraphicsContext3D::Attributes(), nullptr, GraphicsContext3D::RenderToCurrentGLContext);

            RefPtr<BitmapTexture> texture = adoptRef(new BitmapTextureGL(m_context3D));
            texture->reset(size, GST_VIDEO_INFO_HAS_ALPHA(&videoInfo));
            buffer = std::make_unique<TextureMapperPlatformLayerBuffer>(WTF::move(texture), m_textureMapperRotationFlag);
        }

        updateTexture(buffer->textureGL(), videoInfo);
        m_platformLayerProxy->pushNextBuffer(locker, WTF::move(buffer));
        m_platformLayerProxy->requestUpdate(locker);
    }
#endif
    g_cond_signal(&m_updateCondition);
}
#endif

void MediaPlayerPrivateGStreamerBase::triggerRepaint(GstSample* sample)
{
    {
        WTF::GMutexLocker<GMutex> lock(m_sampleMutex);
        m_sample = sample;
    }

#if USE(COORDINATED_GRAPHICS_THREADED)
#if USE(GSTREAMER_GL)
    updateOnCompositorThread();
#else
    {
        WTF::GMutexLocker<GMutex> lock(m_updateMutex);
        if (!m_platformLayerProxy->scheduleUpdateOnCompositorThread([this] { this->updateOnCompositorThread(); }))
            return;
        g_cond_wait(&m_updateCondition, &m_updateMutex);
    }
#endif
    return;
#endif

#if USE(TEXTURE_MAPPER_GL) && !USE(COORDINATED_GRAPHICS)
=======
#if USE(COORDINATED_GRAPHICS_THREADED)
#if USE(GSTREAMER_GL)
    pushTextureToCompositor();
#else
    {
        LockHolder lock(m_drawMutex);
        if (!m_platformLayerProxy->scheduleUpdateOnCompositorThread([this] { this->pushTextureToCompositor(); }))
            return;
        m_drawCondition.wait(m_drawMutex);
    }
#endif
    return;
#else
>>>>>>> 84a0ca26
#if USE(GSTREAMER_GL)
    {
        ASSERT(!isMainThread());

        LockHolder locker(m_drawMutex);
        m_drawTimer.startOneShot(0);
        m_drawCondition.wait(m_drawMutex);
    }
#else
    repaint();
#endif
#endif
}

<<<<<<< HEAD
void MediaPlayerPrivateGStreamerBase::triggerDrain()
=======
void MediaPlayerPrivateGStreamerBase::repaintCallback(MediaPlayerPrivateGStreamerBase* player, GstSample* sample)
{
    player->triggerRepaint(sample);
}

#if USE(GSTREAMER_GL)
gboolean MediaPlayerPrivateGStreamerBase::drawCallback(MediaPlayerPrivateGStreamerBase* player, GstGLContext*, GstSample* sample)
>>>>>>> 84a0ca26
{
    WTF::GMutexLocker<GMutex> lock(m_sampleMutex);
    m_videoSize.setWidth(0);
    m_videoSize.setHeight(0);
    m_sample = nullptr;
}

void MediaPlayerPrivateGStreamerBase::setSize(const IntSize& size)
{
    INFO_MEDIA_MESSAGE("Setting size to %dx%d", size.width(), size.height());
    m_size = size;
}

void MediaPlayerPrivateGStreamerBase::paint(GraphicsContext& context, const FloatRect& rect)
{
#if USE(COORDINATED_GRAPHICS_THREADED)
    ASSERT_NOT_REACHED();
    return;
#elif USE(TEXTURE_MAPPER_GL) && !USE(COORDINATED_GRAPHICS)
    if (client())
        return;
#endif

    if (context.paintingDisabled())
        return;

    if (!m_player->visible())
        return;

    WTF::GMutexLocker<GMutex> lock(m_sampleMutex);
    if (!GST_IS_SAMPLE(m_sample.get()))
        return;

    RefPtr<ImageGStreamer> gstImage = ImageGStreamer::createImage(m_sample.get());
    if (!gstImage)
        return;

    if (Image* image = reinterpret_cast<Image*>(gstImage->image().get()))
        context.drawImage(*image, rect, gstImage->rect(), CompositeCopy);
}

#if USE(TEXTURE_MAPPER_GL) && !USE(COORDINATED_GRAPHICS)
<<<<<<< HEAD
void MediaPlayerPrivateGStreamerBase::paintToTextureMapper(TextureMapper* textureMapper, const FloatRect& targetRect, const TransformationMatrix& modelViewMatrix, float opacity)
=======
void MediaPlayerPrivateGStreamerBase::paintToTextureMapper(TextureMapper& textureMapper, const FloatRect& targetRect, const TransformationMatrix& matrix, float opacity)
>>>>>>> 84a0ca26
{
    if (!m_player->visible())
        return;

    if (m_usingFallbackVideoSink) {
        RefPtr<BitmapTexture> texture;
        {
            WTF::GMutexLocker<GMutex> lock(m_sampleMutex);
<<<<<<< HEAD
=======

            if (!m_sample)
                return;

            GstCaps* caps = gst_sample_get_caps(m_sample.get());
            if (UNLIKELY(!caps))
                return;

            GstVideoInfo videoInfo;
            gst_video_info_init(&videoInfo);
            if (UNLIKELY(!gst_video_info_from_caps(&videoInfo, caps)))
                return;

            IntSize size = IntSize(GST_VIDEO_INFO_WIDTH(&videoInfo), GST_VIDEO_INFO_HEIGHT(&videoInfo));
            texture = textureMapper.acquireTextureFromPool(size, GST_VIDEO_INFO_HAS_ALPHA(&videoInfo) ? BitmapTexture::SupportsAlpha : BitmapTexture::NoFlag);
            updateTexture(static_cast<BitmapTextureGL&>(*texture), videoInfo);
        }
        textureMapper.drawTexture(*texture, targetRect, matrix, opacity);
        return;
    }
>>>>>>> 84a0ca26

            if (!m_sample)
                return;

            GstCaps* caps = gst_sample_get_caps(m_sample.get());
            if (UNLIKELY(!caps))
                return;

            GstVideoInfo videoInfo;
            gst_video_info_init(&videoInfo);
            if (UNLIKELY(!gst_video_info_from_caps(&videoInfo, caps)))
                return;

            IntSize size = IntSize(GST_VIDEO_INFO_WIDTH(&videoInfo), GST_VIDEO_INFO_HEIGHT(&videoInfo));
            texture = textureMapper->acquireTextureFromPool(size, GST_VIDEO_INFO_HAS_ALPHA(&videoInfo));
            updateTexture(static_cast<BitmapTextureGL&>(*texture), videoInfo);
        }
        textureMapper->drawTexture(*texture.get(), targetRect, matrix, opacity);
        return;
    }

#if USE(GSTREAMER_GL)
    {
        WTF::GMutexLocker<GMutex> lock(m_sampleMutex);
        if (!GST_IS_SAMPLE(m_sample.get()))
            return;

<<<<<<< HEAD
        unsigned textureID = *reinterpret_cast<unsigned*>(m_videoFrame->data[0]);
        TextureMapperGL::Flags flags = m_textureMapperRotationFlag | (GST_VIDEO_INFO_HAS_ALPHA(m_videoInfo) ? TextureMapperGL::ShouldBlend : 0);

        IntSize size = IntSize(GST_VIDEO_INFO_WIDTH(m_videoInfo), GST_VIDEO_INFO_HEIGHT(m_videoInfo));
        TextureMapperGL* textureMapperGL = reinterpret_cast<TextureMapperGL*>(textureMapper);
        textureMapperGL->drawTexture(textureID, flags, size, targetRect, modelViewMatrix, opacity);
    }
=======
    IntSize size = IntSize(GST_VIDEO_INFO_WIDTH(&videoInfo), GST_VIDEO_INFO_HEIGHT(&videoInfo));
    TextureMapperGL& textureMapperGL = reinterpret_cast<TextureMapperGL&>(textureMapper);
    textureMapperGL.drawTexture(textureID, flags, size, targetRect, matrix, opacity);
    gst_video_frame_unmap(&videoFrame);
>>>>>>> 84a0ca26
#endif
}
#endif

bool MediaPlayerPrivateGStreamerBase::supportsFullscreen() const
{
    return true;
}

PlatformMedia MediaPlayerPrivateGStreamerBase::platformMedia() const
{
    return NoPlatformMedia;
}

MediaPlayer::MovieLoadType MediaPlayerPrivateGStreamerBase::movieLoadType() const
{
    if (m_readyState == MediaPlayer::HaveNothing)
        return MediaPlayer::Unknown;

    if (isLiveStream())
        return MediaPlayer::LiveStream;

    return MediaPlayer::Download;
}

#if !USE(HOLE_PUNCH_GSTREAMER)
GstElement* MediaPlayerPrivateGStreamerBase::createVideoSink()
{
    GstElement* videoSink = nullptr;
#if USE(GSTREAMER_GL)
    if (webkitGstCheckVersion(1, 5, 0)) {
        m_videoSink = gst_element_factory_make("glimagesink", nullptr);
        if (m_videoSink) {
            g_signal_connect_swapped(m_videoSink.get(), "client-draw", G_CALLBACK(mediaPlayerPrivateDrawCallback), this);
            videoSink = m_videoSink.get();
        }
    }
#endif

    if (!m_videoSink) {
        m_usingFallbackVideoSink = true;
        m_videoSink = webkitVideoSinkNew();
        m_repaintHandler = g_signal_connect(m_videoSink.get(), "repaint-requested", G_CALLBACK(mediaPlayerPrivateRepaintCallback), this);
        m_drainHandler = g_signal_connect(m_videoSink.get(), "drain", G_CALLBACK(mediaPlayerPrivateDrainCallback), this);
    }

    m_fpsSink = gst_element_factory_make("fpsdisplaysink", "sink");
    if (m_fpsSink) {
        g_object_set(m_fpsSink.get(), "silent", TRUE , nullptr);

        // Turn off text overlay unless logging is enabled.
#if LOG_DISABLED
        g_object_set(m_fpsSink.get(), "text-overlay", FALSE , nullptr);
#else
        if (!isLogChannelEnabled("Media"))
            g_object_set(m_fpsSink.get(), "text-overlay", FALSE , nullptr);
#endif // LOG_DISABLED

        if (g_object_class_find_property(G_OBJECT_GET_CLASS(m_fpsSink.get()), "video-sink")) {
            g_object_set(m_fpsSink.get(), "video-sink", m_videoSink.get(), nullptr);
            videoSink = m_fpsSink.get();
        } else
            m_fpsSink = nullptr;
    }

    if (!m_fpsSink)
        videoSink = m_videoSink.get();

    ASSERT(videoSink);

    return videoSink;
}
#endif

void MediaPlayerPrivateGStreamerBase::setStreamVolumeElement(GstStreamVolume* volume)
{
    ASSERT(!m_volumeElement);
    m_volumeElement = volume;

    // We don't set the initial volume because we trust the sink to keep it for us. See
    // https://bugs.webkit.org/show_bug.cgi?id=118974 for more information.
    if (!m_player->platformVolumeConfigurationRequired()) {
        LOG_MEDIA_MESSAGE("Setting stream volume to %f", m_player->volume());
        g_object_set(m_volumeElement.get(), "volume", m_player->volume(), NULL);
    } else
        LOG_MEDIA_MESSAGE("Not setting stream volume, trusting system one");

    LOG_MEDIA_MESSAGE("Setting stream muted %d",  m_player->muted());
    g_object_set(m_volumeElement.get(), "mute", m_player->muted(), NULL);

    g_signal_connect_swapped(m_volumeElement.get(), "notify::volume", G_CALLBACK(volumeChangedCallback), this);
    g_signal_connect_swapped(m_volumeElement.get(), "notify::mute", G_CALLBACK(muteChangedCallback), this);
}

unsigned MediaPlayerPrivateGStreamerBase::decodedFrameCount() const
{
    guint64 decodedFrames = 0;
    if (m_fpsSink)
        g_object_get(m_fpsSink.get(), "frames-rendered", &decodedFrames, NULL);
    return static_cast<unsigned>(decodedFrames);
}

unsigned MediaPlayerPrivateGStreamerBase::droppedFrameCount() const
{
    guint64 framesDropped = 0;
    if (m_fpsSink)
        g_object_get(m_fpsSink.get(), "frames-dropped", &framesDropped, NULL);
    return static_cast<unsigned>(framesDropped);
}

unsigned MediaPlayerPrivateGStreamerBase::audioDecodedByteCount() const
{
    GstQuery* query = gst_query_new_position(GST_FORMAT_BYTES);
    gint64 position = 0;

    if (audioSink() && gst_element_query(audioSink(), query))
        gst_query_parse_position(query, 0, &position);

    gst_query_unref(query);
    return static_cast<unsigned>(position);
}

unsigned MediaPlayerPrivateGStreamerBase::videoDecodedByteCount() const
{
    GstQuery* query = gst_query_new_position(GST_FORMAT_BYTES);
    gint64 position = 0;

    if (gst_element_query(m_videoSink.get(), query))
        gst_query_parse_position(query, 0, &position);

    gst_query_unref(query);
    return static_cast<unsigned>(position);
}

bool MediaPlayerPrivateGStreamerBase::supportsKeySystem(const String& keySystem, const String& mimeType)
{
    LOG_MEDIA_MESSAGE("Checking for KeySystem support with %s and type %s", keySystem.utf8().data(), mimeType.utf8().data());

#if ENABLE(ENCRYPTED_MEDIA)
    if (equalIgnoringCase(keySystem, "org.w3.clearkey"))
        return true;
#endif

#if USE(DXDRM) && (ENABLE(ENCRYPTED_MEDIA) || ENABLE(ENCRYPTED_MEDIA_V2))
    if (equalIgnoringCase(keySystem, "com.microsoft.playready")
        || equalIgnoringCase(keySystem, "com.youtube.playready"))
        return true;
#endif

    return false;
}

#if USE(DXDRM)
DiscretixSession* MediaPlayerPrivateGStreamerBase::dxdrmSession() const
{
    DiscretixSession* session = nullptr;
#if ENABLE(ENCRYPTED_MEDIA)
    session = m_dxdrmSession;
#elif ENABLE(ENCRYPTED_MEDIA_V2)
    if (m_cdmSession) {
        CDMPRSessionGStreamer* cdmSession = static_cast<CDMPRSessionGStreamer*>(m_cdmSession);
        session = static_cast<DiscretixSession*>(cdmSession);
    }
#endif
    return session;
}

void MediaPlayerPrivateGStreamerBase::emitSession()
{
    DiscretixSession* session = dxdrmSession();
    if (!session->ready())
        return;

    gst_element_send_event(m_pipeline.get(), gst_event_new_custom(GST_EVENT_CUSTOM_DOWNSTREAM_OOB,
        gst_structure_new("dxdrm-session", "session", G_TYPE_POINTER, session, nullptr)));
}
#endif

#if ENABLE(ENCRYPTED_MEDIA) || ENABLE(ENCRYPTED_MEDIA_V2)
void MediaPlayerPrivateGStreamerBase::dispatchDecryptionKey(GstBuffer* buffer)
{
    gst_element_send_event(m_pipeline.get(), gst_event_new_custom(GST_EVENT_CUSTOM_DOWNSTREAM_OOB,
        gst_structure_new("drm-cipher", "key", GST_TYPE_BUFFER, buffer, nullptr)));
}
#endif

#if ENABLE(ENCRYPTED_MEDIA)
MediaPlayer::MediaKeyException MediaPlayerPrivateGStreamerBase::addKey(const String& keySystem, const unsigned char* keyData, unsigned keyLength, const unsigned char* /* initData */, unsigned /* initDataLength */ , const String& sessionID)
{
    LOG_MEDIA_MESSAGE("addKey system: %s, length: %u, session: %s", keySystem.utf8().data(), keyLength, sessionID.utf8().data());

#if USE(DXDRM)
    if (equalIgnoringCase(keySystem, "com.microsoft.playready")
        || equalIgnoringCase(keySystem, "com.youtube.playready")) {
        RefPtr<Uint8Array> key = Uint8Array::create(keyData, keyLength);
        RefPtr<Uint8Array> nextMessage;
        unsigned short errorCode;
        unsigned long systemCode;

        bool result = m_dxdrmSession->dxdrmProcessKey(key.get(), nextMessage, errorCode, systemCode);
        if (errorCode || !result) {
            LOG_MEDIA_MESSAGE("Error processing key: errorCode: %u, result: %d", errorCode, result);
            return MediaPlayer::InvalidPlayerState;
        }

        // XXX: use nextMessage here and send a new keyMessage is ack is needed?
        emitSession();

        return MediaPlayer::NoError;
    }
#endif

    if (!equalIgnoringCase(keySystem, "org.w3.clearkey"))
        return MediaPlayer::KeySystemNotSupported;

    GstBuffer* buffer = gst_buffer_new_wrapped(g_memdup(keyData, keyLength), keyLength);
    dispatchDecryptionKey(buffer);
    gst_buffer_unref(buffer);
    return MediaPlayer::NoError;
}

MediaPlayer::MediaKeyException MediaPlayerPrivateGStreamerBase::generateKeyRequest(const String& keySystem, const unsigned char* initDataPtr, unsigned initDataLength)
{
    LOG_MEDIA_MESSAGE("generating key request for system: %s", keySystem.utf8().data());
#if USE(DXDRM)
    if (equalIgnoringCase(keySystem, "com.microsoft.playready")
        || equalIgnoringCase(keySystem, "com.youtube.playready")) {
        if (!m_dxdrmSession)
            m_dxdrmSession = new DiscretixSession();
        unsigned short errorCode;
        unsigned long systemCode;
        RefPtr<Uint8Array> initData = Uint8Array::create(initDataPtr, initDataLength);
        String destinationURL;
        RefPtr<Uint8Array> result = m_dxdrmSession->dxdrmGenerateKeyRequest(initData.get(), destinationURL, errorCode, systemCode);
        if (errorCode)
            return MediaPlayer::InvalidPlayerState;

        URL url(URL(), destinationURL);
        m_player->keyMessage(keySystem, createCanonicalUUIDString(), result->data(), result->length(), url);
        return MediaPlayer::NoError;
    }
#endif

    if (!equalIgnoringCase(keySystem, "org.w3.clearkey"))
        return MediaPlayer::KeySystemNotSupported;

    m_player->keyMessage(keySystem, createCanonicalUUIDString(), initDataPtr, initDataLength, URL());
    return MediaPlayer::NoError;
}

MediaPlayer::MediaKeyException MediaPlayerPrivateGStreamerBase::cancelKeyRequest(const String& /* keySystem */ , const String& /* sessionID */)
{
    LOG_MEDIA_MESSAGE("cancelKeyRequest");
    return MediaPlayer::KeySystemNotSupported;
}

void MediaPlayerPrivateGStreamerBase::needKey(const String& keySystem, const String& sessionId, const unsigned char* initData, unsigned initDataLength)
{
    if (!m_player->keyNeeded(keySystem, sessionId, initData, initDataLength))
        GST_DEBUG("no event handler for key needed");
}
#endif

#if ENABLE(ENCRYPTED_MEDIA_V2)
void MediaPlayerPrivateGStreamerBase::needKey(RefPtr<Uint8Array> initData)
{
    if (!m_player->keyNeeded(initData.get()))
        GST_DEBUG("no event handler for key needed");
}

std::unique_ptr<CDMSession> MediaPlayerPrivateGStreamerBase::createSession(const String& keySystem)
{
    if (!supportsKeySystem(keySystem, emptyString()))
        return nullptr;

    LOG_MEDIA_MESSAGE("creating key session for %s", keySystem.utf8().data());
#if USE(DXDRM)
    if (equalIgnoringCase(keySystem, "com.microsoft.playready")
        || equalIgnoringCase(keySystem, "com.youtube.playready"))
        return std::make_unique<CDMPRSessionGStreamer>();
#endif

    return nullptr;
}

void MediaPlayerPrivateGStreamerBase::setCDMSession(CDMSession* session)
{
    LOG_MEDIA_MESSAGE("setting CDM session");
    m_cdmSession = session;
}

void MediaPlayerPrivateGStreamerBase::keyAdded()
{
#if USE(DXDRM)
    emitSession();
#endif
}
#endif

MediaPlayer::SupportsType MediaPlayerPrivateGStreamerBase::extendedSupportsType(const MediaEngineSupportParameters& parameters, MediaPlayer::SupportsType result)
{
#if ENABLE(ENCRYPTED_MEDIA)
    // From: <http://dvcs.w3.org/hg/html-media/raw-file/eme-v0.1b/encrypted-media/encrypted-media.html#dom-canplaytype>
    // In addition to the steps in the current specification, this method must run the following steps:

    // 1. Check whether the Key System is supported with the specified container and codec type(s) by following the steps for the first matching condition from the following list:
    //    If keySystem is null, continue to the next step.
    if (parameters.keySystem.isNull() || parameters.keySystem.isEmpty())
        return result;

    // If keySystem contains an unrecognized or unsupported Key System, return the empty string
    if (supportsKeySystem(parameters.keySystem, emptyString()))
        result = MediaPlayer::IsSupported;
#else
    UNUSED_PARAM(parameters);
#endif
    return result;
}

void MediaPlayerPrivateGStreamerBase::setVideoSourceRotation(VideoSourceRotation rotation)
{
    if (m_videoSourceRotation == rotation)
            return;

    m_videoSourceRotation = rotation;

    switch (m_videoSourceRotation) {
    case NoVideoSourceRotation:
#if USE(TEXTURE_MAPPER_GL)
        m_textureMapperRotationFlag = 0;
#endif
        break;
    case VideoSourceRotation90:
#if USE(TEXTURE_MAPPER_GL)
        m_textureMapperRotationFlag = TextureMapperGL::ShouldRotateTexture90;
#endif
        break;
    case VideoSourceRotation180:
#if USE(TEXTURE_MAPPER_GL)
        m_textureMapperRotationFlag = TextureMapperGL::ShouldRotateTexture180;
#endif
        break;
    case VideoSourceRotation270:
#if USE(TEXTURE_MAPPER_GL)
        m_textureMapperRotationFlag = TextureMapperGL::ShouldRotateTexture270;
#endif
        break;
    }
}

}

#endif // USE(GSTREAMER)<|MERGE_RESOLUTION|>--- conflicted
+++ resolved
@@ -164,7 +164,6 @@
     return ABS(a);
 }
 
-<<<<<<< HEAD
 #if !USE(HOLE_PUNCH_GSTREAMER)
 static void mediaPlayerPrivateRepaintCallback(WebKitVideoSink*, GstSample* sample, MediaPlayerPrivateGStreamerBase* playerPrivate)
 {
@@ -185,15 +184,6 @@
 }
 #endif
 
-#if USE(COORDINATED_GRAPHICS_THREADED) && USE(GSTREAMER_GL)
-class GstVideoFrameHolder : public TextureMapperPlatformLayerBuffer::UnmanagedBufferDataHolder {
-public:
-    GstVideoFrameHolder(GstSample& sample)
-    {
-        GstVideoInfo videoInfo;
-        gst_video_info_init(&videoInfo);
-        GstCaps *caps = gst_sample_get_caps(&sample);
-=======
 #if USE(COORDINATED_GRAPHICS_THREADED) && USE(GSTREAMER_GL)
 class GstVideoFrameHolder : public TextureMapperPlatformLayerBuffer::UnmanagedBufferDataHolder {
 public:
@@ -202,22 +192,12 @@
         GstVideoInfo videoInfo;
         gst_video_info_init(&videoInfo);
         GstCaps* caps = gst_sample_get_caps(sample);
->>>>>>> 84a0ca26
         if (UNLIKELY(!gst_video_info_from_caps(&videoInfo, caps)))
             return;
 
         m_size = IntSize(GST_VIDEO_INFO_WIDTH(&videoInfo), GST_VIDEO_INFO_HEIGHT(&videoInfo));
         m_flags = GST_VIDEO_INFO_HAS_ALPHA(&videoInfo) ? TextureMapperGL::ShouldBlend : 0;
 
-<<<<<<< HEAD
-        GstBuffer* buffer = gst_sample_get_buffer(&sample);
-        if (UNLIKELY(!gst_video_frame_map(&m_videoFrame, &videoInfo, buffer, static_cast<GstMapFlags>(GST_MAP_READ | GST_MAP_GL))))
-            return;
-
-        m_textureID = *reinterpret_cast<GLuint*>(m_videoFrame.data[0]);
-        m_isValid = true;
-    }
-=======
         GstBuffer* buffer = gst_sample_get_buffer(sample);
         m_videoFrame = new GstVideoFrame();
         if (UNLIKELY(!gst_video_frame_map(m_videoFrame, &videoInfo, buffer, static_cast<GstMapFlags>(GST_MAP_READ | GST_MAP_GL)))) {
@@ -229,17 +209,10 @@
         m_isValid = true;
     }
 
->>>>>>> 84a0ca26
     virtual ~GstVideoFrameHolder()
     {
         if (UNLIKELY(!m_isValid))
             return;
-<<<<<<< HEAD
-        gst_video_frame_unmap(&m_videoFrame);
-    }
-
-    IntSize size() const { return m_size; }
-=======
 
         GstMapInfo* info = &m_videoFrame->map[0];
         GstGLBaseBuffer* mem = (GstGLBaseBuffer*)info->memory;
@@ -259,17 +232,12 @@
     }
 
     const IntSize& size() const { return m_size; }
->>>>>>> 84a0ca26
     TextureMapperGL::Flags flags() const { return m_flags; }
     GLuint textureID() const { return m_textureID; }
     bool isValid() const { return m_isValid; }
 
 private:
-<<<<<<< HEAD
-    GstVideoFrame m_videoFrame;
-=======
     GstVideoFrame* m_videoFrame;
->>>>>>> 84a0ca26
     IntSize m_size;
     TextureMapperGL::Flags m_flags;
     GLuint m_textureID;
@@ -675,8 +643,6 @@
 #if USE(TEXTURE_MAPPER_GL) && !USE(COORDINATED_GRAPHICS_MULTIPROCESS)
 void MediaPlayerPrivateGStreamerBase::updateTexture(BitmapTextureGL& texture, GstVideoInfo& videoInfo)
 {
-<<<<<<< HEAD
-    IntSize size = IntSize(GST_VIDEO_INFO_WIDTH(&videoInfo), GST_VIDEO_INFO_HEIGHT(&videoInfo));
     GstBuffer* buffer = gst_sample_get_buffer(m_sample.get());
 
 #if USE(OPENGL_ES_2) && GST_CHECK_VERSION(1, 1, 2) && !USE(HOLE_PUNCH_GSTREAMER)
@@ -693,21 +659,6 @@
                 mem = gst_buffer_peek_memory (buffer, i);
 
                 g_assert (gst_is_egl_image_memory (mem));
-=======
-    GstBuffer* buffer = gst_sample_get_buffer(m_sample.get());
-
-#if GST_CHECK_VERSION(1, 1, 0)
-    GstVideoGLTextureUploadMeta* meta;
-    if ((meta = gst_buffer_get_video_gl_texture_upload_meta(buffer))) {
-        if (meta->n_textures == 1) { // BRGx & BGRA formats use only one texture.
-            guint ids[4] = { texture.id(), 0, 0, 0 };
-
-            if (gst_video_gl_texture_upload_meta_upload(meta, ids))
-                return;
-        }
-    }
-#endif
->>>>>>> 84a0ca26
 
                 if (i == 0)
                     glActiveTexture (GL_TEXTURE0);
@@ -716,7 +667,6 @@
                 else if (i == 2)
                     glActiveTexture (GL_TEXTURE2);
 
-<<<<<<< HEAD
                 glBindTexture (GL_TEXTURE_2D, texture.id());
                 glEGLImageTargetTexture2DOES (GL_TEXTURE_2D,
                     gst_egl_image_memory_get_image (mem));
@@ -742,7 +692,13 @@
 
             if (gst_video_gl_texture_upload_meta_upload(meta, ids))
                 return;
-=======
+        }
+    }
+#endif
+
+    // Right now the TextureMapper only supports chromas with one plane
+    ASSERT(GST_VIDEO_INFO_N_PLANES(&videoInfo) == 1);
+
     GstVideoFrame videoFrame;
     if (!gst_video_frame_map(&videoFrame, &videoInfo, buffer, GST_MAP_READ))
         return;
@@ -763,7 +719,6 @@
         ConditionNotifier(Lock& lock, Condition& condition)
             : m_locker(lock), m_condition(condition)
         {
->>>>>>> 84a0ca26
         }
         ~ConditionNotifier()
         {
@@ -844,88 +799,6 @@
 #endif
 }
 
-#if USE(COORDINATED_GRAPHICS_THREADED)
-void MediaPlayerPrivateGStreamerBase::updateOnCompositorThread()
-{
-    WTF::GMutexLocker<GMutex> lock(m_updateMutex);
-
-#if USE(GSTREAMER_GL)
-    {
-        WTF::GMutexLocker<GMutex> lock(m_sampleMutex);
-        if (!GST_IS_SAMPLE(m_sample.get()))
-            return;
-
-        std::unique_ptr<GstVideoFrameHolder> frameHolder = std::make_unique<GstVideoFrameHolder>(*m_sample);
-        if (UNLIKELY(!frameHolder->isValid()))
-            return;
-
-        LockHolder locker(m_platformLayerProxy->mutex());
-        if (!m_platformLayerProxy->hasTargetLayer(locker))
-            return;
-
-        TextureMapperGL::Flags flags = m_textureMapperRotationFlag | frameHolder->flags();
-        std::unique_ptr<TextureMapperPlatformLayerBuffer> layerBuffer = std::make_unique<TextureMapperPlatformLayerBuffer>(frameHolder->textureID(), frameHolder->size(), flags);
-        layerBuffer->setUnmanagedBufferDataHolder(WTF::move(frameHolder));
-        m_platformLayerProxy->pushNextBuffer(locker, WTF::move(layerBuffer));
-        m_platformLayerProxy->requestUpdate(locker);
-        return;
-    }
-#else
-    {
-        WTF::GMutexLocker<GMutex> lock(m_sampleMutex);
-        GRefPtr<GstCaps> caps;
-        if (!GST_IS_SAMPLE(m_sample.get())) {
-#if ENABLE(MEDIA_SOURCE)
-            caps = currentDemuxerCaps();
-#else
-            g_cond_signal(&m_updateCondition);
-            return;
-#endif
-        }
-
-<<<<<<< HEAD
-        if (!caps && m_sample)
-            caps = gst_sample_get_caps(m_sample.get());
-
-        if (UNLIKELY(!caps)) {
-            g_cond_signal(&m_updateCondition);
-            return;
-        }
-
-        GstVideoInfo videoInfo;
-        gst_video_info_init(&videoInfo);
-        if (UNLIKELY(!gst_video_info_from_caps(&videoInfo, caps.get()))) {
-            g_cond_signal(&m_updateCondition);
-            return;
-        }
-
-        LockHolder locker(m_platformLayerProxy->mutex());
-        if (!m_platformLayerProxy->hasTargetLayer(locker)) {
-            g_cond_signal(&m_updateCondition);
-            return;
-        }
-
-        IntSize size = IntSize(GST_VIDEO_INFO_WIDTH(&videoInfo), GST_VIDEO_INFO_HEIGHT(&videoInfo));
-
-        unique_ptr<TextureMapperPlatformLayerBuffer> buffer = m_platformLayerProxy->getAvailableBuffer(locker, size);
-        if (UNLIKELY(!buffer)) {
-            if (UNLIKELY(!m_context3D))
-                m_context3D = GraphicsContext3D::create(GraphicsContext3D::Attributes(), nullptr, GraphicsContext3D::RenderToCurrentGLContext);
-
-            RefPtr<BitmapTexture> texture = adoptRef(new BitmapTextureGL(m_context3D));
-            texture->reset(size, GST_VIDEO_INFO_HAS_ALPHA(&videoInfo));
-            buffer = std::make_unique<TextureMapperPlatformLayerBuffer>(WTF::move(texture), m_textureMapperRotationFlag);
-        }
-
-        updateTexture(buffer->textureGL(), videoInfo);
-        m_platformLayerProxy->pushNextBuffer(locker, WTF::move(buffer));
-        m_platformLayerProxy->requestUpdate(locker);
-    }
-#endif
-    g_cond_signal(&m_updateCondition);
-}
-#endif
-
 void MediaPlayerPrivateGStreamerBase::triggerRepaint(GstSample* sample)
 {
     {
@@ -933,22 +806,6 @@
         m_sample = sample;
     }
 
-#if USE(COORDINATED_GRAPHICS_THREADED)
-#if USE(GSTREAMER_GL)
-    updateOnCompositorThread();
-#else
-    {
-        WTF::GMutexLocker<GMutex> lock(m_updateMutex);
-        if (!m_platformLayerProxy->scheduleUpdateOnCompositorThread([this] { this->updateOnCompositorThread(); }))
-            return;
-        g_cond_wait(&m_updateCondition, &m_updateMutex);
-    }
-#endif
-    return;
-#endif
-
-#if USE(TEXTURE_MAPPER_GL) && !USE(COORDINATED_GRAPHICS)
-=======
 #if USE(COORDINATED_GRAPHICS_THREADED)
 #if USE(GSTREAMER_GL)
     pushTextureToCompositor();
@@ -962,7 +819,6 @@
 #endif
     return;
 #else
->>>>>>> 84a0ca26
 #if USE(GSTREAMER_GL)
     {
         ASSERT(!isMainThread());
@@ -977,17 +833,7 @@
 #endif
 }
 
-<<<<<<< HEAD
 void MediaPlayerPrivateGStreamerBase::triggerDrain()
-=======
-void MediaPlayerPrivateGStreamerBase::repaintCallback(MediaPlayerPrivateGStreamerBase* player, GstSample* sample)
-{
-    player->triggerRepaint(sample);
-}
-
-#if USE(GSTREAMER_GL)
-gboolean MediaPlayerPrivateGStreamerBase::drawCallback(MediaPlayerPrivateGStreamerBase* player, GstGLContext*, GstSample* sample)
->>>>>>> 84a0ca26
 {
     WTF::GMutexLocker<GMutex> lock(m_sampleMutex);
     m_videoSize.setWidth(0);
@@ -1030,11 +876,7 @@
 }
 
 #if USE(TEXTURE_MAPPER_GL) && !USE(COORDINATED_GRAPHICS)
-<<<<<<< HEAD
-void MediaPlayerPrivateGStreamerBase::paintToTextureMapper(TextureMapper* textureMapper, const FloatRect& targetRect, const TransformationMatrix& modelViewMatrix, float opacity)
-=======
 void MediaPlayerPrivateGStreamerBase::paintToTextureMapper(TextureMapper& textureMapper, const FloatRect& targetRect, const TransformationMatrix& matrix, float opacity)
->>>>>>> 84a0ca26
 {
     if (!m_player->visible())
         return;
@@ -1043,8 +885,6 @@
         RefPtr<BitmapTexture> texture;
         {
             WTF::GMutexLocker<GMutex> lock(m_sampleMutex);
-<<<<<<< HEAD
-=======
 
             if (!m_sample)
                 return;
@@ -1065,27 +905,6 @@
         textureMapper.drawTexture(*texture, targetRect, matrix, opacity);
         return;
     }
->>>>>>> 84a0ca26
-
-            if (!m_sample)
-                return;
-
-            GstCaps* caps = gst_sample_get_caps(m_sample.get());
-            if (UNLIKELY(!caps))
-                return;
-
-            GstVideoInfo videoInfo;
-            gst_video_info_init(&videoInfo);
-            if (UNLIKELY(!gst_video_info_from_caps(&videoInfo, caps)))
-                return;
-
-            IntSize size = IntSize(GST_VIDEO_INFO_WIDTH(&videoInfo), GST_VIDEO_INFO_HEIGHT(&videoInfo));
-            texture = textureMapper->acquireTextureFromPool(size, GST_VIDEO_INFO_HAS_ALPHA(&videoInfo));
-            updateTexture(static_cast<BitmapTextureGL&>(*texture), videoInfo);
-        }
-        textureMapper->drawTexture(*texture.get(), targetRect, matrix, opacity);
-        return;
-    }
 
 #if USE(GSTREAMER_GL)
     {
@@ -1093,20 +912,13 @@
         if (!GST_IS_SAMPLE(m_sample.get()))
             return;
 
-<<<<<<< HEAD
         unsigned textureID = *reinterpret_cast<unsigned*>(m_videoFrame->data[0]);
         TextureMapperGL::Flags flags = m_textureMapperRotationFlag | (GST_VIDEO_INFO_HAS_ALPHA(m_videoInfo) ? TextureMapperGL::ShouldBlend : 0);
 
         IntSize size = IntSize(GST_VIDEO_INFO_WIDTH(m_videoInfo), GST_VIDEO_INFO_HEIGHT(m_videoInfo));
-        TextureMapperGL* textureMapperGL = reinterpret_cast<TextureMapperGL*>(textureMapper);
-        textureMapperGL->drawTexture(textureID, flags, size, targetRect, modelViewMatrix, opacity);
-    }
-=======
-    IntSize size = IntSize(GST_VIDEO_INFO_WIDTH(&videoInfo), GST_VIDEO_INFO_HEIGHT(&videoInfo));
-    TextureMapperGL& textureMapperGL = reinterpret_cast<TextureMapperGL&>(textureMapper);
-    textureMapperGL.drawTexture(textureID, flags, size, targetRect, matrix, opacity);
-    gst_video_frame_unmap(&videoFrame);
->>>>>>> 84a0ca26
+        TextureMapperGL& textureMapperGL = reinterpret_cast<TextureMapperGL&>(textureMapper);
+        textureMapperGL.drawTexture(textureID, flags, size, targetRect, modelViewMatrix, opacity);
+    }
 #endif
 }
 #endif
