/*
 * Copyright (C) 2007, 2009 Apple Inc.  All rights reserved.
 * Copyright (C) 2007 Collabora Ltd.  All rights reserved.
 * Copyright (C) 2007 Alp Toker <alp@atoker.com>
 * Copyright (C) 2009 Gustavo Noronha Silva <gns@gnome.org>
 * Copyright (C) 2009, 2010, 2015, 2016 Igalia S.L
 * Copyright (C) 2015, 2016 Metrological Group B.V.
 *
 * This library is free software; you can redistribute it and/or
 * modify it under the terms of the GNU Library General Public
 * License as published by the Free Software Foundation; either
 * version 2 of the License, or (at your option) any later version.
 *
 * This library is distributed in the hope that it will be useful,
 * but WITHOUT ANY WARRANTY; without even the implied warranty of
 * MERCHANTABILITY or FITNESS FOR A PARTICULAR PURPOSE.  See the GNU
 * Library General Public License for more details.
 *
 * You should have received a copy of the GNU Library General Public License
 * aint with this library; see the file COPYING.LIB.  If not, write to
 * the Free Software Foundation, Inc., 51 Franklin Street, Fifth Floor,
 * Boston, MA 02110-1301, USA.
 */

#include "config.h"
#include "MediaPlayerPrivateGStreamerBase.h"

#if ENABLE(VIDEO) && USE(GSTREAMER)

#include "GStreamerUtilities.h"
#include "GraphicsContext.h"
#include "GraphicsTypes.h"
#include "ImageGStreamer.h"
#include "ImageOrientation.h"
#include "IntRect.h"
#include "Logging.h"
#include "MediaPlayer.h"
#include "NotImplemented.h"
#include "SharedBuffer.h"
#include "VideoSinkGStreamer.h"
#include "WebKitWebSourceGStreamer.h"
#include <wtf/glib/GMutexLocker.h>
#include <wtf/glib/GUniquePtr.h>
#include <wtf/text/CString.h>
#include <wtf/MathExtras.h>
#include <wtf/UUID.h>

#include <gst/audio/streamvolume.h>
#include <gst/video/gstvideometa.h>

#if USE(GSTREAMER_GL)
#if G_BYTE_ORDER == G_LITTLE_ENDIAN
#define GST_GL_CAPS_FORMAT "{ BGRx, BGRA }"
#define TEXTURE_MAPPER_COLOR_CONVERT_FLAG TextureMapperGL::ShouldConvertTextureBGRAToRGBA
#define TEXTURE_COPIER_COLOR_CONVERT_FLAG VideoTextureCopierGStreamer::ColorConversion::ConvertBGRAToRGBA
#else
#define GST_GL_CAPS_FORMAT "{ xRGB, ARGB }"
#define TEXTURE_MAPPER_COLOR_CONVERT_FLAG TextureMapperGL::ShouldConvertTextureARGBToRGBA
#define TEXTURE_COPIER_COLOR_CONVERT_FLAG VideoTextureCopierGStreamer::ColorConversion::ConvertARGBToRGBA
#endif

#include <gst/app/gstappsink.h>

#if USE(LIBEPOXY)
// Include the <epoxy/gl.h> header before <gst/gl/gl.h>.
#include <epoxy/gl.h>
#define __gl2_h_

#include <gst/gl/gstglconfig.h>
#undef GST_GL_HAVE_GLSYNC
#define GST_GL_HAVE_GLSYNC 1
#endif

#define GST_USE_UNSTABLE_API
#include <gst/gl/gl.h>
#undef GST_USE_UNSTABLE_API

#include "GLContext.h"
#if USE(GLX)
#include "GLContextGLX.h"
#include <gst/gl/x11/gstgldisplay_x11.h>
#endif

#if USE(EGL)
#include "GLContextEGL.h"
#include <gst/gl/egl/gstgldisplay_egl.h>
#endif

#if PLATFORM(X11)
#include "PlatformDisplayX11.h"
#endif

#if PLATFORM(WAYLAND)
#include "PlatformDisplayWayland.h"
#elif PLATFORM(WPE)
#include "PlatformDisplayWPE.h"
#endif

// gstglapi.h may include eglplatform.h and it includes X.h, which
// defines None, breaking MediaPlayer::None enum
#if PLATFORM(X11) && GST_GL_HAVE_PLATFORM_EGL
#undef None
#endif // PLATFORM(X11) && GST_GL_HAVE_PLATFORM_EGL
#include "VideoTextureCopierGStreamer.h"
#endif // USE(GSTREAMER_GL)

#if USE(TEXTURE_MAPPER_GL)
#include "BitmapTextureGL.h"
#include "BitmapTexturePool.h"
#include "TextureMapperContextAttributes.h"
#include "TextureMapperGL.h"
#include "TextureMapperPlatformLayerBuffer.h"
#include "TextureMapperPlatformLayerProxy.h"
#if USE(CAIRO) && ENABLE(ACCELERATED_2D_CANVAS)
#include <cairo-gl.h>
#endif
#endif // USE(TEXTURE_MAPPER_GL)

#if ENABLE(ENCRYPTED_MEDIA)
#include "CDMInstance.h"
#include "GStreamerEMEUtilities.h"
#include "SharedBuffer.h"
#include "WebKitClearKeyDecryptorGStreamer.h"
#if USE(OPENCDM)
#include "CDMOpenCDM.h"
#include "WebKitOpenCDMPlayReadyDecryptorGStreamer.h"
#include "WebKitOpenCDMWidevineDecryptorGStreamer.h"
#endif
#endif

GST_DEBUG_CATEGORY(webkit_media_player_debug);
#define GST_CAT_DEFAULT webkit_media_player_debug

using namespace std;

namespace WebCore {

void registerWebKitGStreamerElements()
{
    if (!webkitGstCheckVersion(1, 6, 1))
        return;

#if ENABLE(ENCRYPTED_MEDIA)
    GRefPtr<GstElementFactory> clearKeyDecryptorFactory = gst_element_factory_find("webkitclearkey");
    if (!clearKeyDecryptorFactory)
        gst_element_register(nullptr, "webkitclearkey", GST_RANK_PRIMARY + 100, WEBKIT_TYPE_MEDIA_CK_DECRYPT);

#if USE(OPENCDM)
    GRefPtr<GstElementFactory> widevineDecryptorFactory = gst_element_factory_find("webkitopencdmwidevine");
    if (!widevineDecryptorFactory)
        gst_element_register(0, "webkitopencdmwidevine", GST_RANK_PRIMARY + 100, WEBKIT_TYPE_OPENCDM_WIDEVINE_DECRYPT);
    GRefPtr<GstElementFactory> playReadyDecryptorFactory = gst_element_factory_find("webkitplayreadydec");
    if (!playReadyDecryptorFactory)
        gst_element_register(0, "webkitplayreadydec", GST_RANK_PRIMARY + 100, WEBKIT_TYPE_OPENCDM_PLAYREADY_DECRYPT);
#endif
#endif
}

<<<<<<< HEAD
bool MediaPlayerPrivateGStreamerBase::initializeGStreamerAndRegisterWebKitElements()
{
    if (!initializeGStreamer())
        return false;

    registerWebKitGStreamerElements();

    static bool gstDebugEnabled = false;
    if (!gstDebugEnabled) {
        GST_DEBUG_CATEGORY_INIT(webkit_media_player_debug, "webkitmediaplayer", 0, "WebKit media player");
        gstDebugEnabled = true;
    }

#if USE(GSTREAMER_WEBKIT_HTTP_SRC)
    GRefPtr<GstElementFactory> srcFactory = adoptGRef(gst_element_factory_find("webkitwebsrc"));
    if (!srcFactory)
        gst_element_register(0, "webkitwebsrc", GST_RANK_PRIMARY + 100, WEBKIT_TYPE_WEB_SRC);
#endif

    return true;
}

=======
>>>>>>> b3b6a240
static int greatestCommonDivisor(int a, int b)
{
    while (b) {
        int temp = a;
        a = b;
        b = temp % b;
    }

    return ABS(a);
}

#if USE(TEXTURE_MAPPER_GL)
static inline TextureMapperGL::Flags texMapFlagFromOrientation(const ImageOrientation& orientation)
{
    switch (orientation) {
    case DefaultImageOrientation:
        return 0;
    case OriginRightTop:
        return TextureMapperGL::ShouldRotateTexture90;
    case OriginBottomRight:
        return TextureMapperGL::ShouldRotateTexture180;
    case OriginLeftBottom:
        return TextureMapperGL::ShouldRotateTexture270;
    default:
        ASSERT_NOT_REACHED();
    }

    return 0;
}
#endif

#if USE(GSTREAMER_GL)
class GstVideoFrameHolder : public TextureMapperPlatformLayerBuffer::UnmanagedBufferDataHolder {
public:
    explicit GstVideoFrameHolder(GstSample* sample, TextureMapperGL::Flags flags)
    {
        GstVideoInfo videoInfo;
        if (UNLIKELY(!getSampleVideoInfo(sample, videoInfo)))
            return;

        m_size = IntSize(GST_VIDEO_INFO_WIDTH(&videoInfo), GST_VIDEO_INFO_HEIGHT(&videoInfo));
        m_flags = flags | (GST_VIDEO_INFO_HAS_ALPHA(&videoInfo) ? TextureMapperGL::ShouldBlend : 0) | TEXTURE_MAPPER_COLOR_CONVERT_FLAG;

        GstBuffer* buffer = gst_sample_get_buffer(sample);
        if (UNLIKELY(!gst_video_frame_map(&m_videoFrame, &videoInfo, buffer, static_cast<GstMapFlags>(GST_MAP_READ | GST_MAP_GL))))
            return;

        m_textureID = *reinterpret_cast<GLuint*>(m_videoFrame.data[0]);
        m_isValid = true;
    }

    virtual ~GstVideoFrameHolder()
    {
        if (UNLIKELY(!m_isValid))
            return;

        gst_video_frame_unmap(&m_videoFrame);
    }

    const IntSize& size() const { return m_size; }
    TextureMapperGL::Flags flags() const { return m_flags; }
    GLuint textureID() const { return m_textureID; }
    GC3Dint internalFormat() const { return m_internalFormat; }
    bool isValid() const { return m_isValid; }

private:
    GstVideoFrame m_videoFrame;
    IntSize m_size;
    TextureMapperGL::Flags m_flags;
    GLuint m_textureID;
    GC3Dint m_internalFormat;
    bool m_isValid { false };
};
#endif // USE(GSTREAMER_GL)

MediaPlayerPrivateGStreamerBase::MediaPlayerPrivateGStreamerBase(MediaPlayer* player)
    : m_notifier(MainThreadNotifier<MainThreadNotification>::create())
    , m_player(player)
    , m_fpsSink(nullptr)
    , m_readyState(MediaPlayer::HaveNothing)
    , m_networkState(MediaPlayer::Empty)
    , m_isEndReached(false)
    , m_drawTimer(RunLoop::main(), this, &MediaPlayerPrivateGStreamerBase::repaint)
    , m_usingFallbackVideoSink(false)
{
    g_mutex_init(&m_sampleMutex);
#if USE(COORDINATED_GRAPHICS_THREADED)
    m_platformLayerProxy = adoptRef(new TextureMapperPlatformLayerProxy());
#endif

#if USE(HOLE_PUNCH_GSTREAMER)
#if USE(COORDINATED_GRAPHICS_THREADED)
    LockHolder locker(m_platformLayerProxy->lock());
    m_platformLayerProxy->pushNextBuffer(std::make_unique<TextureMapperPlatformLayerBuffer>(0, m_size, TextureMapperGL::ShouldOverwriteRect, GraphicsContext3D::DONT_CARE));
#endif
#endif

}

MediaPlayerPrivateGStreamerBase::~MediaPlayerPrivateGStreamerBase()
{
#if ENABLE(ENCRYPTED_MEDIA)
    m_protectionCondition.notifyAll();
#endif
    m_notifier->invalidate();

#if USE(GSTREAMER_GL) || USE(COORDINATED_GRAPHICS_THREADED)
    m_drawTimer.stop();
    {
        LockHolder locker(m_drawMutex);
        m_drawCondition.notifyOne();
    }
#endif

    if (m_videoSink) {
        g_signal_handlers_disconnect_matched(m_videoSink.get(), G_SIGNAL_MATCH_DATA, 0, 0, nullptr, nullptr, this);
#if USE(GSTREAMER_GL)
        if (GST_IS_BIN(m_videoSink.get())) {
            GRefPtr<GstElement> appsink = adoptGRef(gst_bin_get_by_name(GST_BIN_CAST(m_videoSink.get()), "webkit-gl-video-sink"));
            g_signal_handlers_disconnect_by_data(appsink.get(), this);
        }
#endif
    }

    if (m_volumeElement)
        g_signal_handlers_disconnect_matched(m_volumeElement.get(), G_SIGNAL_MATCH_DATA, 0, 0, nullptr, nullptr, this);

#if USE(TEXTURE_MAPPER_GL) && !USE(COORDINATED_GRAPHICS)
    if (client())
        client()->platformLayerWillBeDestroyed();
#endif

    // This will release the GStreamer thread from m_drawCondition if AC is disabled.
    cancelRepaint();

    // The change to GST_STATE_NULL state is always synchronous. So after this gets executed we don't need to worry
    // about handlers running in the GStreamer thread.
    if (m_pipeline)
        gst_element_set_state(m_pipeline.get(), GST_STATE_NULL);

    g_mutex_clear(&m_sampleMutex);

    m_player = nullptr;
}

void MediaPlayerPrivateGStreamerBase::setPipeline(GstElement* pipeline)
{
    m_pipeline = pipeline;
#if USE(HOLE_PUNCH_GSTREAMER)
    updateVideoRectangle();
#endif
}

void MediaPlayerPrivateGStreamerBase::clearSamples()
{
#if USE(COORDINATED_GRAPHICS_THREADED)
    // Disconnect handlers to ensure that new samples aren't going to arrive
    // before the pipeline destruction
    if (m_repaintRequestedHandler) {
        g_signal_handler_disconnect(m_videoSink.get(), m_repaintRequestedHandler);
        m_repaintRequestedHandler = 0;
    }

    if (m_repaintCancelledHandler) {
        g_signal_handler_disconnect(m_videoSink.get(), m_repaintCancelledHandler);
        m_repaintCancelledHandler = 0;
    }

    if (m_drainHandler) {
        g_signal_handler_disconnect(m_videoSink.get(), m_drainHandler);
        m_drainHandler = 0;
    }
#endif

    WTF::GMutexLocker<GMutex> lock(m_sampleMutex);
    m_sample = nullptr;
}

#if ENABLE(ENCRYPTED_MEDIA)
static std::pair<Vector<GRefPtr<GstEvent>>, Vector<String>> extractEventsAndSystemsFromMessage(GstMessage* message)
{
    const GstStructure* structure = gst_message_get_structure(message);

    const GValue* streamEncryptionAllowedSystemsValue = gst_structure_get_value(structure, "stream-encryption-systems");
    ASSERT(streamEncryptionAllowedSystemsValue && G_VALUE_HOLDS(streamEncryptionAllowedSystemsValue, G_TYPE_STRV));
    const char** streamEncryptionAllowedSystems = reinterpret_cast<const char**>(g_value_get_boxed(streamEncryptionAllowedSystemsValue));
    ASSERT(streamEncryptionAllowedSystems);
    Vector<String> streamEncryptionAllowedSystemsVector;
    unsigned i;
    for (i = 0; streamEncryptionAllowedSystems[i]; ++i)
        streamEncryptionAllowedSystemsVector.append(streamEncryptionAllowedSystems[i]);

    const GValue* streamEncryptionEventsList = gst_structure_get_value(structure, "stream-encryption-events");
    ASSERT(streamEncryptionEventsList && GST_VALUE_HOLDS_LIST(streamEncryptionEventsList));
    unsigned streamEncryptionEventsListSize = gst_value_list_get_size(streamEncryptionEventsList);
    Vector<GRefPtr<GstEvent>> streamEncryptionEventsVector;
    for (i = 0; i < streamEncryptionEventsListSize; ++i)
        streamEncryptionEventsVector.append(GRefPtr<GstEvent>(static_cast<GstEvent*>(g_value_get_boxed(gst_value_list_get_value(streamEncryptionEventsList, i)))));

    return std::make_pair(streamEncryptionEventsVector, streamEncryptionAllowedSystemsVector);
}
#endif

bool MediaPlayerPrivateGStreamerBase::handleSyncMessage(GstMessage* message)
{
    UNUSED_PARAM(message);
    if (GST_MESSAGE_TYPE(message) != GST_MESSAGE_NEED_CONTEXT)
        return false;

    const gchar* contextType;
    gst_message_parse_context_type(message, &contextType);

#if USE(GSTREAMER_GL)
    GRefPtr<GstContext> elementContext = adoptGRef(requestGLContext(contextType, this));
    if (elementContext) {
        gst_element_set_context(GST_ELEMENT(message->src), elementContext.get());
        return true;
    }
#endif // USE(GSTREAMER_GL)

#if ENABLE(ENCRYPTED_MEDIA)
    if (!g_strcmp0(contextType, "drm-preferred-decryption-system-id")) {
        if (isMainThread()) {
            GST_ERROR("can't handle drm-preferred-decryption-system-id need context message in the main thread");
            ASSERT_NOT_REACHED();
            return false;
        }
        GST_DEBUG("handling drm-preferred-decryption-system-id need context message");
        LockHolder lock(m_protectionMutex);
        std::pair<Vector<GRefPtr<GstEvent>>, Vector<String>> streamEncryptionInformation = extractEventsAndSystemsFromMessage(message);
        GST_TRACE("found %" G_GSIZE_FORMAT " protection events", streamEncryptionInformation.first.size());
        Vector<uint8_t> concatenatedInitDataChunks;
        unsigned concatenatedInitDataChunksNumber = 0;
        String eventKeySystemIdString;

        for (auto& event : streamEncryptionInformation.first) {
            GST_TRACE("handling protection event %u", GST_EVENT_SEQNUM(event.get()));
            const char* eventKeySystemId = nullptr;
            GstBuffer* data = nullptr;
            gst_event_parse_protection(event.get(), &eventKeySystemId, &data, nullptr);

            GstMapInfo mapInfo;
            if (!gst_buffer_map(data, &mapInfo, GST_MAP_READ)) {
                GST_WARNING("cannot map %s protection data", eventKeySystemId);
                break;
            }
            GST_TRACE("appending init data for %s of size %" G_GSIZE_FORMAT, eventKeySystemId, mapInfo.size);
            GST_MEMDUMP("init data", reinterpret_cast<const unsigned char *>(mapInfo.data), mapInfo.size);
            concatenatedInitDataChunks.append(mapInfo.data, mapInfo.size);
            ++concatenatedInitDataChunksNumber;
            eventKeySystemIdString = eventKeySystemId;
            if (streamEncryptionInformation.second.contains(eventKeySystemId)) {
                GST_TRACE("considering init data handled for %s", eventKeySystemId);
                m_handledProtectionEvents.add(GST_EVENT_SEQNUM(event.get()));
            }
            gst_buffer_unmap(data, &mapInfo);
        }

        if (!concatenatedInitDataChunksNumber)
            return false;

        if (concatenatedInitDataChunksNumber > 1)
            eventKeySystemIdString = emptyString();

        String sessionId(createCanonicalUUIDString());

        RunLoop::main().dispatch([this, eventKeySystemIdString, sessionId, initData = WTFMove(concatenatedInitDataChunks)] {
            GST_DEBUG("scheduling keyNeeded event for %s with concatenated init datas size of %" G_GSIZE_FORMAT, eventKeySystemIdString.utf8().data(), initData.size());
            GST_MEMDUMP("init datas", initData.data(), initData.size());

            m_player->initializationDataEncountered(ASCIILiteral("cenc"), ArrayBuffer::create(initData.data(), initData.size()));
        });

        GST_INFO("waiting for a CDM instance");
        m_protectionCondition.waitFor(m_protectionMutex, Seconds(4), [this] {
            return this->m_cdmInstance;
        });
        if (m_cdmInstance && !m_cdmInstance->keySystem().isEmpty()) {
            const char* preferredKeySystemUuid = GStreamerEMEUtilities::keySystemToUuid(m_cdmInstance->keySystem());
            GST_INFO("working with %s, continuing with %s on %s", m_cdmInstance->keySystem().utf8().data(), preferredKeySystemUuid, GST_MESSAGE_SRC_NAME(message));

            GRefPtr<GstContext> context = adoptGRef(gst_context_new("drm-preferred-decryption-system-id", FALSE));
            GstStructure* contextStructure = gst_context_writable_structure(context.get());
            gst_structure_set(contextStructure, "decryption-system-id", G_TYPE_STRING, preferredKeySystemUuid, nullptr);
            gst_element_set_context(GST_ELEMENT(GST_MESSAGE_SRC(message)), context.get());
        } else
            GST_WARNING("no proper CDM instance attached");

        return true;
    }
#endif // ENABLE(ENCRYPTED_MEDIA)

    return false;
}

#if USE(GSTREAMER_GL)
GstContext* MediaPlayerPrivateGStreamerBase::requestGLContext(const gchar* contextType, MediaPlayerPrivateGStreamerBase* player)
{
    if (!player->ensureGstGLContext())
        return nullptr;

    if (!g_strcmp0(contextType, GST_GL_DISPLAY_CONTEXT_TYPE)) {
        GstContext* displayContext = gst_context_new(GST_GL_DISPLAY_CONTEXT_TYPE, TRUE);
        gst_context_set_gl_display(displayContext, player->gstGLDisplay());
        return displayContext;
    }

    if (!g_strcmp0(contextType, "gst.gl.app_context")) {
        GstContext* appContext = gst_context_new("gst.gl.app_context", TRUE);
        GstStructure* structure = gst_context_writable_structure(appContext);
#if GST_CHECK_VERSION(1, 11, 0)
        gst_structure_set(structure, "context", GST_TYPE_GL_CONTEXT, player->gstGLContext(), nullptr);
#else
        gst_structure_set(structure, "context", GST_GL_TYPE_CONTEXT, player->gstGLContext(), nullptr);
#endif
        return appContext;
    }

    return nullptr;
}

bool MediaPlayerPrivateGStreamerBase::ensureGstGLContext()
{
    if (m_glContext)
        return true;

    auto& sharedDisplay = PlatformDisplay::sharedDisplayForCompositing();
    if (!m_glDisplay) {
#if PLATFORM(X11)
#if USE(GLX)
        if (is<PlatformDisplayX11>(sharedDisplay))
            m_glDisplay = GST_GL_DISPLAY(gst_gl_display_x11_new_with_display(downcast<PlatformDisplayX11>(sharedDisplay).native()));
#elif USE(EGL)
        if (is<PlatformDisplayX11>(sharedDisplay))
            m_glDisplay = GST_GL_DISPLAY(gst_gl_display_egl_new_with_egl_display(downcast<PlatformDisplayX11>(sharedDisplay).eglDisplay()));
#endif
#endif

#if PLATFORM(WAYLAND)
        if (is<PlatformDisplayWayland>(sharedDisplay))
            m_glDisplay = GST_GL_DISPLAY(gst_gl_display_egl_new_with_egl_display(downcast<PlatformDisplayWayland>(sharedDisplay).eglDisplay()));
#endif

#if PLATFORM(WPE)
        ASSERT(is<PlatformDisplayWPE>(sharedDisplay));
        m_glDisplay = GST_GL_DISPLAY(gst_gl_display_egl_new_with_egl_display(downcast<PlatformDisplayWPE>(sharedDisplay).eglDisplay()));
#endif

        ASSERT(m_glDisplay);
    }

    GLContext* webkitContext = sharedDisplay.sharingGLContext();
    // EGL and GLX are mutually exclusive, no need for ifdefs here.
    GstGLPlatform glPlatform = webkitContext->isEGLContext() ? GST_GL_PLATFORM_EGL : GST_GL_PLATFORM_GLX;

#if USE(OPENGL_ES_2)
    GstGLAPI glAPI = GST_GL_API_GLES2;
#elif USE(OPENGL)
    GstGLAPI glAPI = GST_GL_API_OPENGL;
#else
    ASSERT_NOT_REACHED();
#endif

    PlatformGraphicsContext3D contextHandle = webkitContext->platformContext();
    if (!contextHandle)
        return false;

    m_glContext = gst_gl_context_new_wrapped(m_glDisplay.get(), reinterpret_cast<guintptr>(contextHandle), glPlatform, glAPI);

    return true;
}
#endif // USE(GSTREAMER_GL)

// Returns the size of the video
FloatSize MediaPlayerPrivateGStreamerBase::naturalSize() const
{
    if (!hasVideo())
        return FloatSize();

    if (!m_videoSize.isEmpty())
        return m_videoSize;

    WTF::GMutexLocker<GMutex> lock(m_sampleMutex);

    GRefPtr<GstCaps> caps;
    // We may not have enough data available for the video sink yet.
    if (!GST_IS_SAMPLE(m_sample.get()))
        return FloatSize();

    if (GST_IS_SAMPLE(m_sample.get()) && !caps)
        caps = gst_sample_get_caps(m_sample.get());

    if (!caps) {
        GRefPtr<GstPad> videoSinkPad = adoptGRef(gst_element_get_static_pad(m_videoSink.get(), "sink"));
        if (videoSinkPad)
            caps = gst_pad_get_current_caps(videoSinkPad.get());
    }

    if (!caps)
        return FloatSize();

    // TODO: handle possible clean aperture data. See
    // https://bugzilla.gnome.org/show_bug.cgi?id=596571
    // TODO: handle possible transformation matrix. See
    // https://bugzilla.gnome.org/show_bug.cgi?id=596326

    // Get the video PAR and original size, if this fails the
    // video-sink has likely not yet negotiated its caps.
    int pixelAspectRatioNumerator, pixelAspectRatioDenominator, stride;
    IntSize originalSize;
    GstVideoFormat format;
    if (!getVideoSizeAndFormatFromCaps(caps.get(), originalSize, format, pixelAspectRatioNumerator, pixelAspectRatioDenominator, stride))
        return FloatSize();

#if USE(TEXTURE_MAPPER_GL)
    // When using accelerated compositing, if the video is tagged as rotated 90 or 270 degrees, swap width and height.
    if (m_renderingCanBeAccelerated) {
        if (m_videoSourceOrientation.usesWidthAsHeight())
            originalSize = originalSize.transposedSize();
    }
#endif

    GST_DEBUG("Original video size: %dx%d", originalSize.width(), originalSize.height());
    GST_DEBUG("Pixel aspect ratio: %d/%d", pixelAspectRatioNumerator, pixelAspectRatioDenominator);

    // Calculate DAR based on PAR and video size.
    int displayWidth = originalSize.width() * pixelAspectRatioNumerator;
    int displayHeight = originalSize.height() * pixelAspectRatioDenominator;

    // Divide display width and height by their GCD to avoid possible overflows.
    int displayAspectRatioGCD = greatestCommonDivisor(displayWidth, displayHeight);
    displayWidth /= displayAspectRatioGCD;
    displayHeight /= displayAspectRatioGCD;

    // Apply DAR to original video size. This is the same behavior as in xvimagesink's setcaps function.
    guint64 width = 0, height = 0;
    if (!(originalSize.height() % displayHeight)) {
        GST_DEBUG("Keeping video original height");
        width = gst_util_uint64_scale_int(originalSize.height(), displayWidth, displayHeight);
        height = static_cast<guint64>(originalSize.height());
    } else if (!(originalSize.width() % displayWidth)) {
        GST_DEBUG("Keeping video original width");
        height = gst_util_uint64_scale_int(originalSize.width(), displayHeight, displayWidth);
        width = static_cast<guint64>(originalSize.width());
    } else {
        GST_DEBUG("Approximating while keeping original video height");
        width = gst_util_uint64_scale_int(originalSize.height(), displayWidth, displayHeight);
        height = static_cast<guint64>(originalSize.height());
    }

    GST_DEBUG("Natural size: %" G_GUINT64_FORMAT "x%" G_GUINT64_FORMAT, width, height);
    m_videoSize = FloatSize(static_cast<int>(width), static_cast<int>(height));
    return m_videoSize;
}

void MediaPlayerPrivateGStreamerBase::setVolume(float volume)
{
    if (!m_volumeElement)
        return;

    GST_DEBUG("Setting volume: %f", volume);
    gst_stream_volume_set_volume(m_volumeElement.get(), GST_STREAM_VOLUME_FORMAT_CUBIC, static_cast<double>(volume));
}

float MediaPlayerPrivateGStreamerBase::volume() const
{
    if (!m_volumeElement)
        return 0;

    return gst_stream_volume_get_volume(m_volumeElement.get(), GST_STREAM_VOLUME_FORMAT_CUBIC);
}


void MediaPlayerPrivateGStreamerBase::notifyPlayerOfVolumeChange()
{
    if (!m_player || !m_volumeElement)
        return;
    double volume;
    volume = gst_stream_volume_get_volume(m_volumeElement.get(), GST_STREAM_VOLUME_FORMAT_CUBIC);
    // get_volume() can return values superior to 1.0 if the user
    // applies software user gain via third party application (GNOME
    // volume control for instance).
    volume = CLAMP(volume, 0.0, 1.0);
    m_player->volumeChanged(static_cast<float>(volume));
}

void MediaPlayerPrivateGStreamerBase::volumeChangedCallback(MediaPlayerPrivateGStreamerBase* player)
{
    // This is called when m_volumeElement receives the notify::volume signal.
    GST_DEBUG("Volume changed to: %f", player->volume());

    player->m_notifier->notify(MainThreadNotification::VolumeChanged, [player] { player->notifyPlayerOfVolumeChange(); });
}

MediaPlayer::NetworkState MediaPlayerPrivateGStreamerBase::networkState() const
{
    return m_networkState;
}

MediaPlayer::ReadyState MediaPlayerPrivateGStreamerBase::readyState() const
{
    return m_readyState;
}

void MediaPlayerPrivateGStreamerBase::sizeChanged()
{
    notImplemented();
}

void MediaPlayerPrivateGStreamerBase::setMuted(bool muted)
{
    if (!m_volumeElement)
        return;

    g_object_set(m_volumeElement.get(), "mute", muted, nullptr);
}

bool MediaPlayerPrivateGStreamerBase::muted() const
{
    if (!m_volumeElement)
        return false;

    gboolean muted;
    g_object_get(m_volumeElement.get(), "mute", &muted, nullptr);
    return muted;
}

void MediaPlayerPrivateGStreamerBase::notifyPlayerOfMute()
{
    if (!m_player || !m_volumeElement)
        return;

    gboolean muted;
    g_object_get(m_volumeElement.get(), "mute", &muted, nullptr);
    m_player->muteChanged(static_cast<bool>(muted));
}

void MediaPlayerPrivateGStreamerBase::muteChangedCallback(MediaPlayerPrivateGStreamerBase* player)
{
    // This is called when m_volumeElement receives the notify::mute signal.
    player->m_notifier->notify(MainThreadNotification::MuteChanged, [player] { player->notifyPlayerOfMute(); });
}

void MediaPlayerPrivateGStreamerBase::acceleratedRenderingStateChanged()
{
    m_renderingCanBeAccelerated = m_player && m_player->client().mediaPlayerAcceleratedCompositingEnabled();
}

#if USE(TEXTURE_MAPPER_GL)
void MediaPlayerPrivateGStreamerBase::updateTexture(BitmapTextureGL& texture, GstVideoInfo& videoInfo)
{
    GstBuffer* buffer = gst_sample_get_buffer(m_sample.get());

    GstVideoGLTextureUploadMeta* meta;
    if ((meta = gst_buffer_get_video_gl_texture_upload_meta(buffer))) {
        if (meta->n_textures == 1) { // BRGx & BGRA formats use only one texture.
            guint ids[4] = { texture.id(), 0, 0, 0 };

            if (gst_video_gl_texture_upload_meta_upload(meta, ids))
                return;
        }
    }

    // Right now the TextureMapper only supports chromas with one plane
    ASSERT(GST_VIDEO_INFO_N_PLANES(&videoInfo) == 1);

    GstVideoFrame videoFrame;
    if (!gst_video_frame_map(&videoFrame, &videoInfo, buffer, GST_MAP_READ))
        return;

    int stride = GST_VIDEO_FRAME_PLANE_STRIDE(&videoFrame, 0);
    const void* srcData = GST_VIDEO_FRAME_PLANE_DATA(&videoFrame, 0);
    texture.updateContents(srcData, WebCore::IntRect(0, 0, GST_VIDEO_INFO_WIDTH(&videoInfo), GST_VIDEO_INFO_HEIGHT(&videoInfo)), WebCore::IntPoint(0, 0), stride, BitmapTexture::UpdateCannotModifyOriginalImageData);
    gst_video_frame_unmap(&videoFrame);
}

RefPtr<TextureMapperPlatformLayerProxy> MediaPlayerPrivateGStreamerBase::proxy() const
{
    return m_platformLayerProxy.copyRef();
}

void MediaPlayerPrivateGStreamerBase::swapBuffersIfNeeded()
{
}

void MediaPlayerPrivateGStreamerBase::pushTextureToCompositor()
{
#if !USE(GSTREAMER_GL)
    class ConditionNotifier {
    public:
        ConditionNotifier(Lock& lock, Condition& condition)
            : m_locker(lock), m_condition(condition)
        {
        }
        ~ConditionNotifier()
        {
            m_condition.notifyOne();
        }
    private:
        LockHolder m_locker;
        Condition& m_condition;
    };
    ConditionNotifier notifier(m_drawMutex, m_drawCondition);
#endif

    WTF::GMutexLocker<GMutex> lock(m_sampleMutex);
    if (!GST_IS_SAMPLE(m_sample.get()))
        return;

    LockHolder holder(m_platformLayerProxy->lock());

    if (!m_platformLayerProxy->isActive())
        return;

#if USE(GSTREAMER_GL)
    std::unique_ptr<GstVideoFrameHolder> frameHolder = std::make_unique<GstVideoFrameHolder>(m_sample.get(), texMapFlagFromOrientation(m_videoSourceOrientation));
    if (UNLIKELY(!frameHolder->isValid()))
        return;

    std::unique_ptr<TextureMapperPlatformLayerBuffer> layerBuffer = std::make_unique<TextureMapperPlatformLayerBuffer>(frameHolder->textureID(), frameHolder->size(), frameHolder->flags(), GraphicsContext3D::RGBA);
    layerBuffer->setUnmanagedBufferDataHolder(WTFMove(frameHolder));
    m_platformLayerProxy->pushNextBuffer(WTFMove(layerBuffer));
#else
    GstVideoInfo videoInfo;
    if (UNLIKELY(!getSampleVideoInfo(m_sample.get(), videoInfo)))
        return;

    IntSize size = IntSize(GST_VIDEO_INFO_WIDTH(&videoInfo), GST_VIDEO_INFO_HEIGHT(&videoInfo));
    std::unique_ptr<TextureMapperPlatformLayerBuffer> buffer = m_platformLayerProxy->getAvailableBuffer(size, GraphicsContext3D::DONT_CARE);
    if (UNLIKELY(!buffer)) {
        if (UNLIKELY(!m_context3D))
            m_context3D = GraphicsContext3D::create(GraphicsContext3DAttributes(), nullptr, GraphicsContext3D::RenderToCurrentGLContext);

        TextureMapperContextAttributes contextAttributes;
        contextAttributes.initialize();

        auto texture = BitmapTextureGL::create(contextAttributes);
        texture->reset(size, GST_VIDEO_INFO_HAS_ALPHA(&videoInfo) ? BitmapTexture::SupportsAlpha : BitmapTexture::NoFlag);
        buffer = std::make_unique<TextureMapperPlatformLayerBuffer>(WTFMove(texture));
    }
    updateTexture(buffer->textureGL(), videoInfo);
    buffer->setExtraFlags(texMapFlagFromOrientation(m_videoSourceOrientation) | (GST_VIDEO_INFO_HAS_ALPHA(&videoInfo) ? TextureMapperGL::ShouldBlend : 0));
    m_platformLayerProxy->pushNextBuffer(WTFMove(buffer));
#endif // USE(GSTREAMER_GL)
}
#endif // USE(TEXTURE_MAPPER_GL)

void MediaPlayerPrivateGStreamerBase::repaint()
{
    ASSERT(m_sample);
    ASSERT(isMainThread());

    m_player->repaint();

    LockHolder lock(m_drawMutex);
    m_drawCondition.notifyOne();
}

void MediaPlayerPrivateGStreamerBase::triggerRepaint(GstSample* sample)
{
    bool triggerResize;
    {
        WTF::GMutexLocker<GMutex> lock(m_sampleMutex);
        triggerResize = !m_sample;
        m_sample = sample;
    }

    if (triggerResize) {
        GST_DEBUG("First sample reached the sink, triggering video dimensions update");
        m_notifier->notify(MainThreadNotification::SizeChanged, [this] { m_player->sizeChanged(); });
    }

    if (!m_renderingCanBeAccelerated) {
        LockHolder locker(m_drawMutex);
        m_drawTimer.startOneShot(0_s);
        m_drawCondition.wait(m_drawMutex);
        return;
    }

#if USE(TEXTURE_MAPPER_GL)
#if USE(GSTREAMER_GL)
    pushTextureToCompositor();
#else
    {
        LockHolder lock(m_drawMutex);
        if (!m_platformLayerProxy->scheduleUpdateOnCompositorThread([this] { this->pushTextureToCompositor(); }))
            return;
        m_drawCondition.wait(m_drawMutex);
    }
#endif
#endif // USE(TEXTURE_MAPPER_GL)
}

#if !USE(HOLE_PUNCH_GSTREAMER)
void MediaPlayerPrivateGStreamerBase::repaintCallback(MediaPlayerPrivateGStreamerBase* player, GstSample* sample)
{
    player->triggerRepaint(sample);
}

void MediaPlayerPrivateGStreamerBase::repaintCancelledCallback(MediaPlayerPrivateGStreamerBase* player)
{
    player->cancelRepaint();
}
#endif

void MediaPlayerPrivateGStreamerBase::cancelRepaint()
{
    if (!m_renderingCanBeAccelerated) {
        m_drawTimer.stop();
        LockHolder locker(m_drawMutex);
        m_drawCondition.notifyOne();
    }
}

#if USE(GSTREAMER_GL)
GstFlowReturn MediaPlayerPrivateGStreamerBase::newSampleCallback(GstElement* sink, MediaPlayerPrivateGStreamerBase* player)
{
    GRefPtr<GstSample> sample = adoptGRef(gst_app_sink_pull_sample(GST_APP_SINK(sink)));
    player->triggerRepaint(sample.get());
    return GST_FLOW_OK;
}

GstFlowReturn MediaPlayerPrivateGStreamerBase::newPrerollCallback(GstElement* sink, MediaPlayerPrivateGStreamerBase* player)
{
    GRefPtr<GstSample> sample = adoptGRef(gst_app_sink_pull_preroll(GST_APP_SINK(sink)));
    player->triggerRepaint(sample.get());
    return GST_FLOW_OK;
}

void MediaPlayerPrivateGStreamerBase::clearCurrentBuffer()
{
    WTF::GMutexLocker<GMutex> lock(m_sampleMutex);
    m_sample.clear();

    {
        LockHolder locker(m_platformLayerProxy->lock());

        if (m_platformLayerProxy->isActive())
            m_platformLayerProxy->dropCurrentBufferWhilePreservingTexture();
    }
}
#endif

void MediaPlayerPrivateGStreamerBase::setSize(const IntSize& size)
{
    if (size == m_size)
        return;

    GST_INFO("Setting size to %dx%d", size.width(), size.height());
    m_size = size;

#if USE(HOLE_PUNCH_GSTREAMER)
    updateVideoRectangle();
#endif
}

void MediaPlayerPrivateGStreamerBase::setPosition(const IntPoint& position)
{
    if (position == m_position)
        return;

    m_position = position;

#if USE(HOLE_PUNCH_GSTREAMER)
    updateVideoRectangle();
#endif
}

#if USE(HOLE_PUNCH_GSTREAMER)
void MediaPlayerPrivateGStreamerBase::updateVideoRectangle()
{
    if (!m_pipeline)
        return;

    GRefPtr<GstElement> sinkElement;
    g_object_get(m_pipeline.get(), "video-sink", &sinkElement.outPtr(), nullptr);
    if(!sinkElement)
        return;

    GST_INFO("Setting video sink size and position to x:%d y:%d, width=%d, height=%d", m_position.x(), m_position.y(), m_size.width(), m_size.height());

    GUniquePtr<gchar> rectString(g_strdup_printf("%d,%d,%d,%d", m_position.x(), m_position.y(), m_size.width(),m_size.height()));
    g_object_set(sinkElement.get(), "rectangle", rectString.get(), nullptr);
}
#endif

void MediaPlayerPrivateGStreamerBase::paint(GraphicsContext& context, const FloatRect& rect)
{
    if (context.paintingDisabled())
        return;

    if (!m_player->visible())
        return;

    WTF::GMutexLocker<GMutex> lock(m_sampleMutex);
    if (!GST_IS_SAMPLE(m_sample.get()))
        return;

    ImagePaintingOptions paintingOptions(CompositeCopy);
    if (m_renderingCanBeAccelerated)
        paintingOptions.m_orientationDescription.setImageOrientationEnum(m_videoSourceOrientation);

    RefPtr<ImageGStreamer> gstImage = ImageGStreamer::createImage(m_sample.get());
    if (!gstImage)
        return;

    if (Image* image = reinterpret_cast<Image*>(gstImage->image()))
        context.drawImage(*image, rect, gstImage->rect(), paintingOptions);
}

#if USE(GSTREAMER_GL)
bool MediaPlayerPrivateGStreamerBase::copyVideoTextureToPlatformTexture(GraphicsContext3D* context, Platform3DObject outputTexture, GC3Denum outputTarget, GC3Dint level, GC3Denum internalFormat, GC3Denum format, GC3Denum type, bool premultiplyAlpha, bool flipY)
{
    UNUSED_PARAM(context);

    if (m_usingFallbackVideoSink)
        return false;

    if (premultiplyAlpha)
        return false;

    WTF::GMutexLocker<GMutex> lock(m_sampleMutex);

    GstVideoInfo videoInfo;
    if (!getSampleVideoInfo(m_sample.get(), videoInfo))
        return false;

    GstBuffer* buffer = gst_sample_get_buffer(m_sample.get());
    GstVideoFrame videoFrame;
    if (!gst_video_frame_map(&videoFrame, &videoInfo, buffer, static_cast<GstMapFlags>(GST_MAP_READ | GST_MAP_GL)))
        return false;

    IntSize size(GST_VIDEO_INFO_WIDTH(&videoInfo), GST_VIDEO_INFO_HEIGHT(&videoInfo));
    if (m_videoSourceOrientation.usesWidthAsHeight())
        size = size.transposedSize();
    unsigned textureID = *reinterpret_cast<unsigned*>(videoFrame.data[0]);

    if (!m_videoTextureCopier)
        m_videoTextureCopier = std::make_unique<VideoTextureCopierGStreamer>(TEXTURE_COPIER_COLOR_CONVERT_FLAG);

    bool copied = m_videoTextureCopier->copyVideoTextureToPlatformTexture(textureID, size, outputTexture, outputTarget, level, internalFormat, format, type, flipY, m_videoSourceOrientation);

    gst_video_frame_unmap(&videoFrame);

    return copied;
}

NativeImagePtr MediaPlayerPrivateGStreamerBase::nativeImageForCurrentTime()
{
#if USE(CAIRO) && ENABLE(ACCELERATED_2D_CANVAS)
    if (m_usingFallbackVideoSink)
        return nullptr;

    WTF::GMutexLocker<GMutex> lock(m_sampleMutex);

    GstVideoInfo videoInfo;
    if (!getSampleVideoInfo(m_sample.get(), videoInfo))
        return nullptr;

    GstBuffer* buffer = gst_sample_get_buffer(m_sample.get());
    GstVideoFrame videoFrame;
    if (!gst_video_frame_map(&videoFrame, &videoInfo, buffer, static_cast<GstMapFlags>(GST_MAP_READ | GST_MAP_GL)))
        return nullptr;

    IntSize size(GST_VIDEO_INFO_WIDTH(&videoInfo), GST_VIDEO_INFO_HEIGHT(&videoInfo));
    if (m_videoSourceOrientation.usesWidthAsHeight())
        size = size.transposedSize();

    GLContext* context = PlatformDisplay::sharedDisplayForCompositing().sharingGLContext();
    context->makeContextCurrent();

    if (!m_videoTextureCopier)
        m_videoTextureCopier = std::make_unique<VideoTextureCopierGStreamer>(TEXTURE_COPIER_COLOR_CONVERT_FLAG);

    unsigned textureID = *reinterpret_cast<unsigned*>(videoFrame.data[0]);
    bool copied = m_videoTextureCopier->copyVideoTextureToPlatformTexture(textureID, size, 0, GraphicsContext3D::TEXTURE_2D, 0, GraphicsContext3D::RGBA, GraphicsContext3D::RGBA, GraphicsContext3D::UNSIGNED_BYTE, false, m_videoSourceOrientation);
    gst_video_frame_unmap(&videoFrame);

    if (!copied)
        return nullptr;

    return adoptRef(cairo_gl_surface_create_for_texture(context->cairoDevice(), CAIRO_CONTENT_COLOR_ALPHA, m_videoTextureCopier->resultTexture(), size.width(), size.height()));
#else
    return nullptr;
#endif
}
#endif // USE(GSTREAMER_GL)

void MediaPlayerPrivateGStreamerBase::setVideoSourceOrientation(const ImageOrientation& orientation)
{
    if (m_videoSourceOrientation == orientation)
        return;

    m_videoSourceOrientation = orientation;
}

bool MediaPlayerPrivateGStreamerBase::supportsFullscreen() const
{
    return true;
}

PlatformMedia MediaPlayerPrivateGStreamerBase::platformMedia() const
{
    return NoPlatformMedia;
}

MediaPlayer::MovieLoadType MediaPlayerPrivateGStreamerBase::movieLoadType() const
{
    if (m_readyState == MediaPlayer::HaveNothing)
        return MediaPlayer::Unknown;

    if (isLiveStream())
        return MediaPlayer::LiveStream;

    return MediaPlayer::Download;
}

#if USE(GSTREAMER_GL)
GstElement* MediaPlayerPrivateGStreamerBase::createGLAppSink()
{
    if (!webkitGstCheckVersion(1, 8, 0))
        return nullptr;

    GstElement* appsink = gst_element_factory_make("appsink", "webkit-gl-video-sink");
    if (!appsink)
        return nullptr;

    g_object_set(appsink, "enable-last-sample", FALSE, "emit-signals", TRUE, "max-buffers", 1, nullptr);
    g_signal_connect(appsink, "new-sample", G_CALLBACK(newSampleCallback), this);
    g_signal_connect(appsink, "new-preroll", G_CALLBACK(newPrerollCallback), this);

    GRefPtr<GstPad> pad = adoptGRef(gst_element_get_static_pad(appsink, "sink"));
    gst_pad_add_probe (pad.get(), GST_PAD_PROBE_TYPE_EVENT_FLUSH, [] (GstPad*, GstPadProbeInfo* info,  gpointer userData) -> GstPadProbeReturn {
        if (GST_EVENT_TYPE (GST_PAD_PROBE_INFO_EVENT (info)) != GST_EVENT_FLUSH_START)
            return GST_PAD_PROBE_OK;

        auto* player = static_cast<MediaPlayerPrivateGStreamerBase*>(userData);
        player->clearCurrentBuffer();
        return GST_PAD_PROBE_OK;
    }, this, nullptr);

    return appsink;
}

gboolean appSinkSinkQuery(GstPad* pad, GstObject* parent, GstQuery* query)
{
    gboolean result = FALSE;
    auto* player = static_cast<MediaPlayerPrivateGStreamerBase*>(g_object_get_data(G_OBJECT(parent), "player"));

    switch (GST_QUERY_TYPE (query)) {
    case GST_QUERY_DRAIN: {
        player->clearCurrentBuffer();
        result = TRUE;
        break;
    }
    default:
        result = gst_pad_query_default(pad, parent, query);
        break;
    }

    return result;
}

GstElement* MediaPlayerPrivateGStreamerBase::createVideoSinkGL()
{
    // FIXME: Currently it's not possible to get the video frames and caps using this approach until
    // the pipeline gets into playing state. Due to this, trying to grab a frame and painting it by some
    // other mean (canvas or webgl) before playing state can result in a crash.
    // This is being handled in https://bugs.webkit.org/show_bug.cgi?id=159460.
    if (!webkitGstCheckVersion(1, 8, 0))
        return nullptr;

    gboolean result = TRUE;
    GstElement* videoSink = gst_bin_new("webkitvideosinkbin");
    GstElement* upload = gst_element_factory_make("glupload", nullptr);
    GstElement* colorconvert = gst_element_factory_make("glcolorconvert", nullptr);
    GstElement* appsink = createGLAppSink();

    if (!appsink || !upload || !colorconvert) {
        GST_WARNING("Failed to create GstGL elements");
        gst_object_unref(videoSink);

        if (upload)
            gst_object_unref(upload);
        if (colorconvert)
            gst_object_unref(colorconvert);
        if (appsink)
            gst_object_unref(appsink);

        return nullptr;
    }

    gst_bin_add_many(GST_BIN(videoSink), upload, colorconvert, appsink, nullptr);

    GRefPtr<GstCaps> caps = adoptGRef(gst_caps_from_string("video/x-raw(" GST_CAPS_FEATURE_MEMORY_GL_MEMORY "), format = (string) " GST_GL_CAPS_FORMAT));

    result &= gst_element_link_pads(upload, "src", colorconvert, "sink");
    result &= gst_element_link_pads_filtered(colorconvert, "src", appsink, "sink", caps.get());

    GRefPtr<GstPad> pad = adoptGRef(gst_element_get_static_pad(upload, "sink"));
    gst_element_add_pad(videoSink, gst_ghost_pad_new("sink", pad.get()));

    pad = adoptGRef(gst_element_get_static_pad(appsink, "sink"));
    gst_pad_add_probe (pad.get(), GST_PAD_PROBE_TYPE_EVENT_FLUSH, [] (GstPad*, GstPadProbeInfo* info,  gpointer userData) -> GstPadProbeReturn {
        if (GST_EVENT_TYPE (GST_PAD_PROBE_INFO_EVENT (info)) != GST_EVENT_FLUSH_START)
           return GST_PAD_PROBE_OK;

        auto* player = static_cast<MediaPlayerPrivateGStreamerBase*>(userData);
        player->clearCurrentBuffer();
        return GST_PAD_PROBE_OK;
     }, this, nullptr);
 
     g_object_set_data(G_OBJECT(appsink), "player", (gpointer) this);
     gst_pad_set_query_function(pad.get(), appSinkSinkQuery);

    if (!result) {
        GST_WARNING("Failed to link GstGL elements");
        gst_object_unref(videoSink);
        videoSink = nullptr;
    }
    return videoSink;
}
#endif // USE(GSTREAMER_GL)

#if !USE(HOLE_PUNCH_GSTREAMER)
GstElement* MediaPlayerPrivateGStreamerBase::createVideoSink()
{
    acceleratedRenderingStateChanged();

#if USE(GSTREAMER_GL)
    if (m_renderingCanBeAccelerated)
        m_videoSink = createVideoSinkGL();
#endif

    if (!m_videoSink) {
        m_usingFallbackVideoSink = true;
        m_videoSink = webkitVideoSinkNew();
        m_repaintRequestedHandler = g_signal_connect_swapped(m_videoSink.get(), "repaint-requested", G_CALLBACK(repaintCallback), this);
        m_repaintCancelledHandler = g_signal_connect_swapped(m_videoSink.get(), "repaint-cancelled", G_CALLBACK(repaintCancelledCallback), this);
    }

    GstElement* videoSink = nullptr;
    m_fpsSink = gst_element_factory_make("fpsdisplaysink", "sink");
    if (m_fpsSink) {
        g_object_set(m_fpsSink.get(), "silent", TRUE , nullptr);

        // Turn off text overlay unless logging is enabled.
#if LOG_DISABLED
        g_object_set(m_fpsSink.get(), "text-overlay", FALSE , nullptr);
#else
        if (!isLogChannelEnabled("Media"))
            g_object_set(m_fpsSink.get(), "text-overlay", FALSE , nullptr);
#endif // LOG_DISABLED

        if (g_object_class_find_property(G_OBJECT_GET_CLASS(m_fpsSink.get()), "video-sink")) {
            g_object_set(m_fpsSink.get(), "video-sink", m_videoSink.get(), nullptr);
            videoSink = m_fpsSink.get();
        } else
            m_fpsSink = nullptr;
    }

    if (!m_fpsSink)
        videoSink = m_videoSink.get();

    ASSERT(videoSink);

    return videoSink;
}
#endif

void MediaPlayerPrivateGStreamerBase::setStreamVolumeElement(GstStreamVolume* volume)
{
    ASSERT(!m_volumeElement);
    m_volumeElement = volume;

    // We don't set the initial volume because we trust the sink to keep it for us. See
    // https://bugs.webkit.org/show_bug.cgi?id=118974 for more information.
    if (!m_player->platformVolumeConfigurationRequired()) {
        GST_DEBUG("Setting stream volume to %f", m_player->volume());
        g_object_set(m_volumeElement.get(), "volume", m_player->volume(), nullptr);
    } else
        GST_DEBUG("Not setting stream volume, trusting system one");

    GST_DEBUG("Setting stream muted %d",  m_player->muted());
    g_object_set(m_volumeElement.get(), "mute", m_player->muted(), nullptr);

    g_signal_connect_swapped(m_volumeElement.get(), "notify::volume", G_CALLBACK(volumeChangedCallback), this);
    g_signal_connect_swapped(m_volumeElement.get(), "notify::mute", G_CALLBACK(muteChangedCallback), this);
}

unsigned MediaPlayerPrivateGStreamerBase::decodedFrameCount() const
{
    guint64 decodedFrames = 0;
    if (m_fpsSink)
        g_object_get(m_fpsSink.get(), "frames-rendered", &decodedFrames, nullptr);
    return static_cast<unsigned>(decodedFrames);
}

unsigned MediaPlayerPrivateGStreamerBase::droppedFrameCount() const
{
    guint64 framesDropped = 0;
    if (m_fpsSink)
        g_object_get(m_fpsSink.get(), "frames-dropped", &framesDropped, nullptr);
    return static_cast<unsigned>(framesDropped);
}

unsigned MediaPlayerPrivateGStreamerBase::audioDecodedByteCount() const
{
    GstQuery* query = gst_query_new_position(GST_FORMAT_BYTES);
    gint64 position = 0;

    if (audioSink() && gst_element_query(audioSink(), query))
        gst_query_parse_position(query, 0, &position);

    gst_query_unref(query);
    return static_cast<unsigned>(position);
}

unsigned MediaPlayerPrivateGStreamerBase::videoDecodedByteCount() const
{
    GstQuery* query = gst_query_new_position(GST_FORMAT_BYTES);
    gint64 position = 0;

    if (gst_element_query(m_videoSink.get(), query))
        gst_query_parse_position(query, 0, &position);

    gst_query_unref(query);
    return static_cast<unsigned>(position);
}

#if ENABLE(ENCRYPTED_MEDIA)
void MediaPlayerPrivateGStreamerBase::cdmInstanceAttached(const CDMInstance& instance)
{
    ASSERT(!m_cdmInstance);
    m_cdmInstance = &instance;
    GST_DEBUG("CDM instance %p set", m_cdmInstance.get());
    m_protectionCondition.notifyAll();
}

void MediaPlayerPrivateGStreamerBase::cdmInstanceDetached(const CDMInstance& instance)
{
#ifdef NDEBUG
    UNUSED_PARAM(instance);
#endif
    ASSERT(m_cdmInstance.get() == &instance);
    GST_DEBUG("detaching CDM instance %p", m_cdmInstance.get());
    m_cdmInstance = nullptr;
    m_protectionCondition.notifyAll();
}

void MediaPlayerPrivateGStreamerBase::attemptToDecryptWithInstance(const CDMInstance& instance)
{
    ASSERT(m_cdmInstance.get() == &instance);
    GST_TRACE("instance %p, current stored %p", &instance, m_cdmInstance.get());
    attemptToDecryptWithLocalInstance();
}

void MediaPlayerPrivateGStreamerBase::attemptToDecryptWithLocalInstance()
{
#if USE(OPENCDM)
    if (is<CDMInstanceOpenCDM>(*m_cdmInstance)) {
        GST_DEBUG("handling OpenCDM %s keys", m_cdmInstance->keySystem().utf8().data());
        auto& cdmInstanceOpenCDM = downcast<CDMInstanceOpenCDM>(*m_cdmInstance);
        String sessionId = cdmInstanceOpenCDM.getCurrentSessionId();
        ASSERT(!sessionId.isEmpty());
        dispatchDecryptionSession(sessionId);
    }
#endif
}

void MediaPlayerPrivateGStreamerBase::dispatchDecryptionKey(GstBuffer* buffer)
{
    bool eventHandled = gst_element_send_event(m_pipeline.get(), gst_event_new_custom(GST_EVENT_CUSTOM_DOWNSTREAM_OOB,
        gst_structure_new("drm-cipher", "key", GST_TYPE_BUFFER, buffer, nullptr)));
    m_needToResendCredentials = m_handledProtectionEvents.size() > 0;
    GST_TRACE("emitted decryption cipher key on pipeline, event handled %s, need to resend credentials %s", boolForPrinting(eventHandled), boolForPrinting(m_needToResendCredentials));
}

void MediaPlayerPrivateGStreamerBase::dispatchDecryptionSession(const String& sessionId)
{
    bool eventHandled = gst_element_send_event(m_pipeline.get(), gst_event_new_custom(GST_EVENT_CUSTOM_DOWNSTREAM_OOB,
        gst_structure_new("drm-session", "session", G_TYPE_STRING, sessionId.utf8().data(), nullptr)));
    m_needToResendCredentials = m_handledProtectionEvents.size() > 0;
    GST_TRACE("emitted decryption session %s on pipeline, event handled %s, need to resend credentials %s", sessionId.utf8().data(), boolForPrinting(eventHandled), boolForPrinting(m_needToResendCredentials));
}

void MediaPlayerPrivateGStreamerBase::handleProtectionEvent(GstEvent* event)
{
    if (m_handledProtectionEvents.contains(GST_EVENT_SEQNUM(event))) {
        GST_DEBUG("event %u already handled", GST_EVENT_SEQNUM(event));
        m_handledProtectionEvents.remove(GST_EVENT_SEQNUM(event));
        if (m_needToResendCredentials) {
            GST_DEBUG("resending credentials");
            attemptToDecryptWithLocalInstance();
        }
        return;
    }

    const gchar* eventKeySystemId = nullptr;
    gst_event_parse_protection(event, &eventKeySystemId, nullptr, nullptr);
    GST_WARNING("FIXME: unhandled protection event for %s", eventKeySystemId);
    ASSERT_NOT_REACHED();
}
#endif

bool MediaPlayerPrivateGStreamerBase::supportsKeySystem(const String& keySystem, const String& mimeType)
{
    bool result = false;

#if ENABLE(ENCRYPTED_MEDIA)
    result = GStreamerEMEUtilities::isClearKeyKeySystem(keySystem);
#endif

    GST_DEBUG("checking for KeySystem support with %s and type %s: %s", keySystem.utf8().data(), mimeType.utf8().data(), boolForPrinting(result));
    return result;
}

MediaPlayer::SupportsType MediaPlayerPrivateGStreamerBase::extendedSupportsType(const MediaEngineSupportParameters&, MediaPlayer::SupportsType result)
{
    return result;
}

}

#endif // USE(GSTREAMER)<|MERGE_RESOLUTION|>--- conflicted
+++ resolved
@@ -156,7 +156,6 @@
 #endif
 }
 
-<<<<<<< HEAD
 bool MediaPlayerPrivateGStreamerBase::initializeGStreamerAndRegisterWebKitElements()
 {
     if (!initializeGStreamer())
@@ -179,8 +178,6 @@
     return true;
 }
 
-=======
->>>>>>> b3b6a240
 static int greatestCommonDivisor(int a, int b)
 {
     while (b) {
