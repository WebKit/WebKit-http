/*
 * Copyright (C) 2007, 2009 Apple Inc.  All rights reserved.
 * Copyright (C) 2007 Collabora Ltd. All rights reserved.
 * Copyright (C) 2007 Alp Toker <alp@atoker.com>
 * Copyright (C) 2009, 2010, 2015, 2016 Igalia S.L
 * Copyright (C) 2015, 2016 Metrological Group B.V.
 *
 * This library is free software; you can redistribute it and/or
 * modify it under the terms of the GNU Library General Public
 * License as published by the Free Software Foundation; either
 * version 2 of the License, or (at your option) any later version.
 *
 * This library is distributed in the hope that it will be useful,
 * but WITHOUT ANY WARRANTY; without even the implied warranty of
 * MERCHANTABILITY or FITNESS FOR A PARTICULAR PURPOSE.  See the GNU
 * Library General Public License for more details.
 *
 * You should have received a copy of the GNU Library General Public License
 * aint with this library; see the file COPYING.LIB.  If not, write to
 * the Free Software Foundation, Inc., 51 Franklin Street, Fifth Floor,
 * Boston, MA 02110-1301, USA.
 */

#ifndef MediaPlayerPrivateGStreamerBase_h
#define MediaPlayerPrivateGStreamerBase_h
#if ENABLE(VIDEO) && USE(GSTREAMER)

#include "GRefPtrGStreamer.h"
#include "MainThreadNotifier.h"
#include "MediaPlayerPrivate.h"
#include "PlatformLayer.h"
#include <glib.h>
#include <gst/gst.h>
#include <wtf/Condition.h>
#include <wtf/Forward.h>
#include <wtf/RunLoop.h>

#if USE(TEXTURE_MAPPER)
#include "TextureMapperPlatformLayerProxy.h"
#endif

typedef struct _GstStreamVolume GstStreamVolume;
typedef struct _GstVideoInfo GstVideoInfo;
typedef struct _GstGLContext GstGLContext;
typedef struct _GstGLDisplay GstGLDisplay;

namespace WebCore {

class BitmapTextureGL;
class GLContext;
class GraphicsContext;
class GraphicsContext3D;
class IntSize;
class IntRect;
class VideoTextureCopierGStreamer;

void registerWebKitGStreamerElements();

class MediaPlayerPrivateGStreamerBase : public MediaPlayerPrivateInterface
#if USE(TEXTURE_MAPPER_GL)
    , public PlatformLayer
#endif
{

public:
    virtual ~MediaPlayerPrivateGStreamerBase();

    FloatSize naturalSize() const override;

    void setVolume(float) override;
    float volume() const override;

#if USE(GSTREAMER_GL)
    bool ensureGstGLContext();
    static GstContext* requestGLContext(const gchar* contextType, MediaPlayerPrivateGStreamerBase*);
#endif
    static bool initializeGStreamerAndRegisterWebKitElements();
    bool supportsMuting() const override { return true; }
    void setMuted(bool) override;
    bool muted() const;

    MediaPlayer::NetworkState networkState() const override;
    MediaPlayer::ReadyState readyState() const override;

    bool ended() const override { return m_isEndReached; }

    void setVisible(bool) override { }
    void setSize(const IntSize&) override;
    void setPosition(const IntPoint&) override;
    void sizeChanged();

    void paint(GraphicsContext&, const FloatRect&) override;

    bool hasSingleSecurityOrigin() const override { return true; }
    virtual float maxTimeLoaded() const { return 0.0; }

    bool supportsFullscreen() const override;
    PlatformMedia platformMedia() const override;

    MediaPlayer::MovieLoadType movieLoadType() const override;
    virtual bool isLiveStream() const = 0;

    MediaPlayer* mediaPlayer() const { return m_player; }

    unsigned decodedFrameCount() const override;
    unsigned droppedFrameCount() const override;
    unsigned audioDecodedByteCount() const override;
    unsigned videoDecodedByteCount() const override;

    void acceleratedRenderingStateChanged() override;

#if USE(TEXTURE_MAPPER_GL)
    PlatformLayer* platformLayer() const override { return const_cast<MediaPlayerPrivateGStreamerBase*>(this); }
#if PLATFORM(WIN_CAIRO)
    // FIXME: Accelerated rendering has not been implemented for WinCairo yet.
    bool supportsAcceleratedRendering() const override { return false; }
#else
    bool supportsAcceleratedRendering() const override { return true; }
#endif
<<<<<<< HEAD
    void paintToTextureMapper(TextureMapper&, const FloatRect&, const TransformationMatrix&, float) override;
#endif

#if USE(COORDINATED_GRAPHICS_THREADED)
    PlatformLayer* platformLayer() const override { return const_cast<MediaPlayerPrivateGStreamerBase*>(this); }
    bool supportsAcceleratedRendering() const override { return true; }
#endif

#if ENABLE(ENCRYPTED_MEDIA)
    virtual void dispatchDecryptionKey(GstBuffer*);
    void handleProtectionEvent(GstEvent*);
#endif

#if ENABLE(ENCRYPTED_MEDIA) && USE(OPENCDM)
    virtual void emitSession(const String&) override;
    virtual void resetOpenCDMFlag();
#endif

#if ENABLE(ENCRYPTED_MEDIA)
    void attemptToDecryptWithInstance(const CDMInstance&) override;
    void cdmInstanceAttached(const CDMInstance&) override;
    void cdmInstanceDetached(const CDMInstance&) override;
=======
>>>>>>> 76cbf4aa
#endif

    static bool supportsKeySystem(const String& keySystem, const String& mimeType);
    static MediaPlayer::SupportsType extendedSupportsType(const MediaEngineSupportParameters&, MediaPlayer::SupportsType);

#if USE(GSTREAMER_GL)
    bool copyVideoTextureToPlatformTexture(GraphicsContext3D*, Platform3DObject, GC3Denum, GC3Dint, GC3Denum, GC3Denum, GC3Denum, bool, bool) override;
    NativeImagePtr nativeImageForCurrentTime() override;
    void clearCurrentBuffer();
#endif

    void setVideoSourceOrientation(const ImageOrientation&);

    GstElement* pipeline() const { return m_pipeline.get(); }

    virtual bool handleSyncMessage(GstMessage*);

protected:
    MediaPlayerPrivateGStreamerBase(MediaPlayer*);

#if !USE(HOLE_PUNCH_GSTREAMER)
    virtual GstElement* createVideoSink();
#endif

#if USE(GSTREAMER_GL)
    static GstFlowReturn newSampleCallback(GstElement*, MediaPlayerPrivateGStreamerBase*);
    static GstFlowReturn newPrerollCallback(GstElement*, MediaPlayerPrivateGStreamerBase*);
    void flushCurrentBuffer();
    GstElement* createGLAppSink();
    GstElement* createVideoSinkGL();
    GstGLContext* gstGLContext() const { return m_glContext.get(); }
    GstGLDisplay* gstGLDisplay() const { return m_glDisplay.get(); }
#endif

#if USE(TEXTURE_MAPPER_GL)
    void updateTexture(BitmapTextureGL&, GstVideoInfo&);
    RefPtr<TextureMapperPlatformLayerProxy> proxy() const override { return m_platformLayerProxy.copyRef(); }
    void swapBuffersIfNeeded() override { };
    void pushTextureToCompositor();
#endif

    GstElement* videoSink() const { return m_videoSink.get(); }

    void setStreamVolumeElement(GstStreamVolume*);
    virtual GstElement* createAudioSink() { return 0; }
    virtual GstElement* audioSink() const { return 0; }

    void setPipeline(GstElement*);
    void clearSamples();

    void triggerRepaint(GstSample*);
    void repaint();
    void cancelRepaint();

#if !USE(HOLE_PUNCH_GSTREAMER)
    static void repaintCallback(MediaPlayerPrivateGStreamerBase*, GstSample*);
<<<<<<< HEAD
#endif
=======
    static void repaintCancelledCallback(MediaPlayerPrivateGStreamerBase*);
>>>>>>> 76cbf4aa

    void notifyPlayerOfVolumeChange();
    void notifyPlayerOfMute();

    static void volumeChangedCallback(MediaPlayerPrivateGStreamerBase*);
    static void muteChangedCallback(MediaPlayerPrivateGStreamerBase*);

    enum MainThreadNotification {
        VideoChanged = 1 << 0,
        VideoCapsChanged = 1 << 1,
        AudioChanged = 1 << 2,
        VolumeChanged = 1 << 3,
        MuteChanged = 1 << 4,
#if ENABLE(VIDEO_TRACK)
        TextChanged = 1 << 5,
#endif
        SizeChanged = 1 << 6
    };

    Ref<MainThreadNotifier<MainThreadNotification>> m_notifier;
    MediaPlayer* m_player;
    GRefPtr<GstElement> m_pipeline;
    GRefPtr<GstStreamVolume> m_volumeElement;
    GRefPtr<GstElement> m_videoSink;
    GRefPtr<GstElement> m_fpsSink;
    MediaPlayer::ReadyState m_readyState;
    mutable MediaPlayer::NetworkState m_networkState;
    mutable bool m_isEndReached;
    IntSize m_size;
    IntPoint m_position;
    mutable GMutex m_sampleMutex;
    GRefPtr<GstSample> m_sample;
<<<<<<< HEAD
#if USE(GSTREAMER_GL) || USE(COORDINATED_GRAPHICS_THREADED)
    RunLoop::Timer<MediaPlayerPrivateGStreamerBase> m_drawTimer;
#endif
    unsigned long m_repaintHandler;
    unsigned long m_drainHandler;
=======

>>>>>>> 76cbf4aa
    mutable FloatSize m_videoSize;
    bool m_usingFallbackVideoSink { false };
    bool m_renderingCanBeAccelerated { false };

    Condition m_drawCondition;
    Lock m_drawMutex;
    RunLoop::Timer<MediaPlayerPrivateGStreamerBase> m_drawTimer;

<<<<<<< HEAD
private:

#if USE(HOLE_PUNCH_GSTREAMER)
    void updateVideoRectangle();
#endif

#if ENABLE(ENCRYPTED_MEDIA) && USE(OPENCDM)
    Lock m_protectInitDataProcessing;
    bool m_initDataProcessed;
#endif

#if ENABLE(ENCRYPTED_MEDIA)
    Lock m_protectionMutex;
    Condition m_protectionCondition;
    RefPtr<const CDMInstance> m_cdmInstance;
    HashSet<uint32_t> m_handledProtectionEvents;
#endif

    ImageOrientation m_videoSourceOrientation;
=======
#if USE(TEXTURE_MAPPER_GL)
    RefPtr<GraphicsContext3D> m_context3D;
    RefPtr<TextureMapperPlatformLayerProxy> m_platformLayerProxy;
#endif

>>>>>>> 76cbf4aa
#if USE(GSTREAMER_GL)
    GRefPtr<GstGLContext> m_glContext;
    GRefPtr<GstGLDisplay> m_glDisplay;
    std::unique_ptr<VideoTextureCopierGStreamer> m_videoTextureCopier;
#endif

    ImageOrientation m_videoSourceOrientation;
};

}

#endif // USE(GSTREAMER)
#endif<|MERGE_RESOLUTION|>--- conflicted
+++ resolved
@@ -117,13 +117,6 @@
 #else
     bool supportsAcceleratedRendering() const override { return true; }
 #endif
-<<<<<<< HEAD
-    void paintToTextureMapper(TextureMapper&, const FloatRect&, const TransformationMatrix&, float) override;
-#endif
-
-#if USE(COORDINATED_GRAPHICS_THREADED)
-    PlatformLayer* platformLayer() const override { return const_cast<MediaPlayerPrivateGStreamerBase*>(this); }
-    bool supportsAcceleratedRendering() const override { return true; }
 #endif
 
 #if ENABLE(ENCRYPTED_MEDIA)
@@ -140,8 +133,6 @@
     void attemptToDecryptWithInstance(const CDMInstance&) override;
     void cdmInstanceAttached(const CDMInstance&) override;
     void cdmInstanceDetached(const CDMInstance&) override;
-=======
->>>>>>> 76cbf4aa
 #endif
 
     static bool supportsKeySystem(const String& keySystem, const String& mimeType);
@@ -169,7 +160,6 @@
 #if USE(GSTREAMER_GL)
     static GstFlowReturn newSampleCallback(GstElement*, MediaPlayerPrivateGStreamerBase*);
     static GstFlowReturn newPrerollCallback(GstElement*, MediaPlayerPrivateGStreamerBase*);
-    void flushCurrentBuffer();
     GstElement* createGLAppSink();
     GstElement* createVideoSinkGL();
     GstGLContext* gstGLContext() const { return m_glContext.get(); }
@@ -198,11 +188,8 @@
 
 #if !USE(HOLE_PUNCH_GSTREAMER)
     static void repaintCallback(MediaPlayerPrivateGStreamerBase*, GstSample*);
-<<<<<<< HEAD
-#endif
-=======
     static void repaintCancelledCallback(MediaPlayerPrivateGStreamerBase*);
->>>>>>> 76cbf4aa
+#endif
 
     void notifyPlayerOfVolumeChange();
     void notifyPlayerOfMute();
@@ -235,15 +222,10 @@
     IntPoint m_position;
     mutable GMutex m_sampleMutex;
     GRefPtr<GstSample> m_sample;
-<<<<<<< HEAD
-#if USE(GSTREAMER_GL) || USE(COORDINATED_GRAPHICS_THREADED)
-    RunLoop::Timer<MediaPlayerPrivateGStreamerBase> m_drawTimer;
-#endif
-    unsigned long m_repaintHandler;
-    unsigned long m_drainHandler;
-=======
-
->>>>>>> 76cbf4aa
+    unsigned long m_repaintRequestedHandler { 0 };
+    unsigned long m_repaintCancelledHandler { 0 };
+    unsigned long m_drainHandler { 0 };
+
     mutable FloatSize m_videoSize;
     bool m_usingFallbackVideoSink { false };
     bool m_renderingCanBeAccelerated { false };
@@ -252,8 +234,18 @@
     Lock m_drawMutex;
     RunLoop::Timer<MediaPlayerPrivateGStreamerBase> m_drawTimer;
 
-<<<<<<< HEAD
-private:
+#if USE(TEXTURE_MAPPER_GL)
+    RefPtr<GraphicsContext3D> m_context3D;
+    RefPtr<TextureMapperPlatformLayerProxy> m_platformLayerProxy;
+#endif
+
+#if USE(GSTREAMER_GL)
+    GRefPtr<GstGLContext> m_glContext;
+    GRefPtr<GstGLDisplay> m_glDisplay;
+    std::unique_ptr<VideoTextureCopierGStreamer> m_videoTextureCopier;
+#endif
+
+    ImageOrientation m_videoSourceOrientation;
 
 #if USE(HOLE_PUNCH_GSTREAMER)
     void updateVideoRectangle();
@@ -270,22 +262,6 @@
     RefPtr<const CDMInstance> m_cdmInstance;
     HashSet<uint32_t> m_handledProtectionEvents;
 #endif
-
-    ImageOrientation m_videoSourceOrientation;
-=======
-#if USE(TEXTURE_MAPPER_GL)
-    RefPtr<GraphicsContext3D> m_context3D;
-    RefPtr<TextureMapperPlatformLayerProxy> m_platformLayerProxy;
-#endif
-
->>>>>>> 76cbf4aa
-#if USE(GSTREAMER_GL)
-    GRefPtr<GstGLContext> m_glContext;
-    GRefPtr<GstGLDisplay> m_glDisplay;
-    std::unique_ptr<VideoTextureCopierGStreamer> m_videoTextureCopier;
-#endif
-
-    ImageOrientation m_videoSourceOrientation;
 };
 
 }
