--- conflicted
+++ resolved
@@ -28,12 +28,6 @@
 #include "MainThreadNotifier.h"
 #include "MediaPlayerPrivate.h"
 #include "PlatformLayer.h"
-<<<<<<< HEAD
-#include "TextureMapperGL.h"
-#include "TextureMapperPlatformLayer.h"
-#include "TextureMapperPlatformLayerProxy.h"
-=======
->>>>>>> 1ff09855
 #include <glib.h>
 #include <gst/gst.h>
 #include <wtf/Condition.h>
@@ -205,15 +199,7 @@
 
 #if !USE(HOLE_PUNCH_GSTREAMER)
     static void repaintCallback(MediaPlayerPrivateGStreamerBase*, GstSample*);
-<<<<<<< HEAD
-    static void drainCallback(MediaPlayerPrivateGStreamerBase*);
-#endif
-
-#if USE(GSTREAMER_GL)
-    static gboolean drawCallback(MediaPlayerPrivateGStreamerBase*, GstBuffer*, GstPad*, GstBaseSink*);
-#endif
-=======
->>>>>>> 1ff09855
+#endif
 
     void notifyPlayerOfVolumeChange();
     void notifyPlayerOfMute();
@@ -274,7 +260,6 @@
     Lock m_drawMutex;
 #endif
 
-<<<<<<< HEAD
 private:
 
 #if USE(WESTEROS_SINK) || USE(FUSION_SINK)
@@ -291,15 +276,8 @@
 #endif
     VideoSourceRotation m_videoSourceRotation;
 #if USE(TEXTURE_MAPPER_GL)
-    TextureMapperGL::Flags m_textureMapperRotationFlag ;
-#endif
-
-=======
-    ImageOrientation m_videoSourceOrientation;
-#if USE(TEXTURE_MAPPER_GL)
     TextureMapperGL::Flags m_textureMapperRotationFlag;
 #endif
->>>>>>> 1ff09855
 };
 }
 
