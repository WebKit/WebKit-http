/*
 * Copyright (C) 2007, 2009 Apple Inc.  All rights reserved.
 * Copyright (C) 2007 Collabora Ltd. All rights reserved.
 * Copyright (C) 2007 Alp Toker <alp@atoker.com>
 * Copyright (C) 2009, 2010 Igalia S.L
 *
 * This library is free software; you can redistribute it and/or
 * modify it under the terms of the GNU Library General Public
 * License as published by the Free Software Foundation; either
 * version 2 of the License, or (at your option) any later version.
 *
 * This library is distributed in the hope that it will be useful,
 * but WITHOUT ANY WARRANTY; without even the implied warranty of
 * MERCHANTABILITY or FITNESS FOR A PARTICULAR PURPOSE.  See the GNU
 * Library General Public License for more details.
 *
 * You should have received a copy of the GNU Library General Public License
 * aint with this library; see the file COPYING.LIB.  If not, write to
 * the Free Software Foundation, Inc., 51 Franklin Street, Fifth Floor,
 * Boston, MA 02110-1301, USA.
 */

#ifndef MediaPlayerPrivateGStreamerBase_h
#define MediaPlayerPrivateGStreamerBase_h
#if ENABLE(VIDEO) && USE(GSTREAMER)

#include "GRefPtrGStreamer.h"
#include "MainThreadNotifier.h"
#include "MediaPlayerPrivate.h"
#include <glib.h>
#include <wtf/Condition.h>
#include <wtf/Forward.h>
#include <wtf/RunLoop.h>

#if USE(TEXTURE_MAPPER_GL) && !USE(COORDINATED_GRAPHICS)
#include "TextureMapperPlatformLayer.h"
#endif
#if USE(COORDINATED_GRAPHICS_THREADED)
#include "TextureMapperPlatformLayerProxy.h"
#endif

<<<<<<< HEAD
#if USE(COORDINATED_GRAPHICS_THREADED)
#include "TextureMapperPlatformLayerProxy.h"
#endif

typedef struct _GstSample GstSample;
typedef struct _GstElement GstElement;
=======
typedef struct _GstMessage GstMessage;
typedef struct _GstStreamVolume GstStreamVolume;
typedef struct _GstVideoInfo GstVideoInfo;
>>>>>>> 17cef12d
typedef struct _GstGLContext GstGLContext;
typedef struct _GstGLDisplay GstGLDisplay;
typedef struct _GstMessage GstMessage;
typedef struct _GstStreamVolume GstStreamVolume;
typedef struct _GstVideoInfo GstVideoInfo;
typedef struct _WebKitVideoSink WebKitVideoSink;

namespace WebCore {

class BitmapTextureGL;
class GraphicsContext;
class GraphicsContext3D;
class IntSize;
class IntRect;

class MediaPlayerPrivateGStreamerBase : public MediaPlayerPrivateInterface
#if USE(TEXTURE_MAPPER_GL) && !USE(COORDINATED_GRAPHICS)
    , public TextureMapperPlatformLayer
#elif USE(COORDINATED_GRAPHICS_THREADED)
    , public TextureMapperPlatformLayerProxyProvider
#endif
{

public:
    virtual ~MediaPlayerPrivateGStreamerBase();

    virtual FloatSize naturalSize() const override;

    virtual void setVolume(float) override;
<<<<<<< HEAD
    virtual float volume() const override;
=======
    virtual float volume() const;
>>>>>>> 17cef12d

#if USE(GSTREAMER_GL)
    bool ensureGstGLContext();
#endif

    virtual bool supportsMuting() const override { return true; }
    virtual void setMuted(bool) override;
    bool muted() const;

    virtual MediaPlayer::NetworkState networkState() const override;
    virtual MediaPlayer::ReadyState readyState() const override;

    virtual void setVisible(bool) override { }
    virtual void setSize(const IntSize&) override;
    void sizeChanged();

    virtual void paint(GraphicsContext&, const FloatRect&) override;

    virtual bool hasSingleSecurityOrigin() const override { return true; }
    virtual float maxTimeLoaded() const { return 0.0; }

    virtual bool supportsFullscreen() const override;
    virtual PlatformMedia platformMedia() const override;

    virtual MediaPlayer::MovieLoadType movieLoadType() const override;
    virtual bool isLiveStream() const = 0;

    MediaPlayer* mediaPlayer() const { return m_player; }

    virtual unsigned decodedFrameCount() const override;
    virtual unsigned droppedFrameCount() const override;
    virtual unsigned audioDecodedByteCount() const override;
    virtual unsigned videoDecodedByteCount() const override;

#if USE(TEXTURE_MAPPER_GL) && !USE(COORDINATED_GRAPHICS)
    virtual PlatformLayer* platformLayer() const override { return const_cast<MediaPlayerPrivateGStreamerBase*>(this); }
#if PLATFORM(WIN_CAIRO)
    // FIXME: Accelerated rendering has not been implemented for WinCairo yet.
    virtual bool supportsAcceleratedRendering() const override { return false; }
#else
    virtual bool supportsAcceleratedRendering() const override { return true; }
<<<<<<< HEAD
=======
#endif
    virtual void paintToTextureMapper(TextureMapper&, const FloatRect&, const TransformationMatrix&, float) override;
>>>>>>> 17cef12d
#endif

#if USE(COORDINATED_GRAPHICS_THREADED)
    virtual PlatformLayer* platformLayer() const override { return const_cast<MediaPlayerPrivateGStreamerBase*>(this); }
    virtual bool supportsAcceleratedRendering() const override { return true; }
#endif

#if USE(COORDINATED_GRAPHICS_THREADED)
    virtual PlatformLayer* platformLayer() const override { return const_cast<MediaPlayerPrivateGStreamerBase*>(this); }
    virtual bool supportsAcceleratedRendering() const override { return true; }
#endif

protected:
    MediaPlayerPrivateGStreamerBase(MediaPlayer*);
    virtual GstElement* createVideoSink();

    void setStreamVolumeElement(GstStreamVolume*);
    virtual GstElement* createAudioSink() { return 0; }
    virtual GstElement* audioSink() const { return 0; }

    void setPipeline(GstElement*);

    virtual bool handleSyncMessage(GstMessage*);

    void triggerRepaint(GstSample*);
    void repaint();

    static void repaintCallback(MediaPlayerPrivateGStreamerBase*, GstSample*);
#if USE(GSTREAMER_GL)
    static gboolean drawCallback(MediaPlayerPrivateGStreamerBase*, GstGLContext*, GstSample*);
#endif

    void notifyPlayerOfVolumeChange();
    void notifyPlayerOfMute();

    static void volumeChangedCallback(MediaPlayerPrivateGStreamerBase*);
    static void muteChangedCallback(MediaPlayerPrivateGStreamerBase*);

    enum MainThreadNotification {
        VideoChanged = 1 << 0,
        VideoCapsChanged = 1 << 1,
        AudioChanged = 1 << 2,
        VolumeChanged = 1 << 3,
        MuteChanged = 1 << 4,
#if ENABLE(VIDEO_TRACK)
        TextChanged = 1 << 5,
#endif
    };

    MainThreadNotifier<MainThreadNotification> m_notifier;
    MediaPlayer* m_player;
    GRefPtr<GstElement> m_pipeline;
    GRefPtr<GstStreamVolume> m_volumeElement;
    GRefPtr<GstElement> m_videoSink;
    GRefPtr<GstElement> m_fpsSink;
    MediaPlayer::ReadyState m_readyState;
    MediaPlayer::NetworkState m_networkState;
    IntSize m_size;
    mutable GMutex m_sampleMutex;
    GRefPtr<GstSample> m_sample;
#if USE(GSTREAMER_GL)
    RunLoop::Timer<MediaPlayerPrivateGStreamerBase> m_drawTimer;
#endif
    mutable FloatSize m_videoSize;
    bool m_usingFallbackVideoSink;
#if USE(TEXTURE_MAPPER_GL) && !USE(COORDINATED_GRAPHICS_MULTIPROCESS)
<<<<<<< HEAD
    PassRefPtr<BitmapTexture> updateTexture(TextureMapper*);
    void updateTexture(BitmapTextureGL&, GstVideoInfo&);
#endif

#if USE(COORDINATED_GRAPHICS_THREADED)
    virtual RefPtr<TextureMapperPlatformLayerProxy> proxy() const override { return m_platformLayerProxy.copyRef(); }
    virtual void swapBuffersIfNeeded() override { };
    RefPtr<TextureMapperPlatformLayerProxy> m_platformLayerProxy;
    RefPtr<GraphicsContext3D> m_context3D;
=======
    void updateTexture(BitmapTextureGL&, GstVideoInfo&);
>>>>>>> 17cef12d
#endif
#if USE(GSTREAMER_GL)
    GRefPtr<GstGLContext> m_glContext;
    GRefPtr<GstGLDisplay> m_glDisplay;
#endif

#if USE(COORDINATED_GRAPHICS_THREADED)
    virtual RefPtr<TextureMapperPlatformLayerProxy> proxy() const override { return m_platformLayerProxy.copyRef(); }
    virtual void swapBuffersIfNeeded() override { };
    void pushTextureToCompositor();
    RefPtr<TextureMapperPlatformLayerProxy> m_platformLayerProxy;
#endif

#if USE(GSTREAMER_GL) || USE(COORDINATED_GRAPHICS_THREADED)
    RefPtr<GraphicsContext3D> m_context3D;
    Condition m_drawCondition;
    Lock m_drawMutex;
#endif
};
}

#endif // USE(GSTREAMER)
#endif<|MERGE_RESOLUTION|>--- conflicted
+++ resolved
@@ -39,18 +39,9 @@
 #include "TextureMapperPlatformLayerProxy.h"
 #endif
 
-<<<<<<< HEAD
-#if USE(COORDINATED_GRAPHICS_THREADED)
-#include "TextureMapperPlatformLayerProxy.h"
-#endif
-
-typedef struct _GstSample GstSample;
-typedef struct _GstElement GstElement;
-=======
 typedef struct _GstMessage GstMessage;
 typedef struct _GstStreamVolume GstStreamVolume;
 typedef struct _GstVideoInfo GstVideoInfo;
->>>>>>> 17cef12d
 typedef struct _GstGLContext GstGLContext;
 typedef struct _GstGLDisplay GstGLDisplay;
 typedef struct _GstMessage GstMessage;
@@ -80,11 +71,7 @@
     virtual FloatSize naturalSize() const override;
 
     virtual void setVolume(float) override;
-<<<<<<< HEAD
-    virtual float volume() const override;
-=======
     virtual float volume() const;
->>>>>>> 17cef12d
 
 #if USE(GSTREAMER_GL)
     bool ensureGstGLContext();
@@ -126,11 +113,8 @@
     virtual bool supportsAcceleratedRendering() const override { return false; }
 #else
     virtual bool supportsAcceleratedRendering() const override { return true; }
-<<<<<<< HEAD
-=======
 #endif
     virtual void paintToTextureMapper(TextureMapper&, const FloatRect&, const TransformationMatrix&, float) override;
->>>>>>> 17cef12d
 #endif
 
 #if USE(COORDINATED_GRAPHICS_THREADED)
@@ -197,19 +181,7 @@
     mutable FloatSize m_videoSize;
     bool m_usingFallbackVideoSink;
 #if USE(TEXTURE_MAPPER_GL) && !USE(COORDINATED_GRAPHICS_MULTIPROCESS)
-<<<<<<< HEAD
-    PassRefPtr<BitmapTexture> updateTexture(TextureMapper*);
     void updateTexture(BitmapTextureGL&, GstVideoInfo&);
-#endif
-
-#if USE(COORDINATED_GRAPHICS_THREADED)
-    virtual RefPtr<TextureMapperPlatformLayerProxy> proxy() const override { return m_platformLayerProxy.copyRef(); }
-    virtual void swapBuffersIfNeeded() override { };
-    RefPtr<TextureMapperPlatformLayerProxy> m_platformLayerProxy;
-    RefPtr<GraphicsContext3D> m_context3D;
-=======
-    void updateTexture(BitmapTextureGL&, GstVideoInfo&);
->>>>>>> 17cef12d
 #endif
 #if USE(GSTREAMER_GL)
     GRefPtr<GstGLContext> m_glContext;
