--- conflicted
+++ resolved
@@ -69,13 +69,7 @@
     FloatSize naturalSize() const override;
 
     void setVolume(float) override;
-<<<<<<< HEAD
-#if PLATFORM(WPE)
     float volume() const override;
-#endif
-=======
-    float volume() const override;
->>>>>>> 9fa384b8
 
 #if USE(GSTREAMER_GL)
     bool ensureGstGLContext();
