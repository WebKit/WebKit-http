--- conflicted
+++ resolved
@@ -152,7 +152,6 @@
     virtual bool supportsAcceleratedRendering() const override { return true; }
 #endif
 
-<<<<<<< HEAD
 #if ENABLE(ENCRYPTED_MEDIA)
     MediaPlayer::MediaKeyException addKey(const String&, const unsigned char*, unsigned, const unsigned char*, unsigned, const String&);
     MediaPlayer::MediaKeyException generateKeyRequest(const String&, const unsigned char*, unsigned);
@@ -181,14 +180,11 @@
 
     void setVideoSourceRotation(VideoSourceRotation rotation);
 
- protected:
-=======
 #if USE(GSTREAMER_GL)
     virtual PassNativeImagePtr nativeImageForCurrentTime();
 #endif
 
 protected:
->>>>>>> a9358488
     MediaPlayerPrivateGStreamerBase(MediaPlayer*);
 
 #if !USE(HOLE_PUNCH_GSTREAMER)
