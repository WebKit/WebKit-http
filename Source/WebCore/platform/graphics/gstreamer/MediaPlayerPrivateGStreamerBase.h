/*
 * Copyright (C) 2007, 2009 Apple Inc.  All rights reserved.
 * Copyright (C) 2007 Collabora Ltd. All rights reserved.
 * Copyright (C) 2007 Alp Toker <alp@atoker.com>
 * Copyright (C) 2009, 2010 Igalia S.L
 *
 * This library is free software; you can redistribute it and/or
 * modify it under the terms of the GNU Library General Public
 * License as published by the Free Software Foundation; either
 * version 2 of the License, or (at your option) any later version.
 *
 * This library is distributed in the hope that it will be useful,
 * but WITHOUT ANY WARRANTY; without even the implied warranty of
 * MERCHANTABILITY or FITNESS FOR A PARTICULAR PURPOSE.  See the GNU
 * Library General Public License for more details.
 *
 * You should have received a copy of the GNU Library General Public License
 * aint with this library; see the file COPYING.LIB.  If not, write to
 * the Free Software Foundation, Inc., 51 Franklin Street, Fifth Floor,
 * Boston, MA 02110-1301, USA.
 */

#ifndef MediaPlayerPrivateGStreamerBase_h
#define MediaPlayerPrivateGStreamerBase_h
#if ENABLE(VIDEO) && USE(GSTREAMER)

#include "GRefPtrGStreamer.h"
#include "MainThreadNotifier.h"
#include "MediaPlayerPrivate.h"
#include <glib.h>
#include <wtf/Condition.h>
#include <wtf/Forward.h>
#include <wtf/RunLoop.h>

#if USE(TEXTURE_MAPPER_GL) && !USE(COORDINATED_GRAPHICS)
#include "TextureMapperPlatformLayer.h"
#endif
#if USE(COORDINATED_GRAPHICS_THREADED)
#include "TextureMapperPlatformLayerProxy.h"
#endif

<<<<<<< HEAD
#if USE(GSTREAMER_GL)
#include <gst/video/gstvideometa.h>
#endif

typedef struct _GstSample GstSample;
typedef struct _GstElement GstElement;
=======
typedef struct _GstMessage GstMessage;
typedef struct _GstStreamVolume GstStreamVolume;
typedef struct _GstVideoInfo GstVideoInfo;
>>>>>>> 84a0ca26
typedef struct _GstGLContext GstGLContext;
typedef struct _GstGLDisplay GstGLDisplay;
typedef struct _GstMessage GstMessage;
typedef struct _GstStreamVolume GstStreamVolume;
typedef struct _GstVideoInfo GstVideoInfo;
typedef struct _WebKitVideoSink WebKitVideoSink;

typedef struct _GstMiniObject GstMiniObject;

typedef struct _GstEGLImageMemoryPool GstEGLImageMemoryPool;
typedef struct _GstEGLImageMemory GstEGLImageMemory;
typedef struct _EGLDetails EGLDetails;

namespace WebCore {

class BitmapTextureGL;
class GraphicsContext;
class GraphicsContext3D;
class IntSize;
class IntRect;

#if USE(DXDRM)
class DiscretixSession;
#endif

void registerWebKitGStreamerElements();

class MediaPlayerPrivateGStreamerBase : public MediaPlayerPrivateInterface
#if USE(TEXTURE_MAPPER_GL) && !USE(COORDINATED_GRAPHICS)
    , public TextureMapperPlatformLayer
#elif USE(COORDINATED_GRAPHICS_THREADED)
    , public TextureMapperPlatformLayerProxyProvider
#endif
{

public:
    enum VideoSourceRotation {
        NoVideoSourceRotation,
        VideoSourceRotation90,
        VideoSourceRotation180,
        VideoSourceRotation270
    };

    virtual ~MediaPlayerPrivateGStreamerBase();

    virtual FloatSize naturalSize() const override;

    virtual void setVolume(float) override;
    virtual float volume() const override;

#if USE(GSTREAMER_GL)
    bool ensureGstGLContext();
#endif

    virtual bool supportsMuting() const override { return true; }
    virtual void setMuted(bool) override;
    bool muted() const;

    virtual MediaPlayer::NetworkState networkState() const override;
    virtual MediaPlayer::ReadyState readyState() const override;

    virtual void setVisible(bool) override { }
    virtual void setSize(const IntSize&) override;
    void sizeChanged();

    void triggerDrain();

    void triggerRepaint(GstSample*);
    void repaint();

    virtual void paint(GraphicsContext&, const FloatRect&) override;

    virtual bool hasSingleSecurityOrigin() const override { return true; }
    virtual float maxTimeLoaded() const { return 0.0; }

    virtual bool supportsFullscreen() const override;
    virtual PlatformMedia platformMedia() const override;

    virtual MediaPlayer::MovieLoadType movieLoadType() const override;
    virtual bool isLiveStream() const = 0;

    MediaPlayer* mediaPlayer() const { return m_player; }

    virtual unsigned decodedFrameCount() const override;
    virtual unsigned droppedFrameCount() const override;
    virtual unsigned audioDecodedByteCount() const override;
    virtual unsigned videoDecodedByteCount() const override;

#if USE(TEXTURE_MAPPER_GL) && !USE(COORDINATED_GRAPHICS)
    virtual PlatformLayer* platformLayer() const override { return const_cast<MediaPlayerPrivateGStreamerBase*>(this); }
#if PLATFORM(WIN_CAIRO)
    // FIXME: Accelerated rendering has not been implemented for WinCairo yet.
    virtual bool supportsAcceleratedRendering() const override { return false; }
#else
    virtual bool supportsAcceleratedRendering() const override { return true; }
#endif
    virtual void paintToTextureMapper(TextureMapper&, const FloatRect&, const TransformationMatrix&, float) override;
#endif

#if USE(COORDINATED_GRAPHICS_THREADED)
    virtual PlatformLayer* platformLayer() const override { return const_cast<MediaPlayerPrivateGStreamerBase*>(this); }
    virtual bool supportsAcceleratedRendering() const override { return true; }
#endif

#if ENABLE(ENCRYPTED_MEDIA)
    MediaPlayer::MediaKeyException addKey(const String&, const unsigned char*, unsigned, const unsigned char*, unsigned, const String&);
    MediaPlayer::MediaKeyException generateKeyRequest(const String&, const unsigned char*, unsigned);
    MediaPlayer::MediaKeyException cancelKeyRequest(const String&, const String&);
    void needKey(const String&, const String&, const unsigned char*, unsigned);
#endif

#if ENABLE(ENCRYPTED_MEDIA_V2)
    void needKey(RefPtr<Uint8Array> initData);
    void setCDMSession(CDMSession*);
    void keyAdded();
#endif

#if ENABLE(ENCRYPTED_MEDIA) || ENABLE(ENCRYPTED_MEDIA_V2)
    virtual void dispatchDecryptionKey(GstBuffer*);
#endif
#if USE(DXDRM)
    DiscretixSession* dxdrmSession() const;
    virtual void emitSession();
#endif

    static bool supportsKeySystem(const String& keySystem, const String& mimeType);
    static MediaPlayer::SupportsType extendedSupportsType(const MediaEngineSupportParameters& parameters, MediaPlayer::SupportsType);

    GstElement* pipeline() const { return m_pipeline.get(); }

    void setVideoSourceRotation(VideoSourceRotation rotation);

 protected:
    MediaPlayerPrivateGStreamerBase(MediaPlayer*);

#if !USE(HOLE_PUNCH_GSTREAMER)
    virtual GstElement* createVideoSink();
#endif

    void setStreamVolumeElement(GstStreamVolume*);
    virtual GstElement* createAudioSink() { return 0; }
    virtual GstElement* audioSink() const { return 0; }

    void setPipeline(GstElement*);
    void clearSamples();

    virtual GRefPtr<GstCaps> currentDemuxerCaps() const { return nullptr; }

<<<<<<< HEAD
    virtual bool handleSyncMessage(GstMessage*);
=======
    static void repaintCallback(MediaPlayerPrivateGStreamerBase*, GstSample*);
#if USE(GSTREAMER_GL)
    static gboolean drawCallback(MediaPlayerPrivateGStreamerBase*, GstGLContext*, GstSample*);
#endif
>>>>>>> 84a0ca26

    void notifyPlayerOfVolumeChange();
    void notifyPlayerOfMute();

    static void volumeChangedCallback(MediaPlayerPrivateGStreamerBase*);
    static void muteChangedCallback(MediaPlayerPrivateGStreamerBase*);

    enum MainThreadNotification {
        VideoChanged = 1 << 0,
        VideoCapsChanged = 1 << 1,
        AudioChanged = 1 << 2,
        VolumeChanged = 1 << 3,
        MuteChanged = 1 << 4,
#if ENABLE(VIDEO_TRACK)
        TextChanged = 1 << 5,
#endif
    };

    MainThreadNotifier<MainThreadNotification> m_notifier;
    MediaPlayer* m_player;
    GRefPtr<GstElement> m_pipeline;
    GRefPtr<GstStreamVolume> m_volumeElement;
    GRefPtr<GstElement> m_videoSink;
    GRefPtr<GstElement> m_fpsSink;
    MediaPlayer::ReadyState m_readyState;
    MediaPlayer::NetworkState m_networkState;
    bool m_isEndReached;
    IntSize m_size;
    mutable GMutex m_sampleMutex;
    GRefPtr<GstSample> m_sample;
#if USE(GSTREAMER_GL)
    RunLoop::Timer<MediaPlayerPrivateGStreamerBase> m_drawTimer;
#endif
    unsigned long m_repaintHandler;
    unsigned long m_drainHandler;
    mutable FloatSize m_videoSize;
    bool m_usingFallbackVideoSink;
#if USE(TEXTURE_MAPPER_GL) && !USE(COORDINATED_GRAPHICS_MULTIPROCESS)
<<<<<<< HEAD
    guint m_orientation;
=======
>>>>>>> 84a0ca26
    void updateTexture(BitmapTextureGL&, GstVideoInfo&);
#endif
#if USE(GSTREAMER_GL)
    GRefPtr<GstGLContext> m_glContext;
    GRefPtr<GstGLDisplay> m_glDisplay;
#endif

#if USE(COORDINATED_GRAPHICS_THREADED)
    virtual RefPtr<TextureMapperPlatformLayerProxy> proxy() const override { return m_platformLayerProxy.copyRef(); }
    virtual void swapBuffersIfNeeded() override { };
<<<<<<< HEAD
    void updateOnCompositorThread();
    GCond m_updateCondition;
    GMutex m_updateMutex;
=======
    void pushTextureToCompositor();
>>>>>>> 84a0ca26
    RefPtr<TextureMapperPlatformLayerProxy> m_platformLayerProxy;
#endif

#if USE(GSTREAMER_GL) || USE(COORDINATED_GRAPHICS_THREADED)
    RefPtr<GraphicsContext3D> m_context3D;
    Condition m_drawCondition;
    Lock m_drawMutex;
#endif

private:

#if ENABLE(ENCRYPTED_MEDIA) && USE(DXDRM)
    DiscretixSession* m_dxdrmSession;
#endif

#if ENABLE(ENCRYPTED_MEDIA_V2)
    std::unique_ptr<CDMSession> createSession(const String&);
    CDMSession* m_cdmSession;
#endif
    VideoSourceRotation m_videoSourceRotation;
#if USE(TEXTURE_MAPPER_GL)
    TextureMapperGL::Flags m_textureMapperRotationFlag ;
#endif

};
}

#endif // USE(GSTREAMER)
#endif<|MERGE_RESOLUTION|>--- conflicted
+++ resolved
@@ -39,18 +39,12 @@
 #include "TextureMapperPlatformLayerProxy.h"
 #endif
 
-<<<<<<< HEAD
 #if USE(GSTREAMER_GL)
 #include <gst/video/gstvideometa.h>
 #endif
 
 typedef struct _GstSample GstSample;
 typedef struct _GstElement GstElement;
-=======
-typedef struct _GstMessage GstMessage;
-typedef struct _GstStreamVolume GstStreamVolume;
-typedef struct _GstVideoInfo GstVideoInfo;
->>>>>>> 84a0ca26
 typedef struct _GstGLContext GstGLContext;
 typedef struct _GstGLDisplay GstGLDisplay;
 typedef struct _GstMessage GstMessage;
@@ -199,14 +193,7 @@
 
     virtual GRefPtr<GstCaps> currentDemuxerCaps() const { return nullptr; }
 
-<<<<<<< HEAD
     virtual bool handleSyncMessage(GstMessage*);
-=======
-    static void repaintCallback(MediaPlayerPrivateGStreamerBase*, GstSample*);
-#if USE(GSTREAMER_GL)
-    static gboolean drawCallback(MediaPlayerPrivateGStreamerBase*, GstGLContext*, GstSample*);
-#endif
->>>>>>> 84a0ca26
 
     void notifyPlayerOfVolumeChange();
     void notifyPlayerOfMute();
@@ -245,10 +232,7 @@
     mutable FloatSize m_videoSize;
     bool m_usingFallbackVideoSink;
 #if USE(TEXTURE_MAPPER_GL) && !USE(COORDINATED_GRAPHICS_MULTIPROCESS)
-<<<<<<< HEAD
     guint m_orientation;
-=======
->>>>>>> 84a0ca26
     void updateTexture(BitmapTextureGL&, GstVideoInfo&);
 #endif
 #if USE(GSTREAMER_GL)
@@ -259,13 +243,7 @@
 #if USE(COORDINATED_GRAPHICS_THREADED)
     virtual RefPtr<TextureMapperPlatformLayerProxy> proxy() const override { return m_platformLayerProxy.copyRef(); }
     virtual void swapBuffersIfNeeded() override { };
-<<<<<<< HEAD
-    void updateOnCompositorThread();
-    GCond m_updateCondition;
-    GMutex m_updateMutex;
-=======
     void pushTextureToCompositor();
->>>>>>> 84a0ca26
     RefPtr<TextureMapperPlatformLayerProxy> m_platformLayerProxy;
 #endif
 
