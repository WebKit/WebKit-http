/*
 * Copyright (C) 2007, 2009 Apple Inc.  All rights reserved.
 * Copyright (C) 2007 Collabora Ltd. All rights reserved.
 * Copyright (C) 2007 Alp Toker <alp@atoker.com>
 * Copyright (C) 2009, 2010, 2015, 2016 Igalia S.L
 * Copyright (C) 2015, 2016 Metrological Group B.V.
 *
 * This library is free software; you can redistribute it and/or
 * modify it under the terms of the GNU Library General Public
 * License as published by the Free Software Foundation; either
 * version 2 of the License, or (at your option) any later version.
 *
 * This library is distributed in the hope that it will be useful,
 * but WITHOUT ANY WARRANTY; without even the implied warranty of
 * MERCHANTABILITY or FITNESS FOR A PARTICULAR PURPOSE.  See the GNU
 * Library General Public License for more details.
 *
 * You should have received a copy of the GNU Library General Public License
 * aint with this library; see the file COPYING.LIB.  If not, write to
 * the Free Software Foundation, Inc., 51 Franklin Street, Fifth Floor,
 * Boston, MA 02110-1301, USA.
 */

#ifndef MediaPlayerPrivateGStreamerBase_h
#define MediaPlayerPrivateGStreamerBase_h
#if ENABLE(VIDEO) && USE(GSTREAMER)

#include "GRefPtrGStreamer.h"
#include "MainThreadNotifier.h"
#include "MediaPlayerPrivate.h"
#include "PlatformLayer.h"
#include <glib.h>
#include <gst/gst.h>
#include <wtf/Condition.h>
#include <wtf/Forward.h>
#include <wtf/RunLoop.h>

#if USE(TEXTURE_MAPPER)
#include "TextureMapperPlatformLayer.h"
#include "TextureMapperPlatformLayerProxy.h"
#endif

typedef struct _GstStreamVolume GstStreamVolume;
typedef struct _GstVideoInfo GstVideoInfo;
typedef struct _GstGLContext GstGLContext;
typedef struct _GstGLDisplay GstGLDisplay;

namespace WebCore {

class BitmapTextureGL;
class GLContext;
class GraphicsContext;
class GraphicsContext3D;
class IntSize;
class IntRect;
class VideoTextureCopierGStreamer;

<<<<<<< HEAD
#if USE(PLAYREADY)
class PlayreadySession;
#endif

=======
>>>>>>> 0d97058f
void registerWebKitGStreamerElements();

class MediaPlayerPrivateGStreamerBase : public MediaPlayerPrivateInterface
#if USE(COORDINATED_GRAPHICS_THREADED) || (USE(TEXTURE_MAPPER_GL) && !USE(COORDINATED_GRAPHICS))
    , public PlatformLayer
#endif
{

public:
    virtual ~MediaPlayerPrivateGStreamerBase();

    FloatSize naturalSize() const override;

    void setVolume(float) override;
#if PLATFORM(WPE)
    float volume() const override;
#endif

#if USE(GSTREAMER_GL)
    bool ensureGstGLContext();
    static GstContext* requestGLContext(const gchar* contextType, MediaPlayerPrivateGStreamerBase*);
#endif

    bool supportsMuting() const override { return true; }
    void setMuted(bool) override;
    bool muted() const;

    MediaPlayer::NetworkState networkState() const override;
    MediaPlayer::ReadyState readyState() const override;

    bool ended() const override { return m_isEndReached; }

    void setVisible(bool) override { }
    void setSize(const IntSize&) override;
    void setPosition(const IntPoint&) override;
    void sizeChanged();

    void paint(GraphicsContext&, const FloatRect&) override;

    bool hasSingleSecurityOrigin() const override { return true; }
    virtual float maxTimeLoaded() const { return 0.0; }

    bool supportsFullscreen() const override;
    PlatformMedia platformMedia() const override;

    MediaPlayer::MovieLoadType movieLoadType() const override;
    virtual bool isLiveStream() const = 0;

    MediaPlayer* mediaPlayer() const { return m_player; }

    unsigned decodedFrameCount() const override;
    unsigned droppedFrameCount() const override;
    unsigned audioDecodedByteCount() const override;
    unsigned videoDecodedByteCount() const override;

#if USE(TEXTURE_MAPPER_GL) && !USE(COORDINATED_GRAPHICS)
    PlatformLayer* platformLayer() const override { return const_cast<MediaPlayerPrivateGStreamerBase*>(this); }
#if PLATFORM(WIN_CAIRO)
    // FIXME: Accelerated rendering has not been implemented for WinCairo yet.
    bool supportsAcceleratedRendering() const override { return false; }
#else
    bool supportsAcceleratedRendering() const override { return true; }
#endif
    void paintToTextureMapper(TextureMapper&, const FloatRect&, const TransformationMatrix&, float) override;
#endif

#if USE(COORDINATED_GRAPHICS_THREADED)
    PlatformLayer* platformLayer() const override { return const_cast<MediaPlayerPrivateGStreamerBase*>(this); }
    bool supportsAcceleratedRendering() const override { return true; }
#endif

#if ENABLE(LEGACY_ENCRYPTED_MEDIA)
<<<<<<< HEAD
    void needKey(RefPtr<Uint8Array> initData);
    void setCDMSession(CDMSession*);
    void keyAdded();
#endif

#if ENABLE(LEGACY_ENCRYPTED_MEDIA)
    virtual void dispatchDecryptionKey(GstBuffer*);
#endif

#if USE(PLAYREADY)
    PlayreadySession* prSession() const;
    virtual void emitSession();
#endif

    static bool supportsKeySystem(const String& keySystem, const String& mimeType);
    static MediaPlayer::SupportsType extendedSupportsType(const MediaEngineSupportParameters& parameters, MediaPlayer::SupportsType);
=======
    void needKey(RefPtr<Uint8Array>);
    void setCDMSession(CDMSession*);
    void keyAdded();
    virtual void dispatchDecryptionKey(GstBuffer*);
#endif

    static bool supportsKeySystem(const String& keySystem, const String& mimeType);
    static MediaPlayer::SupportsType extendedSupportsType(const MediaEngineSupportParameters&, MediaPlayer::SupportsType);
>>>>>>> 0d97058f

#if USE(GSTREAMER_GL)
    bool copyVideoTextureToPlatformTexture(GraphicsContext3D*, Platform3DObject, GC3Denum, GC3Dint, GC3Denum, GC3Denum, GC3Denum, bool, bool) override;
    NativeImagePtr nativeImageForCurrentTime() override;
    void clearCurrentBuffer();
#endif

    void setVideoSourceOrientation(const ImageOrientation&);
    GstElement* pipeline() const { return m_pipeline.get(); }

    GstElement* pipeline() const { return m_pipeline.get(); }

    virtual bool handleSyncMessage(GstMessage*);

protected:
    MediaPlayerPrivateGStreamerBase(MediaPlayer*);

#if !USE(HOLE_PUNCH_GSTREAMER)
    virtual GstElement* createVideoSink();
#endif

#if USE(GSTREAMER_GL)
    static GstFlowReturn newSampleCallback(GstElement*, MediaPlayerPrivateGStreamerBase*);
    static GstFlowReturn newPrerollCallback(GstElement*, MediaPlayerPrivateGStreamerBase*);
    GstElement* createGLAppSink();
    GstElement* createVideoSinkGL();
    GstGLContext* gstGLContext() const { return m_glContext.get(); }
    GstGLDisplay* gstGLDisplay() const { return m_glDisplay.get(); }
#if USE(CAIRO) && ENABLE(ACCELERATED_2D_CANVAS)
    GLContext* prepareContextForCairoPaint(GstVideoInfo&, IntSize&, IntSize&);
    bool paintToCairoSurface(cairo_surface_t*, cairo_device_t*, GstVideoInfo&, const IntSize&, const IntSize&, bool);
#endif
#endif

    GstElement* videoSink() const { return m_videoSink.get(); }

    void setStreamVolumeElement(GstStreamVolume*);
    virtual GstElement* createAudioSink() { return 0; }
    virtual GstElement* audioSink() const { return 0; }

    void setPipeline(GstElement*);
    void clearSamples();

    void triggerDrain();

    void triggerRepaint(GstSample*);
    void repaint();

<<<<<<< HEAD
#if !USE(HOLE_PUNCH_GSTREAMER)
=======
    static void drainCallback(MediaPlayerPrivateGStreamerBase*);
>>>>>>> 0d97058f
    static void repaintCallback(MediaPlayerPrivateGStreamerBase*, GstSample*);
#endif

    void notifyPlayerOfVolumeChange();
    void notifyPlayerOfMute();

    static void volumeChangedCallback(MediaPlayerPrivateGStreamerBase*);
    static void muteChangedCallback(MediaPlayerPrivateGStreamerBase*);

    enum MainThreadNotification {
        VideoChanged = 1 << 0,
        VideoCapsChanged = 1 << 1,
        AudioChanged = 1 << 2,
        VolumeChanged = 1 << 3,
        MuteChanged = 1 << 4,
#if ENABLE(VIDEO_TRACK)
        TextChanged = 1 << 5,
#endif
        SizeChanged = 1 << 6
    };

    MainThreadNotifier<MainThreadNotification> m_notifier;
    MediaPlayer* m_player;
    GRefPtr<GstElement> m_pipeline;
    GRefPtr<GstStreamVolume> m_volumeElement;
    GRefPtr<GstElement> m_videoSink;
    GRefPtr<GstElement> m_fpsSink;
    MediaPlayer::ReadyState m_readyState;
    mutable MediaPlayer::NetworkState m_networkState;
<<<<<<< HEAD
    mutable bool m_isEndReached;
=======
>>>>>>> 0d97058f
    IntSize m_size;
    IntPoint m_position;
    mutable GMutex m_sampleMutex;
    GRefPtr<GstSample> m_sample;
#if USE(GSTREAMER_GL) || USE(COORDINATED_GRAPHICS_THREADED)
    RunLoop::Timer<MediaPlayerPrivateGStreamerBase> m_drawTimer;
#endif
    unsigned long m_repaintHandler;
    mutable FloatSize m_videoSize;
    bool m_usingFallbackVideoSink;
#if USE(TEXTURE_MAPPER_GL) && !USE(COORDINATED_GRAPHICS_MULTIPROCESS)
    void updateTexture(BitmapTextureGL&, GstVideoInfo&);
#endif
#if USE(GSTREAMER_GL)
    GRefPtr<GstGLContext> m_glContext;
    GRefPtr<GstGLDisplay> m_glDisplay;
#endif

#if USE(COORDINATED_GRAPHICS_THREADED)
    RefPtr<TextureMapperPlatformLayerProxy> proxy() const override { return m_platformLayerProxy.copyRef(); }
    void swapBuffersIfNeeded() override { };
    void pushTextureToCompositor();
    RefPtr<TextureMapperPlatformLayerProxy> m_platformLayerProxy;
#endif

#if USE(GSTREAMER_GL) || USE(COORDINATED_GRAPHICS_THREADED)
    RefPtr<GraphicsContext3D> m_context3D;
    Condition m_drawCondition;
    Lock m_drawMutex;
#endif

private:

#if USE(WESTEROS_SINK) || USE(FUSION_SINK)
    void updateVideoRectangle();
#endif

#if ENABLE(LEGACY_ENCRYPTED_MEDIA)
    std::unique_ptr<CDMSession> createSession(const String&, CDMSessionClient*);
    CDMSession* m_cdmSession;
#endif
    ImageOrientation m_videoSourceOrientation;
#if ENABLE(LEGACY_ENCRYPTED_MEDIA)
    std::unique_ptr<CDMSession> createSession(const String&, CDMSessionClient*);
    CDMSession* m_cdmSession;
#endif
#if USE(GSTREAMER_GL)
    std::unique_ptr<VideoTextureCopierGStreamer> m_videoTextureCopier;
#endif
};

}

#endif // USE(GSTREAMER)
#endif<|MERGE_RESOLUTION|>--- conflicted
+++ resolved
@@ -55,13 +55,10 @@
 class IntRect;
 class VideoTextureCopierGStreamer;
 
-<<<<<<< HEAD
 #if USE(PLAYREADY)
 class PlayreadySession;
 #endif
 
-=======
->>>>>>> 0d97058f
 void registerWebKitGStreamerElements();
 
 class MediaPlayerPrivateGStreamerBase : public MediaPlayerPrivateInterface
@@ -134,24 +131,11 @@
 #endif
 
 #if ENABLE(LEGACY_ENCRYPTED_MEDIA)
-<<<<<<< HEAD
-    void needKey(RefPtr<Uint8Array> initData);
-    void setCDMSession(CDMSession*);
-    void keyAdded();
-#endif
-
-#if ENABLE(LEGACY_ENCRYPTED_MEDIA)
-    virtual void dispatchDecryptionKey(GstBuffer*);
-#endif
-
 #if USE(PLAYREADY)
     PlayreadySession* prSession() const;
     virtual void emitSession();
 #endif
 
-    static bool supportsKeySystem(const String& keySystem, const String& mimeType);
-    static MediaPlayer::SupportsType extendedSupportsType(const MediaEngineSupportParameters& parameters, MediaPlayer::SupportsType);
-=======
     void needKey(RefPtr<Uint8Array>);
     void setCDMSession(CDMSession*);
     void keyAdded();
@@ -160,7 +144,6 @@
 
     static bool supportsKeySystem(const String& keySystem, const String& mimeType);
     static MediaPlayer::SupportsType extendedSupportsType(const MediaEngineSupportParameters&, MediaPlayer::SupportsType);
->>>>>>> 0d97058f
 
 #if USE(GSTREAMER_GL)
     bool copyVideoTextureToPlatformTexture(GraphicsContext3D*, Platform3DObject, GC3Denum, GC3Dint, GC3Denum, GC3Denum, GC3Denum, bool, bool) override;
@@ -209,11 +192,8 @@
     void triggerRepaint(GstSample*);
     void repaint();
 
-<<<<<<< HEAD
 #if !USE(HOLE_PUNCH_GSTREAMER)
-=======
     static void drainCallback(MediaPlayerPrivateGStreamerBase*);
->>>>>>> 0d97058f
     static void repaintCallback(MediaPlayerPrivateGStreamerBase*, GstSample*);
 #endif
 
@@ -243,10 +223,6 @@
     GRefPtr<GstElement> m_fpsSink;
     MediaPlayer::ReadyState m_readyState;
     mutable MediaPlayer::NetworkState m_networkState;
-<<<<<<< HEAD
-    mutable bool m_isEndReached;
-=======
->>>>>>> 0d97058f
     IntSize m_size;
     IntPoint m_position;
     mutable GMutex m_sampleMutex;
