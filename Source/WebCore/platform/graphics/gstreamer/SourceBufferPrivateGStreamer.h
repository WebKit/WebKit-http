--- conflicted
+++ resolved
@@ -54,19 +54,13 @@
 
     void clearMediaSource() { m_mediaSource = nullptr; }
 
-<<<<<<< HEAD
     void setClient(SourceBufferPrivateClient*) override;
     void append(const unsigned char*, unsigned) override;
     void abort() override;
+    void resetParserState() override;
     void removedFromMediaSource() override;
     MediaPlayer::ReadyState readyState() const override;
     void setReadyState(MediaPlayer::ReadyState) override;
-=======
-    virtual void append(const unsigned char* data, unsigned length);
-    virtual void abort();
-    virtual void resetParserState();
-    virtual void removedFromMediaSource();
->>>>>>> 69991751
 
     void flushAndEnqueueNonDisplayingSamples(Vector<RefPtr<MediaSample>>, AtomicString) override;
     void enqueueSample(PassRefPtr<MediaSample>, AtomicString) override;
