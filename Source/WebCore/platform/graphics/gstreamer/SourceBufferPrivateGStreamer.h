--- conflicted
+++ resolved
@@ -48,11 +48,7 @@
 class SourceBufferPrivateGStreamer final : public SourceBufferPrivate {
 
 public:
-<<<<<<< HEAD
-    static PassRefPtr<SourceBufferPrivateGStreamer> create(MediaSourceGStreamer*, PassRefPtr<MediaSourceClientGStreamerMSE>, const ContentType&);
-=======
-    static Ref<SourceBufferPrivateGStreamer> create(MediaSourceClientGStreamer&, const ContentType&);
->>>>>>> bc241570
+    static Ref<SourceBufferPrivateGStreamer> create(MediaSourceGStreamer*, PassRefPtr<MediaSourceClientGStreamerMSE>, const ContentType&);
     virtual ~SourceBufferPrivateGStreamer();
 
     void clearMediaSource() { m_mediaSource = 0; }
@@ -79,15 +75,10 @@
 #endif
 
 private:
-<<<<<<< HEAD
     SourceBufferPrivateGStreamer(MediaSourceGStreamer*, PassRefPtr<MediaSourceClientGStreamerMSE>, const ContentType&);
     friend class MediaSourceClientGStreamerMSE;
 
     MediaSourceGStreamer* m_mediaSource;
-=======
-    SourceBufferPrivateGStreamer(MediaSourceClientGStreamer&, const ContentType&);
-
->>>>>>> bc241570
     ContentType m_type;
     RefPtr<MediaSourceClientGStreamerMSE> m_client;
     SourceBufferPrivateClient* m_sourceBufferPrivateClient;
