--- conflicted
+++ resolved
@@ -119,43 +119,6 @@
 
     void stop()
     {
-<<<<<<< HEAD
-        if (sample)
-            gst_sample_unref(sample);
-        sample = nullptr;
-
-        if (previousSample)
-            gst_sample_unref(previousSample);
-        previousSample = nullptr;
-
-        if (currentCaps)
-            gst_caps_unref(currentCaps);
-        currentCaps = nullptr;
-
-#if USE(OPENGL_ES_2) && GST_CHECK_VERSION(1, 5, 1)
-        if (context) {
-            gst_gl_context_destroy(context);
-            gst_object_unref(context);
-        }
-        if (other_context) {
-            gst_gl_context_destroy(other_context);
-            gst_object_unref(context);
-        }
-
-        display = nullptr;
-        context = nullptr;
-        other_context = nullptr;
-#endif
-        g_mutex_clear(&sampleMutex);
-        g_cond_clear(&dataCondition);
-    }
-
-    GstSample* sample;
-    GstSample* previousSample;
-    GSourceWrap::Dynamic timeoutSource;
-    GMutex sampleMutex;
-    GCond dataCondition;
-=======
         LockHolder locker(m_sampleMutex);
         m_sample = nullptr;
         m_unlocked = true;
@@ -170,7 +133,6 @@
         LockHolder locker(m_sampleMutex);
         if (m_unlocked)
             return true;
->>>>>>> 84a0ca26
 
         m_sample = webkitVideoSinkRequestRender(sink, buffer);
         if (!m_sample)
@@ -219,34 +181,45 @@
     // to deadlocks because render() holds the stream lock.
     //
     // Protected by the sample mutex
-<<<<<<< HEAD
-    bool unlocked;
+    bool m_unlocked { false };
+};
+
+struct _WebKitVideoSinkPrivate {
+    _WebKitVideoSinkPrivate()
+    {
+        gst_video_info_init(&info);
+    }
+
+    ~_WebKitVideoSinkPrivate()
+    {
+        if (currentCaps)
+            gst_caps_unref(currentCaps);
+
+#if USE(OPENGL_ES_2) && GST_CHECK_VERSION(1, 5, 1)
+        if (context) {
+            gst_gl_context_destroy(context);
+            gst_object_unref(context);
+        }
+        if (other_context) {
+            gst_gl_context_destroy(other_context);
+            gst_object_unref(context);
+        }
+
+        display = nullptr;
+        context = nullptr;
+        other_context = nullptr;
+#endif
+    }
+
+    VideoRenderRequestScheduler scheduler;
+    GstVideoInfo info;
+    GstCaps* currentCaps;
 
 #if USE(OPENGL_ES_2) && GST_CHECK_VERSION(1, 3, 0)
     GstGLDisplay *display;
     GstGLContext *context;
     GstGLContext *other_context;
 #endif
-=======
-    bool m_unlocked { false };
-};
-
-struct _WebKitVideoSinkPrivate {
-    _WebKitVideoSinkPrivate()
-    {
-        gst_video_info_init(&info);
-    }
-
-    ~_WebKitVideoSinkPrivate()
-    {
-        if (currentCaps)
-            gst_caps_unref(currentCaps);
-    }
-
-    VideoRenderRequestScheduler scheduler;
-    GstVideoInfo info;
-    GstCaps* currentCaps;
->>>>>>> 84a0ca26
 };
 
 #define webkit_video_sink_parent_class parent_class
@@ -287,40 +260,13 @@
 
 static void webkitVideoSinkRepaintRequested(WebKitVideoSink* sink, GstSample* sample)
 {
-<<<<<<< HEAD
+    g_signal_emit(sink, webkitVideoSinkSignals[REPAINT_REQUESTED], 0, sample);
+}
+
+static GRefPtr<GstSample> webkitVideoSinkRequestRender(WebKitVideoSink* sink, GstBuffer* buffer)
+{
     WebKitVideoSinkPrivate* priv = sink->priv;
-
-#if !USE(COORDINATED_GRAPHICS_THREADED)
-    WTF::GMutexLocker<GMutex> lock(priv->sampleMutex);
-#endif
-
-    GstSample* sample = priv->sample;
-    priv->sample = 0;
-
-    if (!sample || priv->unlocked || UNLIKELY(!GST_IS_SAMPLE(sample))) {
-        g_cond_signal(&priv->dataCondition);
-        return;
-    }
-
-=======
->>>>>>> 84a0ca26
-    g_signal_emit(sink, webkitVideoSinkSignals[REPAINT_REQUESTED], 0, sample);
-}
-
-static GRefPtr<GstSample> webkitVideoSinkRequestRender(WebKitVideoSink* sink, GstBuffer* buffer)
-{
-    WebKitVideoSinkPrivate* priv = sink->priv;
-<<<<<<< HEAD
-
-    WTF::GMutexLocker<GMutex> lock(priv->sampleMutex);
-
-    if (priv->unlocked)
-        return GST_FLOW_OK;
-
-    priv->sample = gst_sample_new(buffer, priv->currentCaps, 0, 0);
-=======
     GRefPtr<GstSample> sample = adoptGRef(gst_sample_new(buffer, priv->currentCaps, nullptr, nullptr));
->>>>>>> 84a0ca26
 
     // The video info structure is valid only if the sink handled an allocation query.
     GstVideoFormat format = GST_VIDEO_INFO_FORMAT(&priv->info);
@@ -390,28 +336,7 @@
     }
 #endif
 
-<<<<<<< HEAD
-    GstSample* currentSample = gst_sample_ref(priv->sample);
-#if USE(COORDINATED_GRAPHICS_THREADED)
-    webkitVideoSinkTimeoutCallback(sink);
-#else
-    // This should likely use a lower priority, but glib currently starves
-    // lower priority sources.
-    // See: https://bugzilla.gnome.org/show_bug.cgi?id=610830.
-    GRefPtr<WebKitVideoSink> protector(sink);
-    priv->timeoutSource.schedule("[WebKit] webkitVideoSinkTimeoutCallback",
-        std::function<void()>([protector] { webkitVideoSinkTimeoutCallback(protector.get()); }));
-
-    g_cond_wait(&priv->dataCondition, &priv->sampleMutex);
-#endif
-
-    if (priv->previousSample)
-        gst_sample_unref(priv->previousSample);
-    priv->previousSample = currentSample;
-    return GST_FLOW_OK;
-=======
     return sample;
->>>>>>> 84a0ca26
 }
 
 static GstFlowReturn webkitVideoSinkRender(GstBaseSink* baseSink, GstBuffer* buffer)
@@ -422,26 +347,8 @@
 
 static void webkitVideoSinkFinalize(GObject* object)
 {
-<<<<<<< HEAD
-    WTF::GMutexLocker<GMutex> lock(priv->sampleMutex);
-
-    if (priv->sample) {
-        gst_sample_unref(priv->sample);
-        priv->sample = 0;
-    }
-
-    if (priv->previousSample) {
-        gst_sample_unref(priv->previousSample);
-        priv->previousSample = nullptr;
-    }
-
-    priv->unlocked = true;
-
-    g_cond_signal(&priv->dataCondition);
-=======
     WEBKIT_VIDEO_SINK(object)->priv->~WebKitVideoSinkPrivate();
     G_OBJECT_CLASS(parent_class)->finalize(object);
->>>>>>> 84a0ca26
 }
 
 static gboolean webkitVideoSinkUnlock(GstBaseSink* baseSink)
