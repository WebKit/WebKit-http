--- conflicted
+++ resolved
@@ -105,26 +105,14 @@
     if (!initializeGStreamer())
         return false;
 
-<<<<<<< HEAD
     registerWebKitGStreamerElements();
 
-    GRefPtr<GstElementFactory> srcFactory = gst_element_factory_find("webkitwebsrc");
-=======
     GRefPtr<GstElementFactory> srcFactory = adoptGRef(gst_element_factory_find("webkitwebsrc"));
->>>>>>> 30f049cf
     if (!srcFactory) {
         GST_DEBUG_CATEGORY_INIT(webkit_media_player_debug, "webkitmediaplayer", 0, "WebKit media player");
         gst_element_register(0, "webkitwebsrc", GST_RANK_PRIMARY + 100, WEBKIT_TYPE_WEB_SRC);
     }
 
-<<<<<<< HEAD
-=======
-#if ENABLE(MEDIA_SOURCE)
-    GRefPtr<GstElementFactory> WebKitMediaSrcFactory = adoptGRef(gst_element_factory_find("webkitmediasrc"));
-    if (!WebKitMediaSrcFactory)
-        gst_element_register(0, "webkitmediasrc", GST_RANK_PRIMARY + 100, WEBKIT_TYPE_MEDIA_SRC);
-#endif
->>>>>>> 30f049cf
     return true;
 }
 
