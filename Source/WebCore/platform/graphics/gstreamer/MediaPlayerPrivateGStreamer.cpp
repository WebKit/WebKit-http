--- conflicted
+++ resolved
@@ -66,15 +66,6 @@
 #include "AudioSourceProviderGStreamer.h"
 #endif
 
-<<<<<<< HEAD
-#include <wtf/MainThread.h>
-
-// Max interval in seconds to stay in the READY state on manual
-// state change requests.
-static const unsigned gReadyStateTimerInterval = 60;
-
-=======
->>>>>>> f881e8ab
 GST_DEBUG_CATEGORY_EXTERN(webkit_media_player_debug);
 #define GST_CAT_DEFAULT webkit_media_player_debug
 
@@ -82,19 +73,6 @@
 
 namespace WebCore {
 
-<<<<<<< HEAD
-static gboolean mediaPlayerPrivateMessageCallback(GstBus*, GstMessage* message, MediaPlayerPrivateGStreamer* player)
-{
-    return player->handleMessage(message);
-}
-
-static void mediaPlayerPrivateSyncMessageCallback(GstBus*, GstMessage* message, MediaPlayerPrivateGStreamer* player)
-{
-    player->handleSyncMessage(message);
-}
-
-=======
->>>>>>> f881e8ab
 static void mediaPlayerPrivateSourceChangedCallback(GObject*, GParamSpec*, MediaPlayerPrivateGStreamer* player)
 {
     player->sourceChanged();
@@ -187,15 +165,10 @@
 
 MediaPlayerPrivateGStreamer::MediaPlayerPrivateGStreamer(MediaPlayer* player)
     : MediaPlayerPrivateGStreamerBase(player)
-<<<<<<< HEAD
     , m_buffering(false)
     , m_bufferingPercentage(0)
     , m_cachedPosition(-1)
-=======
     , m_weakPtrFactory(this)
-    , m_source(0)
-    , m_seekTime(0)
->>>>>>> f881e8ab
     , m_changingRate(false)
     , m_downloadFinished(false)
     , m_errorOccured(false)
@@ -282,13 +255,7 @@
     if (m_pipeline) {
         GRefPtr<GstBus> bus = adoptGRef(gst_pipeline_get_bus(GST_PIPELINE(m_pipeline.get())));
         ASSERT(bus);
-<<<<<<< HEAD
-        g_signal_handlers_disconnect_by_func(bus.get(), reinterpret_cast<gpointer>(mediaPlayerPrivateMessageCallback), this);
-        g_signal_handlers_disconnect_by_func(bus.get(), reinterpret_cast<gpointer>(mediaPlayerPrivateSyncMessageCallback), this);
-        gst_bus_remove_signal_watch(bus.get());
-=======
         gst_bus_set_sync_handler(bus.get(), nullptr, nullptr, nullptr);
->>>>>>> f881e8ab
 
         g_signal_handlers_disconnect_by_func(m_pipeline.get(), reinterpret_cast<gpointer>(mediaPlayerPrivateSourceChangedCallback), this);
         g_signal_handlers_disconnect_by_func(m_pipeline.get(), reinterpret_cast<gpointer>(mediaPlayerPrivateVideoChangedCallback), this);
@@ -1009,27 +976,7 @@
     return timeRanges;
 }
 
-<<<<<<< HEAD
-void MediaPlayerPrivateGStreamer::handleSyncMessage(GstMessage* message)
-{
-    switch (GST_MESSAGE_TYPE(message)) {
-        case GST_MESSAGE_DURATION_CHANGED:
-        {
-            m_pendingAsyncOperationsLock.lock();
-            guint asyncOperationId = g_timeout_add(0, (GSourceFunc)mediaPlayerPrivateNotifyDurationChanged, this);
-            m_pendingAsyncOperations = g_list_append(m_pendingAsyncOperations, GUINT_TO_POINTER(asyncOperationId));
-            m_pendingAsyncOperationsLock.unlock();
-            break;
-        }
-        default:
-            break;
-    }
-}
-
-gboolean MediaPlayerPrivateGStreamer::handleMessage(GstMessage* message)
-=======
 void MediaPlayerPrivateGStreamer::handleMessage(GstMessage* message)
->>>>>>> f881e8ab
 {
     GUniqueOutPtr<GError> err;
     GUniqueOutPtr<gchar> debug;
@@ -2144,9 +2091,6 @@
         return GST_BUS_DROP;
     }, this, nullptr);
 
-    gst_bus_enable_sync_message_emission(bus.get());
-    g_signal_connect(bus.get(), "sync-message", G_CALLBACK(mediaPlayerPrivateSyncMessageCallback), this);
-
     g_object_set(m_pipeline.get(), "mute", m_player->muted(), nullptr);
 
     g_signal_connect(m_pipeline.get(), "notify::source", G_CALLBACK(mediaPlayerPrivateSourceChangedCallback), this);
@@ -2231,6 +2175,19 @@
     return false;
 }
 
+bool MediaPlayerPrivateGStreamer::handleSyncMessage(GstMessage* message)
+{
+    if (GST_MESSAGE_TYPE(message) == GST_MESSAGE_DURATION_CHANGED) {
+        m_pendingAsyncOperationsLock.lock();
+        guint asyncOperationId = g_timeout_add(0, (GSourceFunc)mediaPlayerPrivateNotifyDurationChanged, this);
+        m_pendingAsyncOperations = g_list_append(m_pendingAsyncOperations, GUINT_TO_POINTER(asyncOperationId));
+        m_pendingAsyncOperationsLock.unlock();
+        return true;
+    }
+
+    return MediaPlayerPrivateGStreamerBase::handleSyncMessage(message);
+}
+
 }
 
 #endif // USE(GSTREAMER)