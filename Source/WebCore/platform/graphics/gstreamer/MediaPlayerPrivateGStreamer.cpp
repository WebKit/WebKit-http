/*
 * Copyright (C) 2007, 2009 Apple Inc.  All rights reserved.
 * Copyright (C) 2007 Collabora Ltd.  All rights reserved.
 * Copyright (C) 2007 Alp Toker <alp@atoker.com>
 * Copyright (C) 2009 Gustavo Noronha Silva <gns@gnome.org>
 * Copyright (C) 2009, 2010, 2011, 2012, 2013, 2015, 2016 Igalia S.L
 * Copyright (C) 2014 Cable Television Laboratories, Inc.
 * Copyright (C) 2015, 2016 Metrological Group B.V.
 *
 * This library is free software; you can redistribute it and/or
 * modify it under the terms of the GNU Library General Public
 * License as published by the Free Software Foundation; either
 * version 2 of the License, or (at your option) any later version.
 *
 * This library is distributed in the hope that it will be useful,
 * but WITHOUT ANY WARRANTY; without even the implied warranty of
 * MERCHANTABILITY or FITNESS FOR A PARTICULAR PURPOSE.  See the GNU
 * Library General Public License for more details.
 *
 * You should have received a copy of the GNU Library General Public License
 * aint with this library; see the file COPYING.LIB.  If not, write to
 * the Free Software Foundation, Inc., 51 Franklin Street, Fifth Floor,
 * Boston, MA 02110-1301, USA.
 */

#include "config.h"
#include "MediaPlayerPrivateGStreamer.h"

#if ENABLE(VIDEO) && USE(GSTREAMER)

#include "FileSystem.h"
#include "GStreamerUtilities.h"
#include "URL.h"
#include "MIMETypeRegistry.h"
#include "MediaPlayer.h"
#include "MediaPlayerRequestInstallMissingPluginsCallback.h"
#include "NotImplemented.h"
#include "SecurityOrigin.h"
#include "TimeRanges.h"
#include "UUID.h"
#include "WebKitWebSourceGStreamer.h"
#include <glib.h>
#include <gst/gst.h>
#include <gst/pbutils/missing-plugins.h>
#include <gst/video/gstvideodecoder.h>
#include <limits>
#include <wtf/CurrentTime.h>
#include <wtf/HexNumber.h>
#include <wtf/MediaTime.h>
#include <wtf/NeverDestroyed.h>
#include <wtf/glib/GUniquePtr.h>
#include <wtf/text/CString.h>

#if USE(GSTREAMER_WEBKIT_HTTP_SRC)
#include "WebKitWebSourceGStreamer.h"
#endif

#if ENABLE(VIDEO_TRACK)
#include "AudioTrackPrivateGStreamer.h"
#include "InbandMetadataTextTrackPrivateGStreamer.h"
#include "InbandTextTrackPrivateGStreamer.h"
#include "TextCombinerGStreamer.h"
#include "TextSinkGStreamer.h"
#include "VideoTrackPrivateGStreamer.h"
#endif

#if ENABLE(VIDEO_TRACK) && USE(GSTREAMER_MPEGTS)
#define GST_USE_UNSTABLE_API
#include <gst/mpegts/mpegts.h>
#undef GST_USE_UNSTABLE_API
#endif
#include <gst/audio/streamvolume.h>

#if ENABLE(WEB_AUDIO)
#include "AudioSourceProviderGStreamer.h"
#endif

GST_DEBUG_CATEGORY_EXTERN(webkit_media_player_debug);
#define GST_CAT_DEFAULT webkit_media_player_debug

using namespace std;

namespace WebCore {

static void busMessageCallback(GstBus*, GstMessage* message, MediaPlayerPrivateGStreamer* player)
{
    player->handleMessage(message);
}

void MediaPlayerPrivateGStreamer::setAudioStreamPropertiesCallback(MediaPlayerPrivateGStreamer* player, GObject* object)
{
    player->setAudioStreamProperties(object);
}

void MediaPlayerPrivateGStreamer::setAudioStreamProperties(GObject* object)
{
    if (g_strcmp0(G_OBJECT_TYPE_NAME(object), "GstPulseSink"))
        return;

    const char* role = m_player->client().mediaPlayerIsVideo() ? "video" : "music";
    GstStructure* structure = gst_structure_new("stream-properties", "media.role", G_TYPE_STRING, role, NULL);
    g_object_set(object, "stream-properties", structure, NULL);
    gst_structure_free(structure);
    GUniquePtr<gchar> elementName(gst_element_get_name(GST_ELEMENT(object)));
    GST_DEBUG("Set media.role as %s at %s", role, elementName.get());
}

void MediaPlayerPrivateGStreamer::registerMediaEngine(MediaEngineRegistrar registrar)
{
    if (isAvailable())
        registrar([](MediaPlayer* player) { return std::make_unique<MediaPlayerPrivateGStreamer>(player); },
            getSupportedTypes, supportsType, 0, 0, 0, supportsKeySystem);
}

bool initializeGStreamerAndRegisterWebKitElements()
{
    if (!initializeGStreamer())
        return false;

    registerWebKitGStreamerElements();

    static bool gstDebugEnabled = false;

    if (!gstDebugEnabled) {
        GST_DEBUG_CATEGORY_INIT(webkit_media_player_debug, "webkitmediaplayer", 0, "WebKit media player");
        gstDebugEnabled = true;
    }

#if USE(GSTREAMER_WEBKIT_HTTP_SRC)
    GRefPtr<GstElementFactory> srcFactory = adoptGRef(gst_element_factory_find("webkitwebsrc"));
    if (!srcFactory)
        gst_element_register(0, "webkitwebsrc", GST_RANK_PRIMARY + 100, WEBKIT_TYPE_WEB_SRC);
#endif
    return true;
}

bool MediaPlayerPrivateGStreamer::isAvailable()
{
    if (!initializeGStreamerAndRegisterWebKitElements())
        return false;

    GRefPtr<GstElementFactory> factory = adoptGRef(gst_element_factory_find("playbin"));
    return factory;
}

MediaPlayerPrivateGStreamer::MediaPlayerPrivateGStreamer(MediaPlayer* player)
    : MediaPlayerPrivateGStreamerBase(player)
    , m_buffering(false)
    , m_bufferingPercentage(0)
    , m_cachedPosition(-1)
    , m_canFallBackToLastFinishedSeekPosition(false)
    , m_changingRate(false)
    , m_downloadFinished(false)
    , m_errorOccured(false)
    , m_isStreaming(false)
    , m_durationAtEOS(0)
    , m_paused(true)
    , m_playbackRate(1)
    , m_requestedState(GST_STATE_VOID_PENDING)
    , m_resetPipeline(false)
    , m_seeking(false)
    , m_seekIsPending(false)
    , m_seekTime(0)
    , m_source(0)
    , m_volumeAndMuteInitialized(false)
    , m_weakPtrFactory(this)
    , m_mediaLocations(0)
    , m_mediaLocationCurrentIndex(0)
    , m_playbackRatePause(false)
    , m_timeOfOverlappingSeek(-1)
    , m_lastPlaybackRate(1)
    , m_fillTimer(*this, &MediaPlayerPrivateGStreamer::fillTimerFired)
    , m_maxTimeLoaded(0)
    , m_preload(player->preload())
    , m_delayingLoad(false)
    , m_maxTimeLoadedAtLastDidLoadingProgress(0)
    , m_hasVideo(false)
    , m_hasAudio(false)
    , m_readyTimerHandler(RunLoop::main(), this, &MediaPlayerPrivateGStreamer::readyTimerFired)
    , m_totalBytes(0)
    , m_preservesPitch(false)
<<<<<<< HEAD
    , m_lastQuery(-1)
#if ENABLE(WEB_AUDIO)
    , m_audioSourceProvider(std::make_unique<AudioSourceProviderGStreamer>())
#endif
=======
>>>>>>> a768d1ae
{
#if USE(GLIB)
    m_readyTimerHandler.setPriority(G_PRIORITY_DEFAULT_IDLE);
#endif
}

MediaPlayerPrivateGStreamer::~MediaPlayerPrivateGStreamer()
{
#if ENABLE(VIDEO_TRACK)
    for (size_t i = 0; i < m_audioTracks.size(); ++i)
        m_audioTracks[i]->disconnect();

    for (size_t i = 0; i < m_textTracks.size(); ++i)
        m_textTracks[i]->disconnect();

    for (size_t i = 0; i < m_videoTracks.size(); ++i)
        m_videoTracks[i]->disconnect();
#endif
    if (m_fillTimer.isActive())
        m_fillTimer.stop();

    if (m_mediaLocations) {
        gst_structure_free(m_mediaLocations);
        m_mediaLocations = 0;
    }

    if (WEBKIT_IS_WEB_SRC(m_source.get()) && GST_OBJECT_PARENT(m_source.get()))
        g_signal_handlers_disconnect_by_func(GST_ELEMENT_PARENT(m_source.get()), reinterpret_cast<gpointer>(uriDecodeBinElementAddedCallback), this);

    if (m_autoAudioSink)
        g_signal_handlers_disconnect_by_func(G_OBJECT(m_autoAudioSink.get()),
            reinterpret_cast<gpointer>(setAudioStreamPropertiesCallback), this);

    m_readyTimerHandler.stop();
    if (m_missingPluginsCallback) {
        m_missingPluginsCallback->invalidate();
        m_missingPluginsCallback = nullptr;
    }

    // Ensure that neither this class nor the base class hold references to any sample
    // as in the change to NULL the decoder needs to be able to free the buffers
    clearSamples();

    if (m_videoSink) {
        GRefPtr<GstPad> videoSinkPad = adoptGRef(gst_element_get_static_pad(m_videoSink.get(), "sink"));
        g_signal_handlers_disconnect_matched(videoSinkPad.get(), G_SIGNAL_MATCH_DATA, 0, 0, nullptr, nullptr, this);
    }

    if (m_pipeline) {
        GRefPtr<GstBus> bus = adoptGRef(gst_pipeline_get_bus(GST_PIPELINE(m_pipeline.get())));
        ASSERT(bus);
        g_signal_handlers_disconnect_by_func(bus.get(), gpointer(busMessageCallback), this);
        gst_bus_remove_signal_watch(bus.get());
        gst_bus_set_sync_handler(bus.get(), nullptr, nullptr, nullptr);
        g_signal_handlers_disconnect_matched(m_pipeline.get(), G_SIGNAL_MATCH_DATA, 0, 0, nullptr, nullptr, this);
        gst_element_set_state(m_pipeline.get(), GST_STATE_NULL);
    }
}

void MediaPlayerPrivateGStreamer::load(const String& urlString)
{
    if (!initializeGStreamerAndRegisterWebKitElements())
        return;

    URL url(URL(), urlString);
    if (url.isBlankURL())
        return;

    // Clean out everything after file:// url path.
    String cleanURL(urlString);
    if (url.isLocalFile())
        cleanURL = cleanURL.substring(0, url.pathEnd());

    m_url = URL(URL(), cleanURL);

#if USE(GSTREAMER_WEBKIT_HTTP_SRC)
    if (m_url.protocolIsInHTTPFamily())
        m_url.setProtocol("webkit+" + m_url.protocol());
#endif

    if (!m_pipeline)
        createGSTPlayBin();

    if (m_fillTimer.isActive())
        m_fillTimer.stop();

    ASSERT(m_pipeline);

    g_object_set(m_pipeline.get(), "uri", m_url.string().utf8().data(), nullptr);

    GST_INFO("Load %s", m_url.string().utf8().data());

    if (m_preload == MediaPlayer::None) {
        GST_DEBUG("Delaying load.");
        m_delayingLoad = true;
    }

    // Reset network and ready states. Those will be set properly once
    // the pipeline pre-rolled.
    m_networkState = MediaPlayer::Loading;
    m_player->networkStateChanged();
    m_readyState = MediaPlayer::HaveNothing;

    m_player->readyStateChanged();
    m_volumeAndMuteInitialized = false;
    m_durationAtEOS = 0;

    if (!m_delayingLoad)
        commitLoad();
}

#if ENABLE(MEDIA_SOURCE)
void MediaPlayerPrivateGStreamer::load(const String&, MediaSourcePrivateClient*)
{
    // Properly fail so the global MediaPlayer tries to fallback to the next MediaPlayerPrivate.
    m_networkState = MediaPlayer::FormatError;
    m_player->networkStateChanged();
}
#endif

#if ENABLE(MEDIA_STREAM)
void MediaPlayerPrivateGStreamer::load(MediaStreamPrivate&)
{
    notImplemented();
}
#endif

void MediaPlayerPrivateGStreamer::commitLoad()
{
    ASSERT(!m_delayingLoad);
    GST_DEBUG("Committing load.");

    // GStreamer needs to have the pipeline set to a paused state to
    // start providing anything useful.
    changePipelineState(GST_STATE_PAUSED);

    setDownloadBuffering();
    updateStates();
}

#if PLATFORM(BCM_NEXUS)
// utility function for bcm nexus seek functionality
static GstElement* findVideoDecoder(GstElement *element)
{
    GstElement *re = NULL;
    if (GST_IS_BIN(element)) {
        GstIterator* it = gst_bin_iterate_elements(GST_BIN(element));
        GValue item = G_VALUE_INIT;
        bool done = false;
        while(!done) {
            switch (gst_iterator_next(it, &item)) {
                case GST_ITERATOR_OK:
                {
                    GstElement *next = GST_ELEMENT(g_value_get_object(&item));
                    done = (re = findVideoDecoder(next)) != NULL;
                    g_value_reset (&item);
                    break;
                }
                case GST_ITERATOR_RESYNC:
                    gst_iterator_resync (it);
                    break;
                case GST_ITERATOR_ERROR:
                case GST_ITERATOR_DONE:
                    done = true;
                    break;
            }
        }
        g_value_unset (&item);
        gst_iterator_free(it);
    } else if (GST_IS_VIDEO_DECODER(element))
        re = element;
    return re;
}
#endif


double MediaPlayerPrivateGStreamer::playbackPosition() const
{

    if (m_isEndReached) {
        // Position queries on a null pipeline return 0. If we're at
        // the end of the stream the pipeline is null but we want to
        // report either the seek time or the duration because this is
        // what the Media element spec expects us to do.
        if (m_seeking)
            return m_seekTime;

        MediaTime mediaDuration = durationMediaTime();
        if (mediaDuration)
            return mediaDuration.toDouble();
        return 0;
    }

    double now = WTF::currentTime();
    if (m_lastQuery > -1 && ((now - m_lastQuery) < 0.25) && (m_cachedPosition > -1))
        return m_cachedPosition;

    m_lastQuery = now;

    // Position is only available if no async state change is going on and the state is either paused or playing.
    gint64 position = GST_CLOCK_TIME_NONE;
    GstElement* videoDec = nullptr;
    GstQuery* query = gst_query_new_position(GST_FORMAT_TIME);
#if USE(FUSION_SINK)
    g_object_get(m_pipeline.get(), "video-sink", &videoDec, nullptr);
    if (!GST_IS_ELEMENT(videoDec))
        return 0.0f;
#else
    videoDec = m_pipeline.get();
#endif
    if (gst_element_query(videoDec, query))
        gst_query_parse_position(query, 0, &position);
    gst_query_unref(query);

    GST_DEBUG("Position %" GST_TIME_FORMAT, GST_TIME_ARGS(position));

    double result = 0.0f;
    if (static_cast<GstClockTime>(position) != GST_CLOCK_TIME_NONE) {
        GTimeVal timeValue;
        GST_TIME_TO_TIMEVAL(position, timeValue);
        result = static_cast<double>(timeValue.tv_sec + (timeValue.tv_usec / 1000000.0));
    } else if (m_canFallBackToLastFinishedSeekPosition)
        result = m_seekTime;

#if PLATFORM(BCM_NEXUS)
    // implement getting pts time from broadcom decoder directly for seek functionality
    gint64 currentPts = -1;
    /*GstElement**/ videoDec = findVideoDecoder(m_pipeline.get());
    const char* videoPtsPropertyName = "video_pts";
    if (videoDec)
        g_object_get(videoDec, videoPtsPropertyName, &currentPts, nullptr);
    if (currentPts > -1) {
        result = (static_cast<double>(currentPts * GST_MSECOND) / 45) / GST_SECOND;
        GST_DEBUG("Using position reported by the video decoder: %f", result);
    }
    if (!result && m_seekTime)
        result = m_seekTime;
#endif

    m_cachedPosition = result;
    return result;
}

GstSeekFlags MediaPlayerPrivateGStreamer::hardwareDependantSeekFlags()
{
#if USE(FUSION_SINK)
    // With Fusion we use a decoder+renderer sink which can't be fed with samples not starting
    // in a key frame.
    return static_cast<GstSeekFlags>(GST_SEEK_FLAG_KEY_UNIT | GST_SEEK_FLAG_SNAP_NEAREST);
#else
    return GST_SEEK_FLAG_ACCURATE;
#endif
}

void MediaPlayerPrivateGStreamer::readyTimerFired()
{
    changePipelineState(GST_STATE_NULL);
}

bool MediaPlayerPrivateGStreamer::changePipelineState(GstState newState)
{
    ASSERT(m_pipeline);

    GstState currentState;
    GstState pending;

    gst_element_get_state(m_pipeline.get(), &currentState, &pending, 0);
    if (currentState == newState || pending == newState) {
        GST_DEBUG("Rejected state change to %s from %s with %s pending", gst_element_state_get_name(newState),
            gst_element_state_get_name(currentState), gst_element_state_get_name(pending));
        return true;
    }

    GST_DEBUG("Changing state change to %s from %s with %s pending", gst_element_state_get_name(newState),
        gst_element_state_get_name(currentState), gst_element_state_get_name(pending));

    GstStateChangeReturn setStateResult = gst_element_set_state(m_pipeline.get(), newState);
    GstState pausedOrPlaying = newState == GST_STATE_PLAYING ? GST_STATE_PAUSED : GST_STATE_PLAYING;
    if (currentState != pausedOrPlaying && setStateResult == GST_STATE_CHANGE_FAILURE) {
        return false;
    }

    // Create a timer when entering the READY state so that we can free resources
    // if we stay for too long on READY.
    // Also lets remove the timer if we request a state change for any state other than READY.
    // See also https://bugs.webkit.org/show_bug.cgi?id=117354
    if (newState == GST_STATE_READY && !m_readyTimerHandler.isActive()) {
        // Max interval in seconds to stay in the READY state on manual
        // state change requests.
        static const double readyStateTimerDelay = 60;
        m_readyTimerHandler.startOneShot(readyStateTimerDelay);
    } else if (newState != GST_STATE_READY)
        m_readyTimerHandler.stop();

    return true;
}

void MediaPlayerPrivateGStreamer::prepareToPlay()
{
    m_preload = MediaPlayer::Auto;
    if (m_delayingLoad) {
        m_delayingLoad = false;
        commitLoad();
    }
}

void MediaPlayerPrivateGStreamer::play()
{
    if (!m_playbackRate) {
        m_playbackRatePause = true;
        return;
    }

    if (changePipelineState(GST_STATE_PLAYING)) {
        m_isEndReached = false;
        m_delayingLoad = false;
        m_preload = MediaPlayer::Auto;
        setDownloadBuffering();
        GST_DEBUG("Play");
    } else {
        loadingFailed(MediaPlayer::Empty);
    }
}

void MediaPlayerPrivateGStreamer::pause()
{
    m_playbackRatePause = false;
    GstState currentState, pendingState;
    gst_element_get_state(m_pipeline.get(), &currentState, &pendingState, 0);
    if (currentState < GST_STATE_PAUSED && pendingState <= GST_STATE_PAUSED)
        return;

    if (changePipelineState(GST_STATE_PAUSED))
        GST_INFO("Pause");
    else
        loadingFailed(MediaPlayer::Empty);
}

MediaTime MediaPlayerPrivateGStreamer::durationMediaTime() const
{
    if (!m_pipeline)
        return { };

    if (m_errorOccured)
        return { };

#if !USE(FUSION_SINK)
    if (m_durationAtEOS)
        return MediaTime::createWithDouble(m_durationAtEOS);
#endif

    // The duration query would fail on a not-prerolled pipeline.
    if (GST_STATE(m_pipeline.get()) < GST_STATE_PAUSED)
        return { };

    gint64 timeLength = 0;

    if (!gst_element_query_duration(m_pipeline.get(), GST_FORMAT_TIME, &timeLength) || static_cast<guint64>(timeLength) == GST_CLOCK_TIME_NONE) {
        GST_DEBUG("Time duration query failed for %s", m_url.string().utf8().data());
        return MediaTime::positiveInfiniteTime();
    }

    GST_DEBUG("Duration: %" GST_TIME_FORMAT, GST_TIME_ARGS(timeLength));

    return MediaTime::createWithDouble(static_cast<double>(timeLength) / GST_SECOND);
    // FIXME: handle 3.14.9.5 properly
}

MediaTime MediaPlayerPrivateGStreamer::currentMediaTime() const
{
    if (!m_pipeline)
        return { };

    if (m_errorOccured)
        return { };

    if (m_seeking)
        return MediaTime::createWithFloat(m_seekTime);

    // Workaround for
    // https://bugzilla.gnome.org/show_bug.cgi?id=639941 In GStreamer
    // 0.10.35 basesink reports wrong duration in case of EOS and
    // negative playback rate. There's no upstream accepted patch for
    // this bug yet, hence this temporary workaround.
    if (m_isEndReached && m_playbackRate < 0)
        return { };

    return MediaTime::createWithDouble(playbackPosition());
}

void MediaPlayerPrivateGStreamer::seek(float time)
{
    if (!m_pipeline)
        return;

    if (m_errorOccured)
        return;

    GST_INFO("[Seek] seek attempt to %f secs", time);

    // Avoid useless seeking.
    if (MediaTime::createWithFloat(time) == currentMediaTime())
        return;

    if (isLiveStream())
        return;

    GstClockTime clockTime = toGstClockTime(time);
    GST_INFO("[Seek] seeking to %" GST_TIME_FORMAT " (%f)", GST_TIME_ARGS(clockTime), time);

    if (m_seeking) {
        m_timeOfOverlappingSeek = time;
        if (m_seekIsPending) {
            m_seekTime = time;
            return;
        }
    }

    GstState state;
    GstState newState;
    GstStateChangeReturn getStateResult = gst_element_get_state(m_pipeline.get(), &state, &newState, 0);
    if (getStateResult == GST_STATE_CHANGE_FAILURE || getStateResult == GST_STATE_CHANGE_NO_PREROLL) {
        GST_DEBUG("[Seek] cannot seek, current state change is %s", gst_element_state_change_return_get_name(getStateResult));
        return;
    }

    if (getStateResult == GST_STATE_CHANGE_ASYNC || state < GST_STATE_PAUSED || m_isEndReached) {
        CString reason = "Unknown reason";
        if (getStateResult == GST_STATE_CHANGE_ASYNC) reason = String::format("In async change %s --> %s", gst_element_state_get_name(state), gst_element_state_get_name(newState)).utf8();
        else if (state < GST_STATE_PAUSED) reason = "State less than PAUSED";
        else if (m_isEndReached) reason = "End reached";

        GST_DEBUG("Delaying the seek: %s", reason.data());
        m_seekIsPending = true;
        if (m_isEndReached) {
            GST_DEBUG("[Seek] reset pipeline");
            m_resetPipeline = true;
            if (!changePipelineState(GST_STATE_PAUSED))
                loadingFailed(MediaPlayer::Empty);
        }
    } else {
        // We can seek now.
        if (!doSeek(clockTime, m_player->rate(), static_cast<GstSeekFlags>(GST_SEEK_FLAG_FLUSH | hardwareDependantSeekFlags()))) {
            GST_DEBUG("[Seek] seeking to %f failed", time);
            return;
        }
    }

    m_seeking = true;
    m_seekTime = time;
    m_isEndReached = false;
}

bool MediaPlayerPrivateGStreamer::doSeek(gint64 position, float rate, GstSeekFlags seekType)
{
    gint64 startTime, endTime;

    if (rate > 0) {
        startTime = position;
        endTime = GST_CLOCK_TIME_NONE;
    } else {
        startTime = 0;
        // If we are at beginning of media, start from the end to
        // avoid immediate EOS.
        if (position < 0)
            endTime = static_cast<gint64>(durationMediaTime().toDouble() * GST_SECOND);
        else
            endTime = position;
    }

    if (!rate)
        rate = 1.0;

    if (!gst_element_seek(m_pipeline.get(), rate, GST_FORMAT_TIME, seekType,
        GST_SEEK_TYPE_SET, startTime, GST_SEEK_TYPE_SET, endTime))
        return false;

    return true;
}

void MediaPlayerPrivateGStreamer::updatePlaybackRate()
{
    if (!m_changingRate)
        return;

    float currentPosition = static_cast<float>(playbackPosition() * GST_SECOND);
    bool mute = false;

    GST_INFO("Set Rate to %f", m_playbackRate);

    if (m_playbackRate > 0) {
        // Mute the sound if the playback rate is too extreme and
        // audio pitch is not adjusted.
        mute = (!m_preservesPitch && (m_playbackRate < 0.8 || m_playbackRate > 2));
    } else {
        if (currentPosition == 0.0f)
            currentPosition = -1.0f;
        mute = true;
    }

    GST_INFO("Need to mute audio?: %d", (int) mute);
    if (doSeek(currentPosition, m_playbackRate, static_cast<GstSeekFlags>(GST_SEEK_FLAG_FLUSH | hardwareDependantSeekFlags()))) {
        g_object_set(m_pipeline.get(), "mute", mute, nullptr);
        m_lastPlaybackRate = m_playbackRate;
    } else {
        m_playbackRate = m_lastPlaybackRate;
        GST_ERROR("Set rate to %f failed", m_playbackRate);
    }

    if (m_playbackRatePause) {
        GstState state;
        GstState pending;

        gst_element_get_state(m_pipeline.get(), &state, &pending, 0);
        if (state != GST_STATE_PLAYING && pending != GST_STATE_PLAYING)
            changePipelineState(GST_STATE_PLAYING);
        m_playbackRatePause = false;
    }

    m_changingRate = false;
    m_player->rateChanged();
}

bool MediaPlayerPrivateGStreamer::paused() const
{
    if (m_isEndReached) {
        GST_DEBUG("Ignoring pause at EOS");
        return true;
    }

    if (m_playbackRatePause)
        return false;

    GstState state, pending;
    GstStateChangeReturn result = gst_element_get_state(m_pipeline.get(), &state, &pending, 0);

    if (result == GST_STATE_CHANGE_ASYNC)
        state = pending;

    return state <= GST_STATE_PAUSED;
}

bool MediaPlayerPrivateGStreamer::seeking() const
{
    return m_seeking;
}

void MediaPlayerPrivateGStreamer::videoChangedCallback(MediaPlayerPrivateGStreamer* player)
{
    player->m_notifier.notify(MainThreadNotification::VideoChanged, [player] { player->notifyPlayerOfVideo(); });
}

void MediaPlayerPrivateGStreamer::notifyPlayerOfVideo()
{
    if (UNLIKELY(!m_pipeline || !m_source))
        return;

    gint numTracks = 0;
    bool useMediaSource = isMediaSource();
    GstElement* element = useMediaSource ? m_source.get() : m_pipeline.get();
    g_object_get(element, "n-video", &numTracks, nullptr);

    GST_DEBUG("Stream has %d video tracks", numTracks);
    m_hasVideo = numTracks > 0;
    if (m_hasVideo)
        m_player->sizeChanged();

    if (useMediaSource) {
        GST_DEBUG("Tracks managed by source element. Bailing out now.");
        m_player->client().mediaPlayerEngineUpdated(m_player);
        return;
    }

#if ENABLE(VIDEO_TRACK)
    for (gint i = 0; i < numTracks; ++i) {
        GRefPtr<GstPad> pad;
        g_signal_emit_by_name(m_pipeline.get(), "get-video-pad", i, &pad.outPtr(), nullptr);
        ASSERT(pad);

        if (i < static_cast<gint>(m_videoTracks.size())) {
            RefPtr<VideoTrackPrivateGStreamer> existingTrack = m_videoTracks[i];
            existingTrack->setIndex(i);
            if (existingTrack->pad() == pad)
                continue;
        }

        RefPtr<VideoTrackPrivateGStreamer> track = VideoTrackPrivateGStreamer::create(m_pipeline, i, pad);
        m_videoTracks.append(track);
        m_player->addVideoTrack(*track);
    }

    while (static_cast<gint>(m_videoTracks.size()) > numTracks) {
        RefPtr<VideoTrackPrivateGStreamer> track = m_videoTracks.last();
        track->disconnect();
        m_videoTracks.removeLast();
        m_player->removeVideoTrack(*track);
    }
#endif

    m_player->sizeChanged();
    m_player->client().mediaPlayerEngineUpdated(m_player);
}

void MediaPlayerPrivateGStreamer::videoSinkCapsChangedCallback(MediaPlayerPrivateGStreamer* player)
{
    player->m_notifier.notify(MainThreadNotification::VideoCapsChanged, [player] { player->notifyPlayerOfVideoCaps(); });
}

void MediaPlayerPrivateGStreamer::notifyPlayerOfVideoCaps()
{
    m_videoSize = IntSize();
    m_player->client().mediaPlayerEngineUpdated(m_player);
}

void MediaPlayerPrivateGStreamer::audioChangedCallback(MediaPlayerPrivateGStreamer* player)
{
    player->m_notifier.notify(MainThreadNotification::AudioChanged, [player] { player->notifyPlayerOfAudio(); });
}

void MediaPlayerPrivateGStreamer::notifyPlayerOfAudio()
{
    if (UNLIKELY(!m_pipeline || !m_source))
        return;

    gint numTracks = 0;
    bool useMediaSource = isMediaSource();
    GstElement* element = useMediaSource ? m_source.get() : m_pipeline.get();
    g_object_get(element, "n-audio", &numTracks, nullptr);

    GST_DEBUG("Stream has %d audio tracks", numTracks);
    m_hasAudio = numTracks > 0;

    if (useMediaSource) {
        GST_DEBUG("Tracks managed by source element. Bailing out now.");
        m_player->client().mediaPlayerEngineUpdated(m_player);
        return;
    }

#if ENABLE(VIDEO_TRACK)
    for (gint i = 0; i < numTracks; ++i) {
        GRefPtr<GstPad> pad;
        g_signal_emit_by_name(m_pipeline.get(), "get-audio-pad", i, &pad.outPtr(), nullptr);
        ASSERT(pad);

        if (i < static_cast<gint>(m_audioTracks.size())) {
            RefPtr<AudioTrackPrivateGStreamer> existingTrack = m_audioTracks[i];
            existingTrack->setIndex(i);
            if (existingTrack->pad() == pad)
                continue;
        }

        RefPtr<AudioTrackPrivateGStreamer> track = AudioTrackPrivateGStreamer::create(m_pipeline, i, pad);

        m_audioTracks.insert(i, track);
        m_player->addAudioTrack(*track);
    }

    GST_DEBUG("%d tracks currently cached", static_cast<gint>(m_audioTracks.size()));
    while (static_cast<gint>(m_audioTracks.size()) > numTracks) {
        RefPtr<AudioTrackPrivateGStreamer> track = m_audioTracks.last();
        track->disconnect();
        m_audioTracks.removeLast();
        m_player->removeAudioTrack(*track);
    }
#endif

    m_player->client().mediaPlayerEngineUpdated(m_player);
}

#if ENABLE(VIDEO_TRACK)
void MediaPlayerPrivateGStreamer::textChangedCallback(MediaPlayerPrivateGStreamer* player)
{
    player->m_notifier.notify(MainThreadNotification::TextChanged, [player] { player->notifyPlayerOfText(); });
}

void MediaPlayerPrivateGStreamer::notifyPlayerOfText()
{
    if (UNLIKELY(!m_pipeline || !m_source))
        return;

    gint numTracks = 0;
    bool useMediaSource = isMediaSource();
    GstElement* element = useMediaSource ? m_source.get() : m_pipeline.get();
    g_object_get(element, "n-text", &numTracks, nullptr);

    if (useMediaSource) {
        GST_DEBUG("Tracks managed by source element. Bailing out now.");
        return;
    }

    for (gint i = 0; i < numTracks; ++i) {
        GRefPtr<GstPad> pad;
        g_signal_emit_by_name(m_pipeline.get(), "get-text-pad", i, &pad.outPtr(), nullptr);
        ASSERT(pad);

        if (i < static_cast<gint>(m_textTracks.size())) {
            RefPtr<InbandTextTrackPrivateGStreamer> existingTrack = m_textTracks[i];
            existingTrack->setIndex(i);
            if (existingTrack->pad() == pad)
                continue;
        }

        RefPtr<InbandTextTrackPrivateGStreamer> track = InbandTextTrackPrivateGStreamer::create(i, pad);
        m_textTracks.insert(i, track);
        m_player->addTextTrack(*track);
    }

    while (static_cast<gint>(m_textTracks.size()) > numTracks) {
        RefPtr<InbandTextTrackPrivateGStreamer> track = m_textTracks.last();
        track->disconnect();
        m_textTracks.removeLast();
        m_player->removeTextTrack(*track);
    }
}

GstFlowReturn MediaPlayerPrivateGStreamer::newTextSampleCallback(MediaPlayerPrivateGStreamer* player)
{
    player->newTextSample();
    return GST_FLOW_OK;
}

void MediaPlayerPrivateGStreamer::newTextSample()
{
    if (!m_textAppSink)
        return;

    GRefPtr<GstEvent> streamStartEvent = adoptGRef(
        gst_pad_get_sticky_event(m_textAppSinkPad.get(), GST_EVENT_STREAM_START, 0));

    GRefPtr<GstSample> sample;
    g_signal_emit_by_name(m_textAppSink.get(), "pull-sample", &sample.outPtr(), NULL);
    ASSERT(sample);

    if (streamStartEvent) {
        bool found = FALSE;
        const gchar* id;
        gst_event_parse_stream_start(streamStartEvent.get(), &id);
        for (size_t i = 0; i < m_textTracks.size(); ++i) {
            RefPtr<InbandTextTrackPrivateGStreamer> track = m_textTracks[i];
            if (track->streamId() == id) {
                track->handleSample(sample);
                found = true;
                break;
            }
        }
        if (!found)
            GST_WARNING("Got sample with unknown stream ID.");
    } else
        GST_WARNING("Unable to handle sample with no stream start event.");
}
#endif

void MediaPlayerPrivateGStreamer::setRate(float rate)
{
    // Higher rate causes crash.
    rate = clampTo(rate, -20.0, 20.0);

    // Avoid useless playback rate update.
    if (m_playbackRate == rate) {
        // and make sure that upper layers were notified if rate was set

        if (!m_changingRate && m_player->rate() != m_playbackRate)
            m_player->rateChanged();
        return;
    }

    if (isLiveStream()) {
        // notify upper layers that we cannot handle passed rate.
        m_changingRate = false;
        m_player->rateChanged();
        return;
    }

    GstState state;
    GstState pending;

    m_playbackRate = rate;
    m_changingRate = true;

    gst_element_get_state(m_pipeline.get(), &state, &pending, 0);

    if (!rate) {
        m_changingRate = false;
        m_playbackRatePause = true;
        if (state != GST_STATE_PAUSED && pending != GST_STATE_PAUSED)
            changePipelineState(GST_STATE_PAUSED);
        return;
    }

    if ((state != GST_STATE_PLAYING && state != GST_STATE_PAUSED)
        || (pending == GST_STATE_PAUSED))
        return;

    updatePlaybackRate();
}

double MediaPlayerPrivateGStreamer::rate() const
{
    return m_playbackRate;
}

void MediaPlayerPrivateGStreamer::setPreservesPitch(bool preservesPitch)
{
    m_preservesPitch = preservesPitch;
}

std::unique_ptr<PlatformTimeRanges> MediaPlayerPrivateGStreamer::buffered() const
{
    auto timeRanges = std::make_unique<PlatformTimeRanges>();
    if (m_errorOccured || isLiveStream())
        return timeRanges;

    float mediaDuration(durationMediaTime().toDouble());
    if (!mediaDuration || std::isinf(mediaDuration))
        return timeRanges;

    GstQuery* query = gst_query_new_buffering(GST_FORMAT_PERCENT);

    if (!gst_element_query(m_pipeline.get(), query)) {
        gst_query_unref(query);
        return timeRanges;
    }

    guint numBufferingRanges = gst_query_get_n_buffering_ranges(query);
    for (guint index = 0; index < numBufferingRanges; index++) {
        gint64 rangeStart = 0, rangeStop = 0;
        if (gst_query_parse_nth_buffering_range(query, index, &rangeStart, &rangeStop))
            timeRanges->add(MediaTime::createWithDouble((rangeStart * mediaDuration) / GST_FORMAT_PERCENT_MAX),
                MediaTime::createWithDouble((rangeStop * mediaDuration) / GST_FORMAT_PERCENT_MAX));
    }

    // Fallback to the more general maxTimeLoaded() if no range has
    // been found.
    if (!timeRanges->length())
        if (float loaded = maxTimeLoaded())
            timeRanges->add(MediaTime::zeroTime(), MediaTime::createWithDouble(loaded));

    gst_query_unref(query);

    return timeRanges;
}

void MediaPlayerPrivateGStreamer::handleMessage(GstMessage* message)
{
    GUniqueOutPtr<GError> err;
    GUniqueOutPtr<gchar> debug;
    MediaPlayer::NetworkState error;
    bool issueError = true;
    bool attemptNextLocation = false;
    const GstStructure* structure = gst_message_get_structure(message);
    GstState requestedState, currentState, newState;

    m_canFallBackToLastFinishedSeekPosition = false;

    if (structure) {
        const gchar* messageTypeName = gst_structure_get_name(structure);

        // Redirect messages are sent from elements, like qtdemux, to
        // notify of the new location(s) of the media.
        if (!g_strcmp0(messageTypeName, "redirect")) {
            mediaLocationChanged(message);
            return;
        }
    }

    // We ignore state changes from internal elements. They are forwarded to playbin2 anyway.
    bool messageSourceIsPlaybin = GST_MESSAGE_SRC(message) == reinterpret_cast<GstObject*>(m_pipeline.get());

    GST_TRACE("Message %s received from element %s", GST_MESSAGE_TYPE_NAME(message), GST_MESSAGE_SRC_NAME(message));
    switch (GST_MESSAGE_TYPE(message)) {
    case GST_MESSAGE_ERROR:
        if (m_resetPipeline)
            break;
        if (m_missingPluginsCallback)
            break;
        gst_message_parse_error(message, &err.outPtr(), &debug.outPtr());
        GST_ERROR("Error %d: %s (url=%s)", err->code, err->message, m_url.string().utf8().data());

        GST_DEBUG_BIN_TO_DOT_FILE_WITH_TS(GST_BIN(m_pipeline.get()), GST_DEBUG_GRAPH_SHOW_ALL, "webkit-video.error");

        error = MediaPlayer::Empty;
        if (err->code == GST_STREAM_ERROR_CODEC_NOT_FOUND
            || err->code == GST_STREAM_ERROR_WRONG_TYPE
            || err->code == GST_STREAM_ERROR_FAILED
            || err->code == GST_CORE_ERROR_MISSING_PLUGIN
            || err->code == GST_RESOURCE_ERROR_NOT_FOUND)
            error = MediaPlayer::FormatError;
        else if (err->domain == GST_STREAM_ERROR) {
            // Let the mediaPlayerClient handle the stream error, in
            // this case the HTMLMediaElement will emit a stalled
            // event.
            if (err->code == GST_STREAM_ERROR_TYPE_NOT_FOUND) {
                GST_ERROR("Decode error, let the Media element emit a stalled event.");
                break;
            }
            error = MediaPlayer::DecodeError;
            attemptNextLocation = true;
        } else if (err->domain == GST_RESOURCE_ERROR)
            error = MediaPlayer::NetworkError;

        if (attemptNextLocation)
            issueError = !loadNextLocation();
        if (issueError)
            loadingFailed(error);
        break;
    case GST_MESSAGE_EOS:
        didEnd();
        break;
    case GST_MESSAGE_ASYNC_DONE:
        if (!messageSourceIsPlaybin || m_delayingLoad)
            break;
        asyncStateChangeDone();
        break;
    case GST_MESSAGE_STATE_CHANGED: {
        gst_message_parse_state_changed(message, &currentState, &newState, 0);
        GST_TRACE("State changed %s --> %s", gst_element_state_get_name(currentState), gst_element_state_get_name(newState));

#if USE(FUSION_SINK)
        if (g_strstr_len(GST_MESSAGE_SRC_NAME(message), 9, "h264parse")) {
            // Force regular H264 SPS/PPS updates.
            if (currentState == GST_STATE_NULL && newState == GST_STATE_READY)
                g_object_set(GST_MESSAGE_SRC(message), "config-interval", 1, nullptr);
        }
#endif

        if (!messageSourceIsPlaybin || m_delayingLoad)
            break;
        updateStates();

        // Construct a filename for the graphviz dot file output.
        GstState newState;
        gst_message_parse_state_changed(message, &currentState, &newState, 0);
        CString dotFileName = String::format("webkit-video.%s_%s", gst_element_state_get_name(currentState), gst_element_state_get_name(newState)).utf8();
        GST_DEBUG_BIN_TO_DOT_FILE_WITH_TS(GST_BIN(m_pipeline.get()), GST_DEBUG_GRAPH_SHOW_ALL, dotFileName.data());
        GST_INFO("Playbin changed %s --> %s", gst_element_state_get_name(currentState), gst_element_state_get_name(newState));
        break;
    }
    case GST_MESSAGE_BUFFERING:
        GST_DEBUG("Message %s received from element %s", GST_MESSAGE_TYPE_NAME(message), GST_MESSAGE_SRC_NAME(message));
        processBufferingStats(message);
        break;
    case GST_MESSAGE_DURATION_CHANGED:
        // Duration in MSE is managed by MediaSource, SourceBuffer and AppendPipeline.
        // FIXME: Gstreamer upstream issue getting the MP3 duration, workaround applied by getting the duration from mpegaudioparse.
        if (!isMediaSource() && (messageSourceIsPlaybin || g_strstr_len(GST_MESSAGE_SRC_NAME(message), 14, "mpegaudioparse")))
            durationChanged();
        break;
    case GST_MESSAGE_REQUEST_STATE:
        gst_message_parse_request_state(message, &requestedState);
        gst_element_get_state(m_pipeline.get(), &currentState, nullptr, 250 * GST_NSECOND);
        if (requestedState < currentState) {
            GUniquePtr<gchar> elementName(gst_element_get_name(GST_ELEMENT(message)));
            GST_INFO("Element %s requested state change to %s", elementName.get(),
                gst_element_state_get_name(requestedState));
            m_requestedState = requestedState;
            if (!changePipelineState(requestedState))
                loadingFailed(MediaPlayer::Empty);
        }
        break;
    case GST_MESSAGE_CLOCK_LOST:
        // This can only happen in PLAYING state and we should just
        // get a new clock by moving back to PAUSED and then to
        // PLAYING again.
        // This can happen if the stream that ends in a sink that
        // provides the current clock disappears, for example if
        // the audio sink provides the clock and the audio stream
        // is disabled. It also happens relatively often with
        // HTTP adaptive streams when switching between different
        // variants of a stream.
        gst_element_set_state(m_pipeline.get(), GST_STATE_PAUSED);
        gst_element_set_state(m_pipeline.get(), GST_STATE_PLAYING);
        break;
    case GST_MESSAGE_LATENCY:
        // Recalculate the latency, we don't need any special handling
        // here other than the GStreamer default.
        // This can happen if the latency of live elements changes, or
        // for one reason or another a new live element is added or
        // removed from the pipeline.
        gst_bin_recalculate_latency(GST_BIN(m_pipeline.get()));
        break;
    case GST_MESSAGE_ELEMENT:
        if (gst_is_missing_plugin_message(message)) {
            if (gst_install_plugins_supported()) {
                m_missingPluginsCallback = MediaPlayerRequestInstallMissingPluginsCallback::create([this](uint32_t result) {
                    m_missingPluginsCallback = nullptr;
                    if (result != GST_INSTALL_PLUGINS_SUCCESS)
                        return;

                    changePipelineState(GST_STATE_READY);
                    changePipelineState(GST_STATE_PAUSED);
                });
                GUniquePtr<char> detail(gst_missing_plugin_message_get_installer_detail(message));
                GUniquePtr<char> description(gst_missing_plugin_message_get_description(message));
                m_player->client().requestInstallMissingPlugins(String::fromUTF8(detail.get()), String::fromUTF8(description.get()), *m_missingPluginsCallback);
            }
        }
#if ENABLE(LEGACY_ENCRYPTED_MEDIA)
        else if (gst_structure_has_name(structure, "drm-key-needed")) {
            GST_DEBUG("drm-key-needed message from %s", GST_MESSAGE_SRC_NAME(message));
            GRefPtr<GstEvent> event;
            gst_structure_get(structure, "event", GST_TYPE_EVENT, &event.outPtr(), nullptr);
            handleProtectionEvent(event.get());
        }
#endif
#if ENABLE(VIDEO_TRACK) && USE(GSTREAMER_MPEGTS)
        else if (GstMpegtsSection* section = gst_message_parse_mpegts_section(message)) {
            processMpegTsSection(section);
            gst_mpegts_section_unref(section);
        }
#endif
        else {
            const GstStructure* structure = gst_message_get_structure(message);
            if (gst_structure_has_name(structure, "adaptive-streaming-statistics") && gst_structure_has_field(structure, "fragment-download-time")) {
                GUniqueOutPtr<gchar> uri;
                GstClockTime time;
                gst_structure_get(structure, "uri", G_TYPE_STRING, &uri.outPtr(), "fragment-download-time", GST_TYPE_CLOCK_TIME, &time, nullptr);
                GST_INFO("Fragment %s download time %" GST_TIME_FORMAT, uri.get(), GST_TIME_ARGS(time));
            } else if (gst_structure_has_name(structure, "GstCacheDownloadComplete")) {
                m_downloadFinished = true;
                m_buffering = false;
                updateStates();
            } else if (gst_structure_has_name(structure, "drm-key-needed")) {
                GST_DEBUG("drm-key-needed message from %s", GST_MESSAGE_SRC_NAME(message));
                GRefPtr<GstEvent> event;
                gst_structure_get(structure, "event", GST_TYPE_EVENT, &event.outPtr(), nullptr);
#if ENABLE(LEGACY_ENCRYPTED_MEDIA_V1) || ENABLE(LEGACY_ENCRYPTED_MEDIA)
                handleProtectionEvent(event.get());
#endif
            }
        }
        break;
#if ENABLE(VIDEO_TRACK)
    case GST_MESSAGE_TOC:
        processTableOfContents(message);
        break;
#endif
    case GST_MESSAGE_TAG: {
        GstTagList* tags = nullptr;
        GUniqueOutPtr<gchar> tag;
        gst_message_parse_tag(message, &tags);
        if (gst_tag_list_get_string(tags, GST_TAG_IMAGE_ORIENTATION, &tag.outPtr())) {
            if (!g_strcmp0(tag.get(), "rotate-90"))
                setVideoSourceOrientation(ImageOrientation(OriginRightTop));
            else if (!g_strcmp0(tag.get(), "rotate-180"))
                setVideoSourceOrientation(ImageOrientation(OriginBottomRight));
            else if (!g_strcmp0(tag.get(), "rotate-270"))
                setVideoSourceOrientation(ImageOrientation(OriginLeftBottom));
        }
        gst_tag_list_unref(tags);
        break;
    }
    default:
        GST_DEBUG("Unhandled GStreamer message type: %s",
                    GST_MESSAGE_TYPE_NAME(message));
        break;
    }
    return;
}

void MediaPlayerPrivateGStreamer::processBufferingStats(GstMessage* message)
{
    m_buffering = true;
    gst_message_parse_buffering(message, &m_bufferingPercentage);

    GST_DEBUG("[Buffering] Buffering: %d%%.", m_bufferingPercentage);

    updateStates();
}

#if ENABLE(VIDEO_TRACK) && USE(GSTREAMER_MPEGTS)
void MediaPlayerPrivateGStreamer::processMpegTsSection(GstMpegtsSection* section)
{
    ASSERT(section);

    if (section->section_type == GST_MPEGTS_SECTION_PMT) {
        const GstMpegtsPMT* pmt = gst_mpegts_section_get_pmt(section);
        m_metadataTracks.clear();
        for (guint i = 0; i < pmt->streams->len; ++i) {
            const GstMpegtsPMTStream* stream = static_cast<const GstMpegtsPMTStream*>(g_ptr_array_index(pmt->streams, i));
            if (stream->stream_type == 0x05 || stream->stream_type >= 0x80) {
                AtomicString pid = String::number(stream->pid);
                RefPtr<InbandMetadataTextTrackPrivateGStreamer> track = InbandMetadataTextTrackPrivateGStreamer::create(
                    InbandTextTrackPrivate::Metadata, InbandTextTrackPrivate::Data, pid);

                // 4.7.10.12.2 Sourcing in-band text tracks
                // If the new text track's kind is metadata, then set the text track in-band metadata track dispatch
                // type as follows, based on the type of the media resource:
                // Let stream type be the value of the "stream_type" field describing the text track's type in the
                // file's program map section, interpreted as an 8-bit unsigned integer. Let length be the value of
                // the "ES_info_length" field for the track in the same part of the program map section, interpreted
                // as an integer as defined by the MPEG-2 specification. Let descriptor bytes be the length bytes
                // following the "ES_info_length" field. The text track in-band metadata track dispatch type must be
                // set to the concatenation of the stream type byte and the zero or more descriptor bytes bytes,
                // expressed in hexadecimal using uppercase ASCII hex digits.
                String inbandMetadataTrackDispatchType;
                appendUnsignedAsHexFixedSize(stream->stream_type, inbandMetadataTrackDispatchType, 2);
                for (guint j = 0; j < stream->descriptors->len; ++j) {
                    const GstMpegtsDescriptor* descriptor = static_cast<const GstMpegtsDescriptor*>(g_ptr_array_index(stream->descriptors, j));
                    for (guint k = 0; k < descriptor->length; ++k)
                        appendByteAsHex(descriptor->data[k], inbandMetadataTrackDispatchType);
                }
                track->setInBandMetadataTrackDispatchType(inbandMetadataTrackDispatchType);

                m_metadataTracks.add(pid, track);
                m_player->addTextTrack(*track);
            }
        }
    } else {
        AtomicString pid = String::number(section->pid);
        RefPtr<InbandMetadataTextTrackPrivateGStreamer> track = m_metadataTracks.get(pid);
        if (!track)
            return;

        GRefPtr<GBytes> data = gst_mpegts_section_get_data(section);
        gsize size;
        const void* bytes = g_bytes_get_data(data.get(), &size);

        track->addDataCue(currentMediaTime(), currentMediaTime(), bytes, size);
    }
}
#endif

#if ENABLE(VIDEO_TRACK)
void MediaPlayerPrivateGStreamer::processTableOfContents(GstMessage* message)
{
    if (m_chaptersTrack)
        m_player->removeTextTrack(*m_chaptersTrack);

    m_chaptersTrack = InbandMetadataTextTrackPrivateGStreamer::create(InbandTextTrackPrivate::Chapters, InbandTextTrackPrivate::Generic);
    m_player->addTextTrack(*m_chaptersTrack);

    GRefPtr<GstToc> toc;
    gboolean updated;
    gst_message_parse_toc(message, &toc.outPtr(), &updated);
    ASSERT(toc);

    for (GList* i = gst_toc_get_entries(toc.get()); i; i = i->next)
        processTableOfContentsEntry(static_cast<GstTocEntry*>(i->data), 0);
}

void MediaPlayerPrivateGStreamer::processTableOfContentsEntry(GstTocEntry* entry, GstTocEntry* parent)
{
    UNUSED_PARAM(parent);
    ASSERT(entry);

    RefPtr<GenericCueData> cue = GenericCueData::create();

    gint64 start = -1, stop = -1;
    gst_toc_entry_get_start_stop_times(entry, &start, &stop);
    if (start != -1)
        cue->setStartTime(MediaTime(start, GST_SECOND));
    if (stop != -1)
        cue->setEndTime(MediaTime(stop, GST_SECOND));

    GstTagList* tags = gst_toc_entry_get_tags(entry);
    if (tags) {
        gchar* title =  0;
        gst_tag_list_get_string(tags, GST_TAG_TITLE, &title);
        if (title) {
            cue->setContent(title);
            g_free(title);
        }
    }

    m_chaptersTrack->addGenericCue(cue.release());

    for (GList* i = gst_toc_entry_get_sub_entries(entry); i; i = i->next)
        processTableOfContentsEntry(static_cast<GstTocEntry*>(i->data), entry);
}
#endif

void MediaPlayerPrivateGStreamer::fillTimerFired()
{
    GstQuery* query = gst_query_new_buffering(GST_FORMAT_PERCENT);

    if (!gst_element_query(m_pipeline.get(), query)) {
        gst_query_unref(query);
        return;
    }

    gint64 start, stop;
    gdouble fillStatus = 100.0;

    gst_query_parse_buffering_range(query, 0, &start, &stop, 0);
    gst_query_unref(query);

    if (stop != -1)
        fillStatus = 100.0 * stop / GST_FORMAT_PERCENT_MAX;

    GST_DEBUG("[Buffering] Download buffer filled up to %f%%", fillStatus);

    float mediaDuration = durationMediaTime().toDouble();

    // Update maxTimeLoaded only if the media duration is
    // available. Otherwise we can't compute it.
    if (mediaDuration) {
        if (fillStatus == 100.0)
            m_maxTimeLoaded = mediaDuration;
        else
            m_maxTimeLoaded = static_cast<float>((fillStatus * mediaDuration) / 100.0);
        GST_DEBUG("[Buffering] Updated maxTimeLoaded: %f", m_maxTimeLoaded);
    }

    m_downloadFinished = fillStatus == 100.0;
    if (!m_downloadFinished) {
        updateStates();
        return;
    }

    // Media is now fully loaded. It will play even if network
    // connection is cut. Buffering is done, remove the fill source
    // from the main loop.
    m_fillTimer.stop();
    updateStates();
}

float MediaPlayerPrivateGStreamer::maxTimeSeekable() const
{
    if (m_errorOccured)
        return 0.0f;

    float mediaDuration = durationMediaTime().toDouble();
    GST_DEBUG("maxTimeSeekable, duration: %f", mediaDuration);
    // infinite duration means live stream
    if (std::isinf(mediaDuration))
        return 0.0f;

    return mediaDuration;
}

float MediaPlayerPrivateGStreamer::maxTimeLoaded() const
{
    if (m_errorOccured)
        return 0.0f;

    float loaded = m_maxTimeLoaded;
    if (!loaded && !m_fillTimer.isActive()){
        if (m_cachedPosition > 0)
            loaded = m_cachedPosition;
        else if (m_durationAtEOS)
            loaded = m_durationAtEOS;
    }
    if (m_isEndReached && m_durationAtEOS) {
        GST_DEBUG("maxTimeLoaded at EOS: %f", loaded);
        loaded = m_durationAtEOS;
    }
    GST_DEBUG("maxTimeLoaded: %f", loaded);
    return loaded;
}

bool MediaPlayerPrivateGStreamer::didLoadingProgress() const
{
    if (UNLIKELY(!m_pipeline || !durationMediaTime() || (!isMediaSource() && !totalBytes())))
        return false;
    float currentMaxTimeLoaded = maxTimeLoaded();
    bool didLoadingProgress = currentMaxTimeLoaded != m_maxTimeLoadedAtLastDidLoadingProgress;
    m_maxTimeLoadedAtLastDidLoadingProgress = currentMaxTimeLoaded;
    GST_DEBUG("didLoadingProgress: %d", didLoadingProgress);
    return didLoadingProgress;
}

unsigned long long MediaPlayerPrivateGStreamer::totalBytes() const
{
    if (m_errorOccured)
        return 0;

    if (m_totalBytes)
        return m_totalBytes;

    if (!m_source)
        return 0;

    GstFormat fmt = GST_FORMAT_BYTES;
    gint64 length = 0;
    if (gst_element_query_duration(m_source.get(), fmt, &length)) {
        GST_INFO("totalBytes %" G_GINT64_FORMAT, length);
        m_totalBytes = static_cast<unsigned long long>(length);
        m_isStreaming = !length;
        return m_totalBytes;
    }

    // Fall back to querying the source pads manually.
    // See also https://bugzilla.gnome.org/show_bug.cgi?id=638749
    GstIterator* iter = gst_element_iterate_src_pads(m_source.get());
    bool done = false;
    while (!done) {
        GValue item = G_VALUE_INIT;
        switch (gst_iterator_next(iter, &item)) {
        case GST_ITERATOR_OK: {
            GstPad* pad = static_cast<GstPad*>(g_value_get_object(&item));
            gint64 padLength = 0;
            if (gst_pad_query_duration(pad, fmt, &padLength) && padLength > length)
                length = padLength;
            break;
        }
        case GST_ITERATOR_RESYNC:
            gst_iterator_resync(iter);
            break;
        case GST_ITERATOR_ERROR:
            FALLTHROUGH;
        case GST_ITERATOR_DONE:
            done = true;
            break;
        }

        g_value_unset(&item);
    }

    gst_iterator_free(iter);

    GST_INFO("totalBytes %" G_GINT64_FORMAT, length);
    m_totalBytes = static_cast<unsigned long long>(length);
    m_isStreaming = !length;
    return m_totalBytes;
}

void MediaPlayerPrivateGStreamer::sourceChangedCallback(MediaPlayerPrivateGStreamer* player)
{
    player->sourceChanged();
}

void MediaPlayerPrivateGStreamer::uriDecodeBinElementAddedCallback(GstBin* bin, GstElement* element, MediaPlayerPrivateGStreamer* player)
{
    if (g_strcmp0(G_OBJECT_CLASS_NAME(G_OBJECT_GET_CLASS(G_OBJECT(element))), "GstDownloadBuffer"))
        return;

    player->m_downloadBuffer = element;
    g_signal_handlers_disconnect_by_func(bin, reinterpret_cast<gpointer>(uriDecodeBinElementAddedCallback), player);
    g_signal_connect_swapped(element, "notify::temp-location", G_CALLBACK(downloadBufferFileCreatedCallback), player);

    GUniqueOutPtr<char> oldDownloadTemplate;
    g_object_get(element, "temp-template", &oldDownloadTemplate.outPtr(), nullptr);

    GUniquePtr<char> newDownloadTemplate(g_build_filename(G_DIR_SEPARATOR_S, "var", "tmp", "WebKit-Media-XXXXXX", nullptr));
    g_object_set(element, "temp-template", newDownloadTemplate.get(), nullptr);
    GST_TRACE("Reconfigured file download template from '%s' to '%s'", oldDownloadTemplate.get(), newDownloadTemplate.get());

    player->purgeOldDownloadFiles(oldDownloadTemplate.get());
}

void MediaPlayerPrivateGStreamer::downloadBufferFileCreatedCallback(MediaPlayerPrivateGStreamer* player)
{
    ASSERT(player->m_downloadBuffer);

    g_signal_handlers_disconnect_by_func(player->m_downloadBuffer.get(), reinterpret_cast<gpointer>(downloadBufferFileCreatedCallback), player);

    GUniqueOutPtr<char> downloadFile;
    g_object_get(player->m_downloadBuffer.get(), "temp-location", &downloadFile.outPtr(), nullptr);
    player->m_downloadBuffer = nullptr;

    if (UNLIKELY(!deleteFile(downloadFile.get()))) {
        GST_WARNING("Couldn't unlink media temporary file %s after creation", downloadFile.get());
        return;
    }

    GST_TRACE("Unlinked media temporary file %s after creation", downloadFile.get());
}

void MediaPlayerPrivateGStreamer::purgeOldDownloadFiles(const char* downloadFileTemplate)
{
    if (!downloadFileTemplate)
        return;

    GUniquePtr<char> templatePath(g_path_get_dirname(downloadFileTemplate));
    GUniquePtr<char> templateFile(g_path_get_basename(downloadFileTemplate));
    String templatePattern = String(templateFile.get()).replace("X", "?");

    for (auto& filePath : listDirectory(templatePath.get(), templatePattern)) {
        if (UNLIKELY(!deleteFile(filePath))) {
            GST_WARNING("Couldn't unlink legacy media temporary file: %s", filePath.utf8().data());
            continue;
        }

        GST_TRACE("Unlinked legacy media temporary file: %s", filePath.utf8().data());
    }
}

void MediaPlayerPrivateGStreamer::sourceChanged()
{
    if (WEBKIT_IS_WEB_SRC(m_source.get()) && GST_OBJECT_PARENT(m_source.get()))
        g_signal_handlers_disconnect_by_func(GST_ELEMENT_PARENT(m_source.get()), reinterpret_cast<gpointer>(uriDecodeBinElementAddedCallback), this);

    m_source.clear();
    g_object_get(m_pipeline.get(), "source", &m_source.outPtr(), nullptr);

#if USE(GSTREAMER_WEBKIT_HTTP_SRC)
    if (WEBKIT_IS_WEB_SRC(m_source.get())) {
        webKitWebSrcSetMediaPlayer(WEBKIT_WEB_SRC(m_source.get()), m_player);
        g_signal_connect(GST_ELEMENT_PARENT(m_source.get()), "element-added", G_CALLBACK(uriDecodeBinElementAddedCallback), this);
    }
#else
    // TODO: set HTTP headers on source element here.
#endif
}

bool MediaPlayerPrivateGStreamer::hasSingleSecurityOrigin() const
{
    if (!m_source)
        return false;

    if (!WEBKIT_IS_WEB_SRC(m_source.get()))
        return true;

    GUniqueOutPtr<char> originalURI, resolvedURI;
    g_object_get(m_source.get(), "location", &originalURI.outPtr(), "resolved-location", &resolvedURI.outPtr(), nullptr);
    if (!originalURI || !resolvedURI)
        return false;
    if (!g_strcmp0(originalURI.get(), resolvedURI.get()))
        return true;

    Ref<SecurityOrigin> resolvedOrigin(SecurityOrigin::createFromString(String::fromUTF8(resolvedURI.get())));
    Ref<SecurityOrigin> requestedOrigin(SecurityOrigin::createFromString(String::fromUTF8(originalURI.get())));
    return resolvedOrigin->isSameSchemeHostPort(requestedOrigin.get());
}

void MediaPlayerPrivateGStreamer::cancelLoad()
{
    if (m_networkState < MediaPlayer::Loading || m_networkState == MediaPlayer::Loaded)
        return;

    if (m_pipeline)
        changePipelineState(GST_STATE_READY);
}

void MediaPlayerPrivateGStreamer::asyncStateChangeDone()
{
    if (!m_pipeline || m_errorOccured)
        return;

    if (m_seeking) {
        if (m_seekIsPending)
            updateStates();
        else {
            GST_DEBUG("[Seek] seeked to %f", m_seekTime);
            m_seeking = false;
            m_cachedPosition = -1;
            if (m_timeOfOverlappingSeek != m_seekTime && m_timeOfOverlappingSeek != -1) {
                seek(m_timeOfOverlappingSeek);
                m_timeOfOverlappingSeek = -1;
                return;
            }
            m_timeOfOverlappingSeek = -1;

            // The pipeline can still have a pending state. In this case a position query will fail.
            // Right now we can use m_seekTime as a fallback.
            m_canFallBackToLastFinishedSeekPosition = true;
            timeChanged();
        }
    } else
        updateStates();
}

void MediaPlayerPrivateGStreamer::updateStates()
{
    if (!m_pipeline)
        return;

    if (m_errorOccured)
        return;

    MediaPlayer::NetworkState oldNetworkState = m_networkState;
    MediaPlayer::ReadyState oldReadyState = m_readyState;
    GstState state;
    GstState pending;

    GstStateChangeReturn getStateResult = gst_element_get_state(m_pipeline.get(), &state, &pending, 250 * GST_NSECOND);

    bool shouldUpdatePlaybackState = false;
    switch (getStateResult) {
    case GST_STATE_CHANGE_SUCCESS: {
        GST_DEBUG("State: %s, pending: %s", gst_element_state_get_name(state), gst_element_state_get_name(pending));

        // Do nothing if on EOS and state changed to READY to avoid recreating the player
        // on HTMLMediaElement and properly generate the video 'ended' event.
        if (m_isEndReached && state == GST_STATE_READY)
            break;

        m_resetPipeline = state <= GST_STATE_READY;

        bool didBuffering = m_buffering;

        // Update ready and network states.
        switch (state) {
        case GST_STATE_NULL:
            m_readyState = MediaPlayer::HaveNothing;
            m_networkState = MediaPlayer::Empty;
            break;
        case GST_STATE_READY:
            m_readyState = MediaPlayer::HaveMetadata;
            m_networkState = MediaPlayer::Empty;
            break;
        case GST_STATE_PAUSED:
        case GST_STATE_PLAYING:
            if (m_buffering) {
                if (m_bufferingPercentage == 100) {
                    GST_DEBUG("[Buffering] Complete.");
                    m_buffering = false;
                    m_readyState = MediaPlayer::HaveEnoughData;
                    m_networkState = m_downloadFinished ? MediaPlayer::Idle : MediaPlayer::Loading;
                    if (!m_fillTimer.isActive() && (state == GST_STATE_PAUSED))
                        m_networkState = MediaPlayer::Idle;
                } else {
                    GST_DEBUG("[Buffering] Stream still downloading.");
                    m_readyState = MediaPlayer::HaveCurrentData;
                    m_networkState = MediaPlayer::Loading;
                }
            } else if (m_downloadFinished) {
                m_readyState = MediaPlayer::HaveEnoughData;
                m_networkState = MediaPlayer::Loaded;
            } else {
                m_readyState = MediaPlayer::HaveFutureData;
                m_networkState = MediaPlayer::Loading;
                if (!m_fillTimer.isActive() && (state == GST_STATE_PAUSED))
                    m_networkState = MediaPlayer::Idle;
            }

            break;
        default:
            ASSERT_NOT_REACHED();
            break;
        }

        // Sync states where needed.
        if (state == GST_STATE_PAUSED) {
            if (!m_volumeAndMuteInitialized) {
                notifyPlayerOfVolumeChange();
                notifyPlayerOfMute();
                m_volumeAndMuteInitialized = true;
            }

            if (didBuffering && !m_buffering && !m_paused && m_playbackRate) {
                GST_DEBUG("[Buffering] Restarting playback.");
                changePipelineState(GST_STATE_PLAYING);
            }
        } else if (state == GST_STATE_PLAYING) {
            m_paused = false;

            if ((m_buffering && !isLiveStream()) || !m_playbackRate) {
                GST_DEBUG("[Buffering] Pausing stream for buffering.");
                changePipelineState(GST_STATE_PAUSED);
            }
        } else
            m_paused = true;

        if (m_requestedState == GST_STATE_PAUSED && state == GST_STATE_PAUSED) {
            shouldUpdatePlaybackState = true;
            GST_DEBUG("Requested state change to %s was completed", gst_element_state_get_name(state));
        }

        break;
    }
    case GST_STATE_CHANGE_ASYNC:
        GST_DEBUG("Async: State: %s, pending: %s", gst_element_state_get_name(state), gst_element_state_get_name(pending));
        // Change in progress.
        break;
    case GST_STATE_CHANGE_FAILURE:
        GST_DEBUG("Failure: State: %s, pending: %s", gst_element_state_get_name(state), gst_element_state_get_name(pending));
        // Change failed
        return;
    case GST_STATE_CHANGE_NO_PREROLL:
        GST_DEBUG("No preroll: State: %s, pending: %s", gst_element_state_get_name(state), gst_element_state_get_name(pending));

        // Live pipelines go in PAUSED without prerolling.
        m_isStreaming = true;
        setDownloadBuffering();

        if (state == GST_STATE_READY)
            m_readyState = MediaPlayer::HaveNothing;
        else if (state == GST_STATE_PAUSED) {
            m_readyState = MediaPlayer::HaveEnoughData;
            m_paused = true;
        } else if (state == GST_STATE_PLAYING)
            m_paused = false;

        if (!m_paused && m_playbackRate)
            changePipelineState(GST_STATE_PLAYING);

        m_networkState = MediaPlayer::Loading;
        break;
    default:
        GST_DEBUG("Else : %d", getStateResult);
        break;
    }

    m_requestedState = GST_STATE_VOID_PENDING;

    if (shouldUpdatePlaybackState)
        m_player->playbackStateChanged();

    if (m_networkState != oldNetworkState) {
        GST_DEBUG("Network State Changed from %u to %u", oldNetworkState, m_networkState);
        m_player->networkStateChanged();
    }
    if (m_readyState != oldReadyState) {
        GST_DEBUG("Ready State Changed from %u to %u", oldReadyState, m_readyState);
        m_player->readyStateChanged();
    }

    if (getStateResult == GST_STATE_CHANGE_SUCCESS && state >= GST_STATE_PAUSED) {
        updatePlaybackRate();
        if (m_seekIsPending) {
            GST_DEBUG("[Seek] committing pending seek to %f", m_seekTime);
            m_seekIsPending = false;
            m_seeking = doSeek(toGstClockTime(m_seekTime), m_player->rate(), static_cast<GstSeekFlags>(GST_SEEK_FLAG_FLUSH | hardwareDependantSeekFlags()));
            if (!m_seeking) {
                m_cachedPosition = -1;
                GST_DEBUG("[Seek] seeking to %f failed", m_seekTime);
            }
        }
    }
}

void MediaPlayerPrivateGStreamer::mediaLocationChanged(GstMessage* message)
{
    if (m_mediaLocations)
        gst_structure_free(m_mediaLocations);

    const GstStructure* structure = gst_message_get_structure(message);
    if (structure) {
        // This structure can contain:
        // - both a new-location string and embedded locations structure
        // - or only a new-location string.
        m_mediaLocations = gst_structure_copy(structure);
        const GValue* locations = gst_structure_get_value(m_mediaLocations, "locations");

        if (locations)
            m_mediaLocationCurrentIndex = static_cast<int>(gst_value_list_get_size(locations)) -1;

        loadNextLocation();
    }
}

bool MediaPlayerPrivateGStreamer::loadNextLocation()
{
    if (!m_mediaLocations)
        return false;

    const GValue* locations = gst_structure_get_value(m_mediaLocations, "locations");
    const gchar* newLocation = 0;

    if (!locations) {
        // Fallback on new-location string.
        newLocation = gst_structure_get_string(m_mediaLocations, "new-location");
        if (!newLocation)
            return false;
    }

    if (!newLocation) {
        if (m_mediaLocationCurrentIndex < 0) {
            m_mediaLocations = 0;
            return false;
        }

        const GValue* location = gst_value_list_get_value(locations,
                                                          m_mediaLocationCurrentIndex);
        const GstStructure* structure = gst_value_get_structure(location);

        if (!structure) {
            m_mediaLocationCurrentIndex--;
            return false;
        }

        newLocation = gst_structure_get_string(structure, "new-location");
    }

    if (newLocation) {
        // Found a candidate. new-location is not always an absolute url
        // though. We need to take the base of the current url and
        // append the value of new-location to it.
        URL baseUrl = gst_uri_is_valid(newLocation) ? URL() : m_url;
        URL newUrl = URL(baseUrl, newLocation);

        RefPtr<SecurityOrigin> securityOrigin = SecurityOrigin::create(m_url);
        if (securityOrigin->canRequest(newUrl)) {
            GST_INFO("New media url: %s", newUrl.string().utf8().data());

            // Reset player states.
            m_networkState = MediaPlayer::Loading;
            m_player->networkStateChanged();
            m_readyState = MediaPlayer::HaveNothing;
            m_player->readyStateChanged();

            // Reset pipeline state.
            m_resetPipeline = true;
            changePipelineState(GST_STATE_READY);

            GstState state;
            gst_element_get_state(m_pipeline.get(), &state, nullptr, 0);
            if (state <= GST_STATE_READY) {
                // Set the new uri and start playing.
                g_object_set(m_pipeline.get(), "uri", newUrl.string().utf8().data(), nullptr);
                m_url = newUrl;
                changePipelineState(GST_STATE_PLAYING);
                return true;
            }
        } else
            GST_INFO("Not allowed to load new media location: %s", newUrl.string().utf8().data());
    }
    m_mediaLocationCurrentIndex--;
    return false;
}

void MediaPlayerPrivateGStreamer::loadStateChanged()
{
    updateStates();
}

void MediaPlayerPrivateGStreamer::timeChanged()
{
    updateStates();
    m_player->timeChanged();
}

void MediaPlayerPrivateGStreamer::didEnd()
{
    // Synchronize position and duration values to not confuse the
    // HTMLMediaElement. In some cases like reverse playback the
    // position is not always reported as 0 for instance.
    MediaTime now = currentMediaTime();
    if (now > MediaTime { } && now <= durationMediaTime())
        m_player->durationChanged();

    m_isEndReached = true;
    timeChanged();

    if (!m_player->client().mediaPlayerIsLooping()) {
        m_paused = true;
        m_durationAtEOS = durationMediaTime().toDouble();
        // FIXME: there's a bug in playbin handling the context messages that causes replaying a video
        // not to work if we leave the pipeline in READY state. We set it to NULL here to workaround
        // that issue, but this should be change back to READY when it gets fixed upstream.
        changePipelineState(GST_STATE_NULL);
        m_downloadFinished = false;
    }
}

void MediaPlayerPrivateGStreamer::durationChanged()
{
    float previousDuration = durationMediaTime().toDouble();

    // Avoid emiting durationchanged in the case where the previous
    // duration was 0 because that case is already handled by the
    // HTMLMediaElement.
    if (previousDuration && durationMediaTime().toDouble() != previousDuration)
        m_player->durationChanged();
}

void MediaPlayerPrivateGStreamer::loadingFailed(MediaPlayer::NetworkState error)
{
    m_errorOccured = true;
    if (m_networkState != error) {
        m_networkState = error;
        m_player->networkStateChanged();
    }
    if (m_readyState != MediaPlayer::HaveNothing) {
        m_readyState = MediaPlayer::HaveNothing;
        m_player->readyStateChanged();
    }

    // Loading failed, remove ready timer.
    m_readyTimerHandler.stop();
}

static HashSet<String, ASCIICaseInsensitiveHash>& mimeTypeSet()
{
    static NeverDestroyed<HashSet<String, ASCIICaseInsensitiveHash>> mimeTypes = []()
    {
        initializeGStreamerAndRegisterWebKitElements();
        HashSet<String, ASCIICaseInsensitiveHash> set;

#if PLATFORM(BCM_NEXUS) || PLATFORM(BROADCOM)
        GList* audioDecoderFactories = gst_element_factory_list_get_elements(GST_ELEMENT_FACTORY_TYPE_PARSER | GST_ELEMENT_FACTORY_TYPE_MEDIA_AUDIO, GST_RANK_MARGINAL);
        GList* videoDecoderFactories = gst_element_factory_list_get_elements(GST_ELEMENT_FACTORY_TYPE_PARSER | GST_ELEMENT_FACTORY_TYPE_MEDIA_VIDEO, GST_RANK_MARGINAL);
#else
        GList* audioDecoderFactories = gst_element_factory_list_get_elements(GST_ELEMENT_FACTORY_TYPE_DECODER | GST_ELEMENT_FACTORY_TYPE_MEDIA_AUDIO, GST_RANK_MARGINAL);
        GList* videoDecoderFactories = gst_element_factory_list_get_elements(GST_ELEMENT_FACTORY_TYPE_DECODER | GST_ELEMENT_FACTORY_TYPE_MEDIA_VIDEO, GST_RANK_MARGINAL);
#endif
        GList* demuxerFactories = gst_element_factory_list_get_elements(GST_ELEMENT_FACTORY_TYPE_DEMUXER, GST_RANK_MARGINAL);

        enum ElementType {
            AudioDecoder = 0,
            VideoDecoder,
            Demuxer
        };
        struct GstCapsWebKitMapping {
            ElementType elementType;
            const char* capsString;
            Vector<AtomicString> webkitMimeTypes;
        };

        Vector<GstCapsWebKitMapping> mapping = {
            {AudioDecoder, "audio/midi", {"audio/midi", "audio/riff-midi"}},
            {AudioDecoder, "audio/x-sbc", { }},
            {AudioDecoder, "audio/x-sid", { }},
            {AudioDecoder, "audio/x-flac", {"audio/x-flac", "audio/flac"}},
            {AudioDecoder, "audio/x-wav", {"audio/x-wav", "audio/wav"}},
            {AudioDecoder, "audio/x-wavpack", {"audio/x-wavpack"}},
            {AudioDecoder, "audio/x-speex", {"audio/speex", "audio/x-speex"}},
            {AudioDecoder, "audio/x-ac3", { }},
            {AudioDecoder, "audio/x-eac3", {"audio/x-ac3"}},
            {AudioDecoder, "audio/x-dts", { }},
            {VideoDecoder, "video/x-h264, profile=(string)high", {"video/mp4", "video/x-m4v"}},
            {VideoDecoder, "video/x-msvideocodec", {"video/x-msvideo"}},
            {VideoDecoder, "video/x-h263", { }},
            {VideoDecoder, "video/mpegts", { }},
            {VideoDecoder, "video/mpeg, mpegversion=(int){1,2}, systemstream=(boolean)false", {"video/mpeg"}},
            {VideoDecoder, "video/x-dirac", { }},
            {VideoDecoder, "video/x-flash-video", {"video/flv", "video/x-flv"}},
            {Demuxer, "video/quicktime", { }},
            {Demuxer, "video/quicktime, variant=(string)3gpp", {"video/3gpp"}},
            {Demuxer, "application/x-3gp", { }},
            {Demuxer, "video/x-ms-asf", { }},
            {Demuxer, "audio/x-aiff", { }},
            {Demuxer, "application/x-pn-realaudio", { }},
            {Demuxer, "application/vnd.rn-realmedia", { }},
            {Demuxer, "audio/x-wav", {"audio/x-wav", "audio/wav"}},
            {Demuxer, "application/x-hls", {"application/vnd.apple.mpegurl", "application/x-mpegurl"}}
        };

        for (auto& current : mapping) {
            GList* factories = demuxerFactories;
            if (current.elementType == AudioDecoder)
                factories = audioDecoderFactories;
            else if (current.elementType == VideoDecoder)
                factories = videoDecoderFactories;

            if (gstRegistryHasElementForMediaType(factories, current.capsString)) {
                if (!current.webkitMimeTypes.isEmpty()) {
                    for (const auto& mimeType : current.webkitMimeTypes)
                        set.add(mimeType);
                } else
                    set.add(AtomicString(current.capsString));
            }
        }

        bool opusSupported = false;
        if (gstRegistryHasElementForMediaType(audioDecoderFactories, "audio/x-opus")) {
            opusSupported = true;
            set.add(AtomicString("audio/opus"));
        }

        bool vorbisSupported = false;
        if (gstRegistryHasElementForMediaType(demuxerFactories, "application/ogg")) {
            set.add(AtomicString("application/ogg"));

            vorbisSupported = gstRegistryHasElementForMediaType(audioDecoderFactories, "audio/x-vorbis");
            if (vorbisSupported) {
                set.add(AtomicString("audio/ogg"));
                set.add(AtomicString("audio/x-vorbis+ogg"));
            }

            if (gstRegistryHasElementForMediaType(videoDecoderFactories, "video/x-theora"))
                set.add(AtomicString("video/ogg"));
        }

        bool audioMpegSupported = false;
        if (gstRegistryHasElementForMediaType(audioDecoderFactories, "audio/mpeg, mpegversion=(int)1, layer=(int)[1, 3]")) {
            audioMpegSupported = true;
            set.add(AtomicString("audio/mp1"));
            set.add(AtomicString("audio/mp3"));
            set.add(AtomicString("audio/x-mp3"));
        }

        if (gstRegistryHasElementForMediaType(audioDecoderFactories, "audio/mpeg, mpegversion=(int){2, 4}")) {
            audioMpegSupported = true;
            set.add(AtomicString("audio/aac"));
            set.add(AtomicString("audio/mp2"));
            set.add(AtomicString("audio/mp4"));
            set.add(AtomicString("audio/x-m4a"));
        }

        if (audioMpegSupported) {
            set.add(AtomicString("audio/mpeg"));
            set.add(AtomicString("audio/x-mpeg"));
        }

        if (gstRegistryHasElementForMediaType(demuxerFactories, "video/x-matroska")) {
            set.add(AtomicString("video/x-matroska"));

            if (gstRegistryHasElementForMediaType(videoDecoderFactories, "video/x-vp8")
                || gstRegistryHasElementForMediaType(videoDecoderFactories, "video/x-vp9")
                || gstRegistryHasElementForMediaType(videoDecoderFactories, "video/x-vp10"))
                set.add(AtomicString("video/webm"));

            if (vorbisSupported || opusSupported)
                set.add(AtomicString("audio/webm"));
        }

        gst_plugin_feature_list_free(audioDecoderFactories);
        gst_plugin_feature_list_free(videoDecoderFactories);
        gst_plugin_feature_list_free(demuxerFactories);
        return set;
    }();
    return mimeTypes;
}

void MediaPlayerPrivateGStreamer::getSupportedTypes(HashSet<String, ASCIICaseInsensitiveHash>& types)
{
    types = mimeTypeSet();
}

MediaPlayer::SupportsType MediaPlayerPrivateGStreamer::supportsType(const MediaEngineSupportParameters& parameters)
{
    MediaPlayer::SupportsType result = MediaPlayer::IsNotSupported;

#if ENABLE(MEDIA_SOURCE)
    // MediaPlayerPrivateGStreamerMSE is in charge of mediasource playback, not us.
    if (parameters.isMediaSource)
        return result;
#endif
    // MediaStream playback is handled by the OpenWebRTC player.
    if (parameters.isMediaStream)
        return result;

    if (parameters.type.isNull() || parameters.type.isEmpty())
        return result;

    // Disable Flash video (Youtube TV requirement).
    if (parameters.type == "video/x-flv")
        return result;

    // spec says we should not return "probably" if the codecs string is empty
    if (mimeTypeSet().contains(parameters.type))
        result = parameters.codecs.isEmpty() ? MediaPlayer::MayBeSupported : MediaPlayer::IsSupported;

    return extendedSupportsType(parameters, result);
}

bool isMediaDiskCacheDisabled()
{
    static bool result = false;
    static bool computed = false;

    if (computed)
        return result;

    String s(std::getenv("WPE_SHELL_DISABLE_MEDIA_DISK_CACHE"));
    if (!s.isEmpty()) {
        String value = s.stripWhiteSpace().convertToLowercaseWithoutLocale();
        result = (value=="1" || value=="t" || value=="true");
    }

    GST_DEBUG("Media on-disk cache is %s", (result)?"disabled":"enabled");

    computed = true;
    return result;
}

void MediaPlayerPrivateGStreamer::setDownloadBuffering()
{
    if (!m_pipeline)
        return;

    unsigned flags;
    g_object_get(m_pipeline.get(), "flags", &flags, nullptr);

    unsigned flagDownload = getGstPlayFlag("download");

    // We don't want to stop downloading if we already started it.
    if (flags & flagDownload && m_readyState > MediaPlayer::HaveNothing && !m_resetPipeline)
        return;

    bool shouldDownload = !isLiveStream() && m_preload == MediaPlayer::Auto && !isMediaDiskCacheDisabled();
    if (shouldDownload) {
        GST_DEBUG("Enabling on-disk buffering");
        g_object_set(m_pipeline.get(), "flags", flags | flagDownload, nullptr);
        m_fillTimer.startRepeating(0.2);
    } else {
        GST_DEBUG("Disabling on-disk buffering");
        g_object_set(m_pipeline.get(), "flags", flags & ~flagDownload, nullptr);
        m_fillTimer.stop();
    }
}

void MediaPlayerPrivateGStreamer::setPreload(MediaPlayer::Preload preload)
{
    if (preload == MediaPlayer::Auto && isLiveStream())
        return;

    m_preload = preload;
    setDownloadBuffering();

    if (m_delayingLoad && m_preload != MediaPlayer::None) {
        m_delayingLoad = false;
        commitLoad();
    }
}

GstElement* MediaPlayerPrivateGStreamer::createAudioSink()
{
    m_autoAudioSink = gst_element_factory_make("autoaudiosink", 0);
    if (!m_autoAudioSink) {
        GST_WARNING("GStreamer's autoaudiosink not found. Please check your gst-plugins-good installation");
        return nullptr;
    }

    g_signal_connect_swapped(m_autoAudioSink.get(), "child-added", G_CALLBACK(setAudioStreamPropertiesCallback), this);

#if PLATFORM(BCM_NEXUS) || PLATFORM(INTEL_CE)
    return m_autoAudioSink.get();
#endif

    GstElement* audioSinkBin;

    if (webkitGstCheckVersion(1, 4, 2)) {
#if ENABLE(WEB_AUDIO)
        audioSinkBin = gst_bin_new("audio-sink");
        ensureAudioSourceProvider();
        m_audioSourceProvider->configureAudioBin(audioSinkBin, nullptr);
        return audioSinkBin;
#else
        return m_autoAudioSink.get();
#endif
    }

    // Construct audio sink only if pitch preserving is enabled.
    // If GStreamer 1.4.2 is used the audio-filter playbin property is used instead.
    if (m_preservesPitch) {
        GstElement* scale = gst_element_factory_make("scaletempo", nullptr);
        if (!scale) {
            GST_WARNING("Failed to create scaletempo");
            return m_autoAudioSink.get();
        }

        audioSinkBin = gst_bin_new("audio-sink");
        gst_bin_add(GST_BIN(audioSinkBin), scale);
        GRefPtr<GstPad> pad = adoptGRef(gst_element_get_static_pad(scale, "sink"));
        gst_element_add_pad(audioSinkBin, gst_ghost_pad_new("sink", pad.get()));

#if ENABLE(WEB_AUDIO)
        ensureAudioSourceProvider();
        m_audioSourceProvider->configureAudioBin(audioSinkBin, scale);
#else
        GstElement* convert = gst_element_factory_make("audioconvert", nullptr);
        GstElement* resample = gst_element_factory_make("audioresample", nullptr);

        gst_bin_add_many(GST_BIN(audioSinkBin), convert, resample, m_autoAudioSink.get(), nullptr);

        if (!gst_element_link_many(scale, convert, resample, m_autoAudioSink.get(), nullptr)) {
            GST_WARNING("Failed to link audio sink elements");
            gst_object_unref(audioSinkBin);
            return m_autoAudioSink.get();
        }
#endif
        return audioSinkBin;
    }

#if ENABLE(WEB_AUDIO)
    audioSinkBin = gst_bin_new("audio-sink");
    ensureAudioSourceProvider();
    m_audioSourceProvider->configureAudioBin(audioSinkBin, nullptr);
    return audioSinkBin;
#endif
    ASSERT_NOT_REACHED();
    return nullptr;
}

GstElement* MediaPlayerPrivateGStreamer::audioSink() const
{
    GstElement* sink;
    g_object_get(m_pipeline.get(), "audio-sink", &sink, nullptr);
    return sink;
}

#if ENABLE(WEB_AUDIO)
void MediaPlayerPrivateGStreamer::ensureAudioSourceProvider()
{
    if (!m_audioSourceProvider)
        m_audioSourceProvider = std::make_unique<AudioSourceProviderGStreamer>();
}

AudioSourceProvider* MediaPlayerPrivateGStreamer::audioSourceProvider()
{
    ensureAudioSourceProvider();
    return m_audioSourceProvider.get();
}
#endif

void MediaPlayerPrivateGStreamer::createGSTPlayBin()
{
    ASSERT(!m_pipeline);

    // gst_element_factory_make() returns a floating reference so
    // we should not adopt.
    setPipeline(gst_element_factory_make("playbin", "play"));
    setStreamVolumeElement(GST_STREAM_VOLUME(m_pipeline.get()));

    unsigned flagText = getGstPlayFlag("text");
    unsigned flagAudio = getGstPlayFlag("audio");
    unsigned flagVideo = getGstPlayFlag("video");
    unsigned flagNativeVideo = getGstPlayFlag("native-video");
    g_object_set(m_pipeline.get(), "flags", flagText | flagAudio | flagVideo | flagNativeVideo, nullptr);

    GRefPtr<GstBus> bus = adoptGRef(gst_pipeline_get_bus(GST_PIPELINE(m_pipeline.get())));
    gst_bus_set_sync_handler(bus.get(), [](GstBus*, GstMessage* message, gpointer userData) {
        auto& player = *static_cast<MediaPlayerPrivateGStreamer*>(userData);

        if (player.handleSyncMessage(message)) {
            gst_message_unref(message);
            return GST_BUS_DROP;
        }

        return GST_BUS_PASS;
    }, this, nullptr);

    // Let also other listeners subscribe to (application) messages in this bus.
    gst_bus_add_signal_watch_full(bus.get(), G_PRIORITY_HIGH + 30);
    g_signal_connect(bus.get(), "message", G_CALLBACK(busMessageCallback), this);

    g_object_set(m_pipeline.get(), "mute", m_player->muted(), nullptr);

    // If we load a MediaSource later, we will also listen the signals from
    // WebKitMediaSrc, which will be connected later in sourceChanged()
    // METRO FIXME: In that case, we shouldn't listen to these signals coming from playbin, or the callbacks will be called twice.
    g_signal_connect_swapped(m_pipeline.get(), "notify::source", G_CALLBACK(sourceChangedCallback), this);
    g_signal_connect_swapped(m_pipeline.get(), "video-changed", G_CALLBACK(videoChangedCallback), this);
    g_signal_connect_swapped(m_pipeline.get(), "audio-changed", G_CALLBACK(audioChangedCallback), this);

#if ENABLE(VIDEO_TRACK)
    g_signal_connect_swapped(m_pipeline.get(), "text-changed", G_CALLBACK(textChangedCallback), this);

    GstElement* textCombiner = webkitTextCombinerNew();
    ASSERT(textCombiner);
    g_object_set(m_pipeline.get(), "text-stream-combiner", textCombiner, nullptr);

    m_textAppSink = webkitTextSinkNew();
    ASSERT(m_textAppSink);

    m_textAppSinkPad = adoptGRef(gst_element_get_static_pad(m_textAppSink.get(), "sink"));
    ASSERT(m_textAppSinkPad);

    g_object_set(m_textAppSink.get(), "emit-signals", true, "enable-last-sample", false, "caps", gst_caps_new_empty_simple("text/vtt"), nullptr);
    g_signal_connect_swapped(m_textAppSink.get(), "new-sample", G_CALLBACK(newTextSampleCallback), this);

    g_object_set(m_pipeline.get(), "text-sink", m_textAppSink.get(), nullptr);
#endif

#if !USE(HOLE_PUNCH_GSTREAMER)
    // If we are using the gstreamer hole punch then we rely on autovideosink
    // to use the appropriate sink

    g_object_set(m_pipeline.get(), "video-sink", createVideoSink(), nullptr);

    GRefPtr<GstPad> videoSinkPad = adoptGRef(gst_element_get_static_pad(m_videoSink.get(), "sink"));
    if (videoSinkPad)
        g_signal_connect_swapped(videoSinkPad.get(), "notify::caps", G_CALLBACK(videoSinkCapsChangedCallback), this);
#endif

#if USE(WESTEROS_SINK) && USE(HOLE_PUNCH_GSTREAMER)
    GRefPtr<GstElementFactory> westerosfactory = adoptGRef(gst_element_factory_find("westerossink"));

    m_videoSink = gst_element_factory_create(westerosfactory.get(), "WesterosVideoSink");
    g_object_set(m_pipeline.get(), "video-sink", m_videoSink.get(), nullptr);
    g_object_set(G_OBJECT(m_videoSink.get()), "zorder",0.0f, nullptr);
#endif

#if !USE(WESTEROS_SINK) && !USE(FUSION_SINK)
    g_object_set(m_pipeline.get(), "audio-sink", createAudioSink(), nullptr);
#endif
    configurePlaySink();

    // On 1.4.2 and newer we use the audio-filter property instead.
    // See https://bugzilla.gnome.org/show_bug.cgi?id=735748 for
    // the reason for using >= 1.4.2 instead of >= 1.4.0.
    if (m_preservesPitch && webkitGstCheckVersion(1, 4, 2)) {
        GstElement* scale = gst_element_factory_make("scaletempo", 0);

        if (!scale)
            GST_WARNING("Failed to create scaletempo");
        else
            g_object_set(m_pipeline.get(), "audio-filter", scale, nullptr);
    }

    if (!m_renderingCanBeAccelerated) {
        // If not using accelerated compositing, let GStreamer handle
        // the image-orientation tag.
        GstElement* videoFlip = gst_element_factory_make("videoflip", nullptr);
        if (!videoFlip)
            GST_WARNING("Failed to create videoflip");
        else {
            g_object_set(videoFlip, "method", 8, nullptr);
            g_object_set(m_pipeline.get(), "video-filter", videoFlip, nullptr);
        }
    }
}

void MediaPlayerPrivateGStreamer::simulateAudioInterruption()
{
    GstMessage* message = gst_message_new_request_state(GST_OBJECT(m_pipeline.get()), GST_STATE_PAUSED);
    gst_element_post_message(m_pipeline.get(), message);
}

bool MediaPlayerPrivateGStreamer::didPassCORSAccessCheck() const
{
#if USE(GSTREAMER_WEBKIT_HTTP_SRC)
    if (WEBKIT_IS_WEB_SRC(m_source.get()))
        return webKitSrcPassedCORSAccessCheck(WEBKIT_WEB_SRC(m_source.get()));
    return false;
#else
    // Huh...
    return true;
#endif
}

bool MediaPlayerPrivateGStreamer::canSaveMediaData() const
{
    if (isLiveStream())
        return false;

    if (m_url.isLocalFile())
        return true;

    if (m_url.protocolIsInHTTPFamily())
        return true;

    return false;
}

bool MediaPlayerPrivateGStreamer::handleSyncMessage(GstMessage* message)
{
    return MediaPlayerPrivateGStreamerBase::handleSyncMessage(message);
}

}

#endif // USE(GSTREAMER)<|MERGE_RESOLUTION|>--- conflicted
+++ resolved
@@ -179,13 +179,7 @@
     , m_readyTimerHandler(RunLoop::main(), this, &MediaPlayerPrivateGStreamer::readyTimerFired)
     , m_totalBytes(0)
     , m_preservesPitch(false)
-<<<<<<< HEAD
     , m_lastQuery(-1)
-#if ENABLE(WEB_AUDIO)
-    , m_audioSourceProvider(std::make_unique<AudioSourceProviderGStreamer>())
-#endif
-=======
->>>>>>> a768d1ae
 {
 #if USE(GLIB)
     m_readyTimerHandler.setPriority(G_PRIORITY_DEFAULT_IDLE);
