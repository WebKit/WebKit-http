--- conflicted
+++ resolved
@@ -180,16 +180,13 @@
 void MediaPlayerPrivateGStreamer::registerMediaEngine(MediaEngineRegistrar registrar)
 {
     if (isAvailable())
-<<<<<<< HEAD
 #if ENABLE(ENCRYPTED_MEDIA_V2)
-        registrar(create, getSupportedTypes, extendedSupportsType, 0, 0, 0, supportsKeySystem);
+        registrar([](MediaPlayer* player) { return std::make_unique<MediaPlayerPrivateGStreamer>(player); },
+            getSupportedTypes, extendedSupportsType, 0, 0, 0, supportsKeySystem);
 #else
-        registrar(create, getSupportedTypes, supportsType, 0, 0, 0, supportsKeySystem);
-#endif
-=======
         registrar([](MediaPlayer* player) { return std::make_unique<MediaPlayerPrivateGStreamer>(player); },
-            getSupportedTypes, supportsType, 0, 0, 0, 0);
->>>>>>> f4a140f1
+            getSupportedTypes, supportsType, 0, 0, 0, supportsKeySystem);
+#endif
 }
 
 bool initializeGStreamerAndRegisterWebKitElements()
