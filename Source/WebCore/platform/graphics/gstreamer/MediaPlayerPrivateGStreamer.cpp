--- conflicted
+++ resolved
@@ -78,28 +78,6 @@
     player->setAudioStreamProperties(object);
 }
 
-<<<<<<< HEAD
-#if ENABLE(VIDEO_TRACK)
-static void mediaPlayerPrivateTextChangedCallback(GObject*, MediaPlayerPrivateGStreamer* player)
-{
-    player->textChanged();
-}
-
-static GstFlowReturn mediaPlayerPrivateNewTextSampleCallback(GObject*, MediaPlayerPrivateGStreamer* player)
-{
-    player->newTextSample();
-    return GST_FLOW_OK;
-}
-#endif
-
-static gboolean mediaPlayerPrivateNotifyDurationChanged(MediaPlayerPrivateGStreamer* player)
-{
-    player->notifyDurationChanged();
-    return G_SOURCE_REMOVE;
-}
-
-=======
->>>>>>> 999f0c4d
 void MediaPlayerPrivateGStreamer::setAudioStreamProperties(GObject* object)
 {
     if (g_strcmp0(G_OBJECT_TYPE_NAME(object), "GstPulseSink"))
@@ -238,18 +216,17 @@
         gst_element_set_state(m_pipeline.get(), GST_STATE_NULL);
     }
 
-<<<<<<< HEAD
+
+    if (m_videoSink) {
+        GRefPtr<GstPad> videoSinkPad = adoptGRef(gst_element_get_static_pad(m_videoSink.get(), "sink"));
+        g_signal_handlers_disconnect_by_func(videoSinkPad.get(), reinterpret_cast<gpointer>(videoSinkCapsChangedCallback), this);
+    }
 
     // Cancel pending mediaPlayerPrivateNotifyDurationChanged() delayed calls
     m_pendingAsyncOperationsLock.lock();
     while (m_pendingAsyncOperations) {
         g_source_remove(GPOINTER_TO_UINT(m_pendingAsyncOperations->data));
         m_pendingAsyncOperations = g_list_remove(m_pendingAsyncOperations, m_pendingAsyncOperations->data);
-=======
-    if (m_videoSink) {
-        GRefPtr<GstPad> videoSinkPad = adoptGRef(gst_element_get_static_pad(m_videoSink.get(), "sink"));
-        g_signal_handlers_disconnect_by_func(videoSinkPad.get(), reinterpret_cast<gpointer>(videoSinkCapsChangedCallback), this);
->>>>>>> 999f0c4d
     }
     m_pendingAsyncOperationsLock.unlock();
 }
@@ -657,19 +634,7 @@
 
 void MediaPlayerPrivateGStreamer::videoChangedCallback(MediaPlayerPrivateGStreamer* player)
 {
-<<<<<<< HEAD
-    if (isMainThread())
-        notifyPlayerOfVideo();
-    else
-        m_videoTimerHandler.schedule();
-}
-
-void MediaPlayerPrivateGStreamer::videoCapsChanged()
-{
-    m_videoCapsTimerHandler.schedule();
-=======
     player->m_notifier.notify(MainThreadNotification::VideoChanged, [player] { player->notifyPlayerOfVideo(); });
->>>>>>> 999f0c4d
 }
 
 void MediaPlayerPrivateGStreamer::notifyPlayerOfVideo()
@@ -735,14 +700,7 @@
 
 void MediaPlayerPrivateGStreamer::audioChangedCallback(MediaPlayerPrivateGStreamer* player)
 {
-<<<<<<< HEAD
-    if (isMainThread())
-        notifyPlayerOfAudio();
-    else
-        m_audioTimerHandler.schedule();
-=======
     player->m_notifier.notify(MainThreadNotification::AudioChanged, [player] { player->notifyPlayerOfAudio(); });
->>>>>>> 999f0c4d
 }
 
 void MediaPlayerPrivateGStreamer::notifyPlayerOfAudio()
@@ -798,14 +756,7 @@
 #if ENABLE(VIDEO_TRACK)
 void MediaPlayerPrivateGStreamer::textChangedCallback(MediaPlayerPrivateGStreamer* player)
 {
-<<<<<<< HEAD
-    if (isMainThread())
-        notifyPlayerOfText();
-    else
-        m_textTimerHandler.schedule();
-=======
     player->m_notifier.notify(MainThreadNotification::TextChanged, [player] { player->notifyPlayerOfText(); });
->>>>>>> 999f0c4d
 }
 
 void MediaPlayerPrivateGStreamer::notifyPlayerOfText()
@@ -2097,19 +2048,12 @@
 
     g_object_set(m_pipeline.get(), "mute", m_player->muted(), nullptr);
 
-<<<<<<< HEAD
-    g_signal_connect(m_pipeline.get(), "notify::source", G_CALLBACK(mediaPlayerPrivateSourceChangedCallback), this);
-
     // If we load a MediaSource later, we will also listen the signals from
     // WebKitMediaSrc, which will be connected later in sourceChanged()
     // METRO FIXME: In that case, we shouldn't listen to these signals coming from playbin, or the callbacks will be called twice.
-    g_signal_connect(m_pipeline.get(), "video-changed", G_CALLBACK(mediaPlayerPrivateVideoChangedCallback), this);
-    g_signal_connect(m_pipeline.get(), "audio-changed", G_CALLBACK(mediaPlayerPrivateAudioChangedCallback), this);
-=======
     g_signal_connect_swapped(m_pipeline.get(), "notify::source", G_CALLBACK(sourceChangedCallback), this);
     g_signal_connect_swapped(m_pipeline.get(), "video-changed", G_CALLBACK(videoChangedCallback), this);
     g_signal_connect_swapped(m_pipeline.get(), "audio-changed", G_CALLBACK(audioChangedCallback), this);
->>>>>>> 999f0c4d
 #if ENABLE(VIDEO_TRACK)
     if (webkitGstCheckVersion(1, 1, 2)) {
         g_signal_connect_swapped(m_pipeline.get(), "text-changed", G_CALLBACK(textChangedCallback), this);
@@ -2156,12 +2100,9 @@
             g_object_set(m_pipeline.get(), "audio-filter", scale, nullptr);
     }
 
-<<<<<<< HEAD
-=======
     GRefPtr<GstPad> videoSinkPad = adoptGRef(gst_element_get_static_pad(m_videoSink.get(), "sink"));
     if (videoSinkPad)
         g_signal_connect_swapped(videoSinkPad.get(), "notify::caps", G_CALLBACK(videoSinkCapsChangedCallback), this);
->>>>>>> 999f0c4d
 }
 
 void MediaPlayerPrivateGStreamer::simulateAudioInterruption()
