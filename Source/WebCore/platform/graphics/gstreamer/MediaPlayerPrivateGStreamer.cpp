/*
 * Copyright (C) 2007, 2009 Apple Inc.  All rights reserved.
 * Copyright (C) 2007 Collabora Ltd.  All rights reserved.
 * Copyright (C) 2007 Alp Toker <alp@atoker.com>
 * Copyright (C) 2009 Gustavo Noronha Silva <gns@gnome.org>
 * Copyright (C) 2009, 2010, 2011, 2012, 2013, 2015, 2016 Igalia S.L
 * Copyright (C) 2014 Cable Television Laboratories, Inc.
 * Copyright (C) 2015, 2016 Metrological Group B.V.
 *
 * This library is free software; you can redistribute it and/or
 * modify it under the terms of the GNU Library General Public
 * License as published by the Free Software Foundation; either
 * version 2 of the License, or (at your option) any later version.
 *
 * This library is distributed in the hope that it will be useful,
 * but WITHOUT ANY WARRANTY; without even the implied warranty of
 * MERCHANTABILITY or FITNESS FOR A PARTICULAR PURPOSE.  See the GNU
 * Library General Public License for more details.
 *
 * You should have received a copy of the GNU Library General Public License
 * aint with this library; see the file COPYING.LIB.  If not, write to
 * the Free Software Foundation, Inc., 51 Franklin Street, Fifth Floor,
 * Boston, MA 02110-1301, USA.
 */

#include "config.h"
#include "MediaPlayerPrivateGStreamer.h"

#if ENABLE(VIDEO) && USE(GSTREAMER)

#include "FileSystem.h"
#include "GStreamerUtilities.h"
#include "URL.h"
#include "MIMETypeRegistry.h"
#include "MediaPlayer.h"
#include "MediaPlayerRequestInstallMissingPluginsCallback.h"
#include "NotImplemented.h"
#include "SecurityOrigin.h"
#include "TimeRanges.h"
#include "WebKitWebSourceGStreamer.h"
#include <glib.h>
#include <gst/gst.h>
#include <gst/pbutils/missing-plugins.h>
#include <limits>
#include <wtf/HexNumber.h>
#include <wtf/MediaTime.h>
#include <wtf/NeverDestroyed.h>
#include <wtf/glib/GUniquePtr.h>
#include <wtf/glib/RunLoopSourcePriority.h>
#include <wtf/text/CString.h>

#if ENABLE(VIDEO_TRACK)
#include "AudioTrackPrivateGStreamer.h"
#include "InbandMetadataTextTrackPrivateGStreamer.h"
#include "InbandTextTrackPrivateGStreamer.h"
#include "TextCombinerGStreamer.h"
#include "TextSinkGStreamer.h"
#include "VideoTrackPrivateGStreamer.h"
#endif

#if ENABLE(VIDEO_TRACK) && USE(GSTREAMER_MPEGTS)
#define GST_USE_UNSTABLE_API
#include <gst/mpegts/mpegts.h>
#undef GST_USE_UNSTABLE_API
#endif
#include <gst/audio/streamvolume.h>

#if ENABLE(MEDIA_SOURCE)
#include "MediaSource.h"
#include "WebKitMediaSourceGStreamer.h"
#endif

#if ENABLE(WEB_AUDIO)
#include "AudioSourceProviderGStreamer.h"
#endif

GST_DEBUG_CATEGORY_EXTERN(webkit_media_player_debug);
#define GST_CAT_DEFAULT webkit_media_player_debug

using namespace std;

namespace WebCore {

static void busMessageCallback(GstBus*, GstMessage* message, MediaPlayerPrivateGStreamer* player)
{
    player->handleMessage(message);
}

void MediaPlayerPrivateGStreamer::setAudioStreamPropertiesCallback(MediaPlayerPrivateGStreamer* player, GObject* object)
{
    player->setAudioStreamProperties(object);
}

void MediaPlayerPrivateGStreamer::setAudioStreamProperties(GObject* object)
{
    if (g_strcmp0(G_OBJECT_TYPE_NAME(object), "GstPulseSink"))
        return;

    const char* role = m_player->client().mediaPlayerIsVideo() ? "video" : "music";
    GstStructure* structure = gst_structure_new("stream-properties", "media.role", G_TYPE_STRING, role, nullptr);
    g_object_set(object, "stream-properties", structure, nullptr);
    gst_structure_free(structure);
    GUniquePtr<gchar> elementName(gst_element_get_name(GST_ELEMENT(object)));
    GST_DEBUG("Set media.role as %s at %s", role, elementName.get());
}

void MediaPlayerPrivateGStreamer::registerMediaEngine(MediaEngineRegistrar registrar)
{
    if (isAvailable())
        registrar([](MediaPlayer* player) { return std::make_unique<MediaPlayerPrivateGStreamer>(player); },
            getSupportedTypes, supportsType, nullptr, nullptr, nullptr, supportsKeySystem);
}

bool MediaPlayerPrivateGStreamer::isAvailable()
{
    if (!MediaPlayerPrivateGStreamerBase::initializeGStreamerAndRegisterWebKitElements())
        return false;

    GRefPtr<GstElementFactory> factory = adoptGRef(gst_element_factory_find("playbin"));
    return factory;
}

MediaPlayerPrivateGStreamer::MediaPlayerPrivateGStreamer(MediaPlayer* player)
    : MediaPlayerPrivateGStreamerBase(player)
    , m_buffering(false)
    , m_bufferingPercentage(0)
    , m_canFallBackToLastFinishedSeekPosition(false)
    , m_changingRate(false)
    , m_downloadFinished(false)
    , m_errorOccured(false)
    , m_isEndReached(false)
    , m_isStreaming(false)
    , m_durationAtEOS(0)
    , m_paused(true)
    , m_playbackRate(1)
    , m_requestedState(GST_STATE_VOID_PENDING)
    , m_resetPipeline(false)
    , m_seeking(false)
    , m_seekIsPending(false)
    , m_seekTime(0)
    , m_source(nullptr)
    , m_volumeAndMuteInitialized(false)
    , m_weakPtrFactory(this)
    , m_mediaLocations(nullptr)
    , m_mediaLocationCurrentIndex(0)
    , m_playbackRatePause(false)
    , m_timeOfOverlappingSeek(-1)
    , m_lastPlaybackRate(1)
    , m_fillTimer(*this, &MediaPlayerPrivateGStreamer::fillTimerFired)
    , m_maxTimeLoaded(0)
    , m_preload(player->preload())
    , m_delayingLoad(false)
    , m_maxTimeLoadedAtLastDidLoadingProgress(0)
    , m_hasVideo(false)
    , m_hasAudio(false)
    , m_readyTimerHandler(RunLoop::main(), this, &MediaPlayerPrivateGStreamer::readyTimerFired)
    , m_totalBytes(0)
    , m_preservesPitch(false)
{
<<<<<<< HEAD
    // FIXME: Use Qt timer priority
#if USE(GLIB) && !PLATFORM(EFL) && !PLATFORM(QT)
=======
#if USE(GLIB)
>>>>>>> 4ccac179
    m_readyTimerHandler.setPriority(G_PRIORITY_DEFAULT_IDLE);
#endif
}

MediaPlayerPrivateGStreamer::~MediaPlayerPrivateGStreamer()
{
#if ENABLE(VIDEO_TRACK)
    for (size_t i = 0; i < m_audioTracks.size(); ++i)
        m_audioTracks[i]->disconnect();

    for (size_t i = 0; i < m_textTracks.size(); ++i)
        m_textTracks[i]->disconnect();

    for (size_t i = 0; i < m_videoTracks.size(); ++i)
        m_videoTracks[i]->disconnect();
#endif
    if (m_fillTimer.isActive())
        m_fillTimer.stop();

    if (m_mediaLocations) {
        gst_structure_free(m_mediaLocations);
        m_mediaLocations = nullptr;
    }

    if (WEBKIT_IS_WEB_SRC(m_source.get()) && GST_OBJECT_PARENT(m_source.get()))
        g_signal_handlers_disconnect_by_func(GST_ELEMENT_PARENT(m_source.get()), reinterpret_cast<gpointer>(uriDecodeBinElementAddedCallback), this);

    if (m_autoAudioSink)
        g_signal_handlers_disconnect_by_func(G_OBJECT(m_autoAudioSink.get()),
            reinterpret_cast<gpointer>(setAudioStreamPropertiesCallback), this);

    m_readyTimerHandler.stop();
    if (m_missingPluginsCallback) {
        m_missingPluginsCallback->invalidate();
        m_missingPluginsCallback = nullptr;
    }

    if (m_videoSink) {
        GRefPtr<GstPad> videoSinkPad = adoptGRef(gst_element_get_static_pad(m_videoSink.get(), "sink"));
        g_signal_handlers_disconnect_matched(videoSinkPad.get(), G_SIGNAL_MATCH_DATA, 0, 0, nullptr, nullptr, this);
    }

    if (m_pipeline) {
        GRefPtr<GstBus> bus = adoptGRef(gst_pipeline_get_bus(GST_PIPELINE(m_pipeline.get())));
        ASSERT(bus);
        g_signal_handlers_disconnect_by_func(bus.get(), gpointer(busMessageCallback), this);
        gst_bus_remove_signal_watch(bus.get());
        gst_bus_set_sync_handler(bus.get(), nullptr, nullptr, nullptr);
        g_signal_handlers_disconnect_matched(m_pipeline.get(), G_SIGNAL_MATCH_DATA, 0, 0, nullptr, nullptr, this);
    }
}

static void convertToInternalProtocol(URL& url)
{
    if (url.protocolIsInHTTPFamily())
        url.setProtocol("webkit+" + url.protocol());
}

void MediaPlayerPrivateGStreamer::setPlaybinURL(const URL& url)
{
    // Clean out everything after file:// url path.
    String cleanURLString(url.string());
    if (url.isLocalFile())
        cleanURLString = cleanURLString.substring(0, url.pathEnd());

    m_url = URL(URL(), cleanURLString);
    convertToInternalProtocol(m_url);

    GST_INFO("Load %s", m_url.string().utf8().data());
    g_object_set(m_pipeline.get(), "uri", m_url.string().utf8().data(), nullptr);
}

void MediaPlayerPrivateGStreamer::load(const String& urlString)
{
    if (!MediaPlayerPrivateGStreamerBase::initializeGStreamerAndRegisterWebKitElements())
        return;

    URL url(URL(), urlString);
    if (url.isBlankURL())
        return;

    if (!m_pipeline)
        createGSTPlayBin();

    if (m_fillTimer.isActive())
        m_fillTimer.stop();

    ASSERT(m_pipeline);

    setPlaybinURL(url);

    if (m_preload == MediaPlayer::None) {
        GST_DEBUG("Delaying load.");
        m_delayingLoad = true;
    }

    // Reset network and ready states. Those will be set properly once
    // the pipeline pre-rolled.
    m_networkState = MediaPlayer::Loading;
    m_player->networkStateChanged();
    m_readyState = MediaPlayer::HaveNothing;
    m_player->readyStateChanged();
    m_volumeAndMuteInitialized = false;
    m_durationAtEOS = 0;

    if (!m_delayingLoad)
        commitLoad();
}

#if ENABLE(MEDIA_SOURCE)
void MediaPlayerPrivateGStreamer::load(const String&, MediaSourcePrivateClient*)
{
    // Properly fail so the global MediaPlayer tries to fallback to the next MediaPlayerPrivate.
    m_networkState = MediaPlayer::FormatError;
    m_player->networkStateChanged();
}
#endif

#if ENABLE(MEDIA_STREAM)
void MediaPlayerPrivateGStreamer::load(MediaStreamPrivate&)
{
    notImplemented();
}
#endif

void MediaPlayerPrivateGStreamer::commitLoad()
{
    ASSERT(!m_delayingLoad);
    GST_DEBUG("Committing load.");

    // GStreamer needs to have the pipeline set to a paused state to
    // start providing anything useful.
    changePipelineState(GST_STATE_PAUSED);

    setDownloadBuffering();
    updateStates();
}

double MediaPlayerPrivateGStreamer::playbackPosition() const
{
    if (m_isEndReached) {
        // Position queries on a null pipeline return 0. If we're at
        // the end of the stream the pipeline is null but we want to
        // report either the seek time or the duration because this is
        // what the Media element spec expects us to do.
        if (m_seeking)
            return m_seekTime;

        MediaTime mediaDuration = durationMediaTime();
        if (mediaDuration)
            return mediaDuration.toDouble();
        return 0;
    }

    // Position is only available if no async state change is going on and the state is either paused or playing.
    gint64 position = GST_CLOCK_TIME_NONE;
    GstQuery* query= gst_query_new_position(GST_FORMAT_TIME);
    if (gst_element_query(m_pipeline.get(), query))
        gst_query_parse_position(query, 0, &position);
    gst_query_unref(query);

    GST_DEBUG("Position %" GST_TIME_FORMAT, GST_TIME_ARGS(position));

    double result = 0.0f;
    if (static_cast<GstClockTime>(position) != GST_CLOCK_TIME_NONE) {
        GTimeVal timeValue;
        GST_TIME_TO_TIMEVAL(position, timeValue);
        result = static_cast<double>(timeValue.tv_sec + (timeValue.tv_usec / 1000000.0));
    } else if (m_canFallBackToLastFinishedSeekPosition)
        result = m_seekTime;

    return result;
}

void MediaPlayerPrivateGStreamer::readyTimerFired()
{
    changePipelineState(GST_STATE_NULL);
}

bool MediaPlayerPrivateGStreamer::changePipelineState(GstState newState)
{
    ASSERT(m_pipeline);

    GstState currentState;
    GstState pending;

    gst_element_get_state(m_pipeline.get(), &currentState, &pending, 0);
    if (currentState == newState || pending == newState) {
        GST_DEBUG("Rejected state change to %s from %s with %s pending", gst_element_state_get_name(newState),
            gst_element_state_get_name(currentState), gst_element_state_get_name(pending));
        return true;
    }

    GST_DEBUG("Changing state change to %s from %s with %s pending", gst_element_state_get_name(newState),
        gst_element_state_get_name(currentState), gst_element_state_get_name(pending));

    GstStateChangeReturn setStateResult = gst_element_set_state(m_pipeline.get(), newState);
    GstState pausedOrPlaying = newState == GST_STATE_PLAYING ? GST_STATE_PAUSED : GST_STATE_PLAYING;
    if (currentState != pausedOrPlaying && setStateResult == GST_STATE_CHANGE_FAILURE) {
        return false;
    }

    // Create a timer when entering the READY state so that we can free resources
    // if we stay for too long on READY.
    // Also lets remove the timer if we request a state change for any state other than READY.
    // See also https://bugs.webkit.org/show_bug.cgi?id=117354
    if (newState == GST_STATE_READY && !m_readyTimerHandler.isActive()) {
        // Max interval in seconds to stay in the READY state on manual
        // state change requests.
        static const Seconds readyStateTimerDelay { 1_min };
        m_readyTimerHandler.startOneShot(readyStateTimerDelay);
    } else if (newState != GST_STATE_READY)
        m_readyTimerHandler.stop();

    return true;
}

void MediaPlayerPrivateGStreamer::prepareToPlay()
{
    m_preload = MediaPlayer::Auto;
    if (m_delayingLoad) {
        m_delayingLoad = false;
        commitLoad();
    }
}

void MediaPlayerPrivateGStreamer::play()
{
    if (!m_playbackRate) {
        m_playbackRatePause = true;
        return;
    }

    if (changePipelineState(GST_STATE_PLAYING)) {
        m_isEndReached = false;
        m_delayingLoad = false;
        m_preload = MediaPlayer::Auto;
        setDownloadBuffering();
        GST_DEBUG("Play");
    } else {
        loadingFailed(MediaPlayer::Empty);
    }
}

void MediaPlayerPrivateGStreamer::pause()
{
    m_playbackRatePause = false;
    GstState currentState, pendingState;
    gst_element_get_state(m_pipeline.get(), &currentState, &pendingState, 0);
    if (currentState < GST_STATE_PAUSED && pendingState <= GST_STATE_PAUSED)
        return;

    if (changePipelineState(GST_STATE_PAUSED))
        GST_INFO("Pause");
    else
        loadingFailed(MediaPlayer::Empty);
}

MediaTime MediaPlayerPrivateGStreamer::durationMediaTime() const
{
    if (!m_pipeline)
        return { };

    if (m_errorOccured)
        return { };

    if (m_durationAtEOS)
        return MediaTime::createWithDouble(m_durationAtEOS);

    // The duration query would fail on a not-prerolled pipeline.
    if (GST_STATE(m_pipeline.get()) < GST_STATE_PAUSED)
        return { };

    GstFormat timeFormat = GST_FORMAT_TIME;
    gint64 timeLength = 0;

    bool failure = !gst_element_query_duration(m_pipeline.get(), timeFormat, &timeLength) || static_cast<guint64>(timeLength) == GST_CLOCK_TIME_NONE;
    if (failure) {
        GST_DEBUG("Time duration query failed for %s", m_url.string().utf8().data());
        return MediaTime::positiveInfiniteTime();
    }

    GST_DEBUG("Duration: %" GST_TIME_FORMAT, GST_TIME_ARGS(timeLength));

    return MediaTime::createWithDouble(static_cast<double>(timeLength) / GST_SECOND);
    // FIXME: handle 3.14.9.5 properly
}

MediaTime MediaPlayerPrivateGStreamer::currentMediaTime() const
{
    if (!m_pipeline)
        return { };

    if (m_errorOccured)
        return { };

    if (m_seeking)
        return MediaTime::createWithFloat(m_seekTime);

    // Workaround for
    // https://bugzilla.gnome.org/show_bug.cgi?id=639941 In GStreamer
    // 0.10.35 basesink reports wrong duration in case of EOS and
    // negative playback rate. There's no upstream accepted patch for
    // this bug yet, hence this temporary workaround.
    if (m_isEndReached && m_playbackRate < 0)
        return { };

    return MediaTime::createWithDouble(playbackPosition());
}

void MediaPlayerPrivateGStreamer::seek(float time)
{
    if (!m_pipeline)
        return;

    if (m_errorOccured)
        return;

    GST_INFO("[Seek] seek attempt to %f secs", time);

    // Avoid useless seeking.
    if (MediaTime::createWithFloat(time) == currentMediaTime())
        return;

    if (isLiveStream())
        return;

    GstClockTime clockTime = toGstClockTime(time);
    GST_INFO("[Seek] seeking to %" GST_TIME_FORMAT " (%f)", GST_TIME_ARGS(clockTime), time);

    if (m_seeking) {
        m_timeOfOverlappingSeek = time;
        if (m_seekIsPending) {
            m_seekTime = time;
            return;
        }
    }

    GstState state;
    GstStateChangeReturn getStateResult = gst_element_get_state(m_pipeline.get(), &state, nullptr, 0);
    if (getStateResult == GST_STATE_CHANGE_FAILURE || getStateResult == GST_STATE_CHANGE_NO_PREROLL) {
        GST_DEBUG("[Seek] cannot seek, current state change is %s", gst_element_state_change_return_get_name(getStateResult));
        return;
    }
    if (getStateResult == GST_STATE_CHANGE_ASYNC || state < GST_STATE_PAUSED || m_isEndReached) {
        m_seekIsPending = true;
        if (m_isEndReached) {
            GST_DEBUG("[Seek] reset pipeline");
            m_resetPipeline = true;
            if (!changePipelineState(GST_STATE_PAUSED))
                loadingFailed(MediaPlayer::Empty);
        }
    } else {
        // We can seek now.
        if (!doSeek(clockTime, m_player->rate(), static_cast<GstSeekFlags>(GST_SEEK_FLAG_FLUSH | GST_SEEK_FLAG_ACCURATE))) {
            GST_DEBUG("[Seek] seeking to %f failed", time);
            return;
        }
    }

    m_seeking = true;
    m_seekTime = time;
    m_isEndReached = false;
}

bool MediaPlayerPrivateGStreamer::doSeek(gint64 position, float rate, GstSeekFlags seekType)
{
    gint64 startTime, endTime;

    // TODO: Should do more than that, need to notify the media source
    // and probably flush the pipeline at least.
    if (isMediaSource())
        return true;

    if (rate > 0) {
        startTime = position;
        endTime = GST_CLOCK_TIME_NONE;
    } else {
        startTime = 0;
        // If we are at beginning of media, start from the end to
        // avoid immediate EOS.
        if (position < 0)
            endTime = static_cast<gint64>(durationMediaTime().toDouble() * GST_SECOND);
        else
            endTime = position;
    }

    if (!rate)
        rate = 1.0;

    return gst_element_seek(m_pipeline.get(), rate, GST_FORMAT_TIME, seekType,
        GST_SEEK_TYPE_SET, startTime, GST_SEEK_TYPE_SET, endTime);
}

void MediaPlayerPrivateGStreamer::updatePlaybackRate()
{
    if (!m_changingRate)
        return;

    float currentPosition = static_cast<float>(playbackPosition() * GST_SECOND);
    bool mute = false;

    GST_INFO("Set Rate to %f", m_playbackRate);

    if (m_playbackRate > 0) {
        // Mute the sound if the playback rate is too extreme and
        // audio pitch is not adjusted.
        mute = (!m_preservesPitch && (m_playbackRate < 0.8 || m_playbackRate > 2));
    } else {
        if (currentPosition == 0.0f)
            currentPosition = -1.0f;
        mute = true;
    }

    GST_INFO("Need to mute audio?: %d", (int) mute);
    if (doSeek(currentPosition, m_playbackRate, static_cast<GstSeekFlags>(GST_SEEK_FLAG_FLUSH))) {
        g_object_set(m_pipeline.get(), "mute", mute, nullptr);
        m_lastPlaybackRate = m_playbackRate;
    } else {
        m_playbackRate = m_lastPlaybackRate;
        GST_ERROR("Set rate to %f failed", m_playbackRate);
    }

    if (m_playbackRatePause) {
        GstState state;
        GstState pending;

        gst_element_get_state(m_pipeline.get(), &state, &pending, 0);
        if (state != GST_STATE_PLAYING && pending != GST_STATE_PLAYING)
            changePipelineState(GST_STATE_PLAYING);
        m_playbackRatePause = false;
    }

    m_changingRate = false;
    m_player->rateChanged();
}

bool MediaPlayerPrivateGStreamer::paused() const
{
    if (m_isEndReached) {
        GST_DEBUG("Ignoring pause at EOS");
        return true;
    }

    if (m_playbackRatePause)
        return false;

    GstState state;
    gst_element_get_state(m_pipeline.get(), &state, nullptr, 0);
    return state <= GST_STATE_PAUSED;
}

bool MediaPlayerPrivateGStreamer::seeking() const
{
    return m_seeking;
}

void MediaPlayerPrivateGStreamer::videoChangedCallback(MediaPlayerPrivateGStreamer* player)
{
    player->m_notifier->notify(MainThreadNotification::VideoChanged, [player] { player->notifyPlayerOfVideo(); });
}

void MediaPlayerPrivateGStreamer::notifyPlayerOfVideo()
{
    if (UNLIKELY(!m_pipeline || !m_source))
        return;

    gint numTracks = 0;
    bool useMediaSource = isMediaSource();
    GstElement* element = useMediaSource ? m_source.get() : m_pipeline.get();
    g_object_get(element, "n-video", &numTracks, nullptr);

    m_hasVideo = numTracks > 0;
    if (m_hasVideo)
        m_player->sizeChanged();

    if (useMediaSource) {
        GST_DEBUG("Tracks managed by source element. Bailing out now.");
        m_player->client().mediaPlayerEngineUpdated(m_player);
        return;
    }

#if ENABLE(VIDEO_TRACK)
    for (gint i = 0; i < numTracks; ++i) {
        GRefPtr<GstPad> pad;
        g_signal_emit_by_name(m_pipeline.get(), "get-video-pad", i, &pad.outPtr(), nullptr);
        ASSERT(pad);

        if (i < static_cast<gint>(m_videoTracks.size())) {
            RefPtr<VideoTrackPrivateGStreamer> existingTrack = m_videoTracks[i];
            existingTrack->setIndex(i);
            if (existingTrack->pad() == pad)
                continue;
        }

        RefPtr<VideoTrackPrivateGStreamer> track = VideoTrackPrivateGStreamer::create(m_pipeline, i, pad);
        m_videoTracks.append(track);
        m_player->addVideoTrack(*track);
    }

    while (static_cast<gint>(m_videoTracks.size()) > numTracks) {
        RefPtr<VideoTrackPrivateGStreamer> track = m_videoTracks.last();
        track->disconnect();
        m_videoTracks.removeLast();
        m_player->removeVideoTrack(*track);
    }
#endif

    m_player->client().mediaPlayerEngineUpdated(m_player);
}

void MediaPlayerPrivateGStreamer::videoSinkCapsChangedCallback(MediaPlayerPrivateGStreamer* player)
{
    player->m_notifier->notify(MainThreadNotification::VideoCapsChanged, [player] { player->notifyPlayerOfVideoCaps(); });
}

void MediaPlayerPrivateGStreamer::notifyPlayerOfVideoCaps()
{
    m_videoSize = IntSize();
    m_player->client().mediaPlayerEngineUpdated(m_player);
}

void MediaPlayerPrivateGStreamer::audioChangedCallback(MediaPlayerPrivateGStreamer* player)
{
    player->m_notifier->notify(MainThreadNotification::AudioChanged, [player] { player->notifyPlayerOfAudio(); });
}

void MediaPlayerPrivateGStreamer::notifyPlayerOfAudio()
{
    if (UNLIKELY(!m_pipeline || !m_source))
        return;

    gint numTracks = 0;
    bool useMediaSource = isMediaSource();
    GstElement* element = useMediaSource ? m_source.get() : m_pipeline.get();
    g_object_get(element, "n-audio", &numTracks, nullptr);

    m_hasAudio = numTracks > 0;

    if (useMediaSource) {
        GST_DEBUG("Tracks managed by source element. Bailing out now.");
        m_player->client().mediaPlayerEngineUpdated(m_player);
        return;
    }

#if ENABLE(VIDEO_TRACK)
    for (gint i = 0; i < numTracks; ++i) {
        GRefPtr<GstPad> pad;
        g_signal_emit_by_name(m_pipeline.get(), "get-audio-pad", i, &pad.outPtr(), nullptr);
        ASSERT(pad);

        if (i < static_cast<gint>(m_audioTracks.size())) {
            RefPtr<AudioTrackPrivateGStreamer> existingTrack = m_audioTracks[i];
            existingTrack->setIndex(i);
            if (existingTrack->pad() == pad)
                continue;
        }

        RefPtr<AudioTrackPrivateGStreamer> track = AudioTrackPrivateGStreamer::create(m_pipeline, i, pad);
        m_audioTracks.insert(i, track);
        m_player->addAudioTrack(*track);
    }

    while (static_cast<gint>(m_audioTracks.size()) > numTracks) {
        RefPtr<AudioTrackPrivateGStreamer> track = m_audioTracks.last();
        track->disconnect();
        m_audioTracks.removeLast();
        m_player->removeAudioTrack(*track);
    }
#endif

    m_player->client().mediaPlayerEngineUpdated(m_player);
}

#if ENABLE(VIDEO_TRACK)
void MediaPlayerPrivateGStreamer::textChangedCallback(MediaPlayerPrivateGStreamer* player)
{
    player->m_notifier->notify(MainThreadNotification::TextChanged, [player] { player->notifyPlayerOfText(); });
}

void MediaPlayerPrivateGStreamer::notifyPlayerOfText()
{
    if (UNLIKELY(!m_pipeline || !m_source))
        return;

    gint numTracks = 0;
    bool useMediaSource = isMediaSource();
    GstElement* element = useMediaSource ? m_source.get() : m_pipeline.get();
    g_object_get(element, "n-text", &numTracks, nullptr);

    if (useMediaSource) {
        GST_DEBUG("Tracks managed by source element. Bailing out now.");
        return;
    }

    for (gint i = 0; i < numTracks; ++i) {
        GRefPtr<GstPad> pad;
        g_signal_emit_by_name(m_pipeline.get(), "get-text-pad", i, &pad.outPtr(), nullptr);
        ASSERT(pad);

        if (i < static_cast<gint>(m_textTracks.size())) {
            RefPtr<InbandTextTrackPrivateGStreamer> existingTrack = m_textTracks[i];
            existingTrack->setIndex(i);
            if (existingTrack->pad() == pad)
                continue;
        }

        RefPtr<InbandTextTrackPrivateGStreamer> track = InbandTextTrackPrivateGStreamer::create(i, pad);
        m_textTracks.insert(i, track);
        m_player->addTextTrack(*track);
    }

    while (static_cast<gint>(m_textTracks.size()) > numTracks) {
        RefPtr<InbandTextTrackPrivateGStreamer> track = m_textTracks.last();
        track->disconnect();
        m_textTracks.removeLast();
        m_player->removeTextTrack(*track);
    }
}

GstFlowReturn MediaPlayerPrivateGStreamer::newTextSampleCallback(MediaPlayerPrivateGStreamer* player)
{
    player->newTextSample();
    return GST_FLOW_OK;
}

void MediaPlayerPrivateGStreamer::newTextSample()
{
    if (!m_textAppSink)
        return;

    GRefPtr<GstEvent> streamStartEvent = adoptGRef(
        gst_pad_get_sticky_event(m_textAppSinkPad.get(), GST_EVENT_STREAM_START, 0));

    GRefPtr<GstSample> sample;
    g_signal_emit_by_name(m_textAppSink.get(), "pull-sample", &sample.outPtr(), nullptr);
    ASSERT(sample);

    if (streamStartEvent) {
        bool found = FALSE;
        const gchar* id;
        gst_event_parse_stream_start(streamStartEvent.get(), &id);
        for (size_t i = 0; i < m_textTracks.size(); ++i) {
            RefPtr<InbandTextTrackPrivateGStreamer> track = m_textTracks[i];
            if (track->streamId() == id) {
                track->handleSample(sample);
                found = true;
                break;
            }
        }
        if (!found)
            GST_WARNING("Got sample with unknown stream ID.");
    } else
        GST_WARNING("Unable to handle sample with no stream start event.");
}
#endif

void MediaPlayerPrivateGStreamer::setRate(float rate)
{
    // Higher rate causes crash.
    rate = clampTo(rate, -20.0, 20.0);

    // Avoid useless playback rate update.
    if (m_playbackRate == rate) {
        // and make sure that upper layers were notified if rate was set

        if (!m_changingRate && m_player->rate() != m_playbackRate)
            m_player->rateChanged();
        return;
    }

    if (isLiveStream()) {
        // notify upper layers that we cannot handle passed rate.
        m_changingRate = false;
        m_player->rateChanged();
        return;
    }

    GstState state;
    GstState pending;

    m_playbackRate = rate;
    m_changingRate = true;

    gst_element_get_state(m_pipeline.get(), &state, &pending, 0);

    if (!rate) {
        m_changingRate = false;
        m_playbackRatePause = true;
        if (state != GST_STATE_PAUSED && pending != GST_STATE_PAUSED)
            changePipelineState(GST_STATE_PAUSED);
        return;
    }

    if ((state != GST_STATE_PLAYING && state != GST_STATE_PAUSED)
        || (pending == GST_STATE_PAUSED))
        return;

    updatePlaybackRate();
}

double MediaPlayerPrivateGStreamer::rate() const
{
    return m_playbackRate;
}

void MediaPlayerPrivateGStreamer::setPreservesPitch(bool preservesPitch)
{
    m_preservesPitch = preservesPitch;
}

std::unique_ptr<PlatformTimeRanges> MediaPlayerPrivateGStreamer::buffered() const
{
    auto timeRanges = std::make_unique<PlatformTimeRanges>();
    if (m_errorOccured || isLiveStream())
        return timeRanges;

    float mediaDuration(durationMediaTime().toDouble());
    if (!mediaDuration || std::isinf(mediaDuration))
        return timeRanges;

    GstQuery* query = gst_query_new_buffering(GST_FORMAT_PERCENT);

    if (!gst_element_query(m_pipeline.get(), query)) {
        gst_query_unref(query);
        return timeRanges;
    }

    guint numBufferingRanges = gst_query_get_n_buffering_ranges(query);
    for (guint index = 0; index < numBufferingRanges; index++) {
        gint64 rangeStart = 0, rangeStop = 0;
        if (gst_query_parse_nth_buffering_range(query, index, &rangeStart, &rangeStop))
            timeRanges->add(MediaTime::createWithDouble((rangeStart * mediaDuration) / GST_FORMAT_PERCENT_MAX),
                MediaTime::createWithDouble((rangeStop * mediaDuration) / GST_FORMAT_PERCENT_MAX));
    }

    // Fallback to the more general maxTimeLoaded() if no range has
    // been found.
    if (!timeRanges->length())
        if (float loaded = maxTimeLoaded())
            timeRanges->add(MediaTime::zeroTime(), MediaTime::createWithDouble(loaded));

    gst_query_unref(query);

    return timeRanges;
}

void MediaPlayerPrivateGStreamer::handleMessage(GstMessage* message)
{
    GUniqueOutPtr<GError> err;
    GUniqueOutPtr<gchar> debug;
    MediaPlayer::NetworkState error;
    bool issueError = true;
    bool attemptNextLocation = false;
    const GstStructure* structure = gst_message_get_structure(message);
    GstState requestedState, currentState;

    m_canFallBackToLastFinishedSeekPosition = false;

    if (structure) {
        const gchar* messageTypeName = gst_structure_get_name(structure);

        // Redirect messages are sent from elements, like qtdemux, to
        // notify of the new location(s) of the media.
        if (!g_strcmp0(messageTypeName, "redirect")) {
            mediaLocationChanged(message);
            return;
        }
    }

    // We ignore state changes from internal elements. They are forwarded to playbin2 anyway.
    bool messageSourceIsPlaybin = GST_MESSAGE_SRC(message) == reinterpret_cast<GstObject*>(m_pipeline.get());

    GST_DEBUG("Message %s received from element %s", GST_MESSAGE_TYPE_NAME(message), GST_MESSAGE_SRC_NAME(message));
    switch (GST_MESSAGE_TYPE(message)) {
    case GST_MESSAGE_ERROR:
        if (m_resetPipeline || m_missingPluginsCallback || m_errorOccured)
            break;
        gst_message_parse_error(message, &err.outPtr(), &debug.outPtr());
        GST_ERROR("Error %d: %s (url=%s)", err->code, err->message, m_url.string().utf8().data());

        GST_DEBUG_BIN_TO_DOT_FILE_WITH_TS(GST_BIN(m_pipeline.get()), GST_DEBUG_GRAPH_SHOW_ALL, "webkit-video.error");

        error = MediaPlayer::Empty;
        if (g_error_matches(err.get(), GST_STREAM_ERROR, GST_STREAM_ERROR_CODEC_NOT_FOUND)
            || g_error_matches(err.get(), GST_STREAM_ERROR, GST_STREAM_ERROR_WRONG_TYPE)
            || g_error_matches(err.get(), GST_STREAM_ERROR, GST_STREAM_ERROR_FAILED)
            || g_error_matches(err.get(), GST_CORE_ERROR, GST_CORE_ERROR_MISSING_PLUGIN)
            || g_error_matches(err.get(), GST_RESOURCE_ERROR, GST_RESOURCE_ERROR_NOT_FOUND))
            error = MediaPlayer::FormatError;
        else if (g_error_matches(err.get(), GST_STREAM_ERROR, GST_STREAM_ERROR_TYPE_NOT_FOUND)) {
            // Let the mediaPlayerClient handle the stream error, in
            // this case the HTMLMediaElement will emit a stalled
            // event.
            GST_ERROR("Decode error, let the Media element emit a stalled event.");
            break;
        } else if (err->domain == GST_STREAM_ERROR) {
            error = MediaPlayer::DecodeError;
            attemptNextLocation = true;
        } else if (err->domain == GST_RESOURCE_ERROR)
            error = MediaPlayer::NetworkError;

        if (attemptNextLocation)
            issueError = !loadNextLocation();
        if (issueError)
            loadingFailed(error);
        break;
    case GST_MESSAGE_EOS:
        didEnd();
        break;
    case GST_MESSAGE_ASYNC_DONE:
        if (!messageSourceIsPlaybin || m_delayingLoad)
            break;
        asyncStateChangeDone();
        break;
    case GST_MESSAGE_STATE_CHANGED: {
        if (!messageSourceIsPlaybin || m_delayingLoad)
            break;
        updateStates();

        // Construct a filename for the graphviz dot file output.
        GstState newState;
        gst_message_parse_state_changed(message, &currentState, &newState, nullptr);
        CString dotFileName = String::format("webkit-video.%s_%s", gst_element_state_get_name(currentState), gst_element_state_get_name(newState)).utf8();
        GST_DEBUG_BIN_TO_DOT_FILE_WITH_TS(GST_BIN(m_pipeline.get()), GST_DEBUG_GRAPH_SHOW_ALL, dotFileName.data());

        break;
    }
    case GST_MESSAGE_BUFFERING:
        processBufferingStats(message);
        break;
    case GST_MESSAGE_DURATION_CHANGED:
        // Duration in MSE is managed by MediaSource, SourceBuffer and AppendPipeline.
        if (messageSourceIsPlaybin && !isMediaSource())
            durationChanged();
        break;
    case GST_MESSAGE_REQUEST_STATE:
        gst_message_parse_request_state(message, &requestedState);
        gst_element_get_state(m_pipeline.get(), &currentState, nullptr, 250 * GST_NSECOND);
        if (requestedState < currentState) {
            GUniquePtr<gchar> elementName(gst_element_get_name(GST_ELEMENT(message)));
            GST_INFO("Element %s requested state change to %s", elementName.get(),
                gst_element_state_get_name(requestedState));
            m_requestedState = requestedState;
            if (!changePipelineState(requestedState))
                loadingFailed(MediaPlayer::Empty);
        }
        break;
    case GST_MESSAGE_CLOCK_LOST:
        // This can only happen in PLAYING state and we should just
        // get a new clock by moving back to PAUSED and then to
        // PLAYING again.
        // This can happen if the stream that ends in a sink that
        // provides the current clock disappears, for example if
        // the audio sink provides the clock and the audio stream
        // is disabled. It also happens relatively often with
        // HTTP adaptive streams when switching between different
        // variants of a stream.
        gst_element_set_state(m_pipeline.get(), GST_STATE_PAUSED);
        gst_element_set_state(m_pipeline.get(), GST_STATE_PLAYING);
        break;
    case GST_MESSAGE_LATENCY:
        // Recalculate the latency, we don't need any special handling
        // here other than the GStreamer default.
        // This can happen if the latency of live elements changes, or
        // for one reason or another a new live element is added or
        // removed from the pipeline.
        gst_bin_recalculate_latency(GST_BIN(m_pipeline.get()));
        break;
    case GST_MESSAGE_ELEMENT:
        if (gst_is_missing_plugin_message(message)) {
            if (gst_install_plugins_supported()) {
                m_missingPluginsCallback = MediaPlayerRequestInstallMissingPluginsCallback::create([this](uint32_t result) {
                    m_missingPluginsCallback = nullptr;
                    if (result != GST_INSTALL_PLUGINS_SUCCESS)
                        return;

                    changePipelineState(GST_STATE_READY);
                    changePipelineState(GST_STATE_PAUSED);
                });
                GUniquePtr<char> detail(gst_missing_plugin_message_get_installer_detail(message));
                GUniquePtr<char> description(gst_missing_plugin_message_get_description(message));
                m_player->client().requestInstallMissingPlugins(String::fromUTF8(detail.get()), String::fromUTF8(description.get()), *m_missingPluginsCallback);
            }
        }
#if ENABLE(VIDEO_TRACK) && USE(GSTREAMER_MPEGTS)
        else {
            GstMpegtsSection* section = gst_message_parse_mpegts_section(message);
            if (section) {
                processMpegTsSection(section);
                gst_mpegts_section_unref(section);
            }
        }
#endif
        break;
#if ENABLE(VIDEO_TRACK)
    case GST_MESSAGE_TOC:
        processTableOfContents(message);
        break;
#endif
    case GST_MESSAGE_TAG: {
        GstTagList* tags = nullptr;
        GUniqueOutPtr<gchar> tag;
        gst_message_parse_tag(message, &tags);
        if (gst_tag_list_get_string(tags, GST_TAG_IMAGE_ORIENTATION, &tag.outPtr())) {
            if (!g_strcmp0(tag.get(), "rotate-90"))
                setVideoSourceOrientation(ImageOrientation(OriginRightTop));
            else if (!g_strcmp0(tag.get(), "rotate-180"))
                setVideoSourceOrientation(ImageOrientation(OriginBottomRight));
            else if (!g_strcmp0(tag.get(), "rotate-270"))
                setVideoSourceOrientation(ImageOrientation(OriginLeftBottom));
        }
        gst_tag_list_unref(tags);
        break;
    }
    default:
        GST_DEBUG("Unhandled GStreamer message type: %s",
                    GST_MESSAGE_TYPE_NAME(message));
        break;
    }
    return;
}

void MediaPlayerPrivateGStreamer::processBufferingStats(GstMessage* message)
{
    m_buffering = true;
    gst_message_parse_buffering(message, &m_bufferingPercentage);

    GST_DEBUG("[Buffering] Buffering: %d%%.", m_bufferingPercentage);

    updateStates();
}

#if ENABLE(VIDEO_TRACK) && USE(GSTREAMER_MPEGTS)
void MediaPlayerPrivateGStreamer::processMpegTsSection(GstMpegtsSection* section)
{
    ASSERT(section);

    if (section->section_type == GST_MPEGTS_SECTION_PMT) {
        const GstMpegtsPMT* pmt = gst_mpegts_section_get_pmt(section);
        m_metadataTracks.clear();
        for (guint i = 0; i < pmt->streams->len; ++i) {
            const GstMpegtsPMTStream* stream = static_cast<const GstMpegtsPMTStream*>(g_ptr_array_index(pmt->streams, i));
            if (stream->stream_type == 0x05 || stream->stream_type >= 0x80) {
                AtomicString pid = String::number(stream->pid);
                RefPtr<InbandMetadataTextTrackPrivateGStreamer> track = InbandMetadataTextTrackPrivateGStreamer::create(
                    InbandTextTrackPrivate::Metadata, InbandTextTrackPrivate::Data, pid);

                // 4.7.10.12.2 Sourcing in-band text tracks
                // If the new text track's kind is metadata, then set the text track in-band metadata track dispatch
                // type as follows, based on the type of the media resource:
                // Let stream type be the value of the "stream_type" field describing the text track's type in the
                // file's program map section, interpreted as an 8-bit unsigned integer. Let length be the value of
                // the "ES_info_length" field for the track in the same part of the program map section, interpreted
                // as an integer as defined by the MPEG-2 specification. Let descriptor bytes be the length bytes
                // following the "ES_info_length" field. The text track in-band metadata track dispatch type must be
                // set to the concatenation of the stream type byte and the zero or more descriptor bytes bytes,
                // expressed in hexadecimal using uppercase ASCII hex digits.
                String inbandMetadataTrackDispatchType;
                appendUnsignedAsHexFixedSize(stream->stream_type, inbandMetadataTrackDispatchType, 2);
                for (guint j = 0; j < stream->descriptors->len; ++j) {
                    const GstMpegtsDescriptor* descriptor = static_cast<const GstMpegtsDescriptor*>(g_ptr_array_index(stream->descriptors, j));
                    for (guint k = 0; k < descriptor->length; ++k)
                        appendByteAsHex(descriptor->data[k], inbandMetadataTrackDispatchType);
                }
                track->setInBandMetadataTrackDispatchType(inbandMetadataTrackDispatchType);

                m_metadataTracks.add(pid, track);
                m_player->addTextTrack(*track);
            }
        }
    } else {
        AtomicString pid = String::number(section->pid);
        RefPtr<InbandMetadataTextTrackPrivateGStreamer> track = m_metadataTracks.get(pid);
        if (!track)
            return;

        GRefPtr<GBytes> data = gst_mpegts_section_get_data(section);
        gsize size;
        const void* bytes = g_bytes_get_data(data.get(), &size);

        track->addDataCue(currentMediaTime(), currentMediaTime(), bytes, size);
    }
}
#endif

#if ENABLE(VIDEO_TRACK)
void MediaPlayerPrivateGStreamer::processTableOfContents(GstMessage* message)
{
    if (m_chaptersTrack)
        m_player->removeTextTrack(*m_chaptersTrack);

    m_chaptersTrack = InbandMetadataTextTrackPrivateGStreamer::create(InbandTextTrackPrivate::Chapters, InbandTextTrackPrivate::Generic);
    m_player->addTextTrack(*m_chaptersTrack);

    GRefPtr<GstToc> toc;
    gboolean updated;
    gst_message_parse_toc(message, &toc.outPtr(), &updated);
    ASSERT(toc);

    for (GList* i = gst_toc_get_entries(toc.get()); i; i = i->next)
        processTableOfContentsEntry(static_cast<GstTocEntry*>(i->data));
}

void MediaPlayerPrivateGStreamer::processTableOfContentsEntry(GstTocEntry* entry)
{
    ASSERT(entry);

    auto cue = GenericCueData::create();

    gint64 start = -1, stop = -1;
    gst_toc_entry_get_start_stop_times(entry, &start, &stop);
    if (start != -1)
        cue->setStartTime(MediaTime(start, GST_SECOND));
    if (stop != -1)
        cue->setEndTime(MediaTime(stop, GST_SECOND));

    GstTagList* tags = gst_toc_entry_get_tags(entry);
    if (tags) {
        gchar* title =  nullptr;
        gst_tag_list_get_string(tags, GST_TAG_TITLE, &title);
        if (title) {
            cue->setContent(title);
            g_free(title);
        }
    }

    m_chaptersTrack->addGenericCue(cue);

    for (GList* i = gst_toc_entry_get_sub_entries(entry); i; i = i->next)
        processTableOfContentsEntry(static_cast<GstTocEntry*>(i->data));
}
#endif

void MediaPlayerPrivateGStreamer::fillTimerFired()
{
    GstQuery* query = gst_query_new_buffering(GST_FORMAT_PERCENT);

    if (!gst_element_query(m_pipeline.get(), query)) {
        gst_query_unref(query);
        return;
    }

    gint64 start, stop;
    gdouble fillStatus = 100.0;

    gst_query_parse_buffering_range(query, nullptr, &start, &stop, nullptr);
    gst_query_unref(query);

    if (stop != -1)
        fillStatus = 100.0 * stop / GST_FORMAT_PERCENT_MAX;

    GST_DEBUG("[Buffering] Download buffer filled up to %f%%", fillStatus);

    float mediaDuration = durationMediaTime().toDouble();

    // Update maxTimeLoaded only if the media duration is
    // available. Otherwise we can't compute it.
    if (mediaDuration) {
        if (fillStatus == 100.0)
            m_maxTimeLoaded = mediaDuration;
        else
            m_maxTimeLoaded = static_cast<float>((fillStatus * mediaDuration) / 100.0);
        GST_DEBUG("[Buffering] Updated maxTimeLoaded: %f", m_maxTimeLoaded);
    }

    m_downloadFinished = fillStatus == 100.0;
    if (!m_downloadFinished) {
        updateStates();
        return;
    }

    // Media is now fully loaded. It will play even if network
    // connection is cut. Buffering is done, remove the fill source
    // from the main loop.
    m_fillTimer.stop();
    updateStates();
}

float MediaPlayerPrivateGStreamer::maxTimeSeekable() const
{
    if (m_errorOccured)
        return 0.0f;

    float mediaDuration = durationMediaTime().toDouble();
    GST_DEBUG("maxTimeSeekable, duration: %f", mediaDuration);
    // infinite duration means live stream
    if (std::isinf(mediaDuration))
        return 0.0f;

    return mediaDuration;
}

float MediaPlayerPrivateGStreamer::maxTimeLoaded() const
{
    if (m_errorOccured)
        return 0.0f;

    float loaded = m_maxTimeLoaded;
    if (m_isEndReached)
        loaded = durationMediaTime().toDouble();
    GST_DEBUG("maxTimeLoaded: %f", loaded);
    return loaded;
}

bool MediaPlayerPrivateGStreamer::didLoadingProgress() const
{
    if (UNLIKELY(!m_pipeline || !durationMediaTime() || (!isMediaSource() && !totalBytes())))
        return false;
    float currentMaxTimeLoaded = maxTimeLoaded();
    bool didLoadingProgress = currentMaxTimeLoaded != m_maxTimeLoadedAtLastDidLoadingProgress;
    m_maxTimeLoadedAtLastDidLoadingProgress = currentMaxTimeLoaded;
    GST_DEBUG("didLoadingProgress: %d", didLoadingProgress);
    return didLoadingProgress;
}

unsigned long long MediaPlayerPrivateGStreamer::totalBytes() const
{
    if (m_errorOccured)
        return 0;

    if (m_totalBytes)
        return m_totalBytes;

    if (!m_source)
        return 0;

    GstFormat fmt = GST_FORMAT_BYTES;
    gint64 length = 0;
    if (gst_element_query_duration(m_source.get(), fmt, &length)) {
        GST_INFO("totalBytes %" G_GINT64_FORMAT, length);
        m_totalBytes = static_cast<unsigned long long>(length);
        m_isStreaming = !length;
        return m_totalBytes;
    }

    // Fall back to querying the source pads manually.
    // See also https://bugzilla.gnome.org/show_bug.cgi?id=638749
    GstIterator* iter = gst_element_iterate_src_pads(m_source.get());
    bool done = false;
    while (!done) {
        GValue item = G_VALUE_INIT;
        switch (gst_iterator_next(iter, &item)) {
        case GST_ITERATOR_OK: {
            GstPad* pad = static_cast<GstPad*>(g_value_get_object(&item));
            gint64 padLength = 0;
            if (gst_pad_query_duration(pad, fmt, &padLength) && padLength > length)
                length = padLength;
            break;
        }
        case GST_ITERATOR_RESYNC:
            gst_iterator_resync(iter);
            break;
        case GST_ITERATOR_ERROR:
            FALLTHROUGH;
        case GST_ITERATOR_DONE:
            done = true;
            break;
        }

        g_value_unset(&item);
    }

    gst_iterator_free(iter);

    GST_INFO("totalBytes %" G_GINT64_FORMAT, length);
    m_totalBytes = static_cast<unsigned long long>(length);
    m_isStreaming = !length;
    return m_totalBytes;
}

void MediaPlayerPrivateGStreamer::sourceChangedCallback(MediaPlayerPrivateGStreamer* player)
{
    player->sourceChanged();
}

void MediaPlayerPrivateGStreamer::uriDecodeBinElementAddedCallback(GstBin* bin, GstElement* element, MediaPlayerPrivateGStreamer* player)
{
    if (g_strcmp0(G_OBJECT_CLASS_NAME(G_OBJECT_GET_CLASS(G_OBJECT(element))), "GstDownloadBuffer"))
        return;

    player->m_downloadBuffer = element;
    g_signal_handlers_disconnect_by_func(bin, reinterpret_cast<gpointer>(uriDecodeBinElementAddedCallback), player);
    g_signal_connect_swapped(element, "notify::temp-location", G_CALLBACK(downloadBufferFileCreatedCallback), player);

    GUniqueOutPtr<char> oldDownloadTemplate;
    g_object_get(element, "temp-template", &oldDownloadTemplate.outPtr(), nullptr);

    GUniquePtr<char> newDownloadTemplate(g_build_filename(G_DIR_SEPARATOR_S, "var", "tmp", "WebKit-Media-XXXXXX", nullptr));
    g_object_set(element, "temp-template", newDownloadTemplate.get(), nullptr);
    GST_TRACE("Reconfigured file download template from '%s' to '%s'", oldDownloadTemplate.get(), newDownloadTemplate.get());

    player->purgeOldDownloadFiles(oldDownloadTemplate.get());
}

void MediaPlayerPrivateGStreamer::downloadBufferFileCreatedCallback(MediaPlayerPrivateGStreamer* player)
{
    ASSERT(player->m_downloadBuffer);

    g_signal_handlers_disconnect_by_func(player->m_downloadBuffer.get(), reinterpret_cast<gpointer>(downloadBufferFileCreatedCallback), player);

    GUniqueOutPtr<char> downloadFile;
    g_object_get(player->m_downloadBuffer.get(), "temp-location", &downloadFile.outPtr(), nullptr);
    player->m_downloadBuffer = nullptr;

    if (UNLIKELY(!deleteFile(downloadFile.get()))) {
        GST_WARNING("Couldn't unlink media temporary file %s after creation", downloadFile.get());
        return;
    }

    GST_TRACE("Unlinked media temporary file %s after creation", downloadFile.get());
}

void MediaPlayerPrivateGStreamer::purgeOldDownloadFiles(const char* downloadFileTemplate)
{
    if (!downloadFileTemplate)
        return;

    GUniquePtr<char> templatePath(g_path_get_dirname(downloadFileTemplate));
    GUniquePtr<char> templateFile(g_path_get_basename(downloadFileTemplate));
    String templatePattern = String(templateFile.get()).replace("X", "?");

    for (auto& filePath : listDirectory(templatePath.get(), templatePattern)) {
        if (UNLIKELY(!deleteFile(filePath))) {
            GST_WARNING("Couldn't unlink legacy media temporary file: %s", filePath.utf8().data());
            continue;
        }

        GST_TRACE("Unlinked legacy media temporary file: %s", filePath.utf8().data());
    }
}

void MediaPlayerPrivateGStreamer::sourceChanged()
{
    if (WEBKIT_IS_WEB_SRC(m_source.get()) && GST_OBJECT_PARENT(m_source.get()))
        g_signal_handlers_disconnect_by_func(GST_ELEMENT_PARENT(m_source.get()), reinterpret_cast<gpointer>(uriDecodeBinElementAddedCallback), this);

    m_source.clear();
    g_object_get(m_pipeline.get(), "source", &m_source.outPtr(), nullptr);

    if (WEBKIT_IS_WEB_SRC(m_source.get())) {
        webKitWebSrcSetMediaPlayer(WEBKIT_WEB_SRC(m_source.get()), m_player);
        g_signal_connect(GST_ELEMENT_PARENT(m_source.get()), "element-added", G_CALLBACK(uriDecodeBinElementAddedCallback), this);
    }
}

bool MediaPlayerPrivateGStreamer::hasSingleSecurityOrigin() const
{
    if (!m_source)
        return false;

    if (!WEBKIT_IS_WEB_SRC(m_source.get()))
        return true;

    GUniqueOutPtr<char> originalURI, resolvedURI;
    g_object_get(m_source.get(), "location", &originalURI.outPtr(), "resolved-location", &resolvedURI.outPtr(), nullptr);
    if (!originalURI || !resolvedURI)
        return false;
    if (!g_strcmp0(originalURI.get(), resolvedURI.get()))
        return true;

    Ref<SecurityOrigin> resolvedOrigin(SecurityOrigin::createFromString(String::fromUTF8(resolvedURI.get())));
    Ref<SecurityOrigin> requestedOrigin(SecurityOrigin::createFromString(String::fromUTF8(originalURI.get())));
    return resolvedOrigin->isSameSchemeHostPort(requestedOrigin.get());
}

void MediaPlayerPrivateGStreamer::cancelLoad()
{
    if (m_networkState < MediaPlayer::Loading || m_networkState == MediaPlayer::Loaded)
        return;

    if (m_pipeline)
        changePipelineState(GST_STATE_READY);
}

void MediaPlayerPrivateGStreamer::asyncStateChangeDone()
{
    if (!m_pipeline || m_errorOccured)
        return;

    if (m_seeking) {
        if (m_seekIsPending)
            updateStates();
        else {
            GST_DEBUG("[Seek] seeked to %f", m_seekTime);
            m_seeking = false;
            if (m_timeOfOverlappingSeek != m_seekTime && m_timeOfOverlappingSeek != -1) {
                seek(m_timeOfOverlappingSeek);
                m_timeOfOverlappingSeek = -1;
                return;
            }
            m_timeOfOverlappingSeek = -1;

            // The pipeline can still have a pending state. In this case a position query will fail.
            // Right now we can use m_seekTime as a fallback.
            m_canFallBackToLastFinishedSeekPosition = true;
            timeChanged();
        }
    } else
        updateStates();
}

void MediaPlayerPrivateGStreamer::updateStates()
{
    if (!m_pipeline)
        return;

    if (m_errorOccured)
        return;

    MediaPlayer::NetworkState oldNetworkState = m_networkState;
    MediaPlayer::ReadyState oldReadyState = m_readyState;
    GstState state;
    GstState pending;

    GstStateChangeReturn getStateResult = gst_element_get_state(m_pipeline.get(), &state, &pending, 250 * GST_NSECOND);

    bool shouldUpdatePlaybackState = false;
    switch (getStateResult) {
    case GST_STATE_CHANGE_SUCCESS: {
        GST_DEBUG("State: %s, pending: %s", gst_element_state_get_name(state), gst_element_state_get_name(pending));

        // Do nothing if on EOS and state changed to READY to avoid recreating the player
        // on HTMLMediaElement and properly generate the video 'ended' event.
        if (m_isEndReached && state == GST_STATE_READY)
            break;

        m_resetPipeline = state <= GST_STATE_READY;

        bool didBuffering = m_buffering;

        // Update ready and network states.
        switch (state) {
        case GST_STATE_NULL:
            m_readyState = MediaPlayer::HaveNothing;
            m_networkState = MediaPlayer::Empty;
            break;
        case GST_STATE_READY:
            m_readyState = MediaPlayer::HaveMetadata;
            m_networkState = MediaPlayer::Empty;
            break;
        case GST_STATE_PAUSED:
        case GST_STATE_PLAYING:
            if (m_buffering) {
                if (m_bufferingPercentage == 100) {
                    GST_DEBUG("[Buffering] Complete.");
                    m_buffering = false;
                    m_readyState = MediaPlayer::HaveEnoughData;
                    m_networkState = m_downloadFinished ? MediaPlayer::Idle : MediaPlayer::Loading;
                } else {
                    m_readyState = MediaPlayer::HaveCurrentData;
                    m_networkState = MediaPlayer::Loading;
                }
            } else if (m_downloadFinished) {
                m_readyState = MediaPlayer::HaveEnoughData;
                m_networkState = MediaPlayer::Loaded;
            } else {
                m_readyState = MediaPlayer::HaveFutureData;
                m_networkState = MediaPlayer::Loading;
            }

            break;
        default:
            ASSERT_NOT_REACHED();
            break;
        }

        // Sync states where needed.
        if (state == GST_STATE_PAUSED) {
            if (!m_volumeAndMuteInitialized) {
                notifyPlayerOfVolumeChange();
                notifyPlayerOfMute();
                m_volumeAndMuteInitialized = true;
            }

            if (didBuffering && !m_buffering && !m_paused && m_playbackRate) {
                GST_DEBUG("[Buffering] Restarting playback.");
                changePipelineState(GST_STATE_PLAYING);
            }
        } else if (state == GST_STATE_PLAYING) {
            m_paused = false;

            if ((m_buffering && !isLiveStream()) || !m_playbackRate) {
                GST_DEBUG("[Buffering] Pausing stream for buffering.");
                changePipelineState(GST_STATE_PAUSED);
            }
        } else
            m_paused = true;

        if (m_requestedState == GST_STATE_PAUSED && state == GST_STATE_PAUSED) {
            shouldUpdatePlaybackState = true;
            GST_DEBUG("Requested state change to %s was completed", gst_element_state_get_name(state));
        }

        break;
    }
    case GST_STATE_CHANGE_ASYNC:
        GST_DEBUG("Async: State: %s, pending: %s", gst_element_state_get_name(state), gst_element_state_get_name(pending));
        // Change in progress.
        break;
    case GST_STATE_CHANGE_FAILURE:
        GST_DEBUG("Failure: State: %s, pending: %s", gst_element_state_get_name(state), gst_element_state_get_name(pending));
        // Change failed
        return;
    case GST_STATE_CHANGE_NO_PREROLL:
        GST_DEBUG("No preroll: State: %s, pending: %s", gst_element_state_get_name(state), gst_element_state_get_name(pending));

        // Live pipelines go in PAUSED without prerolling.
        m_isStreaming = true;
        setDownloadBuffering();

        if (state == GST_STATE_READY)
            m_readyState = MediaPlayer::HaveNothing;
        else if (state == GST_STATE_PAUSED) {
            m_readyState = MediaPlayer::HaveEnoughData;
            m_paused = true;
        } else if (state == GST_STATE_PLAYING)
            m_paused = false;

        if (!m_paused && m_playbackRate)
            changePipelineState(GST_STATE_PLAYING);

        m_networkState = MediaPlayer::Loading;
        break;
    default:
        GST_DEBUG("Else : %d", getStateResult);
        break;
    }

    m_requestedState = GST_STATE_VOID_PENDING;

    if (shouldUpdatePlaybackState)
        m_player->playbackStateChanged();

    if (m_networkState != oldNetworkState) {
        GST_DEBUG("Network State Changed from %u to %u", oldNetworkState, m_networkState);
        m_player->networkStateChanged();
    }
    if (m_readyState != oldReadyState) {
        GST_DEBUG("Ready State Changed from %u to %u", oldReadyState, m_readyState);
        m_player->readyStateChanged();
    }

    if (getStateResult == GST_STATE_CHANGE_SUCCESS && state >= GST_STATE_PAUSED) {
        updatePlaybackRate();
        if (m_seekIsPending) {
            GST_DEBUG("[Seek] committing pending seek to %f", m_seekTime);
            m_seekIsPending = false;
            m_seeking = doSeek(toGstClockTime(m_seekTime), m_player->rate(), static_cast<GstSeekFlags>(GST_SEEK_FLAG_FLUSH | GST_SEEK_FLAG_ACCURATE));
            if (!m_seeking)
                GST_DEBUG("[Seek] seeking to %f failed", m_seekTime);
        }
    }
}

void MediaPlayerPrivateGStreamer::mediaLocationChanged(GstMessage* message)
{
    if (m_mediaLocations)
        gst_structure_free(m_mediaLocations);

    const GstStructure* structure = gst_message_get_structure(message);
    if (structure) {
        // This structure can contain:
        // - both a new-location string and embedded locations structure
        // - or only a new-location string.
        m_mediaLocations = gst_structure_copy(structure);
        const GValue* locations = gst_structure_get_value(m_mediaLocations, "locations");

        if (locations)
            m_mediaLocationCurrentIndex = static_cast<int>(gst_value_list_get_size(locations)) -1;

        loadNextLocation();
    }
}

bool MediaPlayerPrivateGStreamer::loadNextLocation()
{
    if (!m_mediaLocations)
        return false;

    const GValue* locations = gst_structure_get_value(m_mediaLocations, "locations");
    const gchar* newLocation = nullptr;

    if (!locations) {
        // Fallback on new-location string.
        newLocation = gst_structure_get_string(m_mediaLocations, "new-location");
        if (!newLocation)
            return false;
    }

    if (!newLocation) {
        if (m_mediaLocationCurrentIndex < 0) {
            m_mediaLocations = nullptr;
            return false;
        }

        const GValue* location = gst_value_list_get_value(locations,
                                                          m_mediaLocationCurrentIndex);
        const GstStructure* structure = gst_value_get_structure(location);

        if (!structure) {
            m_mediaLocationCurrentIndex--;
            return false;
        }

        newLocation = gst_structure_get_string(structure, "new-location");
    }

    if (newLocation) {
        // Found a candidate. new-location is not always an absolute url
        // though. We need to take the base of the current url and
        // append the value of new-location to it.
        URL baseUrl = gst_uri_is_valid(newLocation) ? URL() : m_url;
        URL newUrl = URL(baseUrl, newLocation);
        convertToInternalProtocol(newUrl);

        RefPtr<SecurityOrigin> securityOrigin = SecurityOrigin::create(m_url);
        if (securityOrigin->canRequest(newUrl)) {
            GST_INFO("New media url: %s", newUrl.string().utf8().data());

            // Reset player states.
            m_networkState = MediaPlayer::Loading;
            m_player->networkStateChanged();
            m_readyState = MediaPlayer::HaveNothing;
            m_player->readyStateChanged();

            // Reset pipeline state.
            m_resetPipeline = true;
            changePipelineState(GST_STATE_READY);

            GstState state;
            gst_element_get_state(m_pipeline.get(), &state, nullptr, 0);
            if (state <= GST_STATE_READY) {
                // Set the new uri and start playing.
                setPlaybinURL(newUrl);
                changePipelineState(GST_STATE_PLAYING);
                return true;
            }
        } else
            GST_INFO("Not allowed to load new media location: %s", newUrl.string().utf8().data());
    }
    m_mediaLocationCurrentIndex--;
    return false;
}

void MediaPlayerPrivateGStreamer::loadStateChanged()
{
    updateStates();
}

void MediaPlayerPrivateGStreamer::timeChanged()
{
    updateStates();
    m_player->timeChanged();
}

void MediaPlayerPrivateGStreamer::didEnd()
{
    // Synchronize position and duration values to not confuse the
    // HTMLMediaElement. In some cases like reverse playback the
    // position is not always reported as 0 for instance.
    MediaTime now = currentMediaTime();
    if (now > MediaTime { } && now <= durationMediaTime())
        m_player->durationChanged();

    m_isEndReached = true;
    timeChanged();

    if (!m_player->client().mediaPlayerIsLooping()) {
        m_paused = true;
        m_durationAtEOS = durationMediaTime().toDouble();
        changePipelineState(GST_STATE_READY);
        m_downloadFinished = false;
    }
}

void MediaPlayerPrivateGStreamer::durationChanged()
{
    float previousDuration = durationMediaTime().toDouble();

    // Avoid emiting durationchanged in the case where the previous
    // duration was 0 because that case is already handled by the
    // HTMLMediaElement.
    if (previousDuration && durationMediaTime().toDouble() != previousDuration)
        m_player->durationChanged();
}

void MediaPlayerPrivateGStreamer::loadingFailed(MediaPlayer::NetworkState error)
{
    m_errorOccured = true;
    if (m_networkState != error) {
        m_networkState = error;
        m_player->networkStateChanged();
    }
    if (m_readyState != MediaPlayer::HaveNothing) {
        m_readyState = MediaPlayer::HaveNothing;
        m_player->readyStateChanged();
    }

    // Loading failed, remove ready timer.
    m_readyTimerHandler.stop();
}

static HashSet<String, ASCIICaseInsensitiveHash>& mimeTypeSet()
{
    static NeverDestroyed<HashSet<String, ASCIICaseInsensitiveHash>> mimeTypes = []()
    {
        MediaPlayerPrivateGStreamerBase::initializeGStreamerAndRegisterWebKitElements();
        HashSet<String, ASCIICaseInsensitiveHash> set;

        GList* audioDecoderFactories = gst_element_factory_list_get_elements(GST_ELEMENT_FACTORY_TYPE_DECODER | GST_ELEMENT_FACTORY_TYPE_MEDIA_AUDIO, GST_RANK_MARGINAL);
        GList* videoDecoderFactories = gst_element_factory_list_get_elements(GST_ELEMENT_FACTORY_TYPE_DECODER | GST_ELEMENT_FACTORY_TYPE_MEDIA_VIDEO, GST_RANK_MARGINAL);
        GList* demuxerFactories = gst_element_factory_list_get_elements(GST_ELEMENT_FACTORY_TYPE_DEMUXER, GST_RANK_MARGINAL);

        enum ElementType {
            AudioDecoder = 0,
            VideoDecoder,
            Demuxer
        };
        struct GstCapsWebKitMapping {
            ElementType elementType;
            const char* capsString;
            Vector<AtomicString> webkitMimeTypes;
        };

        Vector<GstCapsWebKitMapping> mapping = {
            {AudioDecoder, "audio/midi", {"audio/midi", "audio/riff-midi"}},
            {AudioDecoder, "audio/x-sbc", { }},
            {AudioDecoder, "audio/x-sid", { }},
            {AudioDecoder, "audio/x-flac", {"audio/x-flac", "audio/flac"}},
            {AudioDecoder, "audio/x-wav", {"audio/x-wav", "audio/wav", "audio/vnd.wave"}},
            {AudioDecoder, "audio/x-wavpack", {"audio/x-wavpack"}},
            {AudioDecoder, "audio/x-speex", {"audio/speex", "audio/x-speex"}},
            {AudioDecoder, "audio/x-ac3", { }},
            {AudioDecoder, "audio/x-eac3", {"audio/x-ac3"}},
            {AudioDecoder, "audio/x-dts", { }},
            {VideoDecoder, "video/x-h264, profile=(string)high", {"video/mp4", "video/x-m4v"}},
            {VideoDecoder, "video/x-msvideocodec", {"video/x-msvideo"}},
            {VideoDecoder, "video/x-h263", { }},
            {VideoDecoder, "video/mpegts", { }},
            {VideoDecoder, "video/mpeg, mpegversion=(int){1,2}, systemstream=(boolean)false", {"video/mpeg"}},
            {VideoDecoder, "video/x-dirac", { }},
            {VideoDecoder, "video/x-flash-video", {"video/flv", "video/x-flv"}},
            {Demuxer, "video/quicktime", { }},
            {Demuxer, "video/quicktime, variant=(string)3gpp", {"video/3gpp"}},
            {Demuxer, "application/x-3gp", { }},
            {Demuxer, "video/x-ms-asf", { }},
            {Demuxer, "audio/x-aiff", { }},
            {Demuxer, "application/x-pn-realaudio", { }},
            {Demuxer, "application/vnd.rn-realmedia", { }},
            {Demuxer, "audio/x-wav", {"audio/x-wav", "audio/wav", "audio/vnd.wave"}},
            {Demuxer, "application/x-hls", {"application/vnd.apple.mpegurl", "application/x-mpegurl"}}
        };

        for (auto& current : mapping) {
            GList* factories = demuxerFactories;
            if (current.elementType == AudioDecoder)
                factories = audioDecoderFactories;
            else if (current.elementType == VideoDecoder)
                factories = videoDecoderFactories;

            if (gstRegistryHasElementForMediaType(factories, current.capsString)) {
                if (!current.webkitMimeTypes.isEmpty()) {
                    for (const auto& mimeType : current.webkitMimeTypes)
                        set.add(mimeType);
                } else
                    set.add(AtomicString(current.capsString));
            }
        }

        bool opusSupported = false;
        if (gstRegistryHasElementForMediaType(audioDecoderFactories, "audio/x-opus")) {
            opusSupported = true;
            set.add(AtomicString("audio/opus"));
        }

        bool vorbisSupported = false;
        if (gstRegistryHasElementForMediaType(demuxerFactories, "application/ogg")) {
            set.add(AtomicString("application/ogg"));

            vorbisSupported = gstRegistryHasElementForMediaType(audioDecoderFactories, "audio/x-vorbis");
            if (vorbisSupported) {
                set.add(AtomicString("audio/ogg"));
                set.add(AtomicString("audio/x-vorbis+ogg"));
            }

            if (gstRegistryHasElementForMediaType(videoDecoderFactories, "video/x-theora"))
                set.add(AtomicString("video/ogg"));
        }

        bool audioMpegSupported = false;
        if (gstRegistryHasElementForMediaType(audioDecoderFactories, "audio/mpeg, mpegversion=(int)1, layer=(int)[1, 3]")) {
            audioMpegSupported = true;
            set.add(AtomicString("audio/mp1"));
            set.add(AtomicString("audio/mp3"));
            set.add(AtomicString("audio/x-mp3"));
        }

        if (gstRegistryHasElementForMediaType(audioDecoderFactories, "audio/mpeg, mpegversion=(int){2, 4}")) {
            audioMpegSupported = true;
            set.add(AtomicString("audio/aac"));
            set.add(AtomicString("audio/mp2"));
            set.add(AtomicString("audio/mp4"));
            set.add(AtomicString("audio/x-m4a"));
        }

        if (audioMpegSupported) {
            set.add(AtomicString("audio/mpeg"));
            set.add(AtomicString("audio/x-mpeg"));
        }

        if (gstRegistryHasElementForMediaType(demuxerFactories, "video/x-matroska")) {
            set.add(AtomicString("video/x-matroska"));

            if (gstRegistryHasElementForMediaType(videoDecoderFactories, "video/x-vp8")
                || gstRegistryHasElementForMediaType(videoDecoderFactories, "video/x-vp9")
                || gstRegistryHasElementForMediaType(videoDecoderFactories, "video/x-vp10"))
                set.add(AtomicString("video/webm"));

            if (vorbisSupported || opusSupported)
                set.add(AtomicString("audio/webm"));
        }

        gst_plugin_feature_list_free(audioDecoderFactories);
        gst_plugin_feature_list_free(videoDecoderFactories);
        gst_plugin_feature_list_free(demuxerFactories);
        return set;
    }();
    return mimeTypes;
}

void MediaPlayerPrivateGStreamer::getSupportedTypes(HashSet<String, ASCIICaseInsensitiveHash>& types)
{
    types = mimeTypeSet();
}

MediaPlayer::SupportsType MediaPlayerPrivateGStreamer::supportsType(const MediaEngineSupportParameters& parameters)
{
    MediaPlayer::SupportsType result = MediaPlayer::IsNotSupported;
#if ENABLE(MEDIA_SOURCE)
    // MediaPlayerPrivateGStreamerMSE is in charge of mediasource playback, not us.
    if (parameters.isMediaSource)
        return result;
#endif

    // MediaStream playback is handled by the OpenWebRTC player.
    if (parameters.isMediaStream)
        return result;

    if (parameters.type.isEmpty())
        return result;

    // spec says we should not return "probably" if the codecs string is empty
    if (mimeTypeSet().contains(parameters.type.containerType()))
        result = parameters.type.codecs().isEmpty() ? MediaPlayer::MayBeSupported : MediaPlayer::IsSupported;

    return extendedSupportsType(parameters, result);
}

void MediaPlayerPrivateGStreamer::setDownloadBuffering()
{
    if (!m_pipeline)
        return;

    unsigned flags;
    g_object_get(m_pipeline.get(), "flags", &flags, nullptr);

    unsigned flagDownload = getGstPlayFlag("download");

    // We don't want to stop downloading if we already started it.
    if (flags & flagDownload && m_readyState > MediaPlayer::HaveNothing && !m_resetPipeline)
        return;

    bool shouldDownload = !isLiveStream() && m_preload == MediaPlayer::Auto;
    if (shouldDownload) {
        GST_DEBUG("Enabling on-disk buffering");
        g_object_set(m_pipeline.get(), "flags", flags | flagDownload, nullptr);
        m_fillTimer.startRepeating(200_ms);
    } else {
        GST_DEBUG("Disabling on-disk buffering");
        g_object_set(m_pipeline.get(), "flags", flags & ~flagDownload, nullptr);
        m_fillTimer.stop();
    }
}

void MediaPlayerPrivateGStreamer::setPreload(MediaPlayer::Preload preload)
{
    if (preload == MediaPlayer::Auto && isLiveStream())
        return;

    m_preload = preload;
    setDownloadBuffering();

    if (m_delayingLoad && m_preload != MediaPlayer::None) {
        m_delayingLoad = false;
        commitLoad();
    }
}

GstElement* MediaPlayerPrivateGStreamer::createAudioSink()
{
    m_autoAudioSink = gst_element_factory_make("autoaudiosink", nullptr);
    if (!m_autoAudioSink) {
        GST_WARNING("GStreamer's autoaudiosink not found. Please check your gst-plugins-good installation");
        return nullptr;
    }

    g_signal_connect_swapped(m_autoAudioSink.get(), "child-added", G_CALLBACK(setAudioStreamPropertiesCallback), this);

    GstElement* audioSinkBin;

    if (webkitGstCheckVersion(1, 4, 2)) {
#if ENABLE(WEB_AUDIO)
        audioSinkBin = gst_bin_new("audio-sink");
        ensureAudioSourceProvider();
        m_audioSourceProvider->configureAudioBin(audioSinkBin, nullptr);
        return audioSinkBin;
#else
        return m_autoAudioSink.get();
#endif
    }

    // Construct audio sink only if pitch preserving is enabled.
    // If GStreamer 1.4.2 is used the audio-filter playbin property is used instead.
    if (m_preservesPitch) {
        GstElement* scale = gst_element_factory_make("scaletempo", nullptr);
        if (!scale) {
            GST_WARNING("Failed to create scaletempo");
            return m_autoAudioSink.get();
        }

        audioSinkBin = gst_bin_new("audio-sink");
        gst_bin_add(GST_BIN(audioSinkBin), scale);
        GRefPtr<GstPad> pad = adoptGRef(gst_element_get_static_pad(scale, "sink"));
        gst_element_add_pad(audioSinkBin, gst_ghost_pad_new("sink", pad.get()));

#if ENABLE(WEB_AUDIO)
        ensureAudioSourceProvider();
        m_audioSourceProvider->configureAudioBin(audioSinkBin, scale);
#else
        GstElement* convert = gst_element_factory_make("audioconvert", nullptr);
        GstElement* resample = gst_element_factory_make("audioresample", nullptr);

        gst_bin_add_many(GST_BIN(audioSinkBin), convert, resample, m_autoAudioSink.get(), nullptr);

        if (!gst_element_link_many(scale, convert, resample, m_autoAudioSink.get(), nullptr)) {
            GST_WARNING("Failed to link audio sink elements");
            gst_object_unref(audioSinkBin);
            return m_autoAudioSink.get();
        }
#endif
        return audioSinkBin;
    }

#if ENABLE(WEB_AUDIO)
    audioSinkBin = gst_bin_new("audio-sink");
    ensureAudioSourceProvider();
    m_audioSourceProvider->configureAudioBin(audioSinkBin, nullptr);
    return audioSinkBin;
#endif
    ASSERT_NOT_REACHED();
    return nullptr;
}

GstElement* MediaPlayerPrivateGStreamer::audioSink() const
{
    GstElement* sink;
    g_object_get(m_pipeline.get(), "audio-sink", &sink, nullptr);
    return sink;
}

#if ENABLE(WEB_AUDIO)
void MediaPlayerPrivateGStreamer::ensureAudioSourceProvider()
{
    if (!m_audioSourceProvider)
        m_audioSourceProvider = std::make_unique<AudioSourceProviderGStreamer>();
}

AudioSourceProvider* MediaPlayerPrivateGStreamer::audioSourceProvider()
{
    ensureAudioSourceProvider();
    return m_audioSourceProvider.get();
}
#endif

void MediaPlayerPrivateGStreamer::createGSTPlayBin()
{
    ASSERT(!m_pipeline);

    // gst_element_factory_make() returns a floating reference so
    // we should not adopt.
    setPipeline(gst_element_factory_make("playbin", "play"));
    setStreamVolumeElement(GST_STREAM_VOLUME(m_pipeline.get()));

    GRefPtr<GstBus> bus = adoptGRef(gst_pipeline_get_bus(GST_PIPELINE(m_pipeline.get())));
    gst_bus_set_sync_handler(bus.get(), [](GstBus*, GstMessage* message, gpointer userData) {
        auto& player = *static_cast<MediaPlayerPrivateGStreamer*>(userData);

        if (player.handleSyncMessage(message)) {
            gst_message_unref(message);
            return GST_BUS_DROP;
        }

        return GST_BUS_PASS;
    }, this, nullptr);

    // Let also other listeners subscribe to (application) messages in this bus.
    gst_bus_add_signal_watch_full(bus.get(), RunLoopSourcePriority::RunLoopDispatcher);
    g_signal_connect(bus.get(), "message", G_CALLBACK(busMessageCallback), this);

    g_object_set(m_pipeline.get(), "mute", m_player->muted(), nullptr);

    g_signal_connect_swapped(m_pipeline.get(), "notify::source", G_CALLBACK(sourceChangedCallback), this);
    g_signal_connect_swapped(m_pipeline.get(), "video-changed", G_CALLBACK(videoChangedCallback), this);
    g_signal_connect_swapped(m_pipeline.get(), "audio-changed", G_CALLBACK(audioChangedCallback), this);
#if ENABLE(VIDEO_TRACK)
    g_signal_connect_swapped(m_pipeline.get(), "text-changed", G_CALLBACK(textChangedCallback), this);

    GstElement* textCombiner = webkitTextCombinerNew();
    ASSERT(textCombiner);
    g_object_set(m_pipeline.get(), "text-stream-combiner", textCombiner, nullptr);

    m_textAppSink = webkitTextSinkNew();
    ASSERT(m_textAppSink);

    m_textAppSinkPad = adoptGRef(gst_element_get_static_pad(m_textAppSink.get(), "sink"));
    ASSERT(m_textAppSinkPad);

    g_object_set(m_textAppSink.get(), "emit-signals", true, "enable-last-sample", false, "caps", gst_caps_new_empty_simple("text/vtt"), nullptr);
    g_signal_connect_swapped(m_textAppSink.get(), "new-sample", G_CALLBACK(newTextSampleCallback), this);

    g_object_set(m_pipeline.get(), "text-sink", m_textAppSink.get(), nullptr);
#endif

    g_object_set(m_pipeline.get(), "video-sink", createVideoSink(), "audio-sink", createAudioSink(), nullptr);

    configurePlaySink();

    // On 1.4.2 and newer we use the audio-filter property instead.
    // See https://bugzilla.gnome.org/show_bug.cgi?id=735748 for
    // the reason for using >= 1.4.2 instead of >= 1.4.0.
    if (m_preservesPitch && webkitGstCheckVersion(1, 4, 2)) {
        GstElement* scale = gst_element_factory_make("scaletempo", nullptr);

        if (!scale)
            GST_WARNING("Failed to create scaletempo");
        else
            g_object_set(m_pipeline.get(), "audio-filter", scale, nullptr);
    }

    if (!m_renderingCanBeAccelerated) {
        // If not using accelerated compositing, let GStreamer handle
        // the image-orientation tag.
        GstElement* videoFlip = gst_element_factory_make("videoflip", nullptr);
        g_object_set(videoFlip, "method", 8, nullptr);
        g_object_set(m_pipeline.get(), "video-filter", videoFlip, nullptr);
    }

    GRefPtr<GstPad> videoSinkPad = adoptGRef(gst_element_get_static_pad(m_videoSink.get(), "sink"));
    if (videoSinkPad)
        g_signal_connect_swapped(videoSinkPad.get(), "notify::caps", G_CALLBACK(videoSinkCapsChangedCallback), this);
}

void MediaPlayerPrivateGStreamer::simulateAudioInterruption()
{
    GstMessage* message = gst_message_new_request_state(GST_OBJECT(m_pipeline.get()), GST_STATE_PAUSED);
    gst_element_post_message(m_pipeline.get(), message);
}

bool MediaPlayerPrivateGStreamer::didPassCORSAccessCheck() const
{
    if (WEBKIT_IS_WEB_SRC(m_source.get()))
        return webKitSrcPassedCORSAccessCheck(WEBKIT_WEB_SRC(m_source.get()));
    return false;
}

bool MediaPlayerPrivateGStreamer::canSaveMediaData() const
{
    if (isLiveStream())
        return false;

    if (m_url.isLocalFile())
        return true;

    if (m_url.protocolIsInHTTPFamily())
        return true;

    return false;
}

bool MediaPlayerPrivateGStreamer::handleSyncMessage(GstMessage* message)
{
    return MediaPlayerPrivateGStreamerBase::handleSyncMessage(message);
}

}

#endif // USE(GSTREAMER)<|MERGE_RESOLUTION|>--- conflicted
+++ resolved
@@ -157,12 +157,7 @@
     , m_totalBytes(0)
     , m_preservesPitch(false)
 {
-<<<<<<< HEAD
-    // FIXME: Use Qt timer priority
-#if USE(GLIB) && !PLATFORM(EFL) && !PLATFORM(QT)
-=======
-#if USE(GLIB)
->>>>>>> 4ccac179
+#if USE(GLIB) && !PLATFORM(QT)
     m_readyTimerHandler.setPriority(G_PRIORITY_DEFAULT_IDLE);
 #endif
 }
