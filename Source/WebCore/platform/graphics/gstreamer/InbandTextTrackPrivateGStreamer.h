--- conflicted
+++ resolved
@@ -32,10 +32,6 @@
 #include "InbandTextTrackPrivate.h"
 #include "TrackPrivateBaseGStreamer.h"
 #include <wtf/Lock.h>
-<<<<<<< HEAD
-#include <wtf/glib/GSourceWrap.h>
-=======
->>>>>>> e78fe112
 
 namespace WebCore {
 
@@ -67,14 +63,9 @@
     void notifyTrackOfSample();
     void notifyTrackOfStreamChanged();
 
-<<<<<<< HEAD
 private:
     InbandTextTrackPrivateGStreamer(gint index, GRefPtr<GstPad>);
 
-    GSourceWrap::Static m_sampleTimerHandler;
-    GSourceWrap::Static m_streamTimerHandler;
-=======
->>>>>>> e78fe112
     gulong m_eventProbe;
     Vector<GRefPtr<GstSample> > m_pendingSamples;
     String m_streamId;
