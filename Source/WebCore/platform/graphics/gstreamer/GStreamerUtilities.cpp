--- conflicted
+++ resolved
@@ -197,11 +197,7 @@
     return result;
 }
 
-<<<<<<< HEAD
-#if GST_CHECK_VERSION(1, 5, 3) && (ENABLE(LEGACY_ENCRYPTED_MEDIA_V1) || ENABLE(LEGACY_ENCRYPTED_MEDIA))
-=======
-#if GST_CHECK_VERSION(1, 5, 3) && (ENABLE(LEGACY_ENCRYPTED_MEDIA) || ENABLE(ENCRYPTED_MEDIA))
->>>>>>> 05dda0ab
+#if GST_CHECK_VERSION(1, 5, 3) && (ENABLE(LEGACY_ENCRYPTED_MEDIA_V1) || ENABLE(LEGACY_ENCRYPTED_MEDIA) || ENABLE(ENCRYPTED_MEDIA))
 GstElement* createGstDecryptor(const gchar* protectionSystem)
 {
     GstElement* decryptor = nullptr;
