--- conflicted
+++ resolved
@@ -200,23 +200,6 @@
     return result;
 }
 
-<<<<<<< HEAD
-GstElement* getPipeline(GstElement* element)
-{
-    if (!element)
-        return nullptr;
-
-    GRefPtr<GstElement> parent = element;
-    GstElement* result;
-    do {
-        result = parent.get();
-        parent = adoptGRef(GST_ELEMENT(gst_object_get_parent(GST_OBJECT(result))));
-    } while (parent);
-    return result;
-}
-
-=======
->>>>>>> c80db0a1
 }
 
 #endif // USE(GSTREAMER)