/*
 *  Copyright (C) 2009, 2010 Sebastian Dröge <sebastian.droege@collabora.co.uk>
 *  Copyright (C) 2013 Collabora Ltd.
 *
 *  This library is free software; you can redistribute it and/or
 *  modify it under the terms of the GNU Lesser General Public
 *  License as published by the Free Software Foundation; either
 *  version 2 of the License, or (at your option) any later version.
 *
 *  This library is distributed in the hope that it will be useful,
 *  but WITHOUT ANY WARRANTY; without even the implied warranty of
 *  MERCHANTABILITY or FITNESS FOR A PARTICULAR PURPOSE.  See the GNU
 *  Lesser General Public License for more details.
 *
 *  You should have received a copy of the GNU Lesser General Public
 *  License along with this library; if not, write to the Free Software
 *  Foundation, Inc., 51 Franklin Street, Fifth Floor, Boston, MA  02110-1301  USA
 */

#include "config.h"
#include "WebKitWebSourceGStreamer.h"

#if ENABLE(VIDEO) && USE(GSTREAMER)

#include "GRefPtrGStreamer.h"
#include "GStreamerUtilities.h"
#include "GUniquePtrGStreamer.h"
#include "HTTPHeaderNames.h"
#include "MainThreadNotifier.h"
#include "MediaPlayer.h"
#include "NotImplemented.h"
#include "PlatformMediaResourceLoader.h"
#include "ResourceError.h"
#include "ResourceHandle.h"
#include "ResourceHandleClient.h"
#include "ResourceRequest.h"
#include "ResourceResponse.h"
#include "SharedBuffer.h"
#include <gst/app/gstappsrc.h>
#include <gst/gst.h>
#include <gst/pbutils/missing-plugins.h>
#include <wtf/MainThread.h>
#include <wtf/Noncopyable.h>
#include <wtf/glib/GMutexLocker.h>
#include <wtf/glib/GRefPtr.h>
#include <wtf/glib/GUniquePtr.h>
#include <wtf/text/CString.h>

#include "CachedResourceLoader.h"
#include "CookieJar.h"

using namespace WebCore;

class StreamingClient {
    public:
        StreamingClient(WebKitWebSrc*);
        virtual ~StreamingClient();

    protected:
        char* createReadBuffer(size_t requestedSize, size_t& actualSize);
        void handleResponseReceived(const ResourceResponse&);
        void handleDataReceived(const char*, int);
        void handleNotifyFinished();

        GstElement* m_src;
};

class CachedResourceStreamingClient final : public PlatformMediaResourceClient, public StreamingClient {
    WTF_MAKE_NONCOPYABLE(CachedResourceStreamingClient);
    public:
        CachedResourceStreamingClient(WebKitWebSrc*);
        virtual ~CachedResourceStreamingClient();

    private:
        // PlatformMediaResourceClient virtual methods.
#if USE(SOUP)
        virtual char* getOrCreateReadBuffer(PlatformMediaResource&, size_t requestedSize, size_t& actualSize) override;
#endif
        virtual void responseReceived(PlatformMediaResource&, const ResourceResponse&) override;
        virtual void dataReceived(PlatformMediaResource&, const char*, int) override;
        virtual void accessControlCheckFailed(PlatformMediaResource&, const ResourceError&) override;
        virtual void loadFailed(PlatformMediaResource&, const ResourceError&) override;
        virtual void loadFinished(PlatformMediaResource&) override;
};

class ResourceHandleStreamingClient : public ResourceHandleClient, public StreamingClient {
    WTF_MAKE_NONCOPYABLE(ResourceHandleStreamingClient); WTF_MAKE_FAST_ALLOCATED;
    public:
        ResourceHandleStreamingClient(WebKitWebSrc*, const ResourceRequest&);
        virtual ~ResourceHandleStreamingClient();

        // StreamingClient virtual methods.
        bool loadFailed() const;
        void setDefersLoading(bool);

    private:
        // ResourceHandleClient virtual methods.
        virtual char* getOrCreateReadBuffer(size_t requestedSize, size_t& actualSize);
        virtual void willSendRequest(ResourceHandle*, ResourceRequest&, const ResourceResponse&);
        virtual void didReceiveResponse(ResourceHandle*, const ResourceResponse&);
        virtual void didReceiveData(ResourceHandle*, const char*, unsigned, int);
        virtual void didReceiveBuffer(ResourceHandle*, PassRefPtr<SharedBuffer>, int encodedLength);
        virtual void didFinishLoading(ResourceHandle*, double /*finishTime*/);
        virtual void didFail(ResourceHandle*, const ResourceError&);
        virtual void wasBlocked(ResourceHandle*);
        virtual void cannotShowURL(ResourceHandle*);

        RefPtr<ResourceHandle> m_resource;
};

enum MainThreadSourceNotification {
    Start = 1 << 0,
    Stop = 1 << 1,
    NeedData = 1 << 2,
    EnoughData = 1 << 3,
    Seek = 1 << 4
};

#define WEBKIT_WEB_SRC_GET_PRIVATE(obj) (G_TYPE_INSTANCE_GET_PRIVATE((obj), WEBKIT_TYPE_WEB_SRC, WebKitWebSrcPrivate))
struct _WebKitWebSrcPrivate {
    GstAppSrc* appsrc;
    GstPad* srcpad;
    gchar* uri;
    bool keepAlive;
    GUniquePtr<GstStructure> extraHeaders;
    bool compress;
    GUniquePtr<gchar> httpMethod;

    WebCore::MediaPlayer* player;

    RefPtr<PlatformMediaResourceLoader> loader;
    RefPtr<PlatformMediaResource> resource;
    ResourceHandleStreamingClient* client;

    bool didPassAccessControlCheck;

    guint64 offset;
    guint64 size;
    gboolean seekable;
    gboolean paused;
    bool isSeeking;

    guint64 requestedOffset;

    MainThreadNotifier<MainThreadSourceNotification> notifier;
    GRefPtr<GstBuffer> buffer;
};

enum {
    PROP_0,
    PROP_LOCATION,
    PROP_KEEP_ALIVE,
    PROP_EXTRA_HEADERS,
    PROP_COMPRESS,
    PROP_METHOD
};

static GstStaticPadTemplate srcTemplate = GST_STATIC_PAD_TEMPLATE("src",
                                                                  GST_PAD_SRC,
                                                                  GST_PAD_ALWAYS,
                                                                  GST_STATIC_CAPS_ANY);

GST_DEBUG_CATEGORY_STATIC(webkit_web_src_debug);
#define GST_CAT_DEFAULT webkit_web_src_debug

static void webKitWebSrcUriHandlerInit(gpointer gIface, gpointer ifaceData);

static void webKitWebSrcDispose(GObject*);
static void webKitWebSrcFinalize(GObject*);
static void webKitWebSrcSetProperty(GObject*, guint propertyID, const GValue*, GParamSpec*);
static void webKitWebSrcGetProperty(GObject*, guint propertyID, GValue*, GParamSpec*);
static GstStateChangeReturn webKitWebSrcChangeState(GstElement*, GstStateChange);

static gboolean webKitWebSrcQueryWithParent(GstPad*, GstObject*, GstQuery*);

static void webKitWebSrcNeedData(WebKitWebSrc*);
static void webKitWebSrcEnoughData(WebKitWebSrc*);
static void webKitWebSrcSeek(WebKitWebSrc*);

static GstAppSrcCallbacks appsrcCallbacks = {
    // need_data
    [](GstAppSrc*, guint, gpointer userData) {
        WebKitWebSrc* src = WEBKIT_WEB_SRC(userData);
        WebKitWebSrcPrivate* priv = src->priv;

        {
            WTF::GMutexLocker<GMutex> locker(*GST_OBJECT_GET_LOCK(src));
            if (!priv->paused)
                return;
        }

        GRefPtr<WebKitWebSrc> protector(src);
        priv->notifier.notify(MainThreadSourceNotification::NeedData, [protector] { webKitWebSrcNeedData(protector.get()); });
    },
    // enough_data
    [](GstAppSrc*, gpointer userData) {
        WebKitWebSrc* src = WEBKIT_WEB_SRC(userData);
        WebKitWebSrcPrivate* priv = src->priv;

        {
            WTF::GMutexLocker<GMutex> locker(*GST_OBJECT_GET_LOCK(src));
            if (priv->paused)
                return;
        }

        GRefPtr<WebKitWebSrc> protector(src);
        priv->notifier.notify(MainThreadSourceNotification::EnoughData, [protector] { webKitWebSrcEnoughData(protector.get()); });
    },
    // seek_data
    [](GstAppSrc*, guint64 offset, gpointer userData) -> gboolean {
        WebKitWebSrc* src = WEBKIT_WEB_SRC(userData);
        WebKitWebSrcPrivate* priv = src->priv;

        {
            WTF::GMutexLocker<GMutex> locker(*GST_OBJECT_GET_LOCK(src));
            if (offset == priv->offset && priv->requestedOffset == priv->offset)
                return TRUE;

            if (!priv->seekable)
                return FALSE;

            priv->isSeeking = true;
            priv->requestedOffset = offset;
        }

        GRefPtr<WebKitWebSrc> protector(src);
        priv->notifier.notify(MainThreadSourceNotification::Seek, [protector] { webKitWebSrcSeek(protector.get()); });
        return TRUE;
    },
    { nullptr }
};

#define webkit_web_src_parent_class parent_class
// We split this out into another macro to avoid a check-webkit-style error.
#define WEBKIT_WEB_SRC_CATEGORY_INIT GST_DEBUG_CATEGORY_INIT(webkit_web_src_debug, "webkitwebsrc", 0, "websrc element");
G_DEFINE_TYPE_WITH_CODE(WebKitWebSrc, webkit_web_src, GST_TYPE_BIN,
                         G_IMPLEMENT_INTERFACE(GST_TYPE_URI_HANDLER, webKitWebSrcUriHandlerInit);
                         WEBKIT_WEB_SRC_CATEGORY_INIT);

static void webkit_web_src_class_init(WebKitWebSrcClass* klass)
{
    GObjectClass* oklass = G_OBJECT_CLASS(klass);
    GstElementClass* eklass = GST_ELEMENT_CLASS(klass);

    oklass->dispose = webKitWebSrcDispose;
    oklass->finalize = webKitWebSrcFinalize;
    oklass->set_property = webKitWebSrcSetProperty;
    oklass->get_property = webKitWebSrcGetProperty;

    gst_element_class_add_pad_template(eklass,
                                       gst_static_pad_template_get(&srcTemplate));
    gst_element_class_set_metadata(eklass, "WebKit Web source element", "Source", "Handles HTTP/HTTPS uris",
                               "Sebastian Dröge <sebastian.droege@collabora.co.uk>");

    /* Allows setting the uri using the 'location' property, which is used
     * for example by gst_element_make_from_uri() */
    g_object_class_install_property(oklass,
                                    PROP_LOCATION,
                                    g_param_spec_string("location",
                                                        "location",
                                                        "Location to read from",
                                                        0,
                                                        (GParamFlags) (G_PARAM_READWRITE | G_PARAM_STATIC_STRINGS)));

    g_object_class_install_property(oklass, PROP_KEEP_ALIVE,
        g_param_spec_boolean("keep-alive", "keep-alive", "Use HTTP persistent connections",
            FALSE, static_cast<GParamFlags>(G_PARAM_READWRITE | G_PARAM_STATIC_STRINGS)));

    g_object_class_install_property(oklass, PROP_EXTRA_HEADERS,
        g_param_spec_boxed("extra-headers", "Extra Headers", "Extra headers to append to the HTTP request",
            GST_TYPE_STRUCTURE, static_cast<GParamFlags>(G_PARAM_READWRITE | G_PARAM_STATIC_STRINGS)));

    g_object_class_install_property(oklass, PROP_COMPRESS,
        g_param_spec_boolean("compress", "Compress", "Allow compressed content encodings",
            FALSE, static_cast<GParamFlags>(G_PARAM_READWRITE | G_PARAM_STATIC_STRINGS)));

    g_object_class_install_property(oklass, PROP_METHOD,
        g_param_spec_string("method", "method", "The HTTP method to use (default: GET)",
            nullptr, static_cast<GParamFlags>(G_PARAM_READWRITE | G_PARAM_STATIC_STRINGS)));

    eklass->change_state = webKitWebSrcChangeState;

    g_type_class_add_private(klass, sizeof(WebKitWebSrcPrivate));
}

static void webkit_web_src_init(WebKitWebSrc* src)
{
    WebKitWebSrcPrivate* priv = WEBKIT_WEB_SRC_GET_PRIVATE(src);

    src->priv = priv;
    new (priv) WebKitWebSrcPrivate();

    priv->appsrc = GST_APP_SRC(gst_element_factory_make("appsrc", 0));
    if (!priv->appsrc) {
        GST_ERROR_OBJECT(src, "Failed to create appsrc");
        return;
    }

    gst_bin_add(GST_BIN(src), GST_ELEMENT(priv->appsrc));


    GRefPtr<GstPad> targetPad = adoptGRef(gst_element_get_static_pad(GST_ELEMENT(priv->appsrc), "src"));
    priv->srcpad = webkitGstGhostPadFromStaticTemplate(&srcTemplate, "src", targetPad.get());

    gst_element_add_pad(GST_ELEMENT(src), priv->srcpad);

    GST_OBJECT_FLAG_SET(priv->srcpad, GST_PAD_FLAG_NEED_PARENT);
    gst_pad_set_query_function(priv->srcpad, webKitWebSrcQueryWithParent);

    gst_app_src_set_callbacks(priv->appsrc, &appsrcCallbacks, src, 0);
    gst_app_src_set_emit_signals(priv->appsrc, FALSE);
    gst_app_src_set_stream_type(priv->appsrc, GST_APP_STREAM_TYPE_SEEKABLE);

    // 512k is a abitrary number but we should choose a value
    // here to not pause/unpause the SoupMessage too often and
    // to make sure there's always some data available for
    // GStreamer to handle.
    gst_app_src_set_max_bytes(priv->appsrc, 512 * 1024);

    // Emit the need-data signal if the queue contains less
    // than 20% of data. Without this the need-data signal
    // is emitted when the queue is empty, we then dispatch
    // the soup message unpausing to the main loop and from
    // there unpause the soup message. This already takes
    // quite some time and libsoup even needs some more time
    // to actually provide data again. If we do all this
    // already if the queue is 20% empty, it's much more
    // likely that libsoup already provides new data before
    // the queue is really empty.
    // This might need tweaking for ports not using libsoup.
    g_object_set(priv->appsrc, "min-percent", 20, NULL);

    gst_app_src_set_caps(priv->appsrc, 0);
    gst_app_src_set_size(priv->appsrc, -1);
}

static void webKitWebSrcDispose(GObject* object)
{
    WebKitWebSrc* src = WEBKIT_WEB_SRC(object);
    WebKitWebSrcPrivate* priv = src->priv;

    priv->player = 0;

    GST_CALL_PARENT(G_OBJECT_CLASS, dispose, (object));
}

static void webKitWebSrcFinalize(GObject* object)
{
    WebKitWebSrc* src = WEBKIT_WEB_SRC(object);
    WebKitWebSrcPrivate* priv = src->priv;

    g_free(priv->uri);
    priv->~WebKitWebSrcPrivate();

    GST_CALL_PARENT(G_OBJECT_CLASS, finalize, (object));
}

static void webKitWebSrcSetProperty(GObject* object, guint propID, const GValue* value, GParamSpec* pspec)
{
    WebKitWebSrc* src = WEBKIT_WEB_SRC(object);

    switch (propID) {
    case PROP_LOCATION:
        gst_uri_handler_set_uri(reinterpret_cast<GstURIHandler*>(src), g_value_get_string(value), 0);
        break;
    case PROP_KEEP_ALIVE:
        src->priv->keepAlive = g_value_get_boolean(value);
        break;
    case PROP_EXTRA_HEADERS: {
        const GstStructure* s = gst_value_get_structure(value);
        src->priv->extraHeaders.reset(s ? gst_structure_copy(s) : nullptr);
        break;
    }
    case PROP_COMPRESS:
        src->priv->compress = g_value_get_boolean(value);
        break;
    case PROP_METHOD:
        src->priv->httpMethod.reset(g_value_dup_string(value));
        break;
    default:
        G_OBJECT_WARN_INVALID_PROPERTY_ID(object, propID, pspec);
        break;
    }
}

static void webKitWebSrcGetProperty(GObject* object, guint propID, GValue* value, GParamSpec* pspec)
{
    WebKitWebSrc* src = WEBKIT_WEB_SRC(object);
    WebKitWebSrcPrivate* priv = src->priv;

    WTF::GMutexLocker<GMutex> locker(*GST_OBJECT_GET_LOCK(src));
    switch (propID) {
    case PROP_LOCATION:
        g_value_set_string(value, priv->uri);
        break;
    case PROP_KEEP_ALIVE:
        g_value_set_boolean(value, priv->keepAlive);
        break;
    case PROP_EXTRA_HEADERS:
        gst_value_set_structure(value, priv->extraHeaders.get());
        break;
    case PROP_COMPRESS:
        g_value_set_boolean(value, priv->compress);
        break;
    case PROP_METHOD:
        g_value_set_string(value, priv->httpMethod.get());
        break;
    default:
        G_OBJECT_WARN_INVALID_PROPERTY_ID(object, propID, pspec);
        break;
    }
}

static void webKitWebSrcStop(WebKitWebSrc* src)
{
    WebKitWebSrcPrivate* priv = src->priv;

    WTF::GMutexLocker<GMutex> locker(*GST_OBJECT_GET_LOCK(src));

    bool wasSeeking = std::exchange(priv->isSeeking, false);

    priv->notifier.cancelPendingNotifications(MainThreadSourceNotification::NeedData | MainThreadSourceNotification::EnoughData | MainThreadSourceNotification::Seek);

    ASSERT(isMainThread());

    if (priv->client) {
        delete priv->client;
        priv->client = nullptr;
    }

    if (!priv->keepAlive)
        priv->loader = nullptr;

    if (priv->buffer) {
        unmapGstBuffer(priv->buffer.get());
        priv->buffer.clear();
    }

    priv->paused = FALSE;

    priv->offset = 0;
    priv->seekable = FALSE;

    if (!wasSeeking) {
        priv->size = 0;
        priv->requestedOffset = 0;
        priv->player = 0;
    }

    locker.unlock();

    if (priv->appsrc) {
        gst_app_src_set_caps(priv->appsrc, 0);
        if (!wasSeeking)
            gst_app_src_set_size(priv->appsrc, -1);
    }

    GST_DEBUG_OBJECT(src, "Stopped request");
}

static bool webKitWebSrcSetExtraHeader(GQuark fieldId, const GValue* value, gpointer userData)
{
    GUniquePtr<gchar> fieldContent;

    if (G_VALUE_HOLDS_STRING(value))
        fieldContent.reset(g_value_dup_string(value));
    else {
        GValue dest = G_VALUE_INIT;

        g_value_init(&dest, G_TYPE_STRING);
        if (g_value_transform(value, &dest))
            fieldContent.reset(g_value_dup_string(&dest));
    }

    const gchar* fieldName = g_quark_to_string(fieldId);
    if (!fieldContent.get()) {
        GST_ERROR("extra-headers field '%s' contains no value or can't be converted to a string", fieldName);
        return false;
    }

    GST_DEBUG("Appending extra header: \"%s: %s\"", fieldName, fieldContent.get());
    ResourceRequest* request = static_cast<ResourceRequest*>(userData);
    request->setHTTPHeaderField(fieldName, fieldContent.get());
    return true;
}

static gboolean webKitWebSrcProcessExtraHeaders(GQuark fieldId, const GValue* value, gpointer userData)
{
    if (G_VALUE_TYPE(value) == GST_TYPE_ARRAY) {
        unsigned size = gst_value_array_get_size(value);

        for (unsigned i = 0; i < size; i++) {
            if (!webKitWebSrcSetExtraHeader(fieldId, gst_value_array_get_value(value, i), userData))
                return FALSE;
        }
        return TRUE;
    }

    if (G_VALUE_TYPE(value) == GST_TYPE_LIST) {
        unsigned size = gst_value_list_get_size(value);

        for (unsigned i = 0; i < size; i++) {
            if (!webKitWebSrcSetExtraHeader(fieldId, gst_value_list_get_value(value, i), userData))
                return FALSE;
        }
        return TRUE;
    }

    return webKitWebSrcSetExtraHeader(fieldId, value, userData);
}

static void webKitWebSrcStart(WebKitWebSrc* src)
{
    WebKitWebSrcPrivate* priv = src->priv;

    ASSERT(isMainThread());

    WTF::GMutexLocker<GMutex> locker(*GST_OBJECT_GET_LOCK(src));

    priv->didPassAccessControlCheck = false;

    if (!priv->uri) {
        GST_ERROR_OBJECT(src, "No URI provided");
        locker.unlock();
        webKitWebSrcStop(src);
        return;
    }

    ASSERT(!priv->client);

    GST_DEBUG_OBJECT(src, "Fetching %s", priv->uri);
    URL url = URL(URL(), priv->uri);

    ResourceRequest request(url);
    request.setAllowCookies(true);
    request.setFirstPartyForCookies(url);

    priv->size = 0;

    if (priv->player)
        request.setHTTPReferrer(priv->player->referrer());

    if (priv->httpMethod.get())
        request.setHTTPMethod(priv->httpMethod.get());

#if USE(SOUP)
    // By default, HTTP Accept-Encoding is disabled here as we don't
    // want the received response to be encoded in any way as we need
    // to rely on the proper size of the returned data on
    // didReceiveResponse.
    // If Accept-Encoding is used, the server may send the data in encoded format and
    // request.expectedContentLength() will have the "wrong" size (the size of the
    // compressed data), even though the data received in didReceiveData is uncompressed.
    // This is however useful to enable for adaptive streaming
    // scenarios, when the demuxer needs to download playlists.
    if (!priv->compress)
        request.setAcceptEncoding(false);
#endif

    // Let Apple web servers know we want to access their nice movie trailers.
    if (!g_ascii_strcasecmp("movies.apple.com", url.host().utf8().data())
        || !g_ascii_strcasecmp("trailers.apple.com", url.host().utf8().data()))
        request.setHTTPUserAgent("Quicktime/7.6.6");

    if (priv->requestedOffset) {
        GUniquePtr<gchar> val(g_strdup_printf("bytes=%" G_GUINT64_FORMAT "-", priv->requestedOffset));
        request.setHTTPHeaderField(HTTPHeaderName::Range, val.get());
    }
    priv->offset = priv->requestedOffset;

    if (!priv->keepAlive) {
        GST_DEBUG_OBJECT(src, "Persistent connection support disabled");
        request.setHTTPHeaderField(HTTPHeaderName::Connection, "close");
    }

    if (priv->extraHeaders)
        gst_structure_foreach(priv->extraHeaders.get(), webKitWebSrcProcessExtraHeaders, &request);

    // We always request Icecast/Shoutcast metadata, just in case ...
    request.setHTTPHeaderField(HTTPHeaderName::IcyMetadata, "1");

    bool loadFailed = true;
    if (priv->player && !priv->loader)
        priv->loader = priv->player->createResourceLoader();

    if (priv->loader) {
        PlatformMediaResourceLoader::LoadOptions loadOptions = 0;
        if (request.url().protocolIs("blob"))
            loadOptions |= PlatformMediaResourceLoader::LoadOption::BufferData;
        priv->resource = priv->loader->requestResource(request, loadOptions);
        loadFailed = !priv->resource;

        if (priv->resource)
            priv->resource->setClient(std::make_unique<CachedResourceStreamingClient>(src));
    } else {
        priv->client = new ResourceHandleStreamingClient(src, request);
        loadFailed = priv->client->loadFailed();
    }

    if (loadFailed) {
        GST_ERROR_OBJECT(src, "Failed to setup streaming client");
        if (priv->client) {
            delete priv->client;
            priv->client = nullptr;
        }
        priv->loader = nullptr;
        priv->resource = nullptr;
        locker.unlock();
        webKitWebSrcStop(src);
        return;
    }
    GST_DEBUG_OBJECT(src, "Started request");
}

static GstStateChangeReturn webKitWebSrcChangeState(GstElement* element, GstStateChange transition)
{
    GstStateChangeReturn ret = GST_STATE_CHANGE_SUCCESS;
    WebKitWebSrc* src = WEBKIT_WEB_SRC(element);
    WebKitWebSrcPrivate* priv = src->priv;

    switch (transition) {
    case GST_STATE_CHANGE_NULL_TO_READY:
        if (!priv->appsrc) {
            gst_element_post_message(element,
                                     gst_missing_element_message_new(element, "appsrc"));
            GST_ELEMENT_ERROR(src, CORE, MISSING_PLUGIN, (0), ("no appsrc"));
            return GST_STATE_CHANGE_FAILURE;
        }
        break;
    default:
        break;
    }

    ret = GST_ELEMENT_CLASS(parent_class)->change_state(element, transition);
    if (G_UNLIKELY(ret == GST_STATE_CHANGE_FAILURE)) {
        GST_DEBUG_OBJECT(src, "State change failed");
        return ret;
    }

    switch (transition) {
    case GST_STATE_CHANGE_READY_TO_PAUSED:
    {
        GST_DEBUG_OBJECT(src, "READY->PAUSED");
        GRefPtr<WebKitWebSrc> protector(src);
        priv->notifier.notify(MainThreadSourceNotification::Start, [protector] { webKitWebSrcStart(protector.get()); });
        break;
    }
    case GST_STATE_CHANGE_PAUSED_TO_READY:
    {
        GST_DEBUG_OBJECT(src, "PAUSED->READY");
        priv->notifier.cancelPendingNotifications();
        GRefPtr<WebKitWebSrc> protector(src);
        priv->notifier.notify(MainThreadSourceNotification::Stop, [protector] { webKitWebSrcStop(protector.get()); });
        break;
    }
    default:
        break;
    }

    return ret;
}

static gboolean webKitWebSrcQueryWithParent(GstPad* pad, GstObject* parent, GstQuery* query)
{
    WebKitWebSrc* src = WEBKIT_WEB_SRC(GST_ELEMENT(parent));
    gboolean result = FALSE;

    switch (GST_QUERY_TYPE(query)) {
    case GST_QUERY_DURATION: {
        GstFormat format;

        gst_query_parse_duration(query, &format, NULL);

        GST_DEBUG_OBJECT(src, "duration query in format %s", gst_format_get_name(format));
        WTF::GMutexLocker<GMutex> locker(*GST_OBJECT_GET_LOCK(src));
        if (format == GST_FORMAT_BYTES && src->priv->size > 0) {
            gst_query_set_duration(query, format, src->priv->size);
            result = TRUE;
        }
        break;
    }
    case GST_QUERY_URI: {
        WTF::GMutexLocker<GMutex> locker(*GST_OBJECT_GET_LOCK(src));
        gst_query_set_uri(query, src->priv->uri);
        result = TRUE;
        break;
    }
#if GST_CHECK_VERSION(1, 2, 0)
    case GST_QUERY_SCHEDULING: {
        GstSchedulingFlags flags;
        int minSize, maxSize, align;

        gst_query_parse_scheduling(query, &flags, &minSize, &maxSize, &align);
        gst_query_set_scheduling(query, static_cast<GstSchedulingFlags>(flags | GST_SCHEDULING_FLAG_BANDWIDTH_LIMITED), minSize, maxSize, align);
        result = TRUE;
        break;
    }
#endif
    case GST_QUERY_CONTEXT: {
        const gchar* contextType;
        if (gst_query_parse_context_type(query, &contextType) && !g_strcmp0(contextType, "http-headers")) {
            URL url(URL(URL(), src->priv->uri));
            String c = WebCore::cookies(src->priv->player->cachedResourceLoader()->document(), url);
            GstContext* context = gst_context_new("http-headers", FALSE);
            gst_context_make_writable(context);
            GstStructure* contextStructure = gst_context_writable_structure(context);
            const gchar* cookies[] = {c.utf8().data(), nullptr};
            gst_structure_set(contextStructure, "cookies", G_TYPE_STRV, cookies, nullptr);

            gst_query_set_context(query, context);
            result = TRUE;
            break;
        }
    }
    default: {
        GRefPtr<GstPad> target = adoptGRef(gst_ghost_pad_get_target(GST_GHOST_PAD_CAST(pad)));

        // Forward the query to the proxy target pad.
        if (target)
            result = gst_pad_query(target.get(), query);
        break;
    }
    }

    return result;
}

static bool urlHasSupportedProtocol(const URL& url)
{
    return url.isValid() && (url.protocolIsInHTTPFamily() || url.protocolIs("blob"));
}

// uri handler interface

static GstURIType webKitWebSrcUriGetType(GType)
{
    return GST_URI_SRC;
}

const gchar* const* webKitWebSrcGetProtocols(GType)
{
    static const char* protocols[] = {"webkit+http", "webkit+https", "blob", 0 };
    return protocols;
}

static gchar* webKitWebSrcGetUri(GstURIHandler* handler)
{
    WebKitWebSrc* src = WEBKIT_WEB_SRC(handler);
    gchar* ret;

    WTF::GMutexLocker<GMutex> locker(*GST_OBJECT_GET_LOCK(src));
    ret = g_strdup(src->priv->uri);
    return ret;
}

static gboolean webKitWebSrcSetUri(GstURIHandler* handler, const gchar* uri, GError** error)
{
    WebKitWebSrc* src = WEBKIT_WEB_SRC(handler);
    WebKitWebSrcPrivate* priv = src->priv;

    if (GST_STATE(src) >= GST_STATE_PAUSED) {
        GST_ERROR_OBJECT(src, "URI can only be set in states < PAUSED");
        return FALSE;
    }

    WTF::GMutexLocker<GMutex> locker(*GST_OBJECT_GET_LOCK(src));

    g_free(priv->uri);
    priv->uri = 0;

    if (!uri)
        return TRUE;

    URL url(URL(), uri);
    ASSERT(url.protocol().substring(0, 7) == "webkit+");
    url.setProtocol(url.protocol().substring(7));
    if (!urlHasSupportedProtocol(url)) {
        g_set_error(error, GST_URI_ERROR, GST_URI_ERROR_BAD_URI, "Invalid URI '%s'", uri);
        return FALSE;
    }

    priv->uri = g_strdup(url.string().utf8().data());
    return TRUE;
}

static void webKitWebSrcUriHandlerInit(gpointer gIface, gpointer)
{
    GstURIHandlerInterface* iface = (GstURIHandlerInterface *) gIface;

    iface->get_type = webKitWebSrcUriGetType;
    iface->get_protocols = webKitWebSrcGetProtocols;
    iface->get_uri = webKitWebSrcGetUri;
    iface->set_uri = webKitWebSrcSetUri;
}

// appsrc callbacks

static void webKitWebSrcNeedData(WebKitWebSrc* src)
{
    WebKitWebSrcPrivate* priv = src->priv;

    ASSERT(isMainThread());

    GST_DEBUG_OBJECT(src, "Need more data");

    {
        WTF::GMutexLocker<GMutex> locker(*GST_OBJECT_GET_LOCK(src));
        priv->paused = FALSE;
    }

    if (priv->client)
        priv->client->setDefersLoading(false);
    if (priv->resource)
        priv->resource->setDefersLoading(false);
}

static void webKitWebSrcEnoughData(WebKitWebSrc* src)
{
    WebKitWebSrcPrivate* priv = src->priv;

    ASSERT(isMainThread());

    GST_DEBUG_OBJECT(src, "Have enough data");

    {
        WTF::GMutexLocker<GMutex> locker(*GST_OBJECT_GET_LOCK(src));
        priv->paused = TRUE;
    }

    if (priv->client)
        priv->client->setDefersLoading(true);
    if (priv->resource)
        priv->resource->setDefersLoading(true);
}

static void webKitWebSrcSeek(WebKitWebSrc* src)
{
    ASSERT(isMainThread());

    GST_DEBUG_OBJECT(src, "Seeking to offset: %" G_GUINT64_FORMAT, src->priv->requestedOffset);

    webKitWebSrcStop(src);
    webKitWebSrcStart(src);
}

void webKitWebSrcSetMediaPlayer(WebKitWebSrc* src, WebCore::MediaPlayer* player)
{
    ASSERT(player);
    WTF::GMutexLocker<GMutex> locker(*GST_OBJECT_GET_LOCK(src));
    src->priv->player = player;
}

bool webKitSrcPassedCORSAccessCheck(WebKitWebSrc* src)
{
    return src->priv->didPassAccessControlCheck;
}

StreamingClient::StreamingClient(WebKitWebSrc* src)
    : m_src(static_cast<GstElement*>(gst_object_ref(src)))
{
}

StreamingClient::~StreamingClient()
{
    gst_object_unref(m_src);
}

char* StreamingClient::createReadBuffer(size_t requestedSize, size_t& actualSize)
{
    WebKitWebSrc* src = WEBKIT_WEB_SRC(m_src);
    WebKitWebSrcPrivate* priv = src->priv;

    ASSERT(!priv->buffer);

    GstBuffer* buffer = gst_buffer_new_and_alloc(requestedSize);

    mapGstBuffer(buffer);

    WTF::GMutexLocker<GMutex> locker(*GST_OBJECT_GET_LOCK(src));
    priv->buffer = adoptGRef(buffer);
    locker.unlock();

    actualSize = gst_buffer_get_size(buffer);
    return getGstBufferDataPointer(buffer);
}

void StreamingClient::handleResponseReceived(const ResourceResponse& response)
{
    WebKitWebSrc* src = WEBKIT_WEB_SRC(m_src);
    WebKitWebSrcPrivate* priv = src->priv;

    GST_DEBUG_OBJECT(src, "Received response: %d", response.httpStatusCode());

    if (response.httpStatusCode() >= 400) {
        GST_ELEMENT_ERROR(src, RESOURCE, READ, ("Received %d HTTP error code", response.httpStatusCode()), (nullptr));
        gst_app_src_end_of_stream(priv->appsrc);
        webKitWebSrcStop(src);
        return;
    }

    WTF::GMutexLocker<GMutex> locker(*GST_OBJECT_GET_LOCK(src));

    if (priv->isSeeking) {
        GST_DEBUG_OBJECT(src, "Seek in progress, ignoring response");
        return;
    }

    if (priv->requestedOffset) {
        // Seeking ... we expect a 206 == PARTIAL_CONTENT
        if (response.httpStatusCode() == 200) {
            // Range request didn't have a ranged response; resetting offset.
            priv->offset = 0;
        } else if (response.httpStatusCode() != 206) {
            // Range request completely failed.
            locker.unlock();
            GST_ELEMENT_ERROR(src, RESOURCE, READ, ("Received unexpected %d HTTP status code", response.httpStatusCode()), (nullptr));
            gst_app_src_end_of_stream(priv->appsrc);
            webKitWebSrcStop(src);
            return;
        }
    }

    long long length = response.expectedContentLength();
    if (length > 0 && priv->requestedOffset && response.httpStatusCode() == 206)
        length += priv->requestedOffset;

    priv->size = length >= 0 ? length : 0;
    priv->seekable = length > 0 && g_ascii_strcasecmp("none", response.httpHeaderField(HTTPHeaderName::AcceptRanges).utf8().data());

    locker.unlock();

    // notify size/duration
    if (length <= 0)
        gst_app_src_set_size(priv->appsrc, -1);

    gst_app_src_set_caps(priv->appsrc, 0);
}

void StreamingClient::handleDataReceived(const char* data, int length)
{
    WebKitWebSrc* src = WEBKIT_WEB_SRC(m_src);
    WebKitWebSrcPrivate* priv = src->priv;

    WTF::GMutexLocker<GMutex> locker(*GST_OBJECT_GET_LOCK(src));

    GST_LOG_OBJECT(src, "Have %lld bytes of data", priv->buffer ? static_cast<long long>(gst_buffer_get_size(priv->buffer.get())) : length);

    ASSERT(!priv->buffer || data == getGstBufferDataPointer(priv->buffer.get()));

    if (priv->buffer)
        unmapGstBuffer(priv->buffer.get());

    if (priv->isSeeking) {
        GST_DEBUG_OBJECT(src, "Seek in progress, ignoring data");
        priv->buffer.clear();
        return;
    }

    if (priv->offset < priv->requestedOffset) {
        // Range request failed; seeking manually.
        if (priv->offset + length <= priv->requestedOffset) {
            // Discard all the buffers coming before the requested seek position.
            priv->offset += length;
            priv->buffer.clear();
            return;
        }

        if (priv->offset + length > priv->requestedOffset) {
            guint64 offset = priv->requestedOffset - priv->offset;
            data += offset;
            length -= offset;
            if (priv->buffer)
                gst_buffer_resize(priv->buffer.get(), offset, -1);
            priv->offset = priv->requestedOffset;
        }

        priv->requestedOffset = 0;
    }

    // Ports using the GStreamer backend but not the soup implementation of ResourceHandle
    // won't be using buffers provided by this client, the buffer is created here in that case.
    if (!priv->buffer)
        priv->buffer = adoptGRef(createGstBufferForData(data, length));
    else
        gst_buffer_set_size(priv->buffer.get(), static_cast<gssize>(length));

    GST_BUFFER_OFFSET(priv->buffer.get()) = priv->offset;
    if (priv->requestedOffset == priv->offset)
        priv->requestedOffset += length;
    priv->offset += length;
    // priv->size == 0 if received length on didReceiveResponse < 0.
    if (priv->size > 0 && priv->offset > priv->size) {
        GST_DEBUG_OBJECT(src, "Updating internal size from %" G_GUINT64_FORMAT " to %" G_GUINT64_FORMAT, priv->size, priv->offset);
        priv->size = priv->offset;
    }
    GST_BUFFER_OFFSET_END(priv->buffer.get()) = priv->offset;

    locker.unlock();

    GstFlowReturn ret = gst_app_src_push_buffer(priv->appsrc, priv->buffer.leakRef());
    if (ret != GST_FLOW_OK && ret != GST_FLOW_EOS && ret != GST_FLOW_FLUSHING)
        GST_ELEMENT_ERROR(src, CORE, FAILED, (0), (0));
}

void StreamingClient::handleNotifyFinished()
{
    WebKitWebSrc* src = WEBKIT_WEB_SRC(m_src);
    WebKitWebSrcPrivate* priv = src->priv;

    GST_DEBUG_OBJECT(src, "Have EOS");

    WTF::GMutexLocker<GMutex> locker(*GST_OBJECT_GET_LOCK(src));
    if (!priv->isSeeking) {
        locker.unlock();
        gst_app_src_end_of_stream(priv->appsrc);
    }
}

CachedResourceStreamingClient::CachedResourceStreamingClient(WebKitWebSrc* src)
    : StreamingClient(src)
{
}

CachedResourceStreamingClient::~CachedResourceStreamingClient()
{
}

#if USE(SOUP)
char* CachedResourceStreamingClient::getOrCreateReadBuffer(PlatformMediaResource&, size_t requestedSize, size_t& actualSize)
{
    return createReadBuffer(requestedSize, actualSize);
}
#endif

void CachedResourceStreamingClient::responseReceived(PlatformMediaResource&, const ResourceResponse& response)
{
    if (!m_src)
        return;

    WebKitWebSrcPrivate* priv = WEBKIT_WEB_SRC(m_src)->priv;
<<<<<<< HEAD
    if (!priv || !priv->loader)
        return;

    priv->didPassAccessControlCheck = priv->loader->didPassAccessControlCheck();
=======
    priv->didPassAccessControlCheck = priv->resource->didPassAccessControlCheck();
>>>>>>> 30f049cf
    handleResponseReceived(response);
}

void CachedResourceStreamingClient::dataReceived(PlatformMediaResource&, const char* data, int length)
{
    handleDataReceived(data, length);
}

void CachedResourceStreamingClient::accessControlCheckFailed(PlatformMediaResource&, const ResourceError& error)
{
    WebKitWebSrc* src = WEBKIT_WEB_SRC(m_src);
    GST_ELEMENT_ERROR(src, RESOURCE, READ, ("%s", error.localizedDescription().utf8().data()), (nullptr));
    gst_app_src_end_of_stream(src->priv->appsrc);
    webKitWebSrcStop(src);
}

void CachedResourceStreamingClient::loadFailed(PlatformMediaResource&, const ResourceError& error)
{
    WebKitWebSrc* src = WEBKIT_WEB_SRC(m_src);

    if (!error.isCancellation()) {
        GST_ERROR_OBJECT(src, "Have failure: %s", error.localizedDescription().utf8().data());
        GST_ELEMENT_ERROR(src, RESOURCE, FAILED, ("%s", error.localizedDescription().utf8().data()), (nullptr));
    }

    gst_app_src_end_of_stream(src->priv->appsrc);
}

void CachedResourceStreamingClient::loadFinished(PlatformMediaResource&)
{
    handleNotifyFinished();
}

ResourceHandleStreamingClient::ResourceHandleStreamingClient(WebKitWebSrc* src, const ResourceRequest& request)
    : StreamingClient(src)
{
    m_resource = ResourceHandle::create(0 /*context*/, request, this, false, false);
}

ResourceHandleStreamingClient::~ResourceHandleStreamingClient()
{
    if (m_resource) {
        m_resource->cancel();
        m_resource = nullptr;
    }
}

bool ResourceHandleStreamingClient::loadFailed() const
{
    return !m_resource;
}

void ResourceHandleStreamingClient::setDefersLoading(bool defers)
{
    if (m_resource)
        m_resource->setDefersLoading(defers);
}

char* ResourceHandleStreamingClient::getOrCreateReadBuffer(size_t requestedSize, size_t& actualSize)
{
    return createReadBuffer(requestedSize, actualSize);
}

void ResourceHandleStreamingClient::willSendRequest(ResourceHandle*, ResourceRequest&, const ResourceResponse&)
{
}

void ResourceHandleStreamingClient::didReceiveResponse(ResourceHandle*, const ResourceResponse& response)
{
    handleResponseReceived(response);
}

void ResourceHandleStreamingClient::didReceiveData(ResourceHandle*, const char* /* data */, unsigned /* length */, int)
{
    ASSERT_NOT_REACHED();
}

void ResourceHandleStreamingClient::didReceiveBuffer(ResourceHandle*, PassRefPtr<SharedBuffer> buffer, int /* encodedLength */)
{
    // This pattern is suggested by SharedBuffer.h.
    const char* segment;
    unsigned position = 0;
    while (unsigned length = buffer->getSomeData(segment, position)) {
        handleDataReceived(segment, length);
        position += length;
    }
}

void ResourceHandleStreamingClient::didFinishLoading(ResourceHandle*, double)
{
    handleNotifyFinished();
}

void ResourceHandleStreamingClient::didFail(ResourceHandle*, const ResourceError& error)
{
    WebKitWebSrc* src = WEBKIT_WEB_SRC(m_src);

    GST_ERROR_OBJECT(src, "Have failure: %s", error.localizedDescription().utf8().data());
    GST_ELEMENT_ERROR(src, RESOURCE, FAILED, ("%s", error.localizedDescription().utf8().data()), (0));
    gst_app_src_end_of_stream(src->priv->appsrc);
}

void ResourceHandleStreamingClient::wasBlocked(ResourceHandle*)
{
    WebKitWebSrc* src = WEBKIT_WEB_SRC(m_src);
    GUniquePtr<gchar> uri;

    GST_ERROR_OBJECT(src, "Request was blocked");

    WTF::GMutexLocker<GMutex> locker(*GST_OBJECT_GET_LOCK(src));
    uri.reset(g_strdup(src->priv->uri));
    locker.unlock();

    GST_ELEMENT_ERROR(src, RESOURCE, OPEN_READ, ("Access to \"%s\" was blocked", uri.get()), (0));
}

void ResourceHandleStreamingClient::cannotShowURL(ResourceHandle*)
{
    WebKitWebSrc* src = WEBKIT_WEB_SRC(m_src);
    GUniquePtr<gchar> uri;

    GST_ERROR_OBJECT(src, "Cannot show URL");

    WTF::GMutexLocker<GMutex> locker(*GST_OBJECT_GET_LOCK(src));
    uri.reset(g_strdup(src->priv->uri));
    locker.unlock();

    GST_ELEMENT_ERROR(src, RESOURCE, OPEN_READ, ("Can't show \"%s\"", uri.get()), (0));
}

#endif // USE(GSTREAMER)
<|MERGE_RESOLUTION|>--- conflicted
+++ resolved
@@ -1038,14 +1038,10 @@
         return;
 
     WebKitWebSrcPrivate* priv = WEBKIT_WEB_SRC(m_src)->priv;
-<<<<<<< HEAD
-    if (!priv || !priv->loader)
+    if (!priv || !priv->resource)
         return;
 
-    priv->didPassAccessControlCheck = priv->loader->didPassAccessControlCheck();
-=======
     priv->didPassAccessControlCheck = priv->resource->didPassAccessControlCheck();
->>>>>>> 30f049cf
     handleResponseReceived(response);
 }
 
