--- conflicted
+++ resolved
@@ -29,11 +29,7 @@
 #include <gst/video/gstvideometa.h>
 
 
-<<<<<<< HEAD
-using namespace WebCore;
-=======
 namespace WebCore {
->>>>>>> 20415689
 
 ImageGStreamer::ImageGStreamer(GstSample* sample)
 {
