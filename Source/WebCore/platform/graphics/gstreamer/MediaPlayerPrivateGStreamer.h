--- conflicted
+++ resolved
@@ -98,13 +98,9 @@
     float currentTime() const override;
     void seek(float) override;
 
-<<<<<<< HEAD
     void setReadyState(MediaPlayer::ReadyState state);
 
-    void setRate(float);
-=======
     void setRate(float) override;
->>>>>>> 3b7c39f3
     double rate() const override;
     void setPreservesPitch(bool) override;
 
@@ -140,12 +136,8 @@
 #endif
 
     void sourceChanged();
-<<<<<<< HEAD
-    GstElement* audioSink() const;
+    GstElement* audioSink() const override;
     void configurePlaySink();
-=======
-    GstElement* audioSink() const override;
->>>>>>> 3b7c39f3
 
     void setAudioStreamProperties(GObject*);
 
@@ -204,19 +196,6 @@
     void updatePlaybackRate();
 
 
-<<<<<<< HEAD
-    virtual String engineDescription() const { return "GStreamer"; }
-    virtual bool didPassCORSAccessCheck() const;
-    virtual bool canSaveMediaData() const override;
-
-#if ENABLE(MEDIA_SOURCE)
-    // TODO: Implement
-    virtual unsigned long totalVideoFrames() { return 0; }
-    virtual unsigned long droppedVideoFrames() { return 0; }
-    virtual unsigned long corruptedVideoFrames() { return 0; }
-    virtual MediaTime totalFrameDelay() { return MediaTime::zeroTime(); }
-    virtual GRefPtr<GstCaps> currentDemuxerCaps() const override;
-=======
     String engineDescription() const override { return "GStreamer"; }
     bool isLiveStream() const override { return m_isStreaming; }
     bool didPassCORSAccessCheck() const override;
@@ -228,7 +207,7 @@
     unsigned long droppedVideoFrames() override { return 0; }
     unsigned long corruptedVideoFrames() override { return 0; }
     MediaTime totalFrameDelay() override { return MediaTime::zeroTime(); }
->>>>>>> 3b7c39f3
+    GRefPtr<GstCaps> currentDemuxerCaps() const override;
 #endif
 
 private:
