/*
 * Copyright (C) 2007, 2009 Apple Inc.  All rights reserved.
 * Copyright (C) 2007 Collabora Ltd. All rights reserved.
 * Copyright (C) 2007 Alp Toker <alp@atoker.com>
 * Copyright (C) 2009, 2010 Igalia S.L
 * Copyright (C) 2014 Cable Television Laboratories, Inc.
 *
 * This library is free software; you can redistribute it and/or
 * modify it under the terms of the GNU Library General Public
 * License as published by the Free Software Foundation; either
 * version 2 of the License, or (at your option) any later version.
 *
 * This library is distributed in the hope that it will be useful,
 * but WITHOUT ANY WARRANTY; without even the implied warranty of
 * MERCHANTABILITY or FITNESS FOR A PARTICULAR PURPOSE.  See the GNU
 * Library General Public License for more details.
 *
 * You should have received a copy of the GNU Library General Public License
 * aint with this library; see the file COPYING.LIB.  If not, write to
 * the Free Software Foundation, Inc., 51 Franklin Street, Fifth Floor,
 * Boston, MA 02110-1301, USA.
 */

#ifndef MediaPlayerPrivateGStreamer_h
#define MediaPlayerPrivateGStreamer_h
#if ENABLE(VIDEO) && USE(GSTREAMER)

#include "GRefPtrGStreamer.h"
#include "MediaPlayerPrivateGStreamerBase.h"
#include "Timer.h"

#include <glib.h>
#include <gst/gst.h>
#include <gst/pbutils/install-plugins.h>
#include <wtf/Forward.h>
#include <wtf/RunLoop.h>
#include <wtf/WeakPtr.h>
<<<<<<< HEAD
#include <wtf/glib/GSourceWrap.h>
=======
>>>>>>> e78fe112

#if ENABLE(VIDEO_TRACK) && USE(GSTREAMER_MPEGTS)
#include <wtf/text/AtomicStringHash.h>
#endif

#if ENABLE(MEDIA_SOURCE)
#include "MediaSourceGStreamer.h"
#endif

typedef struct _GstBuffer GstBuffer;
typedef struct _GstMessage GstMessage;
typedef struct _GstElement GstElement;
typedef struct _GstMpegtsSection GstMpegtsSection;

namespace WebCore {

#if ENABLE(WEB_AUDIO)
class AudioSourceProvider;
class AudioSourceProviderGStreamer;
#endif

class AudioTrackPrivateGStreamer;
class InbandMetadataTextTrackPrivateGStreamer;
class InbandTextTrackPrivateGStreamer;
class MediaPlayerRequestInstallMissingPluginsCallback;
class VideoTrackPrivateGStreamer;

class MediaPlayerPrivateGStreamer : public MediaPlayerPrivateGStreamerBase {
public:
    explicit MediaPlayerPrivateGStreamer(MediaPlayer*);
    ~MediaPlayerPrivateGStreamer();

    static void registerMediaEngine(MediaEngineRegistrar);
    void handleMessage(GstMessage*);
    void handlePluginInstallerResult(GstInstallPluginsReturn);

    bool hasVideo() const override { return m_hasVideo; }
    bool hasAudio() const override { return m_hasAudio; }

    void load(const String &url) override;
#if ENABLE(MEDIA_SOURCE)
    void load(const String& url, MediaSourcePrivateClient*) override;
#endif
#if ENABLE(MEDIA_STREAM)
    void load(MediaStreamPrivate&) override;
#endif
    void commitLoad();
    void cancelLoad() override;

    void prepareToPlay() override;
    void play() override;
    void pause() override;

    bool paused() const override;
    bool seeking() const override;

    float duration() const override;
    float currentTime() const override;
    void seek(float) override;

    void setRate(float) override;
    double rate() const override;
    void setPreservesPitch(bool) override;

    void setPreload(MediaPlayer::Preload) override;
    void fillTimerFired();

    std::unique_ptr<PlatformTimeRanges> buffered() const override;
    float maxTimeSeekable() const override;
    bool didLoadingProgress() const override;
    unsigned long long totalBytes() const override;
    float maxTimeLoaded() const override;

    void loadStateChanged();
    void timeChanged();
    void didEnd();
    void durationChanged();
    void loadingFailed(MediaPlayer::NetworkState);

    void sourceChanged();
    GstElement* audioSink() const override;

    void simulateAudioInterruption() override;

    bool changePipelineState(GstState);

#if ENABLE(WEB_AUDIO)
    AudioSourceProvider* audioSourceProvider() override { return reinterpret_cast<AudioSourceProvider*>(m_audioSourceProvider.get()); }
#endif

private:
    static void getSupportedTypes(HashSet<String>&);
    static MediaPlayer::SupportsType supportsType(const MediaEngineSupportParameters&);

    static bool isAvailable();

    WeakPtr<MediaPlayerPrivateGStreamer> createWeakPtr() { return m_weakPtrFactory.createWeakPtr(); }

    GstElement* createAudioSink() override;

    float playbackPosition() const;

    void cacheDuration();
    void updateStates();
    void asyncStateChangeDone();

    void createGSTPlayBin();

    bool loadNextLocation();
    void mediaLocationChanged(GstMessage*);

    void setDownloadBuffering();
    void processBufferingStats(GstMessage*);
#if ENABLE(VIDEO_TRACK) && USE(GSTREAMER_MPEGTS)
    void processMpegTsSection(GstMpegtsSection*);
#endif
#if ENABLE(VIDEO_TRACK)
    void processTableOfContents(GstMessage*);
    void processTableOfContentsEntry(GstTocEntry*, GstTocEntry* parent);
#endif
    bool doSeek(gint64 position, float rate, GstSeekFlags seekType);
    void updatePlaybackRate();

    String engineDescription() const override { return "GStreamer"; }
    bool isLiveStream() const override { return m_isStreaming; }
    bool didPassCORSAccessCheck() const override;
    bool canSaveMediaData() const override;

#if ENABLE(MEDIA_SOURCE)
    // TODO: Implement
    unsigned long totalVideoFrames() override { return 0; }
    unsigned long droppedVideoFrames() override { return 0; }
    unsigned long corruptedVideoFrames() override { return 0; }
    MediaTime totalFrameDelay() override { return MediaTime::zeroTime(); }
#endif

    void readyTimerFired();

    void notifyPlayerOfVideo();
    void notifyPlayerOfVideoCaps();
    void notifyPlayerOfAudio();

#if ENABLE(VIDEO_TRACK)
    void notifyPlayerOfText();
    void newTextSample();
#endif

    void setAudioStreamProperties(GObject*);

    static void setAudioStreamPropertiesCallback(MediaPlayerPrivateGStreamer*, GObject*);

    static void sourceChangedCallback(MediaPlayerPrivateGStreamer*);
    static void videoChangedCallback(MediaPlayerPrivateGStreamer*);
    static void videoSinkCapsChangedCallback(MediaPlayerPrivateGStreamer*);
    static void audioChangedCallback(MediaPlayerPrivateGStreamer*);
#if ENABLE(VIDEO_TRACK)
    static void textChangedCallback(MediaPlayerPrivateGStreamer*);
    static GstFlowReturn newTextSampleCallback(MediaPlayerPrivateGStreamer*);
#endif

    WeakPtrFactory<MediaPlayerPrivateGStreamer> m_weakPtrFactory;

    GRefPtr<GstElement> m_source;
#if ENABLE(VIDEO_TRACK)
    GRefPtr<GstElement> m_textAppSink;
    GRefPtr<GstPad> m_textAppSinkPad;
#endif
    float m_seekTime;
    bool m_changingRate;
    float m_endTime;
    bool m_isEndReached;
    mutable bool m_isStreaming;
    GstStructure* m_mediaLocations;
    int m_mediaLocationCurrentIndex;
    bool m_resetPipeline;
    bool m_paused;
    bool m_playbackRatePause;
    bool m_seeking;
    bool m_seekIsPending;
    float m_timeOfOverlappingSeek;
    bool m_canFallBackToLastFinishedSeekPosition;
    bool m_buffering;
    float m_playbackRate;
    float m_lastPlaybackRate;
    bool m_errorOccured;
    mutable gfloat m_mediaDuration;
    bool m_downloadFinished;
    Timer m_fillTimer;
    float m_maxTimeLoaded;
    int m_bufferingPercentage;
    MediaPlayer::Preload m_preload;
    bool m_delayingLoad;
    bool m_mediaDurationKnown;
    mutable float m_maxTimeLoadedAtLastDidLoadingProgress;
    bool m_volumeAndMuteInitialized;
    bool m_hasVideo;
    bool m_hasAudio;
<<<<<<< HEAD
    GSourceWrap::Static m_audioTimerHandler;
    GSourceWrap::Static m_textTimerHandler;
    GSourceWrap::Static m_videoTimerHandler;
    GSourceWrap::Static m_videoCapsTimerHandler;
    GSourceWrap::Static m_readyTimerHandler;
=======
    RunLoop::Timer<MediaPlayerPrivateGStreamer> m_readyTimerHandler;
>>>>>>> e78fe112
    mutable unsigned long long m_totalBytes;
    URL m_url;
    bool m_preservesPitch;
#if ENABLE(WEB_AUDIO)
    std::unique_ptr<AudioSourceProviderGStreamer> m_audioSourceProvider;
#endif
    GstState m_requestedState;
    GRefPtr<GstElement> m_autoAudioSink;
    RefPtr<MediaPlayerRequestInstallMissingPluginsCallback> m_missingPluginsCallback;
#if ENABLE(VIDEO_TRACK)
    Vector<RefPtr<AudioTrackPrivateGStreamer>> m_audioTracks;
    Vector<RefPtr<InbandTextTrackPrivateGStreamer>> m_textTracks;
    Vector<RefPtr<VideoTrackPrivateGStreamer>> m_videoTracks;
    RefPtr<InbandMetadataTextTrackPrivateGStreamer> m_chaptersTrack;
#endif
#if ENABLE(VIDEO_TRACK) && USE(GSTREAMER_MPEGTS)
    HashMap<AtomicString, RefPtr<InbandMetadataTextTrackPrivateGStreamer>> m_metadataTracks;
#endif
#if ENABLE(MEDIA_SOURCE)
    RefPtr<MediaSourcePrivateClient> m_mediaSource;
    bool isMediaSource() const { return m_mediaSource; }
#else
    bool isMediaSource() const { return false; }
#endif
};
}

#endif // USE(GSTREAMER)
#endif<|MERGE_RESOLUTION|>--- conflicted
+++ resolved
@@ -35,10 +35,7 @@
 #include <wtf/Forward.h>
 #include <wtf/RunLoop.h>
 #include <wtf/WeakPtr.h>
-<<<<<<< HEAD
 #include <wtf/glib/GSourceWrap.h>
-=======
->>>>>>> e78fe112
 
 #if ENABLE(VIDEO_TRACK) && USE(GSTREAMER_MPEGTS)
 #include <wtf/text/AtomicStringHash.h>
@@ -236,15 +233,7 @@
     bool m_volumeAndMuteInitialized;
     bool m_hasVideo;
     bool m_hasAudio;
-<<<<<<< HEAD
-    GSourceWrap::Static m_audioTimerHandler;
-    GSourceWrap::Static m_textTimerHandler;
-    GSourceWrap::Static m_videoTimerHandler;
-    GSourceWrap::Static m_videoCapsTimerHandler;
     GSourceWrap::Static m_readyTimerHandler;
-=======
-    RunLoop::Timer<MediaPlayerPrivateGStreamer> m_readyTimerHandler;
->>>>>>> e78fe112
     mutable unsigned long long m_totalBytes;
     URL m_url;
     bool m_preservesPitch;
