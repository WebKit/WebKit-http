--- conflicted
+++ resolved
@@ -69,12 +69,7 @@
     ~MediaPlayerPrivateGStreamer();
 
     static void registerMediaEngine(MediaEngineRegistrar);
-<<<<<<< HEAD
-    void handleSyncMessage(GstMessage*);
-    gboolean handleMessage(GstMessage*);
-=======
     void handleMessage(GstMessage*);
->>>>>>> f881e8ab
     void handlePluginInstallerResult(GstInstallPluginsReturn);
 
     bool hasVideo() const override { return m_hasVideo; }
@@ -188,6 +183,8 @@
     String engineDescription() const override { return "GStreamer"; }
     bool didPassCORSAccessCheck() const override;
     bool canSaveMediaData() const override;
+
+    bool handleSyncMessage(GstMessage*) override;
 
 protected:
     void cacheDuration();
@@ -208,7 +205,6 @@
     bool m_seekIsPending;
     float m_seekTime;
     bool m_volumeAndMuteInitialized;
-
 
     void readyTimerFired();
 
