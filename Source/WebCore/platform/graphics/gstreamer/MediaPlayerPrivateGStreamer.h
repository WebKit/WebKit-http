/*
 * Copyright (C) 2007, 2009 Apple Inc.  All rights reserved.
 * Copyright (C) 2007 Collabora Ltd. All rights reserved.
 * Copyright (C) 2007 Alp Toker <alp@atoker.com>
 * Copyright (C) 2009, 2010 Igalia S.L
 * Copyright (C) 2014 Cable Television Laboratories, Inc.
 *
 * This library is free software; you can redistribute it and/or
 * modify it under the terms of the GNU Library General Public
 * License as published by the Free Software Foundation; either
 * version 2 of the License, or (at your option) any later version.
 *
 * This library is distributed in the hope that it will be useful,
 * but WITHOUT ANY WARRANTY; without even the implied warranty of
 * MERCHANTABILITY or FITNESS FOR A PARTICULAR PURPOSE.  See the GNU
 * Library General Public License for more details.
 *
 * You should have received a copy of the GNU Library General Public License
 * aint with this library; see the file COPYING.LIB.  If not, write to
 * the Free Software Foundation, Inc., 51 Franklin Street, Fifth Floor,
 * Boston, MA 02110-1301, USA.
 */

#ifndef MediaPlayerPrivateGStreamer_h
#define MediaPlayerPrivateGStreamer_h
#if ENABLE(VIDEO) && USE(GSTREAMER)

#include "GRefPtrGStreamer.h"
#include "MediaPlayerPrivateGStreamerBase.h"
#include "Timer.h"

#include <glib.h>
#include <gst/gst.h>
#include <gst/pbutils/install-plugins.h>
#include <wtf/Forward.h>
#include <wtf/gobject/GSourceWrap.h>

#if ENABLE(VIDEO_TRACK) && USE(GSTREAMER_MPEGTS)
#include <wtf/text/AtomicStringHash.h>
#endif

#if ENABLE(MEDIA_SOURCE)
#include "MediaSourceGStreamer.h"
#endif

#if ENABLE(ENCRYPTED_MEDIA_V2)
#include <wtf/threads/BinarySemaphore.h>
#endif

typedef struct _GstBuffer GstBuffer;
typedef struct _GstMessage GstMessage;
typedef struct _GstElement GstElement;
typedef struct _GstMpegtsSection GstMpegtsSection;

namespace WebCore {

#if ENABLE(WEB_AUDIO)
class AudioSourceProvider;
class AudioSourceProviderGStreamer;
#endif

class AudioTrackPrivateGStreamer;
class InbandMetadataTextTrackPrivateGStreamer;
class InbandTextTrackPrivateGStreamer;
class VideoTrackPrivateGStreamer;

class MediaPlayerPrivateGStreamer : public MediaPlayerPrivateGStreamerBase {
public:
    ~MediaPlayerPrivateGStreamer();
    static void registerMediaEngine(MediaEngineRegistrar);
    void handleSyncMessage(GstMessage*);
    gboolean handleMessage(GstMessage*);
    void handlePluginInstallerResult(GstInstallPluginsReturn);

    bool hasVideo() const { return m_hasVideo; }
    bool hasAudio() const { return m_hasAudio; }

    void load(const String &url);
#if ENABLE(MEDIA_SOURCE)
    void load(const String& url, MediaSourcePrivateClient*);
#endif
    void commitLoad();
    void cancelLoad();

    void prepareToPlay();
    void play();
    void pause();

    bool paused() const;
    bool seeking() const;

    float duration() const;
    float currentTime() const;
    void seek(float);

    void setRate(float);
    void setPreservesPitch(bool);

    void setPreload(MediaPlayer::Preload);
    void fillTimerFired();

    std::unique_ptr<PlatformTimeRanges> buffered() const;
    float maxTimeSeekable() const;
    bool didLoadingProgress() const;
    unsigned long long totalBytes() const;
    float maxTimeLoaded() const;

    void loadStateChanged();
    void timeChanged();
    void didEnd();
    void durationChanged();
    void loadingFailed(MediaPlayer::NetworkState);

    void videoChanged();
    void videoCapsChanged();
    void audioChanged();
    void notifyPlayerOfVideo();
    void notifyPlayerOfVideoCaps();
    void notifyPlayerOfAudio();

#if ENABLE(VIDEO_TRACK)
    void textChanged();
    void notifyPlayerOfText();

    void newTextSample();
    void notifyPlayerOfNewTextSample();
#endif

    void sourceChanged();
    GstElement* audioSink() const;

    void setAudioStreamProperties(GObject*);

    void simulateAudioInterruption();

    bool changePipelineState(GstState);

#if ENABLE(WEB_AUDIO)
    AudioSourceProvider* audioSourceProvider() { return reinterpret_cast<AudioSourceProvider*>(m_audioSourceProvider.get()); }
#endif

#if ENABLE(ENCRYPTED_MEDIA_V2)
    void needKey(RefPtr<Uint8Array>);
    void keyAdded();
#endif

private:
    MediaPlayerPrivateGStreamer(MediaPlayer*);

    static PassOwnPtr<MediaPlayerPrivateInterface> create(MediaPlayer*);

    static void getSupportedTypes(HashSet<String>&);
    static MediaPlayer::SupportsType supportsType(const MediaEngineSupportParameters&);

    static bool isAvailable();
#if ENABLE(ENCRYPTED_MEDIA_V2)
    static MediaPlayer::SupportsType extendedSupportsType(const MediaEngineSupportParameters&);
    static void needKeyEventFromMain(void *invocation);
#endif
    static bool supportsKeySystem(const String& keySystem, const String& mimeType);

    GstElement* createAudioSink();

    float playbackPosition() const;

    void cacheDuration();
    void updateStates();
    void asyncStateChangeDone();

    void createGSTPlayBin();

    bool loadNextLocation();
    void mediaLocationChanged(GstMessage*);

    void setDownloadBuffering();
    void processBufferingStats(GstMessage*);
#if ENABLE(VIDEO_TRACK) && USE(GSTREAMER_MPEGTS)
    void processMpegTsSection(GstMpegtsSection*);
#endif
#if ENABLE(VIDEO_TRACK)
    void processTableOfContents(GstMessage*);
    void processTableOfContentsEntry(GstTocEntry*, GstTocEntry* parent);
#endif
    bool doSeek(gint64 position, float rate, GstSeekFlags seekType);
    void updatePlaybackRate();


    virtual String engineDescription() const { return "GStreamer"; }
    virtual bool isLiveStream() const { return m_isStreaming; }
    virtual bool didPassCORSAccessCheck() const;
    virtual bool canSaveMediaData() const override;

<<<<<<< HEAD
#if ENABLE(ENCRYPTED_MEDIA_V2)
    std::unique_ptr<CDMSession> createSession(const String&);
=======
#if ENABLE(MEDIA_SOURCE)
    // TODO: Implement
    virtual unsigned long totalVideoFrames() { return 0; }
    virtual unsigned long droppedVideoFrames() { return 0; }
    virtual unsigned long corruptedVideoFrames() { return 0; }
    virtual MediaTime totalFrameDelay() { return MediaTime::zeroTime(); }
>>>>>>> 68bfc62b
#endif

private:
    GRefPtr<GstElement> m_playBin;
    GRefPtr<GstElement> m_source;
#if ENABLE(VIDEO_TRACK)
    GRefPtr<GstElement> m_textAppSink;
    GRefPtr<GstPad> m_textAppSinkPad;
#endif
    float m_seekTime;
    bool m_changingRate;
    float m_endTime;
    mutable bool m_isStreaming;
    GstStructure* m_mediaLocations;
    int m_mediaLocationCurrentIndex;
    bool m_resetPipeline;
    bool m_paused;
    bool m_playbackRatePause;
    bool m_seeking;
    bool m_seekIsPending;
    float m_timeOfOverlappingSeek;
    bool m_canFallBackToLastFinishedSeekPosition;
    bool m_buffering;
    float m_playbackRate;
    float m_lastPlaybackRate;
    bool m_errorOccured;
    mutable gfloat m_mediaDuration;
    bool m_downloadFinished;
    Timer m_fillTimer;
    float m_maxTimeLoaded;
    int m_bufferingPercentage;
    MediaPlayer::Preload m_preload;
    bool m_delayingLoad;
    bool m_mediaDurationKnown;
    mutable float m_maxTimeLoadedAtLastDidLoadingProgress;
    bool m_volumeAndMuteInitialized;
    bool m_hasVideo;
    bool m_hasAudio;
    GSourceWrap::Static m_audioTimerHandler;
    GSourceWrap::Static m_textTimerHandler;
    GSourceWrap::Static m_videoTimerHandler;
    GSourceWrap::Static m_videoCapsTimerHandler;
    GSourceWrap::Static m_readyTimerHandler;
    mutable unsigned long long m_totalBytes;
    URL m_url;
    bool m_preservesPitch;
#if ENABLE(WEB_AUDIO)
    OwnPtr<AudioSourceProviderGStreamer> m_audioSourceProvider;
#endif
    GstState m_requestedState;
    GRefPtr<GstElement> m_autoAudioSink;
    bool m_missingPlugins;
#if ENABLE(VIDEO_TRACK)
    Vector<RefPtr<AudioTrackPrivateGStreamer>> m_audioTracks;
    Vector<RefPtr<InbandTextTrackPrivateGStreamer>> m_textTracks;
    Vector<RefPtr<VideoTrackPrivateGStreamer>> m_videoTracks;
    RefPtr<InbandMetadataTextTrackPrivateGStreamer> m_chaptersTrack;
#endif
#if ENABLE(VIDEO_TRACK) && USE(GSTREAMER_MPEGTS)
    HashMap<AtomicString, RefPtr<InbandMetadataTextTrackPrivateGStreamer>> m_metadataTracks;
#endif
#if ENABLE(MEDIA_SOURCE)
    RefPtr<MediaSourcePrivateClient> m_mediaSource;
    bool isMediaSource() const { return m_mediaSource; }
#else
    bool isMediaSource() const { return false; }
#endif
#if ENABLE(ENCRYPTED_MEDIA) || ENABLE(ENCRYPTED_MEDIA_V2)
    BinarySemaphore m_drmKeySemaphore;
#endif
};
}

#endif // USE(GSTREAMER)
#endif<|MERGE_RESOLUTION|>--- conflicted
+++ resolved
@@ -190,17 +190,16 @@
     virtual bool didPassCORSAccessCheck() const;
     virtual bool canSaveMediaData() const override;
 
-<<<<<<< HEAD
 #if ENABLE(ENCRYPTED_MEDIA_V2)
     std::unique_ptr<CDMSession> createSession(const String&);
-=======
+#endif
+
 #if ENABLE(MEDIA_SOURCE)
     // TODO: Implement
     virtual unsigned long totalVideoFrames() { return 0; }
     virtual unsigned long droppedVideoFrames() { return 0; }
     virtual unsigned long corruptedVideoFrames() { return 0; }
     virtual MediaTime totalFrameDelay() { return MediaTime::zeroTime(); }
->>>>>>> 68bfc62b
 #endif
 
 private:
