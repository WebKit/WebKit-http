--- conflicted
+++ resolved
@@ -67,15 +67,10 @@
         ImageGStreamer(GstSample*);
         RefPtr<BitmapImage> m_image;
         FloatRect m_cropRect;
-<<<<<<< HEAD
-
-        GstVideoFrame m_videoFrame;
-=======
-#if USE(CAIRO)
+#if USE(CAIRO) || PLATFORM(QT)
         GstVideoFrame m_videoFrame;
         bool m_frameMapped { false };
 #endif
->>>>>>> e41e4829
     };
 }
 
