/*
 * Copyright (C) 2016 Metrological Group B.V.
 * Copyright (C) 2016 Igalia S.L
 *
 * This library is free software; you can redistribute it and/or
 * modify it under the terms of the GNU Library General Public
 * License as published by the Free Software Foundation; either
 * version 2 of the License, or (at your option) any later version.
 *
 * This library is distributed in the hope that it will be useful,
 * but WITHOUT ANY WARRANTY; without even the implied warranty of
 * MERCHANTABILITY or FITNESS FOR A PARTICULAR PURPOSE.  See the GNU
 * Library General Public License for more details.
 *
 * You should have received a copy of the GNU Library General Public License
 * aint with this library; see the file COPYING.LIB.  If not, write to
 * the Free Software Foundation, Inc., 51 Franklin Street, Fifth Floor,
 * Boston, MA 02110-1301, USA.
 */

#include "config.h"
#include "AppendPipeline.h"

#if ENABLE(VIDEO) && USE(GSTREAMER) && ENABLE(MEDIA_SOURCE)

#include "AudioTrackPrivateGStreamer.h"
#include "GRefPtrGStreamer.h"
#include "GStreamerMediaDescription.h"
#include "GStreamerMediaSample.h"
#include "GStreamerUtilities.h"
#include "InbandTextTrackPrivateGStreamer.h"
#include "MediaDescription.h"
#include "SourceBufferPrivateGStreamer.h"
#include "VideoTrackPrivateGStreamer.h"

#include <gst/app/gstappsink.h>
#include <gst/app/gstappsrc.h>
#include <gst/gst.h>
#include <gst/pbutils/pbutils.h>
#include <gst/video/video.h>
#include <wtf/Condition.h>
#include <wtf/glib/GLibUtilities.h>
<<<<<<< HEAD
=======

GST_DEBUG_CATEGORY_EXTERN(webkit_mse_debug);
#define GST_CAT_DEFAULT webkit_mse_debug
>>>>>>> 05dda0ab

namespace WebCore {

static const char* dumpAppendState(AppendPipeline::AppendState appendState)
{
    switch (appendState) {
    case AppendPipeline::AppendState::Invalid:
        return "Invalid";
    case AppendPipeline::AppendState::NotStarted:
        return "NotStarted";
    case AppendPipeline::AppendState::Ongoing:
        return "Ongoing";
    case AppendPipeline::AppendState::KeyNegotiation:
        return "KeyNegotiation";
    case AppendPipeline::AppendState::DataStarve:
        return "DataStarve";
    case AppendPipeline::AppendState::Sampling:
        return "Sampling";
    case AppendPipeline::AppendState::LastSample:
        return "LastSample";
    case AppendPipeline::AppendState::Aborting:
        return "Aborting";
    default:
        return "(unknown)";
    }
}

static void appendPipelineAppsrcNeedData(GstAppSrc*, guint, AppendPipeline*);
static void appendPipelineDemuxerPadAdded(GstElement*, GstPad*, AppendPipeline*);
static void appendPipelineDemuxerPadRemoved(GstElement*, GstPad*, AppendPipeline*);
static void appendPipelineAppsinkCapsChanged(GObject*, GParamSpec*, AppendPipeline*);
static GstPadProbeReturn appendPipelineAppsrcDataLeaving(GstPad*, GstPadProbeInfo*, AppendPipeline*);
#if !LOG_DISABLED
static GstPadProbeReturn appendPipelinePadProbeDebugInformation(GstPad*, GstPadProbeInfo*, struct PadProbeInformation*);
#endif
static GstPadProbeReturn appendPipelineDemuxerBlackHolePadProbe(GstPad*, GstPadProbeInfo*, gpointer);
static GstFlowReturn appendPipelineAppsinkNewSample(GstElement*, AppendPipeline*);
static void appendPipelineAppsinkEOS(GstElement*, AppendPipeline*);

static void appendPipelineNeedContextMessageCallback(GstBus*, GstMessage* message, AppendPipeline* appendPipeline)
{
    GST_TRACE("received callback");
    appendPipeline->handleNeedContextSyncMessage(message);
}

static void appendPipelineApplicationMessageCallback(GstBus*, GstMessage* message, AppendPipeline* appendPipeline)
{
    appendPipeline->handleApplicationMessage(message);
}

#if ENABLE(LEGACY_ENCRYPTED_MEDIA_V1) || ENABLE(LEGACY_ENCRYPTED_MEDIA)
static void appendPipelineElementMessageCallback(GstBus*, GstMessage* message, AppendPipeline* appendPipeline)
{
    appendPipeline->handleElementMessage(message);
}
#endif

AppendPipeline::AppendPipeline(Ref<MediaSourceClientGStreamerMSE> mediaSourceClient, Ref<SourceBufferPrivateGStreamer> sourceBufferPrivate, MediaPlayerPrivateGStreamerMSE& playerPrivate)
    : m_mediaSourceClient(mediaSourceClient.get())
    , m_sourceBufferPrivate(sourceBufferPrivate.get())
    , m_playerPrivate(&playerPrivate)
    , m_id(0)
    , m_appsrcAtLeastABufferLeft(false)
    , m_appsrcNeedDataReceived(false)
    , m_appsrcDataLeavingProbeId(0)
    , m_appendState(AppendState::NotStarted)
    , m_abortPending(false)
    , m_streamType(Unknown)
{
    ASSERT(WTF::isMainThread());

    GST_TRACE("Creating AppendPipeline (%p)", this);

    // FIXME: give a name to the pipeline, maybe related with the track it's managing.
    // The track name is still unknown at this time, though.
    m_pipeline = gst_pipeline_new(nullptr);

    m_bus = adoptGRef(gst_pipeline_get_bus(GST_PIPELINE(m_pipeline.get())));
    gst_bus_add_signal_watch_full(m_bus.get(), G_PRIORITY_HIGH + 30);
    gst_bus_enable_sync_message_emission(m_bus.get());

    g_signal_connect(m_bus.get(), "sync-message::need-context", G_CALLBACK(appendPipelineNeedContextMessageCallback), this);
    g_signal_connect(m_bus.get(), "message::application", G_CALLBACK(appendPipelineApplicationMessageCallback), this);
#if ENABLE(LEGACY_ENCRYPTED_MEDIA_V1) || ENABLE(LEGACY_ENCRYPTED_MEDIA)
    g_signal_connect(m_bus.get(), "message::element", G_CALLBACK(appendPipelineElementMessageCallback), this);
#endif

    // We assign the created instances here instead of adoptRef() because gst_bin_add_many()
    // below will already take the initial reference and we need an additional one for us.
    m_appsrc = gst_element_factory_make("appsrc", nullptr);
    m_demux = gst_element_factory_make("qtdemux", nullptr);
    m_appsink = gst_element_factory_make("appsink", nullptr);

    gst_app_sink_set_emit_signals(GST_APP_SINK(m_appsink.get()), TRUE);
    gst_base_sink_set_sync(GST_BASE_SINK(m_appsink.get()), FALSE);

    GRefPtr<GstPad> appsinkPad = adoptGRef(gst_element_get_static_pad(m_appsink.get(), "sink"));
    g_signal_connect(appsinkPad.get(), "notify::caps", G_CALLBACK(appendPipelineAppsinkCapsChanged), this);

    setAppsrcDataLeavingProbe();

#if !LOG_DISABLED
    GRefPtr<GstPad> demuxerPad = adoptGRef(gst_element_get_static_pad(m_demux.get(), "sink"));
    m_demuxerDataEnteringPadProbeInformation.appendPipeline = this;
    m_demuxerDataEnteringPadProbeInformation.description = "demuxer data entering";
    m_demuxerDataEnteringPadProbeInformation.probeId = gst_pad_add_probe(demuxerPad.get(), GST_PAD_PROBE_TYPE_BUFFER, reinterpret_cast<GstPadProbeCallback>(appendPipelinePadProbeDebugInformation), &m_demuxerDataEnteringPadProbeInformation, nullptr);
    m_appsinkDataEnteringPadProbeInformation.appendPipeline = this;
    m_appsinkDataEnteringPadProbeInformation.description = "appsink data entering";
    m_appsinkDataEnteringPadProbeInformation.probeId = gst_pad_add_probe(appsinkPad.get(), GST_PAD_PROBE_TYPE_BUFFER, reinterpret_cast<GstPadProbeCallback>(appendPipelinePadProbeDebugInformation), &m_appsinkDataEnteringPadProbeInformation, nullptr);
#endif

    // These signals won't be connected outside of the lifetime of "this".
    g_signal_connect(m_appsrc.get(), "need-data", G_CALLBACK(appendPipelineAppsrcNeedData), this);
    g_signal_connect(m_demux.get(), "pad-added", G_CALLBACK(appendPipelineDemuxerPadAdded), this);
    g_signal_connect(m_demux.get(), "pad-removed", G_CALLBACK(appendPipelineDemuxerPadRemoved), this);
    g_signal_connect(m_appsink.get(), "new-sample", G_CALLBACK(appendPipelineAppsinkNewSample), this);
    g_signal_connect(m_appsink.get(), "eos", G_CALLBACK(appendPipelineAppsinkEOS), this);

    // Add_many will take ownership of a reference. That's why we used an assignment before.
    gst_bin_add_many(GST_BIN(m_pipeline.get()), m_appsrc.get(), m_demux.get(), nullptr);
    gst_element_link(m_appsrc.get(), m_demux.get());

    gst_element_set_state(m_pipeline.get(), GST_STATE_READY);
};

AppendPipeline::~AppendPipeline()
{
    ASSERT(WTF::isMainThread());

    {
        LockHolder locker(m_newSampleLock);
        setAppendState(AppendState::Invalid);
        m_newSampleCondition.notifyOne();
    }

    {
        LockHolder locker(m_padAddRemoveLock);
        m_playerPrivate = nullptr;
        m_padAddRemoveCondition.notifyOne();
    }

    GST_TRACE("Destroying AppendPipeline (%p)", this);

    // FIXME: Maybe notify appendComplete here?

    if (m_pipeline) {
        ASSERT(m_bus);
        g_signal_handlers_disconnect_by_func(m_bus.get(), reinterpret_cast<gpointer>(appendPipelineNeedContextMessageCallback), this);
        gst_bus_disable_sync_message_emission(m_bus.get());
        gst_bus_remove_signal_watch(m_bus.get());
        gst_element_set_state(m_pipeline.get(), GST_STATE_NULL);
        m_pipeline = nullptr;
    }

    if (m_appsrc) {
        removeAppsrcDataLeavingProbe();
        g_signal_handlers_disconnect_by_data(m_appsrc.get(), this);
        m_appsrc = nullptr;
    }

    if (m_demux) {
#if !LOG_DISABLED
        GRefPtr<GstPad> demuxerPad = adoptGRef(gst_element_get_static_pad(m_demux.get(), "sink"));
        gst_pad_remove_probe(demuxerPad.get(), m_demuxerDataEnteringPadProbeInformation.probeId);
#endif

        g_signal_handlers_disconnect_by_data(m_demux.get(), this);
        m_demux = nullptr;
    }

    if (m_appsink) {
        GRefPtr<GstPad> appsinkPad = adoptGRef(gst_element_get_static_pad(m_appsink.get(), "sink"));
        g_signal_handlers_disconnect_by_data(appsinkPad.get(), this);
        g_signal_handlers_disconnect_by_data(m_appsink.get(), this);

#if !LOG_DISABLED
        gst_pad_remove_probe(appsinkPad.get(), m_appsinkDataEnteringPadProbeInformation.probeId);
#endif

        m_appsink = nullptr;
    }

    m_appsinkCaps = nullptr;
    m_demuxerSrcPadCaps = nullptr;
};

<<<<<<< HEAD
#if ENABLE(LEGACY_ENCRYPTED_MEDIA_V1) || ENABLE(LEGACY_ENCRYPTED_MEDIA)
=======
#if ENABLE(LEGACY_ENCRYPTED_MEDIA)
>>>>>>> 05dda0ab
void AppendPipeline::dispatchPendingDecryptionKey()
{
    ASSERT(m_decryptor);
    ASSERT(m_pendingKey);
<<<<<<< HEAD
    ASSERT(m_appendState == AppendState::KeyNegotiation);
=======
    ASSERT(m_appendState == KeyNegotiation);
>>>>>>> 05dda0ab
    GST_TRACE("dispatching key to append pipeline %p", this);
    gst_element_send_event(m_pipeline.get(), gst_event_new_custom(GST_EVENT_CUSTOM_DOWNSTREAM_OOB,
        gst_structure_new("drm-cipher", "key", GST_TYPE_BUFFER, m_pendingKey.get(), nullptr)));
    m_pendingKey.clear();
    setAppendState(AppendState::Ongoing);
}

void AppendPipeline::dispatchDecryptionKey(GstBuffer* buffer)
{
    if (m_appendState == AppendState::KeyNegotiation) {
        GST_TRACE("append pipeline %p in key negotiation", this);
        m_pendingKey = buffer;
        if (m_decryptor)
            dispatchPendingDecryptionKey();
        else
            GST_TRACE("no decryptor yet, waiting for it");
    } else
        GST_TRACE("append pipeline %p not in key negotiation", this);
}
#endif

void AppendPipeline::clearPlayerPrivate()
{
    ASSERT(WTF::isMainThread());
    GST_DEBUG("cleaning private player");

    {
        LockHolder locker(m_newSampleLock);
        // Make sure that AppendPipeline won't process more data from now on and
        // instruct handleNewSample to abort itself from now on as well.
        setAppendState(AppendState::Invalid);

        // Awake any pending handleNewSample operation in the streaming thread.
        m_newSampleCondition.notifyOne();
    }

    {
        LockHolder locker(m_padAddRemoveLock);
        m_playerPrivate = nullptr;
        m_padAddRemoveCondition.notifyOne();
    }

    // And now that no handleNewSample operations will remain stalled waiting
    // for the main thread, stop the pipeline.
    if (m_pipeline)
        gst_element_set_state(m_pipeline.get(), GST_STATE_NULL);
}

void AppendPipeline::handleNeedContextSyncMessage(GstMessage* message)
{
    const gchar* contextType = nullptr;
    gst_message_parse_context_type(message, &contextType);
    GST_TRACE("context type: %s", contextType);
    if (!g_strcmp0(contextType, "drm-preferred-decryption-system-id"))
        setAppendState(AppendPipeline::AppendState::KeyNegotiation);

    // MediaPlayerPrivateGStreamerBase will take care of setting up encryption.
    if (m_playerPrivate)
        m_playerPrivate->handleSyncMessage(message);
}

void AppendPipeline::handleApplicationMessage(GstMessage* message)
{
    ASSERT(WTF::isMainThread());

    const GstStructure* structure = gst_message_get_structure(message);

    if (gst_structure_has_name(structure, "appsrc-need-data")) {
        handleAppsrcNeedDataReceived();
        return;
    }

    if (gst_structure_has_name(structure, "appsrc-buffer-left")) {
        handleAppsrcAtLeastABufferLeft();
        return;
    }

    if (gst_structure_has_name(structure, "demuxer-connect-to-appsink")) {
        GRefPtr<GstPad> demuxerSrcPad;
        gst_structure_get(structure, "demuxer-src-pad", G_TYPE_OBJECT, &demuxerSrcPad.outPtr(), nullptr);
        ASSERT(demuxerSrcPad);
        connectDemuxerSrcPadToAppsink(demuxerSrcPad.get());
        return;
    }

    if (gst_structure_has_name(structure, "appsink-caps-changed")) {
        appsinkCapsChanged();
        return;
    }

    if (gst_structure_has_name(structure, "appsink-new-sample")) {
        GRefPtr<GstSample> newSample;
        gst_structure_get(structure, "new-sample", GST_TYPE_SAMPLE, &newSample.outPtr(), nullptr);

        appsinkNewSample(newSample.get());
        return;
    }

    if (gst_structure_has_name(structure, "appsink-eos")) {
        appsinkEOS();
        return;
    }

    ASSERT_NOT_REACHED();
}

#if ENABLE(LEGACY_ENCRYPTED_MEDIA_V1) || ENABLE(LEGACY_ENCRYPTED_MEDIA)
void AppendPipeline::handleElementMessage(GstMessage* message)
{
    ASSERT(WTF::isMainThread());

    const GstStructure* structure = gst_message_get_structure(message);
    GST_TRACE("%s message from %s", gst_structure_get_name(structure), GST_MESSAGE_SRC_NAME(message));
    if (m_playerPrivate && gst_structure_has_name(structure, "drm-key-needed")) {
        setAppendState(AppendPipeline::AppendState::KeyNegotiation);

        GST_DEBUG("sending drm-key-needed message from %s to the player", GST_MESSAGE_SRC_NAME(message));
        GRefPtr<GstEvent> event;
        gst_structure_get(structure, "event", GST_TYPE_EVENT, &event.outPtr(), nullptr);
        m_playerPrivate->handleProtectionEvent(event.get());
    }
}
#endif

void AppendPipeline::handleAppsrcNeedDataReceived()
{
    if (!m_appsrcAtLeastABufferLeft) {
        GST_TRACE("discarding until at least a buffer leaves appsrc");
        return;
    }

    ASSERT(m_appendState == AppendState::Ongoing || m_appendState == AppendState::Sampling);
    ASSERT(!m_appsrcNeedDataReceived);

    GST_TRACE("received need-data from appsrc");

    m_appsrcNeedDataReceived = true;
    checkEndOfAppend();
}

void AppendPipeline::handleAppsrcAtLeastABufferLeft()
{
    m_appsrcAtLeastABufferLeft = true;
    GST_TRACE("received buffer-left from appsrc");
#if LOG_DISABLED
    removeAppsrcDataLeavingProbe();
#endif
}

gint AppendPipeline::id()
{
    ASSERT(WTF::isMainThread());

    if (m_id)
        return m_id;

    static gint s_totalAudio = 0;
    static gint s_totalVideo = 0;
    static gint s_totalText = 0;

    switch (m_streamType) {
    case Audio:
        m_id = ++s_totalAudio;
        break;
    case Video:
        m_id = ++s_totalVideo;
        break;
    case Text:
        m_id = ++s_totalText;
        break;
    case Unknown:
    case Invalid:
        GST_ERROR("Trying to get id for a pipeline of Unknown/Invalid type");
        ASSERT_NOT_REACHED();
        break;
    }

    GST_DEBUG("streamType=%d, id=%d", static_cast<int>(m_streamType), m_id);

    return m_id;
}

void AppendPipeline::setAppendState(AppendState newAppendState)
{
    ASSERT(WTF::isMainThread());
    // Valid transitions:
    // NotStarted-->Ongoing-->DataStarve-->NotStarted
    //           |         |            `->Aborting-->NotStarted
    //           |         `->Sampling-···->Sampling-->LastSample-->NotStarted
    //           |         |                                     `->Aborting-->NotStarted
    //           |         `->KeyNegotiation-->Ongoing-->[...]
    //           `->Aborting-->NotStarted
    AppendState oldAppendState = m_appendState;
    AppendState nextAppendState = AppendState::Invalid;

    if (oldAppendState != newAppendState)
        GST_TRACE("%s --> %s", dumpAppendState(oldAppendState), dumpAppendState(newAppendState));

    bool ok = false;

    switch (oldAppendState) {
    case AppendState::NotStarted:
        switch (newAppendState) {
        case AppendState::Ongoing:
            ok = true;
            gst_element_set_state(m_pipeline.get(), GST_STATE_PLAYING);
            break;
        case AppendState::NotStarted:
            ok = true;
            if (m_pendingBuffer) {
                GST_TRACE("pushing pending buffer %p", m_pendingBuffer.get());
                gst_app_src_push_buffer(GST_APP_SRC(appsrc()), m_pendingBuffer.leakRef());
                nextAppendState = AppendState::Ongoing;
            }
            break;
        case AppendState::Aborting:
            ok = true;
            nextAppendState = AppendState::NotStarted;
            break;
        case AppendState::Invalid:
            ok = true;
            break;
        default:
            break;
        }
        break;
    case AppendState::KeyNegotiation:
        switch (newAppendState) {
        case AppendState::Ongoing:
        case AppendState::Invalid:
            ok = true;
            break;
        default:
            break;
        }
        break;
    case AppendState::Ongoing:
        switch (newAppendState) {
        case AppendState::KeyNegotiation:
        case AppendState::Sampling:
        case AppendState::Invalid:
            ok = true;
            break;
        case AppendState::DataStarve:
            ok = true;
            GST_DEBUG("received all pending samples");
            m_sourceBufferPrivate->didReceiveAllPendingSamples();
            if (m_abortPending)
                nextAppendState = AppendState::Aborting;
            else
                nextAppendState = AppendState::NotStarted;
            break;
        default:
            break;
        }
        break;
    case AppendState::DataStarve:
        switch (newAppendState) {
        case AppendState::NotStarted:
        case AppendState::Invalid:
            ok = true;
            break;
        case AppendState::Aborting:
            ok = true;
            nextAppendState = AppendState::NotStarted;
            break;
        default:
            break;
        }
        break;
    case AppendState::Sampling:
        switch (newAppendState) {
        case AppendState::Sampling:
        case AppendState::Invalid:
            ok = true;
            break;
        case AppendState::LastSample:
            ok = true;
            GST_DEBUG("received all pending samples");
            m_sourceBufferPrivate->didReceiveAllPendingSamples();
            if (m_abortPending)
                nextAppendState = AppendState::Aborting;
            else
                nextAppendState = AppendState::NotStarted;
            break;
        default:
            break;
        }
        break;
    case AppendState::LastSample:
        switch (newAppendState) {
        case AppendState::NotStarted:
        case AppendState::Invalid:
            ok = true;
            break;
        case AppendState::Aborting:
            ok = true;
            nextAppendState = AppendState::NotStarted;
            break;
        default:
            break;
        }
        break;
    case AppendState::Aborting:
        switch (newAppendState) {
        case AppendState::NotStarted:
            ok = true;
            resetPipeline();
            m_abortPending = false;
            nextAppendState = AppendState::NotStarted;
            break;
        case AppendState::Invalid:
            ok = true;
            break;
        default:
            break;
        }
        break;
    case AppendState::Invalid:
        ok = true;
        break;
    }

    if (ok)
        m_appendState = newAppendState;
    else
        GST_ERROR("Invalid append state transition %s --> %s", dumpAppendState(oldAppendState), dumpAppendState(newAppendState));

    ASSERT(ok);

    if (nextAppendState != AppendState::Invalid)
        setAppendState(nextAppendState);
}

void AppendPipeline::parseDemuxerSrcPadCaps(GstCaps* demuxerSrcPadCaps)
{
    ASSERT(WTF::isMainThread());

    m_demuxerSrcPadCaps = adoptGRef(demuxerSrcPadCaps);
    m_streamType = WebCore::MediaSourceStreamTypeGStreamer::Unknown;

    GstStructure* structure = gst_caps_get_structure(m_demuxerSrcPadCaps.get(), 0);
    bool sizeConfigured = false;

<<<<<<< HEAD
#if GST_CHECK_VERSION(1, 5, 3) && (ENABLE(LEGACY_ENCRYPTED_MEDIA_V1) || ENABLE(LEGACY_ENCRYPTED_MEDIA))
=======
#if GST_CHECK_VERSION(1, 5, 3) && (ENABLE(LEGACY_ENCRYPTED_MEDIA) || ENABLE(ENCRYPTED_MEDIA))
>>>>>>> 05dda0ab
    if (gst_structure_has_name(structure, "application/x-cenc")) {
        // Any previous decryptor should have been removed from the pipeline by disconnectFromAppSinkFromStreamingThread()
        ASSERT(!m_decryptor);

        m_decryptor = WebCore::createGstDecryptor(gst_structure_get_string(structure, "protection-system"));
        if (!m_decryptor) {
            GST_ERROR("decryptor not found for caps: %" GST_PTR_FORMAT, m_demuxerSrcPadCaps.get());
            return;
        }

        const gchar* originalMediaType = gst_structure_get_string(structure, "original-media-type");

        if (!MediaPlayerPrivateGStreamerMSE::supportsCodecs(originalMediaType)) {
            m_presentationSize = WebCore::FloatSize();
            m_streamType = WebCore::MediaSourceStreamTypeGStreamer::Invalid;
        } else if (g_str_has_prefix(originalMediaType, "video/")) {
            int width = 0;
            int height = 0;
            float finalHeight = 0;

            if (gst_structure_get_int(structure, "width", &width) && gst_structure_get_int(structure, "height", &height)) {
                int ratioNumerator = 1;
                int ratioDenominator = 1;

                gst_structure_get_fraction(structure, "pixel-aspect-ratio", &ratioNumerator, &ratioDenominator);
                finalHeight = height * ((float) ratioDenominator / (float) ratioNumerator);
            }

            m_presentationSize = WebCore::FloatSize(width, finalHeight);
            m_streamType = WebCore::MediaSourceStreamTypeGStreamer::Video;
        } else {
            m_presentationSize = WebCore::FloatSize();
            if (g_str_has_prefix(originalMediaType, "audio/"))
                m_streamType = WebCore::MediaSourceStreamTypeGStreamer::Audio;
            else if (g_str_has_prefix(originalMediaType, "text/"))
                m_streamType = WebCore::MediaSourceStreamTypeGStreamer::Text;
        }
        sizeConfigured = true;
    }
#endif

    if (!sizeConfigured) {
        const char* structureName = gst_structure_get_name(structure);
        GstVideoInfo info;

        if (!MediaPlayerPrivateGStreamerMSE::supportsCodecs(structureName)) {
            m_presentationSize = WebCore::FloatSize();
            m_streamType = WebCore::MediaSourceStreamTypeGStreamer::Invalid;
        } else if (g_str_has_prefix(structureName, "video/") && gst_video_info_from_caps(&info, demuxerSrcPadCaps)) {
            float width, height;

            width = info.width;
            height = info.height * ((float) info.par_d / (float) info.par_n);

            m_presentationSize = WebCore::FloatSize(width, height);
            m_streamType = WebCore::MediaSourceStreamTypeGStreamer::Video;
        } else {
            m_presentationSize = WebCore::FloatSize();
            if (g_str_has_prefix(structureName, "audio/"))
                m_streamType = WebCore::MediaSourceStreamTypeGStreamer::Audio;
            else if (g_str_has_prefix(structureName, "text/"))
                m_streamType = WebCore::MediaSourceStreamTypeGStreamer::Text;
        }
    }
}

void AppendPipeline::appsinkCapsChanged()
{
    ASSERT(WTF::isMainThread());

    if (!m_appsink)
        return;

    GRefPtr<GstPad> pad = adoptGRef(gst_element_get_static_pad(m_appsink.get(), "sink"));
    GRefPtr<GstCaps> caps = adoptGRef(gst_pad_get_current_caps(pad.get()));

    if (!caps)
        return;

    // This means that we're right after a new track has appeared. Otherwise, it's a caps change inside the same track.
    bool previousCapsWereNull = !m_appsinkCaps;

    if (m_appsinkCaps != caps) {
        m_appsinkCaps = WTFMove(caps);
        if (m_playerPrivate && previousCapsWereNull)
            m_playerPrivate->trackDetected(this, m_oldTrack, m_track);
        didReceiveInitializationSegment();
        gst_element_set_state(m_pipeline.get(), GST_STATE_PLAYING);
    }
}

void AppendPipeline::checkEndOfAppend()
{
    ASSERT(WTF::isMainThread());

    if (!m_appsrcNeedDataReceived || (m_appendState != AppendState::Ongoing && m_appendState != AppendState::Sampling))
        return;

    GST_TRACE("end of append data mark was received");

    switch (m_appendState) {
    case AppendState::Ongoing:
        GST_TRACE("DataStarve");
        m_appsrcNeedDataReceived = false;
        setAppendState(AppendState::DataStarve);
        break;
    case AppendState::Sampling:
        GST_TRACE("LastSample");
        m_appsrcNeedDataReceived = false;
        setAppendState(AppendState::LastSample);
        break;
    default:
        ASSERT_NOT_REACHED();
        break;
    }
}

void AppendPipeline::appsinkNewSample(GstSample* sample)
{
    ASSERT(WTF::isMainThread());

    {
        LockHolder locker(m_newSampleLock);

        // Ignore samples if we're not expecting them. Refuse processing if we're in Invalid state.
        if (m_appendState != AppendState::Ongoing && m_appendState != AppendState::Sampling) {
            GST_WARNING("Unexpected sample, appendState=%s", dumpAppendState(m_appendState));
            // FIXME: Return ERROR and find a more robust way to detect that all the
            // data has been processed, so we don't need to resort to these hacks.
            // All in all, return OK, even if it's not the proper thing to do. We don't want to break the demuxer.
            m_flowReturn = GST_FLOW_OK;
            m_newSampleCondition.notifyOne();
            return;
        }

        RefPtr<GStreamerMediaSample> mediaSample = WebCore::GStreamerMediaSample::create(sample, m_presentationSize, trackId());

        GST_TRACE("append: trackId=%s PTS=%f presentationSize=%.0fx%.0f", mediaSample->trackID().string().utf8().data(), mediaSample->presentationTime().toFloat(), mediaSample->presentationSize().width(), mediaSample->presentationSize().height());

        // If we're beyond the duration, ignore this sample and the remaining ones.
        MediaTime duration = m_mediaSourceClient->duration();
        if (duration.isValid() && !duration.indefiniteTime() && mediaSample->presentationTime() > duration) {
            GST_DEBUG("Detected sample (%f) beyond the duration (%f), declaring LastSample", mediaSample->presentationTime().toFloat(), duration.toFloat());
            setAppendState(AppendState::LastSample);
            m_flowReturn = GST_FLOW_OK;
            m_newSampleCondition.notifyOne();
            return;
        }

        // Add a gap sample if a gap is detected before the first sample.
        if (mediaSample->decodeTime() == MediaTime::zeroTime()
            && mediaSample->presentationTime() > MediaTime::zeroTime()
            && mediaSample->presentationTime() <= MediaTime::createWithDouble(0.1)) {
            GST_DEBUG("Adding gap offset");
            mediaSample->applyPtsOffset(MediaTime::zeroTime());
        }

        m_sourceBufferPrivate->didReceiveSample(*mediaSample);
        setAppendState(AppendState::Sampling);
        m_flowReturn = GST_FLOW_OK;
        m_newSampleCondition.notifyOne();
    }

    checkEndOfAppend();
}

void AppendPipeline::appsinkEOS()
{
    ASSERT(WTF::isMainThread());

    switch (m_appendState) {
    case AppendState::Aborting:
        // Ignored. Operation completion will be managed by the Aborting->NotStarted transition.
        return;
    case AppendState::Ongoing:
        // Finish Ongoing and Sampling states.
        setAppendState(AppendState::DataStarve);
        break;
    case AppendState::Sampling:
        setAppendState(AppendState::LastSample);
        break;
    default:
        GST_DEBUG("Unexpected EOS");
        break;
    }
}

void AppendPipeline::didReceiveInitializationSegment()
{
    ASSERT(WTF::isMainThread());

    WebCore::SourceBufferPrivateClient::InitializationSegment initializationSegment;

    GST_DEBUG("Notifying SourceBuffer for track %s", (m_track) ? m_track->id().string().utf8().data() : nullptr);
    initializationSegment.duration = m_mediaSourceClient->duration();

    switch (m_streamType) {
    case Audio: {
        WebCore::SourceBufferPrivateClient::InitializationSegment::AudioTrackInformation info;
        info.track = static_cast<AudioTrackPrivateGStreamer*>(m_track.get());
        info.description = WebCore::GStreamerMediaDescription::create(m_demuxerSrcPadCaps.get());
        initializationSegment.audioTracks.append(info);
        break;
    }
    case Video: {
        WebCore::SourceBufferPrivateClient::InitializationSegment::VideoTrackInformation info;
        info.track = static_cast<VideoTrackPrivateGStreamer*>(m_track.get());
        info.description = WebCore::GStreamerMediaDescription::create(m_demuxerSrcPadCaps.get());
        initializationSegment.videoTracks.append(info);
        break;
    }
    default:
        GST_ERROR("Unsupported stream type or codec");
        break;
    }

    m_sourceBufferPrivate->didReceiveInitializationSegment(initializationSegment);
}

AtomicString AppendPipeline::trackId()
{
    ASSERT(WTF::isMainThread());

    if (!m_track)
        return AtomicString();

    return m_track->id();
}

void AppendPipeline::resetPipeline()
{
    ASSERT(WTF::isMainThread());
    GST_DEBUG("resetting pipeline");
    m_appsrcAtLeastABufferLeft = false;
    setAppsrcDataLeavingProbe();

    {
        LockHolder locker(m_newSampleLock);
        m_newSampleCondition.notifyOne();
        gst_element_set_state(m_pipeline.get(), GST_STATE_READY);
        gst_element_get_state(m_pipeline.get(), nullptr, nullptr, 0);
    }

#if (!(LOG_DISABLED || defined(GST_DISABLE_GST_DEBUG)))
    {
        static unsigned i = 0;
        // This is here for debugging purposes. It does not make sense to have it as class member.
        WTF::String  dotFileName = String::format("reset-pipeline-%d", ++i);
        gst_debug_bin_to_dot_file(GST_BIN(m_pipeline.get()), GST_DEBUG_GRAPH_SHOW_ALL, dotFileName.utf8().data());
    }
#endif

}

void AppendPipeline::setAppsrcDataLeavingProbe()
{
    if (m_appsrcDataLeavingProbeId)
        return;

    GST_TRACE("setting appsrc data leaving probe");

    GRefPtr<GstPad> appsrcPad = adoptGRef(gst_element_get_static_pad(m_appsrc.get(), "src"));
    m_appsrcDataLeavingProbeId = gst_pad_add_probe(appsrcPad.get(), GST_PAD_PROBE_TYPE_BUFFER, reinterpret_cast<GstPadProbeCallback>(appendPipelineAppsrcDataLeaving), this, nullptr);
}

void AppendPipeline::removeAppsrcDataLeavingProbe()
{
    if (!m_appsrcDataLeavingProbeId)
        return;

    GST_TRACE("removing appsrc data leaving probe");

    GRefPtr<GstPad> appsrcPad = adoptGRef(gst_element_get_static_pad(m_appsrc.get(), "src"));
    gst_pad_remove_probe(appsrcPad.get(), m_appsrcDataLeavingProbeId);
    m_appsrcDataLeavingProbeId = 0;
}

void AppendPipeline::abort()
{
    ASSERT(WTF::isMainThread());
    GST_DEBUG("aborting");

    m_pendingBuffer = nullptr;

    // Abort already ongoing.
    if (m_abortPending)
        return;

    m_abortPending = true;
    if (m_appendState == AppendState::NotStarted)
        setAppendState(AppendState::Aborting);
    // Else, the automatic state transitions will take care when the ongoing append finishes.
}

GstFlowReturn AppendPipeline::pushNewBuffer(GstBuffer* buffer)
{
    GstFlowReturn result;

    if (m_abortPending) {
        m_pendingBuffer = adoptGRef(buffer);
        result = GST_FLOW_OK;
    } else {
        setAppendState(AppendPipeline::AppendState::Ongoing);
        GST_TRACE("pushing new buffer %p", buffer);
        result = gst_app_src_push_buffer(GST_APP_SRC(appsrc()), buffer);
    }

    return result;
}

void AppendPipeline::reportAppsrcAtLeastABufferLeft()
{
    GST_TRACE("buffer left appsrc, reposting to bus");
    GstStructure* structure = gst_structure_new_empty("appsrc-buffer-left");
    GstMessage* message = gst_message_new_application(GST_OBJECT(m_appsrc.get()), structure);
    gst_bus_post(m_bus.get(), message);
}

void AppendPipeline::reportAppsrcNeedDataReceived()
{
    GST_TRACE("received need-data signal at appsrc, reposting to bus");
    GstStructure* structure = gst_structure_new_empty("appsrc-need-data");
    GstMessage* message = gst_message_new_application(GST_OBJECT(m_appsrc.get()), structure);
    gst_bus_post(m_bus.get(), message);
}

GstFlowReturn AppendPipeline::handleNewAppsinkSample(GstElement* appsink)
{
    ASSERT(!WTF::isMainThread());

    // Even if we're disabled, it's important to pull the sample out anyway to
    // avoid deadlocks when changing to GST_STATE_NULL having a non empty appsink.
    GRefPtr<GstSample> sample = adoptGRef(gst_app_sink_pull_sample(GST_APP_SINK(appsink)));
    LockHolder locker(m_newSampleLock);

    if (!m_playerPrivate || m_appendState == AppendState::Invalid) {
        GST_WARNING("AppendPipeline has been disabled, ignoring this sample");
        return GST_FLOW_ERROR;
    }

    GstStructure* structure = gst_structure_new("appsink-new-sample", "new-sample", GST_TYPE_SAMPLE, sample.get(), nullptr);
    GstMessage* message = gst_message_new_application(GST_OBJECT(appsink), structure);
    gst_bus_post(m_bus.get(), message);
    GST_TRACE("appsink-new-sample message posted to bus");

    m_newSampleCondition.wait(m_newSampleLock);
    // We've been awaken because the sample was processed or because of
    // an exceptional condition (entered in Invalid state, destructor, etc.).
    // We can't reliably delete info here, appendPipelineAppsinkNewSampleMainThread will do it.

    return m_flowReturn;
}

void AppendPipeline::connectDemuxerSrcPadToAppsinkFromAnyThread(GstPad* demuxerSrcPad)
{
    if (!m_appsink)
        return;

    GST_DEBUG("connecting to appsink");

    if (m_demux->numsrcpads > 1) {
        GST_WARNING("Only one stream per SourceBuffer is allowed! Ignoring stream %d by adding a black hole probe.", m_demux->numsrcpads);
        gulong probeId = gst_pad_add_probe(demuxerSrcPad, GST_PAD_PROBE_TYPE_BUFFER, reinterpret_cast<GstPadProbeCallback>(appendPipelineDemuxerBlackHolePadProbe), nullptr, nullptr);
        g_object_set_data(G_OBJECT(demuxerSrcPad), "blackHoleProbeId", GULONG_TO_POINTER(probeId));
        return;
    }

    GRefPtr<GstPad> appsinkSinkPad = adoptGRef(gst_element_get_static_pad(m_appsink.get(), "sink"));

    // Only one stream per demuxer is supported.
    ASSERT(!gst_pad_is_linked(appsinkSinkPad.get()));

    gint64 timeLength = 0;
    if (gst_element_query_duration(m_demux.get(), GST_FORMAT_TIME, &timeLength)
        && static_cast<guint64>(timeLength) != GST_CLOCK_TIME_NONE)
        m_initialDuration = MediaTime(GST_TIME_AS_USECONDS(timeLength), G_USEC_PER_SEC);
    else
        m_initialDuration = MediaTime::positiveInfiniteTime();

    if (WTF::isMainThread())
        connectDemuxerSrcPadToAppsink(demuxerSrcPad);
    else {
        // Call connectDemuxerSrcPadToAppsink() in the main thread and wait.
        LockHolder locker(m_padAddRemoveLock);
        if (!m_playerPrivate)
            return;

        GstStructure* structure = gst_structure_new("demuxer-connect-to-appsink", "demuxer-src-pad", G_TYPE_OBJECT, demuxerSrcPad, nullptr);
        GstMessage* message = gst_message_new_application(GST_OBJECT(m_demux.get()), structure);
        gst_bus_post(m_bus.get(), message);
        GST_TRACE("demuxer-connect-to-appsink message posted to bus");

        m_padAddRemoveCondition.wait(m_padAddRemoveLock);
    }

    // Must be done in the thread we were called from (usually streaming thread).
    bool isData = (m_streamType == WebCore::MediaSourceStreamTypeGStreamer::Audio)
        || (m_streamType == WebCore::MediaSourceStreamTypeGStreamer::Video)
        || (m_streamType == WebCore::MediaSourceStreamTypeGStreamer::Text);

    if (isData) {
        // FIXME: Only add appsink one time. This method can be called several times.
        GRefPtr<GstObject> parent = adoptGRef(gst_element_get_parent(m_appsink.get()));
        if (!parent)
            gst_bin_add(GST_BIN(m_pipeline.get()), m_appsink.get());

<<<<<<< HEAD
#if ENABLE(LEGACY_ENCRYPTED_MEDIA_V1) || ENABLE(LEGACY_ENCRYPTED_MEDIA)
=======
#if ENABLE(LEGACY_ENCRYPTED_MEDIA) || ENABLE(ENCRYPTED_MEDIA)
>>>>>>> 05dda0ab
        if (m_decryptor) {
            gst_object_ref(m_decryptor.get());
            gst_bin_add(GST_BIN(m_pipeline.get()), m_decryptor.get());

            GRefPtr<GstPad> decryptorSinkPad = adoptGRef(gst_element_get_static_pad(m_decryptor.get(), "sink"));
            gst_pad_link(demuxerSrcPad, decryptorSinkPad.get());

            GRefPtr<GstPad> decryptorSrcPad = adoptGRef(gst_element_get_static_pad(m_decryptor.get(), "src"));
            gst_pad_link(decryptorSrcPad.get(), appsinkSinkPad.get());

            gst_element_sync_state_with_parent(m_appsink.get());
            gst_element_sync_state_with_parent(m_decryptor.get());

<<<<<<< HEAD
            if (m_pendingKey)
                dispatchPendingDecryptionKey();
=======
#if ENABLE(LEGACY_ENCRYPTED_MEDIA)
            if (m_pendingKey)
                dispatchPendingDecryptionKey();
#endif
>>>>>>> 05dda0ab
        } else {
#endif
            gst_pad_link(demuxerSrcPad, appsinkSinkPad.get());
            gst_element_sync_state_with_parent(m_appsink.get());
<<<<<<< HEAD
#if ENABLE(LEGACY_ENCRYPTED_MEDIA_V1) || ENABLE(LEGACY_ENCRYPTED_MEDIA)
=======
#if ENABLE(LEGACY_ENCRYPTED_MEDIA) || ENABLE(ENCRYPTED_MEDIA)
>>>>>>> 05dda0ab
        }
#endif
        gst_element_set_state(m_pipeline.get(), GST_STATE_PAUSED);
    }
}

void AppendPipeline::connectDemuxerSrcPadToAppsink(GstPad* demuxerSrcPad)
{
    ASSERT(WTF::isMainThread());
    GST_DEBUG("Connecting to appsink");

    LockHolder locker(m_padAddRemoveLock);
    GRefPtr<GstPad> sinkSinkPad = adoptGRef(gst_element_get_static_pad(m_appsink.get(), "sink"));

    // Only one stream per demuxer is supported.
    ASSERT(!gst_pad_is_linked(sinkSinkPad.get()));

    GRefPtr<GstCaps> caps = adoptGRef(gst_pad_get_current_caps(GST_PAD(demuxerSrcPad)));

    if (!caps || m_appendState == AppendState::Invalid || !m_playerPrivate) {
        m_padAddRemoveCondition.notifyOne();
        return;
    }

#ifndef GST_DISABLE_GST_DEBUG
    {
        GUniquePtr<gchar> strcaps(gst_caps_to_string(caps.get()));
        GST_DEBUG("%s", strcaps.get());
    }
#endif

    if (m_initialDuration > m_mediaSourceClient->duration()
        || (m_mediaSourceClient->duration().isInvalid() && m_initialDuration > MediaTime::zeroTime()))
        m_mediaSourceClient->durationChanged(m_initialDuration);

    m_oldTrack = m_track;

    parseDemuxerSrcPadCaps(gst_caps_ref(caps.get()));

    switch (m_streamType) {
    case WebCore::MediaSourceStreamTypeGStreamer::Audio:
        if (m_playerPrivate)
            m_track = WebCore::AudioTrackPrivateGStreamer::create(m_playerPrivate->pipeline(), id(), sinkSinkPad.get());
        break;
    case WebCore::MediaSourceStreamTypeGStreamer::Video:
        if (m_playerPrivate)
            m_track = WebCore::VideoTrackPrivateGStreamer::create(m_playerPrivate->pipeline(), id(), sinkSinkPad.get());
        break;
    case WebCore::MediaSourceStreamTypeGStreamer::Text:
        m_track = WebCore::InbandTextTrackPrivateGStreamer::create(id(), sinkSinkPad.get());
        break;
    case WebCore::MediaSourceStreamTypeGStreamer::Invalid:
        {
            GUniquePtr<gchar> strcaps(gst_caps_to_string(caps.get()));
            GST_DEBUG("Unsupported track codec: %s", strcaps.get());
        }
        // This is going to cause an error which will detach the SourceBuffer and tear down this
        // AppendPipeline, so we need the padAddRemove lock released before continuing.
        m_track = nullptr;
        m_padAddRemoveCondition.notifyOne();
        locker.unlockEarly();
        didReceiveInitializationSegment();
        return;
    default:
        // No useful data, but notify anyway to complete the append operation.
        GST_DEBUG("Received all pending samples (no data)");
        m_sourceBufferPrivate->didReceiveAllPendingSamples();
        break;
    }

    m_padAddRemoveCondition.notifyOne();
}

void AppendPipeline::disconnectDemuxerSrcPadFromAppsinkFromAnyThread(GstPad* demuxerSrcPad)
{
    // Must be done in the thread we were called from (usually streaming thread).
    if (!gst_pad_is_linked(demuxerSrcPad)) {
        gulong probeId = GPOINTER_TO_ULONG(g_object_get_data(G_OBJECT(demuxerSrcPad), "blackHoleProbeId"));
        if (probeId) {
            GST_DEBUG("Disconnecting black hole probe.");
            g_object_set_data(G_OBJECT(demuxerSrcPad), "blackHoleProbeId", nullptr);
            gst_pad_remove_probe(demuxerSrcPad, probeId);
        } else
            GST_WARNING("Not disconnecting demuxer src pad because it wasn't linked");
        return;
    }

    GST_DEBUG("Disconnecting appsink");

<<<<<<< HEAD
#if ENABLE(LEGACY_ENCRYPTED_MEDIA_V1) || ENABLE(LEGACY_ENCRYPTED_MEDIA)
=======
#if ENABLE(LEGACY_ENCRYPTED_MEDIA) || ENABLE(ENCRYPTED_MEDIA)
>>>>>>> 05dda0ab
    if (m_decryptor) {
        gst_element_unlink(m_decryptor.get(), m_appsink.get());
        gst_element_unlink(m_demux.get(), m_decryptor.get());
        gst_element_set_state(m_decryptor.get(), GST_STATE_NULL);
        gst_bin_remove(GST_BIN(m_pipeline.get()), m_decryptor.get());
    } else
#endif
        gst_element_unlink(m_demux.get(), m_appsink.get());
}

static void appendPipelineAppsinkCapsChanged(GObject* appsinkPad, GParamSpec*, AppendPipeline* appendPipeline)
{
    GstStructure* structure = gst_structure_new_empty("appsink-caps-changed");
    GstMessage* message = gst_message_new_application(GST_OBJECT(appsinkPad), structure);
    gst_bus_post(appendPipeline->bus(), message);
    GST_TRACE("appsink-caps-changed message posted to bus");
}

static GstPadProbeReturn appendPipelineAppsrcDataLeaving(GstPad*, GstPadProbeInfo* info, AppendPipeline* appendPipeline)
{
    ASSERT(GST_PAD_PROBE_INFO_TYPE(info) & GST_PAD_PROBE_TYPE_BUFFER);

    GstBuffer* buffer = GST_PAD_PROBE_INFO_BUFFER(info);
    gsize bufferSize = gst_buffer_get_size(buffer);

    GST_TRACE("buffer of size %" G_GSIZE_FORMAT " going thru", bufferSize);

    appendPipeline->reportAppsrcAtLeastABufferLeft();

    return GST_PAD_PROBE_OK;
}

#if !LOG_DISABLED
static GstPadProbeReturn appendPipelinePadProbeDebugInformation(GstPad*, GstPadProbeInfo* info, struct PadProbeInformation* padProbeInformation)
{
    ASSERT(GST_PAD_PROBE_INFO_TYPE(info) & GST_PAD_PROBE_TYPE_BUFFER);
    GstBuffer* buffer = GST_PAD_PROBE_INFO_BUFFER(info);
    GST_TRACE("%s: buffer of size %" G_GSIZE_FORMAT " going thru", padProbeInformation->description, gst_buffer_get_size(buffer));
    return GST_PAD_PROBE_OK;
}
#endif

static GstPadProbeReturn appendPipelineDemuxerBlackHolePadProbe(GstPad*, GstPadProbeInfo* info, gpointer)
{
    ASSERT(GST_PAD_PROBE_INFO_TYPE(info) & GST_PAD_PROBE_TYPE_BUFFER);
    GstBuffer* buffer = GST_PAD_PROBE_INFO_BUFFER(info);
    GST_TRACE("buffer of size %" G_GSIZE_FORMAT " ignored", gst_buffer_get_size(buffer));
    return GST_PAD_PROBE_DROP;
}

static void appendPipelineAppsrcNeedData(GstAppSrc*, guint, AppendPipeline* appendPipeline)
{
    appendPipeline->reportAppsrcNeedDataReceived();
}

static void appendPipelineDemuxerPadAdded(GstElement*, GstPad* demuxerSrcPad, AppendPipeline* appendPipeline)
{
    appendPipeline->connectDemuxerSrcPadToAppsinkFromAnyThread(demuxerSrcPad);
}

static void appendPipelineDemuxerPadRemoved(GstElement*, GstPad* demuxerSrcPad, AppendPipeline* appendPipeline)
{
    appendPipeline->disconnectDemuxerSrcPadFromAppsinkFromAnyThread(demuxerSrcPad);
}

static GstFlowReturn appendPipelineAppsinkNewSample(GstElement* appsink, AppendPipeline* appendPipeline)
{
    return appendPipeline->handleNewAppsinkSample(appsink);
}

static void appendPipelineAppsinkEOS(GstElement*, AppendPipeline* appendPipeline)
{
    if (WTF::isMainThread())
        appendPipeline->appsinkEOS();
    else {
        GstStructure* structure = gst_structure_new_empty("appsink-eos");
        GstMessage* message = gst_message_new_application(GST_OBJECT(appendPipeline->appsink()), structure);
        gst_bus_post(appendPipeline->bus(), message);
        GST_TRACE("appsink-eos message posted to bus");
    }

    GST_DEBUG("%s main thread", (WTF::isMainThread()) ? "Is" : "Not");
}



} // namespace WebCore.

#endif // USE(GSTREAMER)<|MERGE_RESOLUTION|>--- conflicted
+++ resolved
@@ -40,12 +40,9 @@
 #include <gst/video/video.h>
 #include <wtf/Condition.h>
 #include <wtf/glib/GLibUtilities.h>
-<<<<<<< HEAD
-=======
 
 GST_DEBUG_CATEGORY_EXTERN(webkit_mse_debug);
 #define GST_CAT_DEFAULT webkit_mse_debug
->>>>>>> 05dda0ab
 
 namespace WebCore {
 
@@ -232,20 +229,12 @@
     m_demuxerSrcPadCaps = nullptr;
 };
 
-<<<<<<< HEAD
 #if ENABLE(LEGACY_ENCRYPTED_MEDIA_V1) || ENABLE(LEGACY_ENCRYPTED_MEDIA)
-=======
-#if ENABLE(LEGACY_ENCRYPTED_MEDIA)
->>>>>>> 05dda0ab
 void AppendPipeline::dispatchPendingDecryptionKey()
 {
     ASSERT(m_decryptor);
     ASSERT(m_pendingKey);
-<<<<<<< HEAD
     ASSERT(m_appendState == AppendState::KeyNegotiation);
-=======
-    ASSERT(m_appendState == KeyNegotiation);
->>>>>>> 05dda0ab
     GST_TRACE("dispatching key to append pipeline %p", this);
     gst_element_send_event(m_pipeline.get(), gst_event_new_custom(GST_EVENT_CUSTOM_DOWNSTREAM_OOB,
         gst_structure_new("drm-cipher", "key", GST_TYPE_BUFFER, m_pendingKey.get(), nullptr)));
@@ -590,11 +579,7 @@
     GstStructure* structure = gst_caps_get_structure(m_demuxerSrcPadCaps.get(), 0);
     bool sizeConfigured = false;
 
-<<<<<<< HEAD
-#if GST_CHECK_VERSION(1, 5, 3) && (ENABLE(LEGACY_ENCRYPTED_MEDIA_V1) || ENABLE(LEGACY_ENCRYPTED_MEDIA))
-=======
-#if GST_CHECK_VERSION(1, 5, 3) && (ENABLE(LEGACY_ENCRYPTED_MEDIA) || ENABLE(ENCRYPTED_MEDIA))
->>>>>>> 05dda0ab
+#if GST_CHECK_VERSION(1, 5, 3) && (ENABLE(LEGACY_ENCRYPTED_MEDIA_V1) || ENABLE(LEGACY_ENCRYPTED_MEDIA) || ENABLE(ENCRYPTED_MEDIA))
     if (gst_structure_has_name(structure, "application/x-cenc")) {
         // Any previous decryptor should have been removed from the pipeline by disconnectFromAppSinkFromStreamingThread()
         ASSERT(!m_decryptor);
@@ -1001,11 +986,7 @@
         if (!parent)
             gst_bin_add(GST_BIN(m_pipeline.get()), m_appsink.get());
 
-<<<<<<< HEAD
-#if ENABLE(LEGACY_ENCRYPTED_MEDIA_V1) || ENABLE(LEGACY_ENCRYPTED_MEDIA)
-=======
-#if ENABLE(LEGACY_ENCRYPTED_MEDIA) || ENABLE(ENCRYPTED_MEDIA)
->>>>>>> 05dda0ab
+#if ENABLE(LEGACY_ENCRYPTED_MEDIA_V1) || ENABLE(LEGACY_ENCRYPTED_MEDIA) || ENABLE(ENCRYPTED_MEDIA)
         if (m_decryptor) {
             gst_object_ref(m_decryptor.get());
             gst_bin_add(GST_BIN(m_pipeline.get()), m_decryptor.get());
@@ -1019,24 +1000,15 @@
             gst_element_sync_state_with_parent(m_appsink.get());
             gst_element_sync_state_with_parent(m_decryptor.get());
 
-<<<<<<< HEAD
-            if (m_pendingKey)
-                dispatchPendingDecryptionKey();
-=======
 #if ENABLE(LEGACY_ENCRYPTED_MEDIA)
             if (m_pendingKey)
                 dispatchPendingDecryptionKey();
 #endif
->>>>>>> 05dda0ab
         } else {
 #endif
             gst_pad_link(demuxerSrcPad, appsinkSinkPad.get());
             gst_element_sync_state_with_parent(m_appsink.get());
-<<<<<<< HEAD
-#if ENABLE(LEGACY_ENCRYPTED_MEDIA_V1) || ENABLE(LEGACY_ENCRYPTED_MEDIA)
-=======
-#if ENABLE(LEGACY_ENCRYPTED_MEDIA) || ENABLE(ENCRYPTED_MEDIA)
->>>>>>> 05dda0ab
+#if ENABLE(LEGACY_ENCRYPTED_MEDIA_V1) || ENABLE(LEGACY_ENCRYPTED_MEDIA) || ENABLE(ENCRYPTED_MEDIA)
         }
 #endif
         gst_element_set_state(m_pipeline.get(), GST_STATE_PAUSED);
@@ -1126,11 +1098,7 @@
 
     GST_DEBUG("Disconnecting appsink");
 
-<<<<<<< HEAD
-#if ENABLE(LEGACY_ENCRYPTED_MEDIA_V1) || ENABLE(LEGACY_ENCRYPTED_MEDIA)
-=======
-#if ENABLE(LEGACY_ENCRYPTED_MEDIA) || ENABLE(ENCRYPTED_MEDIA)
->>>>>>> 05dda0ab
+#if ENABLE(LEGACY_ENCRYPTED_MEDIA_V1) || ENABLE(LEGACY_ENCRYPTED_MEDIA) || ENABLE(ENCRYPTED_MEDIA)
     if (m_decryptor) {
         gst_element_unlink(m_decryptor.get(), m_appsink.get());
         gst_element_unlink(m_demux.get(), m_decryptor.get());
