/*
 *  Copyright (C) 2009, 2010 Sebastian Dröge <sebastian.droege@collabora.co.uk>
 *  Copyright (C) 2013 Collabora Ltd.
 *  Copyright (C) 2013 Orange
 *  Copyright (C) 2014, 2015 Sebastian Dröge <sebastian@centricular.com>
 *  Copyright (C) 2015, 2016 Metrological Group B.V.
 *
 *  This library is free software; you can redistribute it and/or
 *  modify it under the terms of the GNU Lesser General Public
 *  License as published by the Free Software Foundation; either
 *  version 2 of the License, or (at your option) any later version.
 *
 *  This library is distributed in the hope that it will be useful,
 *  but WITHOUT ANY WARRANTY; without even the implied warranty of
 *  MERCHANTABILITY or FITNESS FOR A PARTICULAR PURPOSE.  See the GNU
 *  Lesser General Public License for more details.
 *
 *  You should have received a copy of the GNU Lesser General Public
 *  License along with this library; if not, write to the Free Software
 *  Foundation, Inc., 51 Franklin Street, Fifth Floor, Boston, MA  02110-1301  USA
 */

#include "config.h"
#include "WebKitMediaSourceGStreamer.h"

#if ENABLE(VIDEO) && ENABLE(MEDIA_SOURCE) && USE(GSTREAMER)

#include "AudioTrackPrivateGStreamer.h"
#include "GStreamerUtilities.h"
#include "MediaDescription.h"
#include "MediaPlayerPrivateGStreamerMSE.h"
#include "MediaSample.h"
#include "MediaSourceGStreamer.h"
#include "NotImplemented.h"
#include "SourceBufferPrivateGStreamer.h"
#include "TimeRanges.h"
#include "VideoTrackPrivateGStreamer.h"

#include <gst/app/app.h>
#include <gst/app/gstappsrc.h>
#include <gst/gst.h>
#include <gst/pbutils/missing-plugins.h>
#include <gst/pbutils/pbutils.h>
#include <gst/video/video.h>
#include <wtf/MainThread.h>
#include <wtf/glib/GMutexLocker.h>
#include <wtf/glib/GUniquePtr.h>
#include <wtf/text/CString.h>

typedef struct _Stream Stream;

struct _Stream {
    // Fields filled when the Stream is created.
    WebKitMediaSrc* parent;

    // AppSrc.
    GstElement* appsrc;
    GstPad* decodebinSinkPad;
    WebCore::SourceBufferPrivateGStreamer* sourceBuffer;

    // Fields filled when the track is attached.
    WebCore::MediaSourceStreamTypeGStreamer type;
    // Might be 0, e.g. for VP8/VP9.
    GstElement* parser;
    GstCaps* caps;
#if ENABLE(VIDEO_TRACK)
    RefPtr<WebCore::AudioTrackPrivateGStreamer> audioTrack;
    RefPtr<WebCore::VideoTrackPrivateGStreamer> videoTrack;
#endif
    WebCore::FloatSize presentationSize;

    // This helps WebKitMediaSrcPrivate.appsrcNeedDataCount, ensuring that needDatas are
    // counted only once per each appsrc.
    bool appsrcNeedDataFlag;

    // Used to enforce continuity in the appended data and avoid breaking the decoder.
    MediaTime lastEnqueuedTime;
};

enum OnSeekDataAction {
    Nothing,
    MediaSourceSeekToTime
};

struct _WebKitMediaSrcPrivate {
    _WebKitMediaSrcPrivate()
    {
        g_mutex_init(&streamMutex);
        g_cond_init(&streamCondition);
    }

    ~_WebKitMediaSrcPrivate()
    {
        g_mutex_clear(&streamMutex);
        g_cond_clear(&streamCondition);
    }

    // Used to coordinate the release of Stream track info.
    GMutex streamMutex;
    GCond streamCondition;

    Deque<Stream*> streams;
    gchar* location;
    int numberOfAudioStreams;
    int numberOfVideoStreams;
    int numberOfTextStreams;
    bool asyncStart;
    bool allTracksConfigured;
    unsigned numberOfPads;

    MediaTime seekTime;

    // On seek, we wait for all the seekDatas, then for all the needDatas, and then run the nextAction.
    OnSeekDataAction appsrcSeekDataNextAction;
    int appsrcSeekDataCount;
    int appsrcNeedDataCount;

    GRefPtr<GstBus> bus;
    WebCore::MediaPlayerPrivateGStreamerMSE* mediaPlayerPrivate;
};

enum {
    PROP_0,
    PROP_LOCATION,
    PROP_N_AUDIO,
    PROP_N_VIDEO,
    PROP_N_TEXT,
    PROP_LAST
};

enum {
    SIGNAL_VIDEO_CHANGED,
    SIGNAL_AUDIO_CHANGED,
    SIGNAL_TEXT_CHANGED,
    LAST_SIGNAL
};

static GstStaticPadTemplate srcTemplate = GST_STATIC_PAD_TEMPLATE("src_%u", GST_PAD_SRC,
    GST_PAD_SOMETIMES, GST_STATIC_CAPS_ANY);

#define WEBKIT_MEDIA_SRC_GET_PRIVATE(obj) (G_TYPE_INSTANCE_GET_PRIVATE((obj), WEBKIT_TYPE_MEDIA_SRC, WebKitMediaSrcPrivate))

GST_DEBUG_CATEGORY_STATIC(webkit_media_src_debug);
#define GST_CAT_DEFAULT webkit_media_src_debug

static void webKitMediaSrcUriHandlerInit(gpointer gIface, gpointer ifaceData);
static void webKitMediaSrcFinalize(GObject*);
static void webKitMediaSrcSetProperty(GObject*, guint propertyId, const GValue*, GParamSpec*);
static void webKitMediaSrcGetProperty(GObject*, guint propertyId, GValue*, GParamSpec*);
static GstStateChangeReturn webKitMediaSrcChangeState(GstElement*, GstStateChange);
static gboolean webKitMediaSrcQueryWithParent(GstPad*, GstObject*, GstQuery*);

inline static AtomicString getStreamTrackId(Stream*);
static void freeStream(WebKitMediaSrc*, Stream*);

static void enabledAppsrcNeedData(GstAppSrc*, guint, gpointer);
static void enabledAppsrcEnoughData(GstAppSrc*, gpointer);
static gboolean enabledAppsrcSeekData(GstAppSrc*, guint64, gpointer);

static void disabledAppsrcNeedData(GstAppSrc*, guint, gpointer) { };
static void disabledAppsrcEnoughData(GstAppSrc*, gpointer) { };
static gboolean disabledAppsrcSeekData(GstAppSrc*, guint64, gpointer)
{
    return FALSE;
};

static GstAppSrcCallbacks enabledAppsrcCallbacks = {
    enabledAppsrcNeedData,
    enabledAppsrcEnoughData,
    enabledAppsrcSeekData,
    { 0 }
};

static GstAppSrcCallbacks disabledAppsrcCallbacks = {
    disabledAppsrcNeedData,
    disabledAppsrcEnoughData,
    disabledAppsrcSeekData,
    { 0 }
};

#define webkit_media_src_parent_class parent_class
// We split this out into another macro to avoid a check-webkit-style error.
#define WEBKIT_MEDIA_SRC_CATEGORY_INIT GST_DEBUG_CATEGORY_INIT(webkit_media_src_debug, "webkitmediasrc", 0, "websrc element");
G_DEFINE_TYPE_WITH_CODE(WebKitMediaSrc, webkit_media_src, GST_TYPE_BIN,
    G_IMPLEMENT_INTERFACE(GST_TYPE_URI_HANDLER, webKitMediaSrcUriHandlerInit);
    WEBKIT_MEDIA_SRC_CATEGORY_INIT);

static guint webkit_media_src_signals[LAST_SIGNAL] = { 0 };

static void webkit_media_src_class_init(WebKitMediaSrcClass* klass)
{
    GObjectClass* oklass = G_OBJECT_CLASS(klass);
    GstElementClass* eklass = GST_ELEMENT_CLASS(klass);

    oklass->finalize = webKitMediaSrcFinalize;
    oklass->set_property = webKitMediaSrcSetProperty;
    oklass->get_property = webKitMediaSrcGetProperty;

    gst_element_class_add_pad_template(eklass, gst_static_pad_template_get(&srcTemplate));

    gst_element_class_set_static_metadata(eklass, "WebKit Media source element", "Source", "Handles Blob uris", "Stephane Jadaud <sjadaud@sii.fr>, Sebastian Dröge <sebastian@centricular.com>");

    /* Allows setting the uri using the 'location' property, which is used
     * for example by gst_element_make_from_uri() */
    g_object_class_install_property(oklass,
        PROP_LOCATION,
        g_param_spec_string("location", "location", "Location to read from", 0,
        GParamFlags(G_PARAM_READWRITE | G_PARAM_STATIC_STRINGS)));
    g_object_class_install_property(oklass,
        PROP_N_AUDIO,
        g_param_spec_int("n-audio", "Number Audio", "Total number of audio streams",
        0, G_MAXINT, 0, GParamFlags(G_PARAM_READABLE | G_PARAM_STATIC_STRINGS)));
    g_object_class_install_property(oklass,
        PROP_N_VIDEO,
        g_param_spec_int("n-video", "Number Video", "Total number of video streams",
        0, G_MAXINT, 0, GParamFlags(G_PARAM_READABLE | G_PARAM_STATIC_STRINGS)));
    g_object_class_install_property(oklass,
        PROP_N_TEXT,
        g_param_spec_int("n-text", "Number Text", "Total number of text streams",
        0, G_MAXINT, 0, GParamFlags(G_PARAM_READABLE | G_PARAM_STATIC_STRINGS)));

    webkit_media_src_signals[SIGNAL_VIDEO_CHANGED] =
        g_signal_new("video-changed", G_TYPE_FROM_CLASS(oklass),
        G_SIGNAL_RUN_LAST,
        G_STRUCT_OFFSET(WebKitMediaSrcClass, videoChanged), nullptr, nullptr,
        g_cclosure_marshal_generic, G_TYPE_NONE, 0, G_TYPE_NONE);
    webkit_media_src_signals[SIGNAL_AUDIO_CHANGED] =
        g_signal_new("audio-changed", G_TYPE_FROM_CLASS(oklass),
        G_SIGNAL_RUN_LAST,
        G_STRUCT_OFFSET(WebKitMediaSrcClass, audioChanged), nullptr, nullptr,
        g_cclosure_marshal_generic, G_TYPE_NONE, 0, G_TYPE_NONE);
    webkit_media_src_signals[SIGNAL_TEXT_CHANGED] =
        g_signal_new("text-changed", G_TYPE_FROM_CLASS(oklass),
        G_SIGNAL_RUN_LAST,
        G_STRUCT_OFFSET(WebKitMediaSrcClass, textChanged), nullptr, nullptr,
        g_cclosure_marshal_generic, G_TYPE_NONE, 0, G_TYPE_NONE);

    eklass->change_state = webKitMediaSrcChangeState;

    g_type_class_add_private(klass, sizeof(WebKitMediaSrcPrivate));
}

static void webkit_media_src_init(WebKitMediaSrc* source)
{
    source->priv = WEBKIT_MEDIA_SRC_GET_PRIVATE(source);
    new (source->priv) WebKitMediaSrcPrivate();
    source->priv->seekTime = MediaTime::invalidTime();
    source->priv->appsrcSeekDataCount = 0;
    source->priv->appsrcNeedDataCount = 0;
    source->priv->appsrcSeekDataNextAction = Nothing;

    // No need to reset Stream.appsrcNeedDataFlag because there are no Streams at this point yet.
}

static void webKitMediaSrcFinalize(GObject* object)
{
    WebKitMediaSrc* source = WEBKIT_MEDIA_SRC(object);
    WebKitMediaSrcPrivate* priv = source->priv;

    ASSERT(WTF::isMainThread());

    Deque<Stream*> oldStreams;
    source->priv->streams.swap(oldStreams);

    for (Stream* stream : oldStreams)
        freeStream(source, stream);

    g_free(priv->location);

    priv->seekTime = MediaTime::invalidTime();

    if (priv->mediaPlayerPrivate)
        webkit_media_src_set_mediaplayerprivate(source, nullptr);

    // We used a placement new for construction, the destructor won't be called automatically.
    priv->~_WebKitMediaSrcPrivate();

    GST_CALL_PARENT(G_OBJECT_CLASS, finalize, (object));
}

static void webKitMediaSrcSetProperty(GObject* object, guint propId, const GValue* value, GParamSpec* pspec)
{
    WebKitMediaSrc* source = WEBKIT_MEDIA_SRC(object);

    switch (propId) {
    case PROP_LOCATION:
        gst_uri_handler_set_uri(reinterpret_cast<GstURIHandler*>(source), g_value_get_string(value), 0);
        break;
    default:
        G_OBJECT_WARN_INVALID_PROPERTY_ID(object, propId, pspec);
        break;
    }
}

static void webKitMediaSrcGetProperty(GObject* object, guint propId, GValue* value, GParamSpec* pspec)
{
    WebKitMediaSrc* source = WEBKIT_MEDIA_SRC(object);
    WebKitMediaSrcPrivate* priv = source->priv;

    GST_OBJECT_LOCK(source);
    switch (propId) {
    case PROP_LOCATION:
        g_value_set_string(value, priv->location);
        break;
    case PROP_N_AUDIO:
        g_value_set_int(value, priv->numberOfAudioStreams);
        break;
    case PROP_N_VIDEO:
        g_value_set_int(value, priv->numberOfVideoStreams);
        break;
    case PROP_N_TEXT:
        g_value_set_int(value, priv->numberOfTextStreams);
        break;
    default:
        G_OBJECT_WARN_INVALID_PROPERTY_ID(object, propId, pspec);
        break;
    }
    GST_OBJECT_UNLOCK(source);
}

static void webKitMediaSrcDoAsyncStart(WebKitMediaSrc* source)
{
    WebKitMediaSrcPrivate* priv = source->priv;
    priv->asyncStart = true;
    GST_BIN_CLASS(parent_class)->handle_message(GST_BIN(source),
        gst_message_new_async_start(GST_OBJECT(source)));
}

static void webKitMediaSrcDoAsyncDone(WebKitMediaSrc* source)
{
    WebKitMediaSrcPrivate* priv = source->priv;
    if (priv->asyncStart) {
        GST_BIN_CLASS(parent_class)->handle_message(GST_BIN(source),
            gst_message_new_async_done(GST_OBJECT(source), GST_CLOCK_TIME_NONE));
        priv->asyncStart = false;
    }
}

static GstStateChangeReturn webKitMediaSrcChangeState(GstElement* element, GstStateChange transition)
{
    GstStateChangeReturn ret = GST_STATE_CHANGE_SUCCESS;
    WebKitMediaSrc* source = WEBKIT_MEDIA_SRC(element);
    WebKitMediaSrcPrivate* priv = source->priv;

    switch (transition) {
    case GST_STATE_CHANGE_READY_TO_PAUSED:
        priv->allTracksConfigured = false;
        webKitMediaSrcDoAsyncStart(source);
        break;
    default:
        break;
    }

    ret = GST_ELEMENT_CLASS(parent_class)->change_state(element, transition);
    if (G_UNLIKELY(ret == GST_STATE_CHANGE_FAILURE)) {
        GST_DEBUG_OBJECT(source, "State change failed");
        webKitMediaSrcDoAsyncDone(source);
        return ret;
    }

    switch (transition) {
    case GST_STATE_CHANGE_READY_TO_PAUSED:
        ret = GST_STATE_CHANGE_ASYNC;
        break;
    case GST_STATE_CHANGE_PAUSED_TO_READY:
        webKitMediaSrcDoAsyncDone(source);
        priv->allTracksConfigured = false;
        break;
    default:
        break;
    }

    return ret;
}

gint64 webKitMediaSrcGetSize(WebKitMediaSrc* webKitMediaSrc)
{
    gint64 duration = 0;
    for (Stream* stream : webKitMediaSrc->priv->streams)
        duration = std::max<gint64>(duration, gst_app_src_get_size(GST_APP_SRC(stream->appsrc)));
    return duration;
}

static gboolean webKitMediaSrcQueryWithParent(GstPad* pad, GstObject* parent, GstQuery* query)
{
    WebKitMediaSrc* source = WEBKIT_MEDIA_SRC(GST_ELEMENT(parent));
    gboolean result = FALSE;

    switch (GST_QUERY_TYPE(query)) {
    case GST_QUERY_DURATION: {
        GstFormat format;
        gst_query_parse_duration(query, &format, nullptr);

        GST_DEBUG_OBJECT(source, "duration query in format %s", gst_format_get_name(format));
        GST_OBJECT_LOCK(source);
        switch (format) {
        case GST_FORMAT_TIME: {
            float duration;
            if (source->priv && source->priv->mediaPlayerPrivate && ((duration = source->priv->mediaPlayerPrivate->durationMediaTime().toDouble()) > 0)) {
                gst_query_set_duration(query, format, WebCore::toGstClockTime(duration));
                GST_DEBUG_OBJECT(source, "Answering: duration=%" GST_TIME_FORMAT, GST_TIME_ARGS(WebCore::toGstClockTime(duration)));
                result = TRUE;
            }
            break;
        }
<<<<<<< HEAD
        case GST_FORMAT_BYTES: {
            if (source->priv) {
                gint64 duration = webKitMediaSrcGetSize(source);
                if (duration) {
                    gst_query_set_duration(query, format, duration);
                    GST_DEBUG_OBJECT(source, "size: %" G_GINT64_FORMAT, duration);
                    result = TRUE;
                }
            }
            break;
        }
=======
>>>>>>> 622e996f
        default:
            break;
        }

        GST_OBJECT_UNLOCK(source);
        break;
    }
    case GST_QUERY_URI:
        GST_OBJECT_LOCK(source);
        if (source && source->priv)
            gst_query_set_uri(query, source->priv->location);
        GST_OBJECT_UNLOCK(source);
        result = TRUE;
        break;
    default: {
        GRefPtr<GstPad> target = adoptGRef(gst_ghost_pad_get_target(GST_GHOST_PAD_CAST(pad)));
        // Forward the query to the proxy target pad.
        if (target)
            result = gst_pad_query(target.get(), query);
        break;
    }
    }

    return result;
}

static void webKitMediaSrcCheckAllTracksConfigured(WebKitMediaSrc*);

static void webKitMediaSrcUpdatePresentationSize(GstCaps* caps, Stream* stream)
{
    GstStructure* structure = gst_caps_get_structure(caps, 0);
    const gchar* structureName = gst_structure_get_name(structure);
    GstVideoInfo info;

    if (g_str_has_prefix(structureName, "video/") && gst_video_info_from_caps(&info, caps)) {
        float width, height;

        // FIXME: Correct?.
        width = info.width;
        height = info.height * ((float) info.par_d / (float) info.par_n);

        GST_OBJECT_LOCK(stream->parent);
        stream->presentationSize = WebCore::FloatSize(width, height);
        GST_OBJECT_UNLOCK(stream->parent);
    } else {
        GST_OBJECT_LOCK(stream->parent);
        stream->presentationSize = WebCore::FloatSize();
        GST_OBJECT_UNLOCK(stream->parent);
    }

    gst_caps_ref(caps);
    GST_OBJECT_LOCK(stream->parent);
    if (stream->caps)
        gst_caps_unref(stream->caps);

    stream->caps = caps;
    GST_OBJECT_UNLOCK(stream->parent);
}

static void webKitMediaSrcLinkStreamToSrcPad(GstPad* sourcePad, Stream* stream)
{
    unsigned padId = static_cast<unsigned>(GPOINTER_TO_INT(g_object_get_data(G_OBJECT(sourcePad), "id")));
    GST_DEBUG_OBJECT(stream->parent, "linking stream to src pad (id: %u)", padId);

    GUniquePtr<gchar> padName(g_strdup_printf("src_%u", padId));
    GstPad* ghostpad = WebCore::webkitGstGhostPadFromStaticTemplate(&srcTemplate, padName.get(), sourcePad);

    gst_pad_set_query_function(ghostpad, webKitMediaSrcQueryWithParent);

    gst_pad_set_active(ghostpad, TRUE);
    gst_element_add_pad(GST_ELEMENT(stream->parent), ghostpad);

    if (stream->decodebinSinkPad) {
        GST_DEBUG_OBJECT(stream->parent, "A decodebin was previously used for this source, trying to reuse it.");
        // FIXME: error checking here. Not sure what to do if linking
        // fails though, because decodebin is out of this source
        // element's scope, in theory.
        gst_pad_link(ghostpad, stream->decodebinSinkPad);
    }
}

static void webKitMediaSrcLinkParser(GstPad* sourcePad, GstCaps* caps, Stream* stream)
{
    ASSERT(caps && stream->parent);
    if (!caps || !stream->parent) {
        GST_ERROR("Unable to link parser");
        return;
    }

    webKitMediaSrcUpdatePresentationSize(caps, stream);

    // FIXME: drop webKitMediaSrcLinkStreamToSrcPad() and move its code here...
    if (!gst_pad_is_linked(sourcePad)) {
        GST_DEBUG_OBJECT(stream->parent, "pad not linked yet");
        webKitMediaSrcLinkStreamToSrcPad(sourcePad, stream);
    }

    webKitMediaSrcCheckAllTracksConfigured(stream->parent);
}

static void freeStream(WebKitMediaSrc* source, Stream* stream)
{
    if (stream->appsrc) {
        // Don't trigger callbacks from this appsrc to avoid using the stream anymore.
        gst_app_src_set_callbacks(GST_APP_SRC(stream->appsrc), &disabledAppsrcCallbacks, nullptr, 0);
        gst_app_src_end_of_stream(GST_APP_SRC(stream->appsrc));
    }

    if (stream->type != WebCore::Invalid) {
        GST_DEBUG("Freeing track-related info on stream %p", stream);

        WTF::GMutexLocker<GMutex> lock(source->priv->streamMutex);

        if (stream->caps) {
            gst_caps_unref(stream->caps);
            stream->caps = nullptr;
        }
#if ENABLE(VIDEO_TRACK)
        if (stream->audioTrack)
            stream->audioTrack = nullptr;
        if (stream->videoTrack)
            stream->videoTrack = nullptr;
#endif

        int signal = -1;
        switch (stream->type) {
        case WebCore::Audio:
            signal = SIGNAL_AUDIO_CHANGED;
            break;
        case WebCore::Video:
            signal = SIGNAL_VIDEO_CHANGED;
            break;
        case WebCore::Text:
            signal = SIGNAL_TEXT_CHANGED;
            break;
        default:
            break;
        }
        stream->type = WebCore::Invalid;

        if (signal != -1)
            g_signal_emit(G_OBJECT(source), webkit_media_src_signals[signal], 0, nullptr);

        g_cond_signal(&source->priv->streamCondition);
    }

    GST_DEBUG("Releasing stream: %p", stream);
    g_free(stream);
}

static void webKitMediaSrcCheckAllTracksConfigured(WebKitMediaSrc* webKitMediaSrc)
{
    bool allTracksConfigured = false;

    GST_OBJECT_LOCK(webKitMediaSrc);
    if (!(webKitMediaSrc->priv->allTracksConfigured)) {
        allTracksConfigured = true;
        for (Stream* stream : webKitMediaSrc->priv->streams) {
            if (stream->type == WebCore::Invalid) {
                allTracksConfigured = false;
                break;
            }
        }
        if (allTracksConfigured)
            webKitMediaSrc->priv->allTracksConfigured = true;
    }
    GST_OBJECT_UNLOCK(webKitMediaSrc);

    if (allTracksConfigured) {
        GST_DEBUG("All tracks attached. Completing async state change operation.");
        gst_element_no_more_pads(GST_ELEMENT(webKitMediaSrc));
        webKitMediaSrcDoAsyncDone(webKitMediaSrc);
    }
}

// uri handler interface.
static GstURIType webKitMediaSrcUriGetType(GType)
{
    return GST_URI_SRC;
}

const gchar* const* webKitMediaSrcGetProtocols(GType)
{
    static const char* protocols[] = {"mediasourceblob", 0 };
    return protocols;
}

static gchar* webKitMediaSrcGetUri(GstURIHandler* handler)
{
    WebKitMediaSrc* source = WEBKIT_MEDIA_SRC(handler);
    gchar* ret;

    GST_OBJECT_LOCK(source);
    ret = g_strdup(source->priv->location);
    GST_OBJECT_UNLOCK(source);
    return ret;
}

static gboolean webKitMediaSrcSetUri(GstURIHandler* handler, const gchar* uri, GError**)
{
    WebKitMediaSrc* source = WEBKIT_MEDIA_SRC(handler);
    WebKitMediaSrcPrivate* priv = source->priv;

    if (GST_STATE(source) >= GST_STATE_PAUSED) {
        GST_ERROR_OBJECT(source, "URI can only be set in states < PAUSED");
        return FALSE;
    }

    GST_OBJECT_LOCK(source);
    g_free(priv->location);
    priv->location = nullptr;
    if (!uri) {
        GST_OBJECT_UNLOCK(source);
        return TRUE;
    }

    WebCore::URL url(WebCore::URL(), uri);

    priv->location = g_strdup(url.string().utf8().data());
    GST_OBJECT_UNLOCK(source);
    return TRUE;
}
static void webKitMediaSrcUriHandlerInit(gpointer gIface, gpointer)
{
    GstURIHandlerInterface* iface = (GstURIHandlerInterface *) gIface;

    iface->get_type = webKitMediaSrcUriGetType;
    iface->get_protocols = webKitMediaSrcGetProtocols;
    iface->get_uri = webKitMediaSrcGetUri;
    iface->set_uri = webKitMediaSrcSetUri;
}

inline static AtomicString getStreamTrackId(Stream* stream)
{
    if (stream->audioTrack)
        return stream->audioTrack->id();
    if (stream->videoTrack)
        return stream->videoTrack->id();
    GST_DEBUG("Stream has no audio and no video track");
    return AtomicString();
}

static Stream* getStreamByTrackId(WebKitMediaSrc* source, AtomicString trackIdString)
{
    // WebKitMediaSrc should be locked at this point.
    for (Stream* stream : source->priv->streams) {
        if (stream->type != WebCore::Invalid
            && ((stream->audioTrack && stream->audioTrack->id() == trackIdString)
                || (stream->videoTrack && stream->videoTrack->id() == trackIdString) ) ) {
            return stream;
        }
    }
    return nullptr;
}

static Stream* getStreamBySourceBufferPrivate(WebKitMediaSrc* source, WebCore::SourceBufferPrivateGStreamer* sourceBufferPrivate)
{
    for (Stream* stream : source->priv->streams) {
        if (stream->sourceBuffer == sourceBufferPrivate)
            return stream;
    }
    return nullptr;
}

static Stream* getStreamByAppsrc(WebKitMediaSrc* source, GstElement* appsrc)
{
    for (Stream* stream : source->priv->streams) {
        if (stream->appsrc == appsrc)
            return stream;
    }
    return nullptr;
}

static void seekNeedsDataMainThread(WebKitMediaSrc* source)
{
    GST_DEBUG("Buffering needed before seek");

    ASSERT(WTF::isMainThread());

    GST_OBJECT_LOCK(source);
    MediaTime seekTime = source->priv->seekTime;
    WebCore::MediaPlayerPrivateGStreamerMSE* mediaPlayerPrivate = source->priv->mediaPlayerPrivate;
    GST_OBJECT_UNLOCK(source);

    if (!mediaPlayerPrivate)
        return;

    for (Stream* stream : source->priv->streams) {
        if (stream->type != WebCore::Invalid)
            stream->sourceBuffer->setReadyForMoreSamples(true);
    }

    mediaPlayerPrivate->notifySeekNeedsDataForTime(seekTime);
}

static void notifyReadyForMoreSamplesMainThread(WebKitMediaSrc* source, Stream* appsrcStream)
{
    GST_OBJECT_LOCK(source);

    auto it = std::find(source->priv->streams.begin(), source->priv->streams.end(), appsrcStream);
    if (it == source->priv->streams.end()) {
        GST_OBJECT_UNLOCK(source);
        return;
    }

    WebCore::MediaPlayerPrivateGStreamerMSE* mediaPlayerPrivate = source->priv->mediaPlayerPrivate;
    if (mediaPlayerPrivate && !mediaPlayerPrivate->seeking())
        appsrcStream->sourceBuffer->notifyReadyForMoreSamples();

    GST_OBJECT_UNLOCK(source);
}

static void enabledAppsrcNeedData(GstAppSrc* appsrc, guint, gpointer userData)
{
    WebKitMediaSrc* webKitMediaSrc = static_cast<WebKitMediaSrc*>(userData);
    ASSERT(WEBKIT_IS_MEDIA_SRC(webKitMediaSrc));

    bool allAppsrcNeedDataAfterSeek = false;

    GST_OBJECT_LOCK(webKitMediaSrc);
    OnSeekDataAction appsrcSeekDataNextAction = webKitMediaSrc->priv->appsrcSeekDataNextAction;
    int numAppsrcs = webKitMediaSrc->priv->streams.size();
    Stream* appsrcStream = getStreamByAppsrc(webKitMediaSrc, GST_ELEMENT(appsrc));

    if (webKitMediaSrc->priv->appsrcSeekDataCount > 0) {
        if (appsrcStream && !appsrcStream->appsrcNeedDataFlag) {
            ++webKitMediaSrc->priv->appsrcNeedDataCount;
            appsrcStream->appsrcNeedDataFlag = true;
        }
        if (webKitMediaSrc->priv->appsrcSeekDataCount == numAppsrcs && webKitMediaSrc->priv->appsrcNeedDataCount == numAppsrcs) {
            GST_DEBUG("All needDatas completed");
            allAppsrcNeedDataAfterSeek = true;
            webKitMediaSrc->priv->appsrcSeekDataCount = 0;
            webKitMediaSrc->priv->appsrcNeedDataCount = 0;
            webKitMediaSrc->priv->appsrcSeekDataNextAction = Nothing;

            for (Stream* stream : webKitMediaSrc->priv->streams)
                stream->appsrcNeedDataFlag = false;
        }
    }
    GST_OBJECT_UNLOCK(webKitMediaSrc);

    if (allAppsrcNeedDataAfterSeek) {
        GST_DEBUG("All expected appsrcSeekData() and appsrcNeedData() calls performed. Running next action (%d)", static_cast<int>(appsrcSeekDataNextAction));

        switch (appsrcSeekDataNextAction) {
        case MediaSourceSeekToTime: {
            GstStructure* structure = gst_structure_new_empty("seek-needs-data");
            GstMessage* message = gst_message_new_application(GST_OBJECT(appsrc), structure);
            gst_bus_post(webKitMediaSrc->priv->bus.get(), message);
            GST_TRACE("seek-needs-data message posted to the bus");
            break;
        }
        case Nothing:
            break;
        }
    } else if (appsrcSeekDataNextAction == Nothing) {
        WTF::GMutexLocker<GMutex> lock(webKitMediaSrc->priv->streamMutex);

        GST_OBJECT_LOCK(webKitMediaSrc);

        // Search again for the Stream, just in case it was removed between the previous lock and this one.
        appsrcStream = getStreamByAppsrc(webKitMediaSrc, GST_ELEMENT(appsrc));

        if (appsrcStream && appsrcStream->type != WebCore::Invalid) {
            GstStructure* structure = gst_structure_new("ready-for-more-samples", "appsrc-stream", G_TYPE_POINTER, appsrcStream, nullptr);
            GstMessage* message = gst_message_new_application(GST_OBJECT(appsrc), structure);
            gst_bus_post(webKitMediaSrc->priv->bus.get(), message);
            GST_TRACE("ready-for-more-samples message posted to the bus");
        }

        GST_OBJECT_UNLOCK(webKitMediaSrc);
    }
}

static void enabledAppsrcEnoughData(GstAppSrc *appsrc, gpointer userData)
{
    // No need to lock on webKitMediaSrc, we're on the main thread and nobody is going to remove the stream in the meantime.
    ASSERT(WTF::isMainThread());

    WebKitMediaSrc* webKitMediaSrc = static_cast<WebKitMediaSrc*>(userData);
    ASSERT(WEBKIT_IS_MEDIA_SRC(webKitMediaSrc));
    Stream* stream = getStreamByAppsrc(webKitMediaSrc, GST_ELEMENT(appsrc));

    // This callback might have been scheduled from a child thread before the stream was removed.
    // Then, the removal code might have run, and later this callback.
    // This check solves the race condition.
    if (!stream || stream->type == WebCore::Invalid)
        return;

    stream->sourceBuffer->setReadyForMoreSamples(false);
}

static gboolean enabledAppsrcSeekData(GstAppSrc*, guint64, gpointer userData)
{
    ASSERT(WTF::isMainThread());

    WebKitMediaSrc* webKitMediaSrc = static_cast<WebKitMediaSrc*>(userData);

    ASSERT(WEBKIT_IS_MEDIA_SRC(webKitMediaSrc));

    GST_OBJECT_LOCK(webKitMediaSrc);
    webKitMediaSrc->priv->appsrcSeekDataCount++;
    GST_OBJECT_UNLOCK(webKitMediaSrc);

    return TRUE;
}

// FIXME: Use gst_app_src_push_sample() instead when we switch to the appropriate GStreamer version.
static GstFlowReturn pushSample(GstAppSrc* appsrc, GstSample* sample)
{
    GstBuffer* buffer;
    GstCaps* caps;

    g_return_val_if_fail(GST_IS_SAMPLE(sample), GST_FLOW_ERROR);

    caps = gst_sample_get_caps(sample);
    if (caps)
        gst_app_src_set_caps(appsrc, caps);
    else
        GST_WARNING_OBJECT(appsrc, "received sample without caps");

    buffer = gst_sample_get_buffer(sample);
    if (!buffer) {
        GST_WARNING_OBJECT(appsrc, "received sample without buffer");
        return GST_FLOW_OK;
    }

    // gst_app_src_push_buffer() steals the reference, we need an additional one.
    gst_buffer_ref(buffer);
    return gst_app_src_push_buffer(appsrc, buffer);
}

namespace WebCore {

PassRefPtr<PlaybackPipeline> PlaybackPipeline::create()
{
    return adoptRef(new PlaybackPipeline());
}

PlaybackPipeline::PlaybackPipeline()
    : RefCounted<PlaybackPipeline>()
{
}

PlaybackPipeline::~PlaybackPipeline()
{
}

void PlaybackPipeline::setWebKitMediaSrc(WebKitMediaSrc* webKitMediaSrc)
{
    GST_DEBUG("webKitMediaSrc=%p", webKitMediaSrc);
    if (webKitMediaSrc)
        gst_object_ref(webKitMediaSrc);

    m_webKitMediaSrc = adoptGRef(static_cast<WebKitMediaSrc*>(webKitMediaSrc));
}

WebKitMediaSrc* PlaybackPipeline::webKitMediaSrc()
{
    return m_webKitMediaSrc.get();
}

MediaSourcePrivate::AddStatus PlaybackPipeline::addSourceBuffer(RefPtr<SourceBufferPrivateGStreamer> sourceBufferPrivate)
{
    WebKitMediaSrcPrivate* priv = m_webKitMediaSrc->priv;

    if (priv->allTracksConfigured) {
        GST_ERROR_OBJECT(m_webKitMediaSrc.get(), "Adding new source buffers after first data not supported yet");
        return MediaSourcePrivate::NotSupported;
    }

    GST_DEBUG_OBJECT(m_webKitMediaSrc.get(), "State %d", (int)GST_STATE(m_webKitMediaSrc.get()));

    Stream* stream = g_new0(Stream, 1);
    stream->parent = m_webKitMediaSrc.get();
    stream->appsrc = gst_element_factory_make("appsrc", nullptr);
    stream->appsrcNeedDataFlag = false;
    stream->sourceBuffer = sourceBufferPrivate.get();

    // No track has been attached yet.
    stream->type = Invalid;
    stream->parser = nullptr;
    stream->caps = nullptr;
#if ENABLE(VIDEO_TRACK)
    stream->audioTrack = nullptr;
    stream->videoTrack = nullptr;
#endif
    stream->presentationSize = WebCore::FloatSize();
    stream->lastEnqueuedTime = MediaTime::invalidTime();

    gst_app_src_set_callbacks(GST_APP_SRC(stream->appsrc), &enabledAppsrcCallbacks, stream->parent, 0);
    gst_app_src_set_emit_signals(GST_APP_SRC(stream->appsrc), FALSE);
    gst_app_src_set_stream_type(GST_APP_SRC(stream->appsrc), GST_APP_STREAM_TYPE_SEEKABLE);

    gst_app_src_set_max_bytes(GST_APP_SRC(stream->appsrc), 2 * WTF::MB);
    g_object_set(G_OBJECT(stream->appsrc),
        "block", FALSE,
        "min-percent", 20, nullptr);

    GST_OBJECT_LOCK(m_webKitMediaSrc.get());
    priv->streams.prepend(stream);
    GST_OBJECT_UNLOCK(m_webKitMediaSrc.get());

    gst_bin_add(GST_BIN(m_webKitMediaSrc.get()), stream->appsrc);
    gst_element_sync_state_with_parent(stream->appsrc);

    return MediaSourcePrivate::Ok;
}

void PlaybackPipeline::removeSourceBuffer(RefPtr<SourceBufferPrivateGStreamer> sourceBufferPrivate)
{
    ASSERT(WTF::isMainThread());

    GST_DEBUG_OBJECT(m_webKitMediaSrc.get(), "Element removed from MediaSource");
    GST_OBJECT_LOCK(m_webKitMediaSrc.get());
    WebKitMediaSrcPrivate* priv = m_webKitMediaSrc->priv;
    Stream* stream = nullptr;
    Deque<Stream*>::iterator streamPosition = priv->streams.begin();

    while (streamPosition != priv->streams.end()) {
        if ((*streamPosition)->sourceBuffer == sourceBufferPrivate.get()) {
            stream = *streamPosition;
            break;
        }
        ++streamPosition;
    }
    if (stream)
        priv->streams.remove(streamPosition);
    GST_OBJECT_UNLOCK(m_webKitMediaSrc.get());

    if (stream)
        freeStream(m_webKitMediaSrc.get(), stream);
}

void PlaybackPipeline::attachTrack(RefPtr<SourceBufferPrivateGStreamer> sourceBufferPrivate, RefPtr<TrackPrivateBase> trackPrivate, GstStructure* structure, GstCaps* caps)
{
    WebKitMediaSrc* webKitMediaSrc = m_webKitMediaSrc.get();
    Stream* stream = nullptr;
    unsigned padId = 0;
    const gchar* mediaType = gst_structure_get_name(structure);

    GST_OBJECT_LOCK(webKitMediaSrc);
    stream = getStreamBySourceBufferPrivate(webKitMediaSrc, sourceBufferPrivate.get());
    GST_OBJECT_UNLOCK(webKitMediaSrc);

    ASSERT(stream);

    GST_OBJECT_LOCK(webKitMediaSrc);
    padId = stream->parent->priv->numberOfPads;
    stream->parent->priv->numberOfPads++;
    GST_OBJECT_UNLOCK(webKitMediaSrc);

    GUniquePtr<gchar> parserBinName(g_strdup_printf("streamparser%u", padId));
    stream->parser = gst_bin_new(parserBinName.get());

    GST_DEBUG_OBJECT(webKitMediaSrc, "Configured track %s: appsrc=%s, padId=%u, mediaType=%s", trackPrivate->id().string().utf8().data(), GST_ELEMENT_NAME(stream->appsrc), padId, mediaType);

    if (!g_strcmp0(mediaType, "video/x-h264")) {
        GstElement* parser;
        GstElement* capsfilter;
        GstPad* pad = nullptr;
        GRefPtr<GstCaps> filterCaps = adoptGRef(gst_caps_new_simple("video/x-h264", "alignment", G_TYPE_STRING, "au", nullptr));

        parser = gst_element_factory_make("h264parse", nullptr);
        capsfilter = gst_element_factory_make("capsfilter", nullptr);
        g_object_set(capsfilter, "caps", filterCaps.get(), nullptr);

        gst_bin_add_many(GST_BIN(stream->parser), parser, capsfilter, nullptr);
        gst_element_link_pads(parser, "src", capsfilter, "sink");

        pad = gst_element_get_static_pad(parser, "sink");
        gst_element_add_pad(stream->parser, gst_ghost_pad_new("sink", pad));
        gst_object_unref(pad);

        pad = gst_element_get_static_pad(capsfilter, "src");
        gst_element_add_pad(stream->parser, gst_ghost_pad_new("src", pad));
        gst_object_unref(pad);
    } else if (!g_strcmp0(mediaType, "video/x-h265")) {
        GstElement* parser;
        GstElement* capsfilter;
        GstPad* pad = nullptr;
        GRefPtr<GstCaps> filterCaps = adoptGRef(gst_caps_new_simple("video/x-h265", "alignment", G_TYPE_STRING, "au", nullptr));

        parser = gst_element_factory_make("h265parse", nullptr);
        capsfilter = gst_element_factory_make("capsfilter", nullptr);
        g_object_set(capsfilter, "caps", filterCaps.get(), nullptr);

        gst_bin_add_many(GST_BIN(stream->parser), parser, capsfilter, nullptr);
        gst_element_link_pads(parser, "src", capsfilter, "sink");

        pad = gst_element_get_static_pad(parser, "sink");
        gst_element_add_pad(stream->parser, gst_ghost_pad_new("sink", pad));
        gst_object_unref(pad);

        pad = gst_element_get_static_pad(capsfilter, "src");
        gst_element_add_pad(stream->parser, gst_ghost_pad_new("src", pad));
        gst_object_unref(pad);
    } else if (!g_strcmp0(mediaType, "audio/mpeg")) {
        gint mpegversion = -1;
        GstElement* parser;
        GstPad* pad = nullptr;

        gst_structure_get_int(structure, "mpegversion", &mpegversion);
        if (mpegversion == 1) {
            parser = gst_element_factory_make("mpegaudioparse", nullptr);
        } else if (mpegversion == 2 || mpegversion == 4)
            parser = gst_element_factory_make("aacparse", nullptr);
        else
            ASSERT_NOT_REACHED();

        gst_bin_add(GST_BIN(stream->parser), parser);

        pad = gst_element_get_static_pad(parser, "sink");
        gst_element_add_pad(stream->parser, gst_ghost_pad_new("sink", pad));
        gst_object_unref(pad);

        pad = gst_element_get_static_pad(parser, "src");
        gst_element_add_pad(stream->parser, gst_ghost_pad_new("src", pad));
        gst_object_unref(pad);
    } else {
        GST_ERROR_OBJECT(stream->parent, "Unsupported media format: %s", mediaType);
        gst_object_unref(GST_OBJECT(stream->parser));
        return;
    }

    GST_OBJECT_LOCK(webKitMediaSrc);
    stream->type = Unknown;
    GST_OBJECT_UNLOCK(webKitMediaSrc);

    ASSERT(stream->parser);
    gst_bin_add(GST_BIN(stream->parent), stream->parser);
    gst_element_sync_state_with_parent(stream->parser);

    GstPad* sinkPad = gst_element_get_static_pad(stream->parser, "sink");
    GstPad* sourcePad = gst_element_get_static_pad(stream->appsrc, "src");
    gst_pad_link(sourcePad, sinkPad);
    gst_object_unref(sourcePad);
    sourcePad = nullptr;
    gst_object_unref(sinkPad);
    sinkPad = nullptr;

    sourcePad = gst_element_get_static_pad(stream->parser, "src");
    // FIXME: Is padId the best way to identify the Stream? What about trackId?.
    g_object_set_data(G_OBJECT(sourcePad), "id", GINT_TO_POINTER(padId));
    webKitMediaSrcLinkParser(sourcePad, caps, stream);

    ASSERT(stream->parent->priv->mediaPlayerPrivate);
    int signal = -1;
    if (g_str_has_prefix(mediaType, "audio")) {
        GST_OBJECT_LOCK(webKitMediaSrc);
        stream->type = Audio;
        stream->parent->priv->numberOfAudioStreams++;
        GST_OBJECT_UNLOCK(webKitMediaSrc);
        signal = SIGNAL_AUDIO_CHANGED;

        stream->audioTrack = RefPtr<WebCore::AudioTrackPrivateGStreamer>(static_cast<WebCore::AudioTrackPrivateGStreamer*>(trackPrivate.get()));
    } else if (g_str_has_prefix(mediaType, "video")) {
        GST_OBJECT_LOCK(webKitMediaSrc);
        stream->type = Video;
        stream->parent->priv->numberOfVideoStreams++;
        GST_OBJECT_UNLOCK(webKitMediaSrc);
        signal = SIGNAL_VIDEO_CHANGED;

        stream->videoTrack = RefPtr<WebCore::VideoTrackPrivateGStreamer>(static_cast<WebCore::VideoTrackPrivateGStreamer*>(trackPrivate.get()));
    } else if (g_str_has_prefix(mediaType, "text")) {
        GST_OBJECT_LOCK(webKitMediaSrc);
        stream->type = Text;
        stream->parent->priv->numberOfTextStreams++;
        GST_OBJECT_UNLOCK(webKitMediaSrc);
        signal = SIGNAL_TEXT_CHANGED;

        // FIXME: Support text tracks.
    }

    if (signal != -1)
        g_signal_emit(G_OBJECT(stream->parent), webkit_media_src_signals[signal], 0, nullptr);

    gst_object_unref(sourcePad);
    sourcePad = nullptr;
}

void PlaybackPipeline::reattachTrack(RefPtr<SourceBufferPrivateGStreamer> sourceBufferPrivate, RefPtr<TrackPrivateBase> trackPrivate)
{
    GST_DEBUG("Re-attaching track");

    // FIXME: Maybe remove this method.
    // Now the caps change is managed by gst_appsrc_push_sample()
    // in enqueueSample() and flushAndEnqueueNonDisplayingSamples().

    WebKitMediaSrc* webKitMediaSrc = m_webKitMediaSrc.get();

    GST_OBJECT_LOCK(webKitMediaSrc);
    Stream* stream = getStreamBySourceBufferPrivate(webKitMediaSrc, sourceBufferPrivate.get());
    GST_OBJECT_UNLOCK(webKitMediaSrc);

    ASSERT(stream);
    ASSERT(stream->type != Invalid);

    GstCaps* oldAppsrcCaps = gst_app_src_get_caps(GST_APP_SRC(stream->appsrc));
    // Now the caps change is managed by gst_appsrc_push_sample()
    // in enqueueSample() and flushAndEnqueueNonDisplayingSamples().
    // gst_app_src_set_caps(GST_APP_SRC(stream->appsrc), caps);
    GstCaps* appsrcCaps = gst_app_src_get_caps(GST_APP_SRC(stream->appsrc));
    const gchar* mediaType = gst_structure_get_name(gst_caps_get_structure(appsrcCaps, 0));

    if (!gst_caps_is_equal(oldAppsrcCaps, appsrcCaps)) {
        GST_DEBUG("Caps have changed, but reconstructing the sequence of elements is not supported yet");

#if (!(LOG_DISABLED || GST_DISABLE_GST_DEBUG))
        gchar* stroldcaps = gst_caps_to_string(oldAppsrcCaps);
        gchar* strnewcaps = gst_caps_to_string(appsrcCaps);
        GST_DEBUG("oldcaps: %s", stroldcaps);
        GST_DEBUG("newcaps: %s", strnewcaps);
        g_free(stroldcaps);
        g_free(strnewcaps);
#endif
    }

    int signal = -1;

    GST_OBJECT_LOCK(webKitMediaSrc);
    if (g_str_has_prefix(mediaType, "audio")) {
        ASSERT(stream->type == Audio);
        signal = SIGNAL_AUDIO_CHANGED;
        stream->audioTrack = RefPtr<WebCore::AudioTrackPrivateGStreamer>(static_cast<WebCore::AudioTrackPrivateGStreamer*>(trackPrivate.get()));
    } else if (g_str_has_prefix(mediaType, "video")) {
        ASSERT(stream->type == Video);
        signal = SIGNAL_VIDEO_CHANGED;
        stream->videoTrack = RefPtr<WebCore::VideoTrackPrivateGStreamer>(static_cast<WebCore::VideoTrackPrivateGStreamer*>(trackPrivate.get()));
    } else if (g_str_has_prefix(mediaType, "text")) {
        ASSERT(stream->type == Text);
        signal = SIGNAL_TEXT_CHANGED;

        // FIXME: Support text tracks.
    }
    GST_OBJECT_UNLOCK(webKitMediaSrc);

    gst_caps_unref(appsrcCaps);
    gst_caps_unref(oldAppsrcCaps);

    if (signal != -1)
        g_signal_emit(G_OBJECT(stream->parent), webkit_media_src_signals[signal], 0, nullptr);
}

void PlaybackPipeline::notifyDurationChanged()
{
    gst_element_post_message(GST_ELEMENT(m_webKitMediaSrc.get()), gst_message_new_duration_changed(GST_OBJECT(m_webKitMediaSrc.get())));
    // WebKitMediaSrc will ask MediaPlayerPrivateGStreamerMSE for the new duration later, when somebody asks for it.
}

void PlaybackPipeline::markEndOfStream(MediaSourcePrivate::EndOfStreamStatus)
{
    WebKitMediaSrcPrivate* priv = m_webKitMediaSrc->priv;

    GST_DEBUG_OBJECT(m_webKitMediaSrc.get(), "Have EOS");

    GST_OBJECT_LOCK(m_webKitMediaSrc.get());
    bool allTracksConfigured = priv->allTracksConfigured;
    if (!allTracksConfigured)
        priv->allTracksConfigured = true;
    GST_OBJECT_UNLOCK(m_webKitMediaSrc.get());

    if (!allTracksConfigured) {
        gst_element_no_more_pads(GST_ELEMENT(m_webKitMediaSrc.get()));
        webKitMediaSrcDoAsyncDone(m_webKitMediaSrc.get());
    }

    Vector<GstAppSrc*> appsrcs;

    GST_OBJECT_LOCK(m_webKitMediaSrc.get());
    for (Stream* stream : priv->streams) {
        if (stream->appsrc)
            appsrcs.append(GST_APP_SRC(stream->appsrc));
    }
    GST_OBJECT_UNLOCK(m_webKitMediaSrc.get());

    for (Vector<GstAppSrc*>::iterator iterator = appsrcs.begin(); iterator != appsrcs.end(); ++iterator)
        gst_app_src_end_of_stream(*iterator);
}

void PlaybackPipeline::flushAndEnqueueNonDisplayingSamples(Vector<RefPtr<MediaSample>> samples)
{
    ASSERT(WTF::isMainThread());

    if (!samples.size()) {
        GST_DEBUG("No samples, trackId unknown");
        return;
    }

    AtomicString trackId = samples[0]->trackID();
    GST_DEBUG("flushAndEnqueueNonDisplayingSamples: trackId=%s PTS[0]=%f ... PTS[n]=%f", trackId.string().utf8().data(), samples[0]->presentationTime().toFloat(), samples[samples.size()-1]->presentationTime().toFloat());

    GST_DEBUG_OBJECT(m_webKitMediaSrc.get(), "Flushing and re-enqueing %zu samples for stream %s", samples.size(), trackId.string().utf8().data());

    GST_OBJECT_LOCK(m_webKitMediaSrc.get());
    Stream* stream = getStreamByTrackId(m_webKitMediaSrc.get(), trackId);

    if (!stream) {
        GST_OBJECT_UNLOCK(m_webKitMediaSrc.get());
        return;
    }

    if (!stream->sourceBuffer->isReadyForMoreSamples(trackId)) {
        GST_DEBUG("flushAndEnqueueNonDisplayingSamples: skip adding new sample for trackId=%s, SB is not ready yet", trackId.string().utf8().data());
        GST_OBJECT_UNLOCK(m_webKitMediaSrc.get());
        return;
    }

    GstElement* appsrc = stream->appsrc;
    MediaTime lastEnqueuedTime = stream->lastEnqueuedTime;
    GST_OBJECT_UNLOCK(m_webKitMediaSrc.get());

    if (!m_webKitMediaSrc->priv->mediaPlayerPrivate->seeking())
        GST_DEBUG("flushAndEnqueueNonDisplayingSamples: trackId=%s pipeline needs flushing.", trackId.string().utf8().data());

    for (Vector<RefPtr<MediaSample>>::iterator iterator = samples.begin(); iterator != samples.end(); ++iterator) {
        GStreamerMediaSample* sample = static_cast<GStreamerMediaSample*>(iterator->get());
        GstBuffer* buffer = nullptr;
        if (sample->sample())
            buffer = gst_sample_get_buffer(sample->sample());
        if (buffer) {
            GstSample* gstSample = gst_sample_ref(sample->sample());
            lastEnqueuedTime = sample->presentationTime();

            GST_BUFFER_FLAG_SET(buffer, GST_BUFFER_FLAG_DECODE_ONLY);
            pushSample(GST_APP_SRC(appsrc), gstSample);
            // gst_app_src_push_sample() uses transfer-none for gstSample.

            gst_sample_unref(gstSample);
        }
    }
    GST_OBJECT_LOCK(m_webKitMediaSrc.get());
    stream->lastEnqueuedTime = lastEnqueuedTime;
    GST_OBJECT_UNLOCK(m_webKitMediaSrc.get());
}

void PlaybackPipeline::enqueueSample(PassRefPtr<MediaSample> prSample)
{
    ASSERT(WTF::isMainThread());

    RefPtr<MediaSample> rSample = prSample;
    AtomicString trackId = rSample->trackID();

    GST_TRACE("enqueing sample trackId=%s PTS=%f presentationSize=%.0fx%.0f at %" GST_TIME_FORMAT " duration: %" GST_TIME_FORMAT, trackId.string().utf8().data(), rSample->presentationTime().toFloat(), rSample->presentationSize().width(), rSample->presentationSize().height(), GST_TIME_ARGS(WebCore::toGstClockTime(rSample->presentationTime().toDouble())), GST_TIME_ARGS(WebCore::toGstClockTime(rSample->duration().toDouble())));

    Stream* stream = getStreamByTrackId(m_webKitMediaSrc.get(), trackId);

    if (!stream) {
        GST_WARNING("No stream!");
        return;
    }

    if (!stream->sourceBuffer->isReadyForMoreSamples(trackId)) {
        GST_DEBUG("enqueueSample: skip adding new sample for trackId=%s, SB is not ready yet", trackId.string().utf8().data());
        return;
    }

    GstElement* appsrc = stream->appsrc;
    MediaTime lastEnqueuedTime = stream->lastEnqueuedTime;

    GStreamerMediaSample* sample = static_cast<GStreamerMediaSample*>(rSample.get());
    if (sample->sample() && gst_sample_get_buffer(sample->sample())) {
        GstSample* gstSample = gst_sample_ref(sample->sample());
        GstBuffer* buffer = gst_sample_get_buffer(gstSample);
        lastEnqueuedTime = sample->presentationTime();

        GST_BUFFER_FLAG_UNSET(buffer, GST_BUFFER_FLAG_DECODE_ONLY);
        pushSample(GST_APP_SRC(appsrc), gstSample);
        // gst_app_src_push_sample() uses transfer-none for gstSample.

        gst_sample_unref(gstSample);

        stream->lastEnqueuedTime = lastEnqueuedTime;
    }
}

GstElement* PlaybackPipeline::pipeline()
{
    if (!m_webKitMediaSrc || !GST_ELEMENT_PARENT(GST_ELEMENT(m_webKitMediaSrc.get())))
        return nullptr;

    return GST_ELEMENT_PARENT(GST_ELEMENT_PARENT(GST_ELEMENT(m_webKitMediaSrc.get())));
}

};

static void applicationMessageCallback(GstBus*, GstMessage* message, WebKitMediaSrc* source)
{
    ASSERT(WTF::isMainThread());
    ASSERT(GST_MESSAGE_TYPE(message) == GST_MESSAGE_APPLICATION);

    const GstStructure* structure = gst_message_get_structure(message);

    if (gst_structure_has_name(structure, "seek-needs-data")) {
        seekNeedsDataMainThread(source);
        return;
    }

    if (gst_structure_has_name(structure, "ready-for-more-samples")) {
        Stream* appsrcStream = nullptr;
        gst_structure_get(structure, "appsrc-stream", G_TYPE_POINTER, &appsrcStream, nullptr);
        ASSERT(appsrcStream);

        notifyReadyForMoreSamplesMainThread(source, appsrcStream);
        return;
    }

    ASSERT_NOT_REACHED();
}

void webkit_media_src_set_mediaplayerprivate(WebKitMediaSrc* source, WebCore::MediaPlayerPrivateGStreamerMSE* mediaPlayerPrivate)
{
    GST_OBJECT_LOCK(source);
    if (source->priv->mediaPlayerPrivate && source->priv->mediaPlayerPrivate != mediaPlayerPrivate && source->priv->bus)
        g_signal_handlers_disconnect_by_func(source->priv->bus.get(), gpointer(applicationMessageCallback), source);

    // Set to nullptr on MediaPlayerPrivateGStreamer destruction, never a dangling pointer.
    source->priv->mediaPlayerPrivate = mediaPlayerPrivate;
    source->priv->bus = mediaPlayerPrivate?adoptGRef(gst_pipeline_get_bus(GST_PIPELINE(mediaPlayerPrivate->pipeline()))):nullptr;
    if (source->priv->bus) {
        // MediaPlayerPrivateGStreamer has called gst_bus_add_signal_watch() at this point, so we can subscribe.
        g_signal_connect(source->priv->bus.get(), "message::application", G_CALLBACK(applicationMessageCallback), source);
    }
    GST_OBJECT_UNLOCK(source);
}

void webkit_media_src_set_readyforsamples(WebKitMediaSrc* source, bool isReady)
{
    if (source) {
        GST_OBJECT_LOCK(source);
        for (Stream* stream : source->priv->streams)
            stream->sourceBuffer->setReadyForMoreSamples(isReady);
        GST_OBJECT_UNLOCK(source);
    }
}

void webkit_media_src_prepare_seek(WebKitMediaSrc* source, const MediaTime& time)
{
    GST_OBJECT_LOCK(source);
    source->priv->seekTime = time;
    source->priv->appsrcSeekDataCount = 0;
    source->priv->appsrcNeedDataCount = 0;

    for (Stream* stream : source->priv->streams) {
        stream->appsrcNeedDataFlag = false;
        // Don't allow samples away from the seekTime to be enqueued.
        stream->lastEnqueuedTime = time;
    }

    // The pending action will be performed in enabledAppsrcSeekData().
    source->priv->appsrcSeekDataNextAction = MediaSourceSeekToTime;
    GST_OBJECT_UNLOCK(source);
}

namespace WTF {
template <> GRefPtr<WebKitMediaSrc> adoptGRef(WebKitMediaSrc* ptr)
{
    ASSERT(!ptr || !g_object_is_floating(G_OBJECT(ptr)));
    return GRefPtr<WebKitMediaSrc>(ptr, GRefPtrAdopt);
}

template <> WebKitMediaSrc* refGPtr<WebKitMediaSrc>(WebKitMediaSrc* ptr)
{
    if (ptr)
        gst_object_ref_sink(GST_OBJECT(ptr));

    return ptr;
}

template <> void derefGPtr<WebKitMediaSrc>(WebKitMediaSrc* ptr)
{
    if (ptr)
        gst_object_unref(ptr);
}
};

#endif // USE(GSTREAMER)
<|MERGE_RESOLUTION|>--- conflicted
+++ resolved
@@ -403,20 +403,6 @@
             }
             break;
         }
-<<<<<<< HEAD
-        case GST_FORMAT_BYTES: {
-            if (source->priv) {
-                gint64 duration = webKitMediaSrcGetSize(source);
-                if (duration) {
-                    gst_query_set_duration(query, format, duration);
-                    GST_DEBUG_OBJECT(source, "size: %" G_GINT64_FORMAT, duration);
-                    result = TRUE;
-                }
-            }
-            break;
-        }
-=======
->>>>>>> 622e996f
         default:
             break;
         }
