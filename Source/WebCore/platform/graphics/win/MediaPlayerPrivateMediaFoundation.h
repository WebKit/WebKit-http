/*
 * Copyright (C) 2014 Alex Christensen <achristensen@webkit.org>
 * All rights reserved.
 *
 * Redistribution and use in source and binary forms, with or without
 * modification, are permitted provided that the following conditions
 * are met:
 * 1. Redistributions of source code must retain the above copyright
 *    notice, this list of conditions and the following disclaimer.
 * 2. Redistributions in binary form must reproduce the above copyright
 *    notice, this list of conditions and the following disclaimer in the
 *    documentation and/or other materials provided with the distribution.
 *
 * THIS SOFTWARE IS PROVIDED BY APPLE INC. ``AS IS'' AND ANY
 * EXPRESS OR IMPLIED WARRANTIES, INCLUDING, BUT NOT LIMITED TO, THE
 * IMPLIED WARRANTIES OF MERCHANTABILITY AND FITNESS FOR A PARTICULAR
 * PURPOSE ARE DISCLAIMED.  IN NO EVENT SHALL APPLE INC. OR
 * CONTRIBUTORS BE LIABLE FOR ANY DIRECT, INDIRECT, INCIDENTAL, SPECIAL,
 * EXEMPLARY, OR CONSEQUENTIAL DAMAGES (INCLUDING, BUT NOT LIMITED TO,
 * PROCUREMENT OF SUBSTITUTE GOODS OR SERVICES; LOSS OF USE, DATA, OR
 * PROFITS; OR BUSINESS INTERRUPTION) HOWEVER CAUSED AND ON ANY THEORY
 * OF LIABILITY, WHETHER IN CONTRACT, STRICT LIABILITY, OR TORT
 * (INCLUDING NEGLIGENCE OR OTHERWISE) ARISING IN ANY WAY OUT OF THE USE
 * OF THIS SOFTWARE, EVEN IF ADVISED OF THE POSSIBILITY OF SUCH DAMAGE.
 */

#pragma once

#include "COMPtr.h"
#include "MediaPlayerPrivate.h"

#include <D3D9.h>
#include <Dxva2api.h>

#include <Mfapi.h>
#include <Mferror.h>
#include <Mfidl.h>
#include <evcode.h>
#include <evr.h>

#include <wtf/Deque.h>
#include <wtf/Lock.h>
#include <wtf/ThreadingPrimitives.h>
#include <wtf/WeakPtr.h>
#include <wtf/win/Win32Handle.h>

namespace WebCore {

class MediaPlayerPrivateMediaFoundation : public MediaPlayerPrivateInterface {
public:
    explicit MediaPlayerPrivateMediaFoundation(MediaPlayer*);
    ~MediaPlayerPrivateMediaFoundation();
    static void registerMediaEngine(MediaEngineRegistrar);

    static void getSupportedTypes(HashSet<String, ASCIICaseInsensitiveHash>& types);
    static MediaPlayer::SupportsType supportsType(const MediaEngineSupportParameters&);
    static bool isAvailable();

    void load(const String& url) override;
    void cancelLoad() override;

<<<<<<< HEAD
    void play() override;
    void pause() override;

    bool supportsFullscreen() const override;

    FloatSize naturalSize() const override;

    bool hasVideo() const override;
    bool hasAudio() const override;

    void setVisible(bool) override;

    bool seeking() const override;
    void seek(float) override;

    void setRate(float) override;

    float duration() const override;

    float currentTime() const override;

    bool paused() const override;

    void setVolume(float) override;

    bool supportsMuting() const override;
    void setMuted(bool) override;

    MediaPlayer::NetworkState networkState() const override;
    MediaPlayer::ReadyState readyState() const override;

    float maxTimeSeekable() const override;

    std::unique_ptr<PlatformTimeRanges> buffered() const override;

=======
    void prepareToPlay() override;

    void play() override;
    void pause() override;

    bool supportsFullscreen() const override;

    FloatSize naturalSize() const override;

    bool hasVideo() const override;
    bool hasAudio() const override;

    void setVisible(bool) override;

    bool seeking() const override;
    void seek(float) override;

    void setRate(float) override;

    float duration() const override;

    float currentTime() const override;

    bool paused() const override;

    void setVolume(float) override;

    bool supportsMuting() const override;
    void setMuted(bool) override;

    MediaPlayer::NetworkState networkState() const override;
    MediaPlayer::ReadyState readyState() const override;

    float maxTimeSeekable() const override;

    std::unique_ptr<PlatformTimeRanges> buffered() const override;

>>>>>>> 4ccac179
    bool didLoadingProgress() const override;

    void setSize(const IntSize&) override;

    void paint(GraphicsContext&, const FloatRect&) override;

private:
    MediaPlayer* m_player;
    IntSize m_size;
    bool m_visible;
    bool m_loadingProgress;
    bool m_paused;
    bool m_hasAudio;
    bool m_hasVideo;
    bool m_preparingToPlay;
    float m_volume;
    HWND m_hwndVideo;
    MediaPlayer::NetworkState m_networkState;
    MediaPlayer::ReadyState m_readyState;
    FloatRect m_lastPaintRect;

    class MediaPlayerListener;
    HashSet<MediaPlayerListener*> m_listeners;
    Lock m_mutexListeners;

    FloatSize m_cachedNaturalSize;
    mutable Lock m_cachedNaturalSizeLock;

    WeakPtrFactory<MediaPlayerPrivateMediaFoundation> m_weakPtrFactory;
    COMPtr<IMFMediaSession> m_mediaSession;
    COMPtr<IMFSourceResolver> m_sourceResolver;
    COMPtr<IMFMediaSource> m_mediaSource;
    COMPtr<IMFTopology> m_topology;
    COMPtr<IMFPresentationDescriptor> m_sourcePD;
    COMPtr<IMFVideoDisplayControl> m_videoDisplay;

    bool createSession();
    bool startSession();
    bool endSession();
    bool startCreateMediaSource(const String& url);
    bool endCreatedMediaSource(IMFAsyncResult*);
    bool endGetEvent(IMFAsyncResult*);
    bool createTopologyFromSource();
    bool addBranchToPartialTopology(int stream);
    bool createOutputNode(COMPtr<IMFStreamDescriptor> sourceSD, COMPtr<IMFTopologyNode>&);
    bool createSourceStreamNode(COMPtr<IMFStreamDescriptor> sourceSD, COMPtr<IMFTopologyNode>&);

    void updateReadyState();

    COMPtr<IMFVideoDisplayControl> videoDisplay();

    void onCreatedMediaSource();
    void onTopologySet();
    void onBufferingStarted();
    void onBufferingStopped();
    void onSessionEnded();

    LPCWSTR registerVideoWindowClass();
    void createVideoWindow();
    void destroyVideoWindow();

    void invalidateFrameView();

    void addListener(MediaPlayerListener*);
    void removeListener(MediaPlayerListener*);
    void setNaturalSize(const FloatSize&);
    void notifyDeleted();

    static LRESULT CALLBACK VideoViewWndProc(HWND hWnd, UINT message, WPARAM wParam, LPARAM lParam);

    bool setAllChannelVolumes(float);

    class MediaPlayerListener {
    public:
        MediaPlayerListener() { }
        virtual ~MediaPlayerListener() { }

        virtual void onMediaPlayerDeleted() { }
    };

    class AsyncCallback : public IMFAsyncCallback, public MediaPlayerListener {
    public:
        AsyncCallback(MediaPlayerPrivateMediaFoundation*, bool event);
        ~AsyncCallback();

        HRESULT STDMETHODCALLTYPE QueryInterface(_In_ REFIID riid, __RPC__deref_out void __RPC_FAR *__RPC_FAR *ppvObject) override;
        ULONG STDMETHODCALLTYPE AddRef() override;
        ULONG STDMETHODCALLTYPE Release() override;

        HRESULT STDMETHODCALLTYPE GetParameters(__RPC__out DWORD *pdwFlags, __RPC__out DWORD *pdwQueue) override;
        HRESULT STDMETHODCALLTYPE Invoke(__RPC__in_opt IMFAsyncResult *pAsyncResult) override;

        void onMediaPlayerDeleted() override;

    private:
        ULONG m_refCount;
        MediaPlayerPrivateMediaFoundation* m_mediaPlayer;
        bool m_event;
        Lock m_mutex;
    };

    typedef Deque<COMPtr<IMFSample>> VideoSampleList;

    class VideoSamplePool {
    public:
        VideoSamplePool() { }
        virtual ~VideoSamplePool() { }

        HRESULT initialize(VideoSampleList& samples);
        void clear();

        HRESULT getSample(COMPtr<IMFSample>&);
        HRESULT returnSample(IMFSample*);
        bool areSamplesPending();

    private:
        Lock m_lock;
        VideoSampleList m_videoSampleQueue;
        bool m_initialized { false };
        unsigned m_pending { 0 };
    };

    class Direct3DPresenter;

    class VideoScheduler {
    public:
        VideoScheduler() { }
        virtual ~VideoScheduler() { }

        void setPresenter(Direct3DPresenter* presenter) { m_presenter = presenter; }

        void setFrameRate(const MFRatio& fps);
        void setClockRate(float rate) { m_playbackRate = rate; }

        const LONGLONG& lastSampleTime() const { return m_lastSampleTime; }
        const LONGLONG& frameDuration() const { return m_frameDuration; }

        HRESULT startScheduler(IMFClock*);
        HRESULT stopScheduler();

        HRESULT scheduleSample(IMFSample*, bool presentNow);
        HRESULT processSamplesInQueue(LONG& nextSleep);
        HRESULT processSample(IMFSample*, LONG& nextSleep);
        HRESULT flush();

    private:
        static DWORD WINAPI schedulerThreadProc(LPVOID lpParameter);
        DWORD schedulerThreadProcPrivate();

        Deque<COMPtr<IMFSample>> m_scheduledSamples;
        Lock m_lock;

        COMPtr<IMFClock> m_clock;
        Direct3DPresenter* m_presenter { nullptr };

        DWORD m_threadID { 0 };
        WTF::Win32Handle m_schedulerThread;
        WTF::Win32Handle m_threadReadyEvent;
        WTF::Win32Handle m_flushEvent;

        float m_playbackRate { 1.0f };
        MFTIME m_frameDuration { 0 };
        MFTIME m_lastSampleTime { 0 };

        std::atomic<bool> m_exitThread { false };

        void stopThread() { m_exitThread = true; }
    };

    class Direct3DPresenter {
    public:
        Direct3DPresenter();
        ~Direct3DPresenter();

        enum DeviceState {
            DeviceOK,
            DeviceReset,
            DeviceRemoved,
        };

        // Returns the IDirect3DDeviceManager9 interface.
        HRESULT getService(REFGUID guidService, REFIID riid, void** ppv);

        HRESULT checkFormat(D3DFORMAT);

        HRESULT setVideoWindow(HWND);
        HWND getVideoWindow() const { return m_hwnd; }
        HRESULT setDestinationRect(const RECT& destRect);
        RECT getDestinationRect() const { return m_destRect; };

        HRESULT createVideoSamples(IMFMediaType* format, VideoSampleList& videoSampleQueue);
        void releaseResources();

        HRESULT checkDeviceState(DeviceState&);
        HRESULT presentSample(IMFSample*, LONGLONG target);

        UINT refreshRate() const { return m_displayMode.RefreshRate; }

        void paintCurrentFrame(GraphicsContext&, const FloatRect&);

    private:
        HRESULT initializeD3D();
        HRESULT getSwapChainPresentParameters(IMFMediaType*, D3DPRESENT_PARAMETERS* presentParams);
        HRESULT createD3DDevice();
        HRESULT createD3DSample(IDirect3DSwapChain9*, COMPtr<IMFSample>& videoSample);
        HRESULT updateDestRect();

        HRESULT presentSwapChain(IDirect3DSwapChain9*, IDirect3DSurface9*);

        UINT m_deviceResetToken { 0 };
        HWND m_hwnd { nullptr };
        RECT m_destRect;
        D3DDISPLAYMODE m_displayMode;

        Lock m_lock;
        
        COMPtr<IDirect3D9Ex> m_direct3D9;
        COMPtr<IDirect3DDevice9Ex> m_device;
        COMPtr<IDirect3DDeviceManager9> m_deviceManager;
        COMPtr<IDirect3DSurface9> m_surfaceRepaint;

        COMPtr<IDirect3DSurface9> m_memSurface;
        int m_width { 0 };
        int m_height { 0 };
    };

    class CustomVideoPresenter
        : public IMFVideoPresenter
        , public IMFVideoDeviceID
        , public IMFTopologyServiceLookupClient
        , public IMFGetService
        , public IMFActivate
        , public IMFVideoDisplayControl
        , public IMFAsyncCallback
        , public MediaPlayerListener {
    public:
        CustomVideoPresenter(MediaPlayerPrivateMediaFoundation*);
        ~CustomVideoPresenter();

        HRESULT STDMETHODCALLTYPE QueryInterface(REFIID riid, __RPC__deref_out void __RPC_FAR *__RPC_FAR *ppvObject) override;
        ULONG STDMETHODCALLTYPE AddRef() override;
        ULONG STDMETHODCALLTYPE Release() override;

        // IMFClockStateSink
        HRESULT STDMETHODCALLTYPE OnClockStart(MFTIME hnsSystemTime, LONGLONG llClockStartOffset) override;
        HRESULT STDMETHODCALLTYPE OnClockStop(MFTIME hnsSystemTime) override;
        HRESULT STDMETHODCALLTYPE OnClockPause(MFTIME hnsSystemTime) override;
        HRESULT STDMETHODCALLTYPE OnClockRestart(MFTIME hnsSystemTime) override;
        HRESULT STDMETHODCALLTYPE OnClockSetRate(MFTIME hnsSystemTime, float flRate) override;

        // IMFVideoPresenter
        HRESULT STDMETHODCALLTYPE ProcessMessage(MFVP_MESSAGE_TYPE eMessage, ULONG_PTR ulParam) override;
        HRESULT STDMETHODCALLTYPE GetCurrentMediaType(_Outptr_  IMFVideoMediaType **ppMediaType) override;

        // IMFVideoDeviceID
        HRESULT STDMETHODCALLTYPE GetDeviceID(IID* pDeviceID) override;

        // IMFTopologyServiceLookupClient
        HRESULT STDMETHODCALLTYPE InitServicePointers(_In_  IMFTopologyServiceLookup *pLookup) override;
        HRESULT STDMETHODCALLTYPE ReleaseServicePointers(void) override;

        // IMFGetService
        virtual HRESULT STDMETHODCALLTYPE GetService(REFGUID guidService, REFIID riid, LPVOID *ppvObject);

        // IMFActivate
        virtual HRESULT STDMETHODCALLTYPE ActivateObject(REFIID riid, void **ppv);
        virtual HRESULT STDMETHODCALLTYPE DetachObject();
        virtual HRESULT STDMETHODCALLTYPE ShutdownObject();

        // IMFAttributes
        virtual HRESULT STDMETHODCALLTYPE GetItem(__RPC__in REFGUID guidKey, __RPC__inout_opt PROPVARIANT *pValue) { return E_NOTIMPL; }
        virtual HRESULT STDMETHODCALLTYPE GetItemType(__RPC__in REFGUID guidKey, __RPC__out MF_ATTRIBUTE_TYPE *pType) { return E_NOTIMPL; }
        virtual HRESULT STDMETHODCALLTYPE CompareItem(__RPC__in REFGUID guidKey, __RPC__in REFPROPVARIANT Value, __RPC__out BOOL *pbResult) { return E_NOTIMPL; }
        virtual HRESULT STDMETHODCALLTYPE Compare(__RPC__in_opt IMFAttributes *pTheirs, MF_ATTRIBUTES_MATCH_TYPE MatchType, __RPC__out BOOL *pbResult) { return E_NOTIMPL; }
        virtual HRESULT STDMETHODCALLTYPE GetUINT32(__RPC__in REFGUID guidKey, __RPC__out UINT32 *punValue) { return E_NOTIMPL; }
        virtual HRESULT STDMETHODCALLTYPE GetUINT64(__RPC__in REFGUID guidKey, __RPC__out UINT64 *punValue) { return E_NOTIMPL; }
        virtual HRESULT STDMETHODCALLTYPE GetDouble(__RPC__in REFGUID guidKey, __RPC__out double *pfValue) { return E_NOTIMPL; }
        virtual HRESULT STDMETHODCALLTYPE GetGUID(__RPC__in REFGUID guidKey, __RPC__out GUID *pguidValue) { return E_NOTIMPL; }
        virtual HRESULT STDMETHODCALLTYPE GetStringLength(__RPC__in REFGUID guidKey, __RPC__out UINT32 *pcchLength) { return E_NOTIMPL; }
        virtual HRESULT STDMETHODCALLTYPE GetString(__RPC__in REFGUID guidKey, __RPC__out_ecount_full(cchBufSize) LPWSTR pwszValue, UINT32 cchBufSize, __RPC__inout_opt UINT32 *pcchLength) { return E_NOTIMPL; }
        virtual HRESULT STDMETHODCALLTYPE GetAllocatedString(__RPC__in REFGUID guidKey, __RPC__deref_out_ecount_full_opt((*pcchLength + 1)) LPWSTR *ppwszValue, __RPC__out UINT32 *pcchLength) { return E_NOTIMPL; }
        virtual HRESULT STDMETHODCALLTYPE GetBlobSize(__RPC__in REFGUID guidKey, __RPC__out UINT32 *pcbBlobSize) { return E_NOTIMPL; }
        virtual HRESULT STDMETHODCALLTYPE GetBlob(__RPC__in REFGUID guidKey, __RPC__out_ecount_full(cbBufSize) UINT8 *pBuf, UINT32 cbBufSize, __RPC__inout_opt UINT32 *pcbBlobSize) { return E_NOTIMPL; }
        virtual HRESULT STDMETHODCALLTYPE GetAllocatedBlob(__RPC__in REFGUID guidKey, __RPC__deref_out_ecount_full_opt(*pcbSize) UINT8 **ppBuf, __RPC__out UINT32 *pcbSize) { return E_NOTIMPL; }
        virtual HRESULT STDMETHODCALLTYPE GetUnknown(__RPC__in REFGUID guidKey, __RPC__in REFIID riid, __RPC__deref_out_opt LPVOID *ppv) { return E_NOTIMPL; }
        virtual HRESULT STDMETHODCALLTYPE SetItem(__RPC__in REFGUID guidKey, __RPC__in REFPROPVARIANT Value) { return E_NOTIMPL; }
        virtual HRESULT STDMETHODCALLTYPE DeleteItem(__RPC__in REFGUID guidKey) { return E_NOTIMPL; }
        virtual HRESULT STDMETHODCALLTYPE DeleteAllItems(void) { return E_NOTIMPL; }
        virtual HRESULT STDMETHODCALLTYPE SetUINT32(__RPC__in REFGUID guidKey, UINT32 unValue) { return E_NOTIMPL; }
        virtual HRESULT STDMETHODCALLTYPE SetUINT64(__RPC__in REFGUID guidKey, UINT64 unValue) { return E_NOTIMPL; }
        virtual HRESULT STDMETHODCALLTYPE SetDouble(__RPC__in REFGUID guidKey, double fValue) { return E_NOTIMPL; }
        virtual HRESULT STDMETHODCALLTYPE SetGUID(__RPC__in REFGUID guidKey, __RPC__in REFGUID guidValue) { return E_NOTIMPL; }
        virtual HRESULT STDMETHODCALLTYPE SetString(__RPC__in REFGUID guidKey, __RPC__in_string LPCWSTR wszValue) { return E_NOTIMPL; }
        virtual HRESULT STDMETHODCALLTYPE SetBlob(__RPC__in REFGUID guidKey, __RPC__in_ecount_full(cbBufSize) const UINT8 *pBuf, UINT32 cbBufSize) { return E_NOTIMPL; }
        virtual HRESULT STDMETHODCALLTYPE SetUnknown(__RPC__in REFGUID guidKey, __RPC__in_opt IUnknown *pUnknown) { return E_NOTIMPL; }
        virtual HRESULT STDMETHODCALLTYPE LockStore(void) { return E_NOTIMPL; }
        virtual HRESULT STDMETHODCALLTYPE UnlockStore(void) { return E_NOTIMPL; }
        virtual HRESULT STDMETHODCALLTYPE GetCount(__RPC__out UINT32 *pcItems) { return E_NOTIMPL; }
        virtual HRESULT STDMETHODCALLTYPE GetItemByIndex(UINT32 unIndex, __RPC__out GUID *pguidKey, __RPC__inout_opt PROPVARIANT *pValue) { return E_NOTIMPL; }
        virtual HRESULT STDMETHODCALLTYPE CopyAllItems(__RPC__in_opt IMFAttributes *pDest) { return E_NOTIMPL; }

        // IMFVideoDisplayControl
        virtual HRESULT STDMETHODCALLTYPE GetNativeVideoSize(SIZE* pszVideo, SIZE* pszARVideo) { return E_NOTIMPL; }
        virtual HRESULT STDMETHODCALLTYPE GetIdealVideoSize(SIZE* pszMin, SIZE* pszMax) { return E_NOTIMPL; }
        virtual HRESULT STDMETHODCALLTYPE SetVideoPosition(const MFVideoNormalizedRect* pnrcSource, const LPRECT prcDest);
        virtual HRESULT STDMETHODCALLTYPE GetVideoPosition(MFVideoNormalizedRect* pnrcSource, LPRECT prcDest);
        virtual HRESULT STDMETHODCALLTYPE SetAspectRatioMode(DWORD dwAspectRatioMode) { return E_NOTIMPL; }
        virtual HRESULT STDMETHODCALLTYPE GetAspectRatioMode(DWORD* pdwAspectRatioMode) { return E_NOTIMPL; }
        virtual HRESULT STDMETHODCALLTYPE SetVideoWindow(HWND hwndVideo);
        virtual HRESULT STDMETHODCALLTYPE GetVideoWindow(HWND* phwndVideo);
        virtual HRESULT STDMETHODCALLTYPE RepaintVideo();
        virtual HRESULT STDMETHODCALLTYPE GetCurrentImage(BITMAPINFOHEADER* pBih, BYTE** pDib, DWORD* pcbDib, LONGLONG* pTimeStamp) { return E_NOTIMPL; }
        virtual HRESULT STDMETHODCALLTYPE SetBorderColor(COLORREF Clr) { return E_NOTIMPL; }
        virtual HRESULT STDMETHODCALLTYPE GetBorderColor(COLORREF* pClr) { return E_NOTIMPL; }
        virtual HRESULT STDMETHODCALLTYPE SetRenderingPrefs(DWORD dwRenderFlags) { return E_NOTIMPL; }
        virtual HRESULT STDMETHODCALLTYPE GetRenderingPrefs(DWORD* pdwRenderFlags) { return E_NOTIMPL; }
        virtual HRESULT STDMETHODCALLTYPE SetFullscreen(BOOL bFullscreen) { return E_NOTIMPL; }
        virtual HRESULT STDMETHODCALLTYPE GetFullscreen(BOOL* pbFullscreen) { return E_NOTIMPL; }

        // IMFAsyncCallback methods
        virtual HRESULT STDMETHODCALLTYPE GetParameters(DWORD*, DWORD*) { return E_NOTIMPL; }
        virtual HRESULT STDMETHODCALLTYPE Invoke(IMFAsyncResult* pAsyncResult);

        // MediaPlayerListener
        void onMediaPlayerDeleted() override;

        void paintCurrentFrame(GraphicsContext&, const FloatRect&);

        float currentTime();

        float maxTimeLoaded() const { return m_maxTimeLoaded; }

    private:
        ULONG m_refCount { 0 };
        Lock m_lock;
        MediaPlayerPrivateMediaFoundation* m_mediaPlayer;

        enum RenderState {
            RenderStateStarted = 1,
            RenderStateStopped,
            RenderStatePaused,
            RenderStateShutdown,
        };

        RenderState m_renderState { RenderStateShutdown };
        COMPtr<IMFClock> m_clock;
        COMPtr<IMediaEventSink> m_mediaEventSink;
        COMPtr<IMFTransform> m_mixer;
        COMPtr<IMFMediaType> m_mediaType;
        std::unique_ptr<Direct3DPresenter> m_presenterEngine;
        MFVideoNormalizedRect m_sourceRect;
        bool m_sampleNotify { false };
        bool m_prerolled { false };
        bool m_repaint { false };
        bool m_endStreaming { false };
        VideoScheduler m_scheduler;
        VideoSamplePool m_samplePool;
        unsigned m_tokenCounter { 0 };
        float m_rate { 1.0f };
        float m_maxTimeLoaded { 0.0f };

        bool isActive() const;

        bool isScrubbing() const { return m_rate == 0.0f; }

        HRESULT configureMixer(IMFTransform* mixer);
        HRESULT flush();
        HRESULT setMediaType(IMFMediaType*);
        HRESULT checkShutdown() const;
        HRESULT renegotiateMediaType();
        HRESULT processInputNotify();
        HRESULT beginStreaming();
        HRESULT endStreaming();
        HRESULT checkEndOfStream();
        HRESULT isMediaTypeSupported(IMFMediaType*);
        HRESULT createOptimalVideoType(IMFMediaType* proposedType, IMFMediaType** optimalType);
        HRESULT calculateOutputRectangle(IMFMediaType* proposedType, RECT& outputRect);

        void processOutputLoop();
        HRESULT processOutput();
        HRESULT deliverSample(IMFSample*, bool repaint);
        HRESULT trackSample(IMFSample*);
        void releaseResources();

        HRESULT onSampleFree(IMFAsyncResult*);

        void notifyEvent(long EventCode, LONG_PTR Param1, LONG_PTR Param2);
    };

    COMPtr<CustomVideoPresenter> m_presenter;
};

}<|MERGE_RESOLUTION|>--- conflicted
+++ resolved
@@ -59,7 +59,8 @@
     void load(const String& url) override;
     void cancelLoad() override;
 
-<<<<<<< HEAD
+    void prepareToPlay() override;
+
     void play() override;
     void pause() override;
 
@@ -95,45 +96,6 @@
 
     std::unique_ptr<PlatformTimeRanges> buffered() const override;
 
-=======
-    void prepareToPlay() override;
-
-    void play() override;
-    void pause() override;
-
-    bool supportsFullscreen() const override;
-
-    FloatSize naturalSize() const override;
-
-    bool hasVideo() const override;
-    bool hasAudio() const override;
-
-    void setVisible(bool) override;
-
-    bool seeking() const override;
-    void seek(float) override;
-
-    void setRate(float) override;
-
-    float duration() const override;
-
-    float currentTime() const override;
-
-    bool paused() const override;
-
-    void setVolume(float) override;
-
-    bool supportsMuting() const override;
-    void setMuted(bool) override;
-
-    MediaPlayer::NetworkState networkState() const override;
-    MediaPlayer::ReadyState readyState() const override;
-
-    float maxTimeSeekable() const override;
-
-    std::unique_ptr<PlatformTimeRanges> buffered() const override;
-
->>>>>>> 4ccac179
     bool didLoadingProgress() const override;
 
     void setSize(const IntSize&) override;
