--- conflicted
+++ resolved
@@ -632,77 +632,10 @@
 
 HWND MediaPlayerPrivateMediaFoundation::hostWindow()
 {
-<<<<<<< HEAD
-    return DefWindowProc(hWnd, message, wParam, lParam);
-}
-
-LPCWSTR MediaPlayerPrivateMediaFoundation::registerVideoWindowClass()
-{
-    const LPCWSTR kVideoWindowClassName = L"WebVideoWindowClass";
-
-    static bool haveRegisteredWindowClass = false;
-    if (haveRegisteredWindowClass)
-        return kVideoWindowClassName;
-
-    haveRegisteredWindowClass = true;
-
-    WNDCLASSEX wcex;
-
-    wcex.cbSize = sizeof(WNDCLASSEX);
-
-    wcex.style = CS_DBLCLKS;
-    wcex.lpfnWndProc = VideoViewWndProc;
-    wcex.cbClsExtra = 0;
-    wcex.cbWndExtra = 0;
-    wcex.hInstance = nullptr;
-    wcex.hIcon = nullptr;
-    wcex.hCursor = ::LoadCursor(0, IDC_ARROW);
-    wcex.hbrBackground = nullptr;
-    wcex.lpszMenuName = nullptr;
-    wcex.lpszClassName = kVideoWindowClassName;
-    wcex.hIconSm = nullptr;
-
-    if (RegisterClassEx(&wcex))
-        return kVideoWindowClassName;
-
-    return nullptr;
-}
-
-void MediaPlayerPrivateMediaFoundation::createVideoWindow()
-{
-    HWND hWndParent = nullptr;
-    FrameView* view = nullptr;
-    if (!m_player || !m_player->cachedResourceLoader() || !m_player->cachedResourceLoader()->document())
-        return;
-    view = m_player->cachedResourceLoader()->document()->view();
-    if (!view || !view->hostWindow())
-        return;
-
-    PlatformPageClient pageClient = view->hostWindow()->platformPageClient();
-#if PLATFORM(QT)
-    QWindow* ownerWindow = pageClient ? pageClient->ownerWindow() : nullptr;
-    if (!ownerWindow)
-        return;
-    hWndParent = (HWND)ownerWindow->winId();
-#else
-    hWndParent = pageClient;
-#endif
-
-    m_hwndVideo = CreateWindowEx(WS_EX_NOACTIVATE | WS_EX_TRANSPARENT, registerVideoWindowClass(), 0, WS_CHILD | WS_CLIPSIBLINGS | WS_CLIPCHILDREN,
-        0, 0, 0, 0, hWndParent, 0, 0, 0);
-}
-
-void MediaPlayerPrivateMediaFoundation::destroyVideoWindow()
-{
-    if (m_hwndVideo) {
-        DestroyWindow(m_hwndVideo);
-        m_hwndVideo = nullptr;
-=======
     if (m_player && m_player->cachedResourceLoader() && !m_player->cachedResourceLoader()->document()) {
         auto* view = m_player->cachedResourceLoader()->document()->view();
         if (view && view->hostWindow() && view->hostWindow()->platformPageClient())
             return view->hostWindow()->platformPageClient();
->>>>>>> 2d3b0564
     }
     return GetDesktopWindow();
 }
