/*
 * Copyright (C) 2013 Apple Inc. All rights reserved.
 *
 * Redistribution and use in source and binary forms, with or without
 * modification, are permitted provided that the following conditions
 * are met:
 * 1. Redistributions of source code must retain the above copyright
 *    notice, this list of conditions and the following disclaimer.
 * 2. Redistributions in binary form must reproduce the above copyright
 *    notice, this list of conditions and the following disclaimer in the
 *    documentation and/or other materials provided with the distribution.
 *
 * THIS SOFTWARE IS PROVIDED BY APPLE INC. ``AS IS'' AND ANY
 * EXPRESS OR IMPLIED WARRANTIES, INCLUDING, BUT NOT LIMITED TO, THE
 * IMPLIED WARRANTIES OF MERCHANTABILITY AND FITNESS FOR A PARTICULAR
 * PURPOSE ARE DISCLAIMED.  IN NO EVENT SHALL APPLE INC. OR
 * CONTRIBUTORS BE LIABLE FOR ANY DIRECT, INDIRECT, INCIDENTAL, SPECIAL,
 * EXEMPLARY, OR CONSEQUENTIAL DAMAGES (INCLUDING, BUT NOT LIMITED TO,
 * PROCUREMENT OF SUBSTITUTE GOODS OR SERVICES; LOSS OF USE, DATA, OR
 * PROFITS; OR BUSINESS INTERRUPTION) HOWEVER CAUSED AND ON ANY THEORY
 * OF LIABILITY, WHETHER IN CONTRACT, STRICT LIABILITY, OR TORT
 * (INCLUDING NEGLIGENCE OR OTHERWISE) ARISING IN ANY WAY OUT OF THE USE
 * OF THIS SOFTWARE, EVEN IF ADVISED OF THE POSSIBILITY OF SUCH DAMAGE. 
 */

#pragma once

#if ENABLE(MEDIA_SOURCE)

#include <wtf/MediaTime.h>
#include <wtf/PassRefPtr.h>
#include <wtf/Vector.h>

namespace WebCore {

class SourceBufferPrivate;
#if ENABLE(VIDEO_TRACK)
class AudioTrackPrivate;
class VideoTrackPrivate;
class InbandTextTrackPrivate;
#endif
class MediaSample;
class MediaDescription;

class SourceBufferPrivateClient {
public:
    virtual ~SourceBufferPrivateClient() { }

<<<<<<< HEAD
    virtual void sourceBufferPrivateDidEndStream(SourceBufferPrivate*, const WTF::AtomicString&) = 0;

#if ENABLE(VIDEO_TRACK)
=======
>>>>>>> cc3ca97d
    struct InitializationSegment {
        MediaTime duration;

        struct AudioTrackInformation {
            RefPtr<MediaDescription> description;
            RefPtr<AudioTrackPrivate> track;
        };
        Vector<AudioTrackInformation> audioTracks;

        struct VideoTrackInformation {
            RefPtr<MediaDescription> description;
            RefPtr<VideoTrackPrivate> track;
        };
        Vector<VideoTrackInformation> videoTracks;

        struct TextTrackInformation {
            RefPtr<MediaDescription> description;
            RefPtr<InbandTextTrackPrivate> track;
        };
        Vector<TextTrackInformation> textTracks;
    };
    virtual void sourceBufferPrivateDidReceiveInitializationSegment(SourceBufferPrivate*, const InitializationSegment&) = 0;
    virtual void sourceBufferPrivateDidReceiveSample(SourceBufferPrivate*, PassRefPtr<MediaSample>) = 0;
    virtual bool sourceBufferPrivateHasAudio(const SourceBufferPrivate*) const = 0;
    virtual bool sourceBufferPrivateHasVideo(const SourceBufferPrivate*) const = 0;

    virtual void sourceBufferPrivateDidBecomeReadyForMoreSamples(SourceBufferPrivate*, AtomicString trackID) = 0;
#endif

    virtual MediaTime sourceBufferPrivateFastSeekTimeForMediaTime(SourceBufferPrivate*, const MediaTime& time, const MediaTime&, const MediaTime&) { return time; }
    virtual void sourceBufferPrivateSeekToTime(SourceBufferPrivate*, const MediaTime&) { };

    enum AppendResult {
        AppendSucceeded,
        ReadStreamFailed,
        ParsingFailed,
    };
    virtual void sourceBufferPrivateAppendComplete(SourceBufferPrivate*, AppendResult) = 0;
    virtual void sourceBufferPrivateDidReceiveRenderingError(SourceBufferPrivate*, int errocCode) = 0;

    virtual double timestampOffset() const = 0;
};

}

#endif // ENABLE(MEDIA_SOURCE)<|MERGE_RESOLUTION|>--- conflicted
+++ resolved
@@ -46,12 +46,7 @@
 public:
     virtual ~SourceBufferPrivateClient() { }
 
-<<<<<<< HEAD
-    virtual void sourceBufferPrivateDidEndStream(SourceBufferPrivate*, const WTF::AtomicString&) = 0;
-
 #if ENABLE(VIDEO_TRACK)
-=======
->>>>>>> cc3ca97d
     struct InitializationSegment {
         MediaTime duration;
 
