--- conflicted
+++ resolved
@@ -834,11 +834,7 @@
     clipOut(path);
 }
 
-<<<<<<< HEAD
-#if !USE(CG) && !PLATFORM(QT) && !USE(CAIRO)
-=======
-#if !USE(CG) && !USE(DIRECT2D) && !USE(CAIRO)
->>>>>>> 4ccac179
+#if !USE(CG) && !PLATFORM(QT) && !USE(DIRECT2D) && !USE(CAIRO)
 IntRect GraphicsContext::clipBounds() const
 {
     ASSERT_NOT_REACHED();
@@ -906,11 +902,7 @@
         fillRect(rect.rect(), color, compositeOperation(), blendMode);
 }
 
-<<<<<<< HEAD
-#if !USE(CG) && !PLATFORM(QT) && !USE(CAIRO)
-=======
-#if !USE(CG) && !USE(DIRECT2D) && !USE(CAIRO)
->>>>>>> 4ccac179
+#if !USE(CG) && !USE(DIRECT2D) && !USE(CAIRO) && !PLATFORM(QT)
 void GraphicsContext::fillRectWithRoundedHole(const IntRect& rect, const FloatRoundedRect& roundedHoleRect, const Color& color)
 {
     if (paintingDisabled())
@@ -972,11 +964,7 @@
 }
 #endif
 
-<<<<<<< HEAD
-#if !PLATFORM(QT) && !USE(CAIRO)
-=======
-#if !USE(CAIRO) && !USE(DIRECT2D)
->>>>>>> 4ccac179
+#if !USE(CAIRO) && !USE(DIRECT2D) && !PLATFORM(QT)
 void GraphicsContext::setPlatformStrokeStyle(StrokeStyle)
 {
 }
@@ -988,11 +976,7 @@
 }
 #endif
 
-<<<<<<< HEAD
-#if !USE(CG) && !USE(CAIRO) && !PLATFORM(QT)
-=======
-#if !USE(CG) && !USE(DIRECT2D) && !USE(CAIRO)
->>>>>>> 4ccac179
+#if !USE(CG) && !USE(DIRECT2D) && !USE(CAIRO) && !PLATFORM(QT)
 bool GraphicsContext::isAcceleratedContext() const
 {
     return false;
