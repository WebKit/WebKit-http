/*
 * Copyright (C) 2003, 2004, 2005, 2006, 2009, 2013 Apple Inc. All rights reserved.
 *
 * Redistribution and use in source and binary forms, with or without
 * modification, are permitted provided that the following conditions
 * are met:
 * 1. Redistributions of source code must retain the above copyright
 *    notice, this list of conditions and the following disclaimer.
 * 2. Redistributions in binary form must reproduce the above copyright
 *    notice, this list of conditions and the following disclaimer in the
 *    documentation and/or other materials provided with the distribution.
 *
 * THIS SOFTWARE IS PROVIDED BY APPLE INC. AND ITS CONTRIBUTORS ``AS IS''
 * AND ANY EXPRESS OR IMPLIED WARRANTIES, INCLUDING, BUT NOT LIMITED TO,
 * THE IMPLIED WARRANTIES OF MERCHANTABILITY AND FITNESS FOR A PARTICULAR
 * PURPOSE ARE DISCLAIMED. IN NO EVENT SHALL APPLE INC. OR ITS CONTRIBUTORS
 * BE LIABLE FOR ANY DIRECT, INDIRECT, INCIDENTAL, SPECIAL, EXEMPLARY, OR
 * CONSEQUENTIAL DAMAGES (INCLUDING, BUT NOT LIMITED TO, PROCUREMENT OF
 * SUBSTITUTE GOODS OR SERVICES; LOSS OF USE, DATA, OR PROFITS; OR BUSINESS
 * INTERRUPTION) HOWEVER CAUSED AND ON ANY THEORY OF LIABILITY, WHETHER IN
 * CONTRACT, STRICT LIABILITY, OR TORT (INCLUDING NEGLIGENCE OR OTHERWISE)
 * ARISING IN ANY WAY OUT OF THE USE OF THIS SOFTWARE, EVEN IF ADVISED OF
 * THE POSSIBILITY OF SUCH DAMAGE.
 */

#include "config.h"
#include "GraphicsContext.h"

#include "BidiResolver.h"
#include "BitmapImage.h"
#include "FloatRoundedRect.h"
#include "Gradient.h"
#include "ImageBuffer.h"
#include "IntRect.h"
#include "RoundedRect.h"
#include "TextRun.h"

#include "stdio.h"

namespace WebCore {

class TextRunIterator {
public:
    TextRunIterator()
        : m_textRun(0)
        , m_offset(0)
    {
    }

    TextRunIterator(const TextRun* textRun, unsigned offset)
        : m_textRun(textRun)
        , m_offset(offset)
    {
    }

    TextRunIterator(const TextRunIterator& other)
        : m_textRun(other.m_textRun)
        , m_offset(other.m_offset)
    {
    }

    unsigned offset() const { return m_offset; }
    void increment() { m_offset++; }
    bool atEnd() const { return !m_textRun || m_offset >= m_textRun->length(); }
    UChar current() const { return (*m_textRun)[m_offset]; }
    UCharDirection direction() const { return atEnd() ? U_OTHER_NEUTRAL : u_charDirection(current()); }

    bool operator==(const TextRunIterator& other)
    {
        return m_offset == other.m_offset && m_textRun == other.m_textRun;
    }

    bool operator!=(const TextRunIterator& other) { return !operator==(other); }

private:
    const TextRun* m_textRun;
    int m_offset;
};

#if !PLATFORM(IOS)
GraphicsContext::GraphicsContext(PlatformGraphicsContext* platformGraphicsContext)
    : m_updatingControlTints(false)
    , m_transparencyCount(0)
{
    platformInit(platformGraphicsContext);
}
#else
GraphicsContext::GraphicsContext(PlatformGraphicsContext* platformGraphicsContext, bool shouldUseContextColors)
    : m_updatingControlTints(false)
    , m_transparencyCount(0)
{
    platformInit(platformGraphicsContext, shouldUseContextColors);
}
#endif

GraphicsContext::~GraphicsContext()
{
    ASSERT(m_stack.isEmpty());
    ASSERT(!m_transparencyCount);
    platformDestroy();
}

void GraphicsContext::save()
{
    if (paintingDisabled())
        return;

    m_stack.append(m_state);

    savePlatformState();
}

void GraphicsContext::restore()
{
    if (paintingDisabled())
        return;

    if (m_stack.isEmpty()) {
        LOG_ERROR("ERROR void GraphicsContext::restore() stack is empty");
        return;
    }
    m_state = m_stack.last();
    m_stack.removeLast();

    restorePlatformState();
}

#if PLATFORM(IOS)
void GraphicsContext::drawRaisedEllipse(const FloatRect& rect, const Color& ellipseColor, ColorSpace ellipseColorSpace, const Color& shadowColor, ColorSpace shadowColorSpace)
{
    if (paintingDisabled())
        return;

    save();

    setStrokeColor(shadowColor, shadowColorSpace);
    setFillColor(shadowColor, shadowColorSpace);

    drawEllipse(FloatRect(rect.x(), rect.y() + 1, rect.width(), rect.height()));

    setStrokeColor(ellipseColor, ellipseColorSpace);
    setFillColor(ellipseColor, ellipseColorSpace);

    drawEllipse(rect);  

    restore();
}
#endif

void GraphicsContext::setStrokeThickness(float thickness)
{
    m_state.strokeThickness = thickness;
    setPlatformStrokeThickness(thickness);
}

void GraphicsContext::setStrokeStyle(StrokeStyle style)
{
    m_state.strokeStyle = style;
    setPlatformStrokeStyle(style);
}

void GraphicsContext::setStrokeColor(const Color& color, ColorSpace colorSpace)
{
    m_state.strokeColor = color;
    m_state.strokeColorSpace = colorSpace;
    m_state.strokeGradient.clear();
    m_state.strokePattern.clear();
    setPlatformStrokeColor(color, colorSpace);
}

void GraphicsContext::setShadow(const FloatSize& offset, float blur, const Color& color, ColorSpace colorSpace)
{
    m_state.shadowOffset = offset;
    m_state.shadowBlur = blur;
    m_state.shadowColor = color;
    m_state.shadowColorSpace = colorSpace;
    setPlatformShadow(offset, blur, color, colorSpace);
}

void GraphicsContext::setLegacyShadow(const FloatSize& offset, float blur, const Color& color, ColorSpace colorSpace)
{
    m_state.shadowOffset = offset;
    m_state.shadowBlur = blur;
    m_state.shadowColor = color;
    m_state.shadowColorSpace = colorSpace;
#if USE(CG)
    m_state.shadowsUseLegacyRadius = true;
#endif
    setPlatformShadow(offset, blur, color, colorSpace);
}

void GraphicsContext::clearShadow()
{
    m_state.shadowOffset = FloatSize();
    m_state.shadowBlur = 0;
    m_state.shadowColor = Color();
    m_state.shadowColorSpace = ColorSpaceDeviceRGB;
    clearPlatformShadow();
}

bool GraphicsContext::hasShadow() const
{
    return m_state.shadowColor.isValid() && m_state.shadowColor.alpha()
           && (m_state.shadowBlur || m_state.shadowOffset.width() || m_state.shadowOffset.height());
}

bool GraphicsContext::getShadow(FloatSize& offset, float& blur, Color& color, ColorSpace& colorSpace) const
{
    offset = m_state.shadowOffset;
    blur = m_state.shadowBlur;
    color = m_state.shadowColor;
    colorSpace = m_state.shadowColorSpace;

    return hasShadow();
}

bool GraphicsContext::hasBlurredShadow() const
{
    return m_state.shadowColor.isValid() && m_state.shadowColor.alpha() && m_state.shadowBlur;
}

#if USE(CAIRO)
bool GraphicsContext::mustUseShadowBlur() const
{
    // We can't avoid ShadowBlur if the shadow has blur.
    if (hasBlurredShadow())
        return true;
    // We can avoid ShadowBlur and optimize, since we're not drawing on a
    // canvas and box shadows are affected by the transformation matrix.
    if (!m_state.shadowsIgnoreTransforms)
        return false;
    // We can avoid ShadowBlur, since there are no transformations to apply to the canvas.
    if (getCTM().isIdentity())
        return false;
    // Otherwise, no chance avoiding ShadowBlur.
    return true;
}
#endif

float GraphicsContext::strokeThickness() const
{
    return m_state.strokeThickness;
}

StrokeStyle GraphicsContext::strokeStyle() const
{
    return m_state.strokeStyle;
}

Color GraphicsContext::strokeColor() const
{
    return m_state.strokeColor;
}

ColorSpace GraphicsContext::strokeColorSpace() const
{
    return m_state.strokeColorSpace;
}

WindRule GraphicsContext::fillRule() const
{
    return m_state.fillRule;
}

void GraphicsContext::setFillRule(WindRule fillRule)
{
    m_state.fillRule = fillRule;
}

void GraphicsContext::setFillColor(const Color& color, ColorSpace colorSpace)
{
    m_state.fillColor = color;
    m_state.fillColorSpace = colorSpace;
    m_state.fillGradient.clear();
    m_state.fillPattern.clear();
    setPlatformFillColor(color, colorSpace);
}

Color GraphicsContext::fillColor() const
{
    return m_state.fillColor;
}

ColorSpace GraphicsContext::fillColorSpace() const
{
    return m_state.fillColorSpace;
}

void GraphicsContext::setShouldAntialias(bool b)
{
    m_state.shouldAntialias = b;
    setPlatformShouldAntialias(b);
}

bool GraphicsContext::shouldAntialias() const
{
    return m_state.shouldAntialias;
}

void GraphicsContext::setShouldSmoothFonts(bool b)
{
    m_state.shouldSmoothFonts = b;
    setPlatformShouldSmoothFonts(b);
}

bool GraphicsContext::shouldSmoothFonts() const
{
    return m_state.shouldSmoothFonts;
}

void GraphicsContext::setShouldSubpixelQuantizeFonts(bool b)
{
    m_state.shouldSubpixelQuantizeFonts = b;
}

bool GraphicsContext::shouldSubpixelQuantizeFonts() const
{
    return m_state.shouldSubpixelQuantizeFonts;
}

const GraphicsContextState& GraphicsContext::state() const
{
    return m_state;
}

void GraphicsContext::setStrokePattern(PassRefPtr<Pattern> pattern)
{
    ASSERT(pattern);
    if (!pattern) {
        setStrokeColor(Color::black, ColorSpaceDeviceRGB);
        return;
    }
    m_state.strokeGradient.clear();
    m_state.strokePattern = pattern;
}

void GraphicsContext::setFillPattern(PassRefPtr<Pattern> pattern)
{
    ASSERT(pattern);
    if (!pattern) {
        setFillColor(Color::black, ColorSpaceDeviceRGB);
        return;
    }
    m_state.fillGradient.clear();
    m_state.fillPattern = pattern;
}

void GraphicsContext::setStrokeGradient(PassRefPtr<Gradient> gradient)
{
    ASSERT(gradient);
    if (!gradient) {
        setStrokeColor(Color::black, ColorSpaceDeviceRGB);
        return;
    }
    m_state.strokeGradient = gradient;
    m_state.strokePattern.clear();
}

void GraphicsContext::setFillGradient(PassRefPtr<Gradient> gradient)
{
    ASSERT(gradient);
    if (!gradient) {
        setFillColor(Color::black, ColorSpaceDeviceRGB);
        return;
    }
    m_state.fillGradient = gradient;
    m_state.fillPattern.clear();
}

Gradient* GraphicsContext::fillGradient() const
{
    return m_state.fillGradient.get();
}

Gradient* GraphicsContext::strokeGradient() const
{
    return m_state.strokeGradient.get();
}

Pattern* GraphicsContext::fillPattern() const
{
    return m_state.fillPattern.get();
}

Pattern* GraphicsContext::strokePattern() const
{
    return m_state.strokePattern.get();
}

void GraphicsContext::setShadowsIgnoreTransforms(bool ignoreTransforms)
{
    m_state.shadowsIgnoreTransforms = ignoreTransforms;
}

bool GraphicsContext::shadowsIgnoreTransforms() const
{
    return m_state.shadowsIgnoreTransforms;
}

void GraphicsContext::beginTransparencyLayer(float opacity)
{
    beginPlatformTransparencyLayer(opacity);
    ++m_transparencyCount;
}

void GraphicsContext::endTransparencyLayer()
{
    endPlatformTransparencyLayer();
    ASSERT(m_transparencyCount > 0);
    --m_transparencyCount;
}

bool GraphicsContext::isInTransparencyLayer() const
{
    return (m_transparencyCount > 0) && supportsTransparencyLayers();
}

bool GraphicsContext::updatingControlTints() const
{
    return m_updatingControlTints;
}

void GraphicsContext::setUpdatingControlTints(bool b)
{
    setPaintingDisabled(b);
    m_updatingControlTints = b;
}

void GraphicsContext::setPaintingDisabled(bool f)
{
    m_state.paintingDisabled = f;
}

bool GraphicsContext::paintingDisabled() const
{
    return m_state.paintingDisabled;
}

// FIXME: Replace the non-iOS implementation with the iOS implementation since the latter computes returns
// the width of the drawn text. Ensure that there aren't noticeable differences in layout.
#if !PLATFORM(IOS)
#if !USE(WINGDI)
void GraphicsContext::drawText(const Font& font, const TextRun& run, const FloatPoint& point, int from, int to)
{
    if (paintingDisabled())
        return;

    font.drawText(this, run, point, from, to);
}
#endif
#else
float GraphicsContext::drawText(const Font& font, const TextRun& run, const FloatPoint& point, int from, int to)
{
    if (paintingDisabled())
        return 0;

    return font.drawText(this, run, point, from, to);
}
#endif // !PLATFORM(IOS)

void GraphicsContext::drawEmphasisMarks(const Font& font, const TextRun& run, const AtomicString& mark, const FloatPoint& point, int from, int to)
{
    if (paintingDisabled())
        return;

    font.drawEmphasisMarks(this, run, mark, point, from, to);
}

// FIXME: Better merge the iOS and non-iOS differences. In particular, make this method use the
// returned width of the drawn text, Font::drawText(), instead of computing it. Ensure that there
// aren't noticeable differences in layout with such a change.
#if !PLATFORM(IOS)
void GraphicsContext::drawBidiText(const Font& font, const TextRun& run, const FloatPoint& point, Font::CustomFontNotReadyAction customFontNotReadyAction)
#else
float GraphicsContext::drawBidiText(const Font& font, const TextRun& run, const FloatPoint& point, Font::CustomFontNotReadyAction customFontNotReadyAction, BidiStatus* status, int length)
#endif
{
    if (paintingDisabled())
#if !PLATFORM(IOS)
        return;
#else
        return 0;
#endif

    BidiResolver<TextRunIterator, BidiCharacterRun> bidiResolver;
#if !PLATFORM(IOS)
    bidiResolver.setStatus(BidiStatus(run.direction(), run.directionalOverride()));
#else
    bidiResolver.setStatus(status ? *status : BidiStatus(run.direction(), run.directionalOverride()));
#endif
    bidiResolver.setPositionIgnoringNestedIsolates(TextRunIterator(&run, 0));

    // FIXME: This ownership should be reversed. We should pass BidiRunList
    // to BidiResolver in createBidiRunsForLine.
    BidiRunList<BidiCharacterRun>& bidiRuns = bidiResolver.runs();
#if !PLATFORM(IOS)
    bidiResolver.createBidiRunsForLine(TextRunIterator(&run, run.length()));
#else
    bidiResolver.createBidiRunsForLine(TextRunIterator(&run, length < 0 ? run.length() : length));
#endif    
    if (!bidiRuns.runCount())
#if !PLATFORM(IOS)
        return;
#else
        return 0;
#endif

    FloatPoint currPoint = point;
    BidiCharacterRun* bidiRun = bidiRuns.firstRun();
    while (bidiRun) {
        TextRun subrun = run.subRun(bidiRun->start(), bidiRun->stop() - bidiRun->start());
        bool isRTL = bidiRun->level() % 2;
        subrun.setDirection(isRTL ? RTL : LTR);
        subrun.setDirectionalOverride(bidiRun->dirOverride(false));

#if !PLATFORM(IOS)
        font.drawText(this, subrun, currPoint, 0, -1, customFontNotReadyAction);

        bidiRun = bidiRun->next();
        // FIXME: Have Font::drawText return the width of what it drew so that we don't have to re-measure here.
        if (bidiRun)
            currPoint.move(font.width(subrun), 0);
#else
        float width = font.drawText(this, subrun, currPoint, 0, -1, customFontNotReadyAction);
        currPoint.move(width, 0);

        bidiRun = bidiRun->next();
#endif
    }

#if PLATFORM(IOS)
    if (status)
        *status = bidiResolver.status();
#endif
    bidiRuns.deleteRuns();

#if PLATFORM(IOS)
    return currPoint.x() - static_cast<float>(point.x());
#endif
}

void GraphicsContext::drawHighlightForText(const Font& font, const TextRun& run, const FloatPoint& point, int h, const Color& backgroundColor, ColorSpace colorSpace, int from, int to)
{
    if (paintingDisabled())
        return;

    fillRect(font.selectionRectForText(run, point, h, from, to), backgroundColor, colorSpace);
}

void GraphicsContext::drawImage(Image* image, ColorSpace styleColorSpace, const IntPoint& p, CompositeOperator op, ImageOrientationDescription description)
{
    if (!image)
        return;
    drawImage(image, styleColorSpace, FloatRect(IntRect(p, image->size())), FloatRect(FloatPoint(), FloatSize(image->size())), op, description);
}

void GraphicsContext::drawImage(Image* image, ColorSpace styleColorSpace, const IntRect& r, CompositeOperator op, ImageOrientationDescription description, bool useLowQualityScale)
{
    if (!image)
        return;
    drawImage(image, styleColorSpace, FloatRect(r), FloatRect(FloatPoint(), FloatSize(image->size())), op, description, useLowQualityScale);
}

void GraphicsContext::drawImage(Image* image, ColorSpace styleColorSpace, const IntPoint& dest, const IntRect& srcRect, CompositeOperator op, ImageOrientationDescription description)
{
    drawImage(image, styleColorSpace, FloatRect(IntRect(dest, srcRect.size())), FloatRect(srcRect), op, description);
}

void GraphicsContext::drawImage(Image* image, ColorSpace styleColorSpace, const FloatRect& dest, const FloatRect& src, CompositeOperator op, ImageOrientationDescription description, bool useLowQualityScale)
{
    drawImage(image, styleColorSpace, dest, src, op, BlendModeNormal, description, useLowQualityScale);
}

void GraphicsContext::drawImage(Image* image, ColorSpace styleColorSpace, const FloatRect& dest)
{
    if (!image)
        return;
    drawImage(image, styleColorSpace, dest, FloatRect(IntRect(IntPoint(), image->size())));
}

void GraphicsContext::drawImage(Image* image, ColorSpace styleColorSpace, const FloatRect& dest, const FloatRect& src, CompositeOperator op, BlendMode blendMode, ImageOrientationDescription description, bool useLowQualityScale)
{    if (paintingDisabled() || !image)
        return;

    InterpolationQuality previousInterpolationQuality = InterpolationDefault;

    if (useLowQualityScale) {
        previousInterpolationQuality = imageInterpolationQuality();
        // FIXME (49002): Should be InterpolationLow
        setImageInterpolationQuality(InterpolationNone);
    }

    image->draw(this, dest, src, styleColorSpace, op, blendMode, description);

    if (useLowQualityScale)
        setImageInterpolationQuality(previousInterpolationQuality);
}

void GraphicsContext::drawTiledImage(Image* image, ColorSpace styleColorSpace, const IntRect& destRect, const IntPoint& srcPoint, const IntSize& tileSize, CompositeOperator op, bool useLowQualityScale, BlendMode blendMode)
{
    if (paintingDisabled() || !image)
        return;

    if (useLowQualityScale) {
        InterpolationQuality previousInterpolationQuality = imageInterpolationQuality();
        setImageInterpolationQuality(InterpolationLow);
        image->drawTiled(this, destRect, srcPoint, tileSize, styleColorSpace, op, blendMode);
        setImageInterpolationQuality(previousInterpolationQuality);
    } else
        image->drawTiled(this, destRect, srcPoint, tileSize, styleColorSpace, op, blendMode);
}

void GraphicsContext::drawTiledImage(Image* image, ColorSpace styleColorSpace, const IntRect& dest, const IntRect& srcRect,
    const FloatSize& tileScaleFactor, Image::TileRule hRule, Image::TileRule vRule, CompositeOperator op, bool useLowQualityScale)
{
    if (paintingDisabled() || !image)
        return;

    if (hRule == Image::StretchTile && vRule == Image::StretchTile) {
        // Just do a scale.
        drawImage(image, styleColorSpace, dest, srcRect, op);
        return;
    }

    if (useLowQualityScale) {
        InterpolationQuality previousInterpolationQuality = imageInterpolationQuality();
        setImageInterpolationQuality(InterpolationLow);
        image->drawTiled(this, dest, srcRect, tileScaleFactor, hRule, vRule, styleColorSpace, op);
        setImageInterpolationQuality(previousInterpolationQuality);
    } else
        image->drawTiled(this, dest, srcRect, tileScaleFactor, hRule, vRule, styleColorSpace, op);
}

void GraphicsContext::drawImageBuffer(ImageBuffer* image, ColorSpace styleColorSpace, const IntPoint& p, CompositeOperator op, BlendMode blendMode)
{
    if (!image)
        return;
    drawImageBuffer(image, styleColorSpace, FloatRect(IntRect(p, image->logicalSize())), FloatRect(FloatPoint(), FloatSize(image->logicalSize())), op, blendMode);
}

void GraphicsContext::drawImageBuffer(ImageBuffer* image, ColorSpace styleColorSpace, const IntRect& r, CompositeOperator op, BlendMode blendMode, bool useLowQualityScale)
{
    if (!image)
        return;
    drawImageBuffer(image, styleColorSpace, FloatRect(r), FloatRect(FloatPoint(), FloatSize(image->logicalSize())), op, blendMode, useLowQualityScale);
}

void GraphicsContext::drawImageBuffer(ImageBuffer* image, ColorSpace styleColorSpace, const IntPoint& dest, const IntRect& srcRect, CompositeOperator op, BlendMode blendMode)
{
    drawImageBuffer(image, styleColorSpace, FloatRect(IntRect(dest, srcRect.size())), FloatRect(srcRect), op, blendMode);
}

void GraphicsContext::drawImageBuffer(ImageBuffer* image, ColorSpace styleColorSpace, const IntRect& dest, const IntRect& srcRect, CompositeOperator op, BlendMode blendMode, bool useLowQualityScale)
{
    drawImageBuffer(image, styleColorSpace, FloatRect(dest), FloatRect(srcRect), op, blendMode, useLowQualityScale);
}

void GraphicsContext::drawImageBuffer(ImageBuffer* image, ColorSpace styleColorSpace, const FloatRect& dest)
{
    if (!image)
        return;
    drawImageBuffer(image, styleColorSpace, dest, FloatRect(IntRect(IntPoint(), image->logicalSize())));
}

void GraphicsContext::drawImageBuffer(ImageBuffer* image, ColorSpace styleColorSpace, const FloatRect& dest, const FloatRect& src, CompositeOperator op, BlendMode blendMode, bool useLowQualityScale)
{
    if (paintingDisabled() || !image)
        return;

    if (useLowQualityScale) {
        InterpolationQuality previousInterpolationQuality = imageInterpolationQuality();
        // FIXME (49002): Should be InterpolationLow
        setImageInterpolationQuality(InterpolationNone);
        image->draw(this, styleColorSpace, dest, src, op, blendMode, useLowQualityScale);
        setImageInterpolationQuality(previousInterpolationQuality);
    } else
        image->draw(this, styleColorSpace, dest, src, op, blendMode, useLowQualityScale);
}

void GraphicsContext::clip(const IntRect& rect)
{
    clip(FloatRect(rect));
}

void GraphicsContext::clipRoundedRect(const FloatRoundedRect& rect)
{
    if (paintingDisabled())
        return;

    Path path;
    path.addRoundedRect(rect);
    clip(path);
}

void GraphicsContext::clipOutRoundedRect(const FloatRoundedRect& rect)
{
    if (paintingDisabled())
        return;

    if (!rect.isRounded()) {
        clipOut(rect.rect());
        return;
    }

    Path path;
    path.addRoundedRect(rect);
    clipOut(path);
}

void GraphicsContext::clipToImageBuffer(ImageBuffer* buffer, const FloatRect& rect)
{
    if (paintingDisabled())
        return;
    buffer->clip(this, rect);
}

#if !USE(CG) && !USE(CAIRO) && !USE(HAIKU)
IntRect GraphicsContext::clipBounds() const
{
    ASSERT_NOT_REACHED();
    return IntRect();
}
#endif

TextDrawingModeFlags GraphicsContext::textDrawingMode() const
{
    return m_state.textDrawingMode;
}

void GraphicsContext::setTextDrawingMode(TextDrawingModeFlags mode)
{
    m_state.textDrawingMode = mode;
    if (paintingDisabled())
        return;
    setPlatformTextDrawingMode(mode);
}

void GraphicsContext::fillRect(const FloatRect& rect, Gradient& gradient)
{
    if (paintingDisabled())
        return;
    gradient.fill(this, rect);
}

void GraphicsContext::fillRect(const FloatRect& rect, const Color& color, ColorSpace styleColorSpace, CompositeOperator op, BlendMode blendMode)
{
    if (paintingDisabled())
        return;

    CompositeOperator previousOperator = compositeOperation();
    setCompositeOperation(op, blendMode);
    fillRect(rect, color, styleColorSpace);
    setCompositeOperation(previousOperator);
}

void GraphicsContext::fillRoundedRect(const FloatRoundedRect& rect, const Color& color, ColorSpace colorSpace, BlendMode blendMode)
{
    if (rect.isRounded()) {
        setCompositeOperation(compositeOperation(), blendMode);
        platformFillRoundedRect(rect, color, colorSpace);
        setCompositeOperation(compositeOperation());
    } else
        fillRect(rect.rect(), color, colorSpace, compositeOperation(), blendMode);
}

#if !USE(CG) && !USE(CAIRO)
<<<<<<< HEAD
void GraphicsContext::fillRectWithRoundedHole(const FloatRect& rect, const RoundedRect& roundedHoleRect, const Color& color, ColorSpace colorSpace)
=======
void GraphicsContext::fillRectWithRoundedHole(const IntRect& rect, const FloatRoundedRect& roundedHoleRect, const Color& color, ColorSpace colorSpace)
>>>>>>> 230148a4
{
    if (paintingDisabled())
        return;

    Path path;
    path.addRect(rect);

    if (!roundedHoleRect.radii().isZero())
        path.addRoundedRect(roundedHoleRect);
    else
        path.addRect(roundedHoleRect.rect());

    WindRule oldFillRule = fillRule();
    Color oldFillColor = fillColor();
    ColorSpace oldFillColorSpace = fillColorSpace();
    
    setFillRule(RULE_EVENODD);
    setFillColor(color, colorSpace);

    fillPath(path);
    
    setFillRule(oldFillRule);
    setFillColor(oldFillColor, oldFillColorSpace);
}
#endif

void GraphicsContext::setCompositeOperation(CompositeOperator compositeOperation, BlendMode blendMode)
{
    m_state.compositeOperator = compositeOperation;
    m_state.blendMode = blendMode;
    setPlatformCompositeOperation(compositeOperation, blendMode);
}

CompositeOperator GraphicsContext::compositeOperation() const
{
    return m_state.compositeOperator;
}

BlendMode GraphicsContext::blendModeOperation() const
{
    return m_state.blendMode;
}

#if PLATFORM(IOS)
bool GraphicsContext::emojiDrawingEnabled()
{
    return m_state.emojiDrawingEnabled;
}

void GraphicsContext::setEmojiDrawingEnabled(bool emojiDrawingEnabled)
{
    m_state.emojiDrawingEnabled = emojiDrawingEnabled;
}
#endif

void GraphicsContext::setDrawLuminanceMask(bool drawLuminanceMask)
{
    m_state.drawLuminanceMask = drawLuminanceMask;
}

bool GraphicsContext::drawLuminanceMask() const
{
    return m_state.drawLuminanceMask;
}

#if !USE(CG)
// Implement this if you want to go ahead and push the drawing mode into your native context
// immediately.
void GraphicsContext::setPlatformTextDrawingMode(TextDrawingModeFlags)
{
}
#endif

#if !USE(CAIRO) && !PLATFORM(HAIKU)
void GraphicsContext::setPlatformStrokeStyle(StrokeStyle)
{
}
#endif

#if !USE(CG)
void GraphicsContext::setPlatformShouldSmoothFonts(bool)
{
}
#endif

#if !USE(CG) && !USE(CAIRO)
bool GraphicsContext::isAcceleratedContext() const
{
    return false;
}
#endif

void GraphicsContext::adjustLineToPixelBoundaries(FloatPoint& p1, FloatPoint& p2, float strokeWidth, StrokeStyle penStyle)
{
    // For odd widths, we add in 0.5 to the appropriate x/y so that the float arithmetic
    // works out.  For example, with a border width of 3, WebKit will pass us (y1+y2)/2, e.g.,
    // (50+53)/2 = 103/2 = 51 when we want 51.5.  It is always true that an even width gave
    // us a perfect position, but an odd width gave us a position that is off by exactly 0.5.
    if (penStyle == DottedStroke || penStyle == DashedStroke) {
        if (p1.x() == p2.x()) {
            p1.setY(p1.y() + strokeWidth);
            p2.setY(p2.y() - strokeWidth);
        } else {
            p1.setX(p1.x() + strokeWidth);
            p2.setX(p2.x() - strokeWidth);
        }
    }

    if (static_cast<int>(strokeWidth) % 2) { //odd
        if (p1.x() == p2.x()) {
            // We're a vertical line.  Adjust our x.
            p1.setX(p1.x() + 0.5f);
            p2.setX(p2.x() + 0.5f);
        } else {
            // We're a horizontal line. Adjust our y.
            p1.setY(p1.y() + 0.5f);
            p2.setY(p2.y() + 0.5f);
        }
    }
}

static bool scalesMatch(AffineTransform a, AffineTransform b)
{
    return a.xScale() == b.xScale() && a.yScale() == b.yScale();
}

std::unique_ptr<ImageBuffer> GraphicsContext::createCompatibleBuffer(const IntSize& size, bool hasAlpha) const
{
    // Make the buffer larger if the context's transform is scaling it so we need a higher
    // resolution than one pixel per unit. Also set up a corresponding scale factor on the
    // graphics context.

    AffineTransform transform = getCTM(DefinitelyIncludeDeviceScale);
    IntSize scaledSize(static_cast<int>(ceil(size.width() * transform.xScale())), static_cast<int>(ceil(size.height() * transform.yScale())));

    std::unique_ptr<ImageBuffer> buffer = ImageBuffer::createCompatibleBuffer(scaledSize, 1, ColorSpaceDeviceRGB, this, hasAlpha);
    if (!buffer)
        return nullptr;

    buffer->context()->scale(FloatSize(static_cast<float>(scaledSize.width()) / size.width(),
        static_cast<float>(scaledSize.height()) / size.height()));

    return buffer;
}

bool GraphicsContext::isCompatibleWithBuffer(ImageBuffer* buffer) const
{
    GraphicsContext* bufferContext = buffer->context();

    return scalesMatch(getCTM(), bufferContext->getCTM()) && isAcceleratedContext() == bufferContext->isAcceleratedContext();
}

#if !USE(CG)
void GraphicsContext::platformApplyDeviceScaleFactor(float)
{
}
#endif

void GraphicsContext::applyDeviceScaleFactor(float deviceScaleFactor)
{
    scale(FloatSize(deviceScaleFactor, deviceScaleFactor));
    platformApplyDeviceScaleFactor(deviceScaleFactor);
}

void GraphicsContext::fillEllipse(const FloatRect& ellipse)
{
    platformFillEllipse(ellipse);
}

void GraphicsContext::strokeEllipse(const FloatRect& ellipse)
{
    platformStrokeEllipse(ellipse);
}

void GraphicsContext::fillEllipseAsPath(const FloatRect& ellipse)
{
    Path path;
    path.addEllipse(ellipse);
    fillPath(path);
}

void GraphicsContext::strokeEllipseAsPath(const FloatRect& ellipse)
{
    Path path;
    path.addEllipse(ellipse);
    strokePath(path);
}

#if !USE(CG)
void GraphicsContext::platformFillEllipse(const FloatRect& ellipse)
{
    if (paintingDisabled())
        return;

    fillEllipseAsPath(ellipse);
}

void GraphicsContext::platformStrokeEllipse(const FloatRect& ellipse)
{
    if (paintingDisabled())
        return;

    strokeEllipseAsPath(ellipse);
}
#endif

}<|MERGE_RESOLUTION|>--- conflicted
+++ resolved
@@ -764,11 +764,7 @@
 }
 
 #if !USE(CG) && !USE(CAIRO)
-<<<<<<< HEAD
-void GraphicsContext::fillRectWithRoundedHole(const FloatRect& rect, const RoundedRect& roundedHoleRect, const Color& color, ColorSpace colorSpace)
-=======
 void GraphicsContext::fillRectWithRoundedHole(const IntRect& rect, const FloatRoundedRect& roundedHoleRect, const Color& color, ColorSpace colorSpace)
->>>>>>> 230148a4
 {
     if (paintingDisabled())
         return;
