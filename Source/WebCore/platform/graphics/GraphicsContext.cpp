/*
 * Copyright (C) 2003, 2004, 2005, 2006, 2009, 2013 Apple Inc. All rights reserved.
 *
 * Redistribution and use in source and binary forms, with or without
 * modification, are permitted provided that the following conditions
 * are met:
 * 1. Redistributions of source code must retain the above copyright
 *    notice, this list of conditions and the following disclaimer.
 * 2. Redistributions in binary form must reproduce the above copyright
 *    notice, this list of conditions and the following disclaimer in the
 *    documentation and/or other materials provided with the distribution.
 *
 * THIS SOFTWARE IS PROVIDED BY APPLE INC. AND ITS CONTRIBUTORS ``AS IS''
 * AND ANY EXPRESS OR IMPLIED WARRANTIES, INCLUDING, BUT NOT LIMITED TO,
 * THE IMPLIED WARRANTIES OF MERCHANTABILITY AND FITNESS FOR A PARTICULAR
 * PURPOSE ARE DISCLAIMED. IN NO EVENT SHALL APPLE INC. OR ITS CONTRIBUTORS
 * BE LIABLE FOR ANY DIRECT, INDIRECT, INCIDENTAL, SPECIAL, EXEMPLARY, OR
 * CONSEQUENTIAL DAMAGES (INCLUDING, BUT NOT LIMITED TO, PROCUREMENT OF
 * SUBSTITUTE GOODS OR SERVICES; LOSS OF USE, DATA, OR PROFITS; OR BUSINESS
 * INTERRUPTION) HOWEVER CAUSED AND ON ANY THEORY OF LIABILITY, WHETHER IN
 * CONTRACT, STRICT LIABILITY, OR TORT (INCLUDING NEGLIGENCE OR OTHERWISE)
 * ARISING IN ANY WAY OUT OF THE USE OF THIS SOFTWARE, EVEN IF ADVISED OF
 * THE POSSIBILITY OF SUCH DAMAGE.
 */

#include "config.h"
#include "GraphicsContext.h"

#include "BidiResolver.h"
#include "BitmapImage.h"
#include "DisplayListRecorder.h"
#include "FloatRoundedRect.h"
#include "Gradient.h"
#include "ImageBuffer.h"
#include "IntRect.h"
#include "RoundedRect.h"
#include "TextRun.h"
#include "TextStream.h"

namespace WebCore {

class TextRunIterator {
public:
    TextRunIterator()
        : m_textRun(0)
        , m_offset(0)
    {
    }

    TextRunIterator(const TextRun* textRun, unsigned offset)
        : m_textRun(textRun)
        , m_offset(offset)
    {
    }

    TextRunIterator(const TextRunIterator& other)
        : m_textRun(other.m_textRun)
        , m_offset(other.m_offset)
    {
    }

    unsigned offset() const { return m_offset; }
    void increment() { m_offset++; }
    bool atEnd() const { return !m_textRun || m_offset >= m_textRun->length(); }
    UChar current() const { return (*m_textRun)[m_offset]; }
    UCharDirection direction() const { return atEnd() ? U_OTHER_NEUTRAL : u_charDirection(current()); }

    bool operator==(const TextRunIterator& other)
    {
        return m_offset == other.m_offset && m_textRun == other.m_textRun;
    }

    bool operator!=(const TextRunIterator& other) { return !operator==(other); }

private:
    const TextRun* m_textRun;
    unsigned m_offset;
};

#define CHECK_FOR_CHANGED_PROPERTY(flag, property) \
    if ((m_changeFlags & GraphicsContextState::flag) && (m_state.property != state.property)) \
        changeFlags |= GraphicsContextState::flag;

GraphicsContextState::StateChangeFlags GraphicsContextStateChange::changesFromState(const GraphicsContextState& state) const
{
    GraphicsContextState::StateChangeFlags changeFlags = GraphicsContextState::NoChange;

    CHECK_FOR_CHANGED_PROPERTY(StrokeGradientChange, strokeGradient);
    CHECK_FOR_CHANGED_PROPERTY(StrokePatternChange, strokePattern);
    CHECK_FOR_CHANGED_PROPERTY(FillGradientChange, fillGradient);
    CHECK_FOR_CHANGED_PROPERTY(FillPatternChange, fillPattern);

    if ((m_changeFlags & GraphicsContextState::ShadowChange)
        && (m_state.shadowOffset != state.shadowOffset
            || m_state.shadowBlur != state.shadowBlur
            || m_state.shadowColor != state.shadowColor))
        changeFlags |= GraphicsContextState::ShadowChange;

    CHECK_FOR_CHANGED_PROPERTY(StrokeThicknessChange, strokeThickness);
    CHECK_FOR_CHANGED_PROPERTY(TextDrawingModeChange, textDrawingMode);
    CHECK_FOR_CHANGED_PROPERTY(StrokeColorChange, strokeColor);
    CHECK_FOR_CHANGED_PROPERTY(FillColorChange, fillColor);
    CHECK_FOR_CHANGED_PROPERTY(StrokeStyleChange, strokeStyle);
    CHECK_FOR_CHANGED_PROPERTY(FillRuleChange, fillRule);
    CHECK_FOR_CHANGED_PROPERTY(AlphaChange, alpha);

    if ((m_changeFlags & (GraphicsContextState::CompositeOperationChange | GraphicsContextState::BlendModeChange))
        && (m_state.compositeOperator != state.compositeOperator || m_state.blendMode != state.blendMode))
        changeFlags |= (GraphicsContextState::CompositeOperationChange | GraphicsContextState::BlendModeChange);

    CHECK_FOR_CHANGED_PROPERTY(ShouldAntialiasChange, shouldAntialias);
    CHECK_FOR_CHANGED_PROPERTY(ShouldSmoothFontsChange, shouldSmoothFonts);
    CHECK_FOR_CHANGED_PROPERTY(ShouldSubpixelQuantizeFontsChange, shouldSubpixelQuantizeFonts);
    CHECK_FOR_CHANGED_PROPERTY(ShadowsIgnoreTransformsChange, shadowsIgnoreTransforms);
    CHECK_FOR_CHANGED_PROPERTY(DrawLuminanceMaskChange, drawLuminanceMask);
    CHECK_FOR_CHANGED_PROPERTY(ImageInterpolationQualityChange, imageInterpolationQuality);

    return changeFlags;
}

void GraphicsContextStateChange::accumulate(const GraphicsContextState& state, GraphicsContextState::StateChangeFlags flags)
{
    // FIXME: This code should move to GraphicsContextState.
    if (flags & GraphicsContextState::StrokeGradientChange)
        m_state.strokeGradient = state.strokeGradient;

    if (flags & GraphicsContextState::StrokePatternChange)
        m_state.strokePattern = state.strokePattern;

    if (flags & GraphicsContextState::FillGradientChange)
        m_state.fillGradient = state.fillGradient;

    if (flags & GraphicsContextState::FillPatternChange)
        m_state.fillPattern = state.fillPattern;

    if (flags & GraphicsContextState::ShadowChange) {
        // FIXME: Deal with state.shadowsUseLegacyRadius.
        m_state.shadowOffset = state.shadowOffset;
        m_state.shadowBlur = state.shadowBlur;
        m_state.shadowColor = state.shadowColor;
    }

    if (flags & GraphicsContextState::StrokeThicknessChange)
        m_state.strokeThickness = state.strokeThickness;

    if (flags & GraphicsContextState::TextDrawingModeChange)
        m_state.textDrawingMode = state.textDrawingMode;

    if (flags & GraphicsContextState::StrokeColorChange)
        m_state.strokeColor = state.strokeColor;

    if (flags & GraphicsContextState::FillColorChange)
        m_state.fillColor = state.fillColor;

    if (flags & GraphicsContextState::StrokeStyleChange)
        m_state.strokeStyle = state.strokeStyle;

    if (flags & GraphicsContextState::FillRuleChange)
        m_state.fillRule = state.fillRule;

    if (flags & GraphicsContextState::AlphaChange)
        m_state.alpha = state.alpha;

    if (flags & (GraphicsContextState::CompositeOperationChange | GraphicsContextState::BlendModeChange)) {
        m_state.compositeOperator = state.compositeOperator;
        m_state.blendMode = state.blendMode;
    }

    if (flags & GraphicsContextState::ShouldAntialiasChange)
        m_state.shouldAntialias = state.shouldAntialias;

    if (flags & GraphicsContextState::ShouldSmoothFontsChange)
        m_state.shouldSmoothFonts = state.shouldSmoothFonts;

    if (flags & GraphicsContextState::ShouldSubpixelQuantizeFontsChange)
        m_state.shouldSubpixelQuantizeFonts = state.shouldSubpixelQuantizeFonts;

    if (flags & GraphicsContextState::ShadowsIgnoreTransformsChange)
        m_state.shadowsIgnoreTransforms = state.shadowsIgnoreTransforms;

    if (flags & GraphicsContextState::DrawLuminanceMaskChange)
        m_state.drawLuminanceMask = state.drawLuminanceMask;

    if (flags & GraphicsContextState::ImageInterpolationQualityChange)
        m_state.imageInterpolationQuality = state.imageInterpolationQuality;
    
    m_changeFlags |= flags;
}

void GraphicsContextStateChange::apply(GraphicsContext& context) const
{
    if (m_changeFlags & GraphicsContextState::StrokeGradientChange)
        context.setStrokeGradient(*m_state.strokeGradient);

    if (m_changeFlags & GraphicsContextState::StrokePatternChange)
        context.setStrokePattern(*m_state.strokePattern);

    if (m_changeFlags & GraphicsContextState::FillGradientChange)
        context.setFillGradient(*m_state.fillGradient);

    if (m_changeFlags & GraphicsContextState::FillPatternChange)
        context.setFillPattern(*m_state.fillPattern);

    if (m_changeFlags & GraphicsContextState::ShadowChange) {
#if USE(CG)
        if (m_state.shadowsUseLegacyRadius)
            context.setLegacyShadow(m_state.shadowOffset, m_state.shadowBlur, m_state.shadowColor);
        else
#endif
            context.setShadow(m_state.shadowOffset, m_state.shadowBlur, m_state.shadowColor);
    }

    if (m_changeFlags & GraphicsContextState::StrokeThicknessChange)
        context.setStrokeThickness(m_state.strokeThickness);

    if (m_changeFlags & GraphicsContextState::TextDrawingModeChange)
        context.setTextDrawingMode(m_state.textDrawingMode);

    if (m_changeFlags & GraphicsContextState::StrokeColorChange)
        context.setStrokeColor(m_state.strokeColor);

    if (m_changeFlags & GraphicsContextState::FillColorChange)
        context.setFillColor(m_state.fillColor);

    if (m_changeFlags & GraphicsContextState::StrokeStyleChange)
        context.setStrokeStyle(m_state.strokeStyle);

    if (m_changeFlags & GraphicsContextState::FillRuleChange)
        context.setFillRule(m_state.fillRule);

    if (m_changeFlags & GraphicsContextState::AlphaChange)
        context.setAlpha(m_state.alpha);

    if (m_changeFlags & (GraphicsContextState::CompositeOperationChange | GraphicsContextState::BlendModeChange))
        context.setCompositeOperation(m_state.compositeOperator, m_state.blendMode);

    if (m_changeFlags & GraphicsContextState::ShouldAntialiasChange)
        context.setShouldAntialias(m_state.shouldAntialias);

    if (m_changeFlags & GraphicsContextState::ShouldSmoothFontsChange)
        context.setShouldSmoothFonts(m_state.shouldSmoothFonts);

    if (m_changeFlags & GraphicsContextState::ShouldSubpixelQuantizeFontsChange)
        context.setShouldSubpixelQuantizeFonts(m_state.shouldSubpixelQuantizeFonts);

    if (m_changeFlags & GraphicsContextState::ShadowsIgnoreTransformsChange)
        context.setShadowsIgnoreTransforms(m_state.shadowsIgnoreTransforms);

    if (m_changeFlags & GraphicsContextState::DrawLuminanceMaskChange)
        context.setDrawLuminanceMask(m_state.drawLuminanceMask);

    if (m_changeFlags & GraphicsContextState::ImageInterpolationQualityChange)
        context.setImageInterpolationQuality(m_state.imageInterpolationQuality);
}

void GraphicsContextStateChange::dump(TextStream& ts) const
{
    ts.dumpProperty("change-flags", m_changeFlags);

    if (m_changeFlags & GraphicsContextState::StrokeGradientChange)
        ts.dumpProperty("stroke-gradient", m_state.strokeGradient.get());

    if (m_changeFlags & GraphicsContextState::StrokePatternChange)
        ts.dumpProperty("stroke-pattern", m_state.strokePattern.get());

    if (m_changeFlags & GraphicsContextState::FillGradientChange)
        ts.dumpProperty("fill-gradient", m_state.fillGradient.get());

    if (m_changeFlags & GraphicsContextState::FillPatternChange)
        ts.dumpProperty("fill-pattern", m_state.fillPattern.get());

    if (m_changeFlags & GraphicsContextState::ShadowChange) {
        ts.dumpProperty("shadow-blur", m_state.shadowBlur);
        ts.dumpProperty("shadow-offset", m_state.shadowOffset);
#if USE(CG)
        ts.dumpProperty("shadows-use-legacy-radius", m_state.shadowsUseLegacyRadius);
#endif
    }

    if (m_changeFlags & GraphicsContextState::StrokeThicknessChange)
        ts.dumpProperty("stroke-thickness", m_state.strokeThickness);

    if (m_changeFlags & GraphicsContextState::TextDrawingModeChange)
        ts.dumpProperty("text-drawing-mode", m_state.textDrawingMode);

    if (m_changeFlags & GraphicsContextState::StrokeColorChange)
        ts.dumpProperty("stroke-color", m_state.strokeColor);

    if (m_changeFlags & GraphicsContextState::FillColorChange)
        ts.dumpProperty("fill-color", m_state.fillColor);

    if (m_changeFlags & GraphicsContextState::StrokeStyleChange)
        ts.dumpProperty("stroke-style", m_state.strokeStyle);

    if (m_changeFlags & GraphicsContextState::FillRuleChange)
        ts.dumpProperty("fill-rule", m_state.fillRule);

    if (m_changeFlags & GraphicsContextState::AlphaChange)
        ts.dumpProperty("alpha", m_state.alpha);

    if (m_changeFlags & GraphicsContextState::CompositeOperationChange)
        ts.dumpProperty("composite-operator", m_state.compositeOperator);

    if (m_changeFlags & GraphicsContextState::BlendModeChange)
        ts.dumpProperty("blend-mode", m_state.blendMode);

    if (m_changeFlags & GraphicsContextState::ShouldAntialiasChange)
        ts.dumpProperty("should-antialias", m_state.shouldAntialias);

    if (m_changeFlags & GraphicsContextState::ShouldSmoothFontsChange)
        ts.dumpProperty("should-smooth-fonts", m_state.shouldSmoothFonts);

    if (m_changeFlags & GraphicsContextState::ShouldSubpixelQuantizeFontsChange)
        ts.dumpProperty("should-subpixel-quantize-fonts", m_state.shouldSubpixelQuantizeFonts);

    if (m_changeFlags & GraphicsContextState::ShadowsIgnoreTransformsChange)
        ts.dumpProperty("shadows-ignore-transforms", m_state.shadowsIgnoreTransforms);

    if (m_changeFlags & GraphicsContextState::DrawLuminanceMaskChange)
        ts.dumpProperty("draw-luminance-mask", m_state.drawLuminanceMask);
}

TextStream& operator<<(TextStream& ts, const GraphicsContextStateChange& stateChange)
{
    stateChange.dump(ts);
    return ts;
}

GraphicsContext::GraphicsContext(NonPaintingReasons nonPaintingReasons)
    : m_nonPaintingReasons(nonPaintingReasons)
{
}

GraphicsContext::GraphicsContext(PlatformGraphicsContext* platformGraphicsContext)
{
    platformInit(platformGraphicsContext);
}

GraphicsContext::~GraphicsContext()
{
    ASSERT(m_stack.isEmpty());
    ASSERT(!m_transparencyCount);
    platformDestroy();
}

void GraphicsContext::save()
{
    if (paintingDisabled())
        return;

    m_stack.append(m_state);

    if (isRecording()) {
        m_displayListRecorder->save();
        return;
    }

    savePlatformState();
}

void GraphicsContext::restore()
{
    if (paintingDisabled())
        return;

    if (m_stack.isEmpty()) {
        LOG_ERROR("ERROR void GraphicsContext::restore() stack is empty");
        return;
    }
    m_state = m_stack.last();
    m_stack.removeLast();

    // Make sure we deallocate the state stack buffer when it goes empty.
    // Canvas elements will immediately save() again, but that goes into inline capacity.
    if (m_stack.isEmpty())
        m_stack.clear();

    if (isRecording()) {
        m_displayListRecorder->restore();
        return;
    }

    restorePlatformState();
}

void GraphicsContext::drawRaisedEllipse(const FloatRect& rect, const Color& ellipseColor, const Color& shadowColor)
{
    if (paintingDisabled())
        return;

    save();

    setStrokeColor(shadowColor);
    setFillColor(shadowColor);

    drawEllipse(FloatRect(rect.x(), rect.y() + 1, rect.width(), rect.height()));

    setStrokeColor(ellipseColor);
    setFillColor(ellipseColor);

    drawEllipse(rect);  

    restore();
}

void GraphicsContext::setStrokeThickness(float thickness)
{
    m_state.strokeThickness = thickness;
    if (isRecording()) {
        m_displayListRecorder->updateState(m_state, GraphicsContextState::StrokeThicknessChange);
        return;
    }

    setPlatformStrokeThickness(thickness);
}

void GraphicsContext::setStrokeStyle(StrokeStyle style)
{
    m_state.strokeStyle = style;
    if (isRecording()) {
        m_displayListRecorder->updateState(m_state, GraphicsContextState::StrokeStyleChange);
        return;
    }
    setPlatformStrokeStyle(style);
}

void GraphicsContext::setStrokeColor(const Color& color)
{
    m_state.strokeColor = color;
    m_state.strokeGradient = nullptr;
    m_state.strokePattern = nullptr;
    if (isRecording()) {
        m_displayListRecorder->updateState(m_state, GraphicsContextState::StrokeColorChange);
        return;
    }
    setPlatformStrokeColor(color);
}

void GraphicsContext::setShadow(const FloatSize& offset, float blur, const Color& color)
{
    m_state.shadowOffset = offset;
    m_state.shadowBlur = blur;
    m_state.shadowColor = color;
#if USE(CG)
    m_state.shadowsUseLegacyRadius = false;
#endif
    if (isRecording()) {
        m_displayListRecorder->updateState(m_state, GraphicsContextState::ShadowChange);
        return;
    }
    setPlatformShadow(offset, blur, color);
}

void GraphicsContext::setLegacyShadow(const FloatSize& offset, float blur, const Color& color)
{
    m_state.shadowOffset = offset;
    m_state.shadowBlur = blur;
    m_state.shadowColor = color;
#if USE(CG)
    m_state.shadowsUseLegacyRadius = true;
#endif
    if (isRecording()) {
        m_displayListRecorder->updateState(m_state, GraphicsContextState::ShadowChange);
        return;
    }
    setPlatformShadow(offset, blur, color);
}

void GraphicsContext::clearShadow()
{
    m_state.shadowOffset = FloatSize();
    m_state.shadowBlur = 0;
    m_state.shadowColor = Color();
#if USE(CG)
    m_state.shadowsUseLegacyRadius = false;
#endif

    if (isRecording()) {
        m_displayListRecorder->clearShadow();
        return;
    }
    clearPlatformShadow();
}

bool GraphicsContext::getShadow(FloatSize& offset, float& blur, Color& color) const
{
    offset = m_state.shadowOffset;
    blur = m_state.shadowBlur;
    color = m_state.shadowColor;

    return hasShadow();
}

#if USE(CAIRO)
bool GraphicsContext::mustUseShadowBlur() const
{
    // We can't avoid ShadowBlur if the shadow has blur.
    if (hasBlurredShadow())
        return true;
    // We can avoid ShadowBlur and optimize, since we're not drawing on a
    // canvas and box shadows are affected by the transformation matrix.
    if (!m_state.shadowsIgnoreTransforms)
        return false;
    // We can avoid ShadowBlur, since there are no transformations to apply to the canvas.
    if (getCTM().isIdentity())
        return false;
    // Otherwise, no chance avoiding ShadowBlur.
    return true;
}
#endif

void GraphicsContext::setFillColor(const Color& color)
{
    m_state.fillColor = color;
    m_state.fillGradient = nullptr;
    m_state.fillPattern = nullptr;

    if (isRecording()) {
        m_displayListRecorder->updateState(m_state, GraphicsContextState::FillColorChange);
        return;
    }

    setPlatformFillColor(color);
}

void GraphicsContext::setShadowsIgnoreTransforms(bool shadowsIgnoreTransforms)
{
    m_state.shadowsIgnoreTransforms = shadowsIgnoreTransforms;
    if (isRecording())
        m_displayListRecorder->updateState(m_state, GraphicsContextState::ShadowsIgnoreTransformsChange);
}

void GraphicsContext::setShouldAntialias(bool shouldAntialias)
{
    m_state.shouldAntialias = shouldAntialias;

    if (isRecording()) {
        m_displayListRecorder->updateState(m_state, GraphicsContextState::ShouldAntialiasChange);
        return;
    }

    setPlatformShouldAntialias(shouldAntialias);
}

void GraphicsContext::setShouldSmoothFonts(bool shouldSmoothFonts)
{
    m_state.shouldSmoothFonts = shouldSmoothFonts;
    
    if (isRecording()) {
        m_displayListRecorder->updateState(m_state, GraphicsContextState::ShouldSmoothFontsChange);
        return;
    }
    
    setPlatformShouldSmoothFonts(shouldSmoothFonts);
}

void GraphicsContext::setShouldSubpixelQuantizeFonts(bool shouldSubpixelQuantizeFonts)
{
    m_state.shouldSubpixelQuantizeFonts = shouldSubpixelQuantizeFonts;
    if (isRecording())
        m_displayListRecorder->updateState(m_state, GraphicsContextState::ShouldSubpixelQuantizeFontsChange);
}

void GraphicsContext::setImageInterpolationQuality(InterpolationQuality imageInterpolationQuality)
{
    m_state.imageInterpolationQuality = imageInterpolationQuality;

    if (paintingDisabled())
        return;

    if (isRecording()) {
        m_displayListRecorder->updateState(m_state, GraphicsContextState::ImageInterpolationQualityChange);
        return;
    }

    setPlatformImageInterpolationQuality(imageInterpolationQuality);
}

void GraphicsContext::setStrokePattern(Ref<Pattern>&& pattern)
{
    m_state.strokeGradient = nullptr;
    m_state.strokePattern = WTFMove(pattern);
    if (isRecording())
        m_displayListRecorder->updateState(m_state, GraphicsContextState::StrokePatternChange);
}

void GraphicsContext::setFillPattern(Ref<Pattern>&& pattern)
{
    m_state.fillGradient = nullptr;
    m_state.fillPattern = WTFMove(pattern);
    if (isRecording())
        m_displayListRecorder->updateState(m_state, GraphicsContextState::FillPatternChange);
}

void GraphicsContext::setStrokeGradient(Ref<Gradient>&& gradient)
{
    m_state.strokeGradient = WTFMove(gradient);
    m_state.strokePattern = nullptr;
    if (isRecording())
        m_displayListRecorder->updateState(m_state, GraphicsContextState::StrokeGradientChange);
}

void GraphicsContext::setFillRule(WindRule fillRule)
{
    m_state.fillRule = fillRule;
    if (isRecording())
        m_displayListRecorder->updateState(m_state, GraphicsContextState::FillRuleChange);
}

void GraphicsContext::setFillGradient(Ref<Gradient>&& gradient)
{
    m_state.fillGradient = WTFMove(gradient);
    m_state.fillPattern = nullptr;
    if (isRecording())
        m_displayListRecorder->updateState(m_state, GraphicsContextState::FillGradientChange); // FIXME: also fill pattern?
}

void GraphicsContext::beginTransparencyLayer(float opacity)
{
    if (isRecording()) {
        m_displayListRecorder->beginTransparencyLayer(opacity);
        return;
    }
    beginPlatformTransparencyLayer(opacity);
    ++m_transparencyCount;
}

void GraphicsContext::endTransparencyLayer()
{
    if (isRecording()) {
        m_displayListRecorder->endTransparencyLayer();
        return;
    }
    endPlatformTransparencyLayer();
    ASSERT(m_transparencyCount > 0);
    --m_transparencyCount;
}

float GraphicsContext::drawText(const FontCascade& font, const TextRun& run, const FloatPoint& point, unsigned from, Optional<unsigned> to)
{
    if (paintingDisabled())
        return 0;

    // Display list recording for text content is done at glyphs level. See GraphicsContext::drawGlyphs.
    return font.drawText(*this, run, point, from, to);
}

void GraphicsContext::drawGlyphs(const FontCascade& fontCascade, const Font& font, const GlyphBuffer& buffer, unsigned from, unsigned numGlyphs, const FloatPoint& point)
{
    if (paintingDisabled())
        return;

    if (isRecording()) {
        m_displayListRecorder->drawGlyphs(font, buffer, from, numGlyphs, point, fontCascade.fontDescription().fontSmoothing());
        return;
    }

    fontCascade.drawGlyphs(*this, font, buffer, from, numGlyphs, point, fontCascade.fontDescription().fontSmoothing());
}

void GraphicsContext::drawEmphasisMarks(const FontCascade& font, const TextRun& run, const AtomicString& mark, const FloatPoint& point, unsigned from, Optional<unsigned> to)
{
    if (paintingDisabled())
        return;

    font.drawEmphasisMarks(*this, run, mark, point, from, to);
}

void GraphicsContext::drawBidiText(const FontCascade& font, const TextRun& run, const FloatPoint& point, FontCascade::CustomFontNotReadyAction customFontNotReadyAction)
{
    if (paintingDisabled())
        return;

    BidiResolver<TextRunIterator, BidiCharacterRun> bidiResolver;
    bidiResolver.setStatus(BidiStatus(run.direction(), run.directionalOverride()));
    bidiResolver.setPositionIgnoringNestedIsolates(TextRunIterator(&run, 0));

    // FIXME: This ownership should be reversed. We should pass BidiRunList
    // to BidiResolver in createBidiRunsForLine.
    BidiRunList<BidiCharacterRun>& bidiRuns = bidiResolver.runs();
    bidiResolver.createBidiRunsForLine(TextRunIterator(&run, run.length()));

    if (!bidiRuns.runCount())
        return;

    FloatPoint currPoint = point;
    BidiCharacterRun* bidiRun = bidiRuns.firstRun();
    while (bidiRun) {
        TextRun subrun = run.subRun(bidiRun->start(), bidiRun->stop() - bidiRun->start());
        bool isRTL = bidiRun->level() % 2;
        subrun.setDirection(isRTL ? RTL : LTR);
        subrun.setDirectionalOverride(bidiRun->dirOverride(false));

        float width = font.drawText(*this, subrun, currPoint, 0, Nullopt, customFontNotReadyAction);
        currPoint.move(width, 0);

        bidiRun = bidiRun->next();
    }

    bidiRuns.clear();
}

void GraphicsContext::drawImage(Image& image, const FloatPoint& destination, const ImagePaintingOptions& imagePaintingOptions)
{
    drawImage(image, FloatRect(destination, image.size()), FloatRect(FloatPoint(), image.size()), imagePaintingOptions);
}

void GraphicsContext::drawImage(Image& image, const FloatRect& destination, const ImagePaintingOptions& imagePaintingOptions)
{
#if PLATFORM(IOS)
    FloatRect srcRect(FloatPoint(), image.originalSize());
#else
    FloatRect srcRect(FloatPoint(), image.size());
#endif
        
    drawImage(image, destination, srcRect, imagePaintingOptions);
}

void GraphicsContext::drawImage(Image& image, const FloatRect& destination, const FloatRect& source, const ImagePaintingOptions& imagePaintingOptions)
{
    if (paintingDisabled())
        return;

    if (isRecording()) {
        m_displayListRecorder->drawImage(image, destination, source, imagePaintingOptions);
        return;
    }

    InterpolationQualityMaintainer interpolationQualityForThisScope(*this, imagePaintingOptions.m_interpolationQuality);
    image.draw(*this, destination, source, imagePaintingOptions.m_compositeOperator, imagePaintingOptions.m_blendMode, imagePaintingOptions.m_orientationDescription);
}

void GraphicsContext::drawTiledImage(Image& image, const FloatRect& destination, const FloatPoint& source, const FloatSize& tileSize, const FloatSize& spacing, const ImagePaintingOptions& imagePaintingOptions)
{
    if (paintingDisabled())
        return;

    if (isRecording()) {
        m_displayListRecorder->drawTiledImage(image, destination, source, tileSize, spacing, imagePaintingOptions);
        return;
    }

    InterpolationQualityMaintainer interpolationQualityForThisScope(*this, imagePaintingOptions.m_interpolationQuality);
    image.drawTiled(*this, destination, source, tileSize, spacing, imagePaintingOptions.m_compositeOperator, imagePaintingOptions.m_blendMode);
}

void GraphicsContext::drawTiledImage(Image& image, const FloatRect& destination, const FloatRect& source, const FloatSize& tileScaleFactor,
    Image::TileRule hRule, Image::TileRule vRule, const ImagePaintingOptions& imagePaintingOptions)
{
    if (paintingDisabled())
        return;

    if (isRecording()) {
        m_displayListRecorder->drawTiledImage(image, destination, source, tileScaleFactor, hRule, vRule, imagePaintingOptions);
        return;
    }

    if (hRule == Image::StretchTile && vRule == Image::StretchTile) {
        // Just do a scale.
        drawImage(image, destination, source, imagePaintingOptions);
        return;
    }

    InterpolationQualityMaintainer interpolationQualityForThisScope(*this, imagePaintingOptions.m_interpolationQuality);
    image.drawTiled(*this, destination, source, tileScaleFactor, hRule, vRule, imagePaintingOptions.m_compositeOperator);
}

void GraphicsContext::drawImageBuffer(ImageBuffer& image, const FloatPoint& destination, const ImagePaintingOptions& imagePaintingOptions)
{
    drawImageBuffer(image, FloatRect(destination, image.logicalSize()), FloatRect(FloatPoint(), image.logicalSize()), imagePaintingOptions);
}

void GraphicsContext::drawImageBuffer(ImageBuffer& image, const FloatRect& destination, const ImagePaintingOptions& imagePaintingOptions)
{
    drawImageBuffer(image, destination, FloatRect(FloatPoint(), FloatSize(image.logicalSize())), imagePaintingOptions);
}

void GraphicsContext::drawImageBuffer(ImageBuffer& image, const FloatRect& destination, const FloatRect& source, const ImagePaintingOptions& imagePaintingOptions)
{
    if (paintingDisabled())
        return;

    InterpolationQualityMaintainer interpolationQualityForThisScope(*this, imagePaintingOptions.m_interpolationQuality);
    image.draw(*this, destination, source, imagePaintingOptions.m_compositeOperator, imagePaintingOptions.m_blendMode);
}

void GraphicsContext::drawConsumingImageBuffer(std::unique_ptr<ImageBuffer> image, const FloatPoint& destination, const ImagePaintingOptions& imagePaintingOptions)
{
    if (!image)
        return;
    IntSize imageLogicalSize = image->logicalSize();
    drawConsumingImageBuffer(WTFMove(image), FloatRect(destination, imageLogicalSize), FloatRect(FloatPoint(), imageLogicalSize), imagePaintingOptions);
}

void GraphicsContext::drawConsumingImageBuffer(std::unique_ptr<ImageBuffer> image, const FloatRect& destination, const ImagePaintingOptions& imagePaintingOptions)
{
    if (!image)
        return;
    IntSize imageLogicalSize = image->logicalSize();
    drawConsumingImageBuffer(WTFMove(image), destination, FloatRect(FloatPoint(), FloatSize(imageLogicalSize)), imagePaintingOptions);
}

void GraphicsContext::drawConsumingImageBuffer(std::unique_ptr<ImageBuffer> image, const FloatRect& destination, const FloatRect& source, const ImagePaintingOptions& imagePaintingOptions)
{
    if (paintingDisabled() || !image)
        return;
    
    InterpolationQualityMaintainer interpolationQualityForThisScope(*this, imagePaintingOptions.m_interpolationQuality);
    ImageBuffer::drawConsuming(WTFMove(image), *this, destination, source, imagePaintingOptions.m_compositeOperator, imagePaintingOptions.m_blendMode);
}

void GraphicsContext::clipRoundedRect(const FloatRoundedRect& rect)
{
    if (paintingDisabled())
        return;

    Path path;
    path.addRoundedRect(rect);
    clipPath(path);
}

void GraphicsContext::clipOutRoundedRect(const FloatRoundedRect& rect)
{
    if (paintingDisabled())
        return;

    if (!rect.isRounded()) {
        clipOut(rect.rect());
        return;
    }

    Path path;
    path.addRoundedRect(rect);
    clipOut(path);
}

<<<<<<< HEAD
#if !USE(CG) && !USE(CAIRO) && !PLATFORM(HAIKU)
=======
#if !USE(CG) && !USE(DIRECT2D) && !USE(CAIRO)
>>>>>>> 1220451b
IntRect GraphicsContext::clipBounds() const
{
    ASSERT_NOT_REACHED();
    return IntRect();
}
#endif

void GraphicsContext::setTextDrawingMode(TextDrawingModeFlags mode)
{
    m_state.textDrawingMode = mode;
    if (paintingDisabled())
        return;

    if (isRecording()) {
        m_displayListRecorder->updateState(m_state, GraphicsContextState::TextDrawingModeChange);
        return;
    }
    setPlatformTextDrawingMode(mode);
}

void GraphicsContext::fillRect(const FloatRect& rect, Gradient& gradient)
{
    if (paintingDisabled())
        return;

    if (isRecording()) {
        m_displayListRecorder->fillRect(rect, gradient);
        return;
    }

    gradient.fill(this, rect);
}

void GraphicsContext::fillRect(const FloatRect& rect, const Color& color, CompositeOperator op, BlendMode blendMode)
{
    if (paintingDisabled())
        return;

    if (isRecording()) {
        m_displayListRecorder->fillRect(rect, color, op, blendMode);
        return;
    }

    CompositeOperator previousOperator = compositeOperation();
    setCompositeOperation(op, blendMode);
    fillRect(rect, color);
    setCompositeOperation(previousOperator);
}

void GraphicsContext::fillRoundedRect(const FloatRoundedRect& rect, const Color& color, BlendMode blendMode)
{
    if (paintingDisabled())
        return;

    if (isRecording()) {
        m_displayListRecorder->fillRoundedRect(rect, color, blendMode);
        return;
    }

    if (rect.isRounded()) {
        setCompositeOperation(compositeOperation(), blendMode);
        platformFillRoundedRect(rect, color);
        setCompositeOperation(compositeOperation());
    } else
        fillRect(rect.rect(), color, compositeOperation(), blendMode);
}

<<<<<<< HEAD
#if !USE(CG) && !USE(CAIRO)
void GraphicsContext::fillRectWithRoundedHole(const FloatRect& rect, const FloatRoundedRect& roundedHoleRect, const Color& color)
=======
#if !USE(CG) && !USE(DIRECT2D) && !USE(CAIRO)
void GraphicsContext::fillRectWithRoundedHole(const IntRect& rect, const FloatRoundedRect& roundedHoleRect, const Color& color)
>>>>>>> 1220451b
{
    if (paintingDisabled())
        return;

    Path path;
    path.addRect(rect);

    if (!roundedHoleRect.radii().isZero())
        path.addRoundedRect(roundedHoleRect);
    else
        path.addRect(roundedHoleRect.rect());

    WindRule oldFillRule = fillRule();
    Color oldFillColor = fillColor();
    
    setFillRule(RULE_EVENODD);
    setFillColor(color);

    fillPath(path);
    
    setFillRule(oldFillRule);
    setFillColor(oldFillColor);
}
#endif

void GraphicsContext::setAlpha(float alpha)
{
    m_state.alpha = alpha;
    if (isRecording()) {
        m_displayListRecorder->updateState(m_state, GraphicsContextState::AlphaChange);
        return;
    }
    setPlatformAlpha(alpha);
}

void GraphicsContext::setCompositeOperation(CompositeOperator compositeOperation, BlendMode blendMode)
{
    m_state.compositeOperator = compositeOperation;
    m_state.blendMode = blendMode;
    if (isRecording()) {
        m_displayListRecorder->updateState(m_state, GraphicsContextState::CompositeOperationChange);
        return;
    }
    setPlatformCompositeOperation(compositeOperation, blendMode);
}

void GraphicsContext::setDrawLuminanceMask(bool drawLuminanceMask)
{
    m_state.drawLuminanceMask = drawLuminanceMask;
    if (isRecording())
        m_displayListRecorder->updateState(m_state, GraphicsContextState::DrawLuminanceMaskChange);
}

#if !USE(CG) && !USE(DIRECT2D)
// Implement this if you want to go push the drawing mode into your native context immediately.
void GraphicsContext::setPlatformTextDrawingMode(TextDrawingModeFlags)
{
}
#endif

<<<<<<< HEAD
#if !USE(CAIRO) && !PLATFORM(HAIKU)
=======
#if !USE(CAIRO) && !USE(DIRECT2D)
>>>>>>> 1220451b
void GraphicsContext::setPlatformStrokeStyle(StrokeStyle)
{
}
#endif

#if !USE(CG) && !USE(DIRECT2D)
void GraphicsContext::setPlatformShouldSmoothFonts(bool)
{
}
#endif

#if !USE(CG) && !USE(DIRECT2D) && !USE(CAIRO)
bool GraphicsContext::isAcceleratedContext() const
{
    return false;
}
#endif

void GraphicsContext::adjustLineToPixelBoundaries(FloatPoint& p1, FloatPoint& p2, float strokeWidth, StrokeStyle penStyle)
{
    // For odd widths, we add in 0.5 to the appropriate x/y so that the float arithmetic
    // works out.  For example, with a border width of 3, WebKit will pass us (y1+y2)/2, e.g.,
    // (50+53)/2 = 103/2 = 51 when we want 51.5.  It is always true that an even width gave
    // us a perfect position, but an odd width gave us a position that is off by exactly 0.5.
    if (penStyle == DottedStroke || penStyle == DashedStroke) {
        if (p1.x() == p2.x()) {
            p1.setY(p1.y() + strokeWidth);
            p2.setY(p2.y() - strokeWidth);
        } else {
            p1.setX(p1.x() + strokeWidth);
            p2.setX(p2.x() - strokeWidth);
        }
    }

    if (static_cast<int>(strokeWidth) % 2) { //odd
        if (p1.x() == p2.x()) {
            // We're a vertical line.  Adjust our x.
            p1.setX(p1.x() + 0.5f);
            p2.setX(p2.x() + 0.5f);
        } else {
            // We're a horizontal line. Adjust our y.
            p1.setY(p1.y() + 0.5f);
            p2.setY(p2.y() + 0.5f);
        }
    }
}

#if !USE(CG) && !USE(DIRECT2D)
void GraphicsContext::platformApplyDeviceScaleFactor(float)
{
}
#endif

void GraphicsContext::applyDeviceScaleFactor(float deviceScaleFactor)
{
    scale(FloatSize(deviceScaleFactor, deviceScaleFactor));

    if (isRecording()) {
        m_displayListRecorder->applyDeviceScaleFactor(deviceScaleFactor);
        return;
    }

    platformApplyDeviceScaleFactor(deviceScaleFactor);
}
    
FloatSize GraphicsContext::scaleFactor() const
{
    AffineTransform transform = getCTM(GraphicsContext::DefinitelyIncludeDeviceScale);
    return FloatSize(transform.xScale(), transform.yScale());
}

void GraphicsContext::fillEllipse(const FloatRect& ellipse)
{
    platformFillEllipse(ellipse);
}

void GraphicsContext::strokeEllipse(const FloatRect& ellipse)
{
    platformStrokeEllipse(ellipse);
}

void GraphicsContext::fillEllipseAsPath(const FloatRect& ellipse)
{
    Path path;
    path.addEllipse(ellipse);
    fillPath(path);
}

void GraphicsContext::strokeEllipseAsPath(const FloatRect& ellipse)
{
    Path path;
    path.addEllipse(ellipse);
    strokePath(path);
}

#if !USE(CG) && !USE(DIRECT2D)
void GraphicsContext::platformFillEllipse(const FloatRect& ellipse)
{
    if (paintingDisabled())
        return;

    fillEllipseAsPath(ellipse);
}

void GraphicsContext::platformStrokeEllipse(const FloatRect& ellipse)
{
    if (paintingDisabled())
        return;

    strokeEllipseAsPath(ellipse);
}
#endif

FloatRect GraphicsContext::computeUnderlineBoundsForText(const FloatPoint& point, float width, bool printing)
{
    Color dummyColor;
    return computeLineBoundsAndAntialiasingModeForText(point, width, printing, dummyColor);
}

FloatRect GraphicsContext::computeLineBoundsAndAntialiasingModeForText(const FloatPoint& point, float width, bool printing, Color& color)
{
    FloatPoint origin = point;
    float thickness = std::max(strokeThickness(), 0.5f);
    if (printing)
        return FloatRect(origin, FloatSize(width, thickness));

    AffineTransform transform = getCTM(GraphicsContext::DefinitelyIncludeDeviceScale);
    // Just compute scale in x dimension, assuming x and y scales are equal.
    float scale = transform.b() ? sqrtf(transform.a() * transform.a() + transform.b() * transform.b()) : transform.a();
    if (scale < 1.0) {
        // This code always draws a line that is at least one-pixel line high,
        // which tends to visually overwhelm text at small scales. To counter this
        // effect, an alpha is applied to the underline color when text is at small scales.
        static const float minimumUnderlineAlpha = 0.4f;
        float shade = scale > minimumUnderlineAlpha ? scale : minimumUnderlineAlpha;
        int alpha = color.alpha() * shade;
        color = Color(color.red(), color.green(), color.blue(), alpha);
    }

    FloatPoint devicePoint = transform.mapPoint(point);
    // Visual overflow might occur here due to integral roundf/ceilf. visualOverflowForDecorations adjusts the overflow value for underline decoration.
    FloatPoint deviceOrigin = FloatPoint(roundf(devicePoint.x()), ceilf(devicePoint.y()));
    if (auto inverse = transform.inverse())
        origin = inverse.value().mapPoint(deviceOrigin);
    return FloatRect(origin, FloatSize(width, thickness));
}

void GraphicsContext::applyState(const GraphicsContextState& state)
{
    setPlatformShadow(state.shadowOffset, state.shadowBlur, state.shadowColor);
    setPlatformStrokeThickness(state.strokeThickness);
    setPlatformTextDrawingMode(state.textDrawingMode);
    setPlatformStrokeColor(state.strokeColor);
    setPlatformFillColor(state.fillColor);
    setPlatformStrokeStyle(state.strokeStyle);
    setPlatformAlpha(state.alpha);
    setPlatformCompositeOperation(state.compositeOperator, state.blendMode);
    setPlatformShouldAntialias(state.shouldAntialias);
    setPlatformShouldSmoothFonts(state.shouldSmoothFonts);
}

float GraphicsContext::dashedLineCornerWidthForStrokeWidth(float strokeWidth) const
{
    float thickness = strokeThickness();
    return strokeStyle() == DottedStroke ? thickness : std::min(2.0f * thickness, std::max(thickness, strokeWidth / 3.0f));
}

float GraphicsContext::dashedLinePatternWidthForStrokeWidth(float strokeWidth) const
{
    float thickness = strokeThickness();
    return strokeStyle() == DottedStroke ? thickness : std::min(3.0f * thickness, std::max(thickness, strokeWidth / 3.0f));
}

float GraphicsContext::dashedLinePatternOffsetForPatternAndStrokeWidth(float patternWidth, float strokeWidth) const
{
    // Pattern starts with full fill and ends with the empty fill.
    // 1. Let's start with the empty phase after the corner.
    // 2. Check if we've got odd or even number of patterns and whether they fully cover the line.
    // 3. In case of even number of patterns and/or remainder, move the pattern start position
    // so that the pattern is balanced between the corners.
    float patternOffset = patternWidth;
    int numberOfSegments = std::floor(strokeWidth / patternWidth);
    bool oddNumberOfSegments = numberOfSegments % 2;
    float remainder = strokeWidth - (numberOfSegments * patternWidth);
    if (oddNumberOfSegments && remainder)
        patternOffset -= remainder / 2.0f;
    else if (!oddNumberOfSegments) {
        if (remainder)
            patternOffset += patternOffset - (patternWidth + remainder) / 2.0f;
        else
            patternOffset += patternWidth / 2.0f;
    }

    return patternOffset;
}

Vector<FloatPoint> GraphicsContext::centerLineAndCutOffCorners(bool isVerticalLine, float cornerWidth, FloatPoint point1, FloatPoint point2) const
{
    // Center line and cut off corners for pattern painting.
    if (isVerticalLine) {
        float centerOffset = (point2.x() - point1.x()) / 2.0f;
        point1.move(centerOffset, cornerWidth);
        point2.move(-centerOffset, -cornerWidth);
    } else {
        float centerOffset = (point2.y() - point1.y()) / 2.0f;
        point1.move(cornerWidth, centerOffset);
        point2.move(-cornerWidth, -centerOffset);
    }

    return { point1, point2 };
}

}<|MERGE_RESOLUTION|>--- conflicted
+++ resolved
@@ -834,11 +834,7 @@
     clipOut(path);
 }
 
-<<<<<<< HEAD
-#if !USE(CG) && !USE(CAIRO) && !PLATFORM(HAIKU)
-=======
-#if !USE(CG) && !USE(DIRECT2D) && !USE(CAIRO)
->>>>>>> 1220451b
+#if !USE(CG) && !USE(DIRECT2D) && !USE(CAIRO) && !PLATFORM(HAIKU)
 IntRect GraphicsContext::clipBounds() const
 {
     ASSERT_NOT_REACHED();
@@ -906,13 +902,8 @@
         fillRect(rect.rect(), color, compositeOperation(), blendMode);
 }
 
-<<<<<<< HEAD
-#if !USE(CG) && !USE(CAIRO)
+#if !USE(CG) && !USE(DIRECT2D) && !USE(CAIRO)
 void GraphicsContext::fillRectWithRoundedHole(const FloatRect& rect, const FloatRoundedRect& roundedHoleRect, const Color& color)
-=======
-#if !USE(CG) && !USE(DIRECT2D) && !USE(CAIRO)
-void GraphicsContext::fillRectWithRoundedHole(const IntRect& rect, const FloatRoundedRect& roundedHoleRect, const Color& color)
->>>>>>> 1220451b
 {
     if (paintingDisabled())
         return;
@@ -973,11 +964,7 @@
 }
 #endif
 
-<<<<<<< HEAD
-#if !USE(CAIRO) && !PLATFORM(HAIKU)
-=======
-#if !USE(CAIRO) && !USE(DIRECT2D)
->>>>>>> 1220451b
+#if !USE(CAIRO) && !USE(DIRECT2D) && !PLATFORM(HAIKU)
 void GraphicsContext::setPlatformStrokeStyle(StrokeStyle)
 {
 }
