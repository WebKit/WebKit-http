/*
 * Copyright (C) 2003, 2004, 2005, 2006, 2009, 2013 Apple Inc. All rights reserved.
 *
 * Redistribution and use in source and binary forms, with or without
 * modification, are permitted provided that the following conditions
 * are met:
 * 1. Redistributions of source code must retain the above copyright
 *    notice, this list of conditions and the following disclaimer.
 * 2. Redistributions in binary form must reproduce the above copyright
 *    notice, this list of conditions and the following disclaimer in the
 *    documentation and/or other materials provided with the distribution.
 *
 * THIS SOFTWARE IS PROVIDED BY APPLE INC. AND ITS CONTRIBUTORS ``AS IS''
 * AND ANY EXPRESS OR IMPLIED WARRANTIES, INCLUDING, BUT NOT LIMITED TO,
 * THE IMPLIED WARRANTIES OF MERCHANTABILITY AND FITNESS FOR A PARTICULAR
 * PURPOSE ARE DISCLAIMED. IN NO EVENT SHALL APPLE INC. OR ITS CONTRIBUTORS
 * BE LIABLE FOR ANY DIRECT, INDIRECT, INCIDENTAL, SPECIAL, EXEMPLARY, OR
 * CONSEQUENTIAL DAMAGES (INCLUDING, BUT NOT LIMITED TO, PROCUREMENT OF
 * SUBSTITUTE GOODS OR SERVICES; LOSS OF USE, DATA, OR PROFITS; OR BUSINESS
 * INTERRUPTION) HOWEVER CAUSED AND ON ANY THEORY OF LIABILITY, WHETHER IN
 * CONTRACT, STRICT LIABILITY, OR TORT (INCLUDING NEGLIGENCE OR OTHERWISE)
 * ARISING IN ANY WAY OUT OF THE USE OF THIS SOFTWARE, EVEN IF ADVISED OF
 * THE POSSIBILITY OF SUCH DAMAGE.
 */

#include "config.h"
#include "GraphicsContext.h"

#include "BidiResolver.h"
#include "BitmapImage.h"
#include "FloatRoundedRect.h"
#include "Gradient.h"
#include "ImageBuffer.h"
#include "IntRect.h"
#include "RoundedRect.h"
#include "TextRun.h"
#include "TextStream.h"

namespace WebCore {

class TextRunIterator {
public:
    TextRunIterator()
        : m_textRun(0)
        , m_offset(0)
    {
    }

    TextRunIterator(const TextRun* textRun, unsigned offset)
        : m_textRun(textRun)
        , m_offset(offset)
    {
    }

    TextRunIterator(const TextRunIterator& other)
        : m_textRun(other.m_textRun)
        , m_offset(other.m_offset)
    {
    }

    unsigned offset() const { return m_offset; }
    void increment() { m_offset++; }
    bool atEnd() const { return !m_textRun || m_offset >= m_textRun->length(); }
    UChar current() const { return (*m_textRun)[m_offset]; }
    UCharDirection direction() const { return atEnd() ? U_OTHER_NEUTRAL : u_charDirection(current()); }

    bool operator==(const TextRunIterator& other)
    {
        return m_offset == other.m_offset && m_textRun == other.m_textRun;
    }

    bool operator!=(const TextRunIterator& other) { return !operator==(other); }

private:
    const TextRun* m_textRun;
    unsigned m_offset;
};

class InterpolationQualityMaintainer {
public:
    explicit InterpolationQualityMaintainer(GraphicsContext& graphicsContext, InterpolationQuality interpolationQualityToUse)
        : m_graphicsContext(graphicsContext)
        , m_currentInterpolationQuality(graphicsContext.imageInterpolationQuality())
        , m_interpolationQualityChanged(m_currentInterpolationQuality != interpolationQualityToUse)
    {
        if (m_interpolationQualityChanged)
            m_graphicsContext.setImageInterpolationQuality(interpolationQualityToUse);
    }

    ~InterpolationQualityMaintainer()
    {
        if (m_interpolationQualityChanged)
            m_graphicsContext.setImageInterpolationQuality(m_currentInterpolationQuality);
    }

private:
    GraphicsContext& m_graphicsContext;
    InterpolationQuality m_currentInterpolationQuality;
    bool m_interpolationQualityChanged;
};


#define CHECK_FOR_CHANGED_PROPERTY(flag, property) \
    if ((m_changeFlags & GraphicsContextState::flag) && (m_state.property != state.property)) \
        changeFlags |= GraphicsContextState::flag;

GraphicsContextState::StateChangeFlags GraphicsContextStateChange::changesFromState(const GraphicsContextState& state) const
{
    GraphicsContextState::StateChangeFlags changeFlags = GraphicsContextState::NoChange;

    CHECK_FOR_CHANGED_PROPERTY(StrokeGradientChange, strokeGradient);
    CHECK_FOR_CHANGED_PROPERTY(StrokePatternChange, strokePattern);
    CHECK_FOR_CHANGED_PROPERTY(FillGradientChange, fillGradient);
    CHECK_FOR_CHANGED_PROPERTY(FillPatternChange, fillPattern);

    if ((m_changeFlags & GraphicsContextState::ShadowChange)
        && (m_state.shadowOffset != state.shadowOffset
            || m_state.shadowBlur != state.shadowBlur
            || m_state.shadowColor != state.shadowColor))
        changeFlags |= GraphicsContextState::ShadowChange;

    CHECK_FOR_CHANGED_PROPERTY(StrokeThicknessChange, strokeThickness);
    CHECK_FOR_CHANGED_PROPERTY(TextDrawingModeChange, textDrawingMode);
    CHECK_FOR_CHANGED_PROPERTY(StrokeColorChange, strokeColor);
    CHECK_FOR_CHANGED_PROPERTY(FillColorChange, fillColor);
    CHECK_FOR_CHANGED_PROPERTY(StrokeStyleChange, strokeStyle);
    CHECK_FOR_CHANGED_PROPERTY(FillRuleChange, fillRule);
    CHECK_FOR_CHANGED_PROPERTY(AlphaChange, alpha);

    if ((m_changeFlags & (GraphicsContextState::CompositeOperationChange | GraphicsContextState::BlendModeChange))
        && (m_state.compositeOperator != state.compositeOperator || m_state.blendMode != state.blendMode))
        changeFlags |= (GraphicsContextState::CompositeOperationChange | GraphicsContextState::BlendModeChange);

    CHECK_FOR_CHANGED_PROPERTY(ShouldAntialiasChange, shouldAntialias);
    CHECK_FOR_CHANGED_PROPERTY(ShouldSmoothFontsChange, shouldSmoothFonts);
    CHECK_FOR_CHANGED_PROPERTY(AntialiasedFontDilationEnabledChange, antialiasedFontDilationEnabled);
    CHECK_FOR_CHANGED_PROPERTY(ShouldSubpixelQuantizeFontsChange, shouldSubpixelQuantizeFonts);
    CHECK_FOR_CHANGED_PROPERTY(ShadowsIgnoreTransformsChange, shadowsIgnoreTransforms);
    CHECK_FOR_CHANGED_PROPERTY(DrawLuminanceMaskChange, drawLuminanceMask);
    CHECK_FOR_CHANGED_PROPERTY(ImageInterpolationQualityChange, imageInterpolationQuality);

    return changeFlags;
}

void GraphicsContextStateChange::accumulate(const GraphicsContextState& state, GraphicsContextState::StateChangeFlags flags)
{
    // FIXME: This code should move to GraphicsContextState.
    if (flags & GraphicsContextState::StrokeGradientChange)
        m_state.strokeGradient = state.strokeGradient;

    if (flags & GraphicsContextState::StrokePatternChange)
        m_state.strokePattern = state.strokePattern;

    if (flags & GraphicsContextState::FillGradientChange)
        m_state.fillGradient = state.fillGradient;

    if (flags & GraphicsContextState::FillPatternChange)
        m_state.fillPattern = state.fillPattern;

    if (flags & GraphicsContextState::ShadowChange) {
        // FIXME: Deal with state.shadowsUseLegacyRadius.
        m_state.shadowOffset = state.shadowOffset;
        m_state.shadowBlur = state.shadowBlur;
        m_state.shadowColor = state.shadowColor;
    }

    if (flags & GraphicsContextState::StrokeThicknessChange)
        m_state.strokeThickness = state.strokeThickness;

    if (flags & GraphicsContextState::TextDrawingModeChange)
        m_state.textDrawingMode = state.textDrawingMode;

    if (flags & GraphicsContextState::StrokeColorChange)
        m_state.strokeColor = state.strokeColor;

    if (flags & GraphicsContextState::FillColorChange)
        m_state.fillColor = state.fillColor;

    if (flags & GraphicsContextState::StrokeStyleChange)
        m_state.strokeStyle = state.strokeStyle;

    if (flags & GraphicsContextState::FillRuleChange)
        m_state.fillRule = state.fillRule;

    if (flags & GraphicsContextState::AlphaChange)
        m_state.alpha = state.alpha;

    if (flags & (GraphicsContextState::CompositeOperationChange | GraphicsContextState::BlendModeChange)) {
        m_state.compositeOperator = state.compositeOperator;
        m_state.blendMode = state.blendMode;
    }

    if (flags & GraphicsContextState::ShouldAntialiasChange)
        m_state.shouldAntialias = state.shouldAntialias;

    if (flags & GraphicsContextState::ShouldSmoothFontsChange)
        m_state.shouldSmoothFonts = state.shouldSmoothFonts;

    if (flags & GraphicsContextState::AntialiasedFontDilationEnabledChange)
        m_state.antialiasedFontDilationEnabled = state.antialiasedFontDilationEnabled;

    if (flags & GraphicsContextState::ShouldSubpixelQuantizeFontsChange)
        m_state.shouldSubpixelQuantizeFonts = state.shouldSubpixelQuantizeFonts;

    if (flags & GraphicsContextState::ShadowsIgnoreTransformsChange)
        m_state.shadowsIgnoreTransforms = state.shadowsIgnoreTransforms;

    if (flags & GraphicsContextState::DrawLuminanceMaskChange)
        m_state.drawLuminanceMask = state.drawLuminanceMask;

    if (flags & GraphicsContextState::ImageInterpolationQualityChange)
        m_state.imageInterpolationQuality = state.imageInterpolationQuality;
    
    m_changeFlags |= flags;
}

void GraphicsContextStateChange::apply(GraphicsContext& context) const
{
    if (m_changeFlags & GraphicsContextState::StrokeGradientChange)
        context.setStrokeGradient(*m_state.strokeGradient);

    if (m_changeFlags & GraphicsContextState::StrokePatternChange)
        context.setStrokePattern(*m_state.strokePattern);

    if (m_changeFlags & GraphicsContextState::FillGradientChange)
        context.setFillGradient(*m_state.fillGradient);

    if (m_changeFlags & GraphicsContextState::FillPatternChange)
        context.setFillPattern(*m_state.fillPattern);

    if (m_changeFlags & GraphicsContextState::ShadowChange) {
#if USE(CG)
        if (m_state.shadowsUseLegacyRadius)
            context.setLegacyShadow(m_state.shadowOffset, m_state.shadowBlur, m_state.shadowColor);
        else
#endif
            context.setShadow(m_state.shadowOffset, m_state.shadowBlur, m_state.shadowColor);
    }

    if (m_changeFlags & GraphicsContextState::StrokeThicknessChange)
        context.setStrokeThickness(m_state.strokeThickness);

    if (m_changeFlags & GraphicsContextState::TextDrawingModeChange)
        context.setTextDrawingMode(m_state.textDrawingMode);

    if (m_changeFlags & GraphicsContextState::StrokeColorChange)
        context.setStrokeColor(m_state.strokeColor);

    if (m_changeFlags & GraphicsContextState::FillColorChange)
        context.setFillColor(m_state.fillColor);

    if (m_changeFlags & GraphicsContextState::StrokeStyleChange)
        context.setStrokeStyle(m_state.strokeStyle);

    if (m_changeFlags & GraphicsContextState::FillRuleChange)
        context.setFillRule(m_state.fillRule);

    if (m_changeFlags & GraphicsContextState::AlphaChange)
        context.setAlpha(m_state.alpha);

    if (m_changeFlags & (GraphicsContextState::CompositeOperationChange | GraphicsContextState::BlendModeChange))
        context.setCompositeOperation(m_state.compositeOperator, m_state.blendMode);

    if (m_changeFlags & GraphicsContextState::ShouldAntialiasChange)
        context.setShouldAntialias(m_state.shouldAntialias);

    if (m_changeFlags & GraphicsContextState::ShouldSmoothFontsChange)
        context.setShouldSmoothFonts(m_state.shouldSmoothFonts);

    if (m_changeFlags & GraphicsContextState::AntialiasedFontDilationEnabledChange)
        context.setAntialiasedFontDilationEnabled(m_state.antialiasedFontDilationEnabled);

    if (m_changeFlags & GraphicsContextState::ShouldSubpixelQuantizeFontsChange)
        context.setShouldSubpixelQuantizeFonts(m_state.shouldSubpixelQuantizeFonts);

    if (m_changeFlags & GraphicsContextState::ShadowsIgnoreTransformsChange)
        context.setShadowsIgnoreTransforms(m_state.shadowsIgnoreTransforms);

    if (m_changeFlags & GraphicsContextState::DrawLuminanceMaskChange)
        context.setDrawLuminanceMask(m_state.drawLuminanceMask);

    if (m_changeFlags & GraphicsContextState::ImageInterpolationQualityChange)
        context.setImageInterpolationQuality(m_state.imageInterpolationQuality);
}

void GraphicsContextStateChange::dump(TextStream& ts) const
{
    ts.dumpProperty("change-flags", m_changeFlags);

    if (m_changeFlags & GraphicsContextState::StrokeGradientChange)
        ts.dumpProperty("stroke-gradient", m_state.strokeGradient.get());

    if (m_changeFlags & GraphicsContextState::StrokePatternChange)
        ts.dumpProperty("stroke-pattern", m_state.strokePattern.get());

    if (m_changeFlags & GraphicsContextState::FillGradientChange)
        ts.dumpProperty("fill-gradient", m_state.fillGradient.get());

    if (m_changeFlags & GraphicsContextState::FillPatternChange)
        ts.dumpProperty("fill-pattern", m_state.fillPattern.get());

    if (m_changeFlags & GraphicsContextState::ShadowChange) {
        ts.dumpProperty("shadow-blur", m_state.shadowBlur);
        ts.dumpProperty("shadow-offset", m_state.shadowOffset);
#if USE(CG)
        ts.dumpProperty("shadows-use-legacy-radius", m_state.shadowsUseLegacyRadius);
#endif
    }

    if (m_changeFlags & GraphicsContextState::StrokeThicknessChange)
        ts.dumpProperty("stroke-thickness", m_state.strokeThickness);

    if (m_changeFlags & GraphicsContextState::TextDrawingModeChange)
        ts.dumpProperty("text-drawing-mode", m_state.textDrawingMode);

    if (m_changeFlags & GraphicsContextState::StrokeColorChange)
        ts.dumpProperty("stroke-color", m_state.strokeColor);

    if (m_changeFlags & GraphicsContextState::FillColorChange)
        ts.dumpProperty("fill-color", m_state.fillColor);

    if (m_changeFlags & GraphicsContextState::StrokeStyleChange)
        ts.dumpProperty("stroke-style", m_state.strokeStyle);

    if (m_changeFlags & GraphicsContextState::FillRuleChange)
        ts.dumpProperty("fill-rule", m_state.fillRule);

    if (m_changeFlags & GraphicsContextState::AlphaChange)
        ts.dumpProperty("alpha", m_state.alpha);

    if (m_changeFlags & GraphicsContextState::CompositeOperationChange)
        ts.dumpProperty("composite-operator", m_state.compositeOperator);

    if (m_changeFlags & GraphicsContextState::BlendModeChange)
        ts.dumpProperty("blend-mode", m_state.blendMode);

    if (m_changeFlags & GraphicsContextState::ShouldAntialiasChange)
        ts.dumpProperty("should-antialias", m_state.shouldAntialias);

    if (m_changeFlags & GraphicsContextState::ShouldSmoothFontsChange)
        ts.dumpProperty("should-smooth-fonts", m_state.shouldSmoothFonts);

    if (m_changeFlags & GraphicsContextState::AntialiasedFontDilationEnabledChange)
        ts.dumpProperty("antialiased-font-dilation-enabled", m_state.antialiasedFontDilationEnabled);

    if (m_changeFlags & GraphicsContextState::ShouldSubpixelQuantizeFontsChange)
        ts.dumpProperty("should-subpixel-quantize-fonts", m_state.shouldSubpixelQuantizeFonts);

    if (m_changeFlags & GraphicsContextState::ShadowsIgnoreTransformsChange)
        ts.dumpProperty("shadows-ignore-transforms", m_state.shadowsIgnoreTransforms);

    if (m_changeFlags & GraphicsContextState::DrawLuminanceMaskChange)
        ts.dumpProperty("draw-luminance-mask", m_state.drawLuminanceMask);
}

TextStream& operator<<(TextStream& ts, const GraphicsContextStateChange& stateChange)
{
    stateChange.dump(ts);
    return ts;
}


GraphicsContext::GraphicsContext(PlatformGraphicsContext* platformGraphicsContext)
    : m_updatingControlTints(false)
    , m_transparencyCount(0)
{
    platformInit(platformGraphicsContext);
}

GraphicsContext::~GraphicsContext()
{
    ASSERT(m_stack.isEmpty());
    ASSERT(!m_transparencyCount);
    platformDestroy();
}

void GraphicsContext::save()
{
    if (paintingDisabled())
        return;

    m_stack.append(m_state);

    savePlatformState();
}

void GraphicsContext::restore()
{
    if (paintingDisabled())
        return;

    if (m_stack.isEmpty()) {
        LOG_ERROR("ERROR void GraphicsContext::restore() stack is empty");
        return;
    }
    m_state = m_stack.last();
    m_stack.removeLast();

    // Make sure we deallocate the state stack buffer when it goes empty.
    // Canvas elements will immediately save() again, but that goes into inline capacity.
    if (m_stack.isEmpty())
        m_stack.clear();

    restorePlatformState();
}

void GraphicsContext::drawRaisedEllipse(const FloatRect& rect, const Color& ellipseColor, const Color& shadowColor)
{
    if (paintingDisabled())
        return;

    save();

    setStrokeColor(shadowColor);
    setFillColor(shadowColor);

    drawEllipse(FloatRect(rect.x(), rect.y() + 1, rect.width(), rect.height()));

    setStrokeColor(ellipseColor);
    setFillColor(ellipseColor);

    drawEllipse(rect);  

    restore();
}

void GraphicsContext::setStrokeThickness(float thickness)
{
    m_state.strokeThickness = thickness;
    setPlatformStrokeThickness(thickness);
}

void GraphicsContext::setStrokeStyle(StrokeStyle style)
{
    m_state.strokeStyle = style;
    setPlatformStrokeStyle(style);
}

void GraphicsContext::setStrokeColor(const Color& color)
{
    m_state.strokeColor = color;
    m_state.strokeGradient = nullptr;
    m_state.strokePattern = nullptr;
    setPlatformStrokeColor(color);
}

void GraphicsContext::setShadow(const FloatSize& offset, float blur, const Color& color)
{
    m_state.shadowOffset = offset;
    m_state.shadowBlur = blur;
    m_state.shadowColor = color;
    setPlatformShadow(offset, blur, color);
}

void GraphicsContext::setLegacyShadow(const FloatSize& offset, float blur, const Color& color)
{
    m_state.shadowOffset = offset;
    m_state.shadowBlur = blur;
    m_state.shadowColor = color;
#if USE(CG)
    m_state.shadowsUseLegacyRadius = true;
#endif
    setPlatformShadow(offset, blur, color);
}

void GraphicsContext::clearShadow()
{
    m_state.shadowOffset = FloatSize();
    m_state.shadowBlur = 0;
    m_state.shadowColor = Color();
    clearPlatformShadow();
}

bool GraphicsContext::getShadow(FloatSize& offset, float& blur, Color& color) const
{
    offset = m_state.shadowOffset;
    blur = m_state.shadowBlur;
    color = m_state.shadowColor;

    return hasShadow();
}

#if USE(CAIRO)
bool GraphicsContext::mustUseShadowBlur() const
{
    // We can't avoid ShadowBlur if the shadow has blur.
    if (hasBlurredShadow())
        return true;
    // We can avoid ShadowBlur and optimize, since we're not drawing on a
    // canvas and box shadows are affected by the transformation matrix.
    if (!m_state.shadowsIgnoreTransforms)
        return false;
    // We can avoid ShadowBlur, since there are no transformations to apply to the canvas.
    if (getCTM().isIdentity())
        return false;
    // Otherwise, no chance avoiding ShadowBlur.
    return true;
}
#endif

void GraphicsContext::setFillColor(const Color& color)
{
    m_state.fillColor = color;
    m_state.fillGradient = nullptr;
    m_state.fillPattern = nullptr;
    setPlatformFillColor(color);
}

void GraphicsContext::setShouldAntialias(bool shouldAntialias)
{
    m_state.shouldAntialias = shouldAntialias;
    setPlatformShouldAntialias(shouldAntialias);
}

void GraphicsContext::setShouldSmoothFonts(bool shouldSmoothFonts)
{
    m_state.shouldSmoothFonts = shouldSmoothFonts;
    setPlatformShouldSmoothFonts(shouldSmoothFonts);
}

void GraphicsContext::setImageInterpolationQuality(InterpolationQuality imageInterpolationQuality)
{
    m_state.imageInterpolationQuality = imageInterpolationQuality;

    if (paintingDisabled())
        return;

    setPlatformImageInterpolationQuality(imageInterpolationQuality);
}

void GraphicsContext::setAntialiasedFontDilationEnabled(bool antialiasedFontDilationEnabled)
{
    m_state.antialiasedFontDilationEnabled = antialiasedFontDilationEnabled;
}

void GraphicsContext::setStrokePattern(Ref<Pattern>&& pattern)
{
    m_state.strokeGradient = nullptr;
    m_state.strokePattern = WTFMove(pattern);
}

void GraphicsContext::setFillPattern(Ref<Pattern>&& pattern)
{
    m_state.fillGradient = nullptr;
    m_state.fillPattern = WTFMove(pattern);
}

void GraphicsContext::setStrokeGradient(Ref<Gradient>&& gradient)
{
    m_state.strokeGradient = WTFMove(gradient);
    m_state.strokePattern = nullptr;
}

void GraphicsContext::setFillGradient(Ref<Gradient>&& gradient)
{
    m_state.fillGradient = WTFMove(gradient);
    m_state.fillPattern = nullptr;
}

void GraphicsContext::beginTransparencyLayer(float opacity)
{
    beginPlatformTransparencyLayer(opacity);
    ++m_transparencyCount;
}

void GraphicsContext::endTransparencyLayer()
{
    endPlatformTransparencyLayer();
    ASSERT(m_transparencyCount > 0);
    --m_transparencyCount;
}

void GraphicsContext::setUpdatingControlTints(bool b)
{
    setPaintingDisabled(b);
    m_updatingControlTints = b;
}

float GraphicsContext::drawText(const FontCascade& font, const TextRun& run, const FloatPoint& point, int from, int to)
{
    if (paintingDisabled())
        return 0;

    return font.drawText(*this, run, point, from, to);
}

void GraphicsContext::drawGlyphs(const FontCascade& fontCascade, const Font& font, const GlyphBuffer& buffer, int from, int numGlyphs, const FloatPoint& point)
{
    if (paintingDisabled())
        return;

    fontCascade.drawGlyphs(*this, font, buffer, from, numGlyphs, point);
}

void GraphicsContext::drawEmphasisMarks(const FontCascade& font, const TextRun& run, const AtomicString& mark, const FloatPoint& point, int from, int to)
{
    if (paintingDisabled())
        return;

    font.drawEmphasisMarks(*this, run, mark, point, from, to);
}

void GraphicsContext::drawBidiText(const FontCascade& font, const TextRun& run, const FloatPoint& point, FontCascade::CustomFontNotReadyAction customFontNotReadyAction)
{
    if (paintingDisabled())
        return;

    BidiResolver<TextRunIterator, BidiCharacterRun> bidiResolver;
    bidiResolver.setStatus(BidiStatus(run.direction(), run.directionalOverride()));
    bidiResolver.setPositionIgnoringNestedIsolates(TextRunIterator(&run, 0));

    // FIXME: This ownership should be reversed. We should pass BidiRunList
    // to BidiResolver in createBidiRunsForLine.
    BidiRunList<BidiCharacterRun>& bidiRuns = bidiResolver.runs();
    bidiResolver.createBidiRunsForLine(TextRunIterator(&run, run.length()));

    if (!bidiRuns.runCount())
        return;

    FloatPoint currPoint = point;
    BidiCharacterRun* bidiRun = bidiRuns.firstRun();
    while (bidiRun) {
        TextRun subrun = run.subRun(bidiRun->start(), bidiRun->stop() - bidiRun->start());
        bool isRTL = bidiRun->level() % 2;
        subrun.setDirection(isRTL ? RTL : LTR);
        subrun.setDirectionalOverride(bidiRun->dirOverride(false));

        float width = font.drawText(*this, subrun, currPoint, 0, -1, customFontNotReadyAction);
        currPoint.move(width, 0);

        bidiRun = bidiRun->next();
    }

    bidiRuns.deleteRuns();
}

void GraphicsContext::drawImage(Image& image, const FloatPoint& destination, const ImagePaintingOptions& imagePaintingOptions)
{
    drawImage(image, FloatRect(destination, image.size()), FloatRect(FloatPoint(), image.size()), imagePaintingOptions);
}

void GraphicsContext::drawImage(Image& image, const FloatRect& destination, const ImagePaintingOptions& imagePaintingOptions)
{
#if PLATFORM(IOS)
    FloatRect srcRect(FloatPoint(), image.originalSize());
#else
    FloatRect srcRect(FloatPoint(), image.size());
#endif
        
    drawImage(image, destination, srcRect, imagePaintingOptions);
}

void GraphicsContext::drawImage(Image& image, const FloatRect& destination, const FloatRect& source, const ImagePaintingOptions& imagePaintingOptions)
{
    if (paintingDisabled())
        return;

    // FIXME (49002): Should be InterpolationLow
    InterpolationQualityMaintainer interpolationQualityForThisScope(*this, imagePaintingOptions.m_useLowQualityScale ? InterpolationNone : imageInterpolationQuality());
    image.draw(*this, destination, source, imagePaintingOptions.m_compositeOperator, imagePaintingOptions.m_blendMode, imagePaintingOptions.m_orientationDescription);
}

void GraphicsContext::drawTiledImage(Image& image, const FloatRect& destination, const FloatPoint& source, const FloatSize& tileSize, const FloatSize& spacing, const ImagePaintingOptions& imagePaintingOptions)
{
    if (paintingDisabled())
        return;

    InterpolationQualityMaintainer interpolationQualityForThisScope(*this, imagePaintingOptions.m_useLowQualityScale ? InterpolationLow : imageInterpolationQuality());
    image.drawTiled(*this, destination, source, tileSize, spacing, imagePaintingOptions.m_compositeOperator, imagePaintingOptions.m_blendMode);
}

void GraphicsContext::drawTiledImage(Image& image, const FloatRect& destination, const FloatRect& source, const FloatSize& tileScaleFactor,
    Image::TileRule hRule, Image::TileRule vRule, const ImagePaintingOptions& imagePaintingOptions)
{
    if (paintingDisabled())
        return;

    if (hRule == Image::StretchTile && vRule == Image::StretchTile) {
        // Just do a scale.
        drawImage(image, destination, source, imagePaintingOptions);
        return;
    }

    InterpolationQualityMaintainer interpolationQualityForThisScope(*this, imagePaintingOptions.m_useLowQualityScale ? InterpolationLow : imageInterpolationQuality());
    image.drawTiled(*this, destination, source, tileScaleFactor, hRule, vRule, imagePaintingOptions.m_compositeOperator);
}

void GraphicsContext::drawImageBuffer(ImageBuffer& image, const FloatPoint& destination, const ImagePaintingOptions& imagePaintingOptions)
{
    drawImageBuffer(image, FloatRect(destination, image.logicalSize()), FloatRect(FloatPoint(), image.logicalSize()), imagePaintingOptions);
}

void GraphicsContext::drawImageBuffer(ImageBuffer& image, const FloatRect& destination, const ImagePaintingOptions& imagePaintingOptions)
{
    drawImageBuffer(image, destination, FloatRect(FloatPoint(), FloatSize(image.logicalSize())), imagePaintingOptions);
}

void GraphicsContext::drawImageBuffer(ImageBuffer& image, const FloatRect& destination, const FloatRect& source, const ImagePaintingOptions& imagePaintingOptions)
{
    if (paintingDisabled())
        return;

    // FIXME (49002): Should be InterpolationLow
    InterpolationQualityMaintainer interpolationQualityForThisScope(*this, imagePaintingOptions.m_useLowQualityScale ? InterpolationNone : imageInterpolationQuality());
    image.draw(*this, destination, source, imagePaintingOptions.m_compositeOperator, imagePaintingOptions.m_blendMode, imagePaintingOptions.m_useLowQualityScale);
}

void GraphicsContext::drawConsumingImageBuffer(std::unique_ptr<ImageBuffer> image, const FloatPoint& destination, const ImagePaintingOptions& imagePaintingOptions)
{
    if (!image)
        return;
    IntSize imageLogicalSize = image->logicalSize();
    drawConsumingImageBuffer(WTFMove(image), FloatRect(destination, imageLogicalSize), FloatRect(FloatPoint(), imageLogicalSize), imagePaintingOptions);
}

void GraphicsContext::drawConsumingImageBuffer(std::unique_ptr<ImageBuffer> image, const FloatRect& destination, const ImagePaintingOptions& imagePaintingOptions)
{
    if (!image)
        return;
    IntSize imageLogicalSize = image->logicalSize();
    drawConsumingImageBuffer(WTFMove(image), destination, FloatRect(FloatPoint(), FloatSize(imageLogicalSize)), imagePaintingOptions);
}

void GraphicsContext::drawConsumingImageBuffer(std::unique_ptr<ImageBuffer> image, const FloatRect& destination, const FloatRect& source, const ImagePaintingOptions& imagePaintingOptions)
{
    if (paintingDisabled() || !image)
        return;
    
    // FIXME (49002): Should be InterpolationLow
    InterpolationQualityMaintainer interpolationQualityForThisScope(*this, imagePaintingOptions.m_useLowQualityScale ? InterpolationNone : imageInterpolationQuality());

    ImageBuffer::drawConsuming(WTFMove(image), *this, destination, source, imagePaintingOptions.m_compositeOperator, imagePaintingOptions.m_blendMode, imagePaintingOptions.m_useLowQualityScale);
}

void GraphicsContext::clip(const IntRect& rect)
{
    clip(FloatRect(rect));
}

void GraphicsContext::clipRoundedRect(const FloatRoundedRect& rect)
{
    if (paintingDisabled())
        return;

    Path path;
    path.addRoundedRect(rect);
    clipPath(path);
}

void GraphicsContext::clipOutRoundedRect(const FloatRoundedRect& rect)
{
    if (paintingDisabled())
        return;

    if (!rect.isRounded()) {
        clipOut(rect.rect());
        return;
    }

    Path path;
    path.addRoundedRect(rect);
    clipOut(path);
}

<<<<<<< HEAD
void GraphicsContext::clipToImageBuffer(ImageBuffer& buffer, const FloatRect& rect)
{
    if (paintingDisabled())
        return;
    buffer.clip(*this, rect);
}

#if !USE(CG) && !USE(CAIRO) && !PLATFORM(HAIKU)
=======
#if !USE(CG) && !USE(CAIRO)
>>>>>>> 49d865a8
IntRect GraphicsContext::clipBounds() const
{
    ASSERT_NOT_REACHED();
    return IntRect();
}
#endif

void GraphicsContext::setTextDrawingMode(TextDrawingModeFlags mode)
{
    m_state.textDrawingMode = mode;
    if (paintingDisabled())
        return;
    setPlatformTextDrawingMode(mode);
}

void GraphicsContext::fillRect(const FloatRect& rect, Gradient& gradient)
{
    if (paintingDisabled())
        return;
    gradient.fill(this, rect);
}

void GraphicsContext::fillRect(const FloatRect& rect, const Color& color, CompositeOperator op, BlendMode blendMode)
{
    if (paintingDisabled())
        return;

    CompositeOperator previousOperator = compositeOperation();
    setCompositeOperation(op, blendMode);
    fillRect(rect, color);
    setCompositeOperation(previousOperator);
}

void GraphicsContext::fillRoundedRect(const FloatRoundedRect& rect, const Color& color, BlendMode blendMode)
{
    if (rect.isRounded()) {
        setCompositeOperation(compositeOperation(), blendMode);
        platformFillRoundedRect(rect, color);
        setCompositeOperation(compositeOperation());
    } else
        fillRect(rect.rect(), color, compositeOperation(), blendMode);
}

#if !USE(CG) && !USE(CAIRO)
void GraphicsContext::fillRectWithRoundedHole(const FloatRect& rect, const FloatRoundedRect& roundedHoleRect, const Color& color)
{
    if (paintingDisabled())
        return;

    Path path;
    path.addRect(rect);

    if (!roundedHoleRect.radii().isZero())
        path.addRoundedRect(roundedHoleRect);
    else
        path.addRect(roundedHoleRect.rect());

    WindRule oldFillRule = fillRule();
    Color oldFillColor = fillColor();
    
    setFillRule(RULE_EVENODD);
    setFillColor(color);

    fillPath(path);
    
    setFillRule(oldFillRule);
    setFillColor(oldFillColor);
}
#endif

void GraphicsContext::setAlpha(float alpha)
{
    m_state.alpha = alpha;
    setPlatformAlpha(alpha);
}

void GraphicsContext::setCompositeOperation(CompositeOperator compositeOperation, BlendMode blendMode)
{
    m_state.compositeOperator = compositeOperation;
    m_state.blendMode = blendMode;
    setPlatformCompositeOperation(compositeOperation, blendMode);
}

#if !USE(CG)
// Implement this if you want to go push the drawing mode into your native context immediately.
void GraphicsContext::setPlatformTextDrawingMode(TextDrawingModeFlags)
{
}
#endif

#if !USE(CAIRO) && !PLATFORM(HAIKU)
void GraphicsContext::setPlatformStrokeStyle(StrokeStyle)
{
}
#endif

#if !USE(CG)
void GraphicsContext::setPlatformShouldSmoothFonts(bool)
{
}
#endif

#if !USE(CG) && !USE(CAIRO)
bool GraphicsContext::isAcceleratedContext() const
{
    return false;
}
#endif

void GraphicsContext::adjustLineToPixelBoundaries(FloatPoint& p1, FloatPoint& p2, float strokeWidth, StrokeStyle penStyle)
{
    // For odd widths, we add in 0.5 to the appropriate x/y so that the float arithmetic
    // works out.  For example, with a border width of 3, WebKit will pass us (y1+y2)/2, e.g.,
    // (50+53)/2 = 103/2 = 51 when we want 51.5.  It is always true that an even width gave
    // us a perfect position, but an odd width gave us a position that is off by exactly 0.5.
    if (penStyle == DottedStroke || penStyle == DashedStroke) {
        if (p1.x() == p2.x()) {
            p1.setY(p1.y() + strokeWidth);
            p2.setY(p2.y() - strokeWidth);
        } else {
            p1.setX(p1.x() + strokeWidth);
            p2.setX(p2.x() - strokeWidth);
        }
    }

    if (static_cast<int>(strokeWidth) % 2) { //odd
        if (p1.x() == p2.x()) {
            // We're a vertical line.  Adjust our x.
            p1.setX(p1.x() + 0.5f);
            p2.setX(p2.x() + 0.5f);
        } else {
            // We're a horizontal line. Adjust our y.
            p1.setY(p1.y() + 0.5f);
            p2.setY(p2.y() + 0.5f);
        }
    }
}

static bool scalesMatch(AffineTransform a, AffineTransform b)
{
    return a.xScale() == b.xScale() && a.yScale() == b.yScale();
}

std::unique_ptr<ImageBuffer> GraphicsContext::createCompatibleBuffer(const FloatSize& size, bool hasAlpha) const
{
    // Make the buffer larger if the context's transform is scaling it so we need a higher
    // resolution than one pixel per unit. Also set up a corresponding scale factor on the
    // graphics context.

    AffineTransform transform = getCTM(DefinitelyIncludeDeviceScale);
    FloatSize scaledSize(static_cast<int>(ceil(size.width() * transform.xScale())), static_cast<int>(ceil(size.height() * transform.yScale())));

    std::unique_ptr<ImageBuffer> buffer = ImageBuffer::createCompatibleBuffer(scaledSize, 1, ColorSpaceSRGB, *this, hasAlpha);
    if (!buffer)
        return nullptr;

    buffer->context().scale(FloatSize(scaledSize.width() / size.width(), scaledSize.height() / size.height()));

    return buffer;
}

bool GraphicsContext::isCompatibleWithBuffer(ImageBuffer& buffer) const
{
    GraphicsContext& bufferContext = buffer.context();

    return scalesMatch(getCTM(), bufferContext.getCTM()) && isAcceleratedContext() == bufferContext.isAcceleratedContext();
}

#if !USE(CG)
void GraphicsContext::platformApplyDeviceScaleFactor(float)
{
}
#endif

void GraphicsContext::applyDeviceScaleFactor(float deviceScaleFactor)
{
    scale(FloatSize(deviceScaleFactor, deviceScaleFactor));
    platformApplyDeviceScaleFactor(deviceScaleFactor);
}

void GraphicsContext::fillEllipse(const FloatRect& ellipse)
{
    platformFillEllipse(ellipse);
}

void GraphicsContext::strokeEllipse(const FloatRect& ellipse)
{
    platformStrokeEllipse(ellipse);
}

void GraphicsContext::fillEllipseAsPath(const FloatRect& ellipse)
{
    Path path;
    path.addEllipse(ellipse);
    fillPath(path);
}

void GraphicsContext::strokeEllipseAsPath(const FloatRect& ellipse)
{
    Path path;
    path.addEllipse(ellipse);
    strokePath(path);
}

#if !USE(CG)
void GraphicsContext::platformFillEllipse(const FloatRect& ellipse)
{
    if (paintingDisabled())
        return;

    fillEllipseAsPath(ellipse);
}

void GraphicsContext::platformStrokeEllipse(const FloatRect& ellipse)
{
    if (paintingDisabled())
        return;

    strokeEllipseAsPath(ellipse);
}
#endif

FloatRect GraphicsContext::computeLineBoundsAndAntialiasingModeForText(const FloatPoint& point, float width, bool printing, bool& shouldAntialias, Color& color)
{
    FloatPoint origin = point;
    float thickness = std::max(strokeThickness(), 0.5f);

    shouldAntialias = true;
    if (!printing) {
        AffineTransform transform = getCTM(GraphicsContext::DefinitelyIncludeDeviceScale);
        if (transform.preservesAxisAlignment())
            shouldAntialias = false;

        // This code always draws a line that is at least one-pixel line high,
        // which tends to visually overwhelm text at small scales. To counter this
        // effect, an alpha is applied to the underline color when text is at small scales.

        // Just compute scale in x dimension, assuming x and y scales are equal.
        float scale = transform.b() ? sqrtf(transform.a() * transform.a() + transform.b() * transform.b()) : transform.a();
        if (scale < 1.0) {
            static const float minimumUnderlineAlpha = 0.4f;
            float shade = scale > minimumUnderlineAlpha ? scale : minimumUnderlineAlpha;
            int alpha = color.alpha() * shade;
            color = Color(color.red(), color.green(), color.blue(), alpha);
        }

        FloatPoint devicePoint = transform.mapPoint(point);
        FloatPoint deviceOrigin = FloatPoint(roundf(devicePoint.x()), ceilf(devicePoint.y()));
        if (auto inverse = transform.inverse())
            origin = inverse.value().mapPoint(deviceOrigin);
    }
    return FloatRect(origin.x(), origin.y(), width, thickness);
}

}<|MERGE_RESOLUTION|>--- conflicted
+++ resolved
@@ -762,18 +762,7 @@
     clipOut(path);
 }
 
-<<<<<<< HEAD
-void GraphicsContext::clipToImageBuffer(ImageBuffer& buffer, const FloatRect& rect)
-{
-    if (paintingDisabled())
-        return;
-    buffer.clip(*this, rect);
-}
-
 #if !USE(CG) && !USE(CAIRO) && !PLATFORM(HAIKU)
-=======
-#if !USE(CG) && !USE(CAIRO)
->>>>>>> 49d865a8
 IntRect GraphicsContext::clipBounds() const
 {
     ASSERT_NOT_REACHED();
