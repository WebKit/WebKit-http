--- conflicted
+++ resolved
@@ -58,13 +58,9 @@
     CDMSessionTypeUnknown,
     CDMSessionTypeClearKey,
     CDMSessionTypeAVFoundationObjC,
-<<<<<<< HEAD
-    CDMSessionTypeMediaSourceAVFObjC,
-    CDMSessionTypePlayReady
-=======
+    CDMSessionTypePlayReady,
     CDMSessionTypeAVStreamSession,
     CDMSessionTypeAVContentKeySession,
->>>>>>> 84a0ca26
 };
 
 class CDMSession {
