/*
 * Copyright (C) 2003, 2006, 2007 Apple Inc.  All rights reserved.
 * Copyright (C) 2005 Nokia.  All rights reserved.
 *
 * Redistribution and use in source and binary forms, with or without
 * modification, are permitted provided that the following conditions
 * are met:
 * 1. Redistributions of source code must retain the above copyright
 *    notice, this list of conditions and the following disclaimer.
 * 2. Redistributions in binary form must reproduce the above copyright
 *    notice, this list of conditions and the following disclaimer in the
 *    documentation and/or other materials provided with the distribution.
 *
 * THIS SOFTWARE IS PROVIDED BY APPLE COMPUTER, INC. ``AS IS'' AND ANY
 * EXPRESS OR IMPLIED WARRANTIES, INCLUDING, BUT NOT LIMITED TO, THE
 * IMPLIED WARRANTIES OF MERCHANTABILITY AND FITNESS FOR A PARTICULAR
 * PURPOSE ARE DISCLAIMED.  IN NO EVENT SHALL APPLE COMPUTER, INC. OR
 * CONTRIBUTORS BE LIABLE FOR ANY DIRECT, INDIRECT, INCIDENTAL, SPECIAL,
 * EXEMPLARY, OR CONSEQUENTIAL DAMAGES (INCLUDING, BUT NOT LIMITED TO,
 * PROCUREMENT OF SUBSTITUTE GOODS OR SERVICES; LOSS OF USE, DATA, OR
 * PROFITS; OR BUSINESS INTERRUPTION) HOWEVER CAUSED AND ON ANY THEORY
 * OF LIABILITY, WHETHER IN CONTRACT, STRICT LIABILITY, OR TORT
 * (INCLUDING NEGLIGENCE OR OTHERWISE) ARISING IN ANY WAY OUT OF THE USE
 * OF THIS SOFTWARE, EVEN IF ADVISED OF THE POSSIBILITY OF SUCH DAMAGE.
 */

#ifndef FloatRect_h
#define FloatRect_h

#include "FloatPoint.h"
#include <wtf/Vector.h>

#if USE(CG)
typedef struct CGRect CGRect;
#endif

#if PLATFORM(MAC)
#ifdef NSGEOMETRY_TYPES_SAME_AS_CGGEOMETRY_TYPES
typedef struct CGRect NSRect;
#else
typedef struct _NSRect NSRect;
#endif
#endif

#if PLATFORM(BLACKBERRY)
namespace BlackBerry {
namespace Platform {
class FloatRect;
}
}
#endif

#if PLATFORM(HAIKU)
class BRect;
#endif

#if USE(CAIRO)
typedef struct _cairo_rectangle cairo_rectangle_t;
#endif

namespace WebCore {

class IntRect;
class IntPoint;

class FloatRect {
public:
    enum ContainsMode {
        InsideOrOnStroke,
        InsideButNotOnStroke
    };

    FloatRect() { }
    FloatRect(const FloatPoint& location, const FloatSize& size)
        : m_location(location), m_size(size) { }
    FloatRect(float x, float y, float width, float height)
        : m_location(FloatPoint(x, y)), m_size(FloatSize(width, height)) { }
    FloatRect(const IntRect&);

    static FloatRect narrowPrecision(double x, double y, double width, double height);

    FloatPoint location() const { return m_location; }
    FloatSize size() const { return m_size; }

    void setLocation(const FloatPoint& location) { m_location = location; }
    void setSize(const FloatSize& size) { m_size = size; }

    float x() const { return m_location.x(); }
    float y() const { return m_location.y(); }
    float maxX() const { return x() + width(); }
    float maxY() const { return y() + height(); }
    float width() const { return m_size.width(); }
    float height() const { return m_size.height(); }

    void setX(float x) { m_location.setX(x); }
    void setY(float y) { m_location.setY(y); }
    void setWidth(float width) { m_size.setWidth(width); }
    void setHeight(float height) { m_size.setHeight(height); }

    bool isEmpty() const { return m_size.isEmpty(); }
    bool isZero() const { return m_size.isZero(); }
    bool isExpressibleAsIntRect() const;

    FloatPoint center() const { return FloatPoint(x() + width() / 2, y() + height() / 2); }

    void move(const FloatSize& delta) { m_location += delta; } 
    void moveBy(const FloatPoint& delta) { m_location.move(delta.x(), delta.y()); }
    void move(float dx, float dy) { m_location.move(dx, dy); }

    void expand(const FloatSize& size) { m_size += size; }
    void expand(float dw, float dh) { m_size.expand(dw, dh); }
    void contract(const FloatSize& size) { m_size -= size; }
    void contract(float dw, float dh) { m_size.expand(-dw, -dh); }

    void shiftXEdgeTo(float edge)
    {
        float delta = edge - x();
        setX(edge);
        setWidth(std::max(0.0f, width() - delta));
    }
    void shiftMaxXEdgeTo(float edge)
    {
        float delta = edge - maxX();
        setWidth(std::max(0.0f, width() + delta));
    }
    void shiftYEdgeTo(float edge)
    {
        float delta = edge - y();
        setY(edge);
        setHeight(std::max(0.0f, height() - delta));
    }
    void shiftMaxYEdgeTo(float edge)
    {
        float delta = edge - maxY();
        setHeight(std::max(0.0f, height() + delta));
    }

    FloatPoint minXMinYCorner() const { return m_location; } // typically topLeft
    FloatPoint maxXMinYCorner() const { return FloatPoint(m_location.x() + m_size.width(), m_location.y()); } // typically topRight
    FloatPoint minXMaxYCorner() const { return FloatPoint(m_location.x(), m_location.y() + m_size.height()); } // typically bottomLeft
    FloatPoint maxXMaxYCorner() const { return FloatPoint(m_location.x() + m_size.width(), m_location.y() + m_size.height()); } // typically bottomRight

    bool intersects(const FloatRect&) const;
    bool contains(const FloatRect&) const;
    bool contains(const FloatPoint&, ContainsMode = InsideOrOnStroke) const;

    void intersect(const FloatRect&);
    void unite(const FloatRect&);
    void uniteEvenIfEmpty(const FloatRect&);
    void uniteIfNonZero(const FloatRect&);
    void extend(const FloatPoint&);

    // Note, this doesn't match what IntRect::contains(IntPoint&) does; the int version
    // is really checking for containment of 1x1 rect, but that doesn't make sense with floats.
    bool contains(float px, float py) const
        { return px >= x() && px <= maxX() && py >= y() && py <= maxY(); }

    void inflateX(float dx) {
        m_location.setX(m_location.x() - dx);
        m_size.setWidth(m_size.width() + dx + dx);
    }
    void inflateY(float dy) {
        m_location.setY(m_location.y() - dy);
        m_size.setHeight(m_size.height() + dy + dy);
    }
    void inflate(float d) { inflateX(d); inflateY(d); }
    void scale(float s) { scale(s, s); }
    void scale(float sx, float sy);

    FloatRect transposedRect() const { return FloatRect(m_location.transposedPoint(), m_size.transposedSize()); }

    // Re-initializes this rectangle to fit the sets of passed points.
    void fitToPoints(const FloatPoint& p0, const FloatPoint& p1);
    void fitToPoints(const FloatPoint& p0, const FloatPoint& p1, const FloatPoint& p2);
    void fitToPoints(const FloatPoint& p0, const FloatPoint& p1, const FloatPoint& p2, const FloatPoint& p3);

#if PLATFORM(BLACKBERRY)
    FloatRect(const BlackBerry::Platform::FloatRect&);
    operator BlackBerry::Platform::FloatRect() const;
    FloatRect normalized() const;
#endif

#if USE(CG)
    FloatRect(const CGRect&);
    operator CGRect() const;
#endif

#if PLATFORM(MAC) && !defined(NSGEOMETRY_TYPES_SAME_AS_CGGEOMETRY_TYPES)
    FloatRect(const NSRect&);
    operator NSRect() const;
#endif

<<<<<<< HEAD
#if PLATFORM(QT)
    FloatRect(const QRectF&);
    operator QRectF() const;
    FloatRect normalized() const;
#endif

#if PLATFORM(HAIKU)
    FloatRect(const BRect&);
    operator BRect() const;
#endif

=======
>>>>>>> 02a025d9
#if USE(CAIRO)
    FloatRect(const cairo_rectangle_t&);
    operator cairo_rectangle_t() const;
#endif

    void dump(PrintStream& out) const;

private:
    FloatPoint m_location;
    FloatSize m_size;

    void setLocationAndSizeFromEdges(float left, float top, float right, float bottom)
    {
        m_location.set(left, top);
        m_size.setWidth(right - left);
        m_size.setHeight(bottom - top);
    }
};

inline FloatRect intersection(const FloatRect& a, const FloatRect& b)
{
    FloatRect c = a;
    c.intersect(b);
    return c;
}

inline FloatRect unionRect(const FloatRect& a, const FloatRect& b)
{
    FloatRect c = a;
    c.unite(b);
    return c;
}

FloatRect unionRect(const Vector<FloatRect>&);

inline FloatRect& operator+=(FloatRect& a, const FloatRect& b)
{
    a.move(b.x(), b.y());
    a.setWidth(a.width() + b.width());
    a.setHeight(a.height() + b.height());
    return a;
}

inline FloatRect operator+(const FloatRect& a, const FloatRect& b)
{
    FloatRect c = a;
    c += b;
    return c;
}

inline bool operator==(const FloatRect& a, const FloatRect& b)
{
    return a.location() == b.location() && a.size() == b.size();
}

inline bool operator!=(const FloatRect& a, const FloatRect& b)
{
    return a.location() != b.location() || a.size() != b.size();
}

IntRect enclosingIntRect(const FloatRect&);

// Returns a valid IntRect contained within the given FloatRect.
IntRect enclosedIntRect(const FloatRect&);

IntRect roundedIntRect(const FloatRect&);

// Map rect r from srcRect to an equivalent rect in destRect.
FloatRect mapRect(const FloatRect& r, const FloatRect& srcRect, const FloatRect& destRect);

}

#endif<|MERGE_RESOLUTION|>--- conflicted
+++ resolved
@@ -190,20 +190,11 @@
     operator NSRect() const;
 #endif
 
-<<<<<<< HEAD
-#if PLATFORM(QT)
-    FloatRect(const QRectF&);
-    operator QRectF() const;
-    FloatRect normalized() const;
-#endif
-
 #if PLATFORM(HAIKU)
     FloatRect(const BRect&);
     operator BRect() const;
 #endif
 
-=======
->>>>>>> 02a025d9
 #if USE(CAIRO)
     FloatRect(const cairo_rectangle_t&);
     operator cairo_rectangle_t() const;
