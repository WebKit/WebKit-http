--- conflicted
+++ resolved
@@ -56,17 +56,10 @@
 }
 #endif
 
-<<<<<<< HEAD
 #if PLATFORM(HAIKU)
 class BRect;
 #endif
 
-#if USE(SKIA)
-struct SkRect;
-#endif
-
-=======
->>>>>>> 788840c1
 #if USE(CAIRO)
 typedef struct _cairo_rectangle cairo_rectangle_t;
 #endif
@@ -210,28 +203,11 @@
     FloatRect normalized() const;
 #endif
 
-<<<<<<< HEAD
-#if PLATFORM(WX) && USE(WXGC)
-    FloatRect(const wxRect2DDouble&);
-    operator wxRect2DDouble() const;
-#endif
-
 #if PLATFORM(HAIKU)
     FloatRect(const BRect&);
     operator BRect() const;
 #endif
 
-#if USE(SKIA)
-    FloatRect(const SkRect&);
-    operator SkRect() const;
-#endif
-
-#if PLATFORM(OPENVG)
-    operator VGRect() const;
-#endif
-
-=======
->>>>>>> 788840c1
 #if USE(CAIRO)
     FloatRect(const cairo_rectangle_t&);
     operator cairo_rectangle_t() const;
