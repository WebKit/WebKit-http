/*
 * Copyright (C) 2009 Nokia Corporation and/or its subsidiary(-ies)
 *
 * Redistribution and use in source and binary forms, with or without
 * modification, are permitted provided that the following conditions
 * are met:
 * 1. Redistributions of source code must retain the above copyright
 *    notice, this list of conditions and the following disclaimer.
 * 2. Redistributions in binary form must reproduce the above copyright
 *    notice, this list of conditions and the following disclaimer in the
 *    documentation and/or other materials provided with the distribution.
 *
 * THIS SOFTWARE IS PROVIDED BY APPLE COMPUTER, INC. ``AS IS'' AND ANY
 * EXPRESS OR IMPLIED WARRANTIES, INCLUDING, BUT NOT LIMITED TO, THE
 * IMPLIED WARRANTIES OF MERCHANTABILITY AND FITNESS FOR A PARTICULAR
 * PURPOSE ARE DISCLAIMED.  IN NO EVENT SHALL APPLE COMPUTER, INC. OR
 * CONTRIBUTORS BE LIABLE FOR ANY DIRECT, INDIRECT, INCIDENTAL, SPECIAL,
 * EXEMPLARY, OR CONSEQUENTIAL DAMAGES (INCLUDING, BUT NOT LIMITED TO,
 * PROCUREMENT OF SUBSTITUTE GOODS OR SERVICES; LOSS OF USE, DATA, OR
 * PROFITS; OR BUSINESS INTERRUPTION) HOWEVER CAUSED AND ON ANY THEORY
 * OF LIABILITY, WHETHER IN CONTRACT, STRICT LIABILITY, OR TORT
 * (INCLUDING NEGLIGENCE OR OTHERWISE) ARISING IN ANY WAY OUT OF THE USE
 * OF THIS SOFTWARE, EVEN IF ADVISED OF THE POSSIBILITY OF SUCH DAMAGE.
 */

#ifndef QWebPageClient_h
#define QWebPageClient_h

#ifndef QT_NO_CURSOR
#include <QCursor>
#endif

<<<<<<< HEAD
=======
#if USE(ACCELERATED_COMPOSITING)
#include <GraphicsLayer.h>
#endif

>>>>>>> 529326ec
#include <QPalette>
#include <QRect>

QT_BEGIN_NAMESPACE
class QOpenGLContext;
class QStyle;
class QWindow;
QT_END_NAMESPACE

namespace WebCore {
class Widget;
}

class QWebPageClient {
public:
    virtual ~QWebPageClient() { }

    virtual bool isQWidgetClient() const { return false; }

    virtual void scroll(int dx, int dy, const QRect&) = 0;
    virtual void update(const QRect&) = 0;
    virtual void repaintViewport() = 0;
    virtual void setInputMethodEnabled(bool) = 0;
    virtual bool inputMethodEnabled() const = 0;
    virtual bool makeOpenGLContextCurrentIfAvailable() { return false; }
    virtual QOpenGLContext* openGLContextIfAvailable() { return 0; }

    virtual void setInputMethodHints(Qt::InputMethodHints) = 0;
    virtual bool isViewVisible() = 0;

#ifndef QT_NO_CURSOR
    inline void resetCursor()
    {
        if (!cursor().bitmap() && cursor().shape() == m_lastCursor.shape())
            return;
        updateCursor(m_lastCursor);
    }

    inline void setCursor(const QCursor& cursor)
    {
        m_lastCursor = cursor;
        if (!cursor.bitmap() && cursor.shape() == this->cursor().shape())
            return;
        updateCursor(cursor);
    }
#endif

    virtual QPalette palette() const = 0;
    virtual int screenNumber() const = 0;
    virtual QObject* ownerWidget() const = 0;
    virtual QRect geometryRelativeToOwnerWidget() const = 0;
    virtual QPoint mapToOwnerWindow(const QPoint&) const = 0;

    virtual QObject* pluginParent() const = 0;

    virtual QStyle* style() const = 0;

    virtual QRectF graphicsItemVisibleRect() const { return QRectF(); }

    virtual bool viewResizesToContentsEnabled() const = 0;

    virtual QRectF windowRect() const = 0;

    virtual void setWidgetVisible(WebCore::Widget*, bool visible) = 0;

    virtual QWindow* ownerWindow() const;

protected:
#ifndef QT_NO_CURSOR
    virtual QCursor cursor() const = 0;
    virtual void updateCursor(const QCursor&) = 0;
#endif

private:
#ifndef QT_NO_CURSOR
    QCursor m_lastCursor;
#endif
};

#endif<|MERGE_RESOLUTION|>--- conflicted
+++ resolved
@@ -30,13 +30,6 @@
 #include <QCursor>
 #endif
 
-<<<<<<< HEAD
-=======
-#if USE(ACCELERATED_COMPOSITING)
-#include <GraphicsLayer.h>
-#endif
-
->>>>>>> 529326ec
 #include <QPalette>
 #include <QRect>
 
