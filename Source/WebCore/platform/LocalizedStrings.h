--- conflicted
+++ resolved
@@ -86,12 +86,11 @@
     String contextMenuItemTagUnicodeInsertZWSMark();
     String contextMenuItemTagUnicodeInsertZWJMark();
     String contextMenuItemTagUnicodeInsertZWNJMark();
-<<<<<<< HEAD
 #endif
 #if PLATFORM(GTK) || PLATFORM(QT)
-=======
->>>>>>> 2d3b0564
     String contextMenuItemTagSelectAll();
+#endif
+#if PLATFORM(GTK)
     String contextMenuItemTagInsertEmoji();
 #endif
     String contextMenuItemTagNoGuessesFound();
