--- conflicted
+++ resolved
@@ -85,12 +85,11 @@
     WEBCORE_EXPORT bool shouldWaitForMemoryClearMessage();
     void respondToMemoryPressureIfNeeded();
 #elif OS(LINUX)
-<<<<<<< HEAD
+#if 0 && NEED(QUIQUE)
     static void waitForMemoryPressureEvent(void*);
     static void pollMemoryPressure(void*);
-=======
+#endif
     void setMemoryPressureMonitorHandle(int fd);
->>>>>>> 1ff09855
 #endif
 
     class ReliefLogger {
