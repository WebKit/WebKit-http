/*
 * Copyright (C) 2019 Apple Inc. All rights reserved.
 *
 * Redistribution and use in source and binary forms, with or without
 * modification, are permitted provided that the following conditions
 * are met:
 * 1. Redistributions of source code must retain the above copyright
 *    notice, this list of conditions and the following disclaimer.
 * 2. Redistributions in binary form must reproduce the above copyright
 *    notice, this list of conditions and the following disclaimer in the
 *    documentation and/or other materials provided with the distribution.
 *
 * THIS SOFTWARE IS PROVIDED BY APPLE INC. AND ITS CONTRIBUTORS ``AS IS''
 * AND ANY EXPRESS OR IMPLIED WARRANTIES, INCLUDING, BUT NOT LIMITED TO,
 * THE IMPLIED WARRANTIES OF MERCHANTABILITY AND FITNESS FOR A PARTICULAR
 * PURPOSE ARE DISCLAIMED. IN NO EVENT SHALL APPLE INC. OR ITS CONTRIBUTORS
 * BE LIABLE FOR ANY DIRECT, INDIRECT, INCIDENTAL, SPECIAL, EXEMPLARY, OR
 * CONSEQUENTIAL DAMAGES (INCLUDING, BUT NOT LIMITED TO, PROCUREMENT OF
 * SUBSTITUTE GOODS OR SERVICES; LOSS OF USE, DATA, OR PROFITS; OR BUSINESS
 * INTERRUPTION) HOWEVER CAUSED AND ON ANY THEORY OF LIABILITY, WHETHER IN
 * CONTRACT, STRICT LIABILITY, OR TORT (INCLUDING NEGLIGENCE OR OTHERWISE)
 * ARISING IN ANY WAY OUT OF THE USE OF THIS SOFTWARE, EVEN IF ADVISED OF
 * THE POSSIBILITY OF SUCH DAMAGE.
 */

#pragma once

#include "HTMLTextFormControlElement.h"
#include "LayoutRect.h"
#include "Range.h"
#include "TextIteratorBehavior.h"
#include "VisiblePosition.h"
#include "VisibleSelection.h"
#include <wtf/RefCounted.h>

#if PLATFORM(WIN)
#include "AccessibilityObjectWrapperWin.h"
#include "COMPtr.h"
#endif

#if PLATFORM(COCOA)
OBJC_CLASS WebAccessibilityObjectWrapper;
typedef WebAccessibilityObjectWrapper AccessibilityObjectWrapper;
#elif USE(ATK)
typedef struct _WebKitAccessible WebKitAccessible;
typedef struct _WebKitAccessible AccessibilityObjectWrapper;
#else
class AccessibilityObjectWrapper;
#endif

namespace WebCore {

class Node;
class Element;
class RenderObject;
class QualifiedName;
class Path;
class Widget;
class Page;
class Document;
class Frame;
class FrameView;
class ScrollView;
class AXObjectCache;
class AXCoreObject;
class AccessibilityScrollView;
struct AccessibilityText;
struct ScrollRectToVisibleOptions;

typedef unsigned AXID;
extern const AXID InvalidAXID;
typedef unsigned AXIsolatedTreeID;    

enum class AccessibilityRole {
    Annotation = 1,
    Application,
    ApplicationAlert,
    ApplicationAlertDialog,
    ApplicationDialog,
    ApplicationGroup,
    ApplicationLog,
    ApplicationMarquee,
    ApplicationStatus,
    ApplicationTextGroup,
    ApplicationTimer,
    Audio,
    Blockquote,
    Browser,
    BusyIndicator,
    Button,
    Canvas,
    Caption,
    Cell,
    CheckBox,
    ColorWell,
    Column,
    ColumnHeader,
    ComboBox,
    Definition,
    Deletion,
    DescriptionList,
    DescriptionListTerm,
    DescriptionListDetail,
    Details,
    Directory,
    DisclosureTriangle,
    Div,
    Document,
    DocumentArticle,
    DocumentMath,
    DocumentNote,
    Drawer,
    EditableText,
    Feed,
    Figure,
    Footer,
    Footnote,
    Form,
    GraphicsDocument,
    GraphicsObject,
    GraphicsSymbol,
    Grid,
    GridCell,
    Group,
    GrowArea,
    Heading,
    HelpTag,
    HorizontalRule,
    Ignored,
    Inline,
    Image,
    ImageMap,
    ImageMapLink,
    Incrementor,
    Insertion,
    Label,
    LandmarkBanner,
    LandmarkComplementary,
    LandmarkContentInfo,
    LandmarkDocRegion,
    LandmarkMain,
    LandmarkNavigation,
    LandmarkRegion,
    LandmarkSearch,
    Legend,
    Link,
    List,
    ListBox,
    ListBoxOption,
    ListItem,
    ListMarker,
    Mark,
    MathElement,
    Matte,
    Menu,
    MenuBar,
    MenuButton,
    MenuItem,
    MenuItemCheckbox,
    MenuItemRadio,
    MenuListPopup,
    MenuListOption,
    Meter,
    Outline,
    Paragraph,
    PopUpButton,
    Pre,
    Presentational,
    ProgressIndicator,
    RadioButton,
    RadioGroup,
    RowHeader,
    Row,
    RowGroup,
    RubyBase,
    RubyBlock,
    RubyInline,
    RubyRun,
    RubyText,
    Ruler,
    RulerMarker,
    ScrollArea,
    ScrollBar,
    SearchField,
    Sheet,
    Slider,
    SliderThumb,
    SpinButton,
    SpinButtonPart,
    SplitGroup,
    Splitter,
    StaticText,
    Subscript,
    Summary,
    Superscript,
    Switch,
    SystemWide,
    SVGRoot,
    SVGText,
    SVGTSpan,
    SVGTextPath,
    TabGroup,
    TabList,
    TabPanel,
    Tab,
    Table,
    TableHeaderContainer,
    TextArea,
    TextGroup,
    Term,
    Time,
    Tree,
    TreeGrid,
    TreeItem,
    TextField,
    ToggleButton,
    Toolbar,
    Unknown,
    UserInterfaceTooltip,
    ValueIndicator,
    Video,
    WebApplication,
    WebArea,
    WebCoreLink,
    Window,
};

enum class AccessibilityDetachmentType { CacheDestroyed, ElementDestroyed, ElementChange };

enum class AccessibilityConversionSpace { Screen, Page };

enum class AccessibilitySearchDirection {
    Next = 1,
    Previous,
};

enum class AccessibilitySearchKey {
    AnyType = 1,
    Article,
    BlockquoteSameLevel,
    Blockquote,
    BoldFont,
    Button,
    CheckBox,
    Control,
    DifferentType,
    FontChange,
    FontColorChange,
    Frame,
    Graphic,
    HeadingLevel1,
    HeadingLevel2,
    HeadingLevel3,
    HeadingLevel4,
    HeadingLevel5,
    HeadingLevel6,
    HeadingSameLevel,
    Heading,
    Highlighted,
    ItalicFont,
    KeyboardFocusable,
    Landmark,
    Link,
    List,
    LiveRegion,
    MisspelledWord,
    Outline,
    PlainText,
    RadioGroup,
    SameType,
    StaticText,
    StyleChange,
    TableSameLevel,
    Table,
    TextField,
    Underline,
    UnvisitedLink,
    VisitedLink,
};

struct AccessibilitySearchCriteria {
    AXCoreObject* startObject;
    AccessibilitySearchDirection searchDirection;
    Vector<AccessibilitySearchKey> searchKeys;
    String searchText;
    unsigned resultsLimit;
    bool visibleOnly;
    bool immediateDescendantsOnly;

    AccessibilitySearchCriteria(AXCoreObject* startObject, AccessibilitySearchDirection searchDirection, String searchText, unsigned resultsLimit, bool visibleOnly, bool immediateDescendantsOnly)
        : startObject(startObject)
        , searchDirection(searchDirection)
        , searchText(searchText)
        , resultsLimit(resultsLimit)
        , visibleOnly(visibleOnly)
        , immediateDescendantsOnly(immediateDescendantsOnly)
    { }
};

enum class AccessibilityObjectInclusion {
    IncludeObject,
    IgnoreObject,
    DefaultBehavior,
};

enum class AccessibilityCurrentState { False, True, Page, Step, Location, Date, Time };

enum class AccessibilityButtonState {
    Off = 0,
    On,
    Mixed,
};

enum class AccessibilitySortDirection {
    None,
    Ascending,
    Descending,
    Other,
    Invalid,
};

enum class AccessibilitySearchTextStartFrom {
    Begin, // Search from the beginning of the element.
    Selection, // Search from the position of the current selection.
    End // Search from the end of the element.
};

enum class AccessibilitySearchTextDirection {
    Forward, // Occurrence after the starting range.
    Backward, // Occurrence before the starting range.
    Closest, // Closest occurrence to the starting range, whether after or before.
    All // All occurrences
};

struct AccessibilitySearchTextCriteria {
    Vector<String> searchStrings; // Text strings to search for.
    AccessibilitySearchTextStartFrom start;
    AccessibilitySearchTextDirection direction;

    AccessibilitySearchTextCriteria()
        : start(AccessibilitySearchTextStartFrom::Selection)
        , direction(AccessibilitySearchTextDirection::Forward)
    { }
};

enum class AccessibilityTextOperationType {
    Select,
    Replace,
    Capitalize,
    Lowercase,
    Uppercase
};

struct AccessibilityTextOperation {
    Vector<RefPtr<Range>> textRanges; // text on which perform the operation.
    AccessibilityTextOperationType type;
    String replacementText; // For type = replace.

    AccessibilityTextOperation()
        : type(AccessibilityTextOperationType::Select)
    { }
};

enum class AccessibilityOrientation {
    Vertical,
    Horizontal,
    Undefined,
};

struct AccessibilityTextUnderElementMode {
    enum ChildrenInclusion {
        TextUnderElementModeSkipIgnoredChildren,
        TextUnderElementModeIncludeAllChildren,
        TextUnderElementModeIncludeNameFromContentsChildren, // This corresponds to ARIA concept: nameFrom
    };

    ChildrenInclusion childrenInclusion;
    bool includeFocusableContent;
    Node* ignoredChildNode;

    AccessibilityTextUnderElementMode(ChildrenInclusion c = TextUnderElementModeSkipIgnoredChildren, bool i = false, Node* ignored = nullptr)
        : childrenInclusion(c)
        , includeFocusableContent(i)
        , ignoredChildNode(ignored)
    { }
};

#if PLATFORM(COCOA)
typedef struct _NSRange NSRange;
#endif

struct PlainTextRange {
    unsigned start { 0 };
    unsigned length { 0 };

    PlainTextRange() = default;

    PlainTextRange(unsigned s, unsigned l)
        : start(s)
        , length(l)
    { }

#if PLATFORM(COCOA)
    PlainTextRange(NSRange);
#endif

    bool isNull() const { return !start && !length; }
};

enum class AccessibilityVisiblePositionForBounds {
    First,
    Last,
};

struct VisiblePositionRange {
    VisiblePosition start;
    VisiblePosition end;

    VisiblePositionRange() = default;
    VisiblePositionRange(const VisiblePosition& s, const VisiblePosition& e)
        : start(s)
        , end(e)
    { }

    VisiblePositionRange(const VisibleSelection& selection)
        : start(selection.start())
        , end(selection.end())
    { }

    bool isNull() const { return start.isNull() || end.isNull(); }
};

enum class AccessibilityMathScriptObjectType { Subscript, Superscript };
enum class AccessibilityMathMultiscriptObjectType { PreSubscript, PreSuperscript, PostSubscript, PostSuperscript };

// Use this struct to store the isIgnored data that depends on the parents, so that in addChildren()
// we avoid going up the parent chain for each element while traversing the tree with useful information already.
struct AccessibilityIsIgnoredFromParentData {
    AXCoreObject* parent { nullptr };
    bool isAXHidden { false };
    bool isPresentationalChildOfAriaRole { false };
    bool isDescendantOfBarrenParent { false };

    AccessibilityIsIgnoredFromParentData(AXCoreObject* parent = nullptr)
        : parent(parent)
    { }

    bool isNull() const { return !parent; }
};

class AXCoreObject : public ThreadSafeRefCounted<AXCoreObject> {
public:
    virtual ~AXCoreObject() = default;

    // After constructing an accessible object, it must be given a
    // unique ID, then added to AXObjectCache, and finally init() must
    // be called last.
    virtual void setObjectID(AXID) = 0;
    virtual AXID objectID() const = 0;
    virtual void init() = 0;

    // When the corresponding WebCore object that this accessible object
    // represents is deleted, it must be detached.
    virtual void detach(AccessibilityDetachmentType, AXObjectCache* = nullptr) = 0;
    virtual bool isDetached() const = 0;

    typedef Vector<RefPtr<AXCoreObject>> AccessibilityChildrenVector;

    virtual bool isAccessibilityObject() const = 0;
    virtual bool isAccessibilityNodeObject() const = 0;
    virtual bool isAccessibilityRenderObject() const = 0;
    virtual bool isAccessibilityScrollbar() const = 0;
    virtual bool isAccessibilityScrollView() const = 0;
    virtual bool isAccessibilitySVGRoot() const = 0;
    virtual bool isAccessibilitySVGElement() const = 0;

    virtual bool containsText(String *) const = 0;
    virtual bool isAttachmentElement() const = 0;
    virtual bool isHeading() const = 0;
    virtual bool isLink() const = 0;
    virtual bool isImage() const = 0;
    virtual bool isImageMap() const = 0;
    virtual bool isNativeImage() const = 0;
    virtual bool isImageButton() const = 0;
    virtual bool isPasswordField() const = 0;
    virtual bool isContainedByPasswordField() const = 0;
    virtual AXCoreObject* passwordFieldOrContainingPasswordField() = 0;
    virtual bool isNativeTextControl() const = 0;
    virtual bool isSearchField() const = 0;
    virtual bool isWebArea() const = 0;
    virtual bool isCheckbox() const = 0;
    virtual bool isRadioButton() const = 0;
    virtual bool isNativeListBox() const = 0;
    virtual bool isListBox() const = 0;
    virtual bool isListBoxOption() const = 0;
    virtual bool isAttachment() const = 0;
    virtual bool isMediaTimeline() const = 0;
    virtual bool isMenuRelated() const = 0;
    virtual bool isMenu() const = 0;
    virtual bool isMenuBar() const = 0;
    virtual bool isMenuButton() const = 0;
    virtual bool isMenuItem() const = 0;
    virtual bool isFileUploadButton() const = 0;
    virtual bool isInputImage() const = 0;
    virtual bool isProgressIndicator() const = 0;
    virtual bool isSlider() const = 0;
    virtual bool isSliderThumb() const = 0;
    virtual bool isInputSlider() const = 0;
    virtual bool isControl() const = 0;
    virtual bool isLabel() const = 0;
    virtual bool isList() const = 0;
    virtual bool isTable() const = 0;
    virtual bool isDataTable() const = 0;
    virtual bool isTableRow() const = 0;
    virtual bool isTableColumn() const = 0;
    virtual bool isTableCell() const = 0;
    virtual bool isFieldset() const = 0;
    virtual bool isGroup() const = 0;
    virtual bool isARIATreeGridRow() const = 0;
    virtual bool isImageMapLink() const = 0;
    virtual bool isMenuList() const = 0;
    virtual bool isMenuListPopup() const = 0;
    virtual bool isMenuListOption() const = 0;
    virtual bool isSpinButton() const = 0;
    virtual bool isNativeSpinButton() const = 0;
    virtual bool isSpinButtonPart() const = 0;
    virtual bool isMockObject() const = 0;
    virtual bool isMediaControlLabel() const = 0;
    virtual bool isMediaObject() const = 0;
    virtual bool isSwitch() const = 0;
    virtual bool isToggleButton() const = 0;
    virtual bool isTextControl() const = 0;
    virtual bool isARIATextControl() const = 0;
    virtual bool isNonNativeTextControl() const = 0;
    virtual bool isTabList() const = 0;
    virtual bool isTabItem() const = 0;
    virtual bool isRadioGroup() const = 0;
    virtual bool isComboBox() const = 0;
    virtual bool isTree() const = 0;
    virtual bool isTreeGrid() const = 0;
    virtual bool isTreeItem() const = 0;
    virtual bool isScrollbar() const = 0;
    virtual bool isButton() const = 0;
    virtual bool isListItem() const = 0;
    virtual bool isCheckboxOrRadio() const = 0;
    virtual bool isScrollView() const = 0;
    virtual bool isCanvas() const = 0;
    virtual bool isPopUpButton() const = 0;
    virtual bool isBlockquote() const = 0;
    virtual bool isLandmark() const = 0;
    virtual bool isColorWell() const = 0;
    virtual bool isRangeControl() const = 0;
    virtual bool isMeter() const = 0;
    virtual bool isSplitter() const = 0;
    virtual bool isToolbar() const = 0;
    virtual bool isStyleFormatGroup() const = 0;
    virtual bool isFigureElement() const = 0;
    virtual bool isKeyboardFocusable() const = 0;
    virtual bool isSummary() const = 0;
    virtual bool isOutput() const = 0;

    virtual bool isChecked() const = 0;
    virtual bool isEnabled() const = 0;
    virtual bool isSelected() const = 0;
    virtual bool isFocused() const = 0;
    virtual bool isHovered() const = 0;
    virtual bool isIndeterminate() const = 0;
    virtual bool isLoaded() const = 0;
    virtual bool isMultiSelectable() const = 0;
    // FIXME should need just one since onscreen should be !offscreen.
    virtual bool isOnScreen() const = 0;
    virtual bool isOffScreen() const = 0;
    virtual bool isPressed() const = 0;
    virtual bool isUnvisited() const = 0;
    virtual bool isVisited() const = 0;
    virtual bool isRequired() const = 0;
    virtual bool supportsRequiredAttribute() const = 0;
    virtual bool isLinked() const = 0;
    virtual bool isExpanded() const = 0;
    virtual bool isVisible() const = 0;
    virtual bool isCollapsed() const = 0;
    virtual void setIsExpanded(bool) = 0;
    virtual FloatRect relativeFrame() const = 0;
    virtual FloatRect convertFrameToSpace(const FloatRect&, AccessibilityConversionSpace) const = 0;

    // In a multi-select list, many items can be selected but only one is active at a time.
    virtual bool isSelectedOptionActive() const = 0;

    virtual bool hasBoldFont() const = 0;
    virtual bool hasItalicFont() const = 0;
    virtual bool hasMisspelling() const = 0;
    virtual RefPtr<Range> getMisspellingRange(RefPtr<Range> const& start, AccessibilitySearchDirection) const = 0;
    virtual bool hasPlainText() const = 0;
    virtual bool hasSameFont(RenderObject*) const = 0;
    virtual bool hasSameFontColor(RenderObject*) const = 0;
    virtual bool hasSameStyle(RenderObject*) const = 0;
    virtual bool isStaticText() const = 0;
    virtual bool hasUnderline() const = 0;
    virtual bool hasHighlighting() const = 0;

    virtual bool supportsDatetimeAttribute() const = 0;
    virtual const AtomString& datetimeAttributeValue() const = 0;

    virtual bool canSetFocusAttribute() const = 0;
    virtual bool canSetTextRangeAttributes() const = 0;
    virtual bool canSetValueAttribute() const = 0;
    virtual bool canSetNumericValue() const = 0;
    virtual bool canSetSelectedAttribute() const = 0;
    virtual bool canSetSelectedChildrenAttribute() const = 0;
    virtual bool canSetExpandedAttribute() const = 0;

    virtual Element* element() const = 0;
    virtual Node* node() const = 0;
    virtual RenderObject* renderer() const = 0;

    virtual bool accessibilityIsIgnored() const = 0;
    virtual AccessibilityObjectInclusion defaultObjectInclusion() const = 0;
    virtual bool accessibilityIsIgnoredByDefault() const = 0;

    virtual bool isShowingValidationMessage() const = 0;
    virtual String validationMessage() const = 0;

    virtual unsigned blockquoteLevel() const = 0;
    virtual int headingLevel() const = 0;
    virtual int tableLevel() const = 0;
    virtual AccessibilityButtonState checkboxOrRadioValue() const = 0;
    virtual String valueDescription() const = 0;
    virtual float valueForRange() const = 0;
    virtual float maxValueForRange() const = 0;
    virtual float minValueForRange() const = 0;
    virtual float stepValueForRange() const = 0;
    virtual AXCoreObject* selectedRadioButton() = 0;
    virtual AXCoreObject* selectedTabItem() = 0;
    virtual AXCoreObject* selectedListItem() = 0;
    virtual int layoutCount() const = 0;
    virtual double estimatedLoadingProgress() const = 0;

    virtual bool supportsARIAOwns() const = 0;
    virtual bool isActiveDescendantOfFocusedContainer() const = 0;
    virtual void ariaActiveDescendantReferencingElements(AccessibilityChildrenVector&) const = 0;
    virtual void ariaControlsElements(AccessibilityChildrenVector&) const = 0;
    virtual void ariaControlsReferencingElements(AccessibilityChildrenVector&) const = 0;
    virtual void ariaDescribedByElements(AccessibilityChildrenVector&) const = 0;
    virtual void ariaDescribedByReferencingElements(AccessibilityChildrenVector&) const = 0;
    virtual void ariaDetailsElements(AccessibilityChildrenVector&) const = 0;
    virtual void ariaDetailsReferencingElements(AccessibilityChildrenVector&) const = 0;
    virtual void ariaErrorMessageElements(AccessibilityChildrenVector&) const = 0;
    virtual void ariaErrorMessageReferencingElements(AccessibilityChildrenVector&) const = 0;
    virtual void ariaFlowToElements(AccessibilityChildrenVector&) const = 0;
    virtual void ariaFlowToReferencingElements(AccessibilityChildrenVector&) const = 0;
    virtual void ariaLabelledByElements(AccessibilityChildrenVector&) const = 0;
    virtual void ariaLabelledByReferencingElements(AccessibilityChildrenVector&) const = 0;
    virtual void ariaOwnsElements(AccessibilityChildrenVector&) const = 0;
    virtual void ariaOwnsReferencingElements(AccessibilityChildrenVector&) const = 0;

    virtual bool hasPopup() const = 0;
    virtual String popupValue() const = 0;
    virtual bool hasDatalist() const = 0;
    virtual bool supportsHasPopup() const = 0;
    virtual bool pressedIsPresent() const = 0;
    virtual bool ariaIsMultiline() const = 0;
    virtual String invalidStatus() const = 0;
    virtual bool supportsPressed() const = 0;
    virtual bool supportsExpanded() const = 0;
    virtual bool supportsChecked() const = 0;
    virtual AccessibilitySortDirection sortDirection() const = 0;
    virtual bool canvasHasFallbackContent() const = 0;
    virtual bool supportsRangeValue() const = 0;
    virtual const AtomString& identifierAttribute() const = 0;
    virtual const AtomString& linkRelValue() const = 0;
    virtual void classList(Vector<String>&) const = 0;
    virtual String roleDescription() const = 0;
    virtual AccessibilityCurrentState currentState() const = 0;
    virtual String currentValue() const = 0;
    virtual bool supportsCurrent() const = 0;
    virtual const String keyShortcutsValue() const = 0;

    // This function checks if the object should be ignored when there's a modal dialog displayed.
    virtual bool ignoredFromModalPresence() const = 0;
    virtual bool isModalDescendant(Node*) const = 0;
    virtual bool isModalNode() const = 0;

    virtual bool supportsSetSize() const = 0;
    virtual bool supportsPosInSet() const = 0;
    virtual int setSize() const = 0;
    virtual int posInSet() const = 0;

    // ARIA drag and drop
    virtual bool supportsARIADropping() const = 0;
    virtual bool supportsARIADragging() const = 0;
    virtual bool isARIAGrabbed() = 0;
    virtual void setARIAGrabbed(bool) = 0;
    virtual Vector<String> determineARIADropEffects() = 0;

    // Called on the root AX object to return the deepest available element.
    virtual AXCoreObject* accessibilityHitTest(const IntPoint&) const = 0;
    // Called on the AX object after the render tree determines which is the right AccessibilityRenderObject.
    virtual AXCoreObject* elementAccessibilityHitTest(const IntPoint&) const = 0;

    virtual AXCoreObject* focusedUIElement() const = 0;

    virtual AXCoreObject* firstChild() const = 0;
    virtual AXCoreObject* lastChild() const = 0;
    virtual AXCoreObject* previousSibling() const = 0;
    virtual AXCoreObject* nextSibling() const = 0;
    virtual AXCoreObject* nextSiblingUnignored(int limit) const = 0;
    virtual AXCoreObject* previousSiblingUnignored(int limit) const = 0;
    virtual AXCoreObject* parentObject() const = 0;
    virtual AXCoreObject* parentObjectUnignored() const = 0;
    virtual AXCoreObject* parentObjectIfExists() const = 0;
    virtual void findMatchingObjects(AccessibilitySearchCriteria*, AccessibilityChildrenVector&) = 0;
    virtual bool isDescendantOfBarrenParent() const = 0;
    virtual bool isDescendantOfRole(AccessibilityRole) const = 0;

    // Text selection
    virtual Vector<RefPtr<Range>> findTextRanges(AccessibilitySearchTextCriteria const&) const = 0;
    virtual Vector<String> performTextOperation(AccessibilityTextOperation const&) = 0;

    virtual AXCoreObject* observableObject() const = 0;
    virtual void linkedUIElements(AccessibilityChildrenVector&) const = 0;
    virtual AXCoreObject* titleUIElement() const = 0;
    virtual bool exposesTitleUIElement() const = 0;
    virtual AXCoreObject* correspondingLabelForControlElement() const = 0;
    virtual AXCoreObject* correspondingControlForLabelElement() const = 0;
    virtual AXCoreObject* scrollBar(AccessibilityOrientation) = 0;

    virtual AccessibilityRole ariaRoleAttribute() const = 0;
    virtual bool isPresentationalChildOfAriaRole() const = 0;
    virtual bool ariaRoleHasPresentationalChildren() const = 0;
    virtual bool inheritsPresentationalRole() const = 0;

    // Accessibility Text
    virtual void accessibilityText(Vector<AccessibilityText>&) const = 0;
    // A single method for getting a computed label for an AXObject. It condenses the nuances of accessibilityText. Used by Inspector.
    virtual String computedLabel() = 0;

    // A programmatic way to set a name on an AccessibleObject.
    virtual void setAccessibleName(const AtomString&) = 0;
    virtual bool hasAttributesRequiredForInclusion() const = 0;

    // Accessibility Text - (To be deprecated).
    virtual String accessibilityDescription() const = 0;
    virtual String title() const = 0;
    virtual String helpText() const = 0;

    // Methods for determining accessibility text.
    virtual bool isARIAStaticText() const = 0;
    virtual String stringValue() const = 0;
    virtual String textUnderElement(AccessibilityTextUnderElementMode = AccessibilityTextUnderElementMode()) const = 0;
    virtual String text() const = 0;
    virtual int textLength() const = 0;
    virtual String ariaLabeledByAttribute() const = 0;
    virtual String ariaDescribedByAttribute() const = 0;
    virtual const String placeholderValue() const = 0;
    virtual bool accessibleNameDerivesFromContent() const = 0;

    // Abbreviations
    virtual String expandedTextValue() const = 0;
    virtual bool supportsExpandedTextValue() const = 0;

    virtual void elementsFromAttribute(Vector<Element*>&, const QualifiedName&) const = 0;

    // Only if isColorWell()
    virtual void colorValue(int& r, int& g, int& b) const = 0;

    virtual AccessibilityRole roleValue() const = 0;

    virtual AXObjectCache* axObjectCache() const = 0;

    virtual Element* anchorElement() const = 0;
    virtual bool supportsPressAction() const = 0;
    virtual Element* actionElement() const = 0;
    virtual LayoutRect boundingBoxRect() const = 0;
    virtual IntRect pixelSnappedBoundingBoxRect() const = 0;
    virtual LayoutRect elementRect() const = 0;
    virtual LayoutSize size() const = 0;
    virtual IntPoint clickPoint() = 0;
    virtual Path elementPath() const = 0;
    virtual bool supportsPath() const = 0;

    virtual TextIteratorBehavior textIteratorBehaviorForTextRange() const = 0;
    virtual PlainTextRange selectedTextRange() const = 0;
    virtual unsigned selectionStart() const = 0;
    virtual unsigned selectionEnd() const = 0;

    virtual URL url() const = 0;
    virtual VisibleSelection selection() const = 0;
    virtual String selectedText() const = 0;
    virtual const AtomString& accessKey() const = 0;
    virtual const String& actionVerb() const = 0;
    virtual Widget* widget() const = 0;
    virtual Widget* widgetForAttachmentView() const = 0;
    virtual Page* page() const = 0;
    virtual Document* document() const = 0;
    virtual FrameView* documentFrameView() const = 0;
    virtual Frame* frame() const = 0;
    virtual Frame* mainFrame() const = 0;
    virtual Document* topDocument() const = 0;
    virtual ScrollView* scrollViewAncestor() const = 0;
    virtual String language() const = 0;
    // 1-based, to match the aria-level spec.
    virtual unsigned hierarchicalLevel() const = 0;

    virtual void setFocused(bool) = 0;
    virtual void setSelectedText(const String&) = 0;
    virtual void setSelectedTextRange(const PlainTextRange&) = 0;
    virtual void setValue(const String&) = 0;
    virtual bool replaceTextInRange(const String&, const PlainTextRange&) = 0;
    virtual bool insertText(const String&) = 0;

    virtual void setValue(float) = 0;
    virtual void setSelected(bool) = 0;
    virtual void setSelectedRows(AccessibilityChildrenVector&) = 0;

    virtual void makeRangeVisible(const PlainTextRange&) = 0;
    virtual bool press() = 0;
    virtual bool performDefaultAction() = 0;

    virtual AccessibilityOrientation orientation() const = 0;
    virtual void increment() = 0;
    virtual void decrement() = 0;

    virtual void childrenChanged() = 0;
    virtual void textChanged() = 0;
    virtual void updateAccessibilityRole() = 0;
    virtual const AccessibilityChildrenVector& children(bool updateChildrenIfNeeded = true) = 0;
    virtual void addChildren() = 0;
    virtual void addChild(AXCoreObject*) = 0;
    virtual void insertChild(AXCoreObject*, unsigned) = 0;

    virtual bool shouldIgnoreAttributeRole() const = 0;

    virtual bool canHaveChildren() const = 0;
    virtual bool hasChildren() const = 0;
    virtual void updateChildrenIfNecessary() = 0;
    virtual void setNeedsToUpdateChildren() = 0;
    virtual void setNeedsToUpdateSubtree() = 0;
    virtual void clearChildren() = 0;
    virtual bool needsToUpdateChildren() const = 0;
    virtual void detachFromParent() = 0;
    virtual bool isDetachedFromParent() = 0;

    virtual bool canHaveSelectedChildren() const = 0;
    virtual void selectedChildren(AccessibilityChildrenVector&) = 0;
    virtual void visibleChildren(AccessibilityChildrenVector&) = 0;
    virtual void tabChildren(AccessibilityChildrenVector&) = 0;
    virtual bool shouldFocusActiveDescendant() const = 0;
    virtual AXCoreObject* activeDescendant() const = 0;
    virtual void handleActiveDescendantChanged() = 0;
    virtual void handleAriaExpandedChanged() = 0;
    virtual bool isDescendantOfObject(const AXCoreObject*) const = 0;
    virtual bool isAncestorOfObject(const AXCoreObject*) const = 0;
    virtual AXCoreObject* firstAnonymousBlockChild() const = 0;

    virtual bool hasAttribute(const QualifiedName&) const = 0;
    virtual const AtomString& getAttribute(const QualifiedName&) const = 0;
    virtual bool hasTagName(const QualifiedName&) const = 0;

    virtual VisiblePositionRange visiblePositionRange() const = 0;
    virtual VisiblePositionRange visiblePositionRangeForLine(unsigned) const = 0;
    virtual RefPtr<Range> elementRange() const = 0;
    virtual VisiblePositionRange visiblePositionRangeForUnorderedPositions(const VisiblePosition&, const VisiblePosition&) const = 0;
    virtual VisiblePositionRange positionOfLeftWord(const VisiblePosition&) const = 0;
    virtual VisiblePositionRange positionOfRightWord(const VisiblePosition&) const = 0;
    virtual VisiblePositionRange leftLineVisiblePositionRange(const VisiblePosition&) const = 0;
    virtual VisiblePositionRange rightLineVisiblePositionRange(const VisiblePosition&) const = 0;
    virtual VisiblePositionRange sentenceForPosition(const VisiblePosition&) const = 0;
    virtual VisiblePositionRange paragraphForPosition(const VisiblePosition&) const = 0;
    virtual VisiblePositionRange styleRangeForPosition(const VisiblePosition&) const = 0;
    virtual VisiblePositionRange visiblePositionRangeForRange(const PlainTextRange&) const = 0;
    virtual VisiblePositionRange lineRangeForPosition(const VisiblePosition&) const = 0;

    virtual RefPtr<Range> rangeForPlainTextRange(const PlainTextRange&) const = 0;

    virtual String stringForRange(RefPtr<Range>) const = 0;
    virtual IntRect boundsForVisiblePositionRange(const VisiblePositionRange&) const = 0;
    virtual IntRect boundsForRange(const RefPtr<Range>) const = 0;
    virtual int lengthForVisiblePositionRange(const VisiblePositionRange&) const = 0;
    virtual void setSelectedVisiblePositionRange(const VisiblePositionRange&) const = 0;

    virtual VisiblePosition visiblePositionForBounds(const IntRect&, AccessibilityVisiblePositionForBounds) const = 0;
    virtual VisiblePosition visiblePositionForPoint(const IntPoint&) const = 0;
    virtual VisiblePosition nextVisiblePosition(const VisiblePosition&) const = 0;
    virtual VisiblePosition previousVisiblePosition(const VisiblePosition&) const = 0;
    virtual VisiblePosition nextWordEnd(const VisiblePosition&) const = 0;
    virtual VisiblePosition previousWordStart(const VisiblePosition&) const = 0;
    virtual VisiblePosition nextLineEndPosition(const VisiblePosition&) const = 0;
    virtual VisiblePosition previousLineStartPosition(const VisiblePosition&) const = 0;
    virtual VisiblePosition nextSentenceEndPosition(const VisiblePosition&) const = 0;
    virtual VisiblePosition previousSentenceStartPosition(const VisiblePosition&) const = 0;
    virtual VisiblePosition nextParagraphEndPosition(const VisiblePosition&) const = 0;
    virtual VisiblePosition previousParagraphStartPosition(const VisiblePosition&) const = 0;
    virtual VisiblePosition visiblePositionForIndex(unsigned, bool /*lastIndexOK */) const = 0;

    virtual VisiblePosition visiblePositionForIndex(int) const = 0;
    virtual int indexForVisiblePosition(const VisiblePosition&) const = 0;

    virtual AXCoreObject* accessibilityObjectForPosition(const VisiblePosition&) const = 0;
    virtual int lineForPosition(const VisiblePosition&) const = 0;
    virtual PlainTextRange plainTextRangeForVisiblePositionRange(const VisiblePositionRange&) const = 0;
    virtual int index(const VisiblePosition&) const = 0;

    virtual void lineBreaks(Vector<int>&) const = 0;
    virtual PlainTextRange doAXRangeForLine(unsigned) const = 0;
    virtual PlainTextRange doAXRangeForPosition(const IntPoint&) const = 0;
    virtual PlainTextRange doAXRangeForIndex(unsigned) const = 0;
    virtual PlainTextRange doAXStyleRangeForIndex(unsigned) const = 0;

    virtual String doAXStringForRange(const PlainTextRange&) const = 0;
    virtual IntRect doAXBoundsForRange(const PlainTextRange&) const = 0;
    virtual IntRect doAXBoundsForRangeUsingCharacterOffset(const PlainTextRange&) const = 0;

    virtual unsigned doAXLineForIndex(unsigned) = 0;

    virtual String computedRoleString() const = 0;

    // MSAA
    virtual String stringValueForMSAA() const = 0;
    virtual String stringRoleForMSAA() const = 0;
    virtual String nameForMSAA() const = 0;
    virtual String descriptionForMSAA() const = 0;
    virtual AccessibilityRole roleValueForMSAA() const = 0;

    virtual String passwordFieldValue() const = 0;
    virtual bool isValueAutofilled() const = 0;
    virtual bool isValueAutofillAvailable() const = 0;
    virtual AutoFillButtonType valueAutofillButtonType() const = 0;

    // Used by an ARIA tree to get all its rows.
    virtual void ariaTreeRows(AccessibilityChildrenVector&) = 0;
    // Used by an ARIA tree item to get all of its direct rows that it can disclose.
    virtual void ariaTreeItemDisclosedRows(AccessibilityChildrenVector&) = 0;
    // Used by an ARIA tree item to get only its content, and not its child tree items and groups.
    virtual void ariaTreeItemContent(AccessibilityChildrenVector&) = 0;

    // ARIA live-region features.
    virtual bool supportsLiveRegion(bool excludeIfOff = true) const = 0;
    virtual bool isInsideLiveRegion(bool excludeIfOff = true) const = 0;
    virtual AXCoreObject* liveRegionAncestor(bool excludeIfOff = true) const = 0;
    virtual const String liveRegionStatus() const = 0;
    virtual const String liveRegionRelevant() const = 0;
    virtual bool liveRegionAtomic() const = 0;
    virtual bool isBusy() const = 0;

    virtual bool hasContentEditableAttributeSet() const = 0;

    virtual bool supportsReadOnly() const = 0;
    virtual String readOnlyValue() const = 0;

    virtual bool supportsAutoComplete() const = 0;
    virtual String autoCompleteValue() const = 0;

    virtual bool supportsARIAAttributes() const = 0;

    // CSS3 Speech properties.
    virtual OptionSet<SpeakAs> speakAsProperty() const = 0;

    // Make this object visible by scrolling as many nested scrollable views as needed.
    virtual void scrollToMakeVisible() const = 0;
    // Same, but if the whole object can't be made visible, try for this subrect, in local coordinates.
    virtual void scrollToMakeVisibleWithSubFocus(const IntRect&) const = 0;
    // Scroll this object to a given point in global coordinates of the top-level window.
    virtual void scrollToGlobalPoint(const IntPoint&) const = 0;

    enum class ScrollByPageDirection { Up, Down, Left, Right };
    virtual bool scrollByPage(ScrollByPageDirection) const = 0;
    virtual IntPoint scrollPosition() const = 0;
    virtual IntSize scrollContentsSize() const = 0;
    virtual IntRect scrollVisibleContentRect() const = 0;
    virtual void scrollToMakeVisible(const ScrollRectToVisibleOptions&) const = 0;

    virtual bool lastKnownIsIgnoredValue() = 0;
    virtual void setLastKnownIsIgnoredValue(bool) = 0;

    // Fires a children changed notification on the parent if the isIgnored value changed.
    virtual void notifyIfIgnoredValueChanged() = 0;

    // All math elements return true for isMathElement().
    virtual bool isMathElement() const = 0;
    virtual bool isMathFraction() const = 0;
    virtual bool isMathFenced() const = 0;
    virtual bool isMathSubscriptSuperscript() const = 0;
    virtual bool isMathRow() const = 0;
    virtual bool isMathUnderOver() const = 0;
    virtual bool isMathRoot() const = 0;
    virtual bool isMathSquareRoot() const = 0;
    virtual bool isMathText() const = 0;
    virtual bool isMathNumber() const = 0;
    virtual bool isMathOperator() const = 0;
    virtual bool isMathFenceOperator() const = 0;
    virtual bool isMathSeparatorOperator() const = 0;
    virtual bool isMathIdentifier() const = 0;
    virtual bool isMathTable() const = 0;
    virtual bool isMathTableRow() const = 0;
    virtual bool isMathTableCell() const = 0;
    virtual bool isMathMultiscript() const = 0;
    virtual bool isMathToken() const = 0;
    virtual bool isMathScriptObject(AccessibilityMathScriptObjectType) const = 0;
    virtual bool isMathMultiscriptObject(AccessibilityMathMultiscriptObjectType) const = 0;

    // Root components.
    virtual AXCoreObject* mathRadicandObject() = 0;
    virtual AXCoreObject* mathRootIndexObject() = 0;

    // Under over components.
    virtual AXCoreObject* mathUnderObject() = 0;
    virtual AXCoreObject* mathOverObject() = 0;

    // Fraction components.
    virtual AXCoreObject* mathNumeratorObject() = 0;
    virtual AXCoreObject* mathDenominatorObject() = 0;

    // Subscript/superscript components.
    virtual AXCoreObject* mathBaseObject() = 0;
    virtual AXCoreObject* mathSubscriptObject() = 0;
    virtual AXCoreObject* mathSuperscriptObject() = 0;

    // Fenced components.
    virtual String mathFencedOpenString() const = 0;
    virtual String mathFencedCloseString() const = 0;
    virtual int mathLineThickness() const = 0;
    virtual bool isAnonymousMathOperator() const = 0;

    // Multiscripts components.
    typedef Vector<std::pair<AXCoreObject*, AXCoreObject*>> AccessibilityMathMultiscriptPairs;
    virtual void mathPrescripts(AccessibilityMathMultiscriptPairs&) = 0;
    virtual void mathPostscripts(AccessibilityMathMultiscriptPairs&) = 0;

    // Visibility.
    virtual bool isAXHidden() const = 0;
    virtual bool isDOMHidden() const = 0;
    virtual bool isHidden() const = 0;

    virtual AccessibilityObjectWrapper* wrapper() const = 0;
    virtual void setWrapper(AccessibilityObjectWrapper*) = 0;

    virtual void overrideAttachmentParent(AXCoreObject* parent) = 0;

    // a platform-specific method for determining if an attachment is ignored
    virtual bool accessibilityIgnoreAttachment() const = 0;
    // gives platforms the opportunity to indicate if and how an object should be included
    virtual AccessibilityObjectInclusion accessibilityPlatformIncludesObject() const = 0;

#if PLATFORM(IOS_FAMILY)
    virtual int accessibilityPasswordFieldLength() = 0;
    virtual bool hasTouchEventListener() const = 0;
    virtual bool isInputTypePopupButton() const = 0;
#endif

    // allows for an AccessibilityObject to update its render tree or perform
    // other operations update type operations
    virtual void updateBackingStore() = 0;

#if PLATFORM(COCOA)
    virtual bool preventKeyboardDOMEventDispatch() const = 0;
    virtual void setPreventKeyboardDOMEventDispatch(bool) = 0;
    virtual bool fileUploadButtonReturnsValueInTitle() const = 0;
    virtual String speechHintAttributeValue() const = 0;
    virtual String descriptionAttributeValue() const = 0;
    virtual String helpTextAttributeValue() const = 0;
    virtual String titleAttributeValue() const = 0;
#endif

<<<<<<< HEAD
#if HAVE(ACCESSIBILITY)
    virtual AccessibilityObjectWrapper* wrapper() const = 0;
#endif
    virtual AccessibilityObjectInterface* accessibilityHitTest(const IntPoint&) const = 0;
    virtual void updateChildrenIfNecessary() = 0;
=======
#if PLATFORM(COCOA) && !PLATFORM(IOS_FAMILY)
    virtual bool caretBrowsingEnabled() const = 0;
    virtual void setCaretBrowsingEnabled(bool) = 0;
#endif

    virtual AXCoreObject* focusableAncestor() = 0;
    virtual AXCoreObject* editableAncestor() = 0;
    virtual AXCoreObject* highestEditableAncestor() = 0;

    virtual const AccessibilityScrollView* ancestorAccessibilityScrollView(bool includeSelf) const = 0;

    virtual void setIsIgnoredFromParentData(AccessibilityIsIgnoredFromParentData&) = 0;
    virtual void clearIsIgnoredFromParentData() = 0;
    virtual void setIsIgnoredFromParentDataForChild(AXCoreObject*) = 0;
>>>>>>> 88f6a9fa
};

namespace Accessibility {

template<typename T, typename F>
T* findAncestor(const T& object, bool includeSelf, const F& matches)
{
    T* parent;
    if (includeSelf)
        parent = const_cast<T*>(&object);
    else {
        auto* parentPtr = object.parentObject();
        if (!is<T>(parentPtr))
            return nullptr;
        parent = parentPtr;
    }

    for (; parent; parent = parent->parentObject()) {
        if (matches(*parent))
            return parent;
    }

    return nullptr;
}

} // namespace Accessibility

} // namespace WebCore<|MERGE_RESOLUTION|>--- conflicted
+++ resolved
@@ -1061,13 +1061,6 @@
     virtual String titleAttributeValue() const = 0;
 #endif
 
-<<<<<<< HEAD
-#if HAVE(ACCESSIBILITY)
-    virtual AccessibilityObjectWrapper* wrapper() const = 0;
-#endif
-    virtual AccessibilityObjectInterface* accessibilityHitTest(const IntPoint&) const = 0;
-    virtual void updateChildrenIfNecessary() = 0;
-=======
 #if PLATFORM(COCOA) && !PLATFORM(IOS_FAMILY)
     virtual bool caretBrowsingEnabled() const = 0;
     virtual void setCaretBrowsingEnabled(bool) = 0;
@@ -1082,7 +1075,6 @@
     virtual void setIsIgnoredFromParentData(AccessibilityIsIgnoredFromParentData&) = 0;
     virtual void clearIsIgnoredFromParentData() = 0;
     virtual void setIsIgnoredFromParentDataForChild(AXCoreObject*) = 0;
->>>>>>> 88f6a9fa
 };
 
 namespace Accessibility {
