--- conflicted
+++ resolved
@@ -81,12 +81,8 @@
 
 bool AccessibilityARIAGrid::isMultiSelectable() const
 {
-<<<<<<< HEAD
-        return false;
-=======
     const AtomicString& ariaMultiSelectable = getAttribute(HTMLNames::aria_multiselectableAttr);
     return !equalLettersIgnoringASCIICase(ariaMultiSelectable, "false");
->>>>>>> 7510af0d
 }
 
 void AccessibilityARIAGrid::addRowDescendant(AccessibilityObject* rowChild, HashSet<AccessibilityObject*>& appendedRows, unsigned& columnCount)
