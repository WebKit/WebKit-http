/*
 * Copyright (C) 2008-2009, 2011, 2017 Apple Inc. All rights reserved.
 *
 * Redistribution and use in source and binary forms, with or without
 * modification, are permitted provided that the following conditions
 * are met:
 *
 * 1.  Redistributions of source code must retain the above copyright
 *     notice, this list of conditions and the following disclaimer.
 * 2.  Redistributions in binary form must reproduce the above copyright
 *     notice, this list of conditions and the following disclaimer in the
 *     documentation and/or other materials provided with the distribution.
 * 3.  Neither the name of Apple Inc. ("Apple") nor the names of
 *     its contributors may be used to endorse or promote products derived
 *     from this software without specific prior written permission.
 *
 * THIS SOFTWARE IS PROVIDED BY APPLE AND ITS CONTRIBUTORS "AS IS" AND ANY
 * EXPRESS OR IMPLIED WARRANTIES, INCLUDING, BUT NOT LIMITED TO, THE IMPLIED
 * WARRANTIES OF MERCHANTABILITY AND FITNESS FOR A PARTICULAR PURPOSE ARE
 * DISCLAIMED. IN NO EVENT SHALL APPLE OR ITS CONTRIBUTORS BE LIABLE FOR ANY
 * DIRECT, INDIRECT, INCIDENTAL, SPECIAL, EXEMPLARY, OR CONSEQUENTIAL DAMAGES
 * (INCLUDING, BUT NOT LIMITED TO, PROCUREMENT OF SUBSTITUTE GOODS OR SERVICES;
 * LOSS OF USE, DATA, OR PROFITS; OR BUSINESS INTERRUPTION) HOWEVER CAUSED AND
 * ON ANY THEORY OF LIABILITY, WHETHER IN CONTRACT, STRICT LIABILITY, OR TORT
 * (INCLUDING NEGLIGENCE OR OTHERWISE) ARISING IN ANY WAY OUT OF THE USE OF
 * THIS SOFTWARE, EVEN IF ADVISED OF THE POSSIBILITY OF SUCH DAMAGE.
 */

#include "config.h"
#include "AccessibilityObject.h"

#include "AXObjectCache.h"
#include "AccessibilityRenderObject.h"
#include "AccessibilityScrollView.h"
#include "AccessibilityTable.h"
#include "AccessibleSetValueEvent.h"
#include "DOMTokenList.h"
#include "Editing.h"
#include "Editor.h"
#include "ElementIterator.h"
#include "Event.h"
#include "EventDispatcher.h"
#include "EventHandler.h"
#include "FloatRect.h"
#include "FocusController.h"
#include "Frame.h"
#include "FrameLoader.h"
#include "FrameSelection.h"
#include "HTMLDetailsElement.h"
#include "HTMLFormControlElement.h"
#include "HTMLInputElement.h"
#include "HTMLMediaElement.h"
#include "HTMLNames.h"
#include "HTMLParserIdioms.h"
#include "HitTestResult.h"
#include "LocalizedStrings.h"
#include "MathMLNames.h"
#include "NodeList.h"
#include "NodeTraversal.h"
#include "Page.h"
#include "RenderImage.h"
#include "RenderLayer.h"
#include "RenderListItem.h"
#include "RenderListMarker.h"
#include "RenderMenuList.h"
#include "RenderText.h"
#include "RenderTextControl.h"
#include "RenderTheme.h"
#include "RenderView.h"
#include "RenderWidget.h"
#include "RenderedPosition.h"
#include "RuntimeEnabledFeatures.h"
#include "Settings.h"
#include "TextCheckerClient.h"
#include "TextCheckingHelper.h"
#include "TextIterator.h"
#include "UserGestureIndicator.h"
#include "VisibleUnits.h"
#include <wtf/NeverDestroyed.h>
#include <wtf/StdLibExtras.h>
#include <wtf/text/StringBuilder.h>
#include <wtf/text/StringView.h>
#include <wtf/text/WTFString.h>
#include <wtf/unicode/CharacterNames.h>

namespace WebCore {

using namespace HTMLNames;

AccessibilityObject::~AccessibilityObject()
{
    ASSERT(isDetached());
}

void AccessibilityObject::detach(AccessibilityDetachmentType detachmentType, AXObjectCache* cache)
{
    // Menu close events need to notify the platform. No element is used in the notification because it's a destruction event.
    if (detachmentType == AccessibilityDetachmentType::ElementDestroyed && roleValue() == AccessibilityRole::Menu && cache)
        cache->postNotification(nullptr, &cache->document(), AXObjectCache::AXMenuClosed);
    
    // Clear any children and call detachFromParent on them so that
    // no children are left with dangling pointers to their parent.
    clearChildren();

#if HAVE(ACCESSIBILITY)
    setWrapper(nullptr);
#endif
}

bool AccessibilityObject::isDetached() const
{
#if HAVE(ACCESSIBILITY)
    return !wrapper();
#else
    return true;
#endif
}

bool AccessibilityObject::isAccessibilityObjectSearchMatchAtIndex(AccessibilityObject* axObject, AccessibilitySearchCriteria* criteria, size_t index)
{
    switch (criteria->searchKeys[index]) {
    // The AccessibilitySearchKey::AnyType matches any non-null AccessibilityObject.
    case AccessibilitySearchKey::AnyType:
        return true;
        
    case AccessibilitySearchKey::Article:
        return axObject->roleValue() == AccessibilityRole::DocumentArticle;
            
    case AccessibilitySearchKey::BlockquoteSameLevel:
        return criteria->startObject
            && axObject->isBlockquote()
            && axObject->blockquoteLevel() == criteria->startObject->blockquoteLevel();
        
    case AccessibilitySearchKey::Blockquote:
        return axObject->isBlockquote();
        
    case AccessibilitySearchKey::BoldFont:
        return axObject->hasBoldFont();
        
    case AccessibilitySearchKey::Button:
        return axObject->isButton();
        
    case AccessibilitySearchKey::CheckBox:
        return axObject->isCheckbox();
        
    case AccessibilitySearchKey::Control:
        return axObject->isControl();
        
    case AccessibilitySearchKey::DifferentType:
        return criteria->startObject
            && axObject->roleValue() != criteria->startObject->roleValue();
        
    case AccessibilitySearchKey::FontChange:
        return criteria->startObject
            && !axObject->hasSameFont(criteria->startObject->renderer());
        
    case AccessibilitySearchKey::FontColorChange:
        return criteria->startObject
            && !axObject->hasSameFontColor(criteria->startObject->renderer());
        
    case AccessibilitySearchKey::Frame:
        return axObject->isWebArea();
        
    case AccessibilitySearchKey::Graphic:
        return axObject->isImage();
        
    case AccessibilitySearchKey::HeadingLevel1:
        return axObject->headingLevel() == 1;
        
    case AccessibilitySearchKey::HeadingLevel2:
        return axObject->headingLevel() == 2;
        
    case AccessibilitySearchKey::HeadingLevel3:
        return axObject->headingLevel() == 3;
        
    case AccessibilitySearchKey::HeadingLevel4:
        return axObject->headingLevel() == 4;
        
    case AccessibilitySearchKey::HeadingLevel5:
        return axObject->headingLevel() == 5;
        
    case AccessibilitySearchKey::HeadingLevel6:
        return axObject->headingLevel() == 6;
        
    case AccessibilitySearchKey::HeadingSameLevel:
        return criteria->startObject
            && axObject->isHeading()
            && axObject->headingLevel() == criteria->startObject->headingLevel();
        
    case AccessibilitySearchKey::Heading:
        return axObject->isHeading();
    
    case AccessibilitySearchKey::Highlighted:
        return axObject->hasHighlighting();
            
    case AccessibilitySearchKey::ItalicFont:
        return axObject->hasItalicFont();
        
    case AccessibilitySearchKey::Landmark:
        return axObject->isLandmark();
        
    case AccessibilitySearchKey::Link: {
        bool isLink = axObject->isLink();
#if PLATFORM(IOS)
        if (!isLink)
            isLink = axObject->isDescendantOfRole(AccessibilityRole::WebCoreLink);
#endif
        return isLink;
    }
        
    case AccessibilitySearchKey::List:
        return axObject->isList();
        
    case AccessibilitySearchKey::LiveRegion:
        return axObject->supportsLiveRegion();
        
    case AccessibilitySearchKey::MisspelledWord:
        return axObject->hasMisspelling();
        
    case AccessibilitySearchKey::Outline:
        return axObject->isTree();
        
    case AccessibilitySearchKey::PlainText:
        return axObject->hasPlainText();
        
    case AccessibilitySearchKey::RadioGroup:
        return axObject->isRadioGroup();
        
    case AccessibilitySearchKey::SameType:
        return criteria->startObject
            && axObject->roleValue() == criteria->startObject->roleValue();
        
    case AccessibilitySearchKey::StaticText:
        return axObject->isStaticText();
        
    case AccessibilitySearchKey::StyleChange:
        return criteria->startObject
            && !axObject->hasSameStyle(criteria->startObject->renderer());
        
    case AccessibilitySearchKey::TableSameLevel:
        return criteria->startObject
            && is<AccessibilityTable>(*axObject) && downcast<AccessibilityTable>(*axObject).isExposableThroughAccessibility()
            && downcast<AccessibilityTable>(*axObject).tableLevel() == criteria->startObject->tableLevel();
        
    case AccessibilitySearchKey::Table:
        return is<AccessibilityTable>(*axObject) && downcast<AccessibilityTable>(*axObject).isExposableThroughAccessibility();
        
    case AccessibilitySearchKey::TextField:
        return axObject->isTextControl();
        
    case AccessibilitySearchKey::Underline:
        return axObject->hasUnderline();
        
    case AccessibilitySearchKey::UnvisitedLink:
        return axObject->isUnvisited();
        
    case AccessibilitySearchKey::VisitedLink:
        return axObject->isVisited();
        
    default:
        return false;
    }
}

bool AccessibilityObject::isAccessibilityObjectSearchMatch(AccessibilityObject* axObject, AccessibilitySearchCriteria* criteria)
{
    if (!axObject || !criteria)
        return false;
    
    size_t length = criteria->searchKeys.size();
    for (size_t i = 0; i < length; ++i) {
        if (isAccessibilityObjectSearchMatchAtIndex(axObject, criteria, i)) {
            if (criteria->visibleOnly && !axObject->isOnscreen())
                return false;
            return true;
        }
    }
    return false;
}

bool AccessibilityObject::isAccessibilityTextSearchMatch(AccessibilityObject* axObject, AccessibilitySearchCriteria* criteria)
{
    if (!axObject || !criteria)
        return false;
    
    return axObject->accessibilityObjectContainsText(&criteria->searchText);
}

bool AccessibilityObject::accessibilityObjectContainsText(String* text) const
{
    // If text is null or empty we return true.
    return !text
        || text->isEmpty()
        || findPlainText(title(), *text, CaseInsensitive)
        || findPlainText(accessibilityDescription(), *text, CaseInsensitive)
        || findPlainText(stringValue(), *text, CaseInsensitive);
}

// ARIA marks elements as having their accessible name derive from either their contents, or their author provide name.
bool AccessibilityObject::accessibleNameDerivesFromContent() const
{
    // First check for objects specifically identified by ARIA.
    switch (ariaRoleAttribute()) {
    case AccessibilityRole::ApplicationAlert:
    case AccessibilityRole::ApplicationAlertDialog:
    case AccessibilityRole::ApplicationDialog:
    case AccessibilityRole::ApplicationGroup:
    case AccessibilityRole::ApplicationLog:
    case AccessibilityRole::ApplicationMarquee:
    case AccessibilityRole::ApplicationStatus:
    case AccessibilityRole::ApplicationTimer:
    case AccessibilityRole::ComboBox:
    case AccessibilityRole::Definition:
    case AccessibilityRole::Document:
    case AccessibilityRole::DocumentArticle:
    case AccessibilityRole::DocumentMath:
    case AccessibilityRole::DocumentNote:
    case AccessibilityRole::LandmarkRegion:
    case AccessibilityRole::LandmarkDocRegion:
    case AccessibilityRole::Form:
    case AccessibilityRole::Grid:
    case AccessibilityRole::Group:
    case AccessibilityRole::Image:
    case AccessibilityRole::List:
    case AccessibilityRole::ListBox:
    case AccessibilityRole::LandmarkBanner:
    case AccessibilityRole::LandmarkComplementary:
    case AccessibilityRole::LandmarkContentInfo:
    case AccessibilityRole::LandmarkNavigation:
    case AccessibilityRole::LandmarkMain:
    case AccessibilityRole::LandmarkSearch:
    case AccessibilityRole::Menu:
    case AccessibilityRole::MenuBar:
    case AccessibilityRole::ProgressIndicator:
    case AccessibilityRole::RadioGroup:
    case AccessibilityRole::ScrollBar:
    case AccessibilityRole::Slider:
    case AccessibilityRole::SpinButton:
    case AccessibilityRole::Splitter:
    case AccessibilityRole::Table:
    case AccessibilityRole::TabList:
    case AccessibilityRole::TabPanel:
    case AccessibilityRole::TextArea:
    case AccessibilityRole::TextField:
    case AccessibilityRole::Toolbar:
    case AccessibilityRole::TreeGrid:
    case AccessibilityRole::Tree:
    case AccessibilityRole::WebApplication:
        return false;
    default:
        break;
    }
    
    // Now check for generically derived elements now that we know the element does not match a specific ARIA role.
    switch (roleValue()) {
    case AccessibilityRole::Slider:
    case AccessibilityRole::ListBox:
        return false;
    default:
        break;
    }
    
    return true;
}
    
String AccessibilityObject::computedLabel()
{
    // This method is being called by WebKit inspector, which may happen at any time, so we need to update our backing store now.
    // Also hold onto this object in case updateBackingStore deletes this node.
    RefPtr<AccessibilityObject> protectedThis(this);
    updateBackingStore();
    Vector<AccessibilityText> text;
    accessibilityText(text);
    if (text.size())
        return text[0].text;
    return String();
}

bool AccessibilityObject::isBlockquote() const
{
    return roleValue() == AccessibilityRole::Blockquote;
}

bool AccessibilityObject::isTextControl() const
{
    switch (roleValue()) {
    case AccessibilityRole::ComboBox:
    case AccessibilityRole::SearchField:
    case AccessibilityRole::TextArea:
    case AccessibilityRole::TextField:
        return true;
    default:
        return false;
    }
}
    
bool AccessibilityObject::isARIATextControl() const
{
    return ariaRoleAttribute() == AccessibilityRole::TextArea || ariaRoleAttribute() == AccessibilityRole::TextField || ariaRoleAttribute() == AccessibilityRole::SearchField;
}

bool AccessibilityObject::isNonNativeTextControl() const
{
    return (isARIATextControl() || hasContentEditableAttributeSet()) && !isNativeTextControl();
}

bool AccessibilityObject::isLandmark() const
{
    AccessibilityRole role = roleValue();
    
    return role == AccessibilityRole::LandmarkBanner
        || role == AccessibilityRole::LandmarkComplementary
        || role == AccessibilityRole::LandmarkContentInfo
        || role == AccessibilityRole::LandmarkDocRegion
        || role == AccessibilityRole::LandmarkMain
        || role == AccessibilityRole::LandmarkNavigation
        || role == AccessibilityRole::LandmarkRegion
        || role == AccessibilityRole::LandmarkSearch;
}

bool AccessibilityObject::hasMisspelling() const
{
    if (!node())
        return false;
    
    Frame* frame = node()->document().frame();
    if (!frame)
        return false;
    
    Editor& editor = frame->editor();
    
    TextCheckerClient* textChecker = editor.textChecker();
    if (!textChecker)
        return false;
    
    bool isMisspelled = false;

    if (unifiedTextCheckerEnabled(frame)) {
        Vector<TextCheckingResult> results;
        checkTextOfParagraph(*textChecker, stringValue(), TextCheckingType::Spelling, results, frame->selection().selection());
        if (!results.isEmpty())
            isMisspelled = true;
        return isMisspelled;
    }

    int misspellingLength = 0;
    int misspellingLocation = -1;
    textChecker->checkSpellingOfString(stringValue(), &misspellingLocation, &misspellingLength);
    if (misspellingLength || misspellingLocation != -1)
        isMisspelled = true;
    
    return isMisspelled;
}

unsigned AccessibilityObject::blockquoteLevel() const
{
    unsigned level = 0;
    for (Node* elementNode = node(); elementNode; elementNode = elementNode->parentNode()) {
        if (elementNode->hasTagName(blockquoteTag))
            ++level;
    }
    
    return level;
}

AccessibilityObject* AccessibilityObject::parentObjectUnignored() const
{
    return const_cast<AccessibilityObject*>(AccessibilityObject::matchedParent(*this, false, [] (const AccessibilityObject& object) {
        return !object.accessibilityIsIgnored();
    }));
}

AccessibilityObject* AccessibilityObject::previousSiblingUnignored(int limit) const
{
    AccessibilityObject* previous;
    ASSERT(limit >= 0);
    for (previous = previousSibling(); previous && previous->accessibilityIsIgnored(); previous = previous->previousSibling()) {
        limit--;
        if (limit <= 0)
            break;
    }
    return previous;
}

AccessibilityObject* AccessibilityObject::nextSiblingUnignored(int limit) const
{
    AccessibilityObject* next;
    ASSERT(limit >= 0);
    for (next = nextSibling(); next && next->accessibilityIsIgnored(); next = next->nextSibling()) {
        limit--;
        if (limit <= 0)
            break;
    }
    return next;
}

AccessibilityObject* AccessibilityObject::firstAccessibleObjectFromNode(const Node* node)
{
    if (!node)
        return nullptr;

    AXObjectCache* cache = node->document().axObjectCache();
    if (!cache)
        return nullptr;
    
    AccessibilityObject* accessibleObject = cache->getOrCreate(node->renderer());
    while (accessibleObject && accessibleObject->accessibilityIsIgnored()) {
        node = NodeTraversal::next(*node);

        while (node && !node->renderer())
            node = NodeTraversal::nextSkippingChildren(*node);

        if (!node)
            return nullptr;

        accessibleObject = cache->getOrCreate(node->renderer());
    }

    return accessibleObject;
}

bool AccessibilityObject::isDescendantOfRole(AccessibilityRole role) const
{
    return AccessibilityObject::matchedParent(*this, false, [&role] (const AccessibilityObject& object) {
        return object.roleValue() == role;
    }) != nullptr;
}

static void appendAccessibilityObject(AccessibilityObject* object, AccessibilityObject::AccessibilityChildrenVector& results)
{
    // Find the next descendant of this attachment object so search can continue through frames.
    if (object->isAttachment()) {
        Widget* widget = object->widgetForAttachmentView();
        if (!is<FrameView>(widget))
            return;
        
        Document* document = downcast<FrameView>(*widget).frame().document();
        if (!document || !document->hasLivingRenderTree())
            return;
        
        object = object->axObjectCache()->getOrCreate(document);
    }

    if (object)
        results.append(object);
}
    
void AccessibilityObject::insertChild(AccessibilityObject* child, unsigned index)
{
    if (!child)
        return;
    
    // If the parent is asking for this child's children, then either it's the first time (and clearing is a no-op),
    // or its visibility has changed. In the latter case, this child may have a stale child cached.
    // This can prevent aria-hidden changes from working correctly. Hence, whenever a parent is getting children, ensure data is not stale.
    // Only clear the child's children when we know it's in the updating chain in order to avoid unnecessary work.
    if (child->needsToUpdateChildren() || m_subtreeDirty) {
        child->clearChildren();
        // Pass m_subtreeDirty flag down to the child so that children cache gets reset properly.
        if (m_subtreeDirty)
            child->setNeedsToUpdateSubtree();
    } else {
        // For some reason the grand children might be detached so that we need to regenerate the
        // children list of this child.
        for (const auto& grandChild : child->children(false)) {
            if (grandChild->isDetachedFromParent()) {
                child->clearChildren();
                break;
            }
        }
    }
    
    setIsIgnoredFromParentDataForChild(child);
    if (child->accessibilityIsIgnored()) {
        const auto& children = child->children();
        size_t length = children.size();
        for (size_t i = 0; i < length; ++i)
            m_children.insert(index + i, children[i]);
    } else {
        ASSERT(child->parentObject() == this);
        m_children.insert(index, child);
    }
    
    // Reset the child's m_isIgnoredFromParentData since we are done adding that child and its children.
    child->clearIsIgnoredFromParentData();
}
    
void AccessibilityObject::addChild(AccessibilityObject* child)
{
    insertChild(child, m_children.size());
}
    
static void appendChildrenToArray(AccessibilityObject* object, bool isForward, AccessibilityObject* startObject, AccessibilityObject::AccessibilityChildrenVector& results)
{
    // A table's children includes elements whose own children are also the table's children (due to the way the Mac exposes tables).
    // The rows from the table should be queried, since those are direct descendants of the table, and they contain content.
    const auto& searchChildren = is<AccessibilityTable>(*object) && downcast<AccessibilityTable>(*object).isExposableThroughAccessibility() ? downcast<AccessibilityTable>(*object).rows() : object->children();

    size_t childrenSize = searchChildren.size();

    size_t startIndex = isForward ? childrenSize : 0;
    size_t endIndex = isForward ? 0 : childrenSize;

    // If the startObject is ignored, we should use an accessible sibling as a start element instead.
    if (startObject && startObject->accessibilityIsIgnored() && startObject->isDescendantOfObject(object)) {
        AccessibilityObject* parentObject = startObject->parentObject();
        // Go up the parent chain to find the highest ancestor that's also being ignored.
        while (parentObject && parentObject->accessibilityIsIgnored()) {
            if (parentObject == object)
                break;
            startObject = parentObject;
            parentObject = parentObject->parentObject();
        }
        // Get the un-ignored sibling based on the search direction, and update the searchPosition.
        while (startObject && startObject->accessibilityIsIgnored())
            startObject = isForward ? startObject->previousSibling() : startObject->nextSibling();
    }
    
    size_t searchPosition = startObject ? searchChildren.find(startObject) : WTF::notFound;
    
    if (searchPosition != WTF::notFound) {
        if (isForward)
            endIndex = searchPosition + 1;
        else
            endIndex = searchPosition;
    }

    // This is broken into two statements so that it's easier read.
    if (isForward) {
        for (size_t i = startIndex; i > endIndex; i--)
            appendAccessibilityObject(searchChildren.at(i - 1).get(), results);
    } else {
        for (size_t i = startIndex; i < endIndex; i++)
            appendAccessibilityObject(searchChildren.at(i).get(), results);
    }
}

// Returns true if the number of results is now >= the number of results desired.
bool AccessibilityObject::objectMatchesSearchCriteriaWithResultLimit(AccessibilityObject* object, AccessibilitySearchCriteria* criteria, AccessibilityChildrenVector& results)
{
    if (isAccessibilityObjectSearchMatch(object, criteria) && isAccessibilityTextSearchMatch(object, criteria)) {
        results.append(object);
        
        // Enough results were found to stop searching.
        if (results.size() >= criteria->resultsLimit)
            return true;
    }
    
    return false;
}

void AccessibilityObject::findMatchingObjects(AccessibilitySearchCriteria* criteria, AccessibilityChildrenVector& results)
{
    ASSERT(criteria);
    
    if (!criteria)
        return;

    if (AXObjectCache* cache = axObjectCache())
        cache->startCachingComputedObjectAttributesUntilTreeMutates();

    // This search mechanism only searches the elements before/after the starting object.
    // It does this by stepping up the parent chain and at each level doing a DFS.
    
    // If there's no start object, it means we want to search everything.
    AccessibilityObject* startObject = criteria->startObject;
    if (!startObject)
        startObject = this;
    
    bool isForward = criteria->searchDirection == AccessibilitySearchDirection::Next;
    
    // The first iteration of the outer loop will examine the children of the start object for matches. However, when
    // iterating backwards, the start object children should not be considered, so the loop is skipped ahead. We make an
    // exception when no start object was specified because we want to search everything regardless of search direction.
    AccessibilityObject* previousObject = nullptr;
    if (!isForward && startObject != this) {
        previousObject = startObject;
        startObject = startObject->parentObjectUnignored();
    }
    
    // The outer loop steps up the parent chain each time (unignored is important here because otherwise elements would be searched twice)
    for (AccessibilityObject* stopSearchElement = parentObjectUnignored(); startObject && startObject != stopSearchElement; startObject = startObject->parentObjectUnignored()) {

        // Only append the children after/before the previous element, so that the search does not check elements that are 
        // already behind/ahead of start element.
        AccessibilityChildrenVector searchStack;
        if (!criteria->immediateDescendantsOnly || startObject == this)
            appendChildrenToArray(startObject, isForward, previousObject, searchStack);

        // This now does a DFS at the current level of the parent.
        while (!searchStack.isEmpty()) {
            AccessibilityObject* searchObject = searchStack.last().get();
            searchStack.removeLast();
            
            if (objectMatchesSearchCriteriaWithResultLimit(searchObject, criteria, results))
                break;
            
            if (!criteria->immediateDescendantsOnly)
                appendChildrenToArray(searchObject, isForward, 0, searchStack);
        }
        
        if (results.size() >= criteria->resultsLimit)
            break;

        // When moving backwards, the parent object needs to be checked, because technically it's "before" the starting element.
        if (!isForward && startObject != this && objectMatchesSearchCriteriaWithResultLimit(startObject, criteria, results))
            break;

        previousObject = startObject;
    }
}

// Returns the range that is fewer positions away from the reference range.
// NOTE: The after range is expected to ACTUALLY be after the reference range and the before
// range is expected to ACTUALLY be before. These are not checked for performance reasons.
static RefPtr<Range> rangeClosestToRange(Range* referenceRange, RefPtr<Range>&& afterRange, RefPtr<Range>&& beforeRange)
{
    if (!referenceRange)
        return nullptr;
    
    // The treeScope for shadow nodes may not be the same scope as another element in a document.
    // Comparisons may fail in that case, which are expected behavior and should not assert.
    if (afterRange && (referenceRange->endPosition().isNull() || ((afterRange->startPosition().anchorNode()->compareDocumentPosition(*referenceRange->endPosition().anchorNode()) & Node::DOCUMENT_POSITION_DISCONNECTED) == Node::DOCUMENT_POSITION_DISCONNECTED)))
        return nullptr;
    ASSERT(!afterRange || afterRange->startPosition() >= referenceRange->endPosition());
    
    if (beforeRange && (referenceRange->startPosition().isNull() || ((beforeRange->endPosition().anchorNode()->compareDocumentPosition(*referenceRange->startPosition().anchorNode()) & Node::DOCUMENT_POSITION_DISCONNECTED) == Node::DOCUMENT_POSITION_DISCONNECTED)))
        return nullptr;
    ASSERT(!beforeRange || beforeRange->endPosition() <= referenceRange->startPosition());
    
    if (!afterRange && !beforeRange)
        return nullptr;
    if (afterRange && !beforeRange)
        return WTFMove(afterRange);
    if (!afterRange && beforeRange)
        return WTFMove(beforeRange);
    
    unsigned positionsToAfterRange = Position::positionCountBetweenPositions(afterRange->startPosition(), referenceRange->endPosition());
    unsigned positionsToBeforeRange = Position::positionCountBetweenPositions(beforeRange->endPosition(), referenceRange->startPosition());
    
    return positionsToAfterRange < positionsToBeforeRange ? afterRange : beforeRange;
}

RefPtr<Range> AccessibilityObject::rangeOfStringClosestToRangeInDirection(Range* referenceRange, AccessibilitySearchDirection searchDirection, Vector<String>& searchStrings) const
{
    Frame* frame = this->frame();
    if (!frame)
        return nullptr;
    
    if (!referenceRange)
        return nullptr;
    
    bool isBackwardSearch = searchDirection == AccessibilitySearchDirection::Previous;
    FindOptions findOptions { { AtWordStarts, AtWordEnds, CaseInsensitive, StartInSelection } };
    if (isBackwardSearch)
        findOptions |= Backwards;
    
    RefPtr<Range> closestStringRange = nullptr;
    for (const auto& searchString : searchStrings) {
        if (RefPtr<Range> searchStringRange = frame->editor().rangeOfString(searchString, referenceRange, findOptions)) {
            if (!closestStringRange)
                closestStringRange = searchStringRange;
            else {
                // If searching backward, use the trailing range edges to correctly determine which
                // range is closest. Similarly, if searching forward, use the leading range edges.
                Position closestStringPosition = isBackwardSearch ? closestStringRange->endPosition() : closestStringRange->startPosition();
                Position searchStringPosition = isBackwardSearch ? searchStringRange->endPosition() : searchStringRange->startPosition();
                
                int closestPositionOffset = closestStringPosition.computeOffsetInContainerNode();
                int searchPositionOffset = searchStringPosition.computeOffsetInContainerNode();
                Node* closestContainerNode = closestStringPosition.containerNode();
                Node* searchContainerNode = searchStringPosition.containerNode();
                
                short result = Range::compareBoundaryPoints(closestContainerNode, closestPositionOffset, searchContainerNode, searchPositionOffset).releaseReturnValue();
                if ((!isBackwardSearch && result > 0) || (isBackwardSearch && result < 0))
                    closestStringRange = searchStringRange;
            }
        }
    }
    return closestStringRange;
}

// Returns the range of the entire document if there is no selection.
RefPtr<Range> AccessibilityObject::selectionRange() const
{
    Frame* frame = this->frame();
    if (!frame)
        return nullptr;
    
    const VisibleSelection& selection = frame->selection().selection();
    if (!selection.isNone())
        return selection.firstRange();
    
    return Range::create(*frame->document());
}

RefPtr<Range> AccessibilityObject::elementRange() const
{    
    return AXObjectCache::rangeForNodeContents(node());
}

String AccessibilityObject::selectText(AccessibilitySelectTextCriteria* criteria)
{
    ASSERT(criteria);
    
    if (!criteria)
        return String();
    
    Frame* frame = this->frame();
    if (!frame)
        return String();
    
    AccessibilitySelectTextActivity& activity = criteria->activity;
    AccessibilitySelectTextAmbiguityResolution& ambiguityResolution = criteria->ambiguityResolution;
    String& replacementString = criteria->replacementString;
    Vector<String>& searchStrings = criteria->searchStrings;
    
    RefPtr<Range> selectedStringRange = selectionRange();
    // When starting our search again, make this a zero length range so that search forwards will find this selected range if its appropriate.
    selectedStringRange->setEnd(selectedStringRange->startContainer(), selectedStringRange->startOffset());
    
    RefPtr<Range> closestAfterStringRange = nullptr;
    RefPtr<Range> closestBeforeStringRange = nullptr;
    // Search forward if necessary.
    if (ambiguityResolution == AccessibilitySelectTextAmbiguityResolution::ClosestAfter || ambiguityResolution == AccessibilitySelectTextAmbiguityResolution::ClosestTo)
        closestAfterStringRange = rangeOfStringClosestToRangeInDirection(selectedStringRange.get(), AccessibilitySearchDirection::Next, searchStrings);
    // Search backward if necessary.
    if (ambiguityResolution == AccessibilitySelectTextAmbiguityResolution::ClosestBefore || ambiguityResolution == AccessibilitySelectTextAmbiguityResolution::ClosestTo)
        closestBeforeStringRange = rangeOfStringClosestToRangeInDirection(selectedStringRange.get(), AccessibilitySearchDirection::Previous, searchStrings);
    
    // Determine which candidate is closest to the selection and perform the activity.
    if (RefPtr<Range> closestStringRange = rangeClosestToRange(selectedStringRange.get(), WTFMove(closestAfterStringRange), WTFMove(closestBeforeStringRange))) {
        // If the search started within a text control, ensure that the result is inside that element.
        if (element() && element()->isTextField()) {
            if (!closestStringRange->startContainer().isDescendantOrShadowDescendantOf(element()) || !closestStringRange->endContainer().isDescendantOrShadowDescendantOf(element()))
                return String();
        }
        
        String closestString = closestStringRange->text();
        bool replaceSelection = false;
        if (frame->selection().setSelectedRange(closestStringRange.get(), DOWNSTREAM, true)) {
            switch (activity) {
            case AccessibilitySelectTextActivity::FindAndCapitalize:
                replacementString = capitalize(closestString, ' '); // FIXME: Needs to take locale into account to work correctly.
                replaceSelection = true;
                break;
            case AccessibilitySelectTextActivity::FindAndUppercase:
                replacementString = closestString.convertToUppercaseWithoutLocale(); // FIXME: Needs locale to work correctly.
                replaceSelection = true;
                break;
            case AccessibilitySelectTextActivity::FindAndLowercase:
                replacementString = closestString.convertToLowercaseWithoutLocale(); // FIXME: Needs locale to work correctly.
                replaceSelection = true;
                break;
            case AccessibilitySelectTextActivity::FindAndReplace: {
                replaceSelection = true;
                // When applying find and replace activities, we want to match the capitalization of the replaced text,
                // (unless we're replacing with an abbreviation.)
                if (closestString.length() > 0 && replacementString.length() > 2 && replacementString != replacementString.convertToUppercaseWithoutLocale()) {
                    if (closestString[0] == u_toupper(closestString[0]))
                        replacementString = capitalize(replacementString, ' '); // FIXME: Needs to take locale into account to work correctly.
                    else
                        replacementString = replacementString.convertToLowercaseWithoutLocale(); // FIXME: Needs locale to work correctly.
                }
                break;
            }
            case AccessibilitySelectTextActivity::FindAndSelect:
                break;
            }
            
            // A bit obvious, but worth noting the API contract for this method is that we should
            // return the replacement string when replacing, but the selected string if not.
            if (replaceSelection) {
                frame->editor().replaceSelectionWithText(replacementString, true, true);
                return replacementString;
            }
            
            return closestString;
        }
    }
    
    return String();
}

bool AccessibilityObject::hasAttributesRequiredForInclusion() const
{
    // These checks are simplified in the interest of execution speed.
    if (!getAttribute(aria_helpAttr).isEmpty()
        || !getAttribute(aria_describedbyAttr).isEmpty()
        || !getAttribute(altAttr).isEmpty()
        || !getAttribute(titleAttr).isEmpty())
        return true;

#if ENABLE(MATHML)
    if (!getAttribute(MathMLNames::alttextAttr).isEmpty())
        return true;
#endif

    return false;
}

bool AccessibilityObject::isARIAInput(AccessibilityRole ariaRole)
{
    return ariaRole == AccessibilityRole::RadioButton || ariaRole == AccessibilityRole::CheckBox || ariaRole == AccessibilityRole::TextField || ariaRole == AccessibilityRole::Switch || ariaRole == AccessibilityRole::SearchField;
}    
    
bool AccessibilityObject::isARIAControl(AccessibilityRole ariaRole)
{
    return isARIAInput(ariaRole) || ariaRole == AccessibilityRole::TextArea || ariaRole == AccessibilityRole::Button || ariaRole == AccessibilityRole::ComboBox || ariaRole == AccessibilityRole::Slider || ariaRole == AccessibilityRole::ListBox;
}
    
bool AccessibilityObject::isRangeControl() const
{
    switch (roleValue()) {
    case AccessibilityRole::ProgressIndicator:
    case AccessibilityRole::Slider:
    case AccessibilityRole::ScrollBar:
    case AccessibilityRole::SpinButton:
        return true;
    case AccessibilityRole::Splitter:
        return canSetFocusAttribute();
    default:
        return false;
    }
}

bool AccessibilityObject::isMeter() const
{
#if ENABLE(METER_ELEMENT)
    RenderObject* renderer = this->renderer();
    return renderer && renderer->isMeter();
#else
    return false;
#endif
}

IntPoint AccessibilityObject::clickPoint()
{
    LayoutRect rect = elementRect();
    return roundedIntPoint(LayoutPoint(rect.x() + rect.width() / 2, rect.y() + rect.height() / 2));
}

IntRect AccessibilityObject::boundingBoxForQuads(RenderObject* obj, const Vector<FloatQuad>& quads)
{
    ASSERT(obj);
    if (!obj)
        return IntRect();
    
    FloatRect result;
    for (const auto& quad : quads) {
        FloatRect r = quad.enclosingBoundingBox();
        if (!r.isEmpty()) {
            if (obj->style().hasAppearance())
                obj->theme().adjustRepaintRect(*obj, r);
            result.unite(r);
        }
    }
    return snappedIntRect(LayoutRect(result));
}
    
bool AccessibilityObject::press()
{
    // The presence of the actionElement will confirm whether we should even attempt a press.
    Element* actionElem = actionElement();
    if (!actionElem)
        return false;
    if (Frame* f = actionElem->document().frame())
        f->loader().resetMultipleFormSubmissionProtection();
    
    // Hit test at this location to determine if there is a sub-node element that should act
    // as the target of the action.
    Element* hitTestElement = nullptr;
    Document* document = this->document();
    if (document) {
        HitTestRequest request(HitTestRequest::ReadOnly | HitTestRequest::Active | HitTestRequest::AccessibilityHitTest);
        HitTestResult hitTestResult(clickPoint());
        document->renderView()->hitTest(request, hitTestResult);
        if (hitTestResult.innerNode()) {
            Node* innerNode = hitTestResult.innerNode()->deprecatedShadowAncestorNode();
            if (is<Element>(*innerNode))
                hitTestElement = downcast<Element>(innerNode);
            else if (innerNode)
                hitTestElement = innerNode->parentElement();
        }
    }
    
    
    // Prefer the actionElement instead of this node, if the actionElement is inside this node.
    Element* pressElement = this->element();
    if (!pressElement || actionElem->isDescendantOf(*pressElement))
        pressElement = actionElem;
    
    ASSERT(pressElement);
    // Prefer the hit test element, if it is inside the target element.
    if (hitTestElement && hitTestElement->isDescendantOf(*pressElement))
        pressElement = hitTestElement;
    
    // dispatch accessibleclick event
    if (auto* cache = axObjectCache()) {
        if (auto* pressObject = cache->getOrCreate(pressElement)) {
            if (pressObject->dispatchAccessibilityEventWithType(AccessibilityEventType::Click))
                return true;
        }
    }
    
    UserGestureIndicator gestureIndicator(ProcessingUserGesture, document);
    
    bool dispatchedTouchEvent = false;
#if PLATFORM(IOS)
    if (hasTouchEventListener())
        dispatchedTouchEvent = dispatchTouchEvent();
#endif
    if (!dispatchedTouchEvent)
        pressElement->accessKeyAction(true);
    
    return true;
}
    
bool AccessibilityObject::dispatchTouchEvent()
{
#if ENABLE(IOS_TOUCH_EVENTS)
    if (auto* frame = mainFrame())
        return frame->eventHandler().dispatchSimulatedTouchEvent(clickPoint());
#endif
    return false;
}

Frame* AccessibilityObject::frame() const
{
    Node* node = this->node();
    if (!node)
        return nullptr;
    
    return node->document().frame();
}

Frame* AccessibilityObject::mainFrame() const
{
    Document* document = topDocument();
    if (!document)
        return nullptr;
    
    Frame* frame = document->frame();
    if (!frame)
        return nullptr;
    
    return &frame->mainFrame();
}

Document* AccessibilityObject::topDocument() const
{
    if (!document())
        return nullptr;
    return &document()->topDocument();
}

String AccessibilityObject::language() const
{
    const AtomicString& lang = getAttribute(langAttr);
    if (!lang.isEmpty())
        return lang;

    AccessibilityObject* parent = parentObject();
    
    // as a last resort, fall back to the content language specified in the meta tag
    if (!parent) {
        Document* doc = document();
        if (doc)
            return doc->contentLanguage();
        return nullAtom();
    }
    
    return parent->language();
}
    
VisiblePositionRange AccessibilityObject::visiblePositionRangeForUnorderedPositions(const VisiblePosition& visiblePos1, const VisiblePosition& visiblePos2) const
{
    if (visiblePos1.isNull() || visiblePos2.isNull())
        return VisiblePositionRange();

    // If there's no common tree scope between positions, return early.
    if (!commonTreeScope(visiblePos1.deepEquivalent().deprecatedNode(), visiblePos2.deepEquivalent().deprecatedNode()))
        return VisiblePositionRange();
    
    VisiblePosition startPos;
    VisiblePosition endPos;
    bool alreadyInOrder;

    // upstream is ordered before downstream for the same position
    if (visiblePos1 == visiblePos2 && visiblePos2.affinity() == UPSTREAM)
        alreadyInOrder = false;

    // use selection order to see if the positions are in order
    else
        alreadyInOrder = VisibleSelection(visiblePos1, visiblePos2).isBaseFirst();

    if (alreadyInOrder) {
        startPos = visiblePos1;
        endPos = visiblePos2;
    } else {
        startPos = visiblePos2;
        endPos = visiblePos1;
    }

    return VisiblePositionRange(startPos, endPos);
}

VisiblePositionRange AccessibilityObject::positionOfLeftWord(const VisiblePosition& visiblePos) const
{
    VisiblePosition startPosition = startOfWord(visiblePos, LeftWordIfOnBoundary);
    VisiblePosition endPosition = endOfWord(startPosition);
    return VisiblePositionRange(startPosition, endPosition);
}

VisiblePositionRange AccessibilityObject::positionOfRightWord(const VisiblePosition& visiblePos) const
{
    VisiblePosition startPosition = startOfWord(visiblePos, RightWordIfOnBoundary);
    VisiblePosition endPosition = endOfWord(startPosition);
    return VisiblePositionRange(startPosition, endPosition);
}

static VisiblePosition updateAXLineStartForVisiblePosition(const VisiblePosition& visiblePosition)
{
    // A line in the accessibility sense should include floating objects, such as aligned image, as part of a line.
    // So let's update the position to include that.
    VisiblePosition tempPosition;
    VisiblePosition startPosition = visiblePosition;
    while (true) {
        tempPosition = startPosition.previous();
        if (tempPosition.isNull())
            break;
        Position p = tempPosition.deepEquivalent();
        RenderObject* renderer = p.deprecatedNode()->renderer();
        if (!renderer || (renderer->isRenderBlock() && !p.deprecatedEditingOffset()))
            break;
        if (!RenderedPosition(tempPosition).isNull())
            break;
        startPosition = tempPosition;
    }

    return startPosition;
}

VisiblePositionRange AccessibilityObject::leftLineVisiblePositionRange(const VisiblePosition& visiblePos) const
{
    if (visiblePos.isNull())
        return VisiblePositionRange();

    // make a caret selection for the position before marker position (to make sure
    // we move off of a line start)
    VisiblePosition prevVisiblePos = visiblePos.previous();
    if (prevVisiblePos.isNull())
        return VisiblePositionRange();

    VisiblePosition startPosition = startOfLine(prevVisiblePos);

    // keep searching for a valid line start position.  Unless the VisiblePosition is at the very beginning, there should
    // always be a valid line range.  However, startOfLine will return null for position next to a floating object,
    // since floating object doesn't really belong to any line.
    // This check will reposition the marker before the floating object, to ensure we get a line start.
    if (startPosition.isNull()) {
        while (startPosition.isNull() && prevVisiblePos.isNotNull()) {
            prevVisiblePos = prevVisiblePos.previous();
            startPosition = startOfLine(prevVisiblePos);
        }
    } else
        startPosition = updateAXLineStartForVisiblePosition(startPosition);

    VisiblePosition endPosition = endOfLine(prevVisiblePos);
    return VisiblePositionRange(startPosition, endPosition);
}

VisiblePositionRange AccessibilityObject::rightLineVisiblePositionRange(const VisiblePosition& visiblePos) const
{
    if (visiblePos.isNull())
        return VisiblePositionRange();

    // make sure we move off of a line end
    VisiblePosition nextVisiblePos = visiblePos.next();
    if (nextVisiblePos.isNull())
        return VisiblePositionRange();

    VisiblePosition startPosition = startOfLine(nextVisiblePos);

    // fetch for a valid line start position
    if (startPosition.isNull()) {
        startPosition = visiblePos;
        nextVisiblePos = nextVisiblePos.next();
    } else
        startPosition = updateAXLineStartForVisiblePosition(startPosition);

    VisiblePosition endPosition = endOfLine(nextVisiblePos);

    // as long as the position hasn't reached the end of the doc,  keep searching for a valid line end position
    // Unless the VisiblePosition is at the very end, there should always be a valid line range.  However, endOfLine will
    // return null for position by a floating object, since floating object doesn't really belong to any line.
    // This check will reposition the marker after the floating object, to ensure we get a line end.
    while (endPosition.isNull() && nextVisiblePos.isNotNull()) {
        nextVisiblePos = nextVisiblePos.next();
        endPosition = endOfLine(nextVisiblePos);
    }

    return VisiblePositionRange(startPosition, endPosition);
}

VisiblePositionRange AccessibilityObject::sentenceForPosition(const VisiblePosition& visiblePos) const
{
    // FIXME: FO 2 IMPLEMENT (currently returns incorrect answer)
    // Related? <rdar://problem/3927736> Text selection broken in 8A336
    VisiblePosition startPosition = startOfSentence(visiblePos);
    VisiblePosition endPosition = endOfSentence(startPosition);
    return VisiblePositionRange(startPosition, endPosition);
}

VisiblePositionRange AccessibilityObject::paragraphForPosition(const VisiblePosition& visiblePos) const
{
    VisiblePosition startPosition = startOfParagraph(visiblePos);
    VisiblePosition endPosition = endOfParagraph(startPosition);
    return VisiblePositionRange(startPosition, endPosition);
}

static VisiblePosition startOfStyleRange(const VisiblePosition& visiblePos)
{
    RenderObject* renderer = visiblePos.deepEquivalent().deprecatedNode()->renderer();
    RenderObject* startRenderer = renderer;
    auto* style = &renderer->style();

    // traverse backward by renderer to look for style change
    for (RenderObject* r = renderer->previousInPreOrder(); r; r = r->previousInPreOrder()) {
        // skip non-leaf nodes
        if (r->firstChildSlow())
            continue;

        // stop at style change
        if (&r->style() != style)
            break;

        // remember match
        startRenderer = r;
    }

    return firstPositionInOrBeforeNode(startRenderer->node());
}

static VisiblePosition endOfStyleRange(const VisiblePosition& visiblePos)
{
    RenderObject* renderer = visiblePos.deepEquivalent().deprecatedNode()->renderer();
    RenderObject* endRenderer = renderer;
    const RenderStyle& style = renderer->style();

    // traverse forward by renderer to look for style change
    for (RenderObject* r = renderer->nextInPreOrder(); r; r = r->nextInPreOrder()) {
        // skip non-leaf nodes
        if (r->firstChildSlow())
            continue;

        // stop at style change
        if (&r->style() != &style)
            break;

        // remember match
        endRenderer = r;
    }

    return lastPositionInOrAfterNode(endRenderer->node());
}

VisiblePositionRange AccessibilityObject::styleRangeForPosition(const VisiblePosition& visiblePos) const
{
    if (visiblePos.isNull())
        return VisiblePositionRange();

    return VisiblePositionRange(startOfStyleRange(visiblePos), endOfStyleRange(visiblePos));
}

// NOTE: Consider providing this utility method as AX API
VisiblePositionRange AccessibilityObject::visiblePositionRangeForRange(const PlainTextRange& range) const
{
    unsigned textLength = getLengthForTextRange();
    if (range.start + range.length > textLength)
        return VisiblePositionRange();

    VisiblePosition startPosition = visiblePositionForIndex(range.start);
    startPosition.setAffinity(DOWNSTREAM);
    VisiblePosition endPosition = visiblePositionForIndex(range.start + range.length);
    return VisiblePositionRange(startPosition, endPosition);
}

RefPtr<Range> AccessibilityObject::rangeForPlainTextRange(const PlainTextRange& range) const
{
    unsigned textLength = getLengthForTextRange();
    if (range.start + range.length > textLength)
        return nullptr;
    
    if (AXObjectCache* cache = axObjectCache()) {
        CharacterOffset start = cache->characterOffsetForIndex(range.start, this);
        CharacterOffset end = cache->characterOffsetForIndex(range.start + range.length, this);
        return cache->rangeForUnorderedCharacterOffsets(start, end);
    }
    return nullptr;
}

VisiblePositionRange AccessibilityObject::lineRangeForPosition(const VisiblePosition& visiblePosition) const
{
    VisiblePosition startPosition = startOfLine(visiblePosition);
    VisiblePosition endPosition = endOfLine(visiblePosition);
    return VisiblePositionRange(startPosition, endPosition);
}

bool AccessibilityObject::replacedNodeNeedsCharacter(Node* replacedNode)
{
    // we should always be given a rendered node and a replaced node, but be safe
    // replaced nodes are either attachments (widgets) or images
    if (!replacedNode || !isRendererReplacedElement(replacedNode->renderer()) || replacedNode->isTextNode())
        return false;

    // create an AX object, but skip it if it is not supposed to be seen
    AccessibilityObject* object = replacedNode->renderer()->document().axObjectCache()->getOrCreate(replacedNode);
    if (object->accessibilityIsIgnored())
        return false;

    return true;
}

// Finds a RenderListItem parent give a node.
static RenderListItem* renderListItemContainerForNode(Node* node)
{
    for (; node; node = node->parentNode()) {
        RenderBoxModelObject* renderer = node->renderBoxModelObject();
        if (is<RenderListItem>(renderer))
            return downcast<RenderListItem>(renderer);
    }
    return nullptr;
}

static String listMarkerTextForNode(Node* node)
{
    RenderListItem* listItem = renderListItemContainerForNode(node);
    if (!listItem)
        return String();
    
    // If this is in a list item, we need to manually add the text for the list marker
    // because a RenderListMarker does not have a Node equivalent and thus does not appear
    // when iterating text.
    return listItem->markerTextWithSuffix();
}

// Returns the text associated with a list marker if this node is contained within a list item.
String AccessibilityObject::listMarkerTextForNodeAndPosition(Node* node, const VisiblePosition& visiblePositionStart)
{
    // If the range does not contain the start of the line, the list marker text should not be included.
    if (!isStartOfLine(visiblePositionStart))
        return String();

    // We should speak the list marker only for the first line.
    RenderListItem* listItem = renderListItemContainerForNode(node);
    if (!listItem)
        return String();
    if (!inSameLine(visiblePositionStart, firstPositionInNode(&listItem->element())))
        return String();
    
    return listMarkerTextForNode(node);
}

String AccessibilityObject::stringForRange(RefPtr<Range> range) const
{
    if (!range)
        return String();
    
    TextIterator it(range.get());
    if (it.atEnd())
        return String();
    
    StringBuilder builder;
    for (; !it.atEnd(); it.advance()) {
        // non-zero length means textual node, zero length means replaced node (AKA "attachments" in AX)
        if (it.text().length()) {
            // Add a textual representation for list marker text.
            // Don't add list marker text for new line character.
            if (it.text().length() != 1 || !isSpaceOrNewline(it.text()[0]))
                builder.append(listMarkerTextForNodeAndPosition(it.node(), VisiblePosition(range->startPosition())));
            it.appendTextToStringBuilder(builder);
        } else {
            // locate the node and starting offset for this replaced range
            Node& node = it.range()->startContainer();
            ASSERT(&node == &it.range()->endContainer());
            int offset = it.range()->startOffset();
            if (replacedNodeNeedsCharacter(node.traverseToChildAt(offset)))
                builder.append(objectReplacementCharacter);
        }
    }
    
    return builder.toString();
}

String AccessibilityObject::stringForVisiblePositionRange(const VisiblePositionRange& visiblePositionRange)
{
    if (visiblePositionRange.isNull())
        return String();

    StringBuilder builder;
    RefPtr<Range> range = makeRange(visiblePositionRange.start, visiblePositionRange.end);
    for (TextIterator it(range.get()); !it.atEnd(); it.advance()) {
        // non-zero length means textual node, zero length means replaced node (AKA "attachments" in AX)
        if (it.text().length()) {
            // Add a textual representation for list marker text.
            builder.append(listMarkerTextForNodeAndPosition(it.node(), visiblePositionRange.start));
            it.appendTextToStringBuilder(builder);
        } else {
            // locate the node and starting offset for this replaced range
            Node& node = it.range()->startContainer();
            ASSERT(&node == &it.range()->endContainer());
            int offset = it.range()->startOffset();
            if (replacedNodeNeedsCharacter(node.traverseToChildAt(offset)))
                builder.append(objectReplacementCharacter);
        }
    }

    return builder.toString();
}

int AccessibilityObject::lengthForVisiblePositionRange(const VisiblePositionRange& visiblePositionRange) const
{
    // FIXME: Multi-byte support
    if (visiblePositionRange.isNull())
        return -1;
    
    int length = 0;
    RefPtr<Range> range = makeRange(visiblePositionRange.start, visiblePositionRange.end);
    for (TextIterator it(range.get()); !it.atEnd(); it.advance()) {
        // non-zero length means textual node, zero length means replaced node (AKA "attachments" in AX)
        if (it.text().length())
            length += it.text().length();
        else {
            // locate the node and starting offset for this replaced range
            Node& node = it.range()->startContainer();
            ASSERT(&node == &it.range()->endContainer());
            int offset = it.range()->startOffset();

            if (replacedNodeNeedsCharacter(node.traverseToChildAt(offset)))
                ++length;
        }
    }
    
    return length;
}

VisiblePosition AccessibilityObject::visiblePositionForBounds(const IntRect& rect, AccessibilityVisiblePositionForBounds visiblePositionForBounds) const
{
    if (rect.isEmpty())
        return VisiblePosition();
    
    auto* mainFrame = this->mainFrame();
    if (!mainFrame)
        return VisiblePosition();
    
    // FIXME: Add support for right-to-left languages.
    IntPoint corner = (visiblePositionForBounds == AccessibilityVisiblePositionForBounds::First) ? rect.minXMinYCorner() : rect.maxXMaxYCorner();
    VisiblePosition position = mainFrame->visiblePositionForPoint(corner);
    
    if (rect.contains(position.absoluteCaretBounds().center()))
        return position;
    
    // If the initial position is located outside the bounds adjust it incrementally as needed.
    VisiblePosition nextPosition = position.next();
    VisiblePosition previousPosition = position.previous();
    while (nextPosition.isNotNull() || previousPosition.isNotNull()) {
        if (rect.contains(nextPosition.absoluteCaretBounds().center()))
            return nextPosition;
        if (rect.contains(previousPosition.absoluteCaretBounds().center()))
            return previousPosition;
        
        nextPosition = nextPosition.next();
        previousPosition = previousPosition.previous();
    }
    
    return VisiblePosition();
}

VisiblePosition AccessibilityObject::nextWordEnd(const VisiblePosition& visiblePos) const
{
    if (visiblePos.isNull())
        return VisiblePosition();

    // make sure we move off of a word end
    VisiblePosition nextVisiblePos = visiblePos.next();
    if (nextVisiblePos.isNull())
        return VisiblePosition();

    return endOfWord(nextVisiblePos, LeftWordIfOnBoundary);
}

VisiblePosition AccessibilityObject::previousWordStart(const VisiblePosition& visiblePos) const
{
    if (visiblePos.isNull())
        return VisiblePosition();

    // make sure we move off of a word start
    VisiblePosition prevVisiblePos = visiblePos.previous();
    if (prevVisiblePos.isNull())
        return VisiblePosition();

    return startOfWord(prevVisiblePos, RightWordIfOnBoundary);
}

VisiblePosition AccessibilityObject::nextLineEndPosition(const VisiblePosition& visiblePos) const
{
    if (visiblePos.isNull())
        return VisiblePosition();

    // to make sure we move off of a line end
    VisiblePosition nextVisiblePos = visiblePos.next();
    if (nextVisiblePos.isNull())
        return VisiblePosition();

    VisiblePosition endPosition = endOfLine(nextVisiblePos);

    // as long as the position hasn't reached the end of the doc,  keep searching for a valid line end position
    // There are cases like when the position is next to a floating object that'll return null for end of line. This code will avoid returning null.
    while (endPosition.isNull() && nextVisiblePos.isNotNull()) {
        nextVisiblePos = nextVisiblePos.next();
        endPosition = endOfLine(nextVisiblePos);
    }

    return endPosition;
}

VisiblePosition AccessibilityObject::previousLineStartPosition(const VisiblePosition& visiblePos) const
{
    if (visiblePos.isNull())
        return VisiblePosition();

    // make sure we move off of a line start
    VisiblePosition prevVisiblePos = visiblePos.previous();
    if (prevVisiblePos.isNull())
        return VisiblePosition();

    VisiblePosition startPosition = startOfLine(prevVisiblePos);

    // as long as the position hasn't reached the beginning of the doc,  keep searching for a valid line start position
    // There are cases like when the position is next to a floating object that'll return null for start of line. This code will avoid returning null.
    if (startPosition.isNull()) {
        while (startPosition.isNull() && prevVisiblePos.isNotNull()) {
            prevVisiblePos = prevVisiblePos.previous();
            startPosition = startOfLine(prevVisiblePos);
        }
    } else
        startPosition = updateAXLineStartForVisiblePosition(startPosition);

    return startPosition;
}

VisiblePosition AccessibilityObject::nextSentenceEndPosition(const VisiblePosition& visiblePos) const
{
    // FIXME: FO 2 IMPLEMENT (currently returns incorrect answer)
    // Related? <rdar://problem/3927736> Text selection broken in 8A336
    if (visiblePos.isNull())
        return VisiblePosition();

    // make sure we move off of a sentence end
    VisiblePosition nextVisiblePos = visiblePos.next();
    if (nextVisiblePos.isNull())
        return VisiblePosition();

    // an empty line is considered a sentence. If it's skipped, then the sentence parser will not
    // see this empty line.  Instead, return the end position of the empty line.
    VisiblePosition endPosition;
    
    String lineString = plainText(makeRange(startOfLine(nextVisiblePos), endOfLine(nextVisiblePos)).get());
    if (lineString.isEmpty())
        endPosition = nextVisiblePos;
    else
        endPosition = endOfSentence(nextVisiblePos);

    return endPosition;
}

VisiblePosition AccessibilityObject::previousSentenceStartPosition(const VisiblePosition& visiblePos) const
{
    // FIXME: FO 2 IMPLEMENT (currently returns incorrect answer)
    // Related? <rdar://problem/3927736> Text selection broken in 8A336
    if (visiblePos.isNull())
        return VisiblePosition();

    // make sure we move off of a sentence start
    VisiblePosition previousVisiblePos = visiblePos.previous();
    if (previousVisiblePos.isNull())
        return VisiblePosition();

    // treat empty line as a separate sentence.
    VisiblePosition startPosition;
    
    String lineString = plainText(makeRange(startOfLine(previousVisiblePos), endOfLine(previousVisiblePos)).get());
    if (lineString.isEmpty())
        startPosition = previousVisiblePos;
    else
        startPosition = startOfSentence(previousVisiblePos);

    return startPosition;
}

VisiblePosition AccessibilityObject::nextParagraphEndPosition(const VisiblePosition& visiblePos) const
{
    if (visiblePos.isNull())
        return VisiblePosition();

    // make sure we move off of a paragraph end
    VisiblePosition nextPos = visiblePos.next();
    if (nextPos.isNull())
        return VisiblePosition();

    return endOfParagraph(nextPos);
}

VisiblePosition AccessibilityObject::previousParagraphStartPosition(const VisiblePosition& visiblePos) const
{
    if (visiblePos.isNull())
        return VisiblePosition();

    // make sure we move off of a paragraph start
    VisiblePosition previousPos = visiblePos.previous();
    if (previousPos.isNull())
        return VisiblePosition();

    return startOfParagraph(previousPos);
}

AccessibilityObject* AccessibilityObject::accessibilityObjectForPosition(const VisiblePosition& visiblePos) const
{
    if (visiblePos.isNull())
        return nullptr;

    RenderObject* obj = visiblePos.deepEquivalent().deprecatedNode()->renderer();
    if (!obj)
        return nullptr;

    return obj->document().axObjectCache()->getOrCreate(obj);
}
    
// If you call node->hasEditableStyle() since that will return true if an ancestor is editable.
// This only returns true if this is the element that actually has the contentEditable attribute set.
bool AccessibilityObject::hasContentEditableAttributeSet() const
{
    return contentEditableAttributeIsEnabled(element());
}

bool AccessibilityObject::supportsReadOnly() const
{
    AccessibilityRole role = roleValue();

    return role == AccessibilityRole::CheckBox
        || role == AccessibilityRole::ColumnHeader
        || role == AccessibilityRole::ComboBox
        || role == AccessibilityRole::Grid
        || role == AccessibilityRole::GridCell
        || role == AccessibilityRole::ListBox
        || role == AccessibilityRole::MenuItemCheckbox
        || role == AccessibilityRole::MenuItemRadio
        || role == AccessibilityRole::RadioGroup
        || role == AccessibilityRole::RowHeader
        || role == AccessibilityRole::SearchField
        || role == AccessibilityRole::Slider
        || role == AccessibilityRole::SpinButton
        || role == AccessibilityRole::Switch
        || role == AccessibilityRole::TextField
        || role == AccessibilityRole::TreeGrid
        || isPasswordField();
}

String AccessibilityObject::readOnlyValue() const
{
    if (!hasAttribute(aria_readonlyAttr))
        return ariaRoleAttribute() != AccessibilityRole::Unknown && supportsReadOnly() ? "false" : String();

    return getAttribute(aria_readonlyAttr).string().convertToASCIILowercase();
}

bool AccessibilityObject::supportsAutoComplete() const
{
    return (isComboBox() || isARIATextControl()) && hasAttribute(aria_autocompleteAttr);
}

String AccessibilityObject::autoCompleteValue() const
{
    const AtomicString& autoComplete = getAttribute(aria_autocompleteAttr);
    if (equalLettersIgnoringASCIICase(autoComplete, "inline")
        || equalLettersIgnoringASCIICase(autoComplete, "list")
        || equalLettersIgnoringASCIICase(autoComplete, "both"))
        return autoComplete;

    return "none";
}

bool AccessibilityObject::contentEditableAttributeIsEnabled(Element* element)
{
    if (!element)
        return false;
    
    const AtomicString& contentEditableValue = element->attributeWithoutSynchronization(contenteditableAttr);
    if (contentEditableValue.isNull())
        return false;
    
    // Both "true" (case-insensitive) and the empty string count as true.
    return contentEditableValue.isEmpty() || equalLettersIgnoringASCIICase(contentEditableValue, "true");
}
    
#if HAVE(ACCESSIBILITY)
int AccessibilityObject::lineForPosition(const VisiblePosition& visiblePos) const
{
    if (visiblePos.isNull() || !node())
        return -1;

    // If the position is not in the same editable region as this AX object, return -1.
    Node* containerNode = visiblePos.deepEquivalent().containerNode();
    if (!containerNode->containsIncludingShadowDOM(node()) && !node()->containsIncludingShadowDOM(containerNode))
        return -1;

    int lineCount = -1;
    VisiblePosition currentVisiblePos = visiblePos;
    VisiblePosition savedVisiblePos;

    // move up until we get to the top
    // FIXME: This only takes us to the top of the rootEditableElement, not the top of the
    // top document.
    do {
        savedVisiblePos = currentVisiblePos;
        VisiblePosition prevVisiblePos = previousLinePosition(currentVisiblePos, 0, HasEditableAXRole);
        currentVisiblePos = prevVisiblePos;
        ++lineCount;
    }  while (currentVisiblePos.isNotNull() && !(inSameLine(currentVisiblePos, savedVisiblePos)));

    return lineCount;
}
#endif

// NOTE: Consider providing this utility method as AX API
PlainTextRange AccessibilityObject::plainTextRangeForVisiblePositionRange(const VisiblePositionRange& positionRange) const
{
    int index1 = index(positionRange.start);
    int index2 = index(positionRange.end);
    if (index1 < 0 || index2 < 0 || index1 > index2)
        return PlainTextRange();

    return PlainTextRange(index1, index2 - index1);
}

// The composed character range in the text associated with this accessibility object that
// is specified by the given screen coordinates. This parameterized attribute returns the
// complete range of characters (including surrogate pairs of multi-byte glyphs) at the given
// screen coordinates.
// NOTE: This varies from AppKit when the point is below the last line. AppKit returns an
// an error in that case. We return textControl->text().length(), 1. Does this matter?
PlainTextRange AccessibilityObject::doAXRangeForPosition(const IntPoint& point) const
{
    int i = index(visiblePositionForPoint(point));
    if (i < 0)
        return PlainTextRange();

    return PlainTextRange(i, 1);
}

// Given a character index, the range of text associated with this accessibility object
// over which the style in effect at that character index applies.
PlainTextRange AccessibilityObject::doAXStyleRangeForIndex(unsigned index) const
{
    VisiblePositionRange range = styleRangeForPosition(visiblePositionForIndex(index, false));
    return plainTextRangeForVisiblePositionRange(range);
}

// Given an indexed character, the line number of the text associated with this accessibility
// object that contains the character.
unsigned AccessibilityObject::doAXLineForIndex(unsigned index)
{
    return lineForPosition(visiblePositionForIndex(index, false));
}

#if HAVE(ACCESSIBILITY)
void AccessibilityObject::updateBackingStore()
{
    if (!axObjectCache())
        return;
    
    // Updating the layout may delete this object.
    RefPtr<AccessibilityObject> protectedThis(this);
    if (auto* document = this->document()) {
        if (!document->view()->layoutContext().isInRenderTreeLayout() && !document->inRenderTreeUpdate() && !document->inStyleRecalc())
            document->updateLayoutIgnorePendingStylesheets();
    }
    updateChildrenIfNecessary();
}
#endif
    
ScrollView* AccessibilityObject::scrollViewAncestor() const
{
    if (const AccessibilityObject* scrollParent = AccessibilityObject::matchedParent(*this, true, [] (const AccessibilityObject& object) {
        return is<AccessibilityScrollView>(object);
    }))
        return downcast<AccessibilityScrollView>(*scrollParent).scrollView();
    
    return nullptr;
}
    
Document* AccessibilityObject::document() const
{
    FrameView* frameView = documentFrameView();
    if (!frameView)
        return nullptr;
    
    return frameView->frame().document();
}
    
Page* AccessibilityObject::page() const
{
    Document* document = this->document();
    if (!document)
        return nullptr;
    return document->page();
}

FrameView* AccessibilityObject::documentFrameView() const 
{ 
    const AccessibilityObject* object = this;
    while (object && !object->isAccessibilityRenderObject()) 
        object = object->parentObject();
        
    if (!object)
        return nullptr;

    return object->documentFrameView();
}

#if HAVE(ACCESSIBILITY)
const AccessibilityObject::AccessibilityChildrenVector& AccessibilityObject::children(bool updateChildrenIfNeeded)
{
    if (updateChildrenIfNeeded)
        updateChildrenIfNecessary();

    return m_children;
}
#endif

void AccessibilityObject::updateChildrenIfNecessary()
{
    if (!hasChildren()) {
        // Enable the cache in case we end up adding a lot of children, we don't want to recompute axIsIgnored each time.
        AXAttributeCacheEnabler enableCache(axObjectCache());
        addChildren();
    }
}
    
void AccessibilityObject::clearChildren()
{
    // Some objects have weak pointers to their parents and those associations need to be detached.
    for (const auto& child : m_children)
        child->detachFromParent();
    
    m_children.clear();
    m_haveChildren = false;
}

AccessibilityObject* AccessibilityObject::anchorElementForNode(Node* node)
{
    RenderObject* obj = node->renderer();
    if (!obj)
        return nullptr;
    
    RefPtr<AccessibilityObject> axObj = obj->document().axObjectCache()->getOrCreate(obj);
    Element* anchor = axObj->anchorElement();
    if (!anchor)
        return nullptr;
    
    RenderObject* anchorRenderer = anchor->renderer();
    if (!anchorRenderer)
        return nullptr;
    
    return anchorRenderer->document().axObjectCache()->getOrCreate(anchorRenderer);
}

AccessibilityObject* AccessibilityObject::headingElementForNode(Node* node)
{
    if (!node)
        return nullptr;
    
    RenderObject* renderObject = node->renderer();
    if (!renderObject)
        return nullptr;
    
    AccessibilityObject* axObject = renderObject->document().axObjectCache()->getOrCreate(renderObject);
    
    return const_cast<AccessibilityObject*>(AccessibilityObject::matchedParent(*axObject, true, [] (const AccessibilityObject& object) {
        return object.roleValue() == AccessibilityRole::Heading;
    }));
}

const AccessibilityObject* AccessibilityObject::matchedParent(const AccessibilityObject& object, bool includeSelf, const WTF::Function<bool(const AccessibilityObject&)>& matches)
{
    const AccessibilityObject* parent = includeSelf ? &object : object.parentObject();
    for (; parent; parent = parent->parentObject()) {
        if (matches(*parent))
            return parent;
    }
    return nullptr;
}

void AccessibilityObject::ariaTreeRows(AccessibilityChildrenVector& result)
{
    for (const auto& child : children()) {
        // Add tree items as the rows.
        if (child->roleValue() == AccessibilityRole::TreeItem)
            result.append(child);

        // Now see if this item also has rows hiding inside of it.
        child->ariaTreeRows(result);
    }
}
    
void AccessibilityObject::ariaTreeItemContent(AccessibilityChildrenVector& result)
{
    // The ARIA tree item content are the item that are not other tree items or their containing groups.
    for (const auto& child : children()) {
        if (!child->isGroup() && child->roleValue() != AccessibilityRole::TreeItem)
            result.append(child);
    }
}

void AccessibilityObject::ariaTreeItemDisclosedRows(AccessibilityChildrenVector& result)
{
    for (const auto& obj : children()) {
        // Add tree items as the rows.
        if (obj->roleValue() == AccessibilityRole::TreeItem)
            result.append(obj);
        // If it's not a tree item, then descend into the group to find more tree items.
        else 
            obj->ariaTreeRows(result);
    }    
}
    
const String AccessibilityObject::defaultLiveRegionStatusForRole(AccessibilityRole role)
{
    switch (role) {
    case AccessibilityRole::ApplicationAlertDialog:
    case AccessibilityRole::ApplicationAlert:
        return "assertive"_s;
    case AccessibilityRole::ApplicationLog:
    case AccessibilityRole::ApplicationStatus:
        return "polite"_s;
    case AccessibilityRole::ApplicationTimer:
    case AccessibilityRole::ApplicationMarquee:
        return "off"_s;
    default:
        return nullAtom();
    }
}
    
#if HAVE(ACCESSIBILITY)
const String& AccessibilityObject::actionVerb() const
{
#if !PLATFORM(IOS)
    // FIXME: Need to add verbs for select elements.
    static NeverDestroyed<const String> buttonAction(AXButtonActionVerb());
    static NeverDestroyed<const String> textFieldAction(AXTextFieldActionVerb());
    static NeverDestroyed<const String> radioButtonAction(AXRadioButtonActionVerb());
    static NeverDestroyed<const String> checkedCheckBoxAction(AXCheckedCheckBoxActionVerb());
    static NeverDestroyed<const String> uncheckedCheckBoxAction(AXUncheckedCheckBoxActionVerb());
    static NeverDestroyed<const String> linkAction(AXLinkActionVerb());
    static NeverDestroyed<const String> menuListAction(AXMenuListActionVerb());
    static NeverDestroyed<const String> menuListPopupAction(AXMenuListPopupActionVerb());
    static NeverDestroyed<const String> listItemAction(AXListItemActionVerb());

    switch (roleValue()) {
    case AccessibilityRole::Button:
    case AccessibilityRole::ToggleButton:
        return buttonAction;
    case AccessibilityRole::TextField:
    case AccessibilityRole::TextArea:
        return textFieldAction;
    case AccessibilityRole::RadioButton:
        return radioButtonAction;
    case AccessibilityRole::CheckBox:
    case AccessibilityRole::Switch:
        return isChecked() ? checkedCheckBoxAction : uncheckedCheckBoxAction;
    case AccessibilityRole::Link:
    case AccessibilityRole::WebCoreLink:
        return linkAction;
    case AccessibilityRole::PopUpButton:
        return menuListAction;
    case AccessibilityRole::MenuListPopup:
        return menuListPopupAction;
    case AccessibilityRole::ListItem:
        return listItemAction;
    default:
        return nullAtom();
    }
#else
    return nullAtom();
#endif
}
#endif

bool AccessibilityObject::ariaIsMultiline() const
{
    return equalLettersIgnoringASCIICase(getAttribute(aria_multilineAttr), "true");
}

String AccessibilityObject::invalidStatus() const
{
    String grammarValue = "grammar"_s;
    String falseValue = "false"_s;
    String spellingValue = "spelling"_s;
    String trueValue = "true"_s;
    String undefinedValue = "undefined"_s;

    // aria-invalid can return false (default), grammar, spelling, or true.
    String ariaInvalid = stripLeadingAndTrailingHTMLSpaces(getAttribute(aria_invalidAttr));
    
    if (ariaInvalid.isEmpty()) {
        // We should expose invalid status for input types.
        Node* node = this->node();
        if (node && is<HTMLInputElement>(*node)) {
            HTMLInputElement& input = downcast<HTMLInputElement>(*node);
            if (input.hasBadInput() || input.typeMismatch())
                return trueValue;
        }
        return falseValue;
    }
    
    // If "false", "undefined" [sic, string value], empty, or missing, return "false".
    if (ariaInvalid == falseValue || ariaInvalid == undefinedValue)
        return falseValue;
    // Besides true/false/undefined, the only tokens defined by WAI-ARIA 1.0...
    // ...for @aria-invalid are "grammar" and "spelling".
    if (ariaInvalid == grammarValue)
        return grammarValue;
    if (ariaInvalid == spellingValue)
        return spellingValue;
    // Any other non empty string should be treated as "true".
    return trueValue;
}

bool AccessibilityObject::supportsCurrent() const
{
    return hasAttribute(aria_currentAttr);
}
 
AccessibilityCurrentState AccessibilityObject::currentState() const
{
    // aria-current can return false (default), true, page, step, location, date or time.
    String currentStateValue = stripLeadingAndTrailingHTMLSpaces(getAttribute(aria_currentAttr));
    
    // If "false", empty, or missing, return false state.
    if (currentStateValue.isEmpty() || currentStateValue == "false")
        return AccessibilityCurrentState::False;
    
    if (currentStateValue == "page")
        return AccessibilityCurrentState::Page;
    if (currentStateValue == "step")
        return AccessibilityCurrentState::Step;
    if (currentStateValue == "location")
        return AccessibilityCurrentState::Location;
    if (currentStateValue == "date")
        return AccessibilityCurrentState::Date;
    if (currentStateValue == "time")
        return AccessibilityCurrentState::Time;
    
    // Any value not included in the list of allowed values should be treated as "true".
    return AccessibilityCurrentState::True;
}

String AccessibilityObject::currentValue() const
{
    switch (currentState()) {
    case AccessibilityCurrentState::False:
        return "false";
    case AccessibilityCurrentState::Page:
        return "page";
    case AccessibilityCurrentState::Step:
        return "step";
    case AccessibilityCurrentState::Location:
        return "location";
    case AccessibilityCurrentState::Time:
        return "time";
    case AccessibilityCurrentState::Date:
        return "date";
    default:
    case AccessibilityCurrentState::True:
        return "true";
    }
}

bool AccessibilityObject::isModalDescendant(Node* modalNode) const
{
    Node* node = this->node();
    if (!modalNode || !node)
        return false;
    
    if (node == modalNode)
        return true;
    
    // ARIA 1.1 aria-modal, indicates whether an element is modal when displayed.
    // For the decendants of the modal object, they should also be considered as aria-modal=true.
    return node->isDescendantOf(*modalNode);
}

bool AccessibilityObject::isModalNode() const
{
    if (AXObjectCache* cache = axObjectCache())
        return node() && cache->modalNode() == node();

    return false;
}

bool AccessibilityObject::ignoredFromModalPresence() const
{
    // We shouldn't ignore the top node.
    if (!node() || !node()->parentNode())
        return false;
    
    AXObjectCache* cache = axObjectCache();
    if (!cache)
        return false;
    
    // modalNode is the current displayed modal dialog.
    Node* modalNode = cache->modalNode();
    if (!modalNode)
        return false;
    
    // We only want to ignore the objects within the same frame as the modal dialog.
    if (modalNode->document().frame() != this->frame())
        return false;
    
    return !isModalDescendant(modalNode);
}

bool AccessibilityObject::hasTagName(const QualifiedName& tagName) const
{
    Node* node = this->node();
    return is<Element>(node) && downcast<Element>(*node).hasTagName(tagName);
}
    
bool AccessibilityObject::hasAttribute(const QualifiedName& attribute) const
{
    Node* node = this->node();
    if (!is<Element>(node))
        return false;
    
    return downcast<Element>(*node).hasAttributeWithoutSynchronization(attribute);
}
    
const AtomicString& AccessibilityObject::getAttribute(const QualifiedName& attribute) const
{
    if (auto* element = this->element())
        return element->attributeWithoutSynchronization(attribute);
    return nullAtom();
}

bool AccessibilityObject::shouldDispatchAccessibilityEvent() const
{
    bool shouldDispatch = RuntimeEnabledFeatures::sharedFeatures().accessibilityObjectModelEnabled();
#if ENABLE(ACCESSIBILITY_EVENTS)
    return shouldDispatch &= this->page()->settings().accessibilityEventsEnabled();
#endif
    return shouldDispatch;
}

bool AccessibilityObject::dispatchAccessibilityEvent(Event& event) const
{
    if (!shouldDispatchAccessibilityEvent())
        return false;
    
    Vector<Element*> eventPath;
    for (auto* parentObject = this; parentObject; parentObject = parentObject->parentObject()) {
        if (parentObject->isWebArea())
            break;
        if (auto* parentElement = parentObject->element())
            eventPath.append(parentElement);
    }
    
    if (!eventPath.size())
        return false;
    
    EventDispatcher::dispatchEvent(eventPath, event);
    
    // return true if preventDefault() was called, so that we don't execute the fallback behavior.
    return event.defaultPrevented();
}

bool AccessibilityObject::dispatchAccessibilityEventWithType(AccessibilityEventType type) const
{
    AtomicString eventName;
    switch (type) {
    case AccessibilityEventType::ContextMenu:
        eventName = eventNames().accessiblecontextmenuEvent;
        break;
    case AccessibilityEventType::Click:
        eventName = eventNames().accessibleclickEvent;
        break;
    case AccessibilityEventType::Decrement:
        eventName = eventNames().accessibledecrementEvent;
        break;
    case AccessibilityEventType::Dismiss:
        eventName = eventNames().accessibledismissEvent;
        break;
    case AccessibilityEventType::Focus:
        eventName = eventNames().accessiblefocusEvent;
        break;
    case AccessibilityEventType::Increment:
        eventName = eventNames().accessibleincrementEvent;
        break;
    case AccessibilityEventType::ScrollIntoView:
        eventName = eventNames().accessiblescrollintoviewEvent;
        break;
    case AccessibilityEventType::Select:
        eventName = eventNames().accessibleselectEvent;
        break;
    default:
        return false;
    }
    
<<<<<<< HEAD
    auto event = Event::create(eventName, true, true);
=======
    auto event = Event::create(eventName, Event::CanBubble::Yes, Event::IsCancelable::Yes);
>>>>>>> 20415689
    return dispatchAccessibilityEvent(event);
}

bool AccessibilityObject::dispatchAccessibleSetValueEvent(const String& value) const
{
    if (!canSetValueAttribute())
        return false;
    auto event = AccessibleSetValueEvent::create(eventNames().accessiblesetvalueEvent, value);
    return dispatchAccessibilityEvent(event);
}

// Lacking concrete evidence of orientation, horizontal means width > height. vertical is height > width;
AccessibilityOrientation AccessibilityObject::orientation() const
{
    LayoutRect bounds = elementRect();
    if (bounds.size().width() > bounds.size().height())
        return AccessibilityOrientation::Horizontal;
    if (bounds.size().height() > bounds.size().width())
        return AccessibilityOrientation::Vertical;

    return AccessibilityOrientation::Undefined;
}    

bool AccessibilityObject::isDescendantOfObject(const AccessibilityObject* axObject) const
{
    if (!axObject || !axObject->hasChildren())
        return false;
    
    return AccessibilityObject::matchedParent(*this, false, [axObject] (const AccessibilityObject& object) {
        return &object == axObject;
    }) != nullptr;
}

bool AccessibilityObject::isAncestorOfObject(const AccessibilityObject* axObject) const
{
    if (!axObject)
        return false;

    return this == axObject || axObject->isDescendantOfObject(this);
}

AccessibilityObject* AccessibilityObject::firstAnonymousBlockChild() const
{
    for (AccessibilityObject* child = firstChild(); child; child = child->nextSibling()) {
        if (child->renderer() && child->renderer()->isAnonymousBlock())
            return child;
    }
    return nullptr;
}

using ARIARoleMap = HashMap<String, AccessibilityRole, ASCIICaseInsensitiveHash>;
using ARIAReverseRoleMap = HashMap<AccessibilityRole, String, DefaultHash<int>::Hash, WTF::UnsignedWithZeroKeyHashTraits<int>>;

static ARIARoleMap* gAriaRoleMap = nullptr;
static ARIAReverseRoleMap* gAriaReverseRoleMap = nullptr;

struct RoleEntry {
    String ariaRole;
    AccessibilityRole webcoreRole;
};

static void initializeRoleMap()
{
    if (gAriaRoleMap)
        return;
    ASSERT(!gAriaReverseRoleMap);

    const RoleEntry roles[] = {
        { "alert", AccessibilityRole::ApplicationAlert },
        { "alertdialog", AccessibilityRole::ApplicationAlertDialog },
        { "application", AccessibilityRole::WebApplication },
        { "article", AccessibilityRole::DocumentArticle },
        { "banner", AccessibilityRole::LandmarkBanner },
        { "blockquote", AccessibilityRole::Blockquote },
        { "button", AccessibilityRole::Button },
        { "caption", AccessibilityRole::Caption },
        { "checkbox", AccessibilityRole::CheckBox },
        { "complementary", AccessibilityRole::LandmarkComplementary },
        { "contentinfo", AccessibilityRole::LandmarkContentInfo },
        { "dialog", AccessibilityRole::ApplicationDialog },
        { "directory", AccessibilityRole::Directory },
        // The 'doc-*' roles are defined the ARIA DPUB mobile: https://www.w3.org/TR/dpub-aam-1.0/ 
        // Editor's draft is currently at https://rawgit.com/w3c/aria/master/dpub-aam/dpub-aam.html 
        { "doc-abstract", AccessibilityRole::ApplicationTextGroup },
        { "doc-acknowledgments", AccessibilityRole::LandmarkDocRegion },
        { "doc-afterword", AccessibilityRole::LandmarkDocRegion },
        { "doc-appendix", AccessibilityRole::LandmarkDocRegion },
        { "doc-backlink", AccessibilityRole::WebCoreLink },
        { "doc-biblioentry", AccessibilityRole::ListItem },
        { "doc-bibliography", AccessibilityRole::LandmarkDocRegion },
        { "doc-biblioref", AccessibilityRole::WebCoreLink },
        { "doc-chapter", AccessibilityRole::LandmarkDocRegion },
        { "doc-colophon", AccessibilityRole::ApplicationTextGroup },
        { "doc-conclusion", AccessibilityRole::LandmarkDocRegion },
        { "doc-cover", AccessibilityRole::Image },
        { "doc-credit", AccessibilityRole::ApplicationTextGroup },
        { "doc-credits", AccessibilityRole::LandmarkDocRegion },
        { "doc-dedication", AccessibilityRole::ApplicationTextGroup },
        { "doc-endnote", AccessibilityRole::ListItem },
        { "doc-endnotes", AccessibilityRole::LandmarkDocRegion },
        { "doc-epigraph", AccessibilityRole::ApplicationTextGroup },
        { "doc-epilogue", AccessibilityRole::LandmarkDocRegion },
        { "doc-errata", AccessibilityRole::LandmarkDocRegion },
        { "doc-example", AccessibilityRole::ApplicationTextGroup },
        { "doc-footnote", AccessibilityRole::Footnote },
        { "doc-foreword", AccessibilityRole::LandmarkDocRegion },
        { "doc-glossary", AccessibilityRole::LandmarkDocRegion },
        { "doc-glossref", AccessibilityRole::WebCoreLink },
        { "doc-index", AccessibilityRole::LandmarkNavigation },
        { "doc-introduction", AccessibilityRole::LandmarkDocRegion },
        { "doc-noteref", AccessibilityRole::WebCoreLink },
        { "doc-notice", AccessibilityRole::DocumentNote },
        { "doc-pagebreak", AccessibilityRole::Splitter },
        { "doc-pagelist", AccessibilityRole::LandmarkNavigation },
        { "doc-part", AccessibilityRole::LandmarkDocRegion },
        { "doc-preface", AccessibilityRole::LandmarkDocRegion },
        { "doc-prologue", AccessibilityRole::LandmarkDocRegion },
        { "doc-pullquote", AccessibilityRole::ApplicationTextGroup },
        { "doc-qna", AccessibilityRole::ApplicationTextGroup },
        { "doc-subtitle", AccessibilityRole::Heading },
        { "doc-tip", AccessibilityRole::DocumentNote },
        { "doc-toc", AccessibilityRole::LandmarkNavigation },
        { "figure", AccessibilityRole::Figure },
        // The mappings for 'graphics-*' roles are defined in this spec: https://w3c.github.io/graphics-aam/
        { "graphics-document", AccessibilityRole::GraphicsDocument },
        { "graphics-object", AccessibilityRole::GraphicsObject },
        { "graphics-symbol", AccessibilityRole::GraphicsSymbol },
        { "grid", AccessibilityRole::Grid },
        { "gridcell", AccessibilityRole::GridCell },
        { "table", AccessibilityRole::Table },
        { "cell", AccessibilityRole::Cell },
        { "columnheader", AccessibilityRole::ColumnHeader },
        { "combobox", AccessibilityRole::ComboBox },
        { "definition", AccessibilityRole::Definition },
        { "document", AccessibilityRole::Document },
        { "feed", AccessibilityRole::Feed },
        { "form", AccessibilityRole::Form },
        { "rowheader", AccessibilityRole::RowHeader },
        { "group", AccessibilityRole::ApplicationGroup },
        { "heading", AccessibilityRole::Heading },
        { "img", AccessibilityRole::Image },
        { "link", AccessibilityRole::WebCoreLink },
        { "list", AccessibilityRole::List },
        { "listitem", AccessibilityRole::ListItem },
        { "listbox", AccessibilityRole::ListBox },
        { "log", AccessibilityRole::ApplicationLog },
        { "main", AccessibilityRole::LandmarkMain },
        { "marquee", AccessibilityRole::ApplicationMarquee },
        { "math", AccessibilityRole::DocumentMath },
        { "menu", AccessibilityRole::Menu },
        { "menubar", AccessibilityRole::MenuBar },
        { "menuitem", AccessibilityRole::MenuItem },
        { "menuitemcheckbox", AccessibilityRole::MenuItemCheckbox },
        { "menuitemradio", AccessibilityRole::MenuItemRadio },
        { "none", AccessibilityRole::Presentational },
        { "note", AccessibilityRole::DocumentNote },
        { "navigation", AccessibilityRole::LandmarkNavigation },
        { "option", AccessibilityRole::ListBoxOption },
        { "paragraph", AccessibilityRole::Paragraph },
        { "presentation", AccessibilityRole::Presentational },
        { "progressbar", AccessibilityRole::ProgressIndicator },
        { "radio", AccessibilityRole::RadioButton },
        { "radiogroup", AccessibilityRole::RadioGroup },
        { "region", AccessibilityRole::LandmarkRegion },
        { "row", AccessibilityRole::Row },
        { "rowgroup", AccessibilityRole::RowGroup },
        { "scrollbar", AccessibilityRole::ScrollBar },
        { "search", AccessibilityRole::LandmarkSearch },
        { "searchbox", AccessibilityRole::SearchField },
        { "separator", AccessibilityRole::Splitter },
        { "slider", AccessibilityRole::Slider },
        { "spinbutton", AccessibilityRole::SpinButton },
        { "status", AccessibilityRole::ApplicationStatus },
        { "switch", AccessibilityRole::Switch },
        { "tab", AccessibilityRole::Tab },
        { "tablist", AccessibilityRole::TabList },
        { "tabpanel", AccessibilityRole::TabPanel },
        { "text", AccessibilityRole::StaticText },
        { "textbox", AccessibilityRole::TextArea },
        { "term", AccessibilityRole::Term },
        { "timer", AccessibilityRole::ApplicationTimer },
        { "toolbar", AccessibilityRole::Toolbar },
        { "tooltip", AccessibilityRole::UserInterfaceTooltip },
        { "tree", AccessibilityRole::Tree },
        { "treegrid", AccessibilityRole::TreeGrid },
        { "treeitem", AccessibilityRole::TreeItem }
    };

    gAriaRoleMap = new ARIARoleMap;
    gAriaReverseRoleMap = new ARIAReverseRoleMap;
    size_t roleLength = WTF_ARRAY_LENGTH(roles);
    for (size_t i = 0; i < roleLength; ++i) {
        gAriaRoleMap->set(roles[i].ariaRole, roles[i].webcoreRole);
        gAriaReverseRoleMap->set(static_cast<int>(roles[i].webcoreRole), roles[i].ariaRole);
    }
}

static ARIARoleMap& ariaRoleMap()
{
    initializeRoleMap();
    return *gAriaRoleMap;
}

static ARIAReverseRoleMap& reverseAriaRoleMap()
{
    initializeRoleMap();
    return *gAriaReverseRoleMap;
}

AccessibilityRole AccessibilityObject::ariaRoleToWebCoreRole(const String& value)
{
    ASSERT(!value.isEmpty());
    for (auto roleName : StringView(value).split(' ')) {
        AccessibilityRole role = ariaRoleMap().get<ASCIICaseInsensitiveStringViewHashTranslator>(roleName);
        if (static_cast<int>(role))
            return role;
    }
    return AccessibilityRole::Unknown;
}

String AccessibilityObject::computedRoleString() const
{
    // FIXME: Need a few special cases that aren't in the RoleMap: option, etc. http://webkit.org/b/128296
    AccessibilityRole role = roleValue();

    // We do not compute a role string for generic block elements with user-agent assigned roles.
    if (role == AccessibilityRole::Group || role == AccessibilityRole::TextGroup)
        return "";

    // We do compute a role string for block elements with author-provided roles.
    if (role == AccessibilityRole::ApplicationTextGroup
        || role == AccessibilityRole::Footnote
        || role == AccessibilityRole::GraphicsObject)
        return reverseAriaRoleMap().get(static_cast<int>(AccessibilityRole::ApplicationGroup));

    if (role == AccessibilityRole::GraphicsDocument)
        return reverseAriaRoleMap().get(static_cast<int>(AccessibilityRole::Document));

    if (role == AccessibilityRole::GraphicsSymbol)
        return reverseAriaRoleMap().get(static_cast<int>(AccessibilityRole::Image));

    if (role == AccessibilityRole::HorizontalRule)
        return reverseAriaRoleMap().get(static_cast<int>(AccessibilityRole::Splitter));

    if (role == AccessibilityRole::PopUpButton || role == AccessibilityRole::ToggleButton)
        return reverseAriaRoleMap().get(static_cast<int>(AccessibilityRole::Button));

    if (role == AccessibilityRole::LandmarkDocRegion)
        return reverseAriaRoleMap().get(static_cast<int>(AccessibilityRole::LandmarkRegion));

    return reverseAriaRoleMap().get(static_cast<int>(role));
}

bool AccessibilityObject::hasHighlighting() const
{
    for (Node* node = this->node(); node; node = node->parentNode()) {
        if (node->hasTagName(markTag))
            return true;
    }
    
    return false;
}

String AccessibilityObject::roleDescription() const
{
    return stripLeadingAndTrailingHTMLSpaces(getAttribute(aria_roledescriptionAttr));
}
    
bool nodeHasPresentationRole(Node* node)
{
    return nodeHasRole(node, "presentation") || nodeHasRole(node, "none");
}
    
bool AccessibilityObject::supportsPressAction() const
{
    if (isButton())
        return true;
    if (roleValue() == AccessibilityRole::Details)
        return true;
    
    Element* actionElement = this->actionElement();
    if (!actionElement)
        return false;
    
    // [Bug: 136247] Heuristic: element handlers that have more than one accessible descendant should not be exposed as supporting press.
    if (actionElement != element()) {
        if (AccessibilityObject* axObj = axObjectCache()->getOrCreate(actionElement)) {
            AccessibilityChildrenVector results;
            // Search within for immediate descendants that are static text. If we find more than one
            // then this is an event delegator actionElement and we should expose the press action.
            Vector<AccessibilitySearchKey> keys({ AccessibilitySearchKey::StaticText, AccessibilitySearchKey::Control, AccessibilitySearchKey::Graphic, AccessibilitySearchKey::Heading, AccessibilitySearchKey::Link });
            AccessibilitySearchCriteria criteria(axObj, AccessibilitySearchDirection::Next, emptyString(), 2, false, false);
            criteria.searchKeys = keys;
            axObj->findMatchingObjects(&criteria, results);
            if (results.size() > 1)
                return false;
        }
    }
    
    // [Bug: 133613] Heuristic: If the action element is presentational, we shouldn't expose press as a supported action.
    return !nodeHasPresentationRole(actionElement);
}

bool AccessibilityObject::supportsDatetimeAttribute() const
{
    return hasTagName(insTag) || hasTagName(delTag) || hasTagName(timeTag);
}

const AtomicString& AccessibilityObject::datetimeAttributeValue() const
{
    return getAttribute(datetimeAttr);
}
    
const AtomicString& AccessibilityObject::linkRelValue() const
{
    return getAttribute(relAttr);
}
    
const String AccessibilityObject::keyShortcutsValue() const
{
    return getAttribute(aria_keyshortcutsAttr);
}

Element* AccessibilityObject::element() const
{
    Node* node = this->node();
    if (is<Element>(node))
        return downcast<Element>(node);
    return nullptr;
}
    
bool AccessibilityObject::isValueAutofillAvailable() const
{
    if (!isNativeTextControl())
        return false;
    
    Node* node = this->node();
    if (!is<HTMLInputElement>(node))
        return false;
    
    return downcast<HTMLInputElement>(*node).isAutoFillAvailable() || downcast<HTMLInputElement>(*node).autoFillButtonType() != AutoFillButtonType::None;
}

AutoFillButtonType AccessibilityObject::valueAutofillButtonType() const
{
    if (!isValueAutofillAvailable())
        return AutoFillButtonType::None;
    
    return downcast<HTMLInputElement>(*this->node()).autoFillButtonType();
}
    
bool AccessibilityObject::isValueAutofilled() const
{
    if (!isNativeTextControl())
        return false;
    
    Node* node = this->node();
    if (!is<HTMLInputElement>(node))
        return false;
    
    return downcast<HTMLInputElement>(*node).isAutoFilled();
}

const String AccessibilityObject::placeholderValue() const
{
    const AtomicString& placeholder = getAttribute(placeholderAttr);
    if (!placeholder.isEmpty())
        return placeholder;
    
    const AtomicString& ariaPlaceholder = getAttribute(aria_placeholderAttr);
    if (!ariaPlaceholder.isEmpty())
        return ariaPlaceholder;
    
    return nullAtom();
}
    
bool AccessibilityObject::isInsideLiveRegion(bool excludeIfOff) const
{
    return liveRegionAncestor(excludeIfOff);
}
    
AccessibilityObject* AccessibilityObject::liveRegionAncestor(bool excludeIfOff) const
{
    return const_cast<AccessibilityObject*>(AccessibilityObject::matchedParent(*this, true, [excludeIfOff] (const AccessibilityObject& object) {
        return object.supportsLiveRegion(excludeIfOff);
    }));
}

bool AccessibilityObject::supportsARIAAttributes() const
{
    // This returns whether the element supports any global ARIA attributes.
    return supportsLiveRegion()
        || supportsARIADragging()
        || supportsARIADropping()
        || supportsARIAOwns()
        || hasAttribute(aria_atomicAttr)
        || hasAttribute(aria_busyAttr)
        || hasAttribute(aria_controlsAttr)
        || hasAttribute(aria_currentAttr)
        || hasAttribute(aria_describedbyAttr)
        || hasAttribute(aria_detailsAttr)
        || hasAttribute(aria_disabledAttr)
        || hasAttribute(aria_errormessageAttr)
        || hasAttribute(aria_flowtoAttr)
        || hasAttribute(aria_haspopupAttr)
        || hasAttribute(aria_invalidAttr)
        || hasAttribute(aria_labelAttr)
        || hasAttribute(aria_labelledbyAttr)
        || hasAttribute(aria_relevantAttr);
}
    
bool AccessibilityObject::liveRegionStatusIsEnabled(const AtomicString& liveRegionStatus)
{
    return equalLettersIgnoringASCIICase(liveRegionStatus, "polite") || equalLettersIgnoringASCIICase(liveRegionStatus, "assertive");
}
    
bool AccessibilityObject::supportsLiveRegion(bool excludeIfOff) const
{
    const AtomicString& liveRegionStatusValue = liveRegionStatus();
    return excludeIfOff ? liveRegionStatusIsEnabled(liveRegionStatusValue) : !liveRegionStatusValue.isEmpty();
}

AccessibilityObject* AccessibilityObject::elementAccessibilityHitTest(const IntPoint& point) const
{ 
    // Send the hit test back into the sub-frame if necessary.
    if (isAttachment()) {
        Widget* widget = widgetForAttachmentView();
        // Normalize the point for the widget's bounds.
        if (widget && widget->isFrameView()) {
            if (AXObjectCache* cache = axObjectCache())
                return cache->getOrCreate(widget)->accessibilityHitTest(IntPoint(point - widget->frameRect().location()));
        }
    }
    
    // Check if there are any mock elements that need to be handled.
    for (const auto& child : m_children) {
        if (child->isMockObject() && child->elementRect().contains(point))
            return child->elementAccessibilityHitTest(point);
    }

    return const_cast<AccessibilityObject*>(this);
}
    
AXObjectCache* AccessibilityObject::axObjectCache() const
{
    Document* doc = document();
    if (doc)
        return doc->axObjectCache();
    return nullptr;
}
    
AccessibilityObject* AccessibilityObject::focusedUIElement() const
{
    Document* doc = document();
    if (!doc)
        return nullptr;
    
    Page* page = doc->page();
    if (!page)
        return nullptr;
    
    return AXObjectCache::focusedUIElementForPage(page);
}
    
AccessibilitySortDirection AccessibilityObject::sortDirection() const
{
    AccessibilityRole role = roleValue();
    if (role != AccessibilityRole::RowHeader && role != AccessibilityRole::ColumnHeader)
        return AccessibilitySortDirection::Invalid;

    const AtomicString& sortAttribute = getAttribute(aria_sortAttr);
    if (equalLettersIgnoringASCIICase(sortAttribute, "ascending"))
        return AccessibilitySortDirection::Ascending;
    if (equalLettersIgnoringASCIICase(sortAttribute, "descending"))
        return AccessibilitySortDirection::Descending;
    if (equalLettersIgnoringASCIICase(sortAttribute, "other"))
        return AccessibilitySortDirection::Other;
    
    return AccessibilitySortDirection::None;
}

bool AccessibilityObject::supportsRangeValue() const
{
    return isProgressIndicator()
        || isSlider()
        || isScrollbar()
        || isSpinButton()
        || (isSplitter() && canSetFocusAttribute())
        || isAttachmentElement();
}
    
bool AccessibilityObject::supportsHasPopup() const
{
    return hasAttribute(aria_haspopupAttr) || isComboBox();
}

String AccessibilityObject::hasPopupValue() const
{
    const AtomicString& hasPopup = getAttribute(aria_haspopupAttr);
    if (equalLettersIgnoringASCIICase(hasPopup, "true")
        || equalLettersIgnoringASCIICase(hasPopup, "dialog")
        || equalLettersIgnoringASCIICase(hasPopup, "grid")
        || equalLettersIgnoringASCIICase(hasPopup, "listbox")
        || equalLettersIgnoringASCIICase(hasPopup, "menu")
        || equalLettersIgnoringASCIICase(hasPopup, "tree"))
        return hasPopup;

    // In ARIA 1.1, the implicit value for combobox became "listbox."
    if (isComboBox() && hasPopup.isEmpty())
        return "listbox";

    // The spec states that "User agents must treat any value of aria-haspopup that is not
    // included in the list of allowed values, including an empty string, as if the value
    // false had been provided."
    return "false";
}

bool AccessibilityObject::supportsSetSize() const
{
    return hasAttribute(aria_setsizeAttr);
}

bool AccessibilityObject::supportsPosInSet() const
{
    return hasAttribute(aria_posinsetAttr);
}
    
int AccessibilityObject::setSize() const
{
    return getAttribute(aria_setsizeAttr).toInt();
}

int AccessibilityObject::posInSet() const
{
    return getAttribute(aria_posinsetAttr).toInt();
}
    
const AtomicString& AccessibilityObject::identifierAttribute() const
{
    return getAttribute(idAttr);
}
    
void AccessibilityObject::classList(Vector<String>& classList) const
{
    Node* node = this->node();
    if (!is<Element>(node))
        return;
    
    Element* element = downcast<Element>(node);
    DOMTokenList& list = element->classList();
    unsigned length = list.length();
    for (unsigned k = 0; k < length; k++)
        classList.append(list.item(k).string());
}

bool AccessibilityObject::supportsPressed() const
{
    const AtomicString& expanded = getAttribute(aria_pressedAttr);
    return equalLettersIgnoringASCIICase(expanded, "true") || equalLettersIgnoringASCIICase(expanded, "false");
}
    
bool AccessibilityObject::supportsExpanded() const
{
    // Undefined values should not result in this attribute being exposed to ATs according to ARIA.
    const AtomicString& expanded = getAttribute(aria_expandedAttr);
    if (equalLettersIgnoringASCIICase(expanded, "true") || equalLettersIgnoringASCIICase(expanded, "false"))
        return true;
    switch (roleValue()) {
    case AccessibilityRole::ComboBox:
    case AccessibilityRole::DisclosureTriangle:
    case AccessibilityRole::Details:
        return true;
    default:
        return false;
    }
}
    
bool AccessibilityObject::isExpanded() const
{
    if (equalLettersIgnoringASCIICase(getAttribute(aria_expandedAttr), "true"))
        return true;
    
    if (is<HTMLDetailsElement>(node()))
        return downcast<HTMLDetailsElement>(node())->isOpen();
    
    // Summary element should use its details parent's expanded status.
    if (isSummary()) {
        if (const AccessibilityObject* parent = AccessibilityObject::matchedParent(*this, false, [] (const AccessibilityObject& object) {
            return is<HTMLDetailsElement>(object.node());
        }))
            return parent->isExpanded();
    }
    
    return false;  
}

bool AccessibilityObject::supportsChecked() const
{
    switch (roleValue()) {
    case AccessibilityRole::CheckBox:
    case AccessibilityRole::MenuItemCheckbox:
    case AccessibilityRole::MenuItemRadio:
    case AccessibilityRole::RadioButton:
    case AccessibilityRole::Switch:
        return true;
    default:
        return false;
    }
}

AccessibilityButtonState AccessibilityObject::checkboxOrRadioValue() const
{
    // If this is a real checkbox or radio button, AccessibilityRenderObject will handle.
    // If it's an ARIA checkbox, radio, or switch the aria-checked attribute should be used.
    // If it's a toggle button, the aria-pressed attribute is consulted.

    if (isToggleButton()) {
        const AtomicString& ariaPressed = getAttribute(aria_pressedAttr);
        if (equalLettersIgnoringASCIICase(ariaPressed, "true"))
            return AccessibilityButtonState::On;
        if (equalLettersIgnoringASCIICase(ariaPressed, "mixed"))
            return AccessibilityButtonState::Mixed;
        return AccessibilityButtonState::Off;
    }
    
    const AtomicString& result = getAttribute(aria_checkedAttr);
    if (equalLettersIgnoringASCIICase(result, "true"))
        return AccessibilityButtonState::On;
    if (equalLettersIgnoringASCIICase(result, "mixed")) {
        // ARIA says that radio, menuitemradio, and switch elements must NOT expose button state mixed.
        AccessibilityRole ariaRole = ariaRoleAttribute();
        if (ariaRole == AccessibilityRole::RadioButton || ariaRole == AccessibilityRole::MenuItemRadio || ariaRole == AccessibilityRole::Switch)
            return AccessibilityButtonState::Off;
        return AccessibilityButtonState::Mixed;
    }
    
    if (isIndeterminate())
        return AccessibilityButtonState::Mixed;
    
    return AccessibilityButtonState::Off;
}

// This is a 1-dimensional scroll offset helper function that's applied
// separately in the horizontal and vertical directions, because the
// logic is the same. The goal is to compute the best scroll offset
// in order to make an object visible within a viewport.
//
// If the object is already fully visible, returns the same scroll
// offset.
//
// In case the whole object cannot fit, you can specify a
// subfocus - a smaller region within the object that should
// be prioritized. If the whole object can fit, the subfocus is
// ignored.
//
// If possible, the object and subfocus are centered within the
// viewport.
//
// Example 1: the object is already visible, so nothing happens.
//   +----------Viewport---------+
//                 +---Object---+
//                 +--SubFocus--+
//
// Example 2: the object is not fully visible, so it's centered
// within the viewport.
//   Before:
//   +----------Viewport---------+
//                         +---Object---+
//                         +--SubFocus--+
//
//   After:
//                 +----------Viewport---------+
//                         +---Object---+
//                         +--SubFocus--+
//
// Example 3: the object is larger than the viewport, so the
// viewport moves to show as much of the object as possible,
// while also trying to center the subfocus.
//   Before:
//   +----------Viewport---------+
//     +---------------Object--------------+
//                         +-SubFocus-+
//
//   After:
//             +----------Viewport---------+
//     +---------------Object--------------+
//                         +-SubFocus-+
//
// When constraints cannot be fully satisfied, the min
// (left/top) position takes precedence over the max (right/bottom).
//
// Note that the return value represents the ideal new scroll offset.
// This may be out of range - the calling function should clip this
// to the available range.
static int computeBestScrollOffset(int currentScrollOffset, int subfocusMin, int subfocusMax, int objectMin, int objectMax, int viewportMin, int viewportMax)
{
    int viewportSize = viewportMax - viewportMin;
    
    // If the object size is larger than the viewport size, consider
    // only a portion that's as large as the viewport, centering on
    // the subfocus as much as possible.
    if (objectMax - objectMin > viewportSize) {
        // Since it's impossible to fit the whole object in the
        // viewport, exit now if the subfocus is already within the viewport.
        if (subfocusMin - currentScrollOffset >= viewportMin && subfocusMax - currentScrollOffset <= viewportMax)
            return currentScrollOffset;
        
        // Subfocus must be within focus.
        subfocusMin = std::max(subfocusMin, objectMin);
        subfocusMax = std::min(subfocusMax, objectMax);
        
        // Subfocus must be no larger than the viewport size; favor top/left.
        if (subfocusMax - subfocusMin > viewportSize)
            subfocusMax = subfocusMin + viewportSize;
        
        // Compute the size of an object centered on the subfocus, the size of the viewport.
        int centeredObjectMin = (subfocusMin + subfocusMax - viewportSize) / 2;
        int centeredObjectMax = centeredObjectMin + viewportSize;

        objectMin = std::max(objectMin, centeredObjectMin);
        objectMax = std::min(objectMax, centeredObjectMax);
    }

    // Exit now if the focus is already within the viewport.
    if (objectMin - currentScrollOffset >= viewportMin
        && objectMax - currentScrollOffset <= viewportMax)
        return currentScrollOffset;
    
    // Center the object in the viewport.
    return (objectMin + objectMax - viewportMin - viewportMax) / 2;
}

bool AccessibilityObject::isOnscreen() const
{   
    bool isOnscreen = true;

    // To figure out if the element is onscreen, we start by building of a stack starting with the
    // element, and then include every scrollable parent in the hierarchy.
    Vector<const AccessibilityObject*> objects;
    
    objects.append(this);
    for (AccessibilityObject* parentObject = this->parentObject(); parentObject; parentObject = parentObject->parentObject()) {
        if (parentObject->getScrollableAreaIfScrollable())
            objects.append(parentObject);
    }

    // Now, go back through that chain and make sure each inner object is within the
    // visible bounds of the outer object.
    size_t levels = objects.size() - 1;
    
    for (size_t i = levels; i >= 1; i--) {
        const AccessibilityObject* outer = objects[i];
        const AccessibilityObject* inner = objects[i - 1];
        // FIXME: unclear if we need LegacyIOSDocumentVisibleRect.
        const IntRect outerRect = i < levels ? snappedIntRect(outer->boundingBoxRect()) : outer->getScrollableAreaIfScrollable()->visibleContentRect(ScrollableArea::LegacyIOSDocumentVisibleRect);
        const IntRect innerRect = snappedIntRect(inner->isAccessibilityScrollView() ? inner->parentObject()->boundingBoxRect() : inner->boundingBoxRect());
        
        if (!outerRect.intersects(innerRect)) {
            isOnscreen = false;
            break;
        }
    }
    
    return isOnscreen;
}

void AccessibilityObject::scrollToMakeVisible() const
{
    if (dispatchAccessibilityEventWithType(AccessibilityEventType::ScrollIntoView))
        return;
    
    if (isScrollView() && parentObject())
        parentObject()->scrollToMakeVisible();

    if (auto* renderer = this->renderer())
        renderer->scrollRectToVisible(SelectionRevealMode::Reveal, boundingBoxRect(), false, ScrollAlignment::alignCenterIfNeeded, ScrollAlignment::alignCenterIfNeeded, ShouldAllowCrossOriginScrolling::Yes);
}

void AccessibilityObject::scrollToMakeVisibleWithSubFocus(const IntRect& subfocus) const
{
    // Search up the parent chain until we find the first one that's scrollable.
    AccessibilityObject* scrollParent = parentObject();
    ScrollableArea* scrollableArea;
    for (scrollableArea = nullptr;
         scrollParent && !(scrollableArea = scrollParent->getScrollableAreaIfScrollable());
         scrollParent = scrollParent->parentObject()) { }
    if (!scrollableArea)
        return;

    LayoutRect objectRect = boundingBoxRect();
    IntPoint scrollPosition = scrollableArea->scrollPosition();
    // FIXME: unclear if we need LegacyIOSDocumentVisibleRect.
    IntRect scrollVisibleRect = scrollableArea->visibleContentRect(ScrollableArea::LegacyIOSDocumentVisibleRect);

    if (!scrollParent->isScrollView()) {
        objectRect.moveBy(scrollPosition);
        objectRect.moveBy(-snappedIntRect(scrollParent->elementRect()).location());
    }
    
    int desiredX = computeBestScrollOffset(
        scrollPosition.x(),
        objectRect.x() + subfocus.x(), objectRect.x() + subfocus.maxX(),
        objectRect.x(), objectRect.maxX(),
        0, scrollVisibleRect.width());
    int desiredY = computeBestScrollOffset(
        scrollPosition.y(),
        objectRect.y() + subfocus.y(), objectRect.y() + subfocus.maxY(),
        objectRect.y(), objectRect.maxY(),
        0, scrollVisibleRect.height());

    scrollParent->scrollTo(IntPoint(desiredX, desiredY));

    // Convert the subfocus into the coordinates of the scroll parent.
    IntRect newSubfocus = subfocus;
    IntRect newElementRect = snappedIntRect(elementRect());
    IntRect scrollParentRect = snappedIntRect(scrollParent->elementRect());
    newSubfocus.move(newElementRect.x(), newElementRect.y());
    newSubfocus.move(-scrollParentRect.x(), -scrollParentRect.y());
    
    // Recursively make sure the scroll parent itself is visible.
    if (scrollParent->parentObject())
        scrollParent->scrollToMakeVisibleWithSubFocus(newSubfocus);
}

void AccessibilityObject::scrollToGlobalPoint(const IntPoint& globalPoint) const
{
    // Search up the parent chain and create a vector of all scrollable parent objects
    // and ending with this object itself.
    Vector<const AccessibilityObject*> objects;

    objects.append(this);
    for (AccessibilityObject* parentObject = this->parentObject(); parentObject; parentObject = parentObject->parentObject()) {
        if (parentObject->getScrollableAreaIfScrollable())
            objects.append(parentObject);
    }

    objects.reverse();

    // Start with the outermost scrollable (the main window) and try to scroll the
    // next innermost object to the given point.
    int offsetX = 0, offsetY = 0;
    IntPoint point = globalPoint;
    size_t levels = objects.size() - 1;
    for (size_t i = 0; i < levels; i++) {
        const AccessibilityObject* outer = objects[i];
        const AccessibilityObject* inner = objects[i + 1];

        ScrollableArea* scrollableArea = outer->getScrollableAreaIfScrollable();

        LayoutRect innerRect = inner->isAccessibilityScrollView() ? inner->parentObject()->boundingBoxRect() : inner->boundingBoxRect();
        LayoutRect objectRect = innerRect;
        IntPoint scrollPosition = scrollableArea->scrollPosition();

        // Convert the object rect into local coordinates.
        objectRect.move(offsetX, offsetY);
        if (!outer->isAccessibilityScrollView())
            objectRect.move(scrollPosition.x(), scrollPosition.y());

        int desiredX = computeBestScrollOffset(
            0,
            objectRect.x(), objectRect.maxX(),
            objectRect.x(), objectRect.maxX(),
            point.x(), point.x());
        int desiredY = computeBestScrollOffset(
            0,
            objectRect.y(), objectRect.maxY(),
            objectRect.y(), objectRect.maxY(),
            point.y(), point.y());
        outer->scrollTo(IntPoint(desiredX, desiredY));

        if (outer->isAccessibilityScrollView() && !inner->isAccessibilityScrollView()) {
            // If outer object we just scrolled is a scroll view (main window or iframe) but the
            // inner object is not, keep track of the coordinate transformation to apply to
            // future nested calculations.
            scrollPosition = scrollableArea->scrollPosition();
            offsetX -= (scrollPosition.x() + point.x());
            offsetY -= (scrollPosition.y() + point.y());
            point.move(scrollPosition.x() - innerRect.x(),
                       scrollPosition.y() - innerRect.y());
        } else if (inner->isAccessibilityScrollView()) {
            // Otherwise, if the inner object is a scroll view, reset the coordinate transformation.
            offsetX = 0;
            offsetY = 0;
        }
    }
}
    
void AccessibilityObject::scrollAreaAndAncestor(std::pair<ScrollableArea*, AccessibilityObject*>& scrollers) const
{
    // Search up the parent chain until we find the first one that's scrollable.
    scrollers.first = nullptr;
    for (scrollers.second = parentObject(); scrollers.second; scrollers.second = scrollers.second->parentObject()) {
        if ((scrollers.first = scrollers.second->getScrollableAreaIfScrollable()))
            break;
    }
}
    
ScrollableArea* AccessibilityObject::scrollableAreaAncestor() const
{
    std::pair<ScrollableArea*, AccessibilityObject*> scrollers;
    scrollAreaAndAncestor(scrollers);
    return scrollers.first;
}
    
IntPoint AccessibilityObject::scrollPosition() const
{
    if (auto scroller = scrollableAreaAncestor())
        return scroller->scrollPosition();

    return IntPoint();
}

IntRect AccessibilityObject::scrollVisibleContentRect() const
{
    if (auto scroller = scrollableAreaAncestor())
        return scroller->visibleContentRect(ScrollableArea::LegacyIOSDocumentVisibleRect);
    
    return IntRect();
}
    
IntSize AccessibilityObject::scrollContentsSize() const
{
    if (auto scroller = scrollableAreaAncestor())
        return scroller->contentsSize();

    return IntSize();
}
    
bool AccessibilityObject::scrollByPage(ScrollByPageDirection direction) const
{
    std::pair<ScrollableArea*, AccessibilityObject*> scrollers;
    scrollAreaAndAncestor(scrollers);
    ScrollableArea* scrollableArea = scrollers.first;
    AccessibilityObject* scrollParent = scrollers.second;
    
    if (!scrollableArea)
        return false;
    
    IntPoint scrollPosition = scrollableArea->scrollPosition();
    IntPoint newScrollPosition = scrollPosition;
    IntSize scrollSize = scrollableArea->contentsSize();
    IntRect scrollVisibleRect = scrollableArea->visibleContentRect(ScrollableArea::LegacyIOSDocumentVisibleRect);
    switch (direction) {
    case ScrollByPageDirection::Right: {
        int scrollAmount = scrollVisibleRect.size().width();
        int newX = scrollPosition.x() - scrollAmount;
        newScrollPosition.setX(std::max(newX, 0));
        break;
    }
    case ScrollByPageDirection::Left: {
        int scrollAmount = scrollVisibleRect.size().width();
        int newX = scrollAmount + scrollPosition.x();
        int maxX = scrollSize.width() - scrollAmount;
        newScrollPosition.setX(std::min(newX, maxX));
        break;
    }
    case ScrollByPageDirection::Up: {
        int scrollAmount = scrollVisibleRect.size().height();
        int newY = scrollPosition.y() - scrollAmount;
        newScrollPosition.setY(std::max(newY, 0));
        break;
    }
    case ScrollByPageDirection::Down: {
        int scrollAmount = scrollVisibleRect.size().height();
        int newY = scrollAmount + scrollPosition.y();
        int maxY = scrollSize.height() - scrollAmount;
        newScrollPosition.setY(std::min(newY, maxY));
        break;
    }
    }
    
    if (newScrollPosition != scrollPosition) {
        scrollParent->scrollTo(newScrollPosition);
        document()->updateLayoutIgnorePendingStylesheets();
        return true;
    }
    
    return false;
}


bool AccessibilityObject::lastKnownIsIgnoredValue()
{
    if (m_lastKnownIsIgnoredValue == AccessibilityObjectInclusion::DefaultBehavior)
        m_lastKnownIsIgnoredValue = accessibilityIsIgnored() ? AccessibilityObjectInclusion::IgnoreObject : AccessibilityObjectInclusion::IncludeObject;

    return m_lastKnownIsIgnoredValue == AccessibilityObjectInclusion::IgnoreObject;
}

void AccessibilityObject::setLastKnownIsIgnoredValue(bool isIgnored)
{
    m_lastKnownIsIgnoredValue = isIgnored ? AccessibilityObjectInclusion::IgnoreObject : AccessibilityObjectInclusion::IncludeObject;
}

void AccessibilityObject::notifyIfIgnoredValueChanged()
{
    bool isIgnored = accessibilityIsIgnored();
    if (lastKnownIsIgnoredValue() != isIgnored) {
        if (AXObjectCache* cache = axObjectCache())
            cache->childrenChanged(parentObject());
        setLastKnownIsIgnoredValue(isIgnored);
    }
}

bool AccessibilityObject::pressedIsPresent() const
{
    return !getAttribute(aria_pressedAttr).isEmpty();
}

TextIteratorBehavior AccessibilityObject::textIteratorBehaviorForTextRange() const
{
    TextIteratorBehavior behavior = TextIteratorIgnoresStyleVisibility;
    
#if PLATFORM(GTK)
    // We need to emit replaced elements for GTK, and present
    // them with the 'object replacement character' (0xFFFC).
    behavior = static_cast<TextIteratorBehavior>(behavior | TextIteratorEmitsObjectReplacementCharacters);
#endif
    
    return behavior;
}
    
AccessibilityRole AccessibilityObject::buttonRoleType() const
{
    // If aria-pressed is present, then it should be exposed as a toggle button.
    // http://www.w3.org/TR/wai-aria/states_and_properties#aria-pressed
    if (pressedIsPresent())
        return AccessibilityRole::ToggleButton;
    if (hasPopup())
        return AccessibilityRole::PopUpButton;
    // We don't contemplate AccessibilityRole::RadioButton, as it depends on the input
    // type.

    return AccessibilityRole::Button;
}

bool AccessibilityObject::isButton() const
{
    AccessibilityRole role = roleValue();

    return role == AccessibilityRole::Button || role == AccessibilityRole::PopUpButton || role == AccessibilityRole::ToggleButton;
}

bool AccessibilityObject::accessibilityIsIgnoredByDefault() const
{
    return defaultObjectInclusion() == AccessibilityObjectInclusion::IgnoreObject;
}

// ARIA component of hidden definition.
// http://www.w3.org/TR/wai-aria/terms#def_hidden
bool AccessibilityObject::isAXHidden() const
{
    return AccessibilityObject::matchedParent(*this, true, [] (const AccessibilityObject& object) {
        return equalLettersIgnoringASCIICase(object.getAttribute(aria_hiddenAttr), "true");
    }) != nullptr;
}

// DOM component of hidden definition.
// http://www.w3.org/TR/wai-aria/terms#def_hidden
bool AccessibilityObject::isDOMHidden() const
{
    RenderObject* renderer = this->renderer();
    if (!renderer)
        return true;
    
    const RenderStyle& style = renderer->style();
    return style.display() == DisplayType::None || style.visibility() != Visibility::Visible;
}

bool AccessibilityObject::isShowingValidationMessage() const
{
    if (is<HTMLFormControlElement>(node()))
        return downcast<HTMLFormControlElement>(*node()).isShowingValidationMessage();
    return false;
}

String AccessibilityObject::validationMessage() const
{
    if (is<HTMLFormControlElement>(node()))
        return downcast<HTMLFormControlElement>(*node()).validationMessage();
    return String();
}

AccessibilityObjectInclusion AccessibilityObject::defaultObjectInclusion() const
{
    bool useParentData = !m_isIgnoredFromParentData.isNull();
    
    if (useParentData ? m_isIgnoredFromParentData.isAXHidden : isAXHidden())
        return AccessibilityObjectInclusion::IgnoreObject;
    
    if (ignoredFromModalPresence())
        return AccessibilityObjectInclusion::IgnoreObject;
    
    if (useParentData ? m_isIgnoredFromParentData.isPresentationalChildOfAriaRole : isPresentationalChildOfAriaRole())
        return AccessibilityObjectInclusion::IgnoreObject;
    
    return accessibilityPlatformIncludesObject();
}
    
bool AccessibilityObject::accessibilityIsIgnored() const
{
    AXComputedObjectAttributeCache* attributeCache = nullptr;
    AXObjectCache* cache = axObjectCache();
    if (cache)
        attributeCache = cache->computedObjectAttributeCache();
    
    if (attributeCache) {
        AccessibilityObjectInclusion ignored = attributeCache->getIgnored(axObjectID());
        switch (ignored) {
        case AccessibilityObjectInclusion::IgnoreObject:
            return true;
        case AccessibilityObjectInclusion::IncludeObject:
            return false;
        case AccessibilityObjectInclusion::DefaultBehavior:
            break;
        }
    }

    bool result = computeAccessibilityIsIgnored();

    // In case computing axIsIgnored disables attribute caching, we should refetch the object to see if it exists.
    if (cache && (attributeCache = cache->computedObjectAttributeCache()))
        attributeCache->setIgnored(axObjectID(), result ? AccessibilityObjectInclusion::IgnoreObject : AccessibilityObjectInclusion::IncludeObject);

    return result;
}

void AccessibilityObject::elementsFromAttribute(Vector<Element*>& elements, const QualifiedName& attribute) const
{
    Node* node = this->node();
    if (!node || !node->isElementNode())
        return;

    TreeScope& treeScope = node->treeScope();

    const AtomicString& idList = getAttribute(attribute);
    if (idList.isEmpty())
        return;

    auto spaceSplitString = SpaceSplitString(idList, false);
    size_t length = spaceSplitString.size();
    for (size_t i = 0; i < length; ++i) {
        if (auto* idElement = treeScope.getElementById(spaceSplitString[i]))
            elements.append(idElement);
    }
}

#if PLATFORM(COCOA)
bool AccessibilityObject::preventKeyboardDOMEventDispatch() const
{
    Frame* frame = this->frame();
    return frame && frame->settings().preventKeyboardDOMEventDispatch();
}

void AccessibilityObject::setPreventKeyboardDOMEventDispatch(bool on)
{
    Frame* frame = this->frame();
    if (!frame)
        return;
    frame->settings().setPreventKeyboardDOMEventDispatch(on);
}
#endif

AccessibilityObject* AccessibilityObject::focusableAncestor()
{
    return const_cast<AccessibilityObject*>(AccessibilityObject::matchedParent(*this, true, [] (const AccessibilityObject& object) {
        return object.canSetFocusAttribute();
    }));
}

AccessibilityObject* AccessibilityObject::editableAncestor()
{
    return const_cast<AccessibilityObject*>(AccessibilityObject::matchedParent(*this, true, [] (const AccessibilityObject& object) {
        return object.isTextControl();
    }));
}

AccessibilityObject* AccessibilityObject::highestEditableAncestor()
{
    AccessibilityObject* editableAncestor = this->editableAncestor();
    AccessibilityObject* previousEditableAncestor = nullptr;
    while (editableAncestor) {
        if (editableAncestor == previousEditableAncestor) {
            if (AccessibilityObject* parent = editableAncestor->parentObject()) {
                editableAncestor = parent->editableAncestor();
                continue;
            }
            break;
        }
        previousEditableAncestor = editableAncestor;
        editableAncestor = editableAncestor->editableAncestor();
    }
    return previousEditableAncestor;
}

AccessibilityObject* AccessibilityObject::radioGroupAncestor() const
{
    return const_cast<AccessibilityObject*>(AccessibilityObject::matchedParent(*this, false, [] (const AccessibilityObject& object) {
        return object.isRadioGroup();
    }));
}

bool AccessibilityObject::isStyleFormatGroup() const
{
    Node* node = this->node();
    if (!node)
        return false;
    
    return node->hasTagName(kbdTag) || node->hasTagName(codeTag)
    || node->hasTagName(preTag) || node->hasTagName(sampTag)
    || node->hasTagName(varTag) || node->hasTagName(citeTag)
    || node->hasTagName(insTag) || node->hasTagName(delTag)
    || node->hasTagName(supTag) || node->hasTagName(subTag);
}

bool AccessibilityObject::isSubscriptStyleGroup() const
{
    Node* node = this->node();
    return node && node->hasTagName(subTag);
}

bool AccessibilityObject::isSuperscriptStyleGroup() const
{
    Node* node = this->node();
    return node && node->hasTagName(supTag);
}

bool AccessibilityObject::isFigureElement() const
{
    Node* node = this->node();
    return node && node->hasTagName(figureTag);
}

bool AccessibilityObject::isOutput() const
{
    Node* node = this->node();
    return node && node->hasTagName(outputTag);
}
    
bool AccessibilityObject::isContainedByPasswordField() const
{
    Node* node = this->node();
    if (!node)
        return false;
    
    if (ariaRoleAttribute() != AccessibilityRole::Unknown)
        return false;

    Element* element = node->shadowHost();
    return is<HTMLInputElement>(element) && downcast<HTMLInputElement>(*element).isPasswordField();
}
    
AccessibilityObject* AccessibilityObject::selectedListItem()
{
    for (const auto& child : children()) {
        if (child->isListItem() && (child->isSelected() || child->isActiveDescendantOfFocusedContainer()))
            return child.get();
    }
    
    return nullptr;
}

void AccessibilityObject::ariaElementsFromAttribute(AccessibilityChildrenVector& children, const QualifiedName& attributeName) const
{
    Vector<Element*> elements;
    elementsFromAttribute(elements, attributeName);
    AXObjectCache* cache = axObjectCache();
    for (const auto& element : elements) {
        if (AccessibilityObject* axObject = cache->getOrCreate(element))
            children.append(axObject);
    }
}

void AccessibilityObject::ariaElementsReferencedByAttribute(AccessibilityChildrenVector& elements, const QualifiedName& attribute) const
{
    auto id = identifierAttribute();
    if (id.isEmpty())
        return;

    AXObjectCache* cache = axObjectCache();
    if (!cache)
        return;

    for (auto& element : descendantsOfType<Element>(node()->treeScope().rootNode())) {
        const AtomicString& idList = element.attributeWithoutSynchronization(attribute);
        if (!SpaceSplitString(idList, false).contains(id))
            continue;

        if (AccessibilityObject* axObject = cache->getOrCreate(&element))
            elements.append(axObject);
    }
}

bool AccessibilityObject::isActiveDescendantOfFocusedContainer() const
{
    AccessibilityChildrenVector containers;
    ariaActiveDescendantReferencingElements(containers);
    for (auto& container : containers) {
        if (container->isFocused())
            return true;
    }

    return false;
}

void AccessibilityObject::ariaActiveDescendantReferencingElements(AccessibilityChildrenVector& containers) const
{
    ariaElementsReferencedByAttribute(containers, aria_activedescendantAttr);
}

void AccessibilityObject::ariaControlsElements(AccessibilityChildrenVector& ariaControls) const
{
    ariaElementsFromAttribute(ariaControls, aria_controlsAttr);
}

void AccessibilityObject::ariaControlsReferencingElements(AccessibilityChildrenVector& controllers) const
{
    ariaElementsReferencedByAttribute(controllers, aria_controlsAttr);
}

void AccessibilityObject::ariaDescribedByElements(AccessibilityChildrenVector& ariaDescribedBy) const
{
    ariaElementsFromAttribute(ariaDescribedBy, aria_describedbyAttr);
}

void AccessibilityObject::ariaDescribedByReferencingElements(AccessibilityChildrenVector& describers) const
{
    ariaElementsReferencedByAttribute(describers, aria_describedbyAttr);
}

void AccessibilityObject::ariaDetailsElements(AccessibilityChildrenVector& ariaDetails) const
{
    ariaElementsFromAttribute(ariaDetails, aria_detailsAttr);
}

void AccessibilityObject::ariaDetailsReferencingElements(AccessibilityChildrenVector& detailsFor) const
{
    ariaElementsReferencedByAttribute(detailsFor, aria_detailsAttr);
}

void AccessibilityObject::ariaErrorMessageElements(AccessibilityChildrenVector& ariaErrorMessage) const
{
    ariaElementsFromAttribute(ariaErrorMessage, aria_errormessageAttr);
}

void AccessibilityObject::ariaErrorMessageReferencingElements(AccessibilityChildrenVector& errorMessageFor) const
{
    ariaElementsReferencedByAttribute(errorMessageFor, aria_errormessageAttr);
}

void AccessibilityObject::ariaFlowToElements(AccessibilityChildrenVector& flowTo) const
{
    ariaElementsFromAttribute(flowTo, aria_flowtoAttr);
}

void AccessibilityObject::ariaFlowToReferencingElements(AccessibilityChildrenVector& flowFrom) const
{
    ariaElementsReferencedByAttribute(flowFrom, aria_flowtoAttr);
}

void AccessibilityObject::ariaLabelledByElements(AccessibilityChildrenVector& ariaLabelledBy) const
{
    ariaElementsFromAttribute(ariaLabelledBy, aria_labelledbyAttr);
    if (!ariaLabelledBy.size())
        ariaElementsFromAttribute(ariaLabelledBy, aria_labeledbyAttr);
}

void AccessibilityObject::ariaLabelledByReferencingElements(AccessibilityChildrenVector& labels) const
{
    ariaElementsReferencedByAttribute(labels, aria_labelledbyAttr);
    if (!labels.size())
        ariaElementsReferencedByAttribute(labels, aria_labeledbyAttr);
}

void AccessibilityObject::ariaOwnsElements(AccessibilityChildrenVector& axObjects) const
{
    ariaElementsFromAttribute(axObjects, aria_ownsAttr);
}

void AccessibilityObject::ariaOwnsReferencingElements(AccessibilityChildrenVector& owners) const
{
    ariaElementsReferencedByAttribute(owners, aria_ownsAttr);
}

void AccessibilityObject::setIsIgnoredFromParentDataForChild(AccessibilityObject* child)
{
    if (!child)
        return;
    
    if (child->parentObject() != this) {
        child->clearIsIgnoredFromParentData();
        return;
    }
    
    AccessibilityIsIgnoredFromParentData result = AccessibilityIsIgnoredFromParentData(this);
    if (!m_isIgnoredFromParentData.isNull()) {
        result.isAXHidden = m_isIgnoredFromParentData.isAXHidden || equalLettersIgnoringASCIICase(child->getAttribute(aria_hiddenAttr), "true");
        result.isPresentationalChildOfAriaRole = m_isIgnoredFromParentData.isPresentationalChildOfAriaRole || ariaRoleHasPresentationalChildren();
        result.isDescendantOfBarrenParent = m_isIgnoredFromParentData.isDescendantOfBarrenParent || !canHaveChildren();
    } else {
        result.isAXHidden = child->isAXHidden();
        result.isPresentationalChildOfAriaRole = child->isPresentationalChildOfAriaRole();
        result.isDescendantOfBarrenParent = child->isDescendantOfBarrenParent();
    }
    
    child->setIsIgnoredFromParentData(result);
}

} // namespace WebCore<|MERGE_RESOLUTION|>--- conflicted
+++ resolved
@@ -2216,11 +2216,7 @@
         return false;
     }
     
-<<<<<<< HEAD
-    auto event = Event::create(eventName, true, true);
-=======
     auto event = Event::create(eventName, Event::CanBubble::Yes, Event::IsCancelable::Yes);
->>>>>>> 20415689
     return dispatchAccessibilityEvent(event);
 }
 
