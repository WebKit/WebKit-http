--- conflicted
+++ resolved
@@ -179,12 +179,8 @@
 
 String AccessibilityARIAGridCell::readOnlyValue() const
 {
-<<<<<<< HEAD
-        return "false";
-=======
     if (hasAttribute(aria_readonlyAttr))
         return getAttribute(aria_readonlyAttr).string().convertToASCIILowercase();
->>>>>>> 7510af0d
 
     // ARIA 1.1 requires user agents to propagate the grid's aria-readonly value to all
     // gridcell elements if the property is not present on the gridcell element itelf.
