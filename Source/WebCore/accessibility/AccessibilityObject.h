/*
 * Copyright (C) 2008, 2009, 2011 Apple Inc. All rights reserved.
 * Copyright (C) 2008 Nuanti Ltd.
 *
 * Redistribution and use in source and binary forms, with or without
 * modification, are permitted provided that the following conditions
 * are met:
 *
 * 1.  Redistributions of source code must retain the above copyright
 *     notice, this list of conditions and the following disclaimer.
 * 2.  Redistributions in binary form must reproduce the above copyright
 *     notice, this list of conditions and the following disclaimer in the
 *     documentation and/or other materials provided with the distribution.
 * 3.  Neither the name of Apple Inc. ("Apple") nor the names of
 *     its contributors may be used to endorse or promote products derived
 *     from this software without specific prior written permission.
 *
 * THIS SOFTWARE IS PROVIDED BY APPLE AND ITS CONTRIBUTORS "AS IS" AND ANY
 * EXPRESS OR IMPLIED WARRANTIES, INCLUDING, BUT NOT LIMITED TO, THE IMPLIED
 * WARRANTIES OF MERCHANTABILITY AND FITNESS FOR A PARTICULAR PURPOSE ARE
 * DISCLAIMED. IN NO EVENT SHALL APPLE OR ITS CONTRIBUTORS BE LIABLE FOR ANY
 * DIRECT, INDIRECT, INCIDENTAL, SPECIAL, EXEMPLARY, OR CONSEQUENTIAL DAMAGES
 * (INCLUDING, BUT NOT LIMITED TO, PROCUREMENT OF SUBSTITUTE GOODS OR SERVICES;
 * LOSS OF USE, DATA, OR PROFITS; OR BUSINESS INTERRUPTION) HOWEVER CAUSED AND
 * ON ANY THEORY OF LIABILITY, WHETHER IN CONTRACT, STRICT LIABILITY, OR TORT
 * (INCLUDING NEGLIGENCE OR OTHERWISE) ARISING IN ANY WAY OUT OF THE USE OF
 * THIS SOFTWARE, EVEN IF ADVISED OF THE POSSIBILITY OF SUCH DAMAGE.
 */

#pragma once

#include "AccessibilityObjectInterface.h"
#include "FloatQuad.h"
#include "LayoutRect.h"
#include "Path.h"
#include "Range.h"
#include <wtf/Forward.h>
#include <wtf/Function.h>
#include <wtf/RefPtr.h>
#include <wtf/Vector.h>

#if PLATFORM(COCOA)
#include <wtf/RetainPtr.h>
#endif

#if USE(ATK)
#include <wtf/glib/GRefPtr.h>
#endif

#if PLATFORM(COCOA)

OBJC_CLASS NSArray;
OBJC_CLASS NSAttributedString;
OBJC_CLASS NSData;
OBJC_CLASS NSMutableAttributedString;
OBJC_CLASS NSString;
OBJC_CLASS NSValue;
OBJC_CLASS NSView;

#endif

namespace WebCore {

class AccessibilityObject;
class IntPoint;
class IntSize;
class ScrollableArea;

struct AccessibilityText {
    String text;
    AccessibilityTextSource textSource;
    Vector<RefPtr<AXCoreObject>> textElements;
    
    AccessibilityText(const String& t, const AccessibilityTextSource& s)
        : text(t)
        , textSource(s)
    { }

    AccessibilityText(const String& t, const AccessibilityTextSource& s, Vector<AXCoreObject*> elements)
        : text(t)
        , textSource(s)
    {
        textElements.reserveCapacity(elements.size());
        for (auto element : elements)
            textElements.uncheckedAppend(element);
    }

    AccessibilityText(const String& t, const AccessibilityTextSource& s, AXCoreObject* element)
        : text(t)
        , textSource(s)
    {
        textElements.append(element);
    }
};

bool nodeHasPresentationRole(Node*);

class AccessibilityObject : public AXCoreObject {
protected:
    AccessibilityObject() = default;

public:
    virtual ~AccessibilityObject();

    // After constructing an AccessibilityObject, it must be given a
    // unique ID, then added to AXObjectCache, and finally init() must
    // be called last.
    void setObjectID(AXID id) override { m_id = id; }
    void init() override { }

    // When the corresponding WebCore object that this AccessibilityObject
    // wraps is deleted, it must be detached.
    void detach(AccessibilityDetachmentType, AXObjectCache* = nullptr) override;
    bool isDetached() const override;

    bool isAccessibilityNodeObject() const override { return false; }
    bool isAccessibilityRenderObject() const override { return false; }
    bool isAccessibilityScrollbar() const override { return false; }
    bool isAccessibilityScrollView() const override { return false; }
    bool isAccessibilitySVGRoot() const override { return false; }
    bool isAccessibilitySVGElement() const override { return false; }

    bool isAttachmentElement() const override { return false; }
    bool isHeading() const override { return false; }
    bool isLink() const override { return false; }
    bool isImage() const override { return false; }
    bool isNativeImage() const override { return false; }
    bool isImageButton() const override { return false; }
    bool isPasswordField() const override { return false; }
    bool isContainedByPasswordField() const override;
    AccessibilityObject* passwordFieldOrContainingPasswordField() override { return nullptr; }
    bool isNativeTextControl() const override { return false; }
    bool isSearchField() const override { return false; }
    bool isNativeListBox() const override { return false; }
    bool isListBoxOption() const override { return false; }
    bool isAttachment() const override { return false; }
    bool isMediaTimeline() const override { return false; }
    bool isMenuRelated() const override { return false; }
    bool isMenu() const override { return false; }
    bool isMenuBar() const override { return false; }
    bool isMenuButton() const override { return false; }
    bool isMenuItem() const override { return false; }
    bool isFileUploadButton() const override { return false; }
    bool isInputImage() const override { return false; }
    bool isProgressIndicator() const override { return false; }
    bool isSlider() const override { return false; }
    bool isSliderThumb() const override { return false; }
    bool isInputSlider() const override { return false; }
    bool isControl() const override { return false; }
    bool isLabel() const override { return false; }

    bool isList() const override { return false; }
    bool isUnorderedList() const override { return false; }
    bool isOrderedList() const override { return false; }
    bool isDescriptionList() const override { return false; }

    bool isTable() const override { return false; }
    bool isDataTable() const override { return false; }
    bool isTableRow() const override { return false; }
    bool isTableColumn() const override { return false; }
    bool isTableCell() const override { return false; }
    bool isFieldset() const override { return false; }
    bool isGroup() const override { return false; }
    bool isARIATreeGridRow() const override { return false; }
    bool isImageMapLink() const override { return false; }
    bool isMenuList() const override { return false; }
    bool isMenuListPopup() const override { return false; }
    bool isMenuListOption() const override { return false; }
    bool isNativeSpinButton() const override { return false; }
    AXCoreObject* incrementButton() override { return nullptr; }
    AXCoreObject* decrementButton() override { return nullptr; }
    bool isSpinButtonPart() const override { return false; }
    bool isIncrementor() const override { return false; }
    bool isMockObject() const override { return false; }
    virtual bool isMediaControlLabel() const { return false; }
    bool isMediaObject() const override { return false; }
    bool isTextControl() const override;
    bool isARIATextControl() const override;
    bool isNonNativeTextControl() const override;
    bool isButton() const override;
    bool isBlockquote() const override;
    bool isLandmark() const override;
    bool isRangeControl() const override;
    bool isMeter() const override;
    bool isStyleFormatGroup() const override;
    bool isFigureElement() const override;
    bool isKeyboardFocusable() const override;
    bool isOutput() const override;

    bool isChecked() const override { return false; }
    bool isEnabled() const override { return false; }
    bool isSelected() const override { return false; }
    bool isFocused() const override { return false; }
    bool isHovered() const override { return false; }
    bool isIndeterminate() const override { return false; }
    bool isLoaded() const override { return false; }
    bool isMultiSelectable() const override { return false; }
    bool isOffScreen() const override { return false; }
    bool isPressed() const override { return false; }
    bool isUnvisited() const override { return false; }
    bool isVisited() const override { return false; }
    bool isRequired() const override { return false; }
    bool supportsRequiredAttribute() const override { return false; }
    bool isLinked() const override { return false; }
    bool isExpanded() const override;
    bool isVisible() const override { return true; }
    bool isCollapsed() const override { return false; }
    void setIsExpanded(bool) override { }
    FloatRect relativeFrame() const override;
    FloatRect convertFrameToSpace(const FloatRect&, AccessibilityConversionSpace) const override;

    // In a multi-select list, many items can be selected but only one is active at a time.
    bool isSelectedOptionActive() const override { return false; }

    bool hasBoldFont() const override { return false; }
    bool hasItalicFont() const override { return false; }
    bool hasMisspelling() const override;
    RefPtr<Range> getMisspellingRange(RefPtr<Range> const& start, AccessibilitySearchDirection) const override;
    bool hasPlainText() const override { return false; }
    bool hasSameFont(RenderObject*) const override { return false; }
    bool hasSameFontColor(RenderObject*) const override { return false; }
    bool hasSameStyle(RenderObject*) const override { return false; }
    bool isStaticText() const override { return roleValue() == AccessibilityRole::StaticText; }
    bool hasUnderline() const override { return false; }
    bool hasHighlighting() const override;

    bool supportsDatetimeAttribute() const override;
    String datetimeAttributeValue() const override;

    bool canSetFocusAttribute() const override { return false; }
    bool canSetTextRangeAttributes() const override { return false; }
    bool canSetValueAttribute() const override { return false; }
    bool canSetNumericValue() const override { return false; }
    bool canSetSelectedAttribute() const override { return false; }
    bool canSetSelectedChildrenAttribute() const override { return false; }
    bool canSetExpandedAttribute() const override { return false; }

    Element* element() const override;
    Node* node() const override { return nullptr; }
    RenderObject* renderer() const override { return nullptr; }
    bool accessibilityIsIgnored() const override;
    AccessibilityObjectInclusion defaultObjectInclusion() const override;
    bool accessibilityIsIgnoredByDefault() const override;

    bool isShowingValidationMessage() const override;
    String validationMessage() const override;

    unsigned blockquoteLevel() const override;
    int headingLevel() const override { return 0; }
    int tableLevel() const override { return 0; }
    AccessibilityButtonState checkboxOrRadioValue() const override;
    String valueDescription() const override { return String(); }
    float valueForRange() const override { return 0.0f; }
    float maxValueForRange() const override { return 0.0f; }
    float minValueForRange() const override { return 0.0f; }
    float stepValueForRange() const override { return 0.0f; }
    AXCoreObject* selectedRadioButton() override { return nullptr; }
    AXCoreObject* selectedTabItem() override { return nullptr; }
    AXCoreObject* selectedListItem() override;
    int layoutCount() const override { return 0; }
    double estimatedLoadingProgress() const override { return 0; }
    WEBCORE_EXPORT static bool isARIAControl(AccessibilityRole);
    WEBCORE_EXPORT static bool isARIAInput(AccessibilityRole);

    bool supportsARIAOwns() const override { return false; }
    bool isActiveDescendantOfFocusedContainer() const override;
    void ariaActiveDescendantReferencingElements(AccessibilityChildrenVector&) const override;
    void ariaControlsElements(AccessibilityChildrenVector&) const override;
    void ariaControlsReferencingElements(AccessibilityChildrenVector&) const override;
    void ariaDescribedByElements(AccessibilityChildrenVector&) const override;
    void ariaDescribedByReferencingElements(AccessibilityChildrenVector&) const override;
    void ariaDetailsElements(AccessibilityChildrenVector&) const override;
    void ariaDetailsReferencingElements(AccessibilityChildrenVector&) const override;
    void ariaErrorMessageElements(AccessibilityChildrenVector&) const override;
    void ariaErrorMessageReferencingElements(AccessibilityChildrenVector&) const override;
    void ariaFlowToElements(AccessibilityChildrenVector&) const override;
    void ariaFlowToReferencingElements(AccessibilityChildrenVector&) const override;
    void ariaLabelledByElements(AccessibilityChildrenVector&) const override;
    void ariaLabelledByReferencingElements(AccessibilityChildrenVector&) const override;
    void ariaOwnsElements(AccessibilityChildrenVector&) const override;
    void ariaOwnsReferencingElements(AccessibilityChildrenVector&) const override;

    bool hasPopup() const override { return false; }
    String popupValue() const override;
    bool hasDatalist() const override;
    bool supportsHasPopup() const override;
    bool pressedIsPresent() const override;
    bool ariaIsMultiline() const override;
    String invalidStatus() const override;
    bool supportsPressed() const override;
    bool supportsExpanded() const override;
    bool supportsChecked() const override;
    AccessibilitySortDirection sortDirection() const override;
    bool canvasHasFallbackContent() const override { return false; }
    bool supportsRangeValue() const override;
    String identifierAttribute() const override;
    String linkRelValue() const override;
    void classList(Vector<String>&) const override;
    AccessibilityCurrentState currentState() const override;
    String currentValue() const override;
    bool supportsCurrent() const override;
    const String keyShortcutsValue() const override;

    // This function checks if the object should be ignored when there's a modal dialog displayed.
    bool ignoredFromModalPresence() const override;
    bool isModalDescendant(Node*) const override;
    bool isModalNode() const override;

    bool supportsSetSize() const override;
    bool supportsPosInSet() const override;
    int setSize() const override;
    int posInSet() const override;

    // ARIA drag and drop
    bool supportsARIADropping() const override { return false; }
    bool supportsARIADragging() const override { return false; }
    bool isARIAGrabbed() override { return false; }
    void setARIAGrabbed(bool) override { }
    Vector<String> determineARIADropEffects() override { return { }; }

    // Called on the root AX object to return the deepest available element.
    AXCoreObject* accessibilityHitTest(const IntPoint&) const override { return nullptr; }
    // Called on the AX object after the render tree determines which is the right AccessibilityRenderObject.
    AXCoreObject* elementAccessibilityHitTest(const IntPoint&) const override;

    AXCoreObject* focusedUIElement() const override;

    AccessibilityObject* firstChild() const override { return nullptr; }
    AccessibilityObject* lastChild() const override { return nullptr; }
    AccessibilityObject* previousSibling() const override { return nullptr; }
    AccessibilityObject* nextSibling() const override { return nullptr; }
    AccessibilityObject* nextSiblingUnignored(int limit) const override;
    AccessibilityObject* previousSiblingUnignored(int limit) const override;
    AccessibilityObject* parentObject() const override { return nullptr; }
    AXCoreObject* parentObjectUnignored() const override;
    AccessibilityObject* parentObjectIfExists() const override { return nullptr; }
    static AccessibilityObject* firstAccessibleObjectFromNode(const Node*);
    void findMatchingObjects(AccessibilitySearchCriteria*, AccessibilityChildrenVector&) override;
    bool isDescendantOfBarrenParent() const override { return false; }

    bool isDescendantOfRole(AccessibilityRole) const override;

    // Text selection
private:
    RefPtr<Range> rangeOfStringClosestToRangeInDirection(Range*, AccessibilitySearchDirection, Vector<String> const&) const;
    RefPtr<Range> selectionRange() const;
    RefPtr<Range> findTextRange(Vector<String> const& searchStrings, RefPtr<Range> const& start, AccessibilitySearchTextDirection) const;
public:
    Vector<RefPtr<Range>> findTextRanges(AccessibilitySearchTextCriteria const&) const override;
    Vector<String> performTextOperation(AccessibilityTextOperation const&) override;

    AccessibilityObject* observableObject() const override { return nullptr; }
    void linkedUIElements(AccessibilityChildrenVector&) const override { }
    AccessibilityObject* titleUIElement() const override { return nullptr; }
    bool exposesTitleUIElement() const override { return true; }
    AccessibilityObject* correspondingLabelForControlElement() const override { return nullptr; }
    AccessibilityObject* correspondingControlForLabelElement() const override { return nullptr; }
    AccessibilityObject* scrollBar(AccessibilityOrientation) override { return nullptr; }

    AccessibilityRole ariaRoleAttribute() const override { return AccessibilityRole::Unknown; }
    bool isPresentationalChildOfAriaRole() const override { return false; }
    bool ariaRoleHasPresentationalChildren() const override { return false; }
    bool inheritsPresentationalRole() const override { return false; }

    // Accessibility Text
    void accessibilityText(Vector<AccessibilityText>&) const override { };
    // A single method for getting a computed label for an AXObject. It condenses the nuances of accessibilityText. Used by Inspector.
    String computedLabel() override;

    // A programmatic way to set a name on an AccessibleObject.
    void setAccessibleName(const AtomString&) override { }
    bool hasAttributesRequiredForInclusion() const override;

    // Accessibility Text - (To be deprecated).
    String accessibilityDescription() const override { return String(); }
    String title() const override { return String(); }
    String helpText() const override { return String(); }

    // Methods for determining accessibility text.
    bool isARIAStaticText() const override { return ariaRoleAttribute() == AccessibilityRole::StaticText; }
    String stringValue() const override { return String(); }
    String textUnderElement(AccessibilityTextUnderElementMode = AccessibilityTextUnderElementMode()) const override { return String(); }
    String text() const override { return String(); }
    int textLength() const override { return 0; }
    String ariaLabeledByAttribute() const override { return String(); }
    String ariaDescribedByAttribute() const override { return String(); }
    const String placeholderValue() const override;
    bool accessibleNameDerivesFromContent() const override;

    // Abbreviations
    String expandedTextValue() const override { return String(); }
    bool supportsExpandedTextValue() const override { return false; }

    void elementsFromAttribute(Vector<Element*>&, const QualifiedName&) const override;

    // Only if isColorWell()
    void colorValue(int& r, int& g, int& b) const override { r = 0; g = 0; b = 0; }

    AccessibilityRole roleValue() const override { return m_role; }
    String rolePlatformString() const override;
    String roleDescription() const override;
    String ariaLandmarkRoleDescription() const override;

    AXObjectCache* axObjectCache() const override;
    AXID objectID() const override { return m_id; }

    static AccessibilityObject* anchorElementForNode(Node*);
    static AccessibilityObject* headingElementForNode(Node*);
    Element* anchorElement() const override { return nullptr; }
    bool supportsPressAction() const override;
    Element* actionElement() const override { return nullptr; }
    LayoutRect boundingBoxRect() const override { return LayoutRect(); }
    LayoutRect elementRect() const override = 0;
    IntPoint clickPoint() override;
    static IntRect boundingBoxForQuads(RenderObject*, const Vector<FloatQuad>&);
    Path elementPath() const override { return Path(); }
    bool supportsPath() const override { return false; }

    TextIteratorBehavior textIteratorBehaviorForTextRange() const override;
    PlainTextRange selectedTextRange() const override { return PlainTextRange(); }
    unsigned selectionStart() const override { return selectedTextRange().start; }
    unsigned selectionEnd() const override { return selectedTextRange().length; }

    URL url() const override { return URL(); }
    VisibleSelection selection() const override { return VisibleSelection(); }
    String selectedText() const override { return String(); }
    String accessKey() const override { return nullAtom(); }
    String actionVerb() const override;
    Widget* widget() const override { return nullptr; }
    Widget* widgetForAttachmentView() const override { return nullptr; }
    Page* page() const override;
    Document* document() const override;
    FrameView* documentFrameView() const override;
    Frame* frame() const override;
    Frame* mainFrame() const override;
    Document* topDocument() const override;
    ScrollView* scrollViewAncestor() const override;
    String language() const override;
    // 1-based, to match the aria-level spec.
    unsigned hierarchicalLevel() const override { return 0; }
    bool isInlineText() const override;

    void setFocused(bool) override { }
    void setSelectedText(const String&) override { }
    void setSelectedTextRange(const PlainTextRange&) override { }
    void setValue(const String&) override { }
    bool replaceTextInRange(const String&, const PlainTextRange&) override;
    bool insertText(const String&) override;

    void setValue(float) override { }
    void setSelected(bool) override { }
    void setSelectedRows(AccessibilityChildrenVector&) override { }

    void makeRangeVisible(const PlainTextRange&) override { }
    bool press() override;
    bool performDefaultAction() override { return press(); }

    AccessibilityOrientation orientation() const override;
    void increment() override { }
    void decrement() override { }

    void childrenChanged() override { }
    void textChanged() override { }
    void updateAccessibilityRole() override { }
    const AccessibilityChildrenVector& children(bool updateChildrenIfNeeded = true) override;
    void addChildren() override { }
    void addChild(AXCoreObject*) override;
    void insertChild(AXCoreObject*, unsigned) override;

    bool shouldIgnoreAttributeRole() const override { return false; }

    bool canHaveChildren() const override { return true; }
    bool hasChildren() const override { return m_haveChildren; }
    void updateChildrenIfNecessary() override;
    void setNeedsToUpdateChildren() override { }
    void setNeedsToUpdateSubtree() override { }
    void clearChildren() override;
    bool needsToUpdateChildren() const override { return false; }
#if PLATFORM(COCOA)
    void detachFromParent() override;
#else
    void detachFromParent() override { }
#endif
    bool isDetachedFromParent() override { return false; }

    bool canHaveSelectedChildren() const override { return false; }
    void selectedChildren(AccessibilityChildrenVector&) override { }
    void visibleChildren(AccessibilityChildrenVector&) override { }
    void tabChildren(AccessibilityChildrenVector&) override { }
    bool shouldFocusActiveDescendant() const override { return false; }
    AccessibilityObject* activeDescendant() const override { return nullptr; }
    void handleActiveDescendantChanged() override { }
    void handleAriaExpandedChanged() override { }
    bool isDescendantOfObject(const AXCoreObject*) const override;
    bool isAncestorOfObject(const AXCoreObject*) const override;
    AccessibilityObject* firstAnonymousBlockChild() const override;

    WEBCORE_EXPORT static AccessibilityRole ariaRoleToWebCoreRole(const String&);
    bool hasAttribute(const QualifiedName&) const override;
    const AtomString& getAttribute(const QualifiedName&) const override;
    bool hasTagName(const QualifiedName&) const override;
    String tagName() const override;

    VisiblePositionRange visiblePositionRange() const override { return VisiblePositionRange(); }
    VisiblePositionRange visiblePositionRangeForLine(unsigned) const override { return VisiblePositionRange(); }

    RefPtr<Range> elementRange() const override;
    static bool replacedNodeNeedsCharacter(Node* replacedNode);

    VisiblePositionRange visiblePositionRangeForUnorderedPositions(const VisiblePosition&, const VisiblePosition&) const override;
    VisiblePositionRange positionOfLeftWord(const VisiblePosition&) const override;
    VisiblePositionRange positionOfRightWord(const VisiblePosition&) const override;
    VisiblePositionRange leftLineVisiblePositionRange(const VisiblePosition&) const override;
    VisiblePositionRange rightLineVisiblePositionRange(const VisiblePosition&) const override;
    VisiblePositionRange sentenceForPosition(const VisiblePosition&) const override;
    VisiblePositionRange paragraphForPosition(const VisiblePosition&) const override;
    VisiblePositionRange styleRangeForPosition(const VisiblePosition&) const override;
    VisiblePositionRange visiblePositionRangeForRange(const PlainTextRange&) const override;
    VisiblePositionRange lineRangeForPosition(const VisiblePosition&) const override;

    RefPtr<Range> rangeForPlainTextRange(const PlainTextRange&) const override;

    static String stringForVisiblePositionRange(const VisiblePositionRange&);
    String stringForRange(RefPtr<Range>) const override;
    IntRect boundsForVisiblePositionRange(const VisiblePositionRange&) const override { return IntRect(); }
    IntRect boundsForRange(const RefPtr<Range>) const override { return IntRect(); }
    int lengthForVisiblePositionRange(const VisiblePositionRange&) const override;
    void setSelectedVisiblePositionRange(const VisiblePositionRange&) const override { }

    VisiblePosition visiblePositionForBounds(const IntRect&, AccessibilityVisiblePositionForBounds) const override;
    VisiblePosition visiblePositionForPoint(const IntPoint&) const override { return VisiblePosition(); }
    VisiblePosition nextVisiblePosition(const VisiblePosition& visiblePos) const override { return visiblePos.next(); }
    VisiblePosition previousVisiblePosition(const VisiblePosition& visiblePos) const override { return visiblePos.previous(); }
    VisiblePosition nextWordEnd(const VisiblePosition&) const override;
    VisiblePosition previousWordStart(const VisiblePosition&) const override;
    VisiblePosition nextLineEndPosition(const VisiblePosition&) const override;
    VisiblePosition previousLineStartPosition(const VisiblePosition&) const override;
    VisiblePosition nextSentenceEndPosition(const VisiblePosition&) const override;
    VisiblePosition previousSentenceStartPosition(const VisiblePosition&) const override;
    VisiblePosition nextParagraphEndPosition(const VisiblePosition&) const override;
    VisiblePosition previousParagraphStartPosition(const VisiblePosition&) const override;
    VisiblePosition visiblePositionForIndex(unsigned, bool /*lastIndexOK */) const override { return VisiblePosition(); }

    VisiblePosition visiblePositionForIndex(int) const override { return VisiblePosition(); }
    int indexForVisiblePosition(const VisiblePosition&) const override { return 0; }

    AccessibilityObject* accessibilityObjectForPosition(const VisiblePosition&) const override;
    int lineForPosition(const VisiblePosition&) const override;
    PlainTextRange plainTextRangeForVisiblePositionRange(const VisiblePositionRange&) const override;
    int index(const VisiblePosition&) const override { return -1; }

    void lineBreaks(Vector<int>&) const override { }
    PlainTextRange doAXRangeForLine(unsigned) const override { return PlainTextRange(); }
    PlainTextRange doAXRangeForPosition(const IntPoint&) const override;
    PlainTextRange doAXRangeForIndex(unsigned) const override { return PlainTextRange(); }
    PlainTextRange doAXStyleRangeForIndex(unsigned) const override;

    String doAXStringForRange(const PlainTextRange&) const override { return String(); }
    IntRect doAXBoundsForRange(const PlainTextRange&) const override { return IntRect(); }
    IntRect doAXBoundsForRangeUsingCharacterOffset(const PlainTextRange&) const override { return IntRect(); }
    static String listMarkerTextForNodeAndPosition(Node*, const VisiblePosition&);

    unsigned doAXLineForIndex(unsigned) override;

    String computedRoleString() const override;

    String stringValueForMSAA() const override { return String(); }
    String stringRoleForMSAA() const override { return String(); }
    String nameForMSAA() const override { return String(); }
    String descriptionForMSAA() const override { return String(); }
    AccessibilityRole roleValueForMSAA() const override { return roleValue(); }

    String passwordFieldValue() const override { return String(); }
    bool isValueAutofilled() const override;
    bool isValueAutofillAvailable() const override;
    AutoFillButtonType valueAutofillButtonType() const override;

    // Used by an ARIA tree to get all its rows.
    void ariaTreeRows(AccessibilityChildrenVector&) override;
    // Used by an ARIA tree item to get all of its direct rows that it can disclose.
    void ariaTreeItemDisclosedRows(AccessibilityChildrenVector&) override;
    // Used by an ARIA tree item to get only its content, and not its child tree items and groups.
    void ariaTreeItemContent(AccessibilityChildrenVector&) override;

    // ARIA live-region features.
    bool supportsLiveRegion(bool excludeIfOff = true) const override;
    bool isInsideLiveRegion(bool excludeIfOff = true) const override;
    AccessibilityObject* liveRegionAncestor(bool excludeIfOff = true) const override;
    const String liveRegionStatus() const override { return String(); }
    const String liveRegionRelevant() const override { return nullAtom(); }
    bool liveRegionAtomic() const override { return false; }
    bool isBusy() const override { return false; }
    static const String defaultLiveRegionStatusForRole(AccessibilityRole);
    static bool liveRegionStatusIsEnabled(const AtomString&);
    static bool contentEditableAttributeIsEnabled(Element*);
    bool hasContentEditableAttributeSet() const override;

    bool supportsReadOnly() const override;
    String readOnlyValue() const override;

    bool supportsAutoComplete() const override;
    String autoCompleteValue() const override;

    bool hasARIAValueNow() const override { return hasAttribute(HTMLNames::aria_valuenowAttr); }
    bool supportsARIAAttributes() const override;

    // CSS3 Speech properties.
    OptionSet<SpeakAs> speakAsProperty() const override { return OptionSet<SpeakAs> { }; }

    // Make this object visible by scrolling as many nested scrollable views as needed.
    void scrollToMakeVisible() const override;
    // Same, but if the whole object can't be made visible, try for this subrect, in local coordinates.
    void scrollToMakeVisibleWithSubFocus(const IntRect&) const override;
    // Scroll this object to a given point in global coordinates of the top-level window.
    void scrollToGlobalPoint(const IntPoint&) const override;

    bool scrollByPage(ScrollByPageDirection) const override;
    IntPoint scrollPosition() const override;
    IntSize scrollContentsSize() const override;
    IntRect scrollVisibleContentRect() const override;
    void scrollToMakeVisible(const ScrollRectToVisibleOptions&) const override;

    bool lastKnownIsIgnoredValue() override;
    void setLastKnownIsIgnoredValue(bool) override;

    // Fires a children changed notification on the parent if the isIgnored value changed.
    void notifyIfIgnoredValueChanged() override;

    // All math elements return true for isMathElement().
    bool isMathElement() const override { return false; }
    bool isMathFraction() const override { return false; }
    bool isMathFenced() const override { return false; }
    bool isMathSubscriptSuperscript() const override { return false; }
    bool isMathRow() const override { return false; }
    bool isMathUnderOver() const override { return false; }
    bool isMathRoot() const override { return false; }
    bool isMathSquareRoot() const override { return false; }
    bool isMathText() const override { return false; }
    bool isMathNumber() const override { return false; }
    bool isMathOperator() const override { return false; }
    bool isMathFenceOperator() const override { return false; }
    bool isMathSeparatorOperator() const override { return false; }
    bool isMathIdentifier() const override { return false; }
    bool isMathTable() const override { return false; }
    bool isMathTableRow() const override { return false; }
    bool isMathTableCell() const override { return false; }
    bool isMathMultiscript() const override { return false; }
    bool isMathToken() const override { return false; }
    bool isMathScriptObject(AccessibilityMathScriptObjectType) const override { return false; }
    bool isMathMultiscriptObject(AccessibilityMathMultiscriptObjectType) const override { return false; }

    // Root components.
    AXCoreObject* mathRadicandObject() override { return nullptr; }
    AXCoreObject* mathRootIndexObject() override { return nullptr; }

    // Under over components.
    AXCoreObject* mathUnderObject() override { return nullptr; }
    AXCoreObject* mathOverObject() override { return nullptr; }

    // Fraction components.
    AXCoreObject* mathNumeratorObject() override { return nullptr; }
    AXCoreObject* mathDenominatorObject() override { return nullptr; }

    // Subscript/superscript components.
    AXCoreObject* mathBaseObject() override { return nullptr; }
    AXCoreObject* mathSubscriptObject() override { return nullptr; }
    AXCoreObject* mathSuperscriptObject() override { return nullptr; }

    // Fenced components.
    String mathFencedOpenString() const override { return String(); }
    String mathFencedCloseString() const override { return String(); }
    int mathLineThickness() const override { return 0; }
    bool isAnonymousMathOperator() const override { return false; }

    // Multiscripts components.
    void mathPrescripts(AccessibilityMathMultiscriptPairs&) override { }
    void mathPostscripts(AccessibilityMathMultiscriptPairs&) override { }

    // Visibility.
    bool isAXHidden() const override;
    bool isDOMHidden() const override;
    bool isHidden() const override { return isAXHidden() || isDOMHidden(); }

<<<<<<< HEAD
#if ENABLE(ACCESSIBILITY)
    AccessibilityObjectWrapper* wrapper() const override { return m_wrapper.get(); }
    void setWrapper(AccessibilityObjectWrapper* wrapper) override { m_wrapper = wrapper; }
#else
    AccessibilityObjectWrapper* wrapper() const override { return nullptr; }
    //void setWrapper(AccessibilityObjectWrapper*) override { }
#endif

=======
>>>>>>> ddac78b8
#if PLATFORM(COCOA)
    void overrideAttachmentParent(AXCoreObject* parent) override;
#else
    void overrideAttachmentParent(AXCoreObject*) override { }
#endif

#if ENABLE(ACCESSIBILITY)
    // a platform-specific method for determining if an attachment is ignored
    bool accessibilityIgnoreAttachment() const override;
    // gives platforms the opportunity to indicate if and how an object should be included
    AccessibilityObjectInclusion accessibilityPlatformIncludesObject() const override;
#else
    bool accessibilityIgnoreAttachment() const override { return true; }
    AccessibilityObjectInclusion accessibilityPlatformIncludesObject() const override { return AccessibilityObjectInclusion::DefaultBehavior; }
#endif

#if PLATFORM(IOS_FAMILY)
    int accessibilityPasswordFieldLength() override;
    bool hasTouchEventListener() const override;
    bool isInputTypePopupButton() const override;
#endif

    // allows for an AccessibilityObject to update its render tree or perform
    // other operations update type operations
    void updateBackingStore() override;

#if PLATFORM(COCOA)
    bool preventKeyboardDOMEventDispatch() const override;
    void setPreventKeyboardDOMEventDispatch(bool) override;
    bool fileUploadButtonReturnsValueInTitle() const override;
    String speechHintAttributeValue() const override;
    String descriptionAttributeValue() const override;
    String helpTextAttributeValue() const override;
    String titleAttributeValue() const override;
    bool hasApplePDFAnnotationAttribute() const override { return hasAttribute(HTMLNames::x_apple_pdf_annotationAttr); }
#endif

#if PLATFORM(COCOA) && !PLATFORM(IOS_FAMILY)
    bool caretBrowsingEnabled() const override;
    void setCaretBrowsingEnabled(bool) override;
#endif

    AccessibilityObject* focusableAncestor() override;
    AccessibilityObject* editableAncestor() override;
    AccessibilityObject* highestEditableAncestor() override;

    const AccessibilityScrollView* ancestorAccessibilityScrollView(bool includeSelf) const override;

    void clearIsIgnoredFromParentData() override { m_isIgnoredFromParentData = AccessibilityIsIgnoredFromParentData(); }
    void setIsIgnoredFromParentDataForChild(AXCoreObject*) override;

    uint64_t sessionID() const override;
    String documentURI() const override;
    String documentEncoding() const override;

protected:
    AXID m_id { 0 };
    AccessibilityChildrenVector m_children;
    mutable bool m_haveChildren { false };
    AccessibilityRole m_role { AccessibilityRole::Unknown };
    AccessibilityObjectInclusion m_lastKnownIsIgnoredValue { AccessibilityObjectInclusion::DefaultBehavior };
    AccessibilityIsIgnoredFromParentData m_isIgnoredFromParentData { };
    bool m_childrenDirty { false };
    bool m_subtreeDirty { false };
#if ENABLE(ACCESSIBILITY_ISOLATED_TREE)
    bool m_isolatedTreeNodeInitialized { false };
#endif

    void setIsIgnoredFromParentData(AccessibilityIsIgnoredFromParentData& data) override { m_isIgnoredFromParentData = data; }

    virtual bool computeAccessibilityIsIgnored() const { return true; }
    bool isAccessibilityObject() const override { return true; }

    // If this object itself scrolls, return its ScrollableArea.
    virtual ScrollableArea* getScrollableAreaIfScrollable() const { return nullptr; }
    virtual void scrollTo(const IntPoint&) const { }
    ScrollableArea* scrollableAreaAncestor() const;
    void scrollAreaAndAncestor(std::pair<ScrollableArea*, AccessibilityObject*>&) const;

    virtual AccessibilityRole buttonRoleType() const;
    String rolePlatformDescription() const;
    bool isOnScreen() const override;
    bool dispatchTouchEvent();

    void ariaElementsFromAttribute(AccessibilityChildrenVector&, const QualifiedName&) const;
    void ariaElementsReferencedByAttribute(AccessibilityChildrenVector&, const QualifiedName&) const;

    AccessibilityObject* radioGroupAncestor() const;

#if ENABLE(ACCESSIBILITY) && USE(ATK)
    bool allowsTextRanges() const;
    unsigned getLengthForTextRange() const;
#else
    bool allowsTextRanges() const { return isTextControl(); }
    unsigned getLengthForTextRange() const { return text().length(); }
#endif
};

#if !ENABLE(ACCESSIBILITY)
inline const AccessibilityObject::AccessibilityChildrenVector& AccessibilityObject::children(bool) { return m_children; }
inline String AccessibilityObject::actionVerb() const { return emptyString(); }
inline int AccessibilityObject::lineForPosition(const VisiblePosition&) const { return -1; }
inline void AccessibilityObject::updateBackingStore() { }
#endif

AccessibilityObject* firstAccessibleObjectFromNode(const Node*, const WTF::Function<bool(const AccessibilityObject&)>& isAccessible);

namespace Accessibility {

using PlatformRoleMap = HashMap<AccessibilityRole, String, DefaultHash<unsigned>::Hash, WTF::UnsignedWithZeroKeyHashTraits<unsigned>>;

PlatformRoleMap createPlatformRoleMap();
String roleToPlatformString(AccessibilityRole);

} // namespace Accessibility

} // namespace WebCore

#define SPECIALIZE_TYPE_TRAITS_ACCESSIBILITY(ToValueTypeName, predicate) \
SPECIALIZE_TYPE_TRAITS_BEGIN(WebCore::ToValueTypeName) \
    static bool isType(const WebCore::AXCoreObject& object) { return object.predicate; } \
SPECIALIZE_TYPE_TRAITS_END()

SPECIALIZE_TYPE_TRAITS_BEGIN(WebCore::AccessibilityObject)
static bool isType(const WebCore::AXCoreObject& context) { return context.isAccessibilityObject(); }
SPECIALIZE_TYPE_TRAITS_END()<|MERGE_RESOLUTION|>--- conflicted
+++ resolved
@@ -681,17 +681,6 @@
     bool isDOMHidden() const override;
     bool isHidden() const override { return isAXHidden() || isDOMHidden(); }
 
-<<<<<<< HEAD
-#if ENABLE(ACCESSIBILITY)
-    AccessibilityObjectWrapper* wrapper() const override { return m_wrapper.get(); }
-    void setWrapper(AccessibilityObjectWrapper* wrapper) override { m_wrapper = wrapper; }
-#else
-    AccessibilityObjectWrapper* wrapper() const override { return nullptr; }
-    //void setWrapper(AccessibilityObjectWrapper*) override { }
-#endif
-
-=======
->>>>>>> ddac78b8
 #if PLATFORM(COCOA)
     void overrideAttachmentParent(AXCoreObject* parent) override;
 #else
