--- conflicted
+++ resolved
@@ -710,13 +710,9 @@
 
 #if ENABLE(ACCESSIBILITY)
     AccessibilityObjectWrapper* wrapper() const override { return m_wrapper.get(); }
-<<<<<<< HEAD
-    void setWrapper(AccessibilityObjectWrapper* wrapper) { m_wrapper = wrapper; }
-=======
     void setWrapper(AccessibilityObjectWrapper* wrapper) override { m_wrapper = wrapper; }
 #else
     AccessibilityObjectWrapper* wrapper() const override { return nullptr; }
->>>>>>> 88f6a9fa
 #endif
 
 #if PLATFORM(COCOA)
