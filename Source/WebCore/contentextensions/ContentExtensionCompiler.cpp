--- conflicted
+++ resolved
@@ -285,15 +285,12 @@
 
 std::error_code compileRuleList(ContentExtensionCompilationClient& client, String&& ruleJSON, Vector<ContentExtensionRule>&& parsedRuleList)
 {
-<<<<<<< HEAD
-=======
 #if !ASSERT_DISABLED
     callOnMainThread([ruleJSON = ruleJSON.isolatedCopy(), parsedRuleList = parsedRuleList.isolatedCopy()] {
         ASSERT(parseRuleList(ruleJSON) == parsedRuleList);
     });
 #endif
 
->>>>>>> 20415689
     bool domainConditionSeen = false;
     bool topURLConditionSeen = false;
     for (const auto& rule : parsedRuleList) {
