set(WebCore_OUTPUT_NAME WebCoreGTK)

list(APPEND WebCore_INCLUDE_DIRECTORIES
    "${WEBCORE_DIR}/accessibility/atk"
    "${WEBCORE_DIR}/editing/atk"
    "${WEBCORE_DIR}/page/gtk"
    "${WEBCORE_DIR}/platform/cairo"
    "${WEBCORE_DIR}/platform/geoclue"
    "${WEBCORE_DIR}/platform/gtk"
    "${WEBCORE_DIR}/platform/graphics/cairo"
    "${WEBCORE_DIR}/platform/graphics/egl"
    "${WEBCORE_DIR}/platform/graphics/glx"
    "${WEBCORE_DIR}/platform/graphics/gtk"
    "${WEBCORE_DIR}/platform/graphics/freetype"
    "${WEBCORE_DIR}/platform/graphics/harfbuzz/"
    "${WEBCORE_DIR}/platform/graphics/harfbuzz/ng"
    "${WEBCORE_DIR}/platform/graphics/opengl"
    "${WEBCORE_DIR}/platform/graphics/opentype"
    "${WEBCORE_DIR}/platform/graphics/wayland"
    "${WEBCORE_DIR}/platform/graphics/x11"
    "${WEBCORE_DIR}/platform/linux"
    "${WEBCORE_DIR}/platform/mediastream/openwebrtc"
    "${WEBCORE_DIR}/platform/mock/mediasource"
    "${WEBCORE_DIR}/platform/network/gtk"
    "${WEBCORE_DIR}/platform/network/soup"
    "${WEBCORE_DIR}/platform/text/gtk"
)

list(APPEND WebCore_SOURCES
    accessibility/atk/AXObjectCacheAtk.cpp
    accessibility/atk/AccessibilityObjectAtk.cpp
    accessibility/atk/WebKitAccessibleHyperlink.cpp
    accessibility/atk/WebKitAccessibleInterfaceAction.cpp
    accessibility/atk/WebKitAccessibleInterfaceComponent.cpp
    accessibility/atk/WebKitAccessibleInterfaceDocument.cpp
    accessibility/atk/WebKitAccessibleInterfaceEditableText.cpp
    accessibility/atk/WebKitAccessibleInterfaceHyperlinkImpl.cpp
    accessibility/atk/WebKitAccessibleInterfaceHypertext.cpp
    accessibility/atk/WebKitAccessibleInterfaceImage.cpp
    accessibility/atk/WebKitAccessibleInterfaceSelection.cpp
    accessibility/atk/WebKitAccessibleInterfaceTable.cpp
    accessibility/atk/WebKitAccessibleInterfaceTableCell.cpp
    accessibility/atk/WebKitAccessibleInterfaceText.cpp
    accessibility/atk/WebKitAccessibleInterfaceValue.cpp
    accessibility/atk/WebKitAccessibleUtil.cpp
    accessibility/atk/WebKitAccessibleWrapperAtk.cpp

    editing/SmartReplace.cpp

    editing/atk/FrameSelectionAtk.cpp

    loader/soup/CachedRawResourceSoup.cpp
    loader/soup/SubresourceLoaderSoup.cpp

    platform/PlatformStrategies.cpp

    platform/audio/gstreamer/AudioDestinationGStreamer.cpp
    platform/audio/gstreamer/AudioFileReaderGStreamer.cpp
    platform/audio/gstreamer/AudioSourceProviderGStreamer.cpp
    platform/audio/gstreamer/FFTFrameGStreamer.cpp
    platform/audio/gstreamer/WebKitWebAudioSourceGStreamer.cpp

    platform/audio/gtk/AudioBusGtk.cpp

    platform/geoclue/GeolocationProviderGeoclue1.cpp
    platform/geoclue/GeolocationProviderGeoclue2.cpp

    platform/graphics/GLContext.cpp
    platform/graphics/GraphicsContext3DPrivate.cpp
    platform/graphics/ImageSource.cpp
    platform/graphics/WOFFFileFormat.cpp

    platform/graphics/cairo/BackingStoreBackendCairoImpl.cpp
    platform/graphics/cairo/BackingStoreBackendCairoX11.cpp
    platform/graphics/cairo/BitmapImageCairo.cpp
    platform/graphics/cairo/CairoUtilities.cpp
    platform/graphics/cairo/FloatRectCairo.cpp
    platform/graphics/cairo/FontCairo.cpp
    platform/graphics/cairo/FontCairoHarfbuzzNG.cpp
    platform/graphics/cairo/GradientCairo.cpp
    platform/graphics/cairo/GraphicsContext3DCairo.cpp
    platform/graphics/cairo/GraphicsContextCairo.cpp
    platform/graphics/cairo/ImageBufferCairo.cpp
    platform/graphics/cairo/ImageCairo.cpp
    platform/graphics/cairo/IntRectCairo.cpp
    platform/graphics/cairo/PathCairo.cpp
    platform/graphics/cairo/PatternCairo.cpp
    platform/graphics/cairo/PlatformContextCairo.cpp
    platform/graphics/cairo/PlatformPathCairo.cpp
    platform/graphics/cairo/RefPtrCairo.cpp
    platform/graphics/cairo/TransformationMatrixCairo.cpp

    platform/graphics/egl/GLContextEGL.cpp

    platform/graphics/freetype/FontCacheFreeType.cpp
    platform/graphics/freetype/FontCustomPlatformDataFreeType.cpp
    platform/graphics/freetype/GlyphPageTreeNodeFreeType.cpp
    platform/graphics/freetype/SimpleFontDataFreeType.cpp

    platform/graphics/glx/GLContextGLX.cpp

    platform/graphics/gstreamer/AudioTrackPrivateGStreamer.cpp
    platform/graphics/gstreamer/GRefPtrGStreamer.cpp
    platform/graphics/gstreamer/GStreamerUtilities.cpp
    platform/graphics/gstreamer/ImageGStreamerCairo.cpp
    platform/graphics/gstreamer/InbandTextTrackPrivateGStreamer.cpp
    platform/graphics/gstreamer/MediaPlayerPrivateGStreamer.cpp
    platform/graphics/gstreamer/MediaPlayerPrivateGStreamerBase.cpp
    platform/graphics/gstreamer/MediaSourceGStreamer.cpp
    platform/graphics/gstreamer/SourceBufferPrivateGStreamer.cpp
    platform/graphics/gstreamer/TextCombinerGStreamer.cpp
    platform/graphics/gstreamer/TextSinkGStreamer.cpp
    platform/graphics/gstreamer/TrackPrivateBaseGStreamer.cpp
    platform/graphics/gstreamer/VideoSinkGStreamer.cpp
    platform/graphics/gstreamer/VideoTrackPrivateGStreamer.cpp
    platform/graphics/gstreamer/WebKitMediaSourceGStreamer.cpp
    platform/graphics/gstreamer/WebKitWebSourceGStreamer.cpp

    platform/graphics/harfbuzz/HarfBuzzFace.cpp
    platform/graphics/harfbuzz/HarfBuzzFaceCairo.cpp
    platform/graphics/harfbuzz/HarfBuzzShaper.cpp

    platform/graphics/opengl/Extensions3DOpenGLCommon.cpp
    platform/graphics/opengl/GraphicsContext3DOpenGLCommon.cpp
    platform/graphics/opengl/TemporaryOpenGLSetting.cpp

    platform/graphics/opentype/OpenTypeVerticalData.cpp

    platform/graphics/x11/PlatformDisplayX11.cpp
    platform/graphics/x11/XUniqueResource.cpp

    platform/gtk/ErrorsGtk.cpp
    platform/gtk/EventLoopGtk.cpp
    platform/gtk/FileSystemGtk.cpp
    platform/gtk/GamepadsGtk.cpp
    platform/gtk/LanguageGtk.cpp
    platform/gtk/LoggingGtk.cpp
    platform/gtk/MIMETypeRegistryGtk.cpp
    platform/gtk/SharedBufferGtk.cpp
    platform/gtk/SharedTimerGtk.cpp
    platform/gtk/TemporaryLinkStubs.cpp
    platform/gtk/UserAgentGtk.cpp

    platform/image-decoders/ImageDecoder.cpp

    platform/image-decoders/bmp/BMPImageDecoder.cpp
    platform/image-decoders/bmp/BMPImageReader.cpp

    platform/image-decoders/cairo/ImageDecoderCairo.cpp

    platform/image-decoders/gif/GIFImageDecoder.cpp
    platform/image-decoders/gif/GIFImageReader.cpp

    platform/image-decoders/ico/ICOImageDecoder.cpp

    platform/image-decoders/jpeg/JPEGImageDecoder.cpp

    platform/image-decoders/png/PNGImageDecoder.cpp

    platform/image-decoders/webp/WEBPImageDecoder.cpp

    platform/linux/GamepadDeviceLinux.cpp
    platform/linux/MemoryPressureHandlerLinux.cpp

    platform/mediastream/openwebrtc/OpenWebRTCUtilities.cpp
    platform/mediastream/openwebrtc/RealtimeMediaSourceCenterOwr.cpp

    platform/network/gtk/CredentialBackingStore.cpp

    platform/network/soup/AuthenticationChallengeSoup.cpp
    platform/network/soup/CertificateInfo.cpp
    platform/network/soup/CookieJarSoup.cpp
    platform/network/soup/CookieStorageSoup.cpp
    platform/network/soup/CredentialStorageSoup.cpp
    platform/network/soup/DNSSoup.cpp
    platform/network/soup/GRefPtrSoup.cpp
    platform/network/soup/NetworkStorageSessionSoup.cpp
    platform/network/soup/ProxyServerSoup.cpp
    platform/network/soup/ResourceErrorSoup.cpp
    platform/network/soup/ResourceHandleSoup.cpp
    platform/network/soup/ResourceRequestSoup.cpp
    platform/network/soup/ResourceResponseSoup.cpp
    platform/network/soup/SocketStreamHandleSoup.cpp
    platform/network/soup/SoupNetworkSession.cpp
    platform/network/soup/SynchronousLoaderClientSoup.cpp

    platform/soup/SharedBufferSoup.cpp
    platform/soup/URLSoup.cpp

    platform/text/LocaleICU.cpp

    platform/text/enchant/TextCheckerEnchant.cpp

    platform/text/gtk/HyphenationLibHyphen.cpp
    platform/text/gtk/TextBreakIteratorInternalICUGtk.cpp
)

list(APPEND WebCorePlatformGTK_SOURCES
    editing/gtk/EditorGtk.cpp

    page/gtk/DragControllerGtk.cpp
    page/gtk/EventHandlerGtk.cpp

    platform/graphics/PlatformDisplay.cpp

    platform/graphics/freetype/FontPlatformDataFreeType.cpp

    platform/graphics/gtk/ColorGtk.cpp
    platform/graphics/gtk/GdkCairoUtilities.cpp
    platform/graphics/gtk/IconGtk.cpp
    platform/graphics/gtk/ImageBufferGtk.cpp
    platform/graphics/gtk/ImageGtk.cpp

    platform/gtk/ContextMenuGtk.cpp
    platform/gtk/ContextMenuItemGtk.cpp
    platform/gtk/CursorGtk.cpp
    platform/gtk/DataObjectGtk.cpp
    platform/gtk/DragDataGtk.cpp
    platform/gtk/DragImageGtk.cpp
    platform/gtk/GRefPtrGtk.cpp
    platform/gtk/GtkUtilities.cpp
    platform/gtk/GtkVersioning.c
    platform/gtk/LocalizedStringsGtk.cpp
    platform/gtk/PasteboardGtk.cpp
    platform/gtk/PasteboardHelper.cpp
    platform/gtk/PlatformKeyboardEventGtk.cpp
    platform/gtk/PlatformMouseEventGtk.cpp
    platform/gtk/PlatformScreenGtk.cpp
    platform/gtk/PlatformWheelEventGtk.cpp
    platform/gtk/ScrollbarThemeGtk.cpp
    platform/gtk/SoundGtk.cpp
    platform/gtk/WidgetGtk.cpp

    rendering/RenderThemeGtk.cpp
)

if (USE_GEOCLUE2)
    list(APPEND WebCore_SOURCES
        ${DERIVED_SOURCES_WEBCORE_DIR}/Geoclue2Interface.c
    )
    execute_process(COMMAND pkg-config --variable dbus_interface geoclue-2.0 OUTPUT_VARIABLE GEOCLUE_DBUS_INTERFACE)
    add_custom_command(
         OUTPUT ${DERIVED_SOURCES_WEBCORE_DIR}/Geoclue2Interface.c ${DERIVED_SOURCES_WEBCORE_DIR}/Geoclue2Interface.h
         COMMAND gdbus-codegen --interface-prefix org.freedesktop.GeoClue2. --c-namespace Geoclue --generate-c-code ${DERIVED_SOURCES_WEBCORE_DIR}/Geoclue2Interface ${GEOCLUE_DBUS_INTERFACE}
    )
endif ()

list(APPEND WebCore_USER_AGENT_STYLE_SHEETS
    ${WEBCORE_DIR}/css/mediaControlsGtk.css
)

set(WebCore_USER_AGENT_SCRIPTS
    ${WEBCORE_DIR}/English.lproj/mediaControlsLocalizedStrings.js
    ${WEBCORE_DIR}/Modules/mediacontrols/mediaControlsBase.js
    ${WEBCORE_DIR}/Modules/mediacontrols/mediaControlsGtk.js
)

set(WebCore_USER_AGENT_SCRIPTS_DEPENDENCIES ${WEBCORE_DIR}/platform/gtk/RenderThemeGtk.cpp)

list(APPEND WebCore_LIBRARIES
    ${ATK_LIBRARIES}
    ${CAIRO_LIBRARIES}
    ${ENCHANT_LIBRARIES}
    ${FONTCONFIG_LIBRARIES}
    ${FREETYPE2_LIBRARIES}
    ${GEOCLUE_LIBRARIES}
    ${GLIB_GIO_LIBRARIES}
    ${GLIB_GMODULE_LIBRARIES}
    ${GLIB_GOBJECT_LIBRARIES}
    ${GLIB_LIBRARIES}
    ${GUDEV_LIBRARIES}
    ${HARFBUZZ_LIBRARIES}
    ${JPEG_LIBRARIES}
    ${LIBSECRET_LIBRARIES}
    ${LIBSOUP_LIBRARIES}
    ${LIBXML2_LIBRARIES}
    ${LIBXSLT_LIBRARIES}
    ${HYPHEN_LIBRARIES}
    ${PNG_LIBRARIES}
    ${SQLITE_LIBRARIES}
    ${WEBP_LIBRARIES}
    ${X11_X11_LIB}
    ${X11_Xcomposite_LIB}
    ${X11_Xdamage_LIB}
    ${X11_Xrender_LIB}
    ${X11_Xt_LIB}
    ${ZLIB_LIBRARIES}
)

list(APPEND WebCore_SYSTEM_INCLUDE_DIRECTORIES
    ${ATK_INCLUDE_DIRS}
    ${CAIRO_INCLUDE_DIRS}
    ${ENCHANT_INCLUDE_DIRS}
    ${FREETYPE2_INCLUDE_DIRS}
    ${GEOCLUE_INCLUDE_DIRS}
    ${GIO_UNIX_INCLUDE_DIRS}
    ${GLIB_INCLUDE_DIRS}
    ${GUDEV_INCLUDE_DIRS}
    ${HARFBUZZ_INCLUDE_DIRS}
    ${LIBSECRET_INCLUDE_DIRS}
    ${LIBSOUP_INCLUDE_DIRS}
    ${LIBXML2_INCLUDE_DIR}
    ${LIBXSLT_INCLUDE_DIR}
    ${SQLITE_INCLUDE_DIR}
    ${WEBP_INCLUDE_DIRS}
    ${ZLIB_INCLUDE_DIRS}
)

if (ENABLE_VIDEO OR ENABLE_WEB_AUDIO)
    list(APPEND WebCore_INCLUDE_DIRECTORIES
        ${WEBCORE_DIR}/platform/graphics/gstreamer
    )

    list(APPEND WebCore_SYSTEM_INCLUDE_DIRECTORIES
        ${GSTREAMER_INCLUDE_DIRS}
        ${GSTREAMER_BASE_INCLUDE_DIRS}
        ${GSTREAMER_APP_INCLUDE_DIRS}
        ${GSTREAMER_PBUTILS_INCLUDE_DIRS}
    )

    list(APPEND WebCore_LIBRARIES
        ${GSTREAMER_APP_LIBRARIES}
        ${GSTREAMER_BASE_LIBRARIES}
        ${GSTREAMER_LIBRARIES}
        ${GSTREAMER_PBUTILS_LIBRARIES}
        ${GSTREAMER_AUDIO_LIBRARIES}
    )
    # Avoiding a GLib deprecation warning due to GStreamer API using deprecated classes.
    set_source_files_properties(platform/audio/gstreamer/WebKitWebAudioSourceGStreamer.cpp PROPERTIES COMPILE_DEFINITIONS "GLIB_DISABLE_DEPRECATION_WARNINGS=1")
endif ()

if (ENABLE_VIDEO)
    list(APPEND WebCore_SYSTEM_INCLUDE_DIRECTORIES
        ${GSTREAMER_TAG_INCLUDE_DIRS}
        ${GSTREAMER_VIDEO_INCLUDE_DIRS}
    )
    list(APPEND WebCore_LIBRARIES
        ${GSTREAMER_TAG_LIBRARIES}
        ${GSTREAMER_VIDEO_LIBRARIES}
    )

    if (USE_GSTREAMER_MPEGTS)
        list(APPEND WebCore_SYSTEM_INCLUDE_DIRECTORIES
            ${GSTREAMER_MPEGTS_INCLUDE_DIRS}
        )

        list(APPEND WebCore_LIBRARIES
            ${GSTREAMER_MPEGTS_LIBRARIES}
        )
    endif ()

    if (USE_GSTREAMER_GL)
        list(APPEND WebCore_SYSTEM_INCLUDE_DIRECTORIES
            ${GSTREAMER_GL_INCLUDE_DIRS}
        )

        list(APPEND WebCore_LIBRARIES
            ${GSTREAMER_GL_LIBRARIES}
        )
    endif ()
endif ()

if (ENABLE_WEB_AUDIO)
    list(APPEND WebCore_SYSTEM_INCLUDE_DIRECTORIES
        ${WEBCORE_DIR}/platform/audio/gstreamer
        ${GSTREAMER_AUDIO_INCLUDE_DIRS}
        ${GSTREAMER_FFT_INCLUDE_DIRS}
    )
    list(APPEND WebCore_LIBRARIES
        ${GSTREAMER_FFT_LIBRARIES}
    )
endif ()

if (ENABLE_MEDIA_STREAM)
    list(APPEND WebCore_SYSTEM_INCLUDE_DIRECTORIES
        ${OPENWEBRTC_INCLUDE_DIRS}
    )
    list(APPEND WebCore_LIBRARIES
        ${OPENWEBRTC_LIBRARIES}
    )
endif ()

if (USE_TEXTURE_MAPPER)
    list(APPEND WebCore_INCLUDE_DIRECTORIES
        "${WEBCORE_DIR}/platform/graphics/texmap"
    )
    list(APPEND WebCore_SOURCES
        platform/graphics/texmap/BitmapTexture.cpp
        platform/graphics/texmap/BitmapTextureGL.cpp
        platform/graphics/texmap/BitmapTexturePool.cpp
        platform/graphics/texmap/GraphicsLayerTextureMapper.cpp
        platform/graphics/texmap/TextureMapperGL.cpp
        platform/graphics/texmap/TextureMapperShaderProgram.cpp
    )
endif ()

if (ENABLE_THREADED_COMPOSITOR)
    list(APPEND WebCore_INCLUDE_DIRECTORIES
        "${WEBCORE_DIR}/page/scrolling/coordinatedgraphics"
        "${WEBCORE_DIR}/platform/graphics/texmap/coordinated"
        "${WEBCORE_DIR}/platform/graphics/texmap/threadedcompositor"
    )
    list(APPEND WebCore_SOURCES
        page/scrolling/ScrollingStateStickyNode.cpp
        page/scrolling/ScrollingThread.cpp
        page/scrolling/ScrollingTreeNode.cpp
        page/scrolling/ScrollingTreeScrollingNode.cpp
<<<<<<< HEAD
=======

        page/scrolling/coordinatedgraphics/ScrollingCoordinatorCoordinatedGraphics.cpp
        page/scrolling/coordinatedgraphics/ScrollingStateNodeCoordinatedGraphics.cpp
        page/scrolling/coordinatedgraphics/ScrollingStateScrollingNodeCoordinatedGraphics.cpp

>>>>>>> de6a11e2
        platform/graphics/texmap/TextureMapperPlatformLayerBuffer.cpp
        platform/graphics/texmap/TextureMapperPlatformLayerProxy.cpp

        platform/graphics/texmap/coordinated/AreaAllocator.cpp
        platform/graphics/texmap/coordinated/CompositingCoordinator.cpp
        platform/graphics/texmap/coordinated/CoordinatedGraphicsLayer.cpp
        platform/graphics/texmap/coordinated/CoordinatedImageBacking.cpp
        platform/graphics/texmap/coordinated/CoordinatedSurface.cpp
        platform/graphics/texmap/coordinated/Tile.cpp
        platform/graphics/texmap/coordinated/TiledBackingStore.cpp
        platform/graphics/texmap/coordinated/UpdateAtlas.cpp
    )
endif ()


if (USE_OPENGL_ES_2)
    list(APPEND WebCore_SOURCES
        platform/graphics/opengl/Extensions3DOpenGLES.cpp
        platform/graphics/opengl/GraphicsContext3DOpenGLES.cpp
    )
endif ()

if (USE_OPENGL)
    list(APPEND WebCore_SOURCES
        platform/graphics/OpenGLShims.cpp

        platform/graphics/opengl/Extensions3DOpenGL.cpp
        platform/graphics/opengl/GraphicsContext3DOpenGL.cpp
    )
endif ()

if (ENABLE_PLUGIN_PROCESS_GTK2)
    # WebKitPluginProcess2 needs a version of WebCore compiled against GTK+2, so we've isolated all the GTK+
    # dependent files into a separate library which can be used to construct a GTK+2 WebCore
    # for the plugin process.
    add_library(WebCorePlatformGTK2 ${WebCore_LIBRARY_TYPE} ${WebCorePlatformGTK_SOURCES})
    add_dependencies(WebCorePlatformGTK2 WebCore)
    WEBKIT_SET_EXTRA_COMPILER_FLAGS(WebCorePlatformGTK2)
    set_property(TARGET WebCorePlatformGTK2
        APPEND
        PROPERTY COMPILE_DEFINITIONS GTK_API_VERSION_2=1
    )
    target_include_directories(WebCorePlatformGTK2 PRIVATE
        ${WebCore_INCLUDE_DIRECTORIES}
        ${GTK2_INCLUDE_DIRS}
        ${GDK2_INCLUDE_DIRS}
    )
    target_include_directories(WebCorePlatformGTK2 SYSTEM PRIVATE
        ${WebCore_SYSTEM_INCLUDE_DIRECTORIES}
    )
    target_link_libraries(WebCorePlatformGTK2
         ${WebCore_LIBRARIES}
         ${GTK2_LIBRARIES}
         ${GDK2_LIBRARIES}
    )
endif ()

# Wayland protocol extension.
add_custom_command(
    OUTPUT ${DERIVED_SOURCES_WEBCORE_DIR}/WebKitGtkWaylandClientProtocol.c
    DEPENDS ${WEBCORE_DIR}/platform/graphics/wayland/WebKitGtkWaylandClientProtocol.xml
    COMMAND wayland-scanner server-header < ${WEBCORE_DIR}/platform/graphics/wayland/WebKitGtkWaylandClientProtocol.xml > ${DERIVED_SOURCES_WEBCORE_DIR}/WebKitGtkWaylandServerProtocol.h
    COMMAND wayland-scanner client-header < ${WEBCORE_DIR}/platform/graphics/wayland/WebKitGtkWaylandClientProtocol.xml > ${DERIVED_SOURCES_WEBCORE_DIR}/WebKitGtkWaylandClientProtocol.h
    COMMAND wayland-scanner code < ${WEBCORE_DIR}/platform/graphics/wayland/WebKitGtkWaylandClientProtocol.xml > ${DERIVED_SOURCES_WEBCORE_DIR}/WebKitGtkWaylandClientProtocol.c
)

if (ENABLE_WAYLAND_TARGET)
    list(APPEND WebCorePlatformGTK_SOURCES
        platform/graphics/wayland/PlatformDisplayWayland.cpp
        platform/graphics/wayland/WaylandEventSource.cpp
        platform/graphics/wayland/WaylandSurface.cpp

        ${DERIVED_SOURCES_WEBCORE_DIR}/WebKitGtkWaylandClientProtocol.c
    )

    list(APPEND WebCore_SYSTEM_INCLUDE_DIRECTORIES
        ${WAYLAND_INCLUDE_DIRS}
    )
    list(APPEND WebCore_LIBRARIES
        ${WAYLAND_LIBRARIES}
    )
endif ()

add_library(WebCorePlatformGTK ${WebCore_LIBRARY_TYPE} ${WebCorePlatformGTK_SOURCES})
add_dependencies(WebCorePlatformGTK WebCore)
WEBKIT_SET_EXTRA_COMPILER_FLAGS(WebCorePlatformGTK)
target_include_directories(WebCorePlatformGTK PRIVATE
    ${WebCore_INCLUDE_DIRECTORIES}
)
target_include_directories(WebCorePlatformGTK SYSTEM PRIVATE
    ${WebCore_SYSTEM_INCLUDE_DIRECTORIES}
    ${GTK_INCLUDE_DIRS}
    ${GDK_INCLUDE_DIRS}
)
target_link_libraries(WebCorePlatformGTK
    ${WebCore_LIBRARIES}
    ${GTK_LIBRARIES}
    ${GDK_LIBRARIES}
)

include_directories(
    ${WebCore_INCLUDE_DIRECTORIES}
    "${WEBCORE_DIR}/bindings/gobject/"
    "${DERIVED_SOURCES_DIR}"
    "${DERIVED_SOURCES_GOBJECT_DOM_BINDINGS_DIR}"
)

include_directories(SYSTEM
    ${WebCore_SYSTEM_INCLUDE_DIRECTORIES}
)

list(APPEND GObjectDOMBindings_SOURCES
    bindings/gobject/ConvertToUTF8String.cpp
    bindings/gobject/DOMObjectCache.cpp
    bindings/gobject/GObjectEventListener.cpp
    bindings/gobject/GObjectNodeFilterCondition.cpp
    bindings/gobject/GObjectXPathNSResolver.cpp
    bindings/gobject/WebKitDOMCustom.cpp
    bindings/gobject/WebKitDOMDeprecated.cpp
    bindings/gobject/WebKitDOMEventTarget.cpp
    bindings/gobject/WebKitDOMHTMLPrivate.cpp
    bindings/gobject/WebKitDOMNodeFilter.cpp
    bindings/gobject/WebKitDOMObject.cpp
    bindings/gobject/WebKitDOMPrivate.cpp
    bindings/gobject/WebKitDOMXPathNSResolver.cpp
    ${DERIVED_SOURCES_GOBJECT_DOM_BINDINGS_DIR}/webkitdomdefines.h
    ${DERIVED_SOURCES_GOBJECT_DOM_BINDINGS_DIR}/webkitdomdefines-unstable.h
    ${DERIVED_SOURCES_GOBJECT_DOM_BINDINGS_DIR}/webkitdom.h
)

list(APPEND GObjectDOMBindingsStable_IDL_FILES
    css/CSSRule.idl
    css/CSSRuleList.idl
    css/CSSStyleDeclaration.idl
    css/CSSStyleSheet.idl
    css/CSSValue.idl
    css/MediaList.idl
    css/StyleSheet.idl
    css/StyleSheetList.idl

    dom/Attr.idl
    dom/CDATASection.idl
    dom/CharacterData.idl
    dom/Comment.idl
    dom/DOMImplementation.idl
    dom/Document.idl
    dom/DocumentFragment.idl
    dom/DocumentType.idl
    dom/Element.idl
    dom/EntityReference.idl
    dom/Event.idl
    dom/KeyboardEvent.idl
    dom/MouseEvent.idl
    dom/NamedNodeMap.idl
    dom/Node.idl
    dom/NodeIterator.idl
    dom/NodeList.idl
    dom/ProcessingInstruction.idl
    dom/Range.idl
    dom/Text.idl
    dom/TreeWalker.idl
    dom/UIEvent.idl
    dom/WheelEvent.idl

    fileapi/Blob.idl
    fileapi/File.idl
    fileapi/FileList.idl

    html/HTMLAnchorElement.idl
    html/HTMLAppletElement.idl
    html/HTMLAreaElement.idl
    html/HTMLBRElement.idl
    html/HTMLBaseElement.idl
    html/HTMLBaseFontElement.idl
    html/HTMLBodyElement.idl
    html/HTMLButtonElement.idl
    html/HTMLCanvasElement.idl
    html/HTMLCollection.idl
    html/HTMLDListElement.idl
    html/HTMLDirectoryElement.idl
    html/HTMLDivElement.idl
    html/HTMLDocument.idl
    html/HTMLElement.idl
    html/HTMLEmbedElement.idl
    html/HTMLFieldSetElement.idl
    html/HTMLFontElement.idl
    html/HTMLFormElement.idl
    html/HTMLFrameElement.idl
    html/HTMLFrameSetElement.idl
    html/HTMLHRElement.idl
    html/HTMLHeadElement.idl
    html/HTMLHeadingElement.idl
    html/HTMLHtmlElement.idl
    html/HTMLIFrameElement.idl
    html/HTMLImageElement.idl
    html/HTMLInputElement.idl
    html/HTMLLIElement.idl
    html/HTMLLabelElement.idl
    html/HTMLLegendElement.idl
    html/HTMLLinkElement.idl
    html/HTMLMapElement.idl
    html/HTMLMarqueeElement.idl
    html/HTMLMenuElement.idl
    html/HTMLMetaElement.idl
    html/HTMLModElement.idl
    html/HTMLOListElement.idl
    html/HTMLObjectElement.idl
    html/HTMLOptGroupElement.idl
    html/HTMLOptionElement.idl
    html/HTMLOptionsCollection.idl
    html/HTMLParagraphElement.idl
    html/HTMLParamElement.idl
    html/HTMLPreElement.idl
    html/HTMLQuoteElement.idl
    html/HTMLScriptElement.idl
    html/HTMLSelectElement.idl
    html/HTMLStyleElement.idl
    html/HTMLTableCaptionElement.idl
    html/HTMLTableCellElement.idl
    html/HTMLTableColElement.idl
    html/HTMLTableElement.idl
    html/HTMLTableRowElement.idl
    html/HTMLTableSectionElement.idl
    html/HTMLTextAreaElement.idl
    html/HTMLTitleElement.idl
    html/HTMLUListElement.idl

    page/DOMWindow.idl

    xml/XPathExpression.idl
    xml/XPathResult.idl
)

list(APPEND GObjectDOMBindingsUnstable_IDL_FILES
    Modules/battery/BatteryManager.idl

    Modules/gamepad/deprecated/Gamepad.idl
    Modules/gamepad/deprecated/GamepadList.idl

    Modules/geolocation/Geolocation.idl

    Modules/mediasource/VideoPlaybackQuality.idl

    Modules/mediastream/MediaDevices.idl
    Modules/mediastream/NavigatorMediaDevices.idl

    Modules/quota/StorageInfo.idl
    Modules/quota/StorageQuota.idl

    Modules/speech/DOMWindowSpeechSynthesis.idl
    Modules/speech/SpeechSynthesis.idl
    Modules/speech/SpeechSynthesisEvent.idl
    Modules/speech/SpeechSynthesisUtterance.idl
    Modules/speech/SpeechSynthesisVoice.idl

    Modules/webdatabase/Database.idl

    css/DOMWindowCSS.idl
    css/MediaQueryList.idl
    css/StyleMedia.idl

    dom/DOMNamedFlowCollection.idl
    dom/DOMStringList.idl
    dom/DOMStringMap.idl
    dom/MessagePort.idl
    dom/Touch.idl
    dom/WebKitNamedFlow.idl

    html/DOMSettableTokenList.idl
    html/DOMTokenList.idl
    html/HTMLDetailsElement.idl
    html/HTMLKeygenElement.idl
    html/HTMLMediaElement.idl
    html/MediaController.idl
    html/MediaError.idl
    html/TimeRanges.idl
    html/ValidityState.idl

    loader/appcache/DOMApplicationCache.idl

    page/BarProp.idl
    page/DOMSecurityPolicy.idl
    page/DOMSelection.idl
    page/History.idl
    page/Location.idl
    page/Navigator.idl
    page/Performance.idl
    page/PerformanceEntry.idl
    page/PerformanceEntryList.idl
    page/PerformanceNavigation.idl
    page/PerformanceTiming.idl
    page/Screen.idl
    page/UserMessageHandler.idl
    page/UserMessageHandlersNamespace.idl
    page/WebKitNamespace.idl
    page/WebKitPoint.idl

    plugins/DOMMimeType.idl
    plugins/DOMMimeTypeArray.idl
    plugins/DOMPlugin.idl
    plugins/DOMPluginArray.idl

    storage/Storage.idl
)

if (ENABLE_VIDEO OR ENABLE_WEB_AUDIO)
    list(APPEND GObjectDOMBindingsUnstable_IDL_FILES
        html/HTMLAudioElement.idl
        html/HTMLVideoElement.idl

        html/track/AudioTrack.idl
        html/track/AudioTrackList.idl
        html/track/DataCue.idl
        html/track/TextTrack.idl
        html/track/TextTrackCue.idl
        html/track/TextTrackCueList.idl
        html/track/TextTrackList.idl
        html/track/TrackEvent.idl
        html/track/VTTCue.idl
        html/track/VideoTrack.idl
        html/track/VideoTrackList.idl
    )
endif ()

if (ENABLE_QUOTA)
    list(APPEND GObjectDOMBindingsUnstable_IDL_FILES
        Modules/quota/DOMWindowQuota.idl
        Modules/quota/NavigatorStorageQuota.idl
        Modules/quota/StorageErrorCallback.idl
        Modules/quota/StorageInfo.idl
        Modules/quota/StorageQuota.idl
        Modules/quota/StorageQuotaCallback.idl
        Modules/quota/StorageUsageCallback.idl
        Modules/quota/WorkerNavigatorStorageQuota.idl
    )
endif ()

set(GObjectDOMBindings_STATIC_CLASS_LIST Custom Deprecated EventTarget NodeFilter Object XPathNSResolver)

set(GObjectDOMBindingsStable_CLASS_LIST ${GObjectDOMBindings_STATIC_CLASS_LIST})
set(GObjectDOMBindingsStable_INSTALLED_HEADERS
     ${DERIVED_SOURCES_GOBJECT_DOM_BINDINGS_DIR}/webkitdomdefines.h
     ${DERIVED_SOURCES_GOBJECT_DOM_BINDINGS_DIR}/webkitdom.h
     ${WEBCORE_DIR}/bindings/gobject/WebKitDOMCustom.h
     ${WEBCORE_DIR}/bindings/gobject/WebKitDOMDeprecated.h
     ${WEBCORE_DIR}/bindings/gobject/WebKitDOMEventTarget.h
     ${WEBCORE_DIR}/bindings/gobject/WebKitDOMNodeFilter.h
     ${WEBCORE_DIR}/bindings/gobject/WebKitDOMObject.h
     ${WEBCORE_DIR}/bindings/gobject/WebKitDOMXPathNSResolver.h
)

set(GObjectDOMBindingsUnstable_INSTALLED_HEADERS
     ${DERIVED_SOURCES_GOBJECT_DOM_BINDINGS_DIR}/webkitdomdefines-unstable.h
     ${WEBCORE_DIR}/bindings/gobject/WebKitDOMCustomUnstable.h
)

foreach (file ${GObjectDOMBindingsStable_IDL_FILES})
    get_filename_component(classname ${file} NAME_WE)
    list(APPEND GObjectDOMBindingsStable_CLASS_LIST ${classname})
    list(APPEND GObjectDOMBindingsStable_INSTALLED_HEADERS ${DERIVED_SOURCES_GOBJECT_DOM_BINDINGS_DIR}/WebKitDOM${classname}.h)
    list(APPEND GObjectDOMBindingsUnstable_INSTALLED_HEADERS ${DERIVED_SOURCES_GOBJECT_DOM_BINDINGS_DIR}/WebKitDOM${classname}Unstable.h)
endforeach ()

foreach (file ${GObjectDOMBindingsUnstable_IDL_FILES})
    get_filename_component(classname ${file} NAME_WE)
    list(APPEND GObjectDOMBindingsUnstable_CLASS_LIST ${classname})
    list(APPEND GObjectDOMBindingsUnstable_INSTALLED_HEADERS ${DERIVED_SOURCES_GOBJECT_DOM_BINDINGS_DIR}/WebKitDOM${classname}.h)
endforeach ()

set(GOBJECT_DOM_BINDINGS_FEATURES_DEFINES "LANGUAGE_GOBJECT=1 ${FEATURE_DEFINES_WITH_SPACE_SEPARATOR}")
string(REPLACE "ENABLE_INDEXED_DATABASE=1" "" GOBJECT_DOM_BINDINGS_FEATURES_DEFINES ${GOBJECT_DOM_BINDINGS_FEATURES_DEFINES})
string(REPLACE REGEX "ENABLE_SVG[A-Z_]+=1" "" GOBJECT_DOM_BINDINGS_FEATURES_DEFINES ${GOBJECT_DOM_BINDINGS_FEATURES_DEFINES})

file(MAKE_DIRECTORY ${DERIVED_SOURCES_GOBJECT_DOM_BINDINGS_DIR})

add_custom_command(
    OUTPUT ${DERIVED_SOURCES_GOBJECT_DOM_BINDINGS_DIR}/webkitdomdefines.h
    DEPENDS ${WEBCORE_DIR}/bindings/scripts/gobject-generate-headers.pl
    COMMAND echo ${GObjectDOMBindingsStable_CLASS_LIST} | ${PERL_EXECUTABLE} ${WEBCORE_DIR}/bindings/scripts/gobject-generate-headers.pl defines > ${DERIVED_SOURCES_GOBJECT_DOM_BINDINGS_DIR}/webkitdomdefines.h
)

add_custom_command(
    OUTPUT ${DERIVED_SOURCES_GOBJECT_DOM_BINDINGS_DIR}/webkitdomdefines-unstable.h
    DEPENDS ${WEBCORE_DIR}/bindings/scripts/gobject-generate-headers.pl
    COMMAND echo ${GObjectDOMBindingsUnstable_CLASS_LIST} | ${PERL_EXECUTABLE} ${WEBCORE_DIR}/bindings/scripts/gobject-generate-headers.pl defines-unstable > ${DERIVED_SOURCES_GOBJECT_DOM_BINDINGS_DIR}/webkitdomdefines-unstable.h
)

add_custom_command(
    OUTPUT ${DERIVED_SOURCES_GOBJECT_DOM_BINDINGS_DIR}/webkitdom.h
    DEPENDS ${WEBCORE_DIR}/bindings/scripts/gobject-generate-headers.pl
    COMMAND echo ${GObjectDOMBindingsStable_CLASS_LIST} | ${PERL_EXECUTABLE} ${WEBCORE_DIR}/bindings/scripts/gobject-generate-headers.pl gdom > ${DERIVED_SOURCES_GOBJECT_DOM_BINDINGS_DIR}/webkitdom.h
)

# Some of the static headers are included by generated public headers with include <webkitdom/WebKitDOMFoo.h>.
# We need those headers in the derived sources to be in webkitdom directory.
set(GObjectDOMBindings_STATIC_HEADER_NAMES ${GObjectDOMBindings_STATIC_CLASS_LIST} CustomUnstable)
foreach (classname ${GObjectDOMBindings_STATIC_HEADER_NAMES})
    add_custom_command(
        OUTPUT ${DERIVED_SOURCES_GOBJECT_DOM_BINDINGS_DIR}/WebKitDOM${classname}.h
        DEPENDS ${WEBCORE_DIR}/bindings/gobject/WebKitDOM${classname}.h
        COMMAND ln -n -s -f ${WEBCORE_DIR}/bindings/gobject/WebKitDOM${classname}.h ${DERIVED_SOURCES_GOBJECT_DOM_BINDINGS_DIR}
    )
    list(APPEND GObjectDOMBindings_STATIC_GENERATED_SOURCES ${DERIVED_SOURCES_GOBJECT_DOM_BINDINGS_DIR}/WebKitDOM${classname}.h)
endforeach ()

add_custom_target(fake-generated-webkitdom-headers
    DEPENDS ${GObjectDOMBindings_STATIC_GENERATED_SOURCES}
)

set(GObjectDOMBindings_IDL_FILES ${GObjectDOMBindingsStable_IDL_FILES} ${GObjectDOMBindingsUnstable_IDL_FILES})
set(ADDITIONAL_BINDINGS_DEPENDENCIES
    ${WEBCORE_DIR}/bindings/gobject/webkitdom.symbols
    ${WINDOW_CONSTRUCTORS_FILE}
    ${WORKERGLOBALSCOPE_CONSTRUCTORS_FILE}
    ${DEDICATEDWORKERGLOBALSCOPE_CONSTRUCTORS_FILE}
)
GENERATE_BINDINGS(GObjectDOMBindings_SOURCES
    "${GObjectDOMBindings_IDL_FILES}"
    "${WEBCORE_DIR}"
    "${IDL_INCLUDES}"
    "${GOBJECT_DOM_BINDINGS_FEATURES_DEFINES}"
    ${DERIVED_SOURCES_GOBJECT_DOM_BINDINGS_DIR}
    WebKitDOM GObject cpp
    ${IDL_ATTRIBUTES_FILE}
    ${SUPPLEMENTAL_DEPENDENCY_FILE}
    ${ADDITIONAL_BINDINGS_DEPENDENCIES})

add_definitions(-DBUILDING_WEBKIT)
add_definitions(-DWEBKIT_DOM_USE_UNSTABLE_API)

add_library(GObjectDOMBindings STATIC ${GObjectDOMBindings_SOURCES})

WEBKIT_SET_EXTRA_COMPILER_FLAGS(GObjectDOMBindings)

add_dependencies(GObjectDOMBindings
    WebCore
    fake-generated-webkitdom-headers
)

file(WRITE ${CMAKE_BINARY_DIR}/gtkdoc-webkitdom.cfg
    "[webkitdomgtk-${WEBKITGTK_API_VERSION}]\n"
    "pkgconfig_file=${WebKit2_PKGCONFIG_FILE}\n"
    "namespace=webkit_dom\n"
    "cflags=-I${CMAKE_SOURCE_DIR}/Source\n"
    "       -I${WEBCORE_DIR}/bindings\n"
    "       -I${WEBCORE_DIR}/bindings/gobject\n"
    "       -I${DERIVED_SOURCES_GOBJECT_DOM_BINDINGS_DIR}\n"
    "doc_dir=${DERIVED_SOURCES_GOBJECT_DOM_BINDINGS_DIR}/docs\n"
    "source_dirs=${DERIVED_SOURCES_GOBJECT_DOM_BINDINGS_DIR}\n"
    "            ${WEBCORE_DIR}/bindings/gobject\n"
    "headers=${GObjectDOMBindingsStable_INSTALLED_HEADERS}\n"
    "main_sgml_file=webkitdomgtk-docs.sgml\n"
)

install(FILES ${GObjectDOMBindingsStable_INSTALLED_HEADERS}
        DESTINATION "${WEBKITGTK_HEADER_INSTALL_DIR}/webkitdom"
)

# Make unstable header optional if they don't exist
install(FILES ${GObjectDOMBindingsUnstable_INSTALLED_HEADERS}
        DESTINATION "${WEBKITGTK_HEADER_INSTALL_DIR}/webkitdom"
        OPTIONAL
)

# Some installed headers are not on the list of headers used for gir generation.
set(GObjectDOMBindings_GIR_HEADERS ${GObjectDOMBindingsStable_INSTALLED_HEADERS})
list(REMOVE_ITEM GObjectDOMBindings_GIR_HEADERS
     bindings/gobject/WebKitDOMEventTarget.h
     bindings/gobject/WebKitDOMNodeFilter.h
     bindings/gobject/WebKitDOMObject.h
     bindings/gobject/WebKitDOMXPathNSResolver.h
)

# Propagate this variable to the parent scope, so that it can be used in other parts of the build.
set(GObjectDOMBindings_GIR_HEADERS ${GObjectDOMBindings_GIR_HEADERS} PARENT_SCOPE)

if (ENABLE_SUBTLE_CRYPTO)
    list(APPEND WebCore_SOURCES
        crypto/CryptoAlgorithm.cpp
        crypto/CryptoAlgorithmDescriptionBuilder.cpp
        crypto/CryptoAlgorithmRegistry.cpp
        crypto/CryptoKey.cpp
        crypto/CryptoKeyPair.cpp
        crypto/SubtleCrypto.cpp

        crypto/algorithms/CryptoAlgorithmAES_CBC.cpp
        crypto/algorithms/CryptoAlgorithmAES_KW.cpp
        crypto/algorithms/CryptoAlgorithmHMAC.cpp
        crypto/algorithms/CryptoAlgorithmRSAES_PKCS1_v1_5.cpp
        crypto/algorithms/CryptoAlgorithmRSASSA_PKCS1_v1_5.cpp
        crypto/algorithms/CryptoAlgorithmRSA_OAEP.cpp
        crypto/algorithms/CryptoAlgorithmSHA1.cpp
        crypto/algorithms/CryptoAlgorithmSHA224.cpp
        crypto/algorithms/CryptoAlgorithmSHA256.cpp
        crypto/algorithms/CryptoAlgorithmSHA384.cpp
        crypto/algorithms/CryptoAlgorithmSHA512.cpp

        crypto/gnutls/CryptoAlgorithmAES_CBCGnuTLS.cpp
        crypto/gnutls/CryptoAlgorithmAES_KWGnuTLS.cpp
        crypto/gnutls/CryptoAlgorithmHMACGnuTLS.cpp
        crypto/gnutls/CryptoAlgorithmRSAES_PKCS1_v1_5GnuTLS.cpp
        crypto/gnutls/CryptoAlgorithmRSASSA_PKCS1_v1_5GnuTLS.cpp
        crypto/gnutls/CryptoAlgorithmRSA_OAEPGnuTLS.cpp
        crypto/gnutls/CryptoAlgorithmRegistryGnuTLS.cpp
        crypto/gnutls/CryptoDigestGnuTLS.cpp
        crypto/gnutls/CryptoKeyRSAGnuTLS.cpp
        crypto/gnutls/SerializedCryptoKeyWrapGnuTLS.cpp

        crypto/keys/CryptoKeyAES.cpp
        crypto/keys/CryptoKeyDataOctetSequence.cpp
        crypto/keys/CryptoKeyDataRSAComponents.cpp
        crypto/keys/CryptoKeyHMAC.cpp
        crypto/keys/CryptoKeySerializationRaw.cpp
    )

    list(APPEND WebCore_SYSTEM_INCLUDE_DIRECTORIES
        ${GNUTLS_INCLUDE_DIRS}
    )
    list(APPEND WebCore_LIBRARIES
        ${GNUTLS_LIBRARIES}
    )
endif ()<|MERGE_RESOLUTION|>--- conflicted
+++ resolved
@@ -405,14 +405,11 @@
         page/scrolling/ScrollingThread.cpp
         page/scrolling/ScrollingTreeNode.cpp
         page/scrolling/ScrollingTreeScrollingNode.cpp
-<<<<<<< HEAD
-=======
 
         page/scrolling/coordinatedgraphics/ScrollingCoordinatorCoordinatedGraphics.cpp
         page/scrolling/coordinatedgraphics/ScrollingStateNodeCoordinatedGraphics.cpp
         page/scrolling/coordinatedgraphics/ScrollingStateScrollingNodeCoordinatedGraphics.cpp
 
->>>>>>> de6a11e2
         platform/graphics/texmap/TextureMapperPlatformLayerBuffer.cpp
         platform/graphics/texmap/TextureMapperPlatformLayerProxy.cpp
 
