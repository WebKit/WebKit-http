--- conflicted
+++ resolved
@@ -402,12 +402,8 @@
         page/scrolling/ScrollingThread.cpp
         page/scrolling/ScrollingTreeNode.cpp
         page/scrolling/ScrollingTreeScrollingNode.cpp
-<<<<<<< HEAD
-        platform/graphics/TiledBackingStore.cpp
         platform/graphics/texmap/TextureMapperPlatformLayerBuffer.cpp
         platform/graphics/texmap/TextureMapperPlatformLayerProxy.cpp
-=======
->>>>>>> 7e23f565
         platform/graphics/texmap/coordinated/AreaAllocator.cpp
         platform/graphics/texmap/coordinated/CompositingCoordinator.cpp
         platform/graphics/texmap/coordinated/CoordinatedGraphicsLayer.cpp
