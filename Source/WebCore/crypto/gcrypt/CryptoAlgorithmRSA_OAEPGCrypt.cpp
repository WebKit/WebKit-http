--- conflicted
+++ resolved
@@ -30,100 +30,6 @@
 
 #include "CryptoAlgorithmRsaOaepParams.h"
 #include "CryptoKeyRSA.h"
-<<<<<<< HEAD
-#include "ExceptionCode.h"
-#include "NotImplemented.h"
-#include "ScriptExecutionContext.h"
-#include <pal/crypto/gcrypt/Handle.h>
-#include <pal/crypto/gcrypt/Utilities.h>
-
-namespace WebCore {
-
-static std::optional<const char*> hashAlgorithmName(CryptoAlgorithmIdentifier identifier)
-{
-    switch (identifier) {
-    case CryptoAlgorithmIdentifier::SHA_1:
-        return "sha1";
-    case CryptoAlgorithmIdentifier::SHA_224:
-        return "sha224";
-    case CryptoAlgorithmIdentifier::SHA_256:
-        return "sha256";
-    case CryptoAlgorithmIdentifier::SHA_384:
-        return "sha384";
-    case CryptoAlgorithmIdentifier::SHA_512:
-        return "sha512";
-    default:
-        return std::nullopt;
-    }
-}
-
-static std::optional<Vector<uint8_t>> mpiData(gcry_sexp_t paramSexp)
-{
-    // Retrieve the MPI value stored in the s-expression: (name mpi-data)
-    PAL::GCrypt::Handle<gcry_mpi_t> paramMPI(gcry_sexp_nth_mpi(paramSexp, 1, GCRYMPI_FMT_USG));
-    if (!paramMPI)
-        return std::nullopt;
-
-    // Query the data length first to properly prepare the buffer.
-    size_t dataLength = 0;
-    gcry_error_t error = gcry_mpi_print(GCRYMPI_FMT_USG, nullptr, 0, &dataLength, paramMPI);
-    if (error != GPG_ERR_NO_ERROR) {
-        PAL::GCrypt::logError(error);
-        return std::nullopt;
-    }
-
-    // Finally, copy the MPI data into a properly-sized buffer.
-    Vector<uint8_t> output(dataLength);
-    error = gcry_mpi_print(GCRYMPI_FMT_USG, output.data(), output.size(), nullptr, paramMPI);
-    if (error != GPG_ERR_NO_ERROR) {
-        PAL::GCrypt::logError(error);
-        return std::nullopt;
-    }
-
-    return output;
-}
-
-static std::optional<Vector<uint8_t>> gcryptEncrypt(CryptoAlgorithmIdentifier hashAlgorithmIdentifier, gcry_sexp_t keySexp, const Vector<uint8_t>& labelVector, const Vector<uint8_t>& plainText)
-{
-    // Embed the plain-text data in a data s-expression using OAEP padding.
-    // Empty label data is properly handled by gcry_sexp_build().
-    PAL::GCrypt::Handle<gcry_sexp_t> dataSexp;
-    {
-        auto shaAlgorithm = hashAlgorithmName(hashAlgorithmIdentifier);
-        if (!shaAlgorithm)
-            return std::nullopt;
-
-        gcry_error_t error = gcry_sexp_build(&dataSexp, nullptr, "(data(flags oaep)(hash-algo %s)(label %b)(value %b))",
-            *shaAlgorithm, labelVector.size(), labelVector.data(), plainText.size(), plainText.data());
-        if (error != GPG_ERR_NO_ERROR) {
-            PAL::GCrypt::logError(error);
-            return std::nullopt;
-        }
-    }
-
-    // Encrypt data with the provided key. The returned s-expression is of this form:
-    // (enc-val
-    //   (flags oaep)
-    //   (rsa
-    //     (a a-mpi)))
-    PAL::GCrypt::Handle<gcry_sexp_t> cipherSexp;
-    gcry_error_t error = gcry_pk_encrypt(&cipherSexp, dataSexp, keySexp);
-    if (error != GPG_ERR_NO_ERROR) {
-        PAL::GCrypt::logError(error);
-        return std::nullopt;
-    }
-
-    // Return MPI data of the embedded a integer.
-    PAL::GCrypt::Handle<gcry_sexp_t> aSexp(gcry_sexp_find_token(cipherSexp, "a", 0));
-    if (!aSexp)
-        return std::nullopt;
-
-    return mpiData(aSexp);
-}
-
-static std::optional<Vector<uint8_t>> gcryptDecrypt(CryptoAlgorithmIdentifier hashAlgorithmIdentifier, gcry_sexp_t keySexp, const Vector<uint8_t>& labelVector, const Vector<uint8_t>& cipherText)
-{
-=======
 #include "GCryptUtilities.h"
 #include "NotImplemented.h"
 #include "ScriptExecutionContext.h"
@@ -170,7 +76,6 @@
 
 static std::optional<Vector<uint8_t>> gcryptDecrypt(CryptoAlgorithmIdentifier hashAlgorithmIdentifier, gcry_sexp_t keySexp, const Vector<uint8_t>& labelVector, const Vector<uint8_t>& cipherText)
 {
->>>>>>> 76cbf4aa
     // Embed the cipher-text data in an enc-val s-expression using OAEP padding.
     // Empty label data is properly handled by gcry_sexp_build().
     PAL::GCrypt::Handle<gcry_sexp_t> encValSexp;
