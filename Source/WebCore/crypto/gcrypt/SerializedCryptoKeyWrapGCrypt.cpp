--- conflicted
+++ resolved
@@ -48,151 +48,19 @@
 
 bool wrapSerializedCryptoKey(const Vector<uint8_t>& masterKey, const Vector<uint8_t>& key, Vector<uint8_t>& result)
 {
-<<<<<<< HEAD
-    Vector<uint8_t> kek(16);
-    gcry_randomize(kek.data(), kek.size(), GCRY_VERY_STRONG_RANDOM);
-
-    Vector<uint8_t> wrappedKEK(24);
-    {
-        auto algorithm = PAL::GCrypt::aesAlgorithmForKeySize(masterKey.size() * 8);
-        if (!algorithm)
-            return false;
-
-        PAL::GCrypt::Handle<gcry_cipher_hd_t> handle;
-        gcry_error_t error = gcry_cipher_open(&handle, *algorithm, GCRY_CIPHER_MODE_AESWRAP, 0);
-        if (error != GPG_ERR_NO_ERROR)
-            return false;
-
-        error = gcry_cipher_setkey(handle, masterKey.data(), masterKey.size());
-        if (error != GPG_ERR_NO_ERROR)
-            return false;
-
-        error = gcry_cipher_encrypt(handle, wrappedKEK.data(), wrappedKEK.size(), kek.data(), kek.size());
-        if (error != GPG_ERR_NO_ERROR)
-            return false;
-    }
-
-    Vector<uint8_t> encryptedKey(key.size());
-    Vector<uint8_t> tag(16);
-    {
-        PAL::GCrypt::Handle<gcry_cipher_hd_t> handle;
-        gcry_error_t error = gcry_cipher_open(&handle, GCRY_CIPHER_AES128, GCRY_CIPHER_MODE_GCM, 0);
-        if (error != GPG_ERR_NO_ERROR)
-            return false;
-
-        error = gcry_cipher_setkey(handle, kek.data(), kek.size());
-        if (error != GPG_ERR_NO_ERROR)
-            return false;
-
-        error = gcry_cipher_encrypt(handle, encryptedKey.data(), encryptedKey.size(), key.data(), key.size());
-        if (error != GPG_ERR_NO_ERROR)
-            return false;
-
-        error = gcry_cipher_gettag(handle, tag.data(), tag.size());
-        if (error != GPG_ERR_NO_ERROR)
-            return false;
-    }
-
-    // magic[3] + version[1] + wrappedKEK[24] + encryptedKey[length(key)] + tag[16] + magic[3]
-    size_t serializedLength = 3 + 1 + 24 + encryptedKey.size() + 16 + 3;
-    result.resize(serializedLength);
-    result[0] = 0x04;
-    result[1] = 0x08;
-    result[2] = 0x15;
-    result[3] = 0x01;
-    std::memcpy(result.data() + 4, wrappedKEK.data(), 24);
-    std::memcpy(result.data() + 28, encryptedKey.data(), encryptedKey.size());
-    std::memcpy(result.data() + 28 + encryptedKey.size(), tag.data(), 16);
-    result[serializedLength - 3] = 0x16;
-    result[serializedLength - 2] = 0x23;
-    result[serializedLength - 1] = 0x42;
-
-=======
     UNUSED_PARAM(masterKey);
 
     // No wrapping performed -- the serialized key data is copied into the `result` variable.
     result = Vector<uint8_t>(key);
->>>>>>> 76cbf4aa
     return true;
 }
 
 bool unwrapSerializedCryptoKey(const Vector<uint8_t>& masterKey, const Vector<uint8_t>& wrappedKey, Vector<uint8_t>& key)
 {
-<<<<<<< HEAD
-    // magic[3] + version[1] + wrappedKEK[24] + encryptedKey[length(key)] + tag[16] + magic[3]
-    size_t serializedLength = wrappedKey.size();
-    if (serializedLength < 3 + 1 + 24 + 16 + 3)
-        return false;
-
-    uint8_t magic1[3] = { 0x04, 0x08, 0x15 };
-    if (std::memcmp(wrappedKey.data(), magic1, 3))
-        return false;
-    uint8_t magic2[3] = { 0x16, 0x23, 0x42 };
-    if (std::memcmp(wrappedKey.data() + serializedLength - 3, magic2, 3))
-        return false;
-    if (wrappedKey[3] != 0x01)
-        return false;
-
-    Vector<uint8_t> wrappedKEK(24);
-    std::memcpy(wrappedKEK.data(), wrappedKey.data() + 4, 24);
-
-    Vector<uint8_t> encryptedKey(serializedLength - 3 - 1 - 24 - 16 - 3);
-    std::memcpy(encryptedKey.data(), wrappedKey.data() + 28, encryptedKey.size());
-
-    Vector<uint8_t> tag(16);
-    std::memcpy(tag.data(), wrappedKey.data() + 28 + encryptedKey.size(), 16);
-
-    Vector<uint8_t> kek(16);
-    {
-        auto algorithm = PAL::GCrypt::aesAlgorithmForKeySize(masterKey.size() * 8);
-        if (!algorithm)
-            return false;
-
-        PAL::GCrypt::Handle<gcry_cipher_hd_t> handle;
-        gcry_error_t error = gcry_cipher_open(&handle, *algorithm, GCRY_CIPHER_MODE_AESWRAP, 0);
-        if (error != GPG_ERR_NO_ERROR)
-            return false;
-
-        error = gcry_cipher_setkey(handle, masterKey.data(), masterKey.size());
-        if (error != GPG_ERR_NO_ERROR)
-            return false;
-
-        error = gcry_cipher_decrypt(handle, kek.data(), kek.size(), wrappedKEK.data(), wrappedKEK.size());
-        if (error != GPG_ERR_NO_ERROR)
-            return false;
-    }
-
-    Vector<uint8_t> decryptedKey(encryptedKey.size());
-    Vector<uint8_t> actualTag(16);
-    {
-        PAL::GCrypt::Handle<gcry_cipher_hd_t> handle;
-        gcry_error_t error = gcry_cipher_open(&handle, GCRY_CIPHER_AES128, GCRY_CIPHER_MODE_GCM, 0);
-        if (error != GPG_ERR_NO_ERROR)
-            return false;
-
-        error = gcry_cipher_setkey(handle, kek.data(), kek.size());
-        if (error != GPG_ERR_NO_ERROR)
-            return false;
-
-        error = gcry_cipher_decrypt(handle, decryptedKey.data(), decryptedKey.size(), encryptedKey.data(), encryptedKey.size());
-        if (error != GPG_ERR_NO_ERROR)
-            return false;
-
-        error = gcry_cipher_gettag(handle, actualTag.data(),actualTag.size());
-        if (error != GPG_ERR_NO_ERROR)
-            return false;
-    }
-
-    if (constantTimeMemcmp(tag.data(), actualTag.data(), 16))
-        return false;
-
-    key = WTFMove(decryptedKey);
-=======
     UNUSED_PARAM(masterKey);
 
     // No unwrapping performed -- the serialized key data is copied into the `key` variable.
     key = Vector<uint8_t>(wrappedKey);
->>>>>>> 76cbf4aa
     return true;
 }
 
