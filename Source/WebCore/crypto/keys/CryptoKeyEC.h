/*
 * Copyright (C) 2017 Apple Inc. All rights reserved.
 *
 * Redistribution and use in source and binary forms, with or without
 * modification, are permitted provided that the following conditions
 * are met:
 * 1. Redistributions of source code must retain the above copyright
 *    notice, this list of conditions and the following disclaimer.
 * 2. Redistributions in binary form must reproduce the above copyright
 *    notice, this list of conditions and the following disclaimer in the
 *    documentation and/or other materials provided with the distribution.
 *
 * THIS SOFTWARE IS PROVIDED BY APPLE INC. AND ITS CONTRIBUTORS ``AS IS''
 * AND ANY EXPRESS OR IMPLIED WARRANTIES, INCLUDING, BUT NOT LIMITED TO,
 * THE IMPLIED WARRANTIES OF MERCHANTABILITY AND FITNESS FOR A PARTICULAR
 * PURPOSE ARE DISCLAIMED. IN NO EVENT SHALL APPLE INC. OR ITS CONTRIBUTORS
 * BE LIABLE FOR ANY DIRECT, INDIRECT, INCIDENTAL, SPECIAL, EXEMPLARY, OR
 * CONSEQUENTIAL DAMAGES (INCLUDING, BUT NOT LIMITED TO, PROCUREMENT OF
 * SUBSTITUTE GOODS OR SERVICES; LOSS OF USE, DATA, OR PROFITS; OR BUSINESS
 * INTERRUPTION) HOWEVER CAUSED AND ON ANY THEORY OF LIABILITY, WHETHER IN
 * CONTRACT, STRICT LIABILITY, OR TORT (INCLUDING NEGLIGENCE OR OTHERWISE)
 * ARISING IN ANY WAY OUT OF THE USE OF THIS SOFTWARE, EVEN IF ADVISED OF
 * THE POSSIBILITY OF SUCH DAMAGE.
 */

#pragma once

#include "CryptoKey.h"
#include "CryptoKeyPair.h"
#include "ExceptionOr.h"

#if ENABLE(SUBTLE_CRYPTO)

#if OS(DARWIN) && !PLATFORM(GTK)
typedef struct _CCECCryptor *CCECCryptorRef;
typedef CCECCryptorRef PlatformECKey;
#endif

<<<<<<< HEAD
#if PLATFORM(GTK) || PLATFORM(HAIKU)
typedef struct _PlatformECKeyGnuTLS PlatformECKeyGnuTLS;
typedef PlatformECKeyGnuTLS *PlatformECKey;
=======
#if PLATFORM(GTK)
// gcry_sexp* equates gcry_sexp_t.
struct gcry_sexp;
typedef gcry_sexp* PlatformECKey;
>>>>>>> dc5e8ba0
#endif


namespace WebCore {

struct JsonWebKey;

class EcKeyAlgorithm : public KeyAlgorithm {
public:
    EcKeyAlgorithm(const String& name, const String& curve)
        : KeyAlgorithm(name)
        , m_curve(curve)
    {
    }

    KeyAlgorithmClass keyAlgorithmClass() const override { return KeyAlgorithmClass::EC; }

    const String& namedCurve() const { return m_curve; }

private:
    String m_curve;
};

class CryptoKeyEC final : public CryptoKey {
public:
    // FIXME: https://bugs.webkit.org/show_bug.cgi?id=169231
    enum class NamedCurve {
        P256,
        P384,
    };

    static Ref<CryptoKeyEC> create(CryptoAlgorithmIdentifier identifier, NamedCurve curve, CryptoKeyType type, PlatformECKey platformKey, bool extractable, CryptoKeyUsageBitmap usages)
    {
        return adoptRef(*new CryptoKeyEC(identifier, curve, type, platformKey, extractable, usages));
    }
    virtual ~CryptoKeyEC();

    static ExceptionOr<CryptoKeyPair> generatePair(CryptoAlgorithmIdentifier, const String& curve, bool extractable, CryptoKeyUsageBitmap);
    static RefPtr<CryptoKeyEC> importRaw(CryptoAlgorithmIdentifier, const String& curve, Vector<uint8_t>&& keyData, bool extractable, CryptoKeyUsageBitmap);
    static RefPtr<CryptoKeyEC> importJwk(CryptoAlgorithmIdentifier, const String& curve, JsonWebKey&&, bool extractable, CryptoKeyUsageBitmap);
    static RefPtr<CryptoKeyEC> importSpki(CryptoAlgorithmIdentifier, const String& curve, Vector<uint8_t>&& keyData, bool extractable, CryptoKeyUsageBitmap);
    static RefPtr<CryptoKeyEC> importPkcs8(CryptoAlgorithmIdentifier, const String& curve, Vector<uint8_t>&& keyData, bool extractable, CryptoKeyUsageBitmap);

    ExceptionOr<Vector<uint8_t>> exportRaw() const;
    JsonWebKey exportJwk() const;
    ExceptionOr<Vector<uint8_t>> exportSpki() const;
    ExceptionOr<Vector<uint8_t>> exportPkcs8() const;

    size_t keySizeInBits() const;
    NamedCurve namedCurve() const { return m_curve; }
    String namedCurveString() const;
    PlatformECKey platformKey() { return m_platformKey; }
    static bool isValidECAlgorithm(CryptoAlgorithmIdentifier);

private:
    CryptoKeyEC(CryptoAlgorithmIdentifier, NamedCurve, CryptoKeyType, PlatformECKey, bool extractable, CryptoKeyUsageBitmap);

    CryptoKeyClass keyClass() const final { return CryptoKeyClass::EC; }

    std::unique_ptr<KeyAlgorithm> buildAlgorithm() const final;
    std::unique_ptr<CryptoKeyData> exportData() const final;

    static std::optional<CryptoKeyPair> platformGeneratePair(CryptoAlgorithmIdentifier, NamedCurve, bool extractable, CryptoKeyUsageBitmap);
    static RefPtr<CryptoKeyEC> platformImportRaw(CryptoAlgorithmIdentifier, NamedCurve, Vector<uint8_t>&& keyData, bool extractable, CryptoKeyUsageBitmap);
    static RefPtr<CryptoKeyEC> platformImportJWKPublic(CryptoAlgorithmIdentifier, NamedCurve, Vector<uint8_t>&& x, Vector<uint8_t>&& y, bool extractable, CryptoKeyUsageBitmap);
    static RefPtr<CryptoKeyEC> platformImportJWKPrivate(CryptoAlgorithmIdentifier, NamedCurve, Vector<uint8_t>&& x, Vector<uint8_t>&& y, Vector<uint8_t>&& d, bool extractable, CryptoKeyUsageBitmap);
    static RefPtr<CryptoKeyEC> platformImportSpki(CryptoAlgorithmIdentifier, NamedCurve, Vector<uint8_t>&& keyData, bool extractable, CryptoKeyUsageBitmap);
    static RefPtr<CryptoKeyEC> platformImportPkcs8(CryptoAlgorithmIdentifier, NamedCurve, Vector<uint8_t>&& keyData, bool extractable, CryptoKeyUsageBitmap);
    Vector<uint8_t> platformExportRaw() const;
    void platformAddFieldElements(JsonWebKey&) const;
    Vector<uint8_t> platformExportSpki() const;
    Vector<uint8_t> platformExportPkcs8() const;

    PlatformECKey m_platformKey;
    NamedCurve m_curve;
};

} // namespace WebCore

SPECIALIZE_TYPE_TRAITS_CRYPTO_KEY(CryptoKeyEC, CryptoKeyClass::EC)

SPECIALIZE_TYPE_TRAITS_KEY_ALGORITHM(EcKeyAlgorithm, KeyAlgorithmClass::EC)

#endif // ENABLE(SUBTLE_CRYPTO)<|MERGE_RESOLUTION|>--- conflicted
+++ resolved
@@ -36,16 +36,10 @@
 typedef CCECCryptorRef PlatformECKey;
 #endif
 
-<<<<<<< HEAD
 #if PLATFORM(GTK) || PLATFORM(HAIKU)
-typedef struct _PlatformECKeyGnuTLS PlatformECKeyGnuTLS;
-typedef PlatformECKeyGnuTLS *PlatformECKey;
-=======
-#if PLATFORM(GTK)
 // gcry_sexp* equates gcry_sexp_t.
 struct gcry_sexp;
 typedef gcry_sexp* PlatformECKey;
->>>>>>> dc5e8ba0
 #endif
 
 
