/*
 * Copyright (C) 2013 Apple Inc. All rights reserved.
 *
 * Redistribution and use in source and binary forms, with or without
 * modification, are permitted provided that the following conditions
 * are met:
 * 1. Redistributions of source code must retain the above copyright
 *    notice, this list of conditions and the following disclaimer.
 * 2. Redistributions in binary form must reproduce the above copyright
 *    notice, this list of conditions and the following disclaimer in the
 *    documentation and/or other materials provided with the distribution.
 *
 * THIS SOFTWARE IS PROVIDED BY APPLE INC. AND ITS CONTRIBUTORS ``AS IS''
 * AND ANY EXPRESS OR IMPLIED WARRANTIES, INCLUDING, BUT NOT LIMITED TO,
 * THE IMPLIED WARRANTIES OF MERCHANTABILITY AND FITNESS FOR A PARTICULAR
 * PURPOSE ARE DISCLAIMED. IN NO EVENT SHALL APPLE INC. OR ITS CONTRIBUTORS
 * BE LIABLE FOR ANY DIRECT, INDIRECT, INCIDENTAL, SPECIAL, EXEMPLARY, OR
 * CONSEQUENTIAL DAMAGES (INCLUDING, BUT NOT LIMITED TO, PROCUREMENT OF
 * SUBSTITUTE GOODS OR SERVICES; LOSS OF USE, DATA, OR PROFITS; OR BUSINESS
 * INTERRUPTION) HOWEVER CAUSED AND ON ANY THEORY OF LIABILITY, WHETHER IN
 * CONTRACT, STRICT LIABILITY, OR TORT (INCLUDING NEGLIGENCE OR OTHERWISE)
 * ARISING IN ANY WAY OUT OF THE USE OF THIS SOFTWARE, EVEN IF ADVISED OF
 * THE POSSIBILITY OF SUCH DAMAGE.
 */

#pragma once

#include "CryptoKey.h"
#include "ExceptionOr.h"
#include <wtf/Function.h>

#if ENABLE(SUBTLE_CRYPTO)

<<<<<<< HEAD
#if OS(DARWIN) && !PLATFORM(EFL) && !PLATFORM(GTK) && !PLATFORM(WPE)
=======
#if OS(DARWIN) && !PLATFORM(GTK)
>>>>>>> 9fced9a0
typedef struct _CCRSACryptor *CCRSACryptorRef;
typedef CCRSACryptorRef PlatformRSAKey;
#endif

<<<<<<< HEAD
#if PLATFORM(GTK) || PLATFORM(EFL) || PLATFORM(WPE)
=======
#if PLATFORM(GTK)
>>>>>>> 9fced9a0
typedef struct _PlatformRSAKeyGnuTLS PlatformRSAKeyGnuTLS;
typedef PlatformRSAKeyGnuTLS *PlatformRSAKey;
#endif

namespace WebCore {

class CryptoKeyDataRSAComponents;
class PromiseWrapper;
class ScriptExecutionContext;

struct CryptoKeyPair;
struct JsonWebKey;

class RsaKeyAlgorithm : public KeyAlgorithm {
public:
    RsaKeyAlgorithm(const String& name, size_t modulusLength, Vector<uint8_t>&& publicExponent)
        : KeyAlgorithm(name)
        , m_modulusLength(modulusLength)
        , m_publicExponent(WTFMove(publicExponent))
    {
    }

    KeyAlgorithmClass keyAlgorithmClass() const override { return KeyAlgorithmClass::RSA; }

    size_t modulusLength() const { return m_modulusLength; }
    const Vector<uint8_t>& publicExponent() const { return m_publicExponent; }

private:
    size_t m_modulusLength;
    Vector<uint8_t> m_publicExponent;
};

class RsaHashedKeyAlgorithm final : public RsaKeyAlgorithm {
public:
    RsaHashedKeyAlgorithm(const String& name, size_t modulusLength, Vector<uint8_t>&& publicExponent, const String& hash)
        : RsaKeyAlgorithm(name, modulusLength, WTFMove(publicExponent))
        , m_hash(hash)
    {
    }

    KeyAlgorithmClass keyAlgorithmClass() const final { return KeyAlgorithmClass::HRSA; }

    const String& hash() const { return m_hash; }

private:
    String m_hash;
};

class CryptoKeyRSA final : public CryptoKey {
public:
    static Ref<CryptoKeyRSA> create(CryptoAlgorithmIdentifier identifier, CryptoAlgorithmIdentifier hash, bool hasHash, CryptoKeyType type, PlatformRSAKey platformKey, bool extractable, CryptoKeyUsageBitmap usage)
    {
        return adoptRef(*new CryptoKeyRSA(identifier, hash, hasHash, type, platformKey, extractable, usage));
    }
    static RefPtr<CryptoKeyRSA> create(CryptoAlgorithmIdentifier, CryptoAlgorithmIdentifier hash, bool hasHash, const CryptoKeyDataRSAComponents&, bool extractable, CryptoKeyUsageBitmap);
    virtual ~CryptoKeyRSA();

    bool isRestrictedToHash(CryptoAlgorithmIdentifier&) const;

    size_t keySizeInBits() const;

    using KeyPairCallback = WTF::Function<void(CryptoKeyPair&&)>;
    using VoidCallback = WTF::Function<void()>;
    static void generatePair(CryptoAlgorithmIdentifier, CryptoAlgorithmIdentifier hash, bool hasHash, unsigned modulusLength, const Vector<uint8_t>& publicExponent, bool extractable, CryptoKeyUsageBitmap, KeyPairCallback&&, VoidCallback&& failureCallback, ScriptExecutionContext*);
    static RefPtr<CryptoKeyRSA> importJwk(CryptoAlgorithmIdentifier, std::optional<CryptoAlgorithmIdentifier> hash, JsonWebKey&&, bool extractable, CryptoKeyUsageBitmap);
    static RefPtr<CryptoKeyRSA> importSpki(CryptoAlgorithmIdentifier, std::optional<CryptoAlgorithmIdentifier> hash, Vector<uint8_t>&&, bool extractable, CryptoKeyUsageBitmap);
    static RefPtr<CryptoKeyRSA> importPkcs8(CryptoAlgorithmIdentifier, std::optional<CryptoAlgorithmIdentifier> hash, Vector<uint8_t>&&, bool extractable, CryptoKeyUsageBitmap);

    PlatformRSAKey platformKey() const { return m_platformKey; }
    JsonWebKey exportJwk() const;
    ExceptionOr<Vector<uint8_t>> exportSpki() const;
    ExceptionOr<Vector<uint8_t>> exportPkcs8() const;

    CryptoAlgorithmIdentifier hashAlgorithmIdentifier() const { return m_hash; }

private:
    CryptoKeyRSA(CryptoAlgorithmIdentifier, CryptoAlgorithmIdentifier hash, bool hasHash, CryptoKeyType, PlatformRSAKey, bool extractable, CryptoKeyUsageBitmap);

    CryptoKeyClass keyClass() const final { return CryptoKeyClass::RSA; }

    std::unique_ptr<KeyAlgorithm> buildAlgorithm() const final;
    std::unique_ptr<CryptoKeyData> exportData() const final;

    PlatformRSAKey m_platformKey;

    bool m_restrictedToSpecificHash;
    CryptoAlgorithmIdentifier m_hash;
};

} // namespace WebCore

SPECIALIZE_TYPE_TRAITS_CRYPTO_KEY(CryptoKeyRSA, CryptoKeyClass::RSA)

SPECIALIZE_TYPE_TRAITS_KEY_ALGORITHM(RsaKeyAlgorithm, KeyAlgorithmClass::RSA)

SPECIALIZE_TYPE_TRAITS_KEY_ALGORITHM(RsaHashedKeyAlgorithm, KeyAlgorithmClass::HRSA)

#endif // ENABLE(SUBTLE_CRYPTO)<|MERGE_RESOLUTION|>--- conflicted
+++ resolved
@@ -31,20 +31,12 @@
 
 #if ENABLE(SUBTLE_CRYPTO)
 
-<<<<<<< HEAD
-#if OS(DARWIN) && !PLATFORM(EFL) && !PLATFORM(GTK) && !PLATFORM(WPE)
-=======
-#if OS(DARWIN) && !PLATFORM(GTK)
->>>>>>> 9fced9a0
+#if OS(DARWIN) && !PLATFORM(GTK) && !PLATFORM(WPE)
 typedef struct _CCRSACryptor *CCRSACryptorRef;
 typedef CCRSACryptorRef PlatformRSAKey;
 #endif
 
-<<<<<<< HEAD
-#if PLATFORM(GTK) || PLATFORM(EFL) || PLATFORM(WPE)
-=======
-#if PLATFORM(GTK)
->>>>>>> 9fced9a0
+#if PLATFORM(GTK) || PLATFORM(WPE)
 typedef struct _PlatformRSAKeyGnuTLS PlatformRSAKeyGnuTLS;
 typedef PlatformRSAKeyGnuTLS *PlatformRSAKey;
 #endif
