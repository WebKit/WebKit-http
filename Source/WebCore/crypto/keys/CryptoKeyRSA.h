/*
 * Copyright (C) 2013 Apple Inc. All rights reserved.
 *
 * Redistribution and use in source and binary forms, with or without
 * modification, are permitted provided that the following conditions
 * are met:
 * 1. Redistributions of source code must retain the above copyright
 *    notice, this list of conditions and the following disclaimer.
 * 2. Redistributions in binary form must reproduce the above copyright
 *    notice, this list of conditions and the following disclaimer in the
 *    documentation and/or other materials provided with the distribution.
 *
 * THIS SOFTWARE IS PROVIDED BY APPLE INC. AND ITS CONTRIBUTORS ``AS IS''
 * AND ANY EXPRESS OR IMPLIED WARRANTIES, INCLUDING, BUT NOT LIMITED TO,
 * THE IMPLIED WARRANTIES OF MERCHANTABILITY AND FITNESS FOR A PARTICULAR
 * PURPOSE ARE DISCLAIMED. IN NO EVENT SHALL APPLE INC. OR ITS CONTRIBUTORS
 * BE LIABLE FOR ANY DIRECT, INDIRECT, INCIDENTAL, SPECIAL, EXEMPLARY, OR
 * CONSEQUENTIAL DAMAGES (INCLUDING, BUT NOT LIMITED TO, PROCUREMENT OF
 * SUBSTITUTE GOODS OR SERVICES; LOSS OF USE, DATA, OR PROFITS; OR BUSINESS
 * INTERRUPTION) HOWEVER CAUSED AND ON ANY THEORY OF LIABILITY, WHETHER IN
 * CONTRACT, STRICT LIABILITY, OR TORT (INCLUDING NEGLIGENCE OR OTHERWISE)
 * ARISING IN ANY WAY OUT OF THE USE OF THIS SOFTWARE, EVEN IF ADVISED OF
 * THE POSSIBILITY OF SUCH DAMAGE.
 */

#pragma once

#include "CryptoKey.h"
#include "ExceptionOr.h"
#include <wtf/Function.h>

#if ENABLE(SUBTLE_CRYPTO)

#if OS(DARWIN) && !PLATFORM(GTK)
typedef struct _CCRSACryptor *CCRSACryptorRef;
typedef CCRSACryptorRef PlatformRSAKey;
#endif

<<<<<<< HEAD
#if PLATFORM(GTK) || PLATFORM(HAIKU)
=======
#if PLATFORM(GTK) || PLATFORM(WPE)
>>>>>>> 35039c92
// gcry_sexp* equates gcry_sexp_t.
struct gcry_sexp;
typedef gcry_sexp* PlatformRSAKey;
#endif

namespace WebCore {

class CryptoKeyDataRSAComponents;
class PromiseWrapper;
class ScriptExecutionContext;

struct CryptoKeyPair;
struct JsonWebKey;

class RsaKeyAlgorithm : public KeyAlgorithm {
public:
    RsaKeyAlgorithm(const String& name, size_t modulusLength, Vector<uint8_t>&& publicExponent)
        : KeyAlgorithm(name)
        , m_modulusLength(modulusLength)
        , m_publicExponent(WTFMove(publicExponent))
    {
    }

    KeyAlgorithmClass keyAlgorithmClass() const override { return KeyAlgorithmClass::RSA; }

    size_t modulusLength() const { return m_modulusLength; }
    const Vector<uint8_t>& publicExponent() const { return m_publicExponent; }

private:
    size_t m_modulusLength;
    Vector<uint8_t> m_publicExponent;
};

class RsaHashedKeyAlgorithm final : public RsaKeyAlgorithm {
public:
    RsaHashedKeyAlgorithm(const String& name, size_t modulusLength, Vector<uint8_t>&& publicExponent, const String& hash)
        : RsaKeyAlgorithm(name, modulusLength, WTFMove(publicExponent))
        , m_hash(hash)
    {
    }

    KeyAlgorithmClass keyAlgorithmClass() const final { return KeyAlgorithmClass::HRSA; }

    const String& hash() const { return m_hash; }

private:
    String m_hash;
};

class CryptoKeyRSA final : public CryptoKey {
public:
    static Ref<CryptoKeyRSA> create(CryptoAlgorithmIdentifier identifier, CryptoAlgorithmIdentifier hash, bool hasHash, CryptoKeyType type, PlatformRSAKey platformKey, bool extractable, CryptoKeyUsageBitmap usage)
    {
        return adoptRef(*new CryptoKeyRSA(identifier, hash, hasHash, type, platformKey, extractable, usage));
    }
    static RefPtr<CryptoKeyRSA> create(CryptoAlgorithmIdentifier, CryptoAlgorithmIdentifier hash, bool hasHash, const CryptoKeyDataRSAComponents&, bool extractable, CryptoKeyUsageBitmap);
    virtual ~CryptoKeyRSA();

    bool isRestrictedToHash(CryptoAlgorithmIdentifier&) const;

    size_t keySizeInBits() const;

    using KeyPairCallback = WTF::Function<void(CryptoKeyPair&&)>;
    using VoidCallback = WTF::Function<void()>;
    static void generatePair(CryptoAlgorithmIdentifier, CryptoAlgorithmIdentifier hash, bool hasHash, unsigned modulusLength, const Vector<uint8_t>& publicExponent, bool extractable, CryptoKeyUsageBitmap, KeyPairCallback&&, VoidCallback&& failureCallback, ScriptExecutionContext*);
    static RefPtr<CryptoKeyRSA> importJwk(CryptoAlgorithmIdentifier, std::optional<CryptoAlgorithmIdentifier> hash, JsonWebKey&&, bool extractable, CryptoKeyUsageBitmap);
    static RefPtr<CryptoKeyRSA> importSpki(CryptoAlgorithmIdentifier, std::optional<CryptoAlgorithmIdentifier> hash, Vector<uint8_t>&&, bool extractable, CryptoKeyUsageBitmap);
    static RefPtr<CryptoKeyRSA> importPkcs8(CryptoAlgorithmIdentifier, std::optional<CryptoAlgorithmIdentifier> hash, Vector<uint8_t>&&, bool extractable, CryptoKeyUsageBitmap);

    PlatformRSAKey platformKey() const { return m_platformKey; }
    JsonWebKey exportJwk() const;
    ExceptionOr<Vector<uint8_t>> exportSpki() const;
    ExceptionOr<Vector<uint8_t>> exportPkcs8() const;

    CryptoAlgorithmIdentifier hashAlgorithmIdentifier() const { return m_hash; }

private:
    CryptoKeyRSA(CryptoAlgorithmIdentifier, CryptoAlgorithmIdentifier hash, bool hasHash, CryptoKeyType, PlatformRSAKey, bool extractable, CryptoKeyUsageBitmap);

    CryptoKeyClass keyClass() const final { return CryptoKeyClass::RSA; }

    std::unique_ptr<KeyAlgorithm> buildAlgorithm() const final;
    std::unique_ptr<CryptoKeyData> exportData() const final;

    PlatformRSAKey m_platformKey;

    bool m_restrictedToSpecificHash;
    CryptoAlgorithmIdentifier m_hash;
};

} // namespace WebCore

SPECIALIZE_TYPE_TRAITS_CRYPTO_KEY(CryptoKeyRSA, CryptoKeyClass::RSA)

SPECIALIZE_TYPE_TRAITS_KEY_ALGORITHM(RsaKeyAlgorithm, KeyAlgorithmClass::RSA)

SPECIALIZE_TYPE_TRAITS_KEY_ALGORITHM(RsaHashedKeyAlgorithm, KeyAlgorithmClass::HRSA)

#endif // ENABLE(SUBTLE_CRYPTO)<|MERGE_RESOLUTION|>--- conflicted
+++ resolved
@@ -36,11 +36,7 @@
 typedef CCRSACryptorRef PlatformRSAKey;
 #endif
 
-<<<<<<< HEAD
-#if PLATFORM(GTK) || PLATFORM(HAIKU)
-=======
-#if PLATFORM(GTK) || PLATFORM(WPE)
->>>>>>> 35039c92
+#if PLATFORM(GTK) || PLATFORM(HAIKU) || PLATFORM(WPE)
 // gcry_sexp* equates gcry_sexp_t.
 struct gcry_sexp;
 typedef gcry_sexp* PlatformRSAKey;
