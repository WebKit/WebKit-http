include(platform/GStreamer.cmake)
include(platform/ImageDecoders.cmake)
include(platform/Linux.cmake)
include(platform/TextureMapper.cmake)

list(APPEND WebCore_INCLUDE_DIRECTORIES
    "${DERIVED_SOURCES_JAVASCRIPTCORE_DIR}"
    "${DERIVED_SOURCES_JAVASCRIPTCORE_DIR}/inspector"
    ${JAVASCRIPTCORE_DIR}
    "${JAVASCRIPTCORE_DIR}/ForwardingHeaders"
    "${JAVASCRIPTCORE_DIR}/API"
    "${JAVASCRIPTCORE_DIR}/assembler"
    "${JAVASCRIPTCORE_DIR}/bytecode"
    "${JAVASCRIPTCORE_DIR}/bytecompiler"
    "${JAVASCRIPTCORE_DIR}/dfg"
    "${JAVASCRIPTCORE_DIR}/disassembler"
    "${JAVASCRIPTCORE_DIR}/heap"
    "${JAVASCRIPTCORE_DIR}/debugger"
    "${JAVASCRIPTCORE_DIR}/interpreter"
    "${JAVASCRIPTCORE_DIR}/jit"
    "${JAVASCRIPTCORE_DIR}/llint"
    "${JAVASCRIPTCORE_DIR}/parser"
    "${JAVASCRIPTCORE_DIR}/profiler"
    "${JAVASCRIPTCORE_DIR}/runtime"
    "${JAVASCRIPTCORE_DIR}/yarr"
    "${THIRDPARTY_DIR}/ANGLE/"
    "${THIRDPARTY_DIR}/ANGLE/include/KHR"
    "${WEBCORE_DIR}/platform/cairo"
    "${WEBCORE_DIR}/platform/geoclue"
    "${WEBCORE_DIR}/platform/graphics/bcm"
    "${WEBCORE_DIR}/platform/graphics/intelce"
    "${WEBCORE_DIR}/platform/graphics/cairo"
    "${WEBCORE_DIR}/platform/graphics/egl"
    "${WEBCORE_DIR}/platform/graphics/glx"
    "${WEBCORE_DIR}/platform/graphics/freetype"
    "${WEBCORE_DIR}/platform/graphics/gstreamer"
    "${WEBCORE_DIR}/platform/graphics/harfbuzz/"
    "${WEBCORE_DIR}/platform/graphics/harfbuzz/ng"
    "${WEBCORE_DIR}/platform/graphics/opengl"
    "${WEBCORE_DIR}/platform/graphics/opentype"
    "${WEBCORE_DIR}/platform/graphics/wpe"
    "${WEBCORE_DIR}/platform/graphics/wayland"
    "${WEBCORE_DIR}/platform/mock/mediasource"
    "${WEBCORE_DIR}/platform/network/soup"
    "${WEBCORE_DIR}/platform/text/icu"
    ${WPE_DIR}
    ${WTF_DIR}
)

list(APPEND WebCore_SOURCES
    loader/soup/CachedRawResourceSoup.cpp
    loader/soup/SubresourceLoaderSoup.cpp

    page/scrolling/coordinatedgraphics/ScrollingCoordinatorCoordinatedGraphics.cpp
    page/scrolling/coordinatedgraphics/ScrollingStateNodeCoordinatedGraphics.cpp

    page/scrolling/ScrollingStateStickyNode.cpp
    page/scrolling/ScrollingThread.cpp
    page/scrolling/ScrollingTreeNode.cpp
    page/scrolling/ScrollingTreeScrollingNode.cpp

    platform/Cursor.cpp
    platform/KillRingNone.cpp
    platform/PlatformStrategies.cpp
    platform/Theme.cpp

    platform/audio/glib/AudioBusGLib.cpp

<<<<<<< HEAD
    platform/audio/gstreamer/AudioDestinationGStreamer.cpp
    platform/audio/gstreamer/AudioFileReaderGStreamer.cpp
    platform/audio/gstreamer/AudioSourceProviderGStreamer.cpp
    platform/audio/gstreamer/FFTFrameGStreamer.cpp
    platform/audio/gstreamer/WebKitWebAudioSourceGStreamer.cpp

    platform/glib/KeyedDecoderGlib.cpp
    platform/glib/KeyedEncoderGlib.cpp
=======
    platform/geoclue/GeolocationProviderGeoclue1.cpp
    platform/geoclue/GeolocationProviderGeoclue2.cpp
>>>>>>> 30f049cf

    platform/graphics/GLContext.cpp
    platform/graphics/GraphicsContext3DPrivate.cpp
    platform/graphics/ImageSource.cpp
    platform/graphics/PlatformDisplay.cpp
    platform/graphics/WOFFFileFormat.cpp

    platform/graphics/cairo/BackingStoreBackendCairoImpl.cpp
    platform/graphics/cairo/BitmapImageCairo.cpp
    platform/graphics/cairo/CairoUtilities.cpp
    platform/graphics/cairo/FloatRectCairo.cpp
    platform/graphics/cairo/FontCairo.cpp
    platform/graphics/cairo/FontCairoHarfbuzzNG.cpp
    platform/graphics/cairo/GradientCairo.cpp
    platform/graphics/cairo/GraphicsContext3DCairo.cpp
    platform/graphics/cairo/ImageBufferCairo.cpp
    platform/graphics/cairo/ImageCairo.cpp
    platform/graphics/cairo/IntRectCairo.cpp
    platform/graphics/cairo/PathCairo.cpp
    platform/graphics/cairo/PatternCairo.cpp
    platform/graphics/cairo/PlatformContextCairo.cpp
    platform/graphics/cairo/PlatformPathCairo.cpp
    platform/graphics/cairo/RefPtrCairo.cpp
    platform/graphics/cairo/TransformationMatrixCairo.cpp

    platform/graphics/egl/GLContextEGL.cpp

    platform/graphics/freetype/FontCacheFreeType.cpp
    platform/graphics/freetype/FontCustomPlatformDataFreeType.cpp
    platform/graphics/freetype/GlyphPageTreeNodeFreeType.cpp
    platform/graphics/freetype/SimpleFontDataFreeType.cpp

    platform/graphics/gstreamer/ImageGStreamerCairo.cpp
<<<<<<< HEAD
    platform/graphics/gstreamer/InbandTextTrackPrivateGStreamer.cpp
    platform/graphics/gstreamer/MediaPlayerPrivateGStreamer.cpp
    platform/graphics/gstreamer/MediaPlayerPrivateGStreamerBase.cpp
    platform/graphics/gstreamer/MediaPlayerPrivateGStreamerMSE.cpp
    platform/graphics/gstreamer/MediaSourceGStreamer.cpp
    platform/graphics/gstreamer/SourceBufferPrivateGStreamer.cpp
    platform/graphics/gstreamer/TextCombinerGStreamer.cpp
    platform/graphics/gstreamer/TextSinkGStreamer.cpp
    platform/graphics/gstreamer/TrackPrivateBaseGStreamer.cpp
    platform/graphics/gstreamer/VideoTrackPrivateGStreamer.cpp
    platform/graphics/gstreamer/WebKitMediaSourceGStreamer.cpp
    platform/graphics/gstreamer/WebKitWebSourceGStreamer.cpp
=======
>>>>>>> 30f049cf

    platform/graphics/harfbuzz/HarfBuzzFace.cpp
    platform/graphics/harfbuzz/HarfBuzzFaceCairo.cpp
    platform/graphics/harfbuzz/HarfBuzzShaper.cpp

    platform/graphics/opengl/Extensions3DOpenGLCommon.cpp
    platform/graphics/opengl/Extensions3DOpenGLES.cpp
    platform/graphics/opengl/GraphicsContext3DOpenGLES.cpp
    platform/graphics/opengl/GraphicsContext3DOpenGLCommon.cpp
    platform/graphics/opengl/TemporaryOpenGLSetting.cpp

    platform/graphics/opentype/OpenTypeVerticalData.cpp

    platform/graphics/wpe/PlatformDisplayWPE.cpp

<<<<<<< HEAD
    platform/image-decoders/ImageDecoder.cpp
    platform/image-encoders/JPEGImageEncoder.cpp

    platform/image-decoders/bmp/BMPImageDecoder.cpp
    platform/image-decoders/bmp/BMPImageReader.cpp

=======
>>>>>>> 30f049cf
    platform/image-decoders/cairo/ImageDecoderCairo.cpp

    platform/network/soup/AuthenticationChallengeSoup.cpp
    platform/network/soup/CertificateInfo.cpp
    platform/network/soup/CookieJarSoup.cpp
    platform/network/soup/CookieStorageSoup.cpp
    platform/network/soup/CredentialStorageSoup.cpp
    platform/network/soup/DNSSoup.cpp
    platform/network/soup/GRefPtrSoup.cpp
    platform/network/soup/NetworkStorageSessionSoup.cpp
    platform/network/soup/ProxyServerSoup.cpp
    platform/network/soup/ResourceErrorSoup.cpp
    platform/network/soup/ResourceHandleSoup.cpp
    platform/network/soup/ResourceRequestSoup.cpp
    platform/network/soup/ResourceResponseSoup.cpp
    platform/network/soup/SocketStreamHandleSoup.cpp
    platform/network/soup/SoupNetworkSession.cpp
    platform/network/soup/SynchronousLoaderClientSoup.cpp
    platform/network/soup/WebKitSoupRequestGeneric.cpp

    platform/soup/SharedBufferSoup.cpp
    platform/soup/URLSoup.cpp

    platform/text/icu/UTextProvider.cpp
    platform/text/icu/UTextProviderLatin1.cpp
    platform/text/icu/UTextProviderUTF16.cpp

    platform/text/Hyphenation.cpp
    platform/text/LocaleICU.cpp
    platform/text/TextCodecICU.cpp
    platform/text/TextEncodingDetectorICU.cpp

    # FIXME: Split build targers below into a WebCorePlatform library
    editing/wpe/EditorWPE.cpp

    page/wpe/EventHandlerWPE.cpp

    platform/glib/KeyedDecoderGlib.cpp
    platform/glib/KeyedEncoderGlib.cpp
    platform/glib/MainThreadSharedTimerGLib.cpp

    platform/graphics/cairo/GraphicsContextCairo.cpp

    platform/graphics/freetype/FontPlatformDataFreeType.cpp

    platform/graphics/wpe/IconWPE.cpp
    platform/graphics/wpe/ImageWPE.cpp

    platform/text/wpe/TextBreakIteratorInternalICUWPE.cpp

    platform/wpe/CursorWPE.cpp
    platform/wpe/EventLoopWPE.cpp
    platform/wpe/ErrorsWPE.cpp
    platform/wpe/FileSystemWPE.cpp
    platform/wpe/LanguageWPE.cpp
    platform/wpe/LoggingWPE.cpp
    platform/wpe/LocalizedStringsWPE.cpp
    platform/wpe/MIMETypeRegistryWPE.cpp
    platform/wpe/PasteboardWPE.cpp
    platform/wpe/PlatformKeyboardEventWPE.cpp
    platform/wpe/PlatformPasteboardWPE.cpp
    platform/wpe/PlatformScreenWPE.cpp
    platform/wpe/RenderThemeWPE.cpp
    platform/wpe/SSLKeyGeneratorWPE.cpp
    platform/wpe/ScrollbarThemeWPE.cpp
    platform/wpe/SharedBufferWPE.cpp
    platform/wpe/SoundWPE.cpp
    platform/wpe/ThemeWPE.cpp
    platform/wpe/WidgetWPE.cpp
)

list(APPEND WebCore_USER_AGENT_STYLE_SHEETS
    ${WEBCORE_DIR}/Modules/mediacontrols/mediaControlsBase.css
)

set(WebCore_USER_AGENT_SCRIPTS
    ${WEBCORE_DIR}/English.lproj/mediaControlsLocalizedStrings.js
    ${WEBCORE_DIR}/Modules/mediacontrols/mediaControlsBase.js
)

set(WebCore_USER_AGENT_SCRIPTS_DEPENDENCIES ${WEBCORE_DIR}/platform/wpe/RenderThemeWPE.cpp)

list(APPEND WebCore_LIBRARIES
    ${BCM_HOST_LIBRARIES}
    ${CAIRO_LIBRARIES}
    ${EGL_LIBRARIES}
    ${FONTCONFIG_LIBRARIES}
    ${FREETYPE2_LIBRARIES}
    ${GLIB_GIO_LIBRARIES}
    ${GLIB_GMODULE_LIBRARIES}
    ${GLIB_GOBJECT_LIBRARIES}
    ${GLIB_LIBRARIES}
    ${HARFBUZZ_LIBRARIES}
    ${ICU_LIBRARIES}
    ${LIBSOUP_LIBRARIES}
    ${LIBXML2_LIBRARIES}
    ${LIBXSLT_LIBRARIES}
    ${SQLITE_LIBRARIES}
    WPE
)

list(APPEND WebCore_INCLUDE_DIRECTORIES
    ${BCM_HOST_INCLUDE_DIRS}
    ${CAIRO_INCLUDE_DIRS}
    ${EGL_INCLUDE_DIRS}
    ${FONTCONFIG_INCLUDE_DIRS}
    ${FREETYPE2_INCLUDE_DIRS}
    ${GLIB_INCLUDE_DIRS}
    ${HARFBUZZ_INCLUDE_DIRS}
    ${ICU_INCLUDE_DIRS}
    ${LIBSOUP_INCLUDE_DIRS}
    ${LIBXML2_INCLUDE_DIR}
    ${LIBXSLT_INCLUDE_DIR}
    ${SQLITE_INCLUDE_DIR}
    ${WPE_DIR}
)

if (ENABLE_SUBTLE_CRYPTO)
    list(APPEND WebCore_SOURCES
        crypto/CryptoAlgorithm.cpp
        crypto/CryptoAlgorithmDescriptionBuilder.cpp
        crypto/CryptoAlgorithmRegistry.cpp
        crypto/CryptoKey.cpp
        crypto/CryptoKeyPair.cpp
        crypto/SubtleCrypto.cpp

        crypto/algorithms/CryptoAlgorithmAES_CBC.cpp
        crypto/algorithms/CryptoAlgorithmAES_KW.cpp
        crypto/algorithms/CryptoAlgorithmHMAC.cpp
        crypto/algorithms/CryptoAlgorithmRSAES_PKCS1_v1_5.cpp
        crypto/algorithms/CryptoAlgorithmRSA_OAEP.cpp
        crypto/algorithms/CryptoAlgorithmRSASSA_PKCS1_v1_5.cpp
        crypto/algorithms/CryptoAlgorithmSHA1.cpp
        crypto/algorithms/CryptoAlgorithmSHA224.cpp
        crypto/algorithms/CryptoAlgorithmSHA256.cpp
        crypto/algorithms/CryptoAlgorithmSHA384.cpp
        crypto/algorithms/CryptoAlgorithmSHA512.cpp

        crypto/gnutls/CryptoAlgorithmRegistryGnuTLS.cpp
        crypto/gnutls/CryptoAlgorithmAES_CBCGnuTLS.cpp
        crypto/gnutls/CryptoAlgorithmAES_KWGnuTLS.cpp
        crypto/gnutls/CryptoAlgorithmHMACGnuTLS.cpp
        crypto/gnutls/CryptoAlgorithmRSAES_PKCS1_v1_5GnuTLS.cpp
        crypto/gnutls/CryptoAlgorithmRSA_OAEPGnuTLS.cpp
        crypto/gnutls/CryptoAlgorithmRSASSA_PKCS1_v1_5GnuTLS.cpp
        crypto/gnutls/CryptoDigestGnuTLS.cpp
        crypto/gnutls/CryptoKeyRSAGnuTLS.cpp
        crypto/gnutls/SerializedCryptoKeyWrapGnuTLS.cpp

        crypto/keys/CryptoKeyAES.cpp
        crypto/keys/CryptoKeyDataOctetSequence.cpp
        crypto/keys/CryptoKeyDataRSAComponents.cpp
        crypto/keys/CryptoKeyHMAC.cpp
        crypto/keys/CryptoKeySerializationRaw.cpp
    )

    list(APPEND WebCore_INCLUDE_DIRECTORIES
        ${GNUTLS_INCLUDE_DIRS}
    )
    list(APPEND WebCore_LIBRARIES
        ${GNUTLS_LIBRARIES}
    )
endif ()

if (ENABLE_ENCRYPTED_MEDIA)
    list(APPEND WebCore_INCLUDE_DIRECTORIES
        ${LIBGCRYPT_INCLUDE_DIRS}
    )
    list(APPEND WebCore_LIBRARIES
        ${LIBGCRYPT_LIBRARIES} -lgpg-error
    )

    list(APPEND WebCore_SOURCES
        platform/graphics/gstreamer/WebKitCommonEncryptionDecryptorGStreamer.cpp
        platform/graphics/gstreamer/WebKitClearKeyDecryptorGStreamer.cpp
    )

endif ()

if ((ENABLE_ENCRYPTED_MEDIA OR ENABLE_ENCRYPTED_MEDIA_V2))

    list(APPEND WebCore_SOURCES
        platform/graphics/gstreamer/WebKitPlayReadyDecryptorGStreamer.cpp
    )

    if (ENABLE_ENCRYPTED_MEDIA_V2)
        list(APPEND WebCore_SOURCES
            platform/graphics/gstreamer/CDMPRSessionGStreamer.cpp
        )
    endif ()

    if (ENABLE_DXDRM)
        list(APPEND WebCore_LIBRARIES
            -lDxDrm
        )
        if (ENABLE_PROVISIONING)
            list(APPEND WebCore_LIBRARIES
                -lprovisionproxy -lgenerics
            )
        endif ()
        list(APPEND WebCore_SOURCES
            platform/graphics/gstreamer/DiscretixSession.cpp
        )
    elseif (ENABLE_PLAYREADY)
        list(APPEND WebCore_LIBRARIES
            ${PLAYREADY_LIBRARIES}
        )
        list(APPEND WebCore_INCLUDE_DIRECTORIES
            ${PLAYREADY_INCLUDE_DIRS}
        )
        add_definitions(${PLAYREADY_CFLAGS_OTHER})
        foreach(p ${PLAYREADY_INCLUDE_DIRS})
            if (EXISTS "${p}/playready.cmake")
                include("${p}/playready.cmake")
            endif()
        endforeach()
        list(APPEND WebCore_SOURCES
            platform/graphics/gstreamer/PlayreadySession.cpp
        )
    endif ()
endif ()

if (NOT USE_HOLE_PUNCH_GSTREAMER)
    list(APPEND WebCore_SOURCES
      platform/graphics/gstreamer/VideoSinkGStreamer.cpp
    )

    list(APPEND WebCore_LIBRARIES
      ${GSTREAMER_GL_LIBRARIES}
    )

    list(APPEND WebCore_INCLUDE_DIRECTORIES
      ${GSTREAMER_GL_INCLUDE_DIRS}
    )
endif()

if (USE_HOLE_PUNCH_EXTERNAL)
    list(APPEND WebCore_SOURCES
        platform/graphics/holepunch/MediaPlayerPrivateHolePunchBase.cpp
        platform/graphics/holepunch/MediaPlayerPrivateHolePunchDummy.cpp
    )

    list(APPEND WebCore_INCLUDE_DIRECTORIES
        "${WEBCORE_DIR}/platform/graphics/holepunch"
    )
endif ()<|MERGE_RESOLUTION|>--- conflicted
+++ resolved
@@ -66,20 +66,6 @@
 
     platform/audio/glib/AudioBusGLib.cpp
 
-<<<<<<< HEAD
-    platform/audio/gstreamer/AudioDestinationGStreamer.cpp
-    platform/audio/gstreamer/AudioFileReaderGStreamer.cpp
-    platform/audio/gstreamer/AudioSourceProviderGStreamer.cpp
-    platform/audio/gstreamer/FFTFrameGStreamer.cpp
-    platform/audio/gstreamer/WebKitWebAudioSourceGStreamer.cpp
-
-    platform/glib/KeyedDecoderGlib.cpp
-    platform/glib/KeyedEncoderGlib.cpp
-=======
-    platform/geoclue/GeolocationProviderGeoclue1.cpp
-    platform/geoclue/GeolocationProviderGeoclue2.cpp
->>>>>>> 30f049cf
-
     platform/graphics/GLContext.cpp
     platform/graphics/GraphicsContext3DPrivate.cpp
     platform/graphics/ImageSource.cpp
@@ -112,21 +98,6 @@
     platform/graphics/freetype/SimpleFontDataFreeType.cpp
 
     platform/graphics/gstreamer/ImageGStreamerCairo.cpp
-<<<<<<< HEAD
-    platform/graphics/gstreamer/InbandTextTrackPrivateGStreamer.cpp
-    platform/graphics/gstreamer/MediaPlayerPrivateGStreamer.cpp
-    platform/graphics/gstreamer/MediaPlayerPrivateGStreamerBase.cpp
-    platform/graphics/gstreamer/MediaPlayerPrivateGStreamerMSE.cpp
-    platform/graphics/gstreamer/MediaSourceGStreamer.cpp
-    platform/graphics/gstreamer/SourceBufferPrivateGStreamer.cpp
-    platform/graphics/gstreamer/TextCombinerGStreamer.cpp
-    platform/graphics/gstreamer/TextSinkGStreamer.cpp
-    platform/graphics/gstreamer/TrackPrivateBaseGStreamer.cpp
-    platform/graphics/gstreamer/VideoTrackPrivateGStreamer.cpp
-    platform/graphics/gstreamer/WebKitMediaSourceGStreamer.cpp
-    platform/graphics/gstreamer/WebKitWebSourceGStreamer.cpp
-=======
->>>>>>> 30f049cf
 
     platform/graphics/harfbuzz/HarfBuzzFace.cpp
     platform/graphics/harfbuzz/HarfBuzzFaceCairo.cpp
@@ -142,15 +113,8 @@
 
     platform/graphics/wpe/PlatformDisplayWPE.cpp
 
-<<<<<<< HEAD
-    platform/image-decoders/ImageDecoder.cpp
     platform/image-encoders/JPEGImageEncoder.cpp
 
-    platform/image-decoders/bmp/BMPImageDecoder.cpp
-    platform/image-decoders/bmp/BMPImageReader.cpp
-
-=======
->>>>>>> 30f049cf
     platform/image-decoders/cairo/ImageDecoderCairo.cpp
 
     platform/network/soup/AuthenticationChallengeSoup.cpp
@@ -315,85 +279,3 @@
     )
 endif ()
 
-if (ENABLE_ENCRYPTED_MEDIA)
-    list(APPEND WebCore_INCLUDE_DIRECTORIES
-        ${LIBGCRYPT_INCLUDE_DIRS}
-    )
-    list(APPEND WebCore_LIBRARIES
-        ${LIBGCRYPT_LIBRARIES} -lgpg-error
-    )
-
-    list(APPEND WebCore_SOURCES
-        platform/graphics/gstreamer/WebKitCommonEncryptionDecryptorGStreamer.cpp
-        platform/graphics/gstreamer/WebKitClearKeyDecryptorGStreamer.cpp
-    )
-
-endif ()
-
-if ((ENABLE_ENCRYPTED_MEDIA OR ENABLE_ENCRYPTED_MEDIA_V2))
-
-    list(APPEND WebCore_SOURCES
-        platform/graphics/gstreamer/WebKitPlayReadyDecryptorGStreamer.cpp
-    )
-
-    if (ENABLE_ENCRYPTED_MEDIA_V2)
-        list(APPEND WebCore_SOURCES
-            platform/graphics/gstreamer/CDMPRSessionGStreamer.cpp
-        )
-    endif ()
-
-    if (ENABLE_DXDRM)
-        list(APPEND WebCore_LIBRARIES
-            -lDxDrm
-        )
-        if (ENABLE_PROVISIONING)
-            list(APPEND WebCore_LIBRARIES
-                -lprovisionproxy -lgenerics
-            )
-        endif ()
-        list(APPEND WebCore_SOURCES
-            platform/graphics/gstreamer/DiscretixSession.cpp
-        )
-    elseif (ENABLE_PLAYREADY)
-        list(APPEND WebCore_LIBRARIES
-            ${PLAYREADY_LIBRARIES}
-        )
-        list(APPEND WebCore_INCLUDE_DIRECTORIES
-            ${PLAYREADY_INCLUDE_DIRS}
-        )
-        add_definitions(${PLAYREADY_CFLAGS_OTHER})
-        foreach(p ${PLAYREADY_INCLUDE_DIRS})
-            if (EXISTS "${p}/playready.cmake")
-                include("${p}/playready.cmake")
-            endif()
-        endforeach()
-        list(APPEND WebCore_SOURCES
-            platform/graphics/gstreamer/PlayreadySession.cpp
-        )
-    endif ()
-endif ()
-
-if (NOT USE_HOLE_PUNCH_GSTREAMER)
-    list(APPEND WebCore_SOURCES
-      platform/graphics/gstreamer/VideoSinkGStreamer.cpp
-    )
-
-    list(APPEND WebCore_LIBRARIES
-      ${GSTREAMER_GL_LIBRARIES}
-    )
-
-    list(APPEND WebCore_INCLUDE_DIRECTORIES
-      ${GSTREAMER_GL_INCLUDE_DIRS}
-    )
-endif()
-
-if (USE_HOLE_PUNCH_EXTERNAL)
-    list(APPEND WebCore_SOURCES
-        platform/graphics/holepunch/MediaPlayerPrivateHolePunchBase.cpp
-        platform/graphics/holepunch/MediaPlayerPrivateHolePunchDummy.cpp
-    )
-
-    list(APPEND WebCore_INCLUDE_DIRECTORIES
-        "${WEBCORE_DIR}/platform/graphics/holepunch"
-    )
-endif ()