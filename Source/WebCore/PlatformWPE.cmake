--- conflicted
+++ resolved
@@ -26,12 +26,6 @@
     "${THIRDPARTY_DIR}/ANGLE/"
     "${THIRDPARTY_DIR}/ANGLE/include/KHR"
     "${WEBCORE_DIR}/platform/cairo"
-<<<<<<< HEAD
-    "${WEBCORE_DIR}/platform/geoclue"
-    "${WEBCORE_DIR}/platform/graphics/bcm"
-    "${WEBCORE_DIR}/platform/graphics/intelce"
-=======
->>>>>>> 7fa9b3dc
     "${WEBCORE_DIR}/platform/graphics/cairo"
     "${WEBCORE_DIR}/platform/graphics/egl"
     "${WEBCORE_DIR}/platform/graphics/glx"
