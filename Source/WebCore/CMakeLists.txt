--- conflicted
+++ resolved
@@ -166,29 +166,6 @@
     "${WEBCORE_DIR}/xml/parser"
 )
 
-<<<<<<< HEAD
-set(WebCore_SYSTEM_INCLUDE_DIRECTORIES
-    ${LIBXML2_INCLUDE_DIR}
-    ${LIBXSLT_INCLUDE_DIR}
-    ${ZLIB_INCLUDE_DIRS}
-)
-
-SET(WebCore_LOCAL_INCLUDE_DIRECTORIES
-    "${WEBCORE_DIR}/Modules/filesystem"
-    "${WEBCORE_DIR}/css"
-    "${WEBCORE_DIR}/dom"
-    "${WEBCORE_DIR}/fileapi"
-    "${WEBCORE_DIR}/platform"
-    "${WEBCORE_DIR}/platform/graphics"
-    "${WEBCORE_DIR}/platform/graphics/transforms"
-    "${WEBCORE_DIR}/platform/text"
-    "${WEBCORE_DIR}/rendering/shapes"
-    "${JAVASCRIPTCORE_DIR}/heap"
-    "${JAVASCRIPTCORE_DIR}/parser"
-)
-
-=======
->>>>>>> a1504a36
 set(WebCore_IDL_INCLUDES
     css
     dom
