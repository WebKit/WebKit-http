set(WebCore_INCLUDE_DIRECTORIES
    "${WEBCORE_DIR}"
    "${WEBCORE_DIR}/Modules/battery"
    "${WEBCORE_DIR}/Modules/gamepad"
    "${WEBCORE_DIR}/Modules/geolocation"
    "${WEBCORE_DIR}/Modules/indexeddb"
    "${WEBCORE_DIR}/Modules/indexeddb/leveldb"
    "${WEBCORE_DIR}/Modules/indieui"
    "${WEBCORE_DIR}/Modules/mediasource"
    "${WEBCORE_DIR}/Modules/mediastream"
    "${WEBCORE_DIR}/Modules/navigatorcontentutils"
    "${WEBCORE_DIR}/Modules/networkinfo"
    "${WEBCORE_DIR}/Modules/notifications"
    "${WEBCORE_DIR}/Modules/plugins"
    "${WEBCORE_DIR}/Modules/proximity"
    "${WEBCORE_DIR}/Modules/quota"
    "${WEBCORE_DIR}/Modules/vibration"
    "${WEBCORE_DIR}/Modules/webaudio"
    "${WEBCORE_DIR}/Modules/webdatabase"
    "${WEBCORE_DIR}/Modules/websockets"
    "${WEBCORE_DIR}/accessibility"
    "${WEBCORE_DIR}/bindings"
    "${WEBCORE_DIR}/bindings/generic"
    "${WEBCORE_DIR}/bridge"
    "${WEBCORE_DIR}/bridge/c"
    "${WEBCORE_DIR}/crypto"
<<<<<<< HEAD
=======
    "${WEBCORE_DIR}/crypto/keys"
    "${WEBCORE_DIR}/css"
    "${WEBCORE_DIR}/dom"
>>>>>>> 60f3e188
    "${WEBCORE_DIR}/dom/default"
    "${WEBCORE_DIR}/editing"
    "${WEBCORE_DIR}/history"
    "${WEBCORE_DIR}/html"
    "${WEBCORE_DIR}/html/canvas"
    "${WEBCORE_DIR}/html/forms"
    "${WEBCORE_DIR}/html/parser"
    "${WEBCORE_DIR}/html/shadow"
    "${WEBCORE_DIR}/html/track"
    "${WEBCORE_DIR}/inspector"
    "${WEBCORE_DIR}/loader"
    "${WEBCORE_DIR}/loader/appcache"
    "${WEBCORE_DIR}/loader/archive"
    "${WEBCORE_DIR}/loader/archive/mhtml"
    "${WEBCORE_DIR}/loader/cache"
    "${WEBCORE_DIR}/loader/icon"
    "${WEBCORE_DIR}/mathml"
    "${WEBCORE_DIR}/page"
    "${WEBCORE_DIR}/page/animation"
    "${WEBCORE_DIR}/page/scrolling"
    "${WEBCORE_DIR}/page/scrolling/coordinatedgraphics"
    "${WEBCORE_DIR}/platform/animation"
    "${WEBCORE_DIR}/platform/audio"
    "${WEBCORE_DIR}/platform/graphics/cpu/arm"
    "${WEBCORE_DIR}/platform/graphics/cpu/arm/filters"
    "${WEBCORE_DIR}/platform/graphics/filters"
    "${WEBCORE_DIR}/platform/graphics/filters/texmap"
    "${WEBCORE_DIR}/platform/graphics/harfbuzz"
    "${WEBCORE_DIR}/platform/graphics/harfbuzz/ng"
    "${WEBCORE_DIR}/platform/graphics/opentype"
    "${WEBCORE_DIR}/platform/graphics/texmap"
    "${WEBCORE_DIR}/platform/graphics/texmap/coordinated"
    "${WEBCORE_DIR}/platform/graphics/transforms"
    "${WEBCORE_DIR}/platform/image-decoders"
    "${WEBCORE_DIR}/platform/image-decoders/bmp"
    "${WEBCORE_DIR}/platform/image-decoders/gif"
    "${WEBCORE_DIR}/platform/image-decoders/ico"
    "${WEBCORE_DIR}/platform/image-decoders/jpeg"
    "${WEBCORE_DIR}/platform/image-decoders/png"
    "${WEBCORE_DIR}/platform/image-decoders/webp"
    "${WEBCORE_DIR}/platform/leveldb"
    "${WEBCORE_DIR}/platform/mediastream"
    "${WEBCORE_DIR}/platform/mock"
    "${WEBCORE_DIR}/platform/network"
    "${WEBCORE_DIR}/platform/sql"
    "${WEBCORE_DIR}/platform/text"
    "${WEBCORE_DIR}/plugins"
    "${WEBCORE_DIR}/rendering"
    "${WEBCORE_DIR}/rendering/line"
    "${WEBCORE_DIR}/rendering/mathml"
    "${WEBCORE_DIR}/rendering/style"
    "${WEBCORE_DIR}/rendering/svg"
    "${WEBCORE_DIR}/storage"
    "${WEBCORE_DIR}/style"
    "${WEBCORE_DIR}/svg"
    "${WEBCORE_DIR}/svg/animation"
    "${WEBCORE_DIR}/svg/graphics"
    "${WEBCORE_DIR}/svg/graphics/filters"
    "${WEBCORE_DIR}/svg/properties"
    "${WEBCORE_DIR}/websockets"
    "${WEBCORE_DIR}/workers"
    "${WEBCORE_DIR}/xml"
    "${WEBCORE_DIR}/xml/parser"
    "${JAVASCRIPTCORE_DIR}"
    "${JAVASCRIPTCORE_DIR}/ForwardingHeaders"
    "${JAVASCRIPTCORE_DIR}/API"
    "${JAVASCRIPTCORE_DIR}/assembler"
    "${JAVASCRIPTCORE_DIR}/bytecode"
    "${JAVASCRIPTCORE_DIR}/bytecompiler"
    "${JAVASCRIPTCORE_DIR}/dfg"
    "${JAVASCRIPTCORE_DIR}/disassembler"
    "${JAVASCRIPTCORE_DIR}/debugger"
    "${JAVASCRIPTCORE_DIR}/interpreter"
    "${JAVASCRIPTCORE_DIR}/jit"
    "${JAVASCRIPTCORE_DIR}/llint"
    "${JAVASCRIPTCORE_DIR}/profiler"
    "${JAVASCRIPTCORE_DIR}/runtime"
    "${JAVASCRIPTCORE_DIR}/yarr"
    "${WTF_DIR}"
    "${DERIVED_SOURCES_WEBCORE_DIR}"
    "${CMAKE_SOURCE_DIR}/Source"
    "${CMAKE_BINARY_DIR}"
)

SET(WebCore_LOCAL_INCLUDE_DIRECTORIES
    "${WEBCORE_DIR}/Modules/filesystem"
    "${WEBCORE_DIR}/css"
    "${WEBCORE_DIR}/dom"
    "${WEBCORE_DIR}/fileapi"
    "${WEBCORE_DIR}/platform/graphics"
    "${WEBCORE_DIR}/platform"
    "${WEBCORE_DIR}/rendering/shapes"
    "${JAVASCRIPTCORE_DIR}/heap"
    "${JAVASCRIPTCORE_DIR}/parser"
)

set(WebCore_IDL_INCLUDES
    Modules/battery
    Modules/gamepad
    Modules/geolocation
    Modules/indexeddb
    Modules/indieui
    Modules/mediastream
    Modules/networkinfo
    Modules/notifications
    Modules/proximity
    Modules/quota
    Modules/speech
    Modules/vibration
    Modules/webaudio
    Modules/webdatabase
    Modules/websockets
    bindings/generic
    css
    dom
    fileapi
    html
    html/canvas
    html/shadow
    html/track
    inspector
    loader/appcache
    page
    plugins
    storage
    svg
    workers
    xml
)

set(WebCore_IDL_FILES
    Modules/battery/BatteryManager.idl
    Modules/battery/NavigatorBattery.idl

    Modules/gamepad/Gamepad.idl
    Modules/gamepad/GamepadList.idl
    Modules/gamepad/NavigatorGamepad.idl

    Modules/geolocation/Coordinates.idl
    Modules/geolocation/Geolocation.idl
    Modules/geolocation/Geoposition.idl
    Modules/geolocation/NavigatorGeolocation.idl
    Modules/geolocation/PositionCallback.idl
    Modules/geolocation/PositionError.idl
    Modules/geolocation/PositionErrorCallback.idl

    Modules/indexeddb/DOMWindowIndexedDatabase.idl
    Modules/indexeddb/IDBAny.idl
    Modules/indexeddb/IDBCursor.idl
    Modules/indexeddb/IDBCursorWithValue.idl
    Modules/indexeddb/IDBDatabase.idl
    Modules/indexeddb/IDBFactory.idl
    Modules/indexeddb/IDBIndex.idl
    Modules/indexeddb/IDBKeyRange.idl
    Modules/indexeddb/IDBObjectStore.idl
    Modules/indexeddb/IDBOpenDBRequest.idl
    Modules/indexeddb/IDBRequest.idl
    Modules/indexeddb/IDBTransaction.idl
    Modules/indexeddb/IDBVersionChangeEvent.idl
    Modules/indexeddb/WorkerGlobalScopeIndexedDatabase.idl

    Modules/mediasource/DOMURLMediaSource.idl
    Modules/mediasource/MediaSource.idl
    Modules/mediasource/SourceBuffer.idl
    Modules/mediasource/SourceBufferList.idl
    Modules/mediasource/VideoPlaybackQuality.idl

    Modules/mediastream/AllAudioCapabilities.idl
    Modules/mediastream/AllVideoCapabilities.idl
    Modules/mediastream/AudioStreamTrack.idl
    Modules/mediastream/CapabilityRange.idl
    Modules/mediastream/HTMLMediaElementMediaStream.idl
    Modules/mediastream/MediaSourceStates.idl
    Modules/mediastream/MediaStream.idl
    Modules/mediastream/MediaStreamCapabilities.idl
    Modules/mediastream/MediaStreamEvent.idl
    Modules/mediastream/MediaStreamTrack.idl
    Modules/mediastream/MediaStreamTrackEvent.idl
    Modules/mediastream/MediaStreamTrackSourcesCallback.idl
    Modules/mediastream/MediaTrackConstraint.idl
    Modules/mediastream/MediaTrackConstraintSet.idl
    Modules/mediastream/MediaTrackConstraints.idl
    Modules/mediastream/NavigatorMediaStream.idl
    Modules/mediastream/NavigatorUserMediaError.idl
    Modules/mediastream/NavigatorUserMediaErrorCallback.idl
    Modules/mediastream/NavigatorUserMediaSuccessCallback.idl
    Modules/mediastream/RTCDTMFSender.idl
    Modules/mediastream/RTCDTMFToneChangeEvent.idl
    Modules/mediastream/RTCDataChannel.idl
    Modules/mediastream/RTCDataChannelEvent.idl
    Modules/mediastream/RTCErrorCallback.idl
    Modules/mediastream/RTCIceCandidate.idl
    Modules/mediastream/RTCIceCandidateEvent.idl
    Modules/mediastream/RTCPeerConnection.idl
    Modules/mediastream/RTCSessionDescription.idl
    Modules/mediastream/RTCSessionDescriptionCallback.idl
    Modules/mediastream/RTCStatsCallback.idl
    Modules/mediastream/RTCStatsReport.idl
    Modules/mediastream/RTCStatsResponse.idl
    Modules/mediastream/SourceInfo.idl
    Modules/mediastream/VideoStreamTrack.idl

    Modules/navigatorcontentutils/NavigatorContentUtils.idl

    Modules/networkinfo/NavigatorNetworkInfoConnection.idl
    Modules/networkinfo/NetworkInfoConnection.idl

    Modules/notifications/DOMWindowNotifications.idl
    Modules/notifications/Notification.idl
    Modules/notifications/NotificationCenter.idl
    Modules/notifications/NotificationPermissionCallback.idl
    Modules/notifications/WorkerGlobalScopeNotifications.idl

    Modules/proximity/DeviceProximityEvent.idl

    Modules/vibration/NavigatorVibration.idl

    Modules/webaudio/AnalyserNode.idl
    Modules/webaudio/AudioBuffer.idl
    Modules/webaudio/AudioBufferCallback.idl
    Modules/webaudio/AudioBufferSourceNode.idl
    Modules/webaudio/AudioContext.idl
    Modules/webaudio/AudioDestinationNode.idl
    Modules/webaudio/AudioListener.idl
    Modules/webaudio/AudioNode.idl
    Modules/webaudio/AudioParam.idl
    Modules/webaudio/AudioProcessingEvent.idl
    Modules/webaudio/BiquadFilterNode.idl
    Modules/webaudio/ChannelMergerNode.idl
    Modules/webaudio/ChannelSplitterNode.idl
    Modules/webaudio/ConvolverNode.idl
    Modules/webaudio/DelayNode.idl
    Modules/webaudio/DynamicsCompressorNode.idl
    Modules/webaudio/GainNode.idl
    Modules/webaudio/MediaElementAudioSourceNode.idl
    Modules/webaudio/MediaStreamAudioDestinationNode.idl
    Modules/webaudio/MediaStreamAudioSourceNode.idl
    Modules/webaudio/OfflineAudioCompletionEvent.idl
    Modules/webaudio/OfflineAudioContext.idl
    Modules/webaudio/OscillatorNode.idl
    Modules/webaudio/PannerNode.idl
    Modules/webaudio/PeriodicWave.idl
    Modules/webaudio/ScriptProcessorNode.idl
    Modules/webaudio/WaveShaperNode.idl

    Modules/webdatabase/DOMWindowWebDatabase.idl
    Modules/webdatabase/Database.idl
    Modules/webdatabase/DatabaseCallback.idl
    Modules/webdatabase/DatabaseSync.idl
    Modules/webdatabase/SQLError.idl
    Modules/webdatabase/SQLException.idl
    Modules/webdatabase/SQLResultSet.idl
    Modules/webdatabase/SQLResultSetRowList.idl
    Modules/webdatabase/SQLStatementCallback.idl
    Modules/webdatabase/SQLStatementErrorCallback.idl
    Modules/webdatabase/SQLTransaction.idl
    Modules/webdatabase/SQLTransactionCallback.idl
    Modules/webdatabase/SQLTransactionErrorCallback.idl
    Modules/webdatabase/SQLTransactionSync.idl
    Modules/webdatabase/SQLTransactionSyncCallback.idl

    Modules/websockets/CloseEvent.idl
    Modules/websockets/WebSocket.idl

    crypto/CryptoKey.idl
    crypto/CryptoKeyPair.idl
    crypto/SubtleCrypto.idl

    css/CSSCharsetRule.idl
    css/CSSFontFaceLoadEvent.idl
    css/CSSFontFaceRule.idl
    css/CSSHostRule.idl
    css/CSSImportRule.idl
    css/CSSMediaRule.idl
    css/CSSPageRule.idl
    css/CSSPrimitiveValue.idl
    css/CSSRule.idl
    css/CSSRuleList.idl
    css/CSSStyleDeclaration.idl
    css/CSSStyleRule.idl
    css/CSSStyleSheet.idl
    css/CSSSupportsRule.idl
    css/CSSValue.idl
    css/CSSValueList.idl
    css/Counter.idl
    css/DOMWindowCSS.idl
    css/FontLoader.idl
    css/MediaList.idl
    css/MediaQueryList.idl
    css/MediaQueryListListener.idl
    css/RGBColor.idl
    css/Rect.idl
    css/StyleMedia.idl
    css/StyleSheet.idl
    css/StyleSheetList.idl
    css/WebKitCSSFilterRule.idl
    css/WebKitCSSFilterValue.idl
    css/WebKitCSSKeyframeRule.idl
    css/WebKitCSSKeyframesRule.idl
    css/WebKitCSSMatrix.idl
    css/WebKitCSSMixFunctionValue.idl
    css/WebKitCSSRegionRule.idl
    css/WebKitCSSTransformValue.idl
    css/WebKitCSSViewportRule.idl

    dom/Attr.idl
    dom/BeforeLoadEvent.idl
    dom/BeforeUnloadEvent.idl
    dom/CDATASection.idl
    dom/CharacterData.idl
    dom/ChildNode.idl
    dom/ClientRect.idl
    dom/ClientRectList.idl
    dom/Clipboard.idl
    dom/Comment.idl
    dom/CompositionEvent.idl
    dom/CustomEvent.idl
    dom/DOMCoreException.idl
    dom/DOMError.idl
    dom/DOMImplementation.idl
    dom/DOMNamedFlowCollection.idl
    dom/DOMStringList.idl
    dom/DOMStringMap.idl
    dom/DataTransferItem.idl
    dom/DataTransferItemList.idl
    dom/DeviceMotionEvent.idl
    dom/DeviceOrientationEvent.idl
    dom/Document.idl
    dom/DocumentFragment.idl
    dom/DocumentType.idl
    dom/Element.idl
    dom/Entity.idl
    dom/EntityReference.idl
    dom/ErrorEvent.idl
    dom/Event.idl
    dom/EventException.idl
    dom/EventTarget.idl
    dom/FocusEvent.idl
    dom/HashChangeEvent.idl
    dom/KeyboardEvent.idl
    dom/MessageChannel.idl
    dom/MessageEvent.idl
    dom/MessagePort.idl
    dom/MouseEvent.idl
    dom/MutationEvent.idl
    dom/MutationObserver.idl
    dom/MutationRecord.idl
    dom/NamedNodeMap.idl
    dom/Node.idl
    dom/NodeFilter.idl
    dom/NodeIterator.idl
    dom/NodeList.idl
    dom/Notation.idl
    dom/OverflowEvent.idl
    dom/PageTransitionEvent.idl
    dom/PopStateEvent.idl
    dom/ProcessingInstruction.idl
    dom/ProgressEvent.idl
    dom/Range.idl
    dom/RangeException.idl
    dom/RequestAnimationFrameCallback.idl
    dom/SecurityPolicyViolationEvent.idl
    dom/ShadowRoot.idl
    dom/StringCallback.idl
    dom/Text.idl
    dom/TextEvent.idl
    dom/Touch.idl
    dom/TouchEvent.idl
    dom/TouchList.idl
    dom/TransitionEvent.idl
    dom/TreeWalker.idl
    dom/UIEvent.idl
    dom/WebKitAnimationEvent.idl
    dom/WebKitNamedFlow.idl
    dom/WebKitTransitionEvent.idl
    dom/WheelEvent.idl

    fileapi/Blob.idl
    fileapi/File.idl
    fileapi/FileError.idl
    fileapi/FileException.idl
    fileapi/FileList.idl
    fileapi/FileReader.idl
    fileapi/FileReaderSync.idl

    html/DOMFormData.idl
    html/DOMSettableTokenList.idl
    html/DOMTokenList.idl
    html/DOMURL.idl
    html/HTMLAllCollection.idl
    html/HTMLAnchorElement.idl
    html/HTMLAppletElement.idl
    html/HTMLAreaElement.idl
    html/HTMLAudioElement.idl
    html/HTMLBRElement.idl
    html/HTMLBaseElement.idl
    html/HTMLBaseFontElement.idl
    html/HTMLBodyElement.idl
    html/HTMLButtonElement.idl
    html/HTMLCanvasElement.idl
    html/HTMLCollection.idl
    html/HTMLDListElement.idl
    html/HTMLDataListElement.idl
    html/HTMLDetailsElement.idl
    html/HTMLDirectoryElement.idl
    html/HTMLDivElement.idl
    html/HTMLDocument.idl
    html/HTMLElement.idl
    html/HTMLEmbedElement.idl
    html/HTMLFieldSetElement.idl
    html/HTMLFontElement.idl
    html/HTMLFormControlsCollection.idl
    html/HTMLFormElement.idl
    html/HTMLFrameElement.idl
    html/HTMLFrameSetElement.idl
    html/HTMLHRElement.idl
    html/HTMLHeadElement.idl
    html/HTMLHeadingElement.idl
    html/HTMLHtmlElement.idl
    html/HTMLIFrameElement.idl
    html/HTMLImageElement.idl
    html/HTMLInputElement.idl
    html/HTMLKeygenElement.idl
    html/HTMLLIElement.idl
    html/HTMLLabelElement.idl
    html/HTMLLegendElement.idl
    html/HTMLLinkElement.idl
    html/HTMLMapElement.idl
    html/HTMLMarqueeElement.idl
    html/HTMLMediaElement.idl
    html/HTMLMenuElement.idl
    html/HTMLMetaElement.idl
    html/HTMLMeterElement.idl
    html/HTMLModElement.idl
    html/HTMLOListElement.idl
    html/HTMLObjectElement.idl
    html/HTMLOptGroupElement.idl
    html/HTMLOptionElement.idl
    html/HTMLOptionsCollection.idl
    html/HTMLOutputElement.idl
    html/HTMLParagraphElement.idl
    html/HTMLParamElement.idl
    html/HTMLPreElement.idl
    html/HTMLProgressElement.idl
    html/HTMLQuoteElement.idl
    html/HTMLScriptElement.idl
    html/HTMLSelectElement.idl
    html/HTMLSourceElement.idl
    html/HTMLSpanElement.idl
    html/HTMLStyleElement.idl
    html/HTMLTableCaptionElement.idl
    html/HTMLTableCellElement.idl
    html/HTMLTableColElement.idl
    html/HTMLTableElement.idl
    html/HTMLTableRowElement.idl
    html/HTMLTableSectionElement.idl
    html/HTMLTemplateElement.idl
    html/HTMLTextAreaElement.idl
    html/HTMLTitleElement.idl
    html/HTMLTrackElement.idl
    html/HTMLUListElement.idl
    html/HTMLUnknownElement.idl
    html/HTMLVideoElement.idl
    html/ImageData.idl
    html/MediaController.idl
    html/MediaError.idl
    html/RadioNodeList.idl
    html/TextMetrics.idl
    html/TimeRanges.idl
    html/ValidityState.idl
    html/VoidCallback.idl

    html/canvas/CanvasGradient.idl
    html/canvas/CanvasPattern.idl
    html/canvas/CanvasProxy.idl
    html/canvas/CanvasRenderingContext.idl
    html/canvas/CanvasRenderingContext2D.idl
    html/canvas/DOMPath.idl
    html/canvas/EXTDrawBuffers.idl
    html/canvas/EXTTextureFilterAnisotropic.idl
    html/canvas/OESElementIndexUint.idl
    html/canvas/OESStandardDerivatives.idl
    html/canvas/OESTextureFloat.idl
    html/canvas/OESTextureFloatLinear.idl
    html/canvas/OESTextureHalfFloat.idl
    html/canvas/OESVertexArrayObject.idl
    html/canvas/WebGLActiveInfo.idl
    html/canvas/WebGLBuffer.idl
    html/canvas/WebGLCompressedTextureATC.idl
    html/canvas/WebGLCompressedTexturePVRTC.idl
    html/canvas/WebGLCompressedTextureS3TC.idl
    html/canvas/WebGLContextAttributes.idl
    html/canvas/WebGLContextEvent.idl
    html/canvas/WebGLDebugRendererInfo.idl
    html/canvas/WebGLDebugShaders.idl
    html/canvas/WebGLDepthTexture.idl
    html/canvas/WebGLFramebuffer.idl
    html/canvas/WebGLLoseContext.idl
    html/canvas/WebGLProgram.idl
    html/canvas/WebGLRenderbuffer.idl
    html/canvas/WebGLRenderingContext.idl
    html/canvas/WebGLShader.idl
    html/canvas/WebGLShaderPrecisionFormat.idl
    html/canvas/WebGLTexture.idl
    html/canvas/WebGLUniformLocation.idl
    html/canvas/WebGLVertexArrayObjectOES.idl

    inspector/InjectedScriptHost.idl
    inspector/InspectorFrontendHost.idl
    inspector/JavaScriptCallFrame.idl
    inspector/ScriptProfile.idl
    inspector/ScriptProfileNode.idl

    loader/appcache/DOMApplicationCache.idl

    page/BarProp.idl
    page/Console.idl
    page/Crypto.idl
    page/DOMSecurityPolicy.idl
    page/DOMSelection.idl
    page/DOMWindow.idl
    page/EventSource.idl
    page/History.idl
    page/Location.idl
    page/Navigator.idl
    page/Performance.idl
    page/PerformanceEntry.idl
    page/PerformanceEntryList.idl
    page/PerformanceNavigation.idl
    page/PerformanceResourceTiming.idl
    page/PerformanceTiming.idl
    page/Screen.idl
    page/SpeechInputEvent.idl
    page/SpeechInputResult.idl
    page/SpeechInputResultList.idl
    page/WebKitPoint.idl
    page/WindowBase64.idl
    page/WindowTimers.idl
    page/WorkerNavigator.idl

    plugins/DOMMimeType.idl
    plugins/DOMMimeTypeArray.idl
    plugins/DOMPlugin.idl
    plugins/DOMPluginArray.idl

    storage/Storage.idl
    storage/StorageEvent.idl

    workers/AbstractWorker.idl
    workers/DedicatedWorkerGlobalScope.idl
    workers/SharedWorker.idl
    workers/SharedWorkerGlobalScope.idl
    workers/Worker.idl
    workers/WorkerGlobalScope.idl
    workers/WorkerLocation.idl

    xml/DOMParser.idl
    xml/XMLHttpRequest.idl
    xml/XMLHttpRequestException.idl
    xml/XMLHttpRequestProgressEvent.idl
    xml/XMLHttpRequestUpload.idl
    xml/XMLSerializer.idl
    xml/XPathEvaluator.idl
    xml/XPathException.idl
    xml/XPathExpression.idl
    xml/XPathNSResolver.idl
    xml/XPathResult.idl
    xml/XSLTProcessor.idl
)

# FIXME: The BlackBerry port doesn't support generating DOM bindings from the SVG IDL files.
# For now, we explicitly demarcate the SVG IDL files so that the BlackBerry port can skip them
# during DOM binding generation. See <https://bugs.webkit.org/show_bug.cgi?id=72773>.
set(WebCore_SVG_IDL_FILES
    svg/SVGAElement.idl
    svg/SVGAltGlyphDefElement.idl
    svg/SVGAltGlyphElement.idl
    svg/SVGAltGlyphItemElement.idl
    svg/SVGAngle.idl
    svg/SVGAnimateColorElement.idl
    svg/SVGAnimateElement.idl
    svg/SVGAnimateMotionElement.idl
    svg/SVGAnimateTransformElement.idl
    svg/SVGAnimatedAngle.idl
    svg/SVGAnimatedBoolean.idl
    svg/SVGAnimatedEnumeration.idl
    svg/SVGAnimatedInteger.idl
    svg/SVGAnimatedLength.idl
    svg/SVGAnimatedLengthList.idl
    svg/SVGAnimatedNumber.idl
    svg/SVGAnimatedNumberList.idl
    svg/SVGAnimatedPreserveAspectRatio.idl
    svg/SVGAnimatedRect.idl
    svg/SVGAnimatedString.idl
    svg/SVGAnimatedTransformList.idl
    svg/SVGAnimationElement.idl
    svg/SVGCircleElement.idl
    svg/SVGClipPathElement.idl
    svg/SVGColor.idl
    svg/SVGComponentTransferFunctionElement.idl
    svg/SVGCursorElement.idl
    svg/SVGDefsElement.idl
    svg/SVGDescElement.idl
    svg/SVGDocument.idl
    svg/SVGElement.idl
    svg/SVGElementInstance.idl
    svg/SVGElementInstanceList.idl
    svg/SVGEllipseElement.idl
    svg/SVGException.idl
    svg/SVGExternalResourcesRequired.idl
    svg/SVGFEBlendElement.idl
    svg/SVGFEColorMatrixElement.idl
    svg/SVGFEComponentTransferElement.idl
    svg/SVGFECompositeElement.idl
    svg/SVGFEConvolveMatrixElement.idl
    svg/SVGFEDiffuseLightingElement.idl
    svg/SVGFEDisplacementMapElement.idl
    svg/SVGFEDistantLightElement.idl
    svg/SVGFEDropShadowElement.idl
    svg/SVGFEFloodElement.idl
    svg/SVGFEFuncAElement.idl
    svg/SVGFEFuncBElement.idl
    svg/SVGFEFuncGElement.idl
    svg/SVGFEFuncRElement.idl
    svg/SVGFEGaussianBlurElement.idl
    svg/SVGFEImageElement.idl
    svg/SVGFEMergeElement.idl
    svg/SVGFEMergeNodeElement.idl
    svg/SVGFEMorphologyElement.idl
    svg/SVGFEOffsetElement.idl
    svg/SVGFEPointLightElement.idl
    svg/SVGFESpecularLightingElement.idl
    svg/SVGFESpotLightElement.idl
    svg/SVGFETileElement.idl
    svg/SVGFETurbulenceElement.idl
    svg/SVGFilterElement.idl
    svg/SVGFilterPrimitiveStandardAttributes.idl
    svg/SVGFitToViewBox.idl
    svg/SVGFontElement.idl
    svg/SVGFontFaceElement.idl
    svg/SVGFontFaceFormatElement.idl
    svg/SVGFontFaceNameElement.idl
    svg/SVGFontFaceSrcElement.idl
    svg/SVGFontFaceUriElement.idl
    svg/SVGForeignObjectElement.idl
    svg/SVGGElement.idl
    svg/SVGGlyphElement.idl
    svg/SVGGlyphRefElement.idl
    svg/SVGGradientElement.idl
    svg/SVGGraphicsElement.idl
    svg/SVGHKernElement.idl
    svg/SVGImageElement.idl
    svg/SVGLength.idl
    svg/SVGLengthList.idl
    svg/SVGLineElement.idl
    svg/SVGLinearGradientElement.idl
    svg/SVGMPathElement.idl
    svg/SVGMarkerElement.idl
    svg/SVGMaskElement.idl
    svg/SVGMatrix.idl
    svg/SVGMetadataElement.idl
    svg/SVGMissingGlyphElement.idl
    svg/SVGNumber.idl
    svg/SVGNumberList.idl
    svg/SVGPaint.idl
    svg/SVGPathElement.idl
    svg/SVGPathSeg.idl
    svg/SVGPathSegArcAbs.idl
    svg/SVGPathSegArcRel.idl
    svg/SVGPathSegClosePath.idl
    svg/SVGPathSegCurvetoCubicAbs.idl
    svg/SVGPathSegCurvetoCubicRel.idl
    svg/SVGPathSegCurvetoCubicSmoothAbs.idl
    svg/SVGPathSegCurvetoCubicSmoothRel.idl
    svg/SVGPathSegCurvetoQuadraticAbs.idl
    svg/SVGPathSegCurvetoQuadraticRel.idl
    svg/SVGPathSegCurvetoQuadraticSmoothAbs.idl
    svg/SVGPathSegCurvetoQuadraticSmoothRel.idl
    svg/SVGPathSegLinetoAbs.idl
    svg/SVGPathSegLinetoHorizontalAbs.idl
    svg/SVGPathSegLinetoHorizontalRel.idl
    svg/SVGPathSegLinetoRel.idl
    svg/SVGPathSegLinetoVerticalAbs.idl
    svg/SVGPathSegLinetoVerticalRel.idl
    svg/SVGPathSegList.idl
    svg/SVGPathSegMovetoAbs.idl
    svg/SVGPathSegMovetoRel.idl
    svg/SVGPatternElement.idl
    svg/SVGPoint.idl
    svg/SVGPointList.idl
    svg/SVGPolygonElement.idl
    svg/SVGPolylineElement.idl
    svg/SVGPreserveAspectRatio.idl
    svg/SVGRadialGradientElement.idl
    svg/SVGRect.idl
    svg/SVGRectElement.idl
    svg/SVGRenderingIntent.idl
    svg/SVGSVGElement.idl
    svg/SVGScriptElement.idl
    svg/SVGSetElement.idl
    svg/SVGStopElement.idl
    svg/SVGStringList.idl
    svg/SVGStyleElement.idl
    svg/SVGSwitchElement.idl
    svg/SVGSymbolElement.idl
    svg/SVGTRefElement.idl
    svg/SVGTSpanElement.idl
    svg/SVGTests.idl
    svg/SVGTextContentElement.idl
    svg/SVGTextElement.idl
    svg/SVGTextPathElement.idl
    svg/SVGTextPositioningElement.idl
    svg/SVGTitleElement.idl
    svg/SVGTransform.idl
    svg/SVGTransformList.idl
    svg/SVGURIReference.idl
    svg/SVGUnitTypes.idl
    svg/SVGUseElement.idl
    svg/SVGVKernElement.idl
    svg/SVGViewElement.idl
    svg/SVGViewSpec.idl
    svg/SVGZoomAndPan.idl
    svg/SVGZoomEvent.idl
)

list(APPEND WebCore_IDL_FILES
    ${WebCore_SVG_IDL_FILES}
)

set(WebCore_INSPECTOR_DOMAINS
    inspector/protocol/ApplicationCache.json
    inspector/protocol/CSS.json
    inspector/protocol/Canvas.json
    inspector/protocol/Console.json
    inspector/protocol/DOM.json
    inspector/protocol/DOMDebugger.json
    inspector/protocol/DOMStorage.json
    inspector/protocol/Database.json
    inspector/protocol/Debugger.json
    inspector/protocol/FileSystem.json
    inspector/protocol/HeapProfiler.json
    inspector/protocol/IndexedDB.json
    inspector/protocol/Input.json
    inspector/protocol/InspectorDomain.json
    inspector/protocol/LayerTree.json
    inspector/protocol/Memory.json
    inspector/protocol/Network.json
    inspector/protocol/Page.json
    inspector/protocol/Profiler.json
    inspector/protocol/Runtime.json
    inspector/protocol/Timeline.json
    inspector/protocol/Worker.json
)

set(WebCore_SOURCES
    Modules/battery/BatteryController.cpp
    Modules/battery/BatteryManager.cpp
    Modules/battery/BatteryStatus.cpp
    Modules/battery/NavigatorBattery.cpp

    Modules/gamepad/Gamepad.cpp
    Modules/gamepad/GamepadList.cpp
    Modules/gamepad/NavigatorGamepad.cpp

    Modules/geolocation/Coordinates.cpp
    Modules/geolocation/Geolocation.cpp
    Modules/geolocation/GeolocationController.cpp
    Modules/geolocation/NavigatorGeolocation.cpp

    Modules/indexeddb/DOMWindowIndexedDatabase.cpp
    Modules/indexeddb/IDBAny.cpp
    Modules/indexeddb/IDBCursor.cpp
    Modules/indexeddb/IDBCursorBackend.cpp
    Modules/indexeddb/IDBCursorBackendOperations.cpp
    Modules/indexeddb/IDBCursorWithValue.cpp
    Modules/indexeddb/IDBDatabase.cpp
    Modules/indexeddb/IDBDatabaseBackend.cpp
    Modules/indexeddb/IDBDatabaseCallbacksImpl.cpp
    Modules/indexeddb/IDBDatabaseException.cpp
    Modules/indexeddb/IDBEventDispatcher.cpp
    Modules/indexeddb/IDBFactory.cpp
    Modules/indexeddb/IDBFactoryBackendInterface.cpp
    Modules/indexeddb/IDBIndex.cpp
    Modules/indexeddb/IDBKey.cpp
    Modules/indexeddb/IDBKeyPath.cpp
    Modules/indexeddb/IDBKeyRange.cpp
    Modules/indexeddb/IDBObjectStore.cpp
    Modules/indexeddb/IDBOpenDBRequest.cpp
    Modules/indexeddb/IDBPendingTransactionMonitor.cpp
    Modules/indexeddb/IDBRequest.cpp
    Modules/indexeddb/IDBTransaction.cpp
    Modules/indexeddb/IDBTransactionBackend.cpp
    Modules/indexeddb/IDBTransactionBackendOperations.cpp
    Modules/indexeddb/IDBTransactionCoordinator.cpp
    Modules/indexeddb/IDBVersionChangeEvent.cpp
    Modules/indexeddb/PageGroupIndexedDatabase.cpp
    Modules/indexeddb/WorkerGlobalScopeIndexedDatabase.cpp

    Modules/indexeddb/leveldb/IDBBackingStoreCursorLevelDB.cpp
    Modules/indexeddb/leveldb/IDBBackingStoreLevelDB.cpp
    Modules/indexeddb/leveldb/IDBBackingStoreTransactionLevelDB.cpp
    Modules/indexeddb/leveldb/IDBFactoryBackendLevelDB.cpp
    Modules/indexeddb/leveldb/IDBIndexWriterLevelDB.cpp
    Modules/indexeddb/leveldb/IDBLevelDBCoding.cpp
    Modules/indexeddb/leveldb/IDBServerConnectionLevelDB.cpp

    Modules/mediasource/MediaSource.cpp
    Modules/mediasource/MediaSourceRegistry.cpp
    Modules/mediasource/SourceBuffer.cpp
    Modules/mediasource/SourceBufferList.cpp
    Modules/mediasource/VideoPlaybackQuality.cpp

    Modules/mediastream/AudioStreamTrack.cpp
    Modules/mediastream/CapabilityRange.cpp
    Modules/mediastream/HTMLMediaElementMediaStream.cpp
    Modules/mediastream/MediaConstraintsImpl.cpp
    Modules/mediastream/MediaSourceStates.cpp
    Modules/mediastream/MediaStream.cpp
    Modules/mediastream/MediaStreamCapabilities.cpp
    Modules/mediastream/MediaStreamEvent.cpp
    Modules/mediastream/MediaStreamRegistry.cpp
    Modules/mediastream/MediaStreamTrack.cpp
    Modules/mediastream/MediaStreamTrackEvent.cpp
    Modules/mediastream/MediaStreamTrackSourcesRequest.cpp
    Modules/mediastream/MediaTrackConstraint.cpp
    Modules/mediastream/MediaTrackConstraintSet.cpp
    Modules/mediastream/MediaTrackConstraints.cpp
    Modules/mediastream/NavigatorMediaStream.cpp
    Modules/mediastream/NavigatorUserMediaError.cpp
    Modules/mediastream/RTCDTMFSender.cpp
    Modules/mediastream/RTCDTMFToneChangeEvent.cpp
    Modules/mediastream/RTCDataChannel.cpp
    Modules/mediastream/RTCDataChannelEvent.cpp
    Modules/mediastream/RTCIceCandidate.cpp
    Modules/mediastream/RTCIceCandidateEvent.cpp
    Modules/mediastream/RTCPeerConnection.cpp
    Modules/mediastream/RTCSessionDescription.cpp
    Modules/mediastream/RTCSessionDescriptionRequestImpl.cpp
    Modules/mediastream/RTCStatsReport.cpp
    Modules/mediastream/RTCStatsRequestImpl.cpp
    Modules/mediastream/RTCStatsResponse.cpp
    Modules/mediastream/RTCVoidRequestImpl.cpp
    Modules/mediastream/SourceInfo.cpp
    Modules/mediastream/UserMediaController.cpp
    Modules/mediastream/UserMediaRequest.cpp
    Modules/mediastream/VideoStreamTrack.cpp

    Modules/navigatorcontentutils/NavigatorContentUtils.cpp

    Modules/networkinfo/NavigatorNetworkInfoConnection.cpp
    Modules/networkinfo/NetworkInfo.cpp
    Modules/networkinfo/NetworkInfoConnection.cpp
    Modules/networkinfo/NetworkInfoController.cpp

    Modules/notifications/DOMWindowNotifications.cpp
    Modules/notifications/Notification.cpp
    Modules/notifications/NotificationCenter.cpp
    Modules/notifications/NotificationController.cpp
    Modules/notifications/WorkerGlobalScopeNotifications.cpp

    Modules/proximity/DeviceProximityController.cpp
    Modules/proximity/DeviceProximityEvent.cpp

    Modules/vibration/NavigatorVibration.cpp
    Modules/vibration/Vibration.cpp

    Modules/webaudio/AnalyserNode.cpp
    Modules/webaudio/AsyncAudioDecoder.cpp
    Modules/webaudio/AudioBasicInspectorNode.cpp
    Modules/webaudio/AudioBasicProcessorNode.cpp
    Modules/webaudio/AudioBuffer.cpp
    Modules/webaudio/AudioBufferSourceNode.cpp
    Modules/webaudio/AudioContext.cpp
    Modules/webaudio/AudioDestinationNode.cpp
    Modules/webaudio/AudioListener.cpp
    Modules/webaudio/AudioNode.cpp
    Modules/webaudio/AudioNodeInput.cpp
    Modules/webaudio/AudioNodeOutput.cpp
    Modules/webaudio/AudioParam.cpp
    Modules/webaudio/AudioParamTimeline.cpp
    Modules/webaudio/AudioProcessingEvent.cpp
    Modules/webaudio/AudioScheduledSourceNode.cpp
    Modules/webaudio/AudioSummingJunction.cpp
    Modules/webaudio/BiquadDSPKernel.cpp
    Modules/webaudio/BiquadFilterNode.cpp
    Modules/webaudio/BiquadProcessor.cpp
    Modules/webaudio/ChannelMergerNode.cpp
    Modules/webaudio/ChannelSplitterNode.cpp
    Modules/webaudio/ConvolverNode.cpp
    Modules/webaudio/DefaultAudioDestinationNode.cpp
    Modules/webaudio/DelayDSPKernel.cpp
    Modules/webaudio/DelayNode.cpp
    Modules/webaudio/DelayProcessor.cpp
    Modules/webaudio/DynamicsCompressorNode.cpp
    Modules/webaudio/GainNode.cpp
    Modules/webaudio/MediaElementAudioSourceNode.cpp
    Modules/webaudio/MediaStreamAudioDestinationNode.cpp
    Modules/webaudio/MediaStreamAudioSource.cpp
    Modules/webaudio/MediaStreamAudioSourceNode.cpp
    Modules/webaudio/OfflineAudioCompletionEvent.cpp
    Modules/webaudio/OfflineAudioContext.cpp
    Modules/webaudio/OfflineAudioDestinationNode.cpp
    Modules/webaudio/OscillatorNode.cpp
    Modules/webaudio/PannerNode.cpp
    Modules/webaudio/PeriodicWave.cpp
    Modules/webaudio/RealtimeAnalyser.cpp
    Modules/webaudio/ScriptProcessorNode.cpp
    Modules/webaudio/WaveShaperDSPKernel.cpp
    Modules/webaudio/WaveShaperNode.cpp
    Modules/webaudio/WaveShaperProcessor.cpp

    Modules/webdatabase/ChangeVersionWrapper.cpp
    Modules/webdatabase/DOMWindowWebDatabase.cpp
    Modules/webdatabase/Database.cpp
    Modules/webdatabase/DatabaseAuthorizer.cpp
    Modules/webdatabase/DatabaseBackend.cpp
    Modules/webdatabase/DatabaseBackendBase.cpp
    Modules/webdatabase/DatabaseBackendContext.cpp
    Modules/webdatabase/DatabaseBackendSync.cpp
    Modules/webdatabase/DatabaseBase.cpp
    Modules/webdatabase/DatabaseContext.cpp
    Modules/webdatabase/DatabaseManager.cpp
    Modules/webdatabase/DatabaseServer.cpp
    Modules/webdatabase/DatabaseSync.cpp
    Modules/webdatabase/DatabaseTask.cpp
    Modules/webdatabase/DatabaseThread.cpp
    Modules/webdatabase/DatabaseTracker.cpp
    Modules/webdatabase/OriginLock.cpp
    Modules/webdatabase/SQLException.cpp
    Modules/webdatabase/SQLResultSet.cpp
    Modules/webdatabase/SQLResultSetRowList.cpp
    Modules/webdatabase/SQLStatement.cpp
    Modules/webdatabase/SQLStatementBackend.cpp
    Modules/webdatabase/SQLStatementSync.cpp
    Modules/webdatabase/SQLTransaction.cpp
    Modules/webdatabase/SQLTransactionBackend.cpp
    Modules/webdatabase/SQLTransactionBackendSync.cpp
    Modules/webdatabase/SQLTransactionClient.cpp
    Modules/webdatabase/SQLTransactionCoordinator.cpp
    Modules/webdatabase/SQLTransactionStateMachine.cpp
    Modules/webdatabase/SQLTransactionSync.cpp

    Modules/websockets/ThreadableWebSocketChannel.cpp
    Modules/websockets/ThreadableWebSocketChannelClientWrapper.cpp
    Modules/websockets/WebSocket.cpp
    Modules/websockets/WebSocketChannel.cpp
    Modules/websockets/WebSocketDeflateFramer.cpp
    Modules/websockets/WebSocketDeflater.cpp
    Modules/websockets/WebSocketExtensionDispatcher.cpp
    Modules/websockets/WebSocketExtensionParser.cpp
    Modules/websockets/WebSocketFrame.cpp
    Modules/websockets/WebSocketHandshake.cpp
    Modules/websockets/WorkerThreadableWebSocketChannel.cpp

    accessibility/AXObjectCache.cpp
    accessibility/AccessibilityARIAGrid.cpp
    accessibility/AccessibilityARIAGridCell.cpp
    accessibility/AccessibilityARIAGridRow.cpp
    accessibility/AccessibilityImageMapLink.cpp
    accessibility/AccessibilityList.cpp
    accessibility/AccessibilityListBox.cpp
    accessibility/AccessibilityListBoxOption.cpp
    accessibility/AccessibilityMediaControls.cpp
    accessibility/AccessibilityMenuList.cpp
    accessibility/AccessibilityMenuListOption.cpp
    accessibility/AccessibilityMenuListPopup.cpp
    accessibility/AccessibilityMockObject.cpp
    accessibility/AccessibilityNodeObject.cpp
    accessibility/AccessibilityObject.cpp
    accessibility/AccessibilityProgressIndicator.cpp
    accessibility/AccessibilityRenderObject.cpp
    accessibility/AccessibilitySVGRoot.cpp
    accessibility/AccessibilityScrollView.cpp
    accessibility/AccessibilityScrollbar.cpp
    accessibility/AccessibilitySearchFieldButtons.cpp
    accessibility/AccessibilitySlider.cpp
    accessibility/AccessibilitySpinButton.cpp
    accessibility/AccessibilityTable.cpp
    accessibility/AccessibilityTableCell.cpp
    accessibility/AccessibilityTableColumn.cpp
    accessibility/AccessibilityTableHeaderContainer.cpp
    accessibility/AccessibilityTableRow.cpp

    bindings/generic/ActiveDOMCallback.cpp
    bindings/generic/RuntimeEnabledFeatures.cpp

    css/BasicShapeFunctions.cpp
    css/CSSAspectRatioValue.cpp
    css/CSSBasicShapes.cpp
    css/CSSBorderImage.cpp
    css/CSSBorderImageSliceValue.cpp
    css/CSSCalculationValue.cpp
    css/CSSCanvasValue.cpp
    css/CSSCharsetRule.cpp
    css/CSSComputedStyleDeclaration.cpp
    css/CSSCrossfadeValue.cpp
    css/CSSCursorImageValue.cpp
    css/CSSDefaultStyleSheets.cpp
    css/CSSFilterImageValue.cpp
    css/CSSFontFace.cpp
    css/CSSFontFaceLoadEvent.cpp
    css/CSSFontFaceRule.cpp
    css/CSSFontFaceSource.cpp
    css/CSSFontFaceSrcValue.cpp
    css/CSSFontFeatureValue.cpp
    css/CSSFontSelector.cpp
    css/CSSFontValue.cpp
    css/CSSFunctionValue.cpp
    css/CSSGradientValue.cpp
    css/CSSGridTemplateValue.cpp
    css/CSSGroupingRule.cpp
    css/CSSHostRule.cpp
    css/CSSImageGeneratorValue.cpp
    css/CSSImageSetValue.cpp
    css/CSSImageValue.cpp
    css/CSSImportRule.cpp
    css/CSSInheritedValue.cpp
    css/CSSInitialValue.cpp
    css/CSSLineBoxContainValue.cpp
    css/CSSMediaRule.cpp
    css/CSSOMUtils.cpp
    css/CSSPageRule.cpp
    css/CSSParser.cpp
    css/CSSParserValues.cpp
    css/CSSPrimitiveValue.cpp
    css/CSSProperty.cpp
    css/CSSPropertySourceData.cpp
    css/CSSReflectValue.cpp
    css/CSSRule.cpp
    css/CSSRuleList.cpp
    css/CSSSegmentedFontFace.cpp
    css/CSSSelector.cpp
    css/CSSSelectorList.cpp
    css/CSSShadowValue.cpp
    css/CSSStyleRule.cpp
    css/CSSStyleSheet.cpp
    css/CSSSupportsRule.cpp
    css/CSSTimingFunctionValue.cpp
    css/CSSToStyleMap.cpp
    css/CSSUnicodeRangeValue.cpp
    css/CSSValue.cpp
    css/CSSValueList.cpp
    css/CSSValuePool.cpp
    css/DOMWindowCSS.cpp
    css/DeprecatedStyleBuilder.cpp
    css/DocumentRuleSets.cpp
    css/ElementRuleCollector.cpp
    css/FontLoader.cpp
    css/InspectorCSSOMWrappers.cpp
    css/LengthFunctions.cpp
    css/MediaFeatureNames.cpp
    css/MediaList.cpp
    css/MediaQuery.cpp
    css/MediaQueryEvaluator.cpp
    css/MediaQueryExp.cpp
    css/MediaQueryList.cpp
    css/MediaQueryMatcher.cpp
    css/PageRuleCollector.cpp
    css/PropertySetCSSStyleDeclaration.cpp
    css/RGBColor.cpp
    css/RuleFeature.cpp
    css/RuleSet.cpp
    css/SVGCSSComputedStyleDeclaration.cpp
    css/SVGCSSParser.cpp
    css/SVGCSSStyleSelector.cpp
    css/SelectorChecker.cpp
    css/SelectorCheckerFastPath.cpp
    css/SelectorFilter.cpp
    css/StyleInvalidationAnalysis.cpp
    css/StyleMedia.cpp
    css/StyleProperties.cpp
    css/StylePropertyShorthand.cpp
    css/StyleResolver.cpp
    css/StyleRule.cpp
    css/StyleRuleImport.cpp
    css/StyleScopeResolver.cpp
    css/StyleSheet.cpp
    css/StyleSheetContents.cpp
    css/StyleSheetList.cpp
    css/TransformFunctions.cpp
    css/ViewportStyleResolver.cpp
    css/WebKitCSSArrayFunctionValue.cpp
    css/WebKitCSSFilterRule.cpp
    css/WebKitCSSFilterValue.cpp
    css/WebKitCSSKeyframeRule.cpp
    css/WebKitCSSKeyframesRule.cpp
    css/WebKitCSSMatFunctionValue.cpp
    css/WebKitCSSMatrix.cpp
    css/WebKitCSSMixFunctionValue.cpp
    css/WebKitCSSRegionRule.cpp
    css/WebKitCSSSVGDocumentValue.cpp
    css/WebKitCSSShaderValue.cpp
    css/WebKitCSSTransformValue.cpp
    css/WebKitCSSViewportRule.cpp

    dom/ActiveDOMObject.cpp
    dom/Attr.cpp
    dom/BeforeTextInsertedEvent.cpp
    dom/BeforeUnloadEvent.cpp
    dom/CDATASection.cpp
    dom/CharacterData.cpp
    dom/CheckedRadioButtons.cpp
    dom/ChildListMutationScope.cpp
    dom/ChildNodeList.cpp
    dom/ClassNodeList.cpp
    dom/ClientRect.cpp
    dom/ClientRectList.cpp
    dom/Clipboard.cpp
    dom/ClipboardEvent.cpp
    dom/Comment.cpp
    dom/CompositionEvent.cpp
    dom/ContainerNode.cpp
    dom/ContainerNodeAlgorithms.cpp
    dom/ContextDestructionObserver.cpp
    dom/CustomEvent.cpp
    dom/DOMCoreException.cpp
    dom/DOMError.cpp
    dom/DOMImplementation.cpp
    dom/DOMNamedFlowCollection.cpp
    dom/DOMStringList.cpp
    dom/DOMStringMap.cpp
    dom/DataTransferItem.cpp
    dom/DatasetDOMStringMap.cpp
    dom/DecodedDataDocumentParser.cpp
    dom/DeviceMotionController.cpp
    dom/DeviceMotionData.cpp
    dom/DeviceMotionEvent.cpp
    dom/DeviceOrientationController.cpp
    dom/DeviceOrientationData.cpp
    dom/DeviceOrientationEvent.cpp
    dom/Document.cpp
    dom/DocumentEventQueue.cpp
    dom/DocumentFragment.cpp
    dom/DocumentMarker.cpp
    dom/DocumentMarkerController.cpp
    dom/DocumentOrderedMap.cpp
    dom/DocumentParser.cpp
    dom/DocumentSharedObjectPool.cpp
    dom/DocumentStyleSheetCollection.cpp
    dom/DocumentType.cpp
    dom/Element.cpp
    dom/ElementData.cpp
    dom/ElementRareData.cpp
    dom/EntityReference.cpp
    dom/ErrorEvent.cpp
    dom/Event.cpp
    dom/EventContext.cpp
    dom/EventDispatcher.cpp
    dom/EventException.cpp
    dom/EventListenerMap.cpp
    dom/EventNames.cpp
    dom/EventTarget.cpp
    dom/ExceptionBase.cpp
    dom/ExceptionCodePlaceholder.cpp
    dom/FocusEvent.cpp
    dom/GenericEventQueue.cpp
    dom/IconURL.cpp
    dom/IdTargetObserver.cpp
    dom/IdTargetObserverRegistry.cpp
    dom/InlineStyleSheetOwner.cpp
    dom/KeyboardEvent.cpp
    dom/LiveNodeList.cpp
    dom/MessageChannel.cpp
    dom/MessageEvent.cpp
    dom/MessagePort.cpp
    dom/MessagePortChannel.cpp
    dom/MouseEvent.cpp
    dom/MouseRelatedEvent.cpp
    dom/MutationEvent.cpp
    dom/MutationObserver.cpp
    dom/MutationObserverInterestGroup.cpp
    dom/MutationObserverRegistration.cpp
    dom/MutationRecord.cpp
    dom/NameNodeList.cpp
    dom/NamedFlowCollection.cpp
    dom/NamedNodeMap.cpp
    dom/Node.cpp
    dom/NodeFilter.cpp
    dom/NodeFilterCondition.cpp
    dom/NodeIterator.cpp
    dom/NodeRareData.cpp
    dom/NodeRenderingTraversal.cpp
    dom/NodeTraversal.cpp
    dom/Notation.cpp
    dom/OverflowEvent.cpp
    dom/PageTransitionEvent.cpp
    dom/PendingScript.cpp
    dom/PopStateEvent.cpp
    dom/Position.cpp
    dom/PositionIterator.cpp
    dom/ProcessingInstruction.cpp
    dom/ProgressEvent.cpp
    dom/PseudoElement.cpp
    dom/QualifiedName.cpp
    dom/Range.cpp
    dom/RangeException.cpp
    dom/RegisteredEventListener.cpp
    dom/ScopedEventQueue.cpp
    dom/ScriptElement.cpp
    dom/ScriptExecutionContext.cpp
    dom/ScriptRunner.cpp
    dom/ScriptableDocumentParser.cpp
    dom/ScriptedAnimationController.cpp
    dom/SecurityContext.cpp
    dom/SelectorQuery.cpp
    dom/ShadowRoot.cpp
    dom/SpaceSplitString.cpp
    dom/StaticNodeList.cpp
    dom/StringCallback.cpp
    dom/StyledElement.cpp
    dom/TagNodeList.cpp
    dom/Text.cpp
    dom/TextEvent.cpp
    dom/TextNodeTraversal.cpp
    dom/Touch.cpp
    dom/TouchEvent.cpp
    dom/TouchList.cpp
    dom/TransformSourceLibxslt.cpp
    dom/TransitionEvent.cpp
    dom/Traversal.cpp
    dom/TreeScope.cpp
    dom/TreeScopeAdopter.cpp
    dom/TreeWalker.cpp
    dom/UIEvent.cpp
    dom/UIEventWithKeyState.cpp
    dom/UserActionElementSet.cpp
    dom/UserGestureIndicator.cpp
    dom/UserTypingGestureIndicator.cpp
    dom/ViewportArguments.cpp
    dom/VisitedLinkState.cpp
    dom/WebKitAnimationEvent.cpp
    dom/WebKitNamedFlow.cpp
    dom/WebKitTransitionEvent.cpp
    dom/WheelEvent.cpp

    dom/default/PlatformMessagePortChannel.cpp

    editing/AlternativeTextController.cpp
    editing/AppendNodeCommand.cpp
    editing/ApplyBlockElementCommand.cpp
    editing/ApplyStyleCommand.cpp
    editing/BreakBlockquoteCommand.cpp
    editing/CompositeEditCommand.cpp
    editing/CreateLinkCommand.cpp
    editing/DeleteButton.cpp
    editing/DeleteButtonController.cpp
    editing/DeleteFromTextNodeCommand.cpp
    editing/DeleteSelectionCommand.cpp
    editing/DictationAlternative.cpp
    editing/DictationCommand.cpp
    editing/EditCommand.cpp
    editing/EditingStyle.cpp
    editing/Editor.cpp
    editing/EditorCommand.cpp
    editing/FormatBlockCommand.cpp
    editing/FrameSelection.cpp
    editing/HTMLInterchange.cpp
    editing/IndentOutdentCommand.cpp
    editing/InsertIntoTextNodeCommand.cpp
    editing/InsertLineBreakCommand.cpp
    editing/InsertListCommand.cpp
    editing/InsertNodeBeforeCommand.cpp
    editing/InsertParagraphSeparatorCommand.cpp
    editing/InsertTextCommand.cpp
    editing/MarkupAccumulator.cpp
    editing/MergeIdenticalElementsCommand.cpp
    editing/ModifySelectionListLevel.cpp
    editing/MoveSelectionCommand.cpp
    editing/RemoveCSSPropertyCommand.cpp
    editing/RemoveFormatCommand.cpp
    editing/RemoveNodeCommand.cpp
    editing/RemoveNodePreservingChildrenCommand.cpp
    editing/RenderedPosition.cpp
    editing/ReplaceNodeWithSpanCommand.cpp
    editing/ReplaceSelectionCommand.cpp
    editing/SetNodeAttributeCommand.cpp
    editing/SetSelectionCommand.cpp
    editing/SimplifyMarkupCommand.cpp
    editing/SmartReplace.cpp
    editing/SpellChecker.cpp
    editing/SpellingCorrectionCommand.cpp
    editing/SplitElementCommand.cpp
    editing/SplitTextNodeCommand.cpp
    editing/SplitTextNodeContainingElementCommand.cpp
    editing/TextCheckingHelper.cpp
    editing/TextInsertionBaseCommand.cpp
    editing/TextIterator.cpp
    editing/TypingCommand.cpp
    editing/UnlinkCommand.cpp
    editing/VisiblePosition.cpp
    editing/VisibleSelection.cpp
    editing/VisibleUnits.cpp
    editing/WrapContentsInDummySpanCommand.cpp
    editing/htmlediting.cpp
    editing/markup.cpp

    fileapi/AsyncFileStream.cpp
    fileapi/Blob.cpp
    fileapi/BlobURL.cpp
    fileapi/File.cpp
    fileapi/FileException.cpp
    fileapi/FileList.cpp
    fileapi/FileReader.cpp
    fileapi/FileReaderLoader.cpp
    fileapi/FileReaderSync.cpp
    fileapi/FileThread.cpp
    fileapi/ThreadableBlobRegistry.cpp
    fileapi/WebKitBlobBuilder.cpp

    history/BackForwardController.cpp
    history/BackForwardList.cpp
    history/CachedFrame.cpp
    history/CachedPage.cpp
    history/HistoryItem.cpp
    history/PageCache.cpp

    html/BaseButtonInputType.cpp
    html/BaseCheckableInputType.cpp
    html/BaseChooserOnlyDateAndTimeInputType.cpp
    html/BaseClickableWithKeyInputType.cpp
    html/BaseDateAndTimeInputType.cpp
    html/BaseTextInputType.cpp
    html/ButtonInputType.cpp
    html/CheckboxInputType.cpp
    html/ClassList.cpp
    html/ColorInputType.cpp
    html/DOMFormData.cpp
    html/DOMSettableTokenList.cpp
    html/DOMTokenList.cpp
    html/DOMURL.cpp
    html/DateInputType.cpp
    html/DateTimeInputType.cpp
    html/DateTimeLocalInputType.cpp
    html/EmailInputType.cpp
    html/FTPDirectoryDocument.cpp
    html/FileInputType.cpp
    html/FormAssociatedElement.cpp
    html/FormController.cpp
    html/FormDataList.cpp
    html/HTMLAllCollection.cpp
    html/HTMLAnchorElement.cpp
    html/HTMLAppletElement.cpp
    html/HTMLAreaElement.cpp
    html/HTMLAudioElement.cpp
    html/HTMLBRElement.cpp
    html/HTMLBaseElement.cpp
    html/HTMLBaseFontElement.cpp
    html/HTMLBodyElement.cpp
    html/HTMLButtonElement.cpp
    html/HTMLCanvasElement.cpp
    html/HTMLCollection.cpp
    html/HTMLDListElement.cpp
    html/HTMLDataListElement.cpp
    html/HTMLDetailsElement.cpp
    html/HTMLDirectoryElement.cpp
    html/HTMLDivElement.cpp
    html/HTMLDocument.cpp
    html/HTMLElement.cpp
    html/HTMLEmbedElement.cpp
    html/HTMLFieldSetElement.cpp
    html/HTMLFontElement.cpp
    html/HTMLFormControlElement.cpp
    html/HTMLFormControlElementWithState.cpp
    html/HTMLFormControlsCollection.cpp
    html/HTMLFormElement.cpp
    html/HTMLFrameElement.cpp
    html/HTMLFrameElementBase.cpp
    html/HTMLFrameOwnerElement.cpp
    html/HTMLFrameSetElement.cpp
    html/HTMLHRElement.cpp
    html/HTMLHeadElement.cpp
    html/HTMLHeadingElement.cpp
    html/HTMLHtmlElement.cpp
    html/HTMLIFrameElement.cpp
    html/HTMLImageElement.cpp
    html/HTMLImageLoader.cpp
    html/HTMLInputElement.cpp
    html/HTMLKeygenElement.cpp
    html/HTMLLIElement.cpp
    html/HTMLLabelElement.cpp
    html/HTMLLegendElement.cpp
    html/HTMLLinkElement.cpp
    html/HTMLMapElement.cpp
    html/HTMLMarqueeElement.cpp
    html/HTMLMediaElement.cpp
    html/HTMLMenuElement.cpp
    html/HTMLMetaElement.cpp
    html/HTMLMeterElement.cpp
    html/HTMLModElement.cpp
    html/HTMLNameCollection.cpp
    html/HTMLOListElement.cpp
    html/HTMLObjectElement.cpp
    html/HTMLOptGroupElement.cpp
    html/HTMLOptionElement.cpp
    html/HTMLOptionsCollection.cpp
    html/HTMLOutputElement.cpp
    html/HTMLParagraphElement.cpp
    html/HTMLParamElement.cpp
    html/HTMLParserErrorCodes.cpp
    html/HTMLPlugInElement.cpp
    html/HTMLPlugInImageElement.cpp
    html/HTMLPreElement.cpp
    html/HTMLProgressElement.cpp
    html/HTMLQuoteElement.cpp
    html/HTMLScriptElement.cpp
    html/HTMLSelectElement.cpp
    html/HTMLSourceElement.cpp
    html/HTMLSpanElement.cpp
    html/HTMLStyleElement.cpp
    html/HTMLSummaryElement.cpp
    html/HTMLTableCaptionElement.cpp
    html/HTMLTableCellElement.cpp
    html/HTMLTableColElement.cpp
    html/HTMLTableElement.cpp
    html/HTMLTablePartElement.cpp
    html/HTMLTableRowElement.cpp
    html/HTMLTableRowsCollection.cpp
    html/HTMLTableSectionElement.cpp
    html/HTMLTemplateElement.cpp
    html/HTMLTextAreaElement.cpp
    html/HTMLTextFormControlElement.cpp
    html/HTMLTitleElement.cpp
    html/HTMLTrackElement.cpp
    html/HTMLUListElement.cpp
    html/HTMLVideoElement.cpp
    html/HTMLViewSourceDocument.cpp
    html/HiddenInputType.cpp
    html/ImageData.cpp
    html/ImageDocument.cpp
    html/ImageInputType.cpp
    html/InputType.cpp
    html/InputTypeNames.cpp
    html/LabelableElement.cpp
    html/LabelsNodeList.cpp
    html/LinkRelAttribute.cpp
    html/MediaController.cpp
    html/MediaDocument.cpp
    html/MediaFragmentURIParser.cpp
    html/MonthInputType.cpp
    html/NumberInputType.cpp
    html/PasswordInputType.cpp
    html/PluginDocument.cpp
    html/PublicURLManager.cpp
    html/RadioInputType.cpp
    html/RadioNodeList.cpp
    html/RangeInputType.cpp
    html/ResetInputType.cpp
    html/SearchInputType.cpp
    html/StepRange.cpp
    html/SubmitInputType.cpp
    html/TelephoneInputType.cpp
    html/TextDocument.cpp
    html/TextFieldInputType.cpp
    html/TextInputType.cpp
    html/TimeInputType.cpp
    html/TimeRanges.cpp
    html/TypeAhead.cpp
    html/URLInputType.cpp
    html/ValidationMessage.cpp
    html/WeekInputType.cpp

    html/canvas/CanvasContextAttributes.cpp
    html/canvas/CanvasGradient.cpp
    html/canvas/CanvasPathMethods.cpp
    html/canvas/CanvasPattern.cpp
    html/canvas/CanvasProxy.cpp
    html/canvas/CanvasRenderingContext.cpp
    html/canvas/CanvasRenderingContext2D.cpp
    html/canvas/CanvasStyle.cpp
    html/canvas/EXTDrawBuffers.cpp
    html/canvas/EXTTextureFilterAnisotropic.cpp
    html/canvas/OESElementIndexUint.cpp
    html/canvas/OESStandardDerivatives.cpp
    html/canvas/OESTextureFloat.cpp
    html/canvas/OESTextureFloatLinear.cpp
    html/canvas/OESTextureHalfFloat.cpp
    html/canvas/OESVertexArrayObject.cpp
    html/canvas/WebGLBuffer.cpp
    html/canvas/WebGLCompressedTextureATC.cpp
    html/canvas/WebGLCompressedTexturePVRTC.cpp
    html/canvas/WebGLCompressedTextureS3TC.cpp
    html/canvas/WebGLContextAttributes.cpp
    html/canvas/WebGLContextEvent.cpp
    html/canvas/WebGLContextGroup.cpp
    html/canvas/WebGLContextObject.cpp
    html/canvas/WebGLDebugRendererInfo.cpp
    html/canvas/WebGLDebugShaders.cpp
    html/canvas/WebGLDepthTexture.cpp
    html/canvas/WebGLExtension.cpp
    html/canvas/WebGLFramebuffer.cpp
    html/canvas/WebGLGetInfo.cpp
    html/canvas/WebGLLoseContext.cpp
    html/canvas/WebGLObject.cpp
    html/canvas/WebGLProgram.cpp
    html/canvas/WebGLRenderbuffer.cpp
    html/canvas/WebGLRenderingContext.cpp
    html/canvas/WebGLShader.cpp
    html/canvas/WebGLShaderPrecisionFormat.cpp
    html/canvas/WebGLSharedObject.cpp
    html/canvas/WebGLTexture.cpp
    html/canvas/WebGLUniformLocation.cpp
    html/canvas/WebGLVertexArrayObjectOES.cpp

    html/forms/FileIconLoader.cpp

    html/parser/BackgroundHTMLInputStream.cpp
    html/parser/BackgroundHTMLParser.cpp
    html/parser/CSSPreloadScanner.cpp
    html/parser/CompactHTMLToken.cpp
    html/parser/HTMLConstructionSite.cpp
    html/parser/HTMLDocumentParser.cpp
    html/parser/HTMLElementStack.cpp
    html/parser/HTMLEntityParser.cpp
    html/parser/HTMLEntitySearch.cpp
    html/parser/HTMLFormattingElementList.cpp
    html/parser/HTMLIdentifier.cpp
    html/parser/HTMLMetaCharsetParser.cpp
    html/parser/HTMLParserIdioms.cpp
    html/parser/HTMLParserOptions.cpp
    html/parser/HTMLParserScheduler.cpp
    html/parser/HTMLParserThread.cpp
    html/parser/HTMLPreloadScanner.cpp
    html/parser/HTMLResourcePreloader.cpp
    html/parser/HTMLScriptRunner.cpp
    html/parser/HTMLSourceTracker.cpp
    html/parser/HTMLTokenizer.cpp
    html/parser/HTMLTreeBuilder.cpp
    html/parser/HTMLTreeBuilderSimulator.cpp
    html/parser/HTMLViewSourceParser.cpp
    html/parser/TextDocumentParser.cpp
    html/parser/TextViewSourceParser.cpp
    html/parser/XSSAuditor.cpp
    html/parser/XSSAuditorDelegate.cpp

    html/shadow/ContentDistributor.cpp
    html/shadow/DetailsMarkerControl.cpp
    html/shadow/InsertionPoint.cpp
    html/shadow/MediaControlElementTypes.cpp
    html/shadow/MediaControlElements.cpp
    html/shadow/MediaControls.cpp
    html/shadow/MeterShadowElement.cpp
    html/shadow/ProgressShadowElement.cpp
    html/shadow/SliderThumbElement.cpp
    html/shadow/SpinButtonElement.cpp
    html/shadow/TextControlInnerElements.cpp

    inspector/ConsoleMessage.cpp
    inspector/ContentSearchUtils.cpp
    inspector/DOMEditor.cpp
    inspector/DOMPatchSupport.cpp
    inspector/IdentifiersFactory.cpp
    inspector/InjectedScript.cpp
    inspector/InjectedScriptBase.cpp
    inspector/InjectedScriptCanvasModule.cpp
    inspector/InjectedScriptHost.cpp
    inspector/InjectedScriptManager.cpp
    inspector/InjectedScriptModule.cpp
    inspector/InspectorAgent.cpp
    inspector/InspectorApplicationCacheAgent.cpp
    inspector/InspectorCSSAgent.cpp
    inspector/InspectorCanvasAgent.cpp
    inspector/InspectorClient.cpp
    inspector/InspectorConsoleAgent.cpp
    inspector/InspectorController.cpp
    inspector/InspectorCounters.cpp
    inspector/InspectorDOMAgent.cpp
    inspector/InspectorDOMDebuggerAgent.cpp
    inspector/InspectorDOMStorageAgent.cpp
    inspector/InspectorDatabaseAgent.cpp
    inspector/InspectorDatabaseResource.cpp
    inspector/InspectorDebuggerAgent.cpp
    inspector/InspectorFrontendClientLocal.cpp
    inspector/InspectorFrontendHost.cpp
    inspector/InspectorHeapProfilerAgent.cpp
    inspector/InspectorHistory.cpp
    inspector/InspectorIndexedDBAgent.cpp
    inspector/InspectorInputAgent.cpp
    inspector/InspectorInstrumentation.cpp
    inspector/InspectorLayerTreeAgent.cpp
    inspector/InspectorMemoryAgent.cpp
    inspector/InspectorNodeFinder.cpp
    inspector/InspectorOverlay.cpp
    inspector/InspectorPageAgent.cpp
    inspector/InspectorProfilerAgent.cpp
    inspector/InspectorResourceAgent.cpp
    inspector/InspectorRuntimeAgent.cpp
    inspector/InspectorStyleSheet.cpp
    inspector/InspectorStyleTextEditor.cpp
    inspector/InspectorTimelineAgent.cpp
    inspector/InspectorWorkerAgent.cpp
    inspector/InstrumentingAgents.cpp
    inspector/NetworkResourcesData.cpp
    inspector/PageConsoleAgent.cpp
    inspector/PageDebuggerAgent.cpp
    inspector/PageRuntimeAgent.cpp
    inspector/ScriptArguments.cpp
    inspector/ScriptCallFrame.cpp
    inspector/ScriptCallStack.cpp
    inspector/TimelineRecordFactory.cpp
    inspector/WorkerConsoleAgent.cpp
    inspector/WorkerDebuggerAgent.cpp
    inspector/WorkerInspectorController.cpp
    inspector/WorkerRuntimeAgent.cpp

    loader/CookieJar.cpp
    loader/CrossOriginAccessControl.cpp
    loader/CrossOriginPreflightResultCache.cpp
    loader/DocumentLoadTiming.cpp
    loader/DocumentLoader.cpp
    loader/DocumentThreadableLoader.cpp
    loader/DocumentWriter.cpp
    loader/EmptyClients.cpp
    loader/FTPDirectoryParser.cpp
    loader/FormState.cpp
    loader/FormSubmission.cpp
    loader/FrameLoadRequest.cpp
    loader/FrameLoader.cpp
    loader/FrameLoaderStateMachine.cpp
    loader/HistoryController.cpp
    loader/ImageLoader.cpp
    loader/LinkLoader.cpp
    loader/LoaderStrategy.cpp
    loader/MixedContentChecker.cpp
    loader/NavigationAction.cpp
    loader/NavigationScheduler.cpp
    loader/NetscapePlugInStreamLoader.cpp
    loader/PingLoader.cpp
    loader/PlaceholderDocument.cpp
    loader/PolicyCallback.cpp
    loader/PolicyChecker.cpp
    loader/ProgressTracker.cpp
    loader/ResourceBuffer.cpp
    loader/ResourceLoadNotifier.cpp
    loader/ResourceLoadScheduler.cpp
    loader/ResourceLoader.cpp
    loader/SinkDocument.cpp
    loader/SubframeLoader.cpp
    loader/SubresourceLoader.cpp
    loader/TextResourceDecoder.cpp
    loader/TextTrackLoader.cpp
    loader/ThreadableLoader.cpp
    loader/WorkerThreadableLoader.cpp

    loader/appcache/ApplicationCache.cpp
    loader/appcache/ApplicationCacheGroup.cpp
    loader/appcache/ApplicationCacheHost.cpp
    loader/appcache/ApplicationCacheResource.cpp
    loader/appcache/ApplicationCacheStorage.cpp
    loader/appcache/DOMApplicationCache.cpp
    loader/appcache/ManifestParser.cpp

    loader/archive/Archive.cpp
    loader/archive/ArchiveFactory.cpp
    loader/archive/ArchiveResource.cpp
    loader/archive/ArchiveResourceCollection.cpp

    loader/archive/mhtml/MHTMLArchive.cpp
    loader/archive/mhtml/MHTMLParser.cpp

    loader/cache/CachedCSSStyleSheet.cpp
    loader/cache/CachedFont.cpp
    loader/cache/CachedImage.cpp
    loader/cache/CachedRawResource.cpp
    loader/cache/CachedResource.cpp
    loader/cache/CachedResourceHandle.cpp
    loader/cache/CachedResourceLoader.cpp
    loader/cache/CachedResourceRequest.cpp
    loader/cache/CachedResourceRequestInitiators.cpp
    loader/cache/CachedSVGDocument.cpp
    loader/cache/CachedSVGDocumentReference.cpp
    loader/cache/CachedScript.cpp
    loader/cache/CachedShader.cpp
    loader/cache/CachedXSLStyleSheet.cpp
    loader/cache/MemoryCache.cpp

    loader/icon/IconController.cpp
    loader/icon/IconDatabase.cpp
    loader/icon/IconDatabaseBase.cpp
    loader/icon/IconLoader.cpp
    loader/icon/IconRecord.cpp
    loader/icon/PageURLRecord.cpp

    mathml/MathMLElement.cpp
    mathml/MathMLInlineContainerElement.cpp
    mathml/MathMLMathElement.cpp
    mathml/MathMLSelectElement.cpp
    mathml/MathMLTextElement.cpp

    page/AutoscrollController.cpp
    page/BarProp.cpp
    page/CaptionUserPreferences.cpp
    page/Chrome.cpp
    page/Console.cpp
    page/ContentSecurityPolicy.cpp
    page/ContextMenuController.cpp
    page/Crypto.cpp
    page/DOMSecurityPolicy.cpp
    page/DOMSelection.cpp
    page/DOMTimer.cpp
    page/DOMWindow.cpp
    page/DOMWindowExtension.cpp
    page/DOMWindowProperty.cpp
    page/DeviceController.cpp
    page/DiagnosticLoggingKeys.cpp
    page/DragController.cpp
    page/EventHandler.cpp
    page/EventSource.cpp
    page/FeatureObserver.cpp
    page/FocusController.cpp
    page/Frame.cpp
    page/FrameDestructionObserver.cpp
    page/FrameSnapshotting.cpp
    page/FrameTree.cpp
    page/FrameView.cpp
    page/GestureTapHighlighter.cpp
    page/GroupSettings.cpp
    page/History.cpp
    page/Location.cpp
    page/MainFrame.cpp
    page/MouseEventWithHitTestResults.cpp
    page/Navigator.cpp
    page/NavigatorBase.cpp
    page/OriginAccessEntry.cpp
    page/Page.cpp
    page/PageActivityAssertionToken.cpp
    page/PageConsole.cpp
    page/PageGroup.cpp
    page/PageGroupLoadDeferrer.cpp
    page/PageSerializer.cpp
    page/PageThrottler.cpp
    page/PageVisibilityState.cpp
    page/Performance.cpp
    page/PerformanceEntry.cpp
    page/PerformanceEntryList.cpp
    page/PerformanceNavigation.cpp
    page/PerformanceResourceTiming.cpp
    page/PerformanceTiming.cpp
    page/PrintContext.cpp
    page/Screen.cpp
    page/SecurityOrigin.cpp
    page/SecurityPolicy.cpp
    page/Settings.cpp
    page/SpatialNavigation.cpp
    page/SpeechInput.cpp
    page/SpeechInputEvent.cpp
    page/SpeechInputResult.cpp
    page/SpeechInputResultList.cpp
    page/SuspendableTimer.cpp
    page/UserContentURLPattern.cpp
    page/WindowFeatures.cpp
    page/WindowFocusAllowedIndicator.cpp
    page/WorkerNavigator.cpp

    page/animation/AnimationBase.cpp
    page/animation/AnimationController.cpp
    page/animation/CSSPropertyAnimation.cpp
    page/animation/CompositeAnimation.cpp
    page/animation/ImplicitAnimation.cpp
    page/animation/KeyframeAnimation.cpp

    page/scrolling/ScrollingConstraints.cpp
    page/scrolling/ScrollingCoordinator.cpp
    page/scrolling/ScrollingStateFixedNode.cpp
    page/scrolling/ScrollingStateNode.cpp
    page/scrolling/ScrollingStateScrollingNode.cpp
    page/scrolling/ScrollingStateStickyNode.cpp
    page/scrolling/ScrollingStateTree.cpp

    page/scrolling/coordinatedgraphics/ScrollingCoordinatorCoordinatedGraphics.cpp
    page/scrolling/coordinatedgraphics/ScrollingStateNodeCoordinatedGraphics.cpp
    page/scrolling/coordinatedgraphics/ScrollingStateScrollingNodeCoordinatedGraphics.cpp

    platform/CalculationValue.cpp
    platform/Clock.cpp
    platform/ClockGeneric.cpp
    platform/ContentType.cpp
    platform/ContextMenu.cpp
    platform/ContextMenuItem.cpp
    platform/CrossThreadCopier.cpp
    platform/DatabaseStrategy.cpp
    platform/DateComponents.cpp
    platform/Decimal.cpp
    platform/DragData.cpp
    platform/DragImage.cpp
    platform/FileChooser.cpp
    platform/FileStream.cpp
    platform/FileSystem.cpp
    platform/HistogramSupport.cpp
    platform/URL.cpp
    platform/KillRingNone.cpp
    platform/Language.cpp
    platform/Length.cpp
    platform/LengthBox.cpp
    platform/LinkHash.cpp
    platform/Logging.cpp
    platform/MIMETypeRegistry.cpp
    platform/MemoryPressureHandler.cpp
    platform/NotImplemented.cpp
    platform/PlatformEvent.cpp
    platform/PlatformStrategies.cpp
    platform/RuntimeApplicationChecks.cpp
    platform/SchemeRegistry.cpp
    platform/ScrollAnimator.cpp
    platform/ScrollView.cpp
    platform/ScrollableArea.cpp
    platform/Scrollbar.cpp
    platform/ScrollbarTheme.cpp
    platform/ScrollbarThemeComposite.cpp
    platform/SharedBuffer.cpp
    platform/SharedBufferChunkReader.cpp
    platform/ThreadGlobalData.cpp
    platform/ThreadTimers.cpp
    platform/Timer.cpp
    platform/UUID.cpp
    platform/Widget.cpp

    platform/animation/Animation.cpp
    platform/animation/AnimationList.cpp

    platform/audio/AudioBus.cpp
    platform/audio/AudioChannel.cpp
    platform/audio/AudioDSPKernelProcessor.cpp
    platform/audio/AudioFIFO.cpp
    platform/audio/AudioPullFIFO.cpp
    platform/audio/AudioResampler.cpp
    platform/audio/AudioResamplerKernel.cpp
    platform/audio/AudioUtilities.cpp
    platform/audio/Biquad.cpp
    platform/audio/Cone.cpp
    platform/audio/DirectConvolver.cpp
    platform/audio/Distance.cpp
    platform/audio/DownSampler.cpp
    platform/audio/DynamicsCompressor.cpp
    platform/audio/DynamicsCompressorKernel.cpp
    platform/audio/EqualPowerPanner.cpp
    platform/audio/FFTConvolver.cpp
    platform/audio/FFTFrame.cpp
    platform/audio/HRTFDatabase.cpp
    platform/audio/HRTFDatabaseLoader.cpp
    platform/audio/HRTFElevation.cpp
    platform/audio/HRTFKernel.cpp
    platform/audio/HRTFPanner.cpp
    platform/audio/MultiChannelResampler.cpp
    platform/audio/Panner.cpp
    platform/audio/Reverb.cpp
    platform/audio/ReverbAccumulationBuffer.cpp
    platform/audio/ReverbConvolver.cpp
    platform/audio/ReverbConvolverStage.cpp
    platform/audio/ReverbInputBuffer.cpp
    platform/audio/SincResampler.cpp
    platform/audio/UpSampler.cpp
    platform/audio/VectorMath.cpp
    platform/audio/ZeroPole.cpp

    platform/graphics/BitmapImage.cpp
    platform/graphics/Color.cpp
    platform/graphics/CrossfadeGeneratedImage.cpp
    platform/graphics/FloatPoint.cpp
    platform/graphics/FloatPoint3D.cpp
    platform/graphics/FloatPolygon.cpp
    platform/graphics/FloatQuad.cpp
    platform/graphics/FloatRect.cpp
    platform/graphics/FloatRoundedRect.cpp
    platform/graphics/FloatSize.cpp
    platform/graphics/Font.cpp
    platform/graphics/FontCache.cpp
    platform/graphics/FontData.cpp
    platform/graphics/FontDescription.cpp
    platform/graphics/FontFastPath.cpp
    platform/graphics/FontFeatureSettings.cpp
    platform/graphics/FontGenericFamilies.cpp
    platform/graphics/FontGlyphs.cpp
    platform/graphics/GeneratedImage.cpp
    platform/graphics/GlyphPageTreeNode.cpp
    platform/graphics/Gradient.cpp
    platform/graphics/GradientImage.cpp
    platform/graphics/GraphicsContext.cpp
    platform/graphics/GraphicsLayer.cpp
    platform/graphics/GraphicsLayerAnimation.cpp
    platform/graphics/GraphicsLayerTransform.cpp
    platform/graphics/GraphicsLayerUpdater.cpp
    platform/graphics/GraphicsTypes.cpp
    platform/graphics/Image.cpp
    platform/graphics/ImageBuffer.cpp
    platform/graphics/ImageOrientation.cpp
    platform/graphics/ImageSource.cpp
    platform/graphics/IntPoint.cpp
    platform/graphics/IntRect.cpp
    platform/graphics/IntSize.cpp
    platform/graphics/LayoutBoxExtent.cpp
    platform/graphics/LayoutRect.cpp
    platform/graphics/MediaPlayer.cpp
    platform/graphics/Path.cpp
    platform/graphics/PathTraversalState.cpp
    platform/graphics/Pattern.cpp
    platform/graphics/Region.cpp
    platform/graphics/RoundedRect.cpp
    platform/graphics/SVGGlyph.cpp
    platform/graphics/SegmentedFontData.cpp
    platform/graphics/ShadowBlur.cpp
    platform/graphics/SimpleFontData.cpp
    platform/graphics/StringTruncator.cpp
    platform/graphics/SurrogatePairAwareTextIterator.cpp
    platform/graphics/TextRun.cpp
    platform/graphics/TiledBackingStore.cpp
    platform/graphics/WidthIterator.cpp

    platform/graphics/cpu/arm/filters/FELightingNEON.cpp

    platform/graphics/filters/CustomFilterCompiledProgram.cpp
    platform/graphics/filters/CustomFilterGlobalContext.cpp
    platform/graphics/filters/CustomFilterMesh.cpp
    platform/graphics/filters/CustomFilterMeshGenerator.cpp
    platform/graphics/filters/CustomFilterOperation.cpp
    platform/graphics/filters/CustomFilterParameterList.cpp
    platform/graphics/filters/CustomFilterProgram.cpp
    platform/graphics/filters/CustomFilterProgramInfo.cpp
    platform/graphics/filters/CustomFilterRenderer.cpp
    platform/graphics/filters/CustomFilterValidatedProgram.cpp
    platform/graphics/filters/DistantLightSource.cpp
    platform/graphics/filters/FEBlend.cpp
    platform/graphics/filters/FEColorMatrix.cpp
    platform/graphics/filters/FEComponentTransfer.cpp
    platform/graphics/filters/FEComposite.cpp
    platform/graphics/filters/FEConvolveMatrix.cpp
    platform/graphics/filters/FECustomFilter.cpp
    platform/graphics/filters/FEDiffuseLighting.cpp
    platform/graphics/filters/FEDisplacementMap.cpp
    platform/graphics/filters/FEDropShadow.cpp
    platform/graphics/filters/FEFlood.cpp
    platform/graphics/filters/FEGaussianBlur.cpp
    platform/graphics/filters/FELighting.cpp
    platform/graphics/filters/FEMerge.cpp
    platform/graphics/filters/FEMorphology.cpp
    platform/graphics/filters/FEOffset.cpp
    platform/graphics/filters/FESpecularLighting.cpp
    platform/graphics/filters/FETile.cpp
    platform/graphics/filters/FETurbulence.cpp
    platform/graphics/filters/FilterEffect.cpp
    platform/graphics/filters/FilterOperation.cpp
    platform/graphics/filters/FilterOperations.cpp
    platform/graphics/filters/PointLightSource.cpp
    platform/graphics/filters/SourceAlpha.cpp
    platform/graphics/filters/SourceGraphic.cpp
    platform/graphics/filters/SpotLightSource.cpp
    platform/graphics/filters/ValidatedCustomFilterOperation.cpp

    platform/graphics/filters/texmap/CustomFilterValidatedProgramTextureMapper.cpp

    platform/graphics/texmap/TextureMapper.cpp
    platform/graphics/texmap/TextureMapperBackingStore.cpp
    platform/graphics/texmap/TextureMapperFPSCounter.cpp
    platform/graphics/texmap/TextureMapperImageBuffer.cpp
    platform/graphics/texmap/TextureMapperLayer.cpp
    platform/graphics/texmap/TextureMapperSurfaceBackingStore.cpp
    platform/graphics/texmap/TextureMapperTile.cpp
    platform/graphics/texmap/TextureMapperTiledBackingStore.cpp

    platform/graphics/texmap/coordinated/AreaAllocator.cpp
    platform/graphics/texmap/coordinated/CompositingCoordinator.cpp
    platform/graphics/texmap/coordinated/CoordinatedBackingStore.cpp
    platform/graphics/texmap/coordinated/CoordinatedGraphicsLayer.cpp
    platform/graphics/texmap/coordinated/CoordinatedGraphicsScene.cpp
    platform/graphics/texmap/coordinated/CoordinatedImageBacking.cpp
    platform/graphics/texmap/coordinated/CoordinatedSurface.cpp
    platform/graphics/texmap/coordinated/CoordinatedTile.cpp
    platform/graphics/texmap/coordinated/UpdateAtlas.cpp

    platform/graphics/transforms/AffineTransform.cpp
    platform/graphics/transforms/Matrix3DTransformOperation.cpp
    platform/graphics/transforms/MatrixTransformOperation.cpp
    platform/graphics/transforms/PerspectiveTransformOperation.cpp
    platform/graphics/transforms/RotateTransformOperation.cpp
    platform/graphics/transforms/ScaleTransformOperation.cpp
    platform/graphics/transforms/SkewTransformOperation.cpp
    platform/graphics/transforms/TransformOperations.cpp
    platform/graphics/transforms/TransformState.cpp
    platform/graphics/transforms/TransformationMatrix.cpp
    platform/graphics/transforms/TranslateTransformOperation.cpp

    platform/image-decoders/ImageDecoder.cpp

    platform/image-decoders/bmp/BMPImageDecoder.cpp
    platform/image-decoders/bmp/BMPImageReader.cpp

    platform/image-decoders/gif/GIFImageDecoder.cpp
    platform/image-decoders/gif/GIFImageReader.cpp

    platform/image-decoders/ico/ICOImageDecoder.cpp

    platform/image-decoders/jpeg/JPEGImageDecoder.cpp

    platform/image-decoders/png/PNGImageDecoder.cpp

    platform/image-decoders/webp/WEBPImageDecoder.cpp

    platform/leveldb/LevelDBDatabase.cpp
    platform/leveldb/LevelDBTransaction.cpp
    platform/leveldb/LevelDBWriteBatch.cpp

    platform/mediastream/MediaStreamCenter.cpp
    platform/mediastream/MediaStreamPrivate.cpp
    platform/mediastream/MediaStreamTrackPrivate.cpp
    platform/mediastream/MediaStreamSource.cpp
    platform/mediastream/MediaStreamSourceStates.cpp
    platform/mediastream/RTCIceCandidateDescriptor.cpp
    platform/mediastream/RTCPeerConnectionHandler.cpp
    platform/mediastream/RTCSessionDescriptionDescriptor.cpp

    platform/mock/DeviceMotionClientMock.cpp
    platform/mock/DeviceOrientationClientMock.cpp
    platform/mock/GeolocationClientMock.cpp
    platform/mock/MediaConstraintsMock.cpp
    platform/mock/MockMediaStreamCenter.cpp
    platform/mock/RTCDataChannelHandlerMock.cpp
    platform/mock/RTCNotifiersMock.cpp
    platform/mock/RTCPeerConnectionHandlerMock.cpp
    platform/mock/ScrollbarThemeMock.cpp

    platform/network/AuthenticationChallengeBase.cpp
    platform/network/BlobData.cpp
    platform/network/BlobRegistry.cpp
    platform/network/BlobRegistryImpl.cpp
    platform/network/BlobResourceHandle.cpp
    platform/network/Credential.cpp
    platform/network/CredentialStorage.cpp
    platform/network/DNSResolveQueue.cpp
    platform/network/DataURL.cpp
    platform/network/FormData.cpp
    platform/network/FormDataBuilder.cpp
    platform/network/HTTPHeaderMap.cpp
    platform/network/HTTPParsers.cpp
    platform/network/MIMEHeader.cpp
    platform/network/NetworkStateNotifier.cpp
    platform/network/ParsedContentType.cpp
    platform/network/ProtectionSpace.cpp
    platform/network/ProxyServer.cpp
    platform/network/ResourceErrorBase.cpp
    platform/network/ResourceHandle.cpp
    platform/network/ResourceHandleClient.cpp
    platform/network/ResourceLoadTiming.cpp
    platform/network/ResourceRequestBase.cpp
    platform/network/ResourceResponseBase.cpp
    platform/network/SocketStreamHandleBase.cpp
    platform/network/SynchronousLoaderClient.cpp

    platform/sql/SQLValue.cpp
    platform/sql/SQLiteAuthorizer.cpp
    platform/sql/SQLiteDatabase.cpp
    platform/sql/SQLiteFileSystem.cpp
    platform/sql/SQLiteStatement.cpp
    platform/sql/SQLiteTransaction.cpp

    platform/text/BidiContext.cpp
    platform/text/DateTimeFormat.cpp
    platform/text/Hyphenation.cpp
    platform/text/LineEnding.cpp
    platform/text/LocaleToScriptMappingDefault.cpp
    platform/text/PlatformLocale.cpp
    platform/text/QuotedPrintable.cpp
    platform/text/RegularExpression.cpp
    platform/text/SegmentedString.cpp
    platform/text/TextBoundaries.cpp
    platform/text/TextBreakIterator.cpp
    platform/text/TextCodec.cpp
    platform/text/TextCodecLatin1.cpp
    platform/text/TextCodecUTF16.cpp
    platform/text/TextCodecUTF8.cpp
    platform/text/TextCodecUserDefined.cpp
    platform/text/TextEncoding.cpp
    platform/text/TextEncodingRegistry.cpp
    platform/text/TextStream.cpp
    platform/text/UnicodeRange.cpp

    plugins/DOMMimeType.cpp
    plugins/DOMMimeTypeArray.cpp
    plugins/DOMPlugin.cpp
    plugins/DOMPluginArray.cpp
    plugins/PluginData.cpp
    plugins/PluginDatabase.cpp
    plugins/PluginDebug.cpp
    plugins/PluginMainThreadScheduler.cpp
    plugins/PluginStream.cpp
    plugins/PluginView.cpp

    rendering/AutoTableLayout.cpp
    rendering/BidiRun.cpp
    rendering/CounterNode.cpp
    rendering/EllipsisBox.cpp
    rendering/FilterEffectRenderer.cpp
    rendering/FixedTableLayout.cpp
    rendering/FloatingObjects.cpp
    rendering/FlowThreadController.cpp
    rendering/HitTestLocation.cpp
    rendering/HitTestResult.cpp
    rendering/HitTestingTransformState.cpp
    rendering/ImageQualityController.cpp
    rendering/InlineBox.cpp
    rendering/InlineElementBox.cpp
    rendering/InlineFlowBox.cpp
    rendering/InlineTextBox.cpp
    rendering/LayoutRepainter.cpp
    rendering/LayoutState.cpp
    rendering/OrderIterator.cpp
    rendering/PointerEventsHitRules.cpp
    rendering/RenderBlock.cpp
    rendering/RenderBlockFlow.cpp
    rendering/RenderBlockLineLayout.cpp
    rendering/RenderBox.cpp
    rendering/RenderBoxModelObject.cpp
    rendering/RenderButton.cpp
    rendering/RenderCombineText.cpp
    rendering/RenderCounter.cpp
    rendering/RenderDeprecatedFlexibleBox.cpp
    rendering/RenderDetailsMarker.cpp
    rendering/RenderElement.cpp
    rendering/RenderEmbeddedObject.cpp
    rendering/RenderFieldset.cpp
    rendering/RenderFileUploadControl.cpp
    rendering/RenderFlexibleBox.cpp
    rendering/RenderFlowThread.cpp
    rendering/RenderFrame.cpp
    rendering/RenderFrameBase.cpp
    rendering/RenderFrameSet.cpp
    rendering/RenderFullScreen.cpp
    rendering/RenderGeometryMap.cpp
    rendering/RenderGrid.cpp
    rendering/RenderHTMLCanvas.cpp
    rendering/RenderIFrame.cpp
    rendering/RenderImage.cpp
    rendering/RenderImageResource.cpp
    rendering/RenderImageResourceStyleImage.cpp
    rendering/RenderInline.cpp
    rendering/RenderInputSpeech.cpp
    rendering/RenderLayer.cpp
    rendering/RenderLayerBacking.cpp
    rendering/RenderLayerCompositor.cpp
    rendering/RenderLayerFilterInfo.cpp
    rendering/RenderLayerModelObject.cpp
    rendering/RenderLineBoxList.cpp
    rendering/RenderLineBreak.cpp
    rendering/RenderListBox.cpp
    rendering/RenderListItem.cpp
    rendering/RenderListMarker.cpp
    rendering/RenderMarquee.cpp
    rendering/RenderMedia.cpp
    rendering/RenderMediaControlElements.cpp
    rendering/RenderMediaControls.cpp
    rendering/RenderMenuList.cpp
    rendering/RenderMeter.cpp
    rendering/RenderMultiColumnBlock.cpp
    rendering/RenderMultiColumnFlowThread.cpp
    rendering/RenderMultiColumnSet.cpp
    rendering/RenderNamedFlowFragment.cpp
    rendering/RenderNamedFlowThread.cpp
    rendering/RenderObject.cpp
    rendering/RenderProgress.cpp
    rendering/RenderQuote.cpp
    rendering/RenderRegion.cpp
    rendering/RenderRegionSet.cpp
    rendering/RenderReplaced.cpp
    rendering/RenderReplica.cpp
    rendering/RenderRuby.cpp
    rendering/RenderRubyBase.cpp
    rendering/RenderRubyRun.cpp
    rendering/RenderRubyText.cpp
    rendering/RenderScrollbar.cpp
    rendering/RenderScrollbarPart.cpp
    rendering/RenderScrollbarTheme.cpp
    rendering/RenderSearchField.cpp
    rendering/RenderSlider.cpp
    rendering/RenderSnapshottedPlugIn.cpp
    rendering/RenderTable.cpp
    rendering/RenderTableCaption.cpp
    rendering/RenderTableCell.cpp
    rendering/RenderTableCol.cpp
    rendering/RenderTableRow.cpp
    rendering/RenderTableSection.cpp
    rendering/RenderText.cpp
    rendering/RenderTextControl.cpp
    rendering/RenderTextControlMultiLine.cpp
    rendering/RenderTextControlSingleLine.cpp
    rendering/RenderTextFragment.cpp
    rendering/RenderTextLineBoxes.cpp
    rendering/RenderTextTrackCue.cpp
    rendering/RenderTheme.cpp
    rendering/RenderTreeAsText.cpp
    rendering/RenderVideo.cpp
    rendering/RenderView.cpp
    rendering/RenderWidget.cpp
    rendering/RootInlineBox.cpp
    rendering/ScrollBehavior.cpp
    rendering/SimpleLineLayout.cpp
    rendering/SimpleLineLayoutFunctions.cpp
    rendering/TextAutosizer.cpp
    rendering/TextPaintStyle.cpp
    rendering/TextPainter.cpp
    rendering/break_lines.cpp

    rendering/line/LineBreaker.cpp
    rendering/line/LineInfo.cpp
    rendering/line/LineWidth.cpp
    rendering/line/TrailingObjects.cpp

    rendering/mathml/RenderMathMLBlock.cpp
    rendering/mathml/RenderMathMLFenced.cpp
    rendering/mathml/RenderMathMLFraction.cpp
    rendering/mathml/RenderMathMLMath.cpp
    rendering/mathml/RenderMathMLOperator.cpp
    rendering/mathml/RenderMathMLRoot.cpp
    rendering/mathml/RenderMathMLRow.cpp
    rendering/mathml/RenderMathMLScripts.cpp
    rendering/mathml/RenderMathMLSpace.cpp
    rendering/mathml/RenderMathMLSquareRoot.cpp
    rendering/mathml/RenderMathMLUnderOver.cpp

    rendering/shapes/BoxShape.cpp
    rendering/shapes/PolygonShape.cpp
    rendering/shapes/RasterShape.cpp
    rendering/shapes/RectangleShape.cpp
    rendering/shapes/Shape.cpp
    rendering/shapes/ShapeInfo.cpp
    rendering/shapes/ShapeInsideInfo.cpp
    rendering/shapes/ShapeOutsideInfo.cpp

    rendering/style/BasicShapes.cpp
    rendering/style/ContentData.cpp
    rendering/style/CounterDirectives.cpp
    rendering/style/FillLayer.cpp
    rendering/style/KeyframeList.cpp
    rendering/style/NinePieceImage.cpp
    rendering/style/QuotesData.cpp
    rendering/style/RenderStyle.cpp
    rendering/style/SVGRenderStyle.cpp
    rendering/style/SVGRenderStyleDefs.cpp
    rendering/style/ShadowData.cpp
    rendering/style/StyleBackgroundData.cpp
    rendering/style/StyleBoxData.cpp
    rendering/style/StyleCachedImage.cpp
    rendering/style/StyleCachedImageSet.cpp
    rendering/style/StyleCachedShader.cpp
    rendering/style/StyleCustomFilterProgram.cpp
    rendering/style/StyleCustomFilterProgramCache.cpp
    rendering/style/StyleDeprecatedFlexibleBoxData.cpp
    rendering/style/StyleFilterData.cpp
    rendering/style/StyleFlexibleBoxData.cpp
    rendering/style/StyleGeneratedImage.cpp
    rendering/style/StyleGridData.cpp
    rendering/style/StyleGridItemData.cpp
    rendering/style/StyleInheritedData.cpp
    rendering/style/StyleMarqueeData.cpp
    rendering/style/StyleMultiColData.cpp
    rendering/style/StyleRareInheritedData.cpp
    rendering/style/StyleRareNonInheritedData.cpp
    rendering/style/StyleSurroundData.cpp
    rendering/style/StyleTransformData.cpp
    rendering/style/StyleVisualData.cpp

    rendering/svg/RenderSVGBlock.cpp
    rendering/svg/RenderSVGContainer.cpp
    rendering/svg/RenderSVGEllipse.cpp
    rendering/svg/RenderSVGForeignObject.cpp
    rendering/svg/RenderSVGGradientStop.cpp
    rendering/svg/RenderSVGHiddenContainer.cpp
    rendering/svg/RenderSVGImage.cpp
    rendering/svg/RenderSVGInline.cpp
    rendering/svg/RenderSVGInlineText.cpp
    rendering/svg/RenderSVGModelObject.cpp
    rendering/svg/RenderSVGPath.cpp
    rendering/svg/RenderSVGRect.cpp
    rendering/svg/RenderSVGResource.cpp
    rendering/svg/RenderSVGResourceClipper.cpp
    rendering/svg/RenderSVGResourceContainer.cpp
    rendering/svg/RenderSVGResourceFilter.cpp
    rendering/svg/RenderSVGResourceFilterPrimitive.cpp
    rendering/svg/RenderSVGResourceGradient.cpp
    rendering/svg/RenderSVGResourceLinearGradient.cpp
    rendering/svg/RenderSVGResourceMarker.cpp
    rendering/svg/RenderSVGResourceMasker.cpp
    rendering/svg/RenderSVGResourcePattern.cpp
    rendering/svg/RenderSVGResourceRadialGradient.cpp
    rendering/svg/RenderSVGResourceSolidColor.cpp
    rendering/svg/RenderSVGRoot.cpp
    rendering/svg/RenderSVGShape.cpp
    rendering/svg/RenderSVGText.cpp
    rendering/svg/RenderSVGTextPath.cpp
    rendering/svg/RenderSVGTransformableContainer.cpp
    rendering/svg/RenderSVGViewportContainer.cpp
    rendering/svg/SVGInlineFlowBox.cpp
    rendering/svg/SVGInlineTextBox.cpp
    rendering/svg/SVGPathData.cpp
    rendering/svg/SVGRenderSupport.cpp
    rendering/svg/SVGRenderTreeAsText.cpp
    rendering/svg/SVGRenderingContext.cpp
    rendering/svg/SVGResources.cpp
    rendering/svg/SVGResourcesCache.cpp
    rendering/svg/SVGResourcesCycleSolver.cpp
    rendering/svg/SVGRootInlineBox.cpp
    rendering/svg/SVGTextChunk.cpp
    rendering/svg/SVGTextChunkBuilder.cpp
    rendering/svg/SVGTextLayoutAttributes.cpp
    rendering/svg/SVGTextLayoutAttributesBuilder.cpp
    rendering/svg/SVGTextLayoutEngine.cpp
    rendering/svg/SVGTextLayoutEngineBaseline.cpp
    rendering/svg/SVGTextLayoutEngineSpacing.cpp
    rendering/svg/SVGTextMetrics.cpp
    rendering/svg/SVGTextMetricsBuilder.cpp
    rendering/svg/SVGTextQuery.cpp
    rendering/svg/SVGTextRunRenderingContext.cpp

    storage/Storage.cpp
    storage/StorageAreaImpl.cpp
    storage/StorageAreaSync.cpp
    storage/StorageEvent.cpp
    storage/StorageEventDispatcher.cpp
    storage/StorageMap.cpp
    storage/StorageNamespace.cpp
    storage/StorageNamespaceImpl.cpp
    storage/StorageStrategy.cpp
    storage/StorageSyncManager.cpp
    storage/StorageThread.cpp
    storage/StorageTracker.cpp

    style/StyleFontSizeFunctions.cpp
    style/StyleResolveForDocument.cpp
    style/StyleResolveTree.cpp

    svg/ColorDistance.cpp
    svg/SVGAElement.cpp
    svg/SVGAltGlyphDefElement.cpp
    svg/SVGAltGlyphElement.cpp
    svg/SVGAltGlyphItemElement.cpp
    svg/SVGAngle.cpp
    svg/SVGAnimateColorElement.cpp
    svg/SVGAnimateElement.cpp
    svg/SVGAnimateMotionElement.cpp
    svg/SVGAnimateTransformElement.cpp
    svg/SVGAnimatedAngle.cpp
    svg/SVGAnimatedBoolean.cpp
    svg/SVGAnimatedColor.cpp
    svg/SVGAnimatedEnumeration.cpp
    svg/SVGAnimatedInteger.cpp
    svg/SVGAnimatedIntegerOptionalInteger.cpp
    svg/SVGAnimatedLength.cpp
    svg/SVGAnimatedLengthList.cpp
    svg/SVGAnimatedNumber.cpp
    svg/SVGAnimatedNumberList.cpp
    svg/SVGAnimatedNumberOptionalNumber.cpp
    svg/SVGAnimatedPath.cpp
    svg/SVGAnimatedPointList.cpp
    svg/SVGAnimatedPreserveAspectRatio.cpp
    svg/SVGAnimatedRect.cpp
    svg/SVGAnimatedString.cpp
    svg/SVGAnimatedTransformList.cpp
    svg/SVGAnimatedType.cpp
    svg/SVGAnimatedTypeAnimator.cpp
    svg/SVGAnimationElement.cpp
    svg/SVGCircleElement.cpp
    svg/SVGClipPathElement.cpp
    svg/SVGColor.cpp
    svg/SVGComponentTransferFunctionElement.cpp
    svg/SVGCursorElement.cpp
    svg/SVGDefsElement.cpp
    svg/SVGDescElement.cpp
    svg/SVGDocument.cpp
    svg/SVGDocumentExtensions.cpp
    svg/SVGElement.cpp
    svg/SVGElementInstance.cpp
    svg/SVGElementInstanceList.cpp
    svg/SVGEllipseElement.cpp
    svg/SVGException.cpp
    svg/SVGExternalResourcesRequired.cpp
    svg/SVGFEBlendElement.cpp
    svg/SVGFEColorMatrixElement.cpp
    svg/SVGFEComponentTransferElement.cpp
    svg/SVGFECompositeElement.cpp
    svg/SVGFEConvolveMatrixElement.cpp
    svg/SVGFEDiffuseLightingElement.cpp
    svg/SVGFEDisplacementMapElement.cpp
    svg/SVGFEDistantLightElement.cpp
    svg/SVGFEDropShadowElement.cpp
    svg/SVGFEFloodElement.cpp
    svg/SVGFEFuncAElement.cpp
    svg/SVGFEFuncBElement.cpp
    svg/SVGFEFuncGElement.cpp
    svg/SVGFEFuncRElement.cpp
    svg/SVGFEGaussianBlurElement.cpp
    svg/SVGFEImageElement.cpp
    svg/SVGFELightElement.cpp
    svg/SVGFEMergeElement.cpp
    svg/SVGFEMergeNodeElement.cpp
    svg/SVGFEMorphologyElement.cpp
    svg/SVGFEOffsetElement.cpp
    svg/SVGFEPointLightElement.cpp
    svg/SVGFESpecularLightingElement.cpp
    svg/SVGFESpotLightElement.cpp
    svg/SVGFETileElement.cpp
    svg/SVGFETurbulenceElement.cpp
    svg/SVGFilterElement.cpp
    svg/SVGFilterPrimitiveStandardAttributes.cpp
    svg/SVGFitToViewBox.cpp
    svg/SVGFontData.cpp
    svg/SVGFontElement.cpp
    svg/SVGFontFaceElement.cpp
    svg/SVGFontFaceFormatElement.cpp
    svg/SVGFontFaceNameElement.cpp
    svg/SVGFontFaceSrcElement.cpp
    svg/SVGFontFaceUriElement.cpp
    svg/SVGForeignObjectElement.cpp
    svg/SVGGElement.cpp
    svg/SVGGlyphElement.cpp
    svg/SVGGlyphRefElement.cpp
    svg/SVGGradientElement.cpp
    svg/SVGGraphicsElement.cpp
    svg/SVGHKernElement.cpp
    svg/SVGImageElement.cpp
    svg/SVGImageLoader.cpp
    svg/SVGLangSpace.cpp
    svg/SVGLength.cpp
    svg/SVGLengthContext.cpp
    svg/SVGLengthList.cpp
    svg/SVGLineElement.cpp
    svg/SVGLinearGradientElement.cpp
    svg/SVGLocatable.cpp
    svg/SVGMPathElement.cpp
    svg/SVGMarkerElement.cpp
    svg/SVGMaskElement.cpp
    svg/SVGMetadataElement.cpp
    svg/SVGMissingGlyphElement.cpp
    svg/SVGNumberList.cpp
    svg/SVGPaint.cpp
    svg/SVGParserUtilities.cpp
    svg/SVGPathBlender.cpp
    svg/SVGPathBuilder.cpp
    svg/SVGPathByteStreamBuilder.cpp
    svg/SVGPathByteStreamSource.cpp
    svg/SVGPathElement.cpp
    svg/SVGPathParser.cpp
    svg/SVGPathSegList.cpp
    svg/SVGPathSegListBuilder.cpp
    svg/SVGPathSegListSource.cpp
    svg/SVGPathStringBuilder.cpp
    svg/SVGPathStringSource.cpp
    svg/SVGPathTraversalStateBuilder.cpp
    svg/SVGPathUtilities.cpp
    svg/SVGPatternElement.cpp
    svg/SVGPointList.cpp
    svg/SVGPolyElement.cpp
    svg/SVGPolygonElement.cpp
    svg/SVGPolylineElement.cpp
    svg/SVGPreserveAspectRatio.cpp
    svg/SVGRadialGradientElement.cpp
    svg/SVGRectElement.cpp
    svg/SVGSVGElement.cpp
    svg/SVGScriptElement.cpp
    svg/SVGSetElement.cpp
    svg/SVGStopElement.cpp
    svg/SVGStringList.cpp
    svg/SVGStyleElement.cpp
    svg/SVGSwitchElement.cpp
    svg/SVGSymbolElement.cpp
    svg/SVGTRefElement.cpp
    svg/SVGTSpanElement.cpp
    svg/SVGTests.cpp
    svg/SVGTextContentElement.cpp
    svg/SVGTextElement.cpp
    svg/SVGTextPathElement.cpp
    svg/SVGTextPositioningElement.cpp
    svg/SVGTitleElement.cpp
    svg/SVGTransform.cpp
    svg/SVGTransformDistance.cpp
    svg/SVGTransformList.cpp
    svg/SVGTransformable.cpp
    svg/SVGURIReference.cpp
    svg/SVGUseElement.cpp
    svg/SVGVKernElement.cpp
    svg/SVGViewElement.cpp
    svg/SVGViewSpec.cpp
    svg/SVGZoomAndPan.cpp
    svg/SVGZoomEvent.cpp

    svg/animation/SMILTime.cpp
    svg/animation/SMILTimeContainer.cpp
    svg/animation/SVGSMILElement.cpp

    svg/graphics/SVGImage.cpp
    svg/graphics/SVGImageCache.cpp
    svg/graphics/SVGImageForContainer.cpp

    svg/graphics/filters/SVGFEImage.cpp
    svg/graphics/filters/SVGFilter.cpp
    svg/graphics/filters/SVGFilterBuilder.cpp

    svg/properties/SVGAnimatedProperty.cpp
    svg/properties/SVGAttributeToPropertyMap.cpp
    svg/properties/SVGPathSegListPropertyTearOff.cpp
    svg/properties/SVGPropertyInfo.cpp

    workers/AbstractWorker.cpp
    workers/DedicatedWorkerGlobalScope.cpp
    workers/DedicatedWorkerThread.cpp
    workers/DefaultSharedWorkerRepository.cpp
    workers/SharedWorker.cpp
    workers/SharedWorkerGlobalScope.cpp
    workers/SharedWorkerRepository.cpp
    workers/SharedWorkerThread.cpp
    workers/Worker.cpp
    workers/WorkerEventQueue.cpp
    workers/WorkerGlobalScope.cpp
    workers/WorkerLocation.cpp
    workers/WorkerMessagingProxy.cpp
    workers/WorkerRunLoop.cpp
    workers/WorkerScriptLoader.cpp
    workers/WorkerThread.cpp

    xml/DOMParser.cpp
    xml/NativeXPathNSResolver.cpp
    xml/XMLErrors.cpp
    xml/XMLHttpRequest.cpp
    xml/XMLHttpRequestException.cpp
    xml/XMLHttpRequestProgressEventThrottle.cpp
    xml/XMLHttpRequestUpload.cpp
    xml/XMLSerializer.cpp
    xml/XMLTreeViewer.cpp
    xml/XPathEvaluator.cpp
    xml/XPathException.cpp
    xml/XPathExpression.cpp
    xml/XPathExpressionNode.cpp
    xml/XPathFunctions.cpp
    xml/XPathNSResolver.cpp
    xml/XPathNodeSet.cpp
    xml/XPathParser.cpp
    xml/XPathPath.cpp
    xml/XPathPredicate.cpp
    xml/XPathResult.cpp
    xml/XPathStep.cpp
    xml/XPathUtil.cpp
    xml/XPathValue.cpp
    xml/XPathVariableReference.cpp
    xml/XSLImportRule.cpp
    xml/XSLStyleSheetLibxslt.cpp
    xml/XSLTExtensions.cpp
    xml/XSLTProcessor.cpp
    xml/XSLTProcessorLibxslt.cpp
    xml/XSLTUnicodeSort.cpp

    xml/parser/XMLDocumentParser.cpp
    xml/parser/XMLDocumentParserLibxml2.cpp
    xml/parser/XMLDocumentParserScope.cpp
)

# GCC 4.6.x crashes when building this file with -O3 and -DNDEBUG.
# References: https://bugs.webkit.org/show_bug.cgi?id=97268
#             https://bugs.webkit.org/show_bug.cgi?id=114627
if (CMAKE_COMPILER_IS_GNUCXX) # Can restrict based on the version.
    string(TOUPPER "CMAKE_CXX_FLAGS_${CMAKE_BUILD_TYPE}" _CXXFLAGS_VARNAME)

    string(FIND "${${_CXXFLAGS_VARNAME}}" "-O3" _CXXFLAGS_O3_INDEX)
    if (_CXXFLAGS_O3_INDEX GREATER -1)
        string(REPLACE "-O3" "-O2" _CXXFLAGS ${${_CXXFLAGS_VARNAME}})
        set_source_files_properties(Modules/websockets/WebSocketDeflater.cpp
                                    PROPERTIES COMPILE_FLAGS "${_CXXFLAGS}")
    endif ()
endif ()

set(WebCore_CSS_PROPERTY_NAMES
    ${WEBCORE_DIR}/css/CSSPropertyNames.in
)

set(WebCore_CSS_VALUE_KEYWORDS
    ${WEBCORE_DIR}/css/CSSValueKeywords.in
)

set(WebCore_USER_AGENT_STYLE_SHEETS
    ${WEBCORE_DIR}/css/fullscreen.css
    ${WEBCORE_DIR}/css/html.css
    ${WEBCORE_DIR}/css/mathml.css
    ${WEBCORE_DIR}/css/mediaControls.css
    ${WEBCORE_DIR}/css/plugIns.css
    ${WEBCORE_DIR}/css/quirks.css
    ${WEBCORE_DIR}/css/svg.css
    ${WEBCORE_DIR}/css/view-source.css
)

set(WebCore_PLUG_INS_RESOURCES
    ${WEBCORE_DIR}/Resources/plugIns.js
)

set(WebCore_LIBRARIES
    JavaScriptCore
    WTF
)

if (ENABLE_SQL_DATABASE)
    list(APPEND WebCore_SOURCES
        Modules/webdatabase/WorkerGlobalScopeWebDatabase.cpp
    )

    list(APPEND WebCore_IDL_FILES
        Modules/webdatabase/WorkerGlobalScopeWebDatabase.idl
    )
endif ()

if (ENABLE_NETSCAPE_PLUGIN_API)
    list(APPEND WebCore_SOURCES
        plugins/PluginPackage.cpp
        plugins/npapi.cpp
    )
else ()
    list(APPEND WebCore_SOURCES
        plugins/PluginPackageNone.cpp
        plugins/PluginViewNone.cpp
    )
endif ()

if (ENABLE_SVG)
    list(APPEND WebCore_CSS_PROPERTY_NAMES
        ${WEBCORE_DIR}/css/SVGCSSPropertyNames.in
    )
    list(APPEND WebCore_CSS_VALUE_KEYWORDS
        ${WEBCORE_DIR}/css/SVGCSSValueKeywords.in
    )
endif ()

if (ENABLE_SMOOTH_SCROLLING)
    list(APPEND WebCore_SOURCES
        platform/ScrollAnimatorNone.cpp
    )
endif ()

if (ENABLE_WEBGL)
    set(WTF_USE_3D_GRAPHICS 1)
    add_definitions(-DWTF_USE_3D_GRAPHICS=1)

    list(APPEND WebCore_SOURCES
        html/canvas/EXTDrawBuffers.cpp
        html/canvas/EXTTextureFilterAnisotropic.cpp
        html/canvas/OESElementIndexUint.cpp
        html/canvas/OESStandardDerivatives.cpp
        html/canvas/OESTextureFloat.cpp
        html/canvas/OESTextureFloatLinear.cpp
        html/canvas/OESTextureHalfFloat.cpp
        html/canvas/OESVertexArrayObject.cpp
        html/canvas/WebGLBuffer.cpp
        html/canvas/WebGLCompressedTextureATC.cpp
        html/canvas/WebGLCompressedTexturePVRTC.cpp
        html/canvas/WebGLCompressedTextureS3TC.cpp
        html/canvas/WebGLContextAttributes.cpp
        html/canvas/WebGLContextEvent.cpp
        html/canvas/WebGLContextGroup.cpp
        html/canvas/WebGLContextObject.cpp
        html/canvas/WebGLDebugRendererInfo.cpp
        html/canvas/WebGLDebugShaders.cpp
        html/canvas/WebGLDepthTexture.cpp
        html/canvas/WebGLExtension.cpp
        html/canvas/WebGLFramebuffer.cpp
        html/canvas/WebGLGetInfo.cpp
        html/canvas/WebGLLoseContext.cpp
        html/canvas/WebGLObject.cpp
        html/canvas/WebGLProgram.cpp
        html/canvas/WebGLRenderbuffer.cpp
        html/canvas/WebGLRenderingContext.cpp
        html/canvas/WebGLShader.cpp
        html/canvas/WebGLShaderPrecisionFormat.cpp
        html/canvas/WebGLSharedObject.cpp
        html/canvas/WebGLTexture.cpp
        html/canvas/WebGLUniformLocation.cpp
        html/canvas/WebGLVertexArrayObjectOES.cpp
    )
    list(APPEND WebCore_IDL_FILES
        html/canvas/EXTDrawBuffers.idl
        html/canvas/EXTTextureFilterAnisotropic.idl
        html/canvas/OESElementIndexUint.idl
        html/canvas/OESStandardDerivatives.idl
        html/canvas/OESTextureFloat.idl
        html/canvas/OESTextureFloatLinear.idl
        html/canvas/OESTextureHalfFloat.idl
        html/canvas/OESVertexArrayObject.idl
        html/canvas/WebGLActiveInfo.idl
        html/canvas/WebGLBuffer.idl
        html/canvas/WebGLCompressedTextureATC.idl
        html/canvas/WebGLCompressedTexturePVRTC.idl
        html/canvas/WebGLCompressedTextureS3TC.idl
        html/canvas/WebGLContextAttributes.idl
        html/canvas/WebGLContextEvent.idl
        html/canvas/WebGLDebugRendererInfo.idl
        html/canvas/WebGLDebugShaders.idl
        html/canvas/WebGLDepthTexture.idl
        html/canvas/WebGLFramebuffer.idl
        html/canvas/WebGLLoseContext.idl
        html/canvas/WebGLProgram.idl
        html/canvas/WebGLRenderbuffer.idl
        html/canvas/WebGLRenderingContext.idl
        html/canvas/WebGLShader.idl
        html/canvas/WebGLShaderPrecisionFormat.idl
        html/canvas/WebGLTexture.idl
        html/canvas/WebGLUniformLocation.idl
        html/canvas/WebGLVertexArrayObjectOES.idl
    )
endif ()

if (ENABLE_VIDEO_TRACK)
    list(APPEND WebCore_IDL_FILES
        html/track/AudioTrack.idl
        html/track/AudioTrackList.idl
        html/track/TextTrack.idl
        html/track/TextTrackCue.idl
        html/track/TextTrackCueList.idl
        html/track/TextTrackList.idl
        html/track/TrackEvent.idl
        html/track/VideoTrack.idl
        html/track/VideoTrackList.idl
    )

    list(APPEND WebCore_SOURCES
        html/track/AudioTrack.cpp
        html/track/AudioTrackList.cpp
        html/track/InbandGenericTextTrack.cpp
        html/track/InbandTextTrack.cpp
        html/track/InbandWebVTTTextTrack.cpp
        html/track/LoadableTextTrack.cpp
        html/track/TextTrack.cpp
        html/track/TextTrackCue.cpp
        html/track/TextTrackCueGeneric.cpp
        html/track/TextTrackCueList.cpp
        html/track/TextTrackList.cpp
        html/track/TrackBase.cpp
        html/track/TrackEvent.cpp
        html/track/TrackListBase.cpp
        html/track/VideoTrack.cpp
        html/track/VideoTrackList.cpp
        html/track/WebVTTElement.cpp
        html/track/WebVTTParser.cpp
        html/track/WebVTTTokenizer.cpp

        loader/cache/CachedTextTrack.cpp

        platform/graphics/TextTrackRepresentation.cpp
    )
endif ()

if (ENABLE_QUOTA)
    list(APPEND WebCore_SOURCES
        Modules/quota/DOMWindowQuota.cpp
        Modules/quota/NavigatorStorageQuota.cpp
        Modules/quota/StorageErrorCallback.cpp
        Modules/quota/StorageInfo.cpp
        Modules/quota/StorageQuota.cpp
        Modules/quota/WorkerNavigatorStorageQuota.cpp
    )

    list(APPEND WebCore_IDL_FILES
        Modules/quota/DOMWindowQuota.idl
        Modules/quota/NavigatorStorageQuota.idl
        Modules/quota/StorageErrorCallback.idl
        Modules/quota/StorageInfo.idl
        Modules/quota/StorageQuota.idl
        Modules/quota/StorageQuotaCallback.idl
        Modules/quota/StorageUsageCallback.idl
        Modules/quota/WorkerNavigatorStorageQuota.idl
    )
endif ()


if (WTF_USE_ICU_UNICODE)
    list(APPEND WebCore_SOURCES
        platform/text/TextBreakIteratorICU.cpp
        platform/text/TextCodecICU.cpp
        platform/text/TextEncodingDetectorICU.cpp
    )
    list(APPEND WebCore_INCLUDE_DIRECTORIES
        ${ICU_INCLUDE_DIRS}
    )
    list(APPEND WebCore_LIBRARIES
        ${ICU_LIBRARIES}
    )
elseif (WTF_USE_WCHAR_UNICODE)
    list(APPEND WebCore_SOURCES
        platform/text/TextEncodingDetectorNone.cpp

        platform/text/wchar/TextBreakIteratorWchar.cpp
    )
endif ()


if (WTF_USE_LEVELDB)
    list(APPEND WebCore_INCLUDE_DIRECTORIES
        "${THIRDPARTY_DIR}/leveldb/include"
        "${THIRDPARTY_DIR}/leveldb"
    )
    list(APPEND LEVELDB_SOURCES
        ${THIRDPARTY_DIR}/leveldb/db/builder.cc
        ${THIRDPARTY_DIR}/leveldb/db/c.cc
        ${THIRDPARTY_DIR}/leveldb/db/db_impl.cc
        ${THIRDPARTY_DIR}/leveldb/db/db_iter.cc
        ${THIRDPARTY_DIR}/leveldb/db/dbformat.cc
        ${THIRDPARTY_DIR}/leveldb/db/filename.cc
        ${THIRDPARTY_DIR}/leveldb/db/log_reader.cc
        ${THIRDPARTY_DIR}/leveldb/db/log_writer.cc
        ${THIRDPARTY_DIR}/leveldb/db/memtable.cc
        ${THIRDPARTY_DIR}/leveldb/db/repair.cc
        ${THIRDPARTY_DIR}/leveldb/db/table_cache.cc
        ${THIRDPARTY_DIR}/leveldb/db/version_edit.cc
        ${THIRDPARTY_DIR}/leveldb/db/version_set.cc
        ${THIRDPARTY_DIR}/leveldb/db/write_batch.cc

        ${THIRDPARTY_DIR}/leveldb/helpers/memenv/memenv.cc

        ${THIRDPARTY_DIR}/leveldb/port/port_posix.cc

        ${THIRDPARTY_DIR}/leveldb/table/block.cc
        ${THIRDPARTY_DIR}/leveldb/table/block_builder.cc
        ${THIRDPARTY_DIR}/leveldb/table/filter_block.cc
        ${THIRDPARTY_DIR}/leveldb/table/format.cc
        ${THIRDPARTY_DIR}/leveldb/table/iterator.cc
        ${THIRDPARTY_DIR}/leveldb/table/merger.cc
        ${THIRDPARTY_DIR}/leveldb/table/table.cc
        ${THIRDPARTY_DIR}/leveldb/table/table_builder.cc
        ${THIRDPARTY_DIR}/leveldb/table/two_level_iterator.cc

        ${THIRDPARTY_DIR}/leveldb/util/arena.cc
        ${THIRDPARTY_DIR}/leveldb/util/bloom.cc
        ${THIRDPARTY_DIR}/leveldb/util/cache.cc
        ${THIRDPARTY_DIR}/leveldb/util/coding.cc
        ${THIRDPARTY_DIR}/leveldb/util/comparator.cc
        ${THIRDPARTY_DIR}/leveldb/util/crc32c.cc
        ${THIRDPARTY_DIR}/leveldb/util/env.cc
        ${THIRDPARTY_DIR}/leveldb/util/env_posix.cc
        ${THIRDPARTY_DIR}/leveldb/util/filter_policy.cc
        ${THIRDPARTY_DIR}/leveldb/util/hash.cc
        ${THIRDPARTY_DIR}/leveldb/util/histogram.cc
        ${THIRDPARTY_DIR}/leveldb/util/logging.cc
        ${THIRDPARTY_DIR}/leveldb/util/options.cc
        ${THIRDPARTY_DIR}/leveldb/util/status.cc
    )
endif ()

if (WTF_USE_3D_GRAPHICS)
    list(APPEND WebCore_INCLUDE_DIRECTORIES
        "${THIRDPARTY_DIR}/ANGLE/src"
        "${THIRDPARTY_DIR}/ANGLE/include"
        "${THIRDPARTY_DIR}/ANGLE/include/KHR"
        "${THIRDPARTY_DIR}/ANGLE/include/GLSLANG"
        "${WEBCORE_DIR}/platform/graphics/gpu"
    )
    # Nix may use either OpenGL or OpenGLES2 headers, so we handle this at PlatformNix.cmake.
    if (OPENGL_FOUND AND NOT PORT STREQUAL "Nix")
        list(APPEND WebCore_INCLUDE_DIRECTORIES
            ${OPENGL_INCLUDE_DIR}
        )
        list(APPEND WebCore_LIBRARIES
            ${OPENGL_gl_LIBRARY}
        )
    elseif (OPENGLES2_FOUND AND NOT PORT STREQUAL "Nix")
        list(APPEND WebCore_INCLUDE_DIRECTORIES
            ${OPENGLES2_INCLUDE_DIR}
        )
        list(APPEND WebCore_LIBRARIES
            ${OPENGLES2_LIBRARIES}
        )
    endif ()

    list(APPEND ANGLESupport_SOURCES
        ${DERIVED_SOURCES_WEBCORE_DIR}/glslang.cpp
        ${DERIVED_SOURCES_WEBCORE_DIR}/glslang_tab.cpp

        ${THIRDPARTY_DIR}/ANGLE/src/compiler/BuiltInFunctionEmulator.cpp
        ${THIRDPARTY_DIR}/ANGLE/src/compiler/CodeGen.cpp
        ${THIRDPARTY_DIR}/ANGLE/src/compiler/Compiler.cpp
        ${THIRDPARTY_DIR}/ANGLE/src/compiler/DetectCallDepth.cpp
        ${THIRDPARTY_DIR}/ANGLE/src/compiler/DetectDiscontinuity.cpp
        ${THIRDPARTY_DIR}/ANGLE/src/compiler/Diagnostics.cpp
        ${THIRDPARTY_DIR}/ANGLE/src/compiler/DirectiveHandler.cpp
        ${THIRDPARTY_DIR}/ANGLE/src/compiler/ForLoopUnroll.cpp
        ${THIRDPARTY_DIR}/ANGLE/src/compiler/InfoSink.cpp
        ${THIRDPARTY_DIR}/ANGLE/src/compiler/Initialize.cpp
        ${THIRDPARTY_DIR}/ANGLE/src/compiler/InitializeDll.cpp
        ${THIRDPARTY_DIR}/ANGLE/src/compiler/InitializeGLPosition.cpp
        ${THIRDPARTY_DIR}/ANGLE/src/compiler/InitializeParseContext.cpp
        ${THIRDPARTY_DIR}/ANGLE/src/compiler/IntermTraverse.cpp
        ${THIRDPARTY_DIR}/ANGLE/src/compiler/Intermediate.cpp
        ${THIRDPARTY_DIR}/ANGLE/src/compiler/MapLongVariableNames.cpp
        ${THIRDPARTY_DIR}/ANGLE/src/compiler/OutputESSL.cpp
        ${THIRDPARTY_DIR}/ANGLE/src/compiler/OutputGLSL.cpp
        ${THIRDPARTY_DIR}/ANGLE/src/compiler/OutputGLSLBase.cpp
        ${THIRDPARTY_DIR}/ANGLE/src/compiler/OutputHLSL.cpp
        ${THIRDPARTY_DIR}/ANGLE/src/compiler/ParseContext.cpp
        ${THIRDPARTY_DIR}/ANGLE/src/compiler/PoolAlloc.cpp
        ${THIRDPARTY_DIR}/ANGLE/src/compiler/QualifierAlive.cpp
        ${THIRDPARTY_DIR}/ANGLE/src/compiler/RemoveTree.cpp
        ${THIRDPARTY_DIR}/ANGLE/src/compiler/SearchSymbol.cpp
        ${THIRDPARTY_DIR}/ANGLE/src/compiler/ShaderLang.cpp
        ${THIRDPARTY_DIR}/ANGLE/src/compiler/SymbolTable.cpp
        ${THIRDPARTY_DIR}/ANGLE/src/compiler/TranslatorESSL.cpp
        ${THIRDPARTY_DIR}/ANGLE/src/compiler/TranslatorGLSL.cpp
        ${THIRDPARTY_DIR}/ANGLE/src/compiler/TranslatorHLSL.cpp
        ${THIRDPARTY_DIR}/ANGLE/src/compiler/UnfoldShortCircuit.cpp
        ${THIRDPARTY_DIR}/ANGLE/src/compiler/UnfoldShortCircuitAST.cpp
        ${THIRDPARTY_DIR}/ANGLE/src/compiler/Uniform.cpp
        ${THIRDPARTY_DIR}/ANGLE/src/compiler/ValidateLimitations.cpp
        ${THIRDPARTY_DIR}/ANGLE/src/compiler/VariableInfo.cpp
        ${THIRDPARTY_DIR}/ANGLE/src/compiler/VariablePacker.cpp
        ${THIRDPARTY_DIR}/ANGLE/src/compiler/VersionGLSL.cpp
        ${THIRDPARTY_DIR}/ANGLE/src/compiler/debug.cpp
        ${THIRDPARTY_DIR}/ANGLE/src/compiler/intermOut.cpp
        ${THIRDPARTY_DIR}/ANGLE/src/compiler/parseConst.cpp
        ${THIRDPARTY_DIR}/ANGLE/src/compiler/util.cpp

        ${THIRDPARTY_DIR}/ANGLE/src/compiler/depgraph/DependencyGraph.cpp
        ${THIRDPARTY_DIR}/ANGLE/src/compiler/depgraph/DependencyGraphBuilder.cpp
        ${THIRDPARTY_DIR}/ANGLE/src/compiler/depgraph/DependencyGraphOutput.cpp
        ${THIRDPARTY_DIR}/ANGLE/src/compiler/depgraph/DependencyGraphTraverse.cpp

        ${THIRDPARTY_DIR}/ANGLE/src/compiler/preprocessor/DiagnosticsBase.cpp
        ${THIRDPARTY_DIR}/ANGLE/src/compiler/preprocessor/DirectiveHandlerBase.cpp
        ${THIRDPARTY_DIR}/ANGLE/src/compiler/preprocessor/DirectiveParser.cpp
        ${THIRDPARTY_DIR}/ANGLE/src/compiler/preprocessor/ExpressionParser.cpp
        ${THIRDPARTY_DIR}/ANGLE/src/compiler/preprocessor/Input.cpp
        ${THIRDPARTY_DIR}/ANGLE/src/compiler/preprocessor/Lexer.cpp
        ${THIRDPARTY_DIR}/ANGLE/src/compiler/preprocessor/Macro.cpp
        ${THIRDPARTY_DIR}/ANGLE/src/compiler/preprocessor/MacroExpander.cpp
        ${THIRDPARTY_DIR}/ANGLE/src/compiler/preprocessor/Preprocessor.cpp
        ${THIRDPARTY_DIR}/ANGLE/src/compiler/preprocessor/Token.cpp
        ${THIRDPARTY_DIR}/ANGLE/src/compiler/preprocessor/Tokenizer.cpp

        ${THIRDPARTY_DIR}/ANGLE/src/compiler/timing/RestrictFragmentShaderTiming.cpp
        ${THIRDPARTY_DIR}/ANGLE/src/compiler/timing/RestrictVertexShaderTiming.cpp

        ${THIRDPARTY_DIR}/ANGLE/src/third_party/compiler/ArrayBoundsClamper.cpp
    )

    if (WIN32)
        list(APPEND ANGLESupport_SOURCES
            ${THIRDPARTY_DIR}/ANGLE/src/compiler/ossource_win.cpp
        )
    else ()
        list(APPEND ANGLESupport_SOURCES
            ${THIRDPARTY_DIR}/ANGLE/src/compiler/ossource_posix.cpp
        )
    endif ()

    list(APPEND WebCore_SOURCES
        platform/graphics/ANGLEWebKitBridge.cpp
        platform/graphics/GraphicsContext3D.cpp

        platform/graphics/gpu/DrawingBuffer.cpp
    )
endif ()

set(WebCoreTestSupport_INCLUDE_DIRECTORIES
    "${WEBCORE_DIR}/platform/mock"
    "${WEBCORE_DIR}/testing"
)

set(WebCoreTestSupport_IDL_INCLUDES
    testing
)

set(WebCoreTestSupport_IDL_FILES
    testing/InternalSettings.idl
    testing/Internals.idl
    testing/MallocStatistics.idl
    testing/MemoryInfo.idl
    testing/TypeConversions.idl
)

set(WebCoreTestSupport_SOURCES
    platform/mock/PlatformSpeechSynthesizerMock.cpp

    testing/InternalSettings.cpp
    testing/Internals.cpp
)

set(WebCoreTestSupport_LIBRARIES
    JavaScriptCore
    WTF
    WebCore
)

# Modules that the bindings generator scripts may use
set(SCRIPTS_RESOLVE_SUPPLEMENTAL
    ${WEBCORE_DIR}/bindings/scripts/IDLParser.pm
)
set(SCRIPTS_BINDINGS
    ${WEBCORE_DIR}/bindings/scripts/IDLParser.pm
    ${WEBCORE_DIR}/bindings/scripts/InFilesParser.pm
    ${WEBCORE_DIR}/bindings/scripts/preprocessor.pm
)
set(IDL_FILES_TMP ${DERIVED_SOURCES_WEBCORE_DIR}/idl_files.tmp)
set(SUPPLEMENTAL_DEPENDENCY_FILE ${DERIVED_SOURCES_WEBCORE_DIR}/supplemental_dependency.tmp)
set(WINDOW_CONSTRUCTORS_FILE ${DERIVED_SOURCES_WEBCORE_DIR}/DOMWindowConstructors.idl)
set(WORKERGLOBALSCOPE_CONSTRUCTORS_FILE ${DERIVED_SOURCES_WEBCORE_DIR}/WorkerGlobalScopeConstructors.idl)
set(SHAREDWORKERGLOBALSCOPE_CONSTRUCTORS_FILE ${DERIVED_SOURCES_WEBCORE_DIR}/SharedWorkerGlobalScopeConstructors.idl)
set(DEDICATEDWORKERGLOBALSCOPE_CONSTRUCTORS_FILE ${DERIVED_SOURCES_WEBCORE_DIR}/DedicatedWorkerGlobalScopeConstructors.idl)
set(IDL_ATTRIBUTES_FILE ${WEBCORE_DIR}/bindings/scripts/IDLAttributes.txt)

include(${WEBCORE_DIR}/UseJSC.cmake)

WEBKIT_INCLUDE_CONFIG_FILES_IF_EXISTS()

# ANGLE tokenizer & parser
add_custom_command(
    OUTPUT ${DERIVED_SOURCES_WEBCORE_DIR}/glslang.cpp
    MAIN_DEPENDENCY ${THIRDPARTY_DIR}/ANGLE/src/compiler/glslang.l
    COMMAND ${FLEX_EXECUTABLE} --noline --nounistd --outfile=glslang.cpp ${THIRDPARTY_DIR}/ANGLE/src/compiler/glslang.l
    WORKING_DIRECTORY ${DERIVED_SOURCES_WEBCORE_DIR}
    VERBATIM)

add_custom_command(
    OUTPUT ${DERIVED_SOURCES_WEBCORE_DIR}/glslang_tab.cpp ${DERIVED_SOURCES_WEBCORE_DIR}/glslang_tab.h
    MAIN_DEPENDENCY ${THIRDPARTY_DIR}/ANGLE/src/compiler/glslang.y
    COMMAND ${BISON_EXECUTABLE} --no-lines --defines=glslang_tab.h --skeleton=yacc.c --output=glslang_tab.cpp ${THIRDPARTY_DIR}/ANGLE/src/compiler/glslang.y
    WORKING_DIRECTORY ${DERIVED_SOURCES_WEBCORE_DIR}
    VERBATIM)


# Generate Inspector.json
add_custom_command(
    OUTPUT ${DERIVED_SOURCES_WEBCORE_DIR}/Inspector.json
    MAIN_DEPENDENCY ${WEBCORE_DIR}/inspector/Scripts/generate-combined-inspector-json.py
    DEPENDS ${WebCore_INSPECTOR_DOMAINS}
    COMMAND ${PYTHON_EXECUTABLE} ${WEBCORE_DIR}/inspector/Scripts/generate-combined-inspector-json.py ${WEBCORE_DIR}/inspector/protocol > ${DERIVED_SOURCES_WEBCORE_DIR}/Inspector.json
    VERBATIM)

# All Web Inspector generated files are created with this one call to CodeGeneratorInspector.pm
add_custom_command(
    OUTPUT ${DERIVED_SOURCES_WEBCORE_DIR}/InspectorBackendDispatchers.cpp ${DERIVED_SOURCES_WEBCORE_DIR}/InspectorBackendDispatchers.h ${DERIVED_SOURCES_WEBCORE_DIR}/InspectorFrontend.cpp ${DERIVED_SOURCES_WEBCORE_DIR}/InspectorFrontend.h ${DERIVED_SOURCES_WEBCORE_DIR}/InspectorWebTypeBuilders.cpp ${DERIVED_SOURCES_WEBCORE_DIR}/InspectorWebTypeBuilders.h
    MAIN_DEPENDENCY ${DERIVED_SOURCES_WEBCORE_DIR}/Inspector.json
    DEPENDS ${WEBCORE_DIR}/inspector/CodeGeneratorInspector.py ${WEBCORE_DIR}/inspector/CodeGeneratorInspectorStrings.py
    COMMAND ${PYTHON_EXECUTABLE} ${WEBCORE_DIR}/inspector/CodeGeneratorInspector.py ${DERIVED_SOURCES_WEBCORE_DIR}/Inspector.json --output_h_dir "${DERIVED_SOURCES_WEBCORE_DIR}" --output_cpp_dir "${DERIVED_SOURCES_WEBCORE_DIR}" --output_js_dir "${DERIVED_SOURCES_WEBCORE_DIR}" --write_always
    VERBATIM)
list(APPEND WebCore_SOURCES ${DERIVED_SOURCES_WEBCORE_DIR}/InspectorBackendDispatchers.cpp ${DERIVED_SOURCES_WEBCORE_DIR}/InspectorFrontend.cpp ${DERIVED_SOURCES_WEBCORE_DIR}/InspectorWebTypeBuilders.cpp)


# Generate InspectorOverlayPage.h
add_custom_command(
    OUTPUT ${DERIVED_SOURCES_WEBCORE_DIR}/InspectorOverlayPage.h ${DERIVED_SOURCES_WEBCORE_DIR}/InspectorOverlayPage.combined.html
    MAIN_DEPENDENCY inspector/InspectorOverlayPage.html
    DEPENDS ${WEBCORE_DIR}/inspector/xxd.pl ${WEBCORE_DIR}/inspector/Scripts/inline-and-minify-stylesheets-and-scripts.py
    DEPENDS inspector/InspectorOverlayPage.css inspector/InspectorOverlayPage.js
    COMMAND ${PYTHON_EXECUTABLE} ${WEBCORE_DIR}/inspector/Scripts/inline-and-minify-stylesheets-and-scripts.py ${WEBCORE_DIR}/inspector/InspectorOverlayPage.html ${DERIVED_SOURCES_WEBCORE_DIR}/InspectorOverlayPage.combined.html
    COMMAND ${PERL_EXECUTABLE} ${WEBCORE_DIR}/inspector/xxd.pl InspectorOverlayPage_html ${DERIVED_SOURCES_WEBCORE_DIR}/InspectorOverlayPage.combined.html ${DERIVED_SOURCES_WEBCORE_DIR}/InspectorOverlayPage.h
    VERBATIM)
list(APPEND WebCore_SOURCES ${DERIVED_SOURCES_WEBCORE_DIR}/InspectorOverlayPage.h)


# Generate InjectedScriptSource.h
add_custom_command(
    OUTPUT ${DERIVED_SOURCES_WEBCORE_DIR}/InjectedScriptSource.h ${DERIVED_SOURCES_WEBCORE_DIR}/InjectedScriptSource.min.js
    MAIN_DEPENDENCY inspector/InjectedScriptSource.js
    DEPENDS ${WEBCORE_DIR}/inspector/xxd.pl ${WEBCORE_DIR}/inspector/Scripts/jsmin.py
    COMMAND ${PYTHON_EXECUTABLE} ${WEBCORE_DIR}/inspector/Scripts/jsmin.py < ${WEBCORE_DIR}/inspector/InjectedScriptSource.js > ${DERIVED_SOURCES_WEBCORE_DIR}/InjectedScriptSource.min.js
    COMMAND ${PERL_EXECUTABLE} ${WEBCORE_DIR}/inspector/xxd.pl InjectedScriptSource_js ${DERIVED_SOURCES_WEBCORE_DIR}/InjectedScriptSource.min.js ${DERIVED_SOURCES_WEBCORE_DIR}/InjectedScriptSource.h
    VERBATIM)
list(APPEND WebCore_SOURCES ${DERIVED_SOURCES_WEBCORE_DIR}/InjectedScriptSource.h)


# Generate InjectedScriptCanvasModuleSource.h
add_custom_command(
    OUTPUT ${DERIVED_SOURCES_WEBCORE_DIR}/InjectedScriptCanvasModuleSource.h ${DERIVED_SOURCES_WEBCORE_DIR}/InjectedScriptCanvasModuleSource.min.js
    MAIN_DEPENDENCY inspector/InjectedScriptCanvasModuleSource.js
    DEPENDS ${WEBCORE_DIR}/inspector/xxd.pl ${WEBCORE_DIR}/inspector/Scripts/jsmin.py
    COMMAND ${PYTHON_EXECUTABLE} ${WEBCORE_DIR}/inspector/Scripts/jsmin.py < ${WEBCORE_DIR}/inspector/InjectedScriptCanvasModuleSource.js > ${DERIVED_SOURCES_WEBCORE_DIR}/InjectedScriptCanvasModuleSource.min.js
    COMMAND ${PERL_EXECUTABLE} ${WEBCORE_DIR}/inspector/xxd.pl InjectedScriptCanvasModuleSource_js ${DERIVED_SOURCES_WEBCORE_DIR}/InjectedScriptCanvasModuleSource.min.js ${DERIVED_SOURCES_WEBCORE_DIR}/InjectedScriptCanvasModuleSource.h
    VERBATIM)
list(APPEND WebCore_SOURCES ${DERIVED_SOURCES_WEBCORE_DIR}/InjectedScriptCanvasModuleSource.h)


MAKE_HASH_TOOLS(${WEBCORE_DIR}/platform/ColorData)
list(APPEND WebCore_SOURCES ${DERIVED_SOURCES_WEBCORE_DIR}/ColorData.cpp)


# Generate XMLViewerCSS.h
add_custom_command(
    OUTPUT ${DERIVED_SOURCES_WEBCORE_DIR}/XMLViewerCSS.h ${DERIVED_SOURCES_WEBCORE_DIR}/XMLViewer.min.css
    MAIN_DEPENDENCY xml/XMLViewer.css
    DEPENDS ${WEBCORE_DIR}/inspector/xxd.pl ${WEBCORE_DIR}/inspector/Scripts/cssmin.py
    COMMAND ${PYTHON_EXECUTABLE} ${WEBCORE_DIR}/inspector/Scripts/cssmin.py < ${WEBCORE_DIR}/xml/XMLViewer.css > ${DERIVED_SOURCES_WEBCORE_DIR}/XMLViewer.min.css
    COMMAND ${PERL_EXECUTABLE} ${WEBCORE_DIR}/inspector/xxd.pl XMLViewer_css ${DERIVED_SOURCES_WEBCORE_DIR}/XMLViewer.min.css ${DERIVED_SOURCES_WEBCORE_DIR}/XMLViewerCSS.h
    VERBATIM)
list(APPEND WebCore_SOURCES ${DERIVED_SOURCES_WEBCORE_DIR}/XMLViewerCSS.h)


# Generate XMLViewerJS.h
add_custom_command(
    OUTPUT ${DERIVED_SOURCES_WEBCORE_DIR}/XMLViewerJS.h ${DERIVED_SOURCES_WEBCORE_DIR}/XMLViewer.min.js
    MAIN_DEPENDENCY xml/XMLViewer.js
    DEPENDS ${WEBCORE_DIR}/inspector/xxd.pl ${WEBCORE_DIR}/inspector/Scripts/jsmin.py
    COMMAND ${PYTHON_EXECUTABLE} ${WEBCORE_DIR}/inspector/Scripts/jsmin.py < ${WEBCORE_DIR}/xml/XMLViewer.js > ${DERIVED_SOURCES_WEBCORE_DIR}/XMLViewer.min.js
    COMMAND ${PERL_EXECUTABLE} ${WEBCORE_DIR}/inspector/xxd.pl XMLViewer_js ${DERIVED_SOURCES_WEBCORE_DIR}/XMLViewer.min.js ${DERIVED_SOURCES_WEBCORE_DIR}/XMLViewerJS.h
    VERBATIM)
list(APPEND WebCore_SOURCES ${DERIVED_SOURCES_WEBCORE_DIR}/XMLViewerJS.h)


# Generate HTML entity table
add_custom_command(
    OUTPUT ${DERIVED_SOURCES_WEBCORE_DIR}/HTMLEntityTable.cpp
    MAIN_DEPENDENCY ${WEBCORE_DIR}/html/parser/HTMLEntityNames.in
    DEPENDS ${WEBCORE_DIR}/html/parser/create-html-entity-table
    COMMAND ${PYTHON_EXECUTABLE} ${WEBCORE_DIR}/html/parser/create-html-entity-table -o ${DERIVED_SOURCES_WEBCORE_DIR}/HTMLEntityTable.cpp ${WEBCORE_DIR}/html/parser/HTMLEntityNames.in
    VERBATIM)
list(APPEND WebCore_SOURCES ${DERIVED_SOURCES_WEBCORE_DIR}/HTMLEntityTable.cpp)

# Generate CSS property names
add_custom_command(
    OUTPUT ${DERIVED_SOURCES_WEBCORE_DIR}/CSSPropertyNames.in ${DERIVED_SOURCES_WEBCORE_DIR}/CSSPropertyNames.h ${DERIVED_SOURCES_WEBCORE_DIR}/CSSPropertyNames.cpp ${DERIVED_SOURCES_WEBCORE_DIR}/CSSPropertyNames.gperf
    MAIN_DEPENDENCY ${WEBCORE_DIR}/css/makeprop.pl
    DEPENDS ${WebCore_CSS_PROPERTY_NAMES}
    WORKING_DIRECTORY ${DERIVED_SOURCES_WEBCORE_DIR}
    COMMAND ${PERL_EXECUTABLE} -ne "print" ${WebCore_CSS_PROPERTY_NAMES} > ${DERIVED_SOURCES_WEBCORE_DIR}/CSSPropertyNames.in
    COMMAND ${PERL_EXECUTABLE} -I${WEBCORE_DIR}/bindings/scripts ${WEBCORE_DIR}/css/makeprop.pl --defines "${FEATURE_DEFINES_WITH_SPACE_SEPARATOR}" --preprocessor "${CODE_GENERATOR_PREPROCESSOR}"
    VERBATIM)
list(APPEND WebCore_SOURCES ${DERIVED_SOURCES_WEBCORE_DIR}/CSSPropertyNames.cpp)
ADD_SOURCE_WEBCORE_DERIVED_DEPENDENCIES(${WEBCORE_DIR}/css/CSSParser.cpp CSSValueKeywords.h)
ADD_SOURCE_WEBCORE_DERIVED_DEPENDENCIES(${DERIVED_SOURCES_WEBCORE_DIR}/CSSGrammar.cpp CSSPropertyNames.h)


# Generate CSS value keywords
add_custom_command(
    OUTPUT ${DERIVED_SOURCES_WEBCORE_DIR}/CSSValueKeywords.in ${DERIVED_SOURCES_WEBCORE_DIR}/CSSValueKeywords.h ${DERIVED_SOURCES_WEBCORE_DIR}/CSSValueKeywords.cpp ${DERIVED_SOURCES_WEBCORE_DIR}/CSSValueKeywords.gperf
    MAIN_DEPENDENCY ${WEBCORE_DIR}/css/makevalues.pl
    DEPENDS ${WebCore_CSS_VALUE_KEYWORDS}
    WORKING_DIRECTORY ${DERIVED_SOURCES_WEBCORE_DIR}
    COMMAND ${PERL_EXECUTABLE} -ne "print" ${WebCore_CSS_VALUE_KEYWORDS} > ${DERIVED_SOURCES_WEBCORE_DIR}/CSSValueKeywords.in
    COMMAND ${PERL_EXECUTABLE} -I${WEBCORE_DIR}/bindings/scripts ${WEBCORE_DIR}/css/makevalues.pl --defines "${FEATURE_DEFINES_WITH_SPACE_SEPARATOR}" --preprocessor "${CODE_GENERATOR_PREPROCESSOR}"
    VERBATIM)
list(APPEND WebCore_SOURCES ${DERIVED_SOURCES_WEBCORE_DIR}/CSSValueKeywords.cpp)
ADD_SOURCE_WEBCORE_DERIVED_DEPENDENCIES(${WEBCORE_DIR}/css/CSSParser.cpp CSSValueKeywords.h)
ADD_SOURCE_WEBCORE_DERIVED_DEPENDENCIES(${WEBCORE_DIR}/css/CSSPrimitiveValueMappings.h CSSValueKeywords.h)
ADD_SOURCE_WEBCORE_DERIVED_DEPENDENCIES(${DERIVED_SOURCES_WEBCORE_DIR}/CSSGrammar.cpp CSSValueKeywords.h)

# Generate user agent styles
add_custom_command(
    OUTPUT ${DERIVED_SOURCES_WEBCORE_DIR}/UserAgentStyleSheetsData.cpp ${DERIVED_SOURCES_WEBCORE_DIR}/UserAgentStyleSheets.h
    MAIN_DEPENDENCY ${WEBCORE_DIR}/css/make-css-file-arrays.pl
    DEPENDS ${WebCore_USER_AGENT_STYLE_SHEETS} ${WEBCORE_DIR}/bindings/scripts/preprocessor.pm
    COMMAND ${PERL_EXECUTABLE} -I${WEBCORE_DIR}/bindings/scripts ${WEBCORE_DIR}/css/make-css-file-arrays.pl --defines "${FEATURE_DEFINES_WITH_SPACE_SEPARATOR}" --preprocessor "${CODE_GENERATOR_PREPROCESSOR}" ${DERIVED_SOURCES_WEBCORE_DIR}/UserAgentStyleSheets.h ${DERIVED_SOURCES_WEBCORE_DIR}/UserAgentStyleSheetsData.cpp ${WebCore_USER_AGENT_STYLE_SHEETS}
    VERBATIM)
list(APPEND WebCore_SOURCES ${DERIVED_SOURCES_WEBCORE_DIR}/UserAgentStyleSheetsData.cpp)
ADD_SOURCE_WEBCORE_DERIVED_DEPENDENCIES(${WEBCORE_DIR}/css/StyleResolver.cpp UserAgentStyleSheetsData.cpp UserAgentStyleSheets.h)

# Generate plug-in resources
add_custom_command(
    OUTPUT ${DERIVED_SOURCES_WEBCORE_DIR}/PlugInsResourcesData.cpp ${DERIVED_SOURCES_WEBCORE_DIR}/PlugInsResources.h
    MAIN_DEPENDENCY ${WEBCORE_DIR}/css/make-css-file-arrays.pl
    DEPENDS ${WebCore_PLUG_INS_RESOURCES} ${WEBCORE_DIR}/bindings/scripts/preprocessor.pm
    COMMAND ${PERL_EXECUTABLE} -I${WEBCORE_DIR}/bindings/scripts ${WEBCORE_DIR}/css/make-css-file-arrays.pl --defines "${FEATURE_DEFINES_WITH_SPACE_SEPARATOR}" --preprocessor "${CODE_GENERATOR_PREPROCESSOR}" ${DERIVED_SOURCES_WEBCORE_DIR}/PlugInsResources.h ${DERIVED_SOURCES_WEBCORE_DIR}/PlugInsResourcesData.cpp ${WebCore_PLUG_INS_RESOURCES}
    VERBATIM)
list(APPEND WebCore_SOURCES ${DERIVED_SOURCES_WEBCORE_DIR}/PlugInsResourcesData.cpp)
ADD_SOURCE_WEBCORE_DERIVED_DEPENDENCIES(${WEBCORE_DIR}/css/StyleResolver.cpp PlugInsResourcesData.cpp PlugInsResources.h)

GENERATE_GRAMMAR(cssyy ${WEBCORE_DIR}/css/CSSGrammar.y.in ${DERIVED_SOURCES_WEBCORE_DIR}/CSSGrammar.h ${DERIVED_SOURCES_WEBCORE_DIR}/CSSGrammar.cpp "${FEATURE_DEFINES_WITH_SPACE_SEPARATOR}")
list(APPEND WebCore_SOURCES ${DERIVED_SOURCES_WEBCORE_DIR}/CSSGrammar.cpp)


GENERATE_GRAMMAR(xpathyy ${WEBCORE_DIR}/xml/XPathGrammar.y ${DERIVED_SOURCES_WEBCORE_DIR}/XPathGrammar.h ${DERIVED_SOURCES_WEBCORE_DIR}/XPathGrammar.cpp "")
list(APPEND WebCore_SOURCES ${DERIVED_SOURCES_WEBCORE_DIR}/XPathGrammar.cpp)



ADD_SOURCE_WEBCORE_DERIVED_DEPENDENCIES(${WEBCORE_DIR}/html/HTMLTreeBuilder.cpp MathMLNames.cpp)


GENERATE_DOM_NAMES(HTML ${WEBCORE_DIR}/html/HTMLAttributeNames.in ${WEBCORE_DIR}/html/HTMLTagNames.in "")
list(APPEND WebCore_SOURCES ${DERIVED_SOURCES_WEBCORE_DIR}/HTMLNames.cpp ${DERIVED_SOURCES_WEBCORE_DIR}/HTMLElementFactory.cpp ${DERIVED_SOURCES_WEBCORE_DIR}/JSHTMLElementWrapperFactory.cpp)


GENERATE_EVENT_FACTORY(${WEBCORE_DIR}/dom/EventNames.in EventFactory.cpp)
list(APPEND WebCore_SOURCES ${DERIVED_SOURCES_WEBCORE_DIR}/EventFactory.cpp)


GENERATE_EVENT_FACTORY(${WEBCORE_DIR}/dom/EventTargetFactory.in EventTargetInterfaces.h)
ADD_SOURCE_WEBCORE_DERIVED_DEPENDENCIES(${WEBCORE_DIR}/dom/EventNames.cpp EventTargetInterfaces.h)


GENERATE_EXCEPTION_CODE_DESCRIPTION(${WEBCORE_DIR}/dom/DOMExceptions.in ExceptionCodeDescription.cpp)
list(APPEND WebCore_SOURCES ${DERIVED_SOURCES_WEBCORE_DIR}/ExceptionCodeDescription.cpp)


GENERATE_SETTINGS_MACROS(${WEBCORE_DIR}/page/Settings.in SettingsMacros.h)
list(APPEND WebCoreTestSupport_SOURCES ${DERIVED_SOURCES_WEBCORE_DIR}/InternalSettingsGenerated.cpp)


GENERATE_FONT_NAMES(${WEBCORE_DIR}/css/WebKitFontFamilyNames.in)
list(APPEND WebCore_SOURCES ${DERIVED_SOURCES_WEBCORE_DIR}/WebKitFontFamilyNames.cpp)


GENERATE_DOM_NAMES(MathML ${WEBCORE_DIR}/mathml/mathattrs.in ${WEBCORE_DIR}/mathml/mathtags.in "")
list(APPEND WebCore_SOURCES ${DERIVED_SOURCES_WEBCORE_DIR}/MathMLNames.cpp)
if (ENABLE_MATHML)
    list(APPEND WebCore_SOURCES ${DERIVED_SOURCES_WEBCORE_DIR}/MathMLElementFactory.cpp)
endif ()

# SVG extra defines need to map to a numerical value for correct preprocessing of svgtags.in.
set(SVG_EXTRA_DEFINES "")
if (ENABLE_FILTERS)
    list(APPEND SVG_EXTRA_DEFINES "ENABLE_FILTERS=1")
endif ()
if (ENABLE_SVG_FONTS)
    list(APPEND SVG_EXTRA_DEFINES "ENABLE_SVG_FONTS=1")
endif ()

GENERATE_DOM_NAMES(SVG ${WEBCORE_DIR}/svg/svgattrs.in ${WEBCORE_DIR}/svg/svgtags.in "${SVG_EXTRA_DEFINES}")
list(APPEND WebCore_SOURCES ${DERIVED_SOURCES_WEBCORE_DIR}/SVGNames.cpp)
if (ENABLE_SVG)
    list(APPEND WebCore_SOURCES ${DERIVED_SOURCES_WEBCORE_DIR}/SVGElementFactory.cpp ${DERIVED_SOURCES_WEBCORE_DIR}/JSSVGElementWrapperFactory.cpp)
endif ()


GENERATE_DOM_NAMES(XLink ${WEBCORE_DIR}/svg/xlinkattrs.in)
list(APPEND WebCore_SOURCES ${DERIVED_SOURCES_WEBCORE_DIR}/XLinkNames.cpp)


GENERATE_DOM_NAMES(XMLNS ${WEBCORE_DIR}/xml/xmlnsattrs.in)
list(APPEND WebCore_SOURCES ${DERIVED_SOURCES_WEBCORE_DIR}/XMLNSNames.cpp)


GENERATE_DOM_NAMES(XML ${WEBCORE_DIR}/xml/xmlattrs.in)
list(APPEND WebCore_SOURCES ${DERIVED_SOURCES_WEBCORE_DIR}/XMLNames.cpp)

add_custom_command(
    OUTPUT ${DERIVED_SOURCES_WEBCORE_DIR}/WebKitVersion.h
    MAIN_DEPENDENCY ${WEBKIT_DIR}/scripts/generate-webkitversion.pl
    DEPENDS ${WEBKIT_DIR}/mac/Configurations/Version.xcconfig
    COMMAND ${PERL_EXECUTABLE} ${WEBKIT_DIR}/scripts/generate-webkitversion.pl --config ${WEBKIT_DIR}/mac/Configurations/Version.xcconfig --outputDir ${DERIVED_SOURCES_WEBCORE_DIR}
    VERBATIM)
list(APPEND WebCore_SOURCES ${DERIVED_SOURCES_WEBCORE_DIR}/WebKitVersion.h)

WEBKIT_WRAP_SOURCELIST(${WebCore_IDL_FILES} ${WebCore_SOURCES})
WEBKIT_WRAP_SOURCELIST(${WebCoreTestSupport_IDL_FILES} ${WebCoreTestSupport_SOURCES})

IF (HAIKU)
    # Can't use INCLUDE_DIRECTORIES, because some header file names conflicts between Haiku and WebKit
    foreach(inc ${WebCore_LOCAL_INCLUDE_DIRECTORIES})
        ADD_DEFINITIONS(-iquote ${inc})
    endforeach(inc)

    INCLUDE_DIRECTORIES(${WebCore_INCLUDE_DIRECTORIES} ${WebCoreTestSupport_INCLUDE_DIRECTORIES})
ELSE (HAIKU)
    INCLUDE_DIRECTORIES(${WebCore_LOCAL_INCLUDE_DIRECTORIES} ${WebCore_INCLUDE_DIRECTORIES} ${WebCoreTestSupport_INCLUDE_DIRECTORIES})
ENDIF (HAIKU)

add_library(WebCore ${WebCore_LIBRARY_TYPE} ${WebCore_SOURCES})
set_target_properties(WebCore PROPERTIES COMPILE_DEFINITIONS "BUILDING_WebCore")
set_target_properties(WebCore PROPERTIES FOLDER "WebCore")
set_target_properties(WebCore PROPERTIES LINK_INTERFACE_LIBRARIES "")

if (WebCore_OUTPUT_NAME)
    set_target_properties(WebCore PROPERTIES OUTPUT_NAME ${WebCore_OUTPUT_NAME})
endif ()

add_library(WebCoreTestSupport ${WebCoreTestSupport_LIBRARY_TYPE} ${WebCoreTestSupport_SOURCES})
target_link_libraries(WebCoreTestSupport ${WebCoreTestSupport_LIBRARIES})
set_target_properties(WebCoreTestSupport PROPERTIES FOLDER "WebCore")

if (WebCoreTestSupport_OUTPUT_NAME)
    set_target_properties(WebCoreTestSupport PROPERTIES OUTPUT_NAME ${WebCoreTestSupport_OUTPUT_NAME})
endif ()

if (WTF_USE_LEVELDB)
    add_library(leveldb STATIC ${LEVELDB_SOURCES})
    target_link_libraries(leveldb ${CMAKE_THREAD_LIBS_INIT})
    set_target_properties(leveldb PROPERTIES COMPILE_DEFINITIONS "LEVELDB_PLATFORM_POSIX=1 OS_LINUX=1")
    list(APPEND WebCore_LIBRARIES leveldb)
    WEBKIT_SET_EXTRA_COMPILER_FLAGS(leveldb IGNORECXX_WARNINGS)
endif ()

if (WTF_USE_3D_GRAPHICS)
    add_library(ANGLESupport STATIC ${ANGLESupport_SOURCES})
    set_target_properties(ANGLESupport PROPERTIES FOLDER "WebCore")
    list(APPEND WebCore_LIBRARIES ANGLESupport)
    WEBKIT_SET_EXTRA_COMPILER_FLAGS(ANGLESupport IGNORECXX_WARNINGS)
endif ()

target_link_libraries(WebCore ${WebCore_LIBRARIES})

if (WebCore_OUTPUT_NAME)
    set_target_properties(WebCore PROPERTIES OUTPUT_NAME ${WebCore_OUTPUT_NAME})
endif ()

if (SHARED_CORE)
    set_target_properties(WebCore PROPERTIES VERSION ${PROJECT_VERSION} SOVERSION ${PROJECT_VERSION_MAJOR})
    install(TARGETS WebCore DESTINATION "${LIB_INSTALL_DIR}")
endif ()<|MERGE_RESOLUTION|>--- conflicted
+++ resolved
@@ -24,12 +24,7 @@
     "${WEBCORE_DIR}/bridge"
     "${WEBCORE_DIR}/bridge/c"
     "${WEBCORE_DIR}/crypto"
-<<<<<<< HEAD
-=======
     "${WEBCORE_DIR}/crypto/keys"
-    "${WEBCORE_DIR}/css"
-    "${WEBCORE_DIR}/dom"
->>>>>>> 60f3e188
     "${WEBCORE_DIR}/dom/default"
     "${WEBCORE_DIR}/editing"
     "${WEBCORE_DIR}/history"
