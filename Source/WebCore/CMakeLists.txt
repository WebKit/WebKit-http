--- conflicted
+++ resolved
@@ -25,12 +25,7 @@
     "${WEBCORE_DIR}/bridge/c"
     "${WEBCORE_DIR}/crypto"
     "${WEBCORE_DIR}/crypto/keys"
-<<<<<<< HEAD
-=======
-    "${WEBCORE_DIR}/css"
     "${WEBCORE_DIR}/cssjit"
-    "${WEBCORE_DIR}/dom"
->>>>>>> c8720d2c
     "${WEBCORE_DIR}/dom/default"
     "${WEBCORE_DIR}/editing"
     "${WEBCORE_DIR}/history"
