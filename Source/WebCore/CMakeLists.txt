cmake_minimum_required(VERSION 2.8.12)
include(WebKitCommon)

set(WebCore_INCLUDE_DIRECTORIES
    "${WEBCORE_DIR}"
    "${WEBCORE_DIR}/Modules/airplay"
    "${WEBCORE_DIR}/Modules/battery"
    "${WEBCORE_DIR}/Modules/encryptedmedia"
    "${WEBCORE_DIR}/Modules/fetch"
    "${WEBCORE_DIR}/Modules/geolocation"
    "${WEBCORE_DIR}/Modules/indexeddb"
    "${WEBCORE_DIR}/Modules/indexeddb/client"
    "${WEBCORE_DIR}/Modules/indexeddb/server"
    "${WEBCORE_DIR}/Modules/indexeddb/shared"
    "${WEBCORE_DIR}/Modules/indieui"
    "${WEBCORE_DIR}/Modules/mediacontrols/"
    "${WEBCORE_DIR}/Modules/mediasession"
    "${WEBCORE_DIR}/Modules/mediasource"
    "${WEBCORE_DIR}/Modules/mediastream"
    "${WEBCORE_DIR}/Modules/navigatorcontentutils"
    "${WEBCORE_DIR}/Modules/notifications"
    "${WEBCORE_DIR}/Modules/plugins"
    "${WEBCORE_DIR}/Modules/proximity"
    "${WEBCORE_DIR}/Modules/quota"
    "${WEBCORE_DIR}/Modules/speech"
    "${WEBCORE_DIR}/Modules/streams"
    "${WEBCORE_DIR}/Modules/vibration"
    "${WEBCORE_DIR}/Modules/webaudio"
    "${WEBCORE_DIR}/Modules/webdatabase"
    "${WEBCORE_DIR}/Modules/websockets"
    "${WEBCORE_DIR}/accessibility"
    "${WEBCORE_DIR}/animation"
    "${WEBCORE_DIR}/bindings"
    "${WEBCORE_DIR}/bindings/generic"
    "${WEBCORE_DIR}/bindings/js"
    "${WEBCORE_DIR}/bridge"
    "${WEBCORE_DIR}/bridge/c"
    "${WEBCORE_DIR}/bridge/jsc"
    "${WEBCORE_DIR}/contentextensions"
    "${WEBCORE_DIR}/crypto"
    "${WEBCORE_DIR}/crypto/algorithms"
    "${WEBCORE_DIR}/crypto/keys"
    "${WEBCORE_DIR}/crypto/parameters"
    "${WEBCORE_DIR}/cssjit"
    "${WEBCORE_DIR}/dom/default"
    "${WEBCORE_DIR}/editing"
    "${WEBCORE_DIR}/history"
    "${WEBCORE_DIR}/html"
    "${WEBCORE_DIR}/html/canvas"
    "${WEBCORE_DIR}/html/forms"
    "${WEBCORE_DIR}/html/parser"
    "${WEBCORE_DIR}/html/shadow"
    "${WEBCORE_DIR}/html/track"
    "${WEBCORE_DIR}/inspector"
    "${WEBCORE_DIR}/loader"
    "${WEBCORE_DIR}/loader/appcache"
    "${WEBCORE_DIR}/loader/archive"
    "${WEBCORE_DIR}/loader/archive/mhtml"
    "${WEBCORE_DIR}/loader/cache"
    "${WEBCORE_DIR}/loader/icon"
    "${WEBCORE_DIR}/mathml"
    "${WEBCORE_DIR}/page"
    "${WEBCORE_DIR}/page/animation"
    "${WEBCORE_DIR}/page/csp"
    "${WEBCORE_DIR}/page/scrolling"
    "${WEBCORE_DIR}/platform/animation"
    "${WEBCORE_DIR}/platform/audio"
<<<<<<< HEAD
=======
    "${WEBCORE_DIR}/platform/crypto"
    "${WEBCORE_DIR}/platform/graphics"
>>>>>>> e5d6a044
    "${WEBCORE_DIR}/platform/graphics/cpu/arm"
    "${WEBCORE_DIR}/platform/graphics/cpu/arm/filters"
    "${WEBCORE_DIR}/platform/graphics/displaylists"
    "${WEBCORE_DIR}/platform/graphics/filters"
    "${WEBCORE_DIR}/platform/graphics/harfbuzz"
    "${WEBCORE_DIR}/platform/graphics/harfbuzz/ng"
    "${WEBCORE_DIR}/platform/graphics/opentype"
    "${WEBCORE_DIR}/platform/graphics/texmap"
    "${WEBCORE_DIR}/platform/mediastream"
    "${WEBCORE_DIR}/platform/mock"
    "${WEBCORE_DIR}/platform/mock/mediasource"
    "${WEBCORE_DIR}/platform/network"
    "${WEBCORE_DIR}/platform/sql"
    "${WEBCORE_DIR}/platform/text/icu"
    "${WEBCORE_DIR}/plugins"
    "${WEBCORE_DIR}/rendering"
    "${WEBCORE_DIR}/rendering/line"
    "${WEBCORE_DIR}/rendering/mathml"
    "${WEBCORE_DIR}/rendering/style"
    "${WEBCORE_DIR}/rendering/svg"
    "${WEBCORE_DIR}/replay"
    "${WEBCORE_DIR}/storage"
    "${WEBCORE_DIR}/style"
    "${WEBCORE_DIR}/svg"
    "${WEBCORE_DIR}/svg/animation"
    "${WEBCORE_DIR}/svg/graphics"
    "${WEBCORE_DIR}/svg/graphics/filters"
    "${WEBCORE_DIR}/svg/properties"
    "${WEBCORE_DIR}/websockets"
    "${WEBCORE_DIR}/workers"
    "${WEBCORE_DIR}/xml"
    "${WEBCORE_DIR}/xml/parser"
    "${DERIVED_SOURCES_DIR}"
    "${DERIVED_SOURCES_DIR}/ForwardingHeaders"
    "${DERIVED_SOURCES_WEBCORE_DIR}"
    "${CMAKE_SOURCE_DIR}/Source"
    "${CMAKE_BINARY_DIR}"
)

set(WebCore_SYSTEM_INCLUDE_DIRECTORIES
    ${ICU_INCLUDE_DIRS}
)

SET(WebCore_LOCAL_INCLUDE_DIRECTORIES
    "${WEBCORE_DIR}/Modules/filesystem"
    "${WEBCORE_DIR}/css"
    "${WEBCORE_DIR}/dom"
    "${WEBCORE_DIR}/fileapi"
    "${WEBCORE_DIR}/platform"
    "${WEBCORE_DIR}/platform/graphics"
    "${WEBCORE_DIR}/platform/graphics/transforms"
    "${WEBCORE_DIR}/platform/text"
    "${WEBCORE_DIR}/rendering/shapes"
    "${JAVASCRIPTCORE_DIR}/heap"
    "${JAVASCRIPTCORE_DIR}/parser"
)

set(WebCore_IDL_INCLUDES
    animation
    css
    dom
    fileapi
    html
    inspector
    page
    plugins
    storage
    svg
    workers
    xml

    Modules/airplay
    Modules/battery
    Modules/encryptedmedia
    Modules/fetch
    Modules/geolocation
    Modules/indexeddb
    Modules/indieui
    Modules/mediasession
    Modules/mediastream
    Modules/notifications
    Modules/proximity
    Modules/quota
    Modules/speech
    Modules/streams
    Modules/vibration
    Modules/webaudio
    Modules/webdatabase
    Modules/websockets

    bindings/generic
    bindings/js

    html/canvas
    html/shadow
    html/track

    loader/appcache
)

set(WebCore_NON_SVG_IDL_FILES
    Modules/airplay/WebKitPlaybackTargetAvailabilityEvent.idl

    Modules/battery/BatteryManager.idl
    Modules/battery/NavigatorBattery.idl

    Modules/fetch/DOMWindowFetch.idl
    Modules/fetch/FetchBody.idl
    Modules/fetch/FetchHeaders.idl
    Modules/fetch/FetchRequest.idl
    Modules/fetch/FetchResponse.idl
    Modules/fetch/WorkerGlobalScopeFetch.idl

    Modules/geolocation/Coordinates.idl
    Modules/geolocation/Geolocation.idl
    Modules/geolocation/Geoposition.idl
    Modules/geolocation/NavigatorGeolocation.idl
    Modules/geolocation/PositionCallback.idl
    Modules/geolocation/PositionError.idl
    Modules/geolocation/PositionErrorCallback.idl

    Modules/indexeddb/DOMWindowIndexedDatabase.idl
    Modules/indexeddb/IDBAny.idl
    Modules/indexeddb/IDBCursor.idl
    Modules/indexeddb/IDBCursorWithValue.idl
    Modules/indexeddb/IDBDatabase.idl
    Modules/indexeddb/IDBFactory.idl
    Modules/indexeddb/IDBIndex.idl
    Modules/indexeddb/IDBKeyRange.idl
    Modules/indexeddb/IDBObjectStore.idl
    Modules/indexeddb/IDBOpenDBRequest.idl
    Modules/indexeddb/IDBRequest.idl
    Modules/indexeddb/IDBTransaction.idl
    Modules/indexeddb/IDBVersionChangeEvent.idl
    Modules/indexeddb/WorkerGlobalScopeIndexedDatabase.idl

    Modules/indieui/UIRequestEvent.idl

    Modules/mediacontrols/MediaControlsHost.idl

    Modules/mediasession/HTMLMediaElementMediaSession.idl
    Modules/mediasession/MediaRemoteControls.idl
    Modules/mediasession/MediaSession.idl

    Modules/mediasource/DOMURLMediaSource.idl
    Modules/mediasource/MediaSource.idl
    Modules/mediasource/SourceBuffer.idl
    Modules/mediasource/SourceBufferList.idl
    Modules/mediasource/VideoPlaybackQuality.idl

    Modules/mediastream/DOMURLMediaStream.idl
    Modules/mediastream/HTMLMediaElementMediaStream.idl
    Modules/mediastream/MediaDeviceInfo.idl
    Modules/mediastream/MediaDevices.idl
    Modules/mediastream/MediaStream.idl
    Modules/mediastream/MediaStreamEvent.idl
    Modules/mediastream/MediaStreamTrack.idl
    Modules/mediastream/MediaStreamTrackEvent.idl
    Modules/mediastream/MediaStreamTrackSourcesCallback.idl
    Modules/mediastream/MediaTrackConstraint.idl
    Modules/mediastream/MediaTrackConstraintSet.idl
    Modules/mediastream/MediaTrackConstraints.idl
    Modules/mediastream/MediaTrackSupportedConstraints.idl
    Modules/mediastream/NavigatorMediaDevices.idl
    Modules/mediastream/NavigatorUserMedia.idl
    Modules/mediastream/NavigatorUserMediaError.idl
    Modules/mediastream/RTCConfiguration.idl
    Modules/mediastream/RTCDTMFSender.idl
    Modules/mediastream/RTCDTMFToneChangeEvent.idl
    Modules/mediastream/RTCDataChannel.idl
    Modules/mediastream/RTCDataChannelEvent.idl
    Modules/mediastream/RTCIceCandidate.idl
    Modules/mediastream/RTCIceCandidateEvent.idl
    Modules/mediastream/RTCIceServer.idl
    Modules/mediastream/RTCPeerConnection.idl
    Modules/mediastream/RTCRtpReceiver.idl
    Modules/mediastream/RTCRtpSender.idl
    Modules/mediastream/RTCSessionDescription.idl
    Modules/mediastream/RTCStatsReport.idl
    Modules/mediastream/RTCStatsResponse.idl
    Modules/mediastream/RTCTrackEvent.idl
    Modules/mediastream/SourceInfo.idl

    Modules/navigatorcontentutils/NavigatorContentUtils.idl

    Modules/notifications/DOMWindowNotifications.idl
    Modules/notifications/Notification.idl
    Modules/notifications/NotificationCenter.idl
    Modules/notifications/NotificationPermissionCallback.idl
    Modules/notifications/WorkerGlobalScopeNotifications.idl

    Modules/proximity/DeviceProximityEvent.idl

    Modules/speech/DOMWindowSpeechSynthesis.idl
    Modules/speech/SpeechSynthesis.idl
    Modules/speech/SpeechSynthesisEvent.idl
    Modules/speech/SpeechSynthesisUtterance.idl
    Modules/speech/SpeechSynthesisVoice.idl

    Modules/streams/ByteLengthQueuingStrategy.idl
    Modules/streams/CountQueuingStrategy.idl
    Modules/streams/ReadableStream.idl
    Modules/streams/ReadableStreamController.idl
    Modules/streams/ReadableStreamReader.idl
    Modules/streams/WritableStream.idl

    Modules/vibration/NavigatorVibration.idl

    Modules/webaudio/AnalyserNode.idl
    Modules/webaudio/AudioBuffer.idl
    Modules/webaudio/AudioBufferCallback.idl
    Modules/webaudio/AudioBufferSourceNode.idl
    Modules/webaudio/AudioContext.idl
    Modules/webaudio/AudioDestinationNode.idl
    Modules/webaudio/AudioListener.idl
    Modules/webaudio/AudioNode.idl
    Modules/webaudio/AudioParam.idl
    Modules/webaudio/AudioProcessingEvent.idl
    Modules/webaudio/BiquadFilterNode.idl
    Modules/webaudio/ChannelMergerNode.idl
    Modules/webaudio/ChannelSplitterNode.idl
    Modules/webaudio/ConvolverNode.idl
    Modules/webaudio/DelayNode.idl
    Modules/webaudio/DynamicsCompressorNode.idl
    Modules/webaudio/GainNode.idl
    Modules/webaudio/MediaElementAudioSourceNode.idl
    Modules/webaudio/MediaStreamAudioDestinationNode.idl
    Modules/webaudio/MediaStreamAudioSourceNode.idl
    Modules/webaudio/OfflineAudioCompletionEvent.idl
    Modules/webaudio/OfflineAudioContext.idl
    Modules/webaudio/OscillatorNode.idl
    Modules/webaudio/PannerNode.idl
    Modules/webaudio/PeriodicWave.idl
    Modules/webaudio/ScriptProcessorNode.idl
    Modules/webaudio/WaveShaperNode.idl

    Modules/webdatabase/DOMWindowWebDatabase.idl
    Modules/webdatabase/Database.idl
    Modules/webdatabase/DatabaseCallback.idl
    Modules/webdatabase/SQLError.idl
    Modules/webdatabase/SQLException.idl
    Modules/webdatabase/SQLResultSet.idl
    Modules/webdatabase/SQLResultSetRowList.idl
    Modules/webdatabase/SQLStatementCallback.idl
    Modules/webdatabase/SQLStatementErrorCallback.idl
    Modules/webdatabase/SQLTransaction.idl
    Modules/webdatabase/SQLTransactionCallback.idl
    Modules/webdatabase/SQLTransactionErrorCallback.idl

    Modules/websockets/CloseEvent.idl
    Modules/websockets/WebSocket.idl

    crypto/CryptoKey.idl
    crypto/CryptoKeyPair.idl
    crypto/SubtleCrypto.idl

    css/CSSCharsetRule.idl
    css/CSSFontFaceLoadEvent.idl
    css/CSSFontFaceRule.idl
    css/CSSImportRule.idl
    css/CSSKeyframeRule.idl
    css/CSSKeyframesRule.idl
    css/CSSMediaRule.idl
    css/CSSPageRule.idl
    css/CSSPrimitiveValue.idl
    css/CSSRule.idl
    css/CSSRuleList.idl
    css/CSSStyleDeclaration.idl
    css/CSSStyleRule.idl
    css/CSSStyleSheet.idl
    css/CSSSupportsRule.idl
    css/CSSUnknownRule.idl
    css/CSSValue.idl
    css/CSSValueList.idl
    css/Counter.idl
    css/DOMWindowCSS.idl
    css/FontFace.idl
    css/FontFaceSet.idl
    css/MediaList.idl
    css/MediaQueryList.idl
    css/MediaQueryListListener.idl
    css/RGBColor.idl
    css/Rect.idl
    css/StyleMedia.idl
    css/StyleSheet.idl
    css/StyleSheetList.idl
    css/WebKitCSSFilterValue.idl
    css/WebKitCSSMatrix.idl
    css/WebKitCSSRegionRule.idl
    css/WebKitCSSTransformValue.idl
    css/WebKitCSSViewportRule.idl

    dom/AnimationEvent.idl
    dom/Attr.idl
    dom/BeforeLoadEvent.idl
    dom/BeforeUnloadEvent.idl
    dom/CDATASection.idl
    dom/CharacterData.idl
    dom/ChildNode.idl
    dom/ClientRect.idl
    dom/ClientRectList.idl
    dom/Comment.idl
    dom/CompositionEvent.idl
    dom/CustomEvent.idl
    dom/DOMCoreException.idl
    dom/DOMError.idl
    dom/DOMImplementation.idl
    dom/DOMNamedFlowCollection.idl
    dom/DOMStringList.idl
    dom/DOMStringMap.idl
    dom/DataTransfer.idl
    dom/DataTransferItem.idl
    dom/DataTransferItemList.idl
    dom/DeviceMotionEvent.idl
    dom/DeviceOrientationEvent.idl
    dom/Document.idl
    dom/DocumentFragment.idl
    dom/DocumentType.idl
    dom/Element.idl
    dom/ErrorEvent.idl
    dom/Event.idl
    dom/EventTarget.idl
    dom/FocusEvent.idl
    dom/GlobalEventHandlers.idl
    dom/HashChangeEvent.idl
    dom/KeyboardEvent.idl
    dom/MessageChannel.idl
    dom/MessageEvent.idl
    dom/MessagePort.idl
    dom/MouseEvent.idl
    dom/MutationEvent.idl
    dom/MutationObserver.idl
    dom/MutationRecord.idl
    dom/NamedNodeMap.idl
    dom/Node.idl
    dom/NodeFilter.idl
    dom/NodeIterator.idl
    dom/NodeList.idl
    dom/NonDocumentTypeChildNode.idl
    dom/NonElementParentNode.idl
    dom/OverflowEvent.idl
    dom/PageTransitionEvent.idl
    dom/ParentNode.idl
    dom/PopStateEvent.idl
    dom/ProcessingInstruction.idl
    dom/ProgressEvent.idl
    dom/Range.idl
    dom/RequestAnimationFrameCallback.idl
    dom/SecurityPolicyViolationEvent.idl
    dom/ShadowRoot.idl
    dom/StringCallback.idl
    dom/Text.idl
    dom/TextEvent.idl
    dom/Touch.idl
    dom/TouchEvent.idl
    dom/TouchList.idl
    dom/TransitionEvent.idl
    dom/TreeWalker.idl
    dom/UIEvent.idl
    dom/WebKitAnimationEvent.idl
    dom/WebKitNamedFlow.idl
    dom/WebKitTransitionEvent.idl
    dom/WheelEvent.idl
    dom/XMLDocument.idl

    fileapi/Blob.idl
    fileapi/File.idl
    fileapi/FileError.idl
    fileapi/FileException.idl
    fileapi/FileList.idl
    fileapi/FileReader.idl
    fileapi/FileReaderSync.idl

    html/DOMFormData.idl
    html/DOMTokenList.idl
    html/DOMURL.idl
    html/HTMLAllCollection.idl
    html/HTMLAnchorElement.idl
    html/HTMLAppletElement.idl
    html/HTMLAreaElement.idl
    html/HTMLAttachmentElement.idl
    html/HTMLAudioElement.idl
    html/HTMLBRElement.idl
    html/HTMLBaseElement.idl
    html/HTMLBodyElement.idl
    html/HTMLButtonElement.idl
    html/HTMLCanvasElement.idl
    html/HTMLCollection.idl
    html/HTMLDListElement.idl
    html/HTMLDataElement.idl
    html/HTMLDataListElement.idl
    html/HTMLDetailsElement.idl
    html/HTMLDirectoryElement.idl
    html/HTMLDivElement.idl
    html/HTMLDocument.idl
    html/HTMLElement.idl
    html/HTMLEmbedElement.idl
    html/HTMLFieldSetElement.idl
    html/HTMLFontElement.idl
    html/HTMLFormControlsCollection.idl
    html/HTMLFormElement.idl
    html/HTMLFrameElement.idl
    html/HTMLFrameSetElement.idl
    html/HTMLHRElement.idl
    html/HTMLHeadElement.idl
    html/HTMLHeadingElement.idl
    html/HTMLHtmlElement.idl
    html/HTMLHyperlinkElementUtils.idl
    html/HTMLIFrameElement.idl
    html/HTMLImageElement.idl
    html/HTMLInputElement.idl
    html/HTMLKeygenElement.idl
    html/HTMLLIElement.idl
    html/HTMLLabelElement.idl
    html/HTMLLegendElement.idl
    html/HTMLLinkElement.idl
    html/HTMLMapElement.idl
    html/HTMLMarqueeElement.idl
    html/HTMLMediaElement.idl
    html/HTMLMenuElement.idl
    html/HTMLMetaElement.idl
    html/HTMLMeterElement.idl
    html/HTMLModElement.idl
    html/HTMLOListElement.idl
    html/HTMLObjectElement.idl
    html/HTMLOptGroupElement.idl
    html/HTMLOptionElement.idl
    html/HTMLOptionsCollection.idl
    html/HTMLOutputElement.idl
    html/HTMLParagraphElement.idl
    html/HTMLParamElement.idl
    html/HTMLPictureElement.idl
    html/HTMLPreElement.idl
    html/HTMLProgressElement.idl
    html/HTMLQuoteElement.idl
    html/HTMLScriptElement.idl
    html/HTMLSelectElement.idl
    html/HTMLSlotElement.idl
    html/HTMLSourceElement.idl
    html/HTMLSpanElement.idl
    html/HTMLStyleElement.idl
    html/HTMLTableCaptionElement.idl
    html/HTMLTableCellElement.idl
    html/HTMLTableColElement.idl
    html/HTMLTableDataCellElement.idl
    html/HTMLTableElement.idl
    html/HTMLTableHeaderCellElement.idl
    html/HTMLTableRowElement.idl
    html/HTMLTableSectionElement.idl
    html/HTMLTemplateElement.idl
    html/HTMLTextAreaElement.idl
    html/HTMLTimeElement.idl
    html/HTMLTitleElement.idl
    html/HTMLTrackElement.idl
    html/HTMLUListElement.idl
    html/HTMLUnknownElement.idl
    html/HTMLVideoElement.idl
    html/ImageData.idl
    html/MediaController.idl
    html/MediaError.idl
    html/RadioNodeList.idl
    html/TextMetrics.idl
    html/TimeRanges.idl
    html/URLUtils.idl
    html/ValidityState.idl
    html/VoidCallback.idl

    html/canvas/ANGLEInstancedArrays.idl
    html/canvas/CanvasGradient.idl
    html/canvas/CanvasPattern.idl
    html/canvas/CanvasProxy.idl
    html/canvas/CanvasRenderingContext.idl
    html/canvas/CanvasRenderingContext2D.idl
    html/canvas/DOMPath.idl
    html/canvas/EXTBlendMinMax.idl
    html/canvas/EXTFragDepth.idl
    html/canvas/EXTShaderTextureLOD.idl
    html/canvas/EXTTextureFilterAnisotropic.idl
    html/canvas/EXTsRGB.idl
    html/canvas/OESElementIndexUint.idl
    html/canvas/OESStandardDerivatives.idl
    html/canvas/OESTextureFloat.idl
    html/canvas/OESTextureFloatLinear.idl
    html/canvas/OESTextureHalfFloat.idl
    html/canvas/OESTextureHalfFloatLinear.idl
    html/canvas/OESVertexArrayObject.idl
    html/canvas/WebGL2RenderingContext.idl
    html/canvas/WebGLActiveInfo.idl
    html/canvas/WebGLBuffer.idl
    html/canvas/WebGLCompressedTextureATC.idl
    html/canvas/WebGLCompressedTexturePVRTC.idl
    html/canvas/WebGLCompressedTextureS3TC.idl
    html/canvas/WebGLContextAttributes.idl
    html/canvas/WebGLContextEvent.idl
    html/canvas/WebGLDebugRendererInfo.idl
    html/canvas/WebGLDebugShaders.idl
    html/canvas/WebGLDepthTexture.idl
    html/canvas/WebGLDrawBuffers.idl
    html/canvas/WebGLFramebuffer.idl
    html/canvas/WebGLLoseContext.idl
    html/canvas/WebGLProgram.idl
    html/canvas/WebGLQuery.idl
    html/canvas/WebGLRenderbuffer.idl
    html/canvas/WebGLRenderingContext.idl
    html/canvas/WebGLRenderingContextBase.idl
    html/canvas/WebGLSampler.idl
    html/canvas/WebGLShader.idl
    html/canvas/WebGLShaderPrecisionFormat.idl
    html/canvas/WebGLSync.idl
    html/canvas/WebGLTexture.idl
    html/canvas/WebGLTransformFeedback.idl
    html/canvas/WebGLUniformLocation.idl
    html/canvas/WebGLVertexArrayObject.idl
    html/canvas/WebGLVertexArrayObjectOES.idl

    html/track/AudioTrack.idl
    html/track/AudioTrackList.idl
    html/track/DataCue.idl
    html/track/TextTrack.idl
    html/track/TextTrackCue.idl
    html/track/TextTrackCueList.idl
    html/track/TextTrackList.idl
    html/track/TrackEvent.idl
    html/track/VTTCue.idl
    html/track/VTTRegion.idl
    html/track/VTTRegionList.idl
    html/track/VideoTrack.idl
    html/track/VideoTrackList.idl

    inspector/CommandLineAPIHost.idl
    inspector/InspectorFrontendHost.idl
    inspector/ScriptProfile.idl
    inspector/ScriptProfileNode.idl

    loader/appcache/DOMApplicationCache.idl

    page/AbstractView.idl
    page/BarProp.idl
    page/Crypto.idl
    page/DOMSelection.idl
    page/DOMWindow.idl
    page/EventSource.idl
    page/History.idl
    page/Location.idl
    page/Navigator.idl
    page/Performance.idl
    page/PerformanceEntry.idl
    page/PerformanceEntryList.idl
    page/PerformanceMark.idl
    page/PerformanceMeasure.idl
    page/PerformanceNavigation.idl
    page/PerformanceResourceTiming.idl
    page/PerformanceTiming.idl
    page/Screen.idl
    page/UserMessageHandler.idl
    page/UserMessageHandlersNamespace.idl
    page/WebKitNamespace.idl
    page/WebKitPoint.idl
    page/WindowBase64.idl
    page/WindowEventHandlers.idl
    page/WindowTimers.idl
    page/WorkerNavigator.idl

    plugins/DOMMimeType.idl
    plugins/DOMMimeTypeArray.idl
    plugins/DOMPlugin.idl
    plugins/DOMPluginArray.idl

    storage/Storage.idl
    storage/StorageEvent.idl

    workers/AbstractWorker.idl
    workers/DedicatedWorkerGlobalScope.idl
    workers/Worker.idl
    workers/WorkerGlobalScope.idl
    workers/WorkerLocation.idl

    xml/DOMParser.idl
    xml/XMLHttpRequest.idl
    xml/XMLHttpRequestEventTarget.idl
    xml/XMLHttpRequestProgressEvent.idl
    xml/XMLHttpRequestUpload.idl
    xml/XMLSerializer.idl
    xml/XPathEvaluator.idl
    xml/XPathException.idl
    xml/XPathExpression.idl
    xml/XPathNSResolver.idl
    xml/XPathResult.idl
    xml/XSLTProcessor.idl
)

set(WebCore_SVG_IDL_FILES
    svg/SVGAElement.idl
    svg/SVGAltGlyphDefElement.idl
    svg/SVGAltGlyphElement.idl
    svg/SVGAltGlyphItemElement.idl
    svg/SVGAngle.idl
    svg/SVGAnimateColorElement.idl
    svg/SVGAnimateElement.idl
    svg/SVGAnimateMotionElement.idl
    svg/SVGAnimateTransformElement.idl
    svg/SVGAnimatedAngle.idl
    svg/SVGAnimatedBoolean.idl
    svg/SVGAnimatedEnumeration.idl
    svg/SVGAnimatedInteger.idl
    svg/SVGAnimatedLength.idl
    svg/SVGAnimatedLengthList.idl
    svg/SVGAnimatedNumber.idl
    svg/SVGAnimatedNumberList.idl
    svg/SVGAnimatedPreserveAspectRatio.idl
    svg/SVGAnimatedRect.idl
    svg/SVGAnimatedString.idl
    svg/SVGAnimatedTransformList.idl
    svg/SVGAnimationElement.idl
    svg/SVGCircleElement.idl
    svg/SVGClipPathElement.idl
    svg/SVGColor.idl
    svg/SVGComponentTransferFunctionElement.idl
    svg/SVGCursorElement.idl
    svg/SVGDefsElement.idl
    svg/SVGDescElement.idl
    svg/SVGDocument.idl
    svg/SVGElement.idl
    svg/SVGEllipseElement.idl
    svg/SVGException.idl
    svg/SVGExternalResourcesRequired.idl
    svg/SVGFEBlendElement.idl
    svg/SVGFEColorMatrixElement.idl
    svg/SVGFEComponentTransferElement.idl
    svg/SVGFECompositeElement.idl
    svg/SVGFEConvolveMatrixElement.idl
    svg/SVGFEDiffuseLightingElement.idl
    svg/SVGFEDisplacementMapElement.idl
    svg/SVGFEDistantLightElement.idl
    svg/SVGFEDropShadowElement.idl
    svg/SVGFEFloodElement.idl
    svg/SVGFEFuncAElement.idl
    svg/SVGFEFuncBElement.idl
    svg/SVGFEFuncGElement.idl
    svg/SVGFEFuncRElement.idl
    svg/SVGFEGaussianBlurElement.idl
    svg/SVGFEImageElement.idl
    svg/SVGFEMergeElement.idl
    svg/SVGFEMergeNodeElement.idl
    svg/SVGFEMorphologyElement.idl
    svg/SVGFEOffsetElement.idl
    svg/SVGFEPointLightElement.idl
    svg/SVGFESpecularLightingElement.idl
    svg/SVGFESpotLightElement.idl
    svg/SVGFETileElement.idl
    svg/SVGFETurbulenceElement.idl
    svg/SVGFilterElement.idl
    svg/SVGFilterPrimitiveStandardAttributes.idl
    svg/SVGFitToViewBox.idl
    svg/SVGFontElement.idl
    svg/SVGFontFaceElement.idl
    svg/SVGFontFaceFormatElement.idl
    svg/SVGFontFaceNameElement.idl
    svg/SVGFontFaceSrcElement.idl
    svg/SVGFontFaceUriElement.idl
    svg/SVGForeignObjectElement.idl
    svg/SVGGElement.idl
    svg/SVGGlyphElement.idl
    svg/SVGGlyphRefElement.idl
    svg/SVGGradientElement.idl
    svg/SVGGraphicsElement.idl
    svg/SVGHKernElement.idl
    svg/SVGImageElement.idl
    svg/SVGLength.idl
    svg/SVGLengthList.idl
    svg/SVGLineElement.idl
    svg/SVGLinearGradientElement.idl
    svg/SVGMPathElement.idl
    svg/SVGMarkerElement.idl
    svg/SVGMaskElement.idl
    svg/SVGMatrix.idl
    svg/SVGMetadataElement.idl
    svg/SVGMissingGlyphElement.idl
    svg/SVGNumber.idl
    svg/SVGNumberList.idl
    svg/SVGPaint.idl
    svg/SVGPathElement.idl
    svg/SVGPathSeg.idl
    svg/SVGPathSegArcAbs.idl
    svg/SVGPathSegArcRel.idl
    svg/SVGPathSegClosePath.idl
    svg/SVGPathSegCurvetoCubicAbs.idl
    svg/SVGPathSegCurvetoCubicRel.idl
    svg/SVGPathSegCurvetoCubicSmoothAbs.idl
    svg/SVGPathSegCurvetoCubicSmoothRel.idl
    svg/SVGPathSegCurvetoQuadraticAbs.idl
    svg/SVGPathSegCurvetoQuadraticRel.idl
    svg/SVGPathSegCurvetoQuadraticSmoothAbs.idl
    svg/SVGPathSegCurvetoQuadraticSmoothRel.idl
    svg/SVGPathSegLinetoAbs.idl
    svg/SVGPathSegLinetoHorizontalAbs.idl
    svg/SVGPathSegLinetoHorizontalRel.idl
    svg/SVGPathSegLinetoRel.idl
    svg/SVGPathSegLinetoVerticalAbs.idl
    svg/SVGPathSegLinetoVerticalRel.idl
    svg/SVGPathSegList.idl
    svg/SVGPathSegMovetoAbs.idl
    svg/SVGPathSegMovetoRel.idl
    svg/SVGPatternElement.idl
    svg/SVGPoint.idl
    svg/SVGPointList.idl
    svg/SVGPolygonElement.idl
    svg/SVGPolylineElement.idl
    svg/SVGPreserveAspectRatio.idl
    svg/SVGRadialGradientElement.idl
    svg/SVGRect.idl
    svg/SVGRectElement.idl
    svg/SVGRenderingIntent.idl
    svg/SVGSVGElement.idl
    svg/SVGScriptElement.idl
    svg/SVGSetElement.idl
    svg/SVGStopElement.idl
    svg/SVGStringList.idl
    svg/SVGStyleElement.idl
    svg/SVGSwitchElement.idl
    svg/SVGSymbolElement.idl
    svg/SVGTRefElement.idl
    svg/SVGTSpanElement.idl
    svg/SVGTests.idl
    svg/SVGTextContentElement.idl
    svg/SVGTextElement.idl
    svg/SVGTextPathElement.idl
    svg/SVGTextPositioningElement.idl
    svg/SVGTitleElement.idl
    svg/SVGTransform.idl
    svg/SVGTransformList.idl
    svg/SVGURIReference.idl
    svg/SVGUnitTypes.idl
    svg/SVGUseElement.idl
    svg/SVGVKernElement.idl
    svg/SVGViewElement.idl
    svg/SVGViewSpec.idl
    svg/SVGZoomAndPan.idl
    svg/SVGZoomEvent.idl
)

if (WIN32 AND INTERNAL_BUILD)
    set(JavaScriptCore_SCRIPTS_DIR "${CMAKE_BINARY_DIR}/../include/private/JavaScriptCore/Scripts")
else ()
    set(JavaScriptCore_SCRIPTS_DIR "${DERIVED_SOURCES_DIR}/ForwardingHeaders/JavaScriptCore/Scripts")
endif ()

set(WebCore_SOURCES
    Modules/airplay/WebKitPlaybackTargetAvailabilityEvent.cpp

    Modules/battery/BatteryController.cpp
    Modules/battery/BatteryManager.cpp
    Modules/battery/BatteryStatus.cpp
    Modules/battery/NavigatorBattery.cpp

    Modules/fetch/DOMWindowFetch.cpp
    Modules/fetch/FetchBody.cpp
    Modules/fetch/FetchHeaders.cpp
    Modules/fetch/FetchRequest.cpp
    Modules/fetch/FetchResponse.cpp
    Modules/fetch/WorkerGlobalScopeFetch.cpp

    Modules/geolocation/Coordinates.cpp
    Modules/geolocation/GeoNotifier.cpp
    Modules/geolocation/Geolocation.cpp
    Modules/geolocation/GeolocationController.cpp
    Modules/geolocation/NavigatorGeolocation.cpp

    Modules/indexeddb/DOMWindowIndexedDatabase.cpp
    Modules/indexeddb/IDBAny.cpp
    Modules/indexeddb/IDBCursor.cpp
    Modules/indexeddb/IDBCursorWithValue.cpp
    Modules/indexeddb/IDBDatabase.cpp
    Modules/indexeddb/IDBDatabaseException.cpp
    Modules/indexeddb/IDBDatabaseIdentifier.cpp
    Modules/indexeddb/IDBEventDispatcher.cpp
    Modules/indexeddb/IDBFactory.cpp
    Modules/indexeddb/IDBGetResult.cpp
    Modules/indexeddb/IDBIndex.cpp
    Modules/indexeddb/IDBKey.cpp
    Modules/indexeddb/IDBKeyData.cpp
    Modules/indexeddb/IDBKeyPath.cpp
    Modules/indexeddb/IDBKeyRange.cpp
    Modules/indexeddb/IDBKeyRangeData.cpp
    Modules/indexeddb/IDBObjectStore.cpp
    Modules/indexeddb/IDBOpenDBRequest.cpp
    Modules/indexeddb/IDBRequest.cpp
    Modules/indexeddb/IDBRequestCompletionEvent.cpp
    Modules/indexeddb/IDBTransaction.cpp
    Modules/indexeddb/IDBVersionChangeEvent.cpp
    Modules/indexeddb/WorkerGlobalScopeIndexedDatabase.cpp

    Modules/indexeddb/client/IDBAnyImpl.cpp
    Modules/indexeddb/client/IDBConnectionToServer.cpp
    Modules/indexeddb/client/IDBCursorImpl.cpp
    Modules/indexeddb/client/IDBCursorWithValueImpl.cpp
    Modules/indexeddb/client/IDBDatabaseImpl.cpp
    Modules/indexeddb/client/IDBFactoryImpl.cpp
    Modules/indexeddb/client/IDBIndexImpl.cpp
    Modules/indexeddb/client/IDBObjectStoreImpl.cpp
    Modules/indexeddb/client/IDBOpenDBRequestImpl.cpp
    Modules/indexeddb/client/IDBRequestImpl.cpp
    Modules/indexeddb/client/IDBTransactionImpl.cpp
    Modules/indexeddb/client/IDBVersionChangeEventImpl.cpp
    Modules/indexeddb/client/TransactionOperation.cpp

    Modules/indexeddb/server/IDBConnectionToClient.cpp
    Modules/indexeddb/server/IDBSerialization.cpp
    Modules/indexeddb/server/IDBServer.cpp
    Modules/indexeddb/server/IndexValueEntry.cpp
    Modules/indexeddb/server/IndexValueStore.cpp
    Modules/indexeddb/server/MemoryBackingStoreTransaction.cpp
    Modules/indexeddb/server/MemoryCursor.cpp
    Modules/indexeddb/server/MemoryIDBBackingStore.cpp
    Modules/indexeddb/server/MemoryIndex.cpp
    Modules/indexeddb/server/MemoryIndexCursor.cpp
    Modules/indexeddb/server/MemoryObjectStore.cpp
    Modules/indexeddb/server/MemoryObjectStoreCursor.cpp
    Modules/indexeddb/server/SQLiteIDBBackingStore.cpp
    Modules/indexeddb/server/SQLiteIDBCursor.cpp
    Modules/indexeddb/server/SQLiteIDBTransaction.cpp
    Modules/indexeddb/server/ServerOpenDBRequest.cpp
    Modules/indexeddb/server/UniqueIDBDatabase.cpp
    Modules/indexeddb/server/UniqueIDBDatabaseConnection.cpp
    Modules/indexeddb/server/UniqueIDBDatabaseTransaction.cpp

    Modules/indexeddb/shared/IDBCursorInfo.cpp
    Modules/indexeddb/shared/IDBDatabaseInfo.cpp
    Modules/indexeddb/shared/IDBError.cpp
    Modules/indexeddb/shared/IDBIndexInfo.cpp
    Modules/indexeddb/shared/IDBObjectStoreInfo.cpp
    Modules/indexeddb/shared/IDBRequestData.cpp
    Modules/indexeddb/shared/IDBResourceIdentifier.cpp
    Modules/indexeddb/shared/IDBResultData.cpp
    Modules/indexeddb/shared/IDBTransactionInfo.cpp
    Modules/indexeddb/shared/InProcessIDBServer.cpp
    Modules/indexeddb/shared/IndexKey.cpp

    Modules/mediacontrols/MediaControlsHost.cpp

    Modules/mediasession/HTMLMediaElementMediaSession.cpp
    Modules/mediasession/MediaRemoteControls.cpp
    Modules/mediasession/MediaSession.cpp

    Modules/mediasource/DOMURLMediaSource.cpp
    Modules/mediasource/MediaSource.cpp
    Modules/mediasource/MediaSourceRegistry.cpp
    Modules/mediasource/SampleMap.cpp
    Modules/mediasource/SourceBuffer.cpp
    Modules/mediasource/SourceBufferList.cpp
    Modules/mediasource/VideoPlaybackQuality.cpp

    Modules/mediastream/DOMURLMediaStream.cpp
    Modules/mediastream/HTMLMediaElementMediaStream.cpp
    Modules/mediastream/MediaConstraintsImpl.cpp
    Modules/mediastream/MediaDeviceInfo.cpp
    Modules/mediastream/MediaDevices.cpp
    Modules/mediastream/MediaDevicesRequest.cpp
    Modules/mediastream/MediaEndpointPeerConnection.cpp
    Modules/mediastream/MediaSourceSettings.cpp
    Modules/mediastream/MediaStream.cpp
    Modules/mediastream/MediaStreamEvent.cpp
    Modules/mediastream/MediaStreamRegistry.cpp
    Modules/mediastream/MediaStreamTrack.cpp
    Modules/mediastream/MediaStreamTrackEvent.cpp
    Modules/mediastream/MediaTrackConstraint.cpp
    Modules/mediastream/MediaTrackConstraintSet.cpp
    Modules/mediastream/MediaTrackConstraints.cpp
    Modules/mediastream/NavigatorMediaDevices.cpp
    Modules/mediastream/NavigatorUserMediaError.cpp
    Modules/mediastream/RTCConfiguration.cpp
    Modules/mediastream/RTCDTMFSender.cpp
    Modules/mediastream/RTCDTMFToneChangeEvent.cpp
    Modules/mediastream/RTCDataChannel.cpp
    Modules/mediastream/RTCDataChannelEvent.cpp
    Modules/mediastream/RTCIceCandidate.cpp
    Modules/mediastream/RTCIceCandidateEvent.cpp
    Modules/mediastream/RTCOfferAnswerOptions.cpp
    Modules/mediastream/RTCPeerConnection.cpp
    Modules/mediastream/RTCRtpReceiver.cpp
    Modules/mediastream/RTCRtpSender.cpp
    Modules/mediastream/RTCSessionDescription.cpp
    Modules/mediastream/RTCStatsReport.cpp
    Modules/mediastream/RTCStatsResponse.cpp
    Modules/mediastream/RTCTrackEvent.cpp
    Modules/mediastream/SDPProcessor.cpp
    Modules/mediastream/SourceInfo.cpp
    Modules/mediastream/UserMediaController.cpp
    Modules/mediastream/UserMediaPermissionCheck.cpp
    Modules/mediastream/UserMediaRequest.cpp

    Modules/navigatorcontentutils/NavigatorContentUtils.cpp

    Modules/notifications/DOMWindowNotifications.cpp
    Modules/notifications/Notification.cpp
    Modules/notifications/NotificationCenter.cpp
    Modules/notifications/NotificationController.cpp
    Modules/notifications/WorkerGlobalScopeNotifications.cpp

    Modules/proximity/DeviceProximityController.cpp
    Modules/proximity/DeviceProximityEvent.cpp

    Modules/speech/DOMWindowSpeechSynthesis.cpp
    Modules/speech/SpeechSynthesis.cpp
    Modules/speech/SpeechSynthesisEvent.cpp
    Modules/speech/SpeechSynthesisUtterance.cpp
    Modules/speech/SpeechSynthesisVoice.cpp

    Modules/vibration/NavigatorVibration.cpp
    Modules/vibration/Vibration.cpp

    Modules/webaudio/AnalyserNode.cpp
    Modules/webaudio/AsyncAudioDecoder.cpp
    Modules/webaudio/AudioBasicInspectorNode.cpp
    Modules/webaudio/AudioBasicProcessorNode.cpp
    Modules/webaudio/AudioBuffer.cpp
    Modules/webaudio/AudioBufferSourceNode.cpp
    Modules/webaudio/AudioContext.cpp
    Modules/webaudio/AudioDestinationNode.cpp
    Modules/webaudio/AudioListener.cpp
    Modules/webaudio/AudioNode.cpp
    Modules/webaudio/AudioNodeInput.cpp
    Modules/webaudio/AudioNodeOutput.cpp
    Modules/webaudio/AudioParam.cpp
    Modules/webaudio/AudioParamTimeline.cpp
    Modules/webaudio/AudioProcessingEvent.cpp
    Modules/webaudio/AudioScheduledSourceNode.cpp
    Modules/webaudio/AudioSummingJunction.cpp
    Modules/webaudio/BiquadDSPKernel.cpp
    Modules/webaudio/BiquadFilterNode.cpp
    Modules/webaudio/BiquadProcessor.cpp
    Modules/webaudio/ChannelMergerNode.cpp
    Modules/webaudio/ChannelSplitterNode.cpp
    Modules/webaudio/ConvolverNode.cpp
    Modules/webaudio/DefaultAudioDestinationNode.cpp
    Modules/webaudio/DelayDSPKernel.cpp
    Modules/webaudio/DelayNode.cpp
    Modules/webaudio/DelayProcessor.cpp
    Modules/webaudio/DynamicsCompressorNode.cpp
    Modules/webaudio/GainNode.cpp
    Modules/webaudio/MediaElementAudioSourceNode.cpp
    Modules/webaudio/MediaStreamAudioDestinationNode.cpp
    Modules/webaudio/MediaStreamAudioSource.cpp
    Modules/webaudio/MediaStreamAudioSourceNode.cpp
    Modules/webaudio/OfflineAudioCompletionEvent.cpp
    Modules/webaudio/OfflineAudioContext.cpp
    Modules/webaudio/OfflineAudioDestinationNode.cpp
    Modules/webaudio/OscillatorNode.cpp
    Modules/webaudio/PannerNode.cpp
    Modules/webaudio/PeriodicWave.cpp
    Modules/webaudio/RealtimeAnalyser.cpp
    Modules/webaudio/ScriptProcessorNode.cpp
    Modules/webaudio/WaveShaperDSPKernel.cpp
    Modules/webaudio/WaveShaperNode.cpp
    Modules/webaudio/WaveShaperProcessor.cpp

    Modules/webdatabase/ChangeVersionWrapper.cpp
    Modules/webdatabase/DOMWindowWebDatabase.cpp
    Modules/webdatabase/Database.cpp
    Modules/webdatabase/DatabaseAuthorizer.cpp
    Modules/webdatabase/DatabaseContext.cpp
    Modules/webdatabase/DatabaseManager.cpp
    Modules/webdatabase/DatabaseServer.cpp
    Modules/webdatabase/DatabaseTask.cpp
    Modules/webdatabase/DatabaseThread.cpp
    Modules/webdatabase/DatabaseTracker.cpp
    Modules/webdatabase/OriginLock.cpp
    Modules/webdatabase/SQLException.cpp
    Modules/webdatabase/SQLResultSet.cpp
    Modules/webdatabase/SQLResultSetRowList.cpp
    Modules/webdatabase/SQLStatement.cpp
    Modules/webdatabase/SQLTransaction.cpp
    Modules/webdatabase/SQLTransactionBackend.cpp
    Modules/webdatabase/SQLTransactionClient.cpp
    Modules/webdatabase/SQLTransactionCoordinator.cpp
    Modules/webdatabase/SQLTransactionStateMachine.cpp

    Modules/websockets/ThreadableWebSocketChannel.cpp
    Modules/websockets/ThreadableWebSocketChannelClientWrapper.cpp
    Modules/websockets/WebSocket.cpp
    Modules/websockets/WebSocketChannel.cpp
    Modules/websockets/WebSocketDeflateFramer.cpp
    Modules/websockets/WebSocketDeflater.cpp
    Modules/websockets/WebSocketExtensionDispatcher.cpp
    Modules/websockets/WebSocketExtensionParser.cpp
    Modules/websockets/WebSocketFrame.cpp
    Modules/websockets/WebSocketHandshake.cpp
    Modules/websockets/WorkerThreadableWebSocketChannel.cpp

    accessibility/AXObjectCache.cpp
    accessibility/AccessibilityARIAGrid.cpp
    accessibility/AccessibilityARIAGridCell.cpp
    accessibility/AccessibilityARIAGridRow.cpp
    accessibility/AccessibilityImageMapLink.cpp
    accessibility/AccessibilityList.cpp
    accessibility/AccessibilityListBox.cpp
    accessibility/AccessibilityListBoxOption.cpp
    accessibility/AccessibilityMediaControls.cpp
    accessibility/AccessibilityMenuList.cpp
    accessibility/AccessibilityMenuListOption.cpp
    accessibility/AccessibilityMenuListPopup.cpp
    accessibility/AccessibilityMockObject.cpp
    accessibility/AccessibilityNodeObject.cpp
    accessibility/AccessibilityObject.cpp
    accessibility/AccessibilityProgressIndicator.cpp
    accessibility/AccessibilityRenderObject.cpp
    accessibility/AccessibilitySVGElement.cpp
    accessibility/AccessibilitySVGRoot.cpp
    accessibility/AccessibilityScrollView.cpp
    accessibility/AccessibilityScrollbar.cpp
    accessibility/AccessibilitySlider.cpp
    accessibility/AccessibilitySpinButton.cpp
    accessibility/AccessibilityTable.cpp
    accessibility/AccessibilityTableCell.cpp
    accessibility/AccessibilityTableColumn.cpp
    accessibility/AccessibilityTableHeaderContainer.cpp
    accessibility/AccessibilityTableRow.cpp
    accessibility/AccessibilityTree.cpp
    accessibility/AccessibilityTreeItem.cpp

    bindings/generic/ActiveDOMCallback.cpp
    bindings/generic/RuntimeEnabledFeatures.cpp

    bindings/js/ArrayValue.cpp
    bindings/js/CallbackFunction.cpp
    bindings/js/DOMWrapperWorld.cpp
    bindings/js/Dictionary.cpp
    bindings/js/GCController.cpp
    bindings/js/IDBBindingUtilities.cpp
    bindings/js/JSAnimationTimelineCustom.cpp
    bindings/js/JSAttrCustom.cpp
    bindings/js/JSAudioBufferSourceNodeCustom.cpp
    bindings/js/JSAudioContextCustom.cpp
    bindings/js/JSAudioTrackCustom.cpp
    bindings/js/JSAudioTrackListCustom.cpp
    bindings/js/JSBiquadFilterNodeCustom.cpp
    bindings/js/JSBlobCustom.cpp
    bindings/js/JSCSSRuleCustom.cpp
    bindings/js/JSCSSRuleListCustom.cpp
    bindings/js/JSCSSStyleDeclarationCustom.cpp
    bindings/js/JSFontFaceCustom.cpp
    bindings/js/JSFontFaceSetCustom.cpp
    bindings/js/JSCSSValueCustom.cpp
    bindings/js/JSCallbackData.cpp
    bindings/js/JSCanvasRenderingContext2DCustom.cpp
    bindings/js/JSCanvasRenderingContextCustom.cpp
    bindings/js/JSCharacterDataCustom.cpp
    bindings/js/JSCommandLineAPIHostCustom.cpp
    bindings/js/JSCryptoAlgorithmBuilder.cpp
    bindings/js/JSCryptoAlgorithmDictionary.cpp
    bindings/js/JSCryptoCustom.cpp
    bindings/js/JSCryptoKeyCustom.cpp
    bindings/js/JSCryptoKeyPairCustom.cpp
    bindings/js/JSCryptoKeySerializationJWK.cpp
    bindings/js/JSCryptoOperationData.cpp
    bindings/js/JSCustomElementInterface.cpp
    bindings/js/JSCustomEventCustom.cpp
    bindings/js/JSCustomSQLStatementErrorCallback.cpp
    bindings/js/JSCustomXPathNSResolver.cpp
    bindings/js/JSDOMBinding.cpp
    bindings/js/JSDOMFormDataCustom.cpp
    bindings/js/JSDOMGlobalObject.cpp
    bindings/js/JSDOMGlobalObjectTask.cpp
    bindings/js/JSDOMMimeTypeArrayCustom.cpp
    bindings/js/JSDOMNamedFlowCollectionCustom.cpp
    bindings/js/JSDOMPluginArrayCustom.cpp
    bindings/js/JSDOMPluginCustom.cpp
    bindings/js/JSDOMPromise.cpp
    bindings/js/JSDOMStringListCustom.cpp
    bindings/js/JSDOMStringMapCustom.cpp
    bindings/js/JSDOMTokenListCustom.cpp
    bindings/js/JSDOMWindowBase.cpp
    bindings/js/JSDOMWindowCustom.cpp
    bindings/js/JSDOMWindowShell.cpp
    bindings/js/JSDOMWrapper.cpp
    bindings/js/JSDataCueCustom.cpp
    bindings/js/JSDataTransferCustom.cpp
    bindings/js/JSDedicatedWorkerGlobalScopeCustom.cpp
    bindings/js/JSDeviceMotionEventCustom.cpp
    bindings/js/JSDeviceOrientationEventCustom.cpp
    bindings/js/JSDictionary.cpp
    bindings/js/JSDocumentCustom.cpp
    bindings/js/JSDocumentFragmentCustom.cpp
    bindings/js/JSDocumentTypeCustom.cpp
    bindings/js/JSElementCustom.cpp
    bindings/js/JSErrorHandler.cpp
    bindings/js/JSEventCustom.cpp
    bindings/js/JSEventListener.cpp
    bindings/js/JSEventTargetCustom.cpp
    bindings/js/JSExceptionBase.cpp
    bindings/js/JSFileReaderCustom.cpp
    bindings/js/JSGeolocationCustom.cpp
    bindings/js/JSHTMLAllCollectionCustom.cpp
    bindings/js/JSHTMLAppletElementCustom.cpp
    bindings/js/JSHTMLCanvasElementCustom.cpp
    bindings/js/JSHTMLCollectionCustom.cpp
    bindings/js/JSHTMLDocumentCustom.cpp
    bindings/js/JSHTMLElementCustom.cpp
    bindings/js/JSHTMLEmbedElementCustom.cpp
    bindings/js/JSHTMLFormControlsCollectionCustom.cpp
    bindings/js/JSHTMLFormElementCustom.cpp
    bindings/js/JSHTMLFrameElementCustom.cpp
    bindings/js/JSHTMLFrameSetElementCustom.cpp
    bindings/js/JSHTMLInputElementCustom.cpp
    bindings/js/JSHTMLMediaElementCustom.cpp
    bindings/js/JSHTMLObjectElementCustom.cpp
    bindings/js/JSHTMLOptionsCollectionCustom.cpp
    bindings/js/JSHTMLSelectElementCustom.cpp
    bindings/js/JSHTMLTemplateElementCustom.cpp
    bindings/js/JSHistoryCustom.cpp
    bindings/js/JSIDBAnyCustom.cpp
    bindings/js/JSIDBCursorCustom.cpp
    bindings/js/JSIDBCursorWithValueCustom.cpp
    bindings/js/JSIDBDatabaseCustom.cpp
    bindings/js/JSIDBIndexCustom.cpp
    bindings/js/JSIDBObjectStoreCustom.cpp
    bindings/js/JSImageConstructor.cpp
    bindings/js/JSImageDataCustom.cpp
    bindings/js/JSInspectorFrontendHostCustom.cpp
    bindings/js/JSLazyEventListener.cpp
    bindings/js/JSLocationCustom.cpp
    bindings/js/JSMainThreadExecState.cpp
    bindings/js/JSMediaStreamTrackCustom.cpp
    bindings/js/JSMediaTrackSupportedConstraintsCustom.cpp
    bindings/js/JSMessageChannelCustom.cpp
    bindings/js/JSMessageEventCustom.cpp
    bindings/js/JSMessagePortCustom.cpp
    bindings/js/JSModuleLoader.cpp
    bindings/js/JSMutationCallback.cpp
    bindings/js/JSMutationObserverCustom.cpp
    bindings/js/JSNamedNodeMapCustom.cpp
    bindings/js/JSNodeCustom.cpp
    bindings/js/JSNodeFilterCustom.cpp
    bindings/js/JSNodeIteratorCustom.cpp
    bindings/js/JSNodeOrString.cpp
    bindings/js/JSNodeListCustom.cpp
    bindings/js/JSOscillatorNodeCustom.cpp
    bindings/js/JSPannerNodeCustom.cpp
    bindings/js/JSPerformanceEntryCustom.cpp
    bindings/js/JSPluginElementFunctions.cpp
    bindings/js/JSPopStateEventCustom.cpp
    bindings/js/JSReadableStreamPrivateConstructors.cpp
    bindings/js/JSRTCIceCandidateCustom.cpp
    bindings/js/JSRTCPeerConnectionCustom.cpp
    bindings/js/JSRTCSessionDescriptionCustom.cpp
    bindings/js/JSRTCStatsResponseCustom.cpp
    bindings/js/JSSQLResultSetRowListCustom.cpp
    bindings/js/JSSQLTransactionCustom.cpp
    bindings/js/JSSVGLengthCustom.cpp
    bindings/js/JSSVGPathSegCustom.cpp
    bindings/js/JSStorageCustom.cpp
    bindings/js/JSStyleSheetCustom.cpp
    bindings/js/JSStyleSheetListCustom.cpp
    bindings/js/JSSubtleCryptoCustom.cpp
    bindings/js/JSTextTrackCueCustom.cpp
    bindings/js/JSTextTrackCustom.cpp
    bindings/js/JSTextTrackListCustom.cpp
    bindings/js/JSTrackCustom.cpp
    bindings/js/JSTrackEventCustom.cpp
    bindings/js/JSTreeWalkerCustom.cpp
    bindings/js/JSVideoTrackCustom.cpp
    bindings/js/JSVideoTrackListCustom.cpp
    bindings/js/JSWebGL2RenderingContextCustom.cpp
    bindings/js/JSWebGLRenderingContextBaseCustom.cpp
    bindings/js/JSWebGLRenderingContextCustom.cpp
    bindings/js/JSWebKitPointCustom.cpp
    bindings/js/JSWorkerCustom.cpp
    bindings/js/JSWorkerGlobalScopeBase.cpp
    bindings/js/JSWorkerGlobalScopeCustom.cpp
    bindings/js/JSXMLHttpRequestCustom.cpp
    bindings/js/JSXPathResultCustom.cpp
    bindings/js/JSXSLTProcessorCustom.cpp
    bindings/js/ScheduledAction.cpp
    bindings/js/ScriptCachedFrameData.cpp
    bindings/js/ScriptController.cpp
    bindings/js/ScriptGlobalObject.cpp
    bindings/js/ScriptState.cpp
    bindings/js/SerializedScriptValue.cpp
    bindings/js/WebCoreJSBuiltinInternals.cpp
    bindings/js/WebCoreJSBuiltins.cpp
    bindings/js/WebCoreTypedArrayController.cpp
    bindings/js/WorkerScriptController.cpp

    bridge/IdentifierRep.cpp
    bridge/NP_jsobject.cpp
    bridge/npruntime.cpp
    bridge/runtime_array.cpp
    bridge/runtime_method.cpp
    bridge/runtime_object.cpp
    bridge/runtime_root.cpp

    bridge/c/CRuntimeObject.cpp
    bridge/c/c_class.cpp
    bridge/c/c_instance.cpp
    bridge/c/c_runtime.cpp
    bridge/c/c_utility.cpp

    bridge/jsc/BridgeJSC.cpp

    contentextensions/CombinedFiltersAlphabet.cpp
    contentextensions/CombinedURLFilters.cpp
    contentextensions/CompiledContentExtension.cpp
    contentextensions/ContentExtension.cpp
    contentextensions/ContentExtensionCompiler.cpp
    contentextensions/ContentExtensionError.cpp
    contentextensions/ContentExtensionParser.cpp
    contentextensions/ContentExtensionRule.cpp
    contentextensions/ContentExtensionStyleSheet.cpp
    contentextensions/ContentExtensionsBackend.cpp
    contentextensions/DFA.cpp
    contentextensions/DFABytecodeCompiler.cpp
    contentextensions/DFABytecodeInterpreter.cpp
    contentextensions/DFACombiner.cpp
    contentextensions/DFAMinimizer.cpp
    contentextensions/DFANode.cpp
    contentextensions/NFA.cpp
    contentextensions/NFAToDFA.cpp
    contentextensions/URLFilterParser.cpp

    css/BasicShapeFunctions.cpp
    css/CSSAspectRatioValue.cpp
    css/CSSBasicShapes.cpp
    css/CSSBorderImage.cpp
    css/CSSBorderImageSliceValue.cpp
    css/CSSCalculationValue.cpp
    css/CSSCanvasValue.cpp
    css/CSSCharsetRule.cpp
    css/CSSComputedStyleDeclaration.cpp
    css/CSSContentDistributionValue.cpp
    css/CSSCrossfadeValue.cpp
    css/CSSCursorImageValue.cpp
    css/CSSDefaultStyleSheets.cpp
    css/CSSFilterImageValue.cpp
    css/FontFaceSet.cpp
    css/FontFace.cpp
    css/CSSFontFace.cpp
    css/CSSFontFaceSet.cpp
    css/CSSFontFaceLoadEvent.cpp
    css/CSSFontFaceRule.cpp
    css/CSSFontFaceSource.cpp
    css/CSSFontFaceSrcValue.cpp
    css/CSSFontFeatureValue.cpp
    css/CSSFontSelector.cpp
    css/CSSFontValue.cpp
    css/CSSFunctionValue.cpp
    css/CSSGradientValue.cpp
    css/CSSGridLineNamesValue.cpp
    css/CSSGridTemplateAreasValue.cpp
    css/CSSGroupingRule.cpp
    css/CSSImageGeneratorValue.cpp
    css/CSSImageSetValue.cpp
    css/CSSImageValue.cpp
    css/CSSImportRule.cpp
    css/CSSInheritedValue.cpp
    css/CSSInitialValue.cpp
    css/CSSKeyframeRule.cpp
    css/CSSKeyframesRule.cpp
    css/CSSLineBoxContainValue.cpp
    css/CSSMediaRule.cpp
    css/CSSNamedImageValue.cpp
    css/CSSOMUtils.cpp
    css/CSSPageRule.cpp
    css/CSSParser.cpp
    css/CSSParserValues.cpp
    css/CSSPrimitiveValue.cpp
    css/CSSProperty.cpp
    css/CSSPropertySourceData.cpp
    css/CSSReflectValue.cpp
    css/CSSRevertValue.cpp
    css/CSSRule.cpp
    css/CSSRuleList.cpp
    css/CSSSegmentedFontFace.cpp
    css/CSSSelector.cpp
    css/CSSSelectorList.cpp
    css/CSSShadowValue.cpp
    css/CSSStyleRule.cpp
    css/CSSStyleSheet.cpp
    css/CSSSupportsRule.cpp
    css/CSSTimingFunctionValue.cpp
    css/CSSToLengthConversionData.cpp
    css/CSSToStyleMap.cpp
    css/CSSUnicodeRangeValue.cpp
    css/CSSUnsetValue.cpp
    css/CSSValue.cpp
    css/CSSValueList.cpp
    css/CSSValuePool.cpp
    css/CSSVariableDependentValue.cpp
    css/CSSVariableValue.cpp
    css/DOMWindowCSS.cpp
    css/DocumentRuleSets.cpp
    css/ElementRuleCollector.cpp
    css/FontVariantBuilder.cpp
    css/InspectorCSSOMWrappers.cpp
    css/LengthFunctions.cpp
    css/MediaFeatureNames.cpp
    css/MediaList.cpp
    css/MediaQuery.cpp
    css/MediaQueryEvaluator.cpp
    css/MediaQueryExp.cpp
    css/MediaQueryList.cpp
    css/MediaQueryMatcher.cpp
    css/PageRuleCollector.cpp
    css/PropertySetCSSStyleDeclaration.cpp
    css/RGBColor.cpp
    css/RuleFeature.cpp
    css/RuleSet.cpp
    css/SVGCSSComputedStyleDeclaration.cpp
    css/SVGCSSParser.cpp
    css/SelectorChecker.cpp
    css/SelectorFilter.cpp
    css/SourceSizeList.cpp
    css/StyleInvalidationAnalysis.cpp
    css/StyleMedia.cpp
    css/StyleProperties.cpp
    css/StylePropertyShorthand.cpp
    css/StyleResolver.cpp
    css/StyleRule.cpp
    css/StyleRuleImport.cpp
    css/StyleSheet.cpp
    css/StyleSheetContents.cpp
    css/StyleSheetList.cpp
    css/TransformFunctions.cpp
    css/ViewportStyleResolver.cpp
    css/WebKitCSSFilterValue.cpp
    css/WebKitCSSMatrix.cpp
    css/WebKitCSSRegionRule.cpp
    css/WebKitCSSTransformValue.cpp
    css/WebKitCSSViewportRule.cpp

    cssjit/SelectorCompiler.cpp

    dom/ActiveDOMCallbackMicrotask.cpp
    dom/ActiveDOMObject.cpp
    dom/AnimationEvent.cpp
    dom/Attr.cpp
    dom/AuthorStyleSheets.cpp
    dom/BeforeTextInsertedEvent.cpp
    dom/BeforeUnloadEvent.cpp
    dom/CDATASection.cpp
    dom/CharacterData.cpp
    dom/CheckedRadioButtons.cpp
    dom/ChildListMutationScope.cpp
    dom/ChildNodeList.cpp
    dom/ClassCollection.cpp
    dom/ClientRect.cpp
    dom/ClientRectList.cpp
    dom/ClipboardEvent.cpp
    dom/CollectionIndexCache.cpp
    dom/Comment.cpp
    dom/ComposedTreeIterator.cpp
    dom/CompositionEvent.cpp
    dom/ContainerNode.cpp
    dom/ContainerNodeAlgorithms.cpp
    dom/ContextDestructionObserver.cpp
    dom/CustomElementDefinitions.cpp
    dom/CustomEvent.cpp
    dom/DOMCoreException.cpp
    dom/DOMError.cpp
    dom/DOMImplementation.cpp
    dom/DOMNamedFlowCollection.cpp
    dom/DOMStringList.cpp
    dom/DataTransfer.cpp
    dom/DataTransferItem.cpp
    dom/DatasetDOMStringMap.cpp
    dom/DecodedDataDocumentParser.cpp
    dom/DeviceMotionController.cpp
    dom/DeviceMotionData.cpp
    dom/DeviceMotionEvent.cpp
    dom/DeviceOrientationController.cpp
    dom/DeviceOrientationData.cpp
    dom/DeviceOrientationEvent.cpp
    dom/Document.cpp
    dom/DocumentEventQueue.cpp
    dom/DocumentFragment.cpp
    dom/DocumentMarker.cpp
    dom/DocumentMarkerController.cpp
    dom/DocumentOrderedMap.cpp
    dom/DocumentParser.cpp
    dom/DocumentSharedObjectPool.cpp
    dom/DocumentType.cpp
    dom/Element.cpp
    dom/ElementData.cpp
    dom/ElementRareData.cpp
    dom/EntityReference.cpp
    dom/ErrorEvent.cpp
    dom/Event.cpp
    dom/EventContext.cpp
    dom/EventDispatcher.cpp
    dom/EventListenerMap.cpp
    dom/EventNames.cpp
    dom/EventPath.cpp
    dom/EventTarget.cpp
    dom/ExceptionBase.cpp
    dom/ExceptionCodePlaceholder.cpp
    dom/ExtensionStyleSheets.cpp
    dom/FocusEvent.cpp
    dom/GenericEventQueue.cpp
    dom/IdTargetObserver.cpp
    dom/IdTargetObserverRegistry.cpp
    dom/InlineStyleSheetOwner.cpp
    dom/KeyboardEvent.cpp
    dom/LifecycleCallbackQueue.cpp
    dom/LiveNodeList.cpp
    dom/MessageChannel.cpp
    dom/MessageEvent.cpp
    dom/MessagePort.cpp
    dom/MessagePortChannel.cpp
    dom/Microtasks.cpp
    dom/MouseEvent.cpp
    dom/MouseRelatedEvent.cpp
    dom/MutationEvent.cpp
    dom/MutationObserver.cpp
    dom/MutationObserverInterestGroup.cpp
    dom/MutationObserverRegistration.cpp
    dom/MutationRecord.cpp
    dom/NameNodeList.cpp
    dom/NamedFlowCollection.cpp
    dom/NamedNodeMap.cpp
    dom/NativeNodeFilter.cpp
    dom/Node.cpp
    dom/NodeFilterCondition.cpp
    dom/NodeIterator.cpp
    dom/NodeOrString.cpp
    dom/NodeRareData.cpp
    dom/NodeTraversal.cpp
    dom/OverflowEvent.cpp
    dom/PageTransitionEvent.cpp
    dom/PendingScript.cpp
    dom/PopStateEvent.cpp
    dom/Position.cpp
    dom/PositionIterator.cpp
    dom/ProcessingInstruction.cpp
    dom/ProgressEvent.cpp
    dom/PseudoElement.cpp
    dom/QualifiedName.cpp
    dom/Range.cpp
    dom/RegisteredEventListener.cpp
    dom/ScopedEventQueue.cpp
    dom/ScriptElement.cpp
    dom/ScriptExecutionContext.cpp
    dom/ScriptRunner.cpp
    dom/ScriptableDocumentParser.cpp
    dom/ScriptedAnimationController.cpp
    dom/SecurityContext.cpp
    dom/SecurityOriginPolicy.cpp
    dom/SelectorQuery.cpp
    dom/ShadowRoot.cpp
    dom/SimulatedClick.cpp
    dom/SlotAssignment.cpp
    dom/SpaceSplitString.cpp
    dom/StaticNodeList.cpp
    dom/StringCallback.cpp
    dom/StyledElement.cpp
    dom/TagCollection.cpp
    dom/Text.cpp
    dom/TextEvent.cpp
    dom/TextNodeTraversal.cpp
    dom/Touch.cpp
    dom/TouchEvent.cpp
    dom/TouchList.cpp
    dom/TransformSourceLibxslt.cpp
    dom/TransitionEvent.cpp
    dom/Traversal.cpp
    dom/TreeScope.cpp
    dom/TreeScopeAdopter.cpp
    dom/TreeWalker.cpp
    dom/UIEvent.cpp
    dom/UIEventWithKeyState.cpp
    dom/UserActionElementSet.cpp
    dom/UserGestureIndicator.cpp
    dom/UserTypingGestureIndicator.cpp
    dom/ViewportArguments.cpp
    dom/VisitedLinkState.cpp
    dom/WebKitAnimationEvent.cpp
    dom/WebKitNamedFlow.cpp
    dom/WebKitTransitionEvent.cpp
    dom/WheelEvent.cpp

    dom/default/PlatformMessagePortChannel.cpp

    editing/AlternativeTextController.cpp
    editing/AppendNodeCommand.cpp
    editing/ApplyBlockElementCommand.cpp
    editing/ApplyStyleCommand.cpp
    editing/BreakBlockquoteCommand.cpp
    editing/CompositeEditCommand.cpp
    editing/CreateLinkCommand.cpp
    editing/DeleteFromTextNodeCommand.cpp
    editing/DeleteSelectionCommand.cpp
    editing/DictationAlternative.cpp
    editing/DictationCommand.cpp
    editing/EditCommand.cpp
    editing/EditingStyle.cpp
    editing/Editor.cpp
    editing/EditorCommand.cpp
    editing/FormatBlockCommand.cpp
    editing/FrameSelection.cpp
    editing/HTMLInterchange.cpp
    editing/IndentOutdentCommand.cpp
    editing/InsertIntoTextNodeCommand.cpp
    editing/InsertLineBreakCommand.cpp
    editing/InsertListCommand.cpp
    editing/InsertNodeBeforeCommand.cpp
    editing/InsertParagraphSeparatorCommand.cpp
    editing/InsertTextCommand.cpp
    editing/MarkupAccumulator.cpp
    editing/MergeIdenticalElementsCommand.cpp
    editing/ModifySelectionListLevel.cpp
    editing/MoveSelectionCommand.cpp
    editing/RemoveCSSPropertyCommand.cpp
    editing/RemoveFormatCommand.cpp
    editing/RemoveNodeCommand.cpp
    editing/RemoveNodePreservingChildrenCommand.cpp
    editing/RenderedPosition.cpp
    editing/ReplaceDeleteFromTextNodeCommand.cpp
    editing/ReplaceInsertIntoTextNodeCommand.cpp
    editing/ReplaceNodeWithSpanCommand.cpp
    editing/ReplaceSelectionCommand.cpp
    editing/SetNodeAttributeCommand.cpp
    editing/SetSelectionCommand.cpp
    editing/SimplifyMarkupCommand.cpp
    editing/SmartReplace.cpp
    editing/SpellChecker.cpp
    editing/SpellingCorrectionCommand.cpp
    editing/SplitElementCommand.cpp
    editing/SplitTextNodeCommand.cpp
    editing/SplitTextNodeContainingElementCommand.cpp
    editing/TextCheckingHelper.cpp
    editing/TextInsertionBaseCommand.cpp
    editing/TextIterator.cpp
    editing/TypingCommand.cpp
    editing/UnlinkCommand.cpp
    editing/VisiblePosition.cpp
    editing/VisibleSelection.cpp
    editing/VisibleUnits.cpp
    editing/WrapContentsInDummySpanCommand.cpp
    editing/htmlediting.cpp
    editing/markup.cpp

    fileapi/AsyncFileStream.cpp
    fileapi/Blob.cpp
    fileapi/BlobURL.cpp
    fileapi/File.cpp
    fileapi/FileException.cpp
    fileapi/FileList.cpp
    fileapi/FileReader.cpp
    fileapi/FileReaderLoader.cpp
    fileapi/FileReaderSync.cpp
    fileapi/ThreadableBlobRegistry.cpp
    fileapi/WebKitBlobBuilder.cpp

    history/BackForwardController.cpp
    history/BackForwardList.cpp
    history/CachedFrame.cpp
    history/CachedPage.cpp
    history/HistoryItem.cpp
    history/PageCache.cpp

    html/AttributeDOMTokenList.cpp
    html/Autofill.cpp
    html/BaseButtonInputType.cpp
    html/BaseCheckableInputType.cpp
    html/BaseChooserOnlyDateAndTimeInputType.cpp
    html/BaseClickableWithKeyInputType.cpp
    html/BaseDateAndTimeInputType.cpp
    html/BaseTextInputType.cpp
    html/ButtonInputType.cpp
    html/CheckboxInputType.cpp
    html/ColorInputType.cpp
    html/DOMFormData.cpp
    html/DOMTokenList.cpp
    html/DOMURL.cpp
    html/DateInputType.cpp
    html/DateTimeInputType.cpp
    html/DateTimeLocalInputType.cpp
    html/EmailInputType.cpp
    html/FTPDirectoryDocument.cpp
    html/FileInputType.cpp
    html/FormAssociatedElement.cpp
    html/FormController.cpp
    html/FormDataList.cpp
    html/GenericCachedHTMLCollection.cpp
    html/HTMLAllCollection.cpp
    html/HTMLAnchorElement.cpp
    html/HTMLAppletElement.cpp
    html/HTMLAreaElement.cpp
    html/HTMLAttachmentElement.cpp
    html/HTMLAudioElement.cpp
    html/HTMLBRElement.cpp
    html/HTMLBaseElement.cpp
    html/HTMLBaseFontElement.cpp
    html/HTMLBodyElement.cpp
    html/HTMLButtonElement.cpp
    html/HTMLCanvasElement.cpp
    html/HTMLCollection.cpp
    html/HTMLDListElement.cpp
    html/HTMLDataElement.cpp
    html/HTMLDataListElement.cpp
    html/HTMLDetailsElement.cpp
    html/HTMLDirectoryElement.cpp
    html/HTMLDivElement.cpp
    html/HTMLDocument.cpp
    html/HTMLElement.cpp
    html/HTMLEmbedElement.cpp
    html/HTMLFieldSetElement.cpp
    html/HTMLFontElement.cpp
    html/HTMLFormControlElement.cpp
    html/HTMLFormControlElementWithState.cpp
    html/HTMLFormControlsCollection.cpp
    html/HTMLFormElement.cpp
    html/HTMLFrameElement.cpp
    html/HTMLFrameElementBase.cpp
    html/HTMLFrameOwnerElement.cpp
    html/HTMLFrameSetElement.cpp
    html/HTMLHRElement.cpp
    html/HTMLHeadElement.cpp
    html/HTMLHeadingElement.cpp
    html/HTMLHtmlElement.cpp
    html/HTMLIFrameElement.cpp
    html/HTMLImageElement.cpp
    html/HTMLImageLoader.cpp
    html/HTMLInputElement.cpp
    html/HTMLKeygenElement.cpp
    html/HTMLLIElement.cpp
    html/HTMLLabelElement.cpp
    html/HTMLLegendElement.cpp
    html/HTMLLinkElement.cpp
    html/HTMLMapElement.cpp
    html/HTMLMarqueeElement.cpp
    html/HTMLMediaElement.cpp
    html/HTMLMenuElement.cpp
    html/HTMLMetaElement.cpp
    html/HTMLMeterElement.cpp
    html/HTMLModElement.cpp
    html/HTMLNameCollection.cpp
    html/HTMLOListElement.cpp
    html/HTMLObjectElement.cpp
    html/HTMLOptGroupElement.cpp
    html/HTMLOptionElement.cpp
    html/HTMLOptionsCollection.cpp
    html/HTMLOutputElement.cpp
    html/HTMLParagraphElement.cpp
    html/HTMLParamElement.cpp
    html/HTMLPictureElement.cpp
    html/HTMLPlugInElement.cpp
    html/HTMLPlugInImageElement.cpp
    html/HTMLPreElement.cpp
    html/HTMLProgressElement.cpp
    html/HTMLQuoteElement.cpp
    html/HTMLScriptElement.cpp
    html/HTMLSelectElement.cpp
    html/HTMLSlotElement.cpp
    html/HTMLSourceElement.cpp
    html/HTMLSpanElement.cpp
    html/HTMLStyleElement.cpp
    html/HTMLSummaryElement.cpp
    html/HTMLTableCaptionElement.cpp
    html/HTMLTableCellElement.cpp
    html/HTMLTableColElement.cpp
    html/HTMLTableElement.cpp
    html/HTMLTableHeaderCellElement.cpp
    html/HTMLTablePartElement.cpp
    html/HTMLTableRowElement.cpp
    html/HTMLTableRowsCollection.cpp
    html/HTMLTableSectionElement.cpp
    html/HTMLTemplateElement.cpp
    html/HTMLTextAreaElement.cpp
    html/HTMLTextFormControlElement.cpp
    html/HTMLTimeElement.cpp
    html/HTMLTitleElement.cpp
    html/HTMLTrackElement.cpp
    html/HTMLUListElement.cpp
    html/HTMLVideoElement.cpp
    html/HTMLWBRElement.cpp
    html/HiddenInputType.cpp
    html/ImageData.cpp
    html/ImageDocument.cpp
    html/ImageInputType.cpp
    html/InputType.cpp
    html/InputTypeNames.cpp
    html/LabelableElement.cpp
    html/LabelsNodeList.cpp
    html/LinkRelAttribute.cpp
    html/MediaController.cpp
    html/MediaDocument.cpp
    html/MediaElementSession.cpp
    html/MediaFragmentURIParser.cpp
    html/MonthInputType.cpp
    html/NumberInputType.cpp
    html/PasswordInputType.cpp
    html/PluginDocument.cpp
    html/PublicURLManager.cpp
    html/RadioInputType.cpp
    html/RadioNodeList.cpp
    html/RangeInputType.cpp
    html/ResetInputType.cpp
    html/RubyElement.cpp
    html/RubyTextElement.cpp
    html/SearchInputType.cpp
    html/StepRange.cpp
    html/SubmitInputType.cpp
    html/TelephoneInputType.cpp
    html/TextDocument.cpp
    html/TextFieldInputType.cpp
    html/TextInputType.cpp
    html/TimeInputType.cpp
    html/TimeRanges.cpp
    html/TypeAhead.cpp
    html/URLInputType.cpp
    html/ValidationMessage.cpp
    html/WeekInputType.cpp

    html/canvas/ANGLEInstancedArrays.cpp
    html/canvas/CanvasContextAttributes.cpp
    html/canvas/CanvasGradient.cpp
    html/canvas/CanvasPathMethods.cpp
    html/canvas/CanvasPattern.cpp
    html/canvas/CanvasProxy.cpp
    html/canvas/CanvasRenderingContext.cpp
    html/canvas/CanvasRenderingContext2D.cpp
    html/canvas/CanvasStyle.cpp
    html/canvas/DOMPath.cpp
    html/canvas/EXTBlendMinMax.cpp
    html/canvas/EXTFragDepth.cpp
    html/canvas/EXTShaderTextureLOD.cpp
    html/canvas/EXTTextureFilterAnisotropic.cpp
    html/canvas/EXTsRGB.cpp
    html/canvas/OESElementIndexUint.cpp
    html/canvas/OESStandardDerivatives.cpp
    html/canvas/OESTextureFloat.cpp
    html/canvas/OESTextureFloatLinear.cpp
    html/canvas/OESTextureHalfFloat.cpp
    html/canvas/OESTextureHalfFloatLinear.cpp
    html/canvas/OESVertexArrayObject.cpp
    html/canvas/WebGL2RenderingContext.cpp
    html/canvas/WebGLBuffer.cpp
    html/canvas/WebGLCompressedTextureATC.cpp
    html/canvas/WebGLCompressedTexturePVRTC.cpp
    html/canvas/WebGLCompressedTextureS3TC.cpp
    html/canvas/WebGLContextAttributes.cpp
    html/canvas/WebGLContextEvent.cpp
    html/canvas/WebGLContextGroup.cpp
    html/canvas/WebGLContextObject.cpp
    html/canvas/WebGLDebugRendererInfo.cpp
    html/canvas/WebGLDebugShaders.cpp
    html/canvas/WebGLDepthTexture.cpp
    html/canvas/WebGLDrawBuffers.cpp
    html/canvas/WebGLExtension.cpp
    html/canvas/WebGLFramebuffer.cpp
    html/canvas/WebGLGetInfo.cpp
    html/canvas/WebGLLoseContext.cpp
    html/canvas/WebGLObject.cpp
    html/canvas/WebGLProgram.cpp
    html/canvas/WebGLQuery.cpp
    html/canvas/WebGLRenderbuffer.cpp
    html/canvas/WebGLRenderingContext.cpp
    html/canvas/WebGLRenderingContextBase.cpp
    html/canvas/WebGLSampler.cpp
    html/canvas/WebGLShader.cpp
    html/canvas/WebGLShaderPrecisionFormat.cpp
    html/canvas/WebGLSharedObject.cpp
    html/canvas/WebGLSync.cpp
    html/canvas/WebGLTexture.cpp
    html/canvas/WebGLTransformFeedback.cpp
    html/canvas/WebGLUniformLocation.cpp
    html/canvas/WebGLVertexArrayObject.cpp
    html/canvas/WebGLVertexArrayObjectBase.cpp
    html/canvas/WebGLVertexArrayObjectOES.cpp

    html/forms/FileIconLoader.cpp

    html/parser/CSSPreloadScanner.cpp
    html/parser/HTMLConstructionSite.cpp
    html/parser/HTMLDocumentParser.cpp
    html/parser/HTMLElementStack.cpp
    html/parser/HTMLEntityParser.cpp
    html/parser/HTMLEntitySearch.cpp
    html/parser/HTMLFormattingElementList.cpp
    html/parser/HTMLMetaCharsetParser.cpp
    html/parser/HTMLParserIdioms.cpp
    html/parser/HTMLParserOptions.cpp
    html/parser/HTMLParserScheduler.cpp
    html/parser/HTMLPreloadScanner.cpp
    html/parser/HTMLResourcePreloader.cpp
    html/parser/HTMLScriptRunner.cpp
    html/parser/HTMLSourceTracker.cpp
    html/parser/HTMLSrcsetParser.cpp
    html/parser/HTMLTokenizer.cpp
    html/parser/HTMLTreeBuilder.cpp
    html/parser/TextDocumentParser.cpp
    html/parser/XSSAuditor.cpp
    html/parser/XSSAuditorDelegate.cpp

    html/shadow/AutoFillButtonElement.cpp
    html/shadow/DetailsMarkerControl.cpp
    html/shadow/MediaControlElementTypes.cpp
    html/shadow/MediaControlElements.cpp
    html/shadow/MediaControls.cpp
    html/shadow/MeterShadowElement.cpp
    html/shadow/ProgressShadowElement.cpp
    html/shadow/SliderThumbElement.cpp
    html/shadow/SpinButtonElement.cpp
    html/shadow/TextControlInnerElements.cpp

    inspector/CommandLineAPIHost.cpp
    inspector/CommandLineAPIModule.cpp
    inspector/DOMEditor.cpp
    inspector/DOMPatchSupport.cpp
    inspector/InspectorApplicationCacheAgent.cpp
    inspector/InspectorCSSAgent.cpp
    inspector/InspectorClient.cpp
    inspector/InspectorController.cpp
    inspector/InspectorDOMAgent.cpp
    inspector/InspectorDOMDebuggerAgent.cpp
    inspector/InspectorDOMStorageAgent.cpp
    inspector/InspectorDatabaseAgent.cpp
    inspector/InspectorDatabaseResource.cpp
    inspector/InspectorFrontendClientLocal.cpp
    inspector/InspectorFrontendHost.cpp
    inspector/InspectorHistory.cpp
    inspector/InspectorIndexedDBAgent.cpp
    inspector/InspectorInstrumentation.cpp
    inspector/InspectorInstrumentationCookie.cpp
    inspector/InspectorLayerTreeAgent.cpp
    inspector/InspectorMemoryAgent.cpp
    inspector/InspectorNetworkAgent.cpp
    inspector/InspectorNodeFinder.cpp
    inspector/InspectorOverlay.cpp
    inspector/InspectorPageAgent.cpp
    inspector/InspectorStyleSheet.cpp
    inspector/InspectorTimelineAgent.cpp
    inspector/InstrumentingAgents.cpp
    inspector/NetworkResourcesData.cpp
    inspector/PageConsoleAgent.cpp
    inspector/PageDebuggerAgent.cpp
    inspector/PageRuntimeAgent.cpp
    inspector/PageScriptDebugServer.cpp
    inspector/TimelineRecordFactory.cpp
    inspector/WebConsoleAgent.cpp
    inspector/WebDebuggerAgent.cpp
    inspector/WebInjectedScriptHost.cpp
    inspector/WebInjectedScriptManager.cpp

    loader/ContentFilter.cpp
    loader/CookieJar.cpp
    loader/CrossOriginAccessControl.cpp
    loader/CrossOriginPreflightResultCache.cpp
    loader/DocumentLoadTiming.cpp
    loader/DocumentLoader.cpp
    loader/DocumentThreadableLoader.cpp
    loader/DocumentWriter.cpp
    loader/EmptyClients.cpp
    loader/FTPDirectoryParser.cpp
    loader/FormState.cpp
    loader/FormSubmission.cpp
    loader/FrameLoadRequest.cpp
    loader/FrameLoader.cpp
    loader/FrameLoaderStateMachine.cpp
    loader/HistoryController.cpp
    loader/ImageLoader.cpp
    loader/LinkLoader.cpp
    loader/LoaderStrategy.cpp
    loader/MediaResourceLoader.cpp
    loader/MixedContentChecker.cpp
    loader/NavigationAction.cpp
    loader/NavigationScheduler.cpp
    loader/NetscapePlugInStreamLoader.cpp
    loader/PingLoader.cpp
    loader/PolicyCallback.cpp
    loader/PolicyChecker.cpp
    loader/ProgressTracker.cpp
    loader/ResourceLoadNotifier.cpp
    loader/ResourceLoadObserver.cpp
    loader/ResourceLoadStatistics.cpp
    loader/ResourceLoadStatisticsStore.cpp
    loader/ResourceLoader.cpp
    loader/SinkDocument.cpp
    loader/SubframeLoader.cpp
    loader/SubresourceLoader.cpp
    loader/TextResourceDecoder.cpp
    loader/TextTrackLoader.cpp
    loader/ThreadableLoader.cpp
    loader/WorkerThreadableLoader.cpp

    loader/appcache/ApplicationCache.cpp
    loader/appcache/ApplicationCacheGroup.cpp
    loader/appcache/ApplicationCacheHost.cpp
    loader/appcache/ApplicationCacheResource.cpp
    loader/appcache/ApplicationCacheStorage.cpp
    loader/appcache/DOMApplicationCache.cpp
    loader/appcache/ManifestParser.cpp

    loader/archive/Archive.cpp
    loader/archive/ArchiveFactory.cpp
    loader/archive/ArchiveResource.cpp
    loader/archive/ArchiveResourceCollection.cpp

    loader/archive/mhtml/MHTMLArchive.cpp
    loader/archive/mhtml/MHTMLParser.cpp

    loader/cache/CachedCSSStyleSheet.cpp
    loader/cache/CachedFont.cpp
    loader/cache/CachedImage.cpp
    loader/cache/CachedRawResource.cpp
    loader/cache/CachedResource.cpp
    loader/cache/CachedResourceHandle.cpp
    loader/cache/CachedResourceLoader.cpp
    loader/cache/CachedResourceRequest.cpp
    loader/cache/CachedResourceRequestInitiators.cpp
    loader/cache/CachedSVGDocument.cpp
    loader/cache/CachedSVGDocumentReference.cpp
    loader/cache/CachedSVGFont.cpp
    loader/cache/CachedScript.cpp
    loader/cache/CachedXSLStyleSheet.cpp
    loader/cache/MemoryCache.cpp

    loader/icon/IconController.cpp
    loader/icon/IconDatabase.cpp
    loader/icon/IconDatabaseBase.cpp
    loader/icon/IconLoader.cpp
    loader/icon/IconRecord.cpp
    loader/icon/PageURLRecord.cpp

    mathml/MathMLElement.cpp
    mathml/MathMLInlineContainerElement.cpp
    mathml/MathMLMathElement.cpp
    mathml/MathMLMencloseElement.cpp
    mathml/MathMLSelectElement.cpp
    mathml/MathMLTextElement.cpp

    page/AutoscrollController.cpp
    page/BarProp.cpp
    page/CaptionUserPreferences.cpp
    page/Chrome.cpp
    page/ContextMenuContext.cpp
    page/ContextMenuController.cpp
    page/Crypto.cpp
    page/DOMSelection.cpp
    page/DOMTimer.cpp
    page/DOMWindow.cpp
    page/DOMWindowExtension.cpp
    page/DOMWindowProperty.cpp
    page/DatabaseProvider.cpp
    page/DebugPageOverlays.cpp
    page/DeviceController.cpp
    page/DiagnosticLoggingKeys.cpp
    page/DragController.cpp
    page/EventHandler.cpp
    page/EventSource.cpp
    page/FocusController.cpp
    page/Frame.cpp
    page/FrameDestructionObserver.cpp
    page/FrameSnapshotting.cpp
    page/FrameTree.cpp
    page/FrameView.cpp
    page/History.cpp
    page/Location.cpp
    page/MainFrame.cpp
    page/MouseEventWithHitTestResults.cpp
    page/Navigator.cpp
    page/NavigatorBase.cpp
    page/OriginAccessEntry.cpp
    page/Page.cpp
    page/PageConfiguration.cpp
    page/PageConsoleClient.cpp
    page/PageGroup.cpp
    page/PageGroupLoadDeferrer.cpp
    page/PageOverlay.cpp
    page/PageOverlayController.cpp
    page/PageSerializer.cpp
    page/PageThrottler.cpp
    page/PageVisibilityState.cpp
    page/Performance.cpp
    page/PerformanceEntry.cpp
    page/PerformanceEntryList.cpp
    page/PerformanceNavigation.cpp
    page/PerformanceResourceTiming.cpp
    page/PerformanceTiming.cpp
    page/PerformanceUserTiming.cpp
    page/PointerLockController.cpp
    page/PrintContext.cpp
    page/ResourceUsageData.cpp
    page/ResourceUsageOverlay.cpp
    page/ResourceUsageThread.cpp
    page/Screen.cpp
    page/SecurityOrigin.cpp
    page/SecurityOriginData.cpp
    page/SecurityPolicy.cpp
    page/Settings.cpp
    page/SpatialNavigation.cpp
    page/SuspendableTimer.cpp
    page/TextIndicator.cpp
    page/UserContentController.cpp
    page/UserContentURLPattern.cpp
    page/VisitedLinkStore.cpp
    page/WheelEventDeltaFilter.cpp
    page/WheelEventTestTrigger.cpp
    page/WindowFeatures.cpp
    page/WindowFocusAllowedIndicator.cpp
    page/WorkerNavigator.cpp

    page/animation/AnimationBase.cpp
    page/animation/AnimationController.cpp
    page/animation/CSSPropertyAnimation.cpp
    page/animation/CompositeAnimation.cpp
    page/animation/ImplicitAnimation.cpp
    page/animation/KeyframeAnimation.cpp

    page/csp/ContentSecurityPolicy.cpp
    page/csp/ContentSecurityPolicyDirectiveList.cpp
    page/csp/ContentSecurityPolicyMediaListDirective.cpp
    page/csp/ContentSecurityPolicyResponseHeaders.cpp
    page/csp/ContentSecurityPolicySource.cpp
    page/csp/ContentSecurityPolicySourceList.cpp
    page/csp/ContentSecurityPolicySourceListDirective.cpp

    page/scrolling/AxisScrollSnapOffsets.cpp
    page/scrolling/ScrollLatchingState.cpp
    page/scrolling/ScrollingConstraints.cpp
    page/scrolling/ScrollingCoordinator.cpp
    page/scrolling/ScrollingStateFixedNode.cpp
    page/scrolling/ScrollingStateFrameScrollingNode.cpp
    page/scrolling/ScrollingStateNode.cpp
    page/scrolling/ScrollingStateOverflowScrollingNode.cpp
    page/scrolling/ScrollingStateScrollingNode.cpp
    page/scrolling/ScrollingStateStickyNode.cpp
    page/scrolling/ScrollingStateTree.cpp
    page/scrolling/ScrollingThread.cpp
    page/scrolling/ScrollingTree.cpp
    page/scrolling/ScrollingTreeFrameScrollingNode.cpp
    page/scrolling/ScrollingTreeNode.cpp
    page/scrolling/ScrollingTreeOverflowScrollingNode.cpp
    page/scrolling/ScrollingTreeScrollingNode.cpp
    page/scrolling/ThreadedScrollingTree.cpp

    platform/CalculationValue.cpp
    platform/Clock.cpp
    platform/ClockGeneric.cpp
    platform/ContentType.cpp
    platform/ContextMenu.cpp
    platform/ContextMenuItem.cpp
    platform/CrossThreadCopier.cpp
    platform/Cursor.cpp
    platform/DateComponents.cpp
    platform/Decimal.cpp
    platform/DisplaySleepDisabler.cpp
    platform/DragData.cpp
    platform/DragImage.cpp
    platform/FileChooser.cpp
    platform/FileStream.cpp
    platform/FileSystem.cpp
    platform/Language.cpp
    platform/Length.cpp
    platform/LengthPoint.cpp
    platform/LengthSize.cpp
    platform/LinkHash.cpp
    platform/Logging.cpp
    platform/MIMETypeRegistry.cpp
    platform/MainThreadSharedTimer.cpp
    platform/MemoryPressureHandler.cpp
    platform/NotImplemented.cpp
    platform/PlatformEvent.cpp
    platform/PlatformSpeechSynthesisUtterance.cpp
    platform/PlatformSpeechSynthesisVoice.cpp
    platform/PlatformSpeechSynthesizer.cpp
    platform/PlatformStrategies.cpp
    platform/RemoteCommandListener.cpp
    platform/SchemeRegistry.cpp
    platform/ScrollAnimator.cpp
    platform/ScrollView.cpp
    platform/ScrollableArea.cpp
    platform/Scrollbar.cpp
    platform/ScrollbarTheme.cpp
    platform/ScrollbarThemeComposite.cpp
    platform/SharedBuffer.cpp
    platform/SharedBufferChunkReader.cpp
    platform/SystemSleepListener.cpp
    platform/Theme.cpp
    platform/ThreadGlobalData.cpp
    platform/ThreadTimers.cpp
    platform/Timer.cpp
    platform/URL.cpp
    platform/UUID.cpp
    platform/UserActivity.cpp
    platform/Widget.cpp

    platform/animation/Animation.cpp
    platform/animation/AnimationList.cpp
    platform/animation/TimingFunction.cpp

    platform/audio/AudioBus.cpp
    platform/audio/AudioChannel.cpp
    platform/audio/AudioDSPKernelProcessor.cpp
    platform/audio/AudioFIFO.cpp
    platform/audio/AudioHardwareListener.cpp
    platform/audio/AudioPullFIFO.cpp
    platform/audio/AudioResampler.cpp
    platform/audio/AudioResamplerKernel.cpp
    platform/audio/AudioUtilities.cpp
    platform/audio/Biquad.cpp
    platform/audio/Cone.cpp
    platform/audio/DirectConvolver.cpp
    platform/audio/Distance.cpp
    platform/audio/DownSampler.cpp
    platform/audio/DynamicsCompressor.cpp
    platform/audio/DynamicsCompressorKernel.cpp
    platform/audio/EqualPowerPanner.cpp
    platform/audio/FFTConvolver.cpp
    platform/audio/FFTFrame.cpp
    platform/audio/HRTFDatabase.cpp
    platform/audio/HRTFDatabaseLoader.cpp
    platform/audio/HRTFElevation.cpp
    platform/audio/HRTFKernel.cpp
    platform/audio/HRTFPanner.cpp
    platform/audio/MultiChannelResampler.cpp
    platform/audio/Panner.cpp
    platform/audio/PlatformMediaSession.cpp
    platform/audio/PlatformMediaSessionManager.cpp
    platform/audio/Reverb.cpp
    platform/audio/ReverbAccumulationBuffer.cpp
    platform/audio/ReverbConvolver.cpp
    platform/audio/ReverbConvolverStage.cpp
    platform/audio/ReverbInputBuffer.cpp
    platform/audio/SincResampler.cpp
    platform/audio/UpSampler.cpp
    platform/audio/VectorMath.cpp
    platform/audio/ZeroPole.cpp

    platform/graphics/BitmapImage.cpp
    platform/graphics/Color.cpp
    platform/graphics/CrossfadeGeneratedImage.cpp
    platform/graphics/DisplayRefreshMonitorClient.cpp
    platform/graphics/FloatPoint.cpp
    platform/graphics/FloatPoint3D.cpp
    platform/graphics/FloatPolygon.cpp
    platform/graphics/FloatQuad.cpp
    platform/graphics/FloatRect.cpp
    platform/graphics/FloatRoundedRect.cpp
    platform/graphics/FloatSize.cpp
    platform/graphics/Font.cpp
    platform/graphics/FontCache.cpp
    platform/graphics/FontCascade.cpp
    platform/graphics/FontCascadeFonts.cpp
    platform/graphics/FontDescription.cpp
    platform/graphics/FontFeatureSettings.cpp
    platform/graphics/FontGenericFamilies.cpp
    platform/graphics/FontRanges.cpp
    platform/graphics/GeneratedImage.cpp
    platform/graphics/GeometryUtilities.cpp
    platform/graphics/Gradient.cpp
    platform/graphics/GradientImage.cpp
    platform/graphics/GraphicsContext.cpp
    platform/graphics/GraphicsLayer.cpp
    platform/graphics/GraphicsLayerTransform.cpp
    platform/graphics/GraphicsLayerUpdater.cpp
    platform/graphics/GraphicsTypes.cpp
    platform/graphics/ISOVTTCue.cpp
    platform/graphics/Image.cpp
    platform/graphics/ImageBuffer.cpp
    platform/graphics/ImageOrientation.cpp
    platform/graphics/IntPoint.cpp
    platform/graphics/IntRect.cpp
    platform/graphics/IntSize.cpp
    platform/graphics/LayoutPoint.cpp
    platform/graphics/LayoutRect.cpp
    platform/graphics/LayoutSize.cpp
    platform/graphics/MediaPlayer.cpp
    platform/graphics/NamedImageGeneratedImage.cpp
    platform/graphics/Path.cpp
    platform/graphics/PathTraversalState.cpp
    platform/graphics/PathUtilities.cpp
    platform/graphics/Pattern.cpp
    platform/graphics/PlatformTimeRanges.cpp
    platform/graphics/Region.cpp
    platform/graphics/RoundedRect.cpp
    platform/graphics/SVGGlyph.cpp
    platform/graphics/ShadowBlur.cpp
    platform/graphics/StringTruncator.cpp
    platform/graphics/SurrogatePairAwareTextIterator.cpp
    platform/graphics/TextRun.cpp
    platform/graphics/WidthIterator.cpp

    platform/graphics/cpu/arm/filters/FELightingNEON.cpp

    platform/graphics/displaylists/DisplayList.cpp
    platform/graphics/displaylists/DisplayListItems.cpp
    platform/graphics/displaylists/DisplayListRecorder.cpp
    platform/graphics/displaylists/DisplayListReplayer.cpp

    platform/graphics/filters/DistantLightSource.cpp
    platform/graphics/filters/FEBlend.cpp
    platform/graphics/filters/FEColorMatrix.cpp
    platform/graphics/filters/FEComponentTransfer.cpp
    platform/graphics/filters/FEComposite.cpp
    platform/graphics/filters/FEConvolveMatrix.cpp
    platform/graphics/filters/FEDiffuseLighting.cpp
    platform/graphics/filters/FEDisplacementMap.cpp
    platform/graphics/filters/FEDropShadow.cpp
    platform/graphics/filters/FEFlood.cpp
    platform/graphics/filters/FEGaussianBlur.cpp
    platform/graphics/filters/FELighting.cpp
    platform/graphics/filters/FEMerge.cpp
    platform/graphics/filters/FEMorphology.cpp
    platform/graphics/filters/FEOffset.cpp
    platform/graphics/filters/FESpecularLighting.cpp
    platform/graphics/filters/FETile.cpp
    platform/graphics/filters/FETurbulence.cpp
    platform/graphics/filters/FilterEffect.cpp
    platform/graphics/filters/FilterOperation.cpp
    platform/graphics/filters/FilterOperations.cpp
    platform/graphics/filters/PointLightSource.cpp
    platform/graphics/filters/SourceAlpha.cpp
    platform/graphics/filters/SourceGraphic.cpp
    platform/graphics/filters/SpotLightSource.cpp

    platform/graphics/opentype/OpenTypeMathData.cpp

    platform/graphics/transforms/AffineTransform.cpp
    platform/graphics/transforms/Matrix3DTransformOperation.cpp
    platform/graphics/transforms/MatrixTransformOperation.cpp
    platform/graphics/transforms/PerspectiveTransformOperation.cpp
    platform/graphics/transforms/RotateTransformOperation.cpp
    platform/graphics/transforms/ScaleTransformOperation.cpp
    platform/graphics/transforms/SkewTransformOperation.cpp
    platform/graphics/transforms/TransformOperations.cpp
    platform/graphics/transforms/TransformState.cpp
    platform/graphics/transforms/TransformationMatrix.cpp
    platform/graphics/transforms/TranslateTransformOperation.cpp

    platform/mediastream/MediaEndpoint.cpp
    platform/mediastream/MediaEndpointConfiguration.cpp
    platform/mediastream/MediaStreamPrivate.cpp
    platform/mediastream/MediaStreamTrackPrivate.cpp
    platform/mediastream/RTCIceCandidateDescriptor.cpp
    platform/mediastream/RTCPeerConnectionHandler.cpp
    platform/mediastream/RTCSessionDescriptionDescriptor.cpp
    platform/mediastream/RealtimeMediaSource.cpp
    platform/mediastream/RealtimeMediaSourceCenter.cpp
    platform/mediastream/RealtimeMediaSourceSettings.cpp

    platform/mock/DeviceMotionClientMock.cpp
    platform/mock/DeviceOrientationClientMock.cpp
    platform/mock/GeolocationClientMock.cpp
    platform/mock/MediaConstraintsMock.cpp
    platform/mock/MockMediaEndpoint.cpp
    platform/mock/MockRealtimeAudioSource.cpp
    platform/mock/MockRealtimeMediaSource.cpp
    platform/mock/MockRealtimeMediaSourceCenter.cpp
    platform/mock/MockRealtimeVideoSource.cpp
    platform/mock/RTCDTMFSenderHandlerMock.cpp
    platform/mock/RTCDataChannelHandlerMock.cpp
    platform/mock/RTCNotifiersMock.cpp
    platform/mock/RTCPeerConnectionHandlerMock.cpp
    platform/mock/ScrollAnimatorMock.cpp
    platform/mock/ScrollbarThemeMock.cpp

    platform/network/AuthenticationChallengeBase.cpp
    platform/network/BlobData.cpp
    platform/network/BlobDataFileReference.cpp
    platform/network/BlobRegistry.cpp
    platform/network/BlobRegistryImpl.cpp
    platform/network/BlobResourceHandle.cpp
    platform/network/CacheValidation.cpp
    platform/network/CredentialBase.cpp
    platform/network/CredentialStorage.cpp
    platform/network/DNSResolveQueue.cpp
    platform/network/DataURL.cpp
    platform/network/DataURLDecoder.cpp
    platform/network/FormData.cpp
    platform/network/FormDataBuilder.cpp
    platform/network/HTTPHeaderMap.cpp
    platform/network/HTTPParsers.cpp
    platform/network/MIMEHeader.cpp
    platform/network/NetworkStateNotifier.cpp
    platform/network/ParsedContentRange.cpp
    platform/network/ParsedContentType.cpp
    platform/network/ProtectionSpaceBase.cpp
    platform/network/ProxyServer.cpp
    platform/network/ResourceErrorBase.cpp
    platform/network/ResourceHandle.cpp
    platform/network/ResourceHandleClient.cpp
    platform/network/ResourceRequestBase.cpp
    platform/network/ResourceResponseBase.cpp
    platform/network/SocketStreamHandleBase.cpp
    platform/network/SynchronousLoaderClient.cpp

    platform/sql/SQLValue.cpp
    platform/sql/SQLiteAuthorizer.cpp
    platform/sql/SQLiteDatabase.cpp
    platform/sql/SQLiteDatabaseTracker.cpp
    platform/sql/SQLiteFileSystem.cpp
    platform/sql/SQLiteStatement.cpp
    platform/sql/SQLiteTransaction.cpp

    platform/text/BidiContext.cpp
    platform/text/DateTimeFormat.cpp
    platform/text/LineEnding.cpp
    platform/text/LocaleToScriptMappingDefault.cpp
    platform/text/PlatformLocale.cpp
    platform/text/QuotedPrintable.cpp
    platform/text/SegmentedString.cpp
    platform/text/TextBoundaries.cpp
    platform/text/TextBreakIterator.cpp
    platform/text/TextCodec.cpp
    platform/text/TextCodecICU.cpp
    platform/text/TextCodecLatin1.cpp
    platform/text/TextCodecUTF16.cpp
    platform/text/TextCodecUTF8.cpp
    platform/text/TextCodecUserDefined.cpp
    platform/text/TextEncoding.cpp
    platform/text/TextEncodingDetectorICU.cpp
    platform/text/TextEncodingRegistry.cpp
    platform/text/TextStream.cpp

    platform/text/icu/UTextProvider.cpp
    platform/text/icu/UTextProviderLatin1.cpp
    platform/text/icu/UTextProviderUTF16.cpp

    plugins/DOMMimeType.cpp
    plugins/DOMMimeTypeArray.cpp
    plugins/DOMPlugin.cpp
    plugins/DOMPluginArray.cpp
    plugins/PluginData.cpp

    rendering/AutoTableLayout.cpp
    rendering/BidiRun.cpp
    rendering/BorderEdge.cpp
    rendering/ClipRect.cpp
    rendering/CounterNode.cpp
    rendering/EllipsisBox.cpp
    rendering/FilterEffectRenderer.cpp
    rendering/FixedTableLayout.cpp
    rendering/FloatingObjects.cpp
    rendering/FlowThreadController.cpp
    rendering/HitTestLocation.cpp
    rendering/HitTestResult.cpp
    rendering/HitTestingTransformState.cpp
    rendering/ImageQualityController.cpp
    rendering/InlineBox.cpp
    rendering/InlineElementBox.cpp
    rendering/InlineFlowBox.cpp
    rendering/InlineIterator.cpp
    rendering/InlineTextBox.cpp
    rendering/LayoutRepainter.cpp
    rendering/LayoutState.cpp
    rendering/OrderIterator.cpp
    rendering/PointerEventsHitRules.cpp
    rendering/RenderAttachment.cpp
    rendering/RenderBlock.cpp
    rendering/RenderBlockFlow.cpp
    rendering/RenderBlockLineLayout.cpp
    rendering/RenderBox.cpp
    rendering/RenderBoxModelObject.cpp
    rendering/RenderButton.cpp
    rendering/RenderCombineText.cpp
    rendering/RenderCounter.cpp
    rendering/RenderDeprecatedFlexibleBox.cpp
    rendering/RenderDetailsMarker.cpp
    rendering/RenderElement.cpp
    rendering/RenderEmbeddedObject.cpp
    rendering/RenderFieldset.cpp
    rendering/RenderFileUploadControl.cpp
    rendering/RenderFlexibleBox.cpp
    rendering/RenderFlowThread.cpp
    rendering/RenderFrame.cpp
    rendering/RenderFrameBase.cpp
    rendering/RenderFrameSet.cpp
    rendering/RenderFullScreen.cpp
    rendering/RenderGeometryMap.cpp
    rendering/RenderGrid.cpp
    rendering/RenderHTMLCanvas.cpp
    rendering/RenderIFrame.cpp
    rendering/RenderImage.cpp
    rendering/RenderImageResource.cpp
    rendering/RenderImageResourceStyleImage.cpp
    rendering/RenderInline.cpp
    rendering/RenderLayer.cpp
    rendering/RenderLayerBacking.cpp
    rendering/RenderLayerCompositor.cpp
    rendering/RenderLayerFilterInfo.cpp
    rendering/RenderLayerModelObject.cpp
    rendering/RenderLineBoxList.cpp
    rendering/RenderLineBreak.cpp
    rendering/RenderListBox.cpp
    rendering/RenderListItem.cpp
    rendering/RenderListMarker.cpp
    rendering/RenderMarquee.cpp
    rendering/RenderMedia.cpp
    rendering/RenderMediaControlElements.cpp
    rendering/RenderMediaControls.cpp
    rendering/RenderMenuList.cpp
    rendering/RenderMeter.cpp
    rendering/RenderMultiColumnFlowThread.cpp
    rendering/RenderMultiColumnSet.cpp
    rendering/RenderMultiColumnSpannerPlaceholder.cpp
    rendering/RenderNamedFlowFragment.cpp
    rendering/RenderNamedFlowThread.cpp
    rendering/RenderObject.cpp
    rendering/RenderProgress.cpp
    rendering/RenderQuote.cpp
    rendering/RenderRegion.cpp
    rendering/RenderRegionSet.cpp
    rendering/RenderReplaced.cpp
    rendering/RenderReplica.cpp
    rendering/RenderRuby.cpp
    rendering/RenderRubyBase.cpp
    rendering/RenderRubyRun.cpp
    rendering/RenderRubyText.cpp
    rendering/RenderScrollbar.cpp
    rendering/RenderScrollbarPart.cpp
    rendering/RenderScrollbarTheme.cpp
    rendering/RenderSearchField.cpp
    rendering/RenderSelectionInfo.cpp
    rendering/RenderSlider.cpp
    rendering/RenderSnapshottedPlugIn.cpp
    rendering/RenderTable.cpp
    rendering/RenderTableCaption.cpp
    rendering/RenderTableCell.cpp
    rendering/RenderTableCol.cpp
    rendering/RenderTableRow.cpp
    rendering/RenderTableSection.cpp
    rendering/RenderText.cpp
    rendering/RenderTextControl.cpp
    rendering/RenderTextControlMultiLine.cpp
    rendering/RenderTextControlSingleLine.cpp
    rendering/RenderTextFragment.cpp
    rendering/RenderTextLineBoxes.cpp
    rendering/RenderTheme.cpp
    rendering/RenderTreeAsText.cpp
    rendering/RenderVTTCue.cpp
    rendering/RenderVideo.cpp
    rendering/RenderView.cpp
    rendering/RenderWidget.cpp
    rendering/RootInlineBox.cpp
    rendering/ScrollBehavior.cpp
    rendering/SelectionSubtreeRoot.cpp
    rendering/SimpleLineLayout.cpp
    rendering/SimpleLineLayoutFlowContents.cpp
    rendering/SimpleLineLayoutFunctions.cpp
    rendering/SimpleLineLayoutResolver.cpp
    rendering/SimpleLineLayoutTextFragmentIterator.cpp
    rendering/TextAutosizer.cpp
    rendering/TextDecorationPainter.cpp
    rendering/TextPaintStyle.cpp
    rendering/TextPainter.cpp
    rendering/break_lines.cpp

    rendering/line/LineBreaker.cpp
    rendering/line/LineInfo.cpp
    rendering/line/LineWidth.cpp
    rendering/line/TrailingObjects.cpp

    rendering/mathml/MathMLOperatorDictionary.cpp
    rendering/mathml/RenderMathMLBlock.cpp
    rendering/mathml/RenderMathMLFenced.cpp
    rendering/mathml/RenderMathMLFraction.cpp
    rendering/mathml/RenderMathMLMath.cpp
    rendering/mathml/RenderMathMLMenclose.cpp
    rendering/mathml/RenderMathMLOperator.cpp
    rendering/mathml/RenderMathMLRadicalOperator.cpp
    rendering/mathml/RenderMathMLRoot.cpp
    rendering/mathml/RenderMathMLRow.cpp
    rendering/mathml/RenderMathMLScripts.cpp
    rendering/mathml/RenderMathMLSpace.cpp
    rendering/mathml/RenderMathMLSquareRoot.cpp
    rendering/mathml/RenderMathMLToken.cpp
    rendering/mathml/RenderMathMLUnderOver.cpp

    rendering/shapes/BoxShape.cpp
    rendering/shapes/PolygonShape.cpp
    rendering/shapes/RasterShape.cpp
    rendering/shapes/RectangleShape.cpp
    rendering/shapes/Shape.cpp
    rendering/shapes/ShapeOutsideInfo.cpp

    rendering/style/BasicShapes.cpp
    rendering/style/ContentData.cpp
    rendering/style/CounterDirectives.cpp
    rendering/style/FillLayer.cpp
    rendering/style/GridResolvedPosition.cpp
    rendering/style/KeyframeList.cpp
    rendering/style/NinePieceImage.cpp
    rendering/style/QuotesData.cpp
    rendering/style/RenderStyle.cpp
    rendering/style/RenderStyleConstants.cpp
    rendering/style/SVGRenderStyle.cpp
    rendering/style/SVGRenderStyleDefs.cpp
    rendering/style/ShadowData.cpp
    rendering/style/ShapeValue.cpp
    rendering/style/StyleBackgroundData.cpp
    rendering/style/StyleBoxData.cpp
    rendering/style/StyleCachedImage.cpp
    rendering/style/StyleCachedImageSet.cpp
    rendering/style/StyleDeprecatedFlexibleBoxData.cpp
    rendering/style/StyleFilterData.cpp
    rendering/style/StyleFlexibleBoxData.cpp
    rendering/style/StyleGeneratedImage.cpp
    rendering/style/StyleGridData.cpp
    rendering/style/StyleGridItemData.cpp
    rendering/style/StyleInheritedData.cpp
    rendering/style/StyleMarqueeData.cpp
    rendering/style/StyleMultiColData.cpp
    rendering/style/StyleRareInheritedData.cpp
    rendering/style/StyleRareNonInheritedData.cpp
    rendering/style/StyleScrollSnapPoints.cpp
    rendering/style/StyleSurroundData.cpp
    rendering/style/StyleTransformData.cpp
    rendering/style/StyleVisualData.cpp
    rendering/style/WillChangeData.cpp

    rendering/svg/RenderSVGBlock.cpp
    rendering/svg/RenderSVGContainer.cpp
    rendering/svg/RenderSVGEllipse.cpp
    rendering/svg/RenderSVGForeignObject.cpp
    rendering/svg/RenderSVGGradientStop.cpp
    rendering/svg/RenderSVGHiddenContainer.cpp
    rendering/svg/RenderSVGImage.cpp
    rendering/svg/RenderSVGInline.cpp
    rendering/svg/RenderSVGInlineText.cpp
    rendering/svg/RenderSVGModelObject.cpp
    rendering/svg/RenderSVGPath.cpp
    rendering/svg/RenderSVGRect.cpp
    rendering/svg/RenderSVGResource.cpp
    rendering/svg/RenderSVGResourceClipper.cpp
    rendering/svg/RenderSVGResourceContainer.cpp
    rendering/svg/RenderSVGResourceFilter.cpp
    rendering/svg/RenderSVGResourceFilterPrimitive.cpp
    rendering/svg/RenderSVGResourceGradient.cpp
    rendering/svg/RenderSVGResourceLinearGradient.cpp
    rendering/svg/RenderSVGResourceMarker.cpp
    rendering/svg/RenderSVGResourceMasker.cpp
    rendering/svg/RenderSVGResourcePattern.cpp
    rendering/svg/RenderSVGResourceRadialGradient.cpp
    rendering/svg/RenderSVGResourceSolidColor.cpp
    rendering/svg/RenderSVGRoot.cpp
    rendering/svg/RenderSVGShape.cpp
    rendering/svg/RenderSVGText.cpp
    rendering/svg/RenderSVGTextPath.cpp
    rendering/svg/RenderSVGTransformableContainer.cpp
    rendering/svg/RenderSVGViewportContainer.cpp
    rendering/svg/SVGInlineFlowBox.cpp
    rendering/svg/SVGInlineTextBox.cpp
    rendering/svg/SVGPathData.cpp
    rendering/svg/SVGRenderSupport.cpp
    rendering/svg/SVGRenderTreeAsText.cpp
    rendering/svg/SVGRenderingContext.cpp
    rendering/svg/SVGResources.cpp
    rendering/svg/SVGResourcesCache.cpp
    rendering/svg/SVGResourcesCycleSolver.cpp
    rendering/svg/SVGRootInlineBox.cpp
    rendering/svg/SVGTextChunk.cpp
    rendering/svg/SVGTextChunkBuilder.cpp
    rendering/svg/SVGTextLayoutAttributes.cpp
    rendering/svg/SVGTextLayoutAttributesBuilder.cpp
    rendering/svg/SVGTextLayoutEngine.cpp
    rendering/svg/SVGTextLayoutEngineBaseline.cpp
    rendering/svg/SVGTextLayoutEngineSpacing.cpp
    rendering/svg/SVGTextMetrics.cpp
    rendering/svg/SVGTextMetricsBuilder.cpp
    rendering/svg/SVGTextQuery.cpp
    rendering/svg/SVGTextRunRenderingContext.cpp

    replay/UserInputBridge.cpp

    storage/Storage.cpp
    storage/StorageEvent.cpp
    storage/StorageEventDispatcher.cpp
    storage/StorageMap.cpp
    storage/StorageNamespaceProvider.cpp

    style/AttributeChangeInvalidation.cpp
    style/ClassChangeInvalidation.cpp
    style/IdChangeInvalidation.cpp
    style/InlineTextBoxStyle.cpp
    style/RenderTreePosition.cpp
    style/StyleChange.cpp
    style/StyleFontSizeFunctions.cpp
    style/StyleRelations.cpp
    style/StyleResolveForDocument.cpp
    style/StyleSharingResolver.cpp
    style/StyleTreeResolver.cpp

    svg/SVGAElement.cpp
    svg/SVGAltGlyphDefElement.cpp
    svg/SVGAltGlyphElement.cpp
    svg/SVGAltGlyphItemElement.cpp
    svg/SVGAngle.cpp
    svg/SVGAnimateColorElement.cpp
    svg/SVGAnimateElement.cpp
    svg/SVGAnimateElementBase.cpp
    svg/SVGAnimateMotionElement.cpp
    svg/SVGAnimateTransformElement.cpp
    svg/SVGAnimatedAngle.cpp
    svg/SVGAnimatedBoolean.cpp
    svg/SVGAnimatedColor.cpp
    svg/SVGAnimatedEnumeration.cpp
    svg/SVGAnimatedInteger.cpp
    svg/SVGAnimatedIntegerOptionalInteger.cpp
    svg/SVGAnimatedLength.cpp
    svg/SVGAnimatedLengthList.cpp
    svg/SVGAnimatedNumber.cpp
    svg/SVGAnimatedNumberList.cpp
    svg/SVGAnimatedNumberOptionalNumber.cpp
    svg/SVGAnimatedPath.cpp
    svg/SVGAnimatedPointList.cpp
    svg/SVGAnimatedPreserveAspectRatio.cpp
    svg/SVGAnimatedRect.cpp
    svg/SVGAnimatedString.cpp
    svg/SVGAnimatedTransformList.cpp
    svg/SVGAnimatedType.cpp
    svg/SVGAnimatedTypeAnimator.cpp
    svg/SVGAnimationElement.cpp
    svg/SVGCircleElement.cpp
    svg/SVGClipPathElement.cpp
    svg/SVGColor.cpp
    svg/SVGComponentTransferFunctionElement.cpp
    svg/SVGCursorElement.cpp
    svg/SVGDefsElement.cpp
    svg/SVGDescElement.cpp
    svg/SVGDocument.cpp
    svg/SVGDocumentExtensions.cpp
    svg/SVGElement.cpp
    svg/SVGEllipseElement.cpp
    svg/SVGException.cpp
    svg/SVGExternalResourcesRequired.cpp
    svg/SVGFEBlendElement.cpp
    svg/SVGFEColorMatrixElement.cpp
    svg/SVGFEComponentTransferElement.cpp
    svg/SVGFECompositeElement.cpp
    svg/SVGFEConvolveMatrixElement.cpp
    svg/SVGFEDiffuseLightingElement.cpp
    svg/SVGFEDisplacementMapElement.cpp
    svg/SVGFEDistantLightElement.cpp
    svg/SVGFEDropShadowElement.cpp
    svg/SVGFEFloodElement.cpp
    svg/SVGFEFuncAElement.cpp
    svg/SVGFEFuncBElement.cpp
    svg/SVGFEFuncGElement.cpp
    svg/SVGFEFuncRElement.cpp
    svg/SVGFEGaussianBlurElement.cpp
    svg/SVGFEImageElement.cpp
    svg/SVGFELightElement.cpp
    svg/SVGFEMergeElement.cpp
    svg/SVGFEMergeNodeElement.cpp
    svg/SVGFEMorphologyElement.cpp
    svg/SVGFEOffsetElement.cpp
    svg/SVGFEPointLightElement.cpp
    svg/SVGFESpecularLightingElement.cpp
    svg/SVGFESpotLightElement.cpp
    svg/SVGFETileElement.cpp
    svg/SVGFETurbulenceElement.cpp
    svg/SVGFilterElement.cpp
    svg/SVGFilterPrimitiveStandardAttributes.cpp
    svg/SVGFitToViewBox.cpp
    svg/SVGFontData.cpp
    svg/SVGFontElement.cpp
    svg/SVGFontFaceElement.cpp
    svg/SVGFontFaceFormatElement.cpp
    svg/SVGFontFaceNameElement.cpp
    svg/SVGFontFaceSrcElement.cpp
    svg/SVGFontFaceUriElement.cpp
    svg/SVGForeignObjectElement.cpp
    svg/SVGGElement.cpp
    svg/SVGGlyphElement.cpp
    svg/SVGGlyphRefElement.cpp
    svg/SVGGradientElement.cpp
    svg/SVGGraphicsElement.cpp
    svg/SVGHKernElement.cpp
    svg/SVGImageElement.cpp
    svg/SVGImageLoader.cpp
    svg/SVGLangSpace.cpp
    svg/SVGLength.cpp
    svg/SVGLengthContext.cpp
    svg/SVGLengthList.cpp
    svg/SVGLineElement.cpp
    svg/SVGLinearGradientElement.cpp
    svg/SVGLocatable.cpp
    svg/SVGMPathElement.cpp
    svg/SVGMarkerElement.cpp
    svg/SVGMaskElement.cpp
    svg/SVGMetadataElement.cpp
    svg/SVGMissingGlyphElement.cpp
    svg/SVGNumberList.cpp
    svg/SVGPaint.cpp
    svg/SVGParserUtilities.cpp
    svg/SVGPathBlender.cpp
    svg/SVGPathBuilder.cpp
    svg/SVGPathByteStreamBuilder.cpp
    svg/SVGPathByteStreamSource.cpp
    svg/SVGPathElement.cpp
    svg/SVGPathParser.cpp
    svg/SVGPathSegList.cpp
    svg/SVGPathSegListBuilder.cpp
    svg/SVGPathSegListSource.cpp
    svg/SVGPathStringBuilder.cpp
    svg/SVGPathStringSource.cpp
    svg/SVGPathTraversalStateBuilder.cpp
    svg/SVGPathUtilities.cpp
    svg/SVGPatternElement.cpp
    svg/SVGPointList.cpp
    svg/SVGPolyElement.cpp
    svg/SVGPolygonElement.cpp
    svg/SVGPolylineElement.cpp
    svg/SVGPreserveAspectRatio.cpp
    svg/SVGRadialGradientElement.cpp
    svg/SVGRectElement.cpp
    svg/SVGSVGElement.cpp
    svg/SVGScriptElement.cpp
    svg/SVGSetElement.cpp
    svg/SVGStopElement.cpp
    svg/SVGStringList.cpp
    svg/SVGStyleElement.cpp
    svg/SVGSwitchElement.cpp
    svg/SVGSymbolElement.cpp
    svg/SVGTRefElement.cpp
    svg/SVGTSpanElement.cpp
    svg/SVGTests.cpp
    svg/SVGTextContentElement.cpp
    svg/SVGTextElement.cpp
    svg/SVGTextPathElement.cpp
    svg/SVGTextPositioningElement.cpp
    svg/SVGTitleElement.cpp
    svg/SVGToOTFFontConversion.cpp
    svg/SVGTransform.cpp
    svg/SVGTransformDistance.cpp
    svg/SVGTransformList.cpp
    svg/SVGTransformable.cpp
    svg/SVGURIReference.cpp
    svg/SVGUseElement.cpp
    svg/SVGVKernElement.cpp
    svg/SVGViewElement.cpp
    svg/SVGViewSpec.cpp
    svg/SVGZoomAndPan.cpp
    svg/SVGZoomEvent.cpp

    svg/animation/SMILTime.cpp
    svg/animation/SMILTimeContainer.cpp
    svg/animation/SVGSMILElement.cpp

    svg/graphics/SVGImage.cpp
    svg/graphics/SVGImageCache.cpp
    svg/graphics/SVGImageForContainer.cpp

    svg/graphics/filters/SVGFEImage.cpp
    svg/graphics/filters/SVGFilter.cpp
    svg/graphics/filters/SVGFilterBuilder.cpp

    svg/properties/SVGAnimatedProperty.cpp
    svg/properties/SVGAttributeToPropertyMap.cpp
    svg/properties/SVGPathSegListPropertyTearOff.cpp
    svg/properties/SVGPropertyInfo.cpp

    workers/AbstractWorker.cpp
    workers/DedicatedWorkerGlobalScope.cpp
    workers/DedicatedWorkerThread.cpp
    workers/Worker.cpp
    workers/WorkerConsoleClient.cpp
    workers/WorkerEventQueue.cpp
    workers/WorkerGlobalScope.cpp
    workers/WorkerLocation.cpp
    workers/WorkerMessagingProxy.cpp
    workers/WorkerRunLoop.cpp
    workers/WorkerScriptLoader.cpp
    workers/WorkerThread.cpp

    xml/DOMParser.cpp
    xml/NativeXPathNSResolver.cpp
    xml/XMLErrors.cpp
    xml/XMLHttpRequest.cpp
    xml/XMLHttpRequestProgressEventThrottle.cpp
    xml/XMLHttpRequestUpload.cpp
    xml/XMLSerializer.cpp
    xml/XMLTreeViewer.cpp
    xml/XPathEvaluator.cpp
    xml/XPathException.cpp
    xml/XPathExpression.cpp
    xml/XPathExpressionNode.cpp
    xml/XPathFunctions.cpp
    xml/XPathNSResolver.cpp
    xml/XPathNodeSet.cpp
    xml/XPathParser.cpp
    xml/XPathPath.cpp
    xml/XPathPredicate.cpp
    xml/XPathResult.cpp
    xml/XPathStep.cpp
    xml/XPathUtil.cpp
    xml/XPathValue.cpp
    xml/XPathVariableReference.cpp
    xml/XSLImportRule.cpp
    xml/XSLStyleSheetLibxslt.cpp
    xml/XSLTExtensions.cpp
    xml/XSLTProcessor.cpp
    xml/XSLTProcessorLibxslt.cpp
    xml/XSLTUnicodeSort.cpp

    xml/parser/XMLDocumentParser.cpp
    xml/parser/XMLDocumentParserLibxml2.cpp
    xml/parser/XMLDocumentParserScope.cpp
)

if (ENABLE_GAMEPAD)
    list(APPEND WebCore_INCLUDE_DIRECTORIES
        "${WEBCORE_DIR}/Modules/gamepad"
    )

    list(APPEND WebCore_IDL_INCLUDES
        Modules/gamepad
    )

    list(APPEND WebCore_NON_SVG_IDL_FILES
        Modules/gamepad/Gamepad.idl
        Modules/gamepad/GamepadButton.idl
        Modules/gamepad/GamepadEvent.idl
        Modules/gamepad/NavigatorGamepad.idl
    )

    list(APPEND WebCore_SOURCES
        Modules/gamepad/Gamepad.cpp
        Modules/gamepad/GamepadButton.cpp
        Modules/gamepad/GamepadEvent.cpp
        Modules/gamepad/GamepadManager.cpp
        Modules/gamepad/NavigatorGamepad.cpp

        platform/GamepadProvider.cpp
    )
elseif (ENABLE_GAMEPAD_DEPRECATED)
    list(APPEND WebCore_INCLUDE_DIRECTORIES
        "${WEBCORE_DIR}/Modules/gamepad/deprecated"
    )

    list(APPEND WebCore_IDL_INCLUDES
        Modules/gamepad/deprecated
    )

    list(APPEND WebCore_NON_SVG_IDL_FILES
        Modules/gamepad/deprecated/Gamepad.idl
        Modules/gamepad/deprecated/GamepadList.idl
        Modules/gamepad/deprecated/NavigatorGamepad.idl
    )

    list(APPEND WebCore_SOURCES
        Modules/gamepad/deprecated/Gamepad.cpp
        Modules/gamepad/deprecated/GamepadList.cpp
        Modules/gamepad/deprecated/NavigatorGamepad.cpp
    )
endif ()

set(WebCore_IDL_FILES
    ${WebCore_NON_SVG_IDL_FILES}
    ${WebCore_SVG_IDL_FILES}
)

if (ENABLE_ALLINONE_BUILD)
    message(STATUS "All-in-One build is enabled.")
    set(allInOnes
        accessibility/AccessibilityAllInOne.cpp

        bindings/js/JSBindingsAllInOne.cpp

        css/CSSAllInOne.cpp

        dom/DOMAllInOne.cpp

        editing/EditingAllInOne.cpp

        html/HTMLElementsAllInOne.cpp

        inspector/InspectorAllInOne.cpp

        loader/appcache/ApplicationCacheAllInOne.cpp

        mathml/MathMLAllInOne.cpp

        platform/text/TextAllInOne.cpp

        rendering/RenderingAllInOne.cpp

        rendering/style/StyleAllInOne.cpp

        rendering/svg/RenderSVGAllInOne.cpp

        svg/SVGAllInOne.cpp
    )
    foreach (allInOne ${allInOnes})
        PROCESS_ALLINONE_FILE("${WebCore_SOURCES}" ${allInOne} newSources ${AllInOne})
        set(WebCore_SOURCES
            ${allInOne}
            ${newSources}
        )
    endforeach ()
endif ()

set(WebCore_CSS_PROPERTY_NAMES
    ${WEBCORE_DIR}/css/CSSPropertyNames.in
)

set(WebCore_CSS_VALUE_KEYWORDS
    ${WEBCORE_DIR}/css/CSSValueKeywords.in
)

set(WebCore_USER_AGENT_STYLE_SHEETS
    ${WEBCORE_DIR}/css/fullscreen.css
    ${WEBCORE_DIR}/css/html.css
    ${WEBCORE_DIR}/css/mathml.css
    ${WEBCORE_DIR}/css/mediaControls.css
    ${WEBCORE_DIR}/css/plugIns.css
    ${WEBCORE_DIR}/css/quirks.css
    ${WEBCORE_DIR}/css/svg.css
)

set(WebCore_PLUG_INS_RESOURCES
    ${WEBCORE_DIR}/Resources/plugIns.js
)

set(WebCore_LIBRARIES
    ${ICU_LIBRARIES}
    JavaScriptCore${DEBUG_SUFFIX}
    WTF${DEBUG_SUFFIX}
)

if (ENABLE_ENCRYPTED_MEDIA OR ENABLE_ENCRYPTED_MEDIA_V2)
    list(APPEND WebCore_SOURCES
        Modules/encryptedmedia/CDM.cpp
        Modules/encryptedmedia/CDMPrivateClearKey.cpp
        Modules/encryptedmedia/CDMPrivateMediaPlayer.cpp
        Modules/encryptedmedia/CDMSessionClearKey.cpp
        Modules/encryptedmedia/MediaKeyMessageEvent.cpp
        Modules/encryptedmedia/MediaKeyNeededEvent.cpp
        Modules/encryptedmedia/MediaKeySession.cpp
        Modules/encryptedmedia/MediaKeys.cpp

        html/MediaKeyEvent.cpp
    )
    list(APPEND WebCoreTestSupport_SOURCES
        testing/MockCDM.cpp
    )
    list(APPEND WebCore_IDL_FILES
        Modules/encryptedmedia/MediaKeyMessageEvent.idl
        Modules/encryptedmedia/MediaKeyNeededEvent.idl
        Modules/encryptedmedia/MediaKeySession.idl
        Modules/encryptedmedia/MediaKeys.idl

        html/MediaKeyError.idl
        html/MediaKeyEvent.idl
    )
endif ()

list(APPEND WebCore_CSS_VALUE_KEYWORDS
    ${WEBCORE_DIR}/css/SVGCSSValueKeywords.in
)

if (ENABLE_WEB_ANIMATIONS)
    list(APPEND WebCore_IDL_FILES
        "animation/AnimationTimeline.idl"
        "animation/DocumentAnimation.idl"
        "animation/DocumentTimeline.idl"
    )

    list(APPEND WebCore_SOURCES
        "animation/AnimationTimeline.cpp"
        "animation/DocumentAnimation.cpp"
        "animation/DocumentTimeline.cpp"
    )
endif ()

if (ENABLE_WEBGL)
    list(APPEND WebCore_SOURCES
        html/canvas/ANGLEInstancedArrays.cpp
        html/canvas/EXTBlendMinMax.cpp
        html/canvas/EXTFragDepth.cpp
        html/canvas/EXTShaderTextureLOD.cpp
        html/canvas/EXTTextureFilterAnisotropic.cpp
        html/canvas/EXTsRGB.cpp
        html/canvas/OESElementIndexUint.cpp
        html/canvas/OESStandardDerivatives.cpp
        html/canvas/OESTextureFloat.cpp
        html/canvas/OESTextureFloatLinear.cpp
        html/canvas/OESTextureHalfFloat.cpp
        html/canvas/OESTextureHalfFloatLinear.cpp
        html/canvas/OESVertexArrayObject.cpp
        html/canvas/WebGL2RenderingContext.cpp
        html/canvas/WebGLBuffer.cpp
        html/canvas/WebGLCompressedTextureATC.cpp
        html/canvas/WebGLCompressedTexturePVRTC.cpp
        html/canvas/WebGLCompressedTextureS3TC.cpp
        html/canvas/WebGLContextAttributes.cpp
        html/canvas/WebGLContextEvent.cpp
        html/canvas/WebGLContextGroup.cpp
        html/canvas/WebGLContextObject.cpp
        html/canvas/WebGLDebugRendererInfo.cpp
        html/canvas/WebGLDebugShaders.cpp
        html/canvas/WebGLDepthTexture.cpp
        html/canvas/WebGLDrawBuffers.cpp
        html/canvas/WebGLExtension.cpp
        html/canvas/WebGLFramebuffer.cpp
        html/canvas/WebGLGetInfo.cpp
        html/canvas/WebGLLoseContext.cpp
        html/canvas/WebGLObject.cpp
        html/canvas/WebGLProgram.cpp
        html/canvas/WebGLQuery.cpp
        html/canvas/WebGLRenderbuffer.cpp
        html/canvas/WebGLRenderingContext.cpp
        html/canvas/WebGLRenderingContextBase.cpp
        html/canvas/WebGLSampler.cpp
        html/canvas/WebGLShader.cpp
        html/canvas/WebGLShaderPrecisionFormat.cpp
        html/canvas/WebGLSharedObject.cpp
        html/canvas/WebGLSync.cpp
        html/canvas/WebGLTexture.cpp
        html/canvas/WebGLTransformFeedback.cpp
        html/canvas/WebGLUniformLocation.cpp
        html/canvas/WebGLVertexArrayObject.cpp
        html/canvas/WebGLVertexArrayObjectBase.cpp
        html/canvas/WebGLVertexArrayObjectOES.cpp
    )
    list(APPEND WebCore_IDL_FILES
        html/canvas/ANGLEInstancedArrays.idl
        html/canvas/EXTBlendMinMax.idl
        html/canvas/EXTFragDepth.idl
        html/canvas/EXTShaderTextureLOD.idl
        html/canvas/EXTTextureFilterAnisotropic.idl
        html/canvas/EXTsRGB.idl
        html/canvas/OESElementIndexUint.idl
        html/canvas/OESStandardDerivatives.idl
        html/canvas/OESTextureFloat.idl
        html/canvas/OESTextureFloatLinear.idl
        html/canvas/OESTextureHalfFloat.idl
        html/canvas/OESTextureHalfFloatLinear.idl
        html/canvas/OESVertexArrayObject.idl
        html/canvas/WebGL2RenderingContext.idl
        html/canvas/WebGLActiveInfo.idl
        html/canvas/WebGLBuffer.idl
        html/canvas/WebGLCompressedTextureATC.idl
        html/canvas/WebGLCompressedTexturePVRTC.idl
        html/canvas/WebGLCompressedTextureS3TC.idl
        html/canvas/WebGLContextAttributes.idl
        html/canvas/WebGLContextEvent.idl
        html/canvas/WebGLDebugRendererInfo.idl
        html/canvas/WebGLDebugShaders.idl
        html/canvas/WebGLDepthTexture.idl
        html/canvas/WebGLDrawBuffers.idl
        html/canvas/WebGLFramebuffer.idl
        html/canvas/WebGLLoseContext.idl
        html/canvas/WebGLProgram.idl
        html/canvas/WebGLQuery.idl
        html/canvas/WebGLRenderbuffer.idl
        html/canvas/WebGLRenderingContext.idl
        html/canvas/WebGLRenderingContextBase.idl
        html/canvas/WebGLSampler.idl
        html/canvas/WebGLShader.idl
        html/canvas/WebGLShaderPrecisionFormat.idl
        html/canvas/WebGLSync.idl
        html/canvas/WebGLTexture.idl
        html/canvas/WebGLTransformFeedback.idl
        html/canvas/WebGLUniformLocation.idl
        html/canvas/WebGLVertexArrayObject.idl
        html/canvas/WebGLVertexArrayObjectOES.idl
    )
endif ()

if (ENABLE_VIDEO_TRACK)
    list(APPEND WebCore_IDL_FILES
        html/track/AudioTrack.idl
        html/track/AudioTrackList.idl
        html/track/DataCue.idl
        html/track/TextTrack.idl
        html/track/TextTrackCue.idl
        html/track/TextTrackCueList.idl
        html/track/TextTrackList.idl
        html/track/TrackEvent.idl
        html/track/VTTCue.idl
        html/track/VideoTrack.idl
        html/track/VideoTrackList.idl
    )

    list(APPEND WebCore_SOURCES
        html/track/AudioTrack.cpp
        html/track/AudioTrackList.cpp
        html/track/BufferedLineReader.cpp
        html/track/DataCue.cpp
        html/track/InbandDataTextTrack.cpp
        html/track/InbandGenericTextTrack.cpp
        html/track/InbandTextTrack.cpp
        html/track/InbandWebVTTTextTrack.cpp
        html/track/LoadableTextTrack.cpp
        html/track/TextTrack.cpp
        html/track/TextTrackCue.cpp
        html/track/TextTrackCueGeneric.cpp
        html/track/TextTrackCueList.cpp
        html/track/TextTrackList.cpp
        html/track/TrackBase.cpp
        html/track/TrackEvent.cpp
        html/track/TrackListBase.cpp
        html/track/VTTCue.cpp
        html/track/VTTRegion.cpp
        html/track/VTTRegionList.cpp
        html/track/VTTScanner.cpp
        html/track/VideoTrack.cpp
        html/track/VideoTrackList.cpp
        html/track/WebVTTElement.cpp
        html/track/WebVTTParser.cpp
        html/track/WebVTTTokenizer.cpp

        loader/cache/CachedTextTrack.cpp

        platform/graphics/TextTrackRepresentation.cpp
    )
endif ()

if (ENABLE_QUOTA)
    list(APPEND WebCore_SOURCES
        Modules/quota/DOMWindowQuota.cpp
        Modules/quota/NavigatorStorageQuota.cpp
        Modules/quota/StorageErrorCallback.cpp
        Modules/quota/StorageInfo.cpp
        Modules/quota/StorageQuota.cpp
        Modules/quota/WorkerNavigatorStorageQuota.cpp
    )

    list(APPEND WebCore_IDL_FILES
        Modules/quota/DOMWindowQuota.idl
        Modules/quota/NavigatorStorageQuota.idl
        Modules/quota/StorageErrorCallback.idl
        Modules/quota/StorageInfo.idl
        Modules/quota/StorageQuota.idl
        Modules/quota/StorageQuotaCallback.idl
        Modules/quota/StorageUsageCallback.idl
        Modules/quota/WorkerNavigatorStorageQuota.idl
    )
endif ()

if (ENABLE_GRAPHICS_CONTEXT_3D)
    # For platforms that want to use system-provided OpenGL (ES) / EGL headers,
    # these include directories, libraries or definitions need to be
    # added before the ANGLE directories.
    if (USE_OPENGL)
        list(APPEND WebCore_SYSTEM_INCLUDE_DIRECTORIES
            ${OPENGL_INCLUDE_DIRS}
        )
        list(APPEND WebCore_LIBRARIES
            ${OPENGL_LIBRARIES}
        )
        add_definitions(${OPENGL_DEFINITIONS})
    elseif (USE_OPENGL_ES_2)
        list(APPEND WebCore_SYSTEM_INCLUDE_DIRECTORIES
            ${OPENGLES2_INCLUDE_DIRS}
        )
        list(APPEND WebCore_LIBRARIES
            ${OPENGLES2_LIBRARIES}
        )
        add_definitions(${OPENGLES2_DEFINITIONS})
    endif ()

    if (USE_EGL)
        list(APPEND WebCore_SYSTEM_INCLUDE_DIRECTORIES
            ${EGL_INCLUDE_DIRS}
        )
        list(APPEND WebCore_LIBRARIES
            ${EGL_LIBRARIES}
        )
        add_definitions(${EGL_DEFINITIONS})
    endif ()

    list(APPEND WebCore_INCLUDE_DIRECTORIES
        "${WEBCORE_DIR}/platform/graphics/gpu"
    )

    list(APPEND ANGLESupport_SOURCES
        ${THIRDPARTY_DIR}/ANGLE/src/common/angleutils.cpp
        ${THIRDPARTY_DIR}/ANGLE/src/common/debug.cpp
        ${THIRDPARTY_DIR}/ANGLE/src/common/event_tracer.cpp
        ${THIRDPARTY_DIR}/ANGLE/src/common/mathutil.cpp
        ${THIRDPARTY_DIR}/ANGLE/src/common/MemoryBuffer.cpp
        ${THIRDPARTY_DIR}/ANGLE/src/common/utilities.cpp
        ${THIRDPARTY_DIR}/ANGLE/src/common/tls.cpp

        ${THIRDPARTY_DIR}/ANGLE/src/compiler/translator/ArrayReturnValueToOutParameter.cpp
        ${THIRDPARTY_DIR}/ANGLE/src/compiler/translator/ASTMetadataHLSL.cpp
        ${THIRDPARTY_DIR}/ANGLE/src/compiler/translator/blocklayout.cpp
        ${THIRDPARTY_DIR}/ANGLE/src/compiler/translator/blocklayoutHLSL.cpp
        ${THIRDPARTY_DIR}/ANGLE/src/compiler/translator/BuiltInFunctionEmulator.cpp
        ${THIRDPARTY_DIR}/ANGLE/src/compiler/translator/BuiltInFunctionEmulatorGLSL.cpp
        ${THIRDPARTY_DIR}/ANGLE/src/compiler/translator/BuiltInFunctionEmulatorHLSL.cpp
        ${THIRDPARTY_DIR}/ANGLE/src/compiler/translator/CallDAG.cpp
        ${THIRDPARTY_DIR}/ANGLE/src/compiler/translator/CodeGen.cpp
        ${THIRDPARTY_DIR}/ANGLE/src/compiler/translator/Compiler.cpp
        ${THIRDPARTY_DIR}/ANGLE/src/compiler/translator/Diagnostics.cpp
        ${THIRDPARTY_DIR}/ANGLE/src/compiler/translator/DirectiveHandler.cpp
        ${THIRDPARTY_DIR}/ANGLE/src/compiler/translator/EmulatePrecision.cpp
        ${THIRDPARTY_DIR}/ANGLE/src/compiler/translator/glslang_lex.cpp
        ${THIRDPARTY_DIR}/ANGLE/src/compiler/translator/glslang_tab.cpp
        ${THIRDPARTY_DIR}/ANGLE/src/compiler/translator/ForLoopUnroll.cpp
        ${THIRDPARTY_DIR}/ANGLE/src/compiler/translator/FlagStd140Structs.cpp
        ${THIRDPARTY_DIR}/ANGLE/src/compiler/translator/InfoSink.cpp
        ${THIRDPARTY_DIR}/ANGLE/src/compiler/translator/Initialize.cpp
        ${THIRDPARTY_DIR}/ANGLE/src/compiler/translator/InitializeDll.cpp
        ${THIRDPARTY_DIR}/ANGLE/src/compiler/translator/InitializeParseContext.cpp
        ${THIRDPARTY_DIR}/ANGLE/src/compiler/translator/InitializeVariables.cpp
        ${THIRDPARTY_DIR}/ANGLE/src/compiler/translator/Intermediate.cpp
        ${THIRDPARTY_DIR}/ANGLE/src/compiler/translator/IntermTraverse.cpp
        ${THIRDPARTY_DIR}/ANGLE/src/compiler/translator/IntermNode.cpp
        ${THIRDPARTY_DIR}/ANGLE/src/compiler/translator/intermOut.cpp
        ${THIRDPARTY_DIR}/ANGLE/src/compiler/translator/LoopInfo.cpp
        ${THIRDPARTY_DIR}/ANGLE/src/compiler/translator/Operator.cpp
        ${THIRDPARTY_DIR}/ANGLE/src/compiler/translator/OutputESSL.cpp
        ${THIRDPARTY_DIR}/ANGLE/src/compiler/translator/OutputGLSL.cpp
        ${THIRDPARTY_DIR}/ANGLE/src/compiler/translator/OutputGLSLBase.cpp
        ${THIRDPARTY_DIR}/ANGLE/src/compiler/translator/OutputHLSL.cpp
        ${THIRDPARTY_DIR}/ANGLE/src/compiler/translator/parseConst.cpp
        ${THIRDPARTY_DIR}/ANGLE/src/compiler/translator/ParseContext.cpp
        ${THIRDPARTY_DIR}/ANGLE/src/compiler/translator/PoolAlloc.cpp
        ${THIRDPARTY_DIR}/ANGLE/src/compiler/translator/PruneEmptyDeclarations.cpp
        ${THIRDPARTY_DIR}/ANGLE/src/compiler/translator/QualifierAlive.cpp
        ${THIRDPARTY_DIR}/ANGLE/src/compiler/translator/RegenerateStructNames.cpp
        ${THIRDPARTY_DIR}/ANGLE/src/compiler/translator/RemoveSwitchFallThrough.cpp
        ${THIRDPARTY_DIR}/ANGLE/src/compiler/translator/RewriteElseBlocks.cpp
        ${THIRDPARTY_DIR}/ANGLE/src/compiler/translator/ScalarizeVecAndMatConstructorArgs.cpp
        ${THIRDPARTY_DIR}/ANGLE/src/compiler/translator/SearchSymbol.cpp
        ${THIRDPARTY_DIR}/ANGLE/src/compiler/translator/SeparateArrayInitialization.cpp
        ${THIRDPARTY_DIR}/ANGLE/src/compiler/translator/SeparateDeclarations.cpp
        ${THIRDPARTY_DIR}/ANGLE/src/compiler/translator/ShaderLang.cpp
        ${THIRDPARTY_DIR}/ANGLE/src/compiler/translator/ShaderVars.cpp
        ${THIRDPARTY_DIR}/ANGLE/src/compiler/translator/SimplifyArrayAssignment.cpp
        ${THIRDPARTY_DIR}/ANGLE/src/compiler/translator/StructureHLSL.cpp
        ${THIRDPARTY_DIR}/ANGLE/src/compiler/translator/SymbolTable.cpp
        ${THIRDPARTY_DIR}/ANGLE/src/compiler/translator/TranslatorESSL.cpp
        ${THIRDPARTY_DIR}/ANGLE/src/compiler/translator/TranslatorGLSL.cpp
        ${THIRDPARTY_DIR}/ANGLE/src/compiler/translator/TranslatorHLSL.cpp
        ${THIRDPARTY_DIR}/ANGLE/src/compiler/translator/Types.cpp
        ${THIRDPARTY_DIR}/ANGLE/src/compiler/translator/UnfoldShortCircuitAST.cpp
        ${THIRDPARTY_DIR}/ANGLE/src/compiler/translator/UnfoldShortCircuit.cpp
        ${THIRDPARTY_DIR}/ANGLE/src/compiler/translator/UniformHLSL.cpp
        ${THIRDPARTY_DIR}/ANGLE/src/compiler/translator/util.cpp
        ${THIRDPARTY_DIR}/ANGLE/src/compiler/translator/UtilsHLSL.cpp
        ${THIRDPARTY_DIR}/ANGLE/src/compiler/translator/ValidateLimitations.cpp
        ${THIRDPARTY_DIR}/ANGLE/src/compiler/translator/ValidateOutputs.cpp
        ${THIRDPARTY_DIR}/ANGLE/src/compiler/translator/ValidateSwitch.cpp
        ${THIRDPARTY_DIR}/ANGLE/src/compiler/translator/VariableInfo.cpp
        ${THIRDPARTY_DIR}/ANGLE/src/compiler/translator/VariablePacker.cpp
        ${THIRDPARTY_DIR}/ANGLE/src/compiler/translator/VersionGLSL.cpp

        ${THIRDPARTY_DIR}/ANGLE/src/compiler/translator/depgraph/DependencyGraph.cpp
        ${THIRDPARTY_DIR}/ANGLE/src/compiler/translator/depgraph/DependencyGraphBuilder.cpp
        ${THIRDPARTY_DIR}/ANGLE/src/compiler/translator/depgraph/DependencyGraphOutput.cpp
        ${THIRDPARTY_DIR}/ANGLE/src/compiler/translator/depgraph/DependencyGraphTraverse.cpp

        ${THIRDPARTY_DIR}/ANGLE/src/compiler/preprocessor/DiagnosticsBase.cpp
        ${THIRDPARTY_DIR}/ANGLE/src/compiler/preprocessor/DirectiveHandlerBase.cpp
        ${THIRDPARTY_DIR}/ANGLE/src/compiler/preprocessor/DirectiveParser.cpp
        ${THIRDPARTY_DIR}/ANGLE/src/compiler/preprocessor/ExpressionParser.cpp
        ${THIRDPARTY_DIR}/ANGLE/src/compiler/preprocessor/Input.cpp
        ${THIRDPARTY_DIR}/ANGLE/src/compiler/preprocessor/Lexer.cpp
        ${THIRDPARTY_DIR}/ANGLE/src/compiler/preprocessor/Macro.cpp
        ${THIRDPARTY_DIR}/ANGLE/src/compiler/preprocessor/MacroExpander.cpp
        ${THIRDPARTY_DIR}/ANGLE/src/compiler/preprocessor/Preprocessor.cpp
        ${THIRDPARTY_DIR}/ANGLE/src/compiler/preprocessor/Token.cpp
        ${THIRDPARTY_DIR}/ANGLE/src/compiler/preprocessor/Tokenizer.cpp

        ${THIRDPARTY_DIR}/ANGLE/src/compiler/translator/timing/RestrictFragmentShaderTiming.cpp
        ${THIRDPARTY_DIR}/ANGLE/src/compiler/translator/timing/RestrictVertexShaderTiming.cpp

        ${THIRDPARTY_DIR}/ANGLE/src/libANGLE/Platform.cpp

        ${THIRDPARTY_DIR}/ANGLE/src/third_party/compiler/ArrayBoundsClamper.cpp
    )

    list(APPEND WebCore_SOURCES
        platform/graphics/ANGLEWebKitBridge.cpp
        platform/graphics/FormatConverter.cpp
        platform/graphics/GraphicsContext3D.cpp
    )
endif ()

if (ENABLE_WEB_REPLAY)
    list(APPEND WebCore_INCLUDE_DIRECTORIES
        "${JAVASCRIPTCORE_DIR}/inspector"
        "${JAVASCRIPTCORE_DIR}/replay"
    )

    set(WebCore_WEB_REPLAY_INPUTS ${CMAKE_CURRENT_SOURCE_DIR}/replay/WebInputs.json ${JAVASCRIPTCORE_DIR}/replay/JSInputs.json)
    add_custom_command(
        OUTPUT ${DERIVED_SOURCES_WEBCORE_DIR}/WebReplayInputs.h ${DERIVED_SOURCES_WEBCORE_DIR}/WebReplayInputs.cpp
        MAIN_DEPENDENCY ${JAVASCRIPTCORE_DIR}/replay/scripts/CodeGeneratorReplayInputs.py
        DEPENDS ${WebCore_WEB_REPLAY_INPUTS}
        COMMAND ${PYTHON_EXECUTABLE} ${JAVASCRIPTCORE_DIR}/replay/scripts/CodeGeneratorReplayInputs.py --outputDir ${DERIVED_SOURCES_WEBCORE_DIR}/ --framework WebCore ${WebCore_WEB_REPLAY_INPUTS}
        VERBATIM)

    list(APPEND WebCore_SOURCES
        inspector/InspectorReplayAgent.cpp

        replay/CapturingInputCursor.cpp
        replay/EventLoopInput.cpp
        replay/EventLoopInputDispatcher.cpp
        replay/MemoizedDOMResult.cpp
        replay/ReplayController.cpp
        replay/ReplayInputCreationMethods.cpp
        replay/ReplayInputDispatchMethods.cpp
        replay/ReplaySession.cpp
        replay/ReplaySessionSegment.cpp
        replay/ReplayingInputCursor.cpp
        replay/SegmentedInputStorage.cpp
        replay/SerializationMethods.cpp
        replay/UserInputBridge.cpp

        ${DERIVED_SOURCES_WEBCORE_DIR}/WebReplayInputs.cpp
    )
endif ()

if (ENABLE_USER_MESSAGE_HANDLERS)
    list(APPEND WebCore_IDL_FILES
        page/UserMessageHandler.idl
        page/UserMessageHandlersNamespace.idl
        page/WebKitNamespace.idl
    )
    list(APPEND WebCore_SOURCES
        bindings/js/JSUserMessageHandlersNamespaceCustom.cpp

        page/UserMessageHandler.cpp
        page/UserMessageHandlerDescriptor.cpp
        page/UserMessageHandlersNamespace.cpp
        page/WebKitNamespace.cpp
    )
endif ()

if (USE_WOFF2)
  list(APPEND WebCore_INCLUDE_DIRECTORIES "${THIRDPARTY_DIR}/woff2/src")
  list(APPEND WebCore_LIBRARIES woff2)
endif ()

set(WebCoreTestSupport_INCLUDE_DIRECTORIES
    "${WEBCORE_DIR}/platform/mock"
    "${WEBCORE_DIR}/testing"
    "${DERIVED_SOURCES_WEBCORE_DIR}"
)

set(WebCoreTestSupport_IDL_INCLUDES
    testing
)

set(WebCoreTestSupport_IDL_FILES
    testing/InternalSettings.idl
    testing/Internals.idl
    testing/MallocStatistics.idl
    testing/MemoryInfo.idl
    testing/MockContentFilterSettings.idl
    testing/MockPageOverlay.idl
    testing/TypeConversions.idl
)

list(APPEND WebCoreTestSupport_SOURCES
    platform/mock/PlatformSpeechSynthesizerMock.cpp

    platform/mock/mediasource/MockBox.cpp
    platform/mock/mediasource/MockMediaPlayerMediaSource.cpp
    platform/mock/mediasource/MockMediaSourcePrivate.cpp
    platform/mock/mediasource/MockSourceBufferPrivate.cpp
    platform/mock/mediasource/MockTracks.cpp

    testing/InternalSettings.cpp
    testing/Internals.cpp
    testing/MockPageOverlay.cpp
    testing/MockPageOverlayClient.cpp

    testing/js/WebCoreTestSupport.cpp
)

set(WebCoreTestSupport_LIBRARIES
    JavaScriptCore${DEBUG_SUFFIX}
    WTF${DEBUG_SUFFIX}
)

# Modules that the bindings generator scripts may use
set(SCRIPTS_RESOLVE_SUPPLEMENTAL
    ${WEBCORE_DIR}/bindings/scripts/IDLParser.pm
)
set(SCRIPTS_BINDINGS
    ${WEBCORE_DIR}/bindings/scripts/CodeGenerator.pm
    ${WEBCORE_DIR}/bindings/scripts/CodeGeneratorJS.pm
    ${WEBCORE_DIR}/bindings/scripts/IDLParser.pm
    ${WEBCORE_DIR}/bindings/scripts/InFilesParser.pm
    ${WEBCORE_DIR}/bindings/scripts/preprocessor.pm
)

set(MAKE_NAMES_DEPENDENCIES
    ${WEBCORE_DIR}/bindings/scripts/Hasher.pm
    ${WEBCORE_DIR}/bindings/scripts/StaticString.pm
)
set(IDL_FILES_TMP ${DERIVED_SOURCES_WEBCORE_DIR}/idl_files.tmp)
set(SUPPLEMENTAL_DEPENDENCY_FILE ${DERIVED_SOURCES_WEBCORE_DIR}/supplemental_dependency.tmp)
set(WINDOW_CONSTRUCTORS_FILE ${DERIVED_SOURCES_WEBCORE_DIR}/DOMWindowConstructors.idl)
set(WORKERGLOBALSCOPE_CONSTRUCTORS_FILE ${DERIVED_SOURCES_WEBCORE_DIR}/WorkerGlobalScopeConstructors.idl)
set(DEDICATEDWORKERGLOBALSCOPE_CONSTRUCTORS_FILE ${DERIVED_SOURCES_WEBCORE_DIR}/DedicatedWorkerGlobalScopeConstructors.idl)
set(IDL_ATTRIBUTES_FILE ${WEBCORE_DIR}/bindings/scripts/IDLAttributes.txt)

WEBKIT_INCLUDE_CONFIG_FILES_IF_EXISTS()

# Generate InspectorOverlayPage.h
add_custom_command(
    OUTPUT ${DERIVED_SOURCES_WEBCORE_DIR}/InspectorOverlayPage.h ${DERIVED_SOURCES_WEBCORE_DIR}/InspectorOverlayPage.combined.html
    MAIN_DEPENDENCY inspector/InspectorOverlayPage.html
    DEPENDS ${JavaScriptCore_SCRIPTS_DIR}/xxd.pl ${JavaScriptCore_SCRIPTS_DIR}/inline-and-minify-stylesheets-and-scripts.py
    DEPENDS inspector/InspectorOverlayPage.css inspector/InspectorOverlayPage.js
    COMMAND ${PYTHON_EXECUTABLE} ${JavaScriptCore_SCRIPTS_DIR}/inline-and-minify-stylesheets-and-scripts.py ${WEBCORE_DIR}/inspector/InspectorOverlayPage.html ${DERIVED_SOURCES_WEBCORE_DIR}/InspectorOverlayPage.combined.html
    COMMAND ${PERL_EXECUTABLE} ${JavaScriptCore_SCRIPTS_DIR}/xxd.pl InspectorOverlayPage_html ${DERIVED_SOURCES_WEBCORE_DIR}/InspectorOverlayPage.combined.html ${DERIVED_SOURCES_WEBCORE_DIR}/InspectorOverlayPage.h
    VERBATIM)
list(APPEND WebCore_SOURCES ${DERIVED_SOURCES_WEBCORE_DIR}/InspectorOverlayPage.h)


# Generate CommandLineAPIModuleSource.h
add_custom_command(
    OUTPUT ${DERIVED_SOURCES_WEBCORE_DIR}/CommandLineAPIModuleSource.h ${DERIVED_SOURCES_WEBCORE_DIR}/CommandLineAPIModuleSource.min.js
    MAIN_DEPENDENCY inspector/CommandLineAPIModuleSource.js
    DEPENDS ${JavaScriptCore_SCRIPTS_DIR}/xxd.pl ${JavaScriptCore_SCRIPTS_DIR}/jsmin.py
    COMMAND ${CMAKE_COMMAND} -E echo "//# sourceURL=__WebInspectorCommandLineAPIModuleSource__" > ${DERIVED_SOURCES_WEBCORE_DIR}/CommandLineAPIModuleSource.min.js
    COMMAND ${PYTHON_EXECUTABLE} ${JavaScriptCore_SCRIPTS_DIR}/jsmin.py < ${WEBCORE_DIR}/inspector/CommandLineAPIModuleSource.js >> ${DERIVED_SOURCES_WEBCORE_DIR}/CommandLineAPIModuleSource.min.js
    COMMAND ${PERL_EXECUTABLE} ${JavaScriptCore_SCRIPTS_DIR}/xxd.pl CommandLineAPIModuleSource_js ${DERIVED_SOURCES_WEBCORE_DIR}/CommandLineAPIModuleSource.min.js ${DERIVED_SOURCES_WEBCORE_DIR}/CommandLineAPIModuleSource.h
    VERBATIM)
list(APPEND WebCore_SOURCES ${DERIVED_SOURCES_WEBCORE_DIR}/CommandLineAPIModuleSource.h)


MAKE_HASH_TOOLS(${WEBCORE_DIR}/platform/ColorData)
list(APPEND WebCore_SOURCES ${DERIVED_SOURCES_WEBCORE_DIR}/ColorData.cpp)


# Generate XMLViewerCSS.h
add_custom_command(
    OUTPUT ${DERIVED_SOURCES_WEBCORE_DIR}/XMLViewerCSS.h ${DERIVED_SOURCES_WEBCORE_DIR}/XMLViewer.min.css
    MAIN_DEPENDENCY xml/XMLViewer.css
    DEPENDS ${JavaScriptCore_SCRIPTS_DIR}/xxd.pl ${JavaScriptCore_SCRIPTS_DIR}/cssmin.py
    COMMAND ${PYTHON_EXECUTABLE} ${JavaScriptCore_SCRIPTS_DIR}/cssmin.py < ${WEBCORE_DIR}/xml/XMLViewer.css > ${DERIVED_SOURCES_WEBCORE_DIR}/XMLViewer.min.css
    COMMAND ${PERL_EXECUTABLE} ${JavaScriptCore_SCRIPTS_DIR}/xxd.pl XMLViewer_css ${DERIVED_SOURCES_WEBCORE_DIR}/XMLViewer.min.css ${DERIVED_SOURCES_WEBCORE_DIR}/XMLViewerCSS.h
    VERBATIM)
list(APPEND WebCore_SOURCES ${DERIVED_SOURCES_WEBCORE_DIR}/XMLViewerCSS.h)


# Generate XMLViewerJS.h
add_custom_command(
    OUTPUT ${DERIVED_SOURCES_WEBCORE_DIR}/XMLViewerJS.h ${DERIVED_SOURCES_WEBCORE_DIR}/XMLViewer.min.js
    MAIN_DEPENDENCY xml/XMLViewer.js
    DEPENDS ${JavaScriptCore_SCRIPTS_DIR}/xxd.pl ${JavaScriptCore_SCRIPTS_DIR}/jsmin.py
    COMMAND ${PYTHON_EXECUTABLE} ${JavaScriptCore_SCRIPTS_DIR}/jsmin.py < ${WEBCORE_DIR}/xml/XMLViewer.js > ${DERIVED_SOURCES_WEBCORE_DIR}/XMLViewer.min.js
    COMMAND ${PERL_EXECUTABLE} ${JavaScriptCore_SCRIPTS_DIR}/xxd.pl XMLViewer_js ${DERIVED_SOURCES_WEBCORE_DIR}/XMLViewer.min.js ${DERIVED_SOURCES_WEBCORE_DIR}/XMLViewerJS.h
    VERBATIM)
list(APPEND WebCore_SOURCES ${DERIVED_SOURCES_WEBCORE_DIR}/XMLViewerJS.h)


# Generate HTML entity table
add_custom_command(
    OUTPUT ${DERIVED_SOURCES_WEBCORE_DIR}/HTMLEntityTable.cpp
    MAIN_DEPENDENCY ${WEBCORE_DIR}/html/parser/HTMLEntityNames.in
    DEPENDS ${WEBCORE_DIR}/html/parser/create-html-entity-table
    COMMAND ${PYTHON_EXECUTABLE} ${WEBCORE_DIR}/html/parser/create-html-entity-table -o ${DERIVED_SOURCES_WEBCORE_DIR}/HTMLEntityTable.cpp ${WEBCORE_DIR}/html/parser/HTMLEntityNames.in
    VERBATIM)
list(APPEND WebCore_SOURCES ${DERIVED_SOURCES_WEBCORE_DIR}/HTMLEntityTable.cpp)

# Generate HTTP header names
add_custom_command(
    OUTPUT ${DERIVED_SOURCES_WEBCORE_DIR}/HTTPHeaderNames.cpp ${DERIVED_SOURCES_WEBCORE_DIR}/HTTPHeaderNames.gperf ${DERIVED_SOURCES_WEBCORE_DIR}/HTTPHeaderNames.h
    MAIN_DEPENDENCY ${WEBCORE_DIR}/platform/network/HTTPHeaderNames.in
    DEPENDS ${WEBCORE_DIR}/platform/network/create-http-header-name-table
    WORKING_DIRECTORY ${DERIVED_SOURCES_WEBCORE_DIR}
    COMMAND ${PYTHON_EXECUTABLE} ${WEBCORE_DIR}/platform/network/create-http-header-name-table ${WEBCORE_DIR}/platform/network/HTTPHeaderNames.in "${GPERF_EXECUTABLE}"
    VERBATIM)
list(APPEND WebCore_SOURCES ${DERIVED_SOURCES_WEBCORE_DIR}/HTTPHeaderNames.cpp)

# Generate CSS property names
add_custom_command(
    OUTPUT ${DERIVED_SOURCES_WEBCORE_DIR}/CSSPropertyNames.in ${DERIVED_SOURCES_WEBCORE_DIR}/CSSPropertyNames.h ${DERIVED_SOURCES_WEBCORE_DIR}/CSSPropertyNames.cpp ${DERIVED_SOURCES_WEBCORE_DIR}/CSSPropertyNames.gperf ${DERIVED_SOURCES_WEBCORE_DIR}/StyleBuilder.cpp ${DERIVED_SOURCES_WEBCORE_DIR}/StylePropertyShorthandFunctions.h ${DERIVED_SOURCES_WEBCORE_DIR}/StylePropertyShorthandFunctions.cpp
    MAIN_DEPENDENCY ${WEBCORE_DIR}/css/makeprop.pl
    DEPENDS ${WebCore_CSS_PROPERTY_NAMES}
    WORKING_DIRECTORY ${DERIVED_SOURCES_WEBCORE_DIR}
    COMMAND ${PERL_EXECUTABLE} -ne "print" ${WebCore_CSS_PROPERTY_NAMES} > ${DERIVED_SOURCES_WEBCORE_DIR}/CSSPropertyNames.in
    COMMAND ${PERL_EXECUTABLE} -I${WEBCORE_DIR}/bindings/scripts ${WEBCORE_DIR}/css/makeprop.pl --defines "${FEATURE_DEFINES_WITH_SPACE_SEPARATOR}" --preprocessor "${CODE_GENERATOR_PREPROCESSOR}" --gperf-executable "${GPERF_EXECUTABLE}"
    VERBATIM)
list(APPEND WebCore_SOURCES ${DERIVED_SOURCES_WEBCORE_DIR}/CSSPropertyNames.cpp)
list(APPEND WebCore_SOURCES ${DERIVED_SOURCES_WEBCORE_DIR}/StyleBuilder.cpp)
list(APPEND WebCore_SOURCES ${DERIVED_SOURCES_WEBCORE_DIR}/StylePropertyShorthandFunctions.cpp)
ADD_SOURCE_WEBCORE_DERIVED_DEPENDENCIES(${WEBCORE_DIR}/css/CSSParser.cpp CSSValueKeywords.h)
ADD_SOURCE_WEBCORE_DERIVED_DEPENDENCIES(${DERIVED_SOURCES_WEBCORE_DIR}/CSSGrammar.cpp CSSPropertyNames.h)


# Generate CSS value keywords
add_custom_command(
    OUTPUT ${DERIVED_SOURCES_WEBCORE_DIR}/CSSValueKeywords.in ${DERIVED_SOURCES_WEBCORE_DIR}/CSSValueKeywords.h ${DERIVED_SOURCES_WEBCORE_DIR}/CSSValueKeywords.cpp ${DERIVED_SOURCES_WEBCORE_DIR}/CSSValueKeywords.gperf
    MAIN_DEPENDENCY ${WEBCORE_DIR}/css/makevalues.pl
    DEPENDS ${WebCore_CSS_VALUE_KEYWORDS}
    WORKING_DIRECTORY ${DERIVED_SOURCES_WEBCORE_DIR}
    COMMAND ${PERL_EXECUTABLE} -ne "print" ${WebCore_CSS_VALUE_KEYWORDS} > ${DERIVED_SOURCES_WEBCORE_DIR}/CSSValueKeywords.in
    COMMAND ${PERL_EXECUTABLE} -I${WEBCORE_DIR}/bindings/scripts ${WEBCORE_DIR}/css/makevalues.pl --defines "${FEATURE_DEFINES_WITH_SPACE_SEPARATOR}" --preprocessor "${CODE_GENERATOR_PREPROCESSOR}"
    VERBATIM)
list(APPEND WebCore_SOURCES ${DERIVED_SOURCES_WEBCORE_DIR}/CSSValueKeywords.cpp)
ADD_SOURCE_WEBCORE_DERIVED_DEPENDENCIES(${WEBCORE_DIR}/css/CSSParser.cpp CSSValueKeywords.h)
ADD_SOURCE_WEBCORE_DERIVED_DEPENDENCIES(${WEBCORE_DIR}/css/CSSPrimitiveValueMappings.h CSSValueKeywords.h)
ADD_SOURCE_WEBCORE_DERIVED_DEPENDENCIES(${DERIVED_SOURCES_WEBCORE_DIR}/CSSGrammar.cpp CSSValueKeywords.h)

# Generate CSS Selector pseudo type name to value maps.
add_custom_command(
    OUTPUT ${DERIVED_SOURCES_WEBCORE_DIR}/SelectorPseudoClassAndCompatibilityElementMap.gperf ${DERIVED_SOURCES_WEBCORE_DIR}/SelectorPseudoClassAndCompatibilityElementMap.cpp
    MAIN_DEPENDENCY ${WEBCORE_DIR}/css/makeSelectorPseudoClassAndCompatibilityElementMap.py
    WORKING_DIRECTORY ${DERIVED_SOURCES_WEBCORE_DIR}
    COMMAND ${PYTHON_EXECUTABLE} ${WEBCORE_DIR}/css/makeSelectorPseudoClassAndCompatibilityElementMap.py ${WEBCORE_DIR}/css/SelectorPseudoClassAndCompatibilityElementMap.in "${GPERF_EXECUTABLE}" "${FEATURE_DEFINES_WITH_SPACE_SEPARATOR}"
    VERBATIM)
list(APPEND WebCore_SOURCES ${DERIVED_SOURCES_WEBCORE_DIR}/SelectorPseudoClassAndCompatibilityElementMap.cpp)
add_custom_command(
    OUTPUT ${DERIVED_SOURCES_WEBCORE_DIR}/SelectorPseudoElementTypeMap.gperf ${DERIVED_SOURCES_WEBCORE_DIR}/SelectorPseudoElementTypeMap.cpp
    MAIN_DEPENDENCY ${WEBCORE_DIR}/css/makeSelectorPseudoElementsMap.py
    WORKING_DIRECTORY ${DERIVED_SOURCES_WEBCORE_DIR}
    COMMAND ${PYTHON_EXECUTABLE} ${WEBCORE_DIR}/css/makeSelectorPseudoElementsMap.py ${WEBCORE_DIR}/css/SelectorPseudoElementTypeMap.in "${GPERF_EXECUTABLE}" "${FEATURE_DEFINES_WITH_SPACE_SEPARATOR}"
    VERBATIM)
list(APPEND WebCore_SOURCES ${DERIVED_SOURCES_WEBCORE_DIR}/SelectorPseudoElementTypeMap.cpp)

# Generate user agent styles
add_custom_command(
    OUTPUT ${DERIVED_SOURCES_WEBCORE_DIR}/UserAgentStyleSheetsData.cpp ${DERIVED_SOURCES_WEBCORE_DIR}/UserAgentStyleSheets.h
    MAIN_DEPENDENCY ${WEBCORE_DIR}/css/make-css-file-arrays.pl
    DEPENDS ${WebCore_USER_AGENT_STYLE_SHEETS} ${WEBCORE_DIR}/bindings/scripts/preprocessor.pm
    COMMAND ${PERL_EXECUTABLE} -I${WEBCORE_DIR}/bindings/scripts ${WEBCORE_DIR}/css/make-css-file-arrays.pl --defines "${FEATURE_DEFINES_WITH_SPACE_SEPARATOR}" --preprocessor "${CODE_GENERATOR_PREPROCESSOR}" ${DERIVED_SOURCES_WEBCORE_DIR}/UserAgentStyleSheets.h ${DERIVED_SOURCES_WEBCORE_DIR}/UserAgentStyleSheetsData.cpp ${WebCore_USER_AGENT_STYLE_SHEETS}
    VERBATIM)
list(APPEND WebCore_SOURCES ${DERIVED_SOURCES_WEBCORE_DIR}/UserAgentStyleSheetsData.cpp)
ADD_SOURCE_WEBCORE_DERIVED_DEPENDENCIES(${WEBCORE_DIR}/css/StyleResolver.cpp UserAgentStyleSheetsData.cpp UserAgentStyleSheets.h)

if (WebCore_USER_AGENT_SCRIPTS)
    # Necessary variables:
    # WebCore_USER_AGENT_SCRIPTS containing the JavaScript sources list
    # WebCore_USER_AGENT_SCRIPTS_DEPENDENCIES containing the source file that will load the scripts to add the proper
    #   dependency and having them built at the right moment

    add_custom_command(
        OUTPUT ${DERIVED_SOURCES_WEBCORE_DIR}/UserAgentScriptsData.cpp ${DERIVED_SOURCES_WEBCORE_DIR}/UserAgentScripts.h
        MAIN_DEPENDENCY ${WEBCORE_DIR}/Scripts/make-js-file-arrays.py
        DEPENDS ${WebCore_USER_AGENT_SCRIPTS}
        COMMAND "PYTHONPATH=${JavaScriptCore_SCRIPTS_DIR}" ${PYTHON_EXECUTABLE} ${WEBCORE_DIR}/Scripts/make-js-file-arrays.py ${DERIVED_SOURCES_WEBCORE_DIR}/UserAgentScripts.h ${DERIVED_SOURCES_WEBCORE_DIR}/UserAgentScriptsData.cpp ${WebCore_USER_AGENT_SCRIPTS}
        VERBATIM)
    list(APPEND WebCore_SOURCES ${DERIVED_SOURCES_WEBCORE_DIR}/UserAgentScriptsData.cpp)
    ADD_SOURCE_WEBCORE_DERIVED_DEPENDENCIES(${WebCore_USER_AGENT_SCRIPTS_DEPENDENCIES} UserAgentScriptsData.cpp UserAgentScripts.h)
endif ()

if (WebCore_SDP_PROCESSOR_SCRIPTS)
    # Necessary variables:
    # WebCore_SDP_PROCESSOR_SCRIPTS containing the JavaScript sources list
    # WebCore_SDP_PROCESSOR_SCRIPTS_DEPENDENCIES containing the source file that will load the scripts to add the proper
    #   dependency and having them built at the right moment

    add_custom_command(
        OUTPUT ${DERIVED_SOURCES_WEBCORE_DIR}/SDPProcessorScriptsData.cpp ${DERIVED_SOURCES_WEBCORE_DIR}/SDPProcessorScripts.h
        MAIN_DEPENDENCY ${WEBCORE_DIR}/Scripts/make-js-file-arrays.py
        DEPENDS ${WebCore_SDP_PROCESSOR_SCRIPTS}
        COMMAND "PYTHONPATH=${JavaScriptCore_SCRIPTS_DIR}" ${PYTHON_EXECUTABLE} ${WEBCORE_DIR}/Scripts/make-js-file-arrays.py ${DERIVED_SOURCES_WEBCORE_DIR}/SDPProcessorScripts.h ${DERIVED_SOURCES_WEBCORE_DIR}/SDPProcessorScriptsData.cpp ${WebCore_SDP_PROCESSOR_SCRIPTS}
        VERBATIM)
    list(APPEND WebCore_SOURCES ${DERIVED_SOURCES_WEBCORE_DIR}/SDPProcessorScriptsData.cpp)
    ADD_SOURCE_WEBCORE_DERIVED_DEPENDENCIES(${WebCore_SDP_PROCESSOR_SCRIPTS_DEPENDENCIES} SDPProcessorScriptsData.cpp SDPProcessorScripts.h)
endif ()

# Generate plug-in resources
add_custom_command(
    OUTPUT ${DERIVED_SOURCES_WEBCORE_DIR}/PlugInsResourcesData.cpp ${DERIVED_SOURCES_WEBCORE_DIR}/PlugInsResources.h
    MAIN_DEPENDENCY ${WEBCORE_DIR}/css/make-css-file-arrays.pl
    DEPENDS ${WebCore_PLUG_INS_RESOURCES} ${WEBCORE_DIR}/bindings/scripts/preprocessor.pm
    COMMAND ${PERL_EXECUTABLE} -I${WEBCORE_DIR}/bindings/scripts ${WEBCORE_DIR}/css/make-css-file-arrays.pl --defines "${FEATURE_DEFINES_WITH_SPACE_SEPARATOR}" --preprocessor "${CODE_GENERATOR_PREPROCESSOR}" ${DERIVED_SOURCES_WEBCORE_DIR}/PlugInsResources.h ${DERIVED_SOURCES_WEBCORE_DIR}/PlugInsResourcesData.cpp ${WebCore_PLUG_INS_RESOURCES}
    VERBATIM)
list(APPEND WebCore_SOURCES ${DERIVED_SOURCES_WEBCORE_DIR}/PlugInsResourcesData.cpp)
ADD_SOURCE_WEBCORE_DERIVED_DEPENDENCIES(${WEBCORE_DIR}/css/StyleResolver.cpp PlugInsResourcesData.cpp PlugInsResources.h)

GENERATE_GRAMMAR(cssyy ${WEBCORE_DIR}/css/CSSGrammar.y.in ${DERIVED_SOURCES_WEBCORE_DIR}/CSSGrammar.h ${DERIVED_SOURCES_WEBCORE_DIR}/CSSGrammar.cpp "${FEATURE_DEFINES_WITH_SPACE_SEPARATOR}")
list(APPEND WebCore_SOURCES ${DERIVED_SOURCES_WEBCORE_DIR}/CSSGrammar.cpp)

GENERATE_GRAMMAR(xpathyy ${WEBCORE_DIR}/xml/XPathGrammar.y ${DERIVED_SOURCES_WEBCORE_DIR}/XPathGrammar.h ${DERIVED_SOURCES_WEBCORE_DIR}/XPathGrammar.cpp "")
list(APPEND WebCore_SOURCES ${DERIVED_SOURCES_WEBCORE_DIR}/XPathGrammar.cpp)


set(IDL_INCLUDES "")
foreach (_include ${WebCore_IDL_INCLUDES})
    list(APPEND IDL_INCLUDES --include=${WEBCORE_DIR}/${_include})
endforeach ()

foreach (_include ${WebCoreTestSupport_IDL_INCLUDES})
    list(APPEND IDL_INCLUDES --include=${WEBCORE_DIR}/${_include})
endforeach ()

set(FEATURE_DEFINES_JAVASCRIPT "LANGUAGE_JAVASCRIPT=1 ${FEATURE_DEFINES_WITH_SPACE_SEPARATOR}")

# Create JavaScript C++ code given an IDL input
foreach (_idl ${WebCore_IDL_FILES})
    set(IDL_FILES_LIST "${IDL_FILES_LIST}${WEBCORE_DIR}/${_idl}\n")
endforeach ()

foreach (_idl ${WebCoreTestSupport_IDL_FILES})
    set(IDL_FILES_LIST "${IDL_FILES_LIST}${WEBCORE_DIR}/${_idl}\n")
endforeach ()

foreach (_idl ${ObjC_Bindings_IDL_FILES})
    set(IDL_FILES_LIST "${IDL_FILES_LIST}${WEBCORE_DIR}/${_idl}\n")
endforeach ()

set(IDL_FILES_LIST "${IDL_FILES_LIST}${DERIVED_SOURCES_WEBCORE_DIR}/InternalSettingsGenerated.idl\n")
list(APPEND IDL_INCLUDES --include=${DERIVED_SOURCES_WEBCORE_DIR})
list(APPEND WebCoreTestSupport_IDL_FILES ${DERIVED_SOURCES_WEBCORE_DIR}/InternalSettingsGenerated.idl)

file(WRITE ${IDL_FILES_TMP} ${IDL_FILES_LIST})

add_custom_command(
    OUTPUT ${SUPPLEMENTAL_DEPENDENCY_FILE} ${WINDOW_CONSTRUCTORS_FILE} ${WORKERGLOBALSCOPE_CONSTRUCTORS_FILE} ${DEDICATEDWORKERGLOBALSCOPE_CONSTRUCTORS_FILE}
    DEPENDS ${WEBCORE_DIR}/bindings/scripts/preprocess-idls.pl ${SCRIPTS_PREPROCESS_IDLS} ${WebCore_IDL_FILES} ${ObjC_Bindings_IDL_FILES} ${WebCoreTestSupport_IDL_FILES} ${WEBCORE_DIR}/CMakeLists.txt
    COMMAND ${PERL_EXECUTABLE} -I${WEBCORE_DIR}/bindings/scripts ${WEBCORE_DIR}/bindings/scripts/preprocess-idls.pl --defines "${FEATURE_DEFINES_JAVASCRIPT}" --idlFilesList ${IDL_FILES_TMP} --supplementalDependencyFile ${SUPPLEMENTAL_DEPENDENCY_FILE} --windowConstructorsFile ${WINDOW_CONSTRUCTORS_FILE} --workerGlobalScopeConstructorsFile ${WORKERGLOBALSCOPE_CONSTRUCTORS_FILE}
--dedicatedWorkerGlobalScopeConstructorsFile ${DEDICATEDWORKERGLOBALSCOPE_CONSTRUCTORS_FILE}
    VERBATIM)

set(ADDITIONAL_BINDINGS_DEPENDENCIES
    ${WINDOW_CONSTRUCTORS_FILE}
    ${WORKERGLOBALSCOPE_CONSTRUCTORS_FILE}
    ${DEDICATEDWORKERGLOBALSCOPE_CONSTRUCTORS_FILE}
)

GENERATE_BINDINGS(WebCore_SOURCES
    "${WebCore_IDL_FILES}"
    "${WEBCORE_DIR}"
    "${IDL_INCLUDES}"
    "${FEATURE_DEFINES_JAVASCRIPT}"
    ${DERIVED_SOURCES_WEBCORE_DIR} JS JS cpp
    ${IDL_ATTRIBUTES_FILE}
    ${SUPPLEMENTAL_DEPENDENCY_FILE}
    ${ADDITIONAL_BINDINGS_DEPENDENCIES})

GENERATE_BINDINGS(WebCoreTestSupport_SOURCES
    "${WebCoreTestSupport_IDL_FILES}"
    "${WEBCORE_DIR}"
    "${IDL_INCLUDES}"
    "${FEATURE_DEFINES_JAVASCRIPT}"
    ${DERIVED_SOURCES_WEBCORE_DIR} JS JS cpp
    ${IDL_ATTRIBUTES_FILE}
    ${SUPPLEMENTAL_DEPENDENCY_FILE}
    ${ADDITIONAL_BINDINGS_DEPENDENCIES})

# WebCore JS Builtins

set(WebCore_BUILTINS_SOURCES
    ${WEBCORE_DIR}/Modules/fetch/FetchHeaders.js
    ${WEBCORE_DIR}/Modules/fetch/FetchResponse.js
    ${WEBCORE_DIR}/Modules/mediastream/MediaDevices.js
    ${WEBCORE_DIR}/Modules/mediastream/NavigatorUserMedia.js
    ${WEBCORE_DIR}/Modules/mediastream/RTCPeerConnection.js
    ${WEBCORE_DIR}/Modules/mediastream/RTCPeerConnectionInternals.js
    ${WEBCORE_DIR}/Modules/streams/ByteLengthQueuingStrategy.js
    ${WEBCORE_DIR}/Modules/streams/CountQueuingStrategy.js
    ${WEBCORE_DIR}/Modules/streams/ReadableStream.js
    ${WEBCORE_DIR}/Modules/streams/ReadableStreamController.js
    ${WEBCORE_DIR}/Modules/streams/ReadableStreamInternals.js
    ${WEBCORE_DIR}/Modules/streams/ReadableStreamReader.js
    ${WEBCORE_DIR}/Modules/streams/StreamInternals.js
    ${WEBCORE_DIR}/Modules/streams/WritableStream.js
    ${WEBCORE_DIR}/Modules/streams/WritableStreamInternals.js
)

set(BUILTINS_GENERATOR_SCRIPTS
    ${JavaScriptCore_SCRIPTS_DIR}/builtins.py
    ${JavaScriptCore_SCRIPTS_DIR}/builtins_generator.py
    ${JavaScriptCore_SCRIPTS_DIR}/builtins_model.py
    ${JavaScriptCore_SCRIPTS_DIR}/builtins_templates.py
    ${JavaScriptCore_SCRIPTS_DIR}/builtins_generate_combined_header.py
    ${JavaScriptCore_SCRIPTS_DIR}/builtins_generate_combined_implementation.py
    ${JavaScriptCore_SCRIPTS_DIR}/builtins_generate_separate_header.py
    ${JavaScriptCore_SCRIPTS_DIR}/builtins_generate_separate_implementation.py
    ${JavaScriptCore_SCRIPTS_DIR}/generate-js-builtins.py
    ${JavaScriptCore_SCRIPTS_DIR}/lazywriter.py
)

foreach (_builtinSource ${WebCore_BUILTINS_SOURCES})
    get_filename_component(_objectName ${_builtinSource} NAME_WE)
    add_custom_command(
        OUTPUT ${DERIVED_SOURCES_WEBCORE_DIR}/${_objectName}Builtins.cpp
               ${DERIVED_SOURCES_WEBCORE_DIR}/${_objectName}Builtins.h
        MAIN_DEPENDENCY ${_builtinSource}
        DEPENDS ${BUILTINS_GENERATOR_SCRIPTS}
        COMMAND ${PYTHON_EXECUTABLE} ${JavaScriptCore_SCRIPTS_DIR}/generate-js-builtins.py --framework WebCore --output-directory ${DERIVED_SOURCES_WEBCORE_DIR} ${_builtinSource}
        VERBATIM)
    list(APPEND WebCore_SOURCES
        ${DERIVED_SOURCES_WEBCORE_DIR}/${_objectName}Builtins.h
    )
    ADD_SOURCE_WEBCORE_DERIVED_DEPENDENCIES(${WEBCORE_DIR}/bindings/js/WebCoreJSBuiltins.cpp ${_objectName}Builtins.cpp)
endforeach ()


ADD_SOURCE_WEBCORE_DERIVED_DEPENDENCIES(${WEBCORE_DIR}/html/HTMLTreeBuilder.cpp MathMLNames.cpp)


GENERATE_DOM_NAMES(HTML ${WEBCORE_DIR}/html/HTMLAttributeNames.in ${WEBCORE_DIR}/html/HTMLTagNames.in "")
list(APPEND WebCore_SOURCES ${DERIVED_SOURCES_WEBCORE_DIR}/HTMLNames.cpp ${DERIVED_SOURCES_WEBCORE_DIR}/HTMLElementFactory.cpp ${DERIVED_SOURCES_WEBCORE_DIR}/JSHTMLElementWrapperFactory.cpp)


GENERATE_EVENT_FACTORY(${WEBCORE_DIR}/dom/EventNames.in EventInterfaces.h)
list(APPEND WebCore_SOURCES ${DERIVED_SOURCES_WEBCORE_DIR}/EventInterfaces.h)


GENERATE_EVENT_FACTORY(${WEBCORE_DIR}/dom/EventTargetFactory.in EventTargetInterfaces.h)
ADD_SOURCE_WEBCORE_DERIVED_DEPENDENCIES(${WEBCORE_DIR}/dom/EventNames.cpp EventTargetInterfaces.h)
ADD_SOURCE_WEBCORE_DERIVED_DEPENDENCIES(${WEBCORE_DIR}/dom/DOMAllInOne.cpp EventTargetInterfaces.h)
list(APPEND WebCore_SOURCES ${DERIVED_SOURCES_WEBCORE_DIR}/EventTargetInterfaces.h)


GENERATE_EXCEPTION_CODE_DESCRIPTION(${WEBCORE_DIR}/dom/DOMExceptions.in ExceptionCodeDescription.cpp)
list(APPEND WebCore_SOURCES ${DERIVED_SOURCES_WEBCORE_DIR}/ExceptionCodeDescription.cpp)


GENERATE_SETTINGS_MACROS(${WEBCORE_DIR}/page/Settings.in SettingsMacros.h)
list(APPEND WebCoreTestSupport_SOURCES ${DERIVED_SOURCES_WEBCORE_DIR}/InternalSettingsGenerated.cpp)


GENERATE_FONT_NAMES(${WEBCORE_DIR}/css/WebKitFontFamilyNames.in)
list(APPEND WebCore_SOURCES ${DERIVED_SOURCES_WEBCORE_DIR}/WebKitFontFamilyNames.cpp)


GENERATE_DOM_NAMES(MathML ${WEBCORE_DIR}/mathml/mathattrs.in ${WEBCORE_DIR}/mathml/mathtags.in "")
list(APPEND WebCore_SOURCES ${DERIVED_SOURCES_WEBCORE_DIR}/MathMLNames.cpp)
if (ENABLE_MATHML)
    list(APPEND WebCore_SOURCES ${DERIVED_SOURCES_WEBCORE_DIR}/MathMLElementFactory.cpp)
endif ()

# SVG extra defines need to map to a numerical value for correct preprocessing of svgtags.in.
set(SVG_EXTRA_DEFINES "")
if (ENABLE_SVG_FONTS)
    list(APPEND SVG_EXTRA_DEFINES "ENABLE_SVG_FONTS=1")
endif ()

GENERATE_DOM_NAMES(SVG ${WEBCORE_DIR}/svg/svgattrs.in ${WEBCORE_DIR}/svg/svgtags.in "${SVG_EXTRA_DEFINES}")
list(APPEND WebCore_SOURCES ${DERIVED_SOURCES_WEBCORE_DIR}/SVGNames.cpp)

list(APPEND WebCore_SOURCES ${DERIVED_SOURCES_WEBCORE_DIR}/SVGElementFactory.cpp ${DERIVED_SOURCES_WEBCORE_DIR}/JSSVGElementWrapperFactory.cpp)

GENERATE_DOM_NAMES(XLink ${WEBCORE_DIR}/svg/xlinkattrs.in)
list(APPEND WebCore_SOURCES ${DERIVED_SOURCES_WEBCORE_DIR}/XLinkNames.cpp)


GENERATE_DOM_NAMES(XMLNS ${WEBCORE_DIR}/xml/xmlnsattrs.in)
list(APPEND WebCore_SOURCES ${DERIVED_SOURCES_WEBCORE_DIR}/XMLNSNames.cpp)


GENERATE_DOM_NAMES(XML ${WEBCORE_DIR}/xml/xmlattrs.in)
list(APPEND WebCore_SOURCES ${DERIVED_SOURCES_WEBCORE_DIR}/XMLNames.cpp)

WEBKIT_WRAP_SOURCELIST(${WebCore_IDL_FILES} ${WebCore_SOURCES})
WEBKIT_WRAP_SOURCELIST(${WebCoreTestSupport_IDL_FILES} ${WebCoreTestSupport_SOURCES})

IF (HAIKU)
    # Can't use INCLUDE_DIRECTORIES, because some header file names conflicts between Haiku and WebKit
    foreach(inc ${WebCore_LOCAL_INCLUDE_DIRECTORIES})
        ADD_DEFINITIONS(-iquote ${inc})
    endforeach(inc)

    INCLUDE_DIRECTORIES(${WebCore_INCLUDE_DIRECTORIES} ${WebCoreTestSupport_INCLUDE_DIRECTORIES})
ELSE (HAIKU)
    INCLUDE_DIRECTORIES(${WebCore_LOCAL_INCLUDE_DIRECTORIES} ${WebCore_INCLUDE_DIRECTORIES} ${WebCoreTestSupport_INCLUDE_DIRECTORIES})
ENDIF (HAIKU)

include_directories(SYSTEM ${WebCore_SYSTEM_INCLUDE_DIRECTORIES})

if (MSVC)
    ADD_PRECOMPILED_HEADER("WebCorePrefix.h" "WebCorePrefix.cpp" WebCore_SOURCES)
endif ()

WEBKIT_FRAMEWORK(WebCore)

# The -ftree-sra optimization (implicit with -O2) causes crashes when
# allocating large chunks of memory using bmalloc on Intel 32bit.
# See https://bugs.webkit.org/show_bug.cgi?id=146440
string(TOLOWER ${CMAKE_HOST_SYSTEM_PROCESSOR} LOWERCASE_CMAKE_HOST_SYSTEM_PROCESSOR)
if (CMAKE_COMPILER_IS_GNUCXX AND "${LOWERCASE_CMAKE_HOST_SYSTEM_PROCESSOR}" MATCHES "(i[3-6]86|x86)$")
    ADD_TARGET_PROPERTIES(WebCore COMPILE_FLAGS "-fno-tree-sra")
endif ()

if (MSVC)
    ADD_PRECOMPILED_HEADER("WebCoreTestSupportPrefix.h" "testing/js/WebCoreTestSupportPrefix.cpp" WebCoreTestSupport_SOURCES)
endif ()

include_directories(${WebCoreTestSupport_INCLUDE_DIRECTORIES})
add_library(WebCoreTestSupport ${WebCoreTestSupport_LIBRARY_TYPE} ${WebCoreTestSupport_SOURCES})
add_dependencies(WebCoreTestSupport WebCore)
target_link_libraries(WebCoreTestSupport ${WebCoreTestSupport_LIBRARIES})
set_target_properties(WebCoreTestSupport PROPERTIES FOLDER "WebCore")

if (WebCoreTestSupport_OUTPUT_NAME)
    set_target_properties(WebCoreTestSupport PROPERTIES OUTPUT_NAME ${WebCoreTestSupport_OUTPUT_NAME})
    if (MSVC)
        add_compile_options(/GF- /WX-)
    endif ()
endif ()

if (ENABLE_GRAPHICS_CONTEXT_3D AND NOT WIN32)
    add_library(ANGLESupport STATIC ${ANGLESupport_SOURCES})
    set_target_properties(ANGLESupport PROPERTIES FOLDER "WebCore")

    # Suppress null conversion warnings for sources in Source/ThirdParty/ANGLE
    if ("${CMAKE_CXX_COMPILER_ID}" STREQUAL "Clang")
        ADD_TARGET_PROPERTIES(ANGLESupport COMPILE_FLAGS "-Wno-null-conversion")
    endif ()

    target_include_directories(ANGLESupport PRIVATE
        "${THIRDPARTY_DIR}/ANGLE/include"
        "${THIRDPARTY_DIR}/ANGLE/src"
    )
    list(APPEND WebCore_LIBRARIES ANGLESupport)
    WEBKIT_SET_EXTRA_COMPILER_FLAGS(ANGLESupport IGNORECXX_WARNINGS)
endif ()

target_link_libraries(WebCore ${WebCore_LIBRARIES})

if (SHARED_CORE)
    set_target_properties(WebCore PROPERTIES VERSION ${PROJECT_VERSION} SOVERSION ${PROJECT_VERSION_MAJOR})
    install(TARGETS WebCore DESTINATION "${LIB_INSTALL_DIR}")
endif ()

# [ARM] Build SVGPathElement.cpp with -O2 due to a GCC bug
# https://bugs.webkit.org/show_bug.cgi?id=145377
if ((CMAKE_CXX_COMPILER_ID STREQUAL "GNU") AND WTF_CPU_ARM AND (CMAKE_CXX_COMPILER_VERSION VERSION_GREATER "4.9") AND (CMAKE_CXX_COMPILER_VERSION VERSION_LESS "4.9.3"))
    set_source_files_properties(svg/SVGPathElement.cpp PROPERTIES COMPILE_FLAGS "-O2")
endif ()<|MERGE_RESOLUTION|>--- conflicted
+++ resolved
@@ -65,11 +65,7 @@
     "${WEBCORE_DIR}/page/scrolling"
     "${WEBCORE_DIR}/platform/animation"
     "${WEBCORE_DIR}/platform/audio"
-<<<<<<< HEAD
-=======
     "${WEBCORE_DIR}/platform/crypto"
-    "${WEBCORE_DIR}/platform/graphics"
->>>>>>> e5d6a044
     "${WEBCORE_DIR}/platform/graphics/cpu/arm"
     "${WEBCORE_DIR}/platform/graphics/cpu/arm/filters"
     "${WEBCORE_DIR}/platform/graphics/displaylists"
