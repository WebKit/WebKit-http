--- conflicted
+++ resolved
@@ -22,12 +22,7 @@
     "${WEBCORE_DIR}/bindings/generic"
     "${WEBCORE_DIR}/bridge"
     "${WEBCORE_DIR}/bridge/c"
-<<<<<<< HEAD
-=======
     "${WEBCORE_DIR}/crypto"
-    "${WEBCORE_DIR}/css"
-    "${WEBCORE_DIR}/dom"
->>>>>>> 02a025d9
     "${WEBCORE_DIR}/dom/default"
     "${WEBCORE_DIR}/editing"
     "${WEBCORE_DIR}/history"
