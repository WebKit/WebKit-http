--- conflicted
+++ resolved
@@ -1987,40 +1987,7 @@
 if (WebCoreTestSupport_OUTPUT_NAME)
     set_target_properties(WebCoreTestSupport PROPERTIES OUTPUT_NAME ${WebCoreTestSupport_OUTPUT_NAME})
     if (MSVC)
-<<<<<<< HEAD
-        add_compile_options(/GF- /WX-)
-    endif ()
-endif ()
-
-if (ENABLE_GRAPHICS_CONTEXT_3D AND NOT ${PORT} STREQUAL "Win")
-    add_library(ANGLESupport STATIC ${ANGLESupport_SOURCES})
-
-    # Enable the ESSL and GLSL translators.
-    set_property(TARGET ANGLESupport
-        PROPERTY COMPILE_DEFINITIONS
-        ANGLE_ENABLE_ESSL
-        ANGLE_ENABLE_GLSL
-        ${ANGLE_PLATFORM_DEFINITIONS})
-
-    target_include_directories(ANGLESupport PRIVATE
-        "${THIRDPARTY_DIR}/ANGLE"
-        "${THIRDPARTY_DIR}/ANGLE/include"
-        "${THIRDPARTY_DIR}/ANGLE/include/KHR"
-        "${THIRDPARTY_DIR}/ANGLE/src"
-        "${THIRDPARTY_DIR}/ANGLE/src/common/third_party/base"
-    )
-    target_link_libraries(WebCore ANGLESupport)
-
-    if (COMPILER_IS_GCC_OR_CLANG)
-        WEBKIT_ADD_TARGET_CXX_FLAGS(ANGLESupport -Wno-implicit-fallthrough
-                                                 -Wno-inconsistent-missing-override
-                                                 -Wno-null-conversion
-                                                 -Wno-suggest-attribute=format
-                                                 -Wno-unused-function
-                                                 -Wno-unused-parameter)
-=======
         add_compile_options(/WX-)
->>>>>>> 2d3b0564
     endif ()
 endif ()
 
