set(WebCore_INCLUDE_DIRECTORIES
    "${WEBCORE_DIR}"
    "${WEBCORE_DIR}/Modules/battery"
    "${WEBCORE_DIR}/Modules/encryptedmedia"
    "${WEBCORE_DIR}/Modules/gamepad"
    "${WEBCORE_DIR}/Modules/geolocation"
    "${WEBCORE_DIR}/Modules/indexeddb"
    "${WEBCORE_DIR}/Modules/indexeddb/leveldb"
    "${WEBCORE_DIR}/Modules/indieui"
    "${WEBCORE_DIR}/Modules/mediacontrols/"
    "${WEBCORE_DIR}/Modules/mediasource"
    "${WEBCORE_DIR}/Modules/mediastream"
    "${WEBCORE_DIR}/Modules/navigatorcontentutils"
    "${WEBCORE_DIR}/Modules/notifications"
    "${WEBCORE_DIR}/Modules/plugins"
    "${WEBCORE_DIR}/Modules/proximity"
    "${WEBCORE_DIR}/Modules/quota"
    "${WEBCORE_DIR}/Modules/vibration"
    "${WEBCORE_DIR}/Modules/webaudio"
    "${WEBCORE_DIR}/Modules/webdatabase"
    "${WEBCORE_DIR}/Modules/websockets"
    "${WEBCORE_DIR}/accessibility"
    "${WEBCORE_DIR}/bindings"
    "${WEBCORE_DIR}/bindings/generic"
    "${WEBCORE_DIR}/bindings/js"
    "${WEBCORE_DIR}/bridge"
    "${WEBCORE_DIR}/bridge/c"
    "${WEBCORE_DIR}/bridge/jsc"
    "${WEBCORE_DIR}/crypto"
    "${WEBCORE_DIR}/crypto/keys"
    "${WEBCORE_DIR}/cssjit"
    "${WEBCORE_DIR}/dom/default"
    "${WEBCORE_DIR}/editing"
    "${WEBCORE_DIR}/history"
    "${WEBCORE_DIR}/html"
    "${WEBCORE_DIR}/html/canvas"
    "${WEBCORE_DIR}/html/forms"
    "${WEBCORE_DIR}/html/parser"
    "${WEBCORE_DIR}/html/shadow"
    "${WEBCORE_DIR}/html/track"
    "${WEBCORE_DIR}/inspector"
    "${WEBCORE_DIR}/loader"
    "${WEBCORE_DIR}/loader/appcache"
    "${WEBCORE_DIR}/loader/archive"
    "${WEBCORE_DIR}/loader/archive/mhtml"
    "${WEBCORE_DIR}/loader/cache"
    "${WEBCORE_DIR}/loader/icon"
    "${WEBCORE_DIR}/mathml"
    "${WEBCORE_DIR}/page"
    "${WEBCORE_DIR}/page/animation"
    "${WEBCORE_DIR}/page/scrolling"
<<<<<<< HEAD
    "${WEBCORE_DIR}/page/scrolling/coordinatedgraphics"
=======
    "${WEBCORE_DIR}/platform"
>>>>>>> 977e2ac2
    "${WEBCORE_DIR}/platform/animation"
    "${WEBCORE_DIR}/platform/audio"
    "${WEBCORE_DIR}/platform/graphics/cpu/arm"
    "${WEBCORE_DIR}/platform/graphics/cpu/arm/filters"
    "${WEBCORE_DIR}/platform/graphics/filters"
    "${WEBCORE_DIR}/platform/graphics/filters/texmap"
    "${WEBCORE_DIR}/platform/graphics/harfbuzz"
    "${WEBCORE_DIR}/platform/graphics/harfbuzz/ng"
    "${WEBCORE_DIR}/platform/graphics/opentype"
    "${WEBCORE_DIR}/platform/graphics/texmap"
<<<<<<< HEAD
    "${WEBCORE_DIR}/platform/graphics/texmap/coordinated"
=======
    "${WEBCORE_DIR}/platform/graphics/transforms"
>>>>>>> 977e2ac2
    "${WEBCORE_DIR}/platform/image-decoders"
    "${WEBCORE_DIR}/platform/image-decoders/bmp"
    "${WEBCORE_DIR}/platform/image-decoders/gif"
    "${WEBCORE_DIR}/platform/image-decoders/ico"
    "${WEBCORE_DIR}/platform/image-decoders/jpeg"
    "${WEBCORE_DIR}/platform/image-decoders/png"
    "${WEBCORE_DIR}/platform/image-decoders/webp"
    "${WEBCORE_DIR}/platform/leveldb"
    "${WEBCORE_DIR}/platform/mediastream"
    "${WEBCORE_DIR}/platform/mock"
    "${WEBCORE_DIR}/platform/network"
    "${WEBCORE_DIR}/platform/sql"
    "${WEBCORE_DIR}/platform/text"
    "${WEBCORE_DIR}/platform/text/icu"
    "${WEBCORE_DIR}/plugins"
    "${WEBCORE_DIR}/rendering"
    "${WEBCORE_DIR}/rendering/line"
    "${WEBCORE_DIR}/rendering/mathml"
    "${WEBCORE_DIR}/rendering/style"
    "${WEBCORE_DIR}/rendering/svg"
    "${WEBCORE_DIR}/replay"
    "${WEBCORE_DIR}/storage"
    "${WEBCORE_DIR}/style"
    "${WEBCORE_DIR}/svg"
    "${WEBCORE_DIR}/svg/animation"
    "${WEBCORE_DIR}/svg/graphics"
    "${WEBCORE_DIR}/svg/graphics/filters"
    "${WEBCORE_DIR}/svg/properties"
    "${WEBCORE_DIR}/websockets"
    "${WEBCORE_DIR}/workers"
    "${WEBCORE_DIR}/xml"
    "${WEBCORE_DIR}/xml/parser"
    "${JAVASCRIPTCORE_DIR}"
    "${JAVASCRIPTCORE_DIR}/ForwardingHeaders"
    "${JAVASCRIPTCORE_DIR}/API"
    "${JAVASCRIPTCORE_DIR}/assembler"
    "${JAVASCRIPTCORE_DIR}/bytecode"
    "${JAVASCRIPTCORE_DIR}/bytecompiler"
    "${JAVASCRIPTCORE_DIR}/dfg"
    "${JAVASCRIPTCORE_DIR}/disassembler"
    "${JAVASCRIPTCORE_DIR}/debugger"
    "${JAVASCRIPTCORE_DIR}/interpreter"
    "${JAVASCRIPTCORE_DIR}/jit"
    "${JAVASCRIPTCORE_DIR}/llint"
    "${JAVASCRIPTCORE_DIR}/profiler"
    "${JAVASCRIPTCORE_DIR}/runtime"
    "${JAVASCRIPTCORE_DIR}/yarr"
    "${WTF_DIR}"
    "${DERIVED_SOURCES_DIR}/ForwardingHeaders"
    "${DERIVED_SOURCES_JAVASCRIPTCORE_DIR}"
    "${DERIVED_SOURCES_WEBCORE_DIR}"
    "${CMAKE_SOURCE_DIR}/Source"
    "${CMAKE_BINARY_DIR}"
)

SET(WebCore_LOCAL_INCLUDE_DIRECTORIES
    "${WEBCORE_DIR}/Modules/filesystem"
    "${WEBCORE_DIR}/css"
    "${WEBCORE_DIR}/dom"
    "${WEBCORE_DIR}/fileapi"
    "${WEBCORE_DIR}/platform"
    "${WEBCORE_DIR}/platform/graphics"
    "${WEBCORE_DIR}/platform/graphics/transforms"
    "${WEBCORE_DIR}/rendering/shapes"
    "${JAVASCRIPTCORE_DIR}/heap"
    "${JAVASCRIPTCORE_DIR}/parser"
)

set(WebCore_IDL_INCLUDES
    Modules/battery
    Modules/encryptedmedia
    Modules/gamepad
    Modules/geolocation
    Modules/indexeddb
    Modules/indieui
    Modules/mediastream
    Modules/notifications
    Modules/proximity
    Modules/quota
    Modules/speech
    Modules/vibration
    Modules/webaudio
    Modules/webdatabase
    Modules/websockets
    bindings/generic
    bindings/js
    css
    dom
    fileapi
    html
    html/canvas
    html/shadow
    html/track
    inspector
    loader/appcache
    page
    plugins
    storage
    svg
    workers
    xml
)

set(WebCore_IDL_FILES
    Modules/battery/BatteryManager.idl
    Modules/battery/NavigatorBattery.idl

    Modules/gamepad/Gamepad.idl
    Modules/gamepad/GamepadList.idl
    Modules/gamepad/NavigatorGamepad.idl

    Modules/geolocation/Coordinates.idl
    Modules/geolocation/Geolocation.idl
    Modules/geolocation/Geoposition.idl
    Modules/geolocation/NavigatorGeolocation.idl
    Modules/geolocation/PositionCallback.idl
    Modules/geolocation/PositionError.idl
    Modules/geolocation/PositionErrorCallback.idl

    Modules/indexeddb/DOMWindowIndexedDatabase.idl
    Modules/indexeddb/IDBAny.idl
    Modules/indexeddb/IDBCursor.idl
    Modules/indexeddb/IDBCursorWithValue.idl
    Modules/indexeddb/IDBDatabase.idl
    Modules/indexeddb/IDBFactory.idl
    Modules/indexeddb/IDBIndex.idl
    Modules/indexeddb/IDBKeyRange.idl
    Modules/indexeddb/IDBObjectStore.idl
    Modules/indexeddb/IDBOpenDBRequest.idl
    Modules/indexeddb/IDBRequest.idl
    Modules/indexeddb/IDBTransaction.idl
    Modules/indexeddb/IDBVersionChangeEvent.idl
    Modules/indexeddb/WorkerGlobalScopeIndexedDatabase.idl

    Modules/mediacontrols/MediaControlsHost.idl

    Modules/mediasource/DOMURLMediaSource.idl
    Modules/mediasource/MediaSource.idl
    Modules/mediasource/SourceBuffer.idl
    Modules/mediasource/SourceBufferList.idl
    Modules/mediasource/VideoPlaybackQuality.idl

    Modules/mediastream/AllAudioCapabilities.idl
    Modules/mediastream/AllVideoCapabilities.idl
    Modules/mediastream/AudioStreamTrack.idl
    Modules/mediastream/CapabilityRange.idl
    Modules/mediastream/DOMURLMediaStream.idl
    Modules/mediastream/HTMLMediaElementMediaStream.idl
    Modules/mediastream/MediaSourceStates.idl
    Modules/mediastream/MediaStream.idl
    Modules/mediastream/MediaStreamCapabilities.idl
    Modules/mediastream/MediaStreamEvent.idl
    Modules/mediastream/MediaStreamTrack.idl
    Modules/mediastream/MediaStreamTrackEvent.idl
    Modules/mediastream/MediaStreamTrackSourcesCallback.idl
    Modules/mediastream/MediaTrackConstraint.idl
    Modules/mediastream/MediaTrackConstraintSet.idl
    Modules/mediastream/MediaTrackConstraints.idl
    Modules/mediastream/NavigatorMediaStream.idl
    Modules/mediastream/NavigatorUserMediaError.idl
    Modules/mediastream/NavigatorUserMediaErrorCallback.idl
    Modules/mediastream/NavigatorUserMediaSuccessCallback.idl
    Modules/mediastream/RTCConfiguration.idl
    Modules/mediastream/RTCDTMFSender.idl
    Modules/mediastream/RTCDTMFToneChangeEvent.idl
    Modules/mediastream/RTCDataChannel.idl
    Modules/mediastream/RTCDataChannelEvent.idl
    Modules/mediastream/RTCPeerConnectionErrorCallback.idl
    Modules/mediastream/RTCIceCandidate.idl
    Modules/mediastream/RTCIceCandidateEvent.idl
    Modules/mediastream/RTCIceServer.idl
    Modules/mediastream/RTCPeerConnection.idl
    Modules/mediastream/RTCSessionDescription.idl
    Modules/mediastream/RTCSessionDescriptionCallback.idl
    Modules/mediastream/RTCStatsCallback.idl
    Modules/mediastream/RTCStatsReport.idl
    Modules/mediastream/RTCStatsResponse.idl
    Modules/mediastream/SourceInfo.idl
    Modules/mediastream/VideoStreamTrack.idl

    Modules/navigatorcontentutils/NavigatorContentUtils.idl

    Modules/notifications/DOMWindowNotifications.idl
    Modules/notifications/Notification.idl
    Modules/notifications/NotificationCenter.idl
    Modules/notifications/NotificationPermissionCallback.idl
    Modules/notifications/WorkerGlobalScopeNotifications.idl

    Modules/proximity/DeviceProximityEvent.idl

    Modules/vibration/NavigatorVibration.idl

    Modules/webaudio/AnalyserNode.idl
    Modules/webaudio/AudioBuffer.idl
    Modules/webaudio/AudioBufferCallback.idl
    Modules/webaudio/AudioBufferSourceNode.idl
    Modules/webaudio/AudioContext.idl
    Modules/webaudio/AudioDestinationNode.idl
    Modules/webaudio/AudioListener.idl
    Modules/webaudio/AudioNode.idl
    Modules/webaudio/AudioParam.idl
    Modules/webaudio/AudioProcessingEvent.idl
    Modules/webaudio/BiquadFilterNode.idl
    Modules/webaudio/ChannelMergerNode.idl
    Modules/webaudio/ChannelSplitterNode.idl
    Modules/webaudio/ConvolverNode.idl
    Modules/webaudio/DelayNode.idl
    Modules/webaudio/DynamicsCompressorNode.idl
    Modules/webaudio/GainNode.idl
    Modules/webaudio/MediaElementAudioSourceNode.idl
    Modules/webaudio/MediaStreamAudioDestinationNode.idl
    Modules/webaudio/MediaStreamAudioSourceNode.idl
    Modules/webaudio/OfflineAudioCompletionEvent.idl
    Modules/webaudio/OfflineAudioContext.idl
    Modules/webaudio/OscillatorNode.idl
    Modules/webaudio/PannerNode.idl
    Modules/webaudio/PeriodicWave.idl
    Modules/webaudio/ScriptProcessorNode.idl
    Modules/webaudio/WaveShaperNode.idl

    Modules/webdatabase/DOMWindowWebDatabase.idl
    Modules/webdatabase/Database.idl
    Modules/webdatabase/DatabaseCallback.idl
    Modules/webdatabase/DatabaseSync.idl
    Modules/webdatabase/SQLError.idl
    Modules/webdatabase/SQLException.idl
    Modules/webdatabase/SQLResultSet.idl
    Modules/webdatabase/SQLResultSetRowList.idl
    Modules/webdatabase/SQLStatementCallback.idl
    Modules/webdatabase/SQLStatementErrorCallback.idl
    Modules/webdatabase/SQLTransaction.idl
    Modules/webdatabase/SQLTransactionCallback.idl
    Modules/webdatabase/SQLTransactionErrorCallback.idl
    Modules/webdatabase/SQLTransactionSync.idl
    Modules/webdatabase/SQLTransactionSyncCallback.idl

    Modules/websockets/CloseEvent.idl
    Modules/websockets/WebSocket.idl

    crypto/CryptoKey.idl
    crypto/CryptoKeyPair.idl
    crypto/SubtleCrypto.idl

    css/CSSCharsetRule.idl
    css/CSSFontFaceLoadEvent.idl
    css/CSSFontFaceRule.idl
    css/CSSImportRule.idl
    css/CSSMediaRule.idl
    css/CSSPageRule.idl
    css/CSSPrimitiveValue.idl
    css/CSSRule.idl
    css/CSSRuleList.idl
    css/CSSStyleDeclaration.idl
    css/CSSStyleRule.idl
    css/CSSStyleSheet.idl
    css/CSSSupportsRule.idl
    css/CSSValue.idl
    css/CSSValueList.idl
    css/Counter.idl
    css/DOMWindowCSS.idl
    css/FontLoader.idl
    css/MediaList.idl
    css/MediaQueryList.idl
    css/MediaQueryListListener.idl
    css/RGBColor.idl
    css/Rect.idl
    css/StyleMedia.idl
    css/StyleSheet.idl
    css/StyleSheetList.idl
    css/WebKitCSSFilterValue.idl
    css/WebKitCSSKeyframeRule.idl
    css/WebKitCSSKeyframesRule.idl
    css/WebKitCSSMatrix.idl
    css/WebKitCSSRegionRule.idl
    css/WebKitCSSTransformValue.idl
    css/WebKitCSSViewportRule.idl

    dom/Attr.idl
    dom/BeforeLoadEvent.idl
    dom/BeforeUnloadEvent.idl
    dom/CDATASection.idl
    dom/CharacterData.idl
    dom/ChildNode.idl
    dom/ClientRect.idl
    dom/ClientRectList.idl
    dom/Comment.idl
    dom/CompositionEvent.idl
    dom/CustomEvent.idl
    dom/DOMCoreException.idl
    dom/DOMError.idl
    dom/DOMImplementation.idl
    dom/DOMNamedFlowCollection.idl
    dom/DOMStringList.idl
    dom/DOMStringMap.idl
    dom/DataTransfer.idl
    dom/DataTransferItem.idl
    dom/DataTransferItemList.idl
    dom/DeviceMotionEvent.idl
    dom/DeviceOrientationEvent.idl
    dom/Document.idl
    dom/DocumentFragment.idl
    dom/DocumentType.idl
    dom/Element.idl
    dom/Entity.idl
    dom/EntityReference.idl
    dom/ErrorEvent.idl
    dom/Event.idl
    dom/EventException.idl
    dom/EventTarget.idl
    dom/FocusEvent.idl
    dom/HashChangeEvent.idl
    dom/KeyboardEvent.idl
    dom/MessageChannel.idl
    dom/MessageEvent.idl
    dom/MessagePort.idl
    dom/MouseEvent.idl
    dom/MutationEvent.idl
    dom/MutationObserver.idl
    dom/MutationRecord.idl
    dom/NamedNodeMap.idl
    dom/Node.idl
    dom/NodeFilter.idl
    dom/NodeIterator.idl
    dom/NodeList.idl
    dom/Notation.idl
    dom/OverflowEvent.idl
    dom/PageTransitionEvent.idl
    dom/PopStateEvent.idl
    dom/ProcessingInstruction.idl
    dom/ProgressEvent.idl
    dom/Range.idl
    dom/RangeException.idl
    dom/RequestAnimationFrameCallback.idl
    dom/SecurityPolicyViolationEvent.idl
    dom/StringCallback.idl
    dom/Text.idl
    dom/TextEvent.idl
    dom/Touch.idl
    dom/TouchEvent.idl
    dom/TouchList.idl
    dom/TransitionEvent.idl
    dom/TreeWalker.idl
    dom/UIEvent.idl
    dom/WebKitAnimationEvent.idl
    dom/WebKitNamedFlow.idl
    dom/WebKitTransitionEvent.idl
    dom/WheelEvent.idl

    fileapi/Blob.idl
    fileapi/File.idl
    fileapi/FileError.idl
    fileapi/FileException.idl
    fileapi/FileList.idl
    fileapi/FileReader.idl
    fileapi/FileReaderSync.idl

    html/DOMFormData.idl
    html/DOMSettableTokenList.idl
    html/DOMTokenList.idl
    html/DOMURL.idl
    html/HTMLAllCollection.idl
    html/HTMLAnchorElement.idl
    html/HTMLAppletElement.idl
    html/HTMLAreaElement.idl
    html/HTMLAudioElement.idl
    html/HTMLBRElement.idl
    html/HTMLBaseElement.idl
    html/HTMLBaseFontElement.idl
    html/HTMLBodyElement.idl
    html/HTMLButtonElement.idl
    html/HTMLCanvasElement.idl
    html/HTMLCollection.idl
    html/HTMLDListElement.idl
    html/HTMLDataListElement.idl
    html/HTMLDetailsElement.idl
    html/HTMLDirectoryElement.idl
    html/HTMLDivElement.idl
    html/HTMLDocument.idl
    html/HTMLElement.idl
    html/HTMLEmbedElement.idl
    html/HTMLFieldSetElement.idl
    html/HTMLFontElement.idl
    html/HTMLFormControlsCollection.idl
    html/HTMLFormElement.idl
    html/HTMLFrameElement.idl
    html/HTMLFrameSetElement.idl
    html/HTMLHRElement.idl
    html/HTMLHeadElement.idl
    html/HTMLHeadingElement.idl
    html/HTMLHtmlElement.idl
    html/HTMLIFrameElement.idl
    html/HTMLImageElement.idl
    html/HTMLInputElement.idl
    html/HTMLKeygenElement.idl
    html/HTMLLIElement.idl
    html/HTMLLabelElement.idl
    html/HTMLLegendElement.idl
    html/HTMLLinkElement.idl
    html/HTMLMapElement.idl
    html/HTMLMarqueeElement.idl
    html/HTMLMediaElement.idl
    html/HTMLMenuElement.idl
    html/HTMLMetaElement.idl
    html/HTMLMeterElement.idl
    html/HTMLModElement.idl
    html/HTMLOListElement.idl
    html/HTMLObjectElement.idl
    html/HTMLOptGroupElement.idl
    html/HTMLOptionElement.idl
    html/HTMLOptionsCollection.idl
    html/HTMLOutputElement.idl
    html/HTMLParagraphElement.idl
    html/HTMLParamElement.idl
    html/HTMLPreElement.idl
    html/HTMLProgressElement.idl
    html/HTMLQuoteElement.idl
    html/HTMLScriptElement.idl
    html/HTMLSelectElement.idl
    html/HTMLSourceElement.idl
    html/HTMLSpanElement.idl
    html/HTMLStyleElement.idl
    html/HTMLTableCaptionElement.idl
    html/HTMLTableCellElement.idl
    html/HTMLTableColElement.idl
    html/HTMLTableElement.idl
    html/HTMLTableRowElement.idl
    html/HTMLTableSectionElement.idl
    html/HTMLTemplateElement.idl
    html/HTMLTextAreaElement.idl
    html/HTMLTitleElement.idl
    html/HTMLTrackElement.idl
    html/HTMLUListElement.idl
    html/HTMLUnknownElement.idl
    html/HTMLVideoElement.idl
    html/ImageData.idl
    html/MediaController.idl
    html/MediaError.idl
    html/RadioNodeList.idl
    html/TextMetrics.idl
    html/TimeRanges.idl
    html/URLUtils.idl
    html/ValidityState.idl
    html/VoidCallback.idl

    html/canvas/ANGLEInstancedArrays.idl
    html/canvas/CanvasGradient.idl
    html/canvas/CanvasPattern.idl
    html/canvas/CanvasProxy.idl
    html/canvas/CanvasRenderingContext.idl
    html/canvas/CanvasRenderingContext2D.idl
    html/canvas/DOMPath.idl
    html/canvas/EXTTextureFilterAnisotropic.idl
    html/canvas/OESElementIndexUint.idl
    html/canvas/OESStandardDerivatives.idl
    html/canvas/OESTextureFloat.idl
    html/canvas/OESTextureFloatLinear.idl
    html/canvas/OESTextureHalfFloat.idl
    html/canvas/OESTextureHalfFloatLinear.idl
    html/canvas/OESVertexArrayObject.idl
    html/canvas/WebGLActiveInfo.idl
    html/canvas/WebGLBuffer.idl
    html/canvas/WebGLCompressedTextureATC.idl
    html/canvas/WebGLCompressedTexturePVRTC.idl
    html/canvas/WebGLCompressedTextureS3TC.idl
    html/canvas/WebGLContextAttributes.idl
    html/canvas/WebGLContextEvent.idl
    html/canvas/WebGLDebugRendererInfo.idl
    html/canvas/WebGLDebugShaders.idl
    html/canvas/WebGLDepthTexture.idl
    html/canvas/WebGLDrawBuffers.idl
    html/canvas/WebGLFramebuffer.idl
    html/canvas/WebGLLoseContext.idl
    html/canvas/WebGLProgram.idl
    html/canvas/WebGLRenderbuffer.idl
    html/canvas/WebGLRenderingContext.idl
    html/canvas/WebGLShader.idl
    html/canvas/WebGLShaderPrecisionFormat.idl
    html/canvas/WebGLTexture.idl
    html/canvas/WebGLUniformLocation.idl
    html/canvas/WebGLVertexArrayObjectOES.idl

    inspector/CommandLineAPIHost.idl
    inspector/InspectorFrontendHost.idl
    inspector/ScriptProfile.idl
    inspector/ScriptProfileNode.idl

    loader/appcache/DOMApplicationCache.idl

    page/BarProp.idl
    page/Crypto.idl
    page/DOMSecurityPolicy.idl
    page/DOMSelection.idl
    page/DOMWindow.idl
    page/EventSource.idl
    page/History.idl
    page/Location.idl
    page/Navigator.idl
    page/PerformanceEntry.idl
    page/PerformanceEntryList.idl
    page/Performance.idl
    page/PerformanceMark.idl
    page/PerformanceMeasure.idl
    page/PerformanceNavigation.idl
    page/PerformanceResourceTiming.idl
    page/PerformanceTiming.idl
    page/Screen.idl
    page/SpeechInputEvent.idl
    page/SpeechInputResult.idl
    page/SpeechInputResultList.idl
    page/WebKitPoint.idl
    page/WindowBase64.idl
    page/WindowTimers.idl
    page/WorkerNavigator.idl

    plugins/DOMMimeType.idl
    plugins/DOMMimeTypeArray.idl
    plugins/DOMPlugin.idl
    plugins/DOMPluginArray.idl

    storage/Storage.idl
    storage/StorageEvent.idl

    svg/SVGAElement.idl
    svg/SVGAltGlyphDefElement.idl
    svg/SVGAltGlyphElement.idl
    svg/SVGAltGlyphItemElement.idl
    svg/SVGAngle.idl
    svg/SVGAnimateColorElement.idl
    svg/SVGAnimateElement.idl
    svg/SVGAnimateMotionElement.idl
    svg/SVGAnimateTransformElement.idl
    svg/SVGAnimatedAngle.idl
    svg/SVGAnimatedBoolean.idl
    svg/SVGAnimatedEnumeration.idl
    svg/SVGAnimatedInteger.idl
    svg/SVGAnimatedLength.idl
    svg/SVGAnimatedLengthList.idl
    svg/SVGAnimatedNumber.idl
    svg/SVGAnimatedNumberList.idl
    svg/SVGAnimatedPreserveAspectRatio.idl
    svg/SVGAnimatedRect.idl
    svg/SVGAnimatedString.idl
    svg/SVGAnimatedTransformList.idl
    svg/SVGAnimationElement.idl
    svg/SVGCircleElement.idl
    svg/SVGClipPathElement.idl
    svg/SVGColor.idl
    svg/SVGComponentTransferFunctionElement.idl
    svg/SVGCursorElement.idl
    svg/SVGDefsElement.idl
    svg/SVGDescElement.idl
    svg/SVGDocument.idl
    svg/SVGElement.idl
    svg/SVGElementInstance.idl
    svg/SVGElementInstanceList.idl
    svg/SVGEllipseElement.idl
    svg/SVGException.idl
    svg/SVGExternalResourcesRequired.idl
    svg/SVGFEBlendElement.idl
    svg/SVGFEColorMatrixElement.idl
    svg/SVGFEComponentTransferElement.idl
    svg/SVGFECompositeElement.idl
    svg/SVGFEConvolveMatrixElement.idl
    svg/SVGFEDiffuseLightingElement.idl
    svg/SVGFEDisplacementMapElement.idl
    svg/SVGFEDistantLightElement.idl
    svg/SVGFEDropShadowElement.idl
    svg/SVGFEFloodElement.idl
    svg/SVGFEFuncAElement.idl
    svg/SVGFEFuncBElement.idl
    svg/SVGFEFuncGElement.idl
    svg/SVGFEFuncRElement.idl
    svg/SVGFEGaussianBlurElement.idl
    svg/SVGFEImageElement.idl
    svg/SVGFEMergeElement.idl
    svg/SVGFEMergeNodeElement.idl
    svg/SVGFEMorphologyElement.idl
    svg/SVGFEOffsetElement.idl
    svg/SVGFEPointLightElement.idl
    svg/SVGFESpecularLightingElement.idl
    svg/SVGFESpotLightElement.idl
    svg/SVGFETileElement.idl
    svg/SVGFETurbulenceElement.idl
    svg/SVGFilterElement.idl
    svg/SVGFilterPrimitiveStandardAttributes.idl
    svg/SVGFitToViewBox.idl
    svg/SVGFontElement.idl
    svg/SVGFontFaceElement.idl
    svg/SVGFontFaceFormatElement.idl
    svg/SVGFontFaceNameElement.idl
    svg/SVGFontFaceSrcElement.idl
    svg/SVGFontFaceUriElement.idl
    svg/SVGForeignObjectElement.idl
    svg/SVGGElement.idl
    svg/SVGGlyphElement.idl
    svg/SVGGlyphRefElement.idl
    svg/SVGGradientElement.idl
    svg/SVGGraphicsElement.idl
    svg/SVGHKernElement.idl
    svg/SVGImageElement.idl
    svg/SVGLength.idl
    svg/SVGLengthList.idl
    svg/SVGLineElement.idl
    svg/SVGLinearGradientElement.idl
    svg/SVGMPathElement.idl
    svg/SVGMarkerElement.idl
    svg/SVGMaskElement.idl
    svg/SVGMatrix.idl
    svg/SVGMetadataElement.idl
    svg/SVGMissingGlyphElement.idl
    svg/SVGNumber.idl
    svg/SVGNumberList.idl
    svg/SVGPaint.idl
    svg/SVGPathElement.idl
    svg/SVGPathSeg.idl
    svg/SVGPathSegArcAbs.idl
    svg/SVGPathSegArcRel.idl
    svg/SVGPathSegClosePath.idl
    svg/SVGPathSegCurvetoCubicAbs.idl
    svg/SVGPathSegCurvetoCubicRel.idl
    svg/SVGPathSegCurvetoCubicSmoothAbs.idl
    svg/SVGPathSegCurvetoCubicSmoothRel.idl
    svg/SVGPathSegCurvetoQuadraticAbs.idl
    svg/SVGPathSegCurvetoQuadraticRel.idl
    svg/SVGPathSegCurvetoQuadraticSmoothAbs.idl
    svg/SVGPathSegCurvetoQuadraticSmoothRel.idl
    svg/SVGPathSegLinetoAbs.idl
    svg/SVGPathSegLinetoHorizontalAbs.idl
    svg/SVGPathSegLinetoHorizontalRel.idl
    svg/SVGPathSegLinetoRel.idl
    svg/SVGPathSegLinetoVerticalAbs.idl
    svg/SVGPathSegLinetoVerticalRel.idl
    svg/SVGPathSegList.idl
    svg/SVGPathSegMovetoAbs.idl
    svg/SVGPathSegMovetoRel.idl
    svg/SVGPatternElement.idl
    svg/SVGPoint.idl
    svg/SVGPointList.idl
    svg/SVGPolygonElement.idl
    svg/SVGPolylineElement.idl
    svg/SVGPreserveAspectRatio.idl
    svg/SVGRadialGradientElement.idl
    svg/SVGRect.idl
    svg/SVGRectElement.idl
    svg/SVGRenderingIntent.idl
    svg/SVGSVGElement.idl
    svg/SVGScriptElement.idl
    svg/SVGSetElement.idl
    svg/SVGStopElement.idl
    svg/SVGStringList.idl
    svg/SVGStyleElement.idl
    svg/SVGSwitchElement.idl
    svg/SVGSymbolElement.idl
    svg/SVGTRefElement.idl
    svg/SVGTSpanElement.idl
    svg/SVGTests.idl
    svg/SVGTextContentElement.idl
    svg/SVGTextElement.idl
    svg/SVGTextPathElement.idl
    svg/SVGTextPositioningElement.idl
    svg/SVGTitleElement.idl
    svg/SVGTransform.idl
    svg/SVGTransformList.idl
    svg/SVGURIReference.idl
    svg/SVGUnitTypes.idl
    svg/SVGUseElement.idl
    svg/SVGVKernElement.idl
    svg/SVGViewElement.idl
    svg/SVGViewSpec.idl
    svg/SVGZoomAndPan.idl
    svg/SVGZoomEvent.idl

    workers/AbstractWorker.idl
    workers/DedicatedWorkerGlobalScope.idl
    workers/SharedWorker.idl
    workers/SharedWorkerGlobalScope.idl
    workers/Worker.idl
    workers/WorkerGlobalScope.idl
    workers/WorkerLocation.idl

    xml/DOMParser.idl
    xml/XMLHttpRequest.idl
    xml/XMLHttpRequestException.idl
    xml/XMLHttpRequestProgressEvent.idl
    xml/XMLHttpRequestUpload.idl
    xml/XMLSerializer.idl
    xml/XPathEvaluator.idl
    xml/XPathException.idl
    xml/XPathExpression.idl
    xml/XPathNSResolver.idl
    xml/XPathResult.idl
    xml/XSLTProcessor.idl
)

set(WebCore_INSPECTOR_SCRIPTS_DIR "${JAVASCRIPTCORE_DIR}/inspector/scripts")

set(WebCore_INSPECTOR_DOMAINS
    ${WEBCORE_DIR}/inspector/protocol/ApplicationCache.json
    ${WEBCORE_DIR}/inspector/protocol/CSS.json
    ${WEBCORE_DIR}/inspector/protocol/DOM.json
    ${WEBCORE_DIR}/inspector/protocol/DOMDebugger.json
    ${WEBCORE_DIR}/inspector/protocol/DOMStorage.json
    ${WEBCORE_DIR}/inspector/protocol/IndexedDB.json
    ${WEBCORE_DIR}/inspector/protocol/LayerTree.json
    ${WEBCORE_DIR}/inspector/protocol/Network.json
    ${WEBCORE_DIR}/inspector/protocol/Page.json
    ${WEBCORE_DIR}/inspector/protocol/Timeline.json
    ${WEBCORE_DIR}/inspector/protocol/Worker.json
)

set(WebCore_SOURCES
    Modules/battery/BatteryController.cpp
    Modules/battery/BatteryManager.cpp
    Modules/battery/BatteryStatus.cpp
    Modules/battery/NavigatorBattery.cpp

    Modules/gamepad/Gamepad.cpp
    Modules/gamepad/GamepadList.cpp
    Modules/gamepad/NavigatorGamepad.cpp

    Modules/geolocation/Coordinates.cpp
    Modules/geolocation/Geolocation.cpp
    Modules/geolocation/GeolocationController.cpp
    Modules/geolocation/NavigatorGeolocation.cpp

    Modules/indexeddb/DOMWindowIndexedDatabase.cpp
    Modules/indexeddb/IDBAny.cpp
    Modules/indexeddb/IDBCursor.cpp
    Modules/indexeddb/IDBCursorBackend.cpp
    Modules/indexeddb/IDBCursorBackendOperations.cpp
    Modules/indexeddb/IDBCursorWithValue.cpp
    Modules/indexeddb/IDBDatabase.cpp
    Modules/indexeddb/IDBDatabaseBackend.cpp
    Modules/indexeddb/IDBDatabaseCallbacksImpl.cpp
    Modules/indexeddb/IDBDatabaseException.cpp
    Modules/indexeddb/IDBDatabaseMetadata.cpp
    Modules/indexeddb/IDBEventDispatcher.cpp
    Modules/indexeddb/IDBFactory.cpp
    Modules/indexeddb/IDBFactoryBackendInterface.cpp
    Modules/indexeddb/IDBIndex.cpp
    Modules/indexeddb/IDBKey.cpp
    Modules/indexeddb/IDBKeyData.cpp
    Modules/indexeddb/IDBKeyPath.cpp
    Modules/indexeddb/IDBKeyRange.cpp
    Modules/indexeddb/IDBKeyRangeData.cpp
    Modules/indexeddb/IDBObjectStore.cpp
    Modules/indexeddb/IDBOpenDBRequest.cpp
    Modules/indexeddb/IDBPendingTransactionMonitor.cpp
    Modules/indexeddb/IDBRequest.cpp
    Modules/indexeddb/IDBTransaction.cpp
    Modules/indexeddb/IDBTransactionBackend.cpp
    Modules/indexeddb/IDBTransactionBackendOperations.cpp
    Modules/indexeddb/IDBTransactionCoordinator.cpp
    Modules/indexeddb/IDBVersionChangeEvent.cpp
    Modules/indexeddb/PageGroupIndexedDatabase.cpp
    Modules/indexeddb/WorkerGlobalScopeIndexedDatabase.cpp

    Modules/indexeddb/leveldb/IDBBackingStoreCursorLevelDB.cpp
    Modules/indexeddb/leveldb/IDBBackingStoreLevelDB.cpp
    Modules/indexeddb/leveldb/IDBBackingStoreTransactionLevelDB.cpp
    Modules/indexeddb/leveldb/IDBFactoryBackendLevelDB.cpp
    Modules/indexeddb/leveldb/IDBIndexWriterLevelDB.cpp
    Modules/indexeddb/leveldb/IDBLevelDBCoding.cpp
    Modules/indexeddb/leveldb/IDBServerConnectionLevelDB.cpp

    Modules/mediacontrols/MediaControlsHost.cpp

    Modules/mediasource/DOMURLMediaSource.cpp
    Modules/mediasource/MediaSource.cpp
    Modules/mediasource/MediaSourceRegistry.cpp
    Modules/mediasource/SampleMap.cpp
    Modules/mediasource/SourceBuffer.cpp
    Modules/mediasource/SourceBufferList.cpp
    Modules/mediasource/VideoPlaybackQuality.cpp

    Modules/mediastream/AudioStreamTrack.cpp
    Modules/mediastream/CapabilityRange.cpp
    Modules/mediastream/DOMURLMediaStream.cpp
    Modules/mediastream/HTMLMediaElementMediaStream.cpp
    Modules/mediastream/MediaConstraintsImpl.cpp
    Modules/mediastream/MediaSourceStates.cpp
    Modules/mediastream/MediaStream.cpp
    Modules/mediastream/MediaStreamCapabilities.cpp
    Modules/mediastream/MediaStreamEvent.cpp
    Modules/mediastream/MediaStreamRegistry.cpp
    Modules/mediastream/MediaStreamTrack.cpp
    Modules/mediastream/MediaStreamTrackEvent.cpp
    Modules/mediastream/MediaStreamTrackSourcesRequest.cpp
    Modules/mediastream/MediaTrackConstraint.cpp
    Modules/mediastream/MediaTrackConstraintSet.cpp
    Modules/mediastream/MediaTrackConstraints.cpp
    Modules/mediastream/NavigatorMediaStream.cpp
    Modules/mediastream/NavigatorUserMediaError.cpp
    Modules/mediastream/RTCDTMFSender.cpp
    Modules/mediastream/RTCDTMFToneChangeEvent.cpp
    Modules/mediastream/RTCDataChannel.cpp
    Modules/mediastream/RTCDataChannelEvent.cpp
    Modules/mediastream/RTCIceCandidate.cpp
    Modules/mediastream/RTCIceCandidateEvent.cpp
    Modules/mediastream/RTCOfferAnswerOptions.cpp
    Modules/mediastream/RTCPeerConnection.cpp
    Modules/mediastream/RTCSessionDescription.cpp
    Modules/mediastream/RTCSessionDescriptionRequestImpl.cpp
    Modules/mediastream/RTCStatsReport.cpp
    Modules/mediastream/RTCStatsRequestImpl.cpp
    Modules/mediastream/RTCStatsResponse.cpp
    Modules/mediastream/RTCVoidRequestImpl.cpp
    Modules/mediastream/SourceInfo.cpp
    Modules/mediastream/UserMediaController.cpp
    Modules/mediastream/UserMediaRequest.cpp
    Modules/mediastream/VideoStreamTrack.cpp

    Modules/navigatorcontentutils/NavigatorContentUtils.cpp

    Modules/notifications/DOMWindowNotifications.cpp
    Modules/notifications/Notification.cpp
    Modules/notifications/NotificationCenter.cpp
    Modules/notifications/NotificationController.cpp
    Modules/notifications/WorkerGlobalScopeNotifications.cpp

    Modules/proximity/DeviceProximityController.cpp
    Modules/proximity/DeviceProximityEvent.cpp

    Modules/vibration/NavigatorVibration.cpp
    Modules/vibration/Vibration.cpp

    Modules/webaudio/AnalyserNode.cpp
    Modules/webaudio/AsyncAudioDecoder.cpp
    Modules/webaudio/AudioBasicInspectorNode.cpp
    Modules/webaudio/AudioBasicProcessorNode.cpp
    Modules/webaudio/AudioBuffer.cpp
    Modules/webaudio/AudioBufferSourceNode.cpp
    Modules/webaudio/AudioContext.cpp
    Modules/webaudio/AudioDestinationNode.cpp
    Modules/webaudio/AudioListener.cpp
    Modules/webaudio/AudioNode.cpp
    Modules/webaudio/AudioNodeInput.cpp
    Modules/webaudio/AudioNodeOutput.cpp
    Modules/webaudio/AudioParam.cpp
    Modules/webaudio/AudioParamTimeline.cpp
    Modules/webaudio/AudioProcessingEvent.cpp
    Modules/webaudio/AudioScheduledSourceNode.cpp
    Modules/webaudio/AudioSummingJunction.cpp
    Modules/webaudio/BiquadDSPKernel.cpp
    Modules/webaudio/BiquadFilterNode.cpp
    Modules/webaudio/BiquadProcessor.cpp
    Modules/webaudio/ChannelMergerNode.cpp
    Modules/webaudio/ChannelSplitterNode.cpp
    Modules/webaudio/ConvolverNode.cpp
    Modules/webaudio/DefaultAudioDestinationNode.cpp
    Modules/webaudio/DelayDSPKernel.cpp
    Modules/webaudio/DelayNode.cpp
    Modules/webaudio/DelayProcessor.cpp
    Modules/webaudio/DynamicsCompressorNode.cpp
    Modules/webaudio/GainNode.cpp
    Modules/webaudio/MediaElementAudioSourceNode.cpp
    Modules/webaudio/MediaStreamAudioDestinationNode.cpp
    Modules/webaudio/MediaStreamAudioSource.cpp
    Modules/webaudio/MediaStreamAudioSourceNode.cpp
    Modules/webaudio/OfflineAudioCompletionEvent.cpp
    Modules/webaudio/OfflineAudioContext.cpp
    Modules/webaudio/OfflineAudioDestinationNode.cpp
    Modules/webaudio/OscillatorNode.cpp
    Modules/webaudio/PannerNode.cpp
    Modules/webaudio/PeriodicWave.cpp
    Modules/webaudio/RealtimeAnalyser.cpp
    Modules/webaudio/ScriptProcessorNode.cpp
    Modules/webaudio/WaveShaperDSPKernel.cpp
    Modules/webaudio/WaveShaperNode.cpp
    Modules/webaudio/WaveShaperProcessor.cpp

    Modules/webdatabase/ChangeVersionWrapper.cpp
    Modules/webdatabase/DOMWindowWebDatabase.cpp
    Modules/webdatabase/Database.cpp
    Modules/webdatabase/DatabaseAuthorizer.cpp
    Modules/webdatabase/DatabaseBackend.cpp
    Modules/webdatabase/DatabaseBackendBase.cpp
    Modules/webdatabase/DatabaseBackendContext.cpp
    Modules/webdatabase/DatabaseBackendSync.cpp
    Modules/webdatabase/DatabaseBase.cpp
    Modules/webdatabase/DatabaseContext.cpp
    Modules/webdatabase/DatabaseManager.cpp
    Modules/webdatabase/DatabaseServer.cpp
    Modules/webdatabase/DatabaseSync.cpp
    Modules/webdatabase/DatabaseTask.cpp
    Modules/webdatabase/DatabaseThread.cpp
    Modules/webdatabase/DatabaseTracker.cpp
    Modules/webdatabase/OriginLock.cpp
    Modules/webdatabase/SQLException.cpp
    Modules/webdatabase/SQLResultSet.cpp
    Modules/webdatabase/SQLResultSetRowList.cpp
    Modules/webdatabase/SQLStatement.cpp
    Modules/webdatabase/SQLStatementBackend.cpp
    Modules/webdatabase/SQLStatementSync.cpp
    Modules/webdatabase/SQLTransaction.cpp
    Modules/webdatabase/SQLTransactionBackend.cpp
    Modules/webdatabase/SQLTransactionBackendSync.cpp
    Modules/webdatabase/SQLTransactionClient.cpp
    Modules/webdatabase/SQLTransactionCoordinator.cpp
    Modules/webdatabase/SQLTransactionStateMachine.cpp
    Modules/webdatabase/SQLTransactionSync.cpp

    Modules/websockets/ThreadableWebSocketChannel.cpp
    Modules/websockets/ThreadableWebSocketChannelClientWrapper.cpp
    Modules/websockets/WebSocket.cpp
    Modules/websockets/WebSocketChannel.cpp
    Modules/websockets/WebSocketDeflateFramer.cpp
    Modules/websockets/WebSocketDeflater.cpp
    Modules/websockets/WebSocketExtensionDispatcher.cpp
    Modules/websockets/WebSocketExtensionParser.cpp
    Modules/websockets/WebSocketFrame.cpp
    Modules/websockets/WebSocketHandshake.cpp
    Modules/websockets/WorkerThreadableWebSocketChannel.cpp

    accessibility/AXObjectCache.cpp
    accessibility/AccessibilityARIAGrid.cpp
    accessibility/AccessibilityARIAGridCell.cpp
    accessibility/AccessibilityARIAGridRow.cpp
    accessibility/AccessibilityImageMapLink.cpp
    accessibility/AccessibilityList.cpp
    accessibility/AccessibilityListBox.cpp
    accessibility/AccessibilityListBoxOption.cpp
    accessibility/AccessibilityMediaControls.cpp
    accessibility/AccessibilityMenuList.cpp
    accessibility/AccessibilityMenuListOption.cpp
    accessibility/AccessibilityMenuListPopup.cpp
    accessibility/AccessibilityMockObject.cpp
    accessibility/AccessibilityNodeObject.cpp
    accessibility/AccessibilityObject.cpp
    accessibility/AccessibilityProgressIndicator.cpp
    accessibility/AccessibilityRenderObject.cpp
    accessibility/AccessibilitySVGRoot.cpp
    accessibility/AccessibilityScrollView.cpp
    accessibility/AccessibilityScrollbar.cpp
    accessibility/AccessibilitySearchFieldButtons.cpp
    accessibility/AccessibilitySlider.cpp
    accessibility/AccessibilitySpinButton.cpp
    accessibility/AccessibilityTable.cpp
    accessibility/AccessibilityTableCell.cpp
    accessibility/AccessibilityTableColumn.cpp
    accessibility/AccessibilityTableHeaderContainer.cpp
    accessibility/AccessibilityTableRow.cpp

    bindings/generic/ActiveDOMCallback.cpp
    bindings/generic/RuntimeEnabledFeatures.cpp

    bindings/js/ArrayValue.cpp
    bindings/js/CallbackFunction.cpp
    bindings/js/DOMObjectHashTableMap.cpp
    bindings/js/DOMWrapperWorld.cpp
    bindings/js/Dictionary.cpp
    bindings/js/GCController.cpp
    bindings/js/IDBBindingUtilities.cpp
    bindings/js/JSAttrCustom.cpp
    bindings/js/JSAudioBufferSourceNodeCustom.cpp
    bindings/js/JSAudioContextCustom.cpp
    bindings/js/JSAudioTrackCustom.cpp
    bindings/js/JSAudioTrackListCustom.cpp
    bindings/js/JSBiquadFilterNodeCustom.cpp
    bindings/js/JSBlobCustom.cpp
    bindings/js/JSCDATASectionCustom.cpp
    bindings/js/JSCSSRuleCustom.cpp
    bindings/js/JSCSSRuleListCustom.cpp
    bindings/js/JSCSSStyleDeclarationCustom.cpp
    bindings/js/JSCSSValueCustom.cpp
    bindings/js/JSCallbackData.cpp
    bindings/js/JSCanvasRenderingContext2DCustom.cpp
    bindings/js/JSCanvasRenderingContextCustom.cpp
    bindings/js/JSDataCueCustom.cpp
    bindings/js/JSDataTransferCustom.cpp
    bindings/js/JSCommandLineAPIHostCustom.cpp
    bindings/js/JSCryptoAlgorithmBuilder.cpp
    bindings/js/JSCryptoAlgorithmDictionary.cpp
    bindings/js/JSCryptoCustom.cpp
    bindings/js/JSCryptoKeyCustom.cpp
    bindings/js/JSCryptoKeyPairCustom.cpp
    bindings/js/JSCryptoKeySerializationJWK.cpp
    bindings/js/JSCryptoOperationData.cpp
    bindings/js/JSCustomSQLStatementErrorCallback.cpp
    bindings/js/JSCustomXPathNSResolver.cpp
    bindings/js/JSDOMBinding.cpp
    bindings/js/JSDOMFormDataCustom.cpp
    bindings/js/JSDOMGlobalObject.cpp
    bindings/js/JSDOMGlobalObjectTask.cpp
    bindings/js/JSDOMMimeTypeArrayCustom.cpp
    bindings/js/JSDOMPluginArrayCustom.cpp
    bindings/js/JSDOMPluginCustom.cpp
    bindings/js/JSDOMPromise.cpp
    bindings/js/JSDOMStringListCustom.cpp
    bindings/js/JSDOMStringMapCustom.cpp
    bindings/js/JSDOMWindowBase.cpp
    bindings/js/JSDOMWindowCustom.cpp
    bindings/js/JSDOMWindowShell.cpp
    bindings/js/JSDOMWrapper.cpp
    bindings/js/JSDedicatedWorkerGlobalScopeCustom.cpp
    bindings/js/JSDeviceMotionEventCustom.cpp
    bindings/js/JSDeviceOrientationEventCustom.cpp
    bindings/js/JSDictionary.cpp
    bindings/js/JSDocumentCustom.cpp
    bindings/js/JSElementCustom.cpp
    bindings/js/JSErrorHandler.cpp
    bindings/js/JSEventCustom.cpp
    bindings/js/JSEventListener.cpp
    bindings/js/JSEventTargetCustom.cpp
    bindings/js/JSExceptionBase.cpp
    bindings/js/JSFileReaderCustom.cpp
    bindings/js/JSGeolocationCustom.cpp
    bindings/js/JSHTMLAllCollectionCustom.cpp
    bindings/js/JSHTMLAppletElementCustom.cpp
    bindings/js/JSHTMLCanvasElementCustom.cpp
    bindings/js/JSHTMLCollectionCustom.cpp
    bindings/js/JSHTMLDocumentCustom.cpp
    bindings/js/JSHTMLElementCustom.cpp
    bindings/js/JSHTMLEmbedElementCustom.cpp
    bindings/js/JSHTMLFormControlsCollectionCustom.cpp
    bindings/js/JSHTMLFormElementCustom.cpp
    bindings/js/JSHTMLFrameElementCustom.cpp
    bindings/js/JSHTMLFrameSetElementCustom.cpp
    bindings/js/JSHTMLInputElementCustom.cpp
    bindings/js/JSHTMLLinkElementCustom.cpp
    bindings/js/JSHTMLMediaElementCustom.cpp
    bindings/js/JSHTMLObjectElementCustom.cpp
    bindings/js/JSHTMLOptionsCollectionCustom.cpp
    bindings/js/JSHTMLSelectElementCustom.cpp
    bindings/js/JSHTMLTemplateElementCustom.cpp
    bindings/js/JSHistoryCustom.cpp
    bindings/js/JSIDBAnyCustom.cpp
    bindings/js/JSIDBDatabaseCustom.cpp
    bindings/js/JSIDBObjectStoreCustom.cpp
    bindings/js/JSImageConstructor.cpp
    bindings/js/JSImageDataCustom.cpp
    bindings/js/JSInspectorFrontendHostCustom.cpp
    bindings/js/JSLazyEventListener.cpp
    bindings/js/JSLocationCustom.cpp
    bindings/js/JSMainThreadExecState.cpp
    bindings/js/JSMediaSourceStatesCustom.cpp
    bindings/js/JSMediaStreamCapabilitiesCustom.cpp
    bindings/js/JSMessageChannelCustom.cpp
    bindings/js/JSMessageEventCustom.cpp
    bindings/js/JSMessagePortCustom.cpp
    bindings/js/JSMutationCallback.cpp
    bindings/js/JSMutationObserverCustom.cpp
    bindings/js/JSNamedNodeMapCustom.cpp
    bindings/js/JSNavigatorCustom.cpp
    bindings/js/JSNodeCustom.cpp
    bindings/js/JSNodeFilterCondition.cpp
    bindings/js/JSNodeFilterCustom.cpp
    bindings/js/JSNodeIteratorCustom.cpp
    bindings/js/JSNodeListCustom.cpp
    bindings/js/JSOscillatorNodeCustom.cpp
    bindings/js/JSPannerNodeCustom.cpp
    bindings/js/JSPerformanceEntryCustom.cpp
    bindings/js/JSPluginElementFunctions.cpp
    bindings/js/JSPopStateEventCustom.cpp
    bindings/js/JSRTCIceCandidateCustom.cpp
    bindings/js/JSRTCPeerConnectionCustom.cpp
    bindings/js/JSRTCSessionDescriptionCustom.cpp
    bindings/js/JSRTCStatsResponseCustom.cpp
    bindings/js/JSRequestAnimationFrameCallbackCustom.cpp
    bindings/js/JSSQLResultSetRowListCustom.cpp
    bindings/js/JSSQLTransactionCustom.cpp
    bindings/js/JSSQLTransactionSyncCustom.cpp
    bindings/js/JSSVGElementInstanceCustom.cpp
    bindings/js/JSSVGLengthCustom.cpp
    bindings/js/JSSVGPathSegCustom.cpp
    bindings/js/JSSharedWorkerCustom.cpp
    bindings/js/JSStorageCustom.cpp
    bindings/js/JSStyleSheetCustom.cpp
    bindings/js/JSStyleSheetListCustom.cpp
    bindings/js/JSSubtleCryptoCustom.cpp
    bindings/js/JSSVGElementInstanceCustom.cpp
    bindings/js/JSSVGLengthCustom.cpp
    bindings/js/JSSVGPathSegCustom.cpp
    bindings/js/JSTextCustom.cpp
    bindings/js/JSTextTrackCueCustom.cpp
    bindings/js/JSTextTrackCustom.cpp
    bindings/js/JSTextTrackListCustom.cpp
    bindings/js/JSTouchCustom.cpp
    bindings/js/JSTouchListCustom.cpp
    bindings/js/JSTrackCustom.cpp
    bindings/js/JSTrackEventCustom.cpp
    bindings/js/JSTreeWalkerCustom.cpp
    bindings/js/JSVideoTrackCustom.cpp
    bindings/js/JSVideoTrackListCustom.cpp
    bindings/js/JSWebGLRenderingContextCustom.cpp
    bindings/js/JSWebKitPointCustom.cpp
    bindings/js/JSWorkerCustom.cpp
    bindings/js/JSWorkerGlobalScopeBase.cpp
    bindings/js/JSWorkerGlobalScopeCustom.cpp
    bindings/js/JSXMLHttpRequestCustom.cpp
    bindings/js/JSXPathResultCustom.cpp
    bindings/js/JSXSLTProcessorCustom.cpp
    bindings/js/ScheduledAction.cpp
    bindings/js/ScriptCachedFrameData.cpp
    bindings/js/ScriptController.cpp
    bindings/js/ScriptGlobalObject.cpp
    bindings/js/ScriptState.cpp
    bindings/js/SerializedScriptValue.cpp
    bindings/js/WebCoreTypedArrayController.cpp
    bindings/js/WorkerScriptController.cpp
    bindings/js/WorkerScriptDebugServer.cpp

    bridge/IdentifierRep.cpp
    bridge/NP_jsobject.cpp
    bridge/npruntime.cpp
    bridge/runtime_array.cpp
    bridge/runtime_method.cpp
    bridge/runtime_object.cpp
    bridge/runtime_root.cpp

    bridge/c/CRuntimeObject.cpp
    bridge/c/c_class.cpp
    bridge/c/c_instance.cpp
    bridge/c/c_runtime.cpp
    bridge/c/c_utility.cpp

    bridge/jsc/BridgeJSC.cpp

    css/BasicShapeFunctions.cpp
    css/CSSAspectRatioValue.cpp
    css/CSSBasicShapes.cpp
    css/CSSBorderImage.cpp
    css/CSSBorderImageSliceValue.cpp
    css/CSSCalculationValue.cpp
    css/CSSCanvasValue.cpp
    css/CSSCharsetRule.cpp
    css/CSSComputedStyleDeclaration.cpp
    css/CSSCrossfadeValue.cpp
    css/CSSCursorImageValue.cpp
    css/CSSDefaultStyleSheets.cpp
    css/CSSFilterImageValue.cpp
    css/CSSFontFace.cpp
    css/CSSFontFaceLoadEvent.cpp
    css/CSSFontFaceRule.cpp
    css/CSSFontFaceSource.cpp
    css/CSSFontFaceSrcValue.cpp
    css/CSSFontFeatureValue.cpp
    css/CSSFontSelector.cpp
    css/CSSFontValue.cpp
    css/CSSFunctionValue.cpp
    css/CSSGradientValue.cpp
    css/CSSGridLineNamesValue.cpp
    css/CSSGridTemplateAreasValue.cpp
    css/CSSGroupingRule.cpp
    css/CSSImageGeneratorValue.cpp
    css/CSSImageSetValue.cpp
    css/CSSImageValue.cpp
    css/CSSImportRule.cpp
    css/CSSInheritedValue.cpp
    css/CSSInitialValue.cpp
    css/CSSLineBoxContainValue.cpp
    css/CSSMediaRule.cpp
    css/CSSOMUtils.cpp
    css/CSSPageRule.cpp
    css/CSSParser.cpp
    css/CSSParserValues.cpp
    css/CSSPrimitiveValue.cpp
    css/CSSProperty.cpp
    css/CSSPropertySourceData.cpp
    css/CSSReflectValue.cpp
    css/CSSRule.cpp
    css/CSSRuleList.cpp
    css/CSSSegmentedFontFace.cpp
    css/CSSSelector.cpp
    css/CSSSelectorList.cpp
    css/CSSShadowValue.cpp
    css/CSSStyleRule.cpp
    css/CSSStyleSheet.cpp
    css/CSSSupportsRule.cpp
    css/CSSTimingFunctionValue.cpp
    css/CSSToStyleMap.cpp
    css/CSSUnicodeRangeValue.cpp
    css/CSSValue.cpp
    css/CSSValueList.cpp
    css/CSSValuePool.cpp
    css/DOMWindowCSS.cpp
    css/DeprecatedStyleBuilder.cpp
    css/DocumentRuleSets.cpp
    css/ElementRuleCollector.cpp
    css/FontLoader.cpp
    css/InspectorCSSOMWrappers.cpp
    css/LengthFunctions.cpp
    css/MediaFeatureNames.cpp
    css/MediaList.cpp
    css/MediaQuery.cpp
    css/MediaQueryEvaluator.cpp
    css/MediaQueryExp.cpp
    css/MediaQueryList.cpp
    css/MediaQueryMatcher.cpp
    css/PageRuleCollector.cpp
    css/PropertySetCSSStyleDeclaration.cpp
    css/RGBColor.cpp
    css/RuleFeature.cpp
    css/RuleSet.cpp
    css/SVGCSSComputedStyleDeclaration.cpp
    css/SVGCSSParser.cpp
    css/SVGCSSStyleSelector.cpp
    css/SelectorChecker.cpp
    css/SelectorCheckerFastPath.cpp
    css/SelectorFilter.cpp
    css/StyleInvalidationAnalysis.cpp
    css/StyleMedia.cpp
    css/StyleProperties.cpp
    css/StylePropertyShorthand.cpp
    css/StyleResolver.cpp
    css/StyleRule.cpp
    css/StyleRuleImport.cpp
    css/StyleSheet.cpp
    css/StyleSheetContents.cpp
    css/StyleSheetList.cpp
    css/TransformFunctions.cpp
    css/ViewportStyleResolver.cpp
    css/WebKitCSSFilterValue.cpp
    css/WebKitCSSKeyframeRule.cpp
    css/WebKitCSSKeyframesRule.cpp
    css/WebKitCSSMatrix.cpp
    css/WebKitCSSRegionRule.cpp
    css/WebKitCSSTransformValue.cpp
    css/WebKitCSSViewportRule.cpp

    cssjit/SelectorCompiler.cpp

    dom/ActiveDOMObject.cpp
    dom/Attr.cpp
    dom/BeforeTextInsertedEvent.cpp
    dom/BeforeUnloadEvent.cpp
    dom/CDATASection.cpp
    dom/CharacterData.cpp
    dom/CheckedRadioButtons.cpp
    dom/ChildListMutationScope.cpp
    dom/ChildNodeList.cpp
    dom/ClassNodeList.cpp
    dom/ClientRect.cpp
    dom/ClientRectList.cpp
    dom/ClipboardEvent.cpp
    dom/CollectionIndexCache.cpp
    dom/Comment.cpp
    dom/CompositionEvent.cpp
    dom/ContainerNode.cpp
    dom/ContainerNodeAlgorithms.cpp
    dom/ContextDestructionObserver.cpp
    dom/CustomEvent.cpp
    dom/DOMCoreException.cpp
    dom/DOMError.cpp
    dom/DOMImplementation.cpp
    dom/DOMNamedFlowCollection.cpp
    dom/DOMStringList.cpp
    dom/DataTransfer.cpp
    dom/DataTransferItem.cpp
    dom/DatasetDOMStringMap.cpp
    dom/DecodedDataDocumentParser.cpp
    dom/DeviceMotionController.cpp
    dom/DeviceMotionData.cpp
    dom/DeviceMotionEvent.cpp
    dom/DeviceOrientationController.cpp
    dom/DeviceOrientationData.cpp
    dom/DeviceOrientationEvent.cpp
    dom/Document.cpp
    dom/DocumentEventQueue.cpp
    dom/DocumentFragment.cpp
    dom/DocumentMarker.cpp
    dom/DocumentMarkerController.cpp
    dom/DocumentOrderedMap.cpp
    dom/DocumentParser.cpp
    dom/DocumentSharedObjectPool.cpp
    dom/DocumentStyleSheetCollection.cpp
    dom/DocumentType.cpp
    dom/Element.cpp
    dom/ElementData.cpp
    dom/ElementRareData.cpp
    dom/EntityReference.cpp
    dom/ErrorEvent.cpp
    dom/Event.cpp
    dom/EventContext.cpp
    dom/EventDispatcher.cpp
    dom/EventException.cpp
    dom/EventListenerMap.cpp
    dom/EventNames.cpp
    dom/EventTarget.cpp
    dom/ExceptionBase.cpp
    dom/ExceptionCodePlaceholder.cpp
    dom/FocusEvent.cpp
    dom/GenericEventQueue.cpp
    dom/IconURL.cpp
    dom/IdTargetObserver.cpp
    dom/IdTargetObserverRegistry.cpp
    dom/InlineStyleSheetOwner.cpp
    dom/KeyboardEvent.cpp
    dom/LiveNodeList.cpp
    dom/MessageChannel.cpp
    dom/MessageEvent.cpp
    dom/MessagePort.cpp
    dom/MessagePortChannel.cpp
    dom/MouseEvent.cpp
    dom/MouseRelatedEvent.cpp
    dom/MutationEvent.cpp
    dom/MutationObserver.cpp
    dom/MutationObserverInterestGroup.cpp
    dom/MutationObserverRegistration.cpp
    dom/MutationRecord.cpp
    dom/NameNodeList.cpp
    dom/NamedFlowCollection.cpp
    dom/NamedNodeMap.cpp
    dom/Node.cpp
    dom/NodeFilter.cpp
    dom/NodeFilterCondition.cpp
    dom/NodeIterator.cpp
    dom/NodeRareData.cpp
    dom/NodeRenderingTraversal.cpp
    dom/NodeTraversal.cpp
    dom/Notation.cpp
    dom/OverflowEvent.cpp
    dom/PageTransitionEvent.cpp
    dom/PendingScript.cpp
    dom/PopStateEvent.cpp
    dom/Position.cpp
    dom/PositionIterator.cpp
    dom/ProcessingInstruction.cpp
    dom/ProgressEvent.cpp
    dom/PseudoElement.cpp
    dom/QualifiedName.cpp
    dom/Range.cpp
    dom/RangeException.cpp
    dom/RegisteredEventListener.cpp
    dom/ScopedEventQueue.cpp
    dom/ScriptElement.cpp
    dom/ScriptExecutionContext.cpp
    dom/ScriptRunner.cpp
    dom/ScriptableDocumentParser.cpp
    dom/ScriptedAnimationController.cpp
    dom/SecurityContext.cpp
    dom/SelectorQuery.cpp
    dom/ShadowRoot.cpp
    dom/SpaceSplitString.cpp
    dom/StaticNodeList.cpp
    dom/StringCallback.cpp
    dom/StyledElement.cpp
    dom/TagNodeList.cpp
    dom/Text.cpp
    dom/TextEvent.cpp
    dom/TextNodeTraversal.cpp
    dom/Touch.cpp
    dom/TouchEvent.cpp
    dom/TouchList.cpp
    dom/TransformSourceLibxslt.cpp
    dom/TransitionEvent.cpp
    dom/Traversal.cpp
    dom/TreeScope.cpp
    dom/TreeScopeAdopter.cpp
    dom/TreeWalker.cpp
    dom/UIEvent.cpp
    dom/UIEventWithKeyState.cpp
    dom/UserActionElementSet.cpp
    dom/UserGestureIndicator.cpp
    dom/UserTypingGestureIndicator.cpp
    dom/ViewportArguments.cpp
    dom/VisitedLinkState.cpp
    dom/WebKitAnimationEvent.cpp
    dom/WebKitNamedFlow.cpp
    dom/WebKitTransitionEvent.cpp
    dom/WheelEvent.cpp

    dom/default/PlatformMessagePortChannel.cpp

    editing/AlternativeTextController.cpp
    editing/AppendNodeCommand.cpp
    editing/ApplyBlockElementCommand.cpp
    editing/ApplyStyleCommand.cpp
    editing/BreakBlockquoteCommand.cpp
    editing/CompositeEditCommand.cpp
    editing/CreateLinkCommand.cpp
    editing/DeleteButton.cpp
    editing/DeleteButtonController.cpp
    editing/DeleteFromTextNodeCommand.cpp
    editing/DeleteSelectionCommand.cpp
    editing/DictationAlternative.cpp
    editing/DictationCommand.cpp
    editing/EditCommand.cpp
    editing/EditingStyle.cpp
    editing/Editor.cpp
    editing/EditorCommand.cpp
    editing/FormatBlockCommand.cpp
    editing/FrameSelection.cpp
    editing/HTMLInterchange.cpp
    editing/IndentOutdentCommand.cpp
    editing/InsertIntoTextNodeCommand.cpp
    editing/InsertLineBreakCommand.cpp
    editing/InsertListCommand.cpp
    editing/InsertNodeBeforeCommand.cpp
    editing/InsertParagraphSeparatorCommand.cpp
    editing/InsertTextCommand.cpp
    editing/MarkupAccumulator.cpp
    editing/MergeIdenticalElementsCommand.cpp
    editing/ModifySelectionListLevel.cpp
    editing/MoveSelectionCommand.cpp
    editing/RemoveCSSPropertyCommand.cpp
    editing/RemoveFormatCommand.cpp
    editing/RemoveNodeCommand.cpp
    editing/RemoveNodePreservingChildrenCommand.cpp
    editing/RenderedPosition.cpp
    editing/ReplaceNodeWithSpanCommand.cpp
    editing/ReplaceSelectionCommand.cpp
    editing/SetNodeAttributeCommand.cpp
    editing/SetSelectionCommand.cpp
    editing/SimplifyMarkupCommand.cpp
    editing/SmartReplace.cpp
    editing/SpellChecker.cpp
    editing/SpellingCorrectionCommand.cpp
    editing/SplitElementCommand.cpp
    editing/SplitTextNodeCommand.cpp
    editing/SplitTextNodeContainingElementCommand.cpp
    editing/TextCheckingHelper.cpp
    editing/TextInsertionBaseCommand.cpp
    editing/TextIterator.cpp
    editing/TypingCommand.cpp
    editing/UnlinkCommand.cpp
    editing/VisiblePosition.cpp
    editing/VisibleSelection.cpp
    editing/VisibleUnits.cpp
    editing/WrapContentsInDummySpanCommand.cpp
    editing/htmlediting.cpp
    editing/markup.cpp

    fileapi/AsyncFileStream.cpp
    fileapi/Blob.cpp
    fileapi/BlobURL.cpp
    fileapi/File.cpp
    fileapi/FileException.cpp
    fileapi/FileList.cpp
    fileapi/FileReader.cpp
    fileapi/FileReaderLoader.cpp
    fileapi/FileReaderSync.cpp
    fileapi/FileThread.cpp
    fileapi/ThreadableBlobRegistry.cpp
    fileapi/WebKitBlobBuilder.cpp

    history/BackForwardController.cpp
    history/BackForwardList.cpp
    history/CachedFrame.cpp
    history/CachedPage.cpp
    history/HistoryItem.cpp
    history/PageCache.cpp

    html/BaseButtonInputType.cpp
    html/BaseCheckableInputType.cpp
    html/BaseChooserOnlyDateAndTimeInputType.cpp
    html/BaseClickableWithKeyInputType.cpp
    html/BaseDateAndTimeInputType.cpp
    html/BaseTextInputType.cpp
    html/ButtonInputType.cpp
    html/CheckboxInputType.cpp
    html/ClassList.cpp
    html/ColorInputType.cpp
    html/DOMFormData.cpp
    html/DOMSettableTokenList.cpp
    html/DOMTokenList.cpp
    html/DOMURL.cpp
    html/DateInputType.cpp
    html/DateTimeInputType.cpp
    html/DateTimeLocalInputType.cpp
    html/EmailInputType.cpp
    html/FTPDirectoryDocument.cpp
    html/FileInputType.cpp
    html/FormAssociatedElement.cpp
    html/FormController.cpp
    html/FormDataList.cpp
    html/HTMLAllCollection.cpp
    html/HTMLAnchorElement.cpp
    html/HTMLAppletElement.cpp
    html/HTMLAreaElement.cpp
    html/HTMLAudioElement.cpp
    html/HTMLBRElement.cpp
    html/HTMLBaseElement.cpp
    html/HTMLBaseFontElement.cpp
    html/HTMLBodyElement.cpp
    html/HTMLButtonElement.cpp
    html/HTMLCanvasElement.cpp
    html/HTMLCollection.cpp
    html/HTMLDListElement.cpp
    html/HTMLDataListElement.cpp
    html/HTMLDetailsElement.cpp
    html/HTMLDirectoryElement.cpp
    html/HTMLDivElement.cpp
    html/HTMLDocument.cpp
    html/HTMLElement.cpp
    html/HTMLEmbedElement.cpp
    html/HTMLFieldSetElement.cpp
    html/HTMLFontElement.cpp
    html/HTMLFormControlElement.cpp
    html/HTMLFormControlElementWithState.cpp
    html/HTMLFormControlsCollection.cpp
    html/HTMLFormElement.cpp
    html/HTMLFrameElement.cpp
    html/HTMLFrameElementBase.cpp
    html/HTMLFrameOwnerElement.cpp
    html/HTMLFrameSetElement.cpp
    html/HTMLHRElement.cpp
    html/HTMLHeadElement.cpp
    html/HTMLHeadingElement.cpp
    html/HTMLHtmlElement.cpp
    html/HTMLIFrameElement.cpp
    html/HTMLImageElement.cpp
    html/HTMLImageLoader.cpp
    html/HTMLInputElement.cpp
    html/HTMLKeygenElement.cpp
    html/HTMLLIElement.cpp
    html/HTMLLabelElement.cpp
    html/HTMLLegendElement.cpp
    html/HTMLLinkElement.cpp
    html/HTMLMapElement.cpp
    html/HTMLMarqueeElement.cpp
    html/HTMLMediaElement.cpp
    html/HTMLMediaSession.cpp
    html/HTMLMenuElement.cpp
    html/HTMLMetaElement.cpp
    html/HTMLMeterElement.cpp
    html/HTMLModElement.cpp
    html/HTMLNameCollection.cpp
    html/HTMLOListElement.cpp
    html/HTMLObjectElement.cpp
    html/HTMLOptGroupElement.cpp
    html/HTMLOptionElement.cpp
    html/HTMLOptionsCollection.cpp
    html/HTMLOutputElement.cpp
    html/HTMLParagraphElement.cpp
    html/HTMLParamElement.cpp
    html/HTMLPlugInElement.cpp
    html/HTMLPlugInImageElement.cpp
    html/HTMLPreElement.cpp
    html/HTMLProgressElement.cpp
    html/HTMLQuoteElement.cpp
    html/HTMLScriptElement.cpp
    html/HTMLSelectElement.cpp
    html/HTMLSourceElement.cpp
    html/HTMLSpanElement.cpp
    html/HTMLStyleElement.cpp
    html/HTMLSummaryElement.cpp
    html/HTMLTableCaptionElement.cpp
    html/HTMLTableCellElement.cpp
    html/HTMLTableColElement.cpp
    html/HTMLTableElement.cpp
    html/HTMLTablePartElement.cpp
    html/HTMLTableRowElement.cpp
    html/HTMLTableRowsCollection.cpp
    html/HTMLTableSectionElement.cpp
    html/HTMLTemplateElement.cpp
    html/HTMLTextAreaElement.cpp
    html/HTMLTextFormControlElement.cpp
    html/HTMLTitleElement.cpp
    html/HTMLTrackElement.cpp
    html/HTMLUListElement.cpp
    html/HTMLVideoElement.cpp
    html/HiddenInputType.cpp
    html/ImageData.cpp
    html/ImageDocument.cpp
    html/ImageInputType.cpp
    html/InputType.cpp
    html/InputTypeNames.cpp
    html/LabelableElement.cpp
    html/LabelsNodeList.cpp
    html/LinkRelAttribute.cpp
    html/MediaController.cpp
    html/MediaDocument.cpp
    html/MediaFragmentURIParser.cpp
    html/MonthInputType.cpp
    html/NumberInputType.cpp
    html/PasswordInputType.cpp
    html/PluginDocument.cpp
    html/PublicURLManager.cpp
    html/RadioInputType.cpp
    html/RadioNodeList.cpp
    html/RangeInputType.cpp
    html/ResetInputType.cpp
    html/SearchInputType.cpp
    html/StepRange.cpp
    html/SubmitInputType.cpp
    html/TelephoneInputType.cpp
    html/TextDocument.cpp
    html/TextFieldInputType.cpp
    html/TextInputType.cpp
    html/TimeInputType.cpp
    html/TimeRanges.cpp
    html/TypeAhead.cpp
    html/URLInputType.cpp
    html/ValidationMessage.cpp
    html/WeekInputType.cpp

    html/canvas/ANGLEInstancedArrays.cpp
    html/canvas/CanvasContextAttributes.cpp
    html/canvas/CanvasGradient.cpp
    html/canvas/CanvasPathMethods.cpp
    html/canvas/CanvasPattern.cpp
    html/canvas/CanvasProxy.cpp
    html/canvas/CanvasRenderingContext.cpp
    html/canvas/CanvasRenderingContext2D.cpp
    html/canvas/CanvasStyle.cpp
    html/canvas/EXTTextureFilterAnisotropic.cpp
    html/canvas/OESElementIndexUint.cpp
    html/canvas/OESStandardDerivatives.cpp
    html/canvas/OESTextureFloat.cpp
    html/canvas/OESTextureFloatLinear.cpp
    html/canvas/OESTextureHalfFloat.cpp
    html/canvas/OESTextureHalfFloatLinear.cpp
    html/canvas/OESVertexArrayObject.cpp
    html/canvas/WebGLBuffer.cpp
    html/canvas/WebGLCompressedTextureATC.cpp
    html/canvas/WebGLCompressedTexturePVRTC.cpp
    html/canvas/WebGLCompressedTextureS3TC.cpp
    html/canvas/WebGLContextAttributes.cpp
    html/canvas/WebGLContextEvent.cpp
    html/canvas/WebGLContextGroup.cpp
    html/canvas/WebGLContextObject.cpp
    html/canvas/WebGLDebugRendererInfo.cpp
    html/canvas/WebGLDebugShaders.cpp
    html/canvas/WebGLDepthTexture.cpp
    html/canvas/WebGLDrawBuffers.cpp
    html/canvas/WebGLExtension.cpp
    html/canvas/WebGLFramebuffer.cpp
    html/canvas/WebGLGetInfo.cpp
    html/canvas/WebGLLoseContext.cpp
    html/canvas/WebGLObject.cpp
    html/canvas/WebGLProgram.cpp
    html/canvas/WebGLRenderbuffer.cpp
    html/canvas/WebGLRenderingContext.cpp
    html/canvas/WebGLShader.cpp
    html/canvas/WebGLShaderPrecisionFormat.cpp
    html/canvas/WebGLSharedObject.cpp
    html/canvas/WebGLTexture.cpp
    html/canvas/WebGLUniformLocation.cpp
    html/canvas/WebGLVertexArrayObjectOES.cpp

    html/forms/FileIconLoader.cpp

    html/parser/CSSPreloadScanner.cpp
    html/parser/HTMLConstructionSite.cpp
    html/parser/HTMLDocumentParser.cpp
    html/parser/HTMLElementStack.cpp
    html/parser/HTMLEntityParser.cpp
    html/parser/HTMLEntitySearch.cpp
    html/parser/HTMLFormattingElementList.cpp
    html/parser/HTMLMetaCharsetParser.cpp
    html/parser/HTMLParserIdioms.cpp
    html/parser/HTMLParserOptions.cpp
    html/parser/HTMLParserScheduler.cpp
    html/parser/HTMLPreloadScanner.cpp
    html/parser/HTMLResourcePreloader.cpp
    html/parser/HTMLScriptRunner.cpp
    html/parser/HTMLSourceTracker.cpp
    html/parser/HTMLTokenizer.cpp
    html/parser/HTMLTreeBuilder.cpp
    html/parser/TextDocumentParser.cpp
    html/parser/XSSAuditor.cpp
    html/parser/XSSAuditorDelegate.cpp

    html/shadow/ContentDistributor.cpp
    html/shadow/DetailsMarkerControl.cpp
    html/shadow/InsertionPoint.cpp
    html/shadow/MediaControlElementTypes.cpp
    html/shadow/MediaControlElements.cpp
    html/shadow/MediaControls.cpp
    html/shadow/MeterShadowElement.cpp
    html/shadow/ProgressShadowElement.cpp
    html/shadow/SliderThumbElement.cpp
    html/shadow/SpinButtonElement.cpp
    html/shadow/TextControlInnerElements.cpp

    inspector/CommandLineAPIHost.cpp
    inspector/CommandLineAPIModule.cpp
    inspector/DOMEditor.cpp
    inspector/DOMPatchSupport.cpp
    inspector/InspectorApplicationCacheAgent.cpp
    inspector/InspectorCSSAgent.cpp
    inspector/InspectorClient.cpp
    inspector/InspectorController.cpp
    inspector/InspectorDOMAgent.cpp
    inspector/InspectorDOMDebuggerAgent.cpp
    inspector/InspectorDOMStorageAgent.cpp
    inspector/InspectorDatabaseAgent.cpp
    inspector/InspectorDatabaseResource.cpp
    inspector/InspectorFrontendClientLocal.cpp
    inspector/InspectorFrontendHost.cpp
    inspector/InspectorHistory.cpp
    inspector/InspectorIndexedDBAgent.cpp
    inspector/InspectorInstrumentation.cpp
    inspector/InspectorInstrumentationCookie.cpp
    inspector/InspectorLayerTreeAgent.cpp
    inspector/InspectorNodeFinder.cpp
    inspector/InspectorOverlay.cpp
    inspector/InspectorPageAgent.cpp
    inspector/InspectorResourceAgent.cpp
    inspector/InspectorStyleSheet.cpp
    inspector/InspectorStyleTextEditor.cpp
    inspector/InspectorTimelineAgent.cpp
    inspector/InspectorWorkerAgent.cpp
    inspector/InstrumentingAgents.cpp
    inspector/NetworkResourcesData.cpp
    inspector/PageConsoleAgent.cpp
    inspector/PageDebuggerAgent.cpp
    inspector/PageProfilerAgent.cpp
    inspector/PageRuntimeAgent.cpp
    inspector/PageScriptDebugServer.cpp
    inspector/TimelineRecordFactory.cpp
    inspector/WebConsoleAgent.cpp
    inspector/WebDebuggerAgent.cpp
    inspector/WebInjectedScriptHost.cpp
    inspector/WebInjectedScriptManager.cpp
    inspector/WebProfilerAgent.cpp
    inspector/WorkerConsoleAgent.cpp
    inspector/WorkerDebuggerAgent.cpp
    inspector/WorkerInspectorController.cpp
    inspector/WorkerProfilerAgent.cpp
    inspector/WorkerRuntimeAgent.cpp

    loader/CookieJar.cpp
    loader/CrossOriginAccessControl.cpp
    loader/CrossOriginPreflightResultCache.cpp
    loader/DocumentLoadTiming.cpp
    loader/DocumentLoader.cpp
    loader/DocumentThreadableLoader.cpp
    loader/DocumentWriter.cpp
    loader/EmptyClients.cpp
    loader/FTPDirectoryParser.cpp
    loader/FormState.cpp
    loader/FormSubmission.cpp
    loader/FrameLoadRequest.cpp
    loader/FrameLoader.cpp
    loader/FrameLoaderStateMachine.cpp
    loader/HistoryController.cpp
    loader/ImageLoader.cpp
    loader/LinkLoader.cpp
    loader/LoaderStrategy.cpp
    loader/MixedContentChecker.cpp
    loader/NavigationAction.cpp
    loader/NavigationScheduler.cpp
    loader/NetscapePlugInStreamLoader.cpp
    loader/PingLoader.cpp
    loader/PolicyCallback.cpp
    loader/PolicyChecker.cpp
    loader/ProgressTracker.cpp
    loader/ResourceBuffer.cpp
    loader/ResourceLoadNotifier.cpp
    loader/ResourceLoadScheduler.cpp
    loader/ResourceLoader.cpp
    loader/SinkDocument.cpp
    loader/SubframeLoader.cpp
    loader/SubresourceLoader.cpp
    loader/TextResourceDecoder.cpp
    loader/TextTrackLoader.cpp
    loader/ThreadableLoader.cpp
    loader/WorkerThreadableLoader.cpp

    loader/appcache/ApplicationCache.cpp
    loader/appcache/ApplicationCacheGroup.cpp
    loader/appcache/ApplicationCacheHost.cpp
    loader/appcache/ApplicationCacheResource.cpp
    loader/appcache/ApplicationCacheStorage.cpp
    loader/appcache/DOMApplicationCache.cpp
    loader/appcache/ManifestParser.cpp

    loader/archive/Archive.cpp
    loader/archive/ArchiveFactory.cpp
    loader/archive/ArchiveResource.cpp
    loader/archive/ArchiveResourceCollection.cpp

    loader/archive/mhtml/MHTMLArchive.cpp
    loader/archive/mhtml/MHTMLParser.cpp

    loader/cache/CachedCSSStyleSheet.cpp
    loader/cache/CachedFont.cpp
    loader/cache/CachedImage.cpp
    loader/cache/CachedRawResource.cpp
    loader/cache/CachedResource.cpp
    loader/cache/CachedResourceHandle.cpp
    loader/cache/CachedResourceLoader.cpp
    loader/cache/CachedResourceRequest.cpp
    loader/cache/CachedResourceRequestInitiators.cpp
    loader/cache/CachedSVGDocument.cpp
    loader/cache/CachedSVGDocumentReference.cpp
    loader/cache/CachedScript.cpp
    loader/cache/CachedXSLStyleSheet.cpp
    loader/cache/MemoryCache.cpp

    loader/icon/IconController.cpp
    loader/icon/IconDatabase.cpp
    loader/icon/IconDatabaseBase.cpp
    loader/icon/IconLoader.cpp
    loader/icon/IconRecord.cpp
    loader/icon/PageURLRecord.cpp

    mathml/MathMLElement.cpp
    mathml/MathMLInlineContainerElement.cpp
    mathml/MathMLMathElement.cpp
    mathml/MathMLMencloseElement.cpp
    mathml/MathMLSelectElement.cpp
    mathml/MathMLTextElement.cpp

    page/AutoscrollController.cpp
    page/BarProp.cpp
    page/CaptionUserPreferences.cpp
    page/Chrome.cpp
    page/ContentSecurityPolicy.cpp
    page/ContextMenuContext.cpp
    page/ContextMenuController.cpp
    page/Crypto.cpp
    page/DOMSecurityPolicy.cpp
    page/DOMSelection.cpp
    page/DOMTimer.cpp
    page/DOMWindow.cpp
    page/DOMWindowExtension.cpp
    page/DOMWindowProperty.cpp
    page/DefaultVisitedLinkStore.cpp
    page/DeviceController.cpp
    page/DiagnosticLoggingKeys.cpp
    page/DragController.cpp
    page/EventHandler.cpp
    page/EventSource.cpp
    page/FocusController.cpp
    page/Frame.cpp
    page/FrameDestructionObserver.cpp
    page/FrameSnapshotting.cpp
    page/FrameTree.cpp
    page/FrameView.cpp
    page/GestureTapHighlighter.cpp
    page/GroupSettings.cpp
    page/History.cpp
    page/Location.cpp
    page/MainFrame.cpp
    page/MouseEventWithHitTestResults.cpp
    page/Navigator.cpp
    page/NavigatorBase.cpp
    page/OriginAccessEntry.cpp
    page/Page.cpp
    page/PageActivityAssertionToken.cpp
    page/PageConsole.cpp
    page/PageGroup.cpp
    page/PageGroupLoadDeferrer.cpp
    page/PageSerializer.cpp
    page/PageThrottler.cpp
    page/PageVisibilityState.cpp
    page/Performance.cpp
    page/PerformanceEntry.cpp
    page/PerformanceEntryList.cpp
    page/PerformanceNavigation.cpp
    page/PerformanceResourceTiming.cpp
    page/PerformanceTiming.cpp
    page/PerformanceUserTiming.cpp
    page/PrintContext.cpp
    page/Screen.cpp
    page/SecurityOrigin.cpp
    page/SecurityPolicy.cpp
    page/Settings.cpp
    page/SpatialNavigation.cpp
    page/SpeechInput.cpp
    page/SpeechInputEvent.cpp
    page/SpeechInputResult.cpp
    page/SpeechInputResultList.cpp
    page/SuspendableTimer.cpp
    page/UserContentController.cpp
    page/UserContentURLPattern.cpp
    page/VisitedLinkStore.cpp
    page/WheelEventDeltaTracker.cpp
    page/WindowFeatures.cpp
    page/WindowFocusAllowedIndicator.cpp
    page/WorkerNavigator.cpp

    page/animation/AnimationBase.cpp
    page/animation/AnimationController.cpp
    page/animation/CSSPropertyAnimation.cpp
    page/animation/CompositeAnimation.cpp
    page/animation/ImplicitAnimation.cpp
    page/animation/KeyframeAnimation.cpp

    page/scrolling/ScrollingConstraints.cpp
    page/scrolling/ScrollingCoordinator.cpp
    page/scrolling/ScrollingStateFixedNode.cpp
    page/scrolling/ScrollingStateNode.cpp
    page/scrolling/ScrollingStateScrollingNode.cpp
    page/scrolling/ScrollingStateStickyNode.cpp
    page/scrolling/ScrollingStateTree.cpp

    platform/CalculationValue.cpp
    platform/Clock.cpp
    platform/ClockGeneric.cpp
    platform/ContentType.cpp
    platform/ContextMenu.cpp
    platform/ContextMenuItem.cpp
    platform/CrossThreadCopier.cpp
    platform/DatabaseStrategy.cpp
    platform/DateComponents.cpp
    platform/Decimal.cpp
    platform/DisplaySleepDisabler.cpp
    platform/DragData.cpp
    platform/DragImage.cpp
    platform/FileChooser.cpp
    platform/FileStream.cpp
    platform/FileSystem.cpp
    platform/HistogramSupport.cpp
    platform/URL.cpp
    platform/KillRingNone.cpp
    platform/Language.cpp
    platform/Length.cpp
    platform/LengthBox.cpp
    platform/LinkHash.cpp
    platform/Logging.cpp
    platform/MIMETypeRegistry.cpp
    platform/MemoryPressureHandler.cpp
    platform/NotImplemented.cpp
    platform/PlatformEvent.cpp
    platform/PlatformStrategies.cpp
    platform/RemoteCommandListener.cpp
    platform/SystemSleepListener.cpp
    platform/RuntimeApplicationChecks.cpp
    platform/SchemeRegistry.cpp
    platform/ScrollAnimator.cpp
    platform/ScrollView.cpp
    platform/ScrollableArea.cpp
    platform/Scrollbar.cpp
    platform/ScrollbarTheme.cpp
    platform/ScrollbarThemeComposite.cpp
    platform/SharedBuffer.cpp
    platform/SharedBufferChunkReader.cpp
    platform/ThreadGlobalData.cpp
    platform/ThreadTimers.cpp
    platform/Timer.cpp
    platform/UserActivity.cpp
    platform/UUID.cpp
    platform/Widget.cpp

    platform/animation/Animation.cpp
    platform/animation/AnimationList.cpp

    platform/audio/AudioBus.cpp
    platform/audio/AudioChannel.cpp
    platform/audio/AudioDSPKernelProcessor.cpp
    platform/audio/AudioFIFO.cpp
    platform/audio/AudioHardwareListener.cpp
    platform/audio/AudioPullFIFO.cpp
    platform/audio/AudioResampler.cpp
    platform/audio/AudioResamplerKernel.cpp
    platform/audio/AudioUtilities.cpp
    platform/audio/Biquad.cpp
    platform/audio/Cone.cpp
    platform/audio/DirectConvolver.cpp
    platform/audio/Distance.cpp
    platform/audio/DownSampler.cpp
    platform/audio/DynamicsCompressor.cpp
    platform/audio/DynamicsCompressorKernel.cpp
    platform/audio/EqualPowerPanner.cpp
    platform/audio/FFTConvolver.cpp
    platform/audio/FFTFrame.cpp
    platform/audio/HRTFDatabase.cpp
    platform/audio/HRTFDatabaseLoader.cpp
    platform/audio/HRTFElevation.cpp
    platform/audio/HRTFKernel.cpp
    platform/audio/HRTFPanner.cpp
    platform/audio/MediaSession.cpp
    platform/audio/MediaSessionManager.cpp
    platform/audio/MultiChannelResampler.cpp
    platform/audio/Panner.cpp
    platform/audio/Reverb.cpp
    platform/audio/ReverbAccumulationBuffer.cpp
    platform/audio/ReverbConvolver.cpp
    platform/audio/ReverbConvolverStage.cpp
    platform/audio/ReverbInputBuffer.cpp
    platform/audio/SincResampler.cpp
    platform/audio/UpSampler.cpp
    platform/audio/VectorMath.cpp
    platform/audio/ZeroPole.cpp

    platform/graphics/BitmapImage.cpp
    platform/graphics/Color.cpp
    platform/graphics/CrossfadeGeneratedImage.cpp
    platform/graphics/FloatPoint.cpp
    platform/graphics/FloatPoint3D.cpp
    platform/graphics/FloatPolygon.cpp
    platform/graphics/FloatQuad.cpp
    platform/graphics/FloatRect.cpp
    platform/graphics/FloatRoundedRect.cpp
    platform/graphics/FloatSize.cpp
    platform/graphics/Font.cpp
    platform/graphics/FontCache.cpp
    platform/graphics/FontData.cpp
    platform/graphics/FontDescription.cpp
    platform/graphics/FontFastPath.cpp
    platform/graphics/FontFeatureSettings.cpp
    platform/graphics/FontGenericFamilies.cpp
    platform/graphics/FontGlyphs.cpp
    platform/graphics/GeneratedImage.cpp
    platform/graphics/GeometryUtilities.cpp
    platform/graphics/GlyphPageTreeNode.cpp
    platform/graphics/Gradient.cpp
    platform/graphics/GradientImage.cpp
    platform/graphics/GraphicsContext.cpp
    platform/graphics/GraphicsLayer.cpp
    platform/graphics/GraphicsLayerAnimation.cpp
    platform/graphics/GraphicsLayerTransform.cpp
    platform/graphics/GraphicsLayerUpdater.cpp
    platform/graphics/GraphicsTypes.cpp
    platform/graphics/Image.cpp
    platform/graphics/ImageBuffer.cpp
    platform/graphics/ImageOrientation.cpp
    platform/graphics/ImageSource.cpp
    platform/graphics/IntPoint.cpp
    platform/graphics/IntRect.cpp
    platform/graphics/IntSize.cpp
    platform/graphics/LayoutBoxExtent.cpp
    platform/graphics/LayoutRect.cpp
    platform/graphics/MediaPlayer.cpp
    platform/graphics/Path.cpp
    platform/graphics/PathTraversalState.cpp
    platform/graphics/Pattern.cpp
    platform/graphics/PlatformTimeRanges.cpp
    platform/graphics/Region.cpp
    platform/graphics/RoundedRect.cpp
    platform/graphics/SVGGlyph.cpp
    platform/graphics/SegmentedFontData.cpp
    platform/graphics/ShadowBlur.cpp
    platform/graphics/SimpleFontData.cpp
    platform/graphics/StringTruncator.cpp
    platform/graphics/SurrogatePairAwareTextIterator.cpp
    platform/graphics/TextRun.cpp
    platform/graphics/TiledBackingStore.cpp
    platform/graphics/WidthIterator.cpp

    platform/graphics/cpu/arm/filters/FELightingNEON.cpp

    platform/graphics/filters/DistantLightSource.cpp
    platform/graphics/filters/FEBlend.cpp
    platform/graphics/filters/FEColorMatrix.cpp
    platform/graphics/filters/FEComponentTransfer.cpp
    platform/graphics/filters/FEComposite.cpp
    platform/graphics/filters/FEConvolveMatrix.cpp
    platform/graphics/filters/FEDiffuseLighting.cpp
    platform/graphics/filters/FEDisplacementMap.cpp
    platform/graphics/filters/FEDropShadow.cpp
    platform/graphics/filters/FEFlood.cpp
    platform/graphics/filters/FEGaussianBlur.cpp
    platform/graphics/filters/FELighting.cpp
    platform/graphics/filters/FEMerge.cpp
    platform/graphics/filters/FEMorphology.cpp
    platform/graphics/filters/FEOffset.cpp
    platform/graphics/filters/FESpecularLighting.cpp
    platform/graphics/filters/FETile.cpp
    platform/graphics/filters/FETurbulence.cpp
    platform/graphics/filters/FilterEffect.cpp
    platform/graphics/filters/FilterOperation.cpp
    platform/graphics/filters/FilterOperations.cpp
    platform/graphics/filters/PointLightSource.cpp
    platform/graphics/filters/SourceAlpha.cpp
    platform/graphics/filters/SourceGraphic.cpp
    platform/graphics/filters/SpotLightSource.cpp

    platform/graphics/opentype/OpenTypeMathData.cpp

    platform/graphics/texmap/TextureMapper.cpp
    platform/graphics/texmap/TextureMapperBackingStore.cpp
    platform/graphics/texmap/TextureMapperFPSCounter.cpp
    platform/graphics/texmap/TextureMapperImageBuffer.cpp
    platform/graphics/texmap/TextureMapperLayer.cpp
    platform/graphics/texmap/TextureMapperSurfaceBackingStore.cpp
    platform/graphics/texmap/TextureMapperTile.cpp
    platform/graphics/texmap/TextureMapperTiledBackingStore.cpp

    platform/graphics/transforms/AffineTransform.cpp
    platform/graphics/transforms/Matrix3DTransformOperation.cpp
    platform/graphics/transforms/MatrixTransformOperation.cpp
    platform/graphics/transforms/PerspectiveTransformOperation.cpp
    platform/graphics/transforms/RotateTransformOperation.cpp
    platform/graphics/transforms/ScaleTransformOperation.cpp
    platform/graphics/transforms/SkewTransformOperation.cpp
    platform/graphics/transforms/TransformOperations.cpp
    platform/graphics/transforms/TransformState.cpp
    platform/graphics/transforms/TransformationMatrix.cpp
    platform/graphics/transforms/TranslateTransformOperation.cpp

    platform/image-decoders/ImageDecoder.cpp

    platform/image-decoders/bmp/BMPImageDecoder.cpp
    platform/image-decoders/bmp/BMPImageReader.cpp

    platform/image-decoders/gif/GIFImageDecoder.cpp
    platform/image-decoders/gif/GIFImageReader.cpp

    platform/image-decoders/ico/ICOImageDecoder.cpp

    platform/image-decoders/jpeg/JPEGImageDecoder.cpp

    platform/image-decoders/png/PNGImageDecoder.cpp

    platform/image-decoders/webp/WEBPImageDecoder.cpp

    platform/leveldb/LevelDBDatabase.cpp
    platform/leveldb/LevelDBTransaction.cpp
    platform/leveldb/LevelDBWriteBatch.cpp

    platform/mediastream/MediaStreamCenter.cpp
    platform/mediastream/MediaStreamPrivate.cpp
    platform/mediastream/MediaStreamTrackPrivate.cpp
    platform/mediastream/MediaStreamSource.cpp
    platform/mediastream/MediaStreamSourceStates.cpp
    platform/mediastream/RTCIceCandidateDescriptor.cpp
    platform/mediastream/RTCPeerConnectionHandler.cpp
    platform/mediastream/RTCSessionDescriptionDescriptor.cpp

    platform/mock/DeviceMotionClientMock.cpp
    platform/mock/DeviceOrientationClientMock.cpp
    platform/mock/GeolocationClientMock.cpp
    platform/mock/MediaConstraintsMock.cpp
    platform/mock/MockMediaStreamCenter.cpp
    platform/mock/RTCDataChannelHandlerMock.cpp
    platform/mock/RTCNotifiersMock.cpp
    platform/mock/RTCPeerConnectionHandlerMock.cpp
    platform/mock/ScrollbarThemeMock.cpp

    platform/network/AuthenticationChallengeBase.cpp
    platform/network/BlobData.cpp
    platform/network/BlobRegistry.cpp
    platform/network/BlobRegistryImpl.cpp
    platform/network/BlobResourceHandle.cpp
    platform/network/Credential.cpp
    platform/network/CredentialStorage.cpp
    platform/network/DNSResolveQueue.cpp
    platform/network/DataURL.cpp
    platform/network/FormData.cpp
    platform/network/FormDataBuilder.cpp
    platform/network/HTTPHeaderMap.cpp
    platform/network/HTTPParsers.cpp
    platform/network/MIMEHeader.cpp
    platform/network/NetworkStateNotifier.cpp
    platform/network/ParsedContentType.cpp
    platform/network/ProtectionSpace.cpp
    platform/network/ProxyServer.cpp
    platform/network/ResourceErrorBase.cpp
    platform/network/ResourceHandle.cpp
    platform/network/ResourceHandleClient.cpp
    platform/network/ResourceLoadTiming.cpp
    platform/network/ResourceRequestBase.cpp
    platform/network/ResourceResponseBase.cpp
    platform/network/SocketStreamHandleBase.cpp
    platform/network/SynchronousLoaderClient.cpp

    platform/sql/SQLValue.cpp
    platform/sql/SQLiteAuthorizer.cpp
    platform/sql/SQLiteDatabase.cpp
    platform/sql/SQLiteDatabaseTracker.cpp
    platform/sql/SQLiteFileSystem.cpp
    platform/sql/SQLiteStatement.cpp
    platform/sql/SQLiteTransaction.cpp

    platform/text/BidiContext.cpp
    platform/text/DateTimeFormat.cpp
    platform/text/Hyphenation.cpp
    platform/text/LineEnding.cpp
    platform/text/LocaleToScriptMappingDefault.cpp
    platform/text/PlatformLocale.cpp
    platform/text/QuotedPrintable.cpp
    platform/text/SegmentedString.cpp
    platform/text/TextBoundaries.cpp
    platform/text/TextBreakIterator.cpp
    platform/text/TextCodec.cpp
    platform/text/TextCodecLatin1.cpp
    platform/text/TextCodecUTF16.cpp
    platform/text/TextCodecUTF8.cpp
    platform/text/TextCodecUserDefined.cpp
    platform/text/TextEncoding.cpp
    platform/text/TextEncodingRegistry.cpp
    platform/text/TextStream.cpp

    plugins/DOMMimeType.cpp
    plugins/DOMMimeTypeArray.cpp
    plugins/DOMPlugin.cpp
    plugins/DOMPluginArray.cpp
    plugins/PluginData.cpp
    plugins/PluginDatabase.cpp
    plugins/PluginDebug.cpp
    plugins/PluginMainThreadScheduler.cpp
    plugins/PluginStream.cpp

    rendering/AutoTableLayout.cpp
    rendering/BidiRun.cpp
    rendering/BorderEdge.cpp
    rendering/CounterNode.cpp
    rendering/EllipsisBox.cpp
    rendering/FilterEffectRenderer.cpp
    rendering/FixedTableLayout.cpp
    rendering/FloatingObjects.cpp
    rendering/FlowThreadController.cpp
    rendering/HitTestLocation.cpp
    rendering/HitTestResult.cpp
    rendering/HitTestingTransformState.cpp
    rendering/ImageQualityController.cpp
    rendering/InlineBox.cpp
    rendering/InlineElementBox.cpp
    rendering/InlineFlowBox.cpp
    rendering/InlineTextBox.cpp
    rendering/LayoutRepainter.cpp
    rendering/LayoutState.cpp
    rendering/OrderIterator.cpp
    rendering/PointerEventsHitRules.cpp
    rendering/RenderBlock.cpp
    rendering/RenderBlockFlow.cpp
    rendering/RenderBlockLineLayout.cpp
    rendering/RenderBox.cpp
    rendering/RenderBoxModelObject.cpp
    rendering/RenderButton.cpp
    rendering/RenderCombineText.cpp
    rendering/RenderCounter.cpp
    rendering/RenderDeprecatedFlexibleBox.cpp
    rendering/RenderDetailsMarker.cpp
    rendering/RenderElement.cpp
    rendering/RenderEmbeddedObject.cpp
    rendering/RenderFieldset.cpp
    rendering/RenderFileUploadControl.cpp
    rendering/RenderFlexibleBox.cpp
    rendering/RenderFlowThread.cpp
    rendering/RenderFrame.cpp
    rendering/RenderFrameBase.cpp
    rendering/RenderFrameSet.cpp
    rendering/RenderFullScreen.cpp
    rendering/RenderGeometryMap.cpp
    rendering/RenderGrid.cpp
    rendering/RenderHTMLCanvas.cpp
    rendering/RenderIFrame.cpp
    rendering/RenderImage.cpp
    rendering/RenderImageResource.cpp
    rendering/RenderImageResourceStyleImage.cpp
    rendering/RenderInline.cpp
    rendering/RenderInputSpeech.cpp
    rendering/RenderLayer.cpp
    rendering/RenderLayerBacking.cpp
    rendering/RenderLayerCompositor.cpp
    rendering/RenderLayerFilterInfo.cpp
    rendering/RenderLayerModelObject.cpp
    rendering/RenderLineBoxList.cpp
    rendering/RenderLineBreak.cpp
    rendering/RenderListBox.cpp
    rendering/RenderListItem.cpp
    rendering/RenderListMarker.cpp
    rendering/RenderMarquee.cpp
    rendering/RenderMedia.cpp
    rendering/RenderMediaControlElements.cpp
    rendering/RenderMediaControls.cpp
    rendering/RenderMenuList.cpp
    rendering/RenderMeter.cpp
    rendering/RenderMultiColumnFlowThread.cpp
    rendering/RenderMultiColumnSet.cpp
    rendering/RenderMultiColumnSpannerPlaceholder.cpp
    rendering/RenderNamedFlowFragment.cpp
    rendering/RenderNamedFlowThread.cpp
    rendering/RenderObject.cpp
    rendering/RenderProgress.cpp
    rendering/RenderQuote.cpp
    rendering/RenderRegion.cpp
    rendering/RenderRegionSet.cpp
    rendering/RenderReplaced.cpp
    rendering/RenderReplica.cpp
    rendering/RenderRuby.cpp
    rendering/RenderRubyBase.cpp
    rendering/RenderRubyRun.cpp
    rendering/RenderRubyText.cpp
    rendering/RenderScrollbar.cpp
    rendering/RenderScrollbarPart.cpp
    rendering/RenderScrollbarTheme.cpp
    rendering/RenderSearchField.cpp
    rendering/RenderSlider.cpp
    rendering/RenderSnapshottedPlugIn.cpp
    rendering/RenderTable.cpp
    rendering/RenderTableCaption.cpp
    rendering/RenderTableCell.cpp
    rendering/RenderTableCol.cpp
    rendering/RenderTableRow.cpp
    rendering/RenderTableSection.cpp
    rendering/RenderText.cpp
    rendering/RenderTextControl.cpp
    rendering/RenderTextControlMultiLine.cpp
    rendering/RenderTextControlSingleLine.cpp
    rendering/RenderTextFragment.cpp
    rendering/RenderTextLineBoxes.cpp
    rendering/RenderTheme.cpp
    rendering/RenderTreeAsText.cpp
    rendering/RenderVideo.cpp
    rendering/RenderView.cpp
    rendering/RenderVTTCue.cpp
    rendering/RenderWidget.cpp
    rendering/RootInlineBox.cpp
    rendering/SelectionSubtreeRoot.cpp
    rendering/ScrollBehavior.cpp
    rendering/SimpleLineLayout.cpp
    rendering/SimpleLineLayoutFunctions.cpp
    rendering/TextAutosizer.cpp
    rendering/TextPaintStyle.cpp
    rendering/TextPainter.cpp
    rendering/break_lines.cpp

    rendering/line/LineBreaker.cpp
    rendering/line/LineInfo.cpp
    rendering/line/LineWidth.cpp
    rendering/line/TrailingObjects.cpp

    rendering/mathml/RenderMathMLBlock.cpp
    rendering/mathml/RenderMathMLFenced.cpp
    rendering/mathml/RenderMathMLFraction.cpp
    rendering/mathml/RenderMathMLMath.cpp
    rendering/mathml/RenderMathMLMenclose.cpp
    rendering/mathml/RenderMathMLOperator.cpp
    rendering/mathml/RenderMathMLRoot.cpp
    rendering/mathml/RenderMathMLRow.cpp
    rendering/mathml/RenderMathMLScripts.cpp
    rendering/mathml/RenderMathMLSpace.cpp
    rendering/mathml/RenderMathMLSquareRoot.cpp
    rendering/mathml/RenderMathMLToken.cpp
    rendering/mathml/RenderMathMLUnderOver.cpp

    rendering/shapes/BoxShape.cpp
    rendering/shapes/PolygonShape.cpp
    rendering/shapes/RasterShape.cpp
    rendering/shapes/RectangleShape.cpp
    rendering/shapes/Shape.cpp
    rendering/shapes/ShapeOutsideInfo.cpp

    rendering/style/BasicShapes.cpp
    rendering/style/ContentData.cpp
    rendering/style/CounterDirectives.cpp
    rendering/style/FillLayer.cpp
    rendering/style/KeyframeList.cpp
    rendering/style/NinePieceImage.cpp
    rendering/style/QuotesData.cpp
    rendering/style/RenderStyle.cpp
    rendering/style/SVGRenderStyle.cpp
    rendering/style/SVGRenderStyleDefs.cpp
    rendering/style/ShadowData.cpp
    rendering/style/StyleBackgroundData.cpp
    rendering/style/StyleBoxData.cpp
    rendering/style/StyleCachedImage.cpp
    rendering/style/StyleCachedImageSet.cpp
    rendering/style/StyleDeprecatedFlexibleBoxData.cpp
    rendering/style/StyleFilterData.cpp
    rendering/style/StyleFlexibleBoxData.cpp
    rendering/style/StyleGeneratedImage.cpp
    rendering/style/StyleGridData.cpp
    rendering/style/StyleGridItemData.cpp
    rendering/style/StyleInheritedData.cpp
    rendering/style/StyleMarqueeData.cpp
    rendering/style/StyleMultiColData.cpp
    rendering/style/StyleRareInheritedData.cpp
    rendering/style/StyleRareNonInheritedData.cpp
    rendering/style/StyleSurroundData.cpp
    rendering/style/StyleTransformData.cpp
    rendering/style/StyleVisualData.cpp

    rendering/svg/RenderSVGBlock.cpp
    rendering/svg/RenderSVGContainer.cpp
    rendering/svg/RenderSVGEllipse.cpp
    rendering/svg/RenderSVGForeignObject.cpp
    rendering/svg/RenderSVGGradientStop.cpp
    rendering/svg/RenderSVGHiddenContainer.cpp
    rendering/svg/RenderSVGImage.cpp
    rendering/svg/RenderSVGInline.cpp
    rendering/svg/RenderSVGInlineText.cpp
    rendering/svg/RenderSVGModelObject.cpp
    rendering/svg/RenderSVGPath.cpp
    rendering/svg/RenderSVGRect.cpp
    rendering/svg/RenderSVGResource.cpp
    rendering/svg/RenderSVGResourceClipper.cpp
    rendering/svg/RenderSVGResourceContainer.cpp
    rendering/svg/RenderSVGResourceFilter.cpp
    rendering/svg/RenderSVGResourceFilterPrimitive.cpp
    rendering/svg/RenderSVGResourceGradient.cpp
    rendering/svg/RenderSVGResourceLinearGradient.cpp
    rendering/svg/RenderSVGResourceMarker.cpp
    rendering/svg/RenderSVGResourceMasker.cpp
    rendering/svg/RenderSVGResourcePattern.cpp
    rendering/svg/RenderSVGResourceRadialGradient.cpp
    rendering/svg/RenderSVGResourceSolidColor.cpp
    rendering/svg/RenderSVGRoot.cpp
    rendering/svg/RenderSVGShape.cpp
    rendering/svg/RenderSVGText.cpp
    rendering/svg/RenderSVGTextPath.cpp
    rendering/svg/RenderSVGTransformableContainer.cpp
    rendering/svg/RenderSVGViewportContainer.cpp
    rendering/svg/SVGInlineFlowBox.cpp
    rendering/svg/SVGInlineTextBox.cpp
    rendering/svg/SVGPathData.cpp
    rendering/svg/SVGRenderSupport.cpp
    rendering/svg/SVGRenderTreeAsText.cpp
    rendering/svg/SVGRenderingContext.cpp
    rendering/svg/SVGResources.cpp
    rendering/svg/SVGResourcesCache.cpp
    rendering/svg/SVGResourcesCycleSolver.cpp
    rendering/svg/SVGRootInlineBox.cpp
    rendering/svg/SVGTextChunk.cpp
    rendering/svg/SVGTextChunkBuilder.cpp
    rendering/svg/SVGTextLayoutAttributes.cpp
    rendering/svg/SVGTextLayoutAttributesBuilder.cpp
    rendering/svg/SVGTextLayoutEngine.cpp
    rendering/svg/SVGTextLayoutEngineBaseline.cpp
    rendering/svg/SVGTextLayoutEngineSpacing.cpp
    rendering/svg/SVGTextMetrics.cpp
    rendering/svg/SVGTextMetricsBuilder.cpp
    rendering/svg/SVGTextQuery.cpp
    rendering/svg/SVGTextRunRenderingContext.cpp

    replay/UserInputBridge.cpp

    storage/Storage.cpp
    storage/StorageAreaImpl.cpp
    storage/StorageAreaSync.cpp
    storage/StorageEvent.cpp
    storage/StorageEventDispatcher.cpp
    storage/StorageMap.cpp
    storage/StorageNamespace.cpp
    storage/StorageNamespaceImpl.cpp
    storage/StorageStrategy.cpp
    storage/StorageSyncManager.cpp
    storage/StorageThread.cpp
    storage/StorageTracker.cpp

    style/StyleFontSizeFunctions.cpp
    style/StyleResolveForDocument.cpp
    style/StyleResolveTree.cpp

    svg/ColorDistance.cpp
    svg/SVGAElement.cpp
    svg/SVGAltGlyphDefElement.cpp
    svg/SVGAltGlyphElement.cpp
    svg/SVGAltGlyphItemElement.cpp
    svg/SVGAngle.cpp
    svg/SVGAnimateColorElement.cpp
    svg/SVGAnimateElement.cpp
    svg/SVGAnimateMotionElement.cpp
    svg/SVGAnimateTransformElement.cpp
    svg/SVGAnimatedAngle.cpp
    svg/SVGAnimatedBoolean.cpp
    svg/SVGAnimatedColor.cpp
    svg/SVGAnimatedEnumeration.cpp
    svg/SVGAnimatedInteger.cpp
    svg/SVGAnimatedIntegerOptionalInteger.cpp
    svg/SVGAnimatedLength.cpp
    svg/SVGAnimatedLengthList.cpp
    svg/SVGAnimatedNumber.cpp
    svg/SVGAnimatedNumberList.cpp
    svg/SVGAnimatedNumberOptionalNumber.cpp
    svg/SVGAnimatedPath.cpp
    svg/SVGAnimatedPointList.cpp
    svg/SVGAnimatedPreserveAspectRatio.cpp
    svg/SVGAnimatedRect.cpp
    svg/SVGAnimatedString.cpp
    svg/SVGAnimatedTransformList.cpp
    svg/SVGAnimatedType.cpp
    svg/SVGAnimatedTypeAnimator.cpp
    svg/SVGAnimationElement.cpp
    svg/SVGCircleElement.cpp
    svg/SVGClipPathElement.cpp
    svg/SVGColor.cpp
    svg/SVGComponentTransferFunctionElement.cpp
    svg/SVGCursorElement.cpp
    svg/SVGDefsElement.cpp
    svg/SVGDescElement.cpp
    svg/SVGDocument.cpp
    svg/SVGDocumentExtensions.cpp
    svg/SVGElement.cpp
    svg/SVGElementInstance.cpp
    svg/SVGElementInstanceList.cpp
    svg/SVGEllipseElement.cpp
    svg/SVGException.cpp
    svg/SVGExternalResourcesRequired.cpp
    svg/SVGFEBlendElement.cpp
    svg/SVGFEColorMatrixElement.cpp
    svg/SVGFEComponentTransferElement.cpp
    svg/SVGFECompositeElement.cpp
    svg/SVGFEConvolveMatrixElement.cpp
    svg/SVGFEDiffuseLightingElement.cpp
    svg/SVGFEDisplacementMapElement.cpp
    svg/SVGFEDistantLightElement.cpp
    svg/SVGFEDropShadowElement.cpp
    svg/SVGFEFloodElement.cpp
    svg/SVGFEFuncAElement.cpp
    svg/SVGFEFuncBElement.cpp
    svg/SVGFEFuncGElement.cpp
    svg/SVGFEFuncRElement.cpp
    svg/SVGFEGaussianBlurElement.cpp
    svg/SVGFEImageElement.cpp
    svg/SVGFELightElement.cpp
    svg/SVGFEMergeElement.cpp
    svg/SVGFEMergeNodeElement.cpp
    svg/SVGFEMorphologyElement.cpp
    svg/SVGFEOffsetElement.cpp
    svg/SVGFEPointLightElement.cpp
    svg/SVGFESpecularLightingElement.cpp
    svg/SVGFESpotLightElement.cpp
    svg/SVGFETileElement.cpp
    svg/SVGFETurbulenceElement.cpp
    svg/SVGFilterElement.cpp
    svg/SVGFilterPrimitiveStandardAttributes.cpp
    svg/SVGFitToViewBox.cpp
    svg/SVGFontData.cpp
    svg/SVGFontElement.cpp
    svg/SVGFontFaceElement.cpp
    svg/SVGFontFaceFormatElement.cpp
    svg/SVGFontFaceNameElement.cpp
    svg/SVGFontFaceSrcElement.cpp
    svg/SVGFontFaceUriElement.cpp
    svg/SVGForeignObjectElement.cpp
    svg/SVGGElement.cpp
    svg/SVGGlyphElement.cpp
    svg/SVGGlyphRefElement.cpp
    svg/SVGGradientElement.cpp
    svg/SVGGraphicsElement.cpp
    svg/SVGHKernElement.cpp
    svg/SVGImageElement.cpp
    svg/SVGImageLoader.cpp
    svg/SVGLangSpace.cpp
    svg/SVGLength.cpp
    svg/SVGLengthContext.cpp
    svg/SVGLengthList.cpp
    svg/SVGLineElement.cpp
    svg/SVGLinearGradientElement.cpp
    svg/SVGLocatable.cpp
    svg/SVGMPathElement.cpp
    svg/SVGMarkerElement.cpp
    svg/SVGMaskElement.cpp
    svg/SVGMetadataElement.cpp
    svg/SVGMissingGlyphElement.cpp
    svg/SVGNumberList.cpp
    svg/SVGPaint.cpp
    svg/SVGParserUtilities.cpp
    svg/SVGPathBlender.cpp
    svg/SVGPathBuilder.cpp
    svg/SVGPathByteStreamBuilder.cpp
    svg/SVGPathByteStreamSource.cpp
    svg/SVGPathElement.cpp
    svg/SVGPathParser.cpp
    svg/SVGPathSegList.cpp
    svg/SVGPathSegListBuilder.cpp
    svg/SVGPathSegListSource.cpp
    svg/SVGPathStringBuilder.cpp
    svg/SVGPathStringSource.cpp
    svg/SVGPathTraversalStateBuilder.cpp
    svg/SVGPathUtilities.cpp
    svg/SVGPatternElement.cpp
    svg/SVGPointList.cpp
    svg/SVGPolyElement.cpp
    svg/SVGPolygonElement.cpp
    svg/SVGPolylineElement.cpp
    svg/SVGPreserveAspectRatio.cpp
    svg/SVGRadialGradientElement.cpp
    svg/SVGRectElement.cpp
    svg/SVGSVGElement.cpp
    svg/SVGScriptElement.cpp
    svg/SVGSetElement.cpp
    svg/SVGStopElement.cpp
    svg/SVGStringList.cpp
    svg/SVGStyleElement.cpp
    svg/SVGSwitchElement.cpp
    svg/SVGSymbolElement.cpp
    svg/SVGTRefElement.cpp
    svg/SVGTSpanElement.cpp
    svg/SVGTests.cpp
    svg/SVGTextContentElement.cpp
    svg/SVGTextElement.cpp
    svg/SVGTextPathElement.cpp
    svg/SVGTextPositioningElement.cpp
    svg/SVGTitleElement.cpp
    svg/SVGTransform.cpp
    svg/SVGTransformDistance.cpp
    svg/SVGTransformList.cpp
    svg/SVGTransformable.cpp
    svg/SVGURIReference.cpp
    svg/SVGUseElement.cpp
    svg/SVGVKernElement.cpp
    svg/SVGViewElement.cpp
    svg/SVGViewSpec.cpp
    svg/SVGZoomAndPan.cpp
    svg/SVGZoomEvent.cpp

    svg/animation/SMILTime.cpp
    svg/animation/SMILTimeContainer.cpp
    svg/animation/SVGSMILElement.cpp

    svg/graphics/SVGImage.cpp
    svg/graphics/SVGImageCache.cpp
    svg/graphics/SVGImageForContainer.cpp

    svg/graphics/filters/SVGFEImage.cpp
    svg/graphics/filters/SVGFilter.cpp
    svg/graphics/filters/SVGFilterBuilder.cpp

    svg/properties/SVGAnimatedProperty.cpp
    svg/properties/SVGAttributeToPropertyMap.cpp
    svg/properties/SVGPathSegListPropertyTearOff.cpp
    svg/properties/SVGPropertyInfo.cpp

    workers/AbstractWorker.cpp
    workers/DedicatedWorkerGlobalScope.cpp
    workers/DedicatedWorkerThread.cpp
    workers/DefaultSharedWorkerRepository.cpp
    workers/SharedWorker.cpp
    workers/SharedWorkerGlobalScope.cpp
    workers/SharedWorkerRepository.cpp
    workers/SharedWorkerThread.cpp
    workers/Worker.cpp
    workers/WorkerEventQueue.cpp
    workers/WorkerGlobalScope.cpp
    workers/WorkerLocation.cpp
    workers/WorkerMessagingProxy.cpp
    workers/WorkerRunLoop.cpp
    workers/WorkerScriptLoader.cpp
    workers/WorkerThread.cpp

    xml/DOMParser.cpp
    xml/NativeXPathNSResolver.cpp
    xml/XMLErrors.cpp
    xml/XMLHttpRequest.cpp
    xml/XMLHttpRequestException.cpp
    xml/XMLHttpRequestProgressEventThrottle.cpp
    xml/XMLHttpRequestUpload.cpp
    xml/XMLSerializer.cpp
    xml/XMLTreeViewer.cpp
    xml/XPathEvaluator.cpp
    xml/XPathException.cpp
    xml/XPathExpression.cpp
    xml/XPathExpressionNode.cpp
    xml/XPathFunctions.cpp
    xml/XPathNSResolver.cpp
    xml/XPathNodeSet.cpp
    xml/XPathParser.cpp
    xml/XPathPath.cpp
    xml/XPathPredicate.cpp
    xml/XPathResult.cpp
    xml/XPathStep.cpp
    xml/XPathUtil.cpp
    xml/XPathValue.cpp
    xml/XPathVariableReference.cpp
    xml/XSLImportRule.cpp
    xml/XSLStyleSheetLibxslt.cpp
    xml/XSLTExtensions.cpp
    xml/XSLTProcessor.cpp
    xml/XSLTProcessorLibxslt.cpp
    xml/XSLTUnicodeSort.cpp

    xml/parser/XMLDocumentParser.cpp
    xml/parser/XMLDocumentParserLibxml2.cpp
    xml/parser/XMLDocumentParserScope.cpp
)

set(WebCore_CSS_PROPERTY_NAMES
    ${WEBCORE_DIR}/css/CSSPropertyNames.in
)

set(WebCore_CSS_VALUE_KEYWORDS
    ${WEBCORE_DIR}/css/CSSValueKeywords.in
)

set(WebCore_USER_AGENT_STYLE_SHEETS
    ${WEBCORE_DIR}/css/fullscreen.css
    ${WEBCORE_DIR}/css/html.css
    ${WEBCORE_DIR}/css/mathml.css
    ${WEBCORE_DIR}/css/mediaControls.css
    ${WEBCORE_DIR}/css/plugIns.css
    ${WEBCORE_DIR}/css/quirks.css
    ${WEBCORE_DIR}/css/svg.css
)

set(WebCore_PLUG_INS_RESOURCES
    ${WEBCORE_DIR}/Resources/plugIns.js
)

set(WebCore_LIBRARIES
    JavaScriptCore
    WTF
)

if (ENABLE_ENCRYPTED_MEDIA OR ENABLE_ENCRYPTED_MEDIA_V2)
    list(APPEND WebCore_SOURCES
        Modules/encryptedmedia/CDM.cpp
        Modules/encryptedmedia/MediaKeyMessageEvent.cpp
        Modules/encryptedmedia/MediaKeyNeededEvent.cpp
        Modules/encryptedmedia/MediaKeys.cpp
        Modules/encryptedmedia/MediaKeySession.cpp
        html/MediaKeyEvent.cpp
    )
    list(APPEND WebCore_IDL_FILES
        Modules/encryptedmedia/MediaKeyMessageEvent.idl
        Modules/encryptedmedia/MediaKeyNeededEvent.idl
        Modules/encryptedmedia/MediaKeySession.idl
        Modules/encryptedmedia/MediaKeys.idl
        html/MediaKeyEvent.idl
        html/MediaKeyError.idl
    )
endif ()

if (ENABLE_SQL_DATABASE)
    list(APPEND WebCore_SOURCES
        Modules/webdatabase/WorkerGlobalScopeWebDatabase.cpp
    )

    list(APPEND WebCore_IDL_FILES
        Modules/webdatabase/WorkerGlobalScopeWebDatabase.idl
    )

    list(APPEND WebCore_INSPECTOR_DOMAINS
        ${WEBCORE_DIR}/inspector/protocol/Database.json
    )
endif ()

if (NOT ENABLE_NETSCAPE_PLUGIN_API)
    list(APPEND WebCore_SOURCES
        plugins/PluginPackageNone.cpp
        plugins/PluginViewNone.cpp
    )
endif ()

list(APPEND WebCore_CSS_PROPERTY_NAMES
    ${WEBCORE_DIR}/css/SVGCSSPropertyNames.in
)
list(APPEND WebCore_CSS_VALUE_KEYWORDS
    ${WEBCORE_DIR}/css/SVGCSSValueKeywords.in
)

if (ENABLE_SMOOTH_SCROLLING)
    list(APPEND WebCore_SOURCES
        platform/ScrollAnimatorNone.cpp
    )
endif ()

if (ENABLE_WEBGL)
    set(WTF_USE_3D_GRAPHICS 1)
    add_definitions(-DWTF_USE_3D_GRAPHICS=1)

    list(APPEND WebCore_SOURCES
        html/canvas/ANGLEInstancedArrays.cpp
        html/canvas/EXTTextureFilterAnisotropic.cpp
        html/canvas/OESElementIndexUint.cpp
        html/canvas/OESStandardDerivatives.cpp
        html/canvas/OESTextureFloat.cpp
        html/canvas/OESTextureFloatLinear.cpp
        html/canvas/OESTextureHalfFloat.cpp
        html/canvas/OESTextureHalfFloatLinear.cpp
        html/canvas/OESVertexArrayObject.cpp
        html/canvas/WebGLBuffer.cpp
        html/canvas/WebGLCompressedTextureATC.cpp
        html/canvas/WebGLCompressedTexturePVRTC.cpp
        html/canvas/WebGLCompressedTextureS3TC.cpp
        html/canvas/WebGLContextAttributes.cpp
        html/canvas/WebGLContextEvent.cpp
        html/canvas/WebGLContextGroup.cpp
        html/canvas/WebGLContextObject.cpp
        html/canvas/WebGLDebugRendererInfo.cpp
        html/canvas/WebGLDebugShaders.cpp
        html/canvas/WebGLDepthTexture.cpp
        html/canvas/WebGLDrawBuffers.cpp
        html/canvas/WebGLExtension.cpp
        html/canvas/WebGLFramebuffer.cpp
        html/canvas/WebGLGetInfo.cpp
        html/canvas/WebGLLoseContext.cpp
        html/canvas/WebGLObject.cpp
        html/canvas/WebGLProgram.cpp
        html/canvas/WebGLRenderbuffer.cpp
        html/canvas/WebGLRenderingContext.cpp
        html/canvas/WebGLShader.cpp
        html/canvas/WebGLShaderPrecisionFormat.cpp
        html/canvas/WebGLSharedObject.cpp
        html/canvas/WebGLTexture.cpp
        html/canvas/WebGLUniformLocation.cpp
        html/canvas/WebGLVertexArrayObjectOES.cpp
    )
    list(APPEND WebCore_IDL_FILES
        html/canvas/ANGLEInstancedArrays.idl
        html/canvas/EXTTextureFilterAnisotropic.idl
        html/canvas/OESElementIndexUint.idl
        html/canvas/OESStandardDerivatives.idl
        html/canvas/OESTextureFloat.idl
        html/canvas/OESTextureFloatLinear.idl
        html/canvas/OESTextureHalfFloat.idl
        html/canvas/OESTextureHalfFloatLinear.idl
        html/canvas/OESVertexArrayObject.idl
        html/canvas/WebGLActiveInfo.idl
        html/canvas/WebGLBuffer.idl
        html/canvas/WebGLCompressedTextureATC.idl
        html/canvas/WebGLCompressedTexturePVRTC.idl
        html/canvas/WebGLCompressedTextureS3TC.idl
        html/canvas/WebGLContextAttributes.idl
        html/canvas/WebGLContextEvent.idl
        html/canvas/WebGLDebugRendererInfo.idl
        html/canvas/WebGLDebugShaders.idl
        html/canvas/WebGLDepthTexture.idl
        html/canvas/WebGLDrawBuffers.idl
        html/canvas/WebGLFramebuffer.idl
        html/canvas/WebGLLoseContext.idl
        html/canvas/WebGLProgram.idl
        html/canvas/WebGLRenderbuffer.idl
        html/canvas/WebGLRenderingContext.idl
        html/canvas/WebGLShader.idl
        html/canvas/WebGLShaderPrecisionFormat.idl
        html/canvas/WebGLTexture.idl
        html/canvas/WebGLUniformLocation.idl
        html/canvas/WebGLVertexArrayObjectOES.idl
    )
endif ()

if (ENABLE_VIDEO_TRACK)
    list(APPEND WebCore_IDL_FILES
        html/track/AudioTrack.idl
        html/track/AudioTrackList.idl
        html/track/DataCue.idl
        html/track/TextTrack.idl
        html/track/TextTrackCue.idl
        html/track/TextTrackCueList.idl
        html/track/TextTrackList.idl
        html/track/TrackEvent.idl
        html/track/VideoTrack.idl
        html/track/VideoTrackList.idl
        html/track/VTTCue.idl
    )

    list(APPEND WebCore_SOURCES
        html/track/AudioTrack.cpp
        html/track/AudioTrackList.cpp
        html/track/BufferedLineReader.cpp
        html/track/DataCue.cpp
        html/track/InbandDataTextTrack.cpp
        html/track/InbandGenericTextTrack.cpp
        html/track/InbandTextTrack.cpp
        html/track/InbandWebVTTTextTrack.cpp
        html/track/LoadableTextTrack.cpp
        html/track/TextTrack.cpp
        html/track/TextTrackCue.cpp
        html/track/TextTrackCueGeneric.cpp
        html/track/TextTrackCueList.cpp
        html/track/TextTrackList.cpp
        html/track/TrackBase.cpp
        html/track/TrackEvent.cpp
        html/track/TrackListBase.cpp
        html/track/VideoTrack.cpp
        html/track/VideoTrackList.cpp
        html/track/VTTCue.cpp
        html/track/VTTScanner.cpp
        html/track/WebVTTElement.cpp
        html/track/WebVTTParser.cpp
        html/track/WebVTTTokenizer.cpp

        loader/cache/CachedTextTrack.cpp

        platform/graphics/TextTrackRepresentation.cpp
    )
endif ()

# On the GTK+ autotools build we used to add these files even if QUOTA is disabled, and
# because of that we generate GObject bindings for some of the objects. We need to do
# the same for the cmake build, for now.
if (ENABLE_QUOTA OR PORT STREQUAL "GTK")
    list(APPEND WebCore_SOURCES
        Modules/quota/DOMWindowQuota.cpp
        Modules/quota/NavigatorStorageQuota.cpp
        Modules/quota/StorageErrorCallback.cpp
        Modules/quota/StorageInfo.cpp
        Modules/quota/StorageQuota.cpp
        Modules/quota/WorkerNavigatorStorageQuota.cpp
    )

    list(APPEND WebCore_IDL_FILES
        Modules/quota/DOMWindowQuota.idl
        Modules/quota/NavigatorStorageQuota.idl
        Modules/quota/StorageErrorCallback.idl
        Modules/quota/StorageInfo.idl
        Modules/quota/StorageQuota.idl
        Modules/quota/StorageQuotaCallback.idl
        Modules/quota/StorageUsageCallback.idl
        Modules/quota/WorkerNavigatorStorageQuota.idl
    )
endif ()

list(APPEND WebCore_SOURCES
    platform/text/icu/UTextProvider.cpp
    platform/text/icu/UTextProviderLatin1.cpp
    platform/text/icu/UTextProviderUTF16.cpp
    platform/text/TextCodecICU.cpp
    platform/text/TextEncodingDetectorICU.cpp
)
list(APPEND WebCore_INCLUDE_DIRECTORIES
    ${ICU_INCLUDE_DIRS}
)
list(APPEND WebCore_LIBRARIES
    ${ICU_LIBRARIES}
)

if (WTF_USE_LEVELDB)
    list(APPEND WebCore_INCLUDE_DIRECTORIES
        "${THIRDPARTY_DIR}/leveldb/include"
        "${THIRDPARTY_DIR}/leveldb"
    )
    list(APPEND LEVELDB_SOURCES
        ${THIRDPARTY_DIR}/leveldb/db/builder.cc
        ${THIRDPARTY_DIR}/leveldb/db/c.cc
        ${THIRDPARTY_DIR}/leveldb/db/db_impl.cc
        ${THIRDPARTY_DIR}/leveldb/db/db_iter.cc
        ${THIRDPARTY_DIR}/leveldb/db/dbformat.cc
        ${THIRDPARTY_DIR}/leveldb/db/filename.cc
        ${THIRDPARTY_DIR}/leveldb/db/log_reader.cc
        ${THIRDPARTY_DIR}/leveldb/db/log_writer.cc
        ${THIRDPARTY_DIR}/leveldb/db/memtable.cc
        ${THIRDPARTY_DIR}/leveldb/db/repair.cc
        ${THIRDPARTY_DIR}/leveldb/db/table_cache.cc
        ${THIRDPARTY_DIR}/leveldb/db/version_edit.cc
        ${THIRDPARTY_DIR}/leveldb/db/version_set.cc
        ${THIRDPARTY_DIR}/leveldb/db/write_batch.cc

        ${THIRDPARTY_DIR}/leveldb/helpers/memenv/memenv.cc

        ${THIRDPARTY_DIR}/leveldb/port/port_posix.cc

        ${THIRDPARTY_DIR}/leveldb/table/block.cc
        ${THIRDPARTY_DIR}/leveldb/table/block_builder.cc
        ${THIRDPARTY_DIR}/leveldb/table/filter_block.cc
        ${THIRDPARTY_DIR}/leveldb/table/format.cc
        ${THIRDPARTY_DIR}/leveldb/table/iterator.cc
        ${THIRDPARTY_DIR}/leveldb/table/merger.cc
        ${THIRDPARTY_DIR}/leveldb/table/table.cc
        ${THIRDPARTY_DIR}/leveldb/table/table_builder.cc
        ${THIRDPARTY_DIR}/leveldb/table/two_level_iterator.cc

        ${THIRDPARTY_DIR}/leveldb/util/arena.cc
        ${THIRDPARTY_DIR}/leveldb/util/bloom.cc
        ${THIRDPARTY_DIR}/leveldb/util/cache.cc
        ${THIRDPARTY_DIR}/leveldb/util/coding.cc
        ${THIRDPARTY_DIR}/leveldb/util/comparator.cc
        ${THIRDPARTY_DIR}/leveldb/util/crc32c.cc
        ${THIRDPARTY_DIR}/leveldb/util/env.cc
        ${THIRDPARTY_DIR}/leveldb/util/env_posix.cc
        ${THIRDPARTY_DIR}/leveldb/util/filter_policy.cc
        ${THIRDPARTY_DIR}/leveldb/util/hash.cc
        ${THIRDPARTY_DIR}/leveldb/util/histogram.cc
        ${THIRDPARTY_DIR}/leveldb/util/logging.cc
        ${THIRDPARTY_DIR}/leveldb/util/options.cc
        ${THIRDPARTY_DIR}/leveldb/util/status.cc
    )
endif ()

if (WTF_USE_3D_GRAPHICS)
    list(APPEND WebCore_INCLUDE_DIRECTORIES
        "${THIRDPARTY_DIR}/ANGLE/src"
        "${THIRDPARTY_DIR}/ANGLE/include"
        "${THIRDPARTY_DIR}/ANGLE/include/KHR"
        "${THIRDPARTY_DIR}/ANGLE/include/GLSLANG"
        "${WEBCORE_DIR}/platform/graphics/gpu"
    )
    if (OPENGL_FOUND)
        list(APPEND WebCore_INCLUDE_DIRECTORIES
            ${OPENGL_INCLUDE_DIR}
        )
        list(APPEND WebCore_LIBRARIES
            ${OPENGL_gl_LIBRARY}
        )
    elseif (OPENGLES2_FOUND)
        list(APPEND WebCore_INCLUDE_DIRECTORIES
            ${OPENGLES2_INCLUDE_DIR}
        )
        list(APPEND WebCore_LIBRARIES
            ${OPENGLES2_LIBRARIES}
        )
    endif ()

    list(APPEND ANGLESupport_SOURCES
        ${THIRDPARTY_DIR}/ANGLE/src/compiler/translator/BuiltInFunctionEmulator.cpp
        ${THIRDPARTY_DIR}/ANGLE/src/compiler/translator/CodeGen.cpp
        ${THIRDPARTY_DIR}/ANGLE/src/compiler/translator/Compiler.cpp
        ${THIRDPARTY_DIR}/ANGLE/src/compiler/translator/DetectCallDepth.cpp
        ${THIRDPARTY_DIR}/ANGLE/src/compiler/translator/DetectDiscontinuity.cpp
        ${THIRDPARTY_DIR}/ANGLE/src/compiler/translator/Diagnostics.cpp
        ${THIRDPARTY_DIR}/ANGLE/src/compiler/translator/DirectiveHandler.cpp
        ${THIRDPARTY_DIR}/ANGLE/src/compiler/translator/ForLoopUnroll.cpp
        ${THIRDPARTY_DIR}/ANGLE/src/compiler/translator/InfoSink.cpp
        ${THIRDPARTY_DIR}/ANGLE/src/compiler/translator/Initialize.cpp
        ${THIRDPARTY_DIR}/ANGLE/src/compiler/translator/InitializeDll.cpp
        ${THIRDPARTY_DIR}/ANGLE/src/compiler/translator/InitializeParseContext.cpp
        ${THIRDPARTY_DIR}/ANGLE/src/compiler/translator/InitializeVariables.cpp
        ${THIRDPARTY_DIR}/ANGLE/src/compiler/translator/Intermediate.cpp
        ${THIRDPARTY_DIR}/ANGLE/src/compiler/translator/IntermTraverse.cpp
        ${THIRDPARTY_DIR}/ANGLE/src/compiler/translator/Intermediate.cpp
        ${THIRDPARTY_DIR}/ANGLE/src/compiler/translator/MapLongVariableNames.cpp
        ${THIRDPARTY_DIR}/ANGLE/src/compiler/translator/OutputESSL.cpp
        ${THIRDPARTY_DIR}/ANGLE/src/compiler/translator/OutputGLSL.cpp
        ${THIRDPARTY_DIR}/ANGLE/src/compiler/translator/OutputGLSLBase.cpp
        ${THIRDPARTY_DIR}/ANGLE/src/compiler/translator/OutputHLSL.cpp
        ${THIRDPARTY_DIR}/ANGLE/src/compiler/translator/ParseContext.cpp
        ${THIRDPARTY_DIR}/ANGLE/src/compiler/translator/PoolAlloc.cpp
        ${THIRDPARTY_DIR}/ANGLE/src/compiler/translator/QualifierAlive.cpp
        ${THIRDPARTY_DIR}/ANGLE/src/compiler/translator/RemoveTree.cpp
        ${THIRDPARTY_DIR}/ANGLE/src/compiler/translator/RewriteElseBlocks.cpp
        ${THIRDPARTY_DIR}/ANGLE/src/compiler/translator/SearchSymbol.cpp
        ${THIRDPARTY_DIR}/ANGLE/src/compiler/translator/ShaderLang.cpp
        ${THIRDPARTY_DIR}/ANGLE/src/compiler/translator/SymbolTable.cpp
        ${THIRDPARTY_DIR}/ANGLE/src/compiler/translator/TranslatorESSL.cpp
        ${THIRDPARTY_DIR}/ANGLE/src/compiler/translator/TranslatorGLSL.cpp
        ${THIRDPARTY_DIR}/ANGLE/src/compiler/translator/TranslatorHLSL.cpp
        ${THIRDPARTY_DIR}/ANGLE/src/compiler/translator/UnfoldShortCircuit.cpp
        ${THIRDPARTY_DIR}/ANGLE/src/compiler/translator/UnfoldShortCircuitAST.cpp
        ${THIRDPARTY_DIR}/ANGLE/src/compiler/translator/Uniform.cpp
        ${THIRDPARTY_DIR}/ANGLE/src/compiler/translator/ValidateLimitations.cpp
        ${THIRDPARTY_DIR}/ANGLE/src/compiler/translator/VariableInfo.cpp
        ${THIRDPARTY_DIR}/ANGLE/src/compiler/translator/VariablePacker.cpp
        ${THIRDPARTY_DIR}/ANGLE/src/compiler/translator/VersionGLSL.cpp
        ${THIRDPARTY_DIR}/ANGLE/src/compiler/translator/compilerdebug.cpp
        ${THIRDPARTY_DIR}/ANGLE/src/compiler/translator/glslang_lex.cpp
        ${THIRDPARTY_DIR}/ANGLE/src/compiler/translator/glslang_tab.cpp
        ${THIRDPARTY_DIR}/ANGLE/src/compiler/translator/intermOut.cpp
        ${THIRDPARTY_DIR}/ANGLE/src/compiler/translator/parseConst.cpp
        ${THIRDPARTY_DIR}/ANGLE/src/compiler/translator/util.cpp

        ${THIRDPARTY_DIR}/ANGLE/src/compiler/translator/depgraph/DependencyGraph.cpp
        ${THIRDPARTY_DIR}/ANGLE/src/compiler/translator/depgraph/DependencyGraphBuilder.cpp
        ${THIRDPARTY_DIR}/ANGLE/src/compiler/translator/depgraph/DependencyGraphOutput.cpp
        ${THIRDPARTY_DIR}/ANGLE/src/compiler/translator/depgraph/DependencyGraphTraverse.cpp

        ${THIRDPARTY_DIR}/ANGLE/src/compiler/preprocessor/DiagnosticsBase.cpp
        ${THIRDPARTY_DIR}/ANGLE/src/compiler/preprocessor/DirectiveHandlerBase.cpp
        ${THIRDPARTY_DIR}/ANGLE/src/compiler/preprocessor/DirectiveParser.cpp
        ${THIRDPARTY_DIR}/ANGLE/src/compiler/preprocessor/ExpressionParser.cpp
        ${THIRDPARTY_DIR}/ANGLE/src/compiler/preprocessor/Input.cpp
        ${THIRDPARTY_DIR}/ANGLE/src/compiler/preprocessor/Lexer.cpp
        ${THIRDPARTY_DIR}/ANGLE/src/compiler/preprocessor/Macro.cpp
        ${THIRDPARTY_DIR}/ANGLE/src/compiler/preprocessor/MacroExpander.cpp
        ${THIRDPARTY_DIR}/ANGLE/src/compiler/preprocessor/Preprocessor.cpp
        ${THIRDPARTY_DIR}/ANGLE/src/compiler/preprocessor/Token.cpp
        ${THIRDPARTY_DIR}/ANGLE/src/compiler/preprocessor/Tokenizer.cpp

        ${THIRDPARTY_DIR}/ANGLE/src/compiler/translator/timing/RestrictFragmentShaderTiming.cpp
        ${THIRDPARTY_DIR}/ANGLE/src/compiler/translator/timing/RestrictVertexShaderTiming.cpp

        ${THIRDPARTY_DIR}/ANGLE/src/third_party/compiler/ArrayBoundsClamper.cpp
    )

    if (WIN32)
        list(APPEND ANGLESupport_SOURCES
            ${THIRDPARTY_DIR}/ANGLE/src/compiler/translator/ossource_win.cpp
        )
    else ()
        list(APPEND ANGLESupport_SOURCES
            ${THIRDPARTY_DIR}/ANGLE/src/compiler/translator/ossource_posix.cpp
        )
    endif ()

    list(APPEND WebCore_SOURCES
        platform/graphics/ANGLEWebKitBridge.cpp
        platform/graphics/GraphicsContext3D.cpp
        platform/graphics/FormatConverter.cpp

        platform/graphics/gpu/DrawingBuffer.cpp
    )
endif ()

set(WebCoreTestSupport_INCLUDE_DIRECTORIES
    "${WEBCORE_DIR}/platform/mock"
    "${WEBCORE_DIR}/testing"
)

set(WebCoreTestSupport_IDL_INCLUDES
    testing
)

set(WebCoreTestSupport_IDL_FILES
    testing/InternalSettings.idl
    testing/Internals.idl
    testing/MallocStatistics.idl
    testing/MemoryInfo.idl
    testing/TypeConversions.idl
)

set(WebCoreTestSupport_SOURCES
    platform/mock/PlatformSpeechSynthesizerMock.cpp

    platform/mock/mediasource/MockBox.cpp
    platform/mock/mediasource/MockMediaPlayerMediaSource.cpp
    platform/mock/mediasource/MockMediaSourcePrivate.cpp
    platform/mock/mediasource/MockSourceBufferPrivate.cpp
    platform/mock/mediasource/MockTracks.cpp

    testing/InternalSettings.cpp
    testing/Internals.cpp

    testing/js/WebCoreTestSupport.cpp
)

set(WebCoreTestSupport_LIBRARIES
    JavaScriptCore
    WTF
    WebCore
)

# Modules that the bindings generator scripts may use
set(SCRIPTS_RESOLVE_SUPPLEMENTAL
    ${WEBCORE_DIR}/bindings/scripts/IDLParser.pm
)
set(SCRIPTS_BINDINGS
    ${WEBCORE_DIR}/bindings/scripts/CodeGenerator.pm
    ${WEBCORE_DIR}/bindings/scripts/CodeGeneratorJS.pm
    ${WEBCORE_DIR}/bindings/scripts/IDLParser.pm
    ${WEBCORE_DIR}/bindings/scripts/InFilesParser.pm
    ${WEBCORE_DIR}/bindings/scripts/preprocessor.pm
)

set(MAKE_NAMES_DEPENDENCIES
    ${WEBCORE_DIR}/bindings/scripts/Hasher.pm
    ${WEBCORE_DIR}/bindings/scripts/StaticString.pm
)
set(IDL_FILES_TMP ${DERIVED_SOURCES_WEBCORE_DIR}/idl_files.tmp)
set(SUPPLEMENTAL_DEPENDENCY_FILE ${DERIVED_SOURCES_WEBCORE_DIR}/supplemental_dependency.tmp)
set(WINDOW_CONSTRUCTORS_FILE ${DERIVED_SOURCES_WEBCORE_DIR}/DOMWindowConstructors.idl)
set(WORKERGLOBALSCOPE_CONSTRUCTORS_FILE ${DERIVED_SOURCES_WEBCORE_DIR}/WorkerGlobalScopeConstructors.idl)
set(SHAREDWORKERGLOBALSCOPE_CONSTRUCTORS_FILE ${DERIVED_SOURCES_WEBCORE_DIR}/SharedWorkerGlobalScopeConstructors.idl)
set(DEDICATEDWORKERGLOBALSCOPE_CONSTRUCTORS_FILE ${DERIVED_SOURCES_WEBCORE_DIR}/DedicatedWorkerGlobalScopeConstructors.idl)
set(IDL_ATTRIBUTES_FILE ${WEBCORE_DIR}/bindings/scripts/IDLAttributes.txt)

WEBKIT_INCLUDE_CONFIG_FILES_IF_EXISTS()

# Generate InspectorWeb.json
add_custom_command(
    OUTPUT ${DERIVED_SOURCES_WEBCORE_DIR}/InspectorWeb.json
    MAIN_DEPENDENCY ${WebCore_INSPECTOR_SCRIPTS_DIR}/generate-combined-inspector-json.py
    DEPENDS ${WebCore_INSPECTOR_DOMAINS}
    COMMAND ${PYTHON_EXECUTABLE} ${WebCore_INSPECTOR_SCRIPTS_DIR}/generate-combined-inspector-json.py ${WebCore_INSPECTOR_DOMAINS} > ${DERIVED_SOURCES_WEBCORE_DIR}/InspectorWeb.json
    VERBATIM)

# All Web Inspector generated files are created with this one call to CodeGeneratorInspector.pm
add_custom_command(
    OUTPUT ${DERIVED_SOURCES_WEBCORE_DIR}/InspectorWebBackendDispatchers.cpp
           ${DERIVED_SOURCES_WEBCORE_DIR}/InspectorWebBackendDispatchers.h
           ${DERIVED_SOURCES_WEBCORE_DIR}/InspectorWebFrontendDispatchers.cpp
           ${DERIVED_SOURCES_WEBCORE_DIR}/InspectorWebFrontendDispatchers.h
           ${DERIVED_SOURCES_WEBCORE_DIR}/InspectorWebTypeBuilders.cpp
           ${DERIVED_SOURCES_WEBCORE_DIR}/InspectorWebTypeBuilders.h
           ${DERIVED_SOURCES_WEBINSPECTORUI_DIR}/UserInterface/Protocol/InspectorWebBackendCommands.js
    MAIN_DEPENDENCY ${DERIVED_SOURCES_WEBCORE_DIR}/InspectorWeb.json
    DEPENDS ${WebCore_INSPECTOR_SCRIPTS_DIR}/CodeGeneratorInspector.py
            ${WebCore_INSPECTOR_SCRIPTS_DIR}/CodeGeneratorInspectorStrings.py
            ${DERIVED_SOURCES_JAVASCRIPTCORE_DIR}/InspectorJS.json
            ${DERIVED_SOURCES_JAVASCRIPTCORE_DIR}/InspectorJSTypeBuilders.h
    COMMAND ${PYTHON_EXECUTABLE} ${WebCore_INSPECTOR_SCRIPTS_DIR}/CodeGeneratorInspector.py ${DERIVED_SOURCES_WEBCORE_DIR}/InspectorWeb.json ${DERIVED_SOURCES_JAVASCRIPTCORE_DIR}/InspectorJS.json --output_h_dir "${DERIVED_SOURCES_WEBCORE_DIR}" --output_cpp_dir "${DERIVED_SOURCES_WEBCORE_DIR}" --output_js_dir "${DERIVED_SOURCES_WEBINSPECTORUI_DIR}/UserInterface/Protocol" --output_type Web --write_always
    VERBATIM)

list(APPEND WebCore_SOURCES
    ${DERIVED_SOURCES_WEBCORE_DIR}/InspectorWebBackendDispatchers.cpp
    ${DERIVED_SOURCES_WEBCORE_DIR}/InspectorWebFrontendDispatchers.cpp
    ${DERIVED_SOURCES_WEBCORE_DIR}/InspectorWebTypeBuilders.cpp
)


# Generate InspectorOverlayPage.h
add_custom_command(
    OUTPUT ${DERIVED_SOURCES_WEBCORE_DIR}/InspectorOverlayPage.h ${DERIVED_SOURCES_WEBCORE_DIR}/InspectorOverlayPage.combined.html
    MAIN_DEPENDENCY inspector/InspectorOverlayPage.html
    DEPENDS ${WebCore_INSPECTOR_SCRIPTS_DIR}/xxd.pl ${WebCore_INSPECTOR_SCRIPTS_DIR}/inline-and-minify-stylesheets-and-scripts.py
    DEPENDS inspector/InspectorOverlayPage.css inspector/InspectorOverlayPage.js
    COMMAND ${PYTHON_EXECUTABLE} ${WebCore_INSPECTOR_SCRIPTS_DIR}/inline-and-minify-stylesheets-and-scripts.py ${WEBCORE_DIR}/inspector/InspectorOverlayPage.html ${DERIVED_SOURCES_WEBCORE_DIR}/InspectorOverlayPage.combined.html
    COMMAND ${PERL_EXECUTABLE} ${WebCore_INSPECTOR_SCRIPTS_DIR}/xxd.pl InspectorOverlayPage_html ${DERIVED_SOURCES_WEBCORE_DIR}/InspectorOverlayPage.combined.html ${DERIVED_SOURCES_WEBCORE_DIR}/InspectorOverlayPage.h
    VERBATIM)
list(APPEND WebCore_SOURCES ${DERIVED_SOURCES_WEBCORE_DIR}/InspectorOverlayPage.h)


# Generate CommandLineAPIModuleSource.h
add_custom_command(
    OUTPUT ${DERIVED_SOURCES_WEBCORE_DIR}/CommandLineAPIModuleSource.h ${DERIVED_SOURCES_WEBCORE_DIR}/CommandLineAPIModuleSource.min.js
    MAIN_DEPENDENCY inspector/CommandLineAPIModuleSource.js
    DEPENDS ${WebCore_INSPECTOR_SCRIPTS_DIR}/xxd.pl ${WebCore_INSPECTOR_SCRIPTS_DIR}/jsmin.py
    COMMAND ${PYTHON_EXECUTABLE} ${WebCore_INSPECTOR_SCRIPTS_DIR}/jsmin.py < ${WEBCORE_DIR}/inspector/CommandLineAPIModuleSource.js > ${DERIVED_SOURCES_WEBCORE_DIR}/CommandLineAPIModuleSource.min.js
    COMMAND ${PERL_EXECUTABLE} ${WebCore_INSPECTOR_SCRIPTS_DIR}/xxd.pl CommandLineAPIModuleSource_js ${DERIVED_SOURCES_WEBCORE_DIR}/CommandLineAPIModuleSource.min.js ${DERIVED_SOURCES_WEBCORE_DIR}/CommandLineAPIModuleSource.h
    VERBATIM)
list(APPEND WebCore_SOURCES ${DERIVED_SOURCES_WEBCORE_DIR}/CommandLineAPIModuleSource.h)


MAKE_HASH_TOOLS(${WEBCORE_DIR}/platform/ColorData)
list(APPEND WebCore_SOURCES ${DERIVED_SOURCES_WEBCORE_DIR}/ColorData.cpp)


# Generate XMLViewerCSS.h
add_custom_command(
    OUTPUT ${DERIVED_SOURCES_WEBCORE_DIR}/XMLViewerCSS.h ${DERIVED_SOURCES_WEBCORE_DIR}/XMLViewer.min.css
    MAIN_DEPENDENCY xml/XMLViewer.css
    DEPENDS ${WebCore_INSPECTOR_SCRIPTS_DIR}/xxd.pl ${WebCore_INSPECTOR_SCRIPTS_DIR}/cssmin.py
    COMMAND ${PYTHON_EXECUTABLE} ${WebCore_INSPECTOR_SCRIPTS_DIR}/cssmin.py < ${WEBCORE_DIR}/xml/XMLViewer.css > ${DERIVED_SOURCES_WEBCORE_DIR}/XMLViewer.min.css
    COMMAND ${PERL_EXECUTABLE} ${WebCore_INSPECTOR_SCRIPTS_DIR}/xxd.pl XMLViewer_css ${DERIVED_SOURCES_WEBCORE_DIR}/XMLViewer.min.css ${DERIVED_SOURCES_WEBCORE_DIR}/XMLViewerCSS.h
    VERBATIM)
list(APPEND WebCore_SOURCES ${DERIVED_SOURCES_WEBCORE_DIR}/XMLViewerCSS.h)


# Generate XMLViewerJS.h
add_custom_command(
    OUTPUT ${DERIVED_SOURCES_WEBCORE_DIR}/XMLViewerJS.h ${DERIVED_SOURCES_WEBCORE_DIR}/XMLViewer.min.js
    MAIN_DEPENDENCY xml/XMLViewer.js
    DEPENDS ${WebCore_INSPECTOR_SCRIPTS_DIR}/xxd.pl ${WebCore_INSPECTOR_SCRIPTS_DIR}/jsmin.py
    COMMAND ${PYTHON_EXECUTABLE} ${WebCore_INSPECTOR_SCRIPTS_DIR}/jsmin.py < ${WEBCORE_DIR}/xml/XMLViewer.js > ${DERIVED_SOURCES_WEBCORE_DIR}/XMLViewer.min.js
    COMMAND ${PERL_EXECUTABLE} ${WebCore_INSPECTOR_SCRIPTS_DIR}/xxd.pl XMLViewer_js ${DERIVED_SOURCES_WEBCORE_DIR}/XMLViewer.min.js ${DERIVED_SOURCES_WEBCORE_DIR}/XMLViewerJS.h
    VERBATIM)
list(APPEND WebCore_SOURCES ${DERIVED_SOURCES_WEBCORE_DIR}/XMLViewerJS.h)


# Generate HTML entity table
add_custom_command(
    OUTPUT ${DERIVED_SOURCES_WEBCORE_DIR}/HTMLEntityTable.cpp
    MAIN_DEPENDENCY ${WEBCORE_DIR}/html/parser/HTMLEntityNames.in
    DEPENDS ${WEBCORE_DIR}/html/parser/create-html-entity-table
    COMMAND ${PYTHON_EXECUTABLE} ${WEBCORE_DIR}/html/parser/create-html-entity-table -o ${DERIVED_SOURCES_WEBCORE_DIR}/HTMLEntityTable.cpp ${WEBCORE_DIR}/html/parser/HTMLEntityNames.in
    VERBATIM)
list(APPEND WebCore_SOURCES ${DERIVED_SOURCES_WEBCORE_DIR}/HTMLEntityTable.cpp)

# Generate CSS property names
add_custom_command(
    OUTPUT ${DERIVED_SOURCES_WEBCORE_DIR}/CSSPropertyNames.in ${DERIVED_SOURCES_WEBCORE_DIR}/CSSPropertyNames.h ${DERIVED_SOURCES_WEBCORE_DIR}/CSSPropertyNames.cpp ${DERIVED_SOURCES_WEBCORE_DIR}/CSSPropertyNames.gperf
    MAIN_DEPENDENCY ${WEBCORE_DIR}/css/makeprop.pl
    DEPENDS ${WebCore_CSS_PROPERTY_NAMES}
    WORKING_DIRECTORY ${DERIVED_SOURCES_WEBCORE_DIR}
    COMMAND ${PERL_EXECUTABLE} -ne "print" ${WebCore_CSS_PROPERTY_NAMES} > ${DERIVED_SOURCES_WEBCORE_DIR}/CSSPropertyNames.in
    COMMAND ${PERL_EXECUTABLE} -I${WEBCORE_DIR}/bindings/scripts ${WEBCORE_DIR}/css/makeprop.pl --defines "${FEATURE_DEFINES_WITH_SPACE_SEPARATOR}" --preprocessor "${CODE_GENERATOR_PREPROCESSOR}"
    VERBATIM)
list(APPEND WebCore_SOURCES ${DERIVED_SOURCES_WEBCORE_DIR}/CSSPropertyNames.cpp)
ADD_SOURCE_WEBCORE_DERIVED_DEPENDENCIES(${WEBCORE_DIR}/css/CSSParser.cpp CSSValueKeywords.h)
ADD_SOURCE_WEBCORE_DERIVED_DEPENDENCIES(${DERIVED_SOURCES_WEBCORE_DIR}/CSSGrammar.cpp CSSPropertyNames.h)


# Generate CSS value keywords
add_custom_command(
    OUTPUT ${DERIVED_SOURCES_WEBCORE_DIR}/CSSValueKeywords.in ${DERIVED_SOURCES_WEBCORE_DIR}/CSSValueKeywords.h ${DERIVED_SOURCES_WEBCORE_DIR}/CSSValueKeywords.cpp ${DERIVED_SOURCES_WEBCORE_DIR}/CSSValueKeywords.gperf
    MAIN_DEPENDENCY ${WEBCORE_DIR}/css/makevalues.pl
    DEPENDS ${WebCore_CSS_VALUE_KEYWORDS}
    WORKING_DIRECTORY ${DERIVED_SOURCES_WEBCORE_DIR}
    COMMAND ${PERL_EXECUTABLE} -ne "print" ${WebCore_CSS_VALUE_KEYWORDS} > ${DERIVED_SOURCES_WEBCORE_DIR}/CSSValueKeywords.in
    COMMAND ${PERL_EXECUTABLE} -I${WEBCORE_DIR}/bindings/scripts ${WEBCORE_DIR}/css/makevalues.pl --defines "${FEATURE_DEFINES_WITH_SPACE_SEPARATOR}" --preprocessor "${CODE_GENERATOR_PREPROCESSOR}"
    VERBATIM)
list(APPEND WebCore_SOURCES ${DERIVED_SOURCES_WEBCORE_DIR}/CSSValueKeywords.cpp)
ADD_SOURCE_WEBCORE_DERIVED_DEPENDENCIES(${WEBCORE_DIR}/css/CSSParser.cpp CSSValueKeywords.h)
ADD_SOURCE_WEBCORE_DERIVED_DEPENDENCIES(${WEBCORE_DIR}/css/CSSPrimitiveValueMappings.h CSSValueKeywords.h)
ADD_SOURCE_WEBCORE_DERIVED_DEPENDENCIES(${DERIVED_SOURCES_WEBCORE_DIR}/CSSGrammar.cpp CSSValueKeywords.h)

# Generate CSS Selector pseudo type name to value maps.
add_custom_command(
    OUTPUT ${DERIVED_SOURCES_WEBCORE_DIR}/SelectorPseudoClassAndCompatibilityElementMap.gperf ${DERIVED_SOURCES_WEBCORE_DIR}/SelectorPseudoClassAndCompatibilityElementMap.cpp
    MAIN_DEPENDENCY ${WEBCORE_DIR}/css/makeSelectorPseudoClassAndCompatibilityElementMap.py
    WORKING_DIRECTORY ${DERIVED_SOURCES_WEBCORE_DIR}
    COMMAND ${PYTHON_EXECUTABLE} ${WEBCORE_DIR}/css/makeSelectorPseudoClassAndCompatibilityElementMap.py ${WEBCORE_DIR}/css/SelectorPseudoClassAndCompatibilityElementMap.in "${FEATURE_DEFINES_WITH_SPACE_SEPARATOR}"
    VERBATIM)
list(APPEND WebCore_SOURCES ${DERIVED_SOURCES_WEBCORE_DIR}/SelectorPseudoClassAndCompatibilityElementMap.cpp)
add_custom_command(
    OUTPUT ${DERIVED_SOURCES_WEBCORE_DIR}/SelectorPseudoElementTypeMap.gperf ${DERIVED_SOURCES_WEBCORE_DIR}/SelectorPseudoElementTypeMap.cpp
    MAIN_DEPENDENCY ${WEBCORE_DIR}/css/makeSelectorPseudoElementsMap.py
    WORKING_DIRECTORY ${DERIVED_SOURCES_WEBCORE_DIR}
    COMMAND ${PYTHON_EXECUTABLE} ${WEBCORE_DIR}/css/makeSelectorPseudoElementsMap.py ${WEBCORE_DIR}/css/SelectorPseudoElementTypeMap.in "${FEATURE_DEFINES_WITH_SPACE_SEPARATOR}"
    VERBATIM)
list(APPEND WebCore_SOURCES ${DERIVED_SOURCES_WEBCORE_DIR}/SelectorPseudoElementTypeMap.cpp)

# Generate user agent styles
add_custom_command(
    OUTPUT ${DERIVED_SOURCES_WEBCORE_DIR}/UserAgentStyleSheetsData.cpp ${DERIVED_SOURCES_WEBCORE_DIR}/UserAgentStyleSheets.h
    MAIN_DEPENDENCY ${WEBCORE_DIR}/css/make-css-file-arrays.pl
    DEPENDS ${WebCore_USER_AGENT_STYLE_SHEETS} ${WEBCORE_DIR}/bindings/scripts/preprocessor.pm
    COMMAND ${PERL_EXECUTABLE} -I${WEBCORE_DIR}/bindings/scripts ${WEBCORE_DIR}/css/make-css-file-arrays.pl --defines "${FEATURE_DEFINES_WITH_SPACE_SEPARATOR}" --preprocessor "${CODE_GENERATOR_PREPROCESSOR}" ${DERIVED_SOURCES_WEBCORE_DIR}/UserAgentStyleSheets.h ${DERIVED_SOURCES_WEBCORE_DIR}/UserAgentStyleSheetsData.cpp ${WebCore_USER_AGENT_STYLE_SHEETS}
    VERBATIM)
list(APPEND WebCore_SOURCES ${DERIVED_SOURCES_WEBCORE_DIR}/UserAgentStyleSheetsData.cpp)
ADD_SOURCE_WEBCORE_DERIVED_DEPENDENCIES(${WEBCORE_DIR}/css/StyleResolver.cpp UserAgentStyleSheetsData.cpp UserAgentStyleSheets.h)

if (WebCore_USER_AGENT_SCRIPTS)
    # Necessary variables:
    # WebCore_USER_AGENT_SCRIPTS containing the JavaScript sources list
    # WebCore_USER_AGENT_SCRIPTS_DEPENDENCIES containing the source file that will load the scripts to add the proper
    #   dependency and having them built at the right moment

    add_custom_command(
        OUTPUT ${DERIVED_SOURCES_WEBCORE_DIR}/UserAgentScriptsData.cpp ${DERIVED_SOURCES_WEBCORE_DIR}/UserAgentScripts.h
        MAIN_DEPENDENCY ${WEBCORE_DIR}/Scripts/make-js-file-arrays.py
        DEPENDS ${WebCore_USER_AGENT_SCRIPTS}
        COMMAND "PYTHONPATH=${WebCore_INSPECTOR_SCRIPTS_DIR}" ${PYTHON_EXECUTABLE} ${WEBCORE_DIR}/Scripts/make-js-file-arrays.py ${DERIVED_SOURCES_WEBCORE_DIR}/UserAgentScripts.h ${DERIVED_SOURCES_WEBCORE_DIR}/UserAgentScriptsData.cpp ${WebCore_USER_AGENT_SCRIPTS}
        VERBATIM)
    list(APPEND WebCore_SOURCES ${DERIVED_SOURCES_WEBCORE_DIR}/UserAgentScriptsData.cpp)
    ADD_SOURCE_WEBCORE_DERIVED_DEPENDENCIES(${WebCore_USER_AGENT_SCRIPTS_DEPENDENCIES} UserAgentScriptsData.cpp UserAgentScripts.h)
endif ()

# Generate plug-in resources
add_custom_command(
    OUTPUT ${DERIVED_SOURCES_WEBCORE_DIR}/PlugInsResourcesData.cpp ${DERIVED_SOURCES_WEBCORE_DIR}/PlugInsResources.h
    MAIN_DEPENDENCY ${WEBCORE_DIR}/css/make-css-file-arrays.pl
    DEPENDS ${WebCore_PLUG_INS_RESOURCES} ${WEBCORE_DIR}/bindings/scripts/preprocessor.pm
    COMMAND ${PERL_EXECUTABLE} -I${WEBCORE_DIR}/bindings/scripts ${WEBCORE_DIR}/css/make-css-file-arrays.pl --defines "${FEATURE_DEFINES_WITH_SPACE_SEPARATOR}" --preprocessor "${CODE_GENERATOR_PREPROCESSOR}" ${DERIVED_SOURCES_WEBCORE_DIR}/PlugInsResources.h ${DERIVED_SOURCES_WEBCORE_DIR}/PlugInsResourcesData.cpp ${WebCore_PLUG_INS_RESOURCES}
    VERBATIM)
list(APPEND WebCore_SOURCES ${DERIVED_SOURCES_WEBCORE_DIR}/PlugInsResourcesData.cpp)
ADD_SOURCE_WEBCORE_DERIVED_DEPENDENCIES(${WEBCORE_DIR}/css/StyleResolver.cpp PlugInsResourcesData.cpp PlugInsResources.h)

GENERATE_GRAMMAR(cssyy ${WEBCORE_DIR}/css/CSSGrammar.y.in ${DERIVED_SOURCES_WEBCORE_DIR}/CSSGrammar.h ${DERIVED_SOURCES_WEBCORE_DIR}/CSSGrammar.cpp "${FEATURE_DEFINES_WITH_SPACE_SEPARATOR}")
list(APPEND WebCore_SOURCES ${DERIVED_SOURCES_WEBCORE_DIR}/CSSGrammar.cpp)


GENERATE_GRAMMAR(xpathyy ${WEBCORE_DIR}/xml/XPathGrammar.y ${DERIVED_SOURCES_WEBCORE_DIR}/XPathGrammar.h ${DERIVED_SOURCES_WEBCORE_DIR}/XPathGrammar.cpp "")
list(APPEND WebCore_SOURCES ${DERIVED_SOURCES_WEBCORE_DIR}/XPathGrammar.cpp)


set(IDL_INCLUDES "")
foreach (_include ${WebCore_IDL_INCLUDES})
    list(APPEND IDL_INCLUDES --include=${WEBCORE_DIR}/${_include})
endforeach ()

foreach (_include ${WebCoreTestSupport_IDL_INCLUDES})
    list(APPEND IDL_INCLUDES --include=${WEBCORE_DIR}/${_include})
endforeach ()

set(FEATURE_DEFINES_JAVASCRIPT "LANGUAGE_JAVASCRIPT=1 ${FEATURE_DEFINES_WITH_SPACE_SEPARATOR}")

# Create JavaScript C++ code given an IDL input
foreach (_idl ${WebCore_IDL_FILES})
    set(IDL_FILES_LIST "${IDL_FILES_LIST}${WEBCORE_DIR}/${_idl}\n")
endforeach ()

foreach (_idl ${WebCoreTestSupport_IDL_FILES})
    set(IDL_FILES_LIST "${IDL_FILES_LIST}${WEBCORE_DIR}/${_idl}\n")
endforeach ()

set(IDL_FILES_LIST "${IDL_FILES_LIST}${DERIVED_SOURCES_WEBCORE_DIR}/InternalSettingsGenerated.idl\n")
list(APPEND IDL_INCLUDES --include=${DERIVED_SOURCES_WEBCORE_DIR})
list(APPEND WebCoreTestSupport_IDL_FILES ${DERIVED_SOURCES_WEBCORE_DIR}/InternalSettingsGenerated.idl)

file(WRITE ${IDL_FILES_TMP} ${IDL_FILES_LIST})

add_custom_command(
    OUTPUT ${SUPPLEMENTAL_DEPENDENCY_FILE} ${WINDOW_CONSTRUCTORS_FILE} ${WORKERGLOBALSCOPE_CONSTRUCTORS_FILE} ${SHAREDWORKERGLOBALSCOPE_CONSTRUCTORS_FILE} ${DEDICATEDWORKERGLOBALSCOPE_CONSTRUCTORS_FILE}
    DEPENDS ${WEBCORE_DIR}/bindings/scripts/preprocess-idls.pl ${SCRIPTS_PREPROCESS_IDLS} ${WebCore_IDL_FILES} ${WebCoreTestSupport_IDL_FILES}
    COMMAND ${PERL_EXECUTABLE} -I${WEBCORE_DIR}/bindings/scripts ${WEBCORE_DIR}/bindings/scripts/preprocess-idls.pl --defines "${FEATURE_DEFINES_JAVASCRIPT}" --idlFilesList ${IDL_FILES_TMP} --supplementalDependencyFile ${SUPPLEMENTAL_DEPENDENCY_FILE} --windowConstructorsFile ${WINDOW_CONSTRUCTORS_FILE} --workerGlobalScopeConstructorsFile ${WORKERGLOBALSCOPE_CONSTRUCTORS_FILE}
--sharedWorkerGlobalScopeConstructorsFile ${SHAREDWORKERGLOBALSCOPE_CONSTRUCTORS_FILE} --dedicatedWorkerGlobalScopeConstructorsFile ${DEDICATEDWORKERGLOBALSCOPE_CONSTRUCTORS_FILE}
    VERBATIM)

GENERATE_BINDINGS(WebCore_SOURCES
    "${WebCore_IDL_FILES}"
    "${WEBCORE_DIR}"
    "${IDL_INCLUDES}"
    "${FEATURE_DEFINES_JAVASCRIPT}"
    ${DERIVED_SOURCES_WEBCORE_DIR} JS JS
    ${IDL_ATTRIBUTES_FILE}
    ${SUPPLEMENTAL_DEPENDENCY_FILE}
    ${WINDOW_CONSTRUCTORS_FILE}
    ${WORKERGLOBALSCOPE_CONSTRUCTORS_FILE}
    ${SHAREDWORKERGLOBALSCOPE_CONSTRUCTORS_FILE}
    ${DEDICATEDWORKERGLOBALSCOPE_CONSTRUCTORS_FILE})

GENERATE_BINDINGS(WebCoreTestSupport_SOURCES
    "${WebCoreTestSupport_IDL_FILES}"
    "${WEBCORE_DIR}"
    "${IDL_INCLUDES}"
    "${FEATURE_DEFINES_JAVASCRIPT}"
    ${DERIVED_SOURCES_WEBCORE_DIR} JS JS
    ${IDL_ATTRIBUTES_FILE}
    ${SUPPLEMENTAL_DEPENDENCY_FILE}
    ${WINDOW_CONSTRUCTORS_FILE}
    ${WORKERGLOBALSCOPE_CONSTRUCTORS_FILE}
    ${SHAREDWORKERGLOBALSCOPE_CONSTRUCTORS_FILE}
    ${DEDICATEDWORKERGLOBALSCOPE_CONSTRUCTORS_FILE})


ADD_SOURCE_WEBCORE_DERIVED_DEPENDENCIES(${WEBCORE_DIR}/html/HTMLTreeBuilder.cpp MathMLNames.cpp)


GENERATE_DOM_NAMES(HTML ${WEBCORE_DIR}/html/HTMLAttributeNames.in ${WEBCORE_DIR}/html/HTMLTagNames.in "")
list(APPEND WebCore_SOURCES ${DERIVED_SOURCES_WEBCORE_DIR}/HTMLNames.cpp ${DERIVED_SOURCES_WEBCORE_DIR}/HTMLElementFactory.cpp ${DERIVED_SOURCES_WEBCORE_DIR}/JSHTMLElementWrapperFactory.cpp)


GENERATE_EVENT_FACTORY(${WEBCORE_DIR}/dom/EventNames.in EventFactory.cpp)
list(APPEND WebCore_SOURCES ${DERIVED_SOURCES_WEBCORE_DIR}/EventFactory.cpp)


GENERATE_EVENT_FACTORY(${WEBCORE_DIR}/dom/EventTargetFactory.in EventTargetInterfaces.h)
ADD_SOURCE_WEBCORE_DERIVED_DEPENDENCIES(${WEBCORE_DIR}/dom/EventNames.cpp EventTargetInterfaces.h)


GENERATE_EXCEPTION_CODE_DESCRIPTION(${WEBCORE_DIR}/dom/DOMExceptions.in ExceptionCodeDescription.cpp)
list(APPEND WebCore_SOURCES ${DERIVED_SOURCES_WEBCORE_DIR}/ExceptionCodeDescription.cpp)


GENERATE_SETTINGS_MACROS(${WEBCORE_DIR}/page/Settings.in SettingsMacros.h)
list(APPEND WebCoreTestSupport_SOURCES ${DERIVED_SOURCES_WEBCORE_DIR}/InternalSettingsGenerated.cpp)


GENERATE_FONT_NAMES(${WEBCORE_DIR}/css/WebKitFontFamilyNames.in)
list(APPEND WebCore_SOURCES ${DERIVED_SOURCES_WEBCORE_DIR}/WebKitFontFamilyNames.cpp)


GENERATE_DOM_NAMES(MathML ${WEBCORE_DIR}/mathml/mathattrs.in ${WEBCORE_DIR}/mathml/mathtags.in "")
list(APPEND WebCore_SOURCES ${DERIVED_SOURCES_WEBCORE_DIR}/MathMLNames.cpp)
if (ENABLE_MATHML)
    list(APPEND WebCore_SOURCES ${DERIVED_SOURCES_WEBCORE_DIR}/MathMLElementFactory.cpp)
endif ()

# SVG extra defines need to map to a numerical value for correct preprocessing of svgtags.in.
set(SVG_EXTRA_DEFINES "")
if (ENABLE_FILTERS)
    list(APPEND SVG_EXTRA_DEFINES "ENABLE_FILTERS=1")
endif ()
if (ENABLE_SVG_FONTS)
    list(APPEND SVG_EXTRA_DEFINES "ENABLE_SVG_FONTS=1")
endif ()

GENERATE_DOM_NAMES(SVG ${WEBCORE_DIR}/svg/svgattrs.in ${WEBCORE_DIR}/svg/svgtags.in "${SVG_EXTRA_DEFINES}")
list(APPEND WebCore_SOURCES ${DERIVED_SOURCES_WEBCORE_DIR}/SVGNames.cpp)

list(APPEND WebCore_SOURCES ${DERIVED_SOURCES_WEBCORE_DIR}/SVGElementFactory.cpp ${DERIVED_SOURCES_WEBCORE_DIR}/JSSVGElementWrapperFactory.cpp)

GENERATE_DOM_NAMES(XLink ${WEBCORE_DIR}/svg/xlinkattrs.in)
list(APPEND WebCore_SOURCES ${DERIVED_SOURCES_WEBCORE_DIR}/XLinkNames.cpp)


GENERATE_DOM_NAMES(XMLNS ${WEBCORE_DIR}/xml/xmlnsattrs.in)
list(APPEND WebCore_SOURCES ${DERIVED_SOURCES_WEBCORE_DIR}/XMLNSNames.cpp)


GENERATE_DOM_NAMES(XML ${WEBCORE_DIR}/xml/xmlattrs.in)
list(APPEND WebCore_SOURCES ${DERIVED_SOURCES_WEBCORE_DIR}/XMLNames.cpp)

if (NOT PORT STREQUAL "GTK")
    add_custom_command(
        OUTPUT ${DERIVED_SOURCES_WEBCORE_DIR}/WebKitVersion.h
        MAIN_DEPENDENCY ${WEBKIT_DIR}/scripts/generate-webkitversion.pl
        DEPENDS ${WEBKIT_DIR}/mac/Configurations/Version.xcconfig
        COMMAND ${PERL_EXECUTABLE} ${WEBKIT_DIR}/scripts/generate-webkitversion.pl --config ${WEBKIT_DIR}/mac/Configurations/Version.xcconfig --outputDir ${DERIVED_SOURCES_WEBCORE_DIR}
        VERBATIM)
    list(APPEND WebCore_SOURCES ${DERIVED_SOURCES_WEBCORE_DIR}/WebKitVersion.h)
endif ()

WEBKIT_WRAP_SOURCELIST(${WebCore_IDL_FILES} ${WebCore_SOURCES})
WEBKIT_WRAP_SOURCELIST(${WebCoreTestSupport_IDL_FILES} ${WebCoreTestSupport_SOURCES})

IF (HAIKU)
    # Can't use INCLUDE_DIRECTORIES, because some header file names conflicts between Haiku and WebKit
    foreach(inc ${WebCore_LOCAL_INCLUDE_DIRECTORIES})
        ADD_DEFINITIONS(-iquote ${inc})
    endforeach(inc)

    INCLUDE_DIRECTORIES(${WebCore_INCLUDE_DIRECTORIES} ${WebCoreTestSupport_INCLUDE_DIRECTORIES})
ELSE (HAIKU)
    INCLUDE_DIRECTORIES(${WebCore_LOCAL_INCLUDE_DIRECTORIES} ${WebCore_INCLUDE_DIRECTORIES} ${WebCoreTestSupport_INCLUDE_DIRECTORIES})
ENDIF (HAIKU)

add_library(WebCore ${WebCore_LIBRARY_TYPE} ${WebCore_SOURCES})
set_target_properties(WebCore PROPERTIES COMPILE_DEFINITIONS "BUILDING_WebCore")
set_target_properties(WebCore PROPERTIES FOLDER "WebCore")
set_target_properties(WebCore PROPERTIES LINK_INTERFACE_LIBRARIES "")

if (WebCore_OUTPUT_NAME)
    set_target_properties(WebCore PROPERTIES OUTPUT_NAME ${WebCore_OUTPUT_NAME})
endif ()

add_library(WebCoreTestSupport ${WebCoreTestSupport_LIBRARY_TYPE} ${WebCoreTestSupport_SOURCES})
target_link_libraries(WebCoreTestSupport ${WebCoreTestSupport_LIBRARIES})
set_target_properties(WebCoreTestSupport PROPERTIES FOLDER "WebCore")

if (WebCoreTestSupport_OUTPUT_NAME)
    set_target_properties(WebCoreTestSupport PROPERTIES OUTPUT_NAME ${WebCoreTestSupport_OUTPUT_NAME})
endif ()

if (WTF_USE_LEVELDB)
    add_library(leveldb STATIC ${LEVELDB_SOURCES})
    target_link_libraries(leveldb ${CMAKE_THREAD_LIBS_INIT})
    set_target_properties(leveldb PROPERTIES COMPILE_DEFINITIONS "LEVELDB_PLATFORM_POSIX=1 OS_LINUX=1")
    list(APPEND WebCore_LIBRARIES leveldb)
    WEBKIT_SET_EXTRA_COMPILER_FLAGS(leveldb IGNORECXX_WARNINGS)
endif ()

if (WTF_USE_3D_GRAPHICS)
    add_library(ANGLESupport STATIC ${ANGLESupport_SOURCES})
    set_target_properties(ANGLESupport PROPERTIES FOLDER "WebCore")
    list(APPEND WebCore_LIBRARIES ANGLESupport)
    WEBKIT_SET_EXTRA_COMPILER_FLAGS(ANGLESupport IGNORECXX_WARNINGS)
endif ()

target_link_libraries(WebCore ${WebCore_LIBRARIES})

if (WebCore_OUTPUT_NAME)
    set_target_properties(WebCore PROPERTIES OUTPUT_NAME ${WebCore_OUTPUT_NAME})
endif ()

if (SHARED_CORE)
    set_target_properties(WebCore PROPERTIES VERSION ${PROJECT_VERSION} SOVERSION ${PROJECT_VERSION_MAJOR})
    install(TARGETS WebCore DESTINATION "${LIB_INSTALL_DIR}")
endif ()<|MERGE_RESOLUTION|>--- conflicted
+++ resolved
@@ -49,11 +49,6 @@
     "${WEBCORE_DIR}/page"
     "${WEBCORE_DIR}/page/animation"
     "${WEBCORE_DIR}/page/scrolling"
-<<<<<<< HEAD
-    "${WEBCORE_DIR}/page/scrolling/coordinatedgraphics"
-=======
-    "${WEBCORE_DIR}/platform"
->>>>>>> 977e2ac2
     "${WEBCORE_DIR}/platform/animation"
     "${WEBCORE_DIR}/platform/audio"
     "${WEBCORE_DIR}/platform/graphics/cpu/arm"
@@ -64,11 +59,6 @@
     "${WEBCORE_DIR}/platform/graphics/harfbuzz/ng"
     "${WEBCORE_DIR}/platform/graphics/opentype"
     "${WEBCORE_DIR}/platform/graphics/texmap"
-<<<<<<< HEAD
-    "${WEBCORE_DIR}/platform/graphics/texmap/coordinated"
-=======
-    "${WEBCORE_DIR}/platform/graphics/transforms"
->>>>>>> 977e2ac2
     "${WEBCORE_DIR}/platform/image-decoders"
     "${WEBCORE_DIR}/platform/image-decoders/bmp"
     "${WEBCORE_DIR}/platform/image-decoders/gif"
