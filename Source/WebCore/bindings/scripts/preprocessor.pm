#
# Copyright (C) 2005 Nikolas Zimmermann <wildfox@kde.org>
# Copyright (C) 2011 Google Inc.
#
# This library is free software; you can redistribute it and/or
# modify it under the terms of the GNU Library General Public
# License as published by the Free Software Foundation; either
# version 2 of the License, or (at your option) any later version.
#
# This library is distributed in the hope that it will be useful,
# but WITHOUT ANY WARRANTY; without even the implied warranty of
# MERCHANTABILITY or FITNESS FOR A PARTICULAR PURPOSE.  See the GNU
# Library General Public License for more details.
#
# You should have received a copy of the GNU Library General Public License
# along with this library; see the file COPYING.LIB.  If not, write to
# the Free Software Foundation, Inc., 51 Franklin Street, Fifth Floor,
# Boston, MA 02110-1301, USA.
#

use strict;
use warnings;

use Config;
use IPC::Open2;
use IPC::Open3;
use Text::ParseWords;

BEGIN {
   use Exporter   ();
   our ($VERSION, @ISA, @EXPORT, @EXPORT_OK, %EXPORT_TAGS);
   $VERSION     = 1.00;
   @ISA         = qw(Exporter);
   @EXPORT      = qw(&applyPreprocessor);
   %EXPORT_TAGS = ( );
   @EXPORT_OK   = ();
}

# Returns an array of lines.
sub applyPreprocessor
{
    my $fileName = shift;
    my $defines = shift;
    my $preprocessor = shift;

    my @args = ();
    if (!$preprocessor) {
<<<<<<< HEAD
        require Config;
        if ($ENV{CC}) {
            $preprocessor = $ENV{CC};
        } elsif (($Config::Config{'osname'}) =~ /haiku/i) {
            $preprocessor = "/bin/env gcc";
        } elsif (-x "/usr/bin/clang") {
            $preprocessor = "/usr/bin/clang";
        } else {
            $preprocessor = "/usr/bin/gcc";
        }
=======
>>>>>>> deacfffc
        if ($Config::Config{"osname"} eq "MSWin32") {
            $preprocessor = $ENV{CC} || "cl";
            push(@args, qw(/EP));
        } else {
            $preprocessor = $ENV{CC} || (-x "/usr/bin/clang" ? "/usr/bin/clang" : "/usr/bin/gcc");
            push(@args, qw(-E -P -x c++));
        }
    }

    if ($Config::Config{"osname"} eq "darwin") {
        push(@args, "-I" . $ENV{BUILT_PRODUCTS_DIR} . "/usr/local/include") if $ENV{BUILT_PRODUCTS_DIR};
        push(@args, "-isysroot", $ENV{SDKROOT}) if $ENV{SDKROOT};
    }

    # Remove double quotations from $defines and extract macros.
    # For example, if $defines is ' "A=1" "B=1" C=1 ""    D  ',
    # then it is converted into four macros -DA=1, -DB=1, -DC=1 and -DD.
    $defines =~ s/\"//g;
    my @macros = grep { $_ } split(/\s+/, $defines); # grep skips empty macros.
    @macros = map { "-D$_" } @macros;

    my $pid = 0;
    if ($Config{osname} eq "cygwin") {
        $ENV{PATH} = "$ENV{PATH}:/cygdrive/c/cygwin/bin";
        my @preprocessorAndFlags;
        if ($preprocessor eq "/usr/bin/gcc") {
            @preprocessorAndFlags = split(' ', $preprocessor);
        } else {        
            $preprocessor =~ /"(.*)"/;
            chomp(my $preprocessor = `cygpath -u '$1'`) if (defined $1);
            chomp($fileName = `cygpath -w '$fileName'`);
            @preprocessorAndFlags = ($preprocessor, "/nologo", "/EP");
        }
        # This call can fail if Windows rebases cygwin, so retry a few times until it succeeds.
        for (my $tries = 0; !$pid && ($tries < 20); $tries++) {
            eval {
                # Suppress STDERR so that if we're using cl.exe, the output
                # name isn't needlessly echoed.
                use Symbol 'gensym'; my $err = gensym;
                $pid = open3(\*PP_IN, \*PP_OUT, $err, @preprocessorAndFlags, @args, @macros, $fileName);
                1;
            } or do {
                sleep 1;
            }
        };
    } elsif ($Config::Config{"osname"} eq "MSWin32") {
        # Suppress STDERR so that if we're using cl.exe, the output
        # name isn't needlessly echoed.
        use Symbol 'gensym'; my $err = gensym;
        $pid = open3(\*PP_IN, \*PP_OUT, $err, $preprocessor, @args, @macros, $fileName);
    } else {
        $pid = open2(\*PP_OUT, \*PP_IN, shellwords($preprocessor), @args, @macros, $fileName);
    }
    close PP_IN;
    my @documentContent = <PP_OUT>;
    close PP_OUT;
    waitpid($pid, 0);
    return @documentContent;
}

1;<|MERGE_RESOLUTION|>--- conflicted
+++ resolved
@@ -45,22 +45,11 @@
 
     my @args = ();
     if (!$preprocessor) {
-<<<<<<< HEAD
-        require Config;
-        if ($ENV{CC}) {
-            $preprocessor = $ENV{CC};
-        } elsif (($Config::Config{'osname'}) =~ /haiku/i) {
-            $preprocessor = "/bin/env gcc";
-        } elsif (-x "/usr/bin/clang") {
-            $preprocessor = "/usr/bin/clang";
-        } else {
-            $preprocessor = "/usr/bin/gcc";
-        }
-=======
->>>>>>> deacfffc
         if ($Config::Config{"osname"} eq "MSWin32") {
             $preprocessor = $ENV{CC} || "cl";
             push(@args, qw(/EP));
+        } elsif (($Config::Config{'osname'}) =~ /haiku/i) {
+            $preprocessor = "/bin/env gcc";
         } else {
             $preprocessor = $ENV{CC} || (-x "/usr/bin/clang" ? "/usr/bin/clang" : "/usr/bin/gcc");
             push(@args, qw(-E -P -x c++));
