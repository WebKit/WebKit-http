--- conflicted
+++ resolved
@@ -49,13 +49,10 @@
             $preprocessor = $ENV{CC};
         } elsif (($Config::Config{'osname'}) =~ /solaris/i) {
             $preprocessor = "/usr/sfw/bin/gcc";
-<<<<<<< HEAD
         } elsif (($Config::Config{'osname'}) =~ /haiku/i) {
             $preprocessor = "/bin/env gcc";
-=======
         } elsif (-x "/usr/bin/clang") {
             $preprocessor = "/usr/bin/clang";
->>>>>>> a6c3c314
         } else {
             $preprocessor = "/usr/bin/gcc";
         }
