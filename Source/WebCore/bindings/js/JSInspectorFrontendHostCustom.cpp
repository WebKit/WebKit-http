/*
 * Copyright (C) 2007, 2008 Apple Inc. All rights reserved.
 * Copyright (C) 2008 Matt Lilek <webkit@mattlilek.com>
 * Copyright (C) 2009 Google Inc. All rights reserved.
 *
 * Redistribution and use in source and binary forms, with or without
 * modification, are permitted provided that the following conditions are
 * met:
 *
 *     * Redistributions of source code must retain the above copyright
 * notice, this list of conditions and the following disclaimer.
 *     * Redistributions in binary form must reproduce the above
 * copyright notice, this list of conditions and the following disclaimer
 * in the documentation and/or other materials provided with the
 * distribution.
 *     * Neither the name of Google Inc. nor the names of its
 * contributors may be used to endorse or promote products derived from
 * this software without specific prior written permission.
 *
 * THIS SOFTWARE IS PROVIDED BY THE COPYRIGHT HOLDERS AND CONTRIBUTORS
 * "AS IS" AND ANY EXPRESS OR IMPLIED WARRANTIES, INCLUDING, BUT NOT
 * LIMITED TO, THE IMPLIED WARRANTIES OF MERCHANTABILITY AND FITNESS FOR
 * A PARTICULAR PURPOSE ARE DISCLAIMED. IN NO EVENT SHALL THE COPYRIGHT
 * OWNER OR CONTRIBUTORS BE LIABLE FOR ANY DIRECT, INDIRECT, INCIDENTAL,
 * SPECIAL, EXEMPLARY, OR CONSEQUENTIAL DAMAGES (INCLUDING, BUT NOT
 * LIMITED TO, PROCUREMENT OF SUBSTITUTE GOODS OR SERVICES; LOSS OF USE,
 * DATA, OR PROFITS; OR BUSINESS INTERRUPTION) HOWEVER CAUSED AND ON ANY
 * THEORY OF LIABILITY, WHETHER IN CONTRACT, STRICT LIABILITY, OR TORT
 * (INCLUDING NEGLIGENCE OR OTHERWISE) ARISING IN ANY WAY OUT OF THE USE
 * OF THIS SOFTWARE, EVEN IF ADVISED OF THE POSSIBILITY OF SUCH DAMAGE.
 */

#include "config.h"

#if ENABLE(INSPECTOR)

#include "JSInspectorFrontendHost.h"

#include "ContextMenuItem.h"
#include "InspectorController.h"
#include "InspectorFrontendHost.h"
#include "JSEvent.h"
#include "MouseEvent.h"
#include "PlatformString.h"
#include <runtime/JSArray.h>
#include <runtime/JSLock.h>
#include <runtime/JSObject.h>
#include <wtf/Vector.h>

using namespace JSC;

namespace WebCore {

JSValue JSInspectorFrontendHost::platform(ExecState* execState)
{
#if PLATFORM(MAC)
    DEFINE_STATIC_LOCAL(const String, platform, (ASCIILiteral("mac")));
#elif OS(WINDOWS)
    DEFINE_STATIC_LOCAL(const String, platform, (ASCIILiteral("windows")));
#elif OS(LINUX)
    DEFINE_STATIC_LOCAL(const String, platform, (ASCIILiteral("linux")));
#elif OS(FREEBSD)
<<<<<<< HEAD
    DEFINE_STATIC_LOCAL(const String, platform, ("freebsd"));
#elif OS(HAIKU)
    DEFINE_STATIC_LOCAL(const String, platform, ("haiku"));
=======
    DEFINE_STATIC_LOCAL(const String, platform, (ASCIILiteral("freebsd")));
>>>>>>> 1767373f
#elif OS(OPENBSD)
    DEFINE_STATIC_LOCAL(const String, platform, (ASCIILiteral("openbsd")));
#elif OS(SOLARIS)
    DEFINE_STATIC_LOCAL(const String, platform, (ASCIILiteral("solaris")));
#else
    DEFINE_STATIC_LOCAL(const String, platform, (ASCIILiteral("unknown")));
#endif
    return jsString(execState, platform);
}

JSValue JSInspectorFrontendHost::port(ExecState* execState)
{
#if PLATFORM(QT)
    DEFINE_STATIC_LOCAL(const String, port, (ASCIILiteral("qt")));
#elif PLATFORM(GTK)
<<<<<<< HEAD
    DEFINE_STATIC_LOCAL(const String, port, ("gtk"));
#elif PLATFORM(HAIKU)
    DEFINE_STATIC_LOCAL(const String, port, ("haiku"));
=======
    DEFINE_STATIC_LOCAL(const String, port, (ASCIILiteral("gtk")));
>>>>>>> 1767373f
#elif PLATFORM(WX)
    DEFINE_STATIC_LOCAL(const String, port, (ASCIILiteral("wx")));
#else
    DEFINE_STATIC_LOCAL(const String, port, (ASCIILiteral("unknown")));
#endif
    return jsString(execState, port);
}

#if ENABLE(CONTEXT_MENUS)
static void populateContextMenuItems(ExecState* exec, JSArray* array, ContextMenu& menu)
{
    for (size_t i = 0; i < array->length(); ++i) {
        JSObject* item = asObject(array->getIndex(i));
        JSValue label = item->get(exec, Identifier(exec, "label"));
        JSValue type = item->get(exec, Identifier(exec, "type"));
        JSValue id = item->get(exec, Identifier(exec, "id"));
        JSValue enabled = item->get(exec, Identifier(exec, "enabled"));
        JSValue checked = item->get(exec, Identifier(exec, "checked"));
        JSValue subItems = item->get(exec, Identifier(exec, "subItems"));
        if (!type.isString())
            continue;

        String typeString = ustringToString(type.toString(exec)->value(exec));
        if (typeString == "separator") {
            ContextMenuItem item(SeparatorType,
                                 ContextMenuItemCustomTagNoAction,
                                 String());
            menu.appendItem(item);
        } else if (typeString == "subMenu" && subItems.inherits(&JSArray::s_info)) {
            ContextMenu subMenu;
            JSArray* subItemsArray = asArray(subItems);
            populateContextMenuItems(exec, subItemsArray, subMenu);
            ContextMenuItem item(SubmenuType,
                                 ContextMenuItemCustomTagNoAction,
                                 ustringToString(label.toString(exec)->value(exec)),
                                 &subMenu);
            menu.appendItem(item);
        } else {
            ContextMenuAction typedId = static_cast<ContextMenuAction>(ContextMenuItemBaseCustomTag + id.toInt32(exec));
            ContextMenuItem menuItem((typeString == "checkbox" ? CheckableActionType : ActionType), typedId, ustringToString(label.toString(exec)->value(exec)));
            if (!enabled.isUndefined())
                menuItem.setEnabled(enabled.toBoolean(exec));
            if (!checked.isUndefined())
                menuItem.setChecked(checked.toBoolean(exec));
            menu.appendItem(menuItem);
        }
    }
}
#endif

JSValue JSInspectorFrontendHost::showContextMenu(ExecState* exec)
{
#if ENABLE(CONTEXT_MENUS)
    if (exec->argumentCount() < 2)
        return jsUndefined();
    Event* event = toEvent(exec->argument(0));

    JSArray* array = asArray(exec->argument(1));
    ContextMenu menu;
    populateContextMenuItems(exec, array, menu);

#if !USE(CROSS_PLATFORM_CONTEXT_MENUS)
    Vector<ContextMenuItem> items = contextMenuItemVector(menu.platformDescription());
#else
    Vector<ContextMenuItem> items = menu.items();
#endif
    impl()->showContextMenu(event, items);
#else
    UNUSED_PARAM(exec);
#endif
    return jsUndefined();
}

JSValue JSInspectorFrontendHost::recordActionTaken(ExecState*)
{
    return jsUndefined();
}

JSValue JSInspectorFrontendHost::recordPanelShown(ExecState*)
{
    return jsUndefined();
}

JSValue JSInspectorFrontendHost::recordSettingChanged(ExecState*)
{
    return jsUndefined();
}

} // namespace WebCore

#endif // ENABLE(INSPECTOR)<|MERGE_RESOLUTION|>--- conflicted
+++ resolved
@@ -60,13 +60,9 @@
 #elif OS(LINUX)
     DEFINE_STATIC_LOCAL(const String, platform, (ASCIILiteral("linux")));
 #elif OS(FREEBSD)
-<<<<<<< HEAD
-    DEFINE_STATIC_LOCAL(const String, platform, ("freebsd"));
+    DEFINE_STATIC_LOCAL(const String, platform, (ASCIILiteral("freebsd")));
 #elif OS(HAIKU)
-    DEFINE_STATIC_LOCAL(const String, platform, ("haiku"));
-=======
-    DEFINE_STATIC_LOCAL(const String, platform, (ASCIILiteral("freebsd")));
->>>>>>> 1767373f
+    DEFINE_STATIC_LOCAL(const String, platform, (ASCIILiteral("haiku")));
 #elif OS(OPENBSD)
     DEFINE_STATIC_LOCAL(const String, platform, (ASCIILiteral("openbsd")));
 #elif OS(SOLARIS)
@@ -82,13 +78,9 @@
 #if PLATFORM(QT)
     DEFINE_STATIC_LOCAL(const String, port, (ASCIILiteral("qt")));
 #elif PLATFORM(GTK)
-<<<<<<< HEAD
-    DEFINE_STATIC_LOCAL(const String, port, ("gtk"));
+    DEFINE_STATIC_LOCAL(const String, port, (ASCIILiteral("gtk")));
 #elif PLATFORM(HAIKU)
-    DEFINE_STATIC_LOCAL(const String, port, ("haiku"));
-=======
-    DEFINE_STATIC_LOCAL(const String, port, (ASCIILiteral("gtk")));
->>>>>>> 1767373f
+    DEFINE_STATIC_LOCAL(const String, port, (ASCIILiteral("haiku")));
 #elif PLATFORM(WX)
     DEFINE_STATIC_LOCAL(const String, port, (ASCIILiteral("wx")));
 #else
