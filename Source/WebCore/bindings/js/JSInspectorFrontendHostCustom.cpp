/*
 * Copyright (C) 2007, 2008 Apple Inc. All rights reserved.
 * Copyright (C) 2008 Matt Lilek <webkit@mattlilek.com>
 * Copyright (C) 2009 Google Inc. All rights reserved.
 *
 * Redistribution and use in source and binary forms, with or without
 * modification, are permitted provided that the following conditions are
 * met:
 *
 *     * Redistributions of source code must retain the above copyright
 * notice, this list of conditions and the following disclaimer.
 *     * Redistributions in binary form must reproduce the above
 * copyright notice, this list of conditions and the following disclaimer
 * in the documentation and/or other materials provided with the
 * distribution.
 *     * Neither the name of Google Inc. nor the names of its
 * contributors may be used to endorse or promote products derived from
 * this software without specific prior written permission.
 *
 * THIS SOFTWARE IS PROVIDED BY THE COPYRIGHT HOLDERS AND CONTRIBUTORS
 * "AS IS" AND ANY EXPRESS OR IMPLIED WARRANTIES, INCLUDING, BUT NOT
 * LIMITED TO, THE IMPLIED WARRANTIES OF MERCHANTABILITY AND FITNESS FOR
 * A PARTICULAR PURPOSE ARE DISCLAIMED. IN NO EVENT SHALL THE COPYRIGHT
 * OWNER OR CONTRIBUTORS BE LIABLE FOR ANY DIRECT, INDIRECT, INCIDENTAL,
 * SPECIAL, EXEMPLARY, OR CONSEQUENTIAL DAMAGES (INCLUDING, BUT NOT
 * LIMITED TO, PROCUREMENT OF SUBSTITUTE GOODS OR SERVICES; LOSS OF USE,
 * DATA, OR PROFITS; OR BUSINESS INTERRUPTION) HOWEVER CAUSED AND ON ANY
 * THEORY OF LIABILITY, WHETHER IN CONTRACT, STRICT LIABILITY, OR TORT
 * (INCLUDING NEGLIGENCE OR OTHERWISE) ARISING IN ANY WAY OUT OF THE USE
 * OF THIS SOFTWARE, EVEN IF ADVISED OF THE POSSIBILITY OF SUCH DAMAGE.
 */

#include "config.h"

#if ENABLE(INSPECTOR)

#include "JSInspectorFrontendHost.h"

#include "ContextMenuItem.h"
#include "InspectorController.h"
#include "InspectorFrontendHost.h"
#include "JSEvent.h"
#include "MouseEvent.h"
#include <runtime/JSArray.h>
#include <runtime/JSLock.h>
#include <runtime/JSObject.h>
#include <wtf/Vector.h>
#include <wtf/text/WTFString.h>

using namespace JSC;

namespace WebCore {

JSValue JSInspectorFrontendHost::platform(ExecState* execState)
{
#if PLATFORM(MAC) || PLATFORM(IOS)
    DEPRECATED_DEFINE_STATIC_LOCAL(const String, platform, (ASCIILiteral("mac")));
#elif OS(WINDOWS)
    DEPRECATED_DEFINE_STATIC_LOCAL(const String, platform, (ASCIILiteral("windows")));
#elif OS(LINUX)
    DEPRECATED_DEFINE_STATIC_LOCAL(const String, platform, (ASCIILiteral("linux")));
#elif OS(FREEBSD)
<<<<<<< HEAD
    DEFINE_STATIC_LOCAL(const String, platform, (ASCIILiteral("freebsd")));
#elif OS(HAIKU)
    DEFINE_STATIC_LOCAL(const String, platform, (ASCIILiteral("haiku")));
=======
    DEPRECATED_DEFINE_STATIC_LOCAL(const String, platform, (ASCIILiteral("freebsd")));
>>>>>>> 09ebf32c
#elif OS(OPENBSD)
    DEPRECATED_DEFINE_STATIC_LOCAL(const String, platform, (ASCIILiteral("openbsd")));
#elif OS(SOLARIS)
    DEPRECATED_DEFINE_STATIC_LOCAL(const String, platform, (ASCIILiteral("solaris")));
#else
    DEPRECATED_DEFINE_STATIC_LOCAL(const String, platform, (ASCIILiteral("unknown")));
#endif
    return jsStringWithCache(execState, platform);
}

JSValue JSInspectorFrontendHost::port(ExecState* execState)
{
#if PLATFORM(GTK)
<<<<<<< HEAD
    DEFINE_STATIC_LOCAL(const String, port, (ASCIILiteral("gtk")));
#elif PLATFORM(HAIKU)
    DEFINE_STATIC_LOCAL(const String, port, (ASCIILiteral("haiku")));
=======
    DEPRECATED_DEFINE_STATIC_LOCAL(const String, port, (ASCIILiteral("gtk")));
>>>>>>> 09ebf32c
#elif PLATFORM(EFL)
    DEPRECATED_DEFINE_STATIC_LOCAL(const String, port, (ASCIILiteral("efl")));
#else
    DEPRECATED_DEFINE_STATIC_LOCAL(const String, port, (ASCIILiteral("unknown")));
#endif
    return jsStringWithCache(execState, port);
}

#if ENABLE(CONTEXT_MENUS)
static void populateContextMenuItems(ExecState* exec, JSArray* array, ContextMenu& menu)
{
    for (size_t i = 0; i < array->length(); ++i) {
        JSObject* item = asObject(array->getIndex(exec, i));
        JSValue label = item->get(exec, Identifier(exec, "label"));
        JSValue type = item->get(exec, Identifier(exec, "type"));
        JSValue id = item->get(exec, Identifier(exec, "id"));
        JSValue enabled = item->get(exec, Identifier(exec, "enabled"));
        JSValue checked = item->get(exec, Identifier(exec, "checked"));
        JSValue subItems = item->get(exec, Identifier(exec, "subItems"));
        if (!type.isString())
            continue;

        String typeString = type.toString(exec)->value(exec);
        if (typeString == "separator") {
            ContextMenuItem item(SeparatorType,
                                 ContextMenuItemCustomTagNoAction,
                                 String());
            menu.appendItem(item);
        } else if (typeString == "subMenu" && subItems.inherits(JSArray::info())) {
            ContextMenu subMenu;
            JSArray* subItemsArray = asArray(subItems);
            populateContextMenuItems(exec, subItemsArray, subMenu);
            ContextMenuItem item(SubmenuType,
                                 ContextMenuItemCustomTagNoAction,
                                 label.toString(exec)->value(exec),
                                 &subMenu);
            menu.appendItem(item);
        } else {
            ContextMenuAction typedId = static_cast<ContextMenuAction>(ContextMenuItemBaseCustomTag + id.toInt32(exec));
            ContextMenuItem menuItem((typeString == "checkbox" ? CheckableActionType : ActionType), typedId, label.toString(exec)->value(exec));
            if (!enabled.isUndefined())
                menuItem.setEnabled(enabled.toBoolean(exec));
            if (!checked.isUndefined())
                menuItem.setChecked(checked.toBoolean(exec));
            menu.appendItem(menuItem);
        }
    }
}
#endif

JSValue JSInspectorFrontendHost::showContextMenu(ExecState* exec)
{
#if ENABLE(CONTEXT_MENUS)
    if (exec->argumentCount() < 2)
        return jsUndefined();
    Event* event = toEvent(exec->argument(0));

    JSArray* array = asArray(exec->argument(1));
    ContextMenu menu;
    populateContextMenuItems(exec, array, menu);

#if !USE(CROSS_PLATFORM_CONTEXT_MENUS)
    Vector<ContextMenuItem> items = contextMenuItemVector(menu.platformDescription());
#else
    Vector<ContextMenuItem> items = menu.items();
#endif
    impl().showContextMenu(event, items);
#else
    UNUSED_PARAM(exec);
#endif
    return jsUndefined();
}

JSValue JSInspectorFrontendHost::recordActionTaken(ExecState*)
{
    return jsUndefined();
}

JSValue JSInspectorFrontendHost::recordPanelShown(ExecState*)
{
    return jsUndefined();
}

JSValue JSInspectorFrontendHost::recordSettingChanged(ExecState*)
{
    return jsUndefined();
}

} // namespace WebCore

#endif // ENABLE(INSPECTOR)<|MERGE_RESOLUTION|>--- conflicted
+++ resolved
@@ -60,13 +60,9 @@
 #elif OS(LINUX)
     DEPRECATED_DEFINE_STATIC_LOCAL(const String, platform, (ASCIILiteral("linux")));
 #elif OS(FREEBSD)
-<<<<<<< HEAD
-    DEFINE_STATIC_LOCAL(const String, platform, (ASCIILiteral("freebsd")));
+    DEPRECATED_DEFINE_STATIC_LOCAL(const String, platform, (ASCIILiteral("freebsd")));
 #elif OS(HAIKU)
-    DEFINE_STATIC_LOCAL(const String, platform, (ASCIILiteral("haiku")));
-=======
-    DEPRECATED_DEFINE_STATIC_LOCAL(const String, platform, (ASCIILiteral("freebsd")));
->>>>>>> 09ebf32c
+    DEPRECATED_DEFINE_STATIC_LOCAL(const String, platform, (ASCIILiteral("haiku")));
 #elif OS(OPENBSD)
     DEPRECATED_DEFINE_STATIC_LOCAL(const String, platform, (ASCIILiteral("openbsd")));
 #elif OS(SOLARIS)
@@ -80,13 +76,9 @@
 JSValue JSInspectorFrontendHost::port(ExecState* execState)
 {
 #if PLATFORM(GTK)
-<<<<<<< HEAD
-    DEFINE_STATIC_LOCAL(const String, port, (ASCIILiteral("gtk")));
+    DEPRECATED_DEFINE_STATIC_LOCAL(const String, port, (ASCIILiteral("gtk")));
 #elif PLATFORM(HAIKU)
-    DEFINE_STATIC_LOCAL(const String, port, (ASCIILiteral("haiku")));
-=======
-    DEPRECATED_DEFINE_STATIC_LOCAL(const String, port, (ASCIILiteral("gtk")));
->>>>>>> 09ebf32c
+    DEPRECATED_DEFINE_STATIC_LOCAL(const String, port, (ASCIILiteral("haiku")));
 #elif PLATFORM(EFL)
     DEPRECATED_DEFINE_STATIC_LOCAL(const String, port, (ASCIILiteral("efl")));
 #else
