/*
 * Copyright (C) 2006-2016 Apple Inc. All rights reserved.
 * Copyright (C) 2012 Google Inc. All rights reserved.
 *
 * Redistribution and use in source and binary forms, with or without
 * modification, are permitted provided that the following conditions
 * are met:
 *
 * 1.  Redistributions of source code must retain the above copyright
 *     notice, this list of conditions and the following disclaimer. 
 * 2.  Redistributions in binary form must reproduce the above copyright
 *     notice, this list of conditions and the following disclaimer in the
 *     documentation and/or other materials provided with the distribution. 
 * 3.  Neither the name of Apple Inc. ("Apple") nor the names of
 *     its contributors may be used to endorse or promote products derived
 *     from this software without specific prior written permission. 
 *
 * THIS SOFTWARE IS PROVIDED BY APPLE AND ITS CONTRIBUTORS "AS IS" AND ANY
 * EXPRESS OR IMPLIED WARRANTIES, INCLUDING, BUT NOT LIMITED TO, THE IMPLIED
 * WARRANTIES OF MERCHANTABILITY AND FITNESS FOR A PARTICULAR PURPOSE ARE
 * DISCLAIMED. IN NO EVENT SHALL APPLE OR ITS CONTRIBUTORS BE LIABLE FOR ANY
 * DIRECT, INDIRECT, INCIDENTAL, SPECIAL, EXEMPLARY, OR CONSEQUENTIAL DAMAGES
 * (INCLUDING, BUT NOT LIMITED TO, PROCUREMENT OF SUBSTITUTE GOODS OR SERVICES;
 * LOSS OF USE, DATA, OR PROFITS; OR BUSINESS INTERRUPTION) HOWEVER CAUSED AND
 * ON ANY THEORY OF LIABILITY, WHETHER IN CONTRACT, STRICT LIABILITY, OR TORT
 * (INCLUDING NEGLIGENCE OR OTHERWISE) ARISING IN ANY WAY OUT OF THE USE OF
 * THIS SOFTWARE, EVEN IF ADVISED OF THE POSSIBILITY OF SUCH DAMAGE.
 */

#pragma once

#include "FrameLoaderTypes.h"
#include "LayoutMilestones.h"
#include "ResourceLoadPriority.h"
#include <functional>
#include <wtf/Forward.h>
#include <wtf/Vector.h>
#include <wtf/text/WTFString.h>

#if ENABLE(CONTENT_FILTERING)
#include "ContentFilterUnblockHandler.h"
#endif

#if PLATFORM(COCOA)
#ifdef __OBJC__ 
#import <Foundation/Foundation.h>
typedef id RemoteAXObjectRef;
#else
typedef void* RemoteAXObjectRef;
#endif
#endif

#if PLATFORM(COCOA)
OBJC_CLASS NSArray;
OBJC_CLASS NSCachedURLResponse;
OBJC_CLASS NSDictionary;
OBJC_CLASS NSView;
#endif

namespace WebCore {

    class AuthenticationChallenge;
    class CachedFrame;
    class CachedResourceRequest;
    class CertificateInfo;
    class Color;
    class DOMWindowExtension;
    class DOMWrapperWorld;
    class DocumentLoader;
    class Element;
    class FormState;
    class Frame;
    class FrameLoader;
    class FrameNetworkingContext;
    class HistoryItem;
    class HTMLAppletElement;
    class HTMLFormElement;
    class HTMLFrameOwnerElement;
    class HTMLPlugInElement;
    class IntSize;
    class URL;
    class MessageEvent;
    class NavigationAction;
    class Page;
    class ProtectionSpace;
    class PluginViewBase;
    class PolicyChecker;
    class ResourceError;
    class ResourceHandle;
    class ResourceRequest;
    class ResourceResponse;
#if ENABLE(WEB_RTC)
    class RTCPeerConnectionHandler;
#endif
    class SecurityOrigin;
    class SessionID;
    class SharedBuffer;
    class StringWithDirection;
    class SubstituteData;
    class Widget;

#if USE(QUICK_LOOK)
    class QuickLookHandle;
#endif

    typedef std::function<void (PolicyAction)> FramePolicyFunction;

    class WEBCORE_EXPORT FrameLoaderClient {
    public:
        // An inline function cannot be the first non-abstract virtual function declared
        // in the class as it results in the vtable being generated as a weak symbol.
        // This hurts performance (in Mac OS X at least, when loadig frameworks), so we
        // don't want to do it in WebKit.
        virtual bool hasHTMLView() const;

        virtual ~FrameLoaderClient() { }

        virtual void frameLoaderDestroyed() = 0;

        virtual bool hasWebView() const = 0; // mainly for assertions

        virtual void makeRepresentation(DocumentLoader*) = 0;
        
#if PLATFORM(IOS)
        // Returns true if the client forced the layout.
        virtual bool forceLayoutOnRestoreFromPageCache() = 0;
#endif
        virtual void forceLayoutForNonHTML() = 0;

        virtual void setCopiesOnScroll() = 0;

        virtual void detachedFromParent2() = 0;
        virtual void detachedFromParent3() = 0;

        virtual void assignIdentifierToInitialRequest(unsigned long identifier, DocumentLoader*, const ResourceRequest&) = 0;

        virtual void dispatchWillSendRequest(DocumentLoader*, unsigned long identifier, ResourceRequest&, const ResourceResponse& redirectResponse) = 0;
        virtual bool shouldUseCredentialStorage(DocumentLoader*, unsigned long identifier) = 0;
        virtual void dispatchDidReceiveAuthenticationChallenge(DocumentLoader*, unsigned long identifier, const AuthenticationChallenge&) = 0;
<<<<<<< HEAD
        virtual void dispatchDidCancelAuthenticationChallenge(DocumentLoader*, unsigned long identifier, const AuthenticationChallenge&) = 0;
=======
>>>>>>> ccc104ba
#if USE(PROTECTION_SPACE_AUTH_CALLBACK)
        virtual bool canAuthenticateAgainstProtectionSpace(DocumentLoader*, unsigned long identifier, const ProtectionSpace&) = 0;
#endif
        virtual bool dispatchDidReceiveInvalidCertificate(DocumentLoader*, const CertificateInfo&, const char* message) = 0;

#if PLATFORM(IOS)
        virtual RetainPtr<CFDictionaryRef> connectionProperties(DocumentLoader*, unsigned long identifier) = 0;
#endif

        virtual void dispatchDidReceiveResponse(DocumentLoader*, unsigned long identifier, const ResourceResponse&) = 0;
        virtual void dispatchDidReceiveContentLength(DocumentLoader*, unsigned long identifier, int dataLength) = 0;
        virtual void dispatchDidFinishLoading(DocumentLoader*, unsigned long identifier) = 0;
        virtual void dispatchDidFailLoading(DocumentLoader*, unsigned long identifier, const ResourceError&) = 0;
        virtual bool dispatchDidLoadResourceFromMemoryCache(DocumentLoader*, const ResourceRequest&, const ResourceResponse&, int length) = 0;

        virtual void dispatchDidDispatchOnloadEvents() = 0;
        virtual void dispatchDidReceiveServerRedirectForProvisionalLoad() = 0;
        virtual void dispatchDidChangeProvisionalURL() { }
        virtual void dispatchDidCancelClientRedirect() = 0;
        virtual void dispatchWillPerformClientRedirect(const URL&, double interval, double fireDate) = 0;
        virtual void dispatchDidNavigateWithinPage() { }
        virtual void dispatchDidChangeLocationWithinPage() = 0;
        virtual void dispatchDidPushStateWithinPage() = 0;
        virtual void dispatchDidReplaceStateWithinPage() = 0;
        virtual void dispatchDidPopStateWithinPage() = 0;
        virtual void dispatchWillClose() = 0;
        virtual void dispatchDidReceiveIcon() = 0;
        virtual void dispatchDidStartProvisionalLoad() = 0;
        virtual void dispatchDidReceiveTitle(const StringWithDirection&) = 0;
        virtual void dispatchDidCommitLoad() = 0;
        virtual void dispatchDidFailProvisionalLoad(const ResourceError&) = 0;
        virtual void dispatchDidFailLoad(const ResourceError&) = 0;
        virtual void dispatchDidFinishDocumentLoad() = 0;
        virtual void dispatchDidFinishLoad() = 0;
#if ENABLE(DATA_DETECTION)
        virtual void dispatchDidFinishDataDetection(NSArray *detectionResults) = 0;
#endif

        virtual void dispatchDidLayout() { }
        virtual void dispatchDidLayout(LayoutMilestones) { }

        virtual Frame* dispatchCreatePage(const NavigationAction&) = 0;
        virtual void dispatchShow() = 0;

        virtual void dispatchDecidePolicyForResponse(const ResourceResponse&, const ResourceRequest&, FramePolicyFunction) = 0;
        virtual void dispatchDecidePolicyForNewWindowAction(const NavigationAction&, const ResourceRequest&, PassRefPtr<FormState>, const String& frameName, FramePolicyFunction) = 0;
        virtual void dispatchDecidePolicyForNavigationAction(const NavigationAction&, const ResourceRequest&, PassRefPtr<FormState>, FramePolicyFunction) = 0;
        virtual void cancelPolicyCheck() = 0;

        virtual void dispatchUnableToImplementPolicy(const ResourceError&) = 0;

        virtual void dispatchWillSendSubmitEvent(PassRefPtr<FormState>) = 0;
        virtual void dispatchWillSubmitForm(PassRefPtr<FormState>, FramePolicyFunction) = 0;

        virtual void revertToProvisionalState(DocumentLoader*) = 0;
        virtual void setMainDocumentError(DocumentLoader*, const ResourceError&) = 0;

        virtual void setMainFrameDocumentReady(bool) = 0;

        virtual void startDownload(const ResourceRequest&, const String& suggestedName = String()) = 0;

        virtual void willChangeTitle(DocumentLoader*) = 0;
        virtual void didChangeTitle(DocumentLoader*) = 0;

        virtual void willReplaceMultipartContent() = 0;
        virtual void didReplaceMultipartContent() = 0;

        virtual void committedLoad(DocumentLoader*, const char*, int) = 0;
        virtual void finishedLoading(DocumentLoader*) = 0;
        
        virtual void updateGlobalHistory() = 0;
        virtual void updateGlobalHistoryRedirectLinks() = 0;

        virtual bool shouldGoToHistoryItem(HistoryItem*) const = 0;
        virtual void updateGlobalHistoryItemForPage() { }

        // This frame has set its opener to null, disowning it for the lifetime of the frame.
        // See http://html.spec.whatwg.org/#dom-opener.
        // FIXME: JSC should allow disowning opener. - <https://bugs.webkit.org/show_bug.cgi?id=103913>.
        virtual void didDisownOpener() { }

        // This frame has displayed inactive content (such as an image) from an
        // insecure source.  Inactive content cannot spread to other frames.
        virtual void didDisplayInsecureContent() = 0;

        // The indicated security origin has run active content (such as a
        // script) from an insecure source.  Note that the insecure content can
        // spread to other frames in the same origin.
        virtual void didRunInsecureContent(SecurityOrigin*, const URL&) = 0;
        virtual void didDetectXSS(const URL&, bool didBlockEntirePage) = 0;

        virtual ResourceError cancelledError(const ResourceRequest&) = 0;
        virtual ResourceError blockedError(const ResourceRequest&) = 0;
        virtual ResourceError blockedByContentBlockerError(const ResourceRequest&) = 0;
        virtual ResourceError cannotShowURLError(const ResourceRequest&) = 0;
        virtual ResourceError interruptedForPolicyChangeError(const ResourceRequest&) = 0;
#if ENABLE(CONTENT_FILTERING)
        virtual ResourceError blockedByContentFilterError(const ResourceRequest&) = 0;
#endif

        virtual ResourceError cannotShowMIMETypeError(const ResourceResponse&) = 0;
        virtual ResourceError fileDoesNotExistError(const ResourceResponse&) = 0;
        virtual ResourceError pluginWillHandleLoadError(const ResourceResponse&) = 0;

        virtual bool shouldFallBack(const ResourceError&) = 0;

        virtual bool canHandleRequest(const ResourceRequest&) const = 0;
        virtual bool canShowMIMEType(const String& MIMEType) const = 0;
        virtual bool canShowMIMETypeAsHTML(const String& MIMEType) const = 0;
        virtual bool representationExistsForURLScheme(const String& URLScheme) const = 0;
        virtual String generatedMIMETypeForURLScheme(const String& URLScheme) const = 0;

        virtual void frameLoadCompleted() = 0;
        virtual void saveViewStateToItem(HistoryItem&) = 0;
        virtual void restoreViewState() = 0;
        virtual void provisionalLoadStarted() = 0;
        virtual void didFinishLoad() = 0;
        virtual void prepareForDataSourceReplacement() = 0;

        virtual Ref<DocumentLoader> createDocumentLoader(const ResourceRequest&, const SubstituteData&) = 0;
        virtual void updateCachedDocumentLoader(DocumentLoader&) = 0;
        virtual void setTitle(const StringWithDirection&, const URL&) = 0;

        virtual String userAgent(const URL&) = 0;
        
        virtual void savePlatformDataToCachedFrame(CachedFrame*) = 0;
        virtual void transitionToCommittedFromCachedFrame(CachedFrame*) = 0;
#if PLATFORM(IOS)
        virtual void didRestoreFrameHierarchyForCachedFrame() = 0;
#endif
        virtual void transitionToCommittedForNewPage() = 0;

        virtual void didSaveToPageCache() = 0;
        virtual void didRestoreFromPageCache() = 0;

        virtual void dispatchDidBecomeFrameset(bool) = 0; // Can change due to navigation or DOM modification.

        virtual bool canCachePage() const = 0;
        virtual void convertMainResourceLoadToDownload(DocumentLoader*, SessionID, const ResourceRequest&, const ResourceResponse&) = 0;

        virtual RefPtr<Frame> createFrame(const URL&, const String& name, HTMLFrameOwnerElement*, const String& referrer, bool allowsScrolling, int marginWidth, int marginHeight) = 0;
        virtual RefPtr<Widget> createPlugin(const IntSize&, HTMLPlugInElement*, const URL&, const Vector<String>&, const Vector<String>&, const String&, bool loadManually) = 0;
        virtual void recreatePlugin(Widget*) = 0;
        virtual void redirectDataToPlugin(Widget* pluginWidget) = 0;

        virtual PassRefPtr<Widget> createJavaAppletWidget(const IntSize&, HTMLAppletElement*, const URL& baseURL, const Vector<String>& paramNames, const Vector<String>& paramValues) = 0;

        virtual void dispatchDidFailToStartPlugin(const PluginViewBase*) const { }

        virtual ObjectContentType objectContentType(const URL&, const String& mimeType) = 0;
        virtual String overrideMediaType() const = 0;

        virtual void dispatchDidClearWindowObjectInWorld(DOMWrapperWorld&) = 0;

        virtual void registerForIconNotification(bool listen = true) = 0;

#if PLATFORM(COCOA)
        // Allow an accessibility object to retrieve a Frame parent if there's no PlatformWidget.
        virtual RemoteAXObjectRef accessibilityRemoteObject() = 0;
        virtual NSCachedURLResponse* willCacheResponse(DocumentLoader*, unsigned long identifier, NSCachedURLResponse*) const = 0;
        virtual NSDictionary *dataDetectionContext() { return nullptr; }
#endif
#if PLATFORM(WIN) && USE(CFNETWORK)
        // FIXME: Windows should use willCacheResponse - <https://bugs.webkit.org/show_bug.cgi?id=57257>.
        virtual bool shouldCacheResponse(DocumentLoader*, unsigned long identifier, const ResourceResponse&, const unsigned char* data, unsigned long long length) = 0;
#endif

        virtual bool shouldAlwaysUsePluginDocument(const String& /*mimeType*/) const { return false; }
        virtual bool shouldLoadMediaElementURL(const URL&) const { return true; }

        virtual void didChangeScrollOffset() { }

        virtual bool allowScript(bool enabledPerSettings) { return enabledPerSettings; }

        // Clients that generally disallow universal access can make exceptions for particular URLs.
        virtual bool shouldForceUniversalAccessFromLocalURL(const URL&) { return false; }

        virtual PassRefPtr<FrameNetworkingContext> createNetworkingContext() = 0;

#if ENABLE(REQUEST_AUTOCOMPLETE)
        virtual void didRequestAutocomplete(PassRefPtr<FormState>) = 0;
#endif

        virtual bool shouldPaintBrokenImage(const URL&) const { return true; }

        virtual void dispatchGlobalObjectAvailable(DOMWrapperWorld&) { }
        virtual void dispatchWillDisconnectDOMWindowExtensionFromGlobalObject(DOMWindowExtension*) { }
        virtual void dispatchDidReconnectDOMWindowExtensionToGlobalObject(DOMWindowExtension*) { }
        virtual void dispatchWillDestroyGlobalObjectForDOMWindowExtension(DOMWindowExtension*) { }

#if ENABLE(WEB_RTC)
        virtual void dispatchWillStartUsingPeerConnectionHandler(RTCPeerConnectionHandler*) { }
#endif

#if ENABLE(WEBGL)
        virtual bool allowWebGL(bool enabledPerSettings) { return enabledPerSettings; }
        // Informs the embedder that a WebGL canvas inside this frame received a lost context
        // notification with the given GL_ARB_robustness guilt/innocence code (see Extensions3D.h).
        virtual void didLoseWebGLContext(int) { }
        virtual WebGLLoadPolicy webGLPolicyForURL(const String&) const { return WebGLAllowCreation; }
        virtual WebGLLoadPolicy resolveWebGLPolicyForURL(const String&) const { return WebGLAllowCreation; }
#endif

        virtual void forcePageTransitionIfNeeded() { }

        // FIXME (bug 116233): We need to get rid of EmptyFrameLoaderClient completely, then this will no longer be needed.
        virtual bool isEmptyFrameLoaderClient() { return false; }

#if USE(QUICK_LOOK)
        virtual void didCreateQuickLookHandle(QuickLookHandle&) { }
#endif

#if ENABLE(CONTENT_FILTERING)
        virtual void contentFilterDidBlockLoad(ContentFilterUnblockHandler) { }
#endif

        virtual void prefetchDNS(const String&) = 0;

        virtual void didRestoreScrollPosition() { }
    };

} // namespace WebCore<|MERGE_RESOLUTION|>--- conflicted
+++ resolved
@@ -137,10 +137,6 @@
         virtual void dispatchWillSendRequest(DocumentLoader*, unsigned long identifier, ResourceRequest&, const ResourceResponse& redirectResponse) = 0;
         virtual bool shouldUseCredentialStorage(DocumentLoader*, unsigned long identifier) = 0;
         virtual void dispatchDidReceiveAuthenticationChallenge(DocumentLoader*, unsigned long identifier, const AuthenticationChallenge&) = 0;
-<<<<<<< HEAD
-        virtual void dispatchDidCancelAuthenticationChallenge(DocumentLoader*, unsigned long identifier, const AuthenticationChallenge&) = 0;
-=======
->>>>>>> ccc104ba
 #if USE(PROTECTION_SPACE_AUTH_CALLBACK)
         virtual bool canAuthenticateAgainstProtectionSpace(DocumentLoader*, unsigned long identifier, const ProtectionSpace&) = 0;
 #endif
