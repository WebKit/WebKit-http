--- conflicted
+++ resolved
@@ -93,26 +93,9 @@
 bool CachedFont::ensureCustomFontData(SharedBuffer* data)
 {
     if (!m_fontCustomPlatformData && !errorOccurred() && !isLoading() && data) {
-<<<<<<< HEAD
-        RefPtr<SharedBuffer> buffer(data);
-
-#if !PLATFORM(COCOA)
-        if (isWOFF(*buffer)) {
-            Vector<char> convertedFont;
-            if (!convertWOFFToSfnt(*buffer, convertedFont))
-                buffer = nullptr;
-            else
-                buffer = SharedBuffer::adoptVector(convertedFont);
-        }
-#endif
-
-        m_fontCustomPlatformData = buffer ? createFontCustomPlatformData(*buffer) : nullptr;
-        m_hasCreatedFontDataWrappingResource = m_fontCustomPlatformData && (buffer == m_data);
-=======
         bool wrapping;
         m_fontCustomPlatformData = createCustomFontData(*data, wrapping);
         m_hasCreatedFontDataWrappingResource = m_fontCustomPlatformData && wrapping;
->>>>>>> 4ccac179
         if (!m_fontCustomPlatformData)
             setStatus(DecodeError);
     }
