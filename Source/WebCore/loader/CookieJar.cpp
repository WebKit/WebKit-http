--- conflicted
+++ resolved
@@ -48,10 +48,6 @@
     return frame->loader().networkingContext();
 }
 
-<<<<<<< HEAD
-#if PLATFORM(COCOA) || USE(CFNETWORK) || USE(SOUP) || PLATFORM(HAIKU)
-=======
->>>>>>> 46e90c0b
 inline NetworkStorageSession& storageSession(const Document* document)
 {
     NetworkingContext* context = networkingContext(document);
