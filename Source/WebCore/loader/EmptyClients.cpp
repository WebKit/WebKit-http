/*
 * Copyright (C) 2006 Eric Seidel <eric@webkit.org>
 * Copyright (C) 2008-2017 Apple Inc. All rights reserved.
 * Copyright (C) Research In Motion Limited 2011. All rights reserved.
 *
 * Redistribution and use in source and binary forms, with or without
 * modification, are permitted provided that the following conditions
 * are met:
 * 1. Redistributions of source code must retain the above copyright
 *    notice, this list of conditions and the following disclaimer.
 * 2. Redistributions in binary form must reproduce the above copyright
 *    notice, this list of conditions and the following disclaimer in the
 *    documentation and/or other materials provided with the distribution.
 *
 * THIS SOFTWARE IS PROVIDED BY APPLE INC. ``AS IS'' AND ANY
 * EXPRESS OR IMPLIED WARRANTIES, INCLUDING, BUT NOT LIMITED TO, THE
 * IMPLIED WARRANTIES OF MERCHANTABILITY AND FITNESS FOR A PARTICULAR
 * PURPOSE ARE DISCLAIMED.  IN NO EVENT SHALL APPLE INC. OR
 * CONTRIBUTORS BE LIABLE FOR ANY DIRECT, INDIRECT, INCIDENTAL, SPECIAL,
 * EXEMPLARY, OR CONSEQUENTIAL DAMAGES (INCLUDING, BUT NOT LIMITED TO,
 * PROCUREMENT OF SUBSTITUTE GOODS OR SERVICES; LOSS OF USE, DATA, OR
 * PROFITS; OR BUSINESS INTERRUPTION) HOWEVER CAUSED AND ON ANY THEORY
 * OF LIABILITY, WHETHER IN CONTRACT, STRICT LIABILITY, OR TORT
 * (INCLUDING NEGLIGENCE OR OTHERWISE) ARISING IN ANY WAY OUT OF THE USE
 * OF THIS SOFTWARE, EVEN IF ADVISED OF THE POSSIBILITY OF SUCH DAMAGE. 
 */

#include "config.h"
#include "EmptyClients.h"

#include "ApplicationCacheStorage.h"
#include "BackForwardClient.h"
#include "ColorChooser.h"
#include "ContextMenuClient.h"
#include "DatabaseProvider.h"
#include "DiagnosticLoggingClient.h"
#include "DocumentFragment.h"
#include "DocumentLoader.h"
#include "DragClient.h"
#include "EditorClient.h"
#include "EmptyFrameLoaderClient.h"
#include "FileChooser.h"
#include "FormState.h"
#include "Frame.h"
#include "FrameLoaderClient.h"
#include "FrameNetworkingContext.h"
#include "HTMLFormElement.h"
#include "InProcessIDBServer.h"
#include "InspectorClient.h"
#include "NetworkStorageSession.h"
#include "Page.h"
#include "PageConfiguration.h"
#include "PaymentCoordinatorClient.h"
#include "PluginInfoProvider.h"
#include "ProgressTrackerClient.h"
#include "SecurityOriginData.h"
#include "StorageArea.h"
#include "StorageNamespace.h"
#include "StorageNamespaceProvider.h"
#include "StorageType.h"
#include "TextCheckerClient.h"
#include "ThreadableWebSocketChannel.h"
#include "UserContentProvider.h"
#include "VisitedLinkStore.h"
#include <heap/HeapInlines.h>
#include <wtf/NeverDestroyed.h>

#if ENABLE(CONTENT_EXTENSIONS)
#include "CompiledContentExtension.h"
#endif

#if USE(QUICK_LOOK)
#include "PreviewLoaderClient.h"
#endif

namespace WebCore {

class UserMessageHandlerDescriptor;

class EmptyBackForwardClient final : public BackForwardClient {
    void addItem(Ref<HistoryItem>&&) final { }
    void goToItem(HistoryItem*) final { }
    HistoryItem* itemAtIndex(int) final { return nullptr; }
    int backListCount() final { return 0; }
    int forwardListCount() final { return 0; }
    void close() final { }
};

#if ENABLE(CONTEXT_MENUS)

class EmptyContextMenuClient final : public ContextMenuClient {
    void contextMenuDestroyed() final { }

    void downloadURL(const URL&) final { }
    void searchWithGoogle(const Frame*) final { }
    void lookUpInDictionary(Frame*) final { }
    bool isSpeaking() final { return false; }
    void speak(const String&) final { }
    void stopSpeaking() final { }

#if PLATFORM(COCOA)
    void searchWithSpotlight() final { }
#endif

#if USE(ACCESSIBILITY_CONTEXT_MENUS)
    void showContextMenu() final { }
#endif
};

#endif // ENABLE(CONTEXT_MENUS)

class EmptyDatabaseProvider final : public DatabaseProvider {
#if ENABLE(INDEXED_DATABASE)
    IDBClient::IDBConnectionToServer& idbConnectionToServerForSession(const PAL::SessionID&) final
    {
        static auto& sharedConnection = InProcessIDBServer::create().leakRef();
        return sharedConnection.connectionToServer();
    }
#endif
};

class EmptyDiagnosticLoggingClient final : public DiagnosticLoggingClient {
    void logDiagnosticMessage(const String&, const String&, ShouldSample) final { }
    void logDiagnosticMessageWithResult(const String&, const String&, DiagnosticLoggingResultType, ShouldSample) final { }
    void logDiagnosticMessageWithValue(const String&, const String&, double, unsigned, ShouldSample) final { }
    void logDiagnosticMessageWithEnhancedPrivacy(const String&, const String&, ShouldSample) final { }
};

#if ENABLE(DRAG_SUPPORT)

class EmptyDragClient final : public DragClient {
    void willPerformDragDestinationAction(DragDestinationAction, const DragData&) final { }
    void willPerformDragSourceAction(DragSourceAction, const IntPoint&, DataTransfer&) final { }
    DragSourceAction dragSourceActionMaskForPoint(const IntPoint&) final { return DragSourceActionNone; }
    void startDrag(DragItem, DataTransfer&, Frame&) final { }
    void dragControllerDestroyed() final { }
};

#endif // ENABLE(DRAG_SUPPORT)

class EmptyEditorClient final : public EditorClient {
    WTF_MAKE_FAST_ALLOCATED;

public:
    EmptyEditorClient() = default;

private:
    bool shouldDeleteRange(Range*) final { return false; }
    bool smartInsertDeleteEnabled() final { return false; }
    bool isSelectTrailingWhitespaceEnabled() const final { return false; }
    bool isContinuousSpellCheckingEnabled() final { return false; }
    void toggleContinuousSpellChecking() final { }
    bool isGrammarCheckingEnabled() final { return false; }
    void toggleGrammarChecking() final { }
    int spellCheckerDocumentTag() final { return -1; }

    bool shouldBeginEditing(Range*) final { return false; }
    bool shouldEndEditing(Range*) final { return false; }
    bool shouldInsertNode(Node*, Range*, EditorInsertAction) final { return false; }
    bool shouldInsertText(const String&, Range*, EditorInsertAction) final { return false; }
    bool shouldChangeSelectedRange(Range*, Range*, EAffinity, bool) final { return false; }

    bool shouldApplyStyle(StyleProperties*, Range*) final { return false; }
    void didApplyStyle() final { }
    bool shouldMoveRangeAfterDelete(Range*, Range*) final { return false; }

    void didBeginEditing() final { }
    void respondToChangedContents() final { }
    void respondToChangedSelection(Frame*) final { }
    void updateEditorStateAfterLayoutIfEditabilityChanged() final { }
    void discardedComposition(Frame*) final { }
    void canceledComposition() final { }
    void didUpdateComposition() final { }
    void didEndEditing() final { }
    void didEndUserTriggeredSelectionChanges() final { }
    void willWriteSelectionToPasteboard(Range*) final { }
    void didWriteSelectionToPasteboard() final { }
    void getClientPasteboardDataForRange(Range*, Vector<String>&, Vector<RefPtr<SharedBuffer>>&) final { }
    void requestCandidatesForSelection(const VisibleSelection&) final { }
    void handleAcceptedCandidateWithSoftSpaces(TextCheckingResult) final { }

    void registerUndoStep(UndoStep&) final;
    void registerRedoStep(UndoStep&) final;
    void clearUndoRedoOperations() final { }

    bool canCopyCut(Frame*, bool defaultValue) const final { return defaultValue; }
    bool canPaste(Frame*, bool defaultValue) const final { return defaultValue; }
    bool canUndo() const final { return false; }
    bool canRedo() const final { return false; }

    void undo() final { }
    void redo() final { }

    void handleKeyboardEvent(KeyboardEvent*) final { }
    void handleInputMethodKeydown(KeyboardEvent*) final { }

    void textFieldDidBeginEditing(Element*) final { }
    void textFieldDidEndEditing(Element*) final { }
    void textDidChangeInTextField(Element*) final { }
    bool doTextFieldCommandFromEvent(Element*, KeyboardEvent*) final { return false; }
    void textWillBeDeletedInTextField(Element*) final { }
    void textDidChangeInTextArea(Element*) final { }
    void overflowScrollPositionChanged() final { }

#if PLATFORM(IOS)
    void startDelayingAndCoalescingContentChangeNotifications() final { }
    void stopDelayingAndCoalescingContentChangeNotifications() final { }
    bool hasRichlyEditableSelection() final { return false; }
    int getPasteboardItemsCount() final { return 0; }
    RefPtr<DocumentFragment> documentFragmentFromDelegate(int) final { return nullptr; }
    bool performsTwoStepPaste(DocumentFragment*) final { return false; }
#endif

    bool performTwoStepDrop(DocumentFragment&, Range&, bool) final { return false; }

#if PLATFORM(COCOA)
    void setInsertionPasteboard(const String&) final { };
#endif

#if USE(APPKIT)
    void uppercaseWord() final { }
    void lowercaseWord() final { }
    void capitalizeWord() final { }
#endif

#if USE(AUTOMATIC_TEXT_REPLACEMENT)
    void showSubstitutionsPanel(bool) final { }
    bool substitutionsPanelIsShowing() final { return false; }
    void toggleSmartInsertDelete() final { }
    bool isAutomaticQuoteSubstitutionEnabled() final { return false; }
    void toggleAutomaticQuoteSubstitution() final { }
    bool isAutomaticLinkDetectionEnabled() final { return false; }
    void toggleAutomaticLinkDetection() final { }
    bool isAutomaticDashSubstitutionEnabled() final { return false; }
    void toggleAutomaticDashSubstitution() final { }
    bool isAutomaticTextReplacementEnabled() final { return false; }
    void toggleAutomaticTextReplacement() final { }
    bool isAutomaticSpellingCorrectionEnabled() final { return false; }
    void toggleAutomaticSpellingCorrection() final { }
#endif

#if PLATFORM(GTK)
    bool shouldShowUnicodeMenu() final { return false; }
#endif

    TextCheckerClient* textChecker() final { return &m_textCheckerClient; }

    void updateSpellingUIWithGrammarString(const String&, const GrammarDetail&) final { }
    void updateSpellingUIWithMisspelledWord(const String&) final { }
    void showSpellingUI(bool) final { }
    bool spellingUIIsShowing() final { return false; }

    void willSetInputMethodState() final { }
    void setInputMethodState(bool) final { }

    class EmptyTextCheckerClient final : public TextCheckerClient {
        bool shouldEraseMarkersAfterChangeSelection(TextCheckingType) const final { return true; }
        void ignoreWordInSpellDocument(const String&) final { }
        void learnWord(const String&) final { }
        void checkSpellingOfString(StringView, int*, int*) final { }
        String getAutoCorrectSuggestionForMisspelledWord(const String&) final { return { }; }
        void checkGrammarOfString(StringView, Vector<GrammarDetail>&, int*, int*) final { }

#if USE(UNIFIED_TEXT_CHECKING)
        Vector<TextCheckingResult> checkTextOfParagraph(StringView, TextCheckingTypeMask, const VisibleSelection&) final { return Vector<TextCheckingResult>(); }
#endif

        void getGuessesForWord(const String&, const String&, const VisibleSelection&, Vector<String>&) final { }
        void requestCheckingOfString(TextCheckingRequest&, const VisibleSelection&) final;
    };

    EmptyTextCheckerClient m_textCheckerClient;
};

<<<<<<< HEAD
class EmptyFrameLoaderClient final : public FrameLoaderClient {
    void frameLoaderDestroyed() final { }

    bool hasWebView() const final { return true; } // mainly for assertions

    void makeRepresentation(DocumentLoader*) final { }
#if PLATFORM(IOS)
    bool forceLayoutOnRestoreFromPageCache() final { return false; }
#endif
    void forceLayoutForNonHTML() final { }

    void setCopiesOnScroll() final { }

    void detachedFromParent2() final { }
    void detachedFromParent3() final { }

    void convertMainResourceLoadToDownload(DocumentLoader*, PAL::SessionID, const ResourceRequest&, const ResourceResponse&) final { }

    void assignIdentifierToInitialRequest(unsigned long, DocumentLoader*, const ResourceRequest&) final { }
    bool shouldUseCredentialStorage(DocumentLoader*, unsigned long) final { return false; }
    void dispatchWillSendRequest(DocumentLoader*, unsigned long, ResourceRequest&, const ResourceResponse&) final { }
    void dispatchDidReceiveAuthenticationChallenge(DocumentLoader*, unsigned long, const AuthenticationChallenge&) final { }
#if USE(PROTECTION_SPACE_AUTH_CALLBACK)
    bool canAuthenticateAgainstProtectionSpace(DocumentLoader*, unsigned long, const ProtectionSpace&) final { return false; }
#endif

#if PLATFORM(IOS)
    RetainPtr<CFDictionaryRef> connectionProperties(DocumentLoader*, unsigned long) final { return nullptr; }
#endif

    void dispatchDidReceiveResponse(DocumentLoader*, unsigned long, const ResourceResponse&) final { }
    void dispatchDidReceiveContentLength(DocumentLoader*, unsigned long, int) final { }
    void dispatchDidFinishLoading(DocumentLoader*, unsigned long) final { }
#if ENABLE(DATA_DETECTION)
    void dispatchDidFinishDataDetection(NSArray *) final { }
#endif
    void dispatchDidFailLoading(DocumentLoader*, unsigned long, const ResourceError&) final { }
    bool dispatchDidLoadResourceFromMemoryCache(DocumentLoader*, const ResourceRequest&, const ResourceResponse&, int) final { return false; }

    void dispatchDidDispatchOnloadEvents() final { }
    void dispatchDidReceiveServerRedirectForProvisionalLoad() final { }
    void dispatchDidCancelClientRedirect() final { }
    void dispatchWillPerformClientRedirect(const URL&, double, double) final { }
    void dispatchDidChangeLocationWithinPage() final { }
    void dispatchDidPushStateWithinPage() final { }
    void dispatchDidReplaceStateWithinPage() final { }
    void dispatchDidPopStateWithinPage() final { }
    void dispatchWillClose() final { }
    void dispatchDidStartProvisionalLoad() final { }
    void dispatchDidReceiveTitle(const StringWithDirection&) final { }
    void dispatchDidCommitLoad(std::optional<HasInsecureContent>) final { }
    void dispatchDidFailProvisionalLoad(const ResourceError&) final { }
    void dispatchDidFailLoad(const ResourceError&) final { }
    void dispatchDidFinishDocumentLoad() final { }
    void dispatchDidFinishLoad() final { }
    void dispatchDidReachLayoutMilestone(LayoutMilestones) final { }

    Frame* dispatchCreatePage(const NavigationAction&) final { return nullptr; }
    void dispatchShow() final { }

    void dispatchDecidePolicyForResponse(const ResourceResponse&, const ResourceRequest&, FramePolicyFunction&&) final { }
    void dispatchDecidePolicyForNewWindowAction(const NavigationAction&, const ResourceRequest&, FormState*, const String&, FramePolicyFunction&&) final;
    void dispatchDecidePolicyForNavigationAction(const NavigationAction&, const ResourceRequest&, bool didReceiveRedirectResponse, FormState*, FramePolicyFunction&&) final;
    void cancelPolicyCheck() final { }

    void dispatchUnableToImplementPolicy(const ResourceError&) final { }

    void dispatchWillSendSubmitEvent(Ref<FormState>&&) final;
    void dispatchWillSubmitForm(FormState&, WTF::Function<void(void)>&&) final;
    bool dispatchDidReceiveInvalidCertificate(DocumentLoader*, const CertificateInfo&, const char* message) final { return false; }

    void revertToProvisionalState(DocumentLoader*) final { }
    void setMainDocumentError(DocumentLoader*, const ResourceError&) final { }

    void setMainFrameDocumentReady(bool) final { }

    void startDownload(const ResourceRequest&, const String&) final { }

    void willChangeTitle(DocumentLoader*) final { }
    void didChangeTitle(DocumentLoader*) final { }

    void willReplaceMultipartContent() final { }
    void didReplaceMultipartContent() final { }

    void committedLoad(DocumentLoader*, const char*, int) final { }
    void finishedLoading(DocumentLoader*) final { }

    ResourceError cancelledError(const ResourceRequest&) final { return { ResourceError::Type::Cancellation }; }
    ResourceError blockedError(const ResourceRequest&) final { return { }; }
    ResourceError blockedByContentBlockerError(const ResourceRequest&) final { return { }; }
    ResourceError cannotShowURLError(const ResourceRequest&) final { return { }; }
    ResourceError interruptedForPolicyChangeError(const ResourceRequest&) final { return { }; }
#if ENABLE(CONTENT_FILTERING)
    ResourceError blockedByContentFilterError(const ResourceRequest&) final { return { }; }
#endif

    ResourceError cannotShowMIMETypeError(const ResourceResponse&) final { return { }; }
    ResourceError fileDoesNotExistError(const ResourceResponse&) final { return { }; }
    ResourceError pluginWillHandleLoadError(const ResourceResponse&) final { return { }; }

    bool shouldFallBack(const ResourceError&) final { return false; }

    bool canHandleRequest(const ResourceRequest&) const final { return false; }
    bool canShowMIMEType(const String&) const final { return false; }
    bool canShowMIMETypeAsHTML(const String&) const final { return false; }
    bool representationExistsForURLScheme(const String&) const final { return false; }
    String generatedMIMETypeForURLScheme(const String&) const final { return emptyString(); }

    void frameLoadCompleted() final { }
    void restoreViewState() final { }
    void provisionalLoadStarted() final { }
    void didFinishLoad() final { }
    void prepareForDataSourceReplacement() final { }

    Ref<DocumentLoader> createDocumentLoader(const ResourceRequest&, const SubstituteData&) final;
    void updateCachedDocumentLoader(DocumentLoader&) final { }
    void setTitle(const StringWithDirection&, const URL&) final { }

    String userAgent(const URL&) final { return emptyString(); }

    void savePlatformDataToCachedFrame(CachedFrame*) final { }
    void transitionToCommittedFromCachedFrame(CachedFrame*) final { }
#if PLATFORM(IOS)
    void didRestoreFrameHierarchyForCachedFrame() final { }
#endif
    void transitionToCommittedForNewPage() final { }

    void didSaveToPageCache() final { }
    void didRestoreFromPageCache() final { }

    void dispatchDidBecomeFrameset(bool) final { }

    void updateGlobalHistory() final { }
    void updateGlobalHistoryRedirectLinks() final { }
    bool shouldGoToHistoryItem(HistoryItem*) const final { return false; }
    void updateGlobalHistoryItemForPage() final { }
    void saveViewStateToItem(HistoryItem&) final { }
    bool canCachePage() const final { return false; }
    void didDisplayInsecureContent() final { }
    void didRunInsecureContent(SecurityOrigin&, const URL&) final { }
    void didDetectXSS(const URL&, bool) final { }
    RefPtr<Frame> createFrame(const URL&, const String&, HTMLFrameOwnerElement&, const String&, bool, int, int) final;
    RefPtr<Widget> createPlugin(const IntSize&, HTMLPlugInElement&, const URL&, const Vector<String>&, const Vector<String>&, const String&, bool) final;
    void recreatePlugin(Widget*) final;
    RefPtr<Widget> createJavaAppletWidget(const IntSize&, HTMLAppletElement&, const URL&, const Vector<String>&, const Vector<String>&) final;

    ObjectContentType objectContentType(const URL&, const String&) final { return ObjectContentType::None; }
    String overrideMediaType() const final { return { }; }

    void redirectDataToPlugin(Widget&) final { }
    void dispatchDidClearWindowObjectInWorld(DOMWrapperWorld&) final { }

#if PLATFORM(COCOA)
    RemoteAXObjectRef accessibilityRemoteObject() final { return nullptr; }
    NSCachedURLResponse *willCacheResponse(DocumentLoader*, unsigned long, NSCachedURLResponse *response) const final { return response; }
#endif

#if PLATFORM(WIN) && USE(CFURLCONNECTION)
    bool shouldCacheResponse(DocumentLoader*, unsigned long, const ResourceResponse&, const unsigned char*, unsigned long long) final { return true; }
#endif

    Ref<FrameNetworkingContext> createNetworkingContext() final;

    bool isEmptyFrameLoaderClient() final { return true; }
    void prefetchDNS(const String&) final { }

#if USE(QUICK_LOOK)
    RefPtr<PreviewLoaderClient> createPreviewLoaderClient(const String&, const String&) final { return nullptr; }
#endif
};

=======
>>>>>>> 13a13c33
class EmptyFrameNetworkingContext final : public FrameNetworkingContext {
public:
    static Ref<EmptyFrameNetworkingContext> create() { return adoptRef(*new EmptyFrameNetworkingContext); }

private:
    EmptyFrameNetworkingContext();

    bool shouldClearReferrerOnHTTPSToHTTPRedirect() const { return true; }
    NetworkStorageSession& storageSession() const final { return NetworkStorageSession::defaultStorageSession(); }

#if PLATFORM(COCOA)
    bool localFileContentSniffingEnabled() const { return false; }
    SchedulePairHashSet* scheduledRunLoopPairs() const { return nullptr; }
    RetainPtr<CFDataRef> sourceApplicationAuditData() const { return nullptr; };
#endif

#if PLATFORM(COCOA) || PLATFORM(WIN)
    ResourceError blockedError(const ResourceRequest&) const final { return { }; }
#endif
};

class EmptyInspectorClient final : public InspectorClient {
    void inspectedPageDestroyed() final { }
    Inspector::FrontendChannel* openLocalFrontend(InspectorController*) final { return nullptr; }
    void bringFrontendToFront() final { }
    void highlight() final { }
    void hideHighlight() final { }
};

#if ENABLE(APPLE_PAY)

class EmptyPaymentCoordinatorClient final : public PaymentCoordinatorClient {
    bool supportsVersion(unsigned) final { return false; }
    bool canMakePayments() final { return false; }
    void canMakePaymentsWithActiveCard(const String&, const String&, WTF::Function<void(bool)>&& completionHandler) final { callOnMainThread([completionHandler = WTFMove(completionHandler)] { completionHandler(false); }); }
    void openPaymentSetup(const String&, const String&, WTF::Function<void(bool)>&& completionHandler) final { callOnMainThread([completionHandler = WTFMove(completionHandler)] { completionHandler(false); }); }
    bool showPaymentUI(const URL&, const Vector<URL>&, const ApplePaySessionPaymentRequest&) final { return false; }
    void completeMerchantValidation(const PaymentMerchantSession&) final { }
    void completeShippingMethodSelection(std::optional<ShippingMethodUpdate>&&) final { }
    void completeShippingContactSelection(std::optional<ShippingContactUpdate>&&) final { }
    void completePaymentMethodSelection(std::optional<PaymentMethodUpdate>&&) final { }
    void completePaymentSession(std::optional<PaymentAuthorizationResult>&&) final { }
    void cancelPaymentSession() final { }
    void abortPaymentSession() final { }
    void paymentCoordinatorDestroyed() final { }
};

#endif

class EmptyPluginInfoProvider final : public PluginInfoProvider {
    void refreshPlugins() final { };
    void getPluginInfo(Page&, Vector<PluginInfo>&) final { }
    void getWebVisiblePluginInfo(Page&, Vector<PluginInfo>&) final { }
};

class EmptyPopupMenu : public PopupMenu {
public:
    EmptyPopupMenu() = default;
private:
    void show(const IntRect&, FrameView*, int) final { }
    void hide() final { }
    void updateFromElement() final { }
    void disconnectClient() final { }
};

class EmptyProgressTrackerClient final : public ProgressTrackerClient {
    void willChangeEstimatedProgress() final { }
    void didChangeEstimatedProgress() final { }
    void progressStarted(Frame&) final { }
    void progressEstimateChanged(Frame&) final { }
    void progressFinished(Frame&) final { }
};

class EmptySearchPopupMenu : public SearchPopupMenu {
public:
    EmptySearchPopupMenu()
        : m_popup(adoptRef(*new EmptyPopupMenu))
    {
    }

private:
    PopupMenu* popupMenu() final { return m_popup.ptr(); }
    void saveRecentSearches(const AtomicString&, const Vector<RecentSearch>&) final { }
    void loadRecentSearches(const AtomicString&, Vector<RecentSearch>&) final { }
    bool enabled() final { return false; }

    Ref<EmptyPopupMenu> m_popup;
};

class EmptyStorageNamespaceProvider final : public StorageNamespaceProvider {
    struct EmptyStorageArea : public StorageArea {
        unsigned length() final { return 0; }
        String key(unsigned) final { return { }; }
        String item(const String&) final { return { }; }
        void setItem(Frame*, const String&, const String&, bool&) final { }
        void removeItem(Frame*, const String&) final { }
        void clear(Frame*) final { }
        bool contains(const String&) final { return false; }
        StorageType storageType() const final { return StorageType::Local; }
        size_t memoryBytesUsedByCache() final { return 0; }
        SecurityOriginData securityOrigin() const final { return { }; }
    };

    struct EmptyStorageNamespace final : public StorageNamespace {
        RefPtr<StorageArea> storageArea(const SecurityOriginData&) final { return adoptRef(*new EmptyStorageArea); }
        RefPtr<StorageNamespace> copy(Page*) final { return adoptRef(*new EmptyStorageNamespace); }
    };

    RefPtr<StorageNamespace> createSessionStorageNamespace(Page&, unsigned) final;
    RefPtr<StorageNamespace> createLocalStorageNamespace(unsigned) final;
    RefPtr<StorageNamespace> createEphemeralLocalStorageNamespace(Page&, unsigned) final;
    RefPtr<StorageNamespace> createTransientLocalStorageNamespace(SecurityOrigin&, unsigned) final;
};

class EmptyUserContentProvider final : public UserContentProvider {
    void forEachUserScript(Function<void(DOMWrapperWorld&, const UserScript&)>&&) const final { }
    void forEachUserStyleSheet(Function<void(const UserStyleSheet&)>&&) const final { }
#if ENABLE(USER_MESSAGE_HANDLERS)
    void forEachUserMessageHandler(Function<void(const UserMessageHandlerDescriptor&)>&&) const final { }
#endif
#if ENABLE(CONTENT_EXTENSIONS)
    ContentExtensions::ContentExtensionsBackend& userContentExtensionBackend() final { static NeverDestroyed<ContentExtensions::ContentExtensionsBackend> backend; return backend.get(); };
#endif
};

class EmptyVisitedLinkStore final : public VisitedLinkStore {
    bool isLinkVisited(Page&, SharedStringHash, const URL&, const AtomicString&) final { return false; }
    void addVisitedLink(Page&, SharedStringHash) final { }
};

RefPtr<PopupMenu> EmptyChromeClient::createPopupMenu(PopupMenuClient&) const
{
    return adoptRef(*new EmptyPopupMenu);
}

RefPtr<SearchPopupMenu> EmptyChromeClient::createSearchPopupMenu(PopupMenuClient&) const
{
    return adoptRef(*new EmptySearchPopupMenu);
}

#if ENABLE(INPUT_TYPE_COLOR)

std::unique_ptr<ColorChooser> EmptyChromeClient::createColorChooser(ColorChooserClient&, const Color&)
{
    return nullptr;
}

#endif

void EmptyChromeClient::runOpenPanel(Frame&, FileChooser&)
{
}

PAL::SessionID EmptyFrameLoaderClient::sessionID() const
{
    return PAL::SessionID::defaultSessionID();
}

void EmptyFrameLoaderClient::dispatchDecidePolicyForNewWindowAction(const NavigationAction&, const ResourceRequest&, FormState*, const String&, FramePolicyFunction&&)
{
}

void EmptyFrameLoaderClient::dispatchDecidePolicyForNavigationAction(const NavigationAction&, const ResourceRequest&, bool, FormState*, FramePolicyFunction&&)
{
}

void EmptyFrameLoaderClient::dispatchWillSendSubmitEvent(Ref<FormState>&&)
{
}

void EmptyFrameLoaderClient::dispatchWillSubmitForm(FormState&, WTF::Function<void(void)>&&)
{
}

Ref<DocumentLoader> EmptyFrameLoaderClient::createDocumentLoader(const ResourceRequest& request, const SubstituteData& substituteData)
{
    return DocumentLoader::create(request, substituteData);
}

RefPtr<Frame> EmptyFrameLoaderClient::createFrame(const URL&, const String&, HTMLFrameOwnerElement&, const String&, bool, int, int)
{
    return nullptr;
}

RefPtr<Widget> EmptyFrameLoaderClient::createPlugin(const IntSize&, HTMLPlugInElement&, const URL&, const Vector<String>&, const Vector<String>&, const String&, bool)
{
    return nullptr;
}

void EmptyFrameLoaderClient::recreatePlugin(Widget*)
{
}

RefPtr<Widget> EmptyFrameLoaderClient::createJavaAppletWidget(const IntSize&, HTMLAppletElement&, const URL&, const Vector<String>&, const Vector<String>&)
{
    return nullptr;
}

inline EmptyFrameNetworkingContext::EmptyFrameNetworkingContext()
    : FrameNetworkingContext { nullptr }
{
}

Ref<FrameNetworkingContext> EmptyFrameLoaderClient::createNetworkingContext()
{
    return EmptyFrameNetworkingContext::create();
}

Ref<FrameNetworkingContext> createEmptyFrameNetworkingContext()
{
    return EmptyFrameNetworkingContext::create();
}

void EmptyEditorClient::EmptyTextCheckerClient::requestCheckingOfString(TextCheckingRequest&, const VisibleSelection&)
{
}

void EmptyEditorClient::registerUndoStep(UndoStep&)
{
}

void EmptyEditorClient::registerRedoStep(UndoStep&)
{
}

RefPtr<StorageNamespace> EmptyStorageNamespaceProvider::createSessionStorageNamespace(Page&, unsigned)
{
    return adoptRef(*new EmptyStorageNamespace);
}

RefPtr<StorageNamespace> EmptyStorageNamespaceProvider::createLocalStorageNamespace(unsigned)
{
    return adoptRef(*new EmptyStorageNamespace);
}

RefPtr<StorageNamespace> EmptyStorageNamespaceProvider::createEphemeralLocalStorageNamespace(Page&, unsigned)
{
    return adoptRef(*new EmptyStorageNamespace);
}

RefPtr<StorageNamespace> EmptyStorageNamespaceProvider::createTransientLocalStorageNamespace(SecurityOrigin&, unsigned)
{
    return adoptRef(*new EmptyStorageNamespace);
}

void fillWithEmptyClients(PageConfiguration& pageConfiguration)
{
    static NeverDestroyed<EmptyChromeClient> dummyChromeClient;
    pageConfiguration.chromeClient = &dummyChromeClient.get();

#if ENABLE(APPLE_PAY)
    static NeverDestroyed<EmptyPaymentCoordinatorClient> dummyPaymentCoordinatorClient;
    pageConfiguration.paymentCoordinatorClient = &dummyPaymentCoordinatorClient.get();
#endif

#if ENABLE(CONTEXT_MENUS)
    static NeverDestroyed<EmptyContextMenuClient> dummyContextMenuClient;
    pageConfiguration.contextMenuClient = &dummyContextMenuClient.get();
#endif

#if ENABLE(DRAG_SUPPORT)
    static NeverDestroyed<EmptyDragClient> dummyDragClient;
    pageConfiguration.dragClient = &dummyDragClient.get();
#endif

    static NeverDestroyed<EmptyInspectorClient> dummyInspectorClient;
    pageConfiguration.inspectorClient = &dummyInspectorClient.get();

    static NeverDestroyed<EmptyFrameLoaderClient> dummyFrameLoaderClient;
    pageConfiguration.loaderClientForMainFrame = &dummyFrameLoaderClient.get();

    static NeverDestroyed<EmptyProgressTrackerClient> dummyProgressTrackerClient;
    pageConfiguration.progressTrackerClient = &dummyProgressTrackerClient.get();

    pageConfiguration.backForwardClient = adoptRef(*new EmptyBackForwardClient);
    pageConfiguration.diagnosticLoggingClient = std::make_unique<EmptyDiagnosticLoggingClient>();

    pageConfiguration.applicationCacheStorage = ApplicationCacheStorage::create({ }, { });
    pageConfiguration.databaseProvider = adoptRef(*new EmptyDatabaseProvider);
    pageConfiguration.pluginInfoProvider = adoptRef(*new EmptyPluginInfoProvider);
    pageConfiguration.storageNamespaceProvider = adoptRef(*new EmptyStorageNamespaceProvider);
    pageConfiguration.userContentProvider = adoptRef(*new EmptyUserContentProvider);
    pageConfiguration.visitedLinkStore = adoptRef(*new EmptyVisitedLinkStore);
}

UniqueRef<EditorClient> createEmptyEditorClient()
{
    return makeUniqueRef<EmptyEditorClient>();
}

DiagnosticLoggingClient& emptyDiagnosticLoggingClient()
{
    static NeverDestroyed<EmptyDiagnosticLoggingClient> client;
    return client;
}

}<|MERGE_RESOLUTION|>--- conflicted
+++ resolved
@@ -272,180 +272,6 @@
     EmptyTextCheckerClient m_textCheckerClient;
 };
 
-<<<<<<< HEAD
-class EmptyFrameLoaderClient final : public FrameLoaderClient {
-    void frameLoaderDestroyed() final { }
-
-    bool hasWebView() const final { return true; } // mainly for assertions
-
-    void makeRepresentation(DocumentLoader*) final { }
-#if PLATFORM(IOS)
-    bool forceLayoutOnRestoreFromPageCache() final { return false; }
-#endif
-    void forceLayoutForNonHTML() final { }
-
-    void setCopiesOnScroll() final { }
-
-    void detachedFromParent2() final { }
-    void detachedFromParent3() final { }
-
-    void convertMainResourceLoadToDownload(DocumentLoader*, PAL::SessionID, const ResourceRequest&, const ResourceResponse&) final { }
-
-    void assignIdentifierToInitialRequest(unsigned long, DocumentLoader*, const ResourceRequest&) final { }
-    bool shouldUseCredentialStorage(DocumentLoader*, unsigned long) final { return false; }
-    void dispatchWillSendRequest(DocumentLoader*, unsigned long, ResourceRequest&, const ResourceResponse&) final { }
-    void dispatchDidReceiveAuthenticationChallenge(DocumentLoader*, unsigned long, const AuthenticationChallenge&) final { }
-#if USE(PROTECTION_SPACE_AUTH_CALLBACK)
-    bool canAuthenticateAgainstProtectionSpace(DocumentLoader*, unsigned long, const ProtectionSpace&) final { return false; }
-#endif
-
-#if PLATFORM(IOS)
-    RetainPtr<CFDictionaryRef> connectionProperties(DocumentLoader*, unsigned long) final { return nullptr; }
-#endif
-
-    void dispatchDidReceiveResponse(DocumentLoader*, unsigned long, const ResourceResponse&) final { }
-    void dispatchDidReceiveContentLength(DocumentLoader*, unsigned long, int) final { }
-    void dispatchDidFinishLoading(DocumentLoader*, unsigned long) final { }
-#if ENABLE(DATA_DETECTION)
-    void dispatchDidFinishDataDetection(NSArray *) final { }
-#endif
-    void dispatchDidFailLoading(DocumentLoader*, unsigned long, const ResourceError&) final { }
-    bool dispatchDidLoadResourceFromMemoryCache(DocumentLoader*, const ResourceRequest&, const ResourceResponse&, int) final { return false; }
-
-    void dispatchDidDispatchOnloadEvents() final { }
-    void dispatchDidReceiveServerRedirectForProvisionalLoad() final { }
-    void dispatchDidCancelClientRedirect() final { }
-    void dispatchWillPerformClientRedirect(const URL&, double, double) final { }
-    void dispatchDidChangeLocationWithinPage() final { }
-    void dispatchDidPushStateWithinPage() final { }
-    void dispatchDidReplaceStateWithinPage() final { }
-    void dispatchDidPopStateWithinPage() final { }
-    void dispatchWillClose() final { }
-    void dispatchDidStartProvisionalLoad() final { }
-    void dispatchDidReceiveTitle(const StringWithDirection&) final { }
-    void dispatchDidCommitLoad(std::optional<HasInsecureContent>) final { }
-    void dispatchDidFailProvisionalLoad(const ResourceError&) final { }
-    void dispatchDidFailLoad(const ResourceError&) final { }
-    void dispatchDidFinishDocumentLoad() final { }
-    void dispatchDidFinishLoad() final { }
-    void dispatchDidReachLayoutMilestone(LayoutMilestones) final { }
-
-    Frame* dispatchCreatePage(const NavigationAction&) final { return nullptr; }
-    void dispatchShow() final { }
-
-    void dispatchDecidePolicyForResponse(const ResourceResponse&, const ResourceRequest&, FramePolicyFunction&&) final { }
-    void dispatchDecidePolicyForNewWindowAction(const NavigationAction&, const ResourceRequest&, FormState*, const String&, FramePolicyFunction&&) final;
-    void dispatchDecidePolicyForNavigationAction(const NavigationAction&, const ResourceRequest&, bool didReceiveRedirectResponse, FormState*, FramePolicyFunction&&) final;
-    void cancelPolicyCheck() final { }
-
-    void dispatchUnableToImplementPolicy(const ResourceError&) final { }
-
-    void dispatchWillSendSubmitEvent(Ref<FormState>&&) final;
-    void dispatchWillSubmitForm(FormState&, WTF::Function<void(void)>&&) final;
-    bool dispatchDidReceiveInvalidCertificate(DocumentLoader*, const CertificateInfo&, const char* message) final { return false; }
-
-    void revertToProvisionalState(DocumentLoader*) final { }
-    void setMainDocumentError(DocumentLoader*, const ResourceError&) final { }
-
-    void setMainFrameDocumentReady(bool) final { }
-
-    void startDownload(const ResourceRequest&, const String&) final { }
-
-    void willChangeTitle(DocumentLoader*) final { }
-    void didChangeTitle(DocumentLoader*) final { }
-
-    void willReplaceMultipartContent() final { }
-    void didReplaceMultipartContent() final { }
-
-    void committedLoad(DocumentLoader*, const char*, int) final { }
-    void finishedLoading(DocumentLoader*) final { }
-
-    ResourceError cancelledError(const ResourceRequest&) final { return { ResourceError::Type::Cancellation }; }
-    ResourceError blockedError(const ResourceRequest&) final { return { }; }
-    ResourceError blockedByContentBlockerError(const ResourceRequest&) final { return { }; }
-    ResourceError cannotShowURLError(const ResourceRequest&) final { return { }; }
-    ResourceError interruptedForPolicyChangeError(const ResourceRequest&) final { return { }; }
-#if ENABLE(CONTENT_FILTERING)
-    ResourceError blockedByContentFilterError(const ResourceRequest&) final { return { }; }
-#endif
-
-    ResourceError cannotShowMIMETypeError(const ResourceResponse&) final { return { }; }
-    ResourceError fileDoesNotExistError(const ResourceResponse&) final { return { }; }
-    ResourceError pluginWillHandleLoadError(const ResourceResponse&) final { return { }; }
-
-    bool shouldFallBack(const ResourceError&) final { return false; }
-
-    bool canHandleRequest(const ResourceRequest&) const final { return false; }
-    bool canShowMIMEType(const String&) const final { return false; }
-    bool canShowMIMETypeAsHTML(const String&) const final { return false; }
-    bool representationExistsForURLScheme(const String&) const final { return false; }
-    String generatedMIMETypeForURLScheme(const String&) const final { return emptyString(); }
-
-    void frameLoadCompleted() final { }
-    void restoreViewState() final { }
-    void provisionalLoadStarted() final { }
-    void didFinishLoad() final { }
-    void prepareForDataSourceReplacement() final { }
-
-    Ref<DocumentLoader> createDocumentLoader(const ResourceRequest&, const SubstituteData&) final;
-    void updateCachedDocumentLoader(DocumentLoader&) final { }
-    void setTitle(const StringWithDirection&, const URL&) final { }
-
-    String userAgent(const URL&) final { return emptyString(); }
-
-    void savePlatformDataToCachedFrame(CachedFrame*) final { }
-    void transitionToCommittedFromCachedFrame(CachedFrame*) final { }
-#if PLATFORM(IOS)
-    void didRestoreFrameHierarchyForCachedFrame() final { }
-#endif
-    void transitionToCommittedForNewPage() final { }
-
-    void didSaveToPageCache() final { }
-    void didRestoreFromPageCache() final { }
-
-    void dispatchDidBecomeFrameset(bool) final { }
-
-    void updateGlobalHistory() final { }
-    void updateGlobalHistoryRedirectLinks() final { }
-    bool shouldGoToHistoryItem(HistoryItem*) const final { return false; }
-    void updateGlobalHistoryItemForPage() final { }
-    void saveViewStateToItem(HistoryItem&) final { }
-    bool canCachePage() const final { return false; }
-    void didDisplayInsecureContent() final { }
-    void didRunInsecureContent(SecurityOrigin&, const URL&) final { }
-    void didDetectXSS(const URL&, bool) final { }
-    RefPtr<Frame> createFrame(const URL&, const String&, HTMLFrameOwnerElement&, const String&, bool, int, int) final;
-    RefPtr<Widget> createPlugin(const IntSize&, HTMLPlugInElement&, const URL&, const Vector<String>&, const Vector<String>&, const String&, bool) final;
-    void recreatePlugin(Widget*) final;
-    RefPtr<Widget> createJavaAppletWidget(const IntSize&, HTMLAppletElement&, const URL&, const Vector<String>&, const Vector<String>&) final;
-
-    ObjectContentType objectContentType(const URL&, const String&) final { return ObjectContentType::None; }
-    String overrideMediaType() const final { return { }; }
-
-    void redirectDataToPlugin(Widget&) final { }
-    void dispatchDidClearWindowObjectInWorld(DOMWrapperWorld&) final { }
-
-#if PLATFORM(COCOA)
-    RemoteAXObjectRef accessibilityRemoteObject() final { return nullptr; }
-    NSCachedURLResponse *willCacheResponse(DocumentLoader*, unsigned long, NSCachedURLResponse *response) const final { return response; }
-#endif
-
-#if PLATFORM(WIN) && USE(CFURLCONNECTION)
-    bool shouldCacheResponse(DocumentLoader*, unsigned long, const ResourceResponse&, const unsigned char*, unsigned long long) final { return true; }
-#endif
-
-    Ref<FrameNetworkingContext> createNetworkingContext() final;
-
-    bool isEmptyFrameLoaderClient() final { return true; }
-    void prefetchDNS(const String&) final { }
-
-#if USE(QUICK_LOOK)
-    RefPtr<PreviewLoaderClient> createPreviewLoaderClient(const String&, const String&) final { return nullptr; }
-#endif
-};
-
-=======
->>>>>>> 13a13c33
 class EmptyFrameNetworkingContext final : public FrameNetworkingContext {
 public:
     static Ref<EmptyFrameNetworkingContext> create() { return adoptRef(*new EmptyFrameNetworkingContext); }
