/*
 * Copyright (C) 2006, 2007, 2008, 2009, 2011 Apple Inc. All rights reserved.
 * Copyright (C) 2007 Justin Haygood (jhaygood@reaktix.com)
 *
 * Redistribution and use in source and binary forms, with or without
 * modification, are permitted provided that the following conditions
 * are met:
 * 1. Redistributions of source code must retain the above copyright
 *    notice, this list of conditions and the following disclaimer.
 * 2. Redistributions in binary form must reproduce the above copyright
 *    notice, this list of conditions and the following disclaimer in the
 *    documentation and/or other materials provided with the distribution.
 *
 * THIS SOFTWARE IS PROVIDED BY APPLE COMPUTER, INC. ``AS IS'' AND ANY
 * EXPRESS OR IMPLIED WARRANTIES, INCLUDING, BUT NOT LIMITED TO, THE
 * IMPLIED WARRANTIES OF MERCHANTABILITY AND FITNESS FOR A PARTICULAR
 * PURPOSE ARE DISCLAIMED.  IN NO EVENT SHALL APPLE COMPUTER, INC. OR
 * CONTRIBUTORS BE LIABLE FOR ANY DIRECT, INDIRECT, INCIDENTAL, SPECIAL,
 * EXEMPLARY, OR CONSEQUENTIAL DAMAGES (INCLUDING, BUT NOT LIMITED TO,
 * PROCUREMENT OF SUBSTITUTE GOODS OR SERVICES; LOSS OF USE, DATA, OR
 * PROFITS; OR BUSINESS INTERRUPTION) HOWEVER CAUSED AND ON ANY THEORY
 * OF LIABILITY, WHETHER IN CONTRACT, STRICT LIABILITY, OR TORT
 * (INCLUDING NEGLIGENCE OR OTHERWISE) ARISING IN ANY WAY OUT OF THE USE
 * OF THIS SOFTWARE, EVEN IF ADVISED OF THE POSSIBILITY OF SUCH DAMAGE. 
 */

#include "config.h"
#include "IconDatabase.h"

#if ENABLE(ICONDATABASE)

#include "AutodrainedPool.h"
#include "BitmapImage.h"
#include "DocumentLoader.h"
#include "FileSystem.h"
#include "IconDatabaseClient.h"
#include "IconRecord.h"
#include "Image.h"
#include "IntSize.h"
#include "Logging.h"
#include "SQLiteStatement.h"
#include "SQLiteTransaction.h"
#include "SuddenTermination.h"
#include <wtf/CurrentTime.h>
#include <wtf/MainThread.h>
#include <wtf/StdLibExtras.h>
#include <wtf/text/CString.h>

// For methods that are meant to support API from the main thread - should not be called internally
#define ASSERT_NOT_SYNC_THREAD() ASSERT(!m_syncThreadRunning || !IS_ICON_SYNC_THREAD())

// For methods that are meant to support the sync thread ONLY
#define IS_ICON_SYNC_THREAD() (m_syncThread == currentThread())
#define ASSERT_ICON_SYNC_THREAD() ASSERT(IS_ICON_SYNC_THREAD())

#if PLATFORM(QT) || PLATFORM(GTK) || PLATFORM(WIN_CAIRO)
#define CAN_THEME_URL_ICON
#endif

namespace WebCore {

static int databaseCleanupCounter = 0;

// This version number is in the DB and marks the current generation of the schema
// Currently, a mismatched schema causes the DB to be wiped and reset.  This isn't 
// so bad during development but in the future, we would need to write a conversion
// function to advance older released schemas to "current"
static const int currentDatabaseVersion = 6;

// Icons expire once every 4 days
static const int iconExpirationTime = 60*60*24*4; 

static const int updateTimerDelay = 5; 

static bool checkIntegrityOnOpen = false;

#if !LOG_DISABLED || !ERROR_DISABLED
static String urlForLogging(const String& url)
{
    static unsigned urlTruncationLength = 120;

    if (url.length() < urlTruncationLength)
        return url;
    return url.substring(0, urlTruncationLength) + "...";
}
#endif

class DefaultIconDatabaseClient : public IconDatabaseClient {
public:
    virtual bool performImport() { return true; }
    virtual void didImportIconURLForPageURL(const String&) { } 
    virtual void didImportIconDataForPageURL(const String&) { }
    virtual void didChangeIconForPageURL(const String&) { }
    virtual void didRemoveAllIcons() { }
    virtual void didFinishURLImport() { }
};

static IconDatabaseClient* defaultClient() 
{
    static IconDatabaseClient* defaultClient = new DefaultIconDatabaseClient();
    return defaultClient;
}

// ************************
// *** Main Thread Only ***
// ************************

void IconDatabase::setClient(IconDatabaseClient* client)
{
    // We don't allow a null client, because we never null check it anywhere in this code
    // Also don't allow a client change after the thread has already began 
    // (setting the client should occur before the database is opened)
    ASSERT(client);
    ASSERT(!m_syncThreadRunning);
    if (!client || m_syncThreadRunning)
        return;
        
    m_client = client;
}

bool IconDatabase::open(const String& directory, const String& filename)
{
    ASSERT_NOT_SYNC_THREAD();

    if (!m_isEnabled)
        return false;

    if (isOpen()) {
        LOG_ERROR("Attempt to reopen the IconDatabase which is already open.  Must close it first.");
        return false;
    }

    m_databaseDirectory = directory.isolatedCopy();

    // Formulate the full path for the database file
    m_completeDatabasePath = pathByAppendingComponent(m_databaseDirectory, filename);

    // Lock here as well as first thing in the thread so the thread doesn't actually commence until the createThread() call 
    // completes and m_syncThreadRunning is properly set
    m_syncLock.lock();
    m_syncThread = createThread(IconDatabase::iconDatabaseSyncThreadStart, this, "WebCore: IconDatabase");
    m_syncThreadRunning = m_syncThread;
    m_syncLock.unlock();
    if (!m_syncThread)
        return false;
    return true;
}

void IconDatabase::close()
{
    ASSERT_NOT_SYNC_THREAD();
    
    if (m_syncThreadRunning) {
        // Set the flag to tell the sync thread to wrap it up
        m_threadTerminationRequested = true;

        // Wake up the sync thread if it's waiting
        wakeSyncThread();
        
        // Wait for the sync thread to terminate
        waitForThreadCompletion(m_syncThread);
    }

    m_syncThreadRunning = false;    
    m_threadTerminationRequested = false;
    m_removeIconsRequested = false;

    m_syncDB.close();
    ASSERT(!isOpen());
}

void IconDatabase::removeAllIcons()
{
    ASSERT_NOT_SYNC_THREAD();
    
    if (!isOpen())
        return;

    LOG(IconDatabase, "Requesting background thread to remove all icons");
    
    // Clear the in-memory record of every IconRecord, anything waiting to be read from disk, and anything waiting to be written to disk
    {
        MutexLocker locker(m_urlAndIconLock);
        
        // Clear the IconRecords for every page URL - RefCounting will cause the IconRecords themselves to be deleted
        // We don't delete the actual PageRecords because we have the "retain icon for url" count to keep track of
        HashMap<String, PageURLRecord*>::iterator iter = m_pageURLToRecordMap.begin();
        HashMap<String, PageURLRecord*>::iterator end = m_pageURLToRecordMap.end();
        for (; iter != end; ++iter)
            (*iter).second->setIconRecord(0);
            
        // Clear the iconURL -> IconRecord map
        m_iconURLToRecordMap.clear();
                    
        // Clear all in-memory records of things that need to be synced out to disk
        {
            MutexLocker locker(m_pendingSyncLock);
            m_pageURLsPendingSync.clear();
            m_iconsPendingSync.clear();
        }
        
        // Clear all in-memory records of things that need to be read in from disk
        {
            MutexLocker locker(m_pendingReadingLock);
            m_pageURLsPendingImport.clear();
            m_pageURLsInterestedInIcons.clear();
            m_iconsPendingReading.clear();
            m_loadersPendingDecision.clear();
        }
    }
    
    m_removeIconsRequested = true;
    wakeSyncThread();
}

Image* IconDatabase::synchronousIconForPageURL(const String& pageURLOriginal, const IntSize& size)
{   
    ASSERT_NOT_SYNC_THREAD();

    // pageURLOriginal cannot be stored without being deep copied first.  
    // We should go our of our way to only copy it if we have to store it
    
    if (!isOpen() || !documentCanHaveIcon(pageURLOriginal))
        return 0;

    MutexLocker locker(m_urlAndIconLock);

    performPendingRetainAndReleaseOperations();
    
    String pageURLCopy; // Creates a null string for easy testing
    
    PageURLRecord* pageRecord = m_pageURLToRecordMap.get(pageURLOriginal);
    if (!pageRecord) {
        pageURLCopy = pageURLOriginal.isolatedCopy();
        pageRecord = getOrCreatePageURLRecord(pageURLCopy);
    }
    
    // If pageRecord is NULL, one of two things is true -
    // 1 - The initial url import is incomplete and this pageURL was marked to be notified once it is complete if an iconURL exists
    // 2 - The initial url import IS complete and this pageURL has no icon
    if (!pageRecord) {
        MutexLocker locker(m_pendingReadingLock);
        
        // Import is ongoing, there might be an icon.  In this case, register to be notified when the icon comes in
        // If we ever reach this condition, we know we've already made the pageURL copy
        if (!m_iconURLImportComplete)
            m_pageURLsInterestedInIcons.add(pageURLCopy);
        
        return 0;
    }

    IconRecord* iconRecord = pageRecord->iconRecord();
    
    // If the initial URL import isn't complete, it's possible to have a PageURL record without an associated icon
    // In this case, the pageURL is already in the set to alert the client when the iconURL mapping is complete so
    // we can just bail now
    if (!m_iconURLImportComplete && !iconRecord)
        return 0;
    
    // The only way we should *not* have an icon record is if this pageURL is retained but has no icon yet - make sure of that
    ASSERT(iconRecord || m_retainedPageURLs.contains(pageURLOriginal));
    
    if (!iconRecord)
        return 0;
        
    // If it's a new IconRecord object that doesn't have its imageData set yet,
    // mark it to be read by the background thread
    if (iconRecord->imageDataStatus() == ImageDataStatusUnknown) {
        if (pageURLCopy.isNull())
            pageURLCopy = pageURLOriginal.isolatedCopy();
    
        MutexLocker locker(m_pendingReadingLock);
        m_pageURLsInterestedInIcons.add(pageURLCopy);
        m_iconsPendingReading.add(iconRecord);
        wakeSyncThread();
        return 0;
    }
    
    // If the size parameter was (0, 0) that means the caller of this method just wanted the read from disk to be kicked off
    // and isn't actually interested in the image return value
    if (size == IntSize(0, 0))
        return 0;
        
    // PARANOID DISCUSSION: This method makes some assumptions.  It returns a WebCore::image which the icon database might dispose of at anytime in the future,
    // and Images aren't ref counted.  So there is no way for the client to guarantee continued existence of the image.
    // This has *always* been the case, but in practice clients would always create some other platform specific representation of the image
    // and drop the raw Image*.  On Mac an NSImage, and on windows drawing into an HBITMAP.
    // The async aspect adds a huge question - what if the image is deleted before the platform specific API has a chance to create its own
    // representation out of it?
    // If an image is read in from the icondatabase, we do *not* overwrite any image data that exists in the in-memory cache.  
    // This is because we make the assumption that anything in memory is newer than whatever is in the database.
    // So the only time the data will be set from the second thread is when it is INITIALLY being read in from the database, but we would never 
    // delete the image on the secondary thread if the image already exists.
    return iconRecord->image(size);
}

NativeImagePtr IconDatabase::synchronousNativeIconForPageURL(const String& pageURLOriginal, const IntSize& size)
{
    Image* icon = synchronousIconForPageURL(pageURLOriginal, size);
    if (!icon)
        return 0;

    MutexLocker locker(m_urlAndIconLock);
<<<<<<< HEAD
#if PLATFORM(HAIKU)
    if (icon->isBitmapImage()) {
        WebCore::BitmapImage* bitmapImage = static_cast<WebCore::BitmapImage*>(icon);
        return bitmapImage->getFirstBBitmapOfSize(size);
    }
#endif
=======
>>>>>>> 96a64782
    return icon->nativeImageForCurrentFrame();
}

void IconDatabase::readIconForPageURLFromDisk(const String& pageURL)
{
    // The effect of asking for an Icon for a pageURL automatically queues it to be read from disk
    // if it hasn't already been set in memory.  The special IntSize (0, 0) is a special way of telling 
    // that method "I don't care about the actual Image, i just want you to make sure you're getting it from disk.
    synchronousIconForPageURL(pageURL, IntSize(0, 0));
}

String IconDatabase::synchronousIconURLForPageURL(const String& pageURLOriginal)
{    
    ASSERT_NOT_SYNC_THREAD(); 
        
    // Cannot do anything with pageURLOriginal that would end up storing it without deep copying first
    // Also, in the case we have a real answer for the caller, we must deep copy that as well
    
    if (!isOpen() || !documentCanHaveIcon(pageURLOriginal))
        return String();
        
    MutexLocker locker(m_urlAndIconLock);
    
    PageURLRecord* pageRecord = m_pageURLToRecordMap.get(pageURLOriginal);
    if (!pageRecord)
        pageRecord = getOrCreatePageURLRecord(pageURLOriginal.isolatedCopy());
    
    // If pageRecord is NULL, one of two things is true -
    // 1 - The initial url import is incomplete and this pageURL has already been marked to be notified once it is complete if an iconURL exists
    // 2 - The initial url import IS complete and this pageURL has no icon
    if (!pageRecord)
        return String();
    
    // Possible the pageRecord is around because it's a retained pageURL with no iconURL, so we have to check
    return pageRecord->iconRecord() ? pageRecord->iconRecord()->iconURL().isolatedCopy() : String();
}

#ifdef CAN_THEME_URL_ICON
static inline void loadDefaultIconRecord(IconRecord* defaultIconRecord)
{
     defaultIconRecord->loadImageFromResource("urlIcon");
}
#else
static inline void loadDefaultIconRecord(IconRecord* defaultIconRecord)
{
    static const unsigned char defaultIconData[] = { 0x4D, 0x4D, 0x00, 0x2A, 0x00, 0x00, 0x03, 0x32, 0x80, 0x00, 0x20, 0x50, 0x38, 0x24, 0x16, 0x0D, 0x07, 0x84, 0x42, 0x61, 0x50, 0xB8, 
        0x64, 0x08, 0x18, 0x0D, 0x0A, 0x0B, 0x84, 0xA2, 0xA1, 0xE2, 0x08, 0x5E, 0x39, 0x28, 0xAF, 0x48, 0x24, 0xD3, 0x53, 0x9A, 0x37, 0x1D, 0x18, 0x0E, 0x8A, 0x4B, 0xD1, 0x38, 
        0xB0, 0x7C, 0x82, 0x07, 0x03, 0x82, 0xA2, 0xE8, 0x6C, 0x2C, 0x03, 0x2F, 0x02, 0x82, 0x41, 0xA1, 0xE2, 0xF8, 0xC8, 0x84, 0x68, 0x6D, 0x1C, 0x11, 0x0A, 0xB7, 0xFA, 0x91, 
        0x6E, 0xD1, 0x7F, 0xAF, 0x9A, 0x4E, 0x87, 0xFB, 0x19, 0xB0, 0xEA, 0x7F, 0xA4, 0x95, 0x8C, 0xB7, 0xF9, 0xA9, 0x0A, 0xA9, 0x7F, 0x8C, 0x88, 0x66, 0x96, 0xD4, 0xCA, 0x69, 
        0x2F, 0x00, 0x81, 0x65, 0xB0, 0x29, 0x90, 0x7C, 0xBA, 0x2B, 0x21, 0x1E, 0x5C, 0xE6, 0xB4, 0xBD, 0x31, 0xB6, 0xE7, 0x7A, 0xBF, 0xDD, 0x6F, 0x37, 0xD3, 0xFD, 0xD8, 0xF2, 
        0xB6, 0xDB, 0xED, 0xAC, 0xF7, 0x03, 0xC5, 0xFE, 0x77, 0x53, 0xB6, 0x1F, 0xE6, 0x24, 0x8B, 0x1D, 0xFE, 0x26, 0x20, 0x9E, 0x1C, 0xE0, 0x80, 0x65, 0x7A, 0x18, 0x02, 0x01, 
        0x82, 0xC5, 0xA0, 0xC0, 0xF1, 0x89, 0xBA, 0x23, 0x30, 0xAD, 0x1F, 0xE7, 0xE5, 0x5B, 0x6D, 0xFE, 0xE7, 0x78, 0x3E, 0x1F, 0xEE, 0x97, 0x8B, 0xE7, 0x37, 0x9D, 0xCF, 0xE7, 
        0x92, 0x8B, 0x87, 0x0B, 0xFC, 0xA0, 0x8E, 0x68, 0x3F, 0xC6, 0x27, 0xA6, 0x33, 0xFC, 0x36, 0x5B, 0x59, 0x3F, 0xC1, 0x02, 0x63, 0x3B, 0x74, 0x00, 0x03, 0x07, 0x0B, 0x61, 
        0x00, 0x20, 0x60, 0xC9, 0x08, 0x00, 0x1C, 0x25, 0x9F, 0xE0, 0x12, 0x8A, 0xD5, 0xFE, 0x6B, 0x4F, 0x35, 0x9F, 0xED, 0xD7, 0x4B, 0xD9, 0xFE, 0x8A, 0x59, 0xB8, 0x1F, 0xEC, 
        0x56, 0xD3, 0xC1, 0xFE, 0x63, 0x4D, 0xF2, 0x83, 0xC6, 0xB6, 0x1B, 0xFC, 0x34, 0x68, 0x61, 0x3F, 0xC1, 0xA6, 0x25, 0xEB, 0xFC, 0x06, 0x58, 0x5C, 0x3F, 0xC0, 0x03, 0xE4, 
        0xC3, 0xFC, 0x04, 0x0F, 0x1A, 0x6F, 0xE0, 0xE0, 0x20, 0xF9, 0x61, 0x7A, 0x02, 0x28, 0x2B, 0xBC, 0x46, 0x25, 0xF3, 0xFC, 0x66, 0x3D, 0x99, 0x27, 0xF9, 0x7E, 0x6B, 0x1D, 
        0xC7, 0xF9, 0x2C, 0x5E, 0x1C, 0x87, 0xF8, 0xC0, 0x4D, 0x9A, 0xE7, 0xF8, 0xDA, 0x51, 0xB2, 0xC1, 0x68, 0xF2, 0x64, 0x1F, 0xE1, 0x50, 0xED, 0x0A, 0x04, 0x23, 0x79, 0x8A, 
        0x7F, 0x82, 0xA3, 0x39, 0x80, 0x7F, 0x80, 0xC2, 0xB1, 0x5E, 0xF7, 0x04, 0x2F, 0xB2, 0x10, 0x02, 0x86, 0x63, 0xC9, 0xCC, 0x07, 0xBF, 0x87, 0xF8, 0x4A, 0x38, 0xAF, 0xC1, 
        0x88, 0xF8, 0x66, 0x1F, 0xE1, 0xD9, 0x08, 0xD4, 0x8F, 0x25, 0x5B, 0x4A, 0x49, 0x97, 0x87, 0x39, 0xFE, 0x25, 0x12, 0x10, 0x68, 0xAA, 0x4A, 0x2F, 0x42, 0x29, 0x12, 0x69, 
        0x9F, 0xE1, 0xC1, 0x00, 0x67, 0x1F, 0xE1, 0x58, 0xED, 0x00, 0x83, 0x23, 0x49, 0x82, 0x7F, 0x81, 0x21, 0xE0, 0xFC, 0x73, 0x21, 0x00, 0x50, 0x7D, 0x2B, 0x84, 0x03, 0x83, 
        0xC2, 0x1B, 0x90, 0x06, 0x69, 0xFE, 0x23, 0x91, 0xAE, 0x50, 0x9A, 0x49, 0x32, 0xC2, 0x89, 0x30, 0xE9, 0x0A, 0xC4, 0xD9, 0xC4, 0x7F, 0x94, 0xA6, 0x51, 0xDE, 0x7F, 0x9D, 
        0x07, 0x89, 0xF6, 0x7F, 0x91, 0x85, 0xCA, 0x88, 0x25, 0x11, 0xEE, 0x50, 0x7C, 0x43, 0x35, 0x21, 0x60, 0xF1, 0x0D, 0x82, 0x62, 0x39, 0x07, 0x2C, 0x20, 0xE0, 0x80, 0x72, 
        0x34, 0x17, 0xA1, 0x80, 0xEE, 0xF0, 0x89, 0x24, 0x74, 0x1A, 0x2C, 0x93, 0xB3, 0x78, 0xCC, 0x52, 0x9D, 0x6A, 0x69, 0x56, 0xBB, 0x0D, 0x85, 0x69, 0xE6, 0x7F, 0x9E, 0x27, 
        0xB9, 0xFD, 0x50, 0x54, 0x47, 0xF9, 0xCC, 0x78, 0x9F, 0x87, 0xF9, 0x98, 0x70, 0xB9, 0xC2, 0x91, 0x2C, 0x6D, 0x1F, 0xE1, 0xE1, 0x00, 0xBF, 0x02, 0xC1, 0xF5, 0x18, 0x84,
        0x01, 0xE1, 0x48, 0x8C, 0x42, 0x07, 0x43, 0xC9, 0x76, 0x7F, 0x8B, 0x04, 0xE4, 0xDE, 0x35, 0x95, 0xAB, 0xB0, 0xF0, 0x5C, 0x55, 0x23, 0xF9, 0x7E, 0x7E, 0x9F, 0xE4, 0x0C, 
        0xA7, 0x55, 0x47, 0xC7, 0xF9, 0xE6, 0xCF, 0x1F, 0xE7, 0x93, 0x35, 0x52, 0x54, 0x63, 0x19, 0x46, 0x73, 0x1F, 0xE2, 0x61, 0x08, 0xF0, 0x82, 0xE1, 0x80, 0x92, 0xF9, 0x20, 
        0xC0, 0x28, 0x18, 0x0A, 0x05, 0xA1, 0xA2, 0xF8, 0x6E, 0xDB, 0x47, 0x49, 0xFE, 0x3E, 0x17, 0xB6, 0x61, 0x13, 0x1A, 0x29, 0x26, 0xA9, 0xFE, 0x7F, 0x92, 0x70, 0x69, 0xFE, 
        0x4C, 0x2F, 0x55, 0x01, 0xF1, 0x54, 0xD4, 0x35, 0x49, 0x4A, 0x69, 0x59, 0x83, 0x81, 0x58, 0x76, 0x9F, 0xE2, 0x20, 0xD6, 0x4C, 0x9B, 0xA0, 0x48, 0x1E, 0x0B, 0xB7, 0x48, 
        0x58, 0x26, 0x11, 0x06, 0x42, 0xE8, 0xA4, 0x40, 0x17, 0x27, 0x39, 0x00, 0x60, 0x2D, 0xA4, 0xC3, 0x2C, 0x7F, 0x94, 0x56, 0xE4, 0xE1, 0x77, 0x1F, 0xE5, 0xB9, 0xD7, 0x66, 
        0x1E, 0x07, 0xB3, 0x3C, 0x63, 0x1D, 0x35, 0x49, 0x0E, 0x63, 0x2D, 0xA2, 0xF1, 0x12, 0x60, 0x1C, 0xE0, 0xE0, 0x52, 0x1B, 0x8B, 0xAC, 0x38, 0x0E, 0x07, 0x03, 0x60, 0x28, 
        0x1C, 0x0E, 0x87, 0x00, 0xF0, 0x66, 0x27, 0x11, 0xA2, 0xC1, 0x02, 0x5A, 0x1C, 0xE4, 0x21, 0x83, 0x1F, 0x13, 0x86, 0xFA, 0xD2, 0x55, 0x1D, 0xD6, 0x61, 0xBC, 0x77, 0xD3, 
        0xE6, 0x91, 0xCB, 0x4C, 0x90, 0xA6, 0x25, 0xB8, 0x2F, 0x90, 0xC5, 0xA9, 0xCE, 0x12, 0x07, 0x02, 0x91, 0x1B, 0x9F, 0x68, 0x00, 0x16, 0x76, 0x0D, 0xA1, 0x00, 0x08, 0x06, 
        0x03, 0x81, 0xA0, 0x20, 0x1A, 0x0D, 0x06, 0x80, 0x30, 0x24, 0x12, 0x89, 0x20, 0x98, 0x4A, 0x1F, 0x0F, 0x21, 0xA0, 0x9E, 0x36, 0x16, 0xC2, 0x88, 0xE6, 0x48, 0x9B, 0x83, 
        0x31, 0x1C, 0x55, 0x1E, 0x43, 0x59, 0x1A, 0x56, 0x1E, 0x42, 0xF0, 0xFA, 0x4D, 0x1B, 0x9B, 0x08, 0xDC, 0x5B, 0x02, 0xA1, 0x30, 0x7E, 0x3C, 0xEE, 0x5B, 0xA6, 0xDD, 0xB8, 
        0x6D, 0x5B, 0x62, 0xB7, 0xCD, 0xF3, 0x9C, 0xEA, 0x04, 0x80, 0x80, 0x00, 0x00, 0x0E, 0x01, 0x00, 0x00, 0x03, 0x00, 0x00, 0x00, 0x01, 0x00, 0x10, 0x00, 0x00, 0x01, 0x01, 
        0x00, 0x03, 0x00, 0x00, 0x00, 0x01, 0x00, 0x10, 0x00, 0x00, 0x01, 0x02, 0x00, 0x03, 0x00, 0x00, 0x00, 0x04, 0x00, 0x00, 0x03, 0xE0, 0x01, 0x03, 0x00, 0x03, 0x00, 0x00, 
        0x00, 0x01, 0x00, 0x05, 0x00, 0x00, 0x01, 0x06, 0x00, 0x03, 0x00, 0x00, 0x00, 0x01, 0x00, 0x02, 0x00, 0x00, 0x01, 0x11, 0x00, 0x04, 0x00, 0x00, 0x00, 0x01, 0x00, 0x00, 
        0x00, 0x08, 0x01, 0x15, 0x00, 0x03, 0x00, 0x00, 0x00, 0x01, 0x00, 0x04, 0x00, 0x00, 0x01, 0x16, 0x00, 0x04, 0x00, 0x00, 0x00, 0x01, 0x00, 0x00, 0x02, 0x00, 0x01, 0x17, 
        0x00, 0x04, 0x00, 0x00, 0x00, 0x01, 0x00, 0x00, 0x03, 0x29, 0x01, 0x1A, 0x00, 0x05, 0x00, 0x00, 0x00, 0x01, 0x00, 0x00, 0x03, 0xE8, 0x01, 0x1B, 0x00, 0x05, 0x00, 0x00, 
        0x00, 0x01, 0x00, 0x00, 0x03, 0xF0, 0x01, 0x1C, 0x00, 0x03, 0x00, 0x00, 0x00, 0x01, 0x00, 0x01, 0x00, 0x00, 0x01, 0x28, 0x00, 0x03, 0x00, 0x00, 0x00, 0x01, 0x00, 0x02, 
        0x00, 0x00, 0x01, 0x52, 0x00, 0x03, 0x00, 0x00, 0x00, 0x01, 0x00, 0x01, 0x00, 0x00, 0x00, 0x00, 0x00, 0x00, 0x00, 0x08, 0x00, 0x08, 0x00, 0x08, 0x00, 0x08, 0x00, 0x0A, 
        0xFC, 0x80, 0x00, 0x00, 0x27, 0x10, 0x00, 0x0A, 0xFC, 0x80, 0x00, 0x00, 0x27, 0x10 };
        
    DEFINE_STATIC_LOCAL(RefPtr<SharedBuffer>, defaultIconBuffer, (SharedBuffer::create(defaultIconData, sizeof(defaultIconData))));
    defaultIconRecord->setImageData(defaultIconBuffer);
}
#endif

Image* IconDatabase::defaultIcon(const IntSize& size)
{
    ASSERT_NOT_SYNC_THREAD();

    
    if (!m_defaultIconRecord) {
        m_defaultIconRecord = IconRecord::create("urlIcon");
        m_defaultIconRecord->setMutexForVerifier(m_urlAndIconLock);
        loadDefaultIconRecord(m_defaultIconRecord.get());
    }
    
    return m_defaultIconRecord->image(size);
}

void IconDatabase::retainIconForPageURL(const String& pageURL)
{
    ASSERT_NOT_SYNC_THREAD();

    if (!isEnabled() || !documentCanHaveIcon(pageURL))
        return;

    {
        MutexLocker locker(m_urlsToRetainOrReleaseLock);
        m_urlsToRetain.add(pageURL.isolatedCopy());
        m_retainOrReleaseIconRequested = true;
    }

    scheduleOrDeferSyncTimer();
}

void IconDatabase::performRetainIconForPageURL(const String& pageURLOriginal, int retainCount)
{
    PageURLRecord* record = m_pageURLToRecordMap.get(pageURLOriginal);
    
    String pageURL;
    
    if (!record) {
        pageURL = pageURLOriginal.isolatedCopy();

        record = new PageURLRecord(pageURL);
        m_pageURLToRecordMap.set(pageURL, record);
    }
    
    if (!record->retain(retainCount)) {
        if (pageURL.isNull())
            pageURL = pageURLOriginal.isolatedCopy();

        // This page just had its retain count bumped from 0 to 1 - Record that fact
        m_retainedPageURLs.add(pageURL);

        // If we read the iconURLs yet, we want to avoid any pageURL->iconURL lookups and the pageURLsPendingDeletion is moot, 
        // so we bail here and skip those steps
        if (!m_iconURLImportComplete)
            return;

        MutexLocker locker(m_pendingSyncLock);
        // If this pageURL waiting to be sync'ed, update the sync record
        // This saves us in the case where a page was ready to be deleted from the database but was just retained - so theres no need to delete it!
        if (!m_privateBrowsingEnabled && m_pageURLsPendingSync.contains(pageURL)) {
            LOG(IconDatabase, "Bringing %s back from the brink", pageURL.ascii().data());
            m_pageURLsPendingSync.set(pageURL, record->snapshot());
        }
    }
}

void IconDatabase::releaseIconForPageURL(const String& pageURL)
{
    ASSERT_NOT_SYNC_THREAD();
        
    // Cannot do anything with pageURLOriginal that would end up storing it without deep copying first
    
    if (!isEnabled() || !documentCanHaveIcon(pageURL))
        return;

    {
        MutexLocker locker(m_urlsToRetainOrReleaseLock);
        m_urlsToRelease.add(pageURL.isolatedCopy());
        m_retainOrReleaseIconRequested = true;
    }
    scheduleOrDeferSyncTimer();
}

void IconDatabase::performReleaseIconForPageURL(const String& pageURLOriginal, int releaseCount)
{
    // Check if this pageURL is actually retained
    if (!m_retainedPageURLs.contains(pageURLOriginal)) {
        LOG_ERROR("Attempting to release icon for URL %s which is not retained", urlForLogging(pageURLOriginal).ascii().data());
        return;
    }
    
    // Get its retain count - if it's retained, we'd better have a PageURLRecord for it
    PageURLRecord* pageRecord = m_pageURLToRecordMap.get(pageURLOriginal);
    ASSERT(pageRecord);
    LOG(IconDatabase, "Releasing pageURL %s to a retain count of %i", urlForLogging(pageURLOriginal).ascii().data(), pageRecord->retainCount() - 1);
    ASSERT(pageRecord->retainCount() > 0);
        
    // If it still has a positive retain count, store the new count and bail
    if (pageRecord->release(releaseCount))
        return;
        
    // This pageRecord has now been fully released.  Do the appropriate cleanup
    LOG(IconDatabase, "No more retainers for PageURL %s", urlForLogging(pageURLOriginal).ascii().data());
    m_pageURLToRecordMap.remove(pageURLOriginal);
    m_retainedPageURLs.remove(pageURLOriginal);       
    
    // Grab the iconRecord for later use (and do a sanity check on it for kicks)
    IconRecord* iconRecord = pageRecord->iconRecord();
    
    ASSERT(!iconRecord || (iconRecord && m_iconURLToRecordMap.get(iconRecord->iconURL()) == iconRecord));

    {
        MutexLocker locker(m_pendingReadingLock);
        
        // Since this pageURL is going away, there's no reason anyone would ever be interested in its read results    
        if (!m_iconURLImportComplete)
            m_pageURLsPendingImport.remove(pageURLOriginal);
        m_pageURLsInterestedInIcons.remove(pageURLOriginal);
        
        // If this icon is down to it's last retainer, we don't care about reading it in from disk anymore
        if (iconRecord && iconRecord->hasOneRef()) {
            m_iconURLToRecordMap.remove(iconRecord->iconURL());
            m_iconsPendingReading.remove(iconRecord);
        }
    }
    
    // Mark stuff for deletion from the database only if we're not in private browsing
    if (!m_privateBrowsingEnabled) {
        MutexLocker locker(m_pendingSyncLock);
        m_pageURLsPendingSync.set(pageURLOriginal.isolatedCopy(), pageRecord->snapshot(true));
    
        // If this page is the last page to refer to a particular IconRecord, that IconRecord needs to
        // be marked for deletion
        if (iconRecord && iconRecord->hasOneRef())
            m_iconsPendingSync.set(iconRecord->iconURL(), iconRecord->snapshot(true));
    }
    
    delete pageRecord;
}

void IconDatabase::setIconDataForIconURL(PassRefPtr<SharedBuffer> dataOriginal, const String& iconURLOriginal)
{    
    ASSERT_NOT_SYNC_THREAD();
    
    // Cannot do anything with dataOriginal or iconURLOriginal that would end up storing them without deep copying first
    
    if (!isOpen() || iconURLOriginal.isEmpty())
        return;
    
    RefPtr<SharedBuffer> data = dataOriginal ? dataOriginal->copy() : PassRefPtr<SharedBuffer>(0);
    if (data)
        data->setMutexForVerifier(m_urlAndIconLock);
    String iconURL = iconURLOriginal.isolatedCopy();
    
    Vector<String> pageURLs;
    {
        MutexLocker locker(m_urlAndIconLock);
    
        // If this icon was pending a read, remove it from that set because this new data should override what is on disk
        RefPtr<IconRecord> icon = m_iconURLToRecordMap.get(iconURL);
        if (icon) {
            MutexLocker locker(m_pendingReadingLock);
            m_iconsPendingReading.remove(icon.get());
        } else
            icon = getOrCreateIconRecord(iconURL);
    
        // Update the data and set the time stamp
        icon->setImageData(data.release());
        icon->setTimestamp((int)currentTime());
        
        // Copy the current retaining pageURLs - if any - to notify them of the change
        pageURLs.appendRange(icon->retainingPageURLs().begin(), icon->retainingPageURLs().end());
        
        // Mark the IconRecord as requiring an update to the database only if private browsing is disabled
        if (!m_privateBrowsingEnabled) {
            MutexLocker locker(m_pendingSyncLock);
            m_iconsPendingSync.set(iconURL, icon->snapshot());
        }

        if (icon->hasOneRef()) {
            ASSERT(icon->retainingPageURLs().isEmpty());
            LOG(IconDatabase, "Icon for icon url %s is about to be destroyed - removing mapping for it", urlForLogging(icon->iconURL()).ascii().data());
            m_iconURLToRecordMap.remove(icon->iconURL());
        }
    }

    // Send notification out regarding all PageURLs that retain this icon
    // But not if we're on the sync thread because that implies this mapping
    // comes from the initial import which we don't want notifications for
    if (!IS_ICON_SYNC_THREAD()) {
        // Start the timer to commit this change - or further delay the timer if it was already started
        scheduleOrDeferSyncTimer();

        // Informal testing shows that draining the autorelease pool every 25 iterations is about as low as we can go
        // before performance starts to drop off, but we don't want to increase this number because then accumulated memory usage will go up        
        AutodrainedPool pool(25);

        for (unsigned i = 0; i < pageURLs.size(); ++i) {
            LOG(IconDatabase, "Dispatching notification that retaining pageURL %s has a new icon", urlForLogging(pageURLs[i]).ascii().data());
            m_client->didChangeIconForPageURL(pageURLs[i]);

            pool.cycle();
        }
    }
}

void IconDatabase::setIconURLForPageURL(const String& iconURLOriginal, const String& pageURLOriginal)
{    
    ASSERT_NOT_SYNC_THREAD();

    // Cannot do anything with iconURLOriginal or pageURLOriginal that would end up storing them without deep copying first
    
    ASSERT(!iconURLOriginal.isEmpty());
        
    if (!isOpen() || !documentCanHaveIcon(pageURLOriginal))
        return;
    
    String iconURL, pageURL;
    
    {
        MutexLocker locker(m_urlAndIconLock);

        PageURLRecord* pageRecord = m_pageURLToRecordMap.get(pageURLOriginal);
        
        // If the urls already map to each other, bail.
        // This happens surprisingly often, and seems to cream iBench performance
        if (pageRecord && pageRecord->iconRecord() && pageRecord->iconRecord()->iconURL() == iconURLOriginal)
            return;
            
        pageURL = pageURLOriginal.isolatedCopy();
        iconURL = iconURLOriginal.isolatedCopy();

        if (!pageRecord) {
            pageRecord = new PageURLRecord(pageURL);
            m_pageURLToRecordMap.set(pageURL, pageRecord);
        }

        RefPtr<IconRecord> iconRecord = pageRecord->iconRecord();

        // Otherwise, set the new icon record for this page
        pageRecord->setIconRecord(getOrCreateIconRecord(iconURL));

        // If the current icon has only a single ref left, it is about to get wiped out. 
        // Remove it from the in-memory records and don't bother reading it in from disk anymore
        if (iconRecord && iconRecord->hasOneRef()) {
            ASSERT(iconRecord->retainingPageURLs().size() == 0);
            LOG(IconDatabase, "Icon for icon url %s is about to be destroyed - removing mapping for it", urlForLogging(iconRecord->iconURL()).ascii().data());
            m_iconURLToRecordMap.remove(iconRecord->iconURL());
            MutexLocker locker(m_pendingReadingLock);
            m_iconsPendingReading.remove(iconRecord.get());
        }
        
        // And mark this mapping to be added to the database
        if (!m_privateBrowsingEnabled) {
            MutexLocker locker(m_pendingSyncLock);
            m_pageURLsPendingSync.set(pageURL, pageRecord->snapshot());
            
            // If the icon is on its last ref, mark it for deletion
            if (iconRecord && iconRecord->hasOneRef())
                m_iconsPendingSync.set(iconRecord->iconURL(), iconRecord->snapshot(true));
        }
    }

    // Since this mapping is new, send the notification out - but not if we're on the sync thread because that implies this mapping
    // comes from the initial import which we don't want notifications for
    if (!IS_ICON_SYNC_THREAD()) {
        // Start the timer to commit this change - or further delay the timer if it was already started
        scheduleOrDeferSyncTimer();
        
        LOG(IconDatabase, "Dispatching notification that we changed an icon mapping for url %s", urlForLogging(pageURL).ascii().data());
        AutodrainedPool pool;
        m_client->didChangeIconForPageURL(pageURL);
    }
}

IconLoadDecision IconDatabase::synchronousLoadDecisionForIconURL(const String& iconURL, DocumentLoader* notificationDocumentLoader)
{
    ASSERT_NOT_SYNC_THREAD();

    if (!isOpen() || iconURL.isEmpty())
        return IconLoadNo;
    
    // If we have a IconRecord, it should also have its timeStamp marked because there is only two times when we create the IconRecord:
    // 1 - When we read the icon urls from disk, getting the timeStamp at the same time
    // 2 - When we get a new icon from the loader, in which case the timestamp is set at that time
    {
        MutexLocker locker(m_urlAndIconLock);
        if (IconRecord* icon = m_iconURLToRecordMap.get(iconURL)) {
            LOG(IconDatabase, "Found expiration time on a present icon based on existing IconRecord");
            return static_cast<int>(currentTime()) - static_cast<int>(icon->getTimestamp()) > iconExpirationTime ? IconLoadYes : IconLoadNo;
        }
    }
    
    // If we don't have a record for it, but we *have* imported all iconURLs from disk, then we should load it now
    MutexLocker readingLocker(m_pendingReadingLock);
    if (m_iconURLImportComplete)
        return IconLoadYes;
        
    // Otherwise - since we refuse to perform I/O on the main thread to find out for sure - we return the answer that says
    // "You might be asked to load this later, so flag that"
    LOG(IconDatabase, "Don't know if we should load %s or not - adding %p to the set of document loaders waiting on a decision", iconURL.ascii().data(), notificationDocumentLoader);
    if (notificationDocumentLoader)
        m_loadersPendingDecision.add(notificationDocumentLoader);    

    return IconLoadUnknown;
}

bool IconDatabase::synchronousIconDataKnownForIconURL(const String& iconURL)
{
    ASSERT_NOT_SYNC_THREAD();
    
    MutexLocker locker(m_urlAndIconLock);
    if (IconRecord* icon = m_iconURLToRecordMap.get(iconURL))
        return icon->imageDataStatus() != ImageDataStatusUnknown;

    return false;
}

void IconDatabase::setEnabled(bool enabled)
{
    ASSERT_NOT_SYNC_THREAD();
    
    if (!enabled && isOpen())
        close();
    m_isEnabled = enabled;
}

bool IconDatabase::isEnabled() const
{
    ASSERT_NOT_SYNC_THREAD();
    
     return m_isEnabled;
}

void IconDatabase::setPrivateBrowsingEnabled(bool flag)
{
    m_privateBrowsingEnabled = flag;
}

bool IconDatabase::isPrivateBrowsingEnabled() const
{
    return m_privateBrowsingEnabled;
}

void IconDatabase::delayDatabaseCleanup()
{
    ++databaseCleanupCounter;
    if (databaseCleanupCounter == 1)
        LOG(IconDatabase, "Database cleanup is now DISABLED");
}

void IconDatabase::allowDatabaseCleanup()
{
    if (--databaseCleanupCounter < 0)
        databaseCleanupCounter = 0;
    if (databaseCleanupCounter == 0)
        LOG(IconDatabase, "Database cleanup is now ENABLED");
}

void IconDatabase::checkIntegrityBeforeOpening()
{
    checkIntegrityOnOpen = true;
}

size_t IconDatabase::pageURLMappingCount()
{
    MutexLocker locker(m_urlAndIconLock);
    return m_pageURLToRecordMap.size();
}

size_t IconDatabase::retainedPageURLCount()
{
    MutexLocker locker(m_urlAndIconLock);
    performPendingRetainAndReleaseOperations();
    return m_retainedPageURLs.size();
}

size_t IconDatabase::iconRecordCount()
{
    MutexLocker locker(m_urlAndIconLock);
    return m_iconURLToRecordMap.size();
}

size_t IconDatabase::iconRecordCountWithData()
{
    MutexLocker locker(m_urlAndIconLock);
    size_t result = 0;
    
    HashMap<String, IconRecord*>::iterator i = m_iconURLToRecordMap.begin();
    HashMap<String, IconRecord*>::iterator end = m_iconURLToRecordMap.end();
    
    for (; i != end; ++i)
        result += ((*i).second->imageDataStatus() == ImageDataStatusPresent);
            
    return result;
}

IconDatabase::IconDatabase()
    : m_syncTimer(this, &IconDatabase::syncTimerFired)
    , m_syncThreadRunning(false)
    , m_scheduleOrDeferSyncTimerRequested(false)
    , m_isEnabled(false)
    , m_privateBrowsingEnabled(false)
    , m_threadTerminationRequested(false)
    , m_removeIconsRequested(false)
    , m_iconURLImportComplete(false)
    , m_syncThreadHasWorkToDo(false)
    , m_disabledSuddenTerminationForSyncThread(false)
    , m_retainOrReleaseIconRequested(false)
    , m_initialPruningComplete(false)
    , m_client(defaultClient())
    , m_imported(false)
    , m_isImportedSet(false)
{
    LOG(IconDatabase, "Creating IconDatabase %p", this);
    ASSERT(isMainThread());
}

IconDatabase::~IconDatabase()
{
    ASSERT_NOT_REACHED();
}

void IconDatabase::notifyPendingLoadDecisionsOnMainThread(void* context)
{
    static_cast<IconDatabase*>(context)->notifyPendingLoadDecisions();
}

void IconDatabase::notifyPendingLoadDecisions()
{
    ASSERT_NOT_SYNC_THREAD();
    
    // This method should only be called upon completion of the initial url import from the database
    ASSERT(m_iconURLImportComplete);
    LOG(IconDatabase, "Notifying all DocumentLoaders that were waiting on a load decision for their icons");
    
    HashSet<RefPtr<DocumentLoader> >::iterator i = m_loadersPendingDecision.begin();
    HashSet<RefPtr<DocumentLoader> >::iterator end = m_loadersPendingDecision.end();
    
    for (; i != end; ++i)
        if ((*i)->refCount() > 1)
            (*i)->iconLoadDecisionAvailable();
            
    m_loadersPendingDecision.clear();
}

void IconDatabase::wakeSyncThread()
{
    MutexLocker locker(m_syncLock);

    if (!m_disabledSuddenTerminationForSyncThread) {
        m_disabledSuddenTerminationForSyncThread = true;
        // The following is balanced by the call to enableSuddenTermination in the
        // syncThreadMainLoop function.
        // FIXME: It would be better to only disable sudden termination if we have
        // something to write, not just if we have something to read.
        disableSuddenTermination();
    }

    m_syncThreadHasWorkToDo = true;
    m_syncCondition.signal();
}

void IconDatabase::performScheduleOrDeferSyncTimer()
{
    m_syncTimer.startOneShot(updateTimerDelay);
    m_scheduleOrDeferSyncTimerRequested = false;
}

void IconDatabase::performScheduleOrDeferSyncTimerOnMainThread(void* context)
{
    static_cast<IconDatabase*>(context)->performScheduleOrDeferSyncTimer();
}

void IconDatabase::scheduleOrDeferSyncTimer()
{
    ASSERT_NOT_SYNC_THREAD();

    if (m_scheduleOrDeferSyncTimerRequested)
        return;

    // The following is balanced by the call to enableSuddenTermination in the
    // syncTimerFired function.
    disableSuddenTermination();

    m_scheduleOrDeferSyncTimerRequested = true;
    callOnMainThread(performScheduleOrDeferSyncTimerOnMainThread, this);
}

void IconDatabase::syncTimerFired(Timer<IconDatabase>*)
{
    ASSERT_NOT_SYNC_THREAD();
    wakeSyncThread();

    // The following is balanced by the call to disableSuddenTermination in the
    // scheduleOrDeferSyncTimer function.
    enableSuddenTermination();
}

// ******************
// *** Any Thread ***
// ******************

bool IconDatabase::isOpen() const
{
    MutexLocker locker(m_syncLock);
    return m_syncDB.isOpen();
}

String IconDatabase::databasePath() const
{
    MutexLocker locker(m_syncLock);
    return m_completeDatabasePath.isolatedCopy();
}

String IconDatabase::defaultDatabaseFilename()
{
    DEFINE_STATIC_LOCAL(String, defaultDatabaseFilename, ("WebpageIcons.db"));
    return defaultDatabaseFilename.isolatedCopy();
}

// Unlike getOrCreatePageURLRecord(), getOrCreateIconRecord() does not mark the icon as "interested in import"
PassRefPtr<IconRecord> IconDatabase::getOrCreateIconRecord(const String& iconURL)
{
    // Clients of getOrCreateIconRecord() are required to acquire the m_urlAndIconLock before calling this method
    ASSERT(!m_urlAndIconLock.tryLock());

    if (IconRecord* icon = m_iconURLToRecordMap.get(iconURL))
        return icon;

    RefPtr<IconRecord> newIcon = IconRecord::create(iconURL);
    newIcon->setMutexForVerifier(m_urlAndIconLock);
    m_iconURLToRecordMap.set(iconURL, newIcon.get());

    return newIcon.release();
}

// This method retrieves the existing PageURLRecord, or creates a new one and marks it as "interested in the import" for later notification
PageURLRecord* IconDatabase::getOrCreatePageURLRecord(const String& pageURL)
{
    // Clients of getOrCreatePageURLRecord() are required to acquire the m_urlAndIconLock before calling this method
    ASSERT(!m_urlAndIconLock.tryLock());

    if (!documentCanHaveIcon(pageURL))
        return 0;

    PageURLRecord* pageRecord = m_pageURLToRecordMap.get(pageURL);
    
    MutexLocker locker(m_pendingReadingLock);
    if (!m_iconURLImportComplete) {
        // If the initial import of all URLs hasn't completed and we have no page record, we assume we *might* know about this later and create a record for it
        if (!pageRecord) {
            LOG(IconDatabase, "Creating new PageURLRecord for pageURL %s", urlForLogging(pageURL).ascii().data());
            pageRecord = new PageURLRecord(pageURL);
            m_pageURLToRecordMap.set(pageURL, pageRecord);
        }

        // If the pageRecord for this page does not have an iconRecord attached to it, then it is a new pageRecord still awaiting the initial import
        // Mark the URL as "interested in the result of the import" then bail
        if (!pageRecord->iconRecord()) {
            m_pageURLsPendingImport.add(pageURL);
            return 0;
        }
    }

    // We've done the initial import of all URLs known in the database.  If this record doesn't exist now, it never will    
     return pageRecord;
}


// ************************
// *** Sync Thread Only ***
// ************************

void IconDatabase::importIconURLForPageURL(const String& iconURL, const String& pageURL)
{
    ASSERT_ICON_SYNC_THREAD();
    
    // This function is only for setting actual existing url mappings so assert that neither of these URLs are empty
    ASSERT(!iconURL.isEmpty());
    ASSERT(!pageURL.isEmpty());
    ASSERT(documentCanHaveIcon(pageURL));
    
    setIconURLForPageURLInSQLDatabase(iconURL, pageURL);    
}

void IconDatabase::importIconDataForIconURL(PassRefPtr<SharedBuffer> data, const String& iconURL)
{
    ASSERT_ICON_SYNC_THREAD();
    
    ASSERT(!iconURL.isEmpty());

    writeIconSnapshotToSQLDatabase(IconSnapshot(iconURL, (int)currentTime(), data.get()));
}

bool IconDatabase::shouldStopThreadActivity() const
{
    ASSERT_ICON_SYNC_THREAD();
    
    return m_threadTerminationRequested || m_removeIconsRequested;
}

void IconDatabase::iconDatabaseSyncThreadStart(void* vIconDatabase)
{    
    IconDatabase* iconDB = static_cast<IconDatabase*>(vIconDatabase);
    
    iconDB->iconDatabaseSyncThread();
}

void IconDatabase::iconDatabaseSyncThread()
{
    // The call to create this thread might not complete before the thread actually starts, so we might fail this ASSERT_ICON_SYNC_THREAD() because the pointer 
    // to our thread structure hasn't been filled in yet.
    // To fix this, the main thread acquires this lock before creating us, then releases the lock after creation is complete.  A quick lock/unlock cycle here will 
    // prevent us from running before that call completes
    m_syncLock.lock();
    m_syncLock.unlock();

    ASSERT_ICON_SYNC_THREAD();
    
    LOG(IconDatabase, "(THREAD) IconDatabase sync thread started");

#if !LOG_DISABLED
    double startTime = currentTime();
#endif

    // Need to create the database path if it doesn't already exist
    makeAllDirectories(m_databaseDirectory);

    // Existence of a journal file is evidence of a previous crash/force quit and automatically qualifies
    // us to do an integrity check
    String journalFilename = m_completeDatabasePath + "-journal";
    if (!checkIntegrityOnOpen) {
        AutodrainedPool pool;
        checkIntegrityOnOpen = fileExists(journalFilename);
    }
    
    {
        MutexLocker locker(m_syncLock);
        if (!m_syncDB.open(m_completeDatabasePath)) {
            LOG_ERROR("Unable to open icon database at path %s - %s", m_completeDatabasePath.ascii().data(), m_syncDB.lastErrorMsg());
            return;
        }
    }
    
    if (shouldStopThreadActivity()) {
        syncThreadMainLoop();
        return;
    }
        
#if !LOG_DISABLED
    double timeStamp = currentTime();
    LOG(IconDatabase, "(THREAD) Open took %.4f seconds", timeStamp - startTime);
#endif    

    performOpenInitialization();
    if (shouldStopThreadActivity()) {
        syncThreadMainLoop();
        return;
    }
        
#if !LOG_DISABLED
    double newStamp = currentTime();
    LOG(IconDatabase, "(THREAD) performOpenInitialization() took %.4f seconds, now %.4f seconds from thread start", newStamp - timeStamp, newStamp - startTime);
    timeStamp = newStamp;
#endif 

    if (!imported()) {
        LOG(IconDatabase, "(THREAD) Performing Safari2 import procedure");
        SQLiteTransaction importTransaction(m_syncDB);
        importTransaction.begin();
        
        // Commit the transaction only if the import completes (the import should be atomic)
        if (m_client->performImport()) {
            setImported(true);
            importTransaction.commit();
        } else {
            LOG(IconDatabase, "(THREAD) Safari 2 import was cancelled");
            importTransaction.rollback();
        }
        
        if (shouldStopThreadActivity()) {
            syncThreadMainLoop();
            return;
        }
            
#if !LOG_DISABLED
        newStamp = currentTime();
        LOG(IconDatabase, "(THREAD) performImport() took %.4f seconds, now %.4f seconds from thread start", newStamp - timeStamp, newStamp - startTime);
        timeStamp = newStamp;
#endif 
    }
        
    // Uncomment the following line to simulate a long lasting URL import (*HUGE* icon databases, or network home directories)
    // while (currentTime() - timeStamp < 10);

    // Read in URL mappings from the database          
    LOG(IconDatabase, "(THREAD) Starting iconURL import");
    performURLImport();
    
    if (shouldStopThreadActivity()) {
        syncThreadMainLoop();
        return;
    }

#if !LOG_DISABLED
    newStamp = currentTime();
    LOG(IconDatabase, "(THREAD) performURLImport() took %.4f seconds.  Entering main loop %.4f seconds from thread start", newStamp - timeStamp, newStamp - startTime);
#endif 

    LOG(IconDatabase, "(THREAD) Beginning sync");
    syncThreadMainLoop();
}

static int databaseVersionNumber(SQLiteDatabase& db)
{
    return SQLiteStatement(db, "SELECT value FROM IconDatabaseInfo WHERE key = 'Version';").getColumnInt(0);
}

static bool isValidDatabase(SQLiteDatabase& db)
{
    // These four tables should always exist in a valid db
    if (!db.tableExists("IconInfo") || !db.tableExists("IconData") || !db.tableExists("PageURL") || !db.tableExists("IconDatabaseInfo"))
        return false;
    
    if (databaseVersionNumber(db) < currentDatabaseVersion) {
        LOG(IconDatabase, "DB version is not found or below expected valid version");
        return false;
    }
    
    return true;
}

static void createDatabaseTables(SQLiteDatabase& db)
{
    if (!db.executeCommand("CREATE TABLE PageURL (url TEXT NOT NULL ON CONFLICT FAIL UNIQUE ON CONFLICT REPLACE,iconID INTEGER NOT NULL ON CONFLICT FAIL);")) {
        LOG_ERROR("Could not create PageURL table in database (%i) - %s", db.lastError(), db.lastErrorMsg());
        db.close();
        return;
    }
    if (!db.executeCommand("CREATE INDEX PageURLIndex ON PageURL (url);")) {
        LOG_ERROR("Could not create PageURL index in database (%i) - %s", db.lastError(), db.lastErrorMsg());
        db.close();
        return;
    }
    if (!db.executeCommand("CREATE TABLE IconInfo (iconID INTEGER PRIMARY KEY AUTOINCREMENT UNIQUE ON CONFLICT REPLACE, url TEXT NOT NULL ON CONFLICT FAIL UNIQUE ON CONFLICT FAIL, stamp INTEGER);")) {
        LOG_ERROR("Could not create IconInfo table in database (%i) - %s", db.lastError(), db.lastErrorMsg());
        db.close();
        return;
    }
    if (!db.executeCommand("CREATE INDEX IconInfoIndex ON IconInfo (url, iconID);")) {
        LOG_ERROR("Could not create PageURL index in database (%i) - %s", db.lastError(), db.lastErrorMsg());
        db.close();
        return;
    }
    if (!db.executeCommand("CREATE TABLE IconData (iconID INTEGER PRIMARY KEY AUTOINCREMENT UNIQUE ON CONFLICT REPLACE, data BLOB);")) {
        LOG_ERROR("Could not create IconData table in database (%i) - %s", db.lastError(), db.lastErrorMsg());
        db.close();
        return;
    }
    if (!db.executeCommand("CREATE INDEX IconDataIndex ON IconData (iconID);")) {
        LOG_ERROR("Could not create PageURL index in database (%i) - %s", db.lastError(), db.lastErrorMsg());
        db.close();
        return;
    }
    if (!db.executeCommand("CREATE TABLE IconDatabaseInfo (key TEXT NOT NULL ON CONFLICT FAIL UNIQUE ON CONFLICT REPLACE,value TEXT NOT NULL ON CONFLICT FAIL);")) {
        LOG_ERROR("Could not create IconDatabaseInfo table in database (%i) - %s", db.lastError(), db.lastErrorMsg());
        db.close();
        return;
    }
    if (!db.executeCommand(String("INSERT INTO IconDatabaseInfo VALUES ('Version', ") + String::number(currentDatabaseVersion) + ");")) {
        LOG_ERROR("Could not insert icon database version into IconDatabaseInfo table (%i) - %s", db.lastError(), db.lastErrorMsg());
        db.close();
        return;
    }
}    

void IconDatabase::performOpenInitialization()
{
    ASSERT_ICON_SYNC_THREAD();
    
    if (!isOpen())
        return;
    
    if (checkIntegrityOnOpen) {
        checkIntegrityOnOpen = false;
        if (!checkIntegrity()) {
            LOG(IconDatabase, "Integrity check was bad - dumping IconDatabase");

            m_syncDB.close();
            
            {
                MutexLocker locker(m_syncLock);
                // Should've been consumed by SQLite, delete just to make sure we don't see it again in the future;
                deleteFile(m_completeDatabasePath + "-journal");
                deleteFile(m_completeDatabasePath);
            }
            
            // Reopen the write database, creating it from scratch
            if (!m_syncDB.open(m_completeDatabasePath)) {
                LOG_ERROR("Unable to open icon database at path %s - %s", m_completeDatabasePath.ascii().data(), m_syncDB.lastErrorMsg());
                return;
            }          
        }
    }
    
    int version = databaseVersionNumber(m_syncDB);
    
    if (version > currentDatabaseVersion) {
        LOG(IconDatabase, "Database version number %i is greater than our current version number %i - closing the database to prevent overwriting newer versions", version, currentDatabaseVersion);
        m_syncDB.close();
        m_threadTerminationRequested = true;
        return;
    }
    
    if (!isValidDatabase(m_syncDB)) {
        LOG(IconDatabase, "%s is missing or in an invalid state - reconstructing", m_completeDatabasePath.ascii().data());
        m_syncDB.clearAllTables();
        createDatabaseTables(m_syncDB);
    }

    // Reduce sqlite RAM cache size from default 2000 pages (~1.5kB per page). 3MB of cache for icon database is overkill
    if (!SQLiteStatement(m_syncDB, "PRAGMA cache_size = 200;").executeCommand())         
        LOG_ERROR("SQLite database could not set cache_size");

    // Tell backup software (i.e., Time Machine) to never back up the icon database, because  
    // it's a large file that changes frequently, thus using a lot of backup disk space, and 
    // it's unlikely that many users would be upset about it not being backed up. We could 
    // make this configurable on a per-client basis some day if some clients don't want this.
    if (canExcludeFromBackup() && !wasExcludedFromBackup() && excludeFromBackup(m_completeDatabasePath))
        setWasExcludedFromBackup();
}

bool IconDatabase::checkIntegrity()
{
    ASSERT_ICON_SYNC_THREAD();
    
    SQLiteStatement integrity(m_syncDB, "PRAGMA integrity_check;");
    if (integrity.prepare() != SQLResultOk) {
        LOG_ERROR("checkIntegrity failed to execute");
        return false;
    }
    
    int resultCode = integrity.step();
    if (resultCode == SQLResultOk)
        return true;
        
    if (resultCode != SQLResultRow)
        return false;

    int columns = integrity.columnCount();
    if (columns != 1) {
        LOG_ERROR("Received %i columns performing integrity check, should be 1", columns);
        return false;
    }
        
    String resultText = integrity.getColumnText(0);
        
    // A successful, no-error integrity check will be "ok" - all other strings imply failure
    if (resultText == "ok")
        return true;
    
    LOG_ERROR("Icon database integrity check failed - \n%s", resultText.ascii().data());
    return false;
}

void IconDatabase::performURLImport()
{
    ASSERT_ICON_SYNC_THREAD();

    SQLiteStatement query(m_syncDB, "SELECT PageURL.url, IconInfo.url, IconInfo.stamp FROM PageURL INNER JOIN IconInfo ON PageURL.iconID=IconInfo.iconID;");
    
    if (query.prepare() != SQLResultOk) {
        LOG_ERROR("Unable to prepare icon url import query");
        return;
    }
    
    // Informal testing shows that draining the autorelease pool every 25 iterations is about as low as we can go
    // before performance starts to drop off, but we don't want to increase this number because then accumulated memory usage will go up
    AutodrainedPool pool(25);
        
    int result = query.step();
    while (result == SQLResultRow) {
        String pageURL = query.getColumnText(0);
        String iconURL = query.getColumnText(1);

        {
            MutexLocker locker(m_urlAndIconLock);
            
            PageURLRecord* pageRecord = m_pageURLToRecordMap.get(pageURL);
            
            // If the pageRecord doesn't exist in this map, then no one has retained this pageURL
            // If the s_databaseCleanupCounter count is non-zero, then we're not supposed to be pruning the database in any manner,
            // so go ahead and actually create a pageURLRecord for this url even though it's not retained.
            // If database cleanup *is* allowed, we don't want to bother pulling in a page url from disk that noone is actually interested
            // in - we'll prune it later instead!
            if (!pageRecord && databaseCleanupCounter && documentCanHaveIcon(pageURL)) {
                pageRecord = new PageURLRecord(pageURL);
                m_pageURLToRecordMap.set(pageURL, pageRecord);
            }
            
            if (pageRecord) {
                IconRecord* currentIcon = pageRecord->iconRecord();

                if (!currentIcon || currentIcon->iconURL() != iconURL) {
                    pageRecord->setIconRecord(getOrCreateIconRecord(iconURL));
                    currentIcon = pageRecord->iconRecord();
                }
            
                // Regardless, the time stamp from disk still takes precedence.  Until we read this icon from disk, we didn't think we'd seen it before
                // so we marked the timestamp as "now", but it's really much older
                currentIcon->setTimestamp(query.getColumnInt(2));
            }            
        }
        
        // FIXME: Currently the WebKit API supports 1 type of notification that is sent whenever we get an Icon URL for a Page URL.  We might want to re-purpose it to work for 
        // getting the actually icon itself also (so each pageurl would get this notification twice) or we might want to add a second type of notification -
        // one for the URL and one for the Image itself
        // Note that WebIconDatabase is not neccessarily API so we might be able to make this change
        {
            MutexLocker locker(m_pendingReadingLock);
            if (m_pageURLsPendingImport.contains(pageURL)) {
                dispatchDidImportIconURLForPageURLOnMainThread(pageURL);
                m_pageURLsPendingImport.remove(pageURL);
            
                pool.cycle();
            }
        }
        
        // Stop the import at any time of the thread has been asked to shutdown
        if (shouldStopThreadActivity()) {
            LOG(IconDatabase, "IconDatabase asked to terminate during performURLImport()");
            return;
        }
        
        result = query.step();
    }
    
    if (result != SQLResultDone)
        LOG(IconDatabase, "Error reading page->icon url mappings from database");

    // Clear the m_pageURLsPendingImport set - either the page URLs ended up with an iconURL (that we'll notify about) or not, 
    // but after m_iconURLImportComplete is set to true, we don't care about this set anymore
    Vector<String> urls;
    {
        MutexLocker locker(m_pendingReadingLock);

        urls.appendRange(m_pageURLsPendingImport.begin(), m_pageURLsPendingImport.end());
        m_pageURLsPendingImport.clear();        
        m_iconURLImportComplete = true;
    }
    
    Vector<String> urlsToNotify;
    
    // Loop through the urls pending import
    // Remove unretained ones if database cleanup is allowed
    // Keep a set of ones that are retained and pending notification
    {
        MutexLocker locker(m_urlAndIconLock);

        performPendingRetainAndReleaseOperations();

        for (unsigned i = 0; i < urls.size(); ++i) {
            if (!m_retainedPageURLs.contains(urls[i])) {
                PageURLRecord* record = m_pageURLToRecordMap.get(urls[i]);
                if (record && !databaseCleanupCounter) {
                    m_pageURLToRecordMap.remove(urls[i]);
                    IconRecord* iconRecord = record->iconRecord();
                    
                    // If this page is the only remaining retainer of its icon, mark that icon for deletion and don't bother
                    // reading anything related to it 
                    if (iconRecord && iconRecord->hasOneRef()) {
                        m_iconURLToRecordMap.remove(iconRecord->iconURL());
                        
                        {
                            MutexLocker locker(m_pendingReadingLock);
                            m_pageURLsInterestedInIcons.remove(urls[i]);
                            m_iconsPendingReading.remove(iconRecord);
                        }
                        {
                            MutexLocker locker(m_pendingSyncLock);
                            m_iconsPendingSync.set(iconRecord->iconURL(), iconRecord->snapshot(true));                    
                        }
                    }
                    
                    delete record;
                }
            } else {
                urlsToNotify.append(urls[i]);
            }
        }
    }

    LOG(IconDatabase, "Notifying %lu interested page URLs that their icon URL is known due to the import", static_cast<unsigned long>(urlsToNotify.size()));
    // Now that we don't hold any locks, perform the actual notifications
    for (unsigned i = 0; i < urlsToNotify.size(); ++i) {
        LOG(IconDatabase, "Notifying icon info known for pageURL %s", urlsToNotify[i].ascii().data());
        dispatchDidImportIconURLForPageURLOnMainThread(urlsToNotify[i]);
        if (shouldStopThreadActivity())
            return;

        pool.cycle();
    }
    
    // Notify the client that the URL import is complete in case it's managing its own pending notifications.
    dispatchDidFinishURLImportOnMainThread();
    
    // Notify all DocumentLoaders that were waiting for an icon load decision on the main thread
    callOnMainThread(notifyPendingLoadDecisionsOnMainThread, this);
}

void IconDatabase::syncThreadMainLoop()
{
    ASSERT_ICON_SYNC_THREAD();

    m_syncLock.lock();

    bool shouldReenableSuddenTermination = m_disabledSuddenTerminationForSyncThread;
    m_disabledSuddenTerminationForSyncThread = false;

    // We'll either do any pending work on our first pass through the loop, or we'll terminate
    // without doing any work. Either way we're dealing with any currently-pending work.
    m_syncThreadHasWorkToDo = false;

    // It's possible thread termination is requested before the main loop even starts - in that case, just skip straight to cleanup
    while (!m_threadTerminationRequested) {
        m_syncLock.unlock();

#if !LOG_DISABLED
        double timeStamp = currentTime();
#endif
        LOG(IconDatabase, "(THREAD) Main work loop starting");

        // If we should remove all icons, do it now.  This is an uninteruptible procedure that we will always do before quitting if it is requested
        if (m_removeIconsRequested) {
            removeAllIconsOnThread();
            m_removeIconsRequested = false;
        }
        
        // Then, if the thread should be quitting, quit now!
        if (m_threadTerminationRequested)
            break;

        {
            MutexLocker locker(m_urlAndIconLock);
            performPendingRetainAndReleaseOperations();
        }
        
        bool didAnyWork = true;
        while (didAnyWork) {
            bool didWrite = writeToDatabase();
            if (shouldStopThreadActivity())
                break;
                
            didAnyWork = readFromDatabase();
            if (shouldStopThreadActivity())
                break;
                
            // Prune unretained icons after the first time we sync anything out to the database
            // This way, pruning won't be the only operation we perform to the database by itself
            // We also don't want to bother doing this if the thread should be terminating (the user is quitting)
            // or if private browsing is enabled
            // We also don't want to prune if the m_databaseCleanupCounter count is non-zero - that means someone
            // has asked to delay pruning
            static bool prunedUnretainedIcons = false;
            if (didWrite && !m_privateBrowsingEnabled && !prunedUnretainedIcons && !databaseCleanupCounter) {
#if !LOG_DISABLED
                double time = currentTime();
#endif
                LOG(IconDatabase, "(THREAD) Starting pruneUnretainedIcons()");
                
                pruneUnretainedIcons();
                
                LOG(IconDatabase, "(THREAD) pruneUnretainedIcons() took %.4f seconds", currentTime() - time);
                
                // If pruneUnretainedIcons() returned early due to requested thread termination, its still okay
                // to mark prunedUnretainedIcons true because we're about to terminate anyway
                prunedUnretainedIcons = true;
            }
            
            didAnyWork = didAnyWork || didWrite;
            if (shouldStopThreadActivity())
                break;
        }
        
#if !LOG_DISABLED
        double newstamp = currentTime();
        LOG(IconDatabase, "(THREAD) Main work loop ran for %.4f seconds, %s requested to terminate", newstamp - timeStamp, shouldStopThreadActivity() ? "was" : "was not");
#endif
                    
        m_syncLock.lock();
        
        // There is some condition that is asking us to stop what we're doing now and handle a special case
        // This is either removing all icons, or shutting down the thread to quit the app
        // We handle those at the top of this main loop so continue to jump back up there
        if (shouldStopThreadActivity())
            continue;

        if (shouldReenableSuddenTermination) {
            // The following is balanced by the call to disableSuddenTermination in the
            // wakeSyncThread function. Any time we wait on the condition, we also have
            // to enableSuddenTermation, after doing the next batch of work.
            enableSuddenTermination();
        }

        while (!m_syncThreadHasWorkToDo)
            m_syncCondition.wait(m_syncLock);

        m_syncThreadHasWorkToDo = false;

        ASSERT(m_disabledSuddenTerminationForSyncThread);
        shouldReenableSuddenTermination = true;
        m_disabledSuddenTerminationForSyncThread = false;
    }

    m_syncLock.unlock();
    
    // Thread is terminating at this point
    cleanupSyncThread();

    if (shouldReenableSuddenTermination) {
        // The following is balanced by the call to disableSuddenTermination in the
        // wakeSyncThread function. Any time we wait on the condition, we also have
        // to enableSuddenTermation, after doing the next batch of work.
        enableSuddenTermination();

        MutexLocker locker(m_syncLock);
        m_disabledSuddenTerminationForSyncThread = false;
    }
}

void IconDatabase::performPendingRetainAndReleaseOperations()
{
    // NOTE: The caller is assumed to hold m_urlAndIconLock.
    ASSERT(!m_urlAndIconLock.tryLock());

    HashCountedSet<String> toRetain;
    HashCountedSet<String> toRelease;

    {
        MutexLocker pendingWorkLocker(m_urlsToRetainOrReleaseLock);
        if (!m_retainOrReleaseIconRequested)
            return;

        // Make a copy of the URLs to retain and/or release so we can release m_urlsToRetainOrReleaseLock ASAP.
        // Holding m_urlAndIconLock protects this function from being re-entered.

        toRetain.swap(m_urlsToRetain);
        toRelease.swap(m_urlsToRelease);
        m_retainOrReleaseIconRequested = false;
    }

    for (HashCountedSet<String>::const_iterator it = toRetain.begin(), end = toRetain.end(); it != end; ++it) {
        ASSERT(!it->first.impl() || it->first.impl()->hasOneRef());
        performRetainIconForPageURL(it->first, it->second);
    }

    for (HashCountedSet<String>::const_iterator it = toRelease.begin(), end = toRelease.end(); it != end; ++it) {
        ASSERT(!it->first.impl() || it->first.impl()->hasOneRef());
        performReleaseIconForPageURL(it->first, it->second);
    }
}

bool IconDatabase::readFromDatabase()
{
    ASSERT_ICON_SYNC_THREAD();
    
#if !LOG_DISABLED
    double timeStamp = currentTime();
#endif

    bool didAnyWork = false;

    // We'll make a copy of the sets of things that need to be read.  Then we'll verify at the time of updating the record that it still wants to be updated
    // This way we won't hold the lock for a long period of time
    Vector<IconRecord*> icons;
    {
        MutexLocker locker(m_pendingReadingLock);
        icons.appendRange(m_iconsPendingReading.begin(), m_iconsPendingReading.end());
    }
    
    // Keep track of icons we actually read to notify them of the new icon    
    HashSet<String> urlsToNotify;
    
    for (unsigned i = 0; i < icons.size(); ++i) {
        didAnyWork = true;
        RefPtr<SharedBuffer> imageData = getImageDataForIconURLFromSQLDatabase(icons[i]->iconURL());
        imageData->setMutexForVerifier(m_urlAndIconLock);

        // Verify this icon still wants to be read from disk
        {
            MutexLocker urlLocker(m_urlAndIconLock);
            {
                MutexLocker readLocker(m_pendingReadingLock);
                
                if (m_iconsPendingReading.contains(icons[i])) {
                    // Set the new data
                    icons[i]->setImageData(imageData.release());
                    
                    // Remove this icon from the set that needs to be read
                    m_iconsPendingReading.remove(icons[i]);
                    
                    // We have a set of all Page URLs that retain this icon as well as all PageURLs waiting for an icon
                    // We want to find the intersection of these two sets to notify them
                    // Check the sizes of these two sets to minimize the number of iterations
                    const HashSet<String>* outerHash;
                    const HashSet<String>* innerHash;
                    
                    if (icons[i]->retainingPageURLs().size() > m_pageURLsInterestedInIcons.size()) {
                        outerHash = &m_pageURLsInterestedInIcons;
                        innerHash = &(icons[i]->retainingPageURLs());
                    } else {
                        innerHash = &m_pageURLsInterestedInIcons;
                        outerHash = &(icons[i]->retainingPageURLs());
                    }
                    
                    HashSet<String>::const_iterator iter = outerHash->begin();
                    HashSet<String>::const_iterator end = outerHash->end();
                    for (; iter != end; ++iter) {
                        if (innerHash->contains(*iter)) {
                            LOG(IconDatabase, "%s is interested in the icon we just read. Adding it to the notification list and removing it from the interested set", urlForLogging(*iter).ascii().data());
                            urlsToNotify.add(*iter);
                        }
                        
                        // If we ever get to the point were we've seen every url interested in this icon, break early
                        if (urlsToNotify.size() == m_pageURLsInterestedInIcons.size())
                            break;
                    }
                    
                    // We don't need to notify a PageURL twice, so all the ones we're about to notify can be removed from the interested set
                    if (urlsToNotify.size() == m_pageURLsInterestedInIcons.size())
                        m_pageURLsInterestedInIcons.clear();
                    else {
                        iter = urlsToNotify.begin();
                        end = urlsToNotify.end();
                        for (; iter != end; ++iter)
                            m_pageURLsInterestedInIcons.remove(*iter);
                    }
                }
            }
        }
    
        if (shouldStopThreadActivity())
            return didAnyWork;
        
        // Informal testing shows that draining the autorelease pool every 25 iterations is about as low as we can go
        // before performance starts to drop off, but we don't want to increase this number because then accumulated memory usage will go up
        AutodrainedPool pool(25);

        // Now that we don't hold any locks, perform the actual notifications
        HashSet<String>::iterator iter = urlsToNotify.begin();
        HashSet<String>::iterator end = urlsToNotify.end();
        for (unsigned iteration = 0; iter != end; ++iter, ++iteration) {
            LOG(IconDatabase, "Notifying icon received for pageURL %s", urlForLogging(*iter).ascii().data());
            dispatchDidImportIconDataForPageURLOnMainThread(*iter);
            if (shouldStopThreadActivity())
                return didAnyWork;
            
            pool.cycle();
        }

        LOG(IconDatabase, "Done notifying %i pageURLs who just received their icons", urlsToNotify.size());
        urlsToNotify.clear();
        
        if (shouldStopThreadActivity())
            return didAnyWork;
    }

    LOG(IconDatabase, "Reading from database took %.4f seconds", currentTime() - timeStamp);

    return didAnyWork;
}

bool IconDatabase::writeToDatabase()
{
    ASSERT_ICON_SYNC_THREAD();

#if !LOG_DISABLED
    double timeStamp = currentTime();
#endif

    bool didAnyWork = false;
    
    // We can copy the current work queue then clear it out - If any new work comes in while we're writing out,
    // we'll pick it up on the next pass.  This greatly simplifies the locking strategy for this method and remains cohesive with changes
    // asked for by the database on the main thread
    {
        MutexLocker locker(m_urlAndIconLock);
        Vector<IconSnapshot> iconSnapshots;
        Vector<PageURLSnapshot> pageSnapshots;
        {
            MutexLocker locker(m_pendingSyncLock);

            iconSnapshots.appendRange(m_iconsPendingSync.begin().values(), m_iconsPendingSync.end().values());
            m_iconsPendingSync.clear();

            pageSnapshots.appendRange(m_pageURLsPendingSync.begin().values(), m_pageURLsPendingSync.end().values());
            m_pageURLsPendingSync.clear();
        }

        if (iconSnapshots.size() || pageSnapshots.size())
            didAnyWork = true;

        SQLiteTransaction syncTransaction(m_syncDB);
        syncTransaction.begin();

        for (unsigned i = 0; i < iconSnapshots.size(); ++i) {
            writeIconSnapshotToSQLDatabase(iconSnapshots[i]);
            LOG(IconDatabase, "Wrote IconRecord for IconURL %s with timeStamp of %i to the DB", urlForLogging(iconSnapshots[i].iconURL()).ascii().data(), iconSnapshots[i].timestamp());
        }

        for (unsigned i = 0; i < pageSnapshots.size(); ++i) {
            // If the icon URL is empty, this page is meant to be deleted
            // ASSERTs are sanity checks to make sure the mappings exist if they should and don't if they shouldn't
            if (pageSnapshots[i].iconURL().isEmpty())
                removePageURLFromSQLDatabase(pageSnapshots[i].pageURL());
            else
                setIconURLForPageURLInSQLDatabase(pageSnapshots[i].iconURL(), pageSnapshots[i].pageURL());
            LOG(IconDatabase, "Committed IconURL for PageURL %s to database", urlForLogging(pageSnapshots[i].pageURL()).ascii().data());
        }

        syncTransaction.commit();
    }

    // Check to make sure there are no dangling PageURLs - If there are, we want to output one log message but not spam the console potentially every few seconds
    if (didAnyWork)
        checkForDanglingPageURLs(false);

    LOG(IconDatabase, "Updating the database took %.4f seconds", currentTime() - timeStamp);

    return didAnyWork;
}

void IconDatabase::pruneUnretainedIcons()
{
    ASSERT_ICON_SYNC_THREAD();

    if (!isOpen())
        return;        
    
    // This method should only be called once per run
    ASSERT(!m_initialPruningComplete);

    // This method relies on having read in all page URLs from the database earlier.
    ASSERT(m_iconURLImportComplete);

    // Get the known PageURLs from the db, and record the ID of any that are not in the retain count set.
    Vector<int64_t> pageIDsToDelete; 

    SQLiteStatement pageSQL(m_syncDB, "SELECT rowid, url FROM PageURL;");
    pageSQL.prepare();
    
    int result;
    while ((result = pageSQL.step()) == SQLResultRow) {
        MutexLocker locker(m_urlAndIconLock);
        if (!m_pageURLToRecordMap.contains(pageSQL.getColumnText(1)))
            pageIDsToDelete.append(pageSQL.getColumnInt64(0));
    }
    
    if (result != SQLResultDone)
        LOG_ERROR("Error reading PageURL table from on-disk DB");
    pageSQL.finalize();
    
    // Delete page URLs that were in the table, but not in our retain count set.
    size_t numToDelete = pageIDsToDelete.size();
    if (numToDelete) {
        SQLiteTransaction pruningTransaction(m_syncDB);
        pruningTransaction.begin();
        
        SQLiteStatement pageDeleteSQL(m_syncDB, "DELETE FROM PageURL WHERE rowid = (?);");
        pageDeleteSQL.prepare();
        for (size_t i = 0; i < numToDelete; ++i) {
#if OS(WINDOWS)
            LOG(IconDatabase, "Pruning page with rowid %I64i from disk", static_cast<long long>(pageIDsToDelete[i]));
#else
            LOG(IconDatabase, "Pruning page with rowid %lli from disk", static_cast<long long>(pageIDsToDelete[i]));
#endif
            pageDeleteSQL.bindInt64(1, pageIDsToDelete[i]);
            int result = pageDeleteSQL.step();
            if (result != SQLResultDone)
#if OS(WINDOWS)
                LOG_ERROR("Unabled to delete page with id %I64i from disk", static_cast<long long>(pageIDsToDelete[i]));
#else
                LOG_ERROR("Unabled to delete page with id %lli from disk", static_cast<long long>(pageIDsToDelete[i]));
#endif
            pageDeleteSQL.reset();
            
            // If the thread was asked to terminate, we should commit what pruning we've done so far, figuring we can
            // finish the rest later (hopefully)
            if (shouldStopThreadActivity()) {
                pruningTransaction.commit();
                return;
            }
        }
        pruningTransaction.commit();
        pageDeleteSQL.finalize();
    }
    
    // Deleting unreferenced icons from the Icon tables has to be atomic - 
    // If the user quits while these are taking place, they might have to wait.  Thankfully this will rarely be an issue
    // A user on a network home directory with a wildly inconsistent database might see quite a pause...

    SQLiteTransaction pruningTransaction(m_syncDB);
    pruningTransaction.begin();
    
    // Wipe Icons that aren't retained
    if (!m_syncDB.executeCommand("DELETE FROM IconData WHERE iconID NOT IN (SELECT iconID FROM PageURL);"))
        LOG_ERROR("Failed to execute SQL to prune unretained icons from the on-disk IconData table");    
    if (!m_syncDB.executeCommand("DELETE FROM IconInfo WHERE iconID NOT IN (SELECT iconID FROM PageURL);"))
        LOG_ERROR("Failed to execute SQL to prune unretained icons from the on-disk IconInfo table");    
    
    pruningTransaction.commit();
        
    checkForDanglingPageURLs(true);

    m_initialPruningComplete = true;
}

void IconDatabase::checkForDanglingPageURLs(bool pruneIfFound)
{
    ASSERT_ICON_SYNC_THREAD();

    // This check can be relatively expensive so we don't do it in a release build unless the caller has asked us to prune any dangling
    // entries.  We also don't want to keep performing this check and reporting this error if it has already found danglers before so we
    // keep track of whether we've found any.  We skip the check in the release build pretending to have already found danglers already.
#ifndef NDEBUG
    static bool danglersFound = true;
#else
    static bool danglersFound = false;
#endif

    if ((pruneIfFound || !danglersFound) && SQLiteStatement(m_syncDB, "SELECT url FROM PageURL WHERE PageURL.iconID NOT IN (SELECT iconID FROM IconInfo) LIMIT 1;").returnsAtLeastOneResult()) {
        danglersFound = true;
        LOG(IconDatabase, "Dangling PageURL entries found");
        if (pruneIfFound && !m_syncDB.executeCommand("DELETE FROM PageURL WHERE iconID NOT IN (SELECT iconID FROM IconInfo);"))
            LOG(IconDatabase, "Unable to prune dangling PageURLs");
    }
}

void IconDatabase::removeAllIconsOnThread()
{
    ASSERT_ICON_SYNC_THREAD();

    LOG(IconDatabase, "Removing all icons on the sync thread");
        
    // Delete all the prepared statements so they can start over
    deleteAllPreparedStatements();    
    
    // To reset the on-disk database, we'll wipe all its tables then vacuum it
    // This is easier and safer than closing it, deleting the file, and recreating from scratch
    m_syncDB.clearAllTables();
    m_syncDB.runVacuumCommand();
    createDatabaseTables(m_syncDB);
    
    LOG(IconDatabase, "Dispatching notification that we removed all icons");
    dispatchDidRemoveAllIconsOnMainThread();    
}

void IconDatabase::deleteAllPreparedStatements()
{
    ASSERT_ICON_SYNC_THREAD();
    
    m_setIconIDForPageURLStatement.clear();
    m_removePageURLStatement.clear();
    m_getIconIDForIconURLStatement.clear();
    m_getImageDataForIconURLStatement.clear();
    m_addIconToIconInfoStatement.clear();
    m_addIconToIconDataStatement.clear();
    m_getImageDataStatement.clear();
    m_deletePageURLsForIconURLStatement.clear();
    m_deleteIconFromIconInfoStatement.clear();
    m_deleteIconFromIconDataStatement.clear();
    m_updateIconInfoStatement.clear();
    m_updateIconDataStatement.clear();
    m_setIconInfoStatement.clear();
    m_setIconDataStatement.clear();
}

void* IconDatabase::cleanupSyncThread()
{
    ASSERT_ICON_SYNC_THREAD();
    
#if !LOG_DISABLED
    double timeStamp = currentTime();
#endif 

    // If the removeIcons flag is set, remove all icons from the db.
    if (m_removeIconsRequested)
        removeAllIconsOnThread();

    // Sync remaining icons out
    LOG(IconDatabase, "(THREAD) Doing final writeout and closure of sync thread");
    writeToDatabase();
    
    // Close the database
    MutexLocker locker(m_syncLock);
    
    m_databaseDirectory = String();
    m_completeDatabasePath = String();
    deleteAllPreparedStatements();    
    m_syncDB.close();
    
#if !LOG_DISABLED
    LOG(IconDatabase, "(THREAD) Final closure took %.4f seconds", currentTime() - timeStamp);
#endif
    
    m_syncThreadRunning = false;
    return 0;
}

bool IconDatabase::imported()
{
    ASSERT_ICON_SYNC_THREAD();
    
    if (m_isImportedSet)
        return m_imported;
        
    SQLiteStatement query(m_syncDB, "SELECT IconDatabaseInfo.value FROM IconDatabaseInfo WHERE IconDatabaseInfo.key = \"ImportedSafari2Icons\";");
    if (query.prepare() != SQLResultOk) {
        LOG_ERROR("Unable to prepare imported statement");
        return false;
    }
    
    int result = query.step();
    if (result == SQLResultRow)
        result = query.getColumnInt(0);
    else {
        if (result != SQLResultDone)
            LOG_ERROR("imported statement failed");
        result = 0;
    }
    
    m_isImportedSet = true;
    return m_imported = result;
}

void IconDatabase::setImported(bool import)
{
    ASSERT_ICON_SYNC_THREAD();

    m_imported = import;
    m_isImportedSet = true;
    
    String queryString = import ?
        "INSERT INTO IconDatabaseInfo (key, value) VALUES (\"ImportedSafari2Icons\", 1);" :
        "INSERT INTO IconDatabaseInfo (key, value) VALUES (\"ImportedSafari2Icons\", 0);";
        
    SQLiteStatement query(m_syncDB, queryString);
    
    if (query.prepare() != SQLResultOk) {
        LOG_ERROR("Unable to prepare set imported statement");
        return;
    }    
    
    if (query.step() != SQLResultDone)
        LOG_ERROR("set imported statement failed");
}

// readySQLiteStatement() handles two things
// 1 - If the SQLDatabase& argument is different, the statement must be destroyed and remade.  This happens when the user
//     switches to and from private browsing
// 2 - Lazy construction of the Statement in the first place, in case we've never made this query before
inline void readySQLiteStatement(OwnPtr<SQLiteStatement>& statement, SQLiteDatabase& db, const String& str)
{
    if (statement && (statement->database() != &db || statement->isExpired())) {
        if (statement->isExpired())
            LOG(IconDatabase, "SQLiteStatement associated with %s is expired", str.ascii().data());
        statement.clear();
    }
    if (!statement) {
        statement = adoptPtr(new SQLiteStatement(db, str));
        if (statement->prepare() != SQLResultOk)
            LOG_ERROR("Preparing statement %s failed", str.ascii().data());
    }
}

void IconDatabase::setIconURLForPageURLInSQLDatabase(const String& iconURL, const String& pageURL)
{
    ASSERT_ICON_SYNC_THREAD();
    
    int64_t iconID = getIconIDForIconURLFromSQLDatabase(iconURL);

    if (!iconID)
        iconID = addIconURLToSQLDatabase(iconURL);
    
    if (!iconID) {
        LOG_ERROR("Failed to establish an ID for iconURL %s", urlForLogging(iconURL).ascii().data());
        ASSERT_NOT_REACHED();
        return;
    }
    
    setIconIDForPageURLInSQLDatabase(iconID, pageURL);
}

void IconDatabase::setIconIDForPageURLInSQLDatabase(int64_t iconID, const String& pageURL)
{
    ASSERT_ICON_SYNC_THREAD();
    
    readySQLiteStatement(m_setIconIDForPageURLStatement, m_syncDB, "INSERT INTO PageURL (url, iconID) VALUES ((?), ?);");
    m_setIconIDForPageURLStatement->bindText(1, pageURL);
    m_setIconIDForPageURLStatement->bindInt64(2, iconID);

    int result = m_setIconIDForPageURLStatement->step();
    if (result != SQLResultDone) {
        ASSERT_NOT_REACHED();
        LOG_ERROR("setIconIDForPageURLQuery failed for url %s", urlForLogging(pageURL).ascii().data());
    }

    m_setIconIDForPageURLStatement->reset();
}

void IconDatabase::removePageURLFromSQLDatabase(const String& pageURL)
{
    ASSERT_ICON_SYNC_THREAD();
    
    readySQLiteStatement(m_removePageURLStatement, m_syncDB, "DELETE FROM PageURL WHERE url = (?);");
    m_removePageURLStatement->bindText(1, pageURL);

    if (m_removePageURLStatement->step() != SQLResultDone)
        LOG_ERROR("removePageURLFromSQLDatabase failed for url %s", urlForLogging(pageURL).ascii().data());
    
    m_removePageURLStatement->reset();
}


int64_t IconDatabase::getIconIDForIconURLFromSQLDatabase(const String& iconURL)
{
    ASSERT_ICON_SYNC_THREAD();
    
    readySQLiteStatement(m_getIconIDForIconURLStatement, m_syncDB, "SELECT IconInfo.iconID FROM IconInfo WHERE IconInfo.url = (?);");
    m_getIconIDForIconURLStatement->bindText(1, iconURL);
    
    int64_t result = m_getIconIDForIconURLStatement->step();
    if (result == SQLResultRow)
        result = m_getIconIDForIconURLStatement->getColumnInt64(0);
    else {
        if (result != SQLResultDone)
            LOG_ERROR("getIconIDForIconURLFromSQLDatabase failed for url %s", urlForLogging(iconURL).ascii().data());
        result = 0;
    }

    m_getIconIDForIconURLStatement->reset();
    return result;
}

int64_t IconDatabase::addIconURLToSQLDatabase(const String& iconURL)
{
    ASSERT_ICON_SYNC_THREAD();
    
    // There would be a transaction here to make sure these two inserts are atomic
    // In practice the only caller of this method is always wrapped in a transaction itself so placing another
    // here is unnecessary
    
    readySQLiteStatement(m_addIconToIconInfoStatement, m_syncDB, "INSERT INTO IconInfo (url, stamp) VALUES (?, 0);");
    m_addIconToIconInfoStatement->bindText(1, iconURL);
    
    int result = m_addIconToIconInfoStatement->step();
    m_addIconToIconInfoStatement->reset();
    if (result != SQLResultDone) {
        LOG_ERROR("addIconURLToSQLDatabase failed to insert %s into IconInfo", urlForLogging(iconURL).ascii().data());
        return 0;
    }
    int64_t iconID = m_syncDB.lastInsertRowID();
    
    readySQLiteStatement(m_addIconToIconDataStatement, m_syncDB, "INSERT INTO IconData (iconID, data) VALUES (?, ?);");
    m_addIconToIconDataStatement->bindInt64(1, iconID);
    
    result = m_addIconToIconDataStatement->step();
    m_addIconToIconDataStatement->reset();
    if (result != SQLResultDone) {
        LOG_ERROR("addIconURLToSQLDatabase failed to insert %s into IconData", urlForLogging(iconURL).ascii().data());
        return 0;
    }
    
    return iconID;
}

PassRefPtr<SharedBuffer> IconDatabase::getImageDataForIconURLFromSQLDatabase(const String& iconURL)
{
    ASSERT_ICON_SYNC_THREAD();
    
    RefPtr<SharedBuffer> imageData;
    
    readySQLiteStatement(m_getImageDataForIconURLStatement, m_syncDB, "SELECT IconData.data FROM IconData WHERE IconData.iconID IN (SELECT iconID FROM IconInfo WHERE IconInfo.url = (?));");
    m_getImageDataForIconURLStatement->bindText(1, iconURL);
    
    int result = m_getImageDataForIconURLStatement->step();
    if (result == SQLResultRow) {
        Vector<char> data;
        m_getImageDataForIconURLStatement->getColumnBlobAsVector(0, data);
        imageData = SharedBuffer::create(data.data(), data.size());
    } else if (result != SQLResultDone)
        LOG_ERROR("getImageDataForIconURLFromSQLDatabase failed for url %s", urlForLogging(iconURL).ascii().data());

    m_getImageDataForIconURLStatement->reset();
    
    return imageData.release();
}

void IconDatabase::removeIconFromSQLDatabase(const String& iconURL)
{
    ASSERT_ICON_SYNC_THREAD();
    
    if (iconURL.isEmpty())
        return;

    // There would be a transaction here to make sure these removals are atomic
    // In practice the only caller of this method is always wrapped in a transaction itself so placing another here is unnecessary
    
    // It's possible this icon is not in the database because of certain rapid browsing patterns (such as a stress test) where the
    // icon is marked to be added then marked for removal before it is ever written to disk.  No big deal, early return
    int64_t iconID = getIconIDForIconURLFromSQLDatabase(iconURL);
    if (!iconID)
        return;
    
    readySQLiteStatement(m_deletePageURLsForIconURLStatement, m_syncDB, "DELETE FROM PageURL WHERE PageURL.iconID = (?);");
    m_deletePageURLsForIconURLStatement->bindInt64(1, iconID);
    
    if (m_deletePageURLsForIconURLStatement->step() != SQLResultDone)
        LOG_ERROR("m_deletePageURLsForIconURLStatement failed for url %s", urlForLogging(iconURL).ascii().data());
    
    readySQLiteStatement(m_deleteIconFromIconInfoStatement, m_syncDB, "DELETE FROM IconInfo WHERE IconInfo.iconID = (?);");
    m_deleteIconFromIconInfoStatement->bindInt64(1, iconID);
    
    if (m_deleteIconFromIconInfoStatement->step() != SQLResultDone)
        LOG_ERROR("m_deleteIconFromIconInfoStatement failed for url %s", urlForLogging(iconURL).ascii().data());
        
    readySQLiteStatement(m_deleteIconFromIconDataStatement, m_syncDB, "DELETE FROM IconData WHERE IconData.iconID = (?);");
    m_deleteIconFromIconDataStatement->bindInt64(1, iconID);
    
    if (m_deleteIconFromIconDataStatement->step() != SQLResultDone)
        LOG_ERROR("m_deleteIconFromIconDataStatement failed for url %s", urlForLogging(iconURL).ascii().data());
        
    m_deletePageURLsForIconURLStatement->reset();
    m_deleteIconFromIconInfoStatement->reset();
    m_deleteIconFromIconDataStatement->reset();
}

void IconDatabase::writeIconSnapshotToSQLDatabase(const IconSnapshot& snapshot)
{
    ASSERT_ICON_SYNC_THREAD();
    
    if (snapshot.iconURL().isEmpty())
        return;
        
    // A nulled out timestamp and data means this icon is destined to be deleted - do that instead of writing it out
    if (!snapshot.timestamp() && !snapshot.data()) {
        LOG(IconDatabase, "Removing %s from on-disk database", urlForLogging(snapshot.iconURL()).ascii().data());
        removeIconFromSQLDatabase(snapshot.iconURL());
        return;
    }

    // There would be a transaction here to make sure these removals are atomic
    // In practice the only caller of this method is always wrapped in a transaction itself so placing another here is unnecessary
        
    // Get the iconID for this url
    int64_t iconID = getIconIDForIconURLFromSQLDatabase(snapshot.iconURL());
    
    // If there is already an iconID in place, update the database.  
    // Otherwise, insert new records
    if (iconID) {    
        readySQLiteStatement(m_updateIconInfoStatement, m_syncDB, "UPDATE IconInfo SET stamp = ?, url = ? WHERE iconID = ?;");
        m_updateIconInfoStatement->bindInt64(1, snapshot.timestamp());
        m_updateIconInfoStatement->bindText(2, snapshot.iconURL());
        m_updateIconInfoStatement->bindInt64(3, iconID);

        if (m_updateIconInfoStatement->step() != SQLResultDone)
            LOG_ERROR("Failed to update icon info for url %s", urlForLogging(snapshot.iconURL()).ascii().data());
        
        m_updateIconInfoStatement->reset();
        
        readySQLiteStatement(m_updateIconDataStatement, m_syncDB, "UPDATE IconData SET data = ? WHERE iconID = ?;");
        m_updateIconDataStatement->bindInt64(2, iconID);
                
        // If we *have* image data, bind it to this statement - Otherwise bind "null" for the blob data, 
        // signifying that this icon doesn't have any data    
        if (snapshot.data() && snapshot.data()->size())
            m_updateIconDataStatement->bindBlob(1, snapshot.data()->data(), snapshot.data()->size());
        else
            m_updateIconDataStatement->bindNull(1);
        
        if (m_updateIconDataStatement->step() != SQLResultDone)
            LOG_ERROR("Failed to update icon data for url %s", urlForLogging(snapshot.iconURL()).ascii().data());

        m_updateIconDataStatement->reset();
    } else {    
        readySQLiteStatement(m_setIconInfoStatement, m_syncDB, "INSERT INTO IconInfo (url,stamp) VALUES (?, ?);");
        m_setIconInfoStatement->bindText(1, snapshot.iconURL());
        m_setIconInfoStatement->bindInt64(2, snapshot.timestamp());

        if (m_setIconInfoStatement->step() != SQLResultDone)
            LOG_ERROR("Failed to set icon info for url %s", urlForLogging(snapshot.iconURL()).ascii().data());
        
        m_setIconInfoStatement->reset();
        
        int64_t iconID = m_syncDB.lastInsertRowID();

        readySQLiteStatement(m_setIconDataStatement, m_syncDB, "INSERT INTO IconData (iconID, data) VALUES (?, ?);");
        m_setIconDataStatement->bindInt64(1, iconID);

        // If we *have* image data, bind it to this statement - Otherwise bind "null" for the blob data, 
        // signifying that this icon doesn't have any data    
        if (snapshot.data() && snapshot.data()->size())
            m_setIconDataStatement->bindBlob(2, snapshot.data()->data(), snapshot.data()->size());
        else
            m_setIconDataStatement->bindNull(2);
        
        if (m_setIconDataStatement->step() != SQLResultDone)
            LOG_ERROR("Failed to set icon data for url %s", urlForLogging(snapshot.iconURL()).ascii().data());

        m_setIconDataStatement->reset();
    }
}

bool IconDatabase::wasExcludedFromBackup()
{
    ASSERT_ICON_SYNC_THREAD();

    return SQLiteStatement(m_syncDB, "SELECT value FROM IconDatabaseInfo WHERE key = 'ExcludedFromBackup';").getColumnInt(0);
}

void IconDatabase::setWasExcludedFromBackup()
{
    ASSERT_ICON_SYNC_THREAD();

    SQLiteStatement(m_syncDB, "INSERT INTO IconDatabaseInfo (key, value) VALUES ('ExcludedFromBackup', 1)").executeCommand();
}

class ClientWorkItem {
public:
    ClientWorkItem(IconDatabaseClient* client)
        : m_client(client)
    { }
    virtual void performWork() = 0;
    virtual ~ClientWorkItem() { }

protected:
    IconDatabaseClient* m_client;
};

class ImportedIconURLForPageURLWorkItem : public ClientWorkItem {
public:
    ImportedIconURLForPageURLWorkItem(IconDatabaseClient* client, const String& pageURL)
        : ClientWorkItem(client)
        , m_pageURL(new String(pageURL.isolatedCopy()))
    { }
    
    virtual ~ImportedIconURLForPageURLWorkItem()
    {
        delete m_pageURL;
    }

    virtual void performWork()
    {
        ASSERT(m_client);
        m_client->didImportIconURLForPageURL(*m_pageURL);
        m_client = 0;
    }
    
private:
    String* m_pageURL;
};

class ImportedIconDataForPageURLWorkItem : public ClientWorkItem {
public:
    ImportedIconDataForPageURLWorkItem(IconDatabaseClient* client, const String& pageURL)
        : ClientWorkItem(client)
        , m_pageURL(new String(pageURL.isolatedCopy()))
    { }
    
    virtual ~ImportedIconDataForPageURLWorkItem()
    {
        delete m_pageURL;
    }

    virtual void performWork()
    {
        ASSERT(m_client);
        m_client->didImportIconDataForPageURL(*m_pageURL);
        m_client = 0;
    }
    
private:
    String* m_pageURL;
};

class RemovedAllIconsWorkItem : public ClientWorkItem {
public:
    RemovedAllIconsWorkItem(IconDatabaseClient* client)
        : ClientWorkItem(client)
    { }

    virtual void performWork()
    {
        ASSERT(m_client);
        m_client->didRemoveAllIcons();
        m_client = 0;
    }
};

class FinishedURLImport : public ClientWorkItem {
public:
    FinishedURLImport(IconDatabaseClient* client)
        : ClientWorkItem(client)
    { }

    virtual void performWork()
    {
        ASSERT(m_client);
        m_client->didFinishURLImport();
        m_client = 0;
    }
};

static void performWorkItem(void* context)
{
    ClientWorkItem* item = static_cast<ClientWorkItem*>(context);
    item->performWork();
    delete item;
}

void IconDatabase::dispatchDidImportIconURLForPageURLOnMainThread(const String& pageURL)
{
    ASSERT_ICON_SYNC_THREAD();

    ImportedIconURLForPageURLWorkItem* work = new ImportedIconURLForPageURLWorkItem(m_client, pageURL);
    callOnMainThread(performWorkItem, work);
}

void IconDatabase::dispatchDidImportIconDataForPageURLOnMainThread(const String& pageURL)
{
    ASSERT_ICON_SYNC_THREAD();

    ImportedIconDataForPageURLWorkItem* work = new ImportedIconDataForPageURLWorkItem(m_client, pageURL);
    callOnMainThread(performWorkItem, work);
}

void IconDatabase::dispatchDidRemoveAllIconsOnMainThread()
{
    ASSERT_ICON_SYNC_THREAD();

    RemovedAllIconsWorkItem* work = new RemovedAllIconsWorkItem(m_client);
    callOnMainThread(performWorkItem, work);
}

void IconDatabase::dispatchDidFinishURLImportOnMainThread()
{
    ASSERT_ICON_SYNC_THREAD();

    FinishedURLImport* work = new FinishedURLImport(m_client);
    callOnMainThread(performWorkItem, work);
}


} // namespace WebCore

#endif // ENABLE(ICONDATABASE)<|MERGE_RESOLUTION|>--- conflicted
+++ resolved
@@ -301,15 +301,12 @@
         return 0;
 
     MutexLocker locker(m_urlAndIconLock);
-<<<<<<< HEAD
 #if PLATFORM(HAIKU)
     if (icon->isBitmapImage()) {
         WebCore::BitmapImage* bitmapImage = static_cast<WebCore::BitmapImage*>(icon);
         return bitmapImage->getFirstBBitmapOfSize(size);
     }
 #endif
-=======
->>>>>>> 96a64782
     return icon->nativeImageForCurrentFrame();
 }
 
