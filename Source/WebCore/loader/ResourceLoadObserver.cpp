--- conflicted
+++ resolved
@@ -102,18 +102,6 @@
         return false;
 
     return DeprecatedGlobalSettings::resourceLoadStatisticsEnabled() && !page->usesEphemeralSession() && m_notificationCallback;
-<<<<<<< HEAD
-}
-
-// FIXME: This quirk was added to address <rdar://problem/33325881> and should be removed once content is fixed.
-static bool resourceNeedsSSOQuirk(Page* page, const URL& url)
-{
-    if (!shouldEnableSiteSpecificQuirks(page))
-        return false;
-
-    return equalIgnoringASCIICase(url.host(), "sp.auth.adobe.com");
-=======
->>>>>>> 20415689
 }
 
 void ResourceLoadObserver::logSubresourceLoading(const Frame* frame, const ResourceRequest& newRequest, const ResourceResponse& redirectResponse)
