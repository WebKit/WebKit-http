/*
 * Copyright (C) 2006 Eric Seidel (eric@webkit.org)
 * Copyright (C) 2008-2017 Apple Inc. All rights reserved.
 * Copyright (C) 2010 Nokia Corporation and/or its subsidiary(-ies).
 * Copyright (C) 2012 Samsung Electronics. All rights reserved.
 *
 * Redistribution and use in source and binary forms, with or without
 * modification, are permitted provided that the following conditions
 * are met:
 * 1. Redistributions of source code must retain the above copyright
 *    notice, this list of conditions and the following disclaimer.
 * 2. Redistributions in binary form must reproduce the above copyright
 *    notice, this list of conditions and the following disclaimer in the
 *    documentation and/or other materials provided with the distribution.
 *
 * THIS SOFTWARE IS PROVIDED BY APPLE INC. ``AS IS'' AND ANY
 * EXPRESS OR IMPLIED WARRANTIES, INCLUDING, BUT NOT LIMITED TO, THE
 * IMPLIED WARRANTIES OF MERCHANTABILITY AND FITNESS FOR A PARTICULAR
 * PURPOSE ARE DISCLAIMED.  IN NO EVENT SHALL APPLE INC. OR
 * CONTRIBUTORS BE LIABLE FOR ANY DIRECT, INDIRECT, INCIDENTAL, SPECIAL,
 * EXEMPLARY, OR CONSEQUENTIAL DAMAGES (INCLUDING, BUT NOT LIMITED TO,
 * PROCUREMENT OF SUBSTITUTE GOODS OR SERVICES; LOSS OF USE, DATA, OR
 * PROFITS; OR BUSINESS INTERRUPTION) HOWEVER CAUSED AND ON ANY THEORY
 * OF LIABILITY, WHETHER IN CONTRACT, STRICT LIABILITY, OR TORT
 * (INCLUDING NEGLIGENCE OR OTHERWISE) ARISING IN ANY WAY OUT OF THE USE
 * OF THIS SOFTWARE, EVEN IF ADVISED OF THE POSSIBILITY OF SUCH DAMAGE.
 */

#pragma once

#include "ChromeClient.h"
#include <wtf/UniqueRef.h>

// Empty client classes for use by WebCore.
//
// First created for SVGImage as it had no way to access the current Page (nor should it, since Images are not tied to a page).
// See http://bugs.webkit.org/show_bug.cgi?id=5971 for the original discussion about this file.

namespace WebCore {

class DiagnosticLoggingClient;
class EditorClient;
class PageConfiguration;

class EmptyChromeClient : public ChromeClient {
    WTF_MAKE_FAST_ALLOCATED;

    void chromeDestroyed() override { }

    void setWindowRect(const FloatRect&) final { }
    FloatRect windowRect() final { return FloatRect(); }

    FloatRect pageRect() final { return FloatRect(); }

    void focus() final { }
    void unfocus() final { }

    bool canTakeFocus(FocusDirection) final { return false; }
    void takeFocus(FocusDirection) final { }

    void focusedElementChanged(Element*) final { }
    void focusedFrameChanged(Frame*) final { }

    Page* createWindow(Frame*, const FrameLoadRequest&, const WindowFeatures&, const NavigationAction&) final { return nullptr; }
    void show() final { }

    bool canRunModal() final { return false; }
    void runModal() final { }

    void setToolbarsVisible(bool) final { }
    bool toolbarsVisible() final { return false; }

    void setStatusbarVisible(bool) final { }
    bool statusbarVisible() final { return false; }

    void setScrollbarsVisible(bool) final { }
    bool scrollbarsVisible() final { return false; }

    void setMenubarVisible(bool) final { }
    bool menubarVisible() final { return false; }

    void setResizable(bool) final { }

    void addMessageToConsole(MessageSource, MessageLevel, const String&, unsigned, unsigned, const String&) final { }

    bool canRunBeforeUnloadConfirmPanel() final { return false; }
    bool runBeforeUnloadConfirmPanel(const String&, Frame*) final { return true; }

    void closeWindowSoon() final { }

    void runJavaScriptAlert(Frame*, const String&) final { }
    bool runJavaScriptConfirm(Frame*, const String&) final { return false; }
    bool runJavaScriptPrompt(Frame*, const String&, const String&, String&) final { return false; }

    bool selectItemWritingDirectionIsNatural() final { return false; }
    bool selectItemAlignmentFollowsMenuWritingDirection() final { return false; }
    bool hasOpenedPopup() const final { return false; }
    RefPtr<PopupMenu> createPopupMenu(PopupMenuClient*) const final;
    RefPtr<SearchPopupMenu> createSearchPopupMenu(PopupMenuClient*) const final;

    void setStatusbarText(const String&) final { }

    KeyboardUIMode keyboardUIMode() final { return KeyboardAccessDefault; }

    void invalidateRootView(const IntRect&) final { }
    void invalidateContentsAndRootView(const IntRect&) override { }
    void invalidateContentsForSlowScroll(const IntRect&) final { }
    void scroll(const IntSize&, const IntRect&, const IntRect&) final { }
#if USE(COORDINATED_GRAPHICS)
    void delegatedScrollRequested(const IntPoint&) final { }
#endif
#if ENABLE(REQUEST_ANIMATION_FRAME) && !USE(REQUEST_ANIMATION_FRAME_TIMER)
    void scheduleAnimation() final { }
#endif

    IntPoint screenToRootView(const IntPoint& p) const final { return p; }
    IntRect rootViewToScreen(const IntRect& r) const final { return r; }
#if PLATFORM(IOS)
    IntPoint accessibilityScreenToRootView(const IntPoint& p) const final { return p; };
    IntRect rootViewToAccessibilityScreen(const IntRect& r) const final { return r; };
#endif
    PlatformPageClient platformPageClient() const final { return 0; }
    void contentsSizeChanged(Frame*, const IntSize&) const final { }

    void scrollbarsModeDidChange() const final { }
    void mouseDidMoveOverElement(const HitTestResult&, unsigned) final { }

    void setToolTip(const String&, TextDirection) final { }

    void print(Frame*) final { }

    void exceededDatabaseQuota(Frame*, const String&, DatabaseDetails) final { }

    void reachedMaxAppCacheSize(int64_t) final { }
    void reachedApplicationCacheOriginQuota(SecurityOrigin*, int64_t) final { }

#if ENABLE(INPUT_TYPE_COLOR)
    std::unique_ptr<ColorChooser> createColorChooser(ColorChooserClient*, const Color&) final;
#endif

    void runOpenPanel(Frame*, PassRefPtr<FileChooser>) final;
    void loadIconForFiles(const Vector<String>&, FileIconLoader&) final { }

    void elementDidFocus(const Node*) final { }
    void elementDidBlur(const Node*) final { }

#if !PLATFORM(IOS)
    void setCursor(const Cursor&) final { }
    void setCursorHiddenUntilMouseMoves(bool) final { }
#endif

    void scrollRectIntoView(const IntRect&) const final { }

    void attachRootGraphicsLayer(Frame*, GraphicsLayer*) final { }
    void attachViewOverlayGraphicsLayer(Frame*, GraphicsLayer*) final { }
    void setNeedsOneShotDrawingSynchronization() final { }
    void scheduleCompositingLayerFlush() final { }

#if PLATFORM(WIN)
    void setLastSetCursorToCurrentCursor() final { }
    void AXStartFrameLoad() final { }
    void AXFinishFrameLoad() final { }
#endif

#if PLATFORM(IOS)
#if ENABLE(IOS_TOUCH_EVENTS)
<<<<<<< HEAD
    void didPreventDefaultForEvent() override { }
#endif
    void didReceiveMobileDocType(bool) override { }
    void setNeedsScrollNotifications(Frame*, bool) override { }
    void observedContentChange(Frame*) override { }
    void clearContentChangeObservers(Frame*) override { }
    void notifyRevealedSelectionByScrollingFrame(Frame*) override { }
    void didLayout(LayoutType) override { }
    void didStartOverflowScroll() override { }
    void didEndOverflowScroll() override { }

    void suppressFormNotifications() override { }
    void restoreFormNotifications() override { }

    void addOrUpdateScrollingLayer(Node*, PlatformLayer*, PlatformLayer*, const IntSize&, bool, bool) override { }
    void removeScrollingLayer(Node*, PlatformLayer*, PlatformLayer*) override { }

    void webAppOrientationsUpdated() override { };
    void showPlaybackTargetPicker(bool) override { };
#endif // PLATFORM(IOS)

#if ENABLE(ORIENTATION_EVENTS)
    int deviceOrientation() const override { return 0; }
#endif

#if PLATFORM(IOS)
    bool isStopping() override { return false; }
#endif

#if ENABLE(TOUCH_EVENTS)
    void needTouchEvents(bool) override { }
#endif
    
    void wheelEventHandlersChanged(bool) override { }
    
    bool isEmptyChromeClient() const override { return true; }

    void didAssociateFormControls(const Vector<RefPtr<Element>>&) override { }
    bool shouldNotifyOnFormChanges() override { return false; }
};

// FIXME (bug 116233): Get rid of EmptyFrameLoaderClient. It is a travesty.

class EmptyFrameLoaderClient : public FrameLoaderClient {
    WTF_MAKE_NONCOPYABLE(EmptyFrameLoaderClient); WTF_MAKE_FAST_ALLOCATED;
public:
    EmptyFrameLoaderClient() { }
    virtual ~EmptyFrameLoaderClient() {  }
    void frameLoaderDestroyed() override { }

    bool hasWebView() const override { return true; } // mainly for assertions

    void makeRepresentation(DocumentLoader*) override { }
#if PLATFORM(IOS)
    bool forceLayoutOnRestoreFromPageCache() override { return false; }
#endif
    void forceLayoutForNonHTML() override { }

    void setCopiesOnScroll() override { }

    void detachedFromParent2() override { }
    void detachedFromParent3() override { }

    void convertMainResourceLoadToDownload(DocumentLoader*, SessionID, const ResourceRequest&, const ResourceResponse&) override { }

    void assignIdentifierToInitialRequest(unsigned long, DocumentLoader*, const ResourceRequest&) override { }
    bool shouldUseCredentialStorage(DocumentLoader*, unsigned long) override { return false; }
    void dispatchWillSendRequest(DocumentLoader*, unsigned long, ResourceRequest&, const ResourceResponse&) override { }
    void dispatchDidReceiveAuthenticationChallenge(DocumentLoader*, unsigned long, const AuthenticationChallenge&) override { }
#if USE(PROTECTION_SPACE_AUTH_CALLBACK)
    bool canAuthenticateAgainstProtectionSpace(DocumentLoader*, unsigned long, const ProtectionSpace&) override { return false; }
#endif
    virtual bool dispatchDidReceiveInvalidCertificate(DocumentLoader*, const CertificateInfo&, const char*) override { return false; }

#if PLATFORM(IOS)
    RetainPtr<CFDictionaryRef> connectionProperties(DocumentLoader*, unsigned long) override { return nullptr; }
#endif

    void dispatchDidReceiveResponse(DocumentLoader*, unsigned long, const ResourceResponse&) override { }
    void dispatchDidReceiveContentLength(DocumentLoader*, unsigned long, int) override { }
    void dispatchDidFinishLoading(DocumentLoader*, unsigned long) override { }
#if ENABLE(DATA_DETECTION)
    void dispatchDidFinishDataDetection(NSArray *) override { }
#endif
    void dispatchDidFailLoading(DocumentLoader*, unsigned long, const ResourceError&) override { }
    bool dispatchDidLoadResourceFromMemoryCache(DocumentLoader*, const ResourceRequest&, const ResourceResponse&, int) override { return false; }

    void dispatchDidDispatchOnloadEvents() override { }
    void dispatchDidReceiveServerRedirectForProvisionalLoad() override { }
    void dispatchDidCancelClientRedirect() override { }
    void dispatchWillPerformClientRedirect(const URL&, double, double) override { }
    void dispatchDidChangeLocationWithinPage() override { }
    void dispatchDidPushStateWithinPage() override { }
    void dispatchDidReplaceStateWithinPage() override { }
    void dispatchDidPopStateWithinPage() override { }
    void dispatchWillClose() override { }
    void dispatchDidReceiveIcon() override { }
    void dispatchDidStartProvisionalLoad() override { }
    void dispatchDidReceiveTitle(const StringWithDirection&) override { }
    void dispatchDidCommitLoad(std::optional<HasInsecureContent>) override { }
    void dispatchDidFailProvisionalLoad(const ResourceError&) override { }
    void dispatchDidFailLoad(const ResourceError&) override { }
    void dispatchDidFinishDocumentLoad() override { }
    void dispatchDidFinishLoad() override { }
    void dispatchDidReachLayoutMilestone(LayoutMilestones) override { }

    Frame* dispatchCreatePage(const NavigationAction&) override { return nullptr; }
    void dispatchShow() override { }

    void dispatchDecidePolicyForResponse(const ResourceResponse&, const ResourceRequest&, FramePolicyFunction) override { }
    void dispatchDecidePolicyForNewWindowAction(const NavigationAction&, const ResourceRequest&, PassRefPtr<FormState>, const String&, FramePolicyFunction) override;
    void dispatchDecidePolicyForNavigationAction(const NavigationAction&, const ResourceRequest&, PassRefPtr<FormState>, FramePolicyFunction) override;
    void cancelPolicyCheck() override { }

    void dispatchUnableToImplementPolicy(const ResourceError&) override { }

    void dispatchWillSendSubmitEvent(PassRefPtr<FormState>) override;
    void dispatchWillSubmitForm(PassRefPtr<FormState>, FramePolicyFunction) override;

    void revertToProvisionalState(DocumentLoader*) override { }
    void setMainDocumentError(DocumentLoader*, const ResourceError&) override { }

    void setMainFrameDocumentReady(bool) override { }

    void startDownload(const ResourceRequest&, const String& suggestedName = String()) override { UNUSED_PARAM(suggestedName); }

    void willChangeTitle(DocumentLoader*) override { }
    void didChangeTitle(DocumentLoader*) override { }

    void willReplaceMultipartContent() override { }
    void didReplaceMultipartContent() override { }

    void committedLoad(DocumentLoader*, const char*, int) override { }
    void finishedLoading(DocumentLoader*) override { }

    ResourceError cancelledError(const ResourceRequest&) override { return ResourceError(ResourceError::Type::Cancellation); }
    ResourceError blockedError(const ResourceRequest&) override { return { }; }
    ResourceError blockedByContentBlockerError(const ResourceRequest&) override { return { }; }
    ResourceError cannotShowURLError(const ResourceRequest&) override { return { }; }
    ResourceError interruptedForPolicyChangeError(const ResourceRequest&) override { return { }; }
#if ENABLE(CONTENT_FILTERING)
    ResourceError blockedByContentFilterError(const ResourceRequest&) override { return { }; }
#endif

    ResourceError cannotShowMIMETypeError(const ResourceResponse&) override { return { }; }
    ResourceError fileDoesNotExistError(const ResourceResponse&) override { return { }; }
    ResourceError pluginWillHandleLoadError(const ResourceResponse&) override { return { }; }

    bool shouldFallBack(const ResourceError&) override { return false; }

    bool canHandleRequest(const ResourceRequest&) const override { return false; }
    bool canShowMIMEType(const String&) const override { return false; }
    bool canShowMIMETypeAsHTML(const String&) const override { return false; }
    bool representationExistsForURLScheme(const String&) const override { return false; }
    String generatedMIMETypeForURLScheme(const String&) const override { return emptyString(); }

    void frameLoadCompleted() override { }
    void restoreViewState() override { }
    void provisionalLoadStarted() override { }
    void didFinishLoad() override { }
    void prepareForDataSourceReplacement() override { }

    Ref<DocumentLoader> createDocumentLoader(const ResourceRequest&, const SubstituteData&) override;
    void updateCachedDocumentLoader(DocumentLoader&) override { }
    void setTitle(const StringWithDirection&, const URL&) override { }

    String userAgent(const URL&) override { return emptyString(); }

    void savePlatformDataToCachedFrame(CachedFrame*) override { }
    void transitionToCommittedFromCachedFrame(CachedFrame*) override { }
#if PLATFORM(IOS)
    void didRestoreFrameHierarchyForCachedFrame() override { }
#endif
    void transitionToCommittedForNewPage() override { }

    void didSaveToPageCache() override { }
    void didRestoreFromPageCache() override { }

    void dispatchDidBecomeFrameset(bool) override { }

    void updateGlobalHistory() override { }
    void updateGlobalHistoryRedirectLinks() override { }
    bool shouldGoToHistoryItem(HistoryItem*) const override { return false; }
    void updateGlobalHistoryItemForPage() override { }
    void saveViewStateToItem(HistoryItem&) override { }
    bool canCachePage() const override { return false; }
    void didDisplayInsecureContent() override { }
    void didRunInsecureContent(SecurityOrigin*, const URL&) override { }
    void didDetectXSS(const URL&, bool) override { }
    RefPtr<Frame> createFrame(const URL&, const String&, HTMLFrameOwnerElement*, const String&, bool, int, int) override;
    RefPtr<Widget> createPlugin(const IntSize&, HTMLPlugInElement*, const URL&, const Vector<String>&, const Vector<String>&, const String&, bool) override;
    void recreatePlugin(Widget*) override;
    PassRefPtr<Widget> createJavaAppletWidget(const IntSize&, HTMLAppletElement*, const URL&, const Vector<String>&, const Vector<String>&) override;

    ObjectContentType objectContentType(const URL&, const String&) override { return ObjectContentType::None; }
    String overrideMediaType() const override { return String(); }

    void redirectDataToPlugin(Widget*) override { }
    void dispatchDidClearWindowObjectInWorld(DOMWrapperWorld&) override { }

    void registerForIconNotification(bool) override { }

#if PLATFORM(COCOA)
    RemoteAXObjectRef accessibilityRemoteObject() override { return nullptr; }
    NSCachedURLResponse* willCacheResponse(DocumentLoader*, unsigned long, NSCachedURLResponse* response) const override { return response; }
#endif
#if PLATFORM(WIN) && USE(CFURLCONNECTION)
    // FIXME: Windows should use willCacheResponse - <https://bugs.webkit.org/show_bug.cgi?id=57257>.
    bool shouldCacheResponse(DocumentLoader*, unsigned long, const ResourceResponse&, const unsigned char*, unsigned long long) override { return true; }
=======
    void didPreventDefaultForEvent() final { }
>>>>>>> 0495ac61
#endif
    void didReceiveMobileDocType(bool) final { }
    void setNeedsScrollNotifications(Frame*, bool) final { }
    void observedContentChange(Frame*) final { }
    void clearContentChangeObservers(Frame*) final { }
    void notifyRevealedSelectionByScrollingFrame(Frame*) final { }
    void didLayout(LayoutType) final { }
    void didStartOverflowScroll() final { }
    void didEndOverflowScroll() final { }

    void suppressFormNotifications() final { }
    void restoreFormNotifications() final { }

    void addOrUpdateScrollingLayer(Node*, PlatformLayer*, PlatformLayer*, const IntSize&, bool, bool) final { }
    void removeScrollingLayer(Node*, PlatformLayer*, PlatformLayer*) final { }

    void webAppOrientationsUpdated() final { };
    void showPlaybackTargetPicker(bool) final { };
#endif // PLATFORM(IOS)

#if ENABLE(ORIENTATION_EVENTS)
    int deviceOrientation() const final { return 0; }
#endif

#if PLATFORM(IOS)
    bool isStopping() final { return false; }
#endif

    void wheelEventHandlersChanged(bool) final { }
    
    bool isEmptyChromeClient() const final { return true; }

    void didAssociateFormControls(const Vector<RefPtr<Element>>&) final { }
    bool shouldNotifyOnFormChanges() final { return false; }
};

void fillWithEmptyClients(PageConfiguration&);
UniqueRef<EditorClient> createEmptyEditorClient();
DiagnosticLoggingClient& emptyDiagnosticLoggingClient();

}<|MERGE_RESOLUTION|>--- conflicted
+++ resolved
@@ -164,219 +164,7 @@
 
 #if PLATFORM(IOS)
 #if ENABLE(IOS_TOUCH_EVENTS)
-<<<<<<< HEAD
-    void didPreventDefaultForEvent() override { }
-#endif
-    void didReceiveMobileDocType(bool) override { }
-    void setNeedsScrollNotifications(Frame*, bool) override { }
-    void observedContentChange(Frame*) override { }
-    void clearContentChangeObservers(Frame*) override { }
-    void notifyRevealedSelectionByScrollingFrame(Frame*) override { }
-    void didLayout(LayoutType) override { }
-    void didStartOverflowScroll() override { }
-    void didEndOverflowScroll() override { }
-
-    void suppressFormNotifications() override { }
-    void restoreFormNotifications() override { }
-
-    void addOrUpdateScrollingLayer(Node*, PlatformLayer*, PlatformLayer*, const IntSize&, bool, bool) override { }
-    void removeScrollingLayer(Node*, PlatformLayer*, PlatformLayer*) override { }
-
-    void webAppOrientationsUpdated() override { };
-    void showPlaybackTargetPicker(bool) override { };
-#endif // PLATFORM(IOS)
-
-#if ENABLE(ORIENTATION_EVENTS)
-    int deviceOrientation() const override { return 0; }
-#endif
-
-#if PLATFORM(IOS)
-    bool isStopping() override { return false; }
-#endif
-
-#if ENABLE(TOUCH_EVENTS)
-    void needTouchEvents(bool) override { }
-#endif
-    
-    void wheelEventHandlersChanged(bool) override { }
-    
-    bool isEmptyChromeClient() const override { return true; }
-
-    void didAssociateFormControls(const Vector<RefPtr<Element>>&) override { }
-    bool shouldNotifyOnFormChanges() override { return false; }
-};
-
-// FIXME (bug 116233): Get rid of EmptyFrameLoaderClient. It is a travesty.
-
-class EmptyFrameLoaderClient : public FrameLoaderClient {
-    WTF_MAKE_NONCOPYABLE(EmptyFrameLoaderClient); WTF_MAKE_FAST_ALLOCATED;
-public:
-    EmptyFrameLoaderClient() { }
-    virtual ~EmptyFrameLoaderClient() {  }
-    void frameLoaderDestroyed() override { }
-
-    bool hasWebView() const override { return true; } // mainly for assertions
-
-    void makeRepresentation(DocumentLoader*) override { }
-#if PLATFORM(IOS)
-    bool forceLayoutOnRestoreFromPageCache() override { return false; }
-#endif
-    void forceLayoutForNonHTML() override { }
-
-    void setCopiesOnScroll() override { }
-
-    void detachedFromParent2() override { }
-    void detachedFromParent3() override { }
-
-    void convertMainResourceLoadToDownload(DocumentLoader*, SessionID, const ResourceRequest&, const ResourceResponse&) override { }
-
-    void assignIdentifierToInitialRequest(unsigned long, DocumentLoader*, const ResourceRequest&) override { }
-    bool shouldUseCredentialStorage(DocumentLoader*, unsigned long) override { return false; }
-    void dispatchWillSendRequest(DocumentLoader*, unsigned long, ResourceRequest&, const ResourceResponse&) override { }
-    void dispatchDidReceiveAuthenticationChallenge(DocumentLoader*, unsigned long, const AuthenticationChallenge&) override { }
-#if USE(PROTECTION_SPACE_AUTH_CALLBACK)
-    bool canAuthenticateAgainstProtectionSpace(DocumentLoader*, unsigned long, const ProtectionSpace&) override { return false; }
-#endif
-    virtual bool dispatchDidReceiveInvalidCertificate(DocumentLoader*, const CertificateInfo&, const char*) override { return false; }
-
-#if PLATFORM(IOS)
-    RetainPtr<CFDictionaryRef> connectionProperties(DocumentLoader*, unsigned long) override { return nullptr; }
-#endif
-
-    void dispatchDidReceiveResponse(DocumentLoader*, unsigned long, const ResourceResponse&) override { }
-    void dispatchDidReceiveContentLength(DocumentLoader*, unsigned long, int) override { }
-    void dispatchDidFinishLoading(DocumentLoader*, unsigned long) override { }
-#if ENABLE(DATA_DETECTION)
-    void dispatchDidFinishDataDetection(NSArray *) override { }
-#endif
-    void dispatchDidFailLoading(DocumentLoader*, unsigned long, const ResourceError&) override { }
-    bool dispatchDidLoadResourceFromMemoryCache(DocumentLoader*, const ResourceRequest&, const ResourceResponse&, int) override { return false; }
-
-    void dispatchDidDispatchOnloadEvents() override { }
-    void dispatchDidReceiveServerRedirectForProvisionalLoad() override { }
-    void dispatchDidCancelClientRedirect() override { }
-    void dispatchWillPerformClientRedirect(const URL&, double, double) override { }
-    void dispatchDidChangeLocationWithinPage() override { }
-    void dispatchDidPushStateWithinPage() override { }
-    void dispatchDidReplaceStateWithinPage() override { }
-    void dispatchDidPopStateWithinPage() override { }
-    void dispatchWillClose() override { }
-    void dispatchDidReceiveIcon() override { }
-    void dispatchDidStartProvisionalLoad() override { }
-    void dispatchDidReceiveTitle(const StringWithDirection&) override { }
-    void dispatchDidCommitLoad(std::optional<HasInsecureContent>) override { }
-    void dispatchDidFailProvisionalLoad(const ResourceError&) override { }
-    void dispatchDidFailLoad(const ResourceError&) override { }
-    void dispatchDidFinishDocumentLoad() override { }
-    void dispatchDidFinishLoad() override { }
-    void dispatchDidReachLayoutMilestone(LayoutMilestones) override { }
-
-    Frame* dispatchCreatePage(const NavigationAction&) override { return nullptr; }
-    void dispatchShow() override { }
-
-    void dispatchDecidePolicyForResponse(const ResourceResponse&, const ResourceRequest&, FramePolicyFunction) override { }
-    void dispatchDecidePolicyForNewWindowAction(const NavigationAction&, const ResourceRequest&, PassRefPtr<FormState>, const String&, FramePolicyFunction) override;
-    void dispatchDecidePolicyForNavigationAction(const NavigationAction&, const ResourceRequest&, PassRefPtr<FormState>, FramePolicyFunction) override;
-    void cancelPolicyCheck() override { }
-
-    void dispatchUnableToImplementPolicy(const ResourceError&) override { }
-
-    void dispatchWillSendSubmitEvent(PassRefPtr<FormState>) override;
-    void dispatchWillSubmitForm(PassRefPtr<FormState>, FramePolicyFunction) override;
-
-    void revertToProvisionalState(DocumentLoader*) override { }
-    void setMainDocumentError(DocumentLoader*, const ResourceError&) override { }
-
-    void setMainFrameDocumentReady(bool) override { }
-
-    void startDownload(const ResourceRequest&, const String& suggestedName = String()) override { UNUSED_PARAM(suggestedName); }
-
-    void willChangeTitle(DocumentLoader*) override { }
-    void didChangeTitle(DocumentLoader*) override { }
-
-    void willReplaceMultipartContent() override { }
-    void didReplaceMultipartContent() override { }
-
-    void committedLoad(DocumentLoader*, const char*, int) override { }
-    void finishedLoading(DocumentLoader*) override { }
-
-    ResourceError cancelledError(const ResourceRequest&) override { return ResourceError(ResourceError::Type::Cancellation); }
-    ResourceError blockedError(const ResourceRequest&) override { return { }; }
-    ResourceError blockedByContentBlockerError(const ResourceRequest&) override { return { }; }
-    ResourceError cannotShowURLError(const ResourceRequest&) override { return { }; }
-    ResourceError interruptedForPolicyChangeError(const ResourceRequest&) override { return { }; }
-#if ENABLE(CONTENT_FILTERING)
-    ResourceError blockedByContentFilterError(const ResourceRequest&) override { return { }; }
-#endif
-
-    ResourceError cannotShowMIMETypeError(const ResourceResponse&) override { return { }; }
-    ResourceError fileDoesNotExistError(const ResourceResponse&) override { return { }; }
-    ResourceError pluginWillHandleLoadError(const ResourceResponse&) override { return { }; }
-
-    bool shouldFallBack(const ResourceError&) override { return false; }
-
-    bool canHandleRequest(const ResourceRequest&) const override { return false; }
-    bool canShowMIMEType(const String&) const override { return false; }
-    bool canShowMIMETypeAsHTML(const String&) const override { return false; }
-    bool representationExistsForURLScheme(const String&) const override { return false; }
-    String generatedMIMETypeForURLScheme(const String&) const override { return emptyString(); }
-
-    void frameLoadCompleted() override { }
-    void restoreViewState() override { }
-    void provisionalLoadStarted() override { }
-    void didFinishLoad() override { }
-    void prepareForDataSourceReplacement() override { }
-
-    Ref<DocumentLoader> createDocumentLoader(const ResourceRequest&, const SubstituteData&) override;
-    void updateCachedDocumentLoader(DocumentLoader&) override { }
-    void setTitle(const StringWithDirection&, const URL&) override { }
-
-    String userAgent(const URL&) override { return emptyString(); }
-
-    void savePlatformDataToCachedFrame(CachedFrame*) override { }
-    void transitionToCommittedFromCachedFrame(CachedFrame*) override { }
-#if PLATFORM(IOS)
-    void didRestoreFrameHierarchyForCachedFrame() override { }
-#endif
-    void transitionToCommittedForNewPage() override { }
-
-    void didSaveToPageCache() override { }
-    void didRestoreFromPageCache() override { }
-
-    void dispatchDidBecomeFrameset(bool) override { }
-
-    void updateGlobalHistory() override { }
-    void updateGlobalHistoryRedirectLinks() override { }
-    bool shouldGoToHistoryItem(HistoryItem*) const override { return false; }
-    void updateGlobalHistoryItemForPage() override { }
-    void saveViewStateToItem(HistoryItem&) override { }
-    bool canCachePage() const override { return false; }
-    void didDisplayInsecureContent() override { }
-    void didRunInsecureContent(SecurityOrigin*, const URL&) override { }
-    void didDetectXSS(const URL&, bool) override { }
-    RefPtr<Frame> createFrame(const URL&, const String&, HTMLFrameOwnerElement*, const String&, bool, int, int) override;
-    RefPtr<Widget> createPlugin(const IntSize&, HTMLPlugInElement*, const URL&, const Vector<String>&, const Vector<String>&, const String&, bool) override;
-    void recreatePlugin(Widget*) override;
-    PassRefPtr<Widget> createJavaAppletWidget(const IntSize&, HTMLAppletElement*, const URL&, const Vector<String>&, const Vector<String>&) override;
-
-    ObjectContentType objectContentType(const URL&, const String&) override { return ObjectContentType::None; }
-    String overrideMediaType() const override { return String(); }
-
-    void redirectDataToPlugin(Widget*) override { }
-    void dispatchDidClearWindowObjectInWorld(DOMWrapperWorld&) override { }
-
-    void registerForIconNotification(bool) override { }
-
-#if PLATFORM(COCOA)
-    RemoteAXObjectRef accessibilityRemoteObject() override { return nullptr; }
-    NSCachedURLResponse* willCacheResponse(DocumentLoader*, unsigned long, NSCachedURLResponse* response) const override { return response; }
-#endif
-#if PLATFORM(WIN) && USE(CFURLCONNECTION)
-    // FIXME: Windows should use willCacheResponse - <https://bugs.webkit.org/show_bug.cgi?id=57257>.
-    bool shouldCacheResponse(DocumentLoader*, unsigned long, const ResourceResponse&, const unsigned char*, unsigned long long) override { return true; }
-=======
     void didPreventDefaultForEvent() final { }
->>>>>>> 0495ac61
 #endif
     void didReceiveMobileDocType(bool) final { }
     void setNeedsScrollNotifications(Frame*, bool) final { }
