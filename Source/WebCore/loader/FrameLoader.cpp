--- conflicted
+++ resolved
@@ -888,17 +888,11 @@
     if (mimeType.isEmpty())
         mimeType = mimeTypeFromURL(url);
 
-<<<<<<< HEAD
 #if !PLATFORM(MAC) && !PLATFORM(CHROMIUM) && !PLATFORM(EFL) && !PLATFORM(HAIKU)// Mac has no PluginDatabase, nor does Chromium or EFL
-    if (mimeType.isEmpty())
-        mimeType = PluginDatabase::installedPlugins()->MIMETypeForExtension(extension);
-=======
-#if !PLATFORM(MAC) && !PLATFORM(CHROMIUM) && !PLATFORM(EFL) // Mac has no PluginDatabase, nor does Chromium or EFL
     if (mimeType.isEmpty()) {
         String decodedPath = decodeURLEscapeSequences(url.path());
         mimeType = PluginDatabase::installedPlugins()->MIMETypeForExtension(decodedPath.substring(decodedPath.reverseFind('.') + 1));
     }
->>>>>>> 2343ee6a
 #endif
 
     if (mimeType.isEmpty())
