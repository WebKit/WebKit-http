/*
 * Copyright (C) 2006, 2007, 2008, 2009, 2010, 2011 Apple Inc. All rights reserved.
 * Copyright (C) 2008 Nokia Corporation and/or its subsidiary(-ies)
 * Copyright (C) 2008, 2009 Torch Mobile Inc. All rights reserved. (http://www.torchmobile.com/)
 * Copyright (C) 2008 Alp Toker <alp@atoker.com>
 * Copyright (C) Research In Motion Limited 2009. All rights reserved.
 * Copyright (C) 2011 Kris Jordan <krisjordan@gmail.com>
 * Copyright (C) 2011 Google Inc. All rights reserved.
 *
 * Redistribution and use in source and binary forms, with or without
 * modification, are permitted provided that the following conditions
 * are met:
 *
 * 1.  Redistributions of source code must retain the above copyright
 *     notice, this list of conditions and the following disclaimer. 
 * 2.  Redistributions in binary form must reproduce the above copyright
 *     notice, this list of conditions and the following disclaimer in the
 *     documentation and/or other materials provided with the distribution. 
 * 3.  Neither the name of Apple Computer, Inc. ("Apple") nor the names of
 *     its contributors may be used to endorse or promote products derived
 *     from this software without specific prior written permission. 
 *
 * THIS SOFTWARE IS PROVIDED BY APPLE AND ITS CONTRIBUTORS "AS IS" AND ANY
 * EXPRESS OR IMPLIED WARRANTIES, INCLUDING, BUT NOT LIMITED TO, THE IMPLIED
 * WARRANTIES OF MERCHANTABILITY AND FITNESS FOR A PARTICULAR PURPOSE ARE
 * DISCLAIMED. IN NO EVENT SHALL APPLE OR ITS CONTRIBUTORS BE LIABLE FOR ANY
 * DIRECT, INDIRECT, INCIDENTAL, SPECIAL, EXEMPLARY, OR CONSEQUENTIAL DAMAGES
 * (INCLUDING, BUT NOT LIMITED TO, PROCUREMENT OF SUBSTITUTE GOODS OR SERVICES;
 * LOSS OF USE, DATA, OR PROFITS; OR BUSINESS INTERRUPTION) HOWEVER CAUSED AND
 * ON ANY THEORY OF LIABILITY, WHETHER IN CONTRACT, STRICT LIABILITY, OR TORT
 * (INCLUDING NEGLIGENCE OR OTHERWISE) ARISING IN ANY WAY OUT OF THE USE OF
 * THIS SOFTWARE, EVEN IF ADVISED OF THE POSSIBILITY OF SUCH DAMAGE.
 */

#include "config.h"
#include "FrameLoader.h"

#include "AXObjectCache.h"
#include "ApplicationCacheHost.h"
#include "BackForwardController.h"
#include "BeforeUnloadEvent.h"
#include "CachedPage.h"
#include "CachedResourceLoader.h"
#include "Chrome.h"
#include "ChromeClient.h"
#include "Console.h"
#include "ContentSecurityPolicy.h"
#include "DOMImplementation.h"
#include "DOMWindow.h"
#include "DatabaseManager.h"
#include "Document.h"
#include "DocumentLoadTiming.h"
#include "DocumentLoader.h"
#include "Editor.h"
#include "EditorClient.h"
#include "Element.h"
#include "Event.h"
#include "EventHandler.h"
#include "EventNames.h"
#include "FloatRect.h"
#include "FormState.h"
#include "FormSubmission.h"
#include "FrameLoadRequest.h"
#include "FrameLoaderClient.h"
#include "FrameNetworkingContext.h"
#include "FrameTree.h"
#include "FrameView.h"
#include "HTMLAnchorElement.h"
#include "HTMLFormElement.h"
#include "HTMLInputElement.h"
#include "HTMLNames.h"
#include "HTMLObjectElement.h"
#include "HTMLParserIdioms.h"
#include "HTTPParsers.h"
#include "HistoryController.h"
#include "HistoryItem.h"
#include "IconController.h"
#include "InspectorController.h"
#include "InspectorInstrumentation.h"
#include "LoaderStrategy.h"
#include "Logging.h"
#include "MIMETypeRegistry.h"
#include "MainFrame.h"
#include "MemoryCache.h"
#include "Page.h"
#include "PageActivityAssertionToken.h"
#include "PageCache.h"
#include "PageTransitionEvent.h"
#include "PlatformStrategies.h"
#include "PluginData.h"
#include "PluginDatabase.h"
#include "PluginDocument.h"
#include "PolicyChecker.h"
#include "ProgressTracker.h"
#include "ResourceHandle.h"
#include "ResourceRequest.h"
#include "SchemeRegistry.h"
#include "ScriptCallStack.h"
#include "ScriptController.h"
#include "ScriptSourceCode.h"
#include "ScrollAnimator.h"
#include "SecurityOrigin.h"
#include "SecurityPolicy.h"
#include "SegmentedString.h"
#include "SerializedScriptValue.h"
#include "Settings.h"
#include "SubframeLoader.h"
#include "TextResourceDecoder.h"
#include "WindowFeatures.h"
#include "XMLDocumentParser.h"
#include <wtf/CurrentTime.h>
#include <wtf/Ref.h>
#include <wtf/StdLibExtras.h>
#include <wtf/text/CString.h>
#include <wtf/text/WTFString.h>

#if ENABLE(SHARED_WORKERS)
#include "SharedWorkerRepository.h"
#endif

#if ENABLE(SVG)
#include "SVGDocument.h"
#include "SVGLocatable.h"
#include "SVGNames.h"
#include "SVGPreserveAspectRatio.h"
#include "SVGSVGElement.h"
#include "SVGViewElement.h"
#include "SVGViewSpec.h"
#endif

#if ENABLE(WEB_ARCHIVE) || ENABLE(MHTML)
#include "Archive.h"
#endif


namespace WebCore {

using namespace HTMLNames;

#if ENABLE(SVG)
using namespace SVGNames;
#endif

static const char defaultAcceptHeader[] = "text/html,application/xhtml+xml,application/xml;q=0.9,*/*;q=0.8";
static double storedTimeOfLastCompletedLoad;

bool isBackForwardLoadType(FrameLoadType type)
{
    switch (type) {
        case FrameLoadTypeStandard:
        case FrameLoadTypeReload:
        case FrameLoadTypeReloadFromOrigin:
        case FrameLoadTypeSame:
        case FrameLoadTypeRedirectWithLockedBackForwardList:
        case FrameLoadTypeReplace:
            return false;
        case FrameLoadTypeBack:
        case FrameLoadTypeForward:
        case FrameLoadTypeIndexedBackForward:
            return true;
    }
    ASSERT_NOT_REACHED();
    return false;
}

// This is not in the FrameLoader class to emphasize that it does not depend on
// private FrameLoader data, and to avoid increasing the number of public functions
// with access to private data.  Since only this .cpp file needs it, making it
// non-member lets us exclude it from the header file, thus keeping FrameLoader.h's
// API simpler.
//
static bool isDocumentSandboxed(Frame* frame, SandboxFlags mask)
{
    return frame->document() && frame->document()->isSandboxed(mask);
}

class FrameLoader::FrameProgressTracker {
public:
    static PassOwnPtr<FrameProgressTracker> create(Frame& frame) { return adoptPtr(new FrameProgressTracker(frame)); }
    ~FrameProgressTracker()
    {
        ASSERT(!m_inProgress || m_frame.page());
        if (m_inProgress)
            m_frame.page()->progress().progressCompleted(&m_frame);
    }

    void progressStarted()
    {
        ASSERT(m_frame.page());
        if (!m_inProgress)
            m_frame.page()->progress().progressStarted(&m_frame);
        m_inProgress = true;
    }

    void progressCompleted()
    {
        ASSERT(m_inProgress);
        ASSERT(m_frame.page());
        m_inProgress = false;
        m_frame.page()->progress().progressCompleted(&m_frame);
    }

private:
    FrameProgressTracker(Frame& frame)
        : m_frame(frame)
        , m_inProgress(false)
    {
    }

    Frame& m_frame;
    bool m_inProgress;
};

FrameLoader::FrameLoader(Frame& frame, FrameLoaderClient& client)
    : m_frame(frame)
    , m_client(client)
    , m_policyChecker(adoptPtr(new PolicyChecker(&frame)))
    , m_history(adoptPtr(new HistoryController(frame)))
    , m_notifer(&frame)
    , m_subframeLoader(adoptPtr(new SubframeLoader(&frame)))
    , m_icon(adoptPtr(new IconController(&frame)))
    , m_mixedContentChecker(&frame)
    , m_state(FrameStateProvisional)
    , m_loadType(FrameLoadTypeStandard)
    , m_delegateIsHandlingProvisionalLoadError(false)
    , m_quickRedirectComing(false)
    , m_sentRedirectNotification(false)
    , m_inStopAllLoaders(false)
    , m_isExecutingJavaScriptFormAction(false)
    , m_didCallImplicitClose(true)
    , m_wasUnloadEventEmitted(false)
    , m_pageDismissalEventBeingDispatched(NoDismissal)
    , m_isComplete(false)
    , m_needsClear(false)
    , m_checkTimer(this, &FrameLoader::checkTimerFired)
    , m_shouldCallCheckCompleted(false)
    , m_shouldCallCheckLoadComplete(false)
    , m_opener(0)
    , m_didPerformFirstNavigation(false)
    , m_loadingFromCachedPage(false)
    , m_suppressOpenerInNewFrame(false)
    , m_currentNavigationHasShownBeforeUnloadConfirmPanel(false)
    , m_forcedSandboxFlags(SandboxNone)
{
}

FrameLoader::~FrameLoader()
{
    setOpener(0);

    HashSet<Frame*>::iterator end = m_openedFrames.end();
    for (HashSet<Frame*>::iterator it = m_openedFrames.begin(); it != end; ++it)
        (*it)->loader().m_opener = 0;

    m_client.frameLoaderDestroyed();

    if (m_networkingContext)
        m_networkingContext->invalidate();
}

void FrameLoader::init()
{
    // This somewhat odd set of steps gives the frame an initial empty document.
    setPolicyDocumentLoader(m_client.createDocumentLoader(ResourceRequest(URL(ParsedURLString, emptyString())), SubstituteData()).get());
    setProvisionalDocumentLoader(m_policyDocumentLoader.get());
    m_provisionalDocumentLoader->startLoadingMainResource();
    m_frame.document()->cancelParsing();
    m_stateMachine.advanceTo(FrameLoaderStateMachine::DisplayingInitialEmptyDocument);

    m_networkingContext = m_client.createNetworkingContext();
    m_progressTracker = FrameProgressTracker::create(m_frame);
}

void FrameLoader::setDefersLoading(bool defers)
{
    if (m_documentLoader)
        m_documentLoader->setDefersLoading(defers);
    if (m_provisionalDocumentLoader)
        m_provisionalDocumentLoader->setDefersLoading(defers);
    if (m_policyDocumentLoader)
        m_policyDocumentLoader->setDefersLoading(defers);
    history().setDefersLoading(defers);

    if (!defers) {
        m_frame.navigationScheduler().startTimer();
        startCheckCompleteTimer();
    }
}

void FrameLoader::changeLocation(SecurityOrigin* securityOrigin, const URL& url, const String& referrer, bool lockHistory, bool lockBackForwardList, bool refresh)
{
    urlSelected(FrameLoadRequest(securityOrigin, ResourceRequest(url, referrer, refresh ? ReloadIgnoringCacheData : UseProtocolCachePolicy), "_self"),
        0, lockHistory, lockBackForwardList, MaybeSendReferrer, ReplaceDocumentIfJavaScriptURL);
}

void FrameLoader::urlSelected(const URL& url, const String& passedTarget, PassRefPtr<Event> triggeringEvent, bool lockHistory, bool lockBackForwardList, ShouldSendReferrer shouldSendReferrer)
{
    urlSelected(FrameLoadRequest(m_frame.document()->securityOrigin(), ResourceRequest(url), passedTarget),
        triggeringEvent, lockHistory, lockBackForwardList, shouldSendReferrer, DoNotReplaceDocumentIfJavaScriptURL);
}

// The shouldReplaceDocumentIfJavaScriptURL parameter will go away when the FIXME to eliminate the
// corresponding parameter from ScriptController::executeIfJavaScriptURL() is addressed.
void FrameLoader::urlSelected(const FrameLoadRequest& passedRequest, PassRefPtr<Event> triggeringEvent, bool lockHistory, bool lockBackForwardList, ShouldSendReferrer shouldSendReferrer, ShouldReplaceDocumentIfJavaScriptURL shouldReplaceDocumentIfJavaScriptURL)
{
    ASSERT(!m_suppressOpenerInNewFrame);

    Ref<Frame> protect(m_frame);
    FrameLoadRequest frameRequest(passedRequest);

    if (m_frame.script().executeIfJavaScriptURL(frameRequest.resourceRequest().url(), shouldReplaceDocumentIfJavaScriptURL))
        return;

    if (frameRequest.frameName().isEmpty())
        frameRequest.setFrameName(m_frame.document()->baseTarget());

    if (shouldSendReferrer == NeverSendReferrer)
        m_suppressOpenerInNewFrame = true;
    addHTTPOriginIfNeeded(frameRequest.resourceRequest(), outgoingOrigin());

    loadFrameRequest(frameRequest, lockHistory, lockBackForwardList, triggeringEvent, 0, shouldSendReferrer);

    m_suppressOpenerInNewFrame = false;
}

void FrameLoader::submitForm(PassRefPtr<FormSubmission> submission)
{
    ASSERT(submission->method() == FormSubmission::PostMethod || submission->method() == FormSubmission::GetMethod);

    // FIXME: Find a good spot for these.
    ASSERT(submission->data());
    ASSERT(submission->state());
    ASSERT(!submission->state()->sourceDocument()->frame() || submission->state()->sourceDocument()->frame() == &m_frame);
    
    if (!m_frame.page())
        return;
    
    if (submission->action().isEmpty())
        return;

    if (isDocumentSandboxed(&m_frame, SandboxForms)) {
        // FIXME: This message should be moved off the console once a solution to https://bugs.webkit.org/show_bug.cgi?id=103274 exists.
        m_frame.document()->addConsoleMessage(SecurityMessageSource, ErrorMessageLevel, "Blocked form submission to '" + submission->action().stringCenterEllipsizedToLength() + "' because the form's frame is sandboxed and the 'allow-forms' permission is not set.");
        return;
    }

    if (protocolIsJavaScript(submission->action())) {
        if (!m_frame.document()->contentSecurityPolicy()->allowFormAction(URL(submission->action())))
            return;
        m_isExecutingJavaScriptFormAction = true;
        m_frame.script().executeIfJavaScriptURL(submission->action(), DoNotReplaceDocumentIfJavaScriptURL);
        m_isExecutingJavaScriptFormAction = false;
        return;
    }

    Frame* targetFrame = findFrameForNavigation(submission->target(), submission->state()->sourceDocument());
    if (!targetFrame) {
        if (!DOMWindow::allowPopUp(&m_frame) && !ScriptController::processingUserGesture())
            return;

        // FIXME: targetFrame can be 0 for two distinct reasons:
        // 1. The frame was not found by name, so we should try opening a new window.
        // 2. The frame was found, but navigating it was not allowed, e.g. by HTML5 sandbox or by origin checks.
        // Continuing form submission makes no sense in the latter case.
        // There is a repeat check after timer fires, so this is not a correctness issue.

        targetFrame = &m_frame;
    } else
        submission->clearTarget();

    if (!targetFrame->page())
        return;

    // FIXME: We'd like to remove this altogether and fix the multiple form submission issue another way.

    // We do not want to submit more than one form from the same page, nor do we want to submit a single
    // form more than once. This flag prevents these from happening; not sure how other browsers prevent this.
    // The flag is reset in each time we start handle a new mouse or key down event, and
    // also in setView since this part may get reused for a page from the back/forward cache.
    // The form multi-submit logic here is only needed when we are submitting a form that affects this frame.

    // FIXME: Frame targeting is only one of the ways the submission could end up doing something other
    // than replacing this frame's content, so this check is flawed. On the other hand, the check is hardly
    // needed any more now that we reset m_submittedFormURL on each mouse or key down event.

    if (m_frame.tree().isDescendantOf(targetFrame)) {
        if (m_submittedFormURL == submission->requestURL())
            return;
        m_submittedFormURL = submission->requestURL();
    }

    submission->data()->generateFiles(m_frame.document());
    submission->setReferrer(outgoingReferrer());
    submission->setOrigin(outgoingOrigin());

    targetFrame->navigationScheduler().scheduleFormSubmission(submission);
}

void FrameLoader::stopLoading(UnloadEventPolicy unloadEventPolicy)
{
    if (m_frame.document() && m_frame.document()->parser())
        m_frame.document()->parser()->stopParsing();

    if (unloadEventPolicy != UnloadEventPolicyNone) {
        if (m_frame.document()) {
            if (m_didCallImplicitClose && !m_wasUnloadEventEmitted) {
                Element* currentFocusedElement = m_frame.document()->focusedElement();
                if (currentFocusedElement && currentFocusedElement->toInputElement())
                    currentFocusedElement->toInputElement()->endEditing();
                if (m_pageDismissalEventBeingDispatched == NoDismissal) {
                    if (unloadEventPolicy == UnloadEventPolicyUnloadAndPageHide) {
                        m_pageDismissalEventBeingDispatched = PageHideDismissal;
                        m_frame.document()->domWindow()->dispatchEvent(PageTransitionEvent::create(eventNames().pagehideEvent, m_frame.document()->inPageCache()), m_frame.document());
                    }

                    // FIXME: update Page Visibility state here.
                    // https://bugs.webkit.org/show_bug.cgi?id=116770

                    if (!m_frame.document()->inPageCache()) {
                        RefPtr<Event> unloadEvent(Event::create(eventNames().unloadEvent, false, false));
                        // The DocumentLoader (and thus its DocumentLoadTiming) might get destroyed
                        // while dispatching the event, so protect it to prevent writing the end
                        // time into freed memory.
                        RefPtr<DocumentLoader> documentLoader = m_provisionalDocumentLoader;
                        m_pageDismissalEventBeingDispatched = UnloadDismissal;
                        if (documentLoader && !documentLoader->timing()->unloadEventStart() && !documentLoader->timing()->unloadEventEnd()) {
                            DocumentLoadTiming* timing = documentLoader->timing();
                            ASSERT(timing->navigationStart());
                            timing->markUnloadEventStart();
                            m_frame.document()->domWindow()->dispatchEvent(unloadEvent, m_frame.document());
                            timing->markUnloadEventEnd();
                        } else
                            m_frame.document()->domWindow()->dispatchEvent(unloadEvent, m_frame.document());
                    }
                }
                m_pageDismissalEventBeingDispatched = NoDismissal;
                if (m_frame.document())
                    m_frame.document()->updateStyleIfNeeded();
                m_wasUnloadEventEmitted = true;
            }
        }

        // Dispatching the unload event could have made m_frame.document() null.
        if (m_frame.document() && !m_frame.document()->inPageCache()) {
            // Don't remove event listeners from a transitional empty document (see bug 28716 for more information).
            bool keepEventListeners = m_stateMachine.isDisplayingInitialEmptyDocument() && m_provisionalDocumentLoader
                && m_frame.document()->isSecureTransitionTo(m_provisionalDocumentLoader->url());

            if (!keepEventListeners)
                m_frame.document()->removeAllEventListeners();
        }
    }

    m_isComplete = true; // to avoid calling completed() in finishedParsing()
    m_didCallImplicitClose = true; // don't want that one either

    if (m_frame.document() && m_frame.document()->parsing()) {
        finishedParsing();
        m_frame.document()->setParsing(false);
    }

    if (Document* doc = m_frame.document()) {
        // FIXME: HTML5 doesn't tell us to set the state to complete when aborting, but we do anyway to match legacy behavior.
        // http://www.w3.org/Bugs/Public/show_bug.cgi?id=10537
        doc->setReadyState(Document::Complete);

#if ENABLE(SQL_DATABASE)
        // FIXME: Should the DatabaseManager watch for something like ActiveDOMObject::stop() rather than being special-cased here?
        DatabaseManager::manager().stopDatabases(doc, 0);
#endif
    }

    // FIXME: This will cancel redirection timer, which really needs to be restarted when restoring the frame from b/f cache.
    m_frame.navigationScheduler().cancel();
}

void FrameLoader::stop()
{
    // http://bugs.webkit.org/show_bug.cgi?id=10854
    // The frame's last ref may be removed and it will be deleted by checkCompleted().
    Ref<Frame> protect(m_frame);

    if (DocumentParser* parser = m_frame.document()->parser()) {
        parser->stopParsing();
        parser->finish();
    }
    
    icon().stopLoader();
}

void FrameLoader::willTransitionToCommitted()
{
    // This function is called when a frame is still fully in place (not cached, not detached), but will be replaced.

    if (m_frame.editor().hasComposition()) {
        // The text was already present in DOM, so it's better to confirm than to cancel the composition.
        m_frame.editor().confirmComposition();
        if (EditorClient* editorClient = m_frame.editor().client())
            editorClient->respondToChangedSelection(&m_frame);
    }
}

bool FrameLoader::closeURL()
{
    history().saveDocumentState();
    
    // Should only send the pagehide event here if the current document exists and has not been placed in the page cache.    
    Document* currentDocument = m_frame.document();
    stopLoading(currentDocument && !currentDocument->inPageCache() ? UnloadEventPolicyUnloadAndPageHide : UnloadEventPolicyUnloadOnly);
    
    m_frame.editor().clearUndoRedoOperations();
    return true;
}

bool FrameLoader::didOpenURL()
{
    if (m_frame.navigationScheduler().redirectScheduledDuringLoad()) {
        // A redirect was scheduled before the document was created.
        // This can happen when one frame changes another frame's location.
        return false;
    }

    m_frame.navigationScheduler().cancel();
    m_frame.editor().clearLastEditCommand();

    m_isComplete = false;
    m_didCallImplicitClose = false;

    // If we are still in the process of initializing an empty document then
    // its frame is not in a consistent state for rendering, so avoid setJSStatusBarText
    // since it may cause clients to attempt to render the frame.
    if (!m_stateMachine.creatingInitialEmptyDocument()) {
        DOMWindow* window = m_frame.document()->domWindow();
        window->setStatus(String());
        window->setDefaultStatus(String());
    }

    started();

    return true;
}

void FrameLoader::didExplicitOpen()
{
    m_isComplete = false;
    m_didCallImplicitClose = false;

    // Calling document.open counts as committing the first real document load.
    if (!m_stateMachine.committedFirstRealDocumentLoad())
        m_stateMachine.advanceTo(FrameLoaderStateMachine::DisplayingInitialEmptyDocumentPostCommit);
    
    // Prevent window.open(url) -- eg window.open("about:blank") -- from blowing away results
    // from a subsequent window.document.open / window.document.write call. 
    // Canceling redirection here works for all cases because document.open 
    // implicitly precedes document.write.
    m_frame.navigationScheduler().cancel();
}


void FrameLoader::cancelAndClear()
{
    m_frame.navigationScheduler().cancel();

    if (!m_isComplete)
        closeURL();

    clear(m_frame.document(), false);
    m_frame.script().updatePlatformScriptObjects();
}

void FrameLoader::clear(Document* newDocument, bool clearWindowProperties, bool clearScriptObjects, bool clearFrameView)
{
    m_frame.editor().clear();

    if (!m_needsClear)
        return;
    m_needsClear = false;
    
    if (!m_frame.document()->inPageCache()) {
        m_frame.document()->cancelParsing();
        m_frame.document()->stopActiveDOMObjects();
        if (m_frame.document()->attached()) {
            m_frame.document()->prepareForDestruction();
            m_frame.document()->removeFocusedNodeOfSubtree(m_frame.document());
        }
    }

    // Do this after detaching the document so that the unload event works.
    if (clearWindowProperties) {
        InspectorInstrumentation::frameWindowDiscarded(&m_frame, m_frame.document()->domWindow());
        m_frame.document()->domWindow()->resetUnlessSuspendedForPageCache();
        m_frame.script().clearWindowShell(newDocument->domWindow(), m_frame.document()->inPageCache());
    }

    m_frame.selection().prepareForDestruction();
    m_frame.eventHandler().clear();
    if (clearFrameView && m_frame.view())
        m_frame.view()->clear();

    // Do not drop the document before the ScriptController and view are cleared
    // as some destructors might still try to access the document.
    m_frame.setDocument(0);

    subframeLoader().clear();

    if (clearScriptObjects)
        m_frame.script().clearScriptObjects();

    m_frame.script().enableEval();

    m_frame.navigationScheduler().clear();

    m_checkTimer.stop();
    m_shouldCallCheckCompleted = false;
    m_shouldCallCheckLoadComplete = false;

    if (m_stateMachine.isDisplayingInitialEmptyDocument() && m_stateMachine.committedFirstRealDocumentLoad())
        m_stateMachine.advanceTo(FrameLoaderStateMachine::CommittedFirstRealLoad);
}

void FrameLoader::receivedFirstData()
{
    dispatchDidCommitLoad();
    dispatchDidClearWindowObjectsInAllWorlds();
    dispatchGlobalObjectAvailableInAllWorlds();

    if (m_documentLoader) {
        StringWithDirection ptitle = m_documentLoader->title();
        // If we have a title let the WebView know about it.
        if (!ptitle.isNull())
            m_client.dispatchDidReceiveTitle(ptitle);
    }

    if (!m_documentLoader)
        return;
    if (m_frame.document()->isViewSource())
        return;

    double delay;
    String url;
    if (!parseHTTPRefresh(m_documentLoader->response().httpHeaderField("Refresh"), false, delay, url))
        return;
    if (url.isEmpty())
        url = m_frame.document()->url().string();
    else
        url = m_frame.document()->completeURL(url).string();

    m_frame.navigationScheduler().scheduleRedirect(delay, url);
}

void FrameLoader::setOutgoingReferrer(const URL& url)
{
    m_outgoingReferrer = url.strippedForUseAsReferrer();
}

void FrameLoader::didBeginDocument(bool dispatch)
{
    m_needsClear = true;
    m_isComplete = false;
    m_didCallImplicitClose = false;
    m_frame.document()->setReadyState(Document::Loading);

    if (m_pendingStateObject) {
        m_frame.document()->statePopped(m_pendingStateObject.get());
        m_pendingStateObject.clear();
    }

    if (dispatch)
        dispatchDidClearWindowObjectsInAllWorlds();

    updateFirstPartyForCookies();
    m_frame.document()->initContentSecurityPolicy();

    const Settings& settings = m_frame.settings();
    m_frame.document()->cachedResourceLoader()->setImagesEnabled(settings.areImagesEnabled());
    m_frame.document()->cachedResourceLoader()->setAutoLoadImages(settings.loadsImagesAutomatically());

    if (m_documentLoader) {
        String dnsPrefetchControl = m_documentLoader->response().httpHeaderField("X-DNS-Prefetch-Control");
        if (!dnsPrefetchControl.isEmpty())
            m_frame.document()->parseDNSPrefetchControlHeader(dnsPrefetchControl);

        String policyValue = m_documentLoader->response().httpHeaderField("Content-Security-Policy");
        if (!policyValue.isEmpty())
            m_frame.document()->contentSecurityPolicy()->didReceiveHeader(policyValue, ContentSecurityPolicy::Enforce);

        policyValue = m_documentLoader->response().httpHeaderField("Content-Security-Policy-Report-Only");
        if (!policyValue.isEmpty())
            m_frame.document()->contentSecurityPolicy()->didReceiveHeader(policyValue, ContentSecurityPolicy::Report);

        policyValue = m_documentLoader->response().httpHeaderField("X-WebKit-CSP");
        if (!policyValue.isEmpty())
            m_frame.document()->contentSecurityPolicy()->didReceiveHeader(policyValue, ContentSecurityPolicy::PrefixedEnforce);

        policyValue = m_documentLoader->response().httpHeaderField("X-WebKit-CSP-Report-Only");
        if (!policyValue.isEmpty())
            m_frame.document()->contentSecurityPolicy()->didReceiveHeader(policyValue, ContentSecurityPolicy::PrefixedReport);

        String headerContentLanguage = m_documentLoader->response().httpHeaderField("Content-Language");
        if (!headerContentLanguage.isEmpty()) {
            size_t commaIndex = headerContentLanguage.find(',');
            headerContentLanguage.truncate(commaIndex); // notFound == -1 == don't truncate
            headerContentLanguage = headerContentLanguage.stripWhiteSpace(isHTMLSpace);
            if (!headerContentLanguage.isEmpty())
                m_frame.document()->setContentLanguage(headerContentLanguage);
        }
    }

    history().restoreDocumentState();
}

void FrameLoader::finishedParsing()
{
    m_frame.injectUserScripts(InjectAtDocumentEnd);

    if (m_stateMachine.creatingInitialEmptyDocument())
        return;

    // This can be called from the Frame's destructor, in which case we shouldn't protect ourselves
    // because doing so will cause us to re-enter the destructor when protector goes out of scope.
    // Null-checking the FrameView indicates whether or not we're in the destructor.
    RefPtr<Frame> protector = m_frame.view() ? &m_frame : 0;

    m_client.dispatchDidFinishDocumentLoad();

    checkCompleted();

    if (!m_frame.view())
        return; // We are being destroyed by something checkCompleted called.

    // Check if the scrollbars are really needed for the content.
    // If not, remove them, relayout, and repaint.
    m_frame.view()->restoreScrollbar();
    scrollToFragmentWithParentBoundary(m_frame.document()->url());
}

void FrameLoader::loadDone()
{
    checkCompleted();
}

bool FrameLoader::allChildrenAreComplete() const
{
    for (Frame* child = m_frame.tree().firstChild(); child; child = child->tree().nextSibling()) {
        if (!child->loader().m_isComplete)
            return false;
    }
    return true;
}

bool FrameLoader::allAncestorsAreComplete() const
{
    for (Frame* ancestor = &m_frame; ancestor; ancestor = ancestor->tree().parent()) {
        if (!ancestor->loader().m_isComplete)
            return false;
    }
    return true;
}

void FrameLoader::checkCompleted()
{
    Ref<Frame> protect(m_frame);
    m_shouldCallCheckCompleted = false;

    if (m_frame.view())
        m_frame.view()->handleLoadCompleted();

    // Have we completed before?
    if (m_isComplete)
        return;

    // Are we still parsing?
    if (m_frame.document()->parsing())
        return;

    // Still waiting for images/scripts?
    if (m_frame.document()->cachedResourceLoader()->requestCount())
        return;

    // Still waiting for elements that don't go through a FrameLoader?
    if (m_frame.document()->isDelayingLoadEvent())
        return;

    // Any frame that hasn't completed yet?
    if (!allChildrenAreComplete())
        return;

    // OK, completed.
    m_isComplete = true;
    m_requestedHistoryItem = 0;
    m_frame.document()->setReadyState(Document::Complete);

    checkCallImplicitClose(); // if we didn't do it before

    m_frame.navigationScheduler().startTimer();

    completed();
    if (m_frame.page())
        checkLoadComplete();

    if (m_frame.view())
        m_frame.view()->handleLoadCompleted();
}

void FrameLoader::checkTimerFired(Timer<FrameLoader>*)
{
    Ref<Frame> protect(m_frame);

    if (Page* page = m_frame.page()) {
        if (page->defersLoading())
            return;
    }
    if (m_shouldCallCheckCompleted)
        checkCompleted();
    if (m_shouldCallCheckLoadComplete)
        checkLoadComplete();
}

void FrameLoader::startCheckCompleteTimer()
{
    if (!(m_shouldCallCheckCompleted || m_shouldCallCheckLoadComplete))
        return;
    if (m_checkTimer.isActive())
        return;
    m_checkTimer.startOneShot(0);
}

void FrameLoader::scheduleCheckCompleted()
{
    m_shouldCallCheckCompleted = true;
    startCheckCompleteTimer();
}

void FrameLoader::scheduleCheckLoadComplete()
{
    m_shouldCallCheckLoadComplete = true;
    startCheckCompleteTimer();
}

void FrameLoader::checkCallImplicitClose()
{
    if (m_didCallImplicitClose || m_frame.document()->parsing() || m_frame.document()->isDelayingLoadEvent())
        return;

    if (!allChildrenAreComplete())
        return; // still got a frame running -> too early

    m_didCallImplicitClose = true;
    m_wasUnloadEventEmitted = false;
    m_frame.document()->implicitClose();
}

void FrameLoader::loadURLIntoChildFrame(const URL& url, const String& referer, Frame* childFrame)
{
    ASSERT(childFrame);

#if ENABLE(WEB_ARCHIVE) || ENABLE(MHTML)
    RefPtr<Archive> subframeArchive = activeDocumentLoader()->popArchiveForSubframe(childFrame->tree().uniqueName(), url);
    if (subframeArchive) {
        childFrame->loader().loadArchive(subframeArchive.release());
        return;
    }
#endif // ENABLE(WEB_ARCHIVE)

    HistoryItem* parentItem = history().currentItem();
    // If we're moving in the back/forward list, we might want to replace the content
    // of this child frame with whatever was there at that point.
    if (parentItem && parentItem->children().size() && isBackForwardLoadType(loadType()) 
        && !m_frame.document()->loadEventFinished()) {
        HistoryItem* childItem = parentItem->childItemWithTarget(childFrame->tree().uniqueName());
        if (childItem) {
            childFrame->loader().m_requestedHistoryItem = childItem;
            childFrame->loader().loadDifferentDocumentItem(childItem, loadType(), MayAttemptCacheOnlyLoadForFormSubmissionItem);
            return;
        }
    }

    childFrame->loader().loadURL(url, referer, "_self", false, FrameLoadTypeRedirectWithLockedBackForwardList, 0, 0);
}

#if ENABLE(WEB_ARCHIVE) || ENABLE(MHTML)
void FrameLoader::loadArchive(PassRefPtr<Archive> archive)
{
    ArchiveResource* mainResource = archive->mainResource();
    ASSERT(mainResource);
    if (!mainResource)
        return;
        
    SubstituteData substituteData(mainResource->data(), mainResource->mimeType(), mainResource->textEncoding(), URL());
    
    ResourceRequest request(mainResource->url());
#if PLATFORM(MAC)
    request.applyWebArchiveHackForMail();
#endif

    RefPtr<DocumentLoader> documentLoader = m_client.createDocumentLoader(request, substituteData);
    documentLoader->setArchive(archive.get());
    load(documentLoader.get());
}
#endif // ENABLE(WEB_ARCHIVE) || ENABLE(MHTML)

ObjectContentType FrameLoader::defaultObjectContentType(const URL& url, const String& mimeTypeIn, bool shouldPreferPlugInsForImages)
{
    String mimeType = mimeTypeIn;

    if (mimeType.isEmpty())
        mimeType = mimeTypeFromURL(url);

<<<<<<< HEAD
#if !PLATFORM(MAC) && !PLATFORM(EFL) && !PLATFORM(HAIKU) // Mac has no PluginDatabase, nor does Haiku or EFL
=======
#if !PLATFORM(MAC) && !PLATFORM(EFL) && !PLATFORM(NIX) // Mac has no PluginDatabase, nor does Nix or EFL
>>>>>>> e46de4d5
    if (mimeType.isEmpty()) {
        String decodedPath = decodeURLEscapeSequences(url.path());
        mimeType = PluginDatabase::installedPlugins()->MIMETypeForExtension(decodedPath.substring(decodedPath.reverseFind('.') + 1));
    }
#endif

    if (mimeType.isEmpty())
        return ObjectContentFrame; // Go ahead and hope that we can display the content.

<<<<<<< HEAD
#if !PLATFORM(MAC) && !PLATFORM(EFL) && !PLATFORM(HAIKU) // Mac has no PluginDatabase, nor does Chromium or EFL
=======
#if !PLATFORM(MAC) && !PLATFORM(EFL) && !PLATFORM(NIX) // Mac has no PluginDatabase, nor does Nix or EFL
>>>>>>> e46de4d5
    bool plugInSupportsMIMEType = PluginDatabase::installedPlugins()->isMIMETypeRegistered(mimeType);
#else
    bool plugInSupportsMIMEType = false;
#endif

    if (MIMETypeRegistry::isSupportedImageMIMEType(mimeType))
        return shouldPreferPlugInsForImages && plugInSupportsMIMEType ? WebCore::ObjectContentNetscapePlugin : WebCore::ObjectContentImage;

    if (plugInSupportsMIMEType)
        return WebCore::ObjectContentNetscapePlugin;

    if (MIMETypeRegistry::isSupportedNonImageMIMEType(mimeType))
        return WebCore::ObjectContentFrame;

    return WebCore::ObjectContentNone;
}

String FrameLoader::outgoingReferrer() const
{
    // See http://www.whatwg.org/specs/web-apps/current-work/#fetching-resources
    // for why we walk the parent chain for srcdoc documents.
    Frame* frame = &m_frame;
    while (frame->document()->isSrcdocDocument()) {
        frame = frame->tree().parent();
        // Srcdoc documents cannot be top-level documents, by definition,
        // because they need to be contained in iframes with the srcdoc.
        ASSERT(frame);
    }
    return frame->loader().m_outgoingReferrer;
}

String FrameLoader::outgoingOrigin() const
{
    return m_frame.document()->securityOrigin()->toString();
}

bool FrameLoader::checkIfFormActionAllowedByCSP(const URL& url) const
{
    if (m_submittedFormURL.isEmpty())
        return true;

    return m_frame.document()->contentSecurityPolicy()->allowFormAction(url);
}

Frame* FrameLoader::opener()
{
    return m_opener;
}

void FrameLoader::setOpener(Frame* opener)
{
    if (m_opener && !opener)
        m_client.didDisownOpener();

    if (m_opener)
        m_opener->loader().m_openedFrames.remove(&m_frame);
    if (opener)
        opener->loader().m_openedFrames.add(&m_frame);
    m_opener = opener;

    if (m_frame.document())
        m_frame.document()->initSecurityContext();
}

// FIXME: This does not belong in FrameLoader!
void FrameLoader::handleFallbackContent()
{
    HTMLFrameOwnerElement* owner = m_frame.ownerElement();
    if (!owner || !owner->hasTagName(objectTag))
        return;
    static_cast<HTMLObjectElement*>(owner)->renderFallbackContent();
}

void FrameLoader::provisionalLoadStarted()
{
    if (m_stateMachine.firstLayoutDone())
        m_stateMachine.advanceTo(FrameLoaderStateMachine::CommittedFirstRealLoad);
    m_frame.navigationScheduler().cancel(true);
    m_client.provisionalLoadStarted();
}

void FrameLoader::resetMultipleFormSubmissionProtection()
{
    m_submittedFormURL = URL();
}

void FrameLoader::updateFirstPartyForCookies()
{
    if (m_frame.tree().parent())
        setFirstPartyForCookies(m_frame.tree().parent()->document()->firstPartyForCookies());
    else
        setFirstPartyForCookies(m_frame.document()->url());
}

void FrameLoader::setFirstPartyForCookies(const URL& url)
{
    for (Frame* frame = &m_frame; frame; frame = frame->tree().traverseNext(&m_frame))
        frame->document()->setFirstPartyForCookies(url);
}

// This does the same kind of work that didOpenURL does, except it relies on the fact
// that a higher level already checked that the URLs match and the scrolling is the right thing to do.
void FrameLoader::loadInSameDocument(const URL& url, PassRefPtr<SerializedScriptValue> stateObject, bool isNewNavigation)
{
    // If we have a state object, we cannot also be a new navigation.
    ASSERT(!stateObject || (stateObject && !isNewNavigation));

    // Update the data source's request with the new URL to fake the URL change
    URL oldURL = m_frame.document()->url();
    m_frame.document()->setURL(url);
    setOutgoingReferrer(url);
    documentLoader()->replaceRequestURLForSameDocumentNavigation(url);
    if (isNewNavigation && !shouldTreatURLAsSameAsCurrent(url) && !stateObject) {
        // NB: must happen after replaceRequestURLForSameDocumentNavigation(), since we add 
        // based on the current request. Must also happen before we openURL and displace the 
        // scroll position, since adding the BF item will save away scroll state.
        
        // NB2: If we were loading a long, slow doc, and the user fragment navigated before
        // it was done, currItem is now set the that slow doc, and prevItem is whatever was
        // before it.  Adding the b/f item will bump the slow doc down to prevItem, even
        // though its load is not yet done.  I think this all works out OK, for one because
        // we have already saved away the scroll and doc state for the long slow load,
        // but it's not an obvious case.

        history().updateBackForwardListForFragmentScroll();
    }
    
    bool hashChange = equalIgnoringFragmentIdentifier(url, oldURL) && url.fragmentIdentifier() != oldURL.fragmentIdentifier();
    
    history().updateForSameDocumentNavigation();

    // If we were in the autoscroll/panScroll mode we want to stop it before following the link to the anchor
    if (hashChange)
        m_frame.eventHandler().stopAutoscrollTimer();
    
    // It's important to model this as a load that starts and immediately finishes.
    // Otherwise, the parent frame may think we never finished loading.
    started();

    // We need to scroll to the fragment whether or not a hash change occurred, since
    // the user might have scrolled since the previous navigation.
    scrollToFragmentWithParentBoundary(url);
    
    m_isComplete = false;
    checkCompleted();

    if (isNewNavigation) {
        // This will clear previousItem from the rest of the frame tree that didn't
        // doing any loading. We need to make a pass on this now, since for fragment
        // navigation we'll not go through a real load and reach Completed state.
        checkLoadComplete();
    }

    m_client.dispatchDidNavigateWithinPage();

    m_frame.document()->statePopped(stateObject ? stateObject : SerializedScriptValue::nullValue());
    m_client.dispatchDidPopStateWithinPage();
    
    if (hashChange) {
        m_frame.document()->enqueueHashchangeEvent(oldURL, url);
        m_client.dispatchDidChangeLocationWithinPage();
    }
    
    // FrameLoaderClient::didFinishLoad() tells the internal load delegate the load finished with no error
    m_client.didFinishLoad();
}

bool FrameLoader::isComplete() const
{
    return m_isComplete;
}

void FrameLoader::completed()
{
    Ref<Frame> protect(m_frame);

    for (Frame* descendant = m_frame.tree().traverseNext(&m_frame); descendant; descendant = descendant->tree().traverseNext(&m_frame))
        descendant->navigationScheduler().startTimer();

    if (Frame* parent = m_frame.tree().parent())
        parent->loader().checkCompleted();

    if (m_frame.view())
        m_frame.view()->maintainScrollPositionAtAnchor(0);
    m_activityAssertion = nullptr;
}

void FrameLoader::started()
{
    if (m_frame.page())
        m_activityAssertion = m_frame.page()->createActivityToken();
    for (Frame* frame = &m_frame; frame; frame = frame->tree().parent())
        frame->loader().m_isComplete = false;
}

void FrameLoader::prepareForHistoryNavigation()
{
    // If there is no currentItem, but we still want to engage in 
    // history navigation we need to manufacture one, and update
    // the state machine of this frame to impersonate having
    // loaded it.
    RefPtr<HistoryItem> currentItem = history().currentItem();
    if (!currentItem) {
        currentItem = HistoryItem::create();
        currentItem->setLastVisitWasFailure(true);
        history().setCurrentItem(currentItem.get());
        m_frame.page()->backForward().setCurrentItem(currentItem.get());

        ASSERT(stateMachine()->isDisplayingInitialEmptyDocument());
        stateMachine()->advanceTo(FrameLoaderStateMachine::DisplayingInitialEmptyDocumentPostCommit);
        stateMachine()->advanceTo(FrameLoaderStateMachine::CommittedFirstRealLoad);
    }
}

void FrameLoader::prepareForLoadStart()
{
    m_progressTracker->progressStarted();
    m_client.dispatchDidStartProvisionalLoad();

    // Notify accessibility.
    if (AXObjectCache* cache = m_frame.document()->existingAXObjectCache()) {
        AXObjectCache::AXLoadingEvent loadingEvent = loadType() == FrameLoadTypeReload ? AXObjectCache::AXLoadingReloaded : AXObjectCache::AXLoadingStarted;
        cache->frameLoadingEventNotification(&m_frame, loadingEvent);
    }
}

void FrameLoader::setupForReplace()
{
    m_client.revertToProvisionalState(m_documentLoader.get());
    setState(FrameStateProvisional);
    m_provisionalDocumentLoader = m_documentLoader;
    m_documentLoader = 0;
    detachChildren();
}

void FrameLoader::loadFrameRequest(const FrameLoadRequest& request, bool lockHistory, bool lockBackForwardList,
    PassRefPtr<Event> event, PassRefPtr<FormState> formState, ShouldSendReferrer shouldSendReferrer)
{    
    // Protect frame from getting blown away inside dispatchBeforeLoadEvent in loadWithDocumentLoader.
    Ref<Frame> protect(m_frame);

    URL url = request.resourceRequest().url();

    ASSERT(m_frame.document());
    if (!request.requester()->canDisplay(url)) {
        reportLocalLoadFailed(&m_frame, url.stringCenterEllipsizedToLength());
        return;
    }

    String argsReferrer = request.resourceRequest().httpReferrer();
    if (argsReferrer.isEmpty())
        argsReferrer = outgoingReferrer();

    String referrer = SecurityPolicy::generateReferrerHeader(m_frame.document()->referrerPolicy(), url, argsReferrer);
    if (shouldSendReferrer == NeverSendReferrer)
        referrer = String();
    
    FrameLoadType loadType;
    if (request.resourceRequest().cachePolicy() == ReloadIgnoringCacheData)
        loadType = FrameLoadTypeReload;
    else if (lockBackForwardList)
        loadType = FrameLoadTypeRedirectWithLockedBackForwardList;
    else
        loadType = FrameLoadTypeStandard;

    if (request.resourceRequest().httpMethod() == "POST")
        loadPostRequest(request.resourceRequest(), referrer, request.frameName(), lockHistory, loadType, event, formState.get());
    else
        loadURL(request.resourceRequest().url(), referrer, request.frameName(), lockHistory, loadType, event, formState.get());

    // FIXME: It's possible this targetFrame will not be the same frame that was targeted by the actual
    // load if frame names have changed.
    Frame* sourceFrame = formState ? formState->sourceDocument()->frame() : &m_frame;
    if (!sourceFrame)
        sourceFrame = &m_frame;
    Frame* targetFrame = sourceFrame->loader().findFrameForNavigation(request.frameName());
    if (targetFrame && targetFrame != sourceFrame) {
        if (Page* page = targetFrame->page())
            page->chrome().focus();
    }
}

void FrameLoader::loadURL(const URL& newURL, const String& referrer, const String& frameName, bool lockHistory, FrameLoadType newLoadType,
    PassRefPtr<Event> event, PassRefPtr<FormState> prpFormState)
{
    if (m_inStopAllLoaders)
        return;

    RefPtr<FormState> formState = prpFormState;
    bool isFormSubmission = formState;
    
    ResourceRequest request(newURL);
    if (!referrer.isEmpty()) {
        request.setHTTPReferrer(referrer);
        RefPtr<SecurityOrigin> referrerOrigin = SecurityOrigin::createFromString(referrer);
        addHTTPOriginIfNeeded(request, referrerOrigin->toString());
    }
#if ENABLE(CACHE_PARTITIONING)
    if (&m_frame.tree().top() != &m_frame)
        request.setCachePartition(m_frame.tree().top().document()->securityOrigin()->cachePartition());
#endif
    addExtraFieldsToRequest(request, newLoadType, true);
    if (newLoadType == FrameLoadTypeReload || newLoadType == FrameLoadTypeReloadFromOrigin)
        request.setCachePolicy(ReloadIgnoringCacheData);

    ASSERT(newLoadType != FrameLoadTypeSame);

    // The search for a target frame is done earlier in the case of form submission.
    Frame* targetFrame = isFormSubmission ? 0 : findFrameForNavigation(frameName);
    if (targetFrame && targetFrame != &m_frame) {
        targetFrame->loader().loadURL(newURL, referrer, "_self", lockHistory, newLoadType, event, formState.release());
        return;
    }

    if (m_pageDismissalEventBeingDispatched != NoDismissal)
        return;

    NavigationAction action(request, newLoadType, isFormSubmission, event);

    if (!targetFrame && !frameName.isEmpty()) {
        policyChecker().checkNewWindowPolicy(action, FrameLoader::callContinueLoadAfterNewWindowPolicy,
            request, formState.release(), frameName, this);
        return;
    }

    RefPtr<DocumentLoader> oldDocumentLoader = m_documentLoader;

    bool sameURL = shouldTreatURLAsSameAsCurrent(newURL);
    const String& httpMethod = request.httpMethod();
    
    // Make sure to do scroll to fragment processing even if the URL is
    // exactly the same so pages with '#' links and DHTML side effects
    // work properly.
    if (shouldPerformFragmentNavigation(isFormSubmission, httpMethod, newLoadType, newURL)) {
        oldDocumentLoader->setTriggeringAction(action);
        policyChecker().stopCheck();
        policyChecker().setLoadType(newLoadType);
        policyChecker().checkNavigationPolicy(request, oldDocumentLoader.get(), formState.release(),
            callContinueFragmentScrollAfterNavigationPolicy, this);
    } else {
        // must grab this now, since this load may stop the previous load and clear this flag
        bool isRedirect = m_quickRedirectComing;
        loadWithNavigationAction(request, action, lockHistory, newLoadType, formState.release());
        if (isRedirect) {
            m_quickRedirectComing = false;
            if (m_provisionalDocumentLoader)
                m_provisionalDocumentLoader->setIsClientRedirect(true);
        } else if (sameURL && newLoadType != FrameLoadTypeReload && newLoadType != FrameLoadTypeReloadFromOrigin)
            // Example of this case are sites that reload the same URL with a different cookie
            // driving the generated content, or a master frame with links that drive a target
            // frame, where the user has clicked on the same link repeatedly.
            m_loadType = FrameLoadTypeSame;
    }
}

SubstituteData FrameLoader::defaultSubstituteDataForURL(const URL& url)
{
    if (!shouldTreatURLAsSrcdocDocument(url))
        return SubstituteData();
    String srcdoc = m_frame.ownerElement()->fastGetAttribute(srcdocAttr);
    ASSERT(!srcdoc.isNull());
    CString encodedSrcdoc = srcdoc.utf8();
    return SubstituteData(SharedBuffer::create(encodedSrcdoc.data(), encodedSrcdoc.length()), "text/html", "UTF-8", URL());
}

void FrameLoader::load(const FrameLoadRequest& passedRequest)
{
    FrameLoadRequest request(passedRequest);

    if (m_inStopAllLoaders)
        return;

    if (!request.frameName().isEmpty()) {
        Frame* frame = findFrameForNavigation(request.frameName());
        if (frame) {
            request.setShouldCheckNewWindowPolicy(false);
            if (&frame->loader() != this) {
                frame->loader().load(request);
                return;
            }
        }
    }

    if (request.shouldCheckNewWindowPolicy()) {
        policyChecker().checkNewWindowPolicy(NavigationAction(request.resourceRequest(), NavigationTypeOther), FrameLoader::callContinueLoadAfterNewWindowPolicy, request.resourceRequest(), 0, request.frameName(), this);
        return;
    }

    if (!request.hasSubstituteData())
        request.setSubstituteData(defaultSubstituteDataForURL(request.resourceRequest().url()));

    RefPtr<DocumentLoader> loader = m_client.createDocumentLoader(request.resourceRequest(), request.substituteData());
    if (request.lockHistory() && m_documentLoader)
        loader->setClientRedirectSourceForHistory(m_documentLoader->didCreateGlobalHistoryEntry() ? m_documentLoader->urlForHistory().string() : m_documentLoader->clientRedirectSourceForHistory());
    load(loader.get());
}

void FrameLoader::loadWithNavigationAction(const ResourceRequest& request, const NavigationAction& action, bool lockHistory, FrameLoadType type, PassRefPtr<FormState> formState)
{
    RefPtr<DocumentLoader> loader = m_client.createDocumentLoader(request, defaultSubstituteDataForURL(request.url()));
    if (lockHistory && m_documentLoader)
        loader->setClientRedirectSourceForHistory(m_documentLoader->didCreateGlobalHistoryEntry() ? m_documentLoader->urlForHistory().string() : m_documentLoader->clientRedirectSourceForHistory());

    loader->setTriggeringAction(action);
    if (m_documentLoader)
        loader->setOverrideEncoding(m_documentLoader->overrideEncoding());

    loadWithDocumentLoader(loader.get(), type, formState);
}

void FrameLoader::load(DocumentLoader* newDocumentLoader)
{
    ResourceRequest& r = newDocumentLoader->request();
    addExtraFieldsToMainResourceRequest(r);
    FrameLoadType type;

    if (shouldTreatURLAsSameAsCurrent(newDocumentLoader->originalRequest().url())) {
        r.setCachePolicy(ReloadIgnoringCacheData);
        type = FrameLoadTypeSame;
    } else if (shouldTreatURLAsSameAsCurrent(newDocumentLoader->unreachableURL()) && m_loadType == FrameLoadTypeReload)
        type = FrameLoadTypeReload;
    else
        type = FrameLoadTypeStandard;

    if (m_documentLoader)
        newDocumentLoader->setOverrideEncoding(m_documentLoader->overrideEncoding());
    
    // When we loading alternate content for an unreachable URL that we're
    // visiting in the history list, we treat it as a reload so the history list 
    // is appropriately maintained.
    //
    // FIXME: This seems like a dangerous overloading of the meaning of "FrameLoadTypeReload" ...
    // shouldn't a more explicit type of reload be defined, that means roughly 
    // "load without affecting history" ? 
    if (shouldReloadToHandleUnreachableURL(newDocumentLoader)) {
        // shouldReloadToHandleUnreachableURL() returns true only when the original load type is back-forward.
        // In this case we should save the document state now. Otherwise the state can be lost because load type is
        // changed and updateForBackForwardNavigation() will not be called when loading is committed.
        history().saveDocumentAndScrollState();

        ASSERT(type == FrameLoadTypeStandard);
        type = FrameLoadTypeReload;
    }

    loadWithDocumentLoader(newDocumentLoader, type, 0);
}

void FrameLoader::loadWithDocumentLoader(DocumentLoader* loader, FrameLoadType type, PassRefPtr<FormState> prpFormState)
{
    // Retain because dispatchBeforeLoadEvent may release the last reference to it.
    Ref<Frame> protect(m_frame);

    ASSERT(m_client.hasWebView());

    // Unfortunately the view must be non-nil, this is ultimately due
    // to parser requiring a FrameView.  We should fix this dependency.

    ASSERT(m_frame.view());

    if (m_pageDismissalEventBeingDispatched != NoDismissal)
        return;

    if (m_frame.document())
        m_previousURL = m_frame.document()->url();

    policyChecker().setLoadType(type);
    RefPtr<FormState> formState = prpFormState;
    bool isFormSubmission = formState;

    const URL& newURL = loader->request().url();
    const String& httpMethod = loader->request().httpMethod();

    if (shouldPerformFragmentNavigation(isFormSubmission, httpMethod, policyChecker().loadType(), newURL)) {
        RefPtr<DocumentLoader> oldDocumentLoader = m_documentLoader;
        NavigationAction action(loader->request(), policyChecker().loadType(), isFormSubmission);

        oldDocumentLoader->setTriggeringAction(action);
        policyChecker().stopCheck();
        policyChecker().checkNavigationPolicy(loader->request(), oldDocumentLoader.get(), formState,
            callContinueFragmentScrollAfterNavigationPolicy, this);
    } else {
        if (Frame* parent = m_frame.tree().parent())
            loader->setOverrideEncoding(parent->loader().documentLoader()->overrideEncoding());

        policyChecker().stopCheck();
        setPolicyDocumentLoader(loader);
        if (loader->triggeringAction().isEmpty())
            loader->setTriggeringAction(NavigationAction(loader->request(), policyChecker().loadType(), isFormSubmission));

        if (Element* ownerElement = m_frame.ownerElement()) {
            // We skip dispatching the beforeload event if we've already
            // committed a real document load because the event would leak
            // subsequent activity by the frame which the parent frame isn't
            // supposed to learn. For example, if the child frame navigated to
            // a new URL, the parent frame shouldn't learn the URL.
            if (!m_stateMachine.committedFirstRealDocumentLoad()
                && !ownerElement->dispatchBeforeLoadEvent(loader->request().url().string())) {
                continueLoadAfterNavigationPolicy(loader->request(), formState, false);
                return;
            }
        }

        policyChecker().checkNavigationPolicy(loader->request(), loader, formState,
            callContinueLoadAfterNavigationPolicy, this);
    }
}

void FrameLoader::reportLocalLoadFailed(Frame* frame, const String& url)
{
    ASSERT(!url.isEmpty());
    if (!frame)
        return;

    frame->document()->addConsoleMessage(SecurityMessageSource, ErrorMessageLevel, "Not allowed to load local resource: " + url);
}

const ResourceRequest& FrameLoader::initialRequest() const
{
    return activeDocumentLoader()->originalRequest();
}

bool FrameLoader::willLoadMediaElementURL(URL& url)
{
    ResourceRequest request(url);

    unsigned long identifier;
    ResourceError error;
    requestFromDelegate(request, identifier, error);
    notifier()->sendRemainingDelegateMessages(m_documentLoader.get(), identifier, request, ResourceResponse(url, String(), -1, String(), String()), 0, -1, -1, error);

    url = request.url();

    return error.isNull();
}

bool FrameLoader::shouldReloadToHandleUnreachableURL(DocumentLoader* docLoader)
{
    URL unreachableURL = docLoader->unreachableURL();

    if (unreachableURL.isEmpty())
        return false;

    if (!isBackForwardLoadType(policyChecker().loadType()))
        return false;

    // We only treat unreachableURLs specially during the delegate callbacks
    // for provisional load errors and navigation policy decisions. The former
    // case handles well-formed URLs that can't be loaded, and the latter
    // case handles malformed URLs and unknown schemes. Loading alternate content
    // at other times behaves like a standard load.
    DocumentLoader* compareDocumentLoader = 0;
    if (policyChecker().delegateIsDecidingNavigationPolicy() || policyChecker().delegateIsHandlingUnimplementablePolicy())
        compareDocumentLoader = m_policyDocumentLoader.get();
    else if (m_delegateIsHandlingProvisionalLoadError)
        compareDocumentLoader = m_provisionalDocumentLoader.get();

    return compareDocumentLoader && unreachableURL == compareDocumentLoader->request().url();
}

void FrameLoader::reloadWithOverrideEncoding(const String& encoding)
{
    if (!m_documentLoader)
        return;

    ResourceRequest request = m_documentLoader->request();
    URL unreachableURL = m_documentLoader->unreachableURL();
    if (!unreachableURL.isEmpty())
        request.setURL(unreachableURL);

    // FIXME: If the resource is a result of form submission and is not cached, the form will be silently resubmitted.
    // We should ask the user for confirmation in this case.
    request.setCachePolicy(ReturnCacheDataElseLoad);

    RefPtr<DocumentLoader> loader = m_client.createDocumentLoader(request, defaultSubstituteDataForURL(request.url()));
    setPolicyDocumentLoader(loader.get());

    loader->setOverrideEncoding(encoding);

    loadWithDocumentLoader(loader.get(), FrameLoadTypeReload, 0);
}

void FrameLoader::reloadWithOverrideURL(const URL& overrideUrl, bool endToEndReload)
{
    if (!m_documentLoader)
        return;

    if (overrideUrl.isEmpty())
        return;

    ResourceRequest request = m_documentLoader->request();
    request.setURL(overrideUrl);
    reloadWithRequest(request, endToEndReload);
}

void FrameLoader::reload(bool endToEndReload)
{
    if (!m_documentLoader)
        return;

    // If a window is created by javascript, its main frame can have an empty but non-nil URL.
    // Reloading in this case will lose the current contents (see 4151001).
    if (m_documentLoader->request().url().isEmpty())
        return;

    // Replace error-page URL with the URL we were trying to reach.
    ResourceRequest initialRequest = m_documentLoader->request();
    URL unreachableURL = m_documentLoader->unreachableURL();
    if (!unreachableURL.isEmpty())
        initialRequest.setURL(unreachableURL);

    reloadWithRequest(initialRequest, endToEndReload);
}

void FrameLoader::reloadWithRequest(const ResourceRequest& initialRequest, bool endToEndReload)
{
    ASSERT(m_documentLoader);

    // Create a new document loader for the reload, this will become m_documentLoader eventually,
    // but first it has to be the "policy" document loader, and then the "provisional" document loader.
    RefPtr<DocumentLoader> loader = m_client.createDocumentLoader(initialRequest, defaultSubstituteDataForURL(initialRequest.url()));

    ResourceRequest& request = loader->request();

    // FIXME: We don't have a mechanism to revalidate the main resource without reloading at the moment.
    request.setCachePolicy(ReloadIgnoringCacheData);

    // If we're about to re-post, set up action so the application can warn the user.
    if (request.httpMethod() == "POST")
        loader->setTriggeringAction(NavigationAction(request, NavigationTypeFormResubmitted));

    loader->setOverrideEncoding(m_documentLoader->overrideEncoding());
    
    loadWithDocumentLoader(loader.get(), endToEndReload ? FrameLoadTypeReloadFromOrigin : FrameLoadTypeReload, 0);
}

void FrameLoader::stopAllLoaders(ClearProvisionalItemPolicy clearProvisionalItemPolicy)
{
    ASSERT(!m_frame.document() || !m_frame.document()->inPageCache());
    if (m_pageDismissalEventBeingDispatched != NoDismissal)
        return;

    // If this method is called from within this method, infinite recursion can occur (3442218). Avoid this.
    if (m_inStopAllLoaders)
        return;
    
    // Calling stopLoading() on the provisional document loader can blow away
    // the frame from underneath.
    Ref<Frame> protect(m_frame);

    m_inStopAllLoaders = true;

    policyChecker().stopCheck();

    // If no new load is in progress, we should clear the provisional item from history
    // before we call stopLoading.
    if (clearProvisionalItemPolicy == ShouldClearProvisionalItem)
        history().setProvisionalItem(0);

    for (RefPtr<Frame> child = m_frame.tree().firstChild(); child; child = child->tree().nextSibling())
        child->loader().stopAllLoaders(clearProvisionalItemPolicy);
    if (m_provisionalDocumentLoader)
        m_provisionalDocumentLoader->stopLoading();
    if (m_documentLoader)
        m_documentLoader->stopLoading();

    setProvisionalDocumentLoader(0);

    m_checkTimer.stop();

    m_inStopAllLoaders = false;    
}

void FrameLoader::stopForUserCancel(bool deferCheckLoadComplete)
{
    stopAllLoaders();
    
    if (deferCheckLoadComplete)
        scheduleCheckLoadComplete();
    else if (m_frame.page())
        checkLoadComplete();
}

DocumentLoader* FrameLoader::activeDocumentLoader() const
{
    if (m_state == FrameStateProvisional)
        return m_provisionalDocumentLoader.get();
    return m_documentLoader.get();
}

bool FrameLoader::isLoading() const
{
    DocumentLoader* docLoader = activeDocumentLoader();
    if (!docLoader)
        return false;
    return docLoader->isLoading();
}

bool FrameLoader::frameHasLoaded() const
{
    return m_stateMachine.committedFirstRealDocumentLoad() || (m_provisionalDocumentLoader && !m_stateMachine.creatingInitialEmptyDocument()); 
}

void FrameLoader::setDocumentLoader(DocumentLoader* loader)
{
    if (!loader && !m_documentLoader)
        return;
    
    ASSERT(loader != m_documentLoader);
    ASSERT(!loader || loader->frameLoader() == this);

    m_client.prepareForDataSourceReplacement();
    detachChildren();

    // detachChildren() can trigger this frame's unload event, and therefore
    // script can run and do just about anything. For example, an unload event that calls
    // document.write("") on its parent frame can lead to a recursive detachChildren()
    // invocation for this frame. In that case, we can end up at this point with a
    // loader that hasn't been deleted but has been detached from its frame. Such a
    // DocumentLoader has been sufficiently detached that we'll end up in an inconsistent
    // state if we try to use it.
    if (loader && !loader->frame())
        return;

    if (m_documentLoader)
        m_documentLoader->detachFromFrame();

    m_documentLoader = loader;
}

void FrameLoader::setPolicyDocumentLoader(DocumentLoader* loader)
{
    if (m_policyDocumentLoader == loader)
        return;

    if (loader)
        loader->setFrame(&m_frame);
    if (m_policyDocumentLoader
            && m_policyDocumentLoader != m_provisionalDocumentLoader
            && m_policyDocumentLoader != m_documentLoader)
        m_policyDocumentLoader->detachFromFrame();

    m_policyDocumentLoader = loader;
}

void FrameLoader::setProvisionalDocumentLoader(DocumentLoader* loader)
{
    ASSERT(!loader || !m_provisionalDocumentLoader);
    ASSERT(!loader || loader->frameLoader() == this);

    if (m_provisionalDocumentLoader && m_provisionalDocumentLoader != m_documentLoader)
        m_provisionalDocumentLoader->detachFromFrame();

    m_provisionalDocumentLoader = loader;
}

double FrameLoader::timeOfLastCompletedLoad()
{
    return storedTimeOfLastCompletedLoad;
}

void FrameLoader::setState(FrameState newState)
{    
    m_state = newState;
    
    if (newState == FrameStateProvisional)
        provisionalLoadStarted();
    else if (newState == FrameStateComplete) {
        frameLoadCompleted();
        storedTimeOfLastCompletedLoad = monotonicallyIncreasingTime();
        if (m_documentLoader)
            m_documentLoader->stopRecordingResponses();
    }
}

void FrameLoader::clearProvisionalLoad()
{
    setProvisionalDocumentLoader(0);
    m_progressTracker->progressCompleted();
    setState(FrameStateComplete);
}

void FrameLoader::commitProvisionalLoad()
{
    RefPtr<DocumentLoader> pdl = m_provisionalDocumentLoader;
    Ref<Frame> protect(m_frame);

    OwnPtr<CachedPage> cachedPage;
    if (m_loadingFromCachedPage)
        cachedPage = pageCache()->take(history().provisionalItem());

    LOG(PageCache, "WebCoreLoading %s: About to commit provisional load from previous URL '%s' to new URL '%s'", m_frame.tree().uniqueName().string().utf8().data(),
        m_frame.document() ? m_frame.document()->url().stringCenterEllipsizedToLength().utf8().data() : "",
        pdl ? pdl->url().stringCenterEllipsizedToLength().utf8().data() : "<no provisional DocumentLoader>");

    willTransitionToCommitted();

    // Check to see if we need to cache the page we are navigating away from into the back/forward cache.
    // We are doing this here because we know for sure that a new page is about to be loaded.
    HistoryItem* item = history().currentItem();
    if (!m_frame.tree().parent() && pageCache()->canCache(m_frame.page()) && !item->isInPageCache())
        pageCache()->add(item, *m_frame.page());

    if (m_loadType != FrameLoadTypeReplace)
        closeOldDataSources();

    if (!cachedPage && !m_stateMachine.creatingInitialEmptyDocument())
        m_client.makeRepresentation(pdl.get());

    transitionToCommitted(cachedPage.get());

    if (pdl && m_documentLoader) {
        // Check if the destination page is allowed to access the previous page's timing information.
        RefPtr<SecurityOrigin> securityOrigin = SecurityOrigin::create(pdl->request().url());
        m_documentLoader->timing()->setHasSameOriginAsPreviousDocument(securityOrigin->canRequest(m_previousURL));
    }

    // Call clientRedirectCancelledOrFinished() here so that the frame load delegate is notified that the redirect's
    // status has changed, if there was a redirect.  The frame load delegate may have saved some state about
    // the redirect in its -webView:willPerformClientRedirectToURL:delay:fireDate:forFrame:.  Since we are
    // just about to commit a new page, there cannot possibly be a pending redirect at this point.
    if (m_sentRedirectNotification)
        clientRedirectCancelledOrFinished(false);
    
    if (cachedPage && cachedPage->document()) {
        prepareForCachedPageRestore();

        // FIXME: This API should be turned around so that we ground CachedPage into the Page.
        cachedPage->restore(*m_frame.page());

        dispatchDidCommitLoad();

        // If we have a title let the WebView know about it. 
        StringWithDirection title = m_documentLoader->title();
        if (!title.isNull())
            m_client.dispatchDidReceiveTitle(title);

        checkCompleted();
    } else
        didOpenURL();

    LOG(Loading, "WebCoreLoading %s: Finished committing provisional load to URL %s", m_frame.tree().uniqueName().string().utf8().data(),
        m_frame.document() ? m_frame.document()->url().stringCenterEllipsizedToLength().utf8().data() : "");

    if (m_loadType == FrameLoadTypeStandard && m_documentLoader->isClientRedirect())
        history().updateForClientRedirect();

    if (m_loadingFromCachedPage) {
        m_frame.document()->documentDidResumeFromPageCache();
        
        // Force a layout to update view size and thereby update scrollbars.
        m_frame.view()->forceLayout();

        const ResponseVector& responses = m_documentLoader->responses();
        size_t count = responses.size();
        for (size_t i = 0; i < count; i++) {
            const ResourceResponse& response = responses[i];
            // FIXME: If the WebKit client changes or cancels the request, this is not respected.
            ResourceError error;
            unsigned long identifier;
            ResourceRequest request(response.url());
            requestFromDelegate(request, identifier, error);
            // FIXME: If we get a resource with more than 2B bytes, this code won't do the right thing.
            // However, with today's computers and networking speeds, this won't happen in practice.
            // Could be an issue with a giant local file.
            notifier()->sendRemainingDelegateMessages(m_documentLoader.get(), identifier, request, response, 0, static_cast<int>(response.expectedContentLength()), 0, error);
        }

        // FIXME: Why only this frame and not parent frames?
        checkLoadCompleteForThisFrame();
    }
}

void FrameLoader::transitionToCommitted(CachedPage* cachedPage)
{
    ASSERT(m_client.hasWebView());
    ASSERT(m_state == FrameStateProvisional);

    if (m_state != FrameStateProvisional)
        return;

    if (FrameView* view = m_frame.view()) {
        if (ScrollAnimator* scrollAnimator = view->existingScrollAnimator())
            scrollAnimator->cancelAnimations();
    }

    m_client.setCopiesOnScroll();
    history().updateForCommit();

    // The call to closeURL() invokes the unload event handler, which can execute arbitrary
    // JavaScript. If the script initiates a new load, we need to abandon the current load,
    // or the two will stomp each other.
    DocumentLoader* pdl = m_provisionalDocumentLoader.get();
    if (m_documentLoader)
        closeURL();
    if (pdl != m_provisionalDocumentLoader)
        return;

    // Nothing else can interupt this commit - set the Provisional->Committed transition in stone
    if (m_documentLoader)
        m_documentLoader->stopLoadingSubresources();
    if (m_documentLoader)
        m_documentLoader->stopLoadingPlugIns();

    setDocumentLoader(m_provisionalDocumentLoader.get());
    setProvisionalDocumentLoader(0);

    if (pdl != m_documentLoader) {
        ASSERT(m_state == FrameStateComplete);
        return;
    }

    setState(FrameStateCommittedPage);

#if ENABLE(TOUCH_EVENTS)
    if (m_frame.isMainFrame())
        m_frame.page()->chrome().client().needTouchEvents(false);
#endif

    // Handle adding the URL to the back/forward list.
    DocumentLoader* dl = m_documentLoader.get();

    switch (m_loadType) {
        case FrameLoadTypeForward:
        case FrameLoadTypeBack:
        case FrameLoadTypeIndexedBackForward:
            if (m_frame.page()) {
                // If the first load within a frame is a navigation within a back/forward list that was attached
                // without any of the items being loaded then we need to update the history in a similar manner as
                // for a standard load with the exception of updating the back/forward list (<rdar://problem/8091103>).
                if (!m_stateMachine.committedFirstRealDocumentLoad() && m_frame.isMainFrame())
                    history().updateForStandardLoad(HistoryController::UpdateAllExceptBackForwardList);

                history().updateForBackForwardNavigation();

                // For cached pages, CachedFrame::restore will take care of firing the popstate event with the history item's state object
                if (history().currentItem() && !cachedPage)
                    m_pendingStateObject = history().currentItem()->stateObject();

                // Create a document view for this document, or used the cached view.
                if (cachedPage) {
                    DocumentLoader* cachedDocumentLoader = cachedPage->documentLoader();
                    ASSERT(cachedDocumentLoader);
                    cachedDocumentLoader->setFrame(&m_frame);
                    m_client.transitionToCommittedFromCachedFrame(cachedPage->cachedMainFrame());
                } else
                    m_client.transitionToCommittedForNewPage();
            }
            break;

        case FrameLoadTypeReload:
        case FrameLoadTypeReloadFromOrigin:
        case FrameLoadTypeSame:
        case FrameLoadTypeReplace:
            history().updateForReload();
            m_client.transitionToCommittedForNewPage();
            break;

        case FrameLoadTypeStandard:
            history().updateForStandardLoad();
            if (m_frame.view())
                m_frame.view()->setScrollbarsSuppressed(true);
            m_client.transitionToCommittedForNewPage();
            break;

        case FrameLoadTypeRedirectWithLockedBackForwardList:
            history().updateForRedirectWithLockedBackForwardList();
            m_client.transitionToCommittedForNewPage();
            break;

        // FIXME Remove this check when dummy ds is removed (whatever "dummy ds" is).
        // An exception should be thrown if we're in the FrameLoadTypeUninitialized state.
        default:
            ASSERT_NOT_REACHED();
    }

    m_documentLoader->writer()->setMIMEType(dl->responseMIMEType());

    // Tell the client we've committed this URL.
    ASSERT(m_frame.view());

    if (m_stateMachine.creatingInitialEmptyDocument())
        return;

    if (!m_stateMachine.committedFirstRealDocumentLoad())
        m_stateMachine.advanceTo(FrameLoaderStateMachine::DisplayingInitialEmptyDocumentPostCommit);
}

void FrameLoader::clientRedirectCancelledOrFinished(bool cancelWithLoadInProgress)
{
    // Note that -webView:didCancelClientRedirectForFrame: is called on the frame load delegate even if
    // the redirect succeeded.  We should either rename this API, or add a new method, like
    // -webView:didFinishClientRedirectForFrame:
    m_client.dispatchDidCancelClientRedirect();

    if (!cancelWithLoadInProgress)
        m_quickRedirectComing = false;

    m_sentRedirectNotification = false;
}

void FrameLoader::clientRedirected(const URL& url, double seconds, double fireDate, bool lockBackForwardList)
{
    m_client.dispatchWillPerformClientRedirect(url, seconds, fireDate);
    
    // Remember that we sent a redirect notification to the frame load delegate so that when we commit
    // the next provisional load, we can send a corresponding -webView:didCancelClientRedirectForFrame:
    m_sentRedirectNotification = true;
    
    // If a "quick" redirect comes in, we set a special mode so we treat the next
    // load as part of the original navigation. If we don't have a document loader, we have
    // no "original" load on which to base a redirect, so we treat the redirect as a normal load.
    // Loads triggered by JavaScript form submissions never count as quick redirects.
    m_quickRedirectComing = (lockBackForwardList || history().currentItemShouldBeReplaced()) && m_documentLoader && !m_isExecutingJavaScriptFormAction;
}

bool FrameLoader::shouldReload(const URL& currentURL, const URL& destinationURL)
{
    // This function implements the rule: "Don't reload if navigating by fragment within
    // the same URL, but do reload if going to a new URL or to the same URL with no
    // fragment identifier at all."
    if (!destinationURL.hasFragmentIdentifier())
        return true;
    return !equalIgnoringFragmentIdentifier(currentURL, destinationURL);
}

void FrameLoader::closeOldDataSources()
{
    // FIXME: Is it important for this traversal to be postorder instead of preorder?
    // If so, add helpers for postorder traversal, and use them. If not, then lets not
    // use a recursive algorithm here.
    for (Frame* child = m_frame.tree().firstChild(); child; child = child->tree().nextSibling())
        child->loader().closeOldDataSources();
    
    if (m_documentLoader)
        m_client.dispatchWillClose();

    m_client.setMainFrameDocumentReady(false); // stop giving out the actual DOMDocument to observers
}

void FrameLoader::prepareForCachedPageRestore()
{
    ASSERT(!m_frame.tree().parent());
    ASSERT(m_frame.page());
    ASSERT(m_frame.isMainFrame());

    m_frame.navigationScheduler().cancel();

    // We still have to close the previous part page.
    closeURL();
    
    // Delete old status bar messages (if it _was_ activated on last URL).
    if (m_frame.script().canExecuteScripts(NotAboutToExecuteScript)) {
        DOMWindow* window = m_frame.document()->domWindow();
        window->setStatus(String());
        window->setDefaultStatus(String());
    }
}

void FrameLoader::open(CachedFrameBase& cachedFrame)
{
    m_isComplete = false;
    
    // Don't re-emit the load event.
    m_didCallImplicitClose = true;

    URL url = cachedFrame.url();

    // FIXME: I suspect this block of code doesn't do anything.
    if (url.protocolIsInHTTPFamily() && !url.host().isEmpty() && url.path().isEmpty())
        url.setPath("/");

    started();
    Document* document = cachedFrame.document();
    ASSERT(document);
    ASSERT(document->domWindow());

    clear(document, true, true, cachedFrame.isMainFrame());

    document->setInPageCache(false);

    m_needsClear = true;
    m_isComplete = false;
    m_didCallImplicitClose = false;
    m_outgoingReferrer = url.string();

    FrameView* view = cachedFrame.view();
    
    // When navigating to a CachedFrame its FrameView should never be null.  If it is we'll crash in creative ways downstream.
    ASSERT(view);
    view->setWasScrolledByUser(false);

    // Use the current ScrollView's frame rect.
    if (m_frame.view())
        view->setFrameRect(m_frame.view()->frameRect());
    m_frame.setView(view);
    
    m_frame.setDocument(document);
    document->domWindow()->resumeFromPageCache();

    updateFirstPartyForCookies();

    cachedFrame.restore();
}

bool FrameLoader::isHostedByObjectElement() const
{
    HTMLFrameOwnerElement* owner = m_frame.ownerElement();
    return owner && owner->hasTagName(objectTag);
}

bool FrameLoader::isReplacing() const
{
    return m_loadType == FrameLoadTypeReplace;
}

void FrameLoader::setReplacing()
{
    m_loadType = FrameLoadTypeReplace;
}

bool FrameLoader::subframeIsLoading() const
{
    // It's most likely that the last added frame is the last to load so we walk backwards.
    for (Frame* child = m_frame.tree().lastChild(); child; child = child->tree().previousSibling()) {
        FrameLoader& childLoader = child->loader();
        DocumentLoader* documentLoader = childLoader.documentLoader();
        if (documentLoader && documentLoader->isLoadingInAPISense())
            return true;
        documentLoader = childLoader.provisionalDocumentLoader();
        if (documentLoader && documentLoader->isLoadingInAPISense())
            return true;
        documentLoader = childLoader.policyDocumentLoader();
        if (documentLoader)
            return true;
    }
    return false;
}

void FrameLoader::willChangeTitle(DocumentLoader* loader)
{
    m_client.willChangeTitle(loader);
}

FrameLoadType FrameLoader::loadType() const
{
    return m_loadType;
}
    
CachePolicy FrameLoader::subresourceCachePolicy() const
{
    if (m_isComplete)
        return CachePolicyVerify;

    if (m_loadType == FrameLoadTypeReloadFromOrigin)
        return CachePolicyReload;

    if (Frame* parentFrame = m_frame.tree().parent()) {
        CachePolicy parentCachePolicy = parentFrame->loader().subresourceCachePolicy();
        if (parentCachePolicy != CachePolicyVerify)
            return parentCachePolicy;
    }
    
    if (m_loadType == FrameLoadTypeReload)
        return CachePolicyRevalidate;

    const ResourceRequest& request(documentLoader()->request());
#if PLATFORM(MAC)
    if (request.cachePolicy() == ReloadIgnoringCacheData && !equalIgnoringCase(request.httpMethod(), "post") && ResourceRequest::useQuickLookResourceCachingQuirks())
        return CachePolicyRevalidate;
#endif

    if (request.cachePolicy() == ReturnCacheDataElseLoad)
        return CachePolicyHistoryBuffer;

    return CachePolicyVerify;
}

void FrameLoader::checkLoadCompleteForThisFrame()
{
    ASSERT(m_client.hasWebView());

    switch (m_state) {
        case FrameStateProvisional: {
            if (m_delegateIsHandlingProvisionalLoadError)
                return;

            RefPtr<DocumentLoader> pdl = m_provisionalDocumentLoader;
            if (!pdl)
                return;
                
            // If we've received any errors we may be stuck in the provisional state and actually complete.
            const ResourceError& error = pdl->mainDocumentError();
            if (error.isNull())
                return;

            // Check all children first.
            RefPtr<HistoryItem> item;
            if (Page* page = m_frame.page())
                if (isBackForwardLoadType(loadType()))
                    // Reset the back forward list to the last committed history item at the top level.
                    item = page->mainFrame().loader().history().currentItem();
                
            // Only reset if we aren't already going to a new provisional item.
            bool shouldReset = !history().provisionalItem();
            if (!pdl->isLoadingInAPISense() || pdl->isStopping()) {
                m_delegateIsHandlingProvisionalLoadError = true;
                m_client.dispatchDidFailProvisionalLoad(error);
                m_delegateIsHandlingProvisionalLoadError = false;

                ASSERT(!pdl->isLoading());

                // If we're in the middle of loading multipart data, we need to restore the document loader.
                if (isReplacing() && !m_documentLoader.get())
                    setDocumentLoader(m_provisionalDocumentLoader.get());

                // Finish resetting the load state, but only if another load hasn't been started by the
                // delegate callback.
                if (pdl == m_provisionalDocumentLoader)
                    clearProvisionalLoad();
                else if (activeDocumentLoader()) {
                    URL unreachableURL = activeDocumentLoader()->unreachableURL();
                    if (!unreachableURL.isEmpty() && unreachableURL == pdl->request().url())
                        shouldReset = false;
                }
            }
            if (shouldReset && item)
                if (Page* page = m_frame.page()) {
                    page->backForward().setCurrentItem(item.get());
                    m_frame.loader().client().updateGlobalHistoryItemForPage();
                }
            return;
        }
        
        case FrameStateCommittedPage: {
            DocumentLoader* dl = m_documentLoader.get();            
            if (!dl || (dl->isLoadingInAPISense() && !dl->isStopping()))
                return;

            setState(FrameStateComplete);

            // FIXME: Is this subsequent work important if we already navigated away?
            // Maybe there are bugs because of that, or extra work we can skip because
            // the new page is ready.

            m_client.forceLayoutForNonHTML();
             
            // If the user had a scroll point, scroll to it, overriding the anchor point if any.
            if (m_frame.page()) {
                if (isBackForwardLoadType(m_loadType) || m_loadType == FrameLoadTypeReload || m_loadType == FrameLoadTypeReloadFromOrigin)
                    history().restoreScrollPositionAndViewState();
            }

            if (m_stateMachine.creatingInitialEmptyDocument() || !m_stateMachine.committedFirstRealDocumentLoad())
                return;

            m_progressTracker->progressCompleted();
            if (Page* page = m_frame.page()) {
                if (m_frame.isMainFrame())
                    page->resetRelevantPaintedObjectCounter();
            }

            const ResourceError& error = dl->mainDocumentError();

            AXObjectCache::AXLoadingEvent loadingEvent;
            if (!error.isNull()) {
                m_client.dispatchDidFailLoad(error);
                loadingEvent = AXObjectCache::AXLoadingFailed;
            } else {
                m_client.dispatchDidFinishLoad();
                loadingEvent = AXObjectCache::AXLoadingFinished;
            }

            // Notify accessibility.
            if (AXObjectCache* cache = m_frame.document()->existingAXObjectCache())
                cache->frameLoadingEventNotification(&m_frame, loadingEvent);

            return;
        }
        
        case FrameStateComplete:
            m_loadType = FrameLoadTypeStandard;
            frameLoadCompleted();
            return;
    }

    ASSERT_NOT_REACHED();
}

void FrameLoader::continueLoadAfterWillSubmitForm()
{
    if (!m_provisionalDocumentLoader)
        return;

    prepareForLoadStart();
    
    // The load might be cancelled inside of prepareForLoadStart(), nulling out the m_provisionalDocumentLoader, 
    // so we need to null check it again.
    if (!m_provisionalDocumentLoader)
        return;

    DocumentLoader* activeDocLoader = activeDocumentLoader();
    if (activeDocLoader && activeDocLoader->isLoadingMainResource())
        return;

    m_loadingFromCachedPage = false;
    m_provisionalDocumentLoader->startLoadingMainResource();
}

static URL originatingURLFromBackForwardList(Page* page)
{
    // FIXME: Can this logic be replaced with m_frame.document()->firstPartyForCookies()?
    // It has the same meaning of "page a user thinks is the current one".

    URL originalURL;
    int backCount = page->backForward().backCount();
    for (int backIndex = 0; backIndex <= backCount; backIndex++) {
        // FIXME: At one point we had code here to check a "was user gesture" flag.
        // Do we need to restore that logic?
        HistoryItem* historyItem = page->backForward().itemAtIndex(-backIndex);
        if (!historyItem)
            continue;

        originalURL = historyItem->originalURL(); 
        if (!originalURL.isNull()) 
            return originalURL;
    }

    return URL();
}

void FrameLoader::setOriginalURLForDownloadRequest(ResourceRequest& request)
{
    URL originalURL;
    
    // If there is no referrer, assume that the download was initiated directly, so current document is
    // completely unrelated to it. See <rdar://problem/5294691>.
    // FIXME: Referrer is not sent in many other cases, so we will often miss this important information.
    // Find a better way to decide whether the download was unrelated to current document.
    if (!request.httpReferrer().isNull()) {
        // find the first item in the history that was originated by the user
        originalURL = originatingURLFromBackForwardList(m_frame.page());
    }

    if (originalURL.isNull())
        originalURL = request.url();

    if (!originalURL.protocol().isEmpty() && !originalURL.host().isEmpty()) {
        unsigned port = originalURL.port();

        // Original URL is needed to show the user where a file was downloaded from. We should make a URL that won't result in downloading the file again.
        // FIXME: Using host-only URL is a very heavy-handed approach. We should attempt to provide the actual page where the download was initiated from, as a reminder to the user.
        String hostOnlyURLString;
        if (port)
            hostOnlyURLString = makeString(originalURL.protocol(), "://", originalURL.host(), ":", String::number(port));
        else
            hostOnlyURLString = makeString(originalURL.protocol(), "://", originalURL.host());

        // FIXME: Rename firstPartyForCookies back to mainDocumentURL. It was a mistake to think that it was only used for cookies.
        request.setFirstPartyForCookies(URL(URL(), hostOnlyURLString));
    }
}

void FrameLoader::didLayout(LayoutMilestones milestones)
{
    ASSERT(m_frame.isMainFrame());

    m_client.dispatchDidLayout(milestones);
}

void FrameLoader::didFirstLayout()
{
    if (m_frame.page() && isBackForwardLoadType(m_loadType))
        history().restoreScrollPositionAndViewState();

    if (m_stateMachine.committedFirstRealDocumentLoad() && !m_stateMachine.isDisplayingInitialEmptyDocument() && !m_stateMachine.firstLayoutDone())
        m_stateMachine.advanceTo(FrameLoaderStateMachine::FirstLayoutDone);
}

void FrameLoader::frameLoadCompleted()
{
    // Note: Can be called multiple times.

    m_client.frameLoadCompleted();

    history().updateForFrameLoadCompleted();

    // After a canceled provisional load, firstLayoutDone is false.
    // Reset it to true if we're displaying a page.
    if (m_documentLoader && m_stateMachine.committedFirstRealDocumentLoad() && !m_stateMachine.isDisplayingInitialEmptyDocument() && !m_stateMachine.firstLayoutDone())
        m_stateMachine.advanceTo(FrameLoaderStateMachine::FirstLayoutDone);
}

void FrameLoader::detachChildren()
{
    Vector<Ref<Frame>, 16> childrenToDetach;
    childrenToDetach.reserveInitialCapacity(m_frame.tree().childCount());
    for (Frame* child = m_frame.tree().lastChild(); child; child = child->tree().previousSibling())
        childrenToDetach.uncheckedAppend(*child);
    for (unsigned i = 0; i < childrenToDetach.size(); ++i)
        childrenToDetach[i]->loader().detachFromParent();
}

void FrameLoader::closeAndRemoveChild(Frame* child)
{
    child->tree().detachFromParent();

    child->setView(0);
    if (child->ownerElement() && child->page())
        child->page()->decrementSubframeCount();
    child->willDetachPage();
    child->detachFromPage();

    m_frame.tree().removeChild(child);
}

// Called every time a resource is completely loaded or an error is received.
void FrameLoader::checkLoadComplete()
{
    ASSERT(m_client.hasWebView());
    
    m_shouldCallCheckLoadComplete = false;

    if (!m_frame.page())
        return;

    // FIXME: Always traversing the entire frame tree is a bit inefficient, but 
    // is currently needed in order to null out the previous history item for all frames.
    Vector<Ref<Frame>, 16> frames;
    for (Frame* frame = &m_frame.mainFrame(); frame; frame = frame->tree().traverseNext())
        frames.append(*frame);

    // To process children before their parents, iterate the vector backwards.
    for (unsigned i = frames.size(); i; --i)
        frames[i - 1]->loader().checkLoadCompleteForThisFrame();
}

int FrameLoader::numPendingOrLoadingRequests(bool recurse) const
{
    if (!recurse)
        return m_frame.document()->cachedResourceLoader()->requestCount();

    int count = 0;
    for (Frame* frame = &m_frame; frame; frame = frame->tree().traverseNext(&m_frame))
        count += frame->document()->cachedResourceLoader()->requestCount();
    return count;
}

String FrameLoader::userAgent(const URL& url) const
{
    String userAgent = m_client.userAgent(url);
    InspectorInstrumentation::applyUserAgentOverride(&m_frame, &userAgent);
    return userAgent;
}

void FrameLoader::handledOnloadEvents()
{
    m_client.dispatchDidHandleOnloadEvents();

    if (documentLoader())
        documentLoader()->handledOnloadEvents();
}

void FrameLoader::frameDetached()
{
    stopAllLoaders();
    m_frame.document()->stopActiveDOMObjects();
    detachFromParent();
}

void FrameLoader::detachFromParent()
{
    Ref<Frame> protect(m_frame);

    closeURL();
    history().saveScrollPositionAndViewStateToItem(history().currentItem());
    detachChildren();
    // stopAllLoaders() needs to be called after detachChildren(), because detachedChildren()
    // will trigger the unload event handlers of any child frames, and those event
    // handlers might start a new subresource load in this frame.
    stopAllLoaders();

    InspectorInstrumentation::frameDetachedFromParent(&m_frame);

    detachViewsAndDocumentLoader();

    m_progressTracker.clear();

    if (Frame* parent = m_frame.tree().parent()) {
        parent->loader().closeAndRemoveChild(&m_frame);
        parent->loader().scheduleCheckCompleted();
    } else {
        m_frame.setView(0);
        m_frame.willDetachPage();
        m_frame.detachFromPage();
    }
}

void FrameLoader::detachViewsAndDocumentLoader()
{
    m_client.detachedFromParent2();
    setDocumentLoader(0);
    m_client.detachedFromParent3();
}
    
void FrameLoader::addExtraFieldsToSubresourceRequest(ResourceRequest& request)
{
    addExtraFieldsToRequest(request, m_loadType, false);
}

void FrameLoader::addExtraFieldsToMainResourceRequest(ResourceRequest& request)
{
    // FIXME: Using m_loadType seems wrong for some callers.
    // If we are only preparing to load the main resource, that is previous load's load type!
    addExtraFieldsToRequest(request, m_loadType, true);
}

void FrameLoader::addExtraFieldsToRequest(ResourceRequest& request, FrameLoadType loadType, bool mainResource)
{
    // Don't set the cookie policy URL if it's already been set.
    // But make sure to set it on all requests regardless of protocol, as it has significance beyond the cookie policy (<rdar://problem/6616664>).
    if (request.firstPartyForCookies().isEmpty()) {
        if (mainResource && m_frame.isMainFrame())
            request.setFirstPartyForCookies(request.url());
        else if (Document* document = m_frame.document())
            request.setFirstPartyForCookies(document->firstPartyForCookies());
    }

    // The remaining modifications are only necessary for HTTP and HTTPS.
    if (!request.url().isEmpty() && !request.url().protocolIsInHTTPFamily())
        return;

    applyUserAgent(request);

    if (!mainResource) {
        if (request.isConditional())
            request.setCachePolicy(ReloadIgnoringCacheData);
        else if (documentLoader()->isLoadingInAPISense()) {
            // If we inherit cache policy from a main resource, we use the DocumentLoader's
            // original request cache policy for two reasons:
            // 1. For POST requests, we mutate the cache policy for the main resource,
            //    but we do not want this to apply to subresources
            // 2. Delegates that modify the cache policy using willSendRequest: should
            //    not affect any other resources. Such changes need to be done
            //    per request.
            ResourceRequestCachePolicy mainDocumentOriginalCachePolicy = documentLoader()->originalRequest().cachePolicy();
            // Back-forward navigations try to load main resource from cache only to avoid re-submitting form data, and start over (with a warning dialog) if that fails.
            // This policy is set on initial request too, but should not be inherited.
            ResourceRequestCachePolicy subresourceCachePolicy = (mainDocumentOriginalCachePolicy == ReturnCacheDataDontLoad) ? ReturnCacheDataElseLoad : mainDocumentOriginalCachePolicy;
            request.setCachePolicy(subresourceCachePolicy);
        } else
            request.setCachePolicy(UseProtocolCachePolicy);

    // FIXME: Other FrameLoader functions have duplicated code for setting cache policy of main request when reloading.
    // It seems better to manage it explicitly than to hide the logic inside addExtraFieldsToRequest().
    } else if (loadType == FrameLoadTypeReload || loadType == FrameLoadTypeReloadFromOrigin || request.isConditional())
        request.setCachePolicy(ReloadIgnoringCacheData);

    if (request.cachePolicy() == ReloadIgnoringCacheData) {
        if (loadType == FrameLoadTypeReload)
            request.setHTTPHeaderField("Cache-Control", "max-age=0");
        else if (loadType == FrameLoadTypeReloadFromOrigin) {
            request.setHTTPHeaderField("Cache-Control", "no-cache");
            request.setHTTPHeaderField("Pragma", "no-cache");
        }
    }
    
    if (mainResource)
        request.setHTTPAccept(defaultAcceptHeader);

    // Make sure we send the Origin header.
    addHTTPOriginIfNeeded(request, String());

    // Only set fallback array if it's still empty (later attempts may be incorrect, see bug 117818).
    if (request.responseContentDispositionEncodingFallbackArray().isEmpty()) {
        // Always try UTF-8. If that fails, try frame encoding (if any) and then the default.
        request.setResponseContentDispositionEncodingFallbackArray("UTF-8", m_frame.document()->encoding(), m_frame.settings().defaultTextEncodingName());
    }
}

void FrameLoader::addHTTPOriginIfNeeded(ResourceRequest& request, const String& origin)
{
    if (!request.httpOrigin().isEmpty())
        return;  // Request already has an Origin header.

    // Don't send an Origin header for GET or HEAD to avoid privacy issues.
    // For example, if an intranet page has a hyperlink to an external web
    // site, we don't want to include the Origin of the request because it
    // will leak the internal host name. Similar privacy concerns have lead
    // to the widespread suppression of the Referer header at the network
    // layer.
    if (request.httpMethod() == "GET" || request.httpMethod() == "HEAD")
        return;

    // For non-GET and non-HEAD methods, always send an Origin header so the
    // server knows we support this feature.

    if (origin.isEmpty()) {
        // If we don't know what origin header to attach, we attach the value
        // for an empty origin.
        request.setHTTPOrigin(SecurityOrigin::createUnique()->toString());
        return;
    }

    request.setHTTPOrigin(origin);
}

void FrameLoader::loadPostRequest(const ResourceRequest& inRequest, const String& referrer, const String& frameName, bool lockHistory, FrameLoadType loadType, PassRefPtr<Event> event, PassRefPtr<FormState> prpFormState)
{
    RefPtr<FormState> formState = prpFormState;

    // Previously when this method was reached, the original FrameLoadRequest had been deconstructed to build a 
    // bunch of parameters that would come in here and then be built back up to a ResourceRequest.  In case
    // any caller depends on the immutability of the original ResourceRequest, I'm rebuilding a ResourceRequest
    // from scratch as it did all along.
    const URL& url = inRequest.url();
    RefPtr<FormData> formData = inRequest.httpBody();
    const String& contentType = inRequest.httpContentType();
    String origin = inRequest.httpOrigin();

    ResourceRequest workingResourceRequest(url);    

    if (!referrer.isEmpty())
        workingResourceRequest.setHTTPReferrer(referrer);
    workingResourceRequest.setHTTPOrigin(origin);
    workingResourceRequest.setHTTPMethod("POST");
    workingResourceRequest.setHTTPBody(formData);
    workingResourceRequest.setHTTPContentType(contentType);
    addExtraFieldsToRequest(workingResourceRequest, loadType, true);

    NavigationAction action(workingResourceRequest, loadType, true, event);

    if (!frameName.isEmpty()) {
        // The search for a target frame is done earlier in the case of form submission.
        if (Frame* targetFrame = formState ? 0 : findFrameForNavigation(frameName))
            targetFrame->loader().loadWithNavigationAction(workingResourceRequest, action, lockHistory, loadType, formState.release());
        else
            policyChecker().checkNewWindowPolicy(action, FrameLoader::callContinueLoadAfterNewWindowPolicy, workingResourceRequest, formState.release(), frameName, this);
    } else {
        // must grab this now, since this load may stop the previous load and clear this flag
        bool isRedirect = m_quickRedirectComing;
        loadWithNavigationAction(workingResourceRequest, action, lockHistory, loadType, formState.release());    
        if (isRedirect) {
            m_quickRedirectComing = false;
            if (m_provisionalDocumentLoader)
                m_provisionalDocumentLoader->setIsClientRedirect(true);
        }
    }
}

unsigned long FrameLoader::loadResourceSynchronously(const ResourceRequest& request, StoredCredentials storedCredentials, ClientCredentialPolicy clientCredentialPolicy, ResourceError& error, ResourceResponse& response, Vector<char>& data)
{
    ASSERT(m_frame.document());
    String referrer = SecurityPolicy::generateReferrerHeader(m_frame.document()->referrerPolicy(), request.url(), outgoingReferrer());
    
    ResourceRequest initialRequest = request;
    initialRequest.setTimeoutInterval(10);
    
    if (!referrer.isEmpty())
        initialRequest.setHTTPReferrer(referrer);
    addHTTPOriginIfNeeded(initialRequest, outgoingOrigin());

    initialRequest.setFirstPartyForCookies(m_frame.mainFrame().loader().documentLoader()->request().url());
    
    addExtraFieldsToSubresourceRequest(initialRequest);

    unsigned long identifier = 0;    
    ResourceRequest newRequest(initialRequest);
    requestFromDelegate(newRequest, identifier, error);

    if (error.isNull()) {
        ASSERT(!newRequest.isNull());
        
        if (!documentLoader()->applicationCacheHost()->maybeLoadSynchronously(newRequest, error, response, data)) {
            platformStrategies()->loaderStrategy()->loadResourceSynchronously(networkingContext(), identifier, newRequest, storedCredentials, clientCredentialPolicy, error, response, data);
            documentLoader()->applicationCacheHost()->maybeLoadFallbackSynchronously(newRequest, error, response, data);
        }
    }
    notifier()->sendRemainingDelegateMessages(m_documentLoader.get(), identifier, request, response, data.data(), data.size(), -1, error);
    return identifier;
}

const ResourceRequest& FrameLoader::originalRequest() const
{
    return activeDocumentLoader()->originalRequestCopy();
}

void FrameLoader::receivedMainResourceError(const ResourceError& error)
{
    // Retain because the stop may release the last reference to it.
    Ref<Frame> protect(m_frame);

    RefPtr<DocumentLoader> loader = activeDocumentLoader();
    // FIXME: Don't want to do this if an entirely new load is going, so should check
    // that both data sources on the frame are either this or nil.
    stop();
    if (m_client.shouldFallBack(error))
        handleFallbackContent();

    if (m_state == FrameStateProvisional && m_provisionalDocumentLoader) {
        if (m_submittedFormURL == m_provisionalDocumentLoader->originalRequestCopy().url())
            m_submittedFormURL = URL();
            
        // We might have made a page cache item, but now we're bailing out due to an error before we ever
        // transitioned to the new page (before WebFrameState == commit).  The goal here is to restore any state
        // so that the existing view (that wenever got far enough to replace) can continue being used.
        history().invalidateCurrentItemCachedPage();
        
        // Call clientRedirectCancelledOrFinished here so that the frame load delegate is notified that the redirect's
        // status has changed, if there was a redirect. The frame load delegate may have saved some state about
        // the redirect in its -webView:willPerformClientRedirectToURL:delay:fireDate:forFrame:. Since we are definitely
        // not going to use this provisional resource, as it was cancelled, notify the frame load delegate that the redirect
        // has ended.
        if (m_sentRedirectNotification)
            clientRedirectCancelledOrFinished(false);
    }

    checkCompleted();
    if (m_frame.page())
        checkLoadComplete();
}

void FrameLoader::callContinueFragmentScrollAfterNavigationPolicy(void* argument,
    const ResourceRequest& request, PassRefPtr<FormState>, bool shouldContinue)
{
    FrameLoader* loader = static_cast<FrameLoader*>(argument);
    loader->continueFragmentScrollAfterNavigationPolicy(request, shouldContinue);
}

void FrameLoader::continueFragmentScrollAfterNavigationPolicy(const ResourceRequest& request, bool shouldContinue)
{
    m_quickRedirectComing = false;

    if (!shouldContinue)
        return;

    // If we have a provisional request for a different document, a fragment scroll should cancel it.
    if (m_provisionalDocumentLoader && !equalIgnoringFragmentIdentifier(m_provisionalDocumentLoader->request().url(), request.url())) {
        m_provisionalDocumentLoader->stopLoading();
        setProvisionalDocumentLoader(0);
    }

    bool isRedirect = m_quickRedirectComing || policyChecker().loadType() == FrameLoadTypeRedirectWithLockedBackForwardList;    
    loadInSameDocument(request.url(), 0, !isRedirect);
}

bool FrameLoader::shouldPerformFragmentNavigation(bool isFormSubmission, const String& httpMethod, FrameLoadType loadType, const URL& url)
{
    // We don't do this if we are submitting a form with method other than "GET", explicitly reloading,
    // currently displaying a frameset, or if the URL does not have a fragment.
    // These rules were originally based on what KHTML was doing in KHTMLPart::openURL.

    // FIXME: What about load types other than Standard and Reload?

    return (!isFormSubmission || equalIgnoringCase(httpMethod, "GET"))
        && loadType != FrameLoadTypeReload
        && loadType != FrameLoadTypeReloadFromOrigin
        && loadType != FrameLoadTypeSame
        && !shouldReload(m_frame.document()->url(), url)
        // We don't want to just scroll if a link from within a
        // frameset is trying to reload the frameset into _top.
        && !m_frame.document()->isFrameSet();
}

void FrameLoader::scrollToFragmentWithParentBoundary(const URL& url)
{
    FrameView* view = m_frame.view();
    if (!view)
        return;

    // Leaking scroll position to a cross-origin ancestor would permit the so-called "framesniffing" attack.
    RefPtr<Frame> boundaryFrame(url.hasFragmentIdentifier() ? m_frame.document()->findUnsafeParentScrollPropagationBoundary() : 0);

    if (boundaryFrame)
        boundaryFrame->view()->setSafeToPropagateScrollToParent(false);

    view->scrollToFragment(url);

    if (boundaryFrame)
        boundaryFrame->view()->setSafeToPropagateScrollToParent(true);
}

void FrameLoader::callContinueLoadAfterNavigationPolicy(void* argument,
    const ResourceRequest& request, PassRefPtr<FormState> formState, bool shouldContinue)
{
    FrameLoader* loader = static_cast<FrameLoader*>(argument);
    loader->continueLoadAfterNavigationPolicy(request, formState, shouldContinue);
}

bool FrameLoader::shouldClose()
{
    Page* page = m_frame.page();
    if (!page)
        return true;
    if (!page->chrome().canRunBeforeUnloadConfirmPanel())
        return true;

    // Store all references to each subframe in advance since beforeunload's event handler may modify frame
    Vector<Ref<Frame>, 16> targetFrames;
    targetFrames.append(m_frame);
    for (Frame* child = m_frame.tree().firstChild(); child; child = child->tree().traverseNext(&m_frame))
        targetFrames.append(*child);

    bool shouldClose = false;
    {
        NavigationDisablerForBeforeUnload navigationDisabler;
        size_t i;

        for (i = 0; i < targetFrames.size(); i++) {
            if (!targetFrames[i]->tree().isDescendantOf(&m_frame))
                continue;
            if (!targetFrames[i]->loader().handleBeforeUnloadEvent(page->chrome(), this))
                break;
        }

        if (i == targetFrames.size())
            shouldClose = true;
    }

    if (!shouldClose)
        m_submittedFormURL = URL();

    m_currentNavigationHasShownBeforeUnloadConfirmPanel = false;
    return shouldClose;
}

bool FrameLoader::handleBeforeUnloadEvent(Chrome& chrome, FrameLoader* frameLoaderBeingNavigated)
{
    DOMWindow* domWindow = m_frame.document()->domWindow();
    if (!domWindow)
        return true;

    RefPtr<Document> document = m_frame.document();
    if (!document->body())
        return true;
    
    RefPtr<BeforeUnloadEvent> beforeUnloadEvent = BeforeUnloadEvent::create();
    m_pageDismissalEventBeingDispatched = BeforeUnloadDismissal;

    // We store the frame's page in a local variable because the frame might get detached inside dispatchEvent.
    Page* page = m_frame.page();
    page->incrementFrameHandlingBeforeUnloadEventCount();
    domWindow->dispatchEvent(beforeUnloadEvent.get(), domWindow->document());
    page->decrementFrameHandlingBeforeUnloadEventCount();

    m_pageDismissalEventBeingDispatched = NoDismissal;

    if (!beforeUnloadEvent->defaultPrevented())
        document->defaultEventHandler(beforeUnloadEvent.get());
    if (beforeUnloadEvent->returnValue().isNull())
        return true;

    // If the navigating FrameLoader has already shown a beforeunload confirmation panel for the current navigation attempt,
    // this frame is not allowed to cause another one to be shown.
    if (frameLoaderBeingNavigated->m_currentNavigationHasShownBeforeUnloadConfirmPanel) {
        document->addConsoleMessage(JSMessageSource, ErrorMessageLevel, "Blocked attempt to show multiple beforeunload confirmation dialogs for the same navigation.");
        return true;
    }

    // We should only display the beforeunload dialog for an iframe if its SecurityOrigin matches all
    // ancestor frame SecurityOrigins up through the navigating FrameLoader.
    if (frameLoaderBeingNavigated != this) {
        Frame* parentFrame = m_frame.tree().parent();
        while (parentFrame) {
            Document* parentDocument = parentFrame->document();
            if (!parentDocument)
                return true;
            if (!m_frame.document() || !m_frame.document()->securityOrigin()->canAccess(parentDocument->securityOrigin())) {
                document->addConsoleMessage(JSMessageSource, ErrorMessageLevel, "Blocked attempt to show beforeunload confirmation dialog on behalf of a frame with different security origin. Protocols, domains, and ports must match.");
                return true;
            }
            
            if (&parentFrame->loader() == frameLoaderBeingNavigated)
                break;
            
            parentFrame = parentFrame->tree().parent();
        }
        
        // The navigatingFrameLoader should always be in our ancestory.
        ASSERT(parentFrame);
        ASSERT(&parentFrame->loader() == frameLoaderBeingNavigated);
    }

    frameLoaderBeingNavigated->m_currentNavigationHasShownBeforeUnloadConfirmPanel = true;

    String text = document->displayStringModifiedByEncoding(beforeUnloadEvent->returnValue());
    return chrome.runBeforeUnloadConfirmPanel(text, &m_frame);
}

void FrameLoader::continueLoadAfterNavigationPolicy(const ResourceRequest&, PassRefPtr<FormState> formState, bool shouldContinue)
{
    // If we loaded an alternate page to replace an unreachableURL, we'll get in here with a
    // nil policyDataSource because loading the alternate page will have passed
    // through this method already, nested; otherwise, policyDataSource should still be set.
    ASSERT(m_policyDocumentLoader || !m_provisionalDocumentLoader->unreachableURL().isEmpty());

    bool isTargetItem = history().provisionalItem() ? history().provisionalItem()->isTargetItem() : false;

    // Two reasons we can't continue:
    //    1) Navigation policy delegate said we can't so request is nil. A primary case of this 
    //       is the user responding Cancel to the form repost nag sheet.
    //    2) User responded Cancel to an alert popped up by the before unload event handler.
    bool canContinue = shouldContinue && shouldClose();

    if (!canContinue) {
        // If we were waiting for a quick redirect, but the policy delegate decided to ignore it, then we 
        // need to report that the client redirect was cancelled.
        if (m_quickRedirectComing)
            clientRedirectCancelledOrFinished(false);

        setPolicyDocumentLoader(0);

        // If the navigation request came from the back/forward menu, and we punt on it, we have the 
        // problem that we have optimistically moved the b/f cursor already, so move it back.  For sanity, 
        // we only do this when punting a navigation for the target frame or top-level frame.  
        if ((isTargetItem || m_frame.isMainFrame()) && isBackForwardLoadType(policyChecker().loadType())) {
            if (Page* page = m_frame.page()) {
                if (HistoryItem* resetItem = m_frame.mainFrame().loader().history().currentItem()) {
                    page->backForward().setCurrentItem(resetItem);
                    m_frame.loader().client().updateGlobalHistoryItemForPage();
                }
            }
        }
        return;
    }

    FrameLoadType type = policyChecker().loadType();
    // A new navigation is in progress, so don't clear the history's provisional item.
    stopAllLoaders(ShouldNotClearProvisionalItem);
    
    // <rdar://problem/6250856> - In certain circumstances on pages with multiple frames, stopAllLoaders()
    // might detach the current FrameLoader, in which case we should bail on this newly defunct load. 
    if (!m_frame.page())
        return;

#if ENABLE(JAVASCRIPT_DEBUGGER) && ENABLE(INSPECTOR)
    if (Page* page = m_frame.page()) {
        if (m_frame.isMainFrame())
            page->inspectorController()->resume();
    }
#endif

    setProvisionalDocumentLoader(m_policyDocumentLoader.get());
    m_loadType = type;
    setState(FrameStateProvisional);

    setPolicyDocumentLoader(0);

    if (isBackForwardLoadType(type) && history().provisionalItem()->isInPageCache()) {
        loadProvisionalItemFromCachedPage();
        return;
    }

    if (formState)
        m_client.dispatchWillSubmitForm(&PolicyChecker::continueLoadAfterWillSubmitForm, formState);
    else
        continueLoadAfterWillSubmitForm();
}

void FrameLoader::callContinueLoadAfterNewWindowPolicy(void* argument,
    const ResourceRequest& request, PassRefPtr<FormState> formState, const String& frameName, const NavigationAction& action, bool shouldContinue)
{
    FrameLoader* loader = static_cast<FrameLoader*>(argument);
    loader->continueLoadAfterNewWindowPolicy(request, formState, frameName, action, shouldContinue);
}

void FrameLoader::continueLoadAfterNewWindowPolicy(const ResourceRequest& request,
    PassRefPtr<FormState> formState, const String& frameName, const NavigationAction& action, bool shouldContinue)
{
    if (!shouldContinue)
        return;

    RefPtr<Frame> frame = &m_frame;
    RefPtr<Frame> mainFrame = m_client.dispatchCreatePage(action);
    if (!mainFrame)
        return;

    if (frameName != "_blank")
        mainFrame->tree().setName(frameName);

    mainFrame->page()->setOpenedByDOM();
    mainFrame->loader().m_client.dispatchShow();
    if (!m_suppressOpenerInNewFrame) {
        mainFrame->loader().setOpener(frame.get());
        mainFrame->document()->setReferrerPolicy(frame->document()->referrerPolicy());
    }
    mainFrame->loader().loadWithNavigationAction(request, NavigationAction(request), false, FrameLoadTypeStandard, formState);
}

void FrameLoader::requestFromDelegate(ResourceRequest& request, unsigned long& identifier, ResourceError& error)
{
    ASSERT(!request.isNull());

    identifier = 0;
    if (Page* page = m_frame.page()) {
        identifier = page->progress().createUniqueIdentifier();
        notifier()->assignIdentifierToInitialRequest(identifier, m_documentLoader.get(), request);
    }

    ResourceRequest newRequest(request);
    notifier()->dispatchWillSendRequest(m_documentLoader.get(), identifier, newRequest, ResourceResponse());

    if (newRequest.isNull())
        error = cancelledError(request);
    else
        error = ResourceError();

    request = newRequest;
}

void FrameLoader::loadedResourceFromMemoryCache(CachedResource* resource, ResourceRequest& newRequest)
{
    newRequest = ResourceRequest(resource->url());

    Page* page = m_frame.page();
    if (!page)
        return;

    if (!resource->shouldSendResourceLoadCallbacks() || m_documentLoader->haveToldClientAboutLoad(resource->url()))
        return;

    // Main resource delegate messages are synthesized in MainResourceLoader, so we must not send them here.
    if (resource->type() == CachedResource::MainResource)
        return;

    if (!page->areMemoryCacheClientCallsEnabled()) {
        InspectorInstrumentation::didLoadResourceFromMemoryCache(page, m_documentLoader.get(), resource);
        m_documentLoader->recordMemoryCacheLoadForFutureClientNotification(resource->resourceRequest());
        m_documentLoader->didTellClientAboutLoad(resource->url());
        return;
    }

    if (m_client.dispatchDidLoadResourceFromMemoryCache(m_documentLoader.get(), newRequest, resource->response(), resource->encodedSize())) {
        InspectorInstrumentation::didLoadResourceFromMemoryCache(page, m_documentLoader.get(), resource);
        m_documentLoader->didTellClientAboutLoad(resource->url());
        return;
    }

    unsigned long identifier;
    ResourceError error;
    requestFromDelegate(newRequest, identifier, error);
    InspectorInstrumentation::markResourceAsCached(page, identifier);
    notifier()->sendRemainingDelegateMessages(m_documentLoader.get(), identifier, newRequest, resource->response(), 0, resource->encodedSize(), 0, error);
}

void FrameLoader::applyUserAgent(ResourceRequest& request)
{
    String userAgent = this->userAgent(request.url());
    ASSERT(!userAgent.isNull());
    request.setHTTPUserAgent(userAgent);
}

bool FrameLoader::shouldInterruptLoadForXFrameOptions(const String& content, const URL& url, unsigned long requestIdentifier)
{
    FeatureObserver::observe(m_frame.document(), FeatureObserver::XFrameOptions);

    Frame& topFrame = m_frame.tree().top();
    if (&m_frame == &topFrame)
        return false;

    XFrameOptionsDisposition disposition = parseXFrameOptionsHeader(content);

    switch (disposition) {
    case XFrameOptionsSameOrigin: {
        FeatureObserver::observe(m_frame.document(), FeatureObserver::XFrameOptionsSameOrigin);
        RefPtr<SecurityOrigin> origin = SecurityOrigin::create(url);
        if (!origin->isSameSchemeHostPort(topFrame.document()->securityOrigin()))
            return true;
        for (Frame* frame = m_frame.tree().parent(); frame; frame = frame->tree().parent()) {
            if (!origin->isSameSchemeHostPort(frame->document()->securityOrigin())) {
                FeatureObserver::observe(m_frame.document(), FeatureObserver::XFrameOptionsSameOriginWithBadAncestorChain);
                break;
            }
        }
        return false;
    }
    case XFrameOptionsDeny:
        return true;
    case XFrameOptionsAllowAll:
        return false;
    case XFrameOptionsConflict:
        m_frame.document()->addConsoleMessage(JSMessageSource, ErrorMessageLevel, "Multiple 'X-Frame-Options' headers with conflicting values ('" + content + "') encountered when loading '" + url.stringCenterEllipsizedToLength() + "'. Falling back to 'DENY'.", requestIdentifier);
        return true;
    case XFrameOptionsInvalid:
        m_frame.document()->addConsoleMessage(JSMessageSource, ErrorMessageLevel, "Invalid 'X-Frame-Options' header encountered when loading '" + url.stringCenterEllipsizedToLength() + "': '" + content + "' is not a recognized directive. The header will be ignored.", requestIdentifier);
        return false;
    default:
        ASSERT_NOT_REACHED();
        return false;
    }
}

void FrameLoader::loadProvisionalItemFromCachedPage()
{
    DocumentLoader* provisionalLoader = provisionalDocumentLoader();
    LOG(PageCache, "WebCorePageCache: Loading provisional DocumentLoader %p with URL '%s' from CachedPage", provisionalDocumentLoader(), provisionalDocumentLoader()->url().stringCenterEllipsizedToLength().utf8().data());

    prepareForLoadStart();

    m_loadingFromCachedPage = true;

    // Should have timing data from previous time(s) the page was shown.
    ASSERT(provisionalLoader->timing()->navigationStart());
    provisionalLoader->resetTiming();
    provisionalLoader->timing()->markNavigationStart();

    provisionalLoader->setCommitted(true);
    commitProvisionalLoad();
}

bool FrameLoader::shouldTreatURLAsSameAsCurrent(const URL& url) const
{
    if (!history().currentItem())
        return false;
    return url == history().currentItem()->url() || url == history().currentItem()->originalURL();
}

bool FrameLoader::shouldTreatURLAsSrcdocDocument(const URL& url) const
{
    if (!equalIgnoringCase(url.string(), "about:srcdoc"))
        return false;
    HTMLFrameOwnerElement* ownerElement = m_frame.ownerElement();
    if (!ownerElement)
        return false;
    if (!ownerElement->hasTagName(iframeTag))
        return false;
    return ownerElement->fastHasAttribute(srcdocAttr);
}

void FrameLoader::checkDidPerformFirstNavigation()
{
    Page* page = m_frame.page();
    if (!page)
        return;

    if (!m_didPerformFirstNavigation && page->backForward().currentItem() && !page->backForward().backItem() && !page->backForward().forwardItem()) {
        m_didPerformFirstNavigation = true;
        m_client.didPerformFirstNavigation();
    }
}

Frame* FrameLoader::findFrameForNavigation(const AtomicString& name, Document* activeDocument)
{
    Frame* frame = m_frame.tree().find(name);

    // From http://www.whatwg.org/specs/web-apps/current-work/#seamlessLinks:
    //
    // If the source browsing context is the same as the browsing context
    // being navigated, and this browsing context has its seamless browsing
    // context flag set, and the browsing context being navigated was not
    // chosen using an explicit self-navigation override, then find the
    // nearest ancestor browsing context that does not have its seamless
    // browsing context flag set, and continue these steps as if that
    // browsing context was the one that was going to be navigated instead.
    if (frame == &m_frame && name != "_self" && m_frame.document()->shouldDisplaySeamlesslyWithParent()) {
        for (Frame* ancestor = &m_frame; ancestor; ancestor = ancestor->tree().parent()) {
            if (!ancestor->document()->shouldDisplaySeamlesslyWithParent()) {
                frame = ancestor;
                break;
            }
        }
        ASSERT(frame != &m_frame);
    }

    // FIXME: Eventually all callers should supply the actual activeDocument so we can call canNavigate with the right document.
    if (!activeDocument)
        activeDocument = m_frame.document();

    if (!activeDocument->canNavigate(frame))
        return 0;

    return frame;
}

void FrameLoader::loadSameDocumentItem(HistoryItem* item)
{
    ASSERT(item->documentSequenceNumber() == history().currentItem()->documentSequenceNumber());

    // Save user view state to the current history item here since we don't do a normal load.
    // FIXME: Does form state need to be saved here too?
    history().saveScrollPositionAndViewStateToItem(history().currentItem());
    if (FrameView* view = m_frame.view())
        view->setWasScrolledByUser(false);

    history().setCurrentItem(item);
        
    // loadInSameDocument() actually changes the URL and notifies load delegates of a "fake" load
    loadInSameDocument(item->url(), item->stateObject(), false);

    // Restore user view state from the current history item here since we don't do a normal load.
    history().restoreScrollPositionAndViewState();
}

// FIXME: This function should really be split into a couple pieces, some of
// which should be methods of HistoryController and some of which should be
// methods of FrameLoader.
void FrameLoader::loadDifferentDocumentItem(HistoryItem* item, FrameLoadType loadType, FormSubmissionCacheLoadPolicy cacheLoadPolicy)
{
    // Remember this item so we can traverse any child items as child frames load
    history().setProvisionalItem(item);

    if (CachedPage* cachedPage = pageCache()->get(item)) {
        loadWithDocumentLoader(cachedPage->documentLoader(), loadType, 0);   
        return;
    }

    URL itemURL = item->url();
    URL itemOriginalURL = item->originalURL();
    URL currentURL;
    if (documentLoader())
        currentURL = documentLoader()->url();
    RefPtr<FormData> formData = item->formData();

    ResourceRequest request(itemURL);

    if (!item->referrer().isNull())
        request.setHTTPReferrer(item->referrer());
    
    // If this was a repost that failed the page cache, we might try to repost the form.
    NavigationAction action;
    if (formData) {
        formData->generateFiles(m_frame.document());

        request.setHTTPMethod("POST");
        request.setHTTPBody(formData);
        request.setHTTPContentType(item->formContentType());
        RefPtr<SecurityOrigin> securityOrigin = SecurityOrigin::createFromString(item->referrer());
        addHTTPOriginIfNeeded(request, securityOrigin->toString());

        // Make sure to add extra fields to the request after the Origin header is added for the FormData case.
        // See https://bugs.webkit.org/show_bug.cgi?id=22194 for more discussion.
        addExtraFieldsToRequest(request, loadType, true);
        
        // FIXME: Slight hack to test if the NSURL cache contains the page we're going to.
        // We want to know this before talking to the policy delegate, since it affects whether 
        // we show the DoYouReallyWantToRepost nag.
        //
        // This trick has a small bug (3123893) where we might find a cache hit, but then
        // have the item vanish when we try to use it in the ensuing nav.  This should be
        // extremely rare, but in that case the user will get an error on the navigation.
        
        if (cacheLoadPolicy == MayAttemptCacheOnlyLoadForFormSubmissionItem) {
            request.setCachePolicy(ReturnCacheDataDontLoad);
            action = NavigationAction(request, loadType, false);
        } else {
            request.setCachePolicy(ReturnCacheDataElseLoad);
            action = NavigationAction(request, NavigationTypeFormResubmitted);
        }
    } else {
        switch (loadType) {
            case FrameLoadTypeReload:
            case FrameLoadTypeReloadFromOrigin:
                request.setCachePolicy(ReloadIgnoringCacheData);
                break;
            case FrameLoadTypeBack:
            case FrameLoadTypeForward:
            case FrameLoadTypeIndexedBackForward:
                // If the first load within a frame is a navigation within a back/forward list that was attached 
                // without any of the items being loaded then we should use the default caching policy (<rdar://problem/8131355>).
                if (m_stateMachine.committedFirstRealDocumentLoad())
                    request.setCachePolicy(ReturnCacheDataElseLoad);
                break;
            case FrameLoadTypeStandard:
            case FrameLoadTypeRedirectWithLockedBackForwardList:
                break;
            case FrameLoadTypeSame:
            default:
                ASSERT_NOT_REACHED();
        }

        addExtraFieldsToRequest(request, loadType, true);

        ResourceRequest requestForOriginalURL(request);
        requestForOriginalURL.setURL(itemOriginalURL);
        action = NavigationAction(requestForOriginalURL, loadType, false);
    }

    loadWithNavigationAction(request, action, false, loadType, 0);
}

// Loads content into this frame, as specified by history item
void FrameLoader::loadItem(HistoryItem* item, FrameLoadType loadType)
{
    m_requestedHistoryItem = item;
    HistoryItem* currentItem = history().currentItem();
    bool sameDocumentNavigation = currentItem && item->shouldDoSameDocumentNavigationTo(currentItem);

    if (sameDocumentNavigation)
        loadSameDocumentItem(item);
    else
        loadDifferentDocumentItem(item, loadType, MayAttemptCacheOnlyLoadForFormSubmissionItem);
}

void FrameLoader::retryAfterFailedCacheOnlyMainResourceLoad()
{
    ASSERT(m_state == FrameStateProvisional);
    ASSERT(!m_loadingFromCachedPage);
    // We only use cache-only loads to avoid resubmitting forms.
    ASSERT(isBackForwardLoadType(m_loadType));
    ASSERT(history().provisionalItem()->formData());
    ASSERT(history().provisionalItem() == m_requestedHistoryItem.get());

    FrameLoadType loadType = m_loadType;
    HistoryItem* item = history().provisionalItem();

    stopAllLoaders(ShouldNotClearProvisionalItem);
    loadDifferentDocumentItem(item, loadType, MayNotAttemptCacheOnlyLoadForFormSubmissionItem);
}

ResourceError FrameLoader::cancelledError(const ResourceRequest& request) const
{
    ResourceError error = m_client.cancelledError(request);
    error.setIsCancellation(true);
    return error;
}

String FrameLoader::referrer() const
{
    return m_documentLoader ? m_documentLoader->request().httpReferrer() : "";
}

void FrameLoader::dispatchDocumentElementAvailable()
{
    m_frame.injectUserScripts(InjectAtDocumentStart);
    m_client.documentElementAvailable();
}

void FrameLoader::dispatchDidClearWindowObjectsInAllWorlds()
{
    if (!m_frame.script().canExecuteScripts(NotAboutToExecuteScript))
        return;

    Vector<RefPtr<DOMWrapperWorld> > worlds;
    ScriptController::getAllWorlds(worlds);
    for (size_t i = 0; i < worlds.size(); ++i)
        dispatchDidClearWindowObjectInWorld(worlds[i].get());
}

void FrameLoader::dispatchDidClearWindowObjectInWorld(DOMWrapperWorld* world)
{
    if (!m_frame.script().canExecuteScripts(NotAboutToExecuteScript) || !m_frame.script().existingWindowShell(world))
        return;

    m_client.dispatchDidClearWindowObjectInWorld(world);

#if ENABLE(INSPECTOR)
    if (Page* page = m_frame.page())
        page->inspectorController()->didClearWindowObjectInWorld(&m_frame, world);
#endif

    InspectorInstrumentation::didClearWindowObjectInWorld(&m_frame, world);
}

void FrameLoader::dispatchGlobalObjectAvailableInAllWorlds()
{
    Vector<RefPtr<DOMWrapperWorld> > worlds;
    ScriptController::getAllWorlds(worlds);
    for (size_t i = 0; i < worlds.size(); ++i)
        m_client.dispatchGlobalObjectAvailable(worlds[i].get());
}

SandboxFlags FrameLoader::effectiveSandboxFlags() const
{
    SandboxFlags flags = m_forcedSandboxFlags;
    if (Frame* parentFrame = m_frame.tree().parent())
        flags |= parentFrame->document()->sandboxFlags();
    if (HTMLFrameOwnerElement* ownerElement = m_frame.ownerElement())
        flags |= ownerElement->sandboxFlags();
    return flags;
}

void FrameLoader::didChangeTitle(DocumentLoader* loader)
{
    m_client.didChangeTitle(loader);

    if (loader == m_documentLoader) {
        // Must update the entries in the back-forward list too.
        history().setCurrentItemTitle(loader->title());
        // This must go through the WebFrame because it has the right notion of the current b/f item.
        m_client.setTitle(loader->title(), loader->urlForHistory());
        m_client.setMainFrameDocumentReady(true); // update observers with new DOMDocument
        m_client.dispatchDidReceiveTitle(loader->title());
    }
}

void FrameLoader::didChangeIcons(IconType type)
{
    m_client.dispatchDidChangeIcons(type);
}

void FrameLoader::dispatchDidCommitLoad()
{
    if (m_stateMachine.creatingInitialEmptyDocument())
        return;

    m_client.dispatchDidCommitLoad();

    if (m_frame.isMainFrame()) {
        m_frame.page()->resetSeenPlugins();
        m_frame.page()->resetSeenMediaEngines();
    }

    InspectorInstrumentation::didCommitLoad(&m_frame, m_documentLoader.get());

    if (m_frame.isMainFrame())
        m_frame.page()->featureObserver()->didCommitLoad();

}

void FrameLoader::tellClientAboutPastMemoryCacheLoads()
{
    ASSERT(m_frame.page());
    ASSERT(m_frame.page()->areMemoryCacheClientCallsEnabled());

    if (!m_documentLoader)
        return;

    Vector<ResourceRequest> pastLoads;
    m_documentLoader->takeMemoryCacheLoadsForClientNotification(pastLoads);

    size_t size = pastLoads.size();
    for (size_t i = 0; i < size; ++i) {
        CachedResource* resource = memoryCache()->resourceForRequest(pastLoads[i]);

        // FIXME: These loads, loaded from cache, but now gone from the cache by the time
        // Page::setMemoryCacheClientCallsEnabled(true) is called, will not be seen by the client.
        // Consider if there's some efficient way of remembering enough to deliver this client call.
        // We have the URL, but not the rest of the response or the length.
        if (!resource)
            continue;

        ResourceRequest request(resource->url());
        m_client.dispatchDidLoadResourceFromMemoryCache(m_documentLoader.get(), request, resource->response(), resource->encodedSize());
    }
}

NetworkingContext* FrameLoader::networkingContext() const
{
    return m_networkingContext.get();
}

void FrameLoader::loadProgressingStatusChanged()
{
    FrameView* view = m_frame.mainFrame().view();
    view->updateLayerFlushThrottlingInAllFrames();
    view->adjustTiledBackingCoverage();
}

void FrameLoader::forcePageTransitionIfNeeded()
{
    m_client.forcePageTransitionIfNeeded();
}

bool FrameLoaderClient::hasHTMLView() const
{
    return true;
}

PassRefPtr<Frame> createWindow(Frame* openerFrame, Frame* lookupFrame, const FrameLoadRequest& request, const WindowFeatures& features, bool& created)
{
    ASSERT(!features.dialog || request.frameName().isEmpty());

    if (!request.frameName().isEmpty() && request.frameName() != "_blank") {
        if (Frame* frame = lookupFrame->loader().findFrameForNavigation(request.frameName(), openerFrame->document())) {
            if (request.frameName() != "_self") {
                if (Page* page = frame->page())
                    page->chrome().focus();
            }
            created = false;
            return frame;
        }
    }

    // Sandboxed frames cannot open new auxiliary browsing contexts.
    if (isDocumentSandboxed(openerFrame, SandboxPopups)) {
        // FIXME: This message should be moved off the console once a solution to https://bugs.webkit.org/show_bug.cgi?id=103274 exists.
        openerFrame->document()->addConsoleMessage(SecurityMessageSource, ErrorMessageLevel, "Blocked opening '" + request.resourceRequest().url().stringCenterEllipsizedToLength() + "' in a new window because the request was made in a sandboxed frame whose 'allow-popups' permission is not set.");
        return 0;
    }

    // FIXME: Setting the referrer should be the caller's responsibility.
    FrameLoadRequest requestWithReferrer = request;
    String referrer = SecurityPolicy::generateReferrerHeader(openerFrame->document()->referrerPolicy(), request.resourceRequest().url(), openerFrame->loader().outgoingReferrer());
    if (!referrer.isEmpty())
        requestWithReferrer.resourceRequest().setHTTPReferrer(referrer);
    FrameLoader::addHTTPOriginIfNeeded(requestWithReferrer.resourceRequest(), openerFrame->loader().outgoingOrigin());

    if (!openerFrame->settings().supportsMultipleWindows()) {
        created = false;
        return openerFrame;
    }

    Page* oldPage = openerFrame->page();
    if (!oldPage)
        return 0;

    NavigationAction action(requestWithReferrer.resourceRequest());
    Page* page = oldPage->chrome().createWindow(openerFrame, requestWithReferrer, features, action);
    if (!page)
        return 0;

    page->mainFrame().loader().forceSandboxFlags(openerFrame->document()->sandboxFlags());

    if (request.frameName() != "_blank")
        page->mainFrame().tree().setName(request.frameName());

    page->chrome().setToolbarsVisible(features.toolBarVisible || features.locationBarVisible);
    page->chrome().setStatusbarVisible(features.statusBarVisible);
    page->chrome().setScrollbarsVisible(features.scrollbarsVisible);
    page->chrome().setMenubarVisible(features.menuBarVisible);
    page->chrome().setResizable(features.resizable);

    // 'x' and 'y' specify the location of the window, while 'width' and 'height'
    // specify the size of the viewport. We can only resize the window, so adjust
    // for the difference between the window size and the viewport size.

    FloatRect windowRect = page->chrome().windowRect();
    FloatSize viewportSize = page->chrome().pageRect().size();

    if (features.xSet)
        windowRect.setX(features.x);
    if (features.ySet)
        windowRect.setY(features.y);
    // Zero width and height mean using default size, not minumum one.
    if (features.widthSet && features.width)
        windowRect.setWidth(features.width + (windowRect.width() - viewportSize.width()));
    if (features.heightSet && features.height)
        windowRect.setHeight(features.height + (windowRect.height() - viewportSize.height()));

    // Ensure non-NaN values, minimum size as well as being within valid screen area.
    FloatRect newWindowRect = DOMWindow::adjustWindowRect(page, windowRect);

    page->chrome().setWindowRect(newWindowRect);
    page->chrome().show();

    created = true;
    return &page->mainFrame();
}

} // namespace WebCore<|MERGE_RESOLUTION|>--- conflicted
+++ resolved
@@ -906,11 +906,7 @@
     if (mimeType.isEmpty())
         mimeType = mimeTypeFromURL(url);
 
-<<<<<<< HEAD
-#if !PLATFORM(MAC) && !PLATFORM(EFL) && !PLATFORM(HAIKU) // Mac has no PluginDatabase, nor does Haiku or EFL
-=======
-#if !PLATFORM(MAC) && !PLATFORM(EFL) && !PLATFORM(NIX) // Mac has no PluginDatabase, nor does Nix or EFL
->>>>>>> e46de4d5
+#if !PLATFORM(MAC) && !PLATFORM(EFL) && !PLATFORM(NIX) && !PLATFORM(HAIKU) // Mac has no PluginDatabase, nor does Nix or EFL
     if (mimeType.isEmpty()) {
         String decodedPath = decodeURLEscapeSequences(url.path());
         mimeType = PluginDatabase::installedPlugins()->MIMETypeForExtension(decodedPath.substring(decodedPath.reverseFind('.') + 1));
@@ -920,11 +916,7 @@
     if (mimeType.isEmpty())
         return ObjectContentFrame; // Go ahead and hope that we can display the content.
 
-<<<<<<< HEAD
-#if !PLATFORM(MAC) && !PLATFORM(EFL) && !PLATFORM(HAIKU) // Mac has no PluginDatabase, nor does Chromium or EFL
-=======
-#if !PLATFORM(MAC) && !PLATFORM(EFL) && !PLATFORM(NIX) // Mac has no PluginDatabase, nor does Nix or EFL
->>>>>>> e46de4d5
+#if !PLATFORM(MAC) && !PLATFORM(EFL) && !PLATFORM(NIX) && !PLATFORM(HAIKU) // Mac has no PluginDatabase, nor does Nix or EFL
     bool plugInSupportsMIMEType = PluginDatabase::installedPlugins()->isMIMETypeRegistered(mimeType);
 #else
     bool plugInSupportsMIMEType = false;
