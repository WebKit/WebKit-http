/*
 * Copyright (C) 2006, 2007, 2008, 2009, 2010, 2011 Apple Inc. All rights reserved.
 * Copyright (C) 2008 Nokia Corporation and/or its subsidiary(-ies)
 * Copyright (C) 2008, 2009 Torch Mobile Inc. All rights reserved. (http://www.torchmobile.com/)
 * Copyright (C) 2008 Alp Toker <alp@atoker.com>
 * Copyright (C) Research In Motion Limited 2009. All rights reserved.
 * Copyright (C) 2011 Kris Jordan <krisjordan@gmail.com>
 * Copyright (C) 2011 Google Inc. All rights reserved.
 *
 * Redistribution and use in source and binary forms, with or without
 * modification, are permitted provided that the following conditions
 * are met:
 *
 * 1.  Redistributions of source code must retain the above copyright
 *     notice, this list of conditions and the following disclaimer.
 * 2.  Redistributions in binary form must reproduce the above copyright
 *     notice, this list of conditions and the following disclaimer in the
 *     documentation and/or other materials provided with the distribution.
 * 3.  Neither the name of Apple Inc. ("Apple") nor the names of
 *     its contributors may be used to endorse or promote products derived
 *     from this software without specific prior written permission.
 *
 * THIS SOFTWARE IS PROVIDED BY APPLE AND ITS CONTRIBUTORS "AS IS" AND ANY
 * EXPRESS OR IMPLIED WARRANTIES, INCLUDING, BUT NOT LIMITED TO, THE IMPLIED
 * WARRANTIES OF MERCHANTABILITY AND FITNESS FOR A PARTICULAR PURPOSE ARE
 * DISCLAIMED. IN NO EVENT SHALL APPLE OR ITS CONTRIBUTORS BE LIABLE FOR ANY
 * DIRECT, INDIRECT, INCIDENTAL, SPECIAL, EXEMPLARY, OR CONSEQUENTIAL DAMAGES
 * (INCLUDING, BUT NOT LIMITED TO, PROCUREMENT OF SUBSTITUTE GOODS OR SERVICES;
 * LOSS OF USE, DATA, OR PROFITS; OR BUSINESS INTERRUPTION) HOWEVER CAUSED AND
 * ON ANY THEORY OF LIABILITY, WHETHER IN CONTRACT, STRICT LIABILITY, OR TORT
 * (INCLUDING NEGLIGENCE OR OTHERWISE) ARISING IN ANY WAY OUT OF THE USE OF
 * THIS SOFTWARE, EVEN IF ADVISED OF THE POSSIBILITY OF SUCH DAMAGE.
 */

#include "config.h"
#include "FrameLoader.h"

#include "AXObjectCache.h"
#include "ApplicationCacheHost.h"
#include "BackForwardController.h"
#include "BeforeUnloadEvent.h"
#include "CachedPage.h"
#include "CachedResourceLoader.h"
#include "Chrome.h"
#include "ChromeClient.h"
#include "ContentSecurityPolicy.h"
#include "DOMImplementation.h"
#include "DOMWindow.h"
#include "DatabaseManager.h"
#include "DiagnosticLoggingClient.h"
#include "DiagnosticLoggingKeys.h"
#include "Document.h"
#include "DocumentLoadTiming.h"
#include "DocumentLoader.h"
#include "Editor.h"
#include "EditorClient.h"
#include "Element.h"
#include "Event.h"
#include "EventHandler.h"
#include "EventNames.h"
#include "FeatureCounter.h"
#include "FloatRect.h"
#include "FormState.h"
#include "FormSubmission.h"
#include "FrameLoadRequest.h"
#include "FrameLoaderClient.h"
#include "FrameNetworkingContext.h"
#include "FrameTree.h"
#include "FrameView.h"
#include "HTMLAnchorElement.h"
#include "HTMLFormElement.h"
#include "HTMLInputElement.h"
#include "HTMLNames.h"
#include "HTMLObjectElement.h"
#include "HTMLParserIdioms.h"
#include "HTTPHeaderNames.h"
#include "HTTPParsers.h"
#include "HistoryController.h"
#include "HistoryItem.h"
#include "IconController.h"
#include "InspectorController.h"
#include "InspectorInstrumentation.h"
#include "LoaderStrategy.h"
#include "Logging.h"
#include "MIMETypeRegistry.h"
#include "MainFrame.h"
#include "MemoryCache.h"
#include "Page.h"
#include "PageCache.h"
#include "PageThrottler.h"
#include "PageTransitionEvent.h"
#include "PlatformStrategies.h"
#include "PluginData.h"
#include "PluginDatabase.h"
#include "PluginDocument.h"
#include "PolicyChecker.h"
#include "ProgressTracker.h"
#include "ResourceHandle.h"
#include "ResourceRequest.h"
#include "SVGDocument.h"
#include "SVGLocatable.h"
#include "SVGNames.h"
#include "SVGPreserveAspectRatio.h"
#include "SVGSVGElement.h"
#include "SVGViewElement.h"
#include "SVGViewSpec.h"
#include "SchemeRegistry.h"
#include "ScriptController.h"
#include "ScriptSourceCode.h"
#include "ScrollAnimator.h"
#include "SecurityOrigin.h"
#include "SecurityPolicy.h"
#include "SegmentedString.h"
#include "SerializedScriptValue.h"
#include "Settings.h"
#include "SubframeLoader.h"
#include "TextResourceDecoder.h"
#include "WindowFeatures.h"
#include "XMLDocumentParser.h"
#include <wtf/CurrentTime.h>
#include <wtf/Ref.h>
#include <wtf/StdLibExtras.h>
#include <wtf/text/CString.h>
#include <wtf/text/WTFString.h>

#if ENABLE(SHARED_WORKERS)
#include "SharedWorkerRepository.h"
#endif

#if ENABLE(WEB_ARCHIVE) || ENABLE(MHTML)
#include "Archive.h"
#endif

#if PLATFORM(IOS)
#include "DocumentType.h"
#include "MemoryPressureHandler.h"
#include "ResourceLoader.h"
#include "RuntimeApplicationChecksIOS.h"
#include "SystemMemory.h"
#include "WKContentObservation.h"
#endif

namespace WebCore {

using namespace HTMLNames;
using namespace SVGNames;

static const char defaultAcceptHeader[] = "text/html,application/xhtml+xml,application/xml;q=0.9,*/*;q=0.8";

#if PLATFORM(IOS)
const int memoryLevelThresholdToPrunePageCache = 20;
#endif

bool isBackForwardLoadType(FrameLoadType type)
{
    switch (type) {
    case FrameLoadType::Standard:
    case FrameLoadType::Reload:
    case FrameLoadType::ReloadFromOrigin:
    case FrameLoadType::Same:
    case FrameLoadType::RedirectWithLockedBackForwardList:
    case FrameLoadType::Replace:
        return false;
    case FrameLoadType::Back:
    case FrameLoadType::Forward:
    case FrameLoadType::IndexedBackForward:
        return true;
    }
    ASSERT_NOT_REACHED();
    return false;
}

// This is not in the FrameLoader class to emphasize that it does not depend on
// private FrameLoader data, and to avoid increasing the number of public functions
// with access to private data.  Since only this .cpp file needs it, making it
// non-member lets us exclude it from the header file, thus keeping FrameLoader.h's
// API simpler.
//
static bool isDocumentSandboxed(Frame* frame, SandboxFlags mask)
{
    return frame->document() && frame->document()->isSandboxed(mask);
}

class FrameLoader::FrameProgressTracker {
public:
    explicit FrameProgressTracker(Frame& frame)
        : m_frame(frame)
        , m_inProgress(false)
    {
    }

    ~FrameProgressTracker()
    {
        if (m_inProgress && m_frame.page())
            m_frame.page()->progress().progressCompleted(m_frame);
    }

    void progressStarted()
    {
        ASSERT(m_frame.page());
        if (!m_inProgress)
            m_frame.page()->progress().progressStarted(m_frame);
        m_inProgress = true;
    }

    void progressCompleted()
    {
        ASSERT(m_inProgress);
        ASSERT(m_frame.page());
        m_inProgress = false;
        m_frame.page()->progress().progressCompleted(m_frame);
    }

private:
    Frame& m_frame;
    bool m_inProgress;
};

FrameLoader::FrameLoader(Frame& frame, FrameLoaderClient& client)
    : m_frame(frame)
    , m_client(client)
    , m_policyChecker(std::make_unique<PolicyChecker>(frame))
    , m_history(std::make_unique<HistoryController>(frame))
    , m_notifier(frame)
    , m_subframeLoader(std::make_unique<SubframeLoader>(frame))
    , m_icon(std::make_unique<IconController>(frame))
    , m_mixedContentChecker(frame)
    , m_state(FrameStateProvisional)
    , m_loadType(FrameLoadType::Standard)
    , m_delegateIsHandlingProvisionalLoadError(false)
    , m_quickRedirectComing(false)
    , m_sentRedirectNotification(false)
    , m_inStopAllLoaders(false)
    , m_isExecutingJavaScriptFormAction(false)
    , m_didCallImplicitClose(true)
    , m_wasUnloadEventEmitted(false)
    , m_pageDismissalEventBeingDispatched(NoDismissal)
    , m_isComplete(false)
    , m_needsClear(false)
    , m_checkTimer(*this, &FrameLoader::checkTimerFired)
    , m_shouldCallCheckCompleted(false)
    , m_shouldCallCheckLoadComplete(false)
    , m_opener(nullptr)
    , m_loadingFromCachedPage(false)
    , m_suppressOpenerInNewFrame(false)
    , m_currentNavigationHasShownBeforeUnloadConfirmPanel(false)
    , m_loadsSynchronously(false)
    , m_forcedSandboxFlags(SandboxNone)
{
}

FrameLoader::~FrameLoader()
{
    setOpener(nullptr);

    HashSet<Frame*>::iterator end = m_openedFrames.end();
    for (HashSet<Frame*>::iterator it = m_openedFrames.begin(); it != end; ++it)
        (*it)->loader().m_opener = 0;

    m_client.frameLoaderDestroyed();

    if (m_networkingContext)
        m_networkingContext->invalidate();
}

void FrameLoader::init()
{
    // This somewhat odd set of steps gives the frame an initial empty document.
    setPolicyDocumentLoader(m_client.createDocumentLoader(ResourceRequest(URL(ParsedURLString, emptyString())), SubstituteData()).get());
    setProvisionalDocumentLoader(m_policyDocumentLoader.get());
    m_provisionalDocumentLoader->startLoadingMainResource();

    Ref<Frame> protect(m_frame);
    m_frame.document()->cancelParsing();
    m_stateMachine.advanceTo(FrameLoaderStateMachine::DisplayingInitialEmptyDocument);

    m_networkingContext = m_client.createNetworkingContext();
    m_progressTracker = std::make_unique<FrameProgressTracker>(m_frame);
}

#if PLATFORM(IOS)
void FrameLoader::initForSynthesizedDocument(const URL&)
{
    // FIXME: We need to initialize the document URL to the specified URL. Currently the URL is empty and hence
    // FrameLoader::checkCompleted() will overwrite the URL of the document to be activeDocumentLoader()->documentURL().

    RefPtr<DocumentLoader> loader = m_client.createDocumentLoader(ResourceRequest(URL(ParsedURLString, emptyString())), SubstituteData());
    loader->setFrame(&m_frame);
    loader->setResponse(ResourceResponse(URL(), ASCIILiteral("text/html"), 0, String()));
    loader->setCommitted(true);
    setDocumentLoader(loader.get());

    m_stateMachine.advanceTo(FrameLoaderStateMachine::DisplayingInitialEmptyDocument);
    m_stateMachine.advanceTo(FrameLoaderStateMachine::DisplayingInitialEmptyDocumentPostCommit);
    m_stateMachine.advanceTo(FrameLoaderStateMachine::CommittedFirstRealLoad);
    m_client.transitionToCommittedForNewPage();

    m_didCallImplicitClose = true;
    m_isComplete = true;
    m_state = FrameStateComplete;
    m_needsClear = true;

    m_networkingContext = m_client.createNetworkingContext();
    m_progressTracker = std::make_unique<FrameProgressTracker>(m_frame);
}
#endif

void FrameLoader::setDefersLoading(bool defers)
{
    if (m_documentLoader)
        m_documentLoader->setDefersLoading(defers);
    if (m_provisionalDocumentLoader)
        m_provisionalDocumentLoader->setDefersLoading(defers);
    if (m_policyDocumentLoader)
        m_policyDocumentLoader->setDefersLoading(defers);
    history().setDefersLoading(defers);

    if (!defers) {
        m_frame.navigationScheduler().startTimer();
        startCheckCompleteTimer();
    }
}

void FrameLoader::changeLocation(SecurityOrigin* securityOrigin, const URL& url, const String& referrer, LockHistory lockHistory, LockBackForwardList lockBackForwardList, bool refresh, AllowNavigationToInvalidURL allowNavigationToInvalidURL)
{
    urlSelected(FrameLoadRequest(securityOrigin, ResourceRequest(url, referrer, refresh ? ReloadIgnoringCacheData : UseProtocolCachePolicy), "_self"),
        0, lockHistory, lockBackForwardList, MaybeSendReferrer, ReplaceDocumentIfJavaScriptURL, allowNavigationToInvalidURL);
}

void FrameLoader::urlSelected(const URL& url, const String& passedTarget, PassRefPtr<Event> triggeringEvent, LockHistory lockHistory, LockBackForwardList lockBackForwardList, ShouldSendReferrer shouldSendReferrer)
{
    urlSelected(FrameLoadRequest(m_frame.document()->securityOrigin(), ResourceRequest(url), passedTarget),
        triggeringEvent, lockHistory, lockBackForwardList, shouldSendReferrer, DoNotReplaceDocumentIfJavaScriptURL, AllowNavigationToInvalidURL::Yes);
}

// The shouldReplaceDocumentIfJavaScriptURL parameter will go away when the FIXME to eliminate the
// corresponding parameter from ScriptController::executeIfJavaScriptURL() is addressed.
void FrameLoader::urlSelected(const FrameLoadRequest& passedRequest, PassRefPtr<Event> triggeringEvent, LockHistory lockHistory, LockBackForwardList lockBackForwardList, ShouldSendReferrer shouldSendReferrer, ShouldReplaceDocumentIfJavaScriptURL shouldReplaceDocumentIfJavaScriptURL, AllowNavigationToInvalidURL allowNavigationToInvalidURL)
{
    ASSERT(!m_suppressOpenerInNewFrame);

    Ref<Frame> protect(m_frame);
    FrameLoadRequest frameRequest(passedRequest);

    if (m_frame.script().executeIfJavaScriptURL(frameRequest.resourceRequest().url(), shouldReplaceDocumentIfJavaScriptURL))
        return;

    if (frameRequest.frameName().isEmpty())
        frameRequest.setFrameName(m_frame.document()->baseTarget());

    if (shouldSendReferrer == NeverSendReferrer)
        m_suppressOpenerInNewFrame = true;
    addHTTPOriginIfNeeded(frameRequest.resourceRequest(), outgoingOrigin());

    loadFrameRequest(frameRequest, lockHistory, lockBackForwardList, triggeringEvent, 0, shouldSendReferrer, allowNavigationToInvalidURL);

    m_suppressOpenerInNewFrame = false;
}

void FrameLoader::submitForm(PassRefPtr<FormSubmission> submission)
{
    ASSERT(submission->method() == FormSubmission::PostMethod || submission->method() == FormSubmission::GetMethod);

    // FIXME: Find a good spot for these.
    ASSERT(submission->data());
    ASSERT(submission->state());
    ASSERT(!submission->state()->sourceDocument()->frame() || submission->state()->sourceDocument()->frame() == &m_frame);
    
    if (!m_frame.page())
        return;
    
    if (submission->action().isEmpty())
        return;

    if (isDocumentSandboxed(&m_frame, SandboxForms)) {
        // FIXME: This message should be moved off the console once a solution to https://bugs.webkit.org/show_bug.cgi?id=103274 exists.
        m_frame.document()->addConsoleMessage(MessageSource::Security, MessageLevel::Error, "Blocked form submission to '" + submission->action().stringCenterEllipsizedToLength() + "' because the form's frame is sandboxed and the 'allow-forms' permission is not set.");
        return;
    }

    if (protocolIsJavaScript(submission->action())) {
        if (!m_frame.document()->contentSecurityPolicy()->allowFormAction(URL(submission->action())))
            return;
        m_isExecutingJavaScriptFormAction = true;
        Ref<Frame> protect(m_frame);
        m_frame.script().executeIfJavaScriptURL(submission->action(), DoNotReplaceDocumentIfJavaScriptURL);
        m_isExecutingJavaScriptFormAction = false;
        return;
    }

    Frame* targetFrame = findFrameForNavigation(submission->target(), submission->state()->sourceDocument());
    if (!targetFrame) {
        if (!DOMWindow::allowPopUp(&m_frame) && !ScriptController::processingUserGesture())
            return;

        // FIXME: targetFrame can be 0 for two distinct reasons:
        // 1. The frame was not found by name, so we should try opening a new window.
        // 2. The frame was found, but navigating it was not allowed, e.g. by HTML5 sandbox or by origin checks.
        // Continuing form submission makes no sense in the latter case.
        // There is a repeat check after timer fires, so this is not a correctness issue.

        targetFrame = &m_frame;
    } else
        submission->clearTarget();

    if (!targetFrame->page())
        return;

    // FIXME: We'd like to remove this altogether and fix the multiple form submission issue another way.

    // We do not want to submit more than one form from the same page, nor do we want to submit a single
    // form more than once. This flag prevents these from happening; not sure how other browsers prevent this.
    // The flag is reset in each time we start handle a new mouse or key down event, and
    // also in setView since this part may get reused for a page from the back/forward cache.
    // The form multi-submit logic here is only needed when we are submitting a form that affects this frame.

    // FIXME: Frame targeting is only one of the ways the submission could end up doing something other
    // than replacing this frame's content, so this check is flawed. On the other hand, the check is hardly
    // needed any more now that we reset m_submittedFormURL on each mouse or key down event.

    if (m_frame.tree().isDescendantOf(targetFrame)) {
        if (m_submittedFormURL == submission->requestURL())
            return;
        m_submittedFormURL = submission->requestURL();
    }

    submission->data()->generateFiles(m_frame.document());
    submission->setReferrer(outgoingReferrer());
    submission->setOrigin(outgoingOrigin());

    targetFrame->navigationScheduler().scheduleFormSubmission(submission);
}

void FrameLoader::stopLoading(UnloadEventPolicy unloadEventPolicy)
{
    if (m_frame.document() && m_frame.document()->parser())
        m_frame.document()->parser()->stopParsing();

    if (unloadEventPolicy != UnloadEventPolicyNone) {
        if (m_frame.document()) {
            if (m_didCallImplicitClose && !m_wasUnloadEventEmitted) {
                Element* currentFocusedElement = m_frame.document()->focusedElement();
                if (currentFocusedElement && currentFocusedElement->toInputElement())
                    currentFocusedElement->toInputElement()->endEditing();
                if (m_pageDismissalEventBeingDispatched == NoDismissal) {
                    if (unloadEventPolicy == UnloadEventPolicyUnloadAndPageHide) {
                        m_pageDismissalEventBeingDispatched = PageHideDismissal;
                        m_frame.document()->domWindow()->dispatchEvent(PageTransitionEvent::create(eventNames().pagehideEvent, m_frame.document()->inPageCache()), m_frame.document());
                    }

                    // FIXME: update Page Visibility state here.
                    // https://bugs.webkit.org/show_bug.cgi?id=116770

                    if (!m_frame.document()->inPageCache()) {
                        RefPtr<Event> unloadEvent(Event::create(eventNames().unloadEvent, false, false));
                        // The DocumentLoader (and thus its DocumentLoadTiming) might get destroyed
                        // while dispatching the event, so protect it to prevent writing the end
                        // time into freed memory.
                        RefPtr<DocumentLoader> documentLoader = m_provisionalDocumentLoader;
                        m_pageDismissalEventBeingDispatched = UnloadDismissal;
                        if (documentLoader && !documentLoader->timing()->unloadEventStart() && !documentLoader->timing()->unloadEventEnd()) {
                            DocumentLoadTiming* timing = documentLoader->timing();
                            ASSERT(timing->navigationStart());
                            timing->markUnloadEventStart();
                            m_frame.document()->domWindow()->dispatchEvent(unloadEvent, m_frame.document());
                            timing->markUnloadEventEnd();
                        } else
                            m_frame.document()->domWindow()->dispatchEvent(unloadEvent, m_frame.document());
                    }
                }
                m_pageDismissalEventBeingDispatched = NoDismissal;
                if (m_frame.document())
                    m_frame.document()->updateStyleIfNeeded();
                m_wasUnloadEventEmitted = true;
            }
        }

        // Dispatching the unload event could have made m_frame.document() null.
        if (m_frame.document() && !m_frame.document()->inPageCache()) {
            // Don't remove event listeners from a transitional empty document (see bug 28716 for more information).
            bool keepEventListeners = m_stateMachine.isDisplayingInitialEmptyDocument() && m_provisionalDocumentLoader
                && m_frame.document()->isSecureTransitionTo(m_provisionalDocumentLoader->url());

            if (!keepEventListeners)
                m_frame.document()->removeAllEventListeners();
        }
    }

    m_isComplete = true; // to avoid calling completed() in finishedParsing()
    m_didCallImplicitClose = true; // don't want that one either

    if (m_frame.document() && m_frame.document()->parsing()) {
        finishedParsing();
        m_frame.document()->setParsing(false);
    }

    if (Document* doc = m_frame.document()) {
        // FIXME: HTML5 doesn't tell us to set the state to complete when aborting, but we do anyway to match legacy behavior.
        // http://www.w3.org/Bugs/Public/show_bug.cgi?id=10537
        doc->setReadyState(Document::Complete);

#if ENABLE(SQL_DATABASE)
        // FIXME: Should the DatabaseManager watch for something like ActiveDOMObject::stop() rather than being special-cased here?
        DatabaseManager::manager().stopDatabases(doc, 0);
#endif
    }

    // FIXME: This will cancel redirection timer, which really needs to be restarted when restoring the frame from b/f cache.
    m_frame.navigationScheduler().cancel();
}

void FrameLoader::stop()
{
    // http://bugs.webkit.org/show_bug.cgi?id=10854
    // The frame's last ref may be removed and it will be deleted by checkCompleted().
    Ref<Frame> protect(m_frame);

    if (DocumentParser* parser = m_frame.document()->parser()) {
        parser->stopParsing();
        parser->finish();
    }
    
    icon().stopLoader();
}

void FrameLoader::willTransitionToCommitted()
{
    // This function is called when a frame is still fully in place (not cached, not detached), but will be replaced.

    if (m_frame.editor().hasComposition()) {
        // The text was already present in DOM, so it's better to confirm than to cancel the composition.
        m_frame.editor().confirmComposition();
        if (EditorClient* editorClient = m_frame.editor().client()) {
            editorClient->respondToChangedSelection(&m_frame);
            editorClient->discardedComposition(&m_frame);
        }
    }
}

bool FrameLoader::closeURL()
{
    history().saveDocumentState();

    Document* currentDocument = m_frame.document();
    UnloadEventPolicy unloadEventPolicy;
    if (m_frame.page() && m_frame.page()->chrome().client().isSVGImageChromeClient()) {
        // If this is the SVGDocument of an SVGImage, no need to dispatch events or recalcStyle.
        unloadEventPolicy = UnloadEventPolicyNone;
    } else {
        // Should only send the pagehide event here if the current document exists and has not been placed in the page cache.
        unloadEventPolicy = currentDocument && !currentDocument->inPageCache() ? UnloadEventPolicyUnloadAndPageHide : UnloadEventPolicyUnloadOnly;
    }

    stopLoading(unloadEventPolicy);
    
    m_frame.editor().clearUndoRedoOperations();
    return true;
}

bool FrameLoader::didOpenURL()
{
    if (m_frame.navigationScheduler().redirectScheduledDuringLoad()) {
        // A redirect was scheduled before the document was created.
        // This can happen when one frame changes another frame's location.
        return false;
    }

    m_frame.navigationScheduler().cancel();
    m_frame.editor().clearLastEditCommand();

    m_isComplete = false;
    m_didCallImplicitClose = false;

    // If we are still in the process of initializing an empty document then
    // its frame is not in a consistent state for rendering, so avoid setJSStatusBarText
    // since it may cause clients to attempt to render the frame.
    if (!m_stateMachine.creatingInitialEmptyDocument()) {
        DOMWindow* window = m_frame.document()->domWindow();
        window->setStatus(String());
        window->setDefaultStatus(String());
    }

    started();

    return true;
}

void FrameLoader::didExplicitOpen()
{
    m_isComplete = false;
    m_didCallImplicitClose = false;

    // Calling document.open counts as committing the first real document load.
    if (!m_stateMachine.committedFirstRealDocumentLoad())
        m_stateMachine.advanceTo(FrameLoaderStateMachine::DisplayingInitialEmptyDocumentPostCommit);
    
    // Prevent window.open(url) -- eg window.open("about:blank") -- from blowing away results
    // from a subsequent window.document.open / window.document.write call. 
    // Canceling redirection here works for all cases because document.open 
    // implicitly precedes document.write.
    m_frame.navigationScheduler().cancel();
}


void FrameLoader::cancelAndClear()
{
    m_frame.navigationScheduler().cancel();

    if (!m_isComplete)
        closeURL();

    clear(m_frame.document(), false);
    m_frame.script().updatePlatformScriptObjects();
}

void FrameLoader::clear(Document* newDocument, bool clearWindowProperties, bool clearScriptObjects, bool clearFrameView)
{
    m_frame.editor().clear();

    if (!m_needsClear)
        return;
    m_needsClear = false;
    
    if (!m_frame.document()->inPageCache()) {
        m_frame.document()->cancelParsing();
        m_frame.document()->stopActiveDOMObjects();
        bool hadLivingRenderTree = m_frame.document()->hasLivingRenderTree();
        m_frame.document()->prepareForDestruction();
        if (hadLivingRenderTree)
            m_frame.document()->removeFocusedNodeOfSubtree(m_frame.document());
    }

    // Do this after detaching the document so that the unload event works.
    if (clearWindowProperties) {
        InspectorInstrumentation::frameWindowDiscarded(&m_frame, m_frame.document()->domWindow());
        m_frame.document()->domWindow()->resetUnlessSuspendedForPageCache();
        m_frame.script().clearWindowShell(newDocument->domWindow(), m_frame.document()->inPageCache());
    }

    m_frame.selection().prepareForDestruction();
    m_frame.eventHandler().clear();
    if (clearFrameView && m_frame.view())
        m_frame.view()->clear();

    // Do not drop the document before the ScriptController and view are cleared
    // as some destructors might still try to access the document.
    m_frame.setDocument(0);

    subframeLoader().clear();

    if (clearScriptObjects)
        m_frame.script().clearScriptObjects();

    m_frame.script().enableEval();

    m_frame.navigationScheduler().clear();

    m_checkTimer.stop();
    m_shouldCallCheckCompleted = false;
    m_shouldCallCheckLoadComplete = false;

    if (m_stateMachine.isDisplayingInitialEmptyDocument() && m_stateMachine.committedFirstRealDocumentLoad())
        m_stateMachine.advanceTo(FrameLoaderStateMachine::CommittedFirstRealLoad);
}

void FrameLoader::receivedFirstData()
{
    dispatchDidCommitLoad();
    dispatchDidClearWindowObjectsInAllWorlds();
    dispatchGlobalObjectAvailableInAllWorlds();

    if (m_documentLoader) {
        StringWithDirection ptitle = m_documentLoader->title();
        // If we have a title let the WebView know about it.
        if (!ptitle.isNull())
            m_client.dispatchDidReceiveTitle(ptitle);
    }

    if (!m_documentLoader)
        return;

    double delay;
    String urlString;
    if (!parseHTTPRefresh(m_documentLoader->response().httpHeaderField(HTTPHeaderName::Refresh), false, delay, urlString))
        return;
    URL completedURL;
    if (urlString.isEmpty())
        completedURL = m_frame.document()->url();
    else
        completedURL = m_frame.document()->completeURL(urlString);

    if (!protocolIsJavaScript(completedURL))
        m_frame.navigationScheduler().scheduleRedirect(delay, completedURL);
    else {
        String message = "Refused to refresh " + m_frame.document()->url().stringCenterEllipsizedToLength() + " to a javascript: URL";
        m_frame.document()->addConsoleMessage(MessageSource::Security, MessageLevel::Error, message);
    }
}

void FrameLoader::setOutgoingReferrer(const URL& url)
{
    m_outgoingReferrer = url.strippedForUseAsReferrer();
}

void FrameLoader::didBeginDocument(bool dispatch)
{
    m_needsClear = true;
    m_isComplete = false;
    m_didCallImplicitClose = false;
    m_frame.document()->setReadyState(Document::Loading);

    if (m_pendingStateObject) {
        m_frame.document()->statePopped(m_pendingStateObject.get());
        m_pendingStateObject.clear();
    }

    if (dispatch)
        dispatchDidClearWindowObjectsInAllWorlds();

    updateFirstPartyForCookies();
    m_frame.document()->initContentSecurityPolicy();

    const Settings& settings = m_frame.settings();
    m_frame.document()->cachedResourceLoader()->setImagesEnabled(settings.areImagesEnabled());
    m_frame.document()->cachedResourceLoader()->setAutoLoadImages(settings.loadsImagesAutomatically());

    if (m_documentLoader) {
        String dnsPrefetchControl = m_documentLoader->response().httpHeaderField(HTTPHeaderName::XDNSPrefetchControl);
        if (!dnsPrefetchControl.isEmpty())
            m_frame.document()->parseDNSPrefetchControlHeader(dnsPrefetchControl);

        String policyValue = m_documentLoader->response().httpHeaderField(HTTPHeaderName::ContentSecurityPolicy);
        if (!policyValue.isEmpty())
            m_frame.document()->contentSecurityPolicy()->didReceiveHeader(policyValue, ContentSecurityPolicy::Enforce);

        policyValue = m_documentLoader->response().httpHeaderField(HTTPHeaderName::ContentSecurityPolicyReportOnly);
        if (!policyValue.isEmpty())
            m_frame.document()->contentSecurityPolicy()->didReceiveHeader(policyValue, ContentSecurityPolicy::Report);

        policyValue = m_documentLoader->response().httpHeaderField(HTTPHeaderName::XWebKitCSP);
        if (!policyValue.isEmpty())
            m_frame.document()->contentSecurityPolicy()->didReceiveHeader(policyValue, ContentSecurityPolicy::PrefixedEnforce);

        policyValue = m_documentLoader->response().httpHeaderField(HTTPHeaderName::XWebKitCSPReportOnly);
        if (!policyValue.isEmpty())
            m_frame.document()->contentSecurityPolicy()->didReceiveHeader(policyValue, ContentSecurityPolicy::PrefixedReport);

        String headerContentLanguage = m_documentLoader->response().httpHeaderField(HTTPHeaderName::ContentLanguage);
        if (!headerContentLanguage.isEmpty()) {
            size_t commaIndex = headerContentLanguage.find(',');
            headerContentLanguage.truncate(commaIndex); // notFound == -1 == don't truncate
            headerContentLanguage = headerContentLanguage.stripWhiteSpace(isHTMLSpace);
            if (!headerContentLanguage.isEmpty())
                m_frame.document()->setContentLanguage(headerContentLanguage);
        }
    }

    history().restoreDocumentState();
}

void FrameLoader::finishedParsing()
{
    m_frame.injectUserScripts(InjectAtDocumentEnd);

    if (m_stateMachine.creatingInitialEmptyDocument())
        return;

    // This can be called from the Frame's destructor, in which case we shouldn't protect ourselves
    // because doing so will cause us to re-enter the destructor when protector goes out of scope.
    // Null-checking the FrameView indicates whether or not we're in the destructor.
    RefPtr<Frame> protector = m_frame.view() ? &m_frame : 0;

    m_client.dispatchDidFinishDocumentLoad();

    checkCompleted();

    if (!m_frame.view())
        return; // We are being destroyed by something checkCompleted called.

    // Check if the scrollbars are really needed for the content.
    // If not, remove them, relayout, and repaint.
    m_frame.view()->restoreScrollbar();
    scrollToFragmentWithParentBoundary(m_frame.document()->url());
}

void FrameLoader::loadDone()
{
    checkCompleted();
}

bool FrameLoader::allChildrenAreComplete() const
{
    for (Frame* child = m_frame.tree().firstChild(); child; child = child->tree().nextSibling()) {
        if (!child->loader().m_isComplete)
            return false;
    }
    return true;
}

bool FrameLoader::allAncestorsAreComplete() const
{
    for (Frame* ancestor = &m_frame; ancestor; ancestor = ancestor->tree().parent()) {
        if (!ancestor->loader().m_isComplete)
            return false;
    }
    return true;
}

void FrameLoader::checkCompleted()
{
    m_shouldCallCheckCompleted = false;

    // Have we completed before?
    if (m_isComplete)
        return;

    // Are we still parsing?
    if (m_frame.document()->parsing())
        return;

    // Still waiting for images/scripts?
    if (m_frame.document()->cachedResourceLoader()->requestCount())
        return;

    // Still waiting for elements that don't go through a FrameLoader?
    if (m_frame.document()->isDelayingLoadEvent())
        return;

    // Any frame that hasn't completed yet?
    if (!allChildrenAreComplete())
        return;

    // Important not to protect earlier in this function, because earlier parts
    // of this function can be called in the frame's destructor, and it's not legal
    // to ref an object while it's being destroyed.
    Ref<Frame> protect(m_frame);

    // OK, completed.
    m_isComplete = true;
    m_requestedHistoryItem = 0;
    m_frame.document()->setReadyState(Document::Complete);

#if PLATFORM(IOS)
    if (m_frame.document()->url().isEmpty()) {
        // We need to update the document URL of a PDF document to be non-empty so that both back/forward history navigation
        // between PDF pages and fragment navigation works. See <rdar://problem/9544769> for more details.
        // FIXME: Is there a better place for this code, say DocumentLoader? Also, we should explicitly only update the URL
        // of the document when it's a PDFDocument object instead of assuming that a Document object with an empty URL is a PDFDocument.
        // FIXME: This code is incorrect for a synthesized document (which also has an empty URL). The URL for a synthesized
        // document should be the URL specified to FrameLoader::initForSynthesizedDocument().
        m_frame.document()->setURL(activeDocumentLoader()->documentURL());
    }
#endif

    checkCallImplicitClose(); // if we didn't do it before

    m_frame.navigationScheduler().startTimer();

    completed();
    if (m_frame.page())
        checkLoadComplete();
}

void FrameLoader::checkTimerFired()
{
    Ref<Frame> protect(m_frame);

    if (Page* page = m_frame.page()) {
        if (page->defersLoading())
            return;
    }
    if (m_shouldCallCheckCompleted)
        checkCompleted();
    if (m_shouldCallCheckLoadComplete)
        checkLoadComplete();
}

void FrameLoader::startCheckCompleteTimer()
{
    if (!(m_shouldCallCheckCompleted || m_shouldCallCheckLoadComplete))
        return;
    if (m_checkTimer.isActive())
        return;
    m_checkTimer.startOneShot(0);
}

void FrameLoader::scheduleCheckCompleted()
{
    m_shouldCallCheckCompleted = true;
    startCheckCompleteTimer();
}

void FrameLoader::scheduleCheckLoadComplete()
{
    m_shouldCallCheckLoadComplete = true;
    startCheckCompleteTimer();
}

void FrameLoader::checkCallImplicitClose()
{
    if (m_didCallImplicitClose || m_frame.document()->parsing() || m_frame.document()->isDelayingLoadEvent())
        return;

    if (!allChildrenAreComplete())
        return; // still got a frame running -> too early

    m_didCallImplicitClose = true;
    m_wasUnloadEventEmitted = false;
    m_frame.document()->implicitClose();
}

void FrameLoader::loadURLIntoChildFrame(const URL& url, const String& referer, Frame* childFrame)
{
    ASSERT(childFrame);

#if ENABLE(WEB_ARCHIVE) || ENABLE(MHTML)
    RefPtr<Archive> subframeArchive = activeDocumentLoader()->popArchiveForSubframe(childFrame->tree().uniqueName(), url);
    if (subframeArchive) {
        childFrame->loader().loadArchive(subframeArchive.release());
        return;
    }
#endif // ENABLE(WEB_ARCHIVE)

    HistoryItem* parentItem = history().currentItem();
    // If we're moving in the back/forward list, we might want to replace the content
    // of this child frame with whatever was there at that point.
    if (parentItem && parentItem->children().size() && isBackForwardLoadType(loadType()) 
        && !m_frame.document()->loadEventFinished()) {
        HistoryItem* childItem = parentItem->childItemWithTarget(childFrame->tree().uniqueName());
        if (childItem) {
            childFrame->loader().m_requestedHistoryItem = childItem;
            childFrame->loader().loadDifferentDocumentItem(childItem, loadType(), MayAttemptCacheOnlyLoadForFormSubmissionItem);
            return;
        }
    }

    childFrame->loader().loadURL(url, referer, "_self", LockHistory::No, FrameLoadType::RedirectWithLockedBackForwardList, 0, 0, AllowNavigationToInvalidURL::Yes);
}

#if ENABLE(WEB_ARCHIVE) || ENABLE(MHTML)
void FrameLoader::loadArchive(PassRefPtr<Archive> archive)
{
    ArchiveResource* mainResource = archive->mainResource();
    ASSERT(mainResource);
    if (!mainResource)
        return;
        
    SubstituteData substituteData(mainResource->data(), mainResource->mimeType(), mainResource->textEncoding(), URL());
    
    ResourceRequest request(mainResource->url());
#if PLATFORM(MAC)
    request.applyWebArchiveHackForMail();
#endif

    RefPtr<DocumentLoader> documentLoader = m_client.createDocumentLoader(request, substituteData);
    documentLoader->setArchive(archive.get());
    load(documentLoader.get());
}
#endif // ENABLE(WEB_ARCHIVE) || ENABLE(MHTML)

<<<<<<< HEAD
ObjectContentType FrameLoader::defaultObjectContentType(const URL& url, const String& mimeTypeIn, bool shouldPreferPlugInsForImages)
{
    String mimeType = mimeTypeIn;

    if (mimeType.isEmpty())
        mimeType = mimeTypeFromURL(url);

#if !PLATFORM(COCOA) && !PLATFORM(EFL) && !PLATFORM(HAIKU) // Mac has no PluginDatabase, nor does EFL
    if (mimeType.isEmpty()) {
        String decodedPath = decodeURLEscapeSequences(url.path());
        mimeType = PluginDatabase::installedPlugins()->MIMETypeForExtension(decodedPath.substring(decodedPath.reverseFind('.') + 1));
    }
#endif

    if (mimeType.isEmpty())
        return ObjectContentFrame; // Go ahead and hope that we can display the content.

#if !PLATFORM(COCOA) && !PLATFORM(EFL) && !PLATFORM(HAIKU) // Mac has no PluginDatabase, nor does EFL
    bool plugInSupportsMIMEType = PluginDatabase::installedPlugins()->isMIMETypeRegistered(mimeType);
#else
    bool plugInSupportsMIMEType = false;
#endif

    if (MIMETypeRegistry::isSupportedImageMIMEType(mimeType))
        return shouldPreferPlugInsForImages && plugInSupportsMIMEType ? WebCore::ObjectContentNetscapePlugin : WebCore::ObjectContentImage;

    if (plugInSupportsMIMEType)
        return WebCore::ObjectContentNetscapePlugin;

    if (MIMETypeRegistry::isSupportedNonImageMIMEType(mimeType))
        return WebCore::ObjectContentFrame;

    return WebCore::ObjectContentNone;
}

=======
>>>>>>> 814cc4fa
String FrameLoader::outgoingReferrer() const
{
    // See http://www.whatwg.org/specs/web-apps/current-work/#fetching-resources
    // for why we walk the parent chain for srcdoc documents.
    Frame* frame = &m_frame;
    while (frame->document()->isSrcdocDocument()) {
        frame = frame->tree().parent();
        // Srcdoc documents cannot be top-level documents, by definition,
        // because they need to be contained in iframes with the srcdoc.
        ASSERT(frame);
    }
    return frame->loader().m_outgoingReferrer;
}

String FrameLoader::outgoingOrigin() const
{
    return m_frame.document()->securityOrigin()->toString();
}

bool FrameLoader::checkIfFormActionAllowedByCSP(const URL& url) const
{
    if (m_submittedFormURL.isEmpty())
        return true;

    return m_frame.document()->contentSecurityPolicy()->allowFormAction(url);
}

Frame* FrameLoader::opener()
{
    return m_opener;
}

void FrameLoader::setOpener(Frame* opener)
{
    if (m_opener && !opener)
        m_client.didDisownOpener();

    if (m_opener)
        m_opener->loader().m_openedFrames.remove(&m_frame);
    if (opener)
        opener->loader().m_openedFrames.add(&m_frame);
    m_opener = opener;

    if (m_frame.document())
        m_frame.document()->initSecurityContext();
}

// FIXME: This does not belong in FrameLoader!
void FrameLoader::handleFallbackContent()
{
    HTMLFrameOwnerElement* owner = m_frame.ownerElement();
    if (!is<HTMLObjectElement>(owner))
        return;
    downcast<HTMLObjectElement>(*owner).renderFallbackContent();
}

void FrameLoader::provisionalLoadStarted()
{
    if (m_stateMachine.firstLayoutDone())
        m_stateMachine.advanceTo(FrameLoaderStateMachine::CommittedFirstRealLoad);
    m_frame.navigationScheduler().cancel(true);
    m_client.provisionalLoadStarted();
}

void FrameLoader::resetMultipleFormSubmissionProtection()
{
    m_submittedFormURL = URL();
}

void FrameLoader::updateFirstPartyForCookies()
{
    if (m_frame.tree().parent())
        setFirstPartyForCookies(m_frame.tree().parent()->document()->firstPartyForCookies());
    else
        setFirstPartyForCookies(m_frame.document()->url());
}

void FrameLoader::setFirstPartyForCookies(const URL& url)
{
    for (Frame* frame = &m_frame; frame; frame = frame->tree().traverseNext(&m_frame))
        frame->document()->setFirstPartyForCookies(url);
}

// This does the same kind of work that didOpenURL does, except it relies on the fact
// that a higher level already checked that the URLs match and the scrolling is the right thing to do.
void FrameLoader::loadInSameDocument(const URL& url, PassRefPtr<SerializedScriptValue> stateObject, bool isNewNavigation)
{
    // If we have a state object, we cannot also be a new navigation.
    ASSERT(!stateObject || (stateObject && !isNewNavigation));

    // Update the data source's request with the new URL to fake the URL change
    URL oldURL = m_frame.document()->url();
    m_frame.document()->setURL(url);
    setOutgoingReferrer(url);
    documentLoader()->replaceRequestURLForSameDocumentNavigation(url);
    if (isNewNavigation && !shouldTreatURLAsSameAsCurrent(url) && !stateObject) {
        // NB: must happen after replaceRequestURLForSameDocumentNavigation(), since we add 
        // based on the current request. Must also happen before we openURL and displace the 
        // scroll position, since adding the BF item will save away scroll state.
        
        // NB2: If we were loading a long, slow doc, and the user fragment navigated before
        // it was done, currItem is now set the that slow doc, and prevItem is whatever was
        // before it.  Adding the b/f item will bump the slow doc down to prevItem, even
        // though its load is not yet done.  I think this all works out OK, for one because
        // we have already saved away the scroll and doc state for the long slow load,
        // but it's not an obvious case.

        history().updateBackForwardListForFragmentScroll();
    }
    
    bool hashChange = equalIgnoringFragmentIdentifier(url, oldURL) && url.fragmentIdentifier() != oldURL.fragmentIdentifier();
    
    history().updateForSameDocumentNavigation();

    // If we were in the autoscroll/panScroll mode we want to stop it before following the link to the anchor
    if (hashChange)
        m_frame.eventHandler().stopAutoscrollTimer();
    
    // It's important to model this as a load that starts and immediately finishes.
    // Otherwise, the parent frame may think we never finished loading.
    started();

    // We need to scroll to the fragment whether or not a hash change occurred, since
    // the user might have scrolled since the previous navigation.
    scrollToFragmentWithParentBoundary(url);
    
    m_isComplete = false;
    checkCompleted();

    if (isNewNavigation) {
        // This will clear previousItem from the rest of the frame tree that didn't
        // doing any loading. We need to make a pass on this now, since for fragment
        // navigation we'll not go through a real load and reach Completed state.
        checkLoadComplete();
    }

    m_client.dispatchDidNavigateWithinPage();

    m_frame.document()->statePopped(stateObject ? stateObject : SerializedScriptValue::nullValue());
    m_client.dispatchDidPopStateWithinPage();
    
    if (hashChange) {
        m_frame.document()->enqueueHashchangeEvent(oldURL, url);
        m_client.dispatchDidChangeLocationWithinPage();
    }
    
    // FrameLoaderClient::didFinishLoad() tells the internal load delegate the load finished with no error
    m_client.didFinishLoad();
}

bool FrameLoader::isComplete() const
{
    return m_isComplete;
}

void FrameLoader::completed()
{
    Ref<Frame> protect(m_frame);

    for (Frame* descendant = m_frame.tree().traverseNext(&m_frame); descendant; descendant = descendant->tree().traverseNext(&m_frame))
        descendant->navigationScheduler().startTimer();

    if (Frame* parent = m_frame.tree().parent())
        parent->loader().checkCompleted();

    if (m_frame.view())
        m_frame.view()->maintainScrollPositionAtAnchor(nullptr);
    m_activityAssertion = nullptr;
}

void FrameLoader::started()
{
    if (m_frame.page())
        m_activityAssertion = m_frame.page()->pageThrottler().pageLoadActivityToken();
    for (Frame* frame = &m_frame; frame; frame = frame->tree().parent())
        frame->loader().m_isComplete = false;
}

void FrameLoader::prepareForLoadStart()
{
    m_progressTracker->progressStarted();
    m_client.dispatchDidStartProvisionalLoad();

    if (AXObjectCache::accessibilityEnabled()) {
        if (AXObjectCache* cache = m_frame.document()->existingAXObjectCache()) {
            AXObjectCache::AXLoadingEvent loadingEvent = loadType() == FrameLoadType::Reload ? AXObjectCache::AXLoadingReloaded : AXObjectCache::AXLoadingStarted;
            cache->frameLoadingEventNotification(&m_frame, loadingEvent);
        }
    }
}

void FrameLoader::setupForReplace()
{
    m_client.revertToProvisionalState(m_documentLoader.get());
    setState(FrameStateProvisional);
    m_provisionalDocumentLoader = m_documentLoader;
    m_documentLoader = 0;
    detachChildren();
}

void FrameLoader::loadFrameRequest(const FrameLoadRequest& request, LockHistory lockHistory, LockBackForwardList lockBackForwardList,
    PassRefPtr<Event> event, PassRefPtr<FormState> formState, ShouldSendReferrer shouldSendReferrer, AllowNavigationToInvalidURL allowNavigationToInvalidURL)
{    
    // Protect frame from getting blown away inside dispatchBeforeLoadEvent in loadWithDocumentLoader.
    Ref<Frame> protect(m_frame);

    URL url = request.resourceRequest().url();

    ASSERT(m_frame.document());
    if (!request.requester()->canDisplay(url)) {
        reportLocalLoadFailed(&m_frame, url.stringCenterEllipsizedToLength());
        return;
    }

    String argsReferrer = request.resourceRequest().httpReferrer();
    if (argsReferrer.isEmpty())
        argsReferrer = outgoingReferrer();

    String referrer = SecurityPolicy::generateReferrerHeader(m_frame.document()->referrerPolicy(), url, argsReferrer);
    if (shouldSendReferrer == NeverSendReferrer)
        referrer = String();
    
    FrameLoadType loadType;
    if (request.resourceRequest().cachePolicy() == ReloadIgnoringCacheData)
        loadType = FrameLoadType::Reload;
    else if (lockBackForwardList == LockBackForwardList::Yes)
        loadType = FrameLoadType::RedirectWithLockedBackForwardList;
    else
        loadType = FrameLoadType::Standard;

    if (request.resourceRequest().httpMethod() == "POST")
        loadPostRequest(request.resourceRequest(), referrer, request.frameName(), lockHistory, loadType, event, formState.get(), allowNavigationToInvalidURL);
    else
        loadURL(request.resourceRequest().url(), referrer, request.frameName(), lockHistory, loadType, event, formState.get(), allowNavigationToInvalidURL);

    // FIXME: It's possible this targetFrame will not be the same frame that was targeted by the actual
    // load if frame names have changed.
    Frame* sourceFrame = formState ? formState->sourceDocument()->frame() : &m_frame;
    if (!sourceFrame)
        sourceFrame = &m_frame;
    Frame* targetFrame = sourceFrame->loader().findFrameForNavigation(request.frameName());
    if (targetFrame && targetFrame != sourceFrame) {
        if (Page* page = targetFrame->page())
            page->chrome().focus();
    }
}

void FrameLoader::loadURL(const URL& newURL, const String& referrer, const String& frameName, LockHistory lockHistory, FrameLoadType newLoadType,
    PassRefPtr<Event> event, PassRefPtr<FormState> prpFormState, AllowNavigationToInvalidURL allowNavigationToInvalidURL)
{
    if (m_inStopAllLoaders)
        return;

    Ref<Frame> protect(m_frame);

    RefPtr<FormState> formState = prpFormState;
    bool isFormSubmission = formState;
    
    ResourceRequest request(newURL);
    if (!referrer.isEmpty()) {
        request.setHTTPReferrer(referrer);
        RefPtr<SecurityOrigin> referrerOrigin = SecurityOrigin::createFromString(referrer);
        addHTTPOriginIfNeeded(request, referrerOrigin->toString());
    }
#if ENABLE(CACHE_PARTITIONING)
    if (&m_frame.tree().top() != &m_frame)
        request.setDomainForCachePartition(m_frame.tree().top().document()->securityOrigin()->domainForCachePartition());
#endif
    addExtraFieldsToRequest(request, newLoadType, true);
    if (newLoadType == FrameLoadType::Reload || newLoadType == FrameLoadType::ReloadFromOrigin)
        request.setCachePolicy(ReloadIgnoringCacheData);

    ASSERT(newLoadType != FrameLoadType::Same);

    // The search for a target frame is done earlier in the case of form submission.
    Frame* targetFrame = isFormSubmission ? 0 : findFrameForNavigation(frameName);
    if (targetFrame && targetFrame != &m_frame) {
        targetFrame->loader().loadURL(newURL, referrer, "_self", lockHistory, newLoadType, event, formState.release(), allowNavigationToInvalidURL);
        return;
    }

    if (m_pageDismissalEventBeingDispatched != NoDismissal)
        return;

    NavigationAction action(request, newLoadType, isFormSubmission, event);

    if (!targetFrame && !frameName.isEmpty()) {
        policyChecker().checkNewWindowPolicy(action, request, formState.release(), frameName, [this, allowNavigationToInvalidURL](const ResourceRequest& request, PassRefPtr<FormState> formState, const String& frameName, const NavigationAction& action, bool shouldContinue) {
            continueLoadAfterNewWindowPolicy(request, formState, frameName, action, shouldContinue, allowNavigationToInvalidURL);
        });
        return;
    }

    RefPtr<DocumentLoader> oldDocumentLoader = m_documentLoader;

    bool sameURL = shouldTreatURLAsSameAsCurrent(newURL);
    const String& httpMethod = request.httpMethod();
    
    // Make sure to do scroll to fragment processing even if the URL is
    // exactly the same so pages with '#' links and DHTML side effects
    // work properly.
    if (shouldPerformFragmentNavigation(isFormSubmission, httpMethod, newLoadType, newURL)) {
        oldDocumentLoader->setTriggeringAction(action);
        oldDocumentLoader->setLastCheckedRequest(ResourceRequest());
        policyChecker().stopCheck();
        policyChecker().setLoadType(newLoadType);
        policyChecker().checkNavigationPolicy(request, oldDocumentLoader.get(), formState.release(), [this](const ResourceRequest& request, PassRefPtr<FormState>, bool shouldContinue) {
            continueFragmentScrollAfterNavigationPolicy(request, shouldContinue);
        });
        return;
    }

    // must grab this now, since this load may stop the previous load and clear this flag
    bool isRedirect = m_quickRedirectComing;
    loadWithNavigationAction(request, action, lockHistory, newLoadType, formState.release(), allowNavigationToInvalidURL);
    if (isRedirect) {
        m_quickRedirectComing = false;
        if (m_provisionalDocumentLoader)
            m_provisionalDocumentLoader->setIsClientRedirect(true);
    } else if (sameURL && newLoadType != FrameLoadType::Reload && newLoadType != FrameLoadType::ReloadFromOrigin) {
        // Example of this case are sites that reload the same URL with a different cookie
        // driving the generated content, or a master frame with links that drive a target
        // frame, where the user has clicked on the same link repeatedly.
        m_loadType = FrameLoadType::Same;
    }
}

SubstituteData FrameLoader::defaultSubstituteDataForURL(const URL& url)
{
    if (!shouldTreatURLAsSrcdocDocument(url))
        return SubstituteData();
    String srcdoc = m_frame.ownerElement()->fastGetAttribute(srcdocAttr);
    ASSERT(!srcdoc.isNull());
    CString encodedSrcdoc = srcdoc.utf8();
    return SubstituteData(SharedBuffer::create(encodedSrcdoc.data(), encodedSrcdoc.length()), "text/html", "UTF-8", URL());
}

void FrameLoader::load(const FrameLoadRequest& passedRequest)
{
    FrameLoadRequest request(passedRequest);

    if (m_inStopAllLoaders)
        return;

    if (!request.frameName().isEmpty()) {
        Frame* frame = findFrameForNavigation(request.frameName());
        if (frame) {
            request.setShouldCheckNewWindowPolicy(false);
            if (&frame->loader() != this) {
                frame->loader().load(request);
                return;
            }
        }
    }

    if (request.shouldCheckNewWindowPolicy()) {
        policyChecker().checkNewWindowPolicy(NavigationAction(request.resourceRequest(), NavigationTypeOther), request.resourceRequest(), nullptr, request.frameName(), [this](const ResourceRequest& request, PassRefPtr<FormState> formState, const String& frameName, const NavigationAction& action, bool shouldContinue) {
            continueLoadAfterNewWindowPolicy(request, formState, frameName, action, shouldContinue, AllowNavigationToInvalidURL::Yes);
        });

        return;
    }

    if (!request.hasSubstituteData())
        request.setSubstituteData(defaultSubstituteDataForURL(request.resourceRequest().url()));

    RefPtr<DocumentLoader> loader = m_client.createDocumentLoader(request.resourceRequest(), request.substituteData());
    load(loader.get());
}

void FrameLoader::loadWithNavigationAction(const ResourceRequest& request, const NavigationAction& action, LockHistory lockHistory, FrameLoadType type, PassRefPtr<FormState> formState, AllowNavigationToInvalidURL allowNavigationToInvalidURL)
{
    RefPtr<DocumentLoader> loader = m_client.createDocumentLoader(request, defaultSubstituteDataForURL(request.url()));
    if (lockHistory == LockHistory::Yes && m_documentLoader)
        loader->setClientRedirectSourceForHistory(m_documentLoader->didCreateGlobalHistoryEntry() ? m_documentLoader->urlForHistory().string() : m_documentLoader->clientRedirectSourceForHistory());

    loader->setTriggeringAction(action);
    if (m_documentLoader)
        loader->setOverrideEncoding(m_documentLoader->overrideEncoding());

    loadWithDocumentLoader(loader.get(), type, formState, allowNavigationToInvalidURL);
}

void FrameLoader::load(DocumentLoader* newDocumentLoader)
{
    ResourceRequest& r = newDocumentLoader->request();
    addExtraFieldsToMainResourceRequest(r);
    FrameLoadType type;

    if (shouldTreatURLAsSameAsCurrent(newDocumentLoader->originalRequest().url())) {
        r.setCachePolicy(ReloadIgnoringCacheData);
        type = FrameLoadType::Same;
    } else if (shouldTreatURLAsSameAsCurrent(newDocumentLoader->unreachableURL()) && m_loadType == FrameLoadType::Reload)
        type = FrameLoadType::Reload;
    else
        type = FrameLoadType::Standard;

    if (m_documentLoader)
        newDocumentLoader->setOverrideEncoding(m_documentLoader->overrideEncoding());
    
    // When we loading alternate content for an unreachable URL that we're
    // visiting in the history list, we treat it as a reload so the history list 
    // is appropriately maintained.
    //
    // FIXME: This seems like a dangerous overloading of the meaning of "FrameLoadType::Reload" ...
    // shouldn't a more explicit type of reload be defined, that means roughly 
    // "load without affecting history" ? 
    if (shouldReloadToHandleUnreachableURL(newDocumentLoader)) {
        // shouldReloadToHandleUnreachableURL() returns true only when the original load type is back-forward.
        // In this case we should save the document state now. Otherwise the state can be lost because load type is
        // changed and updateForBackForwardNavigation() will not be called when loading is committed.
        history().saveDocumentAndScrollState();

        ASSERT(type == FrameLoadType::Standard);
        type = FrameLoadType::Reload;
    }

    loadWithDocumentLoader(newDocumentLoader, type, 0, AllowNavigationToInvalidURL::Yes);
}

static void logNavigationWithFeatureCounter(Page* page, FrameLoadType type)
{
    const char* key;
    switch (type) {
    case FrameLoadType::Standard:
        key = FeatureCounterNavigationStandardKey;
        break;
    case FrameLoadType::Back:
        key = FeatureCounterNavigationBackKey;
        break;
    case FrameLoadType::Forward:
        key = FeatureCounterNavigationForwardKey;
        break;
    case FrameLoadType::IndexedBackForward:
        key = FeatureCounterNavigationIndexedBackForwardKey;
        break;
    case FrameLoadType::Reload:
        key = FeatureCounterNavigationReloadKey;
        break;
    case FrameLoadType::Same:
        key = FeatureCounterNavigationSameKey;
        break;
    case FrameLoadType::ReloadFromOrigin:
        key = FeatureCounterNavigationReloadFromOriginKey;
        break;
    case FrameLoadType::Replace:
    case FrameLoadType::RedirectWithLockedBackForwardList:
        // Not logging those for now.
        return;
    }
    FEATURE_COUNTER_INCREMENT_KEY(page, key);
}

void FrameLoader::loadWithDocumentLoader(DocumentLoader* loader, FrameLoadType type, PassRefPtr<FormState> prpFormState, AllowNavigationToInvalidURL allowNavigationToInvalidURL)
{
    // Retain because dispatchBeforeLoadEvent may release the last reference to it.
    Ref<Frame> protect(m_frame);

    ASSERT(m_client.hasWebView());

    // Unfortunately the view must be non-nil, this is ultimately due
    // to parser requiring a FrameView.  We should fix this dependency.

    ASSERT(m_frame.view());

    if (m_pageDismissalEventBeingDispatched != NoDismissal)
        return;

    if (m_frame.document())
        m_previousURL = m_frame.document()->url();

    // Log main frame navigation types.
    if (m_frame.isMainFrame())
        logNavigationWithFeatureCounter(m_frame.page(), type);

    policyChecker().setLoadType(type);
    RefPtr<FormState> formState = prpFormState;
    bool isFormSubmission = formState;

    const URL& newURL = loader->request().url();
    const String& httpMethod = loader->request().httpMethod();

    if (shouldPerformFragmentNavigation(isFormSubmission, httpMethod, policyChecker().loadType(), newURL)) {
        RefPtr<DocumentLoader> oldDocumentLoader = m_documentLoader;
        NavigationAction action(loader->request(), policyChecker().loadType(), isFormSubmission);

        oldDocumentLoader->setTriggeringAction(action);
        oldDocumentLoader->setLastCheckedRequest(ResourceRequest());
        policyChecker().stopCheck();
        policyChecker().checkNavigationPolicy(loader->request(), oldDocumentLoader.get(), formState, [this](const ResourceRequest& request, PassRefPtr<FormState>, bool shouldContinue) {
            continueFragmentScrollAfterNavigationPolicy(request, shouldContinue);
        });
        return;
    }

    if (Frame* parent = m_frame.tree().parent())
        loader->setOverrideEncoding(parent->loader().documentLoader()->overrideEncoding());

    policyChecker().stopCheck();
    setPolicyDocumentLoader(loader);
    if (loader->triggeringAction().isEmpty())
        loader->setTriggeringAction(NavigationAction(loader->request(), policyChecker().loadType(), isFormSubmission));

    if (Element* ownerElement = m_frame.ownerElement()) {
        // We skip dispatching the beforeload event if we've already
        // committed a real document load because the event would leak
        // subsequent activity by the frame which the parent frame isn't
        // supposed to learn. For example, if the child frame navigated to
        // a new URL, the parent frame shouldn't learn the URL.
        if (!m_stateMachine.committedFirstRealDocumentLoad()
            && !ownerElement->dispatchBeforeLoadEvent(loader->request().url().string())) {
            continueLoadAfterNavigationPolicy(loader->request(), formState, false, allowNavigationToInvalidURL);
            return;
        }
    }

    policyChecker().checkNavigationPolicy(loader->request(), loader, formState, [this, allowNavigationToInvalidURL](const ResourceRequest& request, PassRefPtr<FormState> formState, bool shouldContinue) {
        continueLoadAfterNavigationPolicy(request, formState, shouldContinue, allowNavigationToInvalidURL);
    });
}

void FrameLoader::reportLocalLoadFailed(Frame* frame, const String& url)
{
    ASSERT(!url.isEmpty());
    if (!frame)
        return;

    frame->document()->addConsoleMessage(MessageSource::Security, MessageLevel::Error, "Not allowed to load local resource: " + url);
}

const ResourceRequest& FrameLoader::initialRequest() const
{
    return activeDocumentLoader()->originalRequest();
}

bool FrameLoader::willLoadMediaElementURL(URL& url)
{
#if PLATFORM(IOS)
    // MobileStore depends on the iOS 4.0 era client delegate method because webView:resource:willSendRequest:redirectResponse:fromDataSource
    // doesn't let them tell when a load request is coming from a media element. See <rdar://problem/8266916> for more details.
    if (applicationIsMobileStore())
        return m_client.shouldLoadMediaElementURL(url);
#endif

    ResourceRequest request(url);

    unsigned long identifier;
    ResourceError error;
    requestFromDelegate(request, identifier, error);
    notifier().sendRemainingDelegateMessages(m_documentLoader.get(), identifier, request, ResourceResponse(url, String(), -1, String()), 0, -1, -1, error);

    url = request.url();

    return error.isNull();
}

bool FrameLoader::shouldReloadToHandleUnreachableURL(DocumentLoader* docLoader)
{
    URL unreachableURL = docLoader->unreachableURL();

    if (unreachableURL.isEmpty())
        return false;

    if (!isBackForwardLoadType(policyChecker().loadType()))
        return false;

    // We only treat unreachableURLs specially during the delegate callbacks
    // for provisional load errors and navigation policy decisions. The former
    // case handles well-formed URLs that can't be loaded, and the latter
    // case handles malformed URLs and unknown schemes. Loading alternate content
    // at other times behaves like a standard load.
    DocumentLoader* compareDocumentLoader = 0;
    if (policyChecker().delegateIsDecidingNavigationPolicy() || policyChecker().delegateIsHandlingUnimplementablePolicy())
        compareDocumentLoader = m_policyDocumentLoader.get();
    else if (m_delegateIsHandlingProvisionalLoadError)
        compareDocumentLoader = m_provisionalDocumentLoader.get();

    return compareDocumentLoader && unreachableURL == compareDocumentLoader->request().url();
}

void FrameLoader::reloadWithOverrideEncoding(const String& encoding)
{
    if (!m_documentLoader)
        return;

    ResourceRequest request = m_documentLoader->request();
    URL unreachableURL = m_documentLoader->unreachableURL();
    if (!unreachableURL.isEmpty())
        request.setURL(unreachableURL);

    // FIXME: If the resource is a result of form submission and is not cached, the form will be silently resubmitted.
    // We should ask the user for confirmation in this case.
    request.setCachePolicy(ReturnCacheDataElseLoad);

    RefPtr<DocumentLoader> loader = m_client.createDocumentLoader(request, defaultSubstituteDataForURL(request.url()));
    setPolicyDocumentLoader(loader.get());

    loader->setOverrideEncoding(encoding);

    loadWithDocumentLoader(loader.get(), FrameLoadType::Reload, 0, AllowNavigationToInvalidURL::Yes);
}

void FrameLoader::reload(bool endToEndReload)
{
    if (!m_documentLoader)
        return;

    // If a window is created by javascript, its main frame can have an empty but non-nil URL.
    // Reloading in this case will lose the current contents (see 4151001).
    if (m_documentLoader->request().url().isEmpty())
        return;

    // Replace error-page URL with the URL we were trying to reach.
    ResourceRequest initialRequest = m_documentLoader->request();
    URL unreachableURL = m_documentLoader->unreachableURL();
    if (!unreachableURL.isEmpty())
        initialRequest.setURL(unreachableURL);

    // Create a new document loader for the reload, this will become m_documentLoader eventually,
    // but first it has to be the "policy" document loader, and then the "provisional" document loader.
    RefPtr<DocumentLoader> loader = m_client.createDocumentLoader(initialRequest, defaultSubstituteDataForURL(initialRequest.url()));

    ResourceRequest& request = loader->request();

    // FIXME: We don't have a mechanism to revalidate the main resource without reloading at the moment.
    request.setCachePolicy(ReloadIgnoringCacheData);

    // If we're about to re-post, set up action so the application can warn the user.
    if (request.httpMethod() == "POST")
        loader->setTriggeringAction(NavigationAction(request, NavigationTypeFormResubmitted));

    loader->setOverrideEncoding(m_documentLoader->overrideEncoding());
    
    loadWithDocumentLoader(loader.get(), endToEndReload ? FrameLoadType::ReloadFromOrigin : FrameLoadType::Reload, 0, AllowNavigationToInvalidURL::Yes);
}

void FrameLoader::stopAllLoaders(ClearProvisionalItemPolicy clearProvisionalItemPolicy)
{
    ASSERT(!m_frame.document() || !m_frame.document()->inPageCache());
    if (m_pageDismissalEventBeingDispatched != NoDismissal)
        return;

    // If this method is called from within this method, infinite recursion can occur (3442218). Avoid this.
    if (m_inStopAllLoaders)
        return;
    
    // Calling stopLoading() on the provisional document loader can blow away
    // the frame from underneath.
    Ref<Frame> protect(m_frame);

    m_inStopAllLoaders = true;

    policyChecker().stopCheck();

    // If no new load is in progress, we should clear the provisional item from history
    // before we call stopLoading.
    if (clearProvisionalItemPolicy == ShouldClearProvisionalItem)
        history().setProvisionalItem(0);

    for (RefPtr<Frame> child = m_frame.tree().firstChild(); child; child = child->tree().nextSibling())
        child->loader().stopAllLoaders(clearProvisionalItemPolicy);
    if (m_provisionalDocumentLoader)
        m_provisionalDocumentLoader->stopLoading();
    if (m_documentLoader)
        m_documentLoader->stopLoading();

    setProvisionalDocumentLoader(0);

    m_checkTimer.stop();

    m_inStopAllLoaders = false;    
}

void FrameLoader::stopForUserCancel(bool deferCheckLoadComplete)
{
    stopAllLoaders();

#if PLATFORM(IOS)
    // Lay out immediately when stopping to immediately clear the old page if we just committed this one
    // but haven't laid out/painted yet.
    // FIXME: Is this behavior specific to iOS? Or should we expose a setting to toggle this behavior?
    if (m_frame.view() && !m_frame.view()->didFirstLayout())
        m_frame.view()->layout();
#endif

    if (deferCheckLoadComplete)
        scheduleCheckLoadComplete();
    else if (m_frame.page())
        checkLoadComplete();
}

DocumentLoader* FrameLoader::activeDocumentLoader() const
{
    if (m_state == FrameStateProvisional)
        return m_provisionalDocumentLoader.get();
    return m_documentLoader.get();
}

bool FrameLoader::isLoading() const
{
    DocumentLoader* docLoader = activeDocumentLoader();
    if (!docLoader)
        return false;
    return docLoader->isLoading();
}

bool FrameLoader::frameHasLoaded() const
{
    return m_stateMachine.committedFirstRealDocumentLoad() || (m_provisionalDocumentLoader && !m_stateMachine.creatingInitialEmptyDocument()); 
}

void FrameLoader::setDocumentLoader(DocumentLoader* loader)
{
    if (!loader && !m_documentLoader)
        return;
    
    ASSERT(loader != m_documentLoader);
    ASSERT(!loader || loader->frameLoader() == this);

    m_client.prepareForDataSourceReplacement();
    detachChildren();

    // detachChildren() can trigger this frame's unload event, and therefore
    // script can run and do just about anything. For example, an unload event that calls
    // document.write("") on its parent frame can lead to a recursive detachChildren()
    // invocation for this frame. In that case, we can end up at this point with a
    // loader that hasn't been deleted but has been detached from its frame. Such a
    // DocumentLoader has been sufficiently detached that we'll end up in an inconsistent
    // state if we try to use it.
    if (loader && !loader->frame())
        return;

    if (m_documentLoader)
        m_documentLoader->detachFromFrame();

    m_documentLoader = loader;
}

void FrameLoader::setPolicyDocumentLoader(DocumentLoader* loader)
{
    if (m_policyDocumentLoader == loader)
        return;

    if (loader)
        loader->setFrame(&m_frame);
    if (m_policyDocumentLoader
            && m_policyDocumentLoader != m_provisionalDocumentLoader
            && m_policyDocumentLoader != m_documentLoader)
        m_policyDocumentLoader->detachFromFrame();

    m_policyDocumentLoader = loader;
}

void FrameLoader::setProvisionalDocumentLoader(DocumentLoader* loader)
{
    ASSERT(!loader || !m_provisionalDocumentLoader);
    ASSERT(!loader || loader->frameLoader() == this);

    if (m_provisionalDocumentLoader && m_provisionalDocumentLoader != m_documentLoader)
        m_provisionalDocumentLoader->detachFromFrame();

    m_provisionalDocumentLoader = loader;
}

void FrameLoader::setState(FrameState newState)
{    
    m_state = newState;
    
    if (newState == FrameStateProvisional)
        provisionalLoadStarted();
    else if (newState == FrameStateComplete) {
        frameLoadCompleted();
        if (m_documentLoader)
            m_documentLoader->stopRecordingResponses();
    }
}

void FrameLoader::clearProvisionalLoad()
{
    setProvisionalDocumentLoader(0);
    m_progressTracker->progressCompleted();
    setState(FrameStateComplete);
}

void FrameLoader::commitProvisionalLoad()
{
    RefPtr<DocumentLoader> pdl = m_provisionalDocumentLoader;
    Ref<Frame> protect(m_frame);

    std::unique_ptr<CachedPage> cachedPage;
    if (m_loadingFromCachedPage)
        cachedPage = pageCache()->take(history().provisionalItem(), m_frame.page());

    LOG(PageCache, "WebCoreLoading %s: About to commit provisional load from previous URL '%s' to new URL '%s'", m_frame.tree().uniqueName().string().utf8().data(),
        m_frame.document() ? m_frame.document()->url().stringCenterEllipsizedToLength().utf8().data() : "",
        pdl ? pdl->url().stringCenterEllipsizedToLength().utf8().data() : "<no provisional DocumentLoader>");

#if PLATFORM(IOS)
    // In the case where we are not navigating to a cached page, and the system is under (speculative) memory pressure,
    // we can try to preemptively release some of the pages in the cache.
    // FIXME: Right now the capacity is 1 on iOS devices with 256 MB of RAM, so this will always blow away the whole
    // page cache. We could still preemptively prune the page cache while navigating to a cached page if capacity > 1.
    // See <rdar://problem/11779846> for more details.
    if (!cachedPage) {
        if (memoryPressureHandler().isUnderMemoryPressure()) {
            LOG(MemoryPressure, "Pruning page cache because under memory pressure at: %s", __PRETTY_FUNCTION__);
            LOG(PageCache, "Pruning page cache to 0 due to memory pressure");
            // Don't cache any page if we are under memory pressure.
            pageCache()->pruneToCapacityNow(0, PruningReason::MemoryPressure);
        } else if (systemMemoryLevel() <= memoryLevelThresholdToPrunePageCache) {
            LOG(MemoryPressure, "Pruning page cache because system memory level is %d at: %s", systemMemoryLevel(), __PRETTY_FUNCTION__);
            LOG(PageCache, "Pruning page cache to %d due to low memory (level %d less or equal to %d threshold)", pageCache()->capacity() / 2, systemMemoryLevel(), memoryLevelThresholdToPrunePageCache);
            pageCache()->pruneToCapacityNow(pageCache()->capacity() / 2, PruningReason::MemoryPressure);
        }
    }
#endif

    willTransitionToCommitted();

    // Check to see if we need to cache the page we are navigating away from into the back/forward cache.
    // We are doing this here because we know for sure that a new page is about to be loaded.
    HistoryItem* item = history().currentItem();
    if (!m_frame.tree().parent() && pageCache()->canCache(m_frame.page()) && !item->isInPageCache())
        pageCache()->add(item, *m_frame.page());

    if (m_loadType != FrameLoadType::Replace)
        closeOldDataSources();

    if (!cachedPage && !m_stateMachine.creatingInitialEmptyDocument())
        m_client.makeRepresentation(pdl.get());

    transitionToCommitted(cachedPage.get());

    if (pdl && m_documentLoader) {
        // Check if the destination page is allowed to access the previous page's timing information.
        Ref<SecurityOrigin> securityOrigin(SecurityOrigin::create(pdl->request().url()));
        m_documentLoader->timing()->setHasSameOriginAsPreviousDocument(securityOrigin.get().canRequest(m_previousURL));
    }

    // Call clientRedirectCancelledOrFinished() here so that the frame load delegate is notified that the redirect's
    // status has changed, if there was a redirect.  The frame load delegate may have saved some state about
    // the redirect in its -webView:willPerformClientRedirectToURL:delay:fireDate:forFrame:.  Since we are
    // just about to commit a new page, there cannot possibly be a pending redirect at this point.
    if (m_sentRedirectNotification)
        clientRedirectCancelledOrFinished(false);
    
    if (cachedPage && cachedPage->document()) {
#if PLATFORM(IOS)
        // FIXME: CachedPage::restore() would dispatch viewport change notification. However UIKit expects load
        // commit to happen before any changes to viewport arguments and dealing with this there is difficult.
        m_frame.page()->chrome().setDispatchViewportDataDidChangeSuppressed(true);
#endif
        prepareForCachedPageRestore();

        // FIXME: This API should be turned around so that we ground CachedPage into the Page.
        cachedPage->restore(*m_frame.page());

        dispatchDidCommitLoad();
#if PLATFORM(IOS)
        m_frame.page()->chrome().setDispatchViewportDataDidChangeSuppressed(false);
        m_frame.page()->chrome().dispatchViewportPropertiesDidChange(m_frame.page()->viewportArguments());
#endif
        // If we have a title let the WebView know about it. 
        StringWithDirection title = m_documentLoader->title();
        if (!title.isNull())
            m_client.dispatchDidReceiveTitle(title);

        checkCompleted();
    } else
        didOpenURL();

    LOG(Loading, "WebCoreLoading %s: Finished committing provisional load to URL %s", m_frame.tree().uniqueName().string().utf8().data(),
        m_frame.document() ? m_frame.document()->url().stringCenterEllipsizedToLength().utf8().data() : "");

    if (m_loadType == FrameLoadType::Standard && m_documentLoader->isClientRedirect())
        history().updateForClientRedirect();

    if (m_loadingFromCachedPage) {
#if PLATFORM(IOS)
        // Note, didReceiveDocType is expected to be called for cached pages. See <rdar://problem/5906758> for more details.
        if (m_frame.document()->doctype() && m_frame.page())
            m_frame.page()->chrome().didReceiveDocType(&m_frame);
#endif
        m_frame.document()->documentDidResumeFromPageCache();

        // Force a layout to update view size and thereby update scrollbars.
#if PLATFORM(IOS)
        if (!m_client.forceLayoutOnRestoreFromPageCache())
            m_frame.view()->forceLayout();
#else
        m_frame.view()->forceLayout();
#endif

        const ResponseVector& responses = m_documentLoader->responses();
        size_t count = responses.size();
        for (size_t i = 0; i < count; i++) {
            const ResourceResponse& response = responses[i];
            // FIXME: If the WebKit client changes or cancels the request, this is not respected.
            ResourceError error;
            unsigned long identifier;
            ResourceRequest request(response.url());
            requestFromDelegate(request, identifier, error);
            // FIXME: If we get a resource with more than 2B bytes, this code won't do the right thing.
            // However, with today's computers and networking speeds, this won't happen in practice.
            // Could be an issue with a giant local file.
            notifier().sendRemainingDelegateMessages(m_documentLoader.get(), identifier, request, response, 0, static_cast<int>(response.expectedContentLength()), 0, error);
        }

        // FIXME: Why only this frame and not parent frames?
        checkLoadCompleteForThisFrame();
    }
}

void FrameLoader::transitionToCommitted(CachedPage* cachedPage)
{
    ASSERT(m_client.hasWebView());
    ASSERT(m_state == FrameStateProvisional);

    if (m_state != FrameStateProvisional)
        return;

    if (FrameView* view = m_frame.view()) {
        if (ScrollAnimator* scrollAnimator = view->existingScrollAnimator())
            scrollAnimator->cancelAnimations();
    }

    m_client.setCopiesOnScroll();
    history().updateForCommit();

    // The call to closeURL() invokes the unload event handler, which can execute arbitrary
    // JavaScript. If the script initiates a new load, we need to abandon the current load,
    // or the two will stomp each other.
    DocumentLoader* pdl = m_provisionalDocumentLoader.get();
    if (m_documentLoader)
        closeURL();
    if (pdl != m_provisionalDocumentLoader)
        return;

    // Nothing else can interupt this commit - set the Provisional->Committed transition in stone
    if (m_documentLoader)
        m_documentLoader->stopLoadingSubresources();
    if (m_documentLoader)
        m_documentLoader->stopLoadingPlugIns();

    setDocumentLoader(m_provisionalDocumentLoader.get());
    setProvisionalDocumentLoader(0);

    if (pdl != m_documentLoader) {
        ASSERT(m_state == FrameStateComplete);
        return;
    }

    setState(FrameStateCommittedPage);

#if ENABLE(TOUCH_EVENTS) && !PLATFORM(IOS)
    if (m_frame.isMainFrame())
        m_frame.page()->chrome().client().needTouchEvents(false);
#endif

    // Handle adding the URL to the back/forward list.
    DocumentLoader* dl = m_documentLoader.get();

    switch (m_loadType) {
    case FrameLoadType::Forward:
    case FrameLoadType::Back:
    case FrameLoadType::IndexedBackForward:
        if (m_frame.page()) {
            // If the first load within a frame is a navigation within a back/forward list that was attached
            // without any of the items being loaded then we need to update the history in a similar manner as
            // for a standard load with the exception of updating the back/forward list (<rdar://problem/8091103>).
            if (!m_stateMachine.committedFirstRealDocumentLoad() && m_frame.isMainFrame())
                history().updateForStandardLoad(HistoryController::UpdateAllExceptBackForwardList);

            history().updateForBackForwardNavigation();

            // For cached pages, CachedFrame::restore will take care of firing the popstate event with the history item's state object
            if (history().currentItem() && !cachedPage)
                m_pendingStateObject = history().currentItem()->stateObject();

            // Create a document view for this document, or used the cached view.
            if (cachedPage) {
                DocumentLoader* cachedDocumentLoader = cachedPage->documentLoader();
                ASSERT(cachedDocumentLoader);
                cachedDocumentLoader->setFrame(&m_frame);
                m_client.transitionToCommittedFromCachedFrame(cachedPage->cachedMainFrame());
            } else
                m_client.transitionToCommittedForNewPage();
        }
        break;

    case FrameLoadType::Reload:
    case FrameLoadType::ReloadFromOrigin:
    case FrameLoadType::Same:
    case FrameLoadType::Replace:
        history().updateForReload();
        m_client.transitionToCommittedForNewPage();
        break;

    case FrameLoadType::Standard:
        history().updateForStandardLoad();
        if (m_frame.view())
            m_frame.view()->setScrollbarsSuppressed(true);
        m_client.transitionToCommittedForNewPage();
        break;

    case FrameLoadType::RedirectWithLockedBackForwardList:
        history().updateForRedirectWithLockedBackForwardList();
        m_client.transitionToCommittedForNewPage();
        break;

    // FIXME Remove this check when dummy ds is removed (whatever "dummy ds" is).
    // An exception should be thrown if we're in the FrameLoadTypeUninitialized state.
    default:
        ASSERT_NOT_REACHED();
    }

    m_documentLoader->writer().setMIMEType(dl->responseMIMEType());

    // Tell the client we've committed this URL.
    ASSERT(m_frame.view());

    if (m_stateMachine.creatingInitialEmptyDocument())
        return;

    if (!m_stateMachine.committedFirstRealDocumentLoad())
        m_stateMachine.advanceTo(FrameLoaderStateMachine::DisplayingInitialEmptyDocumentPostCommit);
}

void FrameLoader::clientRedirectCancelledOrFinished(bool cancelWithLoadInProgress)
{
    // Note that -webView:didCancelClientRedirectForFrame: is called on the frame load delegate even if
    // the redirect succeeded.  We should either rename this API, or add a new method, like
    // -webView:didFinishClientRedirectForFrame:
    m_client.dispatchDidCancelClientRedirect();

    if (!cancelWithLoadInProgress)
        m_quickRedirectComing = false;

    m_sentRedirectNotification = false;
}

void FrameLoader::clientRedirected(const URL& url, double seconds, double fireDate, LockBackForwardList lockBackForwardList)
{
    m_client.dispatchWillPerformClientRedirect(url, seconds, fireDate);
    
    // Remember that we sent a redirect notification to the frame load delegate so that when we commit
    // the next provisional load, we can send a corresponding -webView:didCancelClientRedirectForFrame:
    m_sentRedirectNotification = true;
    
    // If a "quick" redirect comes in, we set a special mode so we treat the next
    // load as part of the original navigation. If we don't have a document loader, we have
    // no "original" load on which to base a redirect, so we treat the redirect as a normal load.
    // Loads triggered by JavaScript form submissions never count as quick redirects.
    m_quickRedirectComing = (lockBackForwardList == LockBackForwardList::Yes || history().currentItemShouldBeReplaced()) && m_documentLoader && !m_isExecutingJavaScriptFormAction;
}

bool FrameLoader::shouldReload(const URL& currentURL, const URL& destinationURL)
{
    // This function implements the rule: "Don't reload if navigating by fragment within
    // the same URL, but do reload if going to a new URL or to the same URL with no
    // fragment identifier at all."
    if (!destinationURL.hasFragmentIdentifier())
        return true;
    return !equalIgnoringFragmentIdentifier(currentURL, destinationURL);
}

void FrameLoader::closeOldDataSources()
{
    // FIXME: Is it important for this traversal to be postorder instead of preorder?
    // If so, add helpers for postorder traversal, and use them. If not, then lets not
    // use a recursive algorithm here.
    for (Frame* child = m_frame.tree().firstChild(); child; child = child->tree().nextSibling())
        child->loader().closeOldDataSources();
    
    if (m_documentLoader)
        m_client.dispatchWillClose();

    m_client.setMainFrameDocumentReady(false); // stop giving out the actual DOMDocument to observers
}

void FrameLoader::prepareForCachedPageRestore()
{
    ASSERT(!m_frame.tree().parent());
    ASSERT(m_frame.page());
    ASSERT(m_frame.isMainFrame());

    m_frame.navigationScheduler().cancel();

    // We still have to close the previous part page.
    closeURL();
    
    // Delete old status bar messages (if it _was_ activated on last URL).
    if (m_frame.script().canExecuteScripts(NotAboutToExecuteScript)) {
        DOMWindow* window = m_frame.document()->domWindow();
        window->setStatus(String());
        window->setDefaultStatus(String());
    }
}

void FrameLoader::open(CachedFrameBase& cachedFrame)
{
    m_isComplete = false;
    
    // Don't re-emit the load event.
    m_didCallImplicitClose = true;

    URL url = cachedFrame.url();

    // FIXME: I suspect this block of code doesn't do anything.
    if (url.protocolIsInHTTPFamily() && !url.host().isEmpty() && url.path().isEmpty())
        url.setPath("/");

    started();
    Document* document = cachedFrame.document();
    ASSERT(document);
    ASSERT(document->domWindow());

    clear(document, true, true, cachedFrame.isMainFrame());

    document->setInPageCache(false);

    m_needsClear = true;
    m_isComplete = false;
    m_didCallImplicitClose = false;
    m_outgoingReferrer = url.string();

    FrameView* view = cachedFrame.view();
    
    // When navigating to a CachedFrame its FrameView should never be null.  If it is we'll crash in creative ways downstream.
    ASSERT(view);
    view->setWasScrolledByUser(false);

    // Use the current ScrollView's frame rect.
    if (m_frame.view())
        view->setFrameRect(m_frame.view()->frameRect());
    m_frame.setView(view);
    
    m_frame.setDocument(document);
    document->domWindow()->resumeFromPageCache();

    updateFirstPartyForCookies();

    cachedFrame.restore();
}

bool FrameLoader::isHostedByObjectElement() const
{
    HTMLFrameOwnerElement* owner = m_frame.ownerElement();
    return owner && owner->hasTagName(objectTag);
}

bool FrameLoader::isReplacing() const
{
    return m_loadType == FrameLoadType::Replace;
}

void FrameLoader::setReplacing()
{
    m_loadType = FrameLoadType::Replace;
}

bool FrameLoader::subframeIsLoading() const
{
    // It's most likely that the last added frame is the last to load so we walk backwards.
    for (Frame* child = m_frame.tree().lastChild(); child; child = child->tree().previousSibling()) {
        FrameLoader& childLoader = child->loader();
        DocumentLoader* documentLoader = childLoader.documentLoader();
        if (documentLoader && documentLoader->isLoadingInAPISense())
            return true;
        documentLoader = childLoader.provisionalDocumentLoader();
        if (documentLoader && documentLoader->isLoadingInAPISense())
            return true;
        documentLoader = childLoader.policyDocumentLoader();
        if (documentLoader)
            return true;
    }
    return false;
}

void FrameLoader::willChangeTitle(DocumentLoader* loader)
{
    m_client.willChangeTitle(loader);
}

FrameLoadType FrameLoader::loadType() const
{
    return m_loadType;
}
    
CachePolicy FrameLoader::subresourceCachePolicy() const
{
    if (m_isComplete)
        return CachePolicyVerify;

    if (m_loadType == FrameLoadType::ReloadFromOrigin)
        return CachePolicyReload;

    if (Frame* parentFrame = m_frame.tree().parent()) {
        CachePolicy parentCachePolicy = parentFrame->loader().subresourceCachePolicy();
        if (parentCachePolicy != CachePolicyVerify)
            return parentCachePolicy;
    }
    
    switch (m_loadType) {
    case FrameLoadType::Reload:
        return CachePolicyRevalidate;
    case FrameLoadType::Back:
    case FrameLoadType::Forward:
    case FrameLoadType::IndexedBackForward:
        return CachePolicyHistoryBuffer;
    case FrameLoadType::ReloadFromOrigin:
        ASSERT_NOT_REACHED(); // Already handled above.
        return CachePolicyReload;
    case FrameLoadType::RedirectWithLockedBackForwardList:
    case FrameLoadType::Replace:
    case FrameLoadType::Same:
    case FrameLoadType::Standard:
        return CachePolicyVerify;
    }

    RELEASE_ASSERT_NOT_REACHED();
    return CachePolicyVerify;
}

void FrameLoader::checkLoadCompleteForThisFrame()
{
    ASSERT(m_client.hasWebView());

    switch (m_state) {
        case FrameStateProvisional: {
            if (m_delegateIsHandlingProvisionalLoadError)
                return;

            RefPtr<DocumentLoader> pdl = m_provisionalDocumentLoader;
            if (!pdl)
                return;
                
            // If we've received any errors we may be stuck in the provisional state and actually complete.
            const ResourceError& error = pdl->mainDocumentError();
            if (error.isNull())
                return;

            // Check all children first.
            RefPtr<HistoryItem> item;
            if (Page* page = m_frame.page())
                if (isBackForwardLoadType(loadType()))
                    // Reset the back forward list to the last committed history item at the top level.
                    item = page->mainFrame().loader().history().currentItem();
                
            // Only reset if we aren't already going to a new provisional item.
            bool shouldReset = !history().provisionalItem();
            if (!pdl->isLoadingInAPISense() || pdl->isStopping()) {
                m_delegateIsHandlingProvisionalLoadError = true;
                m_client.dispatchDidFailProvisionalLoad(error);
                m_delegateIsHandlingProvisionalLoadError = false;

                ASSERT(!pdl->isLoading());

                // If we're in the middle of loading multipart data, we need to restore the document loader.
                if (isReplacing() && !m_documentLoader.get())
                    setDocumentLoader(m_provisionalDocumentLoader.get());

                // Finish resetting the load state, but only if another load hasn't been started by the
                // delegate callback.
                if (pdl == m_provisionalDocumentLoader)
                    clearProvisionalLoad();
                else if (activeDocumentLoader()) {
                    URL unreachableURL = activeDocumentLoader()->unreachableURL();
                    if (!unreachableURL.isEmpty() && unreachableURL == pdl->request().url())
                        shouldReset = false;
                }
            }
            if (shouldReset && item)
                if (Page* page = m_frame.page()) {
                    page->backForward().setCurrentItem(item.get());
                    m_frame.loader().client().updateGlobalHistoryItemForPage();
                }
            return;
        }
        
        case FrameStateCommittedPage: {
            DocumentLoader* dl = m_documentLoader.get();            
            if (!dl || (dl->isLoadingInAPISense() && !dl->isStopping()))
                return;

            setState(FrameStateComplete);

            // FIXME: Is this subsequent work important if we already navigated away?
            // Maybe there are bugs because of that, or extra work we can skip because
            // the new page is ready.

            m_client.forceLayoutForNonHTML();
             
            // If the user had a scroll point, scroll to it, overriding the anchor point if any.
            if (m_frame.page()) {
                if (isBackForwardLoadType(m_loadType) || m_loadType == FrameLoadType::Reload || m_loadType == FrameLoadType::ReloadFromOrigin)
                    history().restoreScrollPositionAndViewState();
            }

            if (m_stateMachine.creatingInitialEmptyDocument() || !m_stateMachine.committedFirstRealDocumentLoad())
                return;

            m_progressTracker->progressCompleted();
            Page* page = m_frame.page();
            if (page) {
                if (m_frame.isMainFrame())
                    page->resetRelevantPaintedObjectCounter();
            }

            const ResourceError& error = dl->mainDocumentError();

            AXObjectCache::AXLoadingEvent loadingEvent;
            if (!error.isNull()) {
                m_client.dispatchDidFailLoad(error);
                loadingEvent = AXObjectCache::AXLoadingFailed;
            } else {
                m_client.dispatchDidFinishLoad();
                loadingEvent = AXObjectCache::AXLoadingFinished;
            }

            // Notify accessibility.
            if (AXObjectCache* cache = m_frame.document()->existingAXObjectCache())
                cache->frameLoadingEventNotification(&m_frame, loadingEvent);

            if (!page || !page->settings().diagnosticLoggingEnabled())
                return;

            DiagnosticLoggingClient* diagnosticLoggingClient = page->mainFrame().diagnosticLoggingClient();
            if (!diagnosticLoggingClient)
                return;

            diagnosticLoggingClient->logDiagnosticMessageWithResult(DiagnosticLoggingKeys::pageLoadedKey(), emptyString(), error.isNull() ? DiagnosticLoggingClient::Pass : DiagnosticLoggingClient::Fail);

            return;
        }
        
        case FrameStateComplete:
            m_loadType = FrameLoadType::Standard;
            frameLoadCompleted();
            return;
    }

    ASSERT_NOT_REACHED();
}

void FrameLoader::continueLoadAfterWillSubmitForm()
{
    if (!m_provisionalDocumentLoader)
        return;

    prepareForLoadStart();
    
    // The load might be cancelled inside of prepareForLoadStart(), nulling out the m_provisionalDocumentLoader, 
    // so we need to null check it again.
    if (!m_provisionalDocumentLoader)
        return;

    DocumentLoader* activeDocLoader = activeDocumentLoader();
    if (activeDocLoader && activeDocLoader->isLoadingMainResource())
        return;

    m_loadingFromCachedPage = false;
    m_provisionalDocumentLoader->startLoadingMainResource();
}

static URL originatingURLFromBackForwardList(Page* page)
{
    // FIXME: Can this logic be replaced with m_frame.document()->firstPartyForCookies()?
    // It has the same meaning of "page a user thinks is the current one".

    URL originalURL;
    int backCount = page->backForward().backCount();
    for (int backIndex = 0; backIndex <= backCount; backIndex++) {
        // FIXME: At one point we had code here to check a "was user gesture" flag.
        // Do we need to restore that logic?
        HistoryItem* historyItem = page->backForward().itemAtIndex(-backIndex);
        if (!historyItem)
            continue;

        originalURL = historyItem->originalURL(); 
        if (!originalURL.isNull()) 
            return originalURL;
    }

    return URL();
}

void FrameLoader::setOriginalURLForDownloadRequest(ResourceRequest& request)
{
    URL originalURL;
    
    // If there is no referrer, assume that the download was initiated directly, so current document is
    // completely unrelated to it. See <rdar://problem/5294691>.
    // FIXME: Referrer is not sent in many other cases, so we will often miss this important information.
    // Find a better way to decide whether the download was unrelated to current document.
    if (!request.httpReferrer().isNull()) {
        // find the first item in the history that was originated by the user
        originalURL = originatingURLFromBackForwardList(m_frame.page());
    }

    if (originalURL.isNull())
        originalURL = request.url();

    if (!originalURL.protocol().isEmpty() && !originalURL.host().isEmpty()) {
        unsigned port = originalURL.port();

        // Original URL is needed to show the user where a file was downloaded from. We should make a URL that won't result in downloading the file again.
        // FIXME: Using host-only URL is a very heavy-handed approach. We should attempt to provide the actual page where the download was initiated from, as a reminder to the user.
        String hostOnlyURLString;
        if (port)
            hostOnlyURLString = makeString(originalURL.protocol(), "://", originalURL.host(), ':', String::number(port));
        else
            hostOnlyURLString = makeString(originalURL.protocol(), "://", originalURL.host());

        // FIXME: Rename firstPartyForCookies back to mainDocumentURL. It was a mistake to think that it was only used for cookies.
        request.setFirstPartyForCookies(URL(URL(), hostOnlyURLString));
    }
}

void FrameLoader::didLayout(LayoutMilestones milestones)
{
    ASSERT(m_frame.isMainFrame());

    m_client.dispatchDidLayout(milestones);
}

void FrameLoader::didFirstLayout()
{
#if PLATFORM(IOS)
    // Only send layout-related delegate callbacks synchronously for the main frame to
    // avoid reentering layout for the main frame while delivering a layout-related delegate
    // callback for a subframe.
    if (&m_frame != &m_frame.page()->mainFrame())
        return;
#endif
    if (m_frame.page() && isBackForwardLoadType(m_loadType))
        history().restoreScrollPositionAndViewState();

    if (m_stateMachine.committedFirstRealDocumentLoad() && !m_stateMachine.isDisplayingInitialEmptyDocument() && !m_stateMachine.firstLayoutDone())
        m_stateMachine.advanceTo(FrameLoaderStateMachine::FirstLayoutDone);
}

void FrameLoader::frameLoadCompleted()
{
    // Note: Can be called multiple times.

    m_client.frameLoadCompleted();

    history().updateForFrameLoadCompleted();

    // After a canceled provisional load, firstLayoutDone is false.
    // Reset it to true if we're displaying a page.
    if (m_documentLoader && m_stateMachine.committedFirstRealDocumentLoad() && !m_stateMachine.isDisplayingInitialEmptyDocument() && !m_stateMachine.firstLayoutDone())
        m_stateMachine.advanceTo(FrameLoaderStateMachine::FirstLayoutDone);
}

void FrameLoader::detachChildren()
{
    Vector<Ref<Frame>, 16> childrenToDetach;
    childrenToDetach.reserveInitialCapacity(m_frame.tree().childCount());
    for (Frame* child = m_frame.tree().lastChild(); child; child = child->tree().previousSibling())
        childrenToDetach.uncheckedAppend(*child);
    for (unsigned i = 0; i < childrenToDetach.size(); ++i)
        childrenToDetach[i]->loader().detachFromParent();
}

void FrameLoader::closeAndRemoveChild(Frame* child)
{
    child->tree().detachFromParent();

    child->setView(0);
    if (child->ownerElement() && child->page())
        child->page()->decrementSubframeCount();
    child->willDetachPage();
    child->detachFromPage();

    m_frame.tree().removeChild(child);
}

// Called every time a resource is completely loaded or an error is received.
void FrameLoader::checkLoadComplete()
{
    ASSERT(m_client.hasWebView());
    
    m_shouldCallCheckLoadComplete = false;

    if (!m_frame.page())
        return;

    // FIXME: Always traversing the entire frame tree is a bit inefficient, but 
    // is currently needed in order to null out the previous history item for all frames.
    Vector<Ref<Frame>, 16> frames;
    for (Frame* frame = &m_frame.mainFrame(); frame; frame = frame->tree().traverseNext())
        frames.append(*frame);

    // To process children before their parents, iterate the vector backwards.
    for (unsigned i = frames.size(); i; --i)
        frames[i - 1]->loader().checkLoadCompleteForThisFrame();
}

int FrameLoader::numPendingOrLoadingRequests(bool recurse) const
{
    if (!recurse)
        return m_frame.document()->cachedResourceLoader()->requestCount();

    int count = 0;
    for (Frame* frame = &m_frame; frame; frame = frame->tree().traverseNext(&m_frame))
        count += frame->document()->cachedResourceLoader()->requestCount();
    return count;
}

String FrameLoader::userAgent(const URL& url) const
{
    return m_client.userAgent(url);
}

void FrameLoader::handledOnloadEvents()
{
    m_client.dispatchDidHandleOnloadEvents();

    if (documentLoader())
        documentLoader()->handledOnloadEvents();
}

void FrameLoader::frameDetached()
{
    stopAllLoaders();
    m_frame.document()->stopActiveDOMObjects();
    detachFromParent();
}

void FrameLoader::detachFromParent()
{
    Ref<Frame> protect(m_frame);

    closeURL();
    history().saveScrollPositionAndViewStateToItem(history().currentItem());
    detachChildren();
    // stopAllLoaders() needs to be called after detachChildren(), because detachedChildren()
    // will trigger the unload event handlers of any child frames, and those event
    // handlers might start a new subresource load in this frame.
    stopAllLoaders();

    InspectorInstrumentation::frameDetachedFromParent(m_frame);

    detachViewsAndDocumentLoader();

    m_progressTracker = nullptr;

    if (Frame* parent = m_frame.tree().parent()) {
        parent->loader().closeAndRemoveChild(&m_frame);
        parent->loader().scheduleCheckCompleted();
    } else {
        m_frame.setView(0);
        m_frame.willDetachPage();
        m_frame.detachFromPage();
    }
}

void FrameLoader::detachViewsAndDocumentLoader()
{
    m_client.detachedFromParent2();
    setDocumentLoader(0);
    m_client.detachedFromParent3();
}
    
void FrameLoader::addExtraFieldsToSubresourceRequest(ResourceRequest& request)
{
    addExtraFieldsToRequest(request, m_loadType, false);
}

void FrameLoader::addExtraFieldsToMainResourceRequest(ResourceRequest& request)
{
    // FIXME: Using m_loadType seems wrong for some callers.
    // If we are only preparing to load the main resource, that is previous load's load type!
    addExtraFieldsToRequest(request, m_loadType, true);
}

void FrameLoader::addExtraFieldsToRequest(ResourceRequest& request, FrameLoadType loadType, bool mainResource)
{
    // Don't set the cookie policy URL if it's already been set.
    // But make sure to set it on all requests regardless of protocol, as it has significance beyond the cookie policy (<rdar://problem/6616664>).
    if (request.firstPartyForCookies().isEmpty()) {
        if (mainResource && m_frame.isMainFrame())
            request.setFirstPartyForCookies(request.url());
        else if (Document* document = m_frame.document())
            request.setFirstPartyForCookies(document->firstPartyForCookies());
    }

    // The remaining modifications are only necessary for HTTP and HTTPS.
    if (!request.url().isEmpty() && !request.url().protocolIsInHTTPFamily())
        return;

    applyUserAgent(request);

    if (!mainResource) {
        if (request.isConditional())
            request.setCachePolicy(ReloadIgnoringCacheData);
        else if (documentLoader()->isLoadingInAPISense()) {
            // If we inherit cache policy from a main resource, we use the DocumentLoader's
            // original request cache policy for two reasons:
            // 1. For POST requests, we mutate the cache policy for the main resource,
            //    but we do not want this to apply to subresources
            // 2. Delegates that modify the cache policy using willSendRequest: should
            //    not affect any other resources. Such changes need to be done
            //    per request.
            ResourceRequestCachePolicy mainDocumentOriginalCachePolicy = documentLoader()->originalRequest().cachePolicy();
            // Back-forward navigations try to load main resource from cache only to avoid re-submitting form data, and start over (with a warning dialog) if that fails.
            // This policy is set on initial request too, but should not be inherited.
            ResourceRequestCachePolicy subresourceCachePolicy = (mainDocumentOriginalCachePolicy == ReturnCacheDataDontLoad) ? ReturnCacheDataElseLoad : mainDocumentOriginalCachePolicy;
            request.setCachePolicy(subresourceCachePolicy);
        } else
            request.setCachePolicy(UseProtocolCachePolicy);

    // FIXME: Other FrameLoader functions have duplicated code for setting cache policy of main request when reloading.
    // It seems better to manage it explicitly than to hide the logic inside addExtraFieldsToRequest().
    } else if (loadType == FrameLoadType::Reload || loadType == FrameLoadType::ReloadFromOrigin || request.isConditional())
        request.setCachePolicy(ReloadIgnoringCacheData);

    if (request.cachePolicy() == ReloadIgnoringCacheData) {
        if (loadType == FrameLoadType::Reload)
            request.setHTTPHeaderField(HTTPHeaderName::CacheControl, "max-age=0");
        else if (loadType == FrameLoadType::ReloadFromOrigin) {
            request.setHTTPHeaderField(HTTPHeaderName::CacheControl, "no-cache");
            request.setHTTPHeaderField(HTTPHeaderName::Pragma, "no-cache");
        }
    }
    
    if (mainResource)
        request.setHTTPAccept(defaultAcceptHeader);

    // Make sure we send the Origin header.
    addHTTPOriginIfNeeded(request, String());

    // Only set fallback array if it's still empty (later attempts may be incorrect, see bug 117818).
    if (request.responseContentDispositionEncodingFallbackArray().isEmpty()) {
        // Always try UTF-8. If that fails, try frame encoding (if any) and then the default.
        request.setResponseContentDispositionEncodingFallbackArray("UTF-8", m_frame.document()->encoding(), m_frame.settings().defaultTextEncodingName());
    }
}

void FrameLoader::addHTTPOriginIfNeeded(ResourceRequest& request, const String& origin)
{
    if (!request.httpOrigin().isEmpty())
        return;  // Request already has an Origin header.

    // Don't send an Origin header for GET or HEAD to avoid privacy issues.
    // For example, if an intranet page has a hyperlink to an external web
    // site, we don't want to include the Origin of the request because it
    // will leak the internal host name. Similar privacy concerns have lead
    // to the widespread suppression of the Referer header at the network
    // layer.
    if (request.httpMethod() == "GET" || request.httpMethod() == "HEAD")
        return;

    // For non-GET and non-HEAD methods, always send an Origin header so the
    // server knows we support this feature.

    if (origin.isEmpty()) {
        // If we don't know what origin header to attach, we attach the value
        // for an empty origin.
        request.setHTTPOrigin(SecurityOrigin::createUnique()->toString());
        return;
    }

    request.setHTTPOrigin(origin);
}

void FrameLoader::loadPostRequest(const ResourceRequest& inRequest, const String& referrer, const String& frameName, LockHistory lockHistory, FrameLoadType loadType, PassRefPtr<Event> event, PassRefPtr<FormState> prpFormState, AllowNavigationToInvalidURL allowNavigationToInvalidURL)
{
    RefPtr<FormState> formState = prpFormState;

    // Previously when this method was reached, the original FrameLoadRequest had been deconstructed to build a 
    // bunch of parameters that would come in here and then be built back up to a ResourceRequest.  In case
    // any caller depends on the immutability of the original ResourceRequest, I'm rebuilding a ResourceRequest
    // from scratch as it did all along.
    const URL& url = inRequest.url();
    RefPtr<FormData> formData = inRequest.httpBody();
    const String& contentType = inRequest.httpContentType();
    String origin = inRequest.httpOrigin();

    ResourceRequest workingResourceRequest(url);    

    if (!referrer.isEmpty())
        workingResourceRequest.setHTTPReferrer(referrer);
    workingResourceRequest.setHTTPOrigin(origin);
    workingResourceRequest.setHTTPMethod("POST");
    workingResourceRequest.setHTTPBody(formData);
    workingResourceRequest.setHTTPContentType(contentType);
    addExtraFieldsToRequest(workingResourceRequest, loadType, true);

    NavigationAction action(workingResourceRequest, loadType, true, event);

    if (!frameName.isEmpty()) {
        // The search for a target frame is done earlier in the case of form submission.
        if (Frame* targetFrame = formState ? 0 : findFrameForNavigation(frameName)) {
            targetFrame->loader().loadWithNavigationAction(workingResourceRequest, action, lockHistory, loadType, formState.release(), allowNavigationToInvalidURL);
            return;
        }

        policyChecker().checkNewWindowPolicy(action, workingResourceRequest, formState.release(), frameName, [this, allowNavigationToInvalidURL](const ResourceRequest& request, PassRefPtr<FormState> formState, const String& frameName, const NavigationAction& action, bool shouldContinue) {
            continueLoadAfterNewWindowPolicy(request, formState, frameName, action, shouldContinue, allowNavigationToInvalidURL);
        });
        return;
    }

    // must grab this now, since this load may stop the previous load and clear this flag
    bool isRedirect = m_quickRedirectComing;
    loadWithNavigationAction(workingResourceRequest, action, lockHistory, loadType, formState.release(), allowNavigationToInvalidURL);
    if (isRedirect) {
        m_quickRedirectComing = false;
        if (m_provisionalDocumentLoader)
            m_provisionalDocumentLoader->setIsClientRedirect(true);
    }
}

unsigned long FrameLoader::loadResourceSynchronously(const ResourceRequest& request, StoredCredentials storedCredentials, ClientCredentialPolicy clientCredentialPolicy, ResourceError& error, ResourceResponse& response, Vector<char>& data)
{
    ASSERT(m_frame.document());
    String referrer = SecurityPolicy::generateReferrerHeader(m_frame.document()->referrerPolicy(), request.url(), outgoingReferrer());
    
    ResourceRequest initialRequest = request;
    initialRequest.setTimeoutInterval(10);
    
    if (!referrer.isEmpty())
        initialRequest.setHTTPReferrer(referrer);
    addHTTPOriginIfNeeded(initialRequest, outgoingOrigin());

    initialRequest.setFirstPartyForCookies(m_frame.mainFrame().loader().documentLoader()->request().url());
    
    addExtraFieldsToSubresourceRequest(initialRequest);

    unsigned long identifier = 0;    
    ResourceRequest newRequest(initialRequest);
    requestFromDelegate(newRequest, identifier, error);

    if (error.isNull()) {
        ASSERT(!newRequest.isNull());
        
        if (!documentLoader()->applicationCacheHost()->maybeLoadSynchronously(newRequest, error, response, data)) {
            platformStrategies()->loaderStrategy()->loadResourceSynchronously(networkingContext(), identifier, newRequest, storedCredentials, clientCredentialPolicy, error, response, data);
            documentLoader()->applicationCacheHost()->maybeLoadFallbackSynchronously(newRequest, error, response, data);
        }
    }
    notifier().sendRemainingDelegateMessages(m_documentLoader.get(), identifier, request, response, data.data(), data.size(), -1, error);
    return identifier;
}

const ResourceRequest& FrameLoader::originalRequest() const
{
    return activeDocumentLoader()->originalRequestCopy();
}

void FrameLoader::receivedMainResourceError(const ResourceError& error)
{
    // Retain because the stop may release the last reference to it.
    Ref<Frame> protect(m_frame);

    RefPtr<DocumentLoader> loader = activeDocumentLoader();
    // FIXME: Don't want to do this if an entirely new load is going, so should check
    // that both data sources on the frame are either this or nil.
    stop();
    if (m_client.shouldFallBack(error))
        handleFallbackContent();

    if (m_state == FrameStateProvisional && m_provisionalDocumentLoader) {
        if (m_submittedFormURL == m_provisionalDocumentLoader->originalRequestCopy().url())
            m_submittedFormURL = URL();
            
        // We might have made a page cache item, but now we're bailing out due to an error before we ever
        // transitioned to the new page (before WebFrameState == commit).  The goal here is to restore any state
        // so that the existing view (that wenever got far enough to replace) can continue being used.
        history().invalidateCurrentItemCachedPage();
        
        // Call clientRedirectCancelledOrFinished here so that the frame load delegate is notified that the redirect's
        // status has changed, if there was a redirect. The frame load delegate may have saved some state about
        // the redirect in its -webView:willPerformClientRedirectToURL:delay:fireDate:forFrame:. Since we are definitely
        // not going to use this provisional resource, as it was cancelled, notify the frame load delegate that the redirect
        // has ended.
        if (m_sentRedirectNotification)
            clientRedirectCancelledOrFinished(false);
    }

    checkCompleted();
    if (m_frame.page())
        checkLoadComplete();
}

void FrameLoader::continueFragmentScrollAfterNavigationPolicy(const ResourceRequest& request, bool shouldContinue)
{
    m_quickRedirectComing = false;

    if (!shouldContinue)
        return;

    // If we have a provisional request for a different document, a fragment scroll should cancel it.
    if (m_provisionalDocumentLoader && !equalIgnoringFragmentIdentifier(m_provisionalDocumentLoader->request().url(), request.url())) {
        m_provisionalDocumentLoader->stopLoading();
        setProvisionalDocumentLoader(0);
    }

    bool isRedirect = m_quickRedirectComing || policyChecker().loadType() == FrameLoadType::RedirectWithLockedBackForwardList;
    loadInSameDocument(request.url(), 0, !isRedirect);
}

bool FrameLoader::shouldPerformFragmentNavigation(bool isFormSubmission, const String& httpMethod, FrameLoadType loadType, const URL& url)
{
    // We don't do this if we are submitting a form with method other than "GET", explicitly reloading,
    // currently displaying a frameset, or if the URL does not have a fragment.
    // These rules were originally based on what KHTML was doing in KHTMLPart::openURL.

    // FIXME: What about load types other than Standard and Reload?

    return (!isFormSubmission || equalIgnoringCase(httpMethod, "GET"))
        && loadType != FrameLoadType::Reload
        && loadType != FrameLoadType::ReloadFromOrigin
        && loadType != FrameLoadType::Same
        && !shouldReload(m_frame.document()->url(), url)
        // We don't want to just scroll if a link from within a
        // frameset is trying to reload the frameset into _top.
        && !m_frame.document()->isFrameSet();
}

void FrameLoader::scrollToFragmentWithParentBoundary(const URL& url)
{
    FrameView* view = m_frame.view();
    if (!view)
        return;

    // Leaking scroll position to a cross-origin ancestor would permit the so-called "framesniffing" attack.
    RefPtr<Frame> boundaryFrame(url.hasFragmentIdentifier() ? m_frame.document()->findUnsafeParentScrollPropagationBoundary() : 0);

    if (boundaryFrame)
        boundaryFrame->view()->setSafeToPropagateScrollToParent(false);

    view->scrollToFragment(url);

    if (boundaryFrame)
        boundaryFrame->view()->setSafeToPropagateScrollToParent(true);
}

bool FrameLoader::shouldClose()
{
    Page* page = m_frame.page();
    if (!page)
        return true;
    if (!page->chrome().canRunBeforeUnloadConfirmPanel())
        return true;

    // Store all references to each subframe in advance since beforeunload's event handler may modify frame
    Vector<Ref<Frame>, 16> targetFrames;
    targetFrames.append(m_frame);
    for (Frame* child = m_frame.tree().firstChild(); child; child = child->tree().traverseNext(&m_frame))
        targetFrames.append(*child);

    bool shouldClose = false;
    {
        NavigationDisablerForBeforeUnload navigationDisabler;
        size_t i;

        for (i = 0; i < targetFrames.size(); i++) {
            if (!targetFrames[i]->tree().isDescendantOf(&m_frame))
                continue;
            if (!targetFrames[i]->loader().handleBeforeUnloadEvent(page->chrome(), this))
                break;
        }

        if (i == targetFrames.size())
            shouldClose = true;
    }

    if (!shouldClose)
        m_submittedFormURL = URL();

    m_currentNavigationHasShownBeforeUnloadConfirmPanel = false;
    return shouldClose;
}

bool FrameLoader::handleBeforeUnloadEvent(Chrome& chrome, FrameLoader* frameLoaderBeingNavigated)
{
    DOMWindow* domWindow = m_frame.document()->domWindow();
    if (!domWindow)
        return true;

    RefPtr<Document> document = m_frame.document();
    if (!document->body())
        return true;
    
    RefPtr<BeforeUnloadEvent> beforeUnloadEvent = BeforeUnloadEvent::create();
    m_pageDismissalEventBeingDispatched = BeforeUnloadDismissal;

    // We store the frame's page in a local variable because the frame might get detached inside dispatchEvent.
    Page* page = m_frame.page();
    page->incrementFrameHandlingBeforeUnloadEventCount();
    domWindow->dispatchEvent(beforeUnloadEvent.get(), domWindow->document());
    page->decrementFrameHandlingBeforeUnloadEventCount();

    m_pageDismissalEventBeingDispatched = NoDismissal;

    if (!beforeUnloadEvent->defaultPrevented())
        document->defaultEventHandler(beforeUnloadEvent.get());
    if (beforeUnloadEvent->returnValue().isNull())
        return true;

    // If the navigating FrameLoader has already shown a beforeunload confirmation panel for the current navigation attempt,
    // this frame is not allowed to cause another one to be shown.
    if (frameLoaderBeingNavigated->m_currentNavigationHasShownBeforeUnloadConfirmPanel) {
        document->addConsoleMessage(MessageSource::JS, MessageLevel::Error, ASCIILiteral("Blocked attempt to show multiple beforeunload confirmation dialogs for the same navigation."));
        return true;
    }

    // We should only display the beforeunload dialog for an iframe if its SecurityOrigin matches all
    // ancestor frame SecurityOrigins up through the navigating FrameLoader.
    if (frameLoaderBeingNavigated != this) {
        Frame* parentFrame = m_frame.tree().parent();
        while (parentFrame) {
            Document* parentDocument = parentFrame->document();
            if (!parentDocument)
                return true;
            if (!m_frame.document() || !m_frame.document()->securityOrigin()->canAccess(parentDocument->securityOrigin())) {
                document->addConsoleMessage(MessageSource::JS, MessageLevel::Error, ASCIILiteral("Blocked attempt to show beforeunload confirmation dialog on behalf of a frame with different security origin. Protocols, domains, and ports must match."));
                return true;
            }
            
            if (&parentFrame->loader() == frameLoaderBeingNavigated)
                break;
            
            parentFrame = parentFrame->tree().parent();
        }
        
        // The navigatingFrameLoader should always be in our ancestory.
        ASSERT(parentFrame);
        ASSERT(&parentFrame->loader() == frameLoaderBeingNavigated);
    }

    frameLoaderBeingNavigated->m_currentNavigationHasShownBeforeUnloadConfirmPanel = true;

    String text = document->displayStringModifiedByEncoding(beforeUnloadEvent->returnValue());
    return chrome.runBeforeUnloadConfirmPanel(text, &m_frame);
}

void FrameLoader::continueLoadAfterNavigationPolicy(const ResourceRequest& request, PassRefPtr<FormState> formState, bool shouldContinue, AllowNavigationToInvalidURL allowNavigationToInvalidURL)
{
    // If we loaded an alternate page to replace an unreachableURL, we'll get in here with a
    // nil policyDataSource because loading the alternate page will have passed
    // through this method already, nested; otherwise, policyDataSource should still be set.
    ASSERT(m_policyDocumentLoader || !m_provisionalDocumentLoader->unreachableURL().isEmpty());

    bool isTargetItem = history().provisionalItem() ? history().provisionalItem()->isTargetItem() : false;

    bool urlIsDisallowed = allowNavigationToInvalidURL == AllowNavigationToInvalidURL::No && !request.url().isValid();

    // Three reasons we can't continue:
    //    1) Navigation policy delegate said we can't so request is nil. A primary case of this 
    //       is the user responding Cancel to the form repost nag sheet.
    //    2) User responded Cancel to an alert popped up by the before unload event handler.
    //    3) The request's URL is invalid and navigation to invalid URLs is disallowed.
    bool canContinue = shouldContinue && shouldClose() && !urlIsDisallowed;

    if (!canContinue) {
        // If we were waiting for a quick redirect, but the policy delegate decided to ignore it, then we 
        // need to report that the client redirect was cancelled.
        // FIXME: The client should be told about ignored non-quick redirects, too.
        if (m_quickRedirectComing)
            clientRedirectCancelledOrFinished(false);

        setPolicyDocumentLoader(0);

        // If the navigation request came from the back/forward menu, and we punt on it, we have the 
        // problem that we have optimistically moved the b/f cursor already, so move it back.  For sanity, 
        // we only do this when punting a navigation for the target frame or top-level frame.  
        if ((isTargetItem || m_frame.isMainFrame()) && isBackForwardLoadType(policyChecker().loadType())) {
            if (Page* page = m_frame.page()) {
                if (HistoryItem* resetItem = m_frame.mainFrame().loader().history().currentItem()) {
                    page->backForward().setCurrentItem(resetItem);
                    m_frame.loader().client().updateGlobalHistoryItemForPage();
                }
            }
        }
        return;
    }

    FrameLoadType type = policyChecker().loadType();
    // A new navigation is in progress, so don't clear the history's provisional item.
    stopAllLoaders(ShouldNotClearProvisionalItem);
    
    // <rdar://problem/6250856> - In certain circumstances on pages with multiple frames, stopAllLoaders()
    // might detach the current FrameLoader, in which case we should bail on this newly defunct load. 
    if (!m_frame.page())
        return;

#if ENABLE(INSPECTOR)
    if (Page* page = m_frame.page()) {
        if (m_frame.isMainFrame())
            page->inspectorController().resume();
    }
#endif

    setProvisionalDocumentLoader(m_policyDocumentLoader.get());
    m_loadType = type;
    setState(FrameStateProvisional);

    setPolicyDocumentLoader(0);

    if (isBackForwardLoadType(type) && history().provisionalItem()->isInPageCache()) {
        loadProvisionalItemFromCachedPage();
        return;
    }

    if (!formState) {
        continueLoadAfterWillSubmitForm();
        return;
    }

    m_client.dispatchWillSubmitForm(formState, [this](PolicyAction action) {
        policyChecker().continueLoadAfterWillSubmitForm(action);
    });
}

void FrameLoader::continueLoadAfterNewWindowPolicy(const ResourceRequest& request,
    PassRefPtr<FormState> formState, const String& frameName, const NavigationAction& action, bool shouldContinue, AllowNavigationToInvalidURL allowNavigationToInvalidURL)
{
    if (!shouldContinue)
        return;

    Ref<Frame> frame(m_frame);
    RefPtr<Frame> mainFrame = m_client.dispatchCreatePage(action);
    if (!mainFrame)
        return;

    if (frameName != "_blank")
        mainFrame->tree().setName(frameName);

    mainFrame->page()->setOpenedByDOM();
    mainFrame->loader().m_client.dispatchShow();
    if (!m_suppressOpenerInNewFrame) {
        mainFrame->loader().setOpener(frame.ptr());
        mainFrame->document()->setReferrerPolicy(frame->document()->referrerPolicy());
    }
    mainFrame->loader().loadWithNavigationAction(request, NavigationAction(request), LockHistory::No, FrameLoadType::Standard, formState, allowNavigationToInvalidURL);
}

void FrameLoader::requestFromDelegate(ResourceRequest& request, unsigned long& identifier, ResourceError& error)
{
    ASSERT(!request.isNull());

    identifier = 0;
    if (Page* page = m_frame.page()) {
        identifier = page->progress().createUniqueIdentifier();
        notifier().assignIdentifierToInitialRequest(identifier, m_documentLoader.get(), request);
    }

    ResourceRequest newRequest(request);
    notifier().dispatchWillSendRequest(m_documentLoader.get(), identifier, newRequest, ResourceResponse());

    if (newRequest.isNull())
        error = cancelledError(request);
    else
        error = ResourceError();

    request = newRequest;
}

void FrameLoader::loadedResourceFromMemoryCache(CachedResource* resource, ResourceRequest& newRequest)
{
    Page* page = m_frame.page();
    if (!page)
        return;

    if (!resource->shouldSendResourceLoadCallbacks() || m_documentLoader->haveToldClientAboutLoad(resource->url()))
        return;

    // Main resource delegate messages are synthesized in MainResourceLoader, so we must not send them here.
    if (resource->type() == CachedResource::MainResource)
        return;

    if (!page->areMemoryCacheClientCallsEnabled()) {
        InspectorInstrumentation::didLoadResourceFromMemoryCache(*page, m_documentLoader.get(), resource);
        m_documentLoader->recordMemoryCacheLoadForFutureClientNotification(resource->resourceRequest());
        m_documentLoader->didTellClientAboutLoad(resource->url());
        return;
    }

    if (m_client.dispatchDidLoadResourceFromMemoryCache(m_documentLoader.get(), newRequest, resource->response(), resource->encodedSize())) {
        InspectorInstrumentation::didLoadResourceFromMemoryCache(*page, m_documentLoader.get(), resource);
        m_documentLoader->didTellClientAboutLoad(resource->url());
        return;
    }

    unsigned long identifier;
    ResourceError error;
    requestFromDelegate(newRequest, identifier, error);
    InspectorInstrumentation::markResourceAsCached(*page, identifier);
    notifier().sendRemainingDelegateMessages(m_documentLoader.get(), identifier, newRequest, resource->response(), 0, resource->encodedSize(), 0, error);
}

void FrameLoader::applyUserAgent(ResourceRequest& request)
{
    String userAgent = this->userAgent(request.url());
    ASSERT(!userAgent.isNull());
    request.setHTTPUserAgent(userAgent);
}

bool FrameLoader::shouldInterruptLoadForXFrameOptions(const String& content, const URL& url, unsigned long requestIdentifier)
{
    Frame& topFrame = m_frame.tree().top();
    if (&m_frame == &topFrame)
        return false;

    XFrameOptionsDisposition disposition = parseXFrameOptionsHeader(content);

    switch (disposition) {
    case XFrameOptionsSameOrigin: {
        RefPtr<SecurityOrigin> origin = SecurityOrigin::create(url);
        if (!origin->isSameSchemeHostPort(topFrame.document()->securityOrigin()))
            return true;
        for (Frame* frame = m_frame.tree().parent(); frame; frame = frame->tree().parent()) {
            if (!origin->isSameSchemeHostPort(frame->document()->securityOrigin()))
                break;
        }
        return false;
    }
    case XFrameOptionsDeny:
        return true;
    case XFrameOptionsAllowAll:
        return false;
    case XFrameOptionsConflict:
        m_frame.document()->addConsoleMessage(MessageSource::JS, MessageLevel::Error, "Multiple 'X-Frame-Options' headers with conflicting values ('" + content + "') encountered when loading '" + url.stringCenterEllipsizedToLength() + "'. Falling back to 'DENY'.", requestIdentifier);
        return true;
    case XFrameOptionsInvalid:
        m_frame.document()->addConsoleMessage(MessageSource::JS, MessageLevel::Error, "Invalid 'X-Frame-Options' header encountered when loading '" + url.stringCenterEllipsizedToLength() + "': '" + content + "' is not a recognized directive. The header will be ignored.", requestIdentifier);
        return false;
    case XFrameOptionsNone:
        return false;
    }
    ASSERT_NOT_REACHED();
    return false;
}

void FrameLoader::loadProvisionalItemFromCachedPage()
{
    DocumentLoader* provisionalLoader = provisionalDocumentLoader();
    LOG(PageCache, "WebCorePageCache: Loading provisional DocumentLoader %p with URL '%s' from CachedPage", provisionalDocumentLoader(), provisionalDocumentLoader()->url().stringCenterEllipsizedToLength().utf8().data());

    prepareForLoadStart();

    m_loadingFromCachedPage = true;

    // Should have timing data from previous time(s) the page was shown.
    ASSERT(provisionalLoader->timing()->navigationStart());
    provisionalLoader->resetTiming();
    provisionalLoader->timing()->markNavigationStart();

    provisionalLoader->setCommitted(true);
    commitProvisionalLoad();
}

bool FrameLoader::shouldTreatURLAsSameAsCurrent(const URL& url) const
{
    if (!history().currentItem())
        return false;
    return url == history().currentItem()->url() || url == history().currentItem()->originalURL();
}

bool FrameLoader::shouldTreatURLAsSrcdocDocument(const URL& url) const
{
    if (!equalIgnoringCase(url.string(), "about:srcdoc"))
        return false;
    HTMLFrameOwnerElement* ownerElement = m_frame.ownerElement();
    if (!ownerElement)
        return false;
    if (!ownerElement->hasTagName(iframeTag))
        return false;
    return ownerElement->fastHasAttribute(srcdocAttr);
}

Frame* FrameLoader::findFrameForNavigation(const AtomicString& name, Document* activeDocument)
{
    Frame* frame = m_frame.tree().find(name);

    // FIXME: Eventually all callers should supply the actual activeDocument so we can call canNavigate with the right document.
    if (!activeDocument)
        activeDocument = m_frame.document();

    if (!activeDocument->canNavigate(frame))
        return 0;

    return frame;
}

void FrameLoader::loadSameDocumentItem(HistoryItem* item)
{
    ASSERT(item->documentSequenceNumber() == history().currentItem()->documentSequenceNumber());

    // Save user view state to the current history item here since we don't do a normal load.
    // FIXME: Does form state need to be saved here too?
    history().saveScrollPositionAndViewStateToItem(history().currentItem());
    if (FrameView* view = m_frame.view())
        view->setWasScrolledByUser(false);

    history().setCurrentItem(item);
        
    // loadInSameDocument() actually changes the URL and notifies load delegates of a "fake" load
    loadInSameDocument(item->url(), item->stateObject(), false);

    // Restore user view state from the current history item here since we don't do a normal load.
    history().restoreScrollPositionAndViewState();
}

// FIXME: This function should really be split into a couple pieces, some of
// which should be methods of HistoryController and some of which should be
// methods of FrameLoader.
void FrameLoader::loadDifferentDocumentItem(HistoryItem* item, FrameLoadType loadType, FormSubmissionCacheLoadPolicy cacheLoadPolicy)
{
    // Remember this item so we can traverse any child items as child frames load
    history().setProvisionalItem(item);

    if (CachedPage* cachedPage = pageCache()->get(item, m_frame.page())) {
        auto documentLoader = cachedPage->documentLoader();
        documentLoader->setTriggeringAction(NavigationAction(documentLoader->request(), loadType, false));
        documentLoader->setLastCheckedRequest(ResourceRequest());
        loadWithDocumentLoader(documentLoader, loadType, 0, AllowNavigationToInvalidURL::Yes);
        return;
    }

    URL itemURL = item->url();
    URL itemOriginalURL = item->originalURL();
    URL currentURL;
    if (documentLoader())
        currentURL = documentLoader()->url();
    RefPtr<FormData> formData = item->formData();

    ResourceRequest request(itemURL);

    if (!item->referrer().isNull())
        request.setHTTPReferrer(item->referrer());
    
    // If this was a repost that failed the page cache, we might try to repost the form.
    NavigationAction action;
    if (formData) {
        formData->generateFiles(m_frame.document());

        request.setHTTPMethod("POST");
        request.setHTTPBody(formData);
        request.setHTTPContentType(item->formContentType());
        RefPtr<SecurityOrigin> securityOrigin = SecurityOrigin::createFromString(item->referrer());
        addHTTPOriginIfNeeded(request, securityOrigin->toString());

        // Make sure to add extra fields to the request after the Origin header is added for the FormData case.
        // See https://bugs.webkit.org/show_bug.cgi?id=22194 for more discussion.
        addExtraFieldsToRequest(request, loadType, true);
        
        // FIXME: Slight hack to test if the NSURL cache contains the page we're going to.
        // We want to know this before talking to the policy delegate, since it affects whether 
        // we show the DoYouReallyWantToRepost nag.
        //
        // This trick has a small bug (3123893) where we might find a cache hit, but then
        // have the item vanish when we try to use it in the ensuing nav.  This should be
        // extremely rare, but in that case the user will get an error on the navigation.
        
        if (cacheLoadPolicy == MayAttemptCacheOnlyLoadForFormSubmissionItem) {
            request.setCachePolicy(ReturnCacheDataDontLoad);
            action = NavigationAction(request, loadType, false);
        } else {
            request.setCachePolicy(ReturnCacheDataElseLoad);
            action = NavigationAction(request, NavigationTypeFormResubmitted);
        }
    } else {
        switch (loadType) {
        case FrameLoadType::Reload:
        case FrameLoadType::ReloadFromOrigin:
            request.setCachePolicy(ReloadIgnoringCacheData);
            break;
        case FrameLoadType::Back:
        case FrameLoadType::Forward:
        case FrameLoadType::IndexedBackForward:
            // If the first load within a frame is a navigation within a back/forward list that was attached 
            // without any of the items being loaded then we should use the default caching policy (<rdar://problem/8131355>).
            if (m_stateMachine.committedFirstRealDocumentLoad())
                request.setCachePolicy(ReturnCacheDataElseLoad);
            break;
        case FrameLoadType::Standard:
        case FrameLoadType::RedirectWithLockedBackForwardList:
            break;
        case FrameLoadType::Same:
        default:
            ASSERT_NOT_REACHED();
        }

        addExtraFieldsToRequest(request, loadType, true);

        ResourceRequest requestForOriginalURL(request);
        requestForOriginalURL.setURL(itemOriginalURL);
        action = NavigationAction(requestForOriginalURL, loadType, false);
    }

    loadWithNavigationAction(request, action, LockHistory::No, loadType, 0, AllowNavigationToInvalidURL::Yes);
}

// Loads content into this frame, as specified by history item
void FrameLoader::loadItem(HistoryItem* item, FrameLoadType loadType)
{
    m_requestedHistoryItem = item;
    HistoryItem* currentItem = history().currentItem();
    bool sameDocumentNavigation = currentItem && item->shouldDoSameDocumentNavigationTo(currentItem);

    if (sameDocumentNavigation)
        loadSameDocumentItem(item);
    else
        loadDifferentDocumentItem(item, loadType, MayAttemptCacheOnlyLoadForFormSubmissionItem);
}

void FrameLoader::retryAfterFailedCacheOnlyMainResourceLoad()
{
    ASSERT(m_state == FrameStateProvisional);
    ASSERT(!m_loadingFromCachedPage);
    // We only use cache-only loads to avoid resubmitting forms.
    ASSERT(isBackForwardLoadType(m_loadType));
    ASSERT(history().provisionalItem()->formData());
    ASSERT(history().provisionalItem() == m_requestedHistoryItem.get());

    FrameLoadType loadType = m_loadType;
    HistoryItem* item = history().provisionalItem();

    stopAllLoaders(ShouldNotClearProvisionalItem);
    loadDifferentDocumentItem(item, loadType, MayNotAttemptCacheOnlyLoadForFormSubmissionItem);
}

ResourceError FrameLoader::cancelledError(const ResourceRequest& request) const
{
    ResourceError error = m_client.cancelledError(request);
    error.setIsCancellation(true);
    return error;
}

#if PLATFORM(IOS)
RetainPtr<CFDictionaryRef> FrameLoader::connectionProperties(ResourceLoader* loader)
{
    return m_client.connectionProperties(loader->documentLoader(), loader->identifier());
}
#endif

String FrameLoader::referrer() const
{
    return m_documentLoader ? m_documentLoader->request().httpReferrer() : "";
}

void FrameLoader::dispatchDidClearWindowObjectsInAllWorlds()
{
    if (!m_frame.script().canExecuteScripts(NotAboutToExecuteScript))
        return;

    Vector<Ref<DOMWrapperWorld>> worlds;
    ScriptController::getAllWorlds(worlds);
    for (auto& world : worlds)
        dispatchDidClearWindowObjectInWorld(world);
}

void FrameLoader::dispatchDidClearWindowObjectInWorld(DOMWrapperWorld& world)
{
    if (!m_frame.script().canExecuteScripts(NotAboutToExecuteScript) || !m_frame.script().existingWindowShell(world))
        return;

    m_client.dispatchDidClearWindowObjectInWorld(world);

#if ENABLE(INSPECTOR)
    if (Page* page = m_frame.page())
        page->inspectorController().didClearWindowObjectInWorld(m_frame, world);
#endif

    InspectorInstrumentation::didClearWindowObjectInWorld(m_frame, world);
}

void FrameLoader::dispatchGlobalObjectAvailableInAllWorlds()
{
    Vector<Ref<DOMWrapperWorld>> worlds;
    ScriptController::getAllWorlds(worlds);
    for (auto& world : worlds)
        m_client.dispatchGlobalObjectAvailable(world);
}

SandboxFlags FrameLoader::effectiveSandboxFlags() const
{
    SandboxFlags flags = m_forcedSandboxFlags;
    if (Frame* parentFrame = m_frame.tree().parent())
        flags |= parentFrame->document()->sandboxFlags();
    if (HTMLFrameOwnerElement* ownerElement = m_frame.ownerElement())
        flags |= ownerElement->sandboxFlags();
    return flags;
}

void FrameLoader::didChangeTitle(DocumentLoader* loader)
{
    m_client.didChangeTitle(loader);

    if (loader == m_documentLoader) {
        // Must update the entries in the back-forward list too.
        history().setCurrentItemTitle(loader->title());
        // This must go through the WebFrame because it has the right notion of the current b/f item.
        m_client.setTitle(loader->title(), loader->urlForHistory());
        m_client.setMainFrameDocumentReady(true); // update observers with new DOMDocument
        m_client.dispatchDidReceiveTitle(loader->title());
    }

#if ENABLE(REMOTE_INSPECTOR)
    if (m_frame.isMainFrame())
        m_frame.page()->remoteInspectorInformationDidChange();
#endif
}

void FrameLoader::didChangeIcons(IconType type)
{
    m_client.dispatchDidChangeIcons(type);
}

void FrameLoader::dispatchDidCommitLoad()
{
    if (m_stateMachine.creatingInitialEmptyDocument())
        return;

    m_client.dispatchDidCommitLoad();

    if (m_frame.isMainFrame()) {
        m_frame.page()->resetSeenPlugins();
        m_frame.page()->resetSeenMediaEngines();
    }

    InspectorInstrumentation::didCommitLoad(m_frame, m_documentLoader.get());

#if ENABLE(REMOTE_INSPECTOR)
    if (m_frame.isMainFrame())
        m_frame.page()->remoteInspectorInformationDidChange();
#endif
}

void FrameLoader::tellClientAboutPastMemoryCacheLoads()
{
    ASSERT(m_frame.page());
    ASSERT(m_frame.page()->areMemoryCacheClientCallsEnabled());

    if (!m_documentLoader)
        return;

    Vector<ResourceRequest> pastLoads;
    m_documentLoader->takeMemoryCacheLoadsForClientNotification(pastLoads);

    size_t size = pastLoads.size();
    for (size_t i = 0; i < size; ++i) {
        CachedResource* resource = memoryCache().resourceForRequest(pastLoads[i], m_frame.page()->sessionID());

        // FIXME: These loads, loaded from cache, but now gone from the cache by the time
        // Page::setMemoryCacheClientCallsEnabled(true) is called, will not be seen by the client.
        // Consider if there's some efficient way of remembering enough to deliver this client call.
        // We have the URL, but not the rest of the response or the length.
        if (!resource)
            continue;

        ResourceRequest request(resource->url());
        m_client.dispatchDidLoadResourceFromMemoryCache(m_documentLoader.get(), request, resource->response(), resource->encodedSize());
    }
}

NetworkingContext* FrameLoader::networkingContext() const
{
    return m_networkingContext.get();
}

void FrameLoader::loadProgressingStatusChanged()
{
    if (auto* view = m_frame.mainFrame().view())
        view->loadProgressingStatusChanged();
}

void FrameLoader::forcePageTransitionIfNeeded()
{
    m_client.forcePageTransitionIfNeeded();
}

bool FrameLoaderClient::hasHTMLView() const
{
    return true;
}

PassRefPtr<Frame> createWindow(Frame* openerFrame, Frame* lookupFrame, const FrameLoadRequest& request, const WindowFeatures& features, bool& created)
{
    ASSERT(!features.dialog || request.frameName().isEmpty());

    created = false;

    if (!request.frameName().isEmpty() && request.frameName() != "_blank") {
        if (RefPtr<Frame> frame = lookupFrame->loader().findFrameForNavigation(request.frameName(), openerFrame->document())) {
            if (request.frameName() != "_self") {
                if (Page* page = frame->page())
                    page->chrome().focus();
            }
            return frame.release();
        }
    }

    // Sandboxed frames cannot open new auxiliary browsing contexts.
    if (isDocumentSandboxed(openerFrame, SandboxPopups)) {
        // FIXME: This message should be moved off the console once a solution to https://bugs.webkit.org/show_bug.cgi?id=103274 exists.
        openerFrame->document()->addConsoleMessage(MessageSource::Security, MessageLevel::Error, "Blocked opening '" + request.resourceRequest().url().stringCenterEllipsizedToLength() + "' in a new window because the request was made in a sandboxed frame whose 'allow-popups' permission is not set.");
        return nullptr;
    }

    // FIXME: Setting the referrer should be the caller's responsibility.
    FrameLoadRequest requestWithReferrer = request;
    String referrer = SecurityPolicy::generateReferrerHeader(openerFrame->document()->referrerPolicy(), request.resourceRequest().url(), openerFrame->loader().outgoingReferrer());
    if (!referrer.isEmpty())
        requestWithReferrer.resourceRequest().setHTTPReferrer(referrer);
    FrameLoader::addHTTPOriginIfNeeded(requestWithReferrer.resourceRequest(), openerFrame->loader().outgoingOrigin());

    Page* oldPage = openerFrame->page();
    if (!oldPage)
        return nullptr;

    Page* page = oldPage->chrome().createWindow(openerFrame, requestWithReferrer, features, NavigationAction(requestWithReferrer.resourceRequest()));
    if (!page)
        return nullptr;

    RefPtr<Frame> frame = &page->mainFrame();

    frame->loader().forceSandboxFlags(openerFrame->document()->sandboxFlags());

    if (request.frameName() != "_blank")
        frame->tree().setName(request.frameName());

    page->chrome().setToolbarsVisible(features.toolBarVisible || features.locationBarVisible);

    if (!frame->page())
        return nullptr;
    page->chrome().setStatusbarVisible(features.statusBarVisible);

    if (!frame->page())
        return nullptr;
    page->chrome().setScrollbarsVisible(features.scrollbarsVisible);

    if (!frame->page())
        return nullptr;
    page->chrome().setMenubarVisible(features.menuBarVisible);

    if (!frame->page())
        return nullptr;
    page->chrome().setResizable(features.resizable);

    // 'x' and 'y' specify the location of the window, while 'width' and 'height'
    // specify the size of the viewport. We can only resize the window, so adjust
    // for the difference between the window size and the viewport size.

    // FIXME: We should reconcile the initialization of viewport arguments between iOS and non-IOS.
#if !PLATFORM(IOS)
    FloatSize viewportSize = page->chrome().pageRect().size();
    FloatRect windowRect = page->chrome().windowRect();
    if (features.xSet)
        windowRect.setX(features.x);
    if (features.ySet)
        windowRect.setY(features.y);
    // Zero width and height mean using default size, not minumum one.
    if (features.widthSet && features.width)
        windowRect.setWidth(features.width + (windowRect.width() - viewportSize.width()));
    if (features.heightSet && features.height)
        windowRect.setHeight(features.height + (windowRect.height() - viewportSize.height()));

    // Ensure non-NaN values, minimum size as well as being within valid screen area.
    FloatRect newWindowRect = DOMWindow::adjustWindowRect(page, windowRect);

    if (!frame->page())
        return nullptr;
    page->chrome().setWindowRect(newWindowRect);
#else
    // On iOS, width and height refer to the viewport dimensions.
    ViewportArguments arguments;
    // Zero width and height mean using default size, not minimum one.
    if (features.widthSet && features.width)
        arguments.width = features.width;
    if (features.heightSet && features.height)
        arguments.height = features.height;
    frame->setViewportArguments(arguments);
#endif

    if (!frame->page())
        return nullptr;
    page->chrome().show();

    created = true;
    return frame.release();
}

} // namespace WebCore<|MERGE_RESOLUTION|>--- conflicted
+++ resolved
@@ -958,44 +958,6 @@
 }
 #endif // ENABLE(WEB_ARCHIVE) || ENABLE(MHTML)
 
-<<<<<<< HEAD
-ObjectContentType FrameLoader::defaultObjectContentType(const URL& url, const String& mimeTypeIn, bool shouldPreferPlugInsForImages)
-{
-    String mimeType = mimeTypeIn;
-
-    if (mimeType.isEmpty())
-        mimeType = mimeTypeFromURL(url);
-
-#if !PLATFORM(COCOA) && !PLATFORM(EFL) && !PLATFORM(HAIKU) // Mac has no PluginDatabase, nor does EFL
-    if (mimeType.isEmpty()) {
-        String decodedPath = decodeURLEscapeSequences(url.path());
-        mimeType = PluginDatabase::installedPlugins()->MIMETypeForExtension(decodedPath.substring(decodedPath.reverseFind('.') + 1));
-    }
-#endif
-
-    if (mimeType.isEmpty())
-        return ObjectContentFrame; // Go ahead and hope that we can display the content.
-
-#if !PLATFORM(COCOA) && !PLATFORM(EFL) && !PLATFORM(HAIKU) // Mac has no PluginDatabase, nor does EFL
-    bool plugInSupportsMIMEType = PluginDatabase::installedPlugins()->isMIMETypeRegistered(mimeType);
-#else
-    bool plugInSupportsMIMEType = false;
-#endif
-
-    if (MIMETypeRegistry::isSupportedImageMIMEType(mimeType))
-        return shouldPreferPlugInsForImages && plugInSupportsMIMEType ? WebCore::ObjectContentNetscapePlugin : WebCore::ObjectContentImage;
-
-    if (plugInSupportsMIMEType)
-        return WebCore::ObjectContentNetscapePlugin;
-
-    if (MIMETypeRegistry::isSupportedNonImageMIMEType(mimeType))
-        return WebCore::ObjectContentFrame;
-
-    return WebCore::ObjectContentNone;
-}
-
-=======
->>>>>>> 814cc4fa
 String FrameLoader::outgoingReferrer() const
 {
     // See http://www.whatwg.org/specs/web-apps/current-work/#fetching-resources
