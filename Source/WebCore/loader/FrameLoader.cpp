--- conflicted
+++ resolved
@@ -948,11 +948,7 @@
     if (mimeType.isEmpty())
         mimeType = mimeTypeFromURL(url);
 
-<<<<<<< HEAD
-#if !PLATFORM(MAC) && !PLATFORM(EFL) && !PLATFORM(NIX) && !PLATFORM(HAIKU) // Mac has no PluginDatabase, nor does Nix or EFL
-=======
-#if !PLATFORM(MAC) && !PLATFORM(EFL) // Mac has no PluginDatabase, nor does EFL
->>>>>>> c8720d2c
+#if !PLATFORM(MAC) && !PLATFORM(EFL) && !PLATFORM(HAIKU) // Mac has no PluginDatabase, nor does Haiku or EFL
     if (mimeType.isEmpty()) {
         String decodedPath = decodeURLEscapeSequences(url.path());
         mimeType = PluginDatabase::installedPlugins()->MIMETypeForExtension(decodedPath.substring(decodedPath.reverseFind('.') + 1));
@@ -962,11 +958,7 @@
     if (mimeType.isEmpty())
         return ObjectContentFrame; // Go ahead and hope that we can display the content.
 
-<<<<<<< HEAD
-#if !PLATFORM(MAC) && !PLATFORM(EFL) && !PLATFORM(NIX) && !PLATFORM(HAIKU) // Mac has no PluginDatabase, nor does Nix or EFL
-=======
-#if !PLATFORM(MAC) && !PLATFORM(EFL) // Mac has no PluginDatabase, nor does EFL
->>>>>>> c8720d2c
+#if !PLATFORM(MAC) && !PLATFORM(EFL) && !PLATFORM(HAIKU) // Mac has no PluginDatabase, nor does Haiku or EFL
     bool plugInSupportsMIMEType = PluginDatabase::installedPlugins()->isMIMETypeRegistered(mimeType);
 #else
     bool plugInSupportsMIMEType = false;
