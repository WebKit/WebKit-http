--- conflicted
+++ resolved
@@ -78,11 +78,7 @@
 
 private:
     MockCDMFactory();
-<<<<<<< HEAD
-    std::unique_ptr<CDMPrivate> createCDM(CDM&, const String&) final;
-=======
-    std::unique_ptr<CDMPrivate> createCDM() final;
->>>>>>> 9102018d
+    std::unique_ptr<CDMPrivate> createCDM(const String&) final;
     bool supportsKeySystem(const String&) final;
 
     MediaKeysRequirement m_distinctiveIdentifiersRequirement { MediaKeysRequirement::Optional };
