/*
 * Copyright (C) 2012 Google Inc. All rights reserved.
 * Copyright (C) 2013-2017 Apple Inc. All rights reserved.
 *
 * Redistribution and use in source and binary forms, with or without
 * modification, are permitted provided that the following conditions
 * are met:
 *
 * 1.  Redistributions of source code must retain the above copyright
 *     notice, this list of conditions and the following disclaimer.
 * 2.  Redistributions in binary form must reproduce the above copyright
 *     notice, this list of conditions and the following disclaimer in the
 *     documentation and/or other materials provided with the distribution.
 *
 * THIS SOFTWARE IS PROVIDED BY APPLE AND ITS CONTRIBUTORS "AS IS" AND ANY
 * EXPRESS OR IMPLIED WARRANTIES, INCLUDING, BUT NOT LIMITED TO, THE IMPLIED
 * WARRANTIES OF MERCHANTABILITY AND FITNESS FOR A PARTICULAR PURPOSE ARE
 * DISCLAIMED. IN NO EVENT SHALL APPLE OR ITS CONTRIBUTORS BE LIABLE FOR ANY
 * DIRECT, INDIRECT, INCIDENTAL, SPECIAL, EXEMPLARY, OR CONSEQUENTIAL DAMAGES
 * (INCLUDING, BUT NOT LIMITED TO, PROCUREMENT OF SUBSTITUTE GOODS OR SERVICES;
 * LOSS OF USE, DATA, OR PROFITS; OR BUSINESS INTERRUPTION) HOWEVER CAUSED AND
 * ON ANY THEORY OF LIABILITY, WHETHER IN CONTRACT, STRICT LIABILITY, OR TORT
 * (INCLUDING NEGLIGENCE OR OTHERWISE) ARISING IN ANY WAY OUT OF THE USE OF
 * THIS SOFTWARE, EVEN IF ADVISED OF THE POSSIBILITY OF SUCH DAMAGE.
 */

#pragma once

#include "CSSComputedStyleDeclaration.h"
#include "ContextDestructionObserver.h"
#include "ExceptionOr.h"
#include "JSDOMPromiseDeferred.h"
#include "OrientationNotifier.h"
#include "PageConsoleClient.h"
#include "RealtimeMediaSource.h"
#include <runtime/Float32Array.h>
#include <wtf/Optional.h>

#if ENABLE(MEDIA_SESSION)
#include "MediaSessionInterruptionProvider.h"
#endif

namespace WebCore {

class AudioContext;
class DOMRect;
class DOMRectList;
class DOMURL;
class DOMWindow;
class Document;
class Element;
class File;
class Frame;
class GCObservation;
class HTMLImageElement;
class HTMLInputElement;
class HTMLLinkElement;
class HTMLMediaElement;
class HTMLSelectElement;
class ImageData;
class InspectorStubFrontend;
class InternalSettings;
class MallocStatistics;
class MediaSession;
class MediaStream;
class MediaStreamTrack;
class MemoryInfo;
class MockCDMFactory;
class MockContentFilterSettings;
class MockPageOverlay;
class NodeList;
class Page;
class Range;
class RenderedDocumentMarker;
<<<<<<< HEAD
class ScriptExecutionContext;
class WebKitPoint;
=======
class RTCPeerConnection;
class SVGSVGElement;
>>>>>>> 4ccac179
class SerializedScriptValue;
class SourceBuffer;
class StyleSheet;
class TimeRanges;
class TypeConversions;
class WebGLRenderingContext;
class XMLHttpRequest;

class Internals final : public RefCounted<Internals>,  private ContextDestructionObserver
#if ENABLE(MEDIA_STREAM)
    , private RealtimeMediaSource::Observer
#endif
    {
public:
    static Ref<Internals> create(Document&);
    virtual ~Internals();

    static void resetToConsistentState(Page&);

    ExceptionOr<String> elementRenderTreeAsText(Element&);
    bool hasPausedImageAnimations(Element&);

    String address(Node&);
    bool nodeNeedsStyleRecalc(Node&);
    String styleChangeType(Node&);
    String description(JSC::JSValue);

    bool isPreloaded(const String& url);
    bool isLoadingFromMemoryCache(const String& url);
    String xhrResponseSource(XMLHttpRequest&);
    bool isSharingStyleSheetContents(HTMLLinkElement&, HTMLLinkElement&);
    bool isStyleSheetLoadingSubresources(HTMLLinkElement&);
    enum class CachePolicy { UseProtocolCachePolicy, ReloadIgnoringCacheData, ReturnCacheDataElseLoad, ReturnCacheDataDontLoad };
    void setOverrideCachePolicy(CachePolicy);
    ExceptionOr<void> setCanShowModalDialogOverride(bool allow);
    enum class ResourceLoadPriority { ResourceLoadPriorityVeryLow, ResourceLoadPriorityLow, ResourceLoadPriorityMedium, ResourceLoadPriorityHigh, ResourceLoadPriorityVeryHigh };
    void setOverrideResourceLoadPriority(ResourceLoadPriority);
    void setStrictRawResourceValidationPolicyDisabled(bool);

    void clearMemoryCache();
    void pruneMemoryCacheToSize(unsigned size);
    void destroyDecodedDataForAllImages();
    unsigned memoryCacheSize() const;

    unsigned imageFrameIndex(HTMLImageElement&);
    void setImageFrameDecodingDuration(HTMLImageElement&, float duration);
    void resetImageAnimation(HTMLImageElement&);
    bool isImageAnimating(HTMLImageElement&);
    void setClearDecoderAfterAsyncFrameRequestForTesting(HTMLImageElement&, bool);
    unsigned imageDecodeCount(HTMLImageElement&);

    void setGridMaxTracksLimit(unsigned);

    void clearPageCache();
    unsigned pageCacheSize() const;

    void disableTileSizeUpdateDelay();

    void setSpeculativeTilingDelayDisabledForTesting(bool);

    Ref<CSSComputedStyleDeclaration> computedStyleIncludingVisitedInfo(Element&) const;

    Node* ensureUserAgentShadowRoot(Element& host);
    Node* shadowRoot(Element& host);
    ExceptionOr<String> shadowRootType(const Node&) const;
    String shadowPseudoId(Element&);
    void setShadowPseudoId(Element&, const String&);

    // CSS Deferred Parsing Testing
    unsigned deferredStyleRulesCount(StyleSheet&);
    unsigned deferredGroupRulesCount(StyleSheet&);
    unsigned deferredKeyframesRulesCount(StyleSheet&);

    // DOMTimers throttling testing.
    ExceptionOr<bool> isTimerThrottled(int timeoutId);
    bool isRequestAnimationFrameThrottled() const;
    double requestAnimationFrameInterval() const;
    bool scriptedAnimationsAreSuspended() const;
    bool areTimersThrottled() const;

    enum EventThrottlingBehavior { Responsive, Unresponsive };
    void setEventThrottlingBehaviorOverride(std::optional<EventThrottlingBehavior>);
    std::optional<EventThrottlingBehavior> eventThrottlingBehaviorOverride() const;

    // Spatial Navigation testing.
    ExceptionOr<unsigned> lastSpatialNavigationCandidateCount() const;

    // CSS Animation testing.
    unsigned numberOfActiveAnimations() const;
    ExceptionOr<bool> animationsAreSuspended() const;
    ExceptionOr<void> suspendAnimations() const;
    ExceptionOr<void> resumeAnimations() const;
    ExceptionOr<bool> pauseAnimationAtTimeOnElement(const String& animationName, double pauseTime, Element&);
    ExceptionOr<bool> pauseAnimationAtTimeOnPseudoElement(const String& animationName, double pauseTime, Element&, const String& pseudoId);
    double animationsInterval() const;

    // CSS Transition testing.
    ExceptionOr<bool> pauseTransitionAtTimeOnElement(const String& propertyName, double pauseTime, Element&);
    ExceptionOr<bool> pauseTransitionAtTimeOnPseudoElement(const String& property, double pauseTime, Element&, const String& pseudoId);

    Node* treeScopeRootNode(Node&);
    Node* parentTreeScope(Node&);

    String visiblePlaceholder(Element&);
    void selectColorInColorChooser(HTMLInputElement&, const String& colorValue);
    ExceptionOr<Vector<String>> formControlStateOfPreviousHistoryItem();
    ExceptionOr<void> setFormControlStateOfPreviousHistoryItem(const Vector<String>&);

    ExceptionOr<Ref<DOMRect>> absoluteCaretBounds();

    Ref<DOMRect> boundingBox(Element&);

    ExceptionOr<Ref<DOMRectList>> inspectorHighlightRects();
    ExceptionOr<String> inspectorHighlightObject();

    ExceptionOr<unsigned> markerCountForNode(Node&, const String&);
    ExceptionOr<RefPtr<Range>> markerRangeForNode(Node&, const String& markerType, unsigned index);
    ExceptionOr<String> markerDescriptionForNode(Node&, const String& markerType, unsigned index);
    ExceptionOr<String> dumpMarkerRects(const String& markerType);
    void addTextMatchMarker(const Range&, bool isActive);
    ExceptionOr<void> setMarkedTextMatchesAreHighlighted(bool);

    void invalidateFontCache();
    void setFontSmoothingEnabled(bool);

    ExceptionOr<void> setLowPowerModeEnabled(bool);

    ExceptionOr<void> setScrollViewPosition(int x, int y);

    ExceptionOr<Ref<DOMRect>> layoutViewportRect();
    ExceptionOr<Ref<DOMRect>> visualViewportRect();

    ExceptionOr<void> setViewBaseBackgroundColor(const String& colorValue);

    ExceptionOr<void> setPagination(const String& mode, int gap, int pageLength);
    ExceptionOr<void> setPaginationLineGridEnabled(bool);
    ExceptionOr<String> configurationForViewport(float devicePixelRatio, int deviceWidth, int deviceHeight, int availableWidth, int availableHeight);

<<<<<<< HEAD
    void setDelegatesScrolling(bool enabled, ExceptionCode&);
#if ENABLE(TOUCH_ADJUSTMENT)
    PassRefPtr<WebKitPoint> touchPositionAdjustedToBestClickableNode(long x, long y, long width, long height, ExceptionCode&);
    Node* touchNodeAdjustedToBestClickableNode(long x, long y, long width, long height, ExceptionCode&);
    PassRefPtr<WebKitPoint> touchPositionAdjustedToBestContextMenuNode(long x, long y, long width, long height, ExceptionCode&);
    Node* touchNodeAdjustedToBestContextMenuNode(long x, long y, long width, long height, ExceptionCode&);
    PassRefPtr<ClientRect> bestZoomableAreaForTouchPoint(long x, long y, long width, long height, ExceptionCode&);
#endif
=======
    ExceptionOr<bool> wasLastChangeUserEdit(Element& textField);
    bool elementShouldAutoComplete(HTMLInputElement&);
    void setEditingValue(HTMLInputElement&, const String&);
    void setAutofilled(HTMLInputElement&, bool enabled);
    enum class AutoFillButtonType { AutoFillButtonTypeNone, AutoFillButtonTypeContacts, AutoFillButtonTypeCredentials };
    void setShowAutoFillButton(HTMLInputElement&, AutoFillButtonType);
    ExceptionOr<void> scrollElementToRect(Element&, int x, int y, int w, int h);
>>>>>>> 4ccac179

    ExceptionOr<String> autofillFieldName(Element&);

    ExceptionOr<void> paintControlTints();

    RefPtr<Range> rangeFromLocationAndLength(Element& scope, int rangeLocation, int rangeLength);
    unsigned locationFromRange(Element& scope, const Range&);
    unsigned lengthFromRange(Element& scope, const Range&);
    String rangeAsText(const Range&);
    Ref<Range> subrange(Range&, int rangeLocation, int rangeLength);
    ExceptionOr<RefPtr<Range>> rangeForDictionaryLookupAtLocation(int x, int y);
    RefPtr<Range> rangeOfStringNearLocation(const Range&, const String&, unsigned);

    ExceptionOr<void> setDelegatesScrolling(bool enabled);

    ExceptionOr<int> lastSpellCheckRequestSequence();
    ExceptionOr<int> lastSpellCheckProcessedSequence();

    Vector<String> userPreferredLanguages() const;
    void setUserPreferredLanguages(const Vector<String>&);

    Vector<String> userPreferredAudioCharacteristics() const;
    void setUserPreferredAudioCharacteristic(const String&);

    ExceptionOr<unsigned> wheelEventHandlerCount();
    ExceptionOr<unsigned> touchEventHandlerCount();

    ExceptionOr<Ref<DOMRectList>> touchEventRectsForEvent(const String&);
    ExceptionOr<Ref<DOMRectList>> passiveTouchEventListenerRects();

    ExceptionOr<RefPtr<NodeList>> nodesFromRect(Document&, int x, int y, unsigned topPadding, unsigned rightPadding, unsigned bottomPadding, unsigned leftPadding, bool ignoreClipping, bool allowShadowContent, bool allowChildFrameContent) const;

    String parserMetaData(JSC::JSValue = JSC::JSValue::JSUndefined);

    void updateEditorUINowIfScheduled();

    bool hasSpellingMarker(int from, int length);
    bool hasGrammarMarker(int from, int length);
    bool hasAutocorrectedMarker(int from, int length);
    void setContinuousSpellCheckingEnabled(bool);
    void setAutomaticQuoteSubstitutionEnabled(bool);
    void setAutomaticLinkDetectionEnabled(bool);
    void setAutomaticDashSubstitutionEnabled(bool);
    void setAutomaticTextReplacementEnabled(bool);
    void setAutomaticSpellingCorrectionEnabled(bool);

    void handleAcceptedCandidate(const String& candidate, unsigned location, unsigned length);

    bool isOverwriteModeEnabled();
    void toggleOverwriteModeEnabled();

    ExceptionOr<RefPtr<Range>> rangeOfString(const String&, RefPtr<Range>&&, const Vector<String>& findOptions);
    ExceptionOr<unsigned> countMatchesForText(const String&, const Vector<String>& findOptions, const String& markMatches);
    ExceptionOr<unsigned> countFindMatches(const String&, const Vector<String>& findOptions);

    unsigned numberOfScrollableAreas();

    ExceptionOr<bool> isPageBoxVisible(int pageNumber);

    static const char* internalsId;

    InternalSettings* settings() const;
    unsigned workerThreadCount() const;
    ExceptionOr<bool> areSVGAnimationsPaused() const;
    ExceptionOr<double> svgAnimationsInterval(SVGSVGElement&) const;

    ExceptionOr<void> setDeviceProximity(const String& eventType, double value, double min, double max);

    enum {
        // Values need to be kept in sync with Internals.idl.
        LAYER_TREE_INCLUDES_VISIBLE_RECTS = 1,
        LAYER_TREE_INCLUDES_TILE_CACHES = 2,
        LAYER_TREE_INCLUDES_REPAINT_RECTS = 4,
        LAYER_TREE_INCLUDES_PAINTING_PHASES = 8,
        LAYER_TREE_INCLUDES_CONTENT_LAYERS = 16,
        LAYER_TREE_INCLUDES_ACCELERATES_DRAWING = 32,
        LAYER_TREE_INCLUDES_BACKING_STORE_ATTACHED = 64,
    };
    ExceptionOr<String> layerTreeAsText(Document&, unsigned short flags) const;
    ExceptionOr<uint64_t> layerIDForElement(Element&);
    ExceptionOr<String> repaintRectsAsText() const;
    ExceptionOr<String> scrollingStateTreeAsText() const;
    ExceptionOr<String> mainThreadScrollingReasons() const;
    ExceptionOr<Ref<DOMRectList>> nonFastScrollableRects() const;

    ExceptionOr<void> setElementUsesDisplayListDrawing(Element&, bool usesDisplayListDrawing);
    ExceptionOr<void> setElementTracksDisplayListReplay(Element&, bool isTrackingReplay);

    enum {
        // Values need to be kept in sync with Internals.idl.
        DISPLAY_LIST_INCLUDES_PLATFORM_OPERATIONS = 1,
    };
    ExceptionOr<String> displayListForElement(Element&, unsigned short flags);
    ExceptionOr<String> replayDisplayListForElement(Element&, unsigned short flags);

    ExceptionOr<void> garbageCollectDocumentResources() const;

    void beginSimulatedMemoryPressure();
    void endSimulatedMemoryPressure();
    bool isUnderMemoryPressure();

    ExceptionOr<void> insertAuthorCSS(const String&) const;
    ExceptionOr<void> insertUserCSS(const String&) const;

    unsigned numberOfLiveNodes() const;
    unsigned numberOfLiveDocuments() const;
    unsigned referencingNodeCount(const Document&) const;

    RefPtr<DOMWindow> openDummyInspectorFrontend(const String& url);
    void closeDummyInspectorFrontend();
    ExceptionOr<void> setInspectorIsUnderTest(bool);

    String counterValue(Element&);

    int pageNumber(Element&, float pageWidth = 800, float pageHeight = 600);
    Vector<String> shortcutIconURLs() const;

    int numberOfPages(float pageWidthInPixels = 800, float pageHeightInPixels = 600);
    ExceptionOr<String> pageProperty(const String& propertyName, int pageNumber) const;
    ExceptionOr<String> pageSizeAndMarginsInPixels(int pageNumber, int width, int height, int marginTop, int marginRight, int marginBottom, int marginLeft) const;

    ExceptionOr<float> pageScaleFactor() const;

    ExceptionOr<void> setPageScaleFactor(float scaleFactor, int x, int y);
    ExceptionOr<void> setPageZoomFactor(float);
    ExceptionOr<void> setTextZoomFactor(float);

    ExceptionOr<void> setUseFixedLayout(bool);
    ExceptionOr<void> setFixedLayoutSize(int width, int height);
    ExceptionOr<void> setViewExposedRect(float left, float top, float width, float height);
    void setPrinting(int width, int height);

    void setHeaderHeight(float);
    void setFooterHeight(float);

    void setTopContentInset(float);

#if ENABLE(FULLSCREEN_API)
    void webkitWillEnterFullScreenForElement(Element&);
    void webkitDidEnterFullScreenForElement(Element&);
    void webkitWillExitFullScreenForElement(Element&);
    void webkitDidExitFullScreenForElement(Element&);
#endif

    WEBCORE_TESTSUPPORT_EXPORT void setApplicationCacheOriginQuota(unsigned long long);

    void registerURLSchemeAsBypassingContentSecurityPolicy(const String& scheme);
    void removeURLSchemeRegisteredAsBypassingContentSecurityPolicy(const String& scheme);

    void registerDefaultPortForProtocol(unsigned short port, const String& protocol);

    Ref<MallocStatistics> mallocStatistics() const;
    Ref<TypeConversions> typeConversions() const;
    Ref<MemoryInfo> memoryInfo() const;

    Vector<String> getReferencedFilePaths() const;

    ExceptionOr<void> startTrackingRepaints();
    ExceptionOr<void> stopTrackingRepaints();

    ExceptionOr<void> startTrackingLayerFlushes();
    ExceptionOr<unsigned> layerFlushCount();

    ExceptionOr<void> startTrackingStyleRecalcs();
    ExceptionOr<unsigned> styleRecalcCount();
    unsigned lastStyleUpdateSize() const;

    ExceptionOr<void> startTrackingCompositingUpdates();
    ExceptionOr<unsigned> compositingUpdateCount();

    ExceptionOr<void> updateLayoutIgnorePendingStylesheetsAndRunPostLayoutTasks(Node*);
    unsigned layoutCount() const;

    Ref<ArrayBuffer> serializeObject(const RefPtr<SerializedScriptValue>&) const;
    Ref<SerializedScriptValue> deserializeBuffer(ArrayBuffer&) const;

    bool isFromCurrentWorld(JSC::JSValue) const;

    void setUsesOverlayScrollbars(bool);
    void setUsesMockScrollAnimator(bool);

    ExceptionOr<String> getCurrentCursorInfo();

    String markerTextForListItem(Element&);

    String toolTipFromElement(Element&) const;

    void forceReload(bool endToEnd);
    void reloadExpiredOnly();

    void enableAutoSizeMode(bool enabled, int minimumWidth, int minimumHeight, int maximumWidth, int maximumHeight);

#if ENABLE(LEGACY_ENCRYPTED_MEDIA)
    void initializeMockCDM();
#endif

#if ENABLE(ENCRYPTED_MEDIA)
    Ref<MockCDMFactory> registerMockCDM();
#endif

#if ENABLE(SPEECH_SYNTHESIS)
    void enableMockSpeechSynthesizer();
#endif

#if ENABLE(MEDIA_STREAM)
    void setMockMediaCaptureDevicesEnabled(bool);
#endif

#if ENABLE(WEB_RTC)
#if USE(OPENWEBRTC)
    void enableMockMediaEndpoint();
#endif
    void emulateRTCPeerConnectionPlatformEvent(RTCPeerConnection&, const String& action);
    void useMockRTCPeerConnectionFactory(const String&);
    void setICECandidateFiltering(bool);
    void setEnumeratingAllNetworkInterfacesEnabled(bool);
    void stopPeerConnection(RTCPeerConnection&);
    void applyRotationForOutgoingVideoSources(RTCPeerConnection&);
#endif

    String getImageSourceURL(Element&);

#if ENABLE(VIDEO)
    Vector<String> mediaResponseSources(HTMLMediaElement&);
    Vector<String> mediaResponseContentRanges(HTMLMediaElement&);
    void simulateAudioInterruption(HTMLMediaElement&);
    ExceptionOr<bool> mediaElementHasCharacteristic(HTMLMediaElement&, const String&);
#endif

    bool isSelectPopupVisible(HTMLSelectElement&);

    ExceptionOr<String> captionsStyleSheetOverride();
    ExceptionOr<void> setCaptionsStyleSheetOverride(const String&);
    ExceptionOr<void> setPrimaryAudioTrackLanguageOverride(const String&);
    ExceptionOr<void> setCaptionDisplayMode(const String&);

#if ENABLE(VIDEO)
    Ref<TimeRanges> createTimeRanges(Float32Array& startTimes, Float32Array& endTimes);
    double closestTimeToTimeRanges(double time, TimeRanges&);
#endif

    ExceptionOr<Ref<DOMRect>> selectionBounds();

    ExceptionOr<bool> isPluginUnavailabilityIndicatorObscured(Element&);
    bool isPluginSnapshotted(Element&);

#if ENABLE(MEDIA_SOURCE)
    WEBCORE_TESTSUPPORT_EXPORT void initializeMockMediaSource();
    Vector<String> bufferedSamplesForTrackID(SourceBuffer&, const AtomicString&);
    Vector<String> enqueuedSamplesForTrackID(SourceBuffer&, const AtomicString&);
    void setShouldGenerateTimestamps(SourceBuffer&, bool);
#endif

#if ENABLE(VIDEO)
    ExceptionOr<void> beginMediaSessionInterruption(const String&);
    void endMediaSessionInterruption(const String&);
    void applicationWillBecomeInactive();
    void applicationDidBecomeActive();
    void applicationWillEnterForeground(bool suspendedUnderLock) const;
    void applicationDidEnterBackground(bool suspendedUnderLock) const;
    ExceptionOr<void> setMediaSessionRestrictions(const String& mediaType, StringView restrictionsString);
    ExceptionOr<String> mediaSessionRestrictions(const String& mediaType) const;
    void setMediaElementRestrictions(HTMLMediaElement&, StringView restrictionsString);
    ExceptionOr<void> postRemoteControlCommand(const String&, float argument);
    bool elementIsBlockingDisplaySleep(HTMLMediaElement&) const;
#endif

#if ENABLE(MEDIA_SESSION)
    void sendMediaSessionStartOfInterruptionNotification(MediaSessionInterruptingCategory);
    void sendMediaSessionEndOfInterruptionNotification(MediaSessionInterruptingCategory);
    String mediaSessionCurrentState(MediaSession&) const;
    double mediaElementPlayerVolume(HTMLMediaElement&) const;
    enum class MediaControlEvent { PlayPause, NextTrack, PreviousTrack };
    void sendMediaControlEvent(MediaControlEvent);
#endif

#if ENABLE(WIRELESS_PLAYBACK_TARGET)
    void setMockMediaPlaybackTargetPickerEnabled(bool);
    ExceptionOr<void> setMockMediaPlaybackTargetPickerState(const String& deviceName, const String& deviceState);
#endif

#if ENABLE(WEB_AUDIO)
    void setAudioContextRestrictions(AudioContext&, StringView restrictionsString);
#endif

    void simulateSystemSleep() const;
    void simulateSystemWake() const;

    enum class PageOverlayType { View, Document };
    ExceptionOr<Ref<MockPageOverlay>> installMockPageOverlay(PageOverlayType);
    ExceptionOr<String> pageOverlayLayerTreeAsText(unsigned short flags) const;

    void setPageMuted(StringView);
    String pageMediaState();

    void setPageDefersLoading(bool);

    RefPtr<File> createFile(const String&);
    void queueMicroTask(int);
    bool testPreloaderSettingViewport();

#if ENABLE(CONTENT_FILTERING)
    MockContentFilterSettings& mockContentFilterSettings();
#endif

#if ENABLE(CSS_SCROLL_SNAP)
    ExceptionOr<String> scrollSnapOffsets(Element&);
    void setPlatformMomentumScrollingPredictionEnabled(bool);
#endif

    ExceptionOr<String> pathStringWithShrinkWrappedRects(const Vector<double>& rectComponents, double radius);

    String getCurrentMediaControlsStatusForElement(HTMLMediaElement&);

    String userVisibleString(const DOMURL&);
    void setShowAllPlugins(bool);

    String resourceLoadStatisticsForOrigin(const String& origin);
    void setResourceLoadStatisticsEnabled(bool);
    void setResourceLoadStatisticsShouldThrottleObserverNotifications(bool);

#if ENABLE(STREAMS_API)
    bool isReadableStreamDisturbed(JSC::ExecState&, JSC::JSValue);
    JSC::JSValue cloneArrayBuffer(JSC::ExecState&, JSC::JSValue, JSC::JSValue, JSC::JSValue);
#endif

    String composedTreeAsText(Node&);

    bool isProcessingUserGesture();
    double lastHandledUserGestureTimestamp();

    RefPtr<GCObservation> observeGC(JSC::JSValue);

    enum class UserInterfaceLayoutDirection { LTR, RTL };
    void setUserInterfaceLayoutDirection(UserInterfaceLayoutDirection);

    bool userPrefersReducedMotion() const;

    void reportBacktrace();

    enum class BaseWritingDirection { Natural, Ltr, Rtl };
    void setBaseWritingDirection(BaseWritingDirection);

#if ENABLE(POINTER_LOCK)
    bool pageHasPendingPointerLock() const;
    bool pageHasPointerLock() const;
#endif

    Vector<String> accessKeyModifiers() const;

    void setQuickLookPassword(const String&);

    void setAsRunningUserScripts(Document&);

#if ENABLE(WEBGL)
    void simulateWebGLContextChanged(WebGLRenderingContext&);
    void failNextGPUStatusCheck(WebGLRenderingContext&);
#endif

    void setPageVisibility(bool isVisible);

#if ENABLE(WEB_RTC)
    void setH264HardwareEncoderAllowed(bool allowed);
#endif

#if ENABLE(MEDIA_STREAM)
    void setCameraMediaStreamTrackOrientation(MediaStreamTrack&, int orientation);
    ExceptionOr<void> setMediaDeviceState(const String& id, const String& property, bool value);
    unsigned long trackAudioSampleCount() const { return m_trackAudioSampleCount; }
    unsigned long trackVideoSampleCount() const { return m_trackVideoSampleCount; }
    void observeMediaStreamTrack(MediaStreamTrack&);
    using TrackFramePromise = DOMPromiseDeferred<IDLInterface<ImageData>>;
    void grabNextMediaStreamTrackFrame(TrackFramePromise&&);
    void delayMediaStreamTrackSamples(MediaStreamTrack&, float);
    void setMediaStreamTrackMuted(MediaStreamTrack&, bool);
    void removeMediaStreamTrack(MediaStream&, MediaStreamTrack&);
    void simulateMediaStreamTrackCaptureSourceFailure(MediaStreamTrack&);
#endif

    String audioSessionCategory() const;

private:
    explicit Internals(Document&);
    Document* contextDocument() const;
    Frame* frame() const;

    ExceptionOr<RenderedDocumentMarker*> markerAt(Node&, const String& markerType, unsigned index);

    // RealtimeMediaSource::Observer API
#if ENABLE(MEDIA_STREAM)
    void videoSampleAvailable(MediaSample&) final;
    void audioSamplesAvailable(const MediaTime&, const PlatformAudioData&, const AudioStreamDescription&, size_t) final { m_trackAudioSampleCount++; }

    OrientationNotifier m_orientationNotifier;
    unsigned long m_trackVideoSampleCount { 0 };
    unsigned long m_trackAudioSampleCount { 0 };
    RefPtr<MediaStreamTrack> m_track;
    std::optional<TrackFramePromise> m_nextTrackFramePromise;
#endif

    std::unique_ptr<InspectorStubFrontend> m_inspectorFrontend;
};

} // namespace WebCore<|MERGE_RESOLUTION|>--- conflicted
+++ resolved
@@ -72,13 +72,8 @@
 class Page;
 class Range;
 class RenderedDocumentMarker;
-<<<<<<< HEAD
-class ScriptExecutionContext;
-class WebKitPoint;
-=======
 class RTCPeerConnection;
 class SVGSVGElement;
->>>>>>> 4ccac179
 class SerializedScriptValue;
 class SourceBuffer;
 class StyleSheet;
@@ -217,16 +212,6 @@
     ExceptionOr<void> setPaginationLineGridEnabled(bool);
     ExceptionOr<String> configurationForViewport(float devicePixelRatio, int deviceWidth, int deviceHeight, int availableWidth, int availableHeight);
 
-<<<<<<< HEAD
-    void setDelegatesScrolling(bool enabled, ExceptionCode&);
-#if ENABLE(TOUCH_ADJUSTMENT)
-    PassRefPtr<WebKitPoint> touchPositionAdjustedToBestClickableNode(long x, long y, long width, long height, ExceptionCode&);
-    Node* touchNodeAdjustedToBestClickableNode(long x, long y, long width, long height, ExceptionCode&);
-    PassRefPtr<WebKitPoint> touchPositionAdjustedToBestContextMenuNode(long x, long y, long width, long height, ExceptionCode&);
-    Node* touchNodeAdjustedToBestContextMenuNode(long x, long y, long width, long height, ExceptionCode&);
-    PassRefPtr<ClientRect> bestZoomableAreaForTouchPoint(long x, long y, long width, long height, ExceptionCode&);
-#endif
-=======
     ExceptionOr<bool> wasLastChangeUserEdit(Element& textField);
     bool elementShouldAutoComplete(HTMLInputElement&);
     void setEditingValue(HTMLInputElement&, const String&);
@@ -234,7 +219,6 @@
     enum class AutoFillButtonType { AutoFillButtonTypeNone, AutoFillButtonTypeContacts, AutoFillButtonTypeCredentials };
     void setShowAutoFillButton(HTMLInputElement&, AutoFillButtonType);
     ExceptionOr<void> scrollElementToRect(Element&, int x, int y, int w, int h);
->>>>>>> 4ccac179
 
     ExceptionOr<String> autofillFieldName(Element&);
 
