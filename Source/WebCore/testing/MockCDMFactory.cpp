--- conflicted
+++ resolved
@@ -377,13 +377,6 @@
     // FIXME: This should be implemented along with the support for persistent-usage-record sessions.
 }
 
-<<<<<<< HEAD
-void MockCDMInstance::gatherAvailableKeys(AvailableKeysCallback)
-{
-}
-
-=======
->>>>>>> c80db0a1
 const String& MockCDMInstance::keySystem() const
 {
     static const String s_keySystem("org.webkit.mock");
