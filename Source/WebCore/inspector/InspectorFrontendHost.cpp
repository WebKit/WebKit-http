--- conflicted
+++ resolved
@@ -273,13 +273,8 @@
 {
 #if PLATFORM(GTK)
     return ASCIILiteral("gtk");
-<<<<<<< HEAD
-#elif PLATFORM(EFL)
-    return ASCIILiteral("efl");
 #elif PLATFORM(QT)
     return ASCIILiteral("qt");
-=======
->>>>>>> 4ccac179
 #else
     return ASCIILiteral("unknown");
 #endif
