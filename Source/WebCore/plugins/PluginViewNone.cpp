--- conflicted
+++ resolved
@@ -132,11 +132,7 @@
 // ports using PluginView, but until then, if new functions like this are 
 // added, please make sure they have the proper platform #ifs so that changes
 // do not break ports who compile both this file and PluginView.cpp.   
-<<<<<<< HEAD
-#if PLATFORM(COCOA) || PLATFORM(EFL) || PLATFORM(GTK) || PLATFORM(HAIKU) || OS(WINCE)
-=======
-#if PLATFORM(COCOA) || PLATFORM(EFL) || PLATFORM(GTK)
->>>>>>> d820e4d5
+#if PLATFORM(COCOA) || PLATFORM(EFL) || PLATFORM(GTK) || PLATFORM(HAIKU)
 #if ENABLE(NETSCAPE_PLUGIN_API)
 void PluginView::keepAlive(NPP)
 {
