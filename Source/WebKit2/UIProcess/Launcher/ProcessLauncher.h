/*
 * Copyright (C) 2010, 2012 Apple Inc. All rights reserved.
 *
 * Redistribution and use in source and binary forms, with or without
 * modification, are permitted provided that the following conditions
 * are met:
 * 1. Redistributions of source code must retain the above copyright
 *    notice, this list of conditions and the following disclaimer.
 * 2. Redistributions in binary form must reproduce the above copyright
 *    notice, this list of conditions and the following disclaimer in the
 *    documentation and/or other materials provided with the distribution.
 *
 * THIS SOFTWARE IS PROVIDED BY APPLE INC. AND ITS CONTRIBUTORS ``AS IS''
 * AND ANY EXPRESS OR IMPLIED WARRANTIES, INCLUDING, BUT NOT LIMITED TO,
 * THE IMPLIED WARRANTIES OF MERCHANTABILITY AND FITNESS FOR A PARTICULAR
 * PURPOSE ARE DISCLAIMED. IN NO EVENT SHALL APPLE INC. OR ITS CONTRIBUTORS
 * BE LIABLE FOR ANY DIRECT, INDIRECT, INCIDENTAL, SPECIAL, EXEMPLARY, OR
 * CONSEQUENTIAL DAMAGES (INCLUDING, BUT NOT LIMITED TO, PROCUREMENT OF
 * SUBSTITUTE GOODS OR SERVICES; LOSS OF USE, DATA, OR PROFITS; OR BUSINESS
 * INTERRUPTION) HOWEVER CAUSED AND ON ANY THEORY OF LIABILITY, WHETHER IN
 * CONTRACT, STRICT LIABILITY, OR TORT (INCLUDING NEGLIGENCE OR OTHERWISE)
 * ARISING IN ANY WAY OUT OF THE USE OF THIS SOFTWARE, EVEN IF ADVISED OF
 * THE POSSIBILITY OF SUCH DAMAGE.
 */

#pragma once

#include "Connection.h"
#include <wtf/HashMap.h>
#include <wtf/RefPtr.h>
#include <wtf/Threading.h>
#include <wtf/WeakPtr.h>
#include <wtf/text/StringHash.h>
#include <wtf/text/WTFString.h>

namespace WebKit {

class ProcessLauncher : public ThreadSafeRefCounted<ProcessLauncher> {
public:
    class Client {
    public:
        virtual ~Client() { }
        
        virtual void didFinishLaunching(ProcessLauncher*, IPC::Connection::Identifier) = 0;
    };
    
    enum class ProcessType {
        Web,
#if ENABLE(NETSCAPE_PLUGIN_API)
        Plugin32,
        Plugin64,
#endif
        Network,
#if ENABLE(DATABASE_PROCESS)
        Database,
#endif
    };

    struct LaunchOptions {
        ProcessType processType;
        HashMap<String, String> extraInitializationData;

<<<<<<< HEAD
#if (PLATFORM(EFL) || PLATFORM(GTK) || PLATFORM(HAIKU)) && !defined(NDEBUG)
=======
#if ENABLE(DEVELOPER_MODE) && (PLATFORM(GTK) || PLATFORM(EFL))
>>>>>>> aa6906ee
        String processCmdPrefix;
#endif
    };

    static Ref<ProcessLauncher> create(Client* client, const LaunchOptions& launchOptions)
    {
        return adoptRef(*new ProcessLauncher(client, launchOptions));
    }

    bool isLaunching() const { return m_isLaunching; }
    pid_t processIdentifier() const { return m_processIdentifier; }

    void terminateProcess();
    void invalidate();

private:
    ProcessLauncher(Client*, const LaunchOptions& launchOptions);

    void launchProcess();
    void didFinishLaunchingProcess(pid_t, IPC::Connection::Identifier);

    void platformInvalidate();

    Client* m_client;

    WeakPtrFactory<ProcessLauncher> m_weakPtrFactory;
    const LaunchOptions m_launchOptions;
    bool m_isLaunching;
    pid_t m_processIdentifier;
};

} // namespace WebKit<|MERGE_RESOLUTION|>--- conflicted
+++ resolved
@@ -60,11 +60,7 @@
         ProcessType processType;
         HashMap<String, String> extraInitializationData;
 
-<<<<<<< HEAD
-#if (PLATFORM(EFL) || PLATFORM(GTK) || PLATFORM(HAIKU)) && !defined(NDEBUG)
-=======
-#if ENABLE(DEVELOPER_MODE) && (PLATFORM(GTK) || PLATFORM(EFL))
->>>>>>> aa6906ee
+#if ENABLE(DEVELOPER_MODE) && (PLATFORM(GTK) || PLATFORM(EFL) || PLATFORM(HAIKU))
         String processCmdPrefix;
 #endif
     };
