/*
 * Copyright (C) 2010, 2012 Apple Inc. All rights reserved.
 *
 * Redistribution and use in source and binary forms, with or without
 * modification, are permitted provided that the following conditions
 * are met:
 * 1. Redistributions of source code must retain the above copyright
 *    notice, this list of conditions and the following disclaimer.
 * 2. Redistributions in binary form must reproduce the above copyright
 *    notice, this list of conditions and the following disclaimer in the
 *    documentation and/or other materials provided with the distribution.
 *
 * THIS SOFTWARE IS PROVIDED BY APPLE INC. AND ITS CONTRIBUTORS ``AS IS''
 * AND ANY EXPRESS OR IMPLIED WARRANTIES, INCLUDING, BUT NOT LIMITED TO,
 * THE IMPLIED WARRANTIES OF MERCHANTABILITY AND FITNESS FOR A PARTICULAR
 * PURPOSE ARE DISCLAIMED. IN NO EVENT SHALL APPLE INC. OR ITS CONTRIBUTORS
 * BE LIABLE FOR ANY DIRECT, INDIRECT, INCIDENTAL, SPECIAL, EXEMPLARY, OR
 * CONSEQUENTIAL DAMAGES (INCLUDING, BUT NOT LIMITED TO, PROCUREMENT OF
 * SUBSTITUTE GOODS OR SERVICES; LOSS OF USE, DATA, OR PROFITS; OR BUSINESS
 * INTERRUPTION) HOWEVER CAUSED AND ON ANY THEORY OF LIABILITY, WHETHER IN
 * CONTRACT, STRICT LIABILITY, OR TORT (INCLUDING NEGLIGENCE OR OTHERWISE)
 * ARISING IN ANY WAY OUT OF THE USE OF THIS SOFTWARE, EVEN IF ADVISED OF
 * THE POSSIBILITY OF SUCH DAMAGE.
 */

#pragma once

#include "Connection.h"
#include <wtf/HashMap.h>
#include <wtf/RefPtr.h>
#include <wtf/Threading.h>
#include <wtf/WeakPtr.h>
#include <wtf/text/StringHash.h>
#include <wtf/text/WTFString.h>

namespace WebKit {

class ProcessLauncher : public ThreadSafeRefCounted<ProcessLauncher> {
public:
    class Client {
    public:
        virtual ~Client() { }
        
        virtual void didFinishLaunching(ProcessLauncher*, IPC::Connection::Identifier) = 0;
    };
    
    enum class ProcessType {
        Web,
#if ENABLE(NETSCAPE_PLUGIN_API)
        Plugin32,
        Plugin64,
#endif
        Network,
#if ENABLE(DATABASE_PROCESS)
        Database,
#endif
    };

    struct LaunchOptions {
        ProcessType processType;
        HashMap<String, String> extraInitializationData;

<<<<<<< HEAD
#if ENABLE(DEVELOPER_MODE) && PLATFORM(GTK) || PLATFORM(HAIKU)
=======
#if ENABLE(DEVELOPER_MODE) && (PLATFORM(GTK) || PLATFORM(WPE))
>>>>>>> 35039c92
        String processCmdPrefix;
#endif
    };

    static Ref<ProcessLauncher> create(Client* client, const LaunchOptions& launchOptions)
    {
        return adoptRef(*new ProcessLauncher(client, launchOptions));
    }

    bool isLaunching() const { return m_isLaunching; }
    pid_t processIdentifier() const { return m_processIdentifier; }

    void terminateProcess();
    void invalidate();

private:
    ProcessLauncher(Client*, const LaunchOptions& launchOptions);

    void launchProcess();
    void didFinishLaunchingProcess(pid_t, IPC::Connection::Identifier);

    void platformInvalidate();

    Client* m_client;

#if PLATFORM(COCOA)
    OSObjectPtr<xpc_connection_t> m_xpcConnection;
#endif

    WeakPtrFactory<ProcessLauncher> m_weakPtrFactory;
    const LaunchOptions m_launchOptions;
    bool m_isLaunching;
    pid_t m_processIdentifier;
};

} // namespace WebKit<|MERGE_RESOLUTION|>--- conflicted
+++ resolved
@@ -60,11 +60,7 @@
         ProcessType processType;
         HashMap<String, String> extraInitializationData;
 
-<<<<<<< HEAD
-#if ENABLE(DEVELOPER_MODE) && PLATFORM(GTK) || PLATFORM(HAIKU)
-=======
-#if ENABLE(DEVELOPER_MODE) && (PLATFORM(GTK) || PLATFORM(WPE))
->>>>>>> 35039c92
+#if ENABLE(DEVELOPER_MODE) && (PLATFORM(GTK) || PLATFORM(HAIKU) || PLATFORM(WPE))
         String processCmdPrefix;
 #endif
     };
