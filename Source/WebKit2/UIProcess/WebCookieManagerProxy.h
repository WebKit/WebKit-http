/*
 * Copyright (C) 2011, 2013 Apple Inc. All rights reserved.
 *
 * Redistribution and use in source and binary forms, with or without
 * modification, are permitted provided that the following conditions
 * are met:
 * 1. Redistributions of source code must retain the above copyright
 *    notice, this list of conditions and the following disclaimer.
 * 2. Redistributions in binary form must reproduce the above copyright
 *    notice, this list of conditions and the following disclaimer in the
 *    documentation and/or other materials provided with the distribution.
 *
 * THIS SOFTWARE IS PROVIDED BY APPLE INC. AND ITS CONTRIBUTORS ``AS IS''
 * AND ANY EXPRESS OR IMPLIED WARRANTIES, INCLUDING, BUT NOT LIMITED TO,
 * THE IMPLIED WARRANTIES OF MERCHANTABILITY AND FITNESS FOR A PARTICULAR
 * PURPOSE ARE DISCLAIMED. IN NO EVENT SHALL APPLE INC. OR ITS CONTRIBUTORS
 * BE LIABLE FOR ANY DIRECT, INDIRECT, INCIDENTAL, SPECIAL, EXEMPLARY, OR
 * CONSEQUENTIAL DAMAGES (INCLUDING, BUT NOT LIMITED TO, PROCUREMENT OF
 * SUBSTITUTE GOODS OR SERVICES; LOSS OF USE, DATA, OR PROFITS; OR BUSINESS
 * INTERRUPTION) HOWEVER CAUSED AND ON ANY THEORY OF LIABILITY, WHETHER IN
 * CONTRACT, STRICT LIABILITY, OR TORT (INCLUDING NEGLIGENCE OR OTHERWISE)
 * ARISING IN ANY WAY OUT OF THE USE OF THIS SOFTWARE, EVEN IF ADVISED OF
 * THE POSSIBILITY OF SUCH DAMAGE.
 */

#ifndef WebCookieManagerProxy_h
#define WebCookieManagerProxy_h

#include "APIObject.h"
#include "GenericCallback.h"
#include "MessageReceiver.h"
#include "WebContextSupplement.h"
#include "WebCookieManagerProxyClient.h"
#include <WebCore/SessionID.h>
#include <wtf/PassRefPtr.h>
#include <wtf/RefPtr.h>
#include <wtf/Vector.h>

#if USE(SOUP)
#include "SoupCookiePersistentStorageType.h"
#endif

namespace API {
class Array;
}

namespace WebCore {
struct Cookie;
}

namespace WebKit {

class WebProcessPool;
class WebProcessProxy;

typedef GenericCallback<API::Array*> ArrayCallback;
typedef GenericCallback<HTTPCookieAcceptPolicy> HTTPCookieAcceptPolicyCallback;

class WebCookieManagerProxy : public API::ObjectImpl<API::Object::Type::CookieManager>, public WebContextSupplement, private IPC::MessageReceiver {
public:
    static const char* supplementName();

    static PassRefPtr<WebCookieManagerProxy> create(WebProcessPool*);
    virtual ~WebCookieManagerProxy();

    void initializeClient(const WKCookieManagerClientBase*);
    
    void getHostnamesWithCookies(WebCore::SessionID, std::function<void (API::Array*, CallbackBase::Error)>);
    void deleteCookiesForHostname(WebCore::SessionID, const String& hostname);
    void deleteAllCookies(WebCore::SessionID);
    void deleteAllCookiesModifiedSince(WebCore::SessionID, std::chrono::system_clock::time_point);
    void addCookie(WebCore::SessionID, const WebCore::Cookie&, const String& hostname);

    void setHTTPCookieAcceptPolicy(HTTPCookieAcceptPolicy);
    void getHTTPCookieAcceptPolicy(std::function<void (HTTPCookieAcceptPolicy, CallbackBase::Error)>);

    void setCookies(WebCore::SessionID, const Vector<WebCore::Cookie>& cookies);
    void getCookies(WebCore::SessionID, std::function<void (API::Array*, CallbackBase::Error)>);
    void didGetCookies(Vector<WebCore::Cookie> cookies,  uint64_t callbackID);

<<<<<<< HEAD
    void startObservingCookieChanges(WebCore::SessionID, std::function<void ()>&& = nullptr);
=======
    void startObservingCookieChanges(WebCore::SessionID);
>>>>>>> 268c21ee
    void stopObservingCookieChanges(WebCore::SessionID);

    void setCookieObserverCallback(WebCore::SessionID, std::function<void ()>&&);

#if USE(SOUP)
    void setCookiePersistentStorage(const String& storagePath, uint32_t storageType);
    void getCookiePersistentStorage(String& storagePath, uint32_t& storageType) const;
#endif

    using API::Object::ref;
    using API::Object::deref;

private:
    WebCookieManagerProxy(WebProcessPool*);

    void didGetHostnamesWithCookies(const Vector<String>&, uint64_t callbackID);
    void didGetHTTPCookieAcceptPolicy(uint32_t policy, uint64_t callbackID);

    void cookiesDidChange(WebCore::SessionID);

    // WebContextSupplement
    void processPoolDestroyed() override;
    void processDidClose(WebProcessProxy*) override;
    void processDidClose(NetworkProcessProxy*) override;
    void refWebContextSupplement() override;
    void derefWebContextSupplement() override;

    // IPC::MessageReceiver
    void didReceiveMessage(IPC::Connection&, IPC::Decoder&) override;

#if PLATFORM(COCOA)
    void persistHTTPCookieAcceptPolicy(HTTPCookieAcceptPolicy);
#endif

    HashMap<uint64_t, RefPtr<ArrayCallback>> m_arrayCallbacks;
    HashMap<uint64_t, RefPtr<HTTPCookieAcceptPolicyCallback>> m_httpCookieAcceptPolicyCallbacks;

    HashMap<WebCore::SessionID, std::function<void ()>> m_cookieObservers;

    WebCookieManagerProxyClient m_client;

#if USE(SOUP)
    String m_cookiePersistentStoragePath;
    SoupCookiePersistentStorageType m_cookiePersistentStorageType;
#endif
};

} // namespace WebKit

#endif // WebCookieManagerProxy_h<|MERGE_RESOLUTION|>--- conflicted
+++ resolved
@@ -78,11 +78,7 @@
     void getCookies(WebCore::SessionID, std::function<void (API::Array*, CallbackBase::Error)>);
     void didGetCookies(Vector<WebCore::Cookie> cookies,  uint64_t callbackID);
 
-<<<<<<< HEAD
-    void startObservingCookieChanges(WebCore::SessionID, std::function<void ()>&& = nullptr);
-=======
     void startObservingCookieChanges(WebCore::SessionID);
->>>>>>> 268c21ee
     void stopObservingCookieChanges(WebCore::SessionID);
 
     void setCookieObserverCallback(WebCore::SessionID, std::function<void ()>&&);
