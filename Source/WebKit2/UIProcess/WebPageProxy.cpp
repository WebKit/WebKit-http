/*
 * Copyright (C) 2010-2017 Apple Inc. All rights reserved.
 * Copyright (C) 2012 Intel Corporation. All rights reserved.
 *
 * Redistribution and use in source and binary forms, with or without
 * modification, are permitted provided that the following conditions
 * are met:
 * 1. Redistributions of source code must retain the above copyright
 *    notice, this list of conditions and the following disclaimer.
 * 2. Redistributions in binary form must reproduce the above copyright
 *    notice, this list of conditions and the following disclaimer in the
 *    documentation and/or other materials provided with the distribution.
 *
 * THIS SOFTWARE IS PROVIDED BY APPLE INC. AND ITS CONTRIBUTORS ``AS IS''
 * AND ANY EXPRESS OR IMPLIED WARRANTIES, INCLUDING, BUT NOT LIMITED TO,
 * THE IMPLIED WARRANTIES OF MERCHANTABILITY AND FITNESS FOR A PARTICULAR
 * PURPOSE ARE DISCLAIMED. IN NO EVENT SHALL APPLE INC. OR ITS CONTRIBUTORS
 * BE LIABLE FOR ANY DIRECT, INDIRECT, INCIDENTAL, SPECIAL, EXEMPLARY, OR
 * CONSEQUENTIAL DAMAGES (INCLUDING, BUT NOT LIMITED TO, PROCUREMENT OF
 * SUBSTITUTE GOODS OR SERVICES; LOSS OF USE, DATA, OR PROFITS; OR BUSINESS
 * INTERRUPTION) HOWEVER CAUSED AND ON ANY THEORY OF LIABILITY, WHETHER IN
 * CONTRACT, STRICT LIABILITY, OR TORT (INCLUDING NEGLIGENCE OR OTHERWISE)
 * ARISING IN ANY WAY OUT OF THE USE OF THIS SOFTWARE, EVEN IF ADVISED OF
 * THE POSSIBILITY OF SUCH DAMAGE.
 */

#include "config.h"
#include "WebPageProxy.h"

#include "APIArray.h"
#include "APIContextMenuClient.h"
#include "APIFindClient.h"
#include "APIFindMatchesClient.h"
#include "APIFormClient.h"
#include "APIFrameInfo.h"
#include "APIFullscreenClient.h"
#include "APIGeometry.h"
#include "APIHistoryClient.h"
#include "APIHitTestResult.h"
#include "APIIconLoadingClient.h"
#include "APILegacyContextHistoryClient.h"
#include "APILoaderClient.h"
#include "APINavigation.h"
#include "APINavigationAction.h"
#include "APINavigationClient.h"
#include "APINavigationResponse.h"
#include "APIOpenPanelParameters.h"
#include "APIPageConfiguration.h"
#include "APIPolicyClient.h"
#include "APISecurityOrigin.h"
#include "APIUIClient.h"
#include "APIURLRequest.h"
#include "AuthenticationChallengeProxy.h"
#include "AuthenticationDecisionListener.h"
#include "DataReference.h"
#include "DownloadProxy.h"
#include "DrawingAreaProxy.h"
#include "DrawingAreaProxyMessages.h"
#include "EventDispatcherMessages.h"
#include "FrameInfoData.h"
#include "LoadParameters.h"
#include "Logging.h"
#include "NativeWebGestureEvent.h"
#include "NativeWebKeyboardEvent.h"
#include "NativeWebMouseEvent.h"
#include "NativeWebWheelEvent.h"
#include "NavigationActionData.h"
#include "NetworkProcessMessages.h"
#include "NotificationPermissionRequest.h"
#include "NotificationPermissionRequestManager.h"
#include "OptionalCallbackID.h"
#include "PageClient.h"
#include "PluginInformation.h"
#include "PluginProcessManager.h"
#include "PrintInfo.h"
#include "TextChecker.h"
#include "TextCheckerState.h"
#include "UserMediaPermissionRequestProxy.h"
#include "UserMediaProcessManager.h"
#include "WKContextPrivate.h"
#include "WebAutomationSession.h"
#include "WebBackForwardList.h"
#include "WebBackForwardListItem.h"
#include "WebCertificateInfo.h"
#include "WebContextMenuItem.h"
#include "WebContextMenuProxy.h"
#include "WebCoreArgumentCoders.h"
#include "WebEditCommandProxy.h"
#include "WebEvent.h"
#include "WebEventConversion.h"
#include "WebFormSubmissionListenerProxy.h"
#include "WebFramePolicyListenerProxy.h"
#include "WebFullScreenManagerProxy.h"
#include "WebFullScreenManagerProxyMessages.h"
#include "WebImage.h"
#include "WebInspectorProxy.h"
#include "WebInspectorUtilities.h"
#include "WebNavigationState.h"
#include "WebNotificationManagerProxy.h"
#include "WebOpenPanelResultListenerProxy.h"
#include "WebPageCreationParameters.h"
#include "WebPageGroup.h"
#include "WebPageGroupData.h"
#include "WebPageMessages.h"
#include "WebPageProxyMessages.h"
#include "WebPaymentCoordinatorProxy.h"
#include "WebPopupItem.h"
#include "WebPopupMenuProxy.h"
#include "WebPreferences.h"
#include "WebProcessMessages.h"
#include "WebProcessPool.h"
#include "WebProcessProxy.h"
#include "WebProtectionSpace.h"
#include "WebURLSchemeHandler.h"
#include "WebUserContentControllerProxy.h"
#include "WebsiteDataStore.h"
#include <WebCore/BitmapImage.h>
#include <WebCore/DiagnosticLoggingClient.h>
#include <WebCore/DiagnosticLoggingKeys.h>
#include <WebCore/DragController.h>
#include <WebCore/DragData.h>
#include <WebCore/EventNames.h>
#include <WebCore/FloatRect.h>
#include <WebCore/FocusDirection.h>
#include <WebCore/JSDOMBinding.h>
#include <WebCore/JSDOMExceptionHandling.h>
#include <WebCore/LengthBox.h>
#include <WebCore/MIMETypeRegistry.h>
#include <WebCore/PerformanceLoggingClient.h>
#include <WebCore/PublicSuffix.h>
#include <WebCore/RenderEmbeddedObject.h>
#include <WebCore/SerializedCryptoKeyWrap.h>
#include <WebCore/TextCheckerClient.h>
#include <WebCore/TextIndicator.h>
#include <WebCore/URL.h>
#include <WebCore/URLParser.h>
#include <WebCore/ValidationBubble.h>
#include <WebCore/WindowFeatures.h>
#include <stdio.h>
#include <wtf/NeverDestroyed.h>
#include <wtf/SystemTracing.h>
#include <wtf/text/StringView.h>

#if ENABLE(ASYNC_SCROLLING)
#include "RemoteScrollingCoordinatorProxy.h"
#endif

<<<<<<< HEAD
#if PLATFORM(QT)
#include "ArgumentCodersQt.h"
#endif

#if USE(COORDINATED_GRAPHICS_MULTIPROCESS)
#include "CoordinatedLayerTreeHostProxyMessages.h"
#endif

#if ENABLE(VIBRATION)
#include "WebVibrationProxy.h"
#endif

=======
>>>>>>> 4ccac179
#ifndef NDEBUG
#include <wtf/RefCountedLeakCounter.h>
#endif

#if PLATFORM(COCOA)
#include "RemoteLayerTreeDrawingAreaProxy.h"
#include "RemoteLayerTreeScrollingPerformanceData.h"
#include "ViewSnapshotStore.h"
#include "WebVideoFullscreenManagerProxy.h"
#include "WebVideoFullscreenManagerProxyMessages.h"
#include <WebCore/MachSendRight.h>
#include <WebCore/RunLoopObserver.h>
#include <WebCore/TextIndicatorWindow.h>
#endif

#if PLATFORM(GTK)
#include "WebSelectionData.h"
#endif

#if USE(CAIRO)
#include <WebCore/CairoUtilities.h>
#endif

#if ENABLE(WIRELESS_PLAYBACK_TARGET) && !PLATFORM(IOS)
#include <WebCore/MediaPlaybackTarget.h>
#include <WebCore/WebMediaSessionManager.h>
#endif

#if ENABLE(MEDIA_SESSION)
#include "WebMediaSessionFocusManager.h"
#include "WebMediaSessionMetadata.h"
#include <WebCore/MediaSessionMetadata.h>
#endif

#if PLATFORM(IOS) || (PLATFORM(MAC) && ENABLE(VIDEO_PRESENTATION_MODE))
#include "WebPlaybackSessionManagerProxy.h"
#endif

#if ENABLE(MEDIA_STREAM)
#include <WebCore/MediaConstraints.h>
#endif

// This controls what strategy we use for mouse wheel coalescing.
#define MERGE_WHEEL_EVENTS 1

#define MESSAGE_CHECK(assertion) MESSAGE_CHECK_BASE(assertion, m_process->connection())
#define MESSAGE_CHECK_URL(url) MESSAGE_CHECK_BASE(m_process->checkURLReceivedFromWebProcess(url), m_process->connection())

<<<<<<< HEAD
// Instead of URLParser class added later
namespace URLParser
{
static WTF::Optional<String> maybeCanonicalizeScheme(const String& scheme)
{
    if (scheme.isEmpty())
        return WTF::Nullopt;

    if (!isASCIIAlpha(scheme[0]))
        return WTF::Nullopt;

    for (size_t i = 1; i < scheme.length(); ++i) {
        if (isASCIIAlphanumeric(scheme[i]) || scheme[i] == '+' || scheme[i] == '-' || scheme[i] == '.')
            continue;
        return WTF::Nullopt;
    }

    return scheme.convertToASCIILowercase();
}
}
=======
#define RELEASE_LOG_IF_ALLOWED(channel, ...) RELEASE_LOG_IF(isAlwaysOnLoggingAllowed(), channel, __VA_ARGS__)
>>>>>>> 4ccac179

using namespace WebCore;

// Represents the number of wheel events we can hold in the queue before we start pushing them preemptively.
static const unsigned wheelEventQueueSizeThreshold = 10;

namespace WebKit {

DEFINE_DEBUG_ONLY_GLOBAL(WTF::RefCountedLeakCounter, webPageProxyCounter, ("WebPageProxy"));

class ExceededDatabaseQuotaRecords {
    WTF_MAKE_NONCOPYABLE(ExceededDatabaseQuotaRecords); WTF_MAKE_FAST_ALLOCATED;
    friend class NeverDestroyed<ExceededDatabaseQuotaRecords>;
public:
    struct Record {
        uint64_t frameID;
        String originIdentifier;
        String databaseName;
        String displayName;
        uint64_t currentQuota;
        uint64_t currentOriginUsage;
        uint64_t currentDatabaseUsage;
        uint64_t expectedUsage;
        RefPtr<Messages::WebPageProxy::ExceededDatabaseQuota::DelayedReply> reply;
    };

    static ExceededDatabaseQuotaRecords& singleton();

    std::unique_ptr<Record> createRecord(uint64_t frameID, String originIdentifier,
        String databaseName, String displayName, uint64_t currentQuota,
        uint64_t currentOriginUsage, uint64_t currentDatabaseUsage, uint64_t expectedUsage, 
        Ref<Messages::WebPageProxy::ExceededDatabaseQuota::DelayedReply>&&);

    void add(std::unique_ptr<Record>);
    bool areBeingProcessed() const { return !!m_currentRecord; }
    Record* next();

    ExceededDatabaseQuotaRecords() { }

private:
    ~ExceededDatabaseQuotaRecords() { }

    Deque<std::unique_ptr<Record>> m_records;
    std::unique_ptr<Record> m_currentRecord;
};

ExceededDatabaseQuotaRecords& ExceededDatabaseQuotaRecords::singleton()
{
    static NeverDestroyed<ExceededDatabaseQuotaRecords> records;
    return records;
}

std::unique_ptr<ExceededDatabaseQuotaRecords::Record> ExceededDatabaseQuotaRecords::createRecord(
    uint64_t frameID, String originIdentifier, String databaseName, String displayName,
    uint64_t currentQuota, uint64_t currentOriginUsage, uint64_t currentDatabaseUsage,
    uint64_t expectedUsage, Ref<Messages::WebPageProxy::ExceededDatabaseQuota::DelayedReply>&& reply)
{
    auto record = std::make_unique<Record>();
    record->frameID = frameID;
    record->originIdentifier = originIdentifier;
    record->databaseName = databaseName;
    record->displayName = displayName;
    record->currentQuota = currentQuota;
    record->currentOriginUsage = currentOriginUsage;
    record->currentDatabaseUsage = currentDatabaseUsage;
    record->expectedUsage = expectedUsage;
    record->reply = WTFMove(reply);
    return record;
}

void ExceededDatabaseQuotaRecords::add(std::unique_ptr<ExceededDatabaseQuotaRecords::Record> record)
{
    m_records.append(WTFMove(record));
}

ExceededDatabaseQuotaRecords::Record* ExceededDatabaseQuotaRecords::next()
{
    m_currentRecord = nullptr;
    if (!m_records.isEmpty())
        m_currentRecord = m_records.takeFirst();
    return m_currentRecord.get();
}

#if !LOG_DISABLED
static const char* webKeyboardEventTypeString(WebEvent::Type type)
{
    switch (type) {
    case WebEvent::KeyDown:
        return "KeyDown";
    
    case WebEvent::KeyUp:
        return "KeyUp";
    
    case WebEvent::RawKeyDown:
        return "RawKeyDown";
    
    case WebEvent::Char:
        return "Char";
    
    default:
        ASSERT_NOT_REACHED();
        return "<unknown>";
    }
}
#endif // !LOG_DISABLED

class PageClientProtector {
    WTF_MAKE_NONCOPYABLE(PageClientProtector);
public:
    PageClientProtector(PageClient& pageClient)
        : m_pageClient(pageClient)
    {
        m_pageClient.refView();
    }

    ~PageClientProtector()
    {
        m_pageClient.derefView();
    }

private:
    PageClient& m_pageClient;
};

Ref<WebPageProxy> WebPageProxy::create(PageClient& pageClient, WebProcessProxy& process, uint64_t pageID, Ref<API::PageConfiguration>&& configuration)
{
    return adoptRef(*new WebPageProxy(pageClient, process, pageID, WTFMove(configuration)));
}

WebPageProxy::WebPageProxy(PageClient& pageClient, WebProcessProxy& process, uint64_t pageID, Ref<API::PageConfiguration>&& configuration)
    : m_pageClient(pageClient)
    , m_configuration(WTFMove(configuration))
    , m_loaderClient(std::make_unique<API::LoaderClient>())
    , m_policyClient(std::make_unique<API::PolicyClient>())
    , m_iconLoadingClient(std::make_unique<API::IconLoadingClient>())
    , m_formClient(std::make_unique<API::FormClient>())
    , m_uiClient(std::make_unique<API::UIClient>())
    , m_findClient(std::make_unique<API::FindClient>())
    , m_findMatchesClient(std::make_unique<API::FindMatchesClient>())
#if ENABLE(CONTEXT_MENUS)
    , m_contextMenuClient(std::make_unique<API::ContextMenuClient>())
#endif
    , m_navigationState(std::make_unique<WebNavigationState>())
    , m_process(process)
    , m_pageGroup(*m_configuration->pageGroup())
    , m_preferences(*m_configuration->preferences())
    , m_userContentController(*m_configuration->userContentController())
    , m_visitedLinkStore(*m_configuration->visitedLinkStore())
    , m_websiteDataStore(m_configuration->websiteDataStore()->websiteDataStore())
    , m_userAgent(standardUserAgent())
    , m_overrideContentSecurityPolicy { m_configuration->overrideContentSecurityPolicy() }
    , m_treatsSHA1CertificatesAsInsecure(m_configuration->treatsSHA1SignedCertificatesAsInsecure())
#if ENABLE(FULLSCREEN_API)
    , m_fullscreenClient(std::make_unique<API::FullscreenClient>())
#endif
    , m_geolocationPermissionRequestManager(*this)
    , m_notificationPermissionRequestManager(*this)
#if PLATFORM(IOS)
    , m_alwaysRunsAtForegroundPriority(m_configuration->alwaysRunsAtForegroundPriority())
#endif
    , m_initialCapitalizationEnabled(m_configuration->initialCapitalizationEnabled())
    , m_cpuLimit(m_configuration->cpuLimit())
    , m_backForwardList(WebBackForwardList::create(*this))
    , m_waitsForPaintAfterViewDidMoveToWindow(m_configuration->waitsForPaintAfterViewDidMoveToWindow())
    , m_pageID(pageID)
    , m_sessionID(m_configuration->sessionID())
    , m_controlledByAutomation(m_configuration->isControlledByAutomation())
#if PLATFORM(COCOA)
    , m_isSmartInsertDeleteEnabled(TextChecker::isSmartInsertDeleteEnabled())
#endif
    , m_pageLoadState(*this)
    , m_configurationPreferenceValues(m_configuration->preferenceValues())
    , m_weakPtrFactory(this)
{
    m_webProcessLifetimeTracker.addObserver(m_visitedLinkStore);
    m_webProcessLifetimeTracker.addObserver(m_websiteDataStore);

    updateActivityState();
    updateThrottleState();
    updateHiddenPageThrottlingAutoIncreases();
    
#if HAVE(OUT_OF_PROCESS_LAYER_HOSTING)
    m_layerHostingMode = m_activityState & ActivityState::IsInWindow ? m_pageClient.viewLayerHostingMode() : LayerHostingMode::OutOfProcess;
#endif

    platformInitialize();

#ifndef NDEBUG
    webPageProxyCounter.increment();
#endif

    WebProcessPool::statistics().wkPageCount++;

    m_preferences->addPage(*this);
    m_pageGroup->addPage(this);

    m_inspector = WebInspectorProxy::create(this);
#if ENABLE(FULLSCREEN_API)
    m_fullScreenManager = WebFullScreenManagerProxy::create(*this, m_pageClient.fullScreenManagerProxyClient());
#endif
#if PLATFORM(IOS) && HAVE(AVKIT) || (PLATFORM(MAC) && ENABLE(VIDEO_PRESENTATION_MODE))
    m_playbackSessionManager = WebPlaybackSessionManagerProxy::create(*this);
    m_videoFullscreenManager = WebVideoFullscreenManagerProxy::create(*this, *m_playbackSessionManager);
#endif

#if ENABLE(APPLE_PAY)
    m_paymentCoordinator = std::make_unique<WebPaymentCoordinatorProxy>(*this);
#endif

    m_process->addMessageReceiver(Messages::WebPageProxy::messageReceiverName(), m_pageID, *this);

#if PLATFORM(COCOA)
    const CFIndex activityStateChangeRunLoopOrder = (CFIndex)RunLoopObserver::WellKnownRunLoopOrders::CoreAnimationCommit - 1;
    m_activityStateChangeDispatcher = std::make_unique<RunLoopObserver>(activityStateChangeRunLoopOrder, [this] {
        this->dispatchActivityStateChange();
    });
#endif
}

WebPageProxy::~WebPageProxy()
{
    // QtWebPageSGNode may be the last owner of WebPageProxy, but it is destroyed
    // in the renderer thread which causes assertion failure when accessing globalPageMap
    ASSERT(!RunLoop::isMain() || m_process->webPage(m_pageID) != this);
#if !ASSERT_DISABLED
    for (WebPageProxy* page : m_process->pages())
        ASSERT(page != this);
#endif

    if (!m_isClosed)
        close();

    WebProcessPool::statistics().wkPageCount--;

    if (m_hasSpellDocumentTag)
        TextChecker::closeSpellDocumentWithTag(m_spellDocumentTag);

    m_preferences->removePage(*this);
    m_pageGroup->removePage(this);

#ifndef NDEBUG
    webPageProxyCounter.decrement();
#endif
}

const API::PageConfiguration& WebPageProxy::configuration() const
{
    return m_configuration.get();
}

PlatformProcessIdentifier WebPageProxy::processIdentifier() const
{
    if (m_isClosed)
        return 0;

    return m_process->processIdentifier();
}

bool WebPageProxy::isValid() const
{
    // A page that has been explicitly closed is never valid.
    if (m_isClosed)
        return false;

    return m_isValid;
}

void WebPageProxy::setPreferences(WebPreferences& preferences)
{
    if (&preferences == m_preferences.ptr())
        return;

    m_preferences->removePage(*this);
    m_preferences = preferences;
    m_preferences->addPage(*this);

    preferencesDidChange();
}
    
void WebPageProxy::setHistoryClient(std::unique_ptr<API::HistoryClient>&& historyClient)
{
    m_historyClient = WTFMove(historyClient);
}

void WebPageProxy::setNavigationClient(std::unique_ptr<API::NavigationClient>&& navigationClient)
{
    m_navigationClient = WTFMove(navigationClient);
}

void WebPageProxy::setLoaderClient(std::unique_ptr<API::LoaderClient>&& loaderClient)
{
    if (!loaderClient) {
        m_loaderClient = std::make_unique<API::LoaderClient>();
        return;
    }

    m_loaderClient = WTFMove(loaderClient);
}

void WebPageProxy::setPolicyClient(std::unique_ptr<API::PolicyClient>&& policyClient)
{
    if (!policyClient) {
        m_policyClient = std::make_unique<API::PolicyClient>();
        return;
    }

    m_policyClient = WTFMove(policyClient);
}

void WebPageProxy::setFormClient(std::unique_ptr<API::FormClient>&& formClient)
{
    if (!formClient) {
        m_formClient = std::make_unique<API::FormClient>();
        return;
    }

    m_formClient = WTFMove(formClient);
}

void WebPageProxy::setUIClient(std::unique_ptr<API::UIClient>&& uiClient)
{
    if (!uiClient) {
        m_uiClient = std::make_unique<API::UIClient>();
        return;
    }

    m_uiClient = WTFMove(uiClient);

    if (!isValid())
        return;

    m_process->send(Messages::WebPage::SetCanRunBeforeUnloadConfirmPanel(m_uiClient->canRunBeforeUnloadConfirmPanel()), m_pageID);
    setCanRunModal(m_uiClient->canRunModal());
}

void WebPageProxy::setIconLoadingClient(std::unique_ptr<API::IconLoadingClient>&& iconLoadingClient)
{
    bool hasClient = iconLoadingClient.get();
    if (!iconLoadingClient)
        m_iconLoadingClient = std::make_unique<API::IconLoadingClient>();
    else
        m_iconLoadingClient = WTFMove(iconLoadingClient);

    if (!isValid())
        return;

    m_process->send(Messages::WebPage::SetUseIconLoadingClient(hasClient), m_pageID);
}

void WebPageProxy::setFindClient(std::unique_ptr<API::FindClient>&& findClient)
{
    if (!findClient) {
        m_findClient = std::make_unique<API::FindClient>();
        return;
    }
    
    m_findClient = WTFMove(findClient);
}

void WebPageProxy::setFindMatchesClient(std::unique_ptr<API::FindMatchesClient>&& findMatchesClient)
{
    if (!findMatchesClient) {
        m_findMatchesClient = std::make_unique<API::FindMatchesClient>();
        return;
    }

    m_findMatchesClient = WTFMove(findMatchesClient);
}

void WebPageProxy::setDiagnosticLoggingClient(std::unique_ptr<API::DiagnosticLoggingClient>&& diagnosticLoggingClient)
{
    m_diagnosticLoggingClient = WTFMove(diagnosticLoggingClient);
}

#if ENABLE(CONTEXT_MENUS)
void WebPageProxy::setContextMenuClient(std::unique_ptr<API::ContextMenuClient>&& contextMenuClient)
{
    if (!contextMenuClient) {
        m_contextMenuClient = std::make_unique<API::ContextMenuClient>();
        return;
    }

    m_contextMenuClient = WTFMove(contextMenuClient);
}
#endif

void WebPageProxy::setInjectedBundleClient(const WKPageInjectedBundleClientBase* client)
{
    if (!client) {
        m_injectedBundleClient = nullptr;
        return;
    }

    m_injectedBundleClient = std::make_unique<WebPageInjectedBundleClient>();
    m_injectedBundleClient->initialize(client);
}

void WebPageProxy::handleMessage(IPC::Connection& connection, const String& messageName, const WebKit::UserData& messageBody)
{
    ASSERT(m_process->connection() == &connection);

    if (!m_injectedBundleClient)
        return;

    m_injectedBundleClient->didReceiveMessageFromInjectedBundle(this, messageName, m_process->transformHandlesToObjects(messageBody.object()).get());
}

void WebPageProxy::handleSynchronousMessage(IPC::Connection& connection, const String& messageName, const UserData& messageBody, UserData& returnUserData)
{
    ASSERT(m_process->connection() == &connection);

    if (!m_injectedBundleClient)
        return;

    RefPtr<API::Object> returnData;
    m_injectedBundleClient->didReceiveSynchronousMessageFromInjectedBundle(this, messageName, m_process->transformHandlesToObjects(messageBody.object()).get(), returnData);
    returnUserData = UserData(m_process->transformObjectsToHandles(returnData.get()));
}

void WebPageProxy::reattachToWebProcess()
{
    ASSERT(!m_isClosed);
    ASSERT(!isValid());
    ASSERT(m_process->state() == WebProcessProxy::State::Terminated);

    m_isValid = true;
    m_process->removeWebPage(*this, m_pageID);
    m_process->removeMessageReceiver(Messages::WebPageProxy::messageReceiverName(), m_pageID);

    m_process = m_process->processPool().createNewWebProcessRespectingProcessCountLimit(m_websiteDataStore.get());

    ASSERT(m_process->state() != ChildProcessProxy::State::Terminated);
    if (m_process->state() == ChildProcessProxy::State::Running)
        processDidFinishLaunching();
    m_process->addExistingWebPage(*this, m_pageID);
    m_process->addMessageReceiver(Messages::WebPageProxy::messageReceiverName(), m_pageID, *this);

    updateActivityState();
    updateThrottleState();

    m_inspector = WebInspectorProxy::create(this);
#if ENABLE(FULLSCREEN_API)
    m_fullScreenManager = WebFullScreenManagerProxy::create(*this, m_pageClient.fullScreenManagerProxyClient());
#endif
#if PLATFORM(IOS) && HAVE(AVKIT) || (PLATFORM(MAC) && ENABLE(VIDEO_PRESENTATION_MODE))
    m_playbackSessionManager = WebPlaybackSessionManagerProxy::create(*this);
    m_videoFullscreenManager = WebVideoFullscreenManagerProxy::create(*this, *m_playbackSessionManager);
#endif

#if ENABLE(APPLE_PAY)
    m_paymentCoordinator = std::make_unique<WebPaymentCoordinatorProxy>(*this);
#endif

    initializeWebPage();

    m_pageClient.didRelaunchProcess();
    m_drawingArea->waitForBackingStoreUpdateOnNextPaint();
}

RefPtr<API::Navigation> WebPageProxy::reattachToWebProcessForReload()
{
    if (m_isClosed)
        return nullptr;
    
    ASSERT(!isValid());
    reattachToWebProcess();

    if (!m_backForwardList->currentItem())
        return nullptr;

    auto navigation = m_navigationState->createReloadNavigation();

    // We allow stale content when reloading a WebProcess that's been killed or crashed.
    m_process->send(Messages::WebPage::GoToBackForwardItem(navigation->navigationID(), m_backForwardList->currentItem()->itemID()), m_pageID);
    m_process->responsivenessTimer().start();

    return WTFMove(navigation);
}

RefPtr<API::Navigation> WebPageProxy::reattachToWebProcessWithItem(WebBackForwardListItem* item)
{
    if (m_isClosed)
        return nullptr;

    ASSERT(!isValid());
    reattachToWebProcess();

    if (!item)
        return nullptr;

    if (item != m_backForwardList->currentItem())
        m_backForwardList->goToItem(item);

    auto navigation = m_navigationState->createBackForwardNavigation();

    m_process->send(Messages::WebPage::GoToBackForwardItem(navigation->navigationID(), item->itemID()), m_pageID);
    m_process->responsivenessTimer().start();

    return WTFMove(navigation);
}

void WebPageProxy::initializeWebPage()
{
    ASSERT(isValid());

    BackForwardListItemVector items = m_backForwardList->entries();
    for (size_t i = 0; i < items.size(); ++i)
        m_process->registerNewWebBackForwardListItem(items[i].get());

    m_drawingArea = m_pageClient.createDrawingAreaProxy();
    ASSERT(m_drawingArea);

#if ENABLE(ASYNC_SCROLLING)
    if (m_drawingArea->type() == DrawingAreaTypeRemoteLayerTree) {
        m_scrollingCoordinatorProxy = std::make_unique<RemoteScrollingCoordinatorProxy>(*this);
#if PLATFORM(IOS)
        // On iOS, main frame scrolls are sent in terms of visible rect updates.
        m_scrollingCoordinatorProxy->setPropagatesMainFrameScrolls(false);
#endif
    }
#endif

    process().send(Messages::WebProcess::CreateWebPage(m_pageID, creationParameters()), 0);

    m_needsToFinishInitializingWebPageAfterProcessLaunch = true;
    finishInitializingWebPageAfterProcessLaunch();
}

void WebPageProxy::finishInitializingWebPageAfterProcessLaunch()
{
    if (!m_needsToFinishInitializingWebPageAfterProcessLaunch)
        return;
    if (m_process->state() != WebProcessProxy::State::Running)
        return;

    m_needsToFinishInitializingWebPageAfterProcessLaunch = false;
    m_process->addVisitedLinkStore(m_visitedLinkStore);
}

void WebPageProxy::close()
{
    if (m_isClosed)
        return;

    m_isClosed = true;

    if (m_activePopupMenu)
        m_activePopupMenu->cancelTracking();

#if ENABLE(CONTEXT_MENUS)
    m_activeContextMenu = nullptr;
#endif

    m_backForwardList->pageClosed();
    m_pageClient.pageClosed();

    m_process->disconnectFramesFromPage(this);

    resetState(ResetStateReason::PageInvalidated);

    m_loaderClient = std::make_unique<API::LoaderClient>();
    m_navigationClient = nullptr;
    m_policyClient = std::make_unique<API::PolicyClient>();
    m_iconLoadingClient = std::make_unique<API::IconLoadingClient>();
    m_formClient = std::make_unique<API::FormClient>();
    m_uiClient = std::make_unique<API::UIClient>();
    m_findClient = std::make_unique<API::FindClient>();
    m_findMatchesClient = std::make_unique<API::FindMatchesClient>();
    m_diagnosticLoggingClient = nullptr;
#if ENABLE(CONTEXT_MENUS)
    m_contextMenuClient = std::make_unique<API::ContextMenuClient>();
#endif
#if ENABLE(FULLSCREEN_API)
    m_fullscreenClient = std::make_unique<API::FullscreenClient>();
#endif

    m_webProcessLifetimeTracker.pageWasInvalidated();

    m_process->send(Messages::WebPage::Close(), m_pageID);
    m_process->removeWebPage(*this, m_pageID);
    m_process->removeMessageReceiver(Messages::WebPageProxy::messageReceiverName(), m_pageID);
    m_process->processPool().supplement<WebNotificationManagerProxy>()->clearNotifications(this);

    // Null out related WebPageProxy to avoid leaks.
    m_configuration->setRelatedPage(nullptr);

#if PLATFORM(IOS)
    // Make sure we don't hold a process assertion after getting closed.
    m_activityToken = nullptr;
#endif
}

bool WebPageProxy::tryClose()
{
    if (!isValid())
        return true;

    // Close without delay if the process allows it. Our goal is to terminate
    // the process, so we check a per-process status bit.
    if (m_process->isSuddenTerminationEnabled())
        return true;

    m_process->send(Messages::WebPage::TryClose(), m_pageID);
    m_process->responsivenessTimer().start();
    return false;
}

bool WebPageProxy::maybeInitializeSandboxExtensionHandle(const URL& url, SandboxExtension::Handle& sandboxExtensionHandle)
{
    if (!url.isLocalFile())
        return false;

    if (m_process->hasAssumedReadAccessToURL(url))
        return false;

    // Inspector resources are in a directory with assumed access.
    ASSERT_WITH_SECURITY_IMPLICATION(!WebKit::isInspectorPage(*this));

    SandboxExtension::createHandle("/", SandboxExtension::ReadOnly, sandboxExtensionHandle);
    return true;
}

#if !PLATFORM(COCOA)
void WebPageProxy::addPlatformLoadParameters(LoadParameters&)
{
}
#endif

RefPtr<API::Navigation> WebPageProxy::loadRequest(const ResourceRequest& request, ShouldOpenExternalURLsPolicy shouldOpenExternalURLsPolicy, API::Object* userData)
{
    if (m_isClosed)
        return nullptr;

    auto navigation = m_navigationState->createLoadRequestNavigation(request);

    auto transaction = m_pageLoadState.transaction();

    m_pageLoadState.setPendingAPIRequestURL(transaction, request.url());

    if (!isValid())
        reattachToWebProcess();

    LoadParameters loadParameters;
    loadParameters.navigationID = navigation->navigationID();
    loadParameters.request = request;
    loadParameters.shouldOpenExternalURLsPolicy = (uint64_t)shouldOpenExternalURLsPolicy;
    loadParameters.userData = UserData(process().transformObjectsToHandles(userData).get());
    bool createdExtension = maybeInitializeSandboxExtensionHandle(request.url(), loadParameters.sandboxExtensionHandle);
    if (createdExtension)
        m_process->willAcquireUniversalFileReadSandboxExtension();
    addPlatformLoadParameters(loadParameters);

    m_process->send(Messages::WebPage::LoadRequest(loadParameters), m_pageID);
    m_process->responsivenessTimer().start();

    return WTFMove(navigation);
}

RefPtr<API::Navigation> WebPageProxy::loadFile(const String& fileURLString, const String& resourceDirectoryURLString, API::Object* userData)
{
    if (m_isClosed)
        return nullptr;

    if (!isValid())
        reattachToWebProcess();

    URL fileURL = URL(URL(), fileURLString);
    if (!fileURL.isLocalFile())
        return nullptr;

    URL resourceDirectoryURL;
    if (resourceDirectoryURLString.isNull())
        resourceDirectoryURL = URL(ParsedURLString, ASCIILiteral("file:///"));
    else {
        resourceDirectoryURL = URL(URL(), resourceDirectoryURLString);
        if (!resourceDirectoryURL.isLocalFile())
            return nullptr;
    }

    auto navigation = m_navigationState->createLoadRequestNavigation(ResourceRequest(fileURL));

    auto transaction = m_pageLoadState.transaction();

    m_pageLoadState.setPendingAPIRequestURL(transaction, fileURLString);

    String resourceDirectoryPath = resourceDirectoryURL.fileSystemPath();

    LoadParameters loadParameters;
    loadParameters.navigationID = navigation->navigationID();
    loadParameters.request = fileURL;
    loadParameters.shouldOpenExternalURLsPolicy = (uint64_t)ShouldOpenExternalURLsPolicy::ShouldNotAllow;
    loadParameters.userData = UserData(process().transformObjectsToHandles(userData).get());
    SandboxExtension::createHandle(resourceDirectoryPath, SandboxExtension::ReadOnly, loadParameters.sandboxExtensionHandle);
    addPlatformLoadParameters(loadParameters);

    m_process->assumeReadAccessToBaseURL(resourceDirectoryURL);
    m_process->send(Messages::WebPage::LoadRequest(loadParameters), m_pageID);
    m_process->responsivenessTimer().start();

    return WTFMove(navigation);
}

RefPtr<API::Navigation> WebPageProxy::loadData(API::Data* data, const String& MIMEType, const String& encoding, const String& baseURL, API::Object* userData)
{
    if (m_isClosed)
        return nullptr;

    auto navigation = m_navigationState->createLoadDataNavigation();

    auto transaction = m_pageLoadState.transaction();

    m_pageLoadState.setPendingAPIRequestURL(transaction, !baseURL.isEmpty() ? baseURL : blankURL().string());

    if (!isValid())
        reattachToWebProcess();

    LoadParameters loadParameters;
    loadParameters.navigationID = navigation->navigationID();
    loadParameters.data = data->dataReference();
    loadParameters.MIMEType = MIMEType;
    loadParameters.encodingName = encoding;
    loadParameters.baseURLString = baseURL;
    loadParameters.userData = UserData(process().transformObjectsToHandles(userData).get());
    addPlatformLoadParameters(loadParameters);

    m_process->assumeReadAccessToBaseURL(baseURL);
    m_process->send(Messages::WebPage::LoadData(loadParameters), m_pageID);
    m_process->responsivenessTimer().start();

    return WTFMove(navigation);
}

// FIXME: Get rid of loadHTMLString and just use loadData instead.
RefPtr<API::Navigation> WebPageProxy::loadHTMLString(const String& htmlString, const String& baseURL, API::Object* userData)
{
    if (m_isClosed)
        return nullptr;

    auto navigation = m_navigationState->createLoadDataNavigation();

    auto transaction = m_pageLoadState.transaction();

    m_pageLoadState.setPendingAPIRequestURL(transaction, !baseURL.isEmpty() ? baseURL : blankURL().string());

    if (!isValid())
        reattachToWebProcess();

    LoadParameters loadParameters;
    loadParameters.navigationID = navigation->navigationID();
    loadParameters.string = htmlString;
    loadParameters.MIMEType = ASCIILiteral("text/html");
    loadParameters.baseURLString = baseURL;
    loadParameters.userData = UserData(process().transformObjectsToHandles(userData).get());
    addPlatformLoadParameters(loadParameters);

    m_process->assumeReadAccessToBaseURL(baseURL);
    m_process->send(Messages::WebPage::LoadString(loadParameters), m_pageID);
    m_process->responsivenessTimer().start();

    return WTFMove(navigation);
}

void WebPageProxy::loadAlternateHTMLString(const String& htmlString, const String& baseURL, const String& unreachableURL, API::Object* userData)
{
    // When the UIProcess is in the process of handling a failing provisional load, do not attempt to
    // start a second alternative HTML load as this will prevent the page load state from being
    // handled properly.
    if (m_isClosed || m_isLoadingAlternateHTMLStringForFailingProvisionalLoad)
        return;

    if (!m_failingProvisionalLoadURL.isEmpty())
        m_isLoadingAlternateHTMLStringForFailingProvisionalLoad = true;

    if (!isValid())
        reattachToWebProcess();

    auto transaction = m_pageLoadState.transaction();

    m_pageLoadState.setPendingAPIRequestURL(transaction, unreachableURL);
    m_pageLoadState.setUnreachableURL(transaction, unreachableURL);

    if (m_mainFrame)
        m_mainFrame->setUnreachableURL(unreachableURL);

    LoadParameters loadParameters;
    loadParameters.navigationID = 0;
    loadParameters.string = htmlString;
    loadParameters.baseURLString = baseURL;
    loadParameters.unreachableURLString = unreachableURL;
    loadParameters.provisionalLoadErrorURLString = m_failingProvisionalLoadURL;
    loadParameters.userData = UserData(process().transformObjectsToHandles(userData).get());
    addPlatformLoadParameters(loadParameters);

    m_process->assumeReadAccessToBaseURL(baseURL);
    m_process->assumeReadAccessToBaseURL(unreachableURL);
    m_process->send(Messages::WebPage::LoadAlternateHTMLString(loadParameters), m_pageID);
    m_process->responsivenessTimer().start();
}

void WebPageProxy::loadPlainTextString(const String& string, API::Object* userData)
{
    if (m_isClosed)
        return;

    if (!isValid())
        reattachToWebProcess();

    auto transaction = m_pageLoadState.transaction();
    m_pageLoadState.setPendingAPIRequestURL(transaction, blankURL().string());

    LoadParameters loadParameters;
    loadParameters.navigationID = 0;
    loadParameters.string = string;
    loadParameters.MIMEType = ASCIILiteral("text/plain");
    loadParameters.userData = UserData(process().transformObjectsToHandles(userData).get());
    addPlatformLoadParameters(loadParameters);

    m_process->send(Messages::WebPage::LoadString(loadParameters), m_pageID);
    m_process->responsivenessTimer().start();
}

void WebPageProxy::loadWebArchiveData(API::Data* webArchiveData, API::Object* userData)
{
    if (m_isClosed)
        return;

    if (!isValid())
        reattachToWebProcess();

    auto transaction = m_pageLoadState.transaction();
    m_pageLoadState.setPendingAPIRequestURL(transaction, blankURL().string());

    LoadParameters loadParameters;
    loadParameters.navigationID = 0;
    loadParameters.data = webArchiveData->dataReference();
    loadParameters.MIMEType = ASCIILiteral("application/x-webarchive");
    loadParameters.encodingName = ASCIILiteral("utf-16");
    loadParameters.userData = UserData(process().transformObjectsToHandles(userData).get());
    addPlatformLoadParameters(loadParameters);

    m_process->send(Messages::WebPage::LoadData(loadParameters), m_pageID);
    m_process->responsivenessTimer().start();
}

void WebPageProxy::navigateToPDFLinkWithSimulatedClick(const String& url, IntPoint documentPoint, IntPoint screenPoint)
{
    if (m_isClosed)
        return;

    if (WebCore::protocolIsJavaScript(url))
        return;

    if (!isValid())
        reattachToWebProcess();

    m_process->send(Messages::WebPage::NavigateToPDFLinkWithSimulatedClick(url, documentPoint, screenPoint), m_pageID);
    m_process->responsivenessTimer().start();
}

void WebPageProxy::stopLoading()
{
    if (!isValid())
        return;

    m_process->send(Messages::WebPage::StopLoading(), m_pageID);
    m_process->responsivenessTimer().start();
}

RefPtr<API::Navigation> WebPageProxy::reload(OptionSet<WebCore::ReloadOption> options)
{
    SandboxExtension::Handle sandboxExtensionHandle;

    String url = m_pageLoadState.activeURL();
    if (url.isEmpty() && m_backForwardList->currentItem())
        url = m_backForwardList->currentItem()->url();

    if (!url.isEmpty()) {
        auto transaction = m_pageLoadState.transaction();
        m_pageLoadState.setPendingAPIRequestURL(transaction, url);

        // We may not have an extension yet if back/forward list was reinstated after a WebProcess crash or a browser relaunch
        bool createdExtension = maybeInitializeSandboxExtensionHandle(URL(URL(), url), sandboxExtensionHandle);
        if (createdExtension)
            m_process->willAcquireUniversalFileReadSandboxExtension();
    }

    if (!isValid())
        return reattachToWebProcessForReload();
    
    auto navigation = m_navigationState->createReloadNavigation();

    m_process->send(Messages::WebPage::Reload(navigation->navigationID(), options.toRaw(), sandboxExtensionHandle), m_pageID);
    m_process->responsivenessTimer().start();

    return WTFMove(navigation);
}

void WebPageProxy::recordAutomaticNavigationSnapshot()
{
    if (m_suppressAutomaticNavigationSnapshotting)
        return;

    if (WebBackForwardListItem* item = m_backForwardList->currentItem())
        recordNavigationSnapshot(*item);
}

void WebPageProxy::recordNavigationSnapshot(WebBackForwardListItem& item)
{
    if (!m_shouldRecordNavigationSnapshots)
        return;

#if PLATFORM(COCOA)
    ViewSnapshotStore::singleton().recordSnapshot(*this, item);
#else
    UNUSED_PARAM(item);
#endif
}

RefPtr<API::Navigation> WebPageProxy::goForward()
{
    WebBackForwardListItem* forwardItem = m_backForwardList->forwardItem();
    if (!forwardItem)
        return nullptr;

    auto transaction = m_pageLoadState.transaction();

    m_pageLoadState.setPendingAPIRequestURL(transaction, forwardItem->url());

    if (!isValid())
        return reattachToWebProcessWithItem(forwardItem);

    RefPtr<API::Navigation> navigation;
    if (!m_backForwardList->currentItem()->itemIsInSameDocument(*forwardItem))
        navigation = m_navigationState->createBackForwardNavigation();

    m_process->send(Messages::WebPage::GoForward(navigation ? navigation->navigationID() : 0, forwardItem->itemID()), m_pageID);
    m_process->responsivenessTimer().start();

    return navigation;
}

RefPtr<API::Navigation> WebPageProxy::goBack()
{
    WebBackForwardListItem* backItem = m_backForwardList->backItem();
    if (!backItem)
        return nullptr;

    auto transaction = m_pageLoadState.transaction();

    m_pageLoadState.setPendingAPIRequestURL(transaction, backItem->url());

    if (!isValid())
        return reattachToWebProcessWithItem(backItem);

    RefPtr<API::Navigation> navigation;
    if (!m_backForwardList->currentItem()->itemIsInSameDocument(*backItem))
        navigation = m_navigationState->createBackForwardNavigation();

    m_process->send(Messages::WebPage::GoBack(navigation ? navigation->navigationID() : 0, backItem->itemID()), m_pageID);
    m_process->responsivenessTimer().start();

    return navigation;
}

RefPtr<API::Navigation> WebPageProxy::goToBackForwardItem(WebBackForwardListItem* item)
{
    if (!isValid())
        return reattachToWebProcessWithItem(item);

    auto transaction = m_pageLoadState.transaction();

    m_pageLoadState.setPendingAPIRequestURL(transaction, item->url());

    RefPtr<API::Navigation> navigation;
    if (!m_backForwardList->currentItem()->itemIsInSameDocument(*item))
        navigation = m_navigationState->createBackForwardNavigation();

    m_process->send(Messages::WebPage::GoToBackForwardItem(navigation ? navigation->navigationID() : 0, item->itemID()), m_pageID);
    m_process->responsivenessTimer().start();

    return navigation;
}

void WebPageProxy::tryRestoreScrollPosition()
{
    if (!isValid())
        return;

    m_process->send(Messages::WebPage::TryRestoreScrollPosition(), m_pageID);
}

void WebPageProxy::didChangeBackForwardList(WebBackForwardListItem* added, Vector<RefPtr<WebBackForwardListItem>> removed)
{
    PageClientProtector protector(m_pageClient);

    m_loaderClient->didChangeBackForwardList(*this, added, WTFMove(removed));

    auto transaction = m_pageLoadState.transaction();

    m_pageLoadState.setCanGoBack(transaction, m_backForwardList->backItem());
    m_pageLoadState.setCanGoForward(transaction, m_backForwardList->forwardItem());
}

void WebPageProxy::willGoToBackForwardListItem(uint64_t itemID, const UserData& userData)
{
    PageClientProtector protector(m_pageClient);

    if (WebBackForwardListItem* item = m_process->webBackForwardItem(itemID))
        m_loaderClient->willGoToBackForwardListItem(*this, item, m_process->transformHandlesToObjects(userData.object()).get());
}

bool WebPageProxy::shouldKeepCurrentBackForwardListItemInList(WebBackForwardListItem* item)
{
    PageClientProtector protector(m_pageClient);

    return m_loaderClient->shouldKeepCurrentBackForwardListItemInList(*this, item);
}

bool WebPageProxy::canShowMIMEType(const String& mimeType)
{
    if (MIMETypeRegistry::canShowMIMEType(mimeType))
        return true;

#if ENABLE(NETSCAPE_PLUGIN_API)
    String newMimeType = mimeType;
    PluginModuleInfo plugin = m_process->processPool().pluginInfoStore().findPlugin(newMimeType, URL());
    if (!plugin.path.isNull() && m_preferences->pluginsEnabled())
        return true;
#endif // ENABLE(NETSCAPE_PLUGIN_API)

#if PLATFORM(COCOA)
    // On Mac, we can show PDFs.
    if (MIMETypeRegistry::isPDFOrPostScriptMIMEType(mimeType) && !WebProcessPool::omitPDFSupport())
        return true;
#endif // PLATFORM(COCOA)

    return false;
}

void WebPageProxy::setControlledByAutomation(bool controlled)
{
    if (m_controlledByAutomation == controlled)
        return;

    m_controlledByAutomation = controlled;

    if (isValid())
        m_process->send(Messages::WebPage::SetControlledByAutomation(controlled), m_pageID);
}

#if ENABLE(REMOTE_INSPECTOR)
void WebPageProxy::setAllowsRemoteInspection(bool allow)
{
    if (m_allowsRemoteInspection == allow)
        return;

    m_allowsRemoteInspection = allow;

    if (isValid())
        m_process->send(Messages::WebPage::SetAllowsRemoteInspection(allow), m_pageID);
}

void WebPageProxy::setRemoteInspectionNameOverride(const String& name)
{
    if (m_remoteInspectionNameOverride == name)
        return;

    m_remoteInspectionNameOverride = name;

    if (isValid())
        m_process->send(Messages::WebPage::SetRemoteInspectionNameOverride(m_remoteInspectionNameOverride), m_pageID);
}

#endif

void WebPageProxy::setDrawsBackground(bool drawsBackground)
{
    if (m_drawsBackground == drawsBackground)
        return;

    m_drawsBackground = drawsBackground;

    if (isValid())
        m_process->send(Messages::WebPage::SetDrawsBackground(drawsBackground), m_pageID);
}

void WebPageProxy::setTopContentInset(float contentInset)
{
    if (m_topContentInset == contentInset)
        return;

    m_topContentInset = contentInset;

    if (!isValid())
        return;
#if PLATFORM(COCOA)
    MachSendRight fence = m_drawingArea->createFence();

    auto fenceAttachment = IPC::Attachment(fence.leakSendRight(), MACH_MSG_TYPE_MOVE_SEND);
    m_process->send(Messages::WebPage::SetTopContentInsetFenced(contentInset, fenceAttachment), m_pageID);
#else
    m_process->send(Messages::WebPage::SetTopContentInset(contentInset), m_pageID);
#endif
}

void WebPageProxy::setUnderlayColor(const Color& color)
{
    if (m_underlayColor == color)
        return;

    m_underlayColor = color;

    if (isValid())
        m_process->send(Messages::WebPage::SetUnderlayColor(color), m_pageID);
}

void WebPageProxy::viewWillStartLiveResize()
{
    if (!isValid())
        return;
#if ENABLE(INPUT_TYPE_COLOR_POPOVER) && ENABLE(INPUT_TYPE_COLOR)
    if (m_colorPicker)
        endColorPicker();
#endif
    m_process->send(Messages::WebPage::ViewWillStartLiveResize(), m_pageID);
}

void WebPageProxy::viewWillEndLiveResize()
{
    if (!isValid())
        return;
    m_process->send(Messages::WebPage::ViewWillEndLiveResize(), m_pageID);
}

void WebPageProxy::setViewNeedsDisplay(const Region& region)
{
    m_pageClient.setViewNeedsDisplay(region);
}

void WebPageProxy::requestScroll(const FloatPoint& scrollPosition, const IntPoint& scrollOrigin, bool isProgrammaticScroll)
{
    m_pageClient.requestScroll(scrollPosition, scrollOrigin, isProgrammaticScroll);
}

WebCore::FloatPoint WebPageProxy::viewScrollPosition() const
{
    return m_pageClient.viewScrollPosition();
}

void WebPageProxy::setSuppressVisibilityUpdates(bool flag)
{
    if (m_suppressVisibilityUpdates == flag)
        return;
    m_suppressVisibilityUpdates = flag;

    if (!m_suppressVisibilityUpdates) {
#if PLATFORM(COCOA)
        m_activityStateChangeDispatcher->schedule();
#else
        dispatchActivityStateChange();
#endif
    }
}

void WebPageProxy::updateActivityState(ActivityState::Flags flagsToUpdate)
{
    m_activityState &= ~flagsToUpdate;
    if (flagsToUpdate & ActivityState::IsFocused && m_pageClient.isViewFocused())
        m_activityState |= ActivityState::IsFocused;
    if (flagsToUpdate & ActivityState::WindowIsActive && m_pageClient.isViewWindowActive())
        m_activityState |= ActivityState::WindowIsActive;
    if (flagsToUpdate & ActivityState::IsVisible && m_pageClient.isViewVisible())
        m_activityState |= ActivityState::IsVisible;
    if (flagsToUpdate & ActivityState::IsVisibleOrOccluded && m_pageClient.isViewVisibleOrOccluded())
        m_activityState |= ActivityState::IsVisibleOrOccluded;
    if (flagsToUpdate & ActivityState::IsInWindow && m_pageClient.isViewInWindow())
        m_activityState |= ActivityState::IsInWindow;
    if (flagsToUpdate & ActivityState::IsVisuallyIdle && m_pageClient.isVisuallyIdle())
        m_activityState |= ActivityState::IsVisuallyIdle;
    if (flagsToUpdate & ActivityState::IsAudible && m_mediaState & MediaProducer::IsPlayingAudio && !(m_mutedState & MediaProducer::AudioIsMuted))
        m_activityState |= ActivityState::IsAudible;
    if (flagsToUpdate & ActivityState::IsLoading && m_pageLoadState.isLoading())
        m_activityState |= ActivityState::IsLoading;
    if (flagsToUpdate & ActivityState::IsCapturingMedia && m_mediaState & (MediaProducer::HasActiveAudioCaptureDevice | MediaProducer::HasActiveVideoCaptureDevice))
        m_activityState |= ActivityState::IsCapturingMedia;
}

void WebPageProxy::activityStateDidChange(ActivityState::Flags mayHaveChanged, bool wantsSynchronousReply, ActivityStateChangeDispatchMode dispatchMode)
{
    m_potentiallyChangedActivityStateFlags |= mayHaveChanged;
    m_activityStateChangeWantsSynchronousReply = m_activityStateChangeWantsSynchronousReply || wantsSynchronousReply;

    if (m_suppressVisibilityUpdates && dispatchMode != ActivityStateChangeDispatchMode::Immediate)
        return;

#if PLATFORM(COCOA)
    bool isNewlyInWindow = !isInWindow() && (mayHaveChanged & ActivityState::IsInWindow) && m_pageClient.isViewInWindow();
    if (dispatchMode == ActivityStateChangeDispatchMode::Immediate || isNewlyInWindow) {
        dispatchActivityStateChange();
        return;
    }
    m_activityStateChangeDispatcher->schedule();
#else
    UNUSED_PARAM(dispatchMode);
    dispatchActivityStateChange();
#endif
}

void WebPageProxy::viewDidLeaveWindow()
{
#if ENABLE(INPUT_TYPE_COLOR_POPOVER) && ENABLE(INPUT_TYPE_COLOR)
    // When leaving the current page, close the popover color well.
    if (m_colorPicker)
        endColorPicker();
#endif
#if PLATFORM(IOS) && HAVE(AVKIT) || (PLATFORM(MAC) && ENABLE(VIDEO_PRESENTATION_MODE))
    // When leaving the current page, close the video fullscreen.
    if (m_videoFullscreenManager)
        m_videoFullscreenManager->requestHideAndExitFullscreen();
#endif
}

void WebPageProxy::viewDidEnterWindow()
{
    LayerHostingMode layerHostingMode = m_pageClient.viewLayerHostingMode();
    if (m_layerHostingMode != layerHostingMode) {
        m_layerHostingMode = layerHostingMode;
        m_process->send(Messages::WebPage::SetLayerHostingMode(layerHostingMode), m_pageID);
    }
}

void WebPageProxy::dispatchActivityStateChange()
{
#if PLATFORM(COCOA)
    m_activityStateChangeDispatcher->invalidate();
#endif

    if (!isValid())
        return;

    // If the visibility state may have changed, then so may the visually idle & occluded agnostic state.
    if (m_potentiallyChangedActivityStateFlags & ActivityState::IsVisible)
        m_potentiallyChangedActivityStateFlags |= ActivityState::IsVisibleOrOccluded | ActivityState::IsVisuallyIdle;

    // Record the prior view state, update the flags that may have changed,
    // and check which flags have actually changed.
    ActivityState::Flags previousActivityState = m_activityState;
    updateActivityState(m_potentiallyChangedActivityStateFlags);
    ActivityState::Flags changed = m_activityState ^ previousActivityState;

    if ((m_potentiallyChangedActivityStateFlags & ActivityState::IsVisible) && isViewVisible())
        viewIsBecomingVisible();

    bool isNowInWindow = (changed & ActivityState::IsInWindow) && isInWindow();
    // We always want to wait for the Web process to reply if we've been in-window before and are coming back in-window.
    if (m_viewWasEverInWindow && isNowInWindow) {
        if (m_drawingArea->hasVisibleContent() && m_waitsForPaintAfterViewDidMoveToWindow && !m_shouldSkipWaitingForPaintAfterNextViewDidMoveToWindow)
            m_activityStateChangeWantsSynchronousReply = true;
        m_shouldSkipWaitingForPaintAfterNextViewDidMoveToWindow = false;
    }

    // Don't wait synchronously if the view state is not visible. (This matters in particular on iOS, where a hidden page may be suspended.)
    if (!(m_activityState & ActivityState::IsVisible))
        m_activityStateChangeWantsSynchronousReply = false;

    if (changed || m_activityStateChangeWantsSynchronousReply || !m_nextActivityStateChangeCallbacks.isEmpty())
        m_process->send(Messages::WebPage::SetActivityState(m_activityState, m_activityStateChangeWantsSynchronousReply, m_nextActivityStateChangeCallbacks), m_pageID);

    m_nextActivityStateChangeCallbacks.clear();

    // This must happen after the SetActivityState message is sent, to ensure the page visibility event can fire.
    updateThrottleState();

#if ENABLE(POINTER_LOCK)
    if (((changed & ActivityState::IsVisible) && !isViewVisible()) || ((changed & ActivityState::WindowIsActive) && !m_pageClient.isViewWindowActive())
        || ((changed & ActivityState::IsFocused) && !(m_activityState & ActivityState::IsFocused)))
        requestPointerUnlock();
#endif

    if (changed & ActivityState::IsVisible) {
        if (isViewVisible())
            m_visiblePageToken = m_process->visiblePageToken();
        else {
            m_visiblePageToken = nullptr;

            // If we've started the responsiveness timer as part of telling the web process to update the backing store
            // state, it might not send back a reply (since it won't paint anything if the web page is hidden) so we
            // stop the unresponsiveness timer here.
            m_process->responsivenessTimer().stop();
        }
    }

    if (changed & ActivityState::IsInWindow) {
        if (isInWindow())
            viewDidEnterWindow();
        else
            viewDidLeaveWindow();
    }

    updateBackingStoreDiscardableState();

    if (m_activityStateChangeWantsSynchronousReply)
        waitForDidUpdateActivityState();

    m_potentiallyChangedActivityStateFlags = ActivityState::NoFlags;
    m_activityStateChangeWantsSynchronousReply = false;
    m_viewWasEverInWindow |= isNowInWindow;
}

bool WebPageProxy::isAlwaysOnLoggingAllowed() const
{
    return sessionID().isAlwaysOnLoggingAllowed();
}

void WebPageProxy::updateThrottleState()
{
    bool processSuppressionEnabled = m_preferences->pageVisibilityBasedProcessSuppressionEnabled();

    // If process suppression is not enabled take a token on the process pool to disable suppression of support processes.
    if (!processSuppressionEnabled)
        m_preventProcessSuppressionCount = m_process->processPool().processSuppressionDisabledForPageCount();
    else if (!m_preventProcessSuppressionCount)
        m_preventProcessSuppressionCount = nullptr;

    if (m_activityState & ActivityState::IsVisuallyIdle)
        m_pageIsUserObservableCount = nullptr;
    else if (!m_pageIsUserObservableCount)
        m_pageIsUserObservableCount = m_process->processPool().userObservablePageCount();

#if PLATFORM(IOS)
    bool isCapturingMedia = m_activityState & ActivityState::IsCapturingMedia;
    bool isAudible = m_activityState & ActivityState::IsAudible;
    if (!isViewVisible() && !m_alwaysRunsAtForegroundPriority && !isCapturingMedia && !isAudible) {
        if (m_activityToken) {
            RELEASE_LOG_IF_ALLOWED(ProcessSuspension, "%p - UIProcess is releasing a foreground assertion because the view is no longer visible", this);
            m_activityToken = nullptr;
        }
    } else if (!m_activityToken) {
        if (isViewVisible())
            RELEASE_LOG_IF_ALLOWED(ProcessSuspension, "%p - UIProcess is taking a foreground assertion because the view is visible", this);
        else if (isAudible)
            RELEASE_LOG_IF_ALLOWED(ProcessSuspension, "%p - UIProcess is taking a foreground assertion because we are playing audio", this);
        else if (isCapturingMedia)
            RELEASE_LOG_IF_ALLOWED(ProcessSuspension, "%p - UIProcess is taking a foreground assertion because media capture is active", this);
        else
            RELEASE_LOG_IF_ALLOWED(ProcessSuspension, "%p - UIProcess is taking a foreground assertion even though the view is not visible because m_alwaysRunsAtForegroundPriority is true", this);
        m_activityToken = m_process->throttler().foregroundActivityToken();
    }
#endif
}

void WebPageProxy::updateHiddenPageThrottlingAutoIncreases()
{
    if (!m_preferences->hiddenPageDOMTimerThrottlingAutoIncreases())
        m_hiddenPageDOMTimerThrottlingAutoIncreasesCount = nullptr;
    else if (!m_hiddenPageDOMTimerThrottlingAutoIncreasesCount)
        m_hiddenPageDOMTimerThrottlingAutoIncreasesCount = m_process->processPool().hiddenPageThrottlingAutoIncreasesCount();
}

void WebPageProxy::layerHostingModeDidChange()
{
    if (!isValid())
        return;

    LayerHostingMode layerHostingMode = m_pageClient.viewLayerHostingMode();
    if (m_layerHostingMode == layerHostingMode)
        return;

    m_layerHostingMode = layerHostingMode;
    m_process->send(Messages::WebPage::SetLayerHostingMode(layerHostingMode), m_pageID);
}

void WebPageProxy::waitForDidUpdateActivityState()
{
    if (!isValid())
        return;

    if (m_process->state() != WebProcessProxy::State::Running)
        return;

    // If we have previously timed out with no response from the WebProcess, don't block the UIProcess again until it starts responding.
    if (m_waitingForDidUpdateActivityState)
        return;

#if PLATFORM(IOS)
    // Hail Mary check. Should not be possible (dispatchActivityStateChange should force async if not visible,
    // and if visible we should be holding an assertion) - but we should never block on a suspended process.
    if (!m_activityToken) {
        ASSERT_NOT_REACHED();
        return;
    }
#endif

    m_waitingForDidUpdateActivityState = true;

    m_drawingArea->waitForDidUpdateActivityState();
}

IntSize WebPageProxy::viewSize() const
{
    return m_pageClient.viewSize();
}

void WebPageProxy::setInitialFocus(bool forward, bool isKeyboardEventValid, const WebKeyboardEvent& keyboardEvent, WTF::Function<void (CallbackBase::Error)>&& callbackFunction)
{
    if (!isValid()) {
        callbackFunction(CallbackBase::Error::OwnerWasInvalidated);
        return;
    }

    auto callbackID = m_callbacks.put(WTFMove(callbackFunction), m_process->throttler().backgroundActivityToken());
    m_process->send(Messages::WebPage::SetInitialFocus(forward, isKeyboardEventValid, keyboardEvent, callbackID), m_pageID);
}

void WebPageProxy::clearSelection()
{
    if (!isValid())
        return;
    m_process->send(Messages::WebPage::ClearSelection(), m_pageID);
}

void WebPageProxy::restoreSelectionInFocusedEditableElement()
{
    if (!isValid())
        return;
    m_process->send(Messages::WebPage::RestoreSelectionInFocusedEditableElement(), m_pageID);
}

void WebPageProxy::validateCommand(const String& commandName, WTF::Function<void (const String&, bool, int32_t, CallbackBase::Error)>&& callbackFunction)
{
    if (!isValid()) {
        callbackFunction(String(), false, 0, CallbackBase::Error::Unknown);
        return;
    }

    auto callbackID = m_callbacks.put(WTFMove(callbackFunction), m_process->throttler().backgroundActivityToken());
    m_process->send(Messages::WebPage::ValidateCommand(commandName, callbackID), m_pageID);
}

void WebPageProxy::setMaintainsInactiveSelection(bool newValue)
{
    m_maintainsInactiveSelection = newValue;
}
    
void WebPageProxy::executeEditCommand(const String& commandName, const String& argument)
{
    static NeverDestroyed<String> ignoreSpellingCommandName(MAKE_STATIC_STRING_IMPL("ignoreSpelling"));

    if (!isValid())
        return;

    if (commandName == ignoreSpellingCommandName)
        ++m_pendingLearnOrIgnoreWordMessageCount;

    m_process->send(Messages::WebPage::ExecuteEditCommand(commandName, argument), m_pageID);
}

void WebPageProxy::setEditable(bool editable)
{
    if (editable == m_isEditable)
        return;
    if (!isValid())
        return;

    m_isEditable = editable;
    m_process->send(Messages::WebPage::SetEditable(editable), m_pageID);
}
    
void WebPageProxy::setMediaStreamCaptureMuted(bool muted)
{
    if (muted)
        setMuted(m_mutedState | WebCore::MediaProducer::CaptureDevicesAreMuted);
    else
        setMuted(m_mutedState & ~WebCore::MediaProducer::CaptureDevicesAreMuted);
}

void WebPageProxy::activateMediaStreamCaptureInPage()
{
#if ENABLE(MEDIA_STREAM)
    UserMediaProcessManager::singleton().muteCaptureMediaStreamsExceptIn(*this);
#endif
    setMuted(m_mutedState & ~WebCore::MediaProducer::CaptureDevicesAreMuted);
}

#if !PLATFORM(IOS)
void WebPageProxy::didCommitLayerTree(const RemoteLayerTreeTransaction&)
{
}

void WebPageProxy::layerTreeCommitComplete()
{
}
#endif

#if ENABLE(DRAG_SUPPORT)
void WebPageProxy::dragEntered(DragData& dragData, const String& dragStorageName)
{
    SandboxExtension::Handle sandboxExtensionHandle;
    SandboxExtension::HandleArray sandboxExtensionHandleEmptyArray;
    performDragControllerAction(DragControllerActionEntered, dragData, dragStorageName, sandboxExtensionHandle, sandboxExtensionHandleEmptyArray);
}

void WebPageProxy::dragUpdated(DragData& dragData, const String& dragStorageName)
{
    SandboxExtension::Handle sandboxExtensionHandle;
    SandboxExtension::HandleArray sandboxExtensionHandleEmptyArray;
    performDragControllerAction(DragControllerActionUpdated, dragData, dragStorageName, sandboxExtensionHandle, sandboxExtensionHandleEmptyArray);
}

void WebPageProxy::dragExited(DragData& dragData, const String& dragStorageName)
{
    SandboxExtension::Handle sandboxExtensionHandle;
    SandboxExtension::HandleArray sandboxExtensionHandleEmptyArray;
    performDragControllerAction(DragControllerActionExited, dragData, dragStorageName, sandboxExtensionHandle, sandboxExtensionHandleEmptyArray);
}

void WebPageProxy::performDragOperation(DragData& dragData, const String& dragStorageName, const SandboxExtension::Handle& sandboxExtensionHandle, const SandboxExtension::HandleArray& sandboxExtensionsForUpload)
{
    performDragControllerAction(DragControllerActionPerformDragOperation, dragData, dragStorageName, sandboxExtensionHandle, sandboxExtensionsForUpload);
}

void WebPageProxy::performDragControllerAction(DragControllerAction action, DragData& dragData, const String& dragStorageName, const SandboxExtension::Handle& sandboxExtensionHandle, const SandboxExtension::HandleArray& sandboxExtensionsForUpload)
{
    if (!isValid())
        return;
#if PLATFORM(GTK) || PLATFORM(QT)
    UNUSED_PARAM(dragStorageName);
    UNUSED_PARAM(sandboxExtensionHandle);
    UNUSED_PARAM(sandboxExtensionsForUpload);

    String url = dragData.asURL();
    if (!url.isEmpty())
        m_process->assumeReadAccessToBaseURL(url);

    ASSERT(dragData.platformData());
    WebSelectionData selection(*dragData.platformData());
    m_process->send(Messages::WebPage::PerformDragControllerAction(action, dragData.clientPosition(), dragData.globalPosition(), dragData.draggingSourceOperationMask(), selection, dragData.flags()), m_pageID);
#else
    m_process->send(Messages::WebPage::PerformDragControllerAction(action, dragData, sandboxExtensionHandle, sandboxExtensionsForUpload), m_pageID);
#endif
}

void WebPageProxy::didPerformDragControllerAction(uint64_t dragOperation, bool mouseIsOverFileInput, unsigned numberOfItemsToBeAccepted, const IntRect& insertionRect)
{
    MESSAGE_CHECK(dragOperation <= DragOperationDelete);

    m_currentDragOperation = static_cast<DragOperation>(dragOperation);
    m_currentDragIsOverFileInput = mouseIsOverFileInput;
    m_currentDragNumberOfFilesToBeAccepted = numberOfItemsToBeAccepted;
    setDragCaretRect(insertionRect);
}

<<<<<<< HEAD
#if PLATFORM(QT) || PLATFORM(GTK)
void WebPageProxy::startDrag(const DragData& dragData, const ShareableBitmap::Handle& dragImageHandle)
=======
#if PLATFORM(GTK)
void WebPageProxy::startDrag(WebSelectionData&& selection, uint64_t dragOperation, const ShareableBitmap::Handle& dragImageHandle)
>>>>>>> 4ccac179
{
    RefPtr<ShareableBitmap> dragImage = !dragImageHandle.isNull() ? ShareableBitmap::create(dragImageHandle) : nullptr;
    m_pageClient.startDrag(WTFMove(selection.selectionData), static_cast<WebCore::DragOperation>(dragOperation), WTFMove(dragImage));

    didStartDrag();
}
#endif

void WebPageProxy::dragEnded(const IntPoint& clientPosition, const IntPoint& globalPosition, uint64_t operation)
{
    if (!isValid())
        return;
    m_process->send(Messages::WebPage::DragEnded(clientPosition, globalPosition, operation), m_pageID);
    setDragCaretRect({ });
}

void WebPageProxy::didStartDrag()
{
    if (isValid())
        m_process->send(Messages::WebPage::DidStartDrag(), m_pageID);
}
    
void WebPageProxy::dragCancelled()
{
    if (isValid())
        m_process->send(Messages::WebPage::DragCancelled(), m_pageID);
}

void WebPageProxy::didEndDragging()
{
    resetCurrentDragInformation();
}

void WebPageProxy::resetCurrentDragInformation()
{
    m_currentDragOperation = WebCore::DragOperationNone;
    m_currentDragIsOverFileInput = false;
    m_currentDragNumberOfFilesToBeAccepted = 0;
    setDragCaretRect({ });
}

#if !ENABLE(DATA_INTERACTION)

void WebPageProxy::setDragCaretRect(const IntRect& dragCaretRect)
{
    m_currentDragCaretRect = dragCaretRect;
}

#endif

#endif // ENABLE(DRAG_SUPPORT)

void WebPageProxy::handleMouseEvent(const NativeWebMouseEvent& event)
{
    if (!isValid())
        return;

    if (m_pageClient.windowIsFrontWindowUnderMouse(event))
        setToolTip(String());

    // NOTE: This does not start the responsiveness timer because mouse move should not indicate interaction.
    if (event.type() != WebEvent::MouseMove)
        m_process->responsivenessTimer().start();
    else {
        if (m_processingMouseMoveEvent) {
            m_nextMouseMoveEvent = std::make_unique<NativeWebMouseEvent>(event);
            return;
        }

        m_processingMouseMoveEvent = true;
    }

    // <https://bugs.webkit.org/show_bug.cgi?id=57904> We need to keep track of the mouse down event in the case where we
    // display a popup menu for select elements. When the user changes the selected item,
    // we fake a mouse up event by using this stored down event. This event gets cleared
    // when the mouse up message is received from WebProcess.
    if (event.type() == WebEvent::MouseDown)
        m_currentlyProcessedMouseDownEvent = std::make_unique<NativeWebMouseEvent>(event);

    m_process->send(Messages::WebPage::MouseEvent(event), m_pageID);
}

#if MERGE_WHEEL_EVENTS
static bool canCoalesce(const WebWheelEvent& a, const WebWheelEvent& b)
{
    if (a.position() != b.position())
        return false;
    if (a.globalPosition() != b.globalPosition())
        return false;
    if (a.modifiers() != b.modifiers())
        return false;
    if (a.granularity() != b.granularity())
        return false;
#if PLATFORM(COCOA)
    if (a.phase() != b.phase())
        return false;
    if (a.momentumPhase() != b.momentumPhase())
        return false;
    if (a.hasPreciseScrollingDeltas() != b.hasPreciseScrollingDeltas())
        return false;
#endif

    return true;
}

static WebWheelEvent coalesce(const WebWheelEvent& a, const WebWheelEvent& b)
{
    ASSERT(canCoalesce(a, b));

    FloatSize mergedDelta = a.delta() + b.delta();
    FloatSize mergedWheelTicks = a.wheelTicks() + b.wheelTicks();

#if PLATFORM(COCOA)
    FloatSize mergedUnacceleratedScrollingDelta = a.unacceleratedScrollingDelta() + b.unacceleratedScrollingDelta();

    return WebWheelEvent(WebEvent::Wheel, b.position(), b.globalPosition(), mergedDelta, mergedWheelTicks, b.granularity(), b.directionInvertedFromDevice(), b.phase(), b.momentumPhase(), b.hasPreciseScrollingDeltas(), b.scrollCount(), mergedUnacceleratedScrollingDelta, b.modifiers(), b.timestamp());
#else
    return WebWheelEvent(WebEvent::Wheel, b.position(), b.globalPosition(), mergedDelta, mergedWheelTicks, b.granularity(), b.modifiers(), b.timestamp());
#endif
}
#endif // MERGE_WHEEL_EVENTS

static WebWheelEvent coalescedWheelEvent(Deque<NativeWebWheelEvent>& queue, Vector<NativeWebWheelEvent>& coalescedEvents)
{
    ASSERT(!queue.isEmpty());
    ASSERT(coalescedEvents.isEmpty());

#if MERGE_WHEEL_EVENTS
    NativeWebWheelEvent firstEvent = queue.takeFirst();
    coalescedEvents.append(firstEvent);

    WebWheelEvent event = firstEvent;
    while (!queue.isEmpty() && canCoalesce(event, queue.first())) {
        NativeWebWheelEvent firstEvent = queue.takeFirst();
        coalescedEvents.append(firstEvent);
        event = coalesce(event, firstEvent);
    }

    return event;
#else
    while (!queue.isEmpty())
        coalescedEvents.append(queue.takeFirst());
    return coalescedEvents.last();
#endif
}

void WebPageProxy::handleWheelEvent(const NativeWebWheelEvent& event)
{
#if ENABLE(ASYNC_SCROLLING)
    if (m_scrollingCoordinatorProxy && m_scrollingCoordinatorProxy->handleWheelEvent(platform(event)))
        return;
#endif

    if (!isValid())
        return;

    hideValidationMessage();

    if (!m_currentlyProcessedWheelEvents.isEmpty()) {
        m_wheelEventQueue.append(event);
        if (!shouldProcessWheelEventNow(event))
            return;
        // The queue has too many wheel events, so push a new event.
    }

    if (!m_wheelEventQueue.isEmpty()) {
        processNextQueuedWheelEvent();
        return;
    }

    auto coalescedWheelEvent = std::make_unique<Vector<NativeWebWheelEvent>>();
    coalescedWheelEvent->append(event);
    m_currentlyProcessedWheelEvents.append(WTFMove(coalescedWheelEvent));
    sendWheelEvent(event);
}

void WebPageProxy::processNextQueuedWheelEvent()
{
    auto nextCoalescedEvent = std::make_unique<Vector<NativeWebWheelEvent>>();
    WebWheelEvent nextWheelEvent = coalescedWheelEvent(m_wheelEventQueue, *nextCoalescedEvent.get());
    m_currentlyProcessedWheelEvents.append(WTFMove(nextCoalescedEvent));
    sendWheelEvent(nextWheelEvent);
}

void WebPageProxy::sendWheelEvent(const WebWheelEvent& event)
{
    m_process->send(
        Messages::EventDispatcher::WheelEvent(
            m_pageID,
            event,
            shouldUseImplicitRubberBandControl() ? !m_backForwardList->backItem() : rubberBandsAtLeft(),
            shouldUseImplicitRubberBandControl() ? !m_backForwardList->forwardItem() : rubberBandsAtRight(),
            rubberBandsAtTop(),
            rubberBandsAtBottom()
        ), 0);

    // Manually ping the web process to check for responsiveness since our wheel
    // event will dispatch to a non-main thread, which always responds.
    m_process->isResponsive(nullptr);
}

bool WebPageProxy::shouldProcessWheelEventNow(const WebWheelEvent& event) const
{
#if PLATFORM(GTK)
    // Don't queue events representing a non-trivial scrolling phase to
    // avoid having them trapped in the queue, potentially preventing a
    // scrolling session to beginning or end correctly.
    // This is only needed by platforms whose WebWheelEvent has this phase
    // information (Cocoa and GTK+) but Cocoa was fine without it.
    if (event.phase() == WebWheelEvent::Phase::PhaseNone
        || event.phase() == WebWheelEvent::Phase::PhaseChanged
        || event.momentumPhase() == WebWheelEvent::Phase::PhaseNone
        || event.momentumPhase() == WebWheelEvent::Phase::PhaseChanged)
        return true;
#else
    UNUSED_PARAM(event);
#endif
    if (m_wheelEventQueue.size() >= wheelEventQueueSizeThreshold)
        return true;
    return false;
}

void WebPageProxy::handleKeyboardEvent(const NativeWebKeyboardEvent& event)
{
    if (!isValid())
        return;
    
    LOG(KeyHandling, "WebPageProxy::handleKeyboardEvent: %s", webKeyboardEventTypeString(event.type()));

    m_keyEventQueue.append(event);

    m_process->responsivenessTimer().start();
    if (m_keyEventQueue.size() == 1) { // Otherwise, sent from DidReceiveEvent message handler.
        LOG(KeyHandling, " UI process: sent keyEvent from handleKeyboardEvent");
        m_process->send(Messages::WebPage::KeyEvent(event), m_pageID);
    }
}

WebPreferencesStore WebPageProxy::preferencesStore() const
{
    if (m_configurationPreferenceValues.isEmpty())
        return m_preferences->store();

    WebPreferencesStore store = m_preferences->store();
    for (const auto& preference : m_configurationPreferenceValues)
        store.m_values.set(preference.key, preference.value);

    return store;
}

#if ENABLE(NETSCAPE_PLUGIN_API)
void WebPageProxy::findPlugin(const String& mimeType, uint32_t processType, const String& urlString, const String& frameURLString, const String& pageURLString, bool allowOnlyApplicationPlugins, uint64_t& pluginProcessToken, String& newMimeType, uint32_t& pluginLoadPolicy, String& unavailabilityDescription)
{
    PageClientProtector protector(m_pageClient);

    MESSAGE_CHECK_URL(urlString);

    newMimeType = mimeType.convertToASCIILowercase();
    pluginLoadPolicy = PluginModuleLoadNormally;

    PluginData::AllowedPluginTypes allowedPluginTypes = allowOnlyApplicationPlugins ? PluginData::OnlyApplicationPlugins : PluginData::AllPlugins;
    PluginModuleInfo plugin = m_process->processPool().pluginInfoStore().findPlugin(newMimeType, URL(URL(), urlString), allowedPluginTypes);
    if (!plugin.path) {
        pluginProcessToken = 0;
        return;
    }

    pluginLoadPolicy = PluginInfoStore::defaultLoadPolicyForPlugin(plugin);

#if PLATFORM(COCOA)
    RefPtr<API::Dictionary> pluginInformation = createPluginInformationDictionary(plugin, frameURLString, String(), pageURLString, String(), String());
    if (m_navigationClient)
        pluginLoadPolicy = m_navigationClient->decidePolicyForPluginLoad(*this, static_cast<PluginModuleLoadPolicy>(pluginLoadPolicy), pluginInformation.get(), unavailabilityDescription);
    else
        pluginLoadPolicy = m_loaderClient->pluginLoadPolicy(*this, static_cast<PluginModuleLoadPolicy>(pluginLoadPolicy), pluginInformation.get(), unavailabilityDescription);
#else
    UNUSED_PARAM(frameURLString);
    UNUSED_PARAM(pageURLString);
    UNUSED_PARAM(unavailabilityDescription);
#endif

    PluginProcessSandboxPolicy pluginProcessSandboxPolicy = PluginProcessSandboxPolicyNormal;
    switch (pluginLoadPolicy) {
    case PluginModuleLoadNormally:
        pluginProcessSandboxPolicy = PluginProcessSandboxPolicyNormal;
        break;
    case PluginModuleLoadUnsandboxed:
        pluginProcessSandboxPolicy = PluginProcessSandboxPolicyUnsandboxed;
        break;

    case PluginModuleBlockedForSecurity:
    case PluginModuleBlockedForCompatibility:
        pluginProcessToken = 0;
        return;
    }

    pluginProcessToken = PluginProcessManager::singleton().pluginProcessToken(plugin, static_cast<PluginProcessType>(processType), pluginProcessSandboxPolicy);
}

#endif // ENABLE(NETSCAPE_PLUGIN_API)

#if ENABLE(QT_GESTURE_EVENTS)
void WebPageProxy::handleGestureEvent(const WebGestureEvent& event)
{
    if (!isValid())
        return;

    m_gestureEventQueue.append(event);

    m_process->responsivenessTimer().start();
    m_process->send(Messages::EventDispatcher::GestureEvent(m_pageID, event), 0);
}
#endif

#if ENABLE(TOUCH_EVENTS)

static TrackingType mergeTrackingTypes(TrackingType a, TrackingType b)
{
    if (static_cast<uintptr_t>(b) > static_cast<uintptr_t>(a))
        return b;
    return a;
}

void WebPageProxy::updateTouchEventTracking(const WebTouchEvent& touchStartEvent)
{
#if ENABLE(ASYNC_SCROLLING)
    const EventNames& names = eventNames();
    for (auto& touchPoint : touchStartEvent.touchPoints()) {
        IntPoint location = touchPoint.location();
        auto updateTrackingType = [this, location](TrackingType& trackingType, const AtomicString& eventName) {
            if (trackingType == TrackingType::Synchronous)
                return;

            TrackingType trackingTypeForLocation = m_scrollingCoordinatorProxy->eventTrackingTypeForPoint(eventName, location);

            trackingType = mergeTrackingTypes(trackingType, trackingTypeForLocation);
        };
        updateTrackingType(m_touchEventTracking.touchForceChangedTracking, names.touchforcechangeEvent);
        updateTrackingType(m_touchEventTracking.touchStartTracking, names.touchstartEvent);
        updateTrackingType(m_touchEventTracking.touchMoveTracking, names.touchmoveEvent);
        updateTrackingType(m_touchEventTracking.touchEndTracking, names.touchendEvent);
    }
#else
    UNUSED_PARAM(touchStartEvent);
    m_touchEventTracking.touchForceChangedTracking = TrackingType::Synchronous;
    m_touchEventTracking.touchStartTracking = TrackingType::Synchronous;
    m_touchEventTracking.touchMoveTracking = TrackingType::Synchronous;
    m_touchEventTracking.touchEndTracking = TrackingType::Synchronous;
#endif // ENABLE(ASYNC_SCROLLING)
}

TrackingType WebPageProxy::touchEventTrackingType(const WebTouchEvent& touchStartEvent) const
{
    // We send all events if any type is needed, we just do it asynchronously for the types that are not tracked.
    //
    // Touch events define a sequence with strong dependencies. For example, we can expect
    // a TouchMove to only appear after a TouchStart, and the ids of the touch points is consistent between
    // the two.
    //
    // WebCore should not have to set up its state correctly after some events were dismissed.
    // For example, we don't want to send a TouchMoved without a TouchPressed.
    // We send everything, WebCore updates its internal state and dispatch what is needed to the page.
    TrackingType globalTrackingType = m_touchEventTracking.isTrackingAnything() ? TrackingType::Asynchronous : TrackingType::NotTracking;

    globalTrackingType = mergeTrackingTypes(globalTrackingType, m_touchEventTracking.touchForceChangedTracking);
    for (auto& touchPoint : touchStartEvent.touchPoints()) {
        switch (touchPoint.state()) {
        case WebPlatformTouchPoint::TouchReleased:
            globalTrackingType = mergeTrackingTypes(globalTrackingType, m_touchEventTracking.touchEndTracking);
            break;
        case WebPlatformTouchPoint::TouchPressed:
            globalTrackingType = mergeTrackingTypes(globalTrackingType, m_touchEventTracking.touchStartTracking);
            break;
        case WebPlatformTouchPoint::TouchMoved:
        case WebPlatformTouchPoint::TouchStationary:
            globalTrackingType = mergeTrackingTypes(globalTrackingType, m_touchEventTracking.touchMoveTracking);
            break;
        case WebPlatformTouchPoint::TouchCancelled:
            globalTrackingType = mergeTrackingTypes(globalTrackingType, TrackingType::Asynchronous);
            break;
        }
    }

    return globalTrackingType;
}

#endif

#if ENABLE(MAC_GESTURE_EVENTS)
void WebPageProxy::handleGestureEvent(const NativeWebGestureEvent& event)
{
    if (!isValid())
        return;

    m_gestureEventQueue.append(event);
    // FIXME: Consider doing some coalescing here.
    m_process->responsivenessTimer().start();

    m_process->send(Messages::EventDispatcher::GestureEvent(m_pageID, event), 0);
}
#endif

#if ENABLE(IOS_TOUCH_EVENTS)
void WebPageProxy::handleTouchEventSynchronously(NativeWebTouchEvent& event)
{
    if (!isValid())
        return;

    TraceScope scope(SyncTouchEventStart, SyncTouchEventEnd);

    if (event.type() == WebEvent::TouchStart)
        updateTouchEventTracking(event);

    TrackingType touchEventsTrackingType = touchEventTrackingType(event);
    if (touchEventsTrackingType == TrackingType::NotTracking)
        return;

    if (touchEventsTrackingType == TrackingType::Asynchronous) {
        // We can end up here if a native gesture has not started but the event handlers are passive.
        //
        // The client of WebPageProxy asks the event to be sent synchronously since the touch event
        // can prevent a native gesture.
        // But, here we know that all events handlers that can handle this events are passive.
        // We can use asynchronous dispatch and pretend to the client that the page does nothing with the events.
        event.setCanPreventNativeGestures(false);
        handleTouchEventAsynchronously(event);
        didReceiveEvent(event.type(), false);
        return;
    }

    m_process->responsivenessTimer().start();
    bool handled = false;
    m_process->sendSync(Messages::WebPage::TouchEventSync(event), Messages::WebPage::TouchEventSync::Reply(handled), m_pageID);
    didReceiveEvent(event.type(), handled);
    m_pageClient.doneWithTouchEvent(event, handled);
    m_process->responsivenessTimer().stop();

    if (event.allTouchPointsAreReleased())
        m_touchEventTracking.reset();
}

void WebPageProxy::handleTouchEventAsynchronously(const NativeWebTouchEvent& event)
{
    if (!isValid())
        return;

    TrackingType touchEventsTrackingType = touchEventTrackingType(event);
    if (touchEventsTrackingType == TrackingType::NotTracking)
        return;

    m_process->send(Messages::EventDispatcher::TouchEvent(m_pageID, event), 0);

    if (event.allTouchPointsAreReleased())
        m_touchEventTracking.reset();
}

#elif ENABLE(TOUCH_EVENTS)

#if PLATFORM(QT)
void WebPageProxy::handlePotentialActivation(const IntPoint& touchPoint, const IntSize& touchArea)
{
    m_process->send(Messages::WebPage::HighlightPotentialActivation(touchPoint, touchArea), m_pageID);
}
#endif

void WebPageProxy::handleTouchEvent(const NativeWebTouchEvent& event)
{
    if (!isValid())
        return;

    if (event.type() == WebEvent::TouchStart)
        updateTouchEventTracking(event);

    if (touchEventTrackingType(event) == TrackingType::NotTracking)
        return;

    // If the page is suspended, which should be the case during panning, pinching
    // and animation on the page itself (kinetic scrolling, tap to zoom) etc, then
    // we do not send any of the events to the page even if is has listeners.
    if (!m_isPageSuspended) {
        m_touchEventQueue.append(event);
        m_process->responsivenessTimer().start();
        m_process->send(Messages::WebPage::TouchEvent(event), m_pageID);
    } else {
        if (m_touchEventQueue.isEmpty()) {
            bool isEventHandled = false;
            m_pageClient.doneWithTouchEvent(event, isEventHandled);
        } else {
            // We attach the incoming events to the newest queued event so that all
            // the events are delivered in the correct order when the event is dequed.
            QueuedTouchEvents& lastEvent = m_touchEventQueue.last();
            lastEvent.deferredTouchEvents.append(event);
        }
    }

    if (event.allTouchPointsAreReleased())
        m_touchEventTracking.reset();
}
#endif // ENABLE(TOUCH_EVENTS)

void WebPageProxy::scrollBy(ScrollDirection direction, ScrollGranularity granularity)
{
    if (!isValid())
        return;

    m_process->send(Messages::WebPage::ScrollBy(direction, granularity), m_pageID);
}

void WebPageProxy::centerSelectionInVisibleArea()
{
    if (!isValid())
        return;

    m_process->send(Messages::WebPage::CenterSelectionInVisibleArea(), m_pageID);
}

void WebPageProxy::receivedPolicyDecision(PolicyAction action, WebFrameProxy& frame, uint64_t listenerID, API::Navigation* navigation, const WebsitePolicies& websitePolicies)
{
    if (!isValid())
        return;

    auto transaction = m_pageLoadState.transaction();

    if (action == PolicyIgnore)
        m_pageLoadState.clearPendingAPIRequestURL(transaction);

#if ENABLE(DOWNLOAD_ATTRIBUTE)
    if (m_syncNavigationActionHasDownloadAttribute && action == PolicyUse)
        action = PolicyDownload;
#endif

    DownloadID downloadID = { };
    if (action == PolicyDownload) {
        // Create a download proxy.
        DownloadProxy* download = m_process->processPool().createDownloadProxy(m_decidePolicyForResponseRequest);
        downloadID = download->downloadID();
        handleDownloadRequest(download);
        m_decidePolicyForResponseRequest = { };
    }

    // If we received a policy decision while in decidePolicyForResponse the decision will
    // be sent back to the web process by decidePolicyForResponse.
    if (m_responsePolicyReply) {
        m_responsePolicyReply->send(action, downloadID);
        ASSERT(!m_newNavigationID);
        m_responsePolicyReply = nullptr;
        return;
    }

    // If we received a policy decision while in decidePolicyForNavigationAction the decision will 
    // be sent back to the web process by decidePolicyForNavigationAction. 
    if (m_navigationActionPolicyReply) {
        m_navigationActionPolicyReply->send(m_newNavigationID, action, downloadID, websitePolicies);
        m_newNavigationID = 0;
        m_navigationActionPolicyReply = nullptr;
        return;
    }
    
    m_process->send(Messages::WebPage::DidReceivePolicyDecision(frame.frameID(), listenerID, action, navigation ? navigation->navigationID() : 0, downloadID), m_pageID);
}

void WebPageProxy::setUserAgent(const String& userAgent)
{
    if (m_userAgent == userAgent)
        return;
    m_userAgent = userAgent;

    if (!isValid())
        return;
    m_process->send(Messages::WebPage::SetUserAgent(m_userAgent), m_pageID);
}

void WebPageProxy::setApplicationNameForUserAgent(const String& applicationName)
{
    if (m_applicationNameForUserAgent == applicationName)
        return;

    m_applicationNameForUserAgent = applicationName;
    if (!m_customUserAgent.isEmpty())
        return;

    setUserAgent(standardUserAgent(m_applicationNameForUserAgent));
}

void WebPageProxy::setCustomUserAgent(const String& customUserAgent)
{
    if (m_customUserAgent == customUserAgent)
        return;

    m_customUserAgent = customUserAgent;

    if (m_customUserAgent.isEmpty()) {
        setUserAgent(standardUserAgent(m_applicationNameForUserAgent));
        return;
    }

    setUserAgent(m_customUserAgent);
}

void WebPageProxy::resumeActiveDOMObjectsAndAnimations()
{
    if (!isValid() || !m_isPageSuspended)
        return;

    m_isPageSuspended = false;

    m_process->send(Messages::WebPage::ResumeActiveDOMObjectsAndAnimations(), m_pageID);
}

void WebPageProxy::suspendActiveDOMObjectsAndAnimations()
{
    if (!isValid() || m_isPageSuspended)
        return;

    m_isPageSuspended = true;

    m_process->send(Messages::WebPage::SuspendActiveDOMObjectsAndAnimations(), m_pageID);
}

bool WebPageProxy::supportsTextEncoding() const
{
    // FIXME (118840): We should probably only support this for text documents, not all non-image documents.
    return m_mainFrame && !m_mainFrame->isDisplayingStandaloneImageDocument();
}

void WebPageProxy::setCustomTextEncodingName(const String& encodingName)
{
    if (m_customTextEncodingName == encodingName)
        return;
    m_customTextEncodingName = encodingName;

    if (!isValid())
        return;
    m_process->send(Messages::WebPage::SetCustomTextEncodingName(encodingName), m_pageID);
}

SessionState WebPageProxy::sessionState(WTF::Function<bool (WebBackForwardListItem&)>&& filter) const
{
    SessionState sessionState;

    sessionState.backForwardListState = m_backForwardList->backForwardListState(WTFMove(filter));

    String provisionalURLString = m_pageLoadState.pendingAPIRequestURL();
    if (provisionalURLString.isEmpty())
        provisionalURLString = m_pageLoadState.provisionalURL();

    if (!provisionalURLString.isEmpty())
        sessionState.provisionalURL = URL(URL(), provisionalURLString);

    sessionState.renderTreeSize = renderTreeSize();
    return sessionState;
}

RefPtr<API::Navigation> WebPageProxy::restoreFromSessionState(SessionState sessionState, bool navigate)
{
    m_sessionRestorationRenderTreeSize = 0;
    m_hitRenderTreeSizeThreshold = false;

    bool hasBackForwardList = !!sessionState.backForwardListState.currentIndex;

    if (hasBackForwardList) {
        m_backForwardList->restoreFromState(WTFMove(sessionState.backForwardListState));

        for (const auto& entry : m_backForwardList->entries())
            process().registerNewWebBackForwardListItem(entry.get());

        process().send(Messages::WebPage::RestoreSession(m_backForwardList->itemStates()), m_pageID);

        auto transaction = m_pageLoadState.transaction();
        m_pageLoadState.setCanGoBack(transaction, m_backForwardList->backItem());
        m_pageLoadState.setCanGoForward(transaction, m_backForwardList->forwardItem());

        // The back / forward list was restored from a sessionState so we don't want to snapshot the current
        // page when navigating away. Suppress navigation snapshotting until the next load has committed
        m_suppressAutomaticNavigationSnapshotting = true;
    }

    // FIXME: Navigating should be separate from state restoration.
    if (navigate) {
        m_sessionRestorationRenderTreeSize = sessionState.renderTreeSize;
        if (!m_sessionRestorationRenderTreeSize)
            m_hitRenderTreeSizeThreshold = true; // If we didn't get data on renderTreeSize, just don't fire the milestone.

        if (!sessionState.provisionalURL.isNull())
            return loadRequest(sessionState.provisionalURL);

        if (hasBackForwardList) {
            // FIXME: Do we have to null check the back forward list item here?
            if (WebBackForwardListItem* item = m_backForwardList->currentItem())
                return goToBackForwardItem(item);
        }
    }

    return nullptr;
}

bool WebPageProxy::supportsTextZoom() const
{
    // FIXME (118840): This should also return false for standalone media and plug-in documents.
    if (!m_mainFrame || m_mainFrame->isDisplayingStandaloneImageDocument())
        return false;

    return true;
}
 
void WebPageProxy::setTextZoomFactor(double zoomFactor)
{
    if (!isValid())
        return;

    if (m_textZoomFactor == zoomFactor)
        return;

    m_textZoomFactor = zoomFactor;
    m_process->send(Messages::WebPage::SetTextZoomFactor(m_textZoomFactor), m_pageID); 
}

void WebPageProxy::setPageZoomFactor(double zoomFactor)
{
    if (!isValid())
        return;

    if (m_pageZoomFactor == zoomFactor)
        return;

    hideValidationMessage();

    m_pageZoomFactor = zoomFactor;
    m_process->send(Messages::WebPage::SetPageZoomFactor(m_pageZoomFactor), m_pageID); 
}

void WebPageProxy::setPageAndTextZoomFactors(double pageZoomFactor, double textZoomFactor)
{
    if (!isValid())
        return;

    if (m_pageZoomFactor == pageZoomFactor && m_textZoomFactor == textZoomFactor)
        return;

    hideValidationMessage();

    m_pageZoomFactor = pageZoomFactor;
    m_textZoomFactor = textZoomFactor;
    m_process->send(Messages::WebPage::SetPageAndTextZoomFactors(m_pageZoomFactor, m_textZoomFactor), m_pageID); 
}

double WebPageProxy::pageZoomFactor() const
{
    // Zoom factor for non-PDF pages persists across page loads. We maintain a separate member variable for PDF
    // zoom which ensures that we don't use the PDF zoom for a normal page.
    if (m_mainFramePluginHandlesPageScaleGesture)
        return m_pluginZoomFactor;
    return m_pageZoomFactor;
}

double WebPageProxy::pageScaleFactor() const
{
    // PDF documents use zoom and scale factors to size themselves appropriately in the window. We store them
    // separately but decide which to return based on the main frame.
    if (m_mainFramePluginHandlesPageScaleGesture)
        return m_pluginScaleFactor;
    return m_pageScaleFactor;
}

void WebPageProxy::scalePage(double scale, const IntPoint& origin)
{
    ASSERT(scale > 0);

    if (!isValid())
        return;

    m_pageScaleFactor = scale;
    m_process->send(Messages::WebPage::ScalePage(scale, origin), m_pageID);
}

void WebPageProxy::scalePageInViewCoordinates(double scale, const IntPoint& centerInViewCoordinates)
{
    ASSERT(scale > 0);

    if (!isValid())
        return;

    m_pageScaleFactor = scale;
    m_process->send(Messages::WebPage::ScalePageInViewCoordinates(scale, centerInViewCoordinates), m_pageID);
}

void WebPageProxy::scaleView(double scale)
{
    ASSERT(scale > 0);

    if (!isValid())
        return;

    m_viewScaleFactor = scale;
    m_process->send(Messages::WebPage::ScaleView(scale), m_pageID);
}

void WebPageProxy::setIntrinsicDeviceScaleFactor(float scaleFactor)
{
    if (m_intrinsicDeviceScaleFactor == scaleFactor)
        return;

    m_intrinsicDeviceScaleFactor = scaleFactor;

    if (m_drawingArea)
        m_drawingArea->deviceScaleFactorDidChange();
}

void WebPageProxy::windowScreenDidChange(PlatformDisplayID displayID)
{
    if (!isValid())
        return;

    m_process->send(Messages::WebPage::WindowScreenDidChange(displayID), m_pageID);
}

float WebPageProxy::deviceScaleFactor() const
{
    if (m_customDeviceScaleFactor)
        return m_customDeviceScaleFactor;
    return m_intrinsicDeviceScaleFactor;
}

void WebPageProxy::setCustomDeviceScaleFactor(float customScaleFactor)
{
    if (!isValid())
        return;

    // FIXME: Remove this once we bump cairo requirements to support HiDPI.
    // https://bugs.webkit.org/show_bug.cgi?id=133378
#if USE(CAIRO) && !HAVE(CAIRO_SURFACE_SET_DEVICE_SCALE)
    return;
#endif

    if (m_customDeviceScaleFactor == customScaleFactor)
        return;

    float oldScaleFactor = deviceScaleFactor();

    m_customDeviceScaleFactor = customScaleFactor;

    if (deviceScaleFactor() != oldScaleFactor)
        m_drawingArea->deviceScaleFactorDidChange();
}

void WebPageProxy::accessibilitySettingsDidChange()
{
    if (!isValid())
        return;

    m_process->send(Messages::WebPage::AccessibilitySettingsDidChange(), m_pageID);
}

void WebPageProxy::setUseFixedLayout(bool fixed)
{
    if (!isValid())
        return;

    // This check is fine as the value is initialized in the web
    // process as part of the creation parameters.
    if (fixed == m_useFixedLayout)
        return;

    m_useFixedLayout = fixed;
    if (!fixed)
        m_fixedLayoutSize = IntSize();
    m_process->send(Messages::WebPage::SetUseFixedLayout(fixed), m_pageID);
}

void WebPageProxy::setFixedLayoutSize(const IntSize& size)
{
    if (!isValid())
        return;

    if (size == m_fixedLayoutSize)
        return;

    m_fixedLayoutSize = size;
    m_process->send(Messages::WebPage::SetFixedLayoutSize(size), m_pageID);
}

void WebPageProxy::listenForLayoutMilestones(WebCore::LayoutMilestones milestones)
{
    if (!isValid())
        return;
    
    if (milestones == m_observedLayoutMilestones)
        return;

    m_observedLayoutMilestones = milestones;
    m_process->send(Messages::WebPage::ListenForLayoutMilestones(milestones), m_pageID);
}

void WebPageProxy::setSuppressScrollbarAnimations(bool suppressAnimations)
{
    if (!isValid())
        return;

    if (suppressAnimations == m_suppressScrollbarAnimations)
        return;

    m_suppressScrollbarAnimations = suppressAnimations;
    m_process->send(Messages::WebPage::SetSuppressScrollbarAnimations(suppressAnimations), m_pageID);
}

bool WebPageProxy::rubberBandsAtLeft() const
{
    return m_rubberBandsAtLeft;
}

void WebPageProxy::setRubberBandsAtLeft(bool rubberBandsAtLeft)
{
    m_rubberBandsAtLeft = rubberBandsAtLeft;
}

bool WebPageProxy::rubberBandsAtRight() const
{
    return m_rubberBandsAtRight;
}

void WebPageProxy::setRubberBandsAtRight(bool rubberBandsAtRight)
{
    m_rubberBandsAtRight = rubberBandsAtRight;
}

bool WebPageProxy::rubberBandsAtTop() const
{
    return m_rubberBandsAtTop;
}

void WebPageProxy::setRubberBandsAtTop(bool rubberBandsAtTop)
{
    m_rubberBandsAtTop = rubberBandsAtTop;
}

bool WebPageProxy::rubberBandsAtBottom() const
{
    return m_rubberBandsAtBottom;
}

void WebPageProxy::setRubberBandsAtBottom(bool rubberBandsAtBottom)
{
    m_rubberBandsAtBottom = rubberBandsAtBottom;
}
    
void WebPageProxy::setEnableVerticalRubberBanding(bool enableVerticalRubberBanding)
{
    if (enableVerticalRubberBanding == m_enableVerticalRubberBanding)
        return;

    m_enableVerticalRubberBanding = enableVerticalRubberBanding;

    if (!isValid())
        return;
    m_process->send(Messages::WebPage::SetEnableVerticalRubberBanding(enableVerticalRubberBanding), m_pageID);
}
    
bool WebPageProxy::verticalRubberBandingIsEnabled() const
{
    return m_enableVerticalRubberBanding;
}
    
void WebPageProxy::setEnableHorizontalRubberBanding(bool enableHorizontalRubberBanding)
{
    if (enableHorizontalRubberBanding == m_enableHorizontalRubberBanding)
        return;

    m_enableHorizontalRubberBanding = enableHorizontalRubberBanding;

    if (!isValid())
        return;
    m_process->send(Messages::WebPage::SetEnableHorizontalRubberBanding(enableHorizontalRubberBanding), m_pageID);
}
    
bool WebPageProxy::horizontalRubberBandingIsEnabled() const
{
    return m_enableHorizontalRubberBanding;
}

void WebPageProxy::setBackgroundExtendsBeyondPage(bool backgroundExtendsBeyondPage)
{
    if (backgroundExtendsBeyondPage == m_backgroundExtendsBeyondPage)
        return;

    m_backgroundExtendsBeyondPage = backgroundExtendsBeyondPage;

    if (!isValid())
        return;
    m_process->send(Messages::WebPage::SetBackgroundExtendsBeyondPage(backgroundExtendsBeyondPage), m_pageID);
}

bool WebPageProxy::backgroundExtendsBeyondPage() const
{
    return m_backgroundExtendsBeyondPage;
}

void WebPageProxy::setPaginationMode(WebCore::Pagination::Mode mode)
{
    if (mode == m_paginationMode)
        return;

    m_paginationMode = mode;

    if (!isValid())
        return;
    m_process->send(Messages::WebPage::SetPaginationMode(mode), m_pageID);
}

void WebPageProxy::setPaginationBehavesLikeColumns(bool behavesLikeColumns)
{
    if (behavesLikeColumns == m_paginationBehavesLikeColumns)
        return;

    m_paginationBehavesLikeColumns = behavesLikeColumns;

    if (!isValid())
        return;
    m_process->send(Messages::WebPage::SetPaginationBehavesLikeColumns(behavesLikeColumns), m_pageID);
}

void WebPageProxy::setPageLength(double pageLength)
{
    if (pageLength == m_pageLength)
        return;

    m_pageLength = pageLength;

    if (!isValid())
        return;
    m_process->send(Messages::WebPage::SetPageLength(pageLength), m_pageID);
}

void WebPageProxy::setGapBetweenPages(double gap)
{
    if (gap == m_gapBetweenPages)
        return;

    m_gapBetweenPages = gap;

    if (!isValid())
        return;
    m_process->send(Messages::WebPage::SetGapBetweenPages(gap), m_pageID);
}

void WebPageProxy::setPaginationLineGridEnabled(bool lineGridEnabled)
{
    if (lineGridEnabled == m_paginationLineGridEnabled)
        return;
    
    m_paginationLineGridEnabled = lineGridEnabled;
    
    if (!isValid())
        return;
    m_process->send(Messages::WebPage::SetPaginationLineGridEnabled(lineGridEnabled), m_pageID);
}

void WebPageProxy::pageScaleFactorDidChange(double scaleFactor)
{
    m_pageScaleFactor = scaleFactor;
}

void WebPageProxy::pluginScaleFactorDidChange(double pluginScaleFactor)
{
    m_pluginScaleFactor = pluginScaleFactor;
}

void WebPageProxy::pluginZoomFactorDidChange(double pluginZoomFactor)
{
    m_pluginZoomFactor = pluginZoomFactor;
}

void WebPageProxy::findStringMatches(const String& string, FindOptions options, unsigned maxMatchCount)
{
    if (string.isEmpty()) {
        didFindStringMatches(string, Vector<Vector<WebCore::IntRect>> (), 0);
        return;
    }

    m_process->send(Messages::WebPage::FindStringMatches(string, options, maxMatchCount), m_pageID);
}

void WebPageProxy::findString(const String& string, FindOptions options, unsigned maxMatchCount)
{
    m_process->send(Messages::WebPage::FindString(string, options, maxMatchCount), m_pageID);
}

void WebPageProxy::getImageForFindMatch(int32_t matchIndex)
{
    m_process->send(Messages::WebPage::GetImageForFindMatch(matchIndex), m_pageID);
}

void WebPageProxy::selectFindMatch(int32_t matchIndex)
{
    m_process->send(Messages::WebPage::SelectFindMatch(matchIndex), m_pageID);
}

void WebPageProxy::hideFindUI()
{
    m_process->send(Messages::WebPage::HideFindUI(), m_pageID);
}

void WebPageProxy::countStringMatches(const String& string, FindOptions options, unsigned maxMatchCount)
{
    if (!isValid())
        return;

    m_process->send(Messages::WebPage::CountStringMatches(string, options, maxMatchCount), m_pageID);
}

void WebPageProxy::runJavaScriptInMainFrame(const String& script, bool forceUserGesture, WTF::Function<void (API::SerializedScriptValue*, bool hadException, const ExceptionDetails&, CallbackBase::Error)>&& callbackFunction)
{
    if (!isValid()) {
        callbackFunction(nullptr, false, { }, CallbackBase::Error::Unknown);
        return;
    }

    auto callbackID = m_callbacks.put(WTFMove(callbackFunction), m_process->throttler().backgroundActivityToken());
    m_process->send(Messages::WebPage::RunJavaScriptInMainFrame(script, forceUserGesture, callbackID), m_pageID);
}

void WebPageProxy::getRenderTreeExternalRepresentation(WTF::Function<void (const String&, CallbackBase::Error)>&& callbackFunction)
{
    if (!isValid()) {
        callbackFunction(String(), CallbackBase::Error::Unknown);
        return;
    }
    
    auto callbackID = m_callbacks.put(WTFMove(callbackFunction), m_process->throttler().backgroundActivityToken());
    m_process->send(Messages::WebPage::GetRenderTreeExternalRepresentation(callbackID), m_pageID);
}

void WebPageProxy::getSourceForFrame(WebFrameProxy* frame, WTF::Function<void (const String&, CallbackBase::Error)>&& callbackFunction)
{
    if (!isValid()) {
        callbackFunction(String(), CallbackBase::Error::Unknown);
        return;
    }
    
    auto callbackID = m_callbacks.put(WTFMove(callbackFunction), m_process->throttler().backgroundActivityToken());
    m_loadDependentStringCallbackIDs.add(callbackID);
    m_process->send(Messages::WebPage::GetSourceForFrame(frame->frameID(), callbackID), m_pageID);
}

void WebPageProxy::getContentsAsString(WTF::Function<void (const String&, CallbackBase::Error)>&& callbackFunction)
{
    if (!isValid()) {
        callbackFunction(String(), CallbackBase::Error::Unknown);
        return;
    }
    
    auto callbackID = m_callbacks.put(WTFMove(callbackFunction), m_process->throttler().backgroundActivityToken());
    m_loadDependentStringCallbackIDs.add(callbackID);
    m_process->send(Messages::WebPage::GetContentsAsString(callbackID), m_pageID);
}

void WebPageProxy::getBytecodeProfile(WTF::Function<void (const String&, CallbackBase::Error)>&& callbackFunction)
{
    if (!isValid()) {
        callbackFunction(String(), CallbackBase::Error::Unknown);
        return;
    }
    
    auto callbackID = m_callbacks.put(WTFMove(callbackFunction), m_process->throttler().backgroundActivityToken());
    m_loadDependentStringCallbackIDs.add(callbackID);
    m_process->send(Messages::WebPage::GetBytecodeProfile(callbackID), m_pageID);
}

void WebPageProxy::getSamplingProfilerOutput(WTF::Function<void (const String&, CallbackBase::Error)>&& callbackFunction)
{
    if (!isValid()) {
        callbackFunction(String(), CallbackBase::Error::Unknown);
        return;
    }
    
    auto callbackID = m_callbacks.put(WTFMove(callbackFunction), m_process->throttler().backgroundActivityToken());
    m_loadDependentStringCallbackIDs.add(callbackID);
    m_process->send(Messages::WebPage::GetSamplingProfilerOutput(callbackID), m_pageID);
}

void WebPageProxy::isWebProcessResponsive(WTF::Function<void (bool isWebProcessResponsive)>&& callbackFunction)
{
    if (!isValid()) {
        RunLoop::main().dispatch([callbackFunction = WTFMove(callbackFunction)] {
            bool isWebProcessResponsive = true;
            callbackFunction(isWebProcessResponsive);
        });
        return;
    }

    m_process->isResponsive(WTFMove(callbackFunction));
}

#if ENABLE(MHTML)
void WebPageProxy::getContentsAsMHTMLData(Function<void (API::Data*, CallbackBase::Error)>&& callbackFunction)
{
    if (!isValid()) {
        callbackFunction(nullptr, CallbackBase::Error::Unknown);
        return;
    }

    auto callbackID = m_callbacks.put(WTFMove(callbackFunction), m_process->throttler().backgroundActivityToken());
    m_process->send(Messages::WebPage::GetContentsAsMHTMLData(callbackID), m_pageID);
}
#endif

void WebPageProxy::getSelectionOrContentsAsString(WTF::Function<void (const String&, CallbackBase::Error)>&& callbackFunction)
{
    if (!isValid()) {
        callbackFunction(String(), CallbackBase::Error::Unknown);
        return;
    }
    
    auto callbackID = m_callbacks.put(WTFMove(callbackFunction), m_process->throttler().backgroundActivityToken());
    m_process->send(Messages::WebPage::GetSelectionOrContentsAsString(callbackID), m_pageID);
}

void WebPageProxy::getSelectionAsWebArchiveData(Function<void (API::Data*, CallbackBase::Error)>&& callbackFunction)
{
    if (!isValid()) {
        callbackFunction(nullptr, CallbackBase::Error::Unknown);
        return;
    }
    
    auto callbackID = m_callbacks.put(WTFMove(callbackFunction), m_process->throttler().backgroundActivityToken());
    m_process->send(Messages::WebPage::GetSelectionAsWebArchiveData(callbackID), m_pageID);
}

void WebPageProxy::getMainResourceDataOfFrame(WebFrameProxy* frame, Function<void (API::Data*, CallbackBase::Error)>&& callbackFunction)
{
    if (!isValid() || !frame) {
        callbackFunction(nullptr, CallbackBase::Error::Unknown);
        return;
    }
    
    auto callbackID = m_callbacks.put(WTFMove(callbackFunction), m_process->throttler().backgroundActivityToken());
    m_process->send(Messages::WebPage::GetMainResourceDataOfFrame(frame->frameID(), callbackID), m_pageID);
}

void WebPageProxy::getResourceDataFromFrame(WebFrameProxy* frame, API::URL* resourceURL, Function<void (API::Data*, CallbackBase::Error)>&& callbackFunction)
{
    if (!isValid()) {
        callbackFunction(nullptr, CallbackBase::Error::Unknown);
        return;
    }
    
    auto callbackID = m_callbacks.put(WTFMove(callbackFunction), m_process->throttler().backgroundActivityToken());
    m_process->send(Messages::WebPage::GetResourceDataFromFrame(frame->frameID(), resourceURL->string(), callbackID), m_pageID);
}

void WebPageProxy::getWebArchiveOfFrame(WebFrameProxy* frame, Function<void (API::Data*, CallbackBase::Error)>&& callbackFunction)
{
    if (!isValid()) {
        callbackFunction(nullptr, CallbackBase::Error::Unknown);
        return;
    }
    
    auto callbackID = m_callbacks.put(WTFMove(callbackFunction), m_process->throttler().backgroundActivityToken());
    m_process->send(Messages::WebPage::GetWebArchiveOfFrame(frame->frameID(), callbackID), m_pageID);
}

void WebPageProxy::forceRepaint(RefPtr<VoidCallback>&& callback)
{
    if (!isValid()) {
        // FIXME: If the page is invalid we should not call the callback. It'd be better to just return false from forceRepaint.
        callback->invalidate(CallbackBase::Error::OwnerWasInvalidated);
        return;
    }

    Function<void(CallbackBase::Error)> didForceRepaintCallback = [this, callback = WTFMove(callback)](CallbackBase::Error error) mutable {
        if (error != CallbackBase::Error::None) {
            callback->invalidate(error);
            return;
        }

        if (!isValid()) {
            callback->invalidate(CallbackBase::Error::OwnerWasInvalidated);
            return;
        }
    
        callAfterNextPresentationUpdate([callback = WTFMove(callback)](CallbackBase::Error error) {
            if (error != CallbackBase::Error::None) {
                callback->invalidate(error);
                return;
            }

            callback->performCallback();
        });
    };

    auto callbackID = m_callbacks.put(WTFMove(didForceRepaintCallback), m_process->throttler().backgroundActivityToken());
    m_drawingArea->waitForBackingStoreUpdateOnNextPaint();
    m_process->send(Messages::WebPage::ForceRepaint(callbackID), m_pageID); 
}

static OptionSet<IPC::SendOption> printingSendOptions(bool isPerformingDOMPrintOperation)
{
    if (isPerformingDOMPrintOperation)
        return IPC::SendOption::DispatchMessageEvenWhenWaitingForSyncReply;

    return { };
}

void WebPageProxy::preferencesDidChange()
{
    if (!isValid())
        return;

    updateThrottleState();
    updateHiddenPageThrottlingAutoIncreases();

    m_pageClient.preferencesDidChange();

    // FIXME: It probably makes more sense to send individual preference changes.
    // However, WebKitTestRunner depends on getting a preference change notification
    // even if nothing changed in UI process, so that overrides get removed.

    // Preferences need to be updated during synchronous printing to make "print backgrounds" preference work when toggled from a print dialog checkbox.
    m_process->send(Messages::WebPage::PreferencesDidChange(preferencesStore()), m_pageID, printingSendOptions(m_isPerformingDOMPrintOperation));
}

void WebPageProxy::didCreateMainFrame(uint64_t frameID)
{
    PageClientProtector protector(m_pageClient);

    MESSAGE_CHECK(!m_mainFrame);
    MESSAGE_CHECK(m_process->canCreateFrame(frameID));

    m_mainFrame = WebFrameProxy::create(this, frameID);

    // Add the frame to the process wide map.
    m_process->frameCreated(frameID, m_mainFrame.get());
}

void WebPageProxy::didCreateSubframe(uint64_t frameID)
{
    PageClientProtector protector(m_pageClient);

    MESSAGE_CHECK(m_mainFrame);
    MESSAGE_CHECK(m_process->canCreateFrame(frameID));
    
    RefPtr<WebFrameProxy> subFrame = WebFrameProxy::create(this, frameID);

    // Add the frame to the process wide map.
    m_process->frameCreated(frameID, subFrame.get());
}

double WebPageProxy::estimatedProgress() const
{
    return m_pageLoadState.estimatedProgress();
}

void WebPageProxy::didStartProgress()
{
    PageClientProtector protector(m_pageClient);

    auto transaction = m_pageLoadState.transaction();
    m_pageLoadState.didStartProgress(transaction);

    m_pageLoadState.commitChanges();
    m_loaderClient->didStartProgress(*this);
}

void WebPageProxy::didChangeProgress(double value)
{
    PageClientProtector protector(m_pageClient);

    auto transaction = m_pageLoadState.transaction();
    m_pageLoadState.didChangeProgress(transaction, value);

    m_pageLoadState.commitChanges();
    m_loaderClient->didChangeProgress(*this);
}

void WebPageProxy::didFinishProgress()
{
    PageClientProtector protector(m_pageClient);

    auto transaction = m_pageLoadState.transaction();
    m_pageLoadState.didFinishProgress(transaction);

    m_pageLoadState.commitChanges();
    m_loaderClient->didFinishProgress(*this);
}

void WebPageProxy::setNetworkRequestsInProgress(bool networkRequestsInProgress)
{
    auto transaction = m_pageLoadState.transaction();
    m_pageLoadState.setNetworkRequestsInProgress(transaction, networkRequestsInProgress);
}

void WebPageProxy::hasInsecureContent(HasInsecureContent& hasInsecureContent)
{
    hasInsecureContent = m_pageLoadState.committedHasInsecureContent() ? HasInsecureContent::Yes : HasInsecureContent::No;
}

void WebPageProxy::didDestroyNavigation(uint64_t navigationID)
{
    PageClientProtector protector(m_pageClient);

    // FIXME: Message check the navigationID.
    m_navigationState->didDestroyNavigation(navigationID);
}

void WebPageProxy::didStartProvisionalLoadForFrame(uint64_t frameID, uint64_t navigationID, const String& url, const String& unreachableURL, const UserData& userData)
{
    PageClientProtector protector(m_pageClient);

    auto transaction = m_pageLoadState.transaction();

    m_pageLoadState.clearPendingAPIRequestURL(transaction);

    WebFrameProxy* frame = m_process->webFrame(frameID);
    MESSAGE_CHECK(frame);
    MESSAGE_CHECK_URL(url);

    // FIXME: We should message check that navigationID is not zero here, but it's currently zero for some navigations through the page cache.
    RefPtr<API::Navigation> navigation;
    if (frame->isMainFrame() && navigationID)
        navigation = &navigationState().navigation(navigationID);

    if (frame->isMainFrame()) {
        m_pageLoadState.didStartProvisionalLoad(transaction, url, unreachableURL);
        m_pageClient.didStartProvisionalLoadForMainFrame();
        hideValidationMessage();
    }

    frame->setUnreachableURL(unreachableURL);
    frame->didStartProvisionalLoad(url);

    m_pageLoadState.commitChanges();
    if (m_navigationClient) {
        if (frame->isMainFrame())
            m_navigationClient->didStartProvisionalNavigation(*this, navigation.get(), m_process->transformHandlesToObjects(userData.object()).get());
    } else
        m_loaderClient->didStartProvisionalLoadForFrame(*this, *frame, navigation.get(), m_process->transformHandlesToObjects(userData.object()).get());
}

void WebPageProxy::didReceiveServerRedirectForProvisionalLoadForFrame(uint64_t frameID, uint64_t navigationID, const String& url, const UserData& userData)
{
    PageClientProtector protector(m_pageClient);

    WebFrameProxy* frame = m_process->webFrame(frameID);
    MESSAGE_CHECK(frame);
    MESSAGE_CHECK_URL(url);

    // FIXME: We should message check that navigationID is not zero here, but it's currently zero for some navigations through the page cache.
    RefPtr<API::Navigation> navigation;
    if (frame->isMainFrame() && navigationID)
        navigation = &navigationState().navigation(navigationID);

    auto transaction = m_pageLoadState.transaction();

    if (frame->isMainFrame())
        m_pageLoadState.didReceiveServerRedirectForProvisionalLoad(transaction, url);

    frame->didReceiveServerRedirectForProvisionalLoad(url);

    m_pageLoadState.commitChanges();
    if (m_navigationClient) {
        if (frame->isMainFrame())
            m_navigationClient->didReceiveServerRedirectForProvisionalNavigation(*this, navigation.get(), m_process->transformHandlesToObjects(userData.object()).get());
    } else
        m_loaderClient->didReceiveServerRedirectForProvisionalLoadForFrame(*this, *frame, navigation.get(), m_process->transformHandlesToObjects(userData.object()).get());
}

void WebPageProxy::didChangeProvisionalURLForFrame(uint64_t frameID, uint64_t, const String& url)
{
    PageClientProtector protector(m_pageClient);

    WebFrameProxy* frame = m_process->webFrame(frameID);
    MESSAGE_CHECK(frame);
    MESSAGE_CHECK(frame->frameLoadState().state() == FrameLoadState::State::Provisional);
    MESSAGE_CHECK_URL(url);

    auto transaction = m_pageLoadState.transaction();

    // Internally, we handle this the same way we handle a server redirect. There are no client callbacks
    // for this, but if this is the main frame, clients may observe a change to the page's URL.
    if (frame->isMainFrame())
        m_pageLoadState.didReceiveServerRedirectForProvisionalLoad(transaction, url);

    frame->didReceiveServerRedirectForProvisionalLoad(url);
}

void WebPageProxy::didFailProvisionalLoadForFrame(uint64_t frameID, const SecurityOriginData& frameSecurityOrigin, uint64_t navigationID, const String& provisionalURL, const ResourceError& error, const UserData& userData)
{
    PageClientProtector protector(m_pageClient);

    WebFrameProxy* frame = m_process->webFrame(frameID);
    MESSAGE_CHECK(frame);

    // FIXME: We should message check that navigationID is not zero here, but it's currently zero for some navigations through the page cache.
    RefPtr<API::Navigation> navigation;
    if (frame->isMainFrame() && navigationID)
        navigation = navigationState().takeNavigation(navigationID);

    auto transaction = m_pageLoadState.transaction();

    if (frame->isMainFrame()) {
        m_pageLoadState.didFailProvisionalLoad(transaction);
        m_pageClient.didFailProvisionalLoadForMainFrame();
    }

    frame->didFailProvisionalLoad();

    m_pageLoadState.commitChanges();

    ASSERT(!m_failingProvisionalLoadURL);
    m_failingProvisionalLoadURL = provisionalURL;

    if (m_navigationClient) {
        if (frame->isMainFrame())
            m_navigationClient->didFailProvisionalNavigationWithError(*this, *frame, navigation.get(), error, m_process->transformHandlesToObjects(userData.object()).get());
        else {
            // FIXME: Get the main frame's current navigation.
            m_navigationClient->didFailProvisionalLoadInSubframeWithError(*this, *frame, frameSecurityOrigin, nullptr, error, m_process->transformHandlesToObjects(userData.object()).get());
        }
    } else
        m_loaderClient->didFailProvisionalLoadWithErrorForFrame(*this, *frame, navigation.get(), error, m_process->transformHandlesToObjects(userData.object()).get());

    m_failingProvisionalLoadURL = { };
}

void WebPageProxy::clearLoadDependentCallbacks()
{
    HashSet<CallbackID> loadDependentStringCallbackIDs = WTFMove(m_loadDependentStringCallbackIDs);
    for (auto& callbackID : loadDependentStringCallbackIDs) {
        if (auto callback = m_callbacks.take<StringCallback>(callbackID))
            callback->invalidate();
    }
}

void WebPageProxy::didCommitLoadForFrame(uint64_t frameID, uint64_t navigationID, const String& mimeType, bool frameHasCustomContentProvider, uint32_t opaqueFrameLoadType, const WebCore::CertificateInfo& certificateInfo, bool containsPluginDocument, std::optional<HasInsecureContent> hasInsecureContent, const UserData& userData)
{
    PageClientProtector protector(m_pageClient);

    WebFrameProxy* frame = m_process->webFrame(frameID);
    MESSAGE_CHECK(frame);

    // FIXME: We should message check that navigationID is not zero here, but it's currently zero for some navigations through the page cache.
    RefPtr<API::Navigation> navigation;
    if (frame->isMainFrame() && navigationID)
        navigation = &navigationState().navigation(navigationID);

#if PLATFORM(IOS)
    if (frame->isMainFrame()) {
        m_hasReceivedLayerTreeTransactionAfterDidCommitLoad = false;
        m_firstLayerTreeTransactionIdAfterDidCommitLoad = downcast<RemoteLayerTreeDrawingAreaProxy>(*drawingArea()).nextLayerTreeTransactionID();
    }
#endif

    auto transaction = m_pageLoadState.transaction();
    Ref<WebCertificateInfo> webCertificateInfo = WebCertificateInfo::create(certificateInfo);
    bool markPageInsecure = hasInsecureContent ? hasInsecureContent.value() == HasInsecureContent::Yes : m_treatsSHA1CertificatesAsInsecure && certificateInfo.containsNonRootSHA1SignedCertificate();

    if (frame->isMainFrame()) {
        m_pageLoadState.didCommitLoad(transaction, webCertificateInfo, markPageInsecure);
        m_suppressAutomaticNavigationSnapshotting = false;
    } else if (markPageInsecure)
        m_pageLoadState.didDisplayOrRunInsecureContent(transaction);

#if USE(APPKIT)
    // FIXME (bug 59111): didCommitLoadForFrame comes too late when restoring a page from b/f cache, making us disable secure event mode in password fields.
    // FIXME: A load going on in one frame shouldn't affect text editing in other frames on the page.
    m_pageClient.resetSecureInputState();
#endif

    clearLoadDependentCallbacks();

    frame->didCommitLoad(mimeType, webCertificateInfo, containsPluginDocument);

    if (frame->isMainFrame()) {
        m_mainFrameHasCustomContentProvider = frameHasCustomContentProvider;

        if (m_mainFrameHasCustomContentProvider) {
            // Always assume that the main frame is pinned here, since the custom representation view will handle
            // any wheel events and dispatch them to the WKView when necessary.
            m_mainFrameIsPinnedToLeftSide = true;
            m_mainFrameIsPinnedToRightSide = true;
            m_mainFrameIsPinnedToTopSide = true;
            m_mainFrameIsPinnedToBottomSide = true;

            m_uiClient->pinnedStateDidChange(*this);
        }
        m_pageClient.didCommitLoadForMainFrame(mimeType, frameHasCustomContentProvider);
    }

    // Even if WebPage has the default pageScaleFactor (and therefore doesn't reset it),
    // WebPageProxy's cache of the value can get out of sync (e.g. in the case where a
    // plugin is handling page scaling itself) so we should reset it to the default
    // for standard main frame loads.
    if (frame->isMainFrame()) {
        if (static_cast<FrameLoadType>(opaqueFrameLoadType) == FrameLoadType::Standard) {
            m_pageScaleFactor = 1;
            m_pluginScaleFactor = 1;
            m_mainFramePluginHandlesPageScaleGesture = false;
        }
    }

#if ENABLE(POINTER_LOCK)
    if (frame->isMainFrame())
        requestPointerUnlock();
#endif

    m_pageLoadState.commitChanges();
    if (m_navigationClient) {
        if (frame->isMainFrame())
            m_navigationClient->didCommitNavigation(*this, navigation.get(), m_process->transformHandlesToObjects(userData.object()).get());
    } else
        m_loaderClient->didCommitLoadForFrame(*this, *frame, navigation.get(), m_process->transformHandlesToObjects(userData.object()).get());
}

void WebPageProxy::didFinishDocumentLoadForFrame(uint64_t frameID, uint64_t navigationID, const UserData& userData)
{
    PageClientProtector protector(m_pageClient);

    WebFrameProxy* frame = m_process->webFrame(frameID);
    MESSAGE_CHECK(frame);

    // FIXME: We should message check that navigationID is not zero here, but it's currently zero for some navigations through the page cache.
    RefPtr<API::Navigation> navigation;
    if (frame->isMainFrame() && navigationID)
        navigation = &navigationState().navigation(navigationID);

    if (m_navigationClient) {
        if (frame->isMainFrame())
            m_navigationClient->didFinishDocumentLoad(*this, navigation.get(), m_process->transformHandlesToObjects(userData.object()).get());
    } else
        m_loaderClient->didFinishDocumentLoadForFrame(*this, *frame, navigation.get(), m_process->transformHandlesToObjects(userData.object()).get());
}

void WebPageProxy::didFinishLoadForFrame(uint64_t frameID, uint64_t navigationID, const UserData& userData)
{
    PageClientProtector protector(m_pageClient);

    WebFrameProxy* frame = m_process->webFrame(frameID);
    MESSAGE_CHECK(frame);

    // FIXME: We should message check that navigationID is not zero here, but it's currently zero for some navigations through the page cache.
    RefPtr<API::Navigation> navigation;
    if (frame->isMainFrame() && navigationID)
        navigation = &navigationState().navigation(navigationID);

    auto transaction = m_pageLoadState.transaction();

    bool isMainFrame = frame->isMainFrame();
    if (isMainFrame)
        m_pageLoadState.didFinishLoad(transaction);

    if (isMainFrame && m_controlledByAutomation) {
        if (auto* automationSession = process().processPool().automationSession())
            automationSession->navigationOccurredForPage(*this);
    }

    frame->didFinishLoad();

    m_pageLoadState.commitChanges();
    if (m_navigationClient) {
        if (isMainFrame)
            m_navigationClient->didFinishNavigation(*this, navigation.get(), m_process->transformHandlesToObjects(userData.object()).get());
    } else
        m_loaderClient->didFinishLoadForFrame(*this, *frame, navigation.get(), m_process->transformHandlesToObjects(userData.object()).get());

    if (isMainFrame)
        m_pageClient.didFinishLoadForMainFrame();

    m_isLoadingAlternateHTMLStringForFailingProvisionalLoad = false;
}

void WebPageProxy::didFailLoadForFrame(uint64_t frameID, uint64_t navigationID, const ResourceError& error, const UserData& userData)
{
    PageClientProtector protector(m_pageClient);

    WebFrameProxy* frame = m_process->webFrame(frameID);
    MESSAGE_CHECK(frame);

    // FIXME: We should message check that navigationID is not zero here, but it's currently zero for some navigations through the page cache.
    RefPtr<API::Navigation> navigation;
    if (frame->isMainFrame() && navigationID)
        navigation = &navigationState().navigation(navigationID);

    clearLoadDependentCallbacks();

    auto transaction = m_pageLoadState.transaction();

    bool isMainFrame = frame->isMainFrame();

    if (isMainFrame)
        m_pageLoadState.didFailLoad(transaction);

    if (isMainFrame && m_controlledByAutomation) {
        if (auto* automationSession = process().processPool().automationSession())
            automationSession->navigationOccurredForPage(*this);
    }

    frame->didFailLoad();

    m_pageLoadState.commitChanges();
    if (m_navigationClient) {
        if (frame->isMainFrame())
            m_navigationClient->didFailNavigationWithError(*this, *frame, navigation.get(), error, m_process->transformHandlesToObjects(userData.object()).get());
    } else
        m_loaderClient->didFailLoadWithErrorForFrame(*this, *frame, navigation.get(), error, m_process->transformHandlesToObjects(userData.object()).get());

    if (isMainFrame)
        m_pageClient.didFailLoadForMainFrame();
}

void WebPageProxy::didSameDocumentNavigationForFrame(uint64_t frameID, uint64_t navigationID, uint32_t opaqueSameDocumentNavigationType, const String& url, const UserData& userData)
{
    PageClientProtector protector(m_pageClient);

    WebFrameProxy* frame = m_process->webFrame(frameID);
    MESSAGE_CHECK(frame);
    MESSAGE_CHECK_URL(url);

    // FIXME: We should message check that navigationID is not zero here, but it's currently zero for some navigations through the page cache.
    RefPtr<API::Navigation> navigation;
    if (frame->isMainFrame() && navigationID)
        navigation = &navigationState().navigation(navigationID);

    auto transaction = m_pageLoadState.transaction();

    bool isMainFrame = frame->isMainFrame();
    if (isMainFrame)
        m_pageLoadState.didSameDocumentNavigation(transaction, url);

    if (isMainFrame && m_controlledByAutomation) {
        if (auto* automationSession = process().processPool().automationSession())
            automationSession->navigationOccurredForPage(*this);
    }

    m_pageLoadState.clearPendingAPIRequestURL(transaction);
    frame->didSameDocumentNavigation(url);

    m_pageLoadState.commitChanges();

    SameDocumentNavigationType navigationType = static_cast<SameDocumentNavigationType>(opaqueSameDocumentNavigationType);
    if (m_navigationClient) {
        if (isMainFrame)
            m_navigationClient->didSameDocumentNavigation(*this, navigation.get(), navigationType, m_process->transformHandlesToObjects(userData.object()).get());
    } else
        m_loaderClient->didSameDocumentNavigationForFrame(*this, *frame, navigation.get(), navigationType, m_process->transformHandlesToObjects(userData.object()).get());

    if (isMainFrame)
        m_pageClient.didSameDocumentNavigationForMainFrame(navigationType);
}

void WebPageProxy::didChangeMainDocument(uint64_t frameID)
{
#if ENABLE(MEDIA_STREAM)
    userMediaPermissionRequestManager().resetAccess(frameID);
#else
    UNUSED_PARAM(frameID);
#endif
}

void WebPageProxy::viewIsBecomingVisible()
{
#if ENABLE(MEDIA_STREAM)
    userMediaPermissionRequestManager().processPregrantedRequests();
#endif
}

void WebPageProxy::didReceiveTitleForFrame(uint64_t frameID, const String& title, const UserData& userData)
{
    PageClientProtector protector(m_pageClient);

    WebFrameProxy* frame = m_process->webFrame(frameID);
    MESSAGE_CHECK(frame);

    auto transaction = m_pageLoadState.transaction();

    if (frame->isMainFrame())
        m_pageLoadState.setTitle(transaction, title);

    frame->didChangeTitle(title);
    
    m_pageLoadState.commitChanges();
    m_loaderClient->didReceiveTitleForFrame(*this, title, *frame, m_process->transformHandlesToObjects(userData.object()).get());
}

void WebPageProxy::didFirstLayoutForFrame(uint64_t frameID, const UserData& userData)
{
    PageClientProtector protector(m_pageClient);

    WebFrameProxy* frame = m_process->webFrame(frameID);
    MESSAGE_CHECK(frame);

    m_loaderClient->didFirstLayoutForFrame(*this, *frame, m_process->transformHandlesToObjects(userData.object()).get());
}

void WebPageProxy::didFirstVisuallyNonEmptyLayoutForFrame(uint64_t frameID, const UserData& userData)
{
    PageClientProtector protector(m_pageClient);

    WebFrameProxy* frame = m_process->webFrame(frameID);
    MESSAGE_CHECK(frame);

    m_loaderClient->didFirstVisuallyNonEmptyLayoutForFrame(*this, *frame, m_process->transformHandlesToObjects(userData.object()).get());

    if (frame->isMainFrame())
        m_pageClient.didFirstVisuallyNonEmptyLayoutForMainFrame();
}

void WebPageProxy::didLayoutForCustomContentProvider()
{
    didReachLayoutMilestone(DidFirstLayout | DidFirstVisuallyNonEmptyLayout | DidHitRelevantRepaintedObjectsAreaThreshold);
}

void WebPageProxy::didReachLayoutMilestone(uint32_t layoutMilestones)
{
    PageClientProtector protector(m_pageClient);

    if (m_navigationClient)
        m_navigationClient->renderingProgressDidChange(*this, static_cast<LayoutMilestones>(layoutMilestones));
    else
        m_loaderClient->didReachLayoutMilestone(*this, static_cast<LayoutMilestones>(layoutMilestones));
}

void WebPageProxy::didDisplayInsecureContentForFrame(uint64_t frameID, const UserData& userData)
{
    PageClientProtector protector(m_pageClient);

    WebFrameProxy* frame = m_process->webFrame(frameID);
    MESSAGE_CHECK(frame);

    auto transaction = m_pageLoadState.transaction();
    m_pageLoadState.didDisplayOrRunInsecureContent(transaction);

    m_pageLoadState.commitChanges();
    m_loaderClient->didDisplayInsecureContentForFrame(*this, *frame, m_process->transformHandlesToObjects(userData.object()).get());
}

void WebPageProxy::didRunInsecureContentForFrame(uint64_t frameID, const UserData& userData)
{
    PageClientProtector protector(m_pageClient);

    WebFrameProxy* frame = m_process->webFrame(frameID);
    MESSAGE_CHECK(frame);

    auto transaction = m_pageLoadState.transaction();
    m_pageLoadState.didDisplayOrRunInsecureContent(transaction);

    m_pageLoadState.commitChanges();
    m_loaderClient->didRunInsecureContentForFrame(*this, *frame, m_process->transformHandlesToObjects(userData.object()).get());
}

void WebPageProxy::didDetectXSSForFrame(uint64_t frameID, const UserData& userData)
{
    PageClientProtector protector(m_pageClient);

    WebFrameProxy* frame = m_process->webFrame(frameID);
    MESSAGE_CHECK(frame);

    m_loaderClient->didDetectXSSForFrame(*this, *frame, m_process->transformHandlesToObjects(userData.object()).get());
}

void WebPageProxy::mainFramePluginHandlesPageScaleGestureDidChange(bool mainFramePluginHandlesPageScaleGesture)
{
    m_mainFramePluginHandlesPageScaleGesture = mainFramePluginHandlesPageScaleGesture;
}

void WebPageProxy::frameDidBecomeFrameSet(uint64_t frameID, bool value)
{
    PageClientProtector protector(m_pageClient);

    WebFrameProxy* frame = m_process->webFrame(frameID);
    MESSAGE_CHECK(frame);

    frame->setIsFrameSet(value);
    if (frame->isMainFrame())
        m_frameSetLargestFrame = value ? m_mainFrame : 0;
}

void WebPageProxy::decidePolicyForNavigationAction(uint64_t frameID, const SecurityOriginData& frameSecurityOrigin, uint64_t navigationID, const NavigationActionData& navigationActionData, const FrameInfoData& originatingFrameInfoData, uint64_t originatingPageID, const WebCore::ResourceRequest& originalRequest, const ResourceRequest& request, uint64_t listenerID, const UserData& userData, Ref<Messages::WebPageProxy::DecidePolicyForNavigationAction::DelayedReply>&& reply)
{
    PageClientProtector protector(m_pageClient);

    auto transaction = m_pageLoadState.transaction();

    bool fromAPI = request.url() == m_pageLoadState.pendingAPIRequestURL();
    if (!fromAPI)
        m_pageLoadState.clearPendingAPIRequestURL(transaction);

    WebFrameProxy* frame = m_process->webFrame(frameID);
    MESSAGE_CHECK(frame);
    MESSAGE_CHECK_URL(request.url());
    MESSAGE_CHECK_URL(originalRequest.url());
    
    m_newNavigationID = 0;
    Ref<WebFramePolicyListenerProxy> listener = frame->setUpPolicyListenerProxy(listenerID);
    if (!navigationID && frame->isMainFrame()) {
        auto navigation = m_navigationState->createLoadRequestNavigation(request);
        m_newNavigationID = navigation->navigationID();
        listener->setNavigation(WTFMove(navigation));
    }

#if ENABLE(CONTENT_FILTERING)
    if (frame->didHandleContentFilterUnblockNavigation(request)) {
        reply->send(m_newNavigationID, PolicyIgnore, { }, { });
        m_newNavigationID = 0;
        return;
    }
#endif

#if ENABLE(DOWNLOAD_ATTRIBUTE)
    m_syncNavigationActionHasDownloadAttribute = !navigationActionData.downloadAttribute.isNull();
#endif
    m_navigationActionPolicyReply = WTFMove(reply);

    WebFrameProxy* originatingFrame = m_process->webFrame(originatingFrameInfoData.frameID);

    if (m_navigationClient) {
        RefPtr<API::FrameInfo> destinationFrameInfo = API::FrameInfo::create(*frame, frameSecurityOrigin.securityOrigin());
        RefPtr<API::FrameInfo> sourceFrameInfo;
        if (!fromAPI && originatingFrame == frame)
            sourceFrameInfo = destinationFrameInfo;
        else if (!fromAPI)
            sourceFrameInfo = API::FrameInfo::create(originatingFrameInfoData, m_process->webPage(originatingPageID));

        auto userInitiatedActivity = m_process->userInitiatedActivity(navigationActionData.userGestureTokenIdentifier);
        bool shouldOpenAppLinks = !m_shouldSuppressAppLinksInNextNavigationPolicyDecision && (!destinationFrameInfo || destinationFrameInfo->isMainFrame()) && !hostsAreEqual(URL(ParsedURLString, m_mainFrame->url()), request.url()) && navigationActionData.navigationType != WebCore::NavigationType::BackForward;

        auto navigationAction = API::NavigationAction::create(navigationActionData, sourceFrameInfo.get(), destinationFrameInfo.get(), request, originalRequest.url(), shouldOpenAppLinks, WTFMove(userInitiatedActivity));

        m_navigationClient->decidePolicyForNavigationAction(*this, navigationAction.get(), WTFMove(listener), m_process->transformHandlesToObjects(userData.object()).get());
    } else
        m_policyClient->decidePolicyForNavigationAction(*this, frame, navigationActionData, originatingFrame, originalRequest, request, WTFMove(listener), m_process->transformHandlesToObjects(userData.object()).get());

    m_shouldSuppressAppLinksInNextNavigationPolicyDecision = false;
}

void WebPageProxy::decidePolicyForNewWindowAction(uint64_t frameID, const SecurityOriginData& frameSecurityOrigin, const NavigationActionData& navigationActionData, const ResourceRequest& request, const String& frameName, uint64_t listenerID, const UserData& userData)
{
    PageClientProtector protector(m_pageClient);

    WebFrameProxy* frame = m_process->webFrame(frameID);
    MESSAGE_CHECK(frame);
    MESSAGE_CHECK_URL(request.url());

    Ref<WebFramePolicyListenerProxy> listener = frame->setUpPolicyListenerProxy(listenerID);

    if (m_navigationClient) {
        RefPtr<API::FrameInfo> sourceFrameInfo;
        if (frame)
            sourceFrameInfo = API::FrameInfo::create(*frame, frameSecurityOrigin.securityOrigin());

        auto userInitiatedActivity = m_process->userInitiatedActivity(navigationActionData.userGestureTokenIdentifier);
        bool shouldOpenAppLinks = !hostsAreEqual(URL(ParsedURLString, m_mainFrame->url()), request.url());
        auto navigationAction = API::NavigationAction::create(navigationActionData, sourceFrameInfo.get(), nullptr, request, request.url(), shouldOpenAppLinks, WTFMove(userInitiatedActivity));

        m_navigationClient->decidePolicyForNavigationAction(*this, navigationAction.get(), WTFMove(listener), m_process->transformHandlesToObjects(userData.object()).get());

    } else
        m_policyClient->decidePolicyForNewWindowAction(*this, *frame, navigationActionData, request, frameName, WTFMove(listener), m_process->transformHandlesToObjects(userData.object()).get());
}

void WebPageProxy::decidePolicyForResponse(uint64_t frameID, const SecurityOriginData& frameSecurityOrigin, const ResourceResponse& response, const ResourceRequest& request, bool canShowMIMEType, uint64_t listenerID, const UserData& userData)
{
    PageClientProtector protector(m_pageClient);

    WebFrameProxy* frame = m_process->webFrame(frameID);
    MESSAGE_CHECK(frame);
    MESSAGE_CHECK_URL(request.url());
    MESSAGE_CHECK_URL(response.url());

    Ref<WebFramePolicyListenerProxy> listener = frame->setUpPolicyListenerProxy(listenerID);

    if (m_navigationClient) {
        auto navigationResponse = API::NavigationResponse::create(API::FrameInfo::create(*frame, frameSecurityOrigin.securityOrigin()).get(), request, response, canShowMIMEType);
        m_navigationClient->decidePolicyForNavigationResponse(*this, navigationResponse.get(), WTFMove(listener), m_process->transformHandlesToObjects(userData.object()).get());
    } else
        m_policyClient->decidePolicyForResponse(*this, *frame, response, request, canShowMIMEType, WTFMove(listener), m_process->transformHandlesToObjects(userData.object()).get());
}

void WebPageProxy::decidePolicyForResponseSync(uint64_t frameID, const SecurityOriginData& frameSecurityOrigin, const ResourceResponse& response, const ResourceRequest& request, bool canShowMIMEType, uint64_t listenerID, const UserData& userData, Ref<Messages::WebPageProxy::DecidePolicyForResponseSync::DelayedReply>&& reply)
{
    PageClientProtector protector(m_pageClient);

    m_decidePolicyForResponseRequest = request;
    m_responsePolicyReply = WTFMove(reply);

    decidePolicyForResponse(frameID, frameSecurityOrigin, response, request, canShowMIMEType, listenerID, userData);
}

void WebPageProxy::unableToImplementPolicy(uint64_t frameID, const ResourceError& error, const UserData& userData)
{
    PageClientProtector protector(m_pageClient);

    WebFrameProxy* frame = m_process->webFrame(frameID);
    MESSAGE_CHECK(frame);

    m_policyClient->unableToImplementPolicy(*this, *frame, error, m_process->transformHandlesToObjects(userData.object()).get());
}

// FormClient

void WebPageProxy::willSubmitForm(uint64_t frameID, uint64_t sourceFrameID, const Vector<std::pair<String, String>>& textFieldValues, uint64_t listenerID, const UserData& userData)
{
    WebFrameProxy* frame = m_process->webFrame(frameID);
    MESSAGE_CHECK(frame);

    WebFrameProxy* sourceFrame = m_process->webFrame(sourceFrameID);
    MESSAGE_CHECK(sourceFrame);

    Ref<WebFormSubmissionListenerProxy> listener = frame->setUpFormSubmissionListenerProxy(listenerID);
    m_formClient->willSubmitForm(*this, *frame, *sourceFrame, textFieldValues, m_process->transformHandlesToObjects(userData.object()).get(), listener.get());
}

void WebPageProxy::didNavigateWithNavigationData(const WebNavigationDataStore& store, uint64_t frameID) 
{
    PageClientProtector protector(m_pageClient);

    WebFrameProxy* frame = m_process->webFrame(frameID);
    MESSAGE_CHECK(frame);
    MESSAGE_CHECK(frame->page() == this);

    if (m_historyClient) {
        if (frame->isMainFrame())
            m_historyClient->didNavigateWithNavigationData(*this, store);
    } else
        m_loaderClient->didNavigateWithNavigationData(*this, store, *frame);
    process().processPool().historyClient().didNavigateWithNavigationData(process().processPool(), *this, store, *frame);
}

void WebPageProxy::didPerformClientRedirect(const String& sourceURLString, const String& destinationURLString, uint64_t frameID)
{
    PageClientProtector protector(m_pageClient);

    if (sourceURLString.isEmpty() || destinationURLString.isEmpty())
        return;
    
    WebFrameProxy* frame = m_process->webFrame(frameID);
    MESSAGE_CHECK(frame);
    MESSAGE_CHECK(frame->page() == this);

    MESSAGE_CHECK_URL(sourceURLString);
    MESSAGE_CHECK_URL(destinationURLString);

    if (m_historyClient) {
        if (frame->isMainFrame())
            m_historyClient->didPerformClientRedirect(*this, sourceURLString, destinationURLString);
    } else
        m_loaderClient->didPerformClientRedirect(*this, sourceURLString, destinationURLString, *frame);
    process().processPool().historyClient().didPerformClientRedirect(process().processPool(), *this, sourceURLString, destinationURLString, *frame);
}

void WebPageProxy::didPerformServerRedirect(const String& sourceURLString, const String& destinationURLString, uint64_t frameID)
{
    PageClientProtector protector(m_pageClient);

    if (sourceURLString.isEmpty() || destinationURLString.isEmpty())
        return;
    
    WebFrameProxy* frame = m_process->webFrame(frameID);
    MESSAGE_CHECK(frame);
    MESSAGE_CHECK(frame->page() == this);

    MESSAGE_CHECK_URL(sourceURLString);
    MESSAGE_CHECK_URL(destinationURLString);

    if (m_historyClient) {
        if (frame->isMainFrame())
            m_historyClient->didPerformServerRedirect(*this, sourceURLString, destinationURLString);
    } else
        m_loaderClient->didPerformServerRedirect(*this, sourceURLString, destinationURLString, *frame);
    process().processPool().historyClient().didPerformServerRedirect(process().processPool(), *this, sourceURLString, destinationURLString, *frame);
}

void WebPageProxy::didUpdateHistoryTitle(const String& title, const String& url, uint64_t frameID)
{
    PageClientProtector protector(m_pageClient);

    WebFrameProxy* frame = m_process->webFrame(frameID);
    MESSAGE_CHECK(frame);
    MESSAGE_CHECK(frame->page() == this);

    MESSAGE_CHECK_URL(url);

    if (m_historyClient) {
        if (frame->isMainFrame())
            m_historyClient->didUpdateHistoryTitle(*this, title, url);
    } else
        m_loaderClient->didUpdateHistoryTitle(*this, title, url, *frame);
    process().processPool().historyClient().didUpdateHistoryTitle(process().processPool(), *this, title, url, *frame);
}

// UIClient

void WebPageProxy::createNewPage(const FrameInfoData& originatingFrameInfoData, uint64_t originatingPageID, const ResourceRequest& request, const WindowFeatures& windowFeatures, const NavigationActionData& navigationActionData, RefPtr<Messages::WebPageProxy::CreateNewPage::DelayedReply> reply)
{
    MESSAGE_CHECK(m_process->webFrame(originatingFrameInfoData.frameID));
    auto originatingFrameInfo = API::FrameInfo::create(originatingFrameInfoData, m_process->webPage(originatingPageID));

    auto mainFrameURL = m_mainFrame->url();

    auto completionHandler = [this, protectedThis = RefPtr<WebPageProxy>(this), mainFrameURL, request, reply = WTFMove(reply)](RefPtr<WebPageProxy> newPage) {
        if (!newPage) {
            reply->send(0, { });
            return;
        }

        reply->send(newPage->pageID(), newPage->creationParameters());

        WebsiteDataStore::cloneSessionData(*this, *newPage);
        newPage->m_shouldSuppressAppLinksInNextNavigationPolicyDecision = hostsAreEqual(URL(ParsedURLString, mainFrameURL), request.url());

    };

    if (m_uiClient->createNewPageAsync(this, originatingFrameInfo, request, windowFeatures, navigationActionData, [completionHandler](RefPtr<WebPageProxy> newPage) { completionHandler(newPage); }))
        return;

    RefPtr<WebPageProxy> newPage = m_uiClient->createNewPage(this, originatingFrameInfo, request, windowFeatures, navigationActionData);
    completionHandler(WTFMove(newPage));
}
    
void WebPageProxy::showPage()
{
    m_uiClient->showPage(this);
}

void WebPageProxy::fullscreenMayReturnToInline()
{
    m_uiClient->fullscreenMayReturnToInline(this);
}

void WebPageProxy::didEnterFullscreen()
{
    m_uiClient->didEnterFullscreen(this);
}

void WebPageProxy::didExitFullscreen()
{
    m_uiClient->didExitFullscreen(this);
}

void WebPageProxy::closePage(bool stopResponsivenessTimer)
{
    if (stopResponsivenessTimer)
        m_process->responsivenessTimer().stop();

    m_pageClient.clearAllEditCommands();
    m_uiClient->close(this);
}

void WebPageProxy::runJavaScriptAlert(uint64_t frameID, const SecurityOriginData& securityOrigin, const String& message, Ref<Messages::WebPageProxy::RunJavaScriptAlert::DelayedReply>&& reply)
{
    WebFrameProxy* frame = m_process->webFrame(frameID);
    MESSAGE_CHECK(frame);

    // Since runJavaScriptAlert() can spin a nested run loop we need to turn off the responsiveness timer.
    m_process->responsivenessTimer().stop();

    m_uiClient->runJavaScriptAlert(this, message, frame, securityOrigin, [reply = WTFMove(reply)] {
        reply->send();
    });
}

void WebPageProxy::runJavaScriptConfirm(uint64_t frameID, const SecurityOriginData& securityOrigin, const String& message, Ref<Messages::WebPageProxy::RunJavaScriptConfirm::DelayedReply>&& reply)
{
    WebFrameProxy* frame = m_process->webFrame(frameID);
    MESSAGE_CHECK(frame);

    // Since runJavaScriptConfirm() can spin a nested run loop we need to turn off the responsiveness timer.
    m_process->responsivenessTimer().stop();

    m_uiClient->runJavaScriptConfirm(this, message, frame, securityOrigin, [reply = WTFMove(reply)](bool result) {
        reply->send(result);
    });
}

void WebPageProxy::runJavaScriptPrompt(uint64_t frameID, const SecurityOriginData& securityOrigin, const String& message, const String& defaultValue, RefPtr<Messages::WebPageProxy::RunJavaScriptPrompt::DelayedReply> reply)
{
    WebFrameProxy* frame = m_process->webFrame(frameID);
    MESSAGE_CHECK(frame);

    // Since runJavaScriptPrompt() can spin a nested run loop we need to turn off the responsiveness timer.
    m_process->responsivenessTimer().stop();

    m_uiClient->runJavaScriptPrompt(this, message, defaultValue, frame, securityOrigin, [reply](const String& result) { reply->send(result); });
}

void WebPageProxy::setStatusText(const String& text)
{
    m_uiClient->setStatusText(this, text);
}

void WebPageProxy::mouseDidMoveOverElement(const WebHitTestResultData& hitTestResultData, uint32_t opaqueModifiers, const UserData& userData)
{
    m_lastMouseMoveHitTestResult = API::HitTestResult::create(hitTestResultData);

    WebEvent::Modifiers modifiers = static_cast<WebEvent::Modifiers>(opaqueModifiers);

    m_uiClient->mouseDidMoveOverElement(this, hitTestResultData, modifiers, m_process->transformHandlesToObjects(userData.object()).get());
}

void WebPageProxy::connectionWillOpen(IPC::Connection& connection)
{
    ASSERT(&connection == m_process->connection());

    m_webProcessLifetimeTracker.connectionWillOpen(connection);
}

void WebPageProxy::webProcessWillShutDown()
{
    m_webProcessLifetimeTracker.webProcessWillShutDown();
}

void WebPageProxy::processDidFinishLaunching()
{
    ASSERT(m_process->state() == WebProcessProxy::State::Running);
    finishInitializingWebPageAfterProcessLaunch();
}

#if ENABLE(NETSCAPE_PLUGIN_API)
void WebPageProxy::unavailablePluginButtonClicked(uint32_t opaquePluginUnavailabilityReason, const String& mimeType, const String& pluginURLString, const String& pluginspageAttributeURLString, const String& frameURLString, const String& pageURLString)
{
    MESSAGE_CHECK_URL(pluginURLString);
    MESSAGE_CHECK_URL(pluginspageAttributeURLString);
    MESSAGE_CHECK_URL(frameURLString);
    MESSAGE_CHECK_URL(pageURLString);

    RefPtr<API::Dictionary> pluginInformation;
    String newMimeType = mimeType;
    PluginModuleInfo plugin = m_process->processPool().pluginInfoStore().findPlugin(newMimeType, URL(URL(), pluginURLString));
    pluginInformation = createPluginInformationDictionary(plugin, frameURLString, mimeType, pageURLString, pluginspageAttributeURLString, pluginURLString);

    WKPluginUnavailabilityReason pluginUnavailabilityReason = kWKPluginUnavailabilityReasonPluginMissing;
    switch (static_cast<RenderEmbeddedObject::PluginUnavailabilityReason>(opaquePluginUnavailabilityReason)) {
    case RenderEmbeddedObject::PluginMissing:
        pluginUnavailabilityReason = kWKPluginUnavailabilityReasonPluginMissing;
        break;
    case RenderEmbeddedObject::InsecurePluginVersion:
        pluginUnavailabilityReason = kWKPluginUnavailabilityReasonInsecurePluginVersion;
        break;
    case RenderEmbeddedObject::PluginCrashed:
        pluginUnavailabilityReason = kWKPluginUnavailabilityReasonPluginCrashed;
        break;
    case RenderEmbeddedObject::PluginBlockedByContentSecurityPolicy:
        ASSERT_NOT_REACHED();
    }

    m_uiClient->unavailablePluginButtonClicked(this, pluginUnavailabilityReason, pluginInformation.get());
}
#endif // ENABLE(NETSCAPE_PLUGIN_API)

#if ENABLE(WEBGL)
void WebPageProxy::webGLPolicyForURL(const String& url, uint32_t& loadPolicy)
{
    loadPolicy = static_cast<uint32_t>(m_loaderClient->webGLLoadPolicy(*this, url));
}

void WebPageProxy::resolveWebGLPolicyForURL(const String& url, uint32_t& loadPolicy)
{
    loadPolicy = static_cast<uint32_t>(m_loaderClient->resolveWebGLLoadPolicy(*this, url));
}
#endif // ENABLE(WEBGL)

void WebPageProxy::setToolbarsAreVisible(bool toolbarsAreVisible)
{
    m_uiClient->setToolbarsAreVisible(this, toolbarsAreVisible);
}

void WebPageProxy::getToolbarsAreVisible(bool& toolbarsAreVisible)
{
    toolbarsAreVisible = m_uiClient->toolbarsAreVisible(this);
}

void WebPageProxy::setMenuBarIsVisible(bool menuBarIsVisible)
{
    m_uiClient->setMenuBarIsVisible(this, menuBarIsVisible);
}

void WebPageProxy::getMenuBarIsVisible(bool& menuBarIsVisible)
{
    menuBarIsVisible = m_uiClient->menuBarIsVisible(this);
}

void WebPageProxy::setStatusBarIsVisible(bool statusBarIsVisible)
{
    m_uiClient->setStatusBarIsVisible(this, statusBarIsVisible);
}

void WebPageProxy::getStatusBarIsVisible(bool& statusBarIsVisible)
{
    statusBarIsVisible = m_uiClient->statusBarIsVisible(this);
}

void WebPageProxy::setIsResizable(bool isResizable)
{
    m_uiClient->setIsResizable(this, isResizable);
}

void WebPageProxy::getIsResizable(bool& isResizable)
{
    isResizable = m_uiClient->isResizable(this);
}

void WebPageProxy::setWindowFrame(const FloatRect& newWindowFrame)
{
    m_uiClient->setWindowFrame(this, m_pageClient.convertToDeviceSpace(newWindowFrame));
}

void WebPageProxy::getWindowFrame(FloatRect& newWindowFrame)
{
    newWindowFrame = m_pageClient.convertToUserSpace(m_uiClient->windowFrame(this));
}
    
void WebPageProxy::screenToRootView(const IntPoint& screenPoint, IntPoint& windowPoint)
{
    windowPoint = m_pageClient.screenToRootView(screenPoint);
}
    
void WebPageProxy::rootViewToScreen(const IntRect& viewRect, IntRect& result)
{
    result = m_pageClient.rootViewToScreen(viewRect);
}
    
#if PLATFORM(IOS)
void WebPageProxy::accessibilityScreenToRootView(const IntPoint& screenPoint, IntPoint& windowPoint)
{
    windowPoint = m_pageClient.accessibilityScreenToRootView(screenPoint);
}

void WebPageProxy::rootViewToAccessibilityScreen(const IntRect& viewRect, IntRect& result)
{
    result = m_pageClient.rootViewToAccessibilityScreen(viewRect);
}
#endif

void WebPageProxy::runBeforeUnloadConfirmPanel(uint64_t frameID, const SecurityOriginData& securityOrigin, const String& message, RefPtr<Messages::WebPageProxy::RunBeforeUnloadConfirmPanel::DelayedReply> reply)
{
    WebFrameProxy* frame = m_process->webFrame(frameID);
    MESSAGE_CHECK(frame);

    // Since runBeforeUnloadConfirmPanel() can spin a nested run loop we need to turn off the responsiveness timer.
    m_process->responsivenessTimer().stop();

    m_uiClient->runBeforeUnloadConfirmPanel(this, message, frame, securityOrigin, [reply](bool result) { reply->send(result); });
}

void WebPageProxy::didChangeViewportProperties(const ViewportAttributes& attr)
{
    m_pageClient.didChangeViewportProperties(attr);
}

void WebPageProxy::pageDidScroll()
{
    m_uiClient->pageDidScroll(this);

#if PLATFORM(IOS)
    // Do not hide the validation message if the scrolling was caused by the keyboard showing up.
    if (m_isKeyboardAnimatingIn)
        return;
#endif
    hideValidationMessage();
}

void WebPageProxy::runOpenPanel(uint64_t frameID, const SecurityOriginData& frameSecurityOrigin, const FileChooserSettings& settings)
{
    if (m_openPanelResultListener) {
        m_openPanelResultListener->invalidate();
        m_openPanelResultListener = nullptr;
    }

    WebFrameProxy* frame = m_process->webFrame(frameID);
    MESSAGE_CHECK(frame);

    Ref<API::OpenPanelParameters> parameters = API::OpenPanelParameters::create(settings);
    m_openPanelResultListener = WebOpenPanelResultListenerProxy::create(this);

    // Since runOpenPanel() can spin a nested run loop we need to turn off the responsiveness timer.
    m_process->responsivenessTimer().stop();


    if (!m_uiClient->runOpenPanel(this, frame, frameSecurityOrigin, parameters.ptr(), m_openPanelResultListener.get())) {
        if (!m_pageClient.handleRunOpenPanel(this, frame, parameters.ptr(), m_openPanelResultListener.get()))
            didCancelForOpenPanel();
    }
}

void WebPageProxy::printFrame(uint64_t frameID)
{
    ASSERT(!m_isPerformingDOMPrintOperation);
    m_isPerformingDOMPrintOperation = true;

    WebFrameProxy* frame = m_process->webFrame(frameID);
    MESSAGE_CHECK(frame);

    m_uiClient->printFrame(this, frame);

    endPrinting(); // Send a message synchronously while m_isPerformingDOMPrintOperation is still true.
    m_isPerformingDOMPrintOperation = false;
}

void WebPageProxy::printMainFrame()
{
    printFrame(m_mainFrame->frameID());
}

void WebPageProxy::setMediaVolume(float volume)
{
    if (volume == m_mediaVolume)
        return;
    
    m_mediaVolume = volume;
    
    if (!isValid())
        return;
    
    m_process->send(Messages::WebPage::SetMediaVolume(volume), m_pageID);    
}

void WebPageProxy::setMuted(WebCore::MediaProducer::MutedStateFlags state)
{
    m_mutedState = state;

    if (!isValid())
        return;

#if ENABLE(MEDIA_STREAM)
    bool hasMutedCaptureStreams = m_mediaState & (WebCore::MediaProducer::HasMutedAudioCaptureDevice | WebCore::MediaProducer::HasMutedVideoCaptureDevice);
    if (hasMutedCaptureStreams && !(state & WebCore::MediaProducer::CaptureDevicesAreMuted))
        UserMediaProcessManager::singleton().muteCaptureMediaStreamsExceptIn(*this);
#endif

    m_process->send(Messages::WebPage::SetMuted(state), m_pageID);
    activityStateDidChange(ActivityState::IsAudible | ActivityState::IsCapturingMedia);
}

void WebPageProxy::setMediaCaptureEnabled(bool enabled)
{
    m_mediaCaptureEnabled = enabled;

    if (!isValid())
        return;

#if ENABLE(MEDIA_STREAM)
    UserMediaProcessManager::singleton().setCaptureEnabled(enabled);
#endif
}

void WebPageProxy::stopMediaCapture()
{
    if (!isValid())
        return;

#if ENABLE(MEDIA_STREAM)
    m_process->send(Messages::WebPage::StopMediaCapture(), m_pageID);
#endif
}

#if ENABLE(MEDIA_SESSION)
void WebPageProxy::handleMediaEvent(MediaEventType eventType)
{
    if (!isValid())
        return;
    
    m_process->send(Messages::WebPage::HandleMediaEvent(eventType), m_pageID);
}

void WebPageProxy::setVolumeOfMediaElement(double volume, uint64_t elementID)
{
    if (!isValid())
        return;

    m_process->send(Messages::WebPage::SetVolumeOfMediaElement(volume, elementID), m_pageID);
}
#endif

void WebPageProxy::setMayStartMediaWhenInWindow(bool mayStartMedia)
{
    if (mayStartMedia == m_mayStartMediaWhenInWindow)
        return;

    m_mayStartMediaWhenInWindow = mayStartMedia;

    if (!isValid())
        return;

    process().send(Messages::WebPage::SetMayStartMediaWhenInWindow(mayStartMedia), m_pageID);
}

void WebPageProxy::handleDownloadRequest(DownloadProxy* download)
{
    m_pageClient.handleDownloadRequest(download);
}

void WebPageProxy::didChangeContentSize(const IntSize& size)
{
    m_pageClient.didChangeContentSize(size);
}

#if ENABLE(INPUT_TYPE_COLOR)
void WebPageProxy::showColorPicker(const WebCore::Color& initialColor, const IntRect& elementRect)
{
#if ENABLE(INPUT_TYPE_COLOR_POPOVER)
    // A new popover color well needs to be created (and the previous one destroyed) for
    // each activation of a color element.
    m_colorPicker = nullptr;
#endif
    if (!m_colorPicker)
        m_colorPicker = m_pageClient.createColorPicker(this, initialColor, elementRect);
    m_colorPicker->showColorPicker(initialColor);
}

void WebPageProxy::setColorPickerColor(const WebCore::Color& color)
{
    ASSERT(m_colorPicker);

    m_colorPicker->setSelectedColor(color);
}

void WebPageProxy::endColorPicker()
{
    ASSERT(m_colorPicker);

    m_colorPicker->endPicker();
}

void WebPageProxy::didChooseColor(const WebCore::Color& color)
{
    if (!isValid())
        return;

    m_process->send(Messages::WebPage::DidChooseColor(color), m_pageID);
}

void WebPageProxy::didEndColorPicker()
{
    if (!isValid())
        return;

#if ENABLE(INPUT_TYPE_COLOR)
    if (m_colorPicker) {
        m_colorPicker->invalidate();
        m_colorPicker = nullptr;
    }
#endif

    m_process->send(Messages::WebPage::DidEndColorPicker(), m_pageID);
}
#endif

// Inspector
WebInspectorProxy* WebPageProxy::inspector() const
{
    if (isClosed() || !isValid())
        return 0;
    return m_inspector.get();
}

#if ENABLE(FULLSCREEN_API)
WebFullScreenManagerProxy* WebPageProxy::fullScreenManager()
{
    return m_fullScreenManager.get();
}

void WebPageProxy::setFullscreenClient(std::unique_ptr<API::FullscreenClient>&& client)
{
    if (!client) {
        m_fullscreenClient = std::make_unique<API::FullscreenClient>();
        return;
    }

    m_fullscreenClient = WTFMove(client);
}
#endif
    
#if (PLATFORM(IOS) && HAVE(AVKIT)) || (PLATFORM(MAC) && ENABLE(VIDEO_PRESENTATION_MODE))
WebPlaybackSessionManagerProxy* WebPageProxy::playbackSessionManager()
{
    return m_playbackSessionManager.get();
}

WebVideoFullscreenManagerProxy* WebPageProxy::videoFullscreenManager()
{
    return m_videoFullscreenManager.get();
}
#endif

#if PLATFORM(IOS)
bool WebPageProxy::allowsMediaDocumentInlinePlayback() const
{
    return m_allowsMediaDocumentInlinePlayback;
}

void WebPageProxy::setAllowsMediaDocumentInlinePlayback(bool allows)
{
    if (m_allowsMediaDocumentInlinePlayback == allows)
        return;
    m_allowsMediaDocumentInlinePlayback = allows;

    m_process->send(Messages::WebPage::SetAllowsMediaDocumentInlinePlayback(allows), m_pageID);
}
#endif

void WebPageProxy::setHasHadSelectionChangesFromUserInteraction(bool hasHadUserSelectionChanges)
{
    m_hasHadSelectionChangesFromUserInteraction = hasHadUserSelectionChanges;
}

void WebPageProxy::setNeedsHiddenContentEditableQuirk(bool needsHiddenContentEditableQuirk)
{
    m_needsHiddenContentEditableQuirk = needsHiddenContentEditableQuirk;
}

void WebPageProxy::setNeedsPlainTextQuirk(bool needsPlainTextQuirk)
{
    m_needsPlainTextQuirk = needsPlainTextQuirk;
}

// BackForwardList

void WebPageProxy::backForwardAddItem(uint64_t itemID)
{
    m_backForwardList->addItem(m_process->webBackForwardItem(itemID));
}

void WebPageProxy::backForwardGoToItem(uint64_t itemID, SandboxExtension::Handle& sandboxExtensionHandle)
{
    WebBackForwardListItem* item = m_process->webBackForwardItem(itemID);
    if (!item)
        return;

    bool createdExtension = maybeInitializeSandboxExtensionHandle(URL(URL(), item->url()), sandboxExtensionHandle);
    if (createdExtension)
        m_process->willAcquireUniversalFileReadSandboxExtension();
    m_backForwardList->goToItem(item);
}

void WebPageProxy::backForwardItemAtIndex(int32_t index, uint64_t& itemID)
{
    WebBackForwardListItem* item = m_backForwardList->itemAtIndex(index);
    itemID = item ? item->itemID() : 0;
}

void WebPageProxy::backForwardBackListCount(int32_t& count)
{
    count = m_backForwardList->backListCount();
}

void WebPageProxy::backForwardForwardListCount(int32_t& count)
{
    count = m_backForwardList->forwardListCount();
}

void WebPageProxy::compositionWasCanceled()
{
#if PLATFORM(COCOA)
    m_pageClient.notifyInputContextAboutDiscardedComposition();
#endif
}

// Undo management

void WebPageProxy::registerEditCommandForUndo(uint64_t commandID, uint32_t editAction)
{
    registerEditCommand(WebEditCommandProxy::create(commandID, static_cast<EditAction>(editAction), this), Undo);
}
    
void WebPageProxy::registerInsertionUndoGrouping()
{
#if USE(INSERTION_UNDO_GROUPING)
    m_pageClient.registerInsertionUndoGrouping();
#endif
}

void WebPageProxy::canUndoRedo(uint32_t action, bool& result)
{
    result = m_pageClient.canUndoRedo(static_cast<UndoOrRedo>(action));
}

void WebPageProxy::executeUndoRedo(uint32_t action, bool& result)
{
    m_pageClient.executeUndoRedo(static_cast<UndoOrRedo>(action));
    result = true;
}

void WebPageProxy::clearAllEditCommands()
{
    m_pageClient.clearAllEditCommands();
}

void WebPageProxy::didCountStringMatches(const String& string, uint32_t matchCount)
{
    m_findClient->didCountStringMatches(this, string, matchCount);
}

void WebPageProxy::didGetImageForFindMatch(const ShareableBitmap::Handle& contentImageHandle, uint32_t matchIndex)
{
    auto bitmap = ShareableBitmap::create(contentImageHandle);
    if (!bitmap) {
        ASSERT_NOT_REACHED();
        return;
    }
    m_findMatchesClient->didGetImageForMatchResult(this, WebImage::create(bitmap.releaseNonNull()).ptr(), matchIndex);
}

void WebPageProxy::setTextIndicator(const TextIndicatorData& indicatorData, uint64_t lifetime)
{
    // FIXME: Make TextIndicatorWindow a platform-independent presentational thing ("TextIndicatorPresentation"?).
#if PLATFORM(COCOA)
    m_pageClient.setTextIndicator(TextIndicator::create(indicatorData), static_cast<TextIndicatorWindowLifetime>(lifetime));
#else
    ASSERT_NOT_REACHED();
#endif
}

void WebPageProxy::clearTextIndicator()
{
#if PLATFORM(COCOA)
    m_pageClient.clearTextIndicator(TextIndicatorWindowDismissalAnimation::FadeOut);
#else
    ASSERT_NOT_REACHED();
#endif
}

void WebPageProxy::setTextIndicatorAnimationProgress(float progress)
{
#if PLATFORM(COCOA)
    m_pageClient.setTextIndicatorAnimationProgress(progress);
#else
    ASSERT_NOT_REACHED();
#endif
}

void WebPageProxy::didFindString(const String& string, const Vector<WebCore::IntRect>& matchRects, uint32_t matchCount, int32_t matchIndex, bool didWrapAround)
{
    m_findClient->didFindString(this, string, matchRects, matchCount, matchIndex, didWrapAround);
}

void WebPageProxy::didFindStringMatches(const String& string, const Vector<Vector<WebCore::IntRect>>& matchRects, int32_t firstIndexAfterSelection)
{
    m_findMatchesClient->didFindStringMatches(this, string, matchRects, firstIndexAfterSelection);
}

void WebPageProxy::didFailToFindString(const String& string)
{
    m_findClient->didFailToFindString(this, string);
}

bool WebPageProxy::sendMessage(std::unique_ptr<IPC::Encoder> encoder, OptionSet<IPC::SendOption> sendOptions)
{
    return m_process->sendMessage(WTFMove(encoder), sendOptions);
}

IPC::Connection* WebPageProxy::messageSenderConnection()
{
    return m_process->connection();
}

uint64_t WebPageProxy::messageSenderDestinationID()
{
    return m_pageID;
}

void WebPageProxy::valueChangedForPopupMenu(WebPopupMenuProxy*, int32_t newSelectedIndex)
{
    m_process->send(Messages::WebPage::DidChangeSelectedIndexForActivePopupMenu(newSelectedIndex), m_pageID);
}

void WebPageProxy::setTextFromItemForPopupMenu(WebPopupMenuProxy*, int32_t index)
{
    m_process->send(Messages::WebPage::SetTextForActivePopupMenu(index), m_pageID);
}

NativeWebMouseEvent* WebPageProxy::currentlyProcessedMouseDownEvent()
{
    return m_currentlyProcessedMouseDownEvent.get();
}

void WebPageProxy::postMessageToInjectedBundle(const String& messageName, API::Object* messageBody)
{
    process().send(Messages::WebPage::PostInjectedBundleMessage(messageName, UserData(process().transformObjectsToHandles(messageBody).get())), m_pageID);
}

#if PLATFORM(GTK)
void WebPageProxy::failedToShowPopupMenu()
{
    m_process->send(Messages::WebPage::FailedToShowPopupMenu(), m_pageID);
}
#endif

void WebPageProxy::showPopupMenu(const IntRect& rect, uint64_t textDirection, const Vector<WebPopupItem>& items, int32_t selectedIndex, const PlatformPopupMenuData& data)
{
    if (m_activePopupMenu) {
        m_activePopupMenu->hidePopupMenu();
        m_activePopupMenu->invalidate();
        m_activePopupMenu = nullptr;
    }

    m_activePopupMenu = m_pageClient.createPopupMenuProxy(*this);

    if (!m_activePopupMenu)
        return;

    // Since showPopupMenu() can spin a nested run loop we need to turn off the responsiveness timer.
    m_process->responsivenessTimer().stop();

    // Showing a popup menu runs a nested runloop, which can handle messages that cause |this| to get closed.
    Ref<WebPageProxy> protect(*this);
    m_activePopupMenu->showPopupMenu(rect, static_cast<TextDirection>(textDirection), m_pageScaleFactor, items, data, selectedIndex);
}

void WebPageProxy::hidePopupMenu()
{
    if (!m_activePopupMenu)
        return;

    m_activePopupMenu->hidePopupMenu();
    m_activePopupMenu->invalidate();
    m_activePopupMenu = nullptr;
}

#if ENABLE(CONTEXT_MENUS)
void WebPageProxy::showContextMenu(const ContextMenuContextData& contextMenuContextData, const UserData& userData)
{
    // Showing a context menu runs a nested runloop, which can handle messages that cause |this| to get closed.
    Ref<WebPageProxy> protect(*this);

    internalShowContextMenu(contextMenuContextData, userData);
    
    // No matter the result of internalShowContextMenu, always notify the WebProcess that the menu is hidden so it starts handling mouse events again.
    m_process->send(Messages::WebPage::ContextMenuHidden(), m_pageID);
}

void WebPageProxy::internalShowContextMenu(const ContextMenuContextData& contextMenuContextData, const UserData& userData)
{
    m_activeContextMenuContextData = contextMenuContextData;

    m_activeContextMenu = m_pageClient.createContextMenuProxy(*this, contextMenuContextData, userData);
    if (!m_activeContextMenu)
        return;

    // Since showContextMenu() can spin a nested run loop we need to turn off the responsiveness timer.
    m_process->responsivenessTimer().stop();

    // m_activeContextMenu might get cleared if WebPageProxy code is re-entered from the menu runloop or delegates.
    Ref<WebContextMenuProxy> protector(*m_activeContextMenu);
    m_activeContextMenu->show();
}

void WebPageProxy::contextMenuItemSelected(const WebContextMenuItemData& item)
{
    // Application custom items don't need to round-trip through to WebCore in the WebProcess.
    if (item.action() >= ContextMenuItemBaseApplicationTag) {
        m_contextMenuClient->customContextMenuItemSelected(*this, item);
        return;
    }

#if PLATFORM(COCOA)
    if (item.action() == ContextMenuItemTagSmartCopyPaste) {
        setSmartInsertDeleteEnabled(!isSmartInsertDeleteEnabled());
        return;
    }
    if (item.action() == ContextMenuItemTagSmartQuotes) {
        TextChecker::setAutomaticQuoteSubstitutionEnabled(!TextChecker::state().isAutomaticQuoteSubstitutionEnabled);
        m_process->updateTextCheckerState();
        return;
    }
    if (item.action() == ContextMenuItemTagSmartDashes) {
        TextChecker::setAutomaticDashSubstitutionEnabled(!TextChecker::state().isAutomaticDashSubstitutionEnabled);
        m_process->updateTextCheckerState();
        return;
    }
    if (item.action() == ContextMenuItemTagSmartLinks) {
        TextChecker::setAutomaticLinkDetectionEnabled(!TextChecker::state().isAutomaticLinkDetectionEnabled);
        m_process->updateTextCheckerState();
        return;
    }
    if (item.action() == ContextMenuItemTagTextReplacement) {
        TextChecker::setAutomaticTextReplacementEnabled(!TextChecker::state().isAutomaticTextReplacementEnabled);
        m_process->updateTextCheckerState();
        return;
    }
    if (item.action() == ContextMenuItemTagCorrectSpellingAutomatically) {
        TextChecker::setAutomaticSpellingCorrectionEnabled(!TextChecker::state().isAutomaticSpellingCorrectionEnabled);
        m_process->updateTextCheckerState();
        return;        
    }
    if (item.action() == ContextMenuItemTagShowSubstitutions) {
        TextChecker::toggleSubstitutionsPanelIsShowing();
        return;
    }
#endif
    if (item.action() == ContextMenuItemTagDownloadImageToDisk) {
        m_process->processPool().download(this, URL(URL(), m_activeContextMenuContextData.webHitTestResultData().absoluteImageURL));
        return;    
    }
    if (item.action() == ContextMenuItemTagDownloadLinkToDisk) {
        auto& hitTestResult = m_activeContextMenuContextData.webHitTestResultData();
        m_process->processPool().download(this, URL(URL(), hitTestResult.absoluteLinkURL), hitTestResult.linkSuggestedFilename);
        return;
    }
    if (item.action() == ContextMenuItemTagDownloadMediaToDisk) {
        m_process->processPool().download(this, URL(URL(), m_activeContextMenuContextData.webHitTestResultData().absoluteMediaURL));
        return;
    }
    if (item.action() == ContextMenuItemTagCheckSpellingWhileTyping) {
        TextChecker::setContinuousSpellCheckingEnabled(!TextChecker::state().isContinuousSpellCheckingEnabled);
        m_process->updateTextCheckerState();
        return;
    }
    if (item.action() == ContextMenuItemTagCheckGrammarWithSpelling) {
        TextChecker::setGrammarCheckingEnabled(!TextChecker::state().isGrammarCheckingEnabled);
        m_process->updateTextCheckerState();
        return;
    }
    if (item.action() == ContextMenuItemTagShowSpellingPanel) {
        if (!TextChecker::spellingUIIsShowing())
            advanceToNextMisspelling(true);
        TextChecker::toggleSpellingUIIsShowing();
        return;
    }
    if (item.action() == ContextMenuItemTagLearnSpelling || item.action() == ContextMenuItemTagIgnoreSpelling)
        ++m_pendingLearnOrIgnoreWordMessageCount;

    m_process->send(Messages::WebPage::DidSelectItemFromActiveContextMenu(item), m_pageID);
}

void WebPageProxy::handleContextMenuKeyEvent()
{
    m_process->send(Messages::WebPage::ContextMenuForKeyEvent(), m_pageID);
}
#endif // ENABLE(CONTEXT_MENUS)

#if PLATFORM(IOS)
void WebPageProxy::didChooseFilesForOpenPanelWithDisplayStringAndIcon(const Vector<String>& fileURLs, const String& displayString, const API::Data* iconData)
{
    if (!isValid())
        return;

#if ENABLE(SANDBOX_EXTENSIONS)
    // FIXME: The sandbox extensions should be sent with the DidChooseFilesForOpenPanel message. This
    // is gated on a way of passing SandboxExtension::Handles in a Vector.
    for (size_t i = 0; i < fileURLs.size(); ++i) {
        SandboxExtension::Handle sandboxExtensionHandle;
        SandboxExtension::createHandle(fileURLs[i], SandboxExtension::ReadOnly, sandboxExtensionHandle);
        m_process->send(Messages::WebPage::ExtendSandboxForFileFromOpenPanel(sandboxExtensionHandle), m_pageID);
    }
#endif

    m_process->send(Messages::WebPage::DidChooseFilesForOpenPanelWithDisplayStringAndIcon(fileURLs, displayString, iconData ? iconData->dataReference() : IPC::DataReference()), m_pageID);

    m_openPanelResultListener->invalidate();
    m_openPanelResultListener = nullptr;
}
#endif

void WebPageProxy::didChooseFilesForOpenPanel(const Vector<String>& fileURLs)
{
    if (!isValid())
        return;

#if ENABLE(SANDBOX_EXTENSIONS)
    // FIXME: The sandbox extensions should be sent with the DidChooseFilesForOpenPanel message. This
    // is gated on a way of passing SandboxExtension::Handles in a Vector.
    for (size_t i = 0; i < fileURLs.size(); ++i) {
        SandboxExtension::Handle sandboxExtensionHandle;
        bool createdExtension = SandboxExtension::createHandle(fileURLs[i], SandboxExtension::ReadOnly, sandboxExtensionHandle);
        if (!createdExtension) {
            // This can legitimately fail if a directory containing the file is deleted after the file was chosen.
            // We also have reports of cases where this likely fails for some unknown reason, <rdar://problem/10156710>.
            WTFLogAlways("WebPageProxy::didChooseFilesForOpenPanel: could not create a sandbox extension for '%s'\n", fileURLs[i].utf8().data());
            continue;
        }
        m_process->send(Messages::WebPage::ExtendSandboxForFileFromOpenPanel(sandboxExtensionHandle), m_pageID);
    }
#endif

    m_process->send(Messages::WebPage::DidChooseFilesForOpenPanel(fileURLs), m_pageID);

    m_openPanelResultListener->invalidate();
    m_openPanelResultListener = nullptr;
}

void WebPageProxy::didCancelForOpenPanel()
{
    if (!isValid())
        return;

    m_process->send(Messages::WebPage::DidCancelForOpenPanel(), m_pageID);
    
    m_openPanelResultListener->invalidate();
    m_openPanelResultListener = nullptr;
}

void WebPageProxy::advanceToNextMisspelling(bool startBeforeSelection)
{
    m_process->send(Messages::WebPage::AdvanceToNextMisspelling(startBeforeSelection), m_pageID);
}

void WebPageProxy::changeSpellingToWord(const String& word)
{
    if (word.isEmpty())
        return;

    m_process->send(Messages::WebPage::ChangeSpellingToWord(word), m_pageID);
}

void WebPageProxy::registerEditCommand(Ref<WebEditCommandProxy>&& commandProxy, UndoOrRedo undoOrRedo)
{
    m_pageClient.registerEditCommand(WTFMove(commandProxy), undoOrRedo);
}

void WebPageProxy::addEditCommand(WebEditCommandProxy* command)
{
    m_editCommandSet.add(command);
}

void WebPageProxy::removeEditCommand(WebEditCommandProxy* command)
{
    m_editCommandSet.remove(command);

    if (!isValid())
        return;
    m_process->send(Messages::WebPage::DidRemoveEditCommand(command->commandID()), m_pageID);
}

bool WebPageProxy::isValidEditCommand(WebEditCommandProxy* command)
{
    return m_editCommandSet.find(command) != m_editCommandSet.end();
}

int64_t WebPageProxy::spellDocumentTag()
{
    if (!m_hasSpellDocumentTag) {
        m_spellDocumentTag = TextChecker::uniqueSpellDocumentTag(this);
        m_hasSpellDocumentTag = true;
    }

    return m_spellDocumentTag;
}

#if USE(UNIFIED_TEXT_CHECKING)
void WebPageProxy::checkTextOfParagraph(const String& text, uint64_t checkingTypes, int32_t insertionPoint, Vector<TextCheckingResult>& results)
{
    results = TextChecker::checkTextOfParagraph(spellDocumentTag(), text, insertionPoint, checkingTypes, m_initialCapitalizationEnabled);
}
#endif

void WebPageProxy::checkSpellingOfString(const String& text, int32_t& misspellingLocation, int32_t& misspellingLength)
{
    TextChecker::checkSpellingOfString(spellDocumentTag(), text, misspellingLocation, misspellingLength);
}

void WebPageProxy::checkGrammarOfString(const String& text, Vector<GrammarDetail>& grammarDetails, int32_t& badGrammarLocation, int32_t& badGrammarLength)
{
    TextChecker::checkGrammarOfString(spellDocumentTag(), text, grammarDetails, badGrammarLocation, badGrammarLength);
}

void WebPageProxy::spellingUIIsShowing(bool& isShowing)
{
    isShowing = TextChecker::spellingUIIsShowing();
}

void WebPageProxy::updateSpellingUIWithMisspelledWord(const String& misspelledWord)
{
    TextChecker::updateSpellingUIWithMisspelledWord(spellDocumentTag(), misspelledWord);
}

void WebPageProxy::updateSpellingUIWithGrammarString(const String& badGrammarPhrase, const GrammarDetail& grammarDetail)
{
    TextChecker::updateSpellingUIWithGrammarString(spellDocumentTag(), badGrammarPhrase, grammarDetail);
}

void WebPageProxy::getGuessesForWord(const String& word, const String& context, int32_t insertionPoint, Vector<String>& guesses)
{
    TextChecker::getGuessesForWord(spellDocumentTag(), word, context, insertionPoint, guesses, m_initialCapitalizationEnabled);
}

void WebPageProxy::learnWord(const String& word)
{
    MESSAGE_CHECK(m_pendingLearnOrIgnoreWordMessageCount);
    --m_pendingLearnOrIgnoreWordMessageCount;

    TextChecker::learnWord(spellDocumentTag(), word);
}

void WebPageProxy::ignoreWord(const String& word)
{
    MESSAGE_CHECK(m_pendingLearnOrIgnoreWordMessageCount);
    --m_pendingLearnOrIgnoreWordMessageCount;

    TextChecker::ignoreWord(spellDocumentTag(), word);
}

void WebPageProxy::requestCheckingOfString(uint64_t requestID, const TextCheckingRequestData& request, int32_t insertionPoint)
{
    TextChecker::requestCheckingOfString(TextCheckerCompletion::create(requestID, request, this), insertionPoint);
}

void WebPageProxy::didFinishCheckingText(uint64_t requestID, const Vector<WebCore::TextCheckingResult>& result)
{
    m_process->send(Messages::WebPage::DidFinishCheckingText(requestID, result), m_pageID);
}

void WebPageProxy::didCancelCheckingText(uint64_t requestID)
{
    m_process->send(Messages::WebPage::DidCancelCheckingText(requestID), m_pageID);
}
// Other

void WebPageProxy::setFocus(bool focused)
{
    if (focused)
        m_uiClient->focus(this);
    else
        m_uiClient->unfocus(this);
}

void WebPageProxy::takeFocus(uint32_t direction)
{
    m_uiClient->takeFocus(this, (static_cast<FocusDirection>(direction) == FocusDirectionForward) ? kWKFocusDirectionForward : kWKFocusDirectionBackward);
}

void WebPageProxy::setToolTip(const String& toolTip)
{
    String oldToolTip = m_toolTip;
    m_toolTip = toolTip;
    m_pageClient.toolTipChanged(oldToolTip, m_toolTip);
}

void WebPageProxy::setCursor(const WebCore::Cursor& cursor)
{
    m_pageClient.setCursor(cursor);
}

void WebPageProxy::setCursorHiddenUntilMouseMoves(bool hiddenUntilMouseMoves)
{
    m_pageClient.setCursorHiddenUntilMouseMoves(hiddenUntilMouseMoves);
}

void WebPageProxy::didReceiveEvent(uint32_t opaqueType, bool handled)
{
    WebEvent::Type type = static_cast<WebEvent::Type>(opaqueType);

    switch (type) {
    case WebEvent::NoType:
    case WebEvent::MouseMove:
    case WebEvent::Wheel:
        break;

    case WebEvent::MouseDown:
    case WebEvent::MouseUp:
    case WebEvent::MouseForceChanged:
    case WebEvent::MouseForceDown:
    case WebEvent::MouseForceUp:
    case WebEvent::KeyDown:
    case WebEvent::KeyUp:
    case WebEvent::RawKeyDown:
    case WebEvent::Char:
#if ENABLE(QT_GESTURE_EVENTS)
    case WebEvent::GestureSingleTap:
#endif
#if ENABLE(TOUCH_EVENTS)
    case WebEvent::TouchStart:
    case WebEvent::TouchMove:
    case WebEvent::TouchEnd:
    case WebEvent::TouchCancel:
#endif
#if ENABLE(MAC_GESTURE_EVENTS)
    case WebEvent::GestureStart:
    case WebEvent::GestureChange:
    case WebEvent::GestureEnd:
#endif
        m_process->responsivenessTimer().stop();
        break;
    }

    switch (type) {
    case WebEvent::NoType:
        break;
    case WebEvent::MouseMove:
        m_processingMouseMoveEvent = false;
        if (m_nextMouseMoveEvent)
            handleMouseEvent(*std::exchange(m_nextMouseMoveEvent, nullptr));
        break;
    case WebEvent::MouseDown:
        break;
#if ENABLE(QT_GESTURE_EVENTS)
    case WebEvent::GestureSingleTap: {
        WebGestureEvent event = m_gestureEventQueue.first();
        MESSAGE_CHECK(type == event.type());

        m_gestureEventQueue.removeFirst();
        m_pageClient.doneWithGestureEvent(event, handled);
        break;
    }
#endif
    case WebEvent::MouseUp:
        m_currentlyProcessedMouseDownEvent = nullptr;
        break;
    case WebEvent::MouseForceChanged:
    case WebEvent::MouseForceDown:
    case WebEvent::MouseForceUp:
        break;

    case WebEvent::Wheel: {
        MESSAGE_CHECK(!m_currentlyProcessedWheelEvents.isEmpty());

        std::unique_ptr<Vector<NativeWebWheelEvent>> oldestCoalescedEvent = m_currentlyProcessedWheelEvents.takeFirst();

        // FIXME: Dispatch additional events to the didNotHandleWheelEvent client function.
        if (!handled) {
            if (m_uiClient->implementsDidNotHandleWheelEvent())
                m_uiClient->didNotHandleWheelEvent(this, oldestCoalescedEvent->last());
            m_pageClient.wheelEventWasNotHandledByWebCore(oldestCoalescedEvent->last());
        }

        if (!m_wheelEventQueue.isEmpty())
            processNextQueuedWheelEvent();
        break;
    }

    case WebEvent::KeyDown:
    case WebEvent::KeyUp:
    case WebEvent::RawKeyDown:
    case WebEvent::Char: {
        LOG(KeyHandling, "WebPageProxy::didReceiveEvent: %s (queue empty %d)", webKeyboardEventTypeString(type), m_keyEventQueue.isEmpty());

        MESSAGE_CHECK(!m_keyEventQueue.isEmpty());
        NativeWebKeyboardEvent event = m_keyEventQueue.takeFirst();

        MESSAGE_CHECK(type == event.type());

        if (!m_keyEventQueue.isEmpty()) {
            LOG(KeyHandling, " UI process: sent keyEvent from didReceiveEvent");
            m_process->send(Messages::WebPage::KeyEvent(m_keyEventQueue.first()), m_pageID);
        } else {
            if (auto* automationSession = process().processPool().automationSession())
                automationSession->keyboardEventsFlushedForPage(*this);
        }

        // The call to doneWithKeyEvent may close this WebPage.
        // Protect against this being destroyed.
        Ref<WebPageProxy> protect(*this);

        m_pageClient.doneWithKeyEvent(event, handled);
        if (handled)
            break;

        if (m_uiClient->implementsDidNotHandleKeyEvent())
            m_uiClient->didNotHandleKeyEvent(this, event);
        break;
    }
#if ENABLE(MAC_GESTURE_EVENTS)
    case WebEvent::GestureStart:
    case WebEvent::GestureChange:
    case WebEvent::GestureEnd: {
        MESSAGE_CHECK(!m_gestureEventQueue.isEmpty());
        NativeWebGestureEvent event = m_gestureEventQueue.takeFirst();

        MESSAGE_CHECK(type == event.type());

        if (!handled)
            m_pageClient.gestureEventWasNotHandledByWebCore(event);
        break;
    }
        break;
#endif
#if ENABLE(IOS_TOUCH_EVENTS)
    case WebEvent::TouchStart:
    case WebEvent::TouchMove:
    case WebEvent::TouchEnd:
    case WebEvent::TouchCancel:
        break;
#elif ENABLE(TOUCH_EVENTS)
    case WebEvent::TouchStart:
    case WebEvent::TouchMove:
    case WebEvent::TouchEnd:
    case WebEvent::TouchCancel: {
        MESSAGE_CHECK(!m_touchEventQueue.isEmpty());
        QueuedTouchEvents queuedEvents = m_touchEventQueue.takeFirst();

        MESSAGE_CHECK(type == queuedEvents.forwardedEvent.type());

        m_pageClient.doneWithTouchEvent(queuedEvents.forwardedEvent, handled);
        for (size_t i = 0; i < queuedEvents.deferredTouchEvents.size(); ++i) {
            bool isEventHandled = false;
            m_pageClient.doneWithTouchEvent(queuedEvents.deferredTouchEvents.at(i), isEventHandled);
        }
        break;
    }
#endif
    }
}

void WebPageProxy::voidCallback(CallbackID callbackID)
{
    auto callback = m_callbacks.take<VoidCallback>(callbackID);
    if (!callback) {
        // FIXME: Log error or assert.
        return;
    }

    callback->performCallback();
}

void WebPageProxy::dataCallback(const IPC::DataReference& dataReference, CallbackID callbackID)
{
    auto callback = m_callbacks.take<DataCallback>(callbackID);
    if (!callback) {
        // FIXME: Log error or assert.
        return;
    }

    callback->performCallbackWithReturnValue(API::Data::create(dataReference.data(), dataReference.size()).ptr());
}

void WebPageProxy::imageCallback(const ShareableBitmap::Handle& bitmapHandle, CallbackID callbackID)
{
    auto callback = m_callbacks.take<ImageCallback>(callbackID);
    if (!callback) {
        // FIXME: Log error or assert.
        return;
    }

    callback->performCallbackWithReturnValue(bitmapHandle);
}

void WebPageProxy::stringCallback(const String& resultString, CallbackID callbackID)
{
    auto callback = m_callbacks.take<StringCallback>(callbackID);
    if (!callback) {
        // FIXME: Log error or assert.
        // this can validly happen if a load invalidated the callback, though
        return;
    }

    m_loadDependentStringCallbackIDs.remove(callbackID);

    callback->performCallbackWithReturnValue(resultString.impl());
}

void WebPageProxy::invalidateStringCallback(CallbackID callbackID)
{
    auto callback = m_callbacks.take<StringCallback>(callbackID);
    if (!callback) {
        // FIXME: Log error or assert.
        // this can validly happen if a load invalidated the callback, though
        return;
    }

    m_loadDependentStringCallbackIDs.remove(callbackID);

    callback->invalidate();
}

void WebPageProxy::scriptValueCallback(const IPC::DataReference& dataReference, bool hadException, const ExceptionDetails& details, CallbackID callbackID)
{
    auto callback = m_callbacks.take<ScriptValueCallback>(callbackID);
    if (!callback) {
        // FIXME: Log error or assert.
        return;
    }

    if (dataReference.isEmpty()) {
        callback->performCallbackWithReturnValue(nullptr, hadException, details);
        return;
    }

    Vector<uint8_t> data;
    data.reserveInitialCapacity(dataReference.size());
    data.append(dataReference.data(), dataReference.size());

    callback->performCallbackWithReturnValue(API::SerializedScriptValue::adopt(WTFMove(data)).ptr(), hadException, details);
}

void WebPageProxy::computedPagesCallback(const Vector<IntRect>& pageRects, double totalScaleFactorForPrinting, CallbackID callbackID)
{
    auto callback = m_callbacks.take<ComputedPagesCallback>(callbackID);
    if (!callback) {
        // FIXME: Log error or assert.
        return;
    }

    callback->performCallbackWithReturnValue(pageRects, totalScaleFactorForPrinting);
}

void WebPageProxy::validateCommandCallback(const String& commandName, bool isEnabled, int state, CallbackID callbackID)
{
    auto callback = m_callbacks.take<ValidateCommandCallback>(callbackID);
    if (!callback) {
        // FIXME: Log error or assert.
        return;
    }

    callback->performCallbackWithReturnValue(commandName.impl(), isEnabled, state);
}

void WebPageProxy::unsignedCallback(uint64_t result, CallbackID callbackID)
{
    auto callback = m_callbacks.take<UnsignedCallback>(callbackID);
    if (!callback) {
        // FIXME: Log error or assert.
        // this can validly happen if a load invalidated the callback, though
        return;
    }

    callback->performCallbackWithReturnValue(result);
}

void WebPageProxy::editingRangeCallback(const EditingRange& range, CallbackID callbackID)
{
    MESSAGE_CHECK(range.isValid());

    auto callback = m_callbacks.take<EditingRangeCallback>(callbackID);
    if (!callback) {
        // FIXME: Log error or assert.
        // this can validly happen if a load invalidated the callback, though
        return;
    }

    callback->performCallbackWithReturnValue(range);
}

#if PLATFORM(COCOA)
void WebPageProxy::machSendRightCallback(const MachSendRight& sendRight, CallbackID callbackID)
{
    auto callback = m_callbacks.take<MachSendRightCallback>(callbackID);
    if (!callback)
        return;

    callback->performCallbackWithReturnValue(sendRight);
}
#endif

inline API::DiagnosticLoggingClient* WebPageProxy::effectiveDiagnosticLoggingClient(ShouldSample shouldSample)
{
    // Diagnostic logging is disabled for ephemeral sessions for privacy reasons.
    if (sessionID().isEphemeral())
        return nullptr;

    return DiagnosticLoggingClient::shouldLogAfterSampling(shouldSample) ? diagnosticLoggingClient() : nullptr;
}

void WebPageProxy::logDiagnosticMessage(const String& message, const String& description, WebCore::ShouldSample shouldSample)
{
    auto* effectiveClient = effectiveDiagnosticLoggingClient(shouldSample);
    if (!effectiveClient)
        return;

    effectiveClient->logDiagnosticMessage(this, message, description);
}

void WebPageProxy::logDiagnosticMessageWithResult(const String& message, const String& description, uint32_t result, WebCore::ShouldSample shouldSample)
{
    auto* effectiveClient = effectiveDiagnosticLoggingClient(shouldSample);
    if (!effectiveClient)
        return;

    effectiveClient->logDiagnosticMessageWithResult(this, message, description, static_cast<WebCore::DiagnosticLoggingResultType>(result));
}

void WebPageProxy::logDiagnosticMessageWithValue(const String& message, const String& description, double value, unsigned significantFigures, ShouldSample shouldSample)
{
    auto* effectiveClient = effectiveDiagnosticLoggingClient(shouldSample);
    if (!effectiveClient)
        return;

    effectiveClient->logDiagnosticMessageWithValue(this, message, description, String::number(value, significantFigures));
}

void WebPageProxy::logDiagnosticMessageWithEnhancedPrivacy(const String& message, const String& description, ShouldSample shouldSample)
{
    auto* effectiveClient = effectiveDiagnosticLoggingClient(shouldSample);
    if (!effectiveClient)
        return;

    effectiveClient->logDiagnosticMessageWithEnhancedPrivacy(this, message, description);
}

void WebPageProxy::logScrollingEvent(uint32_t eventType, MonotonicTime timestamp, uint64_t data)
{
    PerformanceLoggingClient::ScrollingEvent event = static_cast<PerformanceLoggingClient::ScrollingEvent>(eventType);

    switch (event) {
    case PerformanceLoggingClient::ScrollingEvent::ExposedTilelessArea:
        WTFLogAlways("SCROLLING: Exposed tileless area. Time: %f Unfilled Pixels: %llu\n", timestamp.secondsSinceEpoch().value(), (unsigned long long)data);
        break;
    case PerformanceLoggingClient::ScrollingEvent::FilledTile:
        WTFLogAlways("SCROLLING: Filled visible fresh tile. Time: %f Unfilled Pixels: %llu\n", timestamp.secondsSinceEpoch().value(), (unsigned long long)data);
        break;
    case PerformanceLoggingClient::ScrollingEvent::SwitchedScrollingMode:
        if (data)
            WTFLogAlways("SCROLLING: Switching to main-thread scrolling mode. Time: %f Reason(s): %s\n", timestamp.secondsSinceEpoch().value(), PerformanceLoggingClient::synchronousScrollingReasonsAsString(data).utf8().data());
        else
            WTFLogAlways("SCROLLING: Switching to threaded scrolling mode. Time: %f\n", timestamp.secondsSinceEpoch().value());
        break;
    }
}

void WebPageProxy::rectForCharacterRangeCallback(const IntRect& rect, const EditingRange& actualRange, CallbackID callbackID)
{
    MESSAGE_CHECK(actualRange.isValid());

    auto callback = m_callbacks.take<RectForCharacterRangeCallback>(callbackID);
    if (!callback) {
        // FIXME: Log error or assert.
        // this can validly happen if a load invalidated the callback, though
        return;
    }

    callback->performCallbackWithReturnValue(rect, actualRange);
}

#if PLATFORM(GTK)
void WebPageProxy::printFinishedCallback(const ResourceError& printError, CallbackID callbackID)
{
    auto callback = m_callbacks.take<PrintFinishedCallback>(callbackID);
    if (!callback) {
        // FIXME: Log error or assert.
        return;
    }

    callback->performCallbackWithReturnValue(API::Error::create(printError).ptr());
}
#endif

void WebPageProxy::focusedFrameChanged(uint64_t frameID)
{
    if (!frameID) {
        m_focusedFrame = nullptr;
        return;
    }

    WebFrameProxy* frame = m_process->webFrame(frameID);
    MESSAGE_CHECK(frame);

    m_focusedFrame = frame;
}

void WebPageProxy::frameSetLargestFrameChanged(uint64_t frameID)
{
    if (!frameID) {
        m_frameSetLargestFrame = nullptr;
        return;
    }

    WebFrameProxy* frame = m_process->webFrame(frameID);
    MESSAGE_CHECK(frame);

    m_frameSetLargestFrame = frame;
}

void WebPageProxy::processDidBecomeUnresponsive()
{
    if (!isValid())
        return;

    updateBackingStoreDiscardableState();

    if (m_navigationClient)
        m_navigationClient->processDidBecomeUnresponsive(*this);
    else
        m_loaderClient->processDidBecomeUnresponsive(*this);
}

void WebPageProxy::processDidBecomeResponsive()
{
    if (!isValid())
        return;
    
    updateBackingStoreDiscardableState();

    if (m_navigationClient)
        m_navigationClient->processDidBecomeResponsive(*this);
    else
        m_loaderClient->processDidBecomeResponsive(*this);
}

void WebPageProxy::willChangeProcessIsResponsive()
{
    m_pageLoadState.willChangeProcessIsResponsive();
}

void WebPageProxy::didChangeProcessIsResponsive()
{
    m_pageLoadState.didChangeProcessIsResponsive();
}

void WebPageProxy::processDidTerminate(ProcessTerminationReason reason)
{
    ASSERT(m_isValid);

#if PLATFORM(IOS)
    if (m_process->isUnderMemoryPressure()) {
        String url = m_pageLoadState.activeURL();
        if (url.isEmpty() && m_backForwardList->currentItem())
            url = m_backForwardList->currentItem()->url();
        String domain = WebCore::topPrivatelyControlledDomain(WebCore::URL(WebCore::ParsedURLString, url).host());
        if (!domain.isEmpty())
            logDiagnosticMessageWithEnhancedPrivacy(WebCore::DiagnosticLoggingKeys::domainCausingJetsamKey(), domain, WebCore::ShouldSample::No);
    }
#endif

    // There is a nested transaction in resetStateAfterProcessExited() that we don't want to commit before the client call.
    PageLoadState::Transaction transaction = m_pageLoadState.transaction();

    resetStateAfterProcessExited();

    navigationState().clearAllNavigations();

    if (m_navigationClient)
        m_navigationClient->processDidTerminate(*this, reason);
    else if (reason != ProcessTerminationReason::RequestedByClient)
        m_loaderClient->processDidCrash(*this);

    if (m_controlledByAutomation) {
        if (auto* automationSession = process().processPool().automationSession())
            automationSession->terminate();
    }
}

#if PLATFORM(IOS)
void WebPageProxy::processWillBecomeSuspended()
{
    if (!isValid())
        return;

    m_hasNetworkRequestsOnSuspended = m_pageLoadState.networkRequestsInProgress();
    if (m_hasNetworkRequestsOnSuspended)
        setNetworkRequestsInProgress(false);
}

void WebPageProxy::processWillBecomeForeground()
{
    if (!isValid())
        return;

    if (m_hasNetworkRequestsOnSuspended) {
        setNetworkRequestsInProgress(true);
        m_hasNetworkRequestsOnSuspended = false;
    }
}
#endif

void WebPageProxy::resetState(ResetStateReason resetStateReason)
{
    m_mainFrame = nullptr;
#if PLATFORM(COCOA)
    m_scrollingPerformanceData = nullptr;
#endif
    m_drawingArea = nullptr;
    hideValidationMessage();

    if (m_inspector) {
        m_inspector->invalidate();
        m_inspector = nullptr;
    }

#if ENABLE(FULLSCREEN_API)
    if (m_fullScreenManager) {
        m_fullScreenManager->invalidate();
        m_fullScreenManager = nullptr;
    }
#endif

    if (m_openPanelResultListener) {
        m_openPanelResultListener->invalidate();
        m_openPanelResultListener = nullptr;
    }

#if ENABLE(TOUCH_EVENTS)
    m_touchEventTracking.reset();
#endif

#if ENABLE(INPUT_TYPE_COLOR)
    if (m_colorPicker) {
        m_colorPicker->invalidate();
        m_colorPicker = nullptr;
    }
#endif

#if ENABLE(GEOLOCATION)
    m_geolocationPermissionRequestManager.invalidateRequests();
#endif

#if ENABLE(MEDIA_STREAM)
    m_userMediaPermissionRequestManager = nullptr;
#endif

    m_notificationPermissionRequestManager.invalidateRequests();

    m_toolTip = String();

    m_mainFrameHasHorizontalScrollbar = false;
    m_mainFrameHasVerticalScrollbar = false;

    m_mainFrameIsPinnedToLeftSide = true;
    m_mainFrameIsPinnedToRightSide = true;
    m_mainFrameIsPinnedToTopSide = true;
    m_mainFrameIsPinnedToBottomSide = true;

    m_visibleScrollerThumbRect = IntRect();

#if (PLATFORM(IOS) && HAVE(AVKIT)) || (PLATFORM(MAC) && ENABLE(VIDEO_PRESENTATION_MODE))
    if (m_playbackSessionManager) {
        m_playbackSessionManager->invalidate();
        m_playbackSessionManager = nullptr;
    }
    if (m_videoFullscreenManager) {
        m_videoFullscreenManager->invalidate();
        m_videoFullscreenManager = nullptr;
    }
#endif

#if PLATFORM(IOS)
    m_firstLayerTreeTransactionIdAfterDidCommitLoad = 0;
    m_lastVisibleContentRectUpdate = VisibleContentRectUpdateInfo();
    m_dynamicViewportSizeUpdateWaitingForTarget = false;
    m_dynamicViewportSizeUpdateWaitingForLayerTreeCommit = false;
    m_dynamicViewportSizeUpdateLayerTreeTransactionID = 0;
    m_hasNetworkRequestsOnSuspended = false;
    m_isKeyboardAnimatingIn = false;
    m_isScrollingOrZooming = false;
#endif

#if ENABLE(WIRELESS_PLAYBACK_TARGET) && !PLATFORM(IOS)
    m_pageClient.mediaSessionManager().removeAllPlaybackTargetPickerClients(*this);
#endif

#if ENABLE(APPLE_PAY)
    m_paymentCoordinator = nullptr;
#endif

    CallbackBase::Error error;
    switch (resetStateReason) {
    case ResetStateReason::PageInvalidated:
        error = CallbackBase::Error::OwnerWasInvalidated;
        break;

    case ResetStateReason::WebProcessExited:
        error = CallbackBase::Error::ProcessExited;
        break;
    }

    m_callbacks.invalidate(error);
    m_loadDependentStringCallbackIDs.clear();

    Vector<WebEditCommandProxy*> editCommandVector;
    copyToVector(m_editCommandSet, editCommandVector);
    m_editCommandSet.clear();
    for (size_t i = 0, size = editCommandVector.size(); i < size; ++i)
        editCommandVector[i]->invalidate();

    m_activePopupMenu = nullptr;
    m_mediaState = MediaProducer::IsNotPlaying;

#if ENABLE(POINTER_LOCK)
    requestPointerUnlock();
#endif

    m_avoidsUnsafeArea = true;
}

void WebPageProxy::resetStateAfterProcessExited()
{
    if (!isValid())
        return;

    // FIXME: It's weird that resetStateAfterProcessExited() is called even though the process is launching.
    ASSERT(m_process->state() == WebProcessProxy::State::Launching || m_process->state() == WebProcessProxy::State::Terminated);

#if PLATFORM(IOS)
    m_activityToken = nullptr;
#endif
    m_pageIsUserObservableCount = nullptr;
    m_visiblePageToken = nullptr;

    m_isValid = false;
    m_isPageSuspended = false;

    m_needsToFinishInitializingWebPageAfterProcessLaunch = false;

    m_editorState = EditorState();

    if (m_mainFrame)
        m_urlAtProcessExit = m_mainFrame->url();

    m_pageClient.processDidExit();

    resetState(ResetStateReason::WebProcessExited);

    m_pageClient.clearAllEditCommands();
    m_pendingLearnOrIgnoreWordMessageCount = 0;

    // Can't expect DidReceiveEvent notifications from a crashed web process.
#if ENABLE(QT_GESTURE_EVENTS)
    m_gestureEventQueue.clear();
#endif
    m_keyEventQueue.clear();
    m_wheelEventQueue.clear();
    m_currentlyProcessedWheelEvents.clear();

    m_nextMouseMoveEvent = nullptr;
    m_currentlyProcessedMouseDownEvent = nullptr;

    m_processingMouseMoveEvent = false;

#if ENABLE(TOUCH_EVENTS) && !ENABLE(IOS_TOUCH_EVENTS)
    m_touchEventQueue.clear();
#endif

    PageLoadState::Transaction transaction = m_pageLoadState.transaction();
    m_pageLoadState.reset(transaction);

    m_process->processTerminated();
}

WebPageCreationParameters WebPageProxy::creationParameters()
{
    WebPageCreationParameters parameters;

    parameters.viewSize = m_pageClient.viewSize();
    parameters.activityState = m_activityState;
    parameters.drawingAreaType = m_drawingArea->type();
    parameters.store = preferencesStore();
    parameters.pageGroupData = m_pageGroup->data();
    parameters.drawsBackground = m_drawsBackground;
    parameters.isEditable = m_isEditable;
    parameters.underlayColor = m_underlayColor;
    parameters.useFixedLayout = m_useFixedLayout;
    parameters.fixedLayoutSize = m_fixedLayoutSize;
    parameters.suppressScrollbarAnimations = m_suppressScrollbarAnimations;
    parameters.paginationMode = m_paginationMode;
    parameters.paginationBehavesLikeColumns = m_paginationBehavesLikeColumns;
    parameters.pageLength = m_pageLength;
    parameters.gapBetweenPages = m_gapBetweenPages;
    parameters.paginationLineGridEnabled = m_paginationLineGridEnabled;
    parameters.userAgent = userAgent();
    parameters.itemStates = m_backForwardList->itemStates();
    parameters.sessionID = m_sessionID;
    parameters.highestUsedBackForwardItemID = WebBackForwardListItem::highestUsedItemID();
    parameters.userContentControllerID = m_userContentController->identifier();
    parameters.visitedLinkTableID = m_visitedLinkStore->identifier();
    parameters.websiteDataStoreID = m_websiteDataStore->identifier();
    parameters.canRunBeforeUnloadConfirmPanel = m_uiClient->canRunBeforeUnloadConfirmPanel();
    parameters.canRunModal = m_canRunModal;
    parameters.deviceScaleFactor = deviceScaleFactor();
    parameters.viewScaleFactor = m_viewScaleFactor;
    parameters.topContentInset = m_topContentInset;
    parameters.mediaVolume = m_mediaVolume;
    parameters.muted = m_mutedState;
    parameters.mayStartMediaWhenInWindow = m_mayStartMediaWhenInWindow;
    parameters.minimumLayoutSize = m_minimumLayoutSize;
    parameters.autoSizingShouldExpandToViewHeight = m_autoSizingShouldExpandToViewHeight;
    parameters.viewportSizeForCSSViewportUnits = m_viewportSizeForCSSViewportUnits;
    parameters.scrollPinningBehavior = m_scrollPinningBehavior;
    if (m_scrollbarOverlayStyle)
        parameters.scrollbarOverlayStyle = m_scrollbarOverlayStyle.value();
    else
        parameters.scrollbarOverlayStyle = std::nullopt;
    parameters.backgroundExtendsBeyondPage = m_backgroundExtendsBeyondPage;
    parameters.layerHostingMode = m_layerHostingMode;
    parameters.controlledByAutomation = m_controlledByAutomation;
#if ENABLE(REMOTE_INSPECTOR)
    parameters.allowsRemoteInspection = m_allowsRemoteInspection;
    parameters.remoteInspectionNameOverride = m_remoteInspectionNameOverride;
#endif
#if PLATFORM(MAC)
    parameters.colorSpace = m_pageClient.colorSpace();
#endif
#if PLATFORM(IOS)
    parameters.screenSize = screenSize();
    parameters.availableScreenSize = availableScreenSize();
    parameters.textAutosizingWidth = textAutosizingWidth();
    parameters.mimeTypesWithCustomContentProviders = m_pageClient.mimeTypesWithCustomContentProviders();
    parameters.ignoresViewportScaleLimits = m_forceAlwaysUserScalable;
    parameters.allowsBlockSelection = m_pageClient.allowsBlockSelection();
#endif

#if PLATFORM(MAC)
    parameters.appleMailPaginationQuirkEnabled = appleMailPaginationQuirkEnabled();
#else
    parameters.appleMailPaginationQuirkEnabled = false;
#endif
#if PLATFORM(COCOA)
    parameters.smartInsertDeleteEnabled = m_isSmartInsertDeleteEnabled;
#endif
    parameters.shouldScaleViewToFitDocument = m_shouldScaleViewToFitDocument;
    parameters.userInterfaceLayoutDirection = m_pageClient.userInterfaceLayoutDirection();
    parameters.observedLayoutMilestones = m_observedLayoutMilestones;
    parameters.overrideContentSecurityPolicy = m_overrideContentSecurityPolicy;
    parameters.cpuLimit = m_cpuLimit;

    for (auto& iterator : m_urlSchemeHandlersByScheme)
        parameters.urlSchemeHandlers.set(iterator.key, iterator.value->identifier());

#if ENABLE(WEB_RTC)
    parameters.iceCandidateFilteringEnabled = m_preferences->iceCandidateFilteringEnabled();
#if USE(LIBWEBRTC)
    parameters.enumeratingAllNetworkInterfacesEnabled = m_preferences->enumeratingAllNetworkInterfacesEnabled();
#endif
#endif

    m_process->addWebUserContentControllerProxy(m_userContentController, parameters);

    for (auto& iterator : m_urlSchemeHandlersByScheme)
        parameters.urlSchemeHandlers.set(iterator.key, iterator.value->identifier());

    return parameters;
}

void WebPageProxy::enterAcceleratedCompositingMode(const LayerTreeContext& layerTreeContext)
{
    m_pageClient.enterAcceleratedCompositingMode(layerTreeContext);
}

void WebPageProxy::exitAcceleratedCompositingMode()
{
    m_pageClient.exitAcceleratedCompositingMode();
}

void WebPageProxy::updateAcceleratedCompositingMode(const LayerTreeContext& layerTreeContext)
{
    m_pageClient.updateAcceleratedCompositingMode(layerTreeContext);
}

void WebPageProxy::backForwardClear()
{
    m_backForwardList->clear();
}

#if ENABLE(GAMEPAD)

void WebPageProxy::gamepadActivity(const Vector<GamepadData>& gamepadDatas, bool shouldMakeGamepadsVisible)
{
    m_process->send(Messages::WebPage::GamepadActivity(gamepadDatas, shouldMakeGamepadsVisible), m_pageID);
}

#endif

void WebPageProxy::canAuthenticateAgainstProtectionSpace(uint64_t loaderID, uint64_t frameID, const ProtectionSpace& coreProtectionSpace)
{
#if USE(PROTECTION_SPACE_AUTH_CALLBACK)
    WebFrameProxy* frame = m_process->webFrame(frameID);
    MESSAGE_CHECK(frame);

    RefPtr<WebProtectionSpace> protectionSpace = WebProtectionSpace::create(coreProtectionSpace);

    bool canAuthenticate;
    if (m_navigationClient)
        canAuthenticate = m_navigationClient->canAuthenticateAgainstProtectionSpace(*this, protectionSpace.get());
    else
        canAuthenticate = m_loaderClient->canAuthenticateAgainstProtectionSpaceInFrame(*this, *frame, protectionSpace.get());

    m_process->processPool().sendToNetworkingProcess(Messages::NetworkProcess::ContinueCanAuthenticateAgainstProtectionSpace(loaderID, canAuthenticate));
#endif
}

void WebPageProxy::didReceiveAuthenticationChallenge(uint64_t frameID, const AuthenticationChallenge& coreChallenge, uint64_t challengeID)
{
    didReceiveAuthenticationChallengeProxy(frameID, AuthenticationChallengeProxy::create(coreChallenge, challengeID, m_process->connection()));
}

void WebPageProxy::didReceiveAuthenticationChallengeProxy(uint64_t frameID, Ref<AuthenticationChallengeProxy>&& authenticationChallenge)
{
    WebFrameProxy* frame = m_process->webFrame(frameID);
    MESSAGE_CHECK(frame);

    if (m_navigationClient)
        m_navigationClient->didReceiveAuthenticationChallenge(*this, authenticationChallenge.ptr());
    else
        m_loaderClient->didReceiveAuthenticationChallengeInFrame(*this, *frame, authenticationChallenge.ptr());
}

void WebPageProxy::exceededDatabaseQuota(uint64_t frameID, const String& originIdentifier, const String& databaseName, const String& displayName, uint64_t currentQuota, uint64_t currentOriginUsage, uint64_t currentDatabaseUsage, uint64_t expectedUsage, Ref<Messages::WebPageProxy::ExceededDatabaseQuota::DelayedReply>&& reply)
{
    ExceededDatabaseQuotaRecords& records = ExceededDatabaseQuotaRecords::singleton();
    std::unique_ptr<ExceededDatabaseQuotaRecords::Record> newRecord = records.createRecord(frameID,
        originIdentifier, databaseName, displayName, currentQuota, currentOriginUsage,
        currentDatabaseUsage, expectedUsage, WTFMove(reply));
    records.add(WTFMove(newRecord));

    if (records.areBeingProcessed())
        return;

    ExceededDatabaseQuotaRecords::Record* record = records.next();
    while (record) {
        WebFrameProxy* frame = m_process->webFrame(record->frameID);
        MESSAGE_CHECK(frame);

        RefPtr<API::SecurityOrigin> origin = API::SecurityOrigin::create(SecurityOriginData::fromDatabaseIdentifier(record->originIdentifier)->securityOrigin());
        auto currentReply = record->reply;
        m_uiClient->exceededDatabaseQuota(this, frame, origin.get(),
            record->databaseName, record->displayName, record->currentQuota,
            record->currentOriginUsage, record->currentDatabaseUsage, record->expectedUsage,
            [currentReply](unsigned long long newQuota) { currentReply->send(newQuota); });

        record = records.next();
    }
}

void WebPageProxy::reachedApplicationCacheOriginQuota(const String& originIdentifier, uint64_t currentQuota, uint64_t totalBytesNeeded, Ref<Messages::WebPageProxy::ReachedApplicationCacheOriginQuota::DelayedReply>&& reply)
{
    Ref<SecurityOrigin> securityOrigin = SecurityOriginData::fromDatabaseIdentifier(originIdentifier)->securityOrigin();
    m_uiClient->reachedApplicationCacheOriginQuota(this, securityOrigin.get(), currentQuota, totalBytesNeeded, [reply = WTFMove(reply)](unsigned long long newQuota) { reply->send(newQuota); });
}

void WebPageProxy::requestGeolocationPermissionForFrame(uint64_t geolocationID, uint64_t frameID, String originIdentifier)
{
    WebFrameProxy* frame = m_process->webFrame(frameID);
    MESSAGE_CHECK(frame);

    // FIXME: Geolocation should probably be using toString() as its string representation instead of databaseIdentifier().
    RefPtr<API::SecurityOrigin> origin = API::SecurityOrigin::create(SecurityOriginData::fromDatabaseIdentifier(originIdentifier)->securityOrigin());
    RefPtr<GeolocationPermissionRequestProxy> request = m_geolocationPermissionRequestManager.createRequest(geolocationID);

    if (m_uiClient->decidePolicyForGeolocationPermissionRequest(this, frame, origin.get(), request.get()))
        return;

    if (m_pageClient.decidePolicyForGeolocationPermissionRequest(*frame, *origin, *request))
        return;

    request->deny();
}

#if ENABLE(MEDIA_STREAM)
UserMediaPermissionRequestManagerProxy& WebPageProxy::userMediaPermissionRequestManager()
{
    if (m_userMediaPermissionRequestManager)
        return *m_userMediaPermissionRequestManager;

    m_userMediaPermissionRequestManager = std::make_unique<UserMediaPermissionRequestManagerProxy>(*this);
    return *m_userMediaPermissionRequestManager;
}
#endif

    void WebPageProxy::requestUserMediaPermissionForFrame(uint64_t userMediaID, uint64_t frameID, const WebCore::SecurityOriginData&  userMediaDocumentOriginData, const WebCore::SecurityOriginData& topLevelDocumentOriginData, const WebCore::MediaConstraints& audioConstraints, const WebCore::MediaConstraints& videoConstraints)
{
#if ENABLE(MEDIA_STREAM)
    MESSAGE_CHECK(m_process->webFrame(frameID));

    userMediaPermissionRequestManager().requestUserMediaPermissionForFrame(userMediaID, frameID, userMediaDocumentOriginData.securityOrigin(), topLevelDocumentOriginData.securityOrigin(), audioConstraints, videoConstraints);
#else
    UNUSED_PARAM(userMediaID);
    UNUSED_PARAM(frameID);
    UNUSED_PARAM(userMediaDocumentOriginData);
    UNUSED_PARAM(topLevelDocumentOriginData);
    UNUSED_PARAM(audioConstraints);
    UNUSED_PARAM(videoConstraints);
#endif
}

void WebPageProxy::enumerateMediaDevicesForFrame(uint64_t userMediaID, uint64_t frameID, const WebCore::SecurityOriginData& userMediaDocumentOriginData, const WebCore::SecurityOriginData& topLevelDocumentOriginData)
{
#if ENABLE(MEDIA_STREAM)
    WebFrameProxy* frame = m_process->webFrame(frameID);
    MESSAGE_CHECK(frame);

    userMediaPermissionRequestManager().enumerateMediaDevicesForFrame(userMediaID, frameID, userMediaDocumentOriginData.securityOrigin(), topLevelDocumentOriginData.securityOrigin());
#else
    UNUSED_PARAM(userMediaID);
    UNUSED_PARAM(frameID);
    UNUSED_PARAM(userMediaDocumentOriginData);
    UNUSED_PARAM(topLevelDocumentOriginData);
#endif
}

void WebPageProxy::clearUserMediaState()
{
#if ENABLE(MEDIA_STREAM)
    userMediaPermissionRequestManager().clearCachedState();
#endif
}

void WebPageProxy::requestNotificationPermission(uint64_t requestID, const String& originString)
{
    if (!isRequestIDValid(requestID))
        return;

    auto origin = API::SecurityOrigin::createFromString(originString);
    auto request = m_notificationPermissionRequestManager.createRequest(requestID);
    
    if (!m_uiClient->decidePolicyForNotificationPermissionRequest(this, origin.ptr(), request.ptr()))
        request->deny();
}

void WebPageProxy::showNotification(const String& title, const String& body, const String& iconURL, const String& tag, const String& lang, WebCore::NotificationDirection dir, const String& originString, uint64_t notificationID)
{
    m_process->processPool().supplement<WebNotificationManagerProxy>()->show(this, title, body, iconURL, tag, lang, dir, originString, notificationID);
}

void WebPageProxy::cancelNotification(uint64_t notificationID)
{
    m_process->processPool().supplement<WebNotificationManagerProxy>()->cancel(this, notificationID);
}

void WebPageProxy::clearNotifications(const Vector<uint64_t>& notificationIDs)
{
    m_process->processPool().supplement<WebNotificationManagerProxy>()->clearNotifications(this, notificationIDs);
}

void WebPageProxy::didDestroyNotification(uint64_t notificationID)
{
    m_process->processPool().supplement<WebNotificationManagerProxy>()->didDestroyNotification(this, notificationID);
}

float WebPageProxy::headerHeight(WebFrameProxy* frame)
{
    if (frame->isDisplayingPDFDocument())
        return 0;
    return m_uiClient->headerHeight(this, frame);
}

float WebPageProxy::footerHeight(WebFrameProxy* frame)
{
    if (frame->isDisplayingPDFDocument())
        return 0;
    return m_uiClient->footerHeight(this, frame);
}

void WebPageProxy::drawHeader(WebFrameProxy* frame, const FloatRect& rect)
{
    if (frame->isDisplayingPDFDocument())
        return;
    m_uiClient->drawHeader(this, frame, rect);
}

void WebPageProxy::drawFooter(WebFrameProxy* frame, const FloatRect& rect)
{
    if (frame->isDisplayingPDFDocument())
        return;
    m_uiClient->drawFooter(this, frame, rect);
}

void WebPageProxy::runModal()
{
    // Since runModal() can (and probably will) spin a nested run loop we need to turn off the responsiveness timer.
    m_process->responsivenessTimer().stop();

    // Our Connection's run loop might have more messages waiting to be handled after this RunModal message.
    // To make sure they are handled inside of the the nested modal run loop we must first signal the Connection's
    // run loop so we're guaranteed that it has a chance to wake up.
    // See http://webkit.org/b/89590 for more discussion.
    m_process->connection()->wakeUpRunLoop();

    m_uiClient->runModal(this);
}

void WebPageProxy::notifyScrollerThumbIsVisibleInRect(const IntRect& scrollerThumb)
{
    m_visibleScrollerThumbRect = scrollerThumb;
}

void WebPageProxy::recommendedScrollbarStyleDidChange(int32_t newStyle)
{
#if USE(APPKIT)
    m_pageClient.recommendedScrollbarStyleDidChange(static_cast<WebCore::ScrollbarStyle>(newStyle));
#else
    UNUSED_PARAM(newStyle);
#endif
}

void WebPageProxy::didChangeScrollbarsForMainFrame(bool hasHorizontalScrollbar, bool hasVerticalScrollbar)
{
    m_mainFrameHasHorizontalScrollbar = hasHorizontalScrollbar;
    m_mainFrameHasVerticalScrollbar = hasVerticalScrollbar;
}

void WebPageProxy::didChangeScrollOffsetPinningForMainFrame(bool pinnedToLeftSide, bool pinnedToRightSide, bool pinnedToTopSide, bool pinnedToBottomSide)
{
    m_mainFrameIsPinnedToLeftSide = pinnedToLeftSide;
    m_mainFrameIsPinnedToRightSide = pinnedToRightSide;
    m_mainFrameIsPinnedToTopSide = pinnedToTopSide;
    m_mainFrameIsPinnedToBottomSide = pinnedToBottomSide;

    m_uiClient->pinnedStateDidChange(*this);
}

void WebPageProxy::didChangePageCount(unsigned pageCount)
{
    m_pageCount = pageCount;
}

void WebPageProxy::pageExtendedBackgroundColorDidChange(const Color& backgroundColor)
{
    m_pageExtendedBackgroundColor = backgroundColor;
}

#if ENABLE(NETSCAPE_PLUGIN_API)
void WebPageProxy::didFailToInitializePlugin(const String& mimeType, const String& frameURLString, const String& pageURLString)
{
    m_loaderClient->didFailToInitializePlugin(*this, createPluginInformationDictionary(mimeType, frameURLString, pageURLString).ptr());
}

void WebPageProxy::didBlockInsecurePluginVersion(const String& mimeType, const String& pluginURLString, const String& frameURLString, const String& pageURLString, bool replacementObscured)
{
    RefPtr<API::Dictionary> pluginInformation;

#if PLATFORM(COCOA) && ENABLE(NETSCAPE_PLUGIN_API)
    String newMimeType = mimeType;
    PluginModuleInfo plugin = m_process->processPool().pluginInfoStore().findPlugin(newMimeType, URL(URL(), pluginURLString));
    pluginInformation = createPluginInformationDictionary(plugin, frameURLString, mimeType, pageURLString, String(), String(), replacementObscured);
#else
    UNUSED_PARAM(mimeType);
    UNUSED_PARAM(pluginURLString);
    UNUSED_PARAM(frameURLString);
    UNUSED_PARAM(pageURLString);
    UNUSED_PARAM(replacementObscured);
#endif

    m_loaderClient->didBlockInsecurePluginVersion(*this, pluginInformation.get());
}
#endif // ENABLE(NETSCAPE_PLUGIN_API)

bool WebPageProxy::willHandleHorizontalScrollEvents() const
{
    return !m_canShortCircuitHorizontalWheelEvents;
}

void WebPageProxy::updateWebsitePolicies(const WebsitePolicies& websitePolicies)
{
    m_process->send(Messages::WebPage::UpdateWebsitePolicies(websitePolicies), m_pageID);
}

void WebPageProxy::didFinishLoadingDataForCustomContentProvider(const String& suggestedFilename, const IPC::DataReference& dataReference)
{
    m_pageClient.didFinishLoadingDataForCustomContentProvider(suggestedFilename, dataReference);
}

void WebPageProxy::backForwardRemovedItem(uint64_t itemID)
{
    m_process->removeBackForwardItem(itemID);
    m_process->send(Messages::WebPage::DidRemoveBackForwardItem(itemID), m_pageID);
}

void WebPageProxy::setCanRunModal(bool canRunModal)
{
    if (!isValid())
        return;

    // It's only possible to change the state for a WebPage which
    // already qualifies for running modal child web pages, otherwise
    // there's no other possibility than not allowing it.
    m_canRunModal = m_uiClient->canRunModal() && canRunModal;
    m_process->send(Messages::WebPage::SetCanRunModal(m_canRunModal), m_pageID);
}

bool WebPageProxy::canRunModal()
{
    return isValid() ? m_canRunModal : false;
}

void WebPageProxy::beginPrinting(WebFrameProxy* frame, const PrintInfo& printInfo)
{
    if (m_isInPrintingMode)
        return;

    m_isInPrintingMode = true;
    m_process->send(Messages::WebPage::BeginPrinting(frame->frameID(), printInfo), m_pageID, printingSendOptions(m_isPerformingDOMPrintOperation));
}

void WebPageProxy::endPrinting()
{
    if (!m_isInPrintingMode)
        return;

    m_isInPrintingMode = false;
    m_process->send(Messages::WebPage::EndPrinting(), m_pageID, printingSendOptions(m_isPerformingDOMPrintOperation));
}

void WebPageProxy::computePagesForPrinting(WebFrameProxy* frame, const PrintInfo& printInfo, Ref<ComputedPagesCallback>&& callback)
{
    if (!isValid()) {
        callback->invalidate();
        return;
    }

    auto callbackID = callback->callbackID();
    m_callbacks.put(WTFMove(callback));
    m_isInPrintingMode = true;
    m_process->send(Messages::WebPage::ComputePagesForPrinting(frame->frameID(), printInfo, callbackID), m_pageID, printingSendOptions(m_isPerformingDOMPrintOperation));
}

#if PLATFORM(COCOA)
void WebPageProxy::drawRectToImage(WebFrameProxy* frame, const PrintInfo& printInfo, const IntRect& rect, const WebCore::IntSize& imageSize, Ref<ImageCallback>&& callback)
{
    if (!isValid()) {
        callback->invalidate();
        return;
    }
    
    auto callbackID = callback->callbackID();
    m_callbacks.put(WTFMove(callback));
    m_process->send(Messages::WebPage::DrawRectToImage(frame->frameID(), printInfo, rect, imageSize, callbackID), m_pageID, printingSendOptions(m_isPerformingDOMPrintOperation));
}

void WebPageProxy::drawPagesToPDF(WebFrameProxy* frame, const PrintInfo& printInfo, uint32_t first, uint32_t count, Ref<DataCallback>&& callback)
{
    if (!isValid()) {
        callback->invalidate();
        return;
    }
    
    auto callbackID = callback->callbackID();
    m_callbacks.put(WTFMove(callback));
    m_process->send(Messages::WebPage::DrawPagesToPDF(frame->frameID(), printInfo, first, count, callbackID), m_pageID, printingSendOptions(m_isPerformingDOMPrintOperation));
}
#elif PLATFORM(GTK)
void WebPageProxy::drawPagesForPrinting(WebFrameProxy* frame, const PrintInfo& printInfo, Ref<PrintFinishedCallback>&& callback)
{
    if (!isValid()) {
        callback->invalidate();
        return;
    }

    auto callbackID = callback->callbackID();
    m_callbacks.put(WTFMove(callback));
    m_isInPrintingMode = true;
    m_process->send(Messages::WebPage::DrawPagesForPrinting(frame->frameID(), printInfo, callbackID), m_pageID, printingSendOptions(m_isPerformingDOMPrintOperation));
}
#endif

void WebPageProxy::updateBackingStoreDiscardableState()
{
    ASSERT(isValid());

    bool isDiscardable;

    if (!m_process->isResponsive())
        isDiscardable = false;
    else
        isDiscardable = !m_pageClient.isViewWindowActive() || !isViewVisible();

    m_drawingArea->setBackingStoreIsDiscardable(isDiscardable);
}

void WebPageProxy::saveDataToFileInDownloadsFolder(const String& suggestedFilename, const String& mimeType, const String& originatingURLString, API::Data* data)
{
    m_uiClient->saveDataToFileInDownloadsFolder(this, suggestedFilename, mimeType, originatingURLString, data);
}

void WebPageProxy::savePDFToFileInDownloadsFolder(const String& suggestedFilename, const String& originatingURLString, const IPC::DataReference& dataReference)
{
    if (!suggestedFilename.endsWith(".pdf", false))
        return;

    saveDataToFileInDownloadsFolder(suggestedFilename, "application/pdf", originatingURLString,
        API::Data::create(dataReference.data(), dataReference.size()).ptr());
}

void WebPageProxy::setMinimumLayoutSize(const IntSize& minimumLayoutSize)
{
    if (m_minimumLayoutSize == minimumLayoutSize)
        return;

    m_minimumLayoutSize = minimumLayoutSize;

    if (!isValid())
        return;

    m_process->send(Messages::WebPage::SetMinimumLayoutSize(minimumLayoutSize), m_pageID);
    m_drawingArea->minimumLayoutSizeDidChange();

#if USE(APPKIT)
    if (m_minimumLayoutSize.width() <= 0)
        intrinsicContentSizeDidChange(IntSize(-1, -1));
#endif
}

void WebPageProxy::setAutoSizingShouldExpandToViewHeight(bool shouldExpand)
{
    if (m_autoSizingShouldExpandToViewHeight == shouldExpand)
        return;

    m_autoSizingShouldExpandToViewHeight = shouldExpand;

    if (!isValid())
        return;

    m_process->send(Messages::WebPage::SetAutoSizingShouldExpandToViewHeight(shouldExpand), m_pageID);
}

void WebPageProxy::setViewportSizeForCSSViewportUnits(const IntSize& viewportSize)
{
    if (m_viewportSizeForCSSViewportUnits && *m_viewportSizeForCSSViewportUnits == viewportSize)
        return;

    m_viewportSizeForCSSViewportUnits = viewportSize;

    if (!isValid())
        return;

    m_process->send(Messages::WebPage::SetViewportSizeForCSSViewportUnits(viewportSize), m_pageID);
}

#if USE(AUTOMATIC_TEXT_REPLACEMENT)

void WebPageProxy::toggleSmartInsertDelete()
{
    if (TextChecker::isTestingMode())
        TextChecker::setSmartInsertDeleteEnabled(!TextChecker::isSmartInsertDeleteEnabled());
}

void WebPageProxy::toggleAutomaticQuoteSubstitution()
{
    if (TextChecker::isTestingMode())
        TextChecker::setAutomaticQuoteSubstitutionEnabled(!TextChecker::state().isAutomaticQuoteSubstitutionEnabled);
}

void WebPageProxy::toggleAutomaticLinkDetection()
{
    if (TextChecker::isTestingMode())
        TextChecker::setAutomaticLinkDetectionEnabled(!TextChecker::state().isAutomaticLinkDetectionEnabled);
}

void WebPageProxy::toggleAutomaticDashSubstitution()
{
    if (TextChecker::isTestingMode())
        TextChecker::setAutomaticDashSubstitutionEnabled(!TextChecker::state().isAutomaticDashSubstitutionEnabled);
}

void WebPageProxy::toggleAutomaticTextReplacement()
{
    if (TextChecker::isTestingMode())
        TextChecker::setAutomaticTextReplacementEnabled(!TextChecker::state().isAutomaticTextReplacementEnabled);
}

#endif

#if PLATFORM(MAC)

void WebPageProxy::substitutionsPanelIsShowing(bool& isShowing)
{
    isShowing = TextChecker::substitutionsPanelIsShowing();
}

void WebPageProxy::showCorrectionPanel(int32_t panelType, const FloatRect& boundingBoxOfReplacedString, const String& replacedString, const String& replacementString, const Vector<String>& alternativeReplacementStrings)
{
    m_pageClient.showCorrectionPanel((AlternativeTextType)panelType, boundingBoxOfReplacedString, replacedString, replacementString, alternativeReplacementStrings);
}

void WebPageProxy::dismissCorrectionPanel(int32_t reason)
{
    m_pageClient.dismissCorrectionPanel((ReasonForDismissingAlternativeText)reason);
}

void WebPageProxy::dismissCorrectionPanelSoon(int32_t reason, String& result)
{
    result = m_pageClient.dismissCorrectionPanelSoon((ReasonForDismissingAlternativeText)reason);
}

void WebPageProxy::recordAutocorrectionResponse(int32_t response, const String& replacedString, const String& replacementString)
{
    m_pageClient.recordAutocorrectionResponse(static_cast<AutocorrectionResponse>(response), replacedString, replacementString);
}

void WebPageProxy::handleAlternativeTextUIResult(const String& result)
{
    if (!isClosed())
        m_process->send(Messages::WebPage::HandleAlternativeTextUIResult(result), m_pageID);
}

#if USE(DICTATION_ALTERNATIVES)
void WebPageProxy::showDictationAlternativeUI(const WebCore::FloatRect& boundingBoxOfDictatedText, uint64_t dictationContext)
{
    m_pageClient.showDictationAlternativeUI(boundingBoxOfDictatedText, dictationContext);
}

void WebPageProxy::removeDictationAlternatives(uint64_t dictationContext)
{
    m_pageClient.removeDictationAlternatives(dictationContext);
}

void WebPageProxy::dictationAlternatives(uint64_t dictationContext, Vector<String>& result)
{
    result = m_pageClient.dictationAlternatives(dictationContext);
}
#endif

void WebPageProxy::setEditableElementIsFocused(bool editableElementIsFocused)
{
    m_pageClient.setEditableElementIsFocused(editableElementIsFocused);
}

#endif // PLATFORM(MAC)

#if PLATFORM(COCOA)
RefPtr<ViewSnapshot> WebPageProxy::takeViewSnapshot()
{
    return m_pageClient.takeViewSnapshot();
}
#endif

#if PLATFORM(QT) || PLATFORM(GTK)
void WebPageProxy::setComposition(const String& text, Vector<CompositionUnderline> underlines, uint64_t selectionStart, uint64_t selectionEnd, uint64_t replacementRangeStart, uint64_t replacementRangeEnd)
{
    // FIXME: We need to find out how to proper handle the crashes case.
    if (!isValid())
        return;

    process().send(Messages::WebPage::SetComposition(text, underlines, selectionStart, selectionEnd, replacementRangeStart, replacementRangeEnd), m_pageID);
}

void WebPageProxy::confirmComposition(const String& compositionString, int64_t selectionStart, int64_t selectionLength)
{
    if (!isValid())
        return;

    process().send(Messages::WebPage::ConfirmComposition(compositionString, selectionStart, selectionLength), m_pageID);
}

void WebPageProxy::cancelComposition()
{
    if (!isValid())
        return;

    process().send(Messages::WebPage::CancelComposition(), m_pageID);
}
#endif // PLATFORM(QT) || PLATFORM(GTK)

void WebPageProxy::didSaveToPageCache()
{
    m_process->didSaveToPageCache();
}

void WebPageProxy::setScrollPinningBehavior(ScrollPinningBehavior pinning)
{
    if (m_scrollPinningBehavior == pinning)
        return;
    
    m_scrollPinningBehavior = pinning;

    if (isValid())
        m_process->send(Messages::WebPage::SetScrollPinningBehavior(pinning), m_pageID);
}

void WebPageProxy::setOverlayScrollbarStyle(std::optional<WebCore::ScrollbarOverlayStyle> scrollbarStyle)
{
    if (!m_scrollbarOverlayStyle && !scrollbarStyle)
        return;

    if ((m_scrollbarOverlayStyle && scrollbarStyle) && m_scrollbarOverlayStyle.value() == scrollbarStyle.value())
        return;

    m_scrollbarOverlayStyle = scrollbarStyle;

    std::optional<uint32_t> scrollbarStyleForMessage;
    if (scrollbarStyle)
        scrollbarStyleForMessage = static_cast<ScrollbarOverlayStyle>(scrollbarStyle.value());

    if (isValid())
        m_process->send(Messages::WebPage::SetScrollbarOverlayStyle(scrollbarStyleForMessage), m_pageID);
}

#if ENABLE(SUBTLE_CRYPTO)
void WebPageProxy::wrapCryptoKey(const Vector<uint8_t>& key, bool& succeeded, Vector<uint8_t>& wrappedKey)
{
    PageClientProtector protector(m_pageClient);

    Vector<uint8_t> masterKey;

    if (m_navigationClient) {
        if (RefPtr<API::Data> keyData = m_navigationClient->webCryptoMasterKey(*this))
            masterKey = keyData->dataReference().vector();
    } else if (!getDefaultWebCryptoMasterKey(masterKey)) {
        succeeded = false;
        return;
    }

    succeeded = wrapSerializedCryptoKey(masterKey, key, wrappedKey);
}

void WebPageProxy::unwrapCryptoKey(const Vector<uint8_t>& wrappedKey, bool& succeeded, Vector<uint8_t>& key)
{
    PageClientProtector protector(m_pageClient);

    Vector<uint8_t> masterKey;

    if (m_navigationClient) {
        if (RefPtr<API::Data> keyData = m_navigationClient->webCryptoMasterKey(*this))
            masterKey = keyData->dataReference().vector();
    } else if (!getDefaultWebCryptoMasterKey(masterKey)) {
        succeeded = false;
        return;
    }

    succeeded = unwrapSerializedCryptoKey(masterKey, wrappedKey, key);
}
#endif

void WebPageProxy::addMIMETypeWithCustomContentProvider(const String& mimeType)
{
    m_process->send(Messages::WebPage::AddMIMETypeWithCustomContentProvider(mimeType), m_pageID);
}

#if PLATFORM(COCOA)

void WebPageProxy::insertTextAsync(const String& text, const EditingRange& replacementRange, bool registerUndoGroup, EditingRangeIsRelativeTo editingRangeIsRelativeTo, bool suppressSelectionUpdate)
{
    if (!isValid())
        return;

    process().send(Messages::WebPage::InsertTextAsync(text, replacementRange, registerUndoGroup, static_cast<uint32_t>(editingRangeIsRelativeTo), suppressSelectionUpdate), m_pageID);
}

void WebPageProxy::getMarkedRangeAsync(WTF::Function<void (EditingRange, CallbackBase::Error)>&& callbackFunction)
{
    if (!isValid()) {
        callbackFunction(EditingRange(), CallbackBase::Error::Unknown);
        return;
    }

    auto callbackID = m_callbacks.put(WTFMove(callbackFunction), m_process->throttler().backgroundActivityToken());
    process().send(Messages::WebPage::GetMarkedRangeAsync(callbackID), m_pageID);
}

void WebPageProxy::getSelectedRangeAsync(WTF::Function<void (EditingRange, CallbackBase::Error)>&& callbackFunction)
{
    if (!isValid()) {
        callbackFunction(EditingRange(), CallbackBase::Error::Unknown);
        return;
    }

    auto callbackID = m_callbacks.put(WTFMove(callbackFunction), m_process->throttler().backgroundActivityToken());
    process().send(Messages::WebPage::GetSelectedRangeAsync(callbackID), m_pageID);
}

void WebPageProxy::characterIndexForPointAsync(const WebCore::IntPoint& point, WTF::Function<void (uint64_t, CallbackBase::Error)>&& callbackFunction)
{
    if (!isValid()) {
        callbackFunction(0, CallbackBase::Error::Unknown);
        return;
    }

    auto callbackID = m_callbacks.put(WTFMove(callbackFunction), m_process->throttler().backgroundActivityToken());
    process().send(Messages::WebPage::CharacterIndexForPointAsync(point, callbackID), m_pageID);
}

void WebPageProxy::firstRectForCharacterRangeAsync(const EditingRange& range, WTF::Function<void (const WebCore::IntRect&, const EditingRange&, CallbackBase::Error)>&& callbackFunction)
{
    if (!isValid()) {
        callbackFunction(WebCore::IntRect(), EditingRange(), CallbackBase::Error::Unknown);
        return;
    }

    auto callbackID = m_callbacks.put(WTFMove(callbackFunction), m_process->throttler().backgroundActivityToken());
    process().send(Messages::WebPage::FirstRectForCharacterRangeAsync(range, callbackID), m_pageID);
}

void WebPageProxy::setCompositionAsync(const String& text, const Vector<CompositionUnderline>& underlines, const EditingRange& selectionRange, const EditingRange& replacementRange)
{
    if (!isValid()) {
        // If this fails, we should call -discardMarkedText on input context to notify the input method.
        // This will happen naturally later, as part of reloading the page.
        return;
    }

    process().send(Messages::WebPage::SetCompositionAsync(text, underlines, selectionRange, replacementRange), m_pageID);
}

void WebPageProxy::confirmCompositionAsync()
{
    if (!isValid())
        return;

    process().send(Messages::WebPage::ConfirmCompositionAsync(), m_pageID);
}

void WebPageProxy::setScrollPerformanceDataCollectionEnabled(bool enabled)
{
    if (enabled == m_scrollPerformanceDataCollectionEnabled)
        return;

    m_scrollPerformanceDataCollectionEnabled = enabled;

    if (m_scrollPerformanceDataCollectionEnabled && !m_scrollingPerformanceData)
        m_scrollingPerformanceData = std::make_unique<RemoteLayerTreeScrollingPerformanceData>(downcast<RemoteLayerTreeDrawingAreaProxy>(*m_drawingArea));
    else if (!m_scrollPerformanceDataCollectionEnabled)
        m_scrollingPerformanceData = nullptr;
}
#endif

void WebPageProxy::takeSnapshot(IntRect rect, IntSize bitmapSize, SnapshotOptions options, WTF::Function<void (const ShareableBitmap::Handle&, CallbackBase::Error)>&& callbackFunction)
{
    if (!isValid()) {
        callbackFunction(ShareableBitmap::Handle(), CallbackBase::Error::Unknown);
        return;
    }

    auto callbackID = m_callbacks.put(WTFMove(callbackFunction), m_process->throttler().backgroundActivityToken());
    m_process->send(Messages::WebPage::TakeSnapshot(rect, bitmapSize, options, callbackID), m_pageID);
}

void WebPageProxy::navigationGestureDidBegin()
{
    PageClientProtector protector(m_pageClient);

    m_isShowingNavigationGestureSnapshot = true;
    m_pageClient.navigationGestureDidBegin();

    if (m_navigationClient)
        m_navigationClient->didBeginNavigationGesture(*this);
    else
        m_loaderClient->navigationGestureDidBegin(*this);
}

void WebPageProxy::navigationGestureWillEnd(bool willNavigate, WebBackForwardListItem& item)
{
    PageClientProtector protector(m_pageClient);

    m_pageClient.navigationGestureWillEnd(willNavigate, item);

    if (m_navigationClient)
        m_navigationClient->willEndNavigationGesture(*this, willNavigate, item);
    else
        m_loaderClient->navigationGestureWillEnd(*this, willNavigate, item);
}

void WebPageProxy::navigationGestureDidEnd(bool willNavigate, WebBackForwardListItem& item)
{
    PageClientProtector protector(m_pageClient);

    m_pageClient.navigationGestureDidEnd(willNavigate, item);

    if (m_navigationClient)
        m_navigationClient->didEndNavigationGesture(*this, willNavigate, item);
    else
        m_loaderClient->navigationGestureDidEnd(*this, willNavigate, item);
}

void WebPageProxy::navigationGestureDidEnd()
{
    PageClientProtector protector(m_pageClient);

    m_pageClient.navigationGestureDidEnd();
}

void WebPageProxy::willRecordNavigationSnapshot(WebBackForwardListItem& item)
{
    PageClientProtector protector(m_pageClient);

    m_pageClient.willRecordNavigationSnapshot(item);
}

void WebPageProxy::navigationGestureSnapshotWasRemoved()
{
    m_isShowingNavigationGestureSnapshot = false;

    m_pageClient.didRemoveNavigationGestureSnapshot();

    if (m_navigationClient)
        m_navigationClient->didRemoveNavigationGestureSnapshot(*this);
}

void WebPageProxy::isPlayingMediaDidChange(MediaProducer::MediaStateFlags state, uint64_t sourceElementID)
{
#if ENABLE(MEDIA_SESSION)
    WebMediaSessionFocusManager* focusManager = process().processPool().supplement<WebMediaSessionFocusManager>();
    ASSERT(focusManager);
    focusManager->updatePlaybackAttributesFromMediaState(this, sourceElementID, state);
#endif

    if (state == m_mediaState)
        return;

#if ENABLE(MEDIA_STREAM)
    WebCore::MediaProducer::MediaStateFlags oldMediaCaptureState = m_mediaState & WebCore::MediaProducer::MediaCaptureMask;
    WebCore::MediaProducer::MediaStateFlags newMediaCaptureState = state & WebCore::MediaProducer::MediaCaptureMask;
#endif

    MediaProducer::MediaStateFlags playingMediaMask = MediaProducer::IsPlayingAudio | MediaProducer::IsPlayingVideo;
    MediaProducer::MediaStateFlags oldState = m_mediaState;
    m_mediaState = state;

#if ENABLE(MEDIA_STREAM)
    if (oldMediaCaptureState != newMediaCaptureState) {
        m_uiClient->mediaCaptureStateDidChange(m_mediaState);
        userMediaPermissionRequestManager().captureStateChanged(oldMediaCaptureState, newMediaCaptureState);
    }
#endif

    activityStateDidChange(ActivityState::IsAudible | ActivityState::IsCapturingMedia);

    playingMediaMask |= WebCore::MediaProducer::MediaCaptureMask;
    if ((oldState & playingMediaMask) != (m_mediaState & playingMediaMask))
        m_uiClient->isPlayingAudioDidChange(*this);

#if PLATFORM(MAC)
    if ((oldState & MediaProducer::HasAudioOrVideo) != (m_mediaState & MediaProducer::HasAudioOrVideo))
        videoControlsManagerDidChange();
#endif
}

#if PLATFORM(MAC)
void WebPageProxy::videoControlsManagerDidChange()
{
    m_pageClient.videoControlsManagerDidChange();
}

bool WebPageProxy::hasActiveVideoForControlsManager() const
{
#if ENABLE(VIDEO_PRESENTATION_MODE)
    return m_playbackSessionManager && m_playbackSessionManager->controlsManagerInterface();
#else
    return false;
#endif
}

void WebPageProxy::requestControlledElementID() const
{
#if ENABLE(VIDEO_PRESENTATION_MODE)
    if (m_playbackSessionManager)
        m_playbackSessionManager->requestControlledElementID();
#endif
}

void WebPageProxy::handleControlledElementIDResponse(const String& identifier) const
{
    m_pageClient.handleControlledElementIDResponse(identifier);
}

bool WebPageProxy::isPlayingVideoInEnhancedFullscreen() const
{
#if ENABLE(VIDEO_PRESENTATION_MODE)
    return m_videoFullscreenManager && m_videoFullscreenManager->isPlayingVideoInEnhancedFullscreen();
#else
    return false;
#endif
}
#endif

#if PLATFORM(COCOA)
void WebPageProxy::requestActiveNowPlayingSessionInfo()
{
    m_process->send(Messages::WebPage::RequestActiveNowPlayingSessionInfo(), m_pageID);
}

void WebPageProxy::handleActiveNowPlayingSessionInfoResponse(bool hasActiveSession, const String& title, double duration, double elapsedTime) const
{
    m_pageClient.handleActiveNowPlayingSessionInfoResponse(hasActiveSession, title, duration, elapsedTime);
}
#endif

#if ENABLE(MEDIA_SESSION)
void WebPageProxy::hasMediaSessionWithActiveMediaElementsDidChange(bool state)
{
    m_hasMediaSessionWithActiveMediaElements = state;
}

void WebPageProxy::mediaSessionMetadataDidChange(const WebCore::MediaSessionMetadata& metadata)
{
    Ref<WebMediaSessionMetadata> webMetadata = WebMediaSessionMetadata::create(metadata);
    m_uiClient->mediaSessionMetadataDidChange(*this, webMetadata.ptr());
}

void WebPageProxy::focusedContentMediaElementDidChange(uint64_t elementID)
{
    WebMediaSessionFocusManager* focusManager = process().processPool().supplement<WebMediaSessionFocusManager>();
    ASSERT(focusManager);
    focusManager->setFocusedMediaElement(*this, elementID);
}
#endif

void WebPageProxy::handleAutoplayEvent(WebCore::AutoplayEvent event, OptionSet<AutoplayEventFlags> flags)
{
    m_uiClient->handleAutoplayEvent(*this, event, flags);
}

#if PLATFORM(MAC)
void WebPageProxy::performImmediateActionHitTestAtLocation(FloatPoint point)
{
    m_process->send(Messages::WebPage::PerformImmediateActionHitTestAtLocation(point), m_pageID);
}

void WebPageProxy::immediateActionDidUpdate()
{
    m_process->send(Messages::WebPage::ImmediateActionDidUpdate(), m_pageID);
}

void WebPageProxy::immediateActionDidCancel()
{
    m_process->send(Messages::WebPage::ImmediateActionDidCancel(), m_pageID);
}

void WebPageProxy::immediateActionDidComplete()
{
    m_process->send(Messages::WebPage::ImmediateActionDidComplete(), m_pageID);
}

void WebPageProxy::didPerformImmediateActionHitTest(const WebHitTestResultData& result, bool contentPreventsDefault, const UserData& userData)
{
    m_pageClient.didPerformImmediateActionHitTest(result, contentPreventsDefault, m_process->transformHandlesToObjects(userData.object()).get());
}

void* WebPageProxy::immediateActionAnimationControllerForHitTestResult(RefPtr<API::HitTestResult> hitTestResult, uint64_t type, RefPtr<API::Object> userData)
{
    return m_pageClient.immediateActionAnimationControllerForHitTestResult(hitTestResult, type, userData);
}

void WebPageProxy::installActivityStateChangeCompletionHandler(WTF::Function<void ()>&& completionHandler)
{
    if (!isValid()) {
        completionHandler();
        return;
    }

    auto voidCallback = VoidCallback::create([completionHandler = WTFMove(completionHandler)] (CallbackBase::Error) {
        completionHandler();
    }, m_process->throttler().backgroundActivityToken());
    auto callbackID = m_callbacks.put(WTFMove(voidCallback));
    m_nextActivityStateChangeCallbacks.append(callbackID);
}

void WebPageProxy::handleAcceptedCandidate(WebCore::TextCheckingResult acceptedCandidate)
{
    m_process->send(Messages::WebPage::HandleAcceptedCandidate(acceptedCandidate), m_pageID);
}

void WebPageProxy::didHandleAcceptedCandidate()
{
    m_pageClient.didHandleAcceptedCandidate();
}

void WebPageProxy::setHeaderBannerHeightForTesting(int height)
{
    m_process->send(Messages::WebPage::SetHeaderBannerHeightForTesting(height), m_pageID);
}

void WebPageProxy::setFooterBannerHeightForTesting(int height)
{
    m_process->send(Messages::WebPage::SetFooterBannerHeightForTesting(height), m_pageID);
}

#endif

void WebPageProxy::imageOrMediaDocumentSizeChanged(const WebCore::IntSize& newSize)
{
    m_uiClient->imageOrMediaDocumentSizeChanged(newSize);
}

void WebPageProxy::setShouldDispatchFakeMouseMoveEvents(bool shouldDispatchFakeMouseMoveEvents)
{
    m_process->send(Messages::WebPage::SetShouldDispatchFakeMouseMoveEvents(shouldDispatchFakeMouseMoveEvents), m_pageID);
}

void WebPageProxy::handleAutoFillButtonClick(const UserData& userData)
{
    m_uiClient->didClickAutoFillButton(*this, m_process->transformHandlesToObjects(userData.object()).get());
}

#if ENABLE(WIRELESS_PLAYBACK_TARGET) && !PLATFORM(IOS)
void WebPageProxy::addPlaybackTargetPickerClient(uint64_t contextId)
{
    m_pageClient.mediaSessionManager().addPlaybackTargetPickerClient(*this, contextId);
}

void WebPageProxy::removePlaybackTargetPickerClient(uint64_t contextId)
{
    m_pageClient.mediaSessionManager().removePlaybackTargetPickerClient(*this, contextId);
}

void WebPageProxy::showPlaybackTargetPicker(uint64_t contextId, const WebCore::FloatRect& rect, bool hasVideo)
{
    m_pageClient.mediaSessionManager().showPlaybackTargetPicker(*this, contextId, m_pageClient.rootViewToScreen(IntRect(rect)), hasVideo);
}

void WebPageProxy::playbackTargetPickerClientStateDidChange(uint64_t contextId, WebCore::MediaProducer::MediaStateFlags state)
{
    m_pageClient.mediaSessionManager().clientStateDidChange(*this, contextId, state);
}

void WebPageProxy::setMockMediaPlaybackTargetPickerEnabled(bool enabled)
{
    m_pageClient.mediaSessionManager().setMockMediaPlaybackTargetPickerEnabled(enabled);
}

void WebPageProxy::setMockMediaPlaybackTargetPickerState(const String& name, WebCore::MediaPlaybackTargetContext::State state)
{
    m_pageClient.mediaSessionManager().setMockMediaPlaybackTargetPickerState(name, state);
}

void WebPageProxy::setPlaybackTarget(uint64_t contextId, Ref<MediaPlaybackTarget>&& target)
{
    if (!isValid())
        return;

    m_process->send(Messages::WebPage::PlaybackTargetSelected(contextId, target->targetContext()), m_pageID);
}

void WebPageProxy::externalOutputDeviceAvailableDidChange(uint64_t contextId, bool available)
{
    if (!isValid())
        return;

    m_process->send(Messages::WebPage::PlaybackTargetAvailabilityDidChange(contextId, available), m_pageID);
}

void WebPageProxy::setShouldPlayToPlaybackTarget(uint64_t contextId, bool shouldPlay)
{
    if (!isValid())
        return;

    m_process->send(Messages::WebPage::SetShouldPlayToPlaybackTarget(contextId, shouldPlay), m_pageID);
}
#endif

void WebPageProxy::didExceedInactiveMemoryLimitWhileActive()
{
    RELEASE_LOG_IF_ALLOWED(PerformanceLogging, "%p - WebPageProxy::didExceedInactiveMemoryLimitWhileActive()", this);
    m_uiClient->didExceedBackgroundResourceLimitWhileInForeground(*this, kWKResourceLimitMemory);
}

void WebPageProxy::didExceedBackgroundCPULimitWhileInForeground()
{
    RELEASE_LOG_IF_ALLOWED(PerformanceLogging, "%p - WebPageProxy::didExceedBackgroundCPULimitWhileInForeground()", this);
    m_uiClient->didExceedBackgroundResourceLimitWhileInForeground(*this, kWKResourceLimitCPU);
}

void WebPageProxy::didChangeBackgroundColor()
{
    m_pageClient.didChangeBackgroundColor();
}

void WebPageProxy::clearWheelEventTestTrigger()
{
    if (!isValid())
        return;
    
    m_process->send(Messages::WebPage::ClearWheelEventTestTrigger(), m_pageID);
}

void WebPageProxy::callAfterNextPresentationUpdate(WTF::Function<void (CallbackBase::Error)>&& callback)
{
    if (!isValid() || !m_drawingArea) {
        callback(CallbackBase::Error::OwnerWasInvalidated);
        return;
    }

    m_drawingArea->dispatchAfterEnsuringDrawing(WTFMove(callback));
}

void WebPageProxy::setShouldScaleViewToFitDocument(bool shouldScaleViewToFitDocument)
{
    if (m_shouldScaleViewToFitDocument == shouldScaleViewToFitDocument)
        return;

    m_shouldScaleViewToFitDocument = shouldScaleViewToFitDocument;

    if (!isValid())
        return;

    m_process->send(Messages::WebPage::SetShouldScaleViewToFitDocument(shouldScaleViewToFitDocument), m_pageID);
}

void WebPageProxy::didRestoreScrollPosition()
{
    m_pageClient.didRestoreScrollPosition();
}

<<<<<<< HEAD
=======
void WebPageProxy::getLoadDecisionForIcon(const WebCore::LinkIcon& icon, CallbackID loadIdentifier)
{
    m_iconLoadingClient->getLoadDecisionForIcon(icon, [this, protectedThis = RefPtr<WebPageProxy>(this), loadIdentifier](WTF::Function<void (API::Data*, CallbackBase::Error)>&& callbackFunction) {
        if (!isValid()) {
            if (callbackFunction)
                callbackFunction(nullptr, CallbackBase::Error::Unknown);
            return;
        }

        bool decision = (bool)callbackFunction;
        auto newCallbackIdentifier = decision ? OptionalCallbackID(m_callbacks.put(WTFMove(callbackFunction), m_process->throttler().backgroundActivityToken())) : OptionalCallbackID();

        m_process->send(Messages::WebPage::DidGetLoadDecisionForIcon(decision, loadIdentifier, newCallbackIdentifier), m_pageID);
    });
}

void WebPageProxy::finishedLoadingIcon(CallbackID callbackID, const IPC::DataReference& data)
{
    dataCallback(data, callbackID);
}

void WebPageProxy::setResourceCachingDisabled(bool disabled)
{
    if (m_isResourceCachingDisabled == disabled)
        return;

    m_isResourceCachingDisabled = disabled;

    if (!isValid())
        return;

    m_process->send(Messages::WebPage::SetResourceCachingDisabled(disabled), m_pageID);
}

WebCore::UserInterfaceLayoutDirection WebPageProxy::userInterfaceLayoutDirection()
{
    return m_pageClient.userInterfaceLayoutDirection();
}

void WebPageProxy::setUserInterfaceLayoutDirection(WebCore::UserInterfaceLayoutDirection userInterfaceLayoutDirection)
{
    if (!isValid())
        return;

    m_process->send(Messages::WebPage::SetUserInterfaceLayoutDirection(static_cast<uint32_t>(userInterfaceLayoutDirection)), m_pageID);
}

void WebPageProxy::hideValidationMessage()
{
#if PLATFORM(COCOA)
    m_validationBubble = nullptr;
#endif
}
    
#if ENABLE(POINTER_LOCK)
void WebPageProxy::requestPointerLock()
{
    ASSERT(!m_isPointerLockPending);
    ASSERT(!m_isPointerLocked);
    m_isPointerLockPending = true;

    if (!isViewVisible() || !(m_activityState & ActivityState::IsFocused)) {
        didDenyPointerLock();
        return;
    }
    m_uiClient->requestPointerLock(this);
}
    
void WebPageProxy::didAllowPointerLock()
{
    ASSERT(m_isPointerLockPending && !m_isPointerLocked);
    m_isPointerLocked = true;
    m_isPointerLockPending = false;
#if PLATFORM(MAC)
    CGDisplayHideCursor(CGMainDisplayID());
    CGAssociateMouseAndMouseCursorPosition(false);
#endif
    m_process->send(Messages::WebPage::DidAcquirePointerLock(), m_pageID);
}
    
void WebPageProxy::didDenyPointerLock()
{
    ASSERT(m_isPointerLockPending && !m_isPointerLocked);
    m_isPointerLockPending = false;
    m_process->send(Messages::WebPage::DidNotAcquirePointerLock(), m_pageID);
}

void WebPageProxy::requestPointerUnlock()
{
    if (m_isPointerLocked) {
#if PLATFORM(MAC)
        CGAssociateMouseAndMouseCursorPosition(true);
        CGDisplayShowCursor(CGMainDisplayID());
#endif
        m_uiClient->didLosePointerLock(this);
        m_process->send(Messages::WebPage::DidLosePointerLock(), m_pageID);
    }

    if (m_isPointerLockPending) {
        m_uiClient->didLosePointerLock(this);
        m_process->send(Messages::WebPage::DidNotAcquirePointerLock(), m_pageID);
    }

    m_isPointerLocked = false;
    m_isPointerLockPending = false;
}
#endif

>>>>>>> 4ccac179
void WebPageProxy::setURLSchemeHandlerForScheme(Ref<WebURLSchemeHandler>&& handler, const String& scheme)
{
    auto canonicalizedScheme = URLParser::maybeCanonicalizeScheme(scheme);
    ASSERT(canonicalizedScheme);
<<<<<<< HEAD
//    ASSERT(!URLParser::isSpecialScheme(canonicalizedScheme.value()));

    auto schemeResult = m_urlSchemeHandlersByScheme.add(canonicalizedScheme.value(), handler.ptr());
=======
    ASSERT(!URLParser::isSpecialScheme(canonicalizedScheme.value()));

    auto schemeResult = m_urlSchemeHandlersByScheme.add(canonicalizedScheme.value(), handler.get());
>>>>>>> 4ccac179
    ASSERT_UNUSED(schemeResult, schemeResult.isNewEntry);

    auto identifier = handler->identifier();
    auto identifierResult = m_urlSchemeHandlersByIdentifier.add(identifier, WTFMove(handler));
    ASSERT_UNUSED(identifierResult, identifierResult.isNewEntry);

    m_process->send(Messages::WebPage::RegisterURLSchemeHandler(identifier, canonicalizedScheme.value()), m_pageID);
}

WebURLSchemeHandler* WebPageProxy::urlSchemeHandlerForScheme(const String& scheme)
{
    return m_urlSchemeHandlersByScheme.get(scheme);
}

<<<<<<< HEAD
void WebPageProxy::startURLSchemeHandlerTask(uint64_t handlerIdentifier, uint64_t resourceIdentifier, const WebCore::ResourceRequest& request)
=======
void WebPageProxy::startURLSchemeTask(uint64_t handlerIdentifier, uint64_t taskIdentifier, const WebCore::ResourceRequest& request)
>>>>>>> 4ccac179
{
    auto iterator = m_urlSchemeHandlersByIdentifier.find(handlerIdentifier);
    ASSERT(iterator != m_urlSchemeHandlersByIdentifier.end());

<<<<<<< HEAD
    iterator->value->startTask(*this, resourceIdentifier, request);
}

void WebPageProxy::stopURLSchemeHandlerTask(uint64_t handlerIdentifier, uint64_t resourceIdentifier)
=======
    iterator->value->startTask(*this, taskIdentifier, request);
}

void WebPageProxy::stopURLSchemeTask(uint64_t handlerIdentifier, uint64_t taskIdentifier)
>>>>>>> 4ccac179
{
    auto iterator = m_urlSchemeHandlersByIdentifier.find(handlerIdentifier);
    ASSERT(iterator != m_urlSchemeHandlersByIdentifier.end());

<<<<<<< HEAD
    iterator->value->stopTask(*this, resourceIdentifier);
=======
    iterator->value->stopTask(*this, taskIdentifier);
}

void WebPageProxy::setAvoidsUnsafeArea(bool avoidsUnsafeArea)
{
    if (m_avoidsUnsafeArea == avoidsUnsafeArea)
        return;

    m_avoidsUnsafeArea = avoidsUnsafeArea;

    m_pageClient.didChangeAvoidsUnsafeArea(avoidsUnsafeArea);
>>>>>>> 4ccac179
}

} // namespace WebKit<|MERGE_RESOLUTION|>--- conflicted
+++ resolved
@@ -145,21 +145,10 @@
 #include "RemoteScrollingCoordinatorProxy.h"
 #endif
 
-<<<<<<< HEAD
 #if PLATFORM(QT)
 #include "ArgumentCodersQt.h"
 #endif
 
-#if USE(COORDINATED_GRAPHICS_MULTIPROCESS)
-#include "CoordinatedLayerTreeHostProxyMessages.h"
-#endif
-
-#if ENABLE(VIBRATION)
-#include "WebVibrationProxy.h"
-#endif
-
-=======
->>>>>>> 4ccac179
 #ifndef NDEBUG
 #include <wtf/RefCountedLeakCounter.h>
 #endif
@@ -208,30 +197,7 @@
 #define MESSAGE_CHECK(assertion) MESSAGE_CHECK_BASE(assertion, m_process->connection())
 #define MESSAGE_CHECK_URL(url) MESSAGE_CHECK_BASE(m_process->checkURLReceivedFromWebProcess(url), m_process->connection())
 
-<<<<<<< HEAD
-// Instead of URLParser class added later
-namespace URLParser
-{
-static WTF::Optional<String> maybeCanonicalizeScheme(const String& scheme)
-{
-    if (scheme.isEmpty())
-        return WTF::Nullopt;
-
-    if (!isASCIIAlpha(scheme[0]))
-        return WTF::Nullopt;
-
-    for (size_t i = 1; i < scheme.length(); ++i) {
-        if (isASCIIAlphanumeric(scheme[i]) || scheme[i] == '+' || scheme[i] == '-' || scheme[i] == '.')
-            continue;
-        return WTF::Nullopt;
-    }
-
-    return scheme.convertToASCIILowercase();
-}
-}
-=======
 #define RELEASE_LOG_IF_ALLOWED(channel, ...) RELEASE_LOG_IF(isAlwaysOnLoggingAllowed(), channel, __VA_ARGS__)
->>>>>>> 4ccac179
 
 using namespace WebCore;
 
@@ -1784,13 +1750,8 @@
     setDragCaretRect(insertionRect);
 }
 
-<<<<<<< HEAD
-#if PLATFORM(QT) || PLATFORM(GTK)
-void WebPageProxy::startDrag(const DragData& dragData, const ShareableBitmap::Handle& dragImageHandle)
-=======
-#if PLATFORM(GTK)
+#if PLATFORM(GTK) || PLATFORM(QT)
 void WebPageProxy::startDrag(WebSelectionData&& selection, uint64_t dragOperation, const ShareableBitmap::Handle& dragImageHandle)
->>>>>>> 4ccac179
 {
     RefPtr<ShareableBitmap> dragImage = !dragImageHandle.isNull() ? ShareableBitmap::create(dragImageHandle) : nullptr;
     m_pageClient.startDrag(WTFMove(selection.selectionData), static_cast<WebCore::DragOperation>(dragOperation), WTFMove(dragImage));
@@ -6846,8 +6807,6 @@
     m_pageClient.didRestoreScrollPosition();
 }
 
-<<<<<<< HEAD
-=======
 void WebPageProxy::getLoadDecisionForIcon(const WebCore::LinkIcon& icon, CallbackID loadIdentifier)
 {
     m_iconLoadingClient->getLoadDecisionForIcon(icon, [this, protectedThis = RefPtr<WebPageProxy>(this), loadIdentifier](WTF::Function<void (API::Data*, CallbackBase::Error)>&& callbackFunction) {
@@ -6956,20 +6915,13 @@
 }
 #endif
 
->>>>>>> 4ccac179
 void WebPageProxy::setURLSchemeHandlerForScheme(Ref<WebURLSchemeHandler>&& handler, const String& scheme)
 {
     auto canonicalizedScheme = URLParser::maybeCanonicalizeScheme(scheme);
     ASSERT(canonicalizedScheme);
-<<<<<<< HEAD
-//    ASSERT(!URLParser::isSpecialScheme(canonicalizedScheme.value()));
-
-    auto schemeResult = m_urlSchemeHandlersByScheme.add(canonicalizedScheme.value(), handler.ptr());
-=======
     ASSERT(!URLParser::isSpecialScheme(canonicalizedScheme.value()));
 
     auto schemeResult = m_urlSchemeHandlersByScheme.add(canonicalizedScheme.value(), handler.get());
->>>>>>> 4ccac179
     ASSERT_UNUSED(schemeResult, schemeResult.isNewEntry);
 
     auto identifier = handler->identifier();
@@ -6984,33 +6936,19 @@
     return m_urlSchemeHandlersByScheme.get(scheme);
 }
 
-<<<<<<< HEAD
-void WebPageProxy::startURLSchemeHandlerTask(uint64_t handlerIdentifier, uint64_t resourceIdentifier, const WebCore::ResourceRequest& request)
-=======
 void WebPageProxy::startURLSchemeTask(uint64_t handlerIdentifier, uint64_t taskIdentifier, const WebCore::ResourceRequest& request)
->>>>>>> 4ccac179
 {
     auto iterator = m_urlSchemeHandlersByIdentifier.find(handlerIdentifier);
     ASSERT(iterator != m_urlSchemeHandlersByIdentifier.end());
 
-<<<<<<< HEAD
-    iterator->value->startTask(*this, resourceIdentifier, request);
-}
-
-void WebPageProxy::stopURLSchemeHandlerTask(uint64_t handlerIdentifier, uint64_t resourceIdentifier)
-=======
     iterator->value->startTask(*this, taskIdentifier, request);
 }
 
 void WebPageProxy::stopURLSchemeTask(uint64_t handlerIdentifier, uint64_t taskIdentifier)
->>>>>>> 4ccac179
 {
     auto iterator = m_urlSchemeHandlersByIdentifier.find(handlerIdentifier);
     ASSERT(iterator != m_urlSchemeHandlersByIdentifier.end());
 
-<<<<<<< HEAD
-    iterator->value->stopTask(*this, resourceIdentifier);
-=======
     iterator->value->stopTask(*this, taskIdentifier);
 }
 
@@ -7022,7 +6960,6 @@
     m_avoidsUnsafeArea = avoidsUnsafeArea;
 
     m_pageClient.didChangeAvoidsUnsafeArea(avoidsUnsafeArea);
->>>>>>> 4ccac179
 }
 
 } // namespace WebKit