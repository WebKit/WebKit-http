--- conflicted
+++ resolved
@@ -53,13 +53,9 @@
 struct _WebKitCookieManagerPrivate {
     ~_WebKitCookieManagerPrivate()
     {
-<<<<<<< HEAD
         auto sessionID = webkitWebsiteDataManagerGetDataStore(dataManager).websiteDataStore().sessionID();
         for (auto* processPool : webkitWebsiteDataManagerGetProcessPools(dataManager))
             processPool->supplement<WebCookieManagerProxy>()->setCookieObserverCallback(sessionID, nullptr);
-=======
-        webCookieManager->stopObservingCookieChanges(WebCore::SessionID::defaultSessionID());
->>>>>>> 268c21ee
     }
 
     WebKitWebsiteDataManager* dataManager;
@@ -133,16 +129,6 @@
 
 WebKitCookieManager* webkitCookieManagerCreate(WebKitWebsiteDataManager* dataManager)
 {
-<<<<<<< HEAD
-    WebKitCookieManager* manager = WEBKIT_COOKIE_MANAGER(g_object_new(WEBKIT_TYPE_COOKIE_MANAGER, nullptr));
-    manager->priv->dataManager = dataManager;
-    auto sessionID = webkitWebsiteDataManagerGetDataStore(manager->priv->dataManager).websiteDataStore().sessionID();
-    for (auto* processPool : webkitWebsiteDataManagerGetProcessPools(manager->priv->dataManager)) {
-        processPool->supplement<WebCookieManagerProxy>()->setCookieObserverCallback(sessionID, [manager] {
-            g_signal_emit(manager, signals[CHANGED], 0);
-        });
-    }
-=======
     WebKitCookieManager* manager = WEBKIT_COOKIE_MANAGER(g_object_new(WEBKIT_TYPE_COOKIE_MANAGER, NULL));
     manager->priv->webCookieManager = webCookieManager;
 
@@ -156,7 +142,6 @@
     WKCookieManagerSetClient(toAPI(webCookieManager), &wkCookieManagerClient.base);
     manager->priv->webCookieManager->startObservingCookieChanges(WebCore::SessionID::defaultSessionID());
 
->>>>>>> 268c21ee
     return manager;
 }
 
@@ -182,14 +167,9 @@
     g_return_if_fail(filename);
     g_return_if_fail(!webkit_website_data_manager_is_ephemeral(manager->priv->dataManager));
 
-<<<<<<< HEAD
-    for (auto* processPool : webkitWebsiteDataManagerGetProcessPools(manager->priv->dataManager))
-        processPool->supplement<WebCookieManagerProxy>()->setCookiePersistentStorage(String::fromUTF8(filename), toSoupCookiePersistentStorageType(storage));
-=======
     manager->priv->webCookieManager->stopObservingCookieChanges(WebCore::SessionID::defaultSessionID());
     manager->priv->webCookieManager->setCookiePersistentStorage(String::fromUTF8(filename), toSoupCookiePersistentStorageType(storage));
     manager->priv->webCookieManager->startObservingCookieChanges(WebCore::SessionID::defaultSessionID());
->>>>>>> 268c21ee
 }
 
 /**
@@ -280,28 +260,7 @@
     g_return_if_fail(WEBKIT_IS_COOKIE_MANAGER(manager));
 
     GTask* task = g_task_new(manager, cancellable, callback, userData);
-<<<<<<< HEAD
-    webkit_website_data_manager_fetch(manager->priv->dataManager, WEBKIT_WEBSITE_DATA_COOKIES, cancellable, [](GObject* object, GAsyncResult* result, gpointer userData) {
-        GRefPtr<GTask> task = adoptGRef(G_TASK(userData));
-        GError* error = nullptr;
-        GUniquePtr<GList> dataList(webkit_website_data_manager_fetch_finish(WEBKIT_WEBSITE_DATA_MANAGER(object), result, &error));
-        if (error) {
-            g_task_return_error(task.get(), error);
-            return;
-        }
-
-        GPtrArray* domains = g_ptr_array_sized_new(g_list_length(dataList.get()));
-        for (GList* item = dataList.get(); item; item = g_list_next(item)) {
-            auto* data = static_cast<WebKitWebsiteData*>(item->data);
-            g_ptr_array_add(domains, g_strdup(webkit_website_data_get_name(data)));
-            webkit_website_data_unref(data);
-        }
-        g_ptr_array_add(domains, nullptr);
-        g_task_return_pointer(task.get(), g_ptr_array_free(domains, FALSE), reinterpret_cast<GDestroyNotify>(g_strfreev));
-    }, task);
-=======
     manager->priv->webCookieManager->getHostnamesWithCookies(WebCore::SessionID::defaultSessionID(), toGenericCallbackFunction(task, webkitCookieManagerGetDomainsWithCookiesCallback));
->>>>>>> 268c21ee
 }
 
 /**
@@ -341,16 +300,7 @@
     g_return_if_fail(WEBKIT_IS_COOKIE_MANAGER(manager));
     g_return_if_fail(domain);
 
-<<<<<<< HEAD
-    WebsiteDataRecord record;
-    record.addCookieHostName(String::fromUTF8(domain));
-    auto* data = webkitWebsiteDataCreate(WTFMove(record));
-    GList dataList = { data, nullptr, nullptr };
-    webkit_website_data_manager_remove(manager->priv->dataManager, WEBKIT_WEBSITE_DATA_COOKIES, &dataList, nullptr, nullptr, nullptr);
-    webkit_website_data_unref(data);
-=======
     manager->priv->webCookieManager->deleteCookiesForHostname(WebCore::SessionID::defaultSessionID(), String::fromUTF8(domain));
->>>>>>> 268c21ee
 }
 
 /**
@@ -365,9 +315,5 @@
 {
     g_return_if_fail(WEBKIT_IS_COOKIE_MANAGER(manager));
 
-<<<<<<< HEAD
-    webkit_website_data_manager_clear(manager->priv->dataManager, WEBKIT_WEBSITE_DATA_COOKIES, 0, nullptr, nullptr, nullptr);
-=======
     manager->priv->webCookieManager->deleteAllCookies(WebCore::SessionID::defaultSessionID());
->>>>>>> 268c21ee
 }