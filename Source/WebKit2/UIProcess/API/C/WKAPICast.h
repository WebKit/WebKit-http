/*
 * Copyright (C) 2010-2017 Apple Inc. All rights reserved.
 * Portions Copyright (c) 2010 Motorola Mobility, Inc.  All rights reserved.
 *
 * Redistribution and use in source and binary forms, with or without
 * modification, are permitted provided that the following conditions
 * are met:
 * 1. Redistributions of source code must retain the above copyright
 *    notice, this list of conditions and the following disclaimer.
 * 2. Redistributions in binary form must reproduce the above copyright
 *    notice, this list of conditions and the following disclaimer in the
 *    documentation and/or other materials provided with the distribution.
 *
 * THIS SOFTWARE IS PROVIDED BY APPLE INC. AND ITS CONTRIBUTORS ``AS IS''
 * AND ANY EXPRESS OR IMPLIED WARRANTIES, INCLUDING, BUT NOT LIMITED TO,
 * THE IMPLIED WARRANTIES OF MERCHANTABILITY AND FITNESS FOR A PARTICULAR
 * PURPOSE ARE DISCLAIMED. IN NO EVENT SHALL APPLE INC. OR ITS CONTRIBUTORS
 * BE LIABLE FOR ANY DIRECT, INDIRECT, INCIDENTAL, SPECIAL, EXEMPLARY, OR
 * CONSEQUENTIAL DAMAGES (INCLUDING, BUT NOT LIMITED TO, PROCUREMENT OF
 * SUBSTITUTE GOODS OR SERVICES; LOSS OF USE, DATA, OR PROFITS; OR BUSINESS
 * INTERRUPTION) HOWEVER CAUSED AND ON ANY THEORY OF LIABILITY, WHETHER IN
 * CONTRACT, STRICT LIABILITY, OR TORT (INCLUDING NEGLIGENCE OR OTHERWISE)
 * ARISING IN ANY WAY OUT OF THE USE OF THIS SOFTWARE, EVEN IF ADVISED OF
 * THE POSSIBILITY OF SUCH DAMAGE.
 */

#ifndef WKAPICast_h
#define WKAPICast_h

#include "CacheModel.h"
#include "FontSmoothingLevel.h"
#include "HTTPCookieAcceptPolicy.h"
#include "InjectedBundleHitTestResultMediaType.h"
#include "PluginModuleInfo.h"
#include "ResourceCachesToClear.h"
#include "WKBundleHitTestResult.h"
#include "WKContext.h"
#include "WKCookieManager.h"
#include "WKCredentialTypes.h"
#include "WKPage.h"
#include "WKPreferencesRef.h"
#include "WKPreferencesRefPrivate.h"
#include "WKProtectionSpaceTypes.h"
#include "WKResourceCacheManager.h"
#include "WKSharedAPICast.h"
#include "WebGrammarDetail.h"
#include <WebCore/Credential.h>
#include <WebCore/FrameLoaderTypes.h>
#include <WebCore/PluginData.h>
#include <WebCore/ProtectionSpace.h>
#include <WebCore/Settings.h>

namespace API {
class ExperimentalFeature;
class FrameHandle;
class FrameInfo;
class HitTestResult;
class Navigation;
class NavigationAction;
class NavigationData;
class NavigationResponse;
class OpenPanelParameters;
class PageConfiguration;
class ProcessPoolConfiguration;
class SessionState;
class UserContentExtension;
class UserContentExtensionStore;
class UserScript;
class WebsiteDataStore;
class WebsitePolicies;
class WindowFeatures;
}

namespace WebKit {

class AuthenticationChallengeProxy;
class AuthenticationDecisionListener;
class DownloadProxy;
class GeolocationPermissionRequestProxy;
class NotificationPermissionRequest;
class UserMediaPermissionCheckProxy;
class UserMediaPermissionRequestProxy;
class WebBackForwardList;
class WebBackForwardListItem;
class WebColorPickerResultListenerProxy;
class WebContextMenuListenerProxy;
class WebCookieManagerProxy;
class WebCredential;
class WebFormSubmissionListenerProxy;
class WebFramePolicyListenerProxy;
class WebFrameProxy;
class WebGeolocationManagerProxy;
class WebGeolocationPosition;
class WebGrammarDetail;
class WebIconDatabase;
class WebInspectorProxy;
class WebMediaSessionFocusManager;
class WebMediaSessionMetadata;
class WebNotification;
class WebNotificationManagerProxy;
class WebNotificationProvider;
class WebOpenPanelResultListenerProxy;
class WebPageGroup;
class WebPageProxy;
class WebPreferences;
class WebProcessPool;
class WebProtectionSpace;
class WebRenderLayer;
class WebRenderObject;
class WebResourceLoadStatisticsManager;
class WebTextChecker;
class WebUserContentControllerProxy;
class WebVibrationProxy;
class WebViewportAttributes;
struct WebsitePolicies;

WK_ADD_API_MAPPING(WKAuthenticationChallengeRef, AuthenticationChallengeProxy)
WK_ADD_API_MAPPING(WKAuthenticationDecisionListenerRef, AuthenticationDecisionListener)
WK_ADD_API_MAPPING(WKBackForwardListItemRef, WebBackForwardListItem)
WK_ADD_API_MAPPING(WKBackForwardListRef, WebBackForwardList)
WK_ADD_API_MAPPING(WKBundleHitTestResultMediaType, BundleHitTestResultMediaType)
WK_ADD_API_MAPPING(WKColorPickerResultListenerRef, WebColorPickerResultListenerProxy)
WK_ADD_API_MAPPING(WKContextRef, WebProcessPool)
WK_ADD_API_MAPPING(WKContextConfigurationRef, API::ProcessPoolConfiguration)
WK_ADD_API_MAPPING(WKContextMenuListenerRef, WebContextMenuListenerProxy)
WK_ADD_API_MAPPING(WKCookieManagerRef, WebCookieManagerProxy)
WK_ADD_API_MAPPING(WKCredentialRef, WebCredential)
WK_ADD_API_MAPPING(WKDownloadRef, DownloadProxy)
WK_ADD_API_MAPPING(WKFormSubmissionListenerRef, WebFormSubmissionListenerProxy)
WK_ADD_API_MAPPING(WKFramePolicyListenerRef, WebFramePolicyListenerProxy)
WK_ADD_API_MAPPING(WKFrameHandleRef, API::FrameHandle)
WK_ADD_API_MAPPING(WKFrameInfoRef, API::FrameInfo)
WK_ADD_API_MAPPING(WKFrameRef, WebFrameProxy)
WK_ADD_API_MAPPING(WKGeolocationManagerRef, WebGeolocationManagerProxy)
WK_ADD_API_MAPPING(WKGeolocationPermissionRequestRef, GeolocationPermissionRequestProxy)
WK_ADD_API_MAPPING(WKGeolocationPositionRef, WebGeolocationPosition)
WK_ADD_API_MAPPING(WKGrammarDetailRef, WebGrammarDetail)
WK_ADD_API_MAPPING(WKHitTestResultRef, API::HitTestResult)
WK_ADD_API_MAPPING(WKIconDatabaseRef, WebIconDatabase)
WK_ADD_API_MAPPING(WKInspectorRef, WebInspectorProxy)
WK_ADD_API_MAPPING(WKMediaSessionFocusManagerRef, WebMediaSessionFocusManager)
WK_ADD_API_MAPPING(WKMediaSessionMetadataRef, WebMediaSessionMetadata)
WK_ADD_API_MAPPING(WKNavigationActionRef, API::NavigationAction)
WK_ADD_API_MAPPING(WKNavigationDataRef, API::NavigationData)
WK_ADD_API_MAPPING(WKNavigationRef, API::Navigation)
WK_ADD_API_MAPPING(WKNavigationResponseRef, API::NavigationResponse)
WK_ADD_API_MAPPING(WKNotificationManagerRef, WebNotificationManagerProxy)
WK_ADD_API_MAPPING(WKNotificationPermissionRequestRef, NotificationPermissionRequest)
WK_ADD_API_MAPPING(WKNotificationProviderRef, WebNotificationProvider)
WK_ADD_API_MAPPING(WKNotificationRef, WebNotification)
WK_ADD_API_MAPPING(WKOpenPanelParametersRef, API::OpenPanelParameters)
WK_ADD_API_MAPPING(WKOpenPanelResultListenerRef, WebOpenPanelResultListenerProxy)
WK_ADD_API_MAPPING(WKPageGroupRef, WebPageGroup)
WK_ADD_API_MAPPING(WKPageConfigurationRef, API::PageConfiguration)
WK_ADD_API_MAPPING(WKPageRef, WebPageProxy)
WK_ADD_API_MAPPING(WKPreferencesRef, WebPreferences)
WK_ADD_API_MAPPING(WKProtectionSpaceRef, WebProtectionSpace)
WK_ADD_API_MAPPING(WKRenderLayerRef, WebRenderLayer)
WK_ADD_API_MAPPING(WKRenderObjectRef, WebRenderObject)
WK_ADD_API_MAPPING(WKResourceLoadStatisticsManagerRef, WebResourceLoadStatisticsManager)
WK_ADD_API_MAPPING(WKSessionStateRef, API::SessionState)
WK_ADD_API_MAPPING(WKTextCheckerRef, WebTextChecker)
WK_ADD_API_MAPPING(WKUserContentControllerRef, WebUserContentControllerProxy)
WK_ADD_API_MAPPING(WKUserContentExtensionStoreRef, API::UserContentExtensionStore)
WK_ADD_API_MAPPING(WKUserContentFilterRef, API::UserContentExtension)
WK_ADD_API_MAPPING(WKUserMediaPermissionCheckRef, UserMediaPermissionCheckProxy)
WK_ADD_API_MAPPING(WKUserMediaPermissionRequestRef, UserMediaPermissionRequestProxy)
WK_ADD_API_MAPPING(WKUserScriptRef, API::UserScript)
WK_ADD_API_MAPPING(WKVibrationRef, WebVibrationProxy)
WK_ADD_API_MAPPING(WKViewportAttributesRef, WebViewportAttributes)
WK_ADD_API_MAPPING(WKWebsiteDataStoreRef, API::WebsiteDataStore)
WK_ADD_API_MAPPING(WKWebsitePoliciesRef, API::WebsitePolicies)
WK_ADD_API_MAPPING(WKWindowFeaturesRef, API::WindowFeatures)

/* Enum conversions */

inline BundleHitTestResultMediaType toBundleHitTestResultMediaType(WKBundleHitTestResultMediaType wkMediaType)
{
    switch (wkMediaType) {
    case kWKBundleHitTestResultMediaTypeNone:
        return BundleHitTestResultMediaTypeNone;
    case kWKBundleHitTestResultMediaTypeAudio:
        return BundleHitTestResultMediaTypeAudio;
    case kWKBundleHitTestResultMediaTypeVideo:
        return BundleHitTestResultMediaTypeVideo;
    }
    
    ASSERT_NOT_REACHED();
    return BundleHitTestResultMediaTypeNone;
}
    
inline WKBundleHitTestResultMediaType toAPI(BundleHitTestResultMediaType mediaType)
{
    switch (mediaType) {
    case BundleHitTestResultMediaTypeNone:
        return kWKBundleHitTestResultMediaTypeNone;
    case BundleHitTestResultMediaTypeAudio:
        return kWKBundleHitTestResultMediaTypeAudio;
    case BundleHitTestResultMediaTypeVideo:
        return kWKBundleHitTestResultMediaTypeVideo;
    }
    
    ASSERT_NOT_REACHED();
    return kWKBundleHitTestResultMediaTypeNone;
}

inline CacheModel toCacheModel(WKCacheModel wkCacheModel)
{
    switch (wkCacheModel) {
    case kWKCacheModelDocumentViewer:
        return CacheModelDocumentViewer;
    case kWKCacheModelDocumentBrowser:
        return CacheModelDocumentBrowser;
    case kWKCacheModelPrimaryWebBrowser:
        return CacheModelPrimaryWebBrowser;
    }

    ASSERT_NOT_REACHED();
    return CacheModelDocumentViewer;
}

inline WKCacheModel toAPI(CacheModel cacheModel)
{
    switch (cacheModel) {
    case CacheModelDocumentViewer:
        return kWKCacheModelDocumentViewer;
    case CacheModelDocumentBrowser:
        return kWKCacheModelDocumentBrowser;
    case CacheModelPrimaryWebBrowser:
        return kWKCacheModelPrimaryWebBrowser;
    }
    
    return kWKCacheModelDocumentViewer;
}

inline FontSmoothingLevel toFontSmoothingLevel(WKFontSmoothingLevel wkLevel)
{
    switch (wkLevel) {
    case kWKFontSmoothingLevelNoSubpixelAntiAliasing:
        return FontSmoothingLevelNoSubpixelAntiAliasing;
    case kWKFontSmoothingLevelLight:
        return FontSmoothingLevelLight;
    case kWKFontSmoothingLevelMedium:
        return FontSmoothingLevelMedium;
    case kWKFontSmoothingLevelStrong:
        return FontSmoothingLevelStrong;
    }

    ASSERT_NOT_REACHED();
    return FontSmoothingLevelMedium;
}


inline WKFontSmoothingLevel toAPI(FontSmoothingLevel level)
{
    switch (level) {
    case FontSmoothingLevelNoSubpixelAntiAliasing:
        return kWKFontSmoothingLevelNoSubpixelAntiAliasing;
    case FontSmoothingLevelLight:
        return kWKFontSmoothingLevelLight;
    case FontSmoothingLevelMedium:
        return kWKFontSmoothingLevelMedium;
    case FontSmoothingLevelStrong:
        return kWKFontSmoothingLevelStrong;
    }

    ASSERT_NOT_REACHED();
    return kWKFontSmoothingLevelMedium;
}

inline WKEditableLinkBehavior toAPI(WebCore::EditableLinkBehavior behavior)
{
    switch (behavior) {
    case WebCore::EditableLinkDefaultBehavior:
        return kWKEditableLinkBehaviorDefault;
    case WebCore::EditableLinkAlwaysLive:
        return kWKEditableLinkBehaviorAlwaysLive;
    case WebCore::EditableLinkOnlyLiveWithShiftKey:
        return kWKEditableLinkBehaviorOnlyLiveWithShiftKey;
    case WebCore::EditableLinkLiveWhenNotFocused:
        return kWKEditableLinkBehaviorLiveWhenNotFocused;
    case WebCore::EditableLinkNeverLive:
        return kWKEditableLinkBehaviorNeverLive;
    }
    
    ASSERT_NOT_REACHED();
    return kWKEditableLinkBehaviorNeverLive;
}

inline WebCore::EditableLinkBehavior toEditableLinkBehavior(WKEditableLinkBehavior wkBehavior)
{
    switch (wkBehavior) {
    case kWKEditableLinkBehaviorDefault:
        return WebCore::EditableLinkDefaultBehavior;
    case kWKEditableLinkBehaviorAlwaysLive:
        return WebCore::EditableLinkAlwaysLive;
    case kWKEditableLinkBehaviorOnlyLiveWithShiftKey:
        return WebCore::EditableLinkOnlyLiveWithShiftKey;
    case kWKEditableLinkBehaviorLiveWhenNotFocused:
        return WebCore::EditableLinkLiveWhenNotFocused;
    case kWKEditableLinkBehaviorNeverLive:
        return WebCore::EditableLinkNeverLive;
    }
    
    ASSERT_NOT_REACHED();
    return WebCore::EditableLinkNeverLive;
}
    
inline WKProtectionSpaceServerType toAPI(WebCore::ProtectionSpaceServerType type)
{
    switch (type) {
    case WebCore::ProtectionSpaceServerHTTP:
        return kWKProtectionSpaceServerTypeHTTP;
    case WebCore::ProtectionSpaceServerHTTPS:
        return kWKProtectionSpaceServerTypeHTTPS;
    case WebCore::ProtectionSpaceServerFTP:
        return kWKProtectionSpaceServerTypeFTP;
    case WebCore::ProtectionSpaceServerFTPS:
        return kWKProtectionSpaceServerTypeFTPS;
    case WebCore::ProtectionSpaceProxyHTTP:
        return kWKProtectionSpaceProxyTypeHTTP;
    case WebCore::ProtectionSpaceProxyHTTPS:
        return kWKProtectionSpaceProxyTypeHTTPS;
    case WebCore::ProtectionSpaceProxyFTP:
        return kWKProtectionSpaceProxyTypeFTP;
    case WebCore::ProtectionSpaceProxySOCKS:
        return kWKProtectionSpaceProxyTypeSOCKS;
    }
    return kWKProtectionSpaceServerTypeHTTP;
}

inline WKProtectionSpaceAuthenticationScheme toAPI(WebCore::ProtectionSpaceAuthenticationScheme type)
{
    switch (type) {
    case WebCore::ProtectionSpaceAuthenticationSchemeDefault:
        return kWKProtectionSpaceAuthenticationSchemeDefault;
    case WebCore::ProtectionSpaceAuthenticationSchemeHTTPBasic:
        return kWKProtectionSpaceAuthenticationSchemeHTTPBasic;
    case WebCore::ProtectionSpaceAuthenticationSchemeHTTPDigest:
        return kWKProtectionSpaceAuthenticationSchemeHTTPDigest;
    case WebCore::ProtectionSpaceAuthenticationSchemeHTMLForm:
        return kWKProtectionSpaceAuthenticationSchemeHTMLForm;
    case WebCore::ProtectionSpaceAuthenticationSchemeNTLM:
        return kWKProtectionSpaceAuthenticationSchemeNTLM;
    case WebCore::ProtectionSpaceAuthenticationSchemeNegotiate:
        return kWKProtectionSpaceAuthenticationSchemeNegotiate;
    case WebCore::ProtectionSpaceAuthenticationSchemeClientCertificateRequested:
        return kWKProtectionSpaceAuthenticationSchemeClientCertificateRequested;
    case WebCore::ProtectionSpaceAuthenticationSchemeServerTrustEvaluationRequested:
        return kWKProtectionSpaceAuthenticationSchemeServerTrustEvaluationRequested;
    default:
        return kWKProtectionSpaceAuthenticationSchemeUnknown;
    }
}

inline WebCore::CredentialPersistence toCredentialPersistence(WKCredentialPersistence type)
{
    switch (type) {
    case kWKCredentialPersistenceNone:
        return WebCore::CredentialPersistenceNone;
    case kWKCredentialPersistenceForSession:
        return WebCore::CredentialPersistenceForSession;
    case kWKCredentialPersistencePermanent:
        return WebCore::CredentialPersistencePermanent;
    default:
        return WebCore::CredentialPersistenceNone;
    }
}

inline ResourceCachesToClear toResourceCachesToClear(WKResourceCachesToClear wkResourceCachesToClear)
{
    switch (wkResourceCachesToClear) {
    case WKResourceCachesToClearAll:
        return AllResourceCaches;
    case WKResourceCachesToClearInMemoryOnly:
        return InMemoryResourceCachesOnly;
    }

    ASSERT_NOT_REACHED();
    return AllResourceCaches;
}

inline HTTPCookieAcceptPolicy toHTTPCookieAcceptPolicy(WKHTTPCookieAcceptPolicy policy)
{
    switch (policy) {
    case kWKHTTPCookieAcceptPolicyAlways:
        return HTTPCookieAcceptPolicyAlways;
    case kWKHTTPCookieAcceptPolicyNever:
        return HTTPCookieAcceptPolicyNever;
    case kWKHTTPCookieAcceptPolicyOnlyFromMainDocumentDomain:
        return HTTPCookieAcceptPolicyOnlyFromMainDocumentDomain;
    case kWKHTTPCookieAcceptPolicyExclusivelyFromMainDocumentDomain:
        return HTTPCookieAcceptPolicyExclusivelyFromMainDocumentDomain;
    }

    ASSERT_NOT_REACHED();
    return HTTPCookieAcceptPolicyAlways;
}

inline WKHTTPCookieAcceptPolicy toAPI(HTTPCookieAcceptPolicy policy)
{
    switch (policy) {
    case HTTPCookieAcceptPolicyAlways:
        return kWKHTTPCookieAcceptPolicyAlways;
    case HTTPCookieAcceptPolicyNever:
        return kWKHTTPCookieAcceptPolicyNever;
    case HTTPCookieAcceptPolicyOnlyFromMainDocumentDomain:
        return kWKHTTPCookieAcceptPolicyOnlyFromMainDocumentDomain;
    case HTTPCookieAcceptPolicyExclusivelyFromMainDocumentDomain:
        return kWKHTTPCookieAcceptPolicyExclusivelyFromMainDocumentDomain;
    }

    ASSERT_NOT_REACHED();
    return kWKHTTPCookieAcceptPolicyAlways;
}

inline WebCore::SecurityOrigin::StorageBlockingPolicy toStorageBlockingPolicy(WKStorageBlockingPolicy policy)
{
    switch (policy) {
    case kWKAllowAllStorage:
        return WebCore::SecurityOrigin::AllowAllStorage;
    case kWKBlockThirdPartyStorage:
        return WebCore::SecurityOrigin::BlockThirdPartyStorage;
    case kWKBlockAllStorage:
        return WebCore::SecurityOrigin::BlockAllStorage;
    }

    ASSERT_NOT_REACHED();
    return WebCore::SecurityOrigin::AllowAllStorage;
}

inline WKStorageBlockingPolicy toAPI(WebCore::SecurityOrigin::StorageBlockingPolicy policy)
{
    switch (policy) {
    case WebCore::SecurityOrigin::AllowAllStorage:
        return kWKAllowAllStorage;
    case WebCore::SecurityOrigin::BlockThirdPartyStorage:
        return kWKBlockThirdPartyStorage;
    case WebCore::SecurityOrigin::BlockAllStorage:
        return kWKBlockAllStorage;
    }

    ASSERT_NOT_REACHED();
    return kWKAllowAllStorage;
}

inline WKPluginLoadPolicy toWKPluginLoadPolicy(PluginModuleLoadPolicy pluginModuleLoadPolicy)
{
    switch (pluginModuleLoadPolicy) {
    case PluginModuleLoadNormally:
        return kWKPluginLoadPolicyLoadNormally;
    case PluginModuleLoadUnsandboxed:
        return kWKPluginLoadPolicyLoadUnsandboxed;
    case PluginModuleBlockedForSecurity:
        return kWKPluginLoadPolicyBlocked;
    case PluginModuleBlockedForCompatibility:
        return kWKPluginLoadPolicyBlockedForCompatibility;
    }
    
    ASSERT_NOT_REACHED();
    return kWKPluginLoadPolicyBlocked;
}

inline WKPluginLoadClientPolicy toWKPluginLoadClientPolicy(WebCore::PluginLoadClientPolicy PluginLoadClientPolicy)
{
    switch (PluginLoadClientPolicy) {
    case WebCore::PluginLoadClientPolicyUndefined:
        return kWKPluginLoadClientPolicyUndefined;
    case WebCore::PluginLoadClientPolicyBlock:
        return kWKPluginLoadClientPolicyBlock;
    case WebCore::PluginLoadClientPolicyAsk:
        return kWKPluginLoadClientPolicyAsk;
    case WebCore::PluginLoadClientPolicyAllow:
        return kWKPluginLoadClientPolicyAllow;
    case WebCore::PluginLoadClientPolicyAllowAlways:
        return kWKPluginLoadClientPolicyAllowAlways;
    }

    ASSERT_NOT_REACHED();
    return kWKPluginLoadClientPolicyBlock;
}

inline PluginModuleLoadPolicy toPluginModuleLoadPolicy(WKPluginLoadPolicy pluginLoadPolicy)
{
    switch (pluginLoadPolicy) {
    case kWKPluginLoadPolicyLoadNormally:
        return PluginModuleLoadNormally;
    case kWKPluginLoadPolicyBlocked:
        return PluginModuleBlockedForSecurity;
    case kWKPluginLoadPolicyBlockedForCompatibility:
        return PluginModuleBlockedForCompatibility;
    case kWKPluginLoadPolicyLoadUnsandboxed:
        return PluginModuleLoadUnsandboxed;
    }
    
    ASSERT_NOT_REACHED();
    return PluginModuleBlockedForSecurity;
}

inline WebCore::PluginLoadClientPolicy toPluginLoadClientPolicy(WKPluginLoadClientPolicy pluginLoadClientPolicy)
{
    switch (pluginLoadClientPolicy) {
    case kWKPluginLoadClientPolicyUndefined:
        return WebCore::PluginLoadClientPolicyUndefined;
    case kWKPluginLoadClientPolicyBlock:
        return WebCore::PluginLoadClientPolicyBlock;
    case kWKPluginLoadClientPolicyAsk:
        return WebCore::PluginLoadClientPolicyAsk;
    case kWKPluginLoadClientPolicyAllow:
        return WebCore::PluginLoadClientPolicyAllow;
    case kWKPluginLoadClientPolicyAllowAlways:
        return WebCore::PluginLoadClientPolicyAllowAlways;
    }

    ASSERT_NOT_REACHED();
    return WebCore::PluginLoadClientPolicyBlock;
}

inline WebCore::WebGLLoadPolicy toWebGLLoadPolicy(WKWebGLLoadPolicy webGLLoadPolicy)
{
    switch (webGLLoadPolicy) {
    case kWKWebGLLoadPolicyLoadNormally:
        return WebCore::WebGLAllowCreation;
    case kWKWebGLLoadPolicyBlocked:
        return WebCore::WebGLBlockCreation;
    case kWKWebGLLoadPolicyPending:
        return WebCore::WebGLPendingCreation;
    }
    
    ASSERT_NOT_REACHED();
    return WebCore::WebGLAllowCreation;
}

inline WKWebGLLoadPolicy toAPI(WebCore::WebGLLoadPolicy webGLLoadPolicy)
{
    switch (webGLLoadPolicy) {
    case WebCore::WebGLAllowCreation:
        return kWKWebGLLoadPolicyLoadNormally;
    case WebCore::WebGLBlockCreation:
        return kWKWebGLLoadPolicyBlocked;
    case WebCore::WebGLPendingCreation:
        return kWKWebGLLoadPolicyPending;
    }

    ASSERT_NOT_REACHED();
    return kWKWebGLLoadPolicyLoadNormally;
}

inline ProxyingRefPtr<WebGrammarDetail> toAPI(const WebCore::GrammarDetail& grammarDetail)
{
    return ProxyingRefPtr<WebGrammarDetail>(WebGrammarDetail::create(grammarDetail));
}

} // namespace WebKit

#if defined(BUILDING_GTK__)
#include "WKAPICastGtk.h"
#endif

<<<<<<< HEAD
#if defined(BUILDING_EFL__)
#include "WKAPICastEfl.h"
#endif

#if defined(BUILDING_WPE__)
#include "WKAPICastWPE.h"
#endif

=======
>>>>>>> 1f693c61
#endif // WKAPICast_h<|MERGE_RESOLUTION|>--- conflicted
+++ resolved
@@ -557,15 +557,8 @@
 #include "WKAPICastGtk.h"
 #endif
 
-<<<<<<< HEAD
-#if defined(BUILDING_EFL__)
-#include "WKAPICastEfl.h"
-#endif
-
 #if defined(BUILDING_WPE__)
 #include "WKAPICastWPE.h"
 #endif
 
-=======
->>>>>>> 1f693c61
 #endif // WKAPICast_h