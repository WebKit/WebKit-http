--- conflicted
+++ resolved
@@ -557,15 +557,8 @@
 #include "WKAPICastGtk.h"
 #endif
 
-<<<<<<< HEAD
-#if defined(BUILDING_EFL__)
-#include "WKAPICastEfl.h"
-#endif
-
 #if defined(BUILDING_HAIKU__)
 #include "WKAPICastHaiku.h"
 #endif
 
-=======
->>>>>>> 222852bb
 #endif // WKAPICast_h