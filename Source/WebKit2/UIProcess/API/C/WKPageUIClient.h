--- conflicted
+++ resolved
@@ -119,11 +119,8 @@
 typedef void (*WKPageMediaSessionMetadataDidChangeCallback)(WKPageRef page, WKMediaSessionMetadataRef metadata, const void* clientInfo);
 typedef void (*WKHandleAutoplayEventCallback)(WKPageRef page, WKAutoplayEvent event, WKAutoplayEventFlags flags, const void* clientInfo);
 typedef void (*WKFullscreenMayReturnToInlineCallback)(WKPageRef page, const void* clientInfo);
-<<<<<<< HEAD
 typedef void (*WKPageWillAddDetailedMessageToConsoleCallback)(WKPageRef page, WKStringRef source, WKStringRef level, uint64_t line, uint64_t column, WKStringRef message, WKStringRef url, const void* clientInfo);
 
-=======
->>>>>>> 3dab5231
 typedef void (*WKRequestPointerLockCallback)(WKPageRef page, const void* clientInfo);
 typedef void (*WKDidLosePointerLockCallback)(WKPageRef page, const void* clientInfo);
 typedef void (*WKHasVideoInPictureInPictureDidChangeCallback)(WKPageRef page, bool hasVideoInPictureInPicture, const void* clientInfo);
@@ -925,6 +922,7 @@
     WKFullscreenMayReturnToInlineCallback                               fullscreenMayReturnToInline;
     
     // Version 8.
+    WKPageWillAddDetailedMessageToConsoleCallback                       willAddDetailedMessageToConsole;
     WKRequestPointerLockCallback                                        requestPointerLock;
     WKDidLosePointerLockCallback                                        didLosePointerLock;
     
