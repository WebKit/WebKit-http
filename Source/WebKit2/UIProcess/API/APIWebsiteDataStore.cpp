--- conflicted
+++ resolved
@@ -77,9 +77,6 @@
     return m_websiteDataStore->isPersistent();
 }
 
-<<<<<<< HEAD
-#if !PLATFORM(COCOA) && !PLATFORM(EFL) && !PLATFORM(GTK) && !PLATFORM(QT)
-=======
 bool WebsiteDataStore::resourceLoadStatisticsEnabled() const
 {
     return m_websiteDataStore->resourceLoadStatisticsEnabled();
@@ -90,8 +87,7 @@
     m_websiteDataStore->setResourceLoadStatisticsEnabled(enabled);
 }
 
-#if !PLATFORM(COCOA) && !PLATFORM(GTK)
->>>>>>> 4ccac179
+#if !PLATFORM(COCOA) && !PLATFORM(GTK) && !PLATFORM(QT)
 WebKit::WebsiteDataStore::Configuration WebsiteDataStore::defaultDataStoreConfiguration()
 {
     // FIXME: Fill everything in.
