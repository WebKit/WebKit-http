--- conflicted
+++ resolved
@@ -119,7 +119,8 @@
 
     virtual void didRestoreScrollPosition() override;
 
-<<<<<<< HEAD
+    virtual UserInterfaceLayoutDirection userInterfaceLayoutDirection() override;
+
 #if ENABLE(FULLSCREEN_API)
     virtual WebFullScreenManagerProxyClient& fullScreenManagerProxyClient() final;
     virtual void closeFullScreenManager() override;
@@ -129,9 +130,6 @@
     virtual void beganEnterFullScreen(const WebCore::IntRect& initialFrame, const WebCore::IntRect& finalFrame) override;
     virtual void beganExitFullScreen(const WebCore::IntRect& initialFrame, const WebCore::IntRect& finalFrame) override;
 #endif
-=======
-    virtual UserInterfaceLayoutDirection userInterfaceLayoutDirection() override;
->>>>>>> 4f25b2df
 
     WKWPE::View& m_view;
 };
