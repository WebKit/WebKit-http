--- conflicted
+++ resolved
@@ -21,14 +21,5 @@
 # OF THIS SOFTWARE, EVEN IF ADVISED OF THE POSSIBILITY OF SUCH DAMAGE.
 
 messages -> CompositingManagerProxy {
-<<<<<<< HEAD
-    EstablishConnection(IPC::Attachment encodedConnectionIdentifier) -> ()
-
-    Authenticate() -> (IPC::DataReference authenticationData)
-    ConstructRenderingTarget(uint32_t width, uint32_t height) -> (uint32_t handle)
-    CommitBuffer(IPC::Attachment fd, IPC::DataReference bufferParameters)
-    DestroyBuffer(uint32_t handle)
-=======
     EstablishConnection() -> (IPC::Attachment connectionHandle)
->>>>>>> 14f97027
 }