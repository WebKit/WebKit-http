--- conflicted
+++ resolved
@@ -51,17 +51,8 @@
 
 void DrawingAreaProxyWPE::sizeDidChange()
 {
-<<<<<<< HEAD
-    if (!m_webPageProxy.isValid())
-        return;
-
-    m_webPageProxy.process().send(Messages::DrawingArea::UpdateBackingStoreState(0, false, m_webPageProxy.deviceScaleFactor(), m_size, m_scrollOffset), m_webPageProxy.pageID());
-=======
-    notImplemented();
-
     if (m_webPageProxy.isValid())
         m_webPageProxy.process().send(Messages::DrawingArea::UpdateBackingStoreState(0, false, m_webPageProxy.deviceScaleFactor(), m_size, m_scrollOffset), m_webPageProxy.pageID());
->>>>>>> bc241570
 }
 
 void DrawingAreaProxyWPE::update(uint64_t backingStoreStateID, const UpdateInfo&)
