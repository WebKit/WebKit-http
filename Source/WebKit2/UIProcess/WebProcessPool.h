/*
 * Copyright (C) 2010-2016 Apple Inc. All rights reserved.
 *
 * Redistribution and use in source and binary forms, with or without
 * modification, are permitted provided that the following conditions
 * are met:
 * 1. Redistributions of source code must retain the above copyright
 *    notice, this list of conditions and the following disclaimer.
 * 2. Redistributions in binary form must reproduce the above copyright
 *    notice, this list of conditions and the following disclaimer in the
 *    documentation and/or other materials provided with the distribution.
 *
 * THIS SOFTWARE IS PROVIDED BY APPLE INC. AND ITS CONTRIBUTORS ``AS IS''
 * AND ANY EXPRESS OR IMPLIED WARRANTIES, INCLUDING, BUT NOT LIMITED TO,
 * THE IMPLIED WARRANTIES OF MERCHANTABILITY AND FITNESS FOR A PARTICULAR
 * PURPOSE ARE DISCLAIMED. IN NO EVENT SHALL APPLE INC. OR ITS CONTRIBUTORS
 * BE LIABLE FOR ANY DIRECT, INDIRECT, INCIDENTAL, SPECIAL, EXEMPLARY, OR
 * CONSEQUENTIAL DAMAGES (INCLUDING, BUT NOT LIMITED TO, PROCUREMENT OF
 * SUBSTITUTE GOODS OR SERVICES; LOSS OF USE, DATA, OR PROFITS; OR BUSINESS
 * INTERRUPTION) HOWEVER CAUSED AND ON ANY THEORY OF LIABILITY, WHETHER IN
 * CONTRACT, STRICT LIABILITY, OR TORT (INCLUDING NEGLIGENCE OR OTHERWISE)
 * ARISING IN ANY WAY OUT OF THE USE OF THIS SOFTWARE, EVEN IF ADVISED OF
 * THE POSSIBILITY OF SUCH DAMAGE.
 */

#pragma once

#include "APIDictionary.h"
#include "APIObject.h"
#include "APIProcessPoolConfiguration.h"
#include "APIWebsiteDataStore.h"
#include "DownloadProxyMap.h"
#include "GenericCallback.h"
#include "HiddenPageThrottlingAutoIncreasesCounter.h"
#include "MessageReceiver.h"
#include "MessageReceiverMap.h"
#include "NetworkProcessProxy.h"
#include "PlugInAutoStartProvider.h"
#include "PluginInfoStore.h"
#include "ProcessThrottler.h"
#include "StatisticsRequest.h"
#include "VisitedLinkStore.h"
#include "WebContextClient.h"
#include "WebContextConnectionClient.h"
#include "WebProcessProxy.h"
#include <WebCore/LinkHash.h>
#include <WebCore/SessionID.h>
#include <wtf/Forward.h>
#include <wtf/HashMap.h>
#include <wtf/HashSet.h>
#include <wtf/RefCounter.h>
#include <wtf/RefPtr.h>
#include <wtf/text/StringHash.h>
#include <wtf/text/WTFString.h>

#if ENABLE(DATABASE_PROCESS)
#include "DatabaseProcessProxy.h"
#endif

#if ENABLE(MEDIA_SESSION)
#include "WebMediaSessionFocusManager.h"
#endif

#if USE(SOUP)
#include <WebCore/SoupNetworkProxySettings.h>
#endif

#if PLATFORM(COCOA)
OBJC_CLASS NSMutableDictionary;
OBJC_CLASS NSObject;
OBJC_CLASS NSString;
#endif

namespace API {
class AutomationClient;
class CustomProtocolManagerClient;
class DownloadClient;
class HTTPCookieStore;
class InjectedBundleClient;
class LegacyContextHistoryClient;
class PageConfiguration;
}

namespace WebKit {

class DownloadProxy;
class HighPerformanceGraphicsUsageSampler;
class UIGamepad;
class PerActivityStateCPUUsageSampler;
class WebAutomationSession;
class WebContextSupplement;
class WebIconDatabase;
class WebPageGroup;
class WebPageProxy;
struct NetworkProcessCreationParameters;
struct StatisticsData;
struct WebProcessCreationParameters;
    
typedef GenericCallback<API::Dictionary*> DictionaryCallback;

#if PLATFORM(COCOA)
int networkProcessLatencyQOS();
int networkProcessThroughputQOS();
int webProcessLatencyQOS();
int webProcessThroughputQOS();
#endif

class WebProcessPool final : public API::ObjectImpl<API::Object::Type::ProcessPool>, private IPC::MessageReceiver
    {
public:
    static Ref<WebProcessPool> create(API::ProcessPoolConfiguration&);

    explicit WebProcessPool(API::ProcessPoolConfiguration&);        
    virtual ~WebProcessPool();

    void notifyThisWebProcessPoolWasCreated();

    API::ProcessPoolConfiguration& configuration() { return m_configuration.get(); }

    static const Vector<WebProcessPool*>& allProcessPools();

    template <typename T>
    T* supplement()
    {
        return static_cast<T*>(m_supplements.get(T::supplementName()));
    }

    template <typename T>
    void addSupplement()
    {
        m_supplements.add(T::supplementName(), T::create(this));
    }

    void addMessageReceiver(IPC::StringReference messageReceiverName, IPC::MessageReceiver&);
    void addMessageReceiver(IPC::StringReference messageReceiverName, uint64_t destinationID, IPC::MessageReceiver&);
    void removeMessageReceiver(IPC::StringReference messageReceiverName);
    void removeMessageReceiver(IPC::StringReference messageReceiverName, uint64_t destinationID);

    bool dispatchMessage(IPC::Connection&, IPC::Decoder&);
    bool dispatchSyncMessage(IPC::Connection&, IPC::Decoder&, std::unique_ptr<IPC::Encoder>&);

    void initializeClient(const WKContextClientBase*);
    void setInjectedBundleClient(std::unique_ptr<API::InjectedBundleClient>&&);
    void initializeConnectionClient(const WKContextConnectionClientBase*);
    void setHistoryClient(std::unique_ptr<API::LegacyContextHistoryClient>&&);
    void setDownloadClient(std::unique_ptr<API::DownloadClient>&&);
    void setAutomationClient(std::unique_ptr<API::AutomationClient>&&);
    void setLegacyCustomProtocolManagerClient(std::unique_ptr<API::CustomProtocolManagerClient>&&);

    void setMaximumNumberOfProcesses(unsigned); // Can only be called when there are no processes running.
    unsigned maximumNumberOfProcesses() const { return !m_configuration->maximumProcessCount() ? UINT_MAX : m_configuration->maximumProcessCount(); }

    const Vector<RefPtr<WebProcessProxy>>& processes() const { return m_processes; }

    // WebProcess or NetworkProcess as approporiate for current process model. The connection must be non-null.
    IPC::Connection* networkingProcessConnection();

    template<typename T> void sendToAllProcesses(const T& message);
    template<typename T> void sendToAllProcessesRelaunchingThemIfNecessary(const T& message);
    template<typename T> void sendToOneProcess(T&& message);

    // Sends the message to WebProcess or NetworkProcess as approporiate for current process model.
    template<typename T> void sendToNetworkingProcess(T&& message);
    template<typename T, typename U> void sendSyncToNetworkingProcess(T&& message, U&& reply);
    template<typename T> void sendToNetworkingProcessRelaunchingIfNecessary(T&& message);

    // Sends the message to WebProcess or DatabaseProcess as approporiate for current process model.
    template<typename T> void sendToDatabaseProcessRelaunchingIfNecessary(T&& message);

    void processDidFinishLaunching(WebProcessProxy*);

    // Disconnect the process from the context.
    void disconnectProcess(WebProcessProxy*);

    API::WebsiteDataStore& websiteDataStore() const { return m_websiteDataStore.get(); }

    Ref<WebPageProxy> createWebPage(PageClient&, Ref<API::PageConfiguration>&&);

    void pageAddedToProcess(WebPageProxy&);
    void pageRemovedFromProcess(WebPageProxy&);

    const String& injectedBundlePath() const { return m_configuration->injectedBundlePath(); }

    DownloadProxy* download(WebPageProxy* initiatingPage, const WebCore::ResourceRequest&, const String& suggestedFilename = { });
    DownloadProxy* resumeDownload(const API::Data* resumeData, const String& path);

    void setInjectedBundleInitializationUserData(RefPtr<API::Object>&& userData) { m_injectedBundleInitializationUserData = WTFMove(userData); }

    void postMessageToInjectedBundle(const String&, API::Object*);

    void populateVisitedLinks();

#if ENABLE(NETSCAPE_PLUGIN_API)
    void setAdditionalPluginsDirectory(const String&);
    void refreshPlugins();

    PluginInfoStore& pluginInfoStore() { return m_pluginInfoStore; }

    void setPluginLoadClientPolicy(WebCore::PluginLoadClientPolicy, const String& host, const String& bundleIdentifier, const String& versionString);
    void resetPluginLoadClientPolicies(HashMap<String, HashMap<String, HashMap<String, uint8_t>>>&&);
    void clearPluginClientPolicies();
    const HashMap<String, HashMap<String, HashMap<String, uint8_t>>>& pluginLoadClientPolicies() const { return m_pluginLoadClientPolicies; }
#endif

<<<<<<< HEAD
    PlatformProcessIdentifier networkProcessIdentifier();
=======
    pid_t networkProcessIdentifier();
    pid_t databaseProcessIdentifier();
>>>>>>> 4ccac179

    void setAlwaysUsesComplexTextCodePath(bool);
    void setShouldUseFontSmoothing(bool);
    
    void registerURLSchemeAsEmptyDocument(const String&);
    void registerURLSchemeAsSecure(const String&);
    void registerURLSchemeAsBypassingContentSecurityPolicy(const String&);
    void setDomainRelaxationForbiddenForURLScheme(const String&);
    void setCanHandleHTTPSServerTrustEvaluation(bool);
    void registerURLSchemeAsLocal(const String&);
    void registerURLSchemeAsNoAccess(const String&);
    void registerURLSchemeAsDisplayIsolated(const String&);
    void registerURLSchemeAsCORSEnabled(const String&);
    void registerURLSchemeAsCachePartitioned(const String&);

    VisitedLinkStore& visitedLinkStore() { return m_visitedLinkStore.get(); }

    void setCacheModel(CacheModel);
    CacheModel cacheModel() const { return m_configuration->cacheModel(); }

    void setDefaultRequestTimeoutInterval(double);

    void startMemorySampler(const double interval);
    void stopMemorySampler();

#if USE(SOUP)
    void setInitialHTTPCookieAcceptPolicy(HTTPCookieAcceptPolicy policy) { m_initialHTTPCookieAcceptPolicy = policy; }
    void setNetworkProxySettings(const WebCore::SoupNetworkProxySettings&);
#endif
    void setEnhancedAccessibility(bool);
    
    // Downloads.
    DownloadProxy* createDownloadProxy(const WebCore::ResourceRequest&);
    API::DownloadClient& downloadClient() { return *m_downloadClient; }

    API::LegacyContextHistoryClient& historyClient() { return *m_historyClient; }
    WebContextClient& client() { return m_client; }

    API::CustomProtocolManagerClient& customProtocolManagerClient() const { return *m_customProtocolManagerClient; }

    WebIconDatabase* iconDatabase() const { return m_iconDatabase.get(); }

    struct Statistics {
        unsigned wkViewCount;
        unsigned wkPageCount;
        unsigned wkFrameCount;
    };
    static Statistics& statistics();    

    void setIconDatabasePath(const String&);
    String iconDatabasePath() const;
    void setCookieStorageDirectory(const String& dir) { m_overrideCookieStorageDirectory = dir; }

    void useTestingNetworkSession();
    bool isUsingTestingNetworkSession() const { return m_shouldUseTestingNetworkSession; }

    void setAllowsAnySSLCertificateForWebSocket(bool);

    void clearCachedCredentials();
    void terminateDatabaseProcess();
    void terminateNetworkProcess();

    void syncNetworkProcessCookies();

    void reportWebContentCPUTime(Seconds cpuTime, uint64_t activityState);

    void allowSpecificHTTPSCertificateForHost(const WebCertificateInfo*, const String& host);

    WebProcessProxy& createNewWebProcessRespectingProcessCountLimit(WebsiteDataStore&); // Will return an existing one if limit is met.
    void warmInitialProcess();

    bool shouldTerminate(WebProcessProxy*);

    void disableProcessTermination() { m_processTerminationEnabled = false; }
    void enableProcessTermination();

    void updateAutomationCapabilities() const;
    void setAutomationSession(RefPtr<WebAutomationSession>&&);
    WebAutomationSession* automationSession() const { return m_automationSession.get(); }

    // Defaults to false.
    void setHTTPPipeliningEnabled(bool);
    bool httpPipeliningEnabled() const;

    void getStatistics(uint32_t statisticsMask, Function<void (API::Dictionary*, CallbackBase::Error)>&&);
    
    bool javaScriptConfigurationFileEnabled() { return m_javaScriptConfigurationFileEnabled; }
    void setJavaScriptConfigurationFileEnabled(bool flag);
#if PLATFORM(IOS)
    void setJavaScriptConfigurationFileEnabledFromDefaults();
#endif

    void garbageCollectJavaScriptObjects();
    void setJavaScriptGarbageCollectorTimerEnabled(bool flag);

#if PLATFORM(COCOA)
    static bool omitPDFSupport();
#endif

    void fullKeyboardAccessModeChanged(bool fullKeyboardAccessEnabled);

    void textCheckerStateChanged();

    Ref<API::Dictionary> plugInAutoStartOriginHashes() const;
    void setPlugInAutoStartOriginHashes(API::Dictionary&);
    void setPlugInAutoStartOrigins(API::Array&);
    void setPlugInAutoStartOriginsFilteringOutEntriesAddedAfterTime(API::Dictionary&, double time);

    // Network Process Management
    NetworkProcessProxy& ensureNetworkProcess(WebsiteDataStore* withWebsiteDataStore = nullptr);
    NetworkProcessProxy* networkProcess() { return m_networkProcess.get(); }
    void networkProcessCrashed(NetworkProcessProxy&, Vector<Ref<Messages::WebProcessProxy::GetNetworkProcessConnection::DelayedReply>>&&);
    void networkProcessFailedToLaunch(NetworkProcessProxy&);

    void getNetworkProcessConnection(Ref<Messages::WebProcessProxy::GetNetworkProcessConnection::DelayedReply>&&);

#if ENABLE(DATABASE_PROCESS)
    void ensureDatabaseProcessAndWebsiteDataStore(WebsiteDataStore* relevantDataStore);
    DatabaseProcessProxy* databaseProcess() { return m_databaseProcess.get(); }
    void getDatabaseProcessConnection(Ref<Messages::WebProcessProxy::GetDatabaseProcessConnection::DelayedReply>&&);
    void databaseProcessCrashed(DatabaseProcessProxy*);
#endif

#if PLATFORM(COCOA)
    bool processSuppressionEnabled() const;
#endif

    void windowServerConnectionStateChanged();

    static void willStartUsingPrivateBrowsing();
    static void willStopUsingPrivateBrowsing();

#if USE(SOUP)
    void setIgnoreTLSErrors(bool);
    bool ignoreTLSErrors() const { return m_ignoreTLSErrors; }
#endif

    static void setInvalidMessageCallback(void (*)(WKStringRef));
    static void didReceiveInvalidMessage(const IPC::StringReference& messageReceiverName, const IPC::StringReference& messageName);

    void processDidCachePage(WebProcessProxy*);

    bool isURLKnownHSTSHost(const String& urlString, bool privateBrowsingEnabled) const;
    void resetHSTSHosts();
    void resetHSTSHostsAddedAfterDate(double startDateIntervalSince1970);

    void registerSchemeForCustomProtocol(const String&);
    void unregisterSchemeForCustomProtocol(const String&);

    static void registerGlobalURLSchemeAsHavingCustomProtocolHandlers(const String&);
    static void unregisterGlobalURLSchemeAsHavingCustomProtocolHandlers(const String&);

#if PLATFORM(COCOA)
    void updateProcessSuppressionState();

    NSMutableDictionary *ensureBundleParameters();
    NSMutableDictionary *bundleParameters() { return m_bundleParameters.get(); }
#else
    void updateProcessSuppressionState() const { }
#endif

    void updateHiddenPageThrottlingAutoIncreaseLimit();

    void setMemoryCacheDisabled(bool);
    void setFontWhitelist(API::Array*);

    UserObservablePageCounter::Token userObservablePageCount()
    {
        return m_userObservablePageCounter.count();
    }

    ProcessSuppressionDisabledToken processSuppressionDisabledForPageCount()
    {
        return m_processSuppressionDisabledForPageCounter.count();
    }

    HiddenPageThrottlingAutoIncreasesCounter::Token hiddenPageThrottlingAutoIncreasesCount()
    {
        return m_hiddenPageThrottlingAutoIncreasesCounter.count();
    }

    // FIXME: Move these to API::WebsiteDataStore.
    static String legacyPlatformDefaultLocalStorageDirectory();
    static String legacyPlatformDefaultIndexedDBDatabaseDirectory();
    static String legacyPlatformDefaultWebSQLDatabaseDirectory();
    static String legacyPlatformDefaultMediaKeysStorageDirectory();
    static String legacyPlatformDefaultMediaCacheDirectory();
    static String legacyPlatformDefaultApplicationCacheDirectory();
    static String legacyPlatformDefaultNetworkCacheDirectory();
    static String legacyPlatformDefaultJavaScriptConfigurationDirectory();
    static bool isNetworkCacheEnabled();

    bool resourceLoadStatisticsEnabled() { return m_resourceLoadStatisticsEnabled; }
    void setResourceLoadStatisticsEnabled(bool);

    bool alwaysRunsAtBackgroundPriority() const { return m_alwaysRunsAtBackgroundPriority; }
    bool shouldTakeUIBackgroundAssertion() const { return m_shouldTakeUIBackgroundAssertion; }

#if ENABLE(GAMEPAD)
    void gamepadConnected(const UIGamepad&);
    void gamepadDisconnected(const UIGamepad&);

    void setInitialConnectedGamepads(const Vector<std::unique_ptr<UIGamepad>>&);
#endif

#if PLATFORM(COCOA)
    bool cookieStoragePartitioningEnabled() const { return m_cookieStoragePartitioningEnabled; }
    void setCookieStoragePartitioningEnabled(bool);
#endif

    static uint64_t registerProcessPoolCreationListener(Function<void(WebProcessPool&)>&&);
    static void unregisterProcessPoolCreationListener(uint64_t identifier);

private:
    void platformInitialize();

    void platformInitializeWebProcess(WebProcessCreationParameters&);
    void platformInvalidateContext();

    WebProcessProxy& createNewWebProcess(WebsiteDataStore&);

    void requestWebContentStatistics(StatisticsRequest*);
    void requestNetworkingStatistics(StatisticsRequest*);

    void platformInitializeNetworkProcess(NetworkProcessCreationParameters&);

    void handleMessage(IPC::Connection&, const String& messageName, const UserData& messageBody);
    void handleSynchronousMessage(IPC::Connection&, const String& messageName, const UserData& messageBody, UserData& returnUserData);

    void didGetStatistics(const StatisticsData&, uint64_t callbackID);

#if ENABLE(GAMEPAD)
    void startedUsingGamepads(IPC::Connection&);
    void stoppedUsingGamepads(IPC::Connection&);

    void processStoppedUsingGamepads(WebProcessProxy&);
#endif

    // IPC::MessageReceiver.
    // Implemented in generated WebProcessPoolMessageReceiver.cpp
    void didReceiveMessage(IPC::Connection&, IPC::Decoder&) override;
    void didReceiveSyncMessage(IPC::Connection&, IPC::Decoder&, std::unique_ptr<IPC::Encoder>&) override;

    static void languageChanged(void* context);
    void languageChanged();

    String platformDefaultIconDatabasePath() const;

#if PLATFORM(IOS)
    String cookieStorageDirectory() const;
#endif

#if PLATFORM(IOS)
    String parentBundleDirectory() const;
    String networkingCachesDirectory() const;
    String webContentCachesDirectory() const;
    String containerTemporaryDirectory() const;
#endif

#if PLATFORM(COCOA)
    void registerNotificationObservers();
    void unregisterNotificationObservers();
#endif

    void addPlugInAutoStartOriginHash(const String& pageOrigin, unsigned plugInOriginHash, WebCore::SessionID);
    void plugInDidReceiveUserInteraction(unsigned plugInOriginHash, WebCore::SessionID);

    void setAnyPageGroupMightHavePrivateBrowsingEnabled(bool);

    void resolvePathsForSandboxExtensions();
    void platformResolvePathsForSandboxExtensions();

    Ref<API::ProcessPoolConfiguration> m_configuration;

    IPC::MessageReceiverMap m_messageReceiverMap;

    Vector<RefPtr<WebProcessProxy>> m_processes;
    bool m_haveInitialEmptyProcess;

    WebProcessProxy* m_processWithPageCache;

    Ref<WebPageGroup> m_defaultPageGroup;

    RefPtr<API::Object> m_injectedBundleInitializationUserData;
    std::unique_ptr<API::InjectedBundleClient> m_injectedBundleClient;

    WebContextClient m_client;
    WebContextConnectionClient m_connectionClient;
    std::unique_ptr<API::AutomationClient> m_automationClient;
    std::unique_ptr<API::DownloadClient> m_downloadClient;
    std::unique_ptr<API::LegacyContextHistoryClient> m_historyClient;
    std::unique_ptr<API::CustomProtocolManagerClient> m_customProtocolManagerClient;

    RefPtr<WebAutomationSession> m_automationSession;

#if ENABLE(NETSCAPE_PLUGIN_API)
    PluginInfoStore m_pluginInfoStore;
#endif
    Ref<VisitedLinkStore> m_visitedLinkStore;
    bool m_visitedLinksPopulated;

    PlugInAutoStartProvider m_plugInAutoStartProvider;
        
    HashSet<String> m_schemesToRegisterAsEmptyDocument;
    HashSet<String> m_schemesToRegisterAsSecure;
    HashSet<String> m_schemesToRegisterAsBypassingContentSecurityPolicy;
    HashSet<String> m_schemesToSetDomainRelaxationForbiddenFor;
    HashSet<String> m_schemesToRegisterAsLocal;
    HashSet<String> m_schemesToRegisterAsNoAccess;
    HashSet<String> m_schemesToRegisterAsDisplayIsolated;
    HashSet<String> m_schemesToRegisterAsCORSEnabled;
    HashSet<String> m_schemesToRegisterAsAlwaysRevalidated;
    HashSet<String> m_schemesToRegisterAsCachePartitioned;

    bool m_alwaysUsesComplexTextCodePath;
    bool m_shouldUseFontSmoothing;

    Vector<String> m_fontWhitelist;

    // Messages that were posted before any pages were created.
    // The client should use initialization messages instead, so that a restarted process would get the same state.
    Vector<std::pair<String, RefPtr<API::Object>>> m_messagesToInjectedBundlePostedToEmptyContext;

    bool m_memorySamplerEnabled;
    double m_memorySamplerInterval;

    RefPtr<WebIconDatabase> m_iconDatabase;

    const Ref<API::WebsiteDataStore> m_websiteDataStore;

    typedef HashMap<const char*, RefPtr<WebContextSupplement>, PtrHash<const char*>> WebContextSupplementMap;
    WebContextSupplementMap m_supplements;

#if USE(SOUP)
    HTTPCookieAcceptPolicy m_initialHTTPCookieAcceptPolicy { HTTPCookieAcceptPolicyOnlyFromMainDocumentDomain };
    WebCore::SoupNetworkProxySettings m_networkProxySettings;
#endif
    HashSet<String, ASCIICaseInsensitiveHash> m_urlSchemesRegisteredForCustomProtocols;

#if PLATFORM(MAC)
    RetainPtr<NSObject> m_enhancedAccessibilityObserver;
    RetainPtr<NSObject> m_automaticTextReplacementNotificationObserver;
    RetainPtr<NSObject> m_automaticSpellingCorrectionNotificationObserver;
    RetainPtr<NSObject> m_automaticQuoteSubstitutionNotificationObserver;
    RetainPtr<NSObject> m_automaticDashSubstitutionNotificationObserver;

    std::unique_ptr<HighPerformanceGraphicsUsageSampler> m_highPerformanceGraphicsUsageSampler;
    std::unique_ptr<PerActivityStateCPUUsageSampler> m_perActivityStateCPUUsageSampler;
#endif

    String m_overrideIconDatabasePath;
    String m_overrideCookieStorageDirectory;

    bool m_shouldUseTestingNetworkSession;

    bool m_processTerminationEnabled;

    bool m_canHandleHTTPSServerTrustEvaluation;
    bool m_didNetworkProcessCrash;
    RefPtr<NetworkProcessProxy> m_networkProcess;

#if ENABLE(DATABASE_PROCESS)
    RefPtr<DatabaseProcessProxy> m_databaseProcess;
#endif
    
    HashMap<uint64_t, RefPtr<DictionaryCallback>> m_dictionaryCallbacks;
    HashMap<uint64_t, RefPtr<StatisticsRequest>> m_statisticsRequests;

#if USE(SOUP)
    bool m_ignoreTLSErrors { true };
#endif

    bool m_memoryCacheDisabled;
    bool m_resourceLoadStatisticsEnabled { false };
    bool m_javaScriptConfigurationFileEnabled { false };
    bool m_alwaysRunsAtBackgroundPriority;
    bool m_shouldTakeUIBackgroundAssertion;

    UserObservablePageCounter m_userObservablePageCounter;
    ProcessSuppressionDisabledCounter m_processSuppressionDisabledForPageCounter;
    HiddenPageThrottlingAutoIncreasesCounter m_hiddenPageThrottlingAutoIncreasesCounter;
    RunLoop::Timer<WebProcessPool> m_hiddenPageThrottlingTimer;

#if PLATFORM(COCOA)
    RetainPtr<NSMutableDictionary> m_bundleParameters;
    ProcessSuppressionDisabledToken m_pluginProcessManagerProcessSuppressionDisabledToken;
#endif

#if ENABLE(CONTENT_EXTENSIONS)
    HashMap<String, String> m_encodedContentExtensions;
#endif

#if ENABLE(NETSCAPE_PLUGIN_API)
    HashMap<String, HashMap<String, HashMap<String, uint8_t>>> m_pluginLoadClientPolicies;
#endif

#if ENABLE(GAMEPAD)
    HashSet<WebProcessProxy*> m_processesUsingGamepads;
#endif

#if PLATFORM(COCOA)
    bool m_cookieStoragePartitioningEnabled { false };
#endif

    struct Paths {
        String injectedBundlePath;
        String applicationCacheDirectory;
        String webSQLDatabaseDirectory;
        String mediaCacheDirectory;
        String mediaKeyStorageDirectory;
        String uiProcessBundleResourcePath;
        String indexedDatabaseDirectory;

#if PLATFORM(IOS)
        String cookieStorageDirectory;
        String containerCachesDirectory;
        String containerTemporaryDirectory;
#endif

        Vector<String> additionalWebProcessSandboxExtensionPaths;
    };
    Paths m_resolvedPaths;

    HashMap<WebCore::SessionID, HashSet<WebPageProxy*>> m_sessionToPagesMap;
};

template<typename T>
void WebProcessPool::sendToNetworkingProcess(T&& message)
{
    if (m_networkProcess && m_networkProcess->canSendMessage())
        m_networkProcess->send(std::forward<T>(message), 0);
}

template<typename T>
void WebProcessPool::sendToNetworkingProcessRelaunchingIfNecessary(T&& message)
{
    ensureNetworkProcess();
    m_networkProcess->send(std::forward<T>(message), 0);
}

template<typename T>
void WebProcessPool::sendToDatabaseProcessRelaunchingIfNecessary(T&& message)
{
#if ENABLE(DATABASE_PROCESS)
    ensureDatabaseProcessAndWebsiteDataStore(nullptr);
    m_databaseProcess->send(std::forward<T>(message), 0);
#else
    sendToAllProcessesRelaunchingThemIfNecessary(std::forward<T>(message));
#endif
}

template<typename T>
void WebProcessPool::sendToAllProcesses(const T& message)
{
    size_t processCount = m_processes.size();
    for (size_t i = 0; i < processCount; ++i) {
        WebProcessProxy* process = m_processes[i].get();
        if (process->canSendMessage())
            process->send(T(message), 0);
    }
}

template<typename T>
void WebProcessPool::sendToAllProcessesRelaunchingThemIfNecessary(const T& message)
{
    // FIXME (Multi-WebProcess): WebProcessPool doesn't track processes that have exited, so it cannot relaunch these. Perhaps this functionality won't be needed in this mode.
    sendToAllProcesses(message);
}

template<typename T>
void WebProcessPool::sendToOneProcess(T&& message)
{
    bool messageSent = false;
    size_t processCount = m_processes.size();
    for (size_t i = 0; i < processCount; ++i) {
        WebProcessProxy* process = m_processes[i].get();
        if (process->canSendMessage()) {
            process->send(std::forward<T>(message), 0);
            messageSent = true;
            break;
        }
    }

    if (!messageSent) {
        warmInitialProcess();
        RefPtr<WebProcessProxy> process = m_processes.last();
        if (process->canSendMessage())
            process->send(std::forward<T>(message), 0);
    }
}

} // namespace WebKit<|MERGE_RESOLUTION|>--- conflicted
+++ resolved
@@ -202,12 +202,8 @@
     const HashMap<String, HashMap<String, HashMap<String, uint8_t>>>& pluginLoadClientPolicies() const { return m_pluginLoadClientPolicies; }
 #endif
 
-<<<<<<< HEAD
-    PlatformProcessIdentifier networkProcessIdentifier();
-=======
     pid_t networkProcessIdentifier();
     pid_t databaseProcessIdentifier();
->>>>>>> 4ccac179
 
     void setAlwaysUsesComplexTextCodePath(bool);
     void setShouldUseFontSmoothing(bool);
