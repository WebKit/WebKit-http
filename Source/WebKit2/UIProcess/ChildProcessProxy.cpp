/*
 * Copyright (C) 2012 Apple Inc. All rights reserved.
 *
 * Redistribution and use in source and binary forms, with or without
 * modification, are permitted provided that the following conditions
 * are met:
 * 1. Redistributions of source code must retain the above copyright
 *    notice, this list of conditions and the following disclaimer.
 * 2. Redistributions in binary form must reproduce the above copyright
 *    notice, this list of conditions and the following disclaimer in the
 *    documentation and/or other materials provided with the distribution.
 *
 * THIS SOFTWARE IS PROVIDED BY APPLE INC. AND ITS CONTRIBUTORS ``AS IS''
 * AND ANY EXPRESS OR IMPLIED WARRANTIES, INCLUDING, BUT NOT LIMITED TO,
 * THE IMPLIED WARRANTIES OF MERCHANTABILITY AND FITNESS FOR A PARTICULAR
 * PURPOSE ARE DISCLAIMED. IN NO EVENT SHALL APPLE INC. OR ITS CONTRIBUTORS
 * BE LIABLE FOR ANY DIRECT, INDIRECT, INCIDENTAL, SPECIAL, EXEMPLARY, OR
 * CONSEQUENTIAL DAMAGES (INCLUDING, BUT NOT LIMITED TO, PROCUREMENT OF
 * SUBSTITUTE GOODS OR SERVICES; LOSS OF USE, DATA, OR PROFITS; OR BUSINESS
 * INTERRUPTION) HOWEVER CAUSED AND ON ANY THEORY OF LIABILITY, WHETHER IN
 * CONTRACT, STRICT LIABILITY, OR TORT (INCLUDING NEGLIGENCE OR OTHERWISE)
 * ARISING IN ANY WAY OUT OF THE USE OF THIS SOFTWARE, EVEN IF ADVISED OF
 * THE POSSIBILITY OF SUCH DAMAGE.
 */

#include "config.h"
#include "ChildProcessProxy.h"

#include "ChildProcessMessages.h"
#include <wtf/RunLoop.h>

namespace WebKit {

ChildProcessProxy::ChildProcessProxy(bool alwaysRunsAtBackgroundPriority)
    : m_alwaysRunsAtBackgroundPriority(alwaysRunsAtBackgroundPriority)
{
}

ChildProcessProxy::~ChildProcessProxy()
{
    if (m_connection)
        m_connection->invalidate();

    if (m_processLauncher) {
        m_processLauncher->invalidate();
        m_processLauncher = nullptr;
    }
}

void ChildProcessProxy::getLaunchOptions(ProcessLauncher::LaunchOptions& launchOptions)
{
    if (const char* userDirectorySuffix = getenv("DIRHELPER_USER_DIR_SUFFIX"))
        launchOptions.extraInitializationData.add(ASCIILiteral("user-directory-suffix"), userDirectorySuffix);

<<<<<<< HEAD
#if ENABLE(DEVELOPER_MODE) && (PLATFORM(GTK) || PLATFORM(WPE) || PLATFORM(EFL))
=======
    if (m_alwaysRunsAtBackgroundPriority)
        launchOptions.extraInitializationData.add(ASCIILiteral("always-runs-at-background-priority"), "true");

#if ENABLE(DEVELOPER_MODE) && (PLATFORM(GTK) || PLATFORM(EFL))
>>>>>>> aa0e659a
    const char* varname;
    switch (launchOptions.processType) {
    case ProcessLauncher::ProcessType::Web:
        varname = "WEB_PROCESS_CMD_PREFIX";
        break;
#if ENABLE(NETSCAPE_PLUGIN_API)
    case ProcessLauncher::ProcessType::Plugin64:
    case ProcessLauncher::ProcessType::Plugin32:
        varname = "PLUGIN_PROCESS_CMD_PREFIX";
        break;
#endif
    case ProcessLauncher::ProcessType::Network:
        varname = "NETWORK_PROCESS_CMD_PREFIX";
        break;
#if ENABLE(DATABASE_PROCESS)
    case ProcessLauncher::ProcessType::Database:
        varname = "DATABASE_PROCESS_CMD_PREFIX";
        break;
#endif
    }
    const char* processCmdPrefix = getenv(varname);
    if (processCmdPrefix && *processCmdPrefix)
        launchOptions.processCmdPrefix = String::fromUTF8(processCmdPrefix);
#endif // !defined(NDEBUG) && (PLATFORM(GTK) || PLATFORM(WPE) || PLATFORM(EFL)
}

void ChildProcessProxy::connect()
{
    ASSERT(!m_processLauncher);
    ProcessLauncher::LaunchOptions launchOptions;
    getLaunchOptions(launchOptions);
    m_processLauncher = ProcessLauncher::create(this, launchOptions);
}

void ChildProcessProxy::terminate()
{
#if PLATFORM(COCOA)
    if (m_connection && m_connection->kill())
        return;
#endif

    // FIXME: We should really merge process launching into IPC connection creation and get rid of the process launcher.
    if (m_processLauncher)
        m_processLauncher->terminateProcess();
}

ChildProcessProxy::State ChildProcessProxy::state() const
{
    if (m_processLauncher && m_processLauncher->isLaunching())
        return ChildProcessProxy::State::Launching;

    if (!m_connection)
        return ChildProcessProxy::State::Terminated;

    return ChildProcessProxy::State::Running;
}

bool ChildProcessProxy::sendMessage(std::unique_ptr<IPC::Encoder> encoder, OptionSet<IPC::SendOption> sendOptions)
{
    switch (state()) {
    case State::Launching:
        // If we're waiting for the child process to launch, we need to stash away the messages so we can send them once we have a connection.
        m_pendingMessages.append(std::make_pair(WTFMove(encoder), sendOptions));
        return true;

    case State::Running:
        return connection()->sendMessage(WTFMove(encoder), sendOptions);

    case State::Terminated:
        return false;
    }

    return false;
}

void ChildProcessProxy::addMessageReceiver(IPC::StringReference messageReceiverName, IPC::MessageReceiver& messageReceiver)
{
    m_messageReceiverMap.addMessageReceiver(messageReceiverName, messageReceiver);
}

void ChildProcessProxy::addMessageReceiver(IPC::StringReference messageReceiverName, uint64_t destinationID, IPC::MessageReceiver& messageReceiver)
{
    m_messageReceiverMap.addMessageReceiver(messageReceiverName, destinationID, messageReceiver);
}

void ChildProcessProxy::removeMessageReceiver(IPC::StringReference messageReceiverName, uint64_t destinationID)
{
    m_messageReceiverMap.removeMessageReceiver(messageReceiverName, destinationID);
}

void ChildProcessProxy::removeMessageReceiver(IPC::StringReference messageReceiverName)
{
    m_messageReceiverMap.removeMessageReceiver(messageReceiverName);
}

bool ChildProcessProxy::dispatchMessage(IPC::Connection& connection, IPC::Decoder& decoder)
{
    return m_messageReceiverMap.dispatchMessage(connection, decoder);
}

bool ChildProcessProxy::dispatchSyncMessage(IPC::Connection& connection, IPC::Decoder& decoder, std::unique_ptr<IPC::Encoder>& replyEncoder)
{
    return m_messageReceiverMap.dispatchSyncMessage(connection, decoder, replyEncoder);
}

void ChildProcessProxy::didFinishLaunching(ProcessLauncher*, IPC::Connection::Identifier connectionIdentifier)
{
    ASSERT(!m_connection);

    if (IPC::Connection::identifierIsNull(connectionIdentifier))
        return;

    m_connection = IPC::Connection::createServerConnection(connectionIdentifier, *this);
#if PLATFORM(MAC) && __MAC_OS_X_VERSION_MIN_REQUIRED <= 101000
    m_connection->setShouldCloseConnectionOnMachExceptions();
#endif

    connectionWillOpen(*m_connection);
    m_connection->open();

    for (size_t i = 0; i < m_pendingMessages.size(); ++i) {
        std::unique_ptr<IPC::Encoder> message = WTFMove(m_pendingMessages[i].first);
        OptionSet<IPC::SendOption> sendOptions = m_pendingMessages[i].second;
        m_connection->sendMessage(WTFMove(message), sendOptions);
    }

    m_pendingMessages.clear();
}

void ChildProcessProxy::shutDownProcess()
{
    switch (state()) {
    case State::Launching:
        m_processLauncher->invalidate();
        m_processLauncher = nullptr;
        break;
    case State::Running:
#if PLATFORM(IOS)
        // On iOS deploy a watchdog in the UI process, since the child process may be suspended.
        // If 30s is insufficient for any outstanding activity to complete cleanly, then it will be killed.
        ASSERT(m_connection);
        m_connection->terminateSoon(30);
#endif
        break;
    case State::Terminated:
        return;
    }

    if (!m_connection)
        return;

    processWillShutDown(*m_connection);

    if (canSendMessage())
        send(Messages::ChildProcess::ShutDown(), 0);

    m_connection->invalidate();
    m_connection = nullptr;
}

void ChildProcessProxy::connectionWillOpen(IPC::Connection&)
{
}

} // namespace WebKit<|MERGE_RESOLUTION|>--- conflicted
+++ resolved
@@ -52,14 +52,10 @@
     if (const char* userDirectorySuffix = getenv("DIRHELPER_USER_DIR_SUFFIX"))
         launchOptions.extraInitializationData.add(ASCIILiteral("user-directory-suffix"), userDirectorySuffix);
 
-<<<<<<< HEAD
-#if ENABLE(DEVELOPER_MODE) && (PLATFORM(GTK) || PLATFORM(WPE) || PLATFORM(EFL))
-=======
     if (m_alwaysRunsAtBackgroundPriority)
         launchOptions.extraInitializationData.add(ASCIILiteral("always-runs-at-background-priority"), "true");
 
-#if ENABLE(DEVELOPER_MODE) && (PLATFORM(GTK) || PLATFORM(EFL))
->>>>>>> aa0e659a
+#if ENABLE(DEVELOPER_MODE) && (PLATFORM(GTK) || PLATFORM(WPE) || PLATFORM(EFL))
     const char* varname;
     switch (launchOptions.processType) {
     case ProcessLauncher::ProcessType::Web:
