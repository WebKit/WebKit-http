/*
 * Copyright (C) 2012 Apple Inc. All rights reserved.
 *
 * Redistribution and use in source and binary forms, with or without
 * modification, are permitted provided that the following conditions
 * are met:
 * 1. Redistributions of source code must retain the above copyright
 *    notice, this list of conditions and the following disclaimer.
 * 2. Redistributions in binary form must reproduce the above copyright
 *    notice, this list of conditions and the following disclaimer in the
 *    documentation and/or other materials provided with the distribution.
 *
 * THIS SOFTWARE IS PROVIDED BY APPLE INC. AND ITS CONTRIBUTORS ``AS IS''
 * AND ANY EXPRESS OR IMPLIED WARRANTIES, INCLUDING, BUT NOT LIMITED TO,
 * THE IMPLIED WARRANTIES OF MERCHANTABILITY AND FITNESS FOR A PARTICULAR
 * PURPOSE ARE DISCLAIMED. IN NO EVENT SHALL APPLE INC. OR ITS CONTRIBUTORS
 * BE LIABLE FOR ANY DIRECT, INDIRECT, INCIDENTAL, SPECIAL, EXEMPLARY, OR
 * CONSEQUENTIAL DAMAGES (INCLUDING, BUT NOT LIMITED TO, PROCUREMENT OF
 * SUBSTITUTE GOODS OR SERVICES; LOSS OF USE, DATA, OR PROFITS; OR BUSINESS
 * INTERRUPTION) HOWEVER CAUSED AND ON ANY THEORY OF LIABILITY, WHETHER IN
 * CONTRACT, STRICT LIABILITY, OR TORT (INCLUDING NEGLIGENCE OR OTHERWISE)
 * ARISING IN ANY WAY OUT OF THE USE OF THIS SOFTWARE, EVEN IF ADVISED OF
 * THE POSSIBILITY OF SUCH DAMAGE.
 */

#include "config.h"
#include "ChildProcessProxy.h"

#include "ChildProcessMessages.h"
#include <wtf/RunLoop.h>

namespace WebKit {

ChildProcessProxy::ChildProcessProxy(bool alwaysRunsAtBackgroundPriority)
    : m_alwaysRunsAtBackgroundPriority(alwaysRunsAtBackgroundPriority)
{
}

ChildProcessProxy::~ChildProcessProxy()
{
    if (m_connection)
        m_connection->invalidate();

    if (m_processLauncher) {
        m_processLauncher->invalidate();
        m_processLauncher = nullptr;
    }
}

void ChildProcessProxy::getLaunchOptions(ProcessLauncher::LaunchOptions& launchOptions)
{
    if (const char* userDirectorySuffix = getenv("DIRHELPER_USER_DIR_SUFFIX"))
        launchOptions.extraInitializationData.add(ASCIILiteral("user-directory-suffix"), userDirectorySuffix);

<<<<<<< HEAD
=======
    if (m_alwaysRunsAtBackgroundPriority)
        launchOptions.extraInitializationData.add(ASCIILiteral("always-runs-at-background-priority"), "true");

>>>>>>> 05dda0ab
#if ENABLE(DEVELOPER_MODE) && (PLATFORM(GTK) || PLATFORM(WPE) || PLATFORM(EFL))
    const char* varname;
    switch (launchOptions.processType) {
    case ProcessLauncher::ProcessType::Web:
        varname = "WEB_PROCESS_CMD_PREFIX";
        break;
#if ENABLE(NETSCAPE_PLUGIN_API)
    case ProcessLauncher::ProcessType::Plugin64:
    case ProcessLauncher::ProcessType::Plugin32:
        varname = "PLUGIN_PROCESS_CMD_PREFIX";
        break;
#endif
    case ProcessLauncher::ProcessType::Network:
        varname = "NETWORK_PROCESS_CMD_PREFIX";
        break;
#if ENABLE(DATABASE_PROCESS)
    case ProcessLauncher::ProcessType::Database:
        varname = "DATABASE_PROCESS_CMD_PREFIX";
        break;
#endif
    }
    const char* processCmdPrefix = getenv(varname);
    if (processCmdPrefix && *processCmdPrefix)
        launchOptions.processCmdPrefix = String::fromUTF8(processCmdPrefix);
<<<<<<< HEAD
#endif // !defined(NDEBUG) && (PLATFORM(GTK) || PLATFORM(WPE) || PLATFORM(EFL))
=======
#endif // !defined(NDEBUG) && (PLATFORM(GTK) || PLATFORM(WPE) || PLATFORM(EFL)
>>>>>>> 05dda0ab
}

void ChildProcessProxy::connect()
{
    ASSERT(!m_processLauncher);
    ProcessLauncher::LaunchOptions launchOptions;
    getLaunchOptions(launchOptions);
    m_processLauncher = ProcessLauncher::create(this, launchOptions);
}

void ChildProcessProxy::terminate()
{
#if PLATFORM(COCOA)
    if (m_connection && m_connection->kill())
        return;
#endif

    // FIXME: We should really merge process launching into IPC connection creation and get rid of the process launcher.
    if (m_processLauncher)
        m_processLauncher->terminateProcess();
}

ChildProcessProxy::State ChildProcessProxy::state() const
{
    if (m_processLauncher && m_processLauncher->isLaunching())
        return ChildProcessProxy::State::Launching;

    if (!m_connection)
        return ChildProcessProxy::State::Terminated;

    return ChildProcessProxy::State::Running;
}

bool ChildProcessProxy::sendMessage(std::unique_ptr<IPC::Encoder> encoder, OptionSet<IPC::SendOption> sendOptions)
{
    switch (state()) {
    case State::Launching:
        // If we're waiting for the child process to launch, we need to stash away the messages so we can send them once we have a connection.
        m_pendingMessages.append(std::make_pair(WTFMove(encoder), sendOptions));
        return true;

    case State::Running:
        return connection()->sendMessage(WTFMove(encoder), sendOptions);

    case State::Terminated:
        return false;
    }

    return false;
}

void ChildProcessProxy::addMessageReceiver(IPC::StringReference messageReceiverName, IPC::MessageReceiver& messageReceiver)
{
    m_messageReceiverMap.addMessageReceiver(messageReceiverName, messageReceiver);
}

void ChildProcessProxy::addMessageReceiver(IPC::StringReference messageReceiverName, uint64_t destinationID, IPC::MessageReceiver& messageReceiver)
{
    m_messageReceiverMap.addMessageReceiver(messageReceiverName, destinationID, messageReceiver);
}

void ChildProcessProxy::removeMessageReceiver(IPC::StringReference messageReceiverName, uint64_t destinationID)
{
    m_messageReceiverMap.removeMessageReceiver(messageReceiverName, destinationID);
}

void ChildProcessProxy::removeMessageReceiver(IPC::StringReference messageReceiverName)
{
    m_messageReceiverMap.removeMessageReceiver(messageReceiverName);
}

bool ChildProcessProxy::dispatchMessage(IPC::Connection& connection, IPC::Decoder& decoder)
{
    return m_messageReceiverMap.dispatchMessage(connection, decoder);
}

bool ChildProcessProxy::dispatchSyncMessage(IPC::Connection& connection, IPC::Decoder& decoder, std::unique_ptr<IPC::Encoder>& replyEncoder)
{
    return m_messageReceiverMap.dispatchSyncMessage(connection, decoder, replyEncoder);
}

void ChildProcessProxy::didFinishLaunching(ProcessLauncher*, IPC::Connection::Identifier connectionIdentifier)
{
    ASSERT(!m_connection);

    if (IPC::Connection::identifierIsNull(connectionIdentifier))
        return;

    m_connection = IPC::Connection::createServerConnection(connectionIdentifier, *this);
#if PLATFORM(MAC) && __MAC_OS_X_VERSION_MIN_REQUIRED <= 101000
    m_connection->setShouldCloseConnectionOnMachExceptions();
#endif

    connectionWillOpen(*m_connection);
    m_connection->open();

    for (size_t i = 0; i < m_pendingMessages.size(); ++i) {
        std::unique_ptr<IPC::Encoder> message = WTFMove(m_pendingMessages[i].first);
        OptionSet<IPC::SendOption> sendOptions = m_pendingMessages[i].second;
        m_connection->sendMessage(WTFMove(message), sendOptions);
    }

    m_pendingMessages.clear();
}

void ChildProcessProxy::shutDownProcess()
{
    switch (state()) {
    case State::Launching:
        m_processLauncher->invalidate();
        m_processLauncher = nullptr;
        break;
    case State::Running:
#if PLATFORM(IOS)
        // On iOS deploy a watchdog in the UI process, since the child process may be suspended.
        // If 30s is insufficient for any outstanding activity to complete cleanly, then it will be killed.
        ASSERT(m_connection);
        m_connection->terminateSoon(30);
#endif
        break;
    case State::Terminated:
        return;
    }

    if (!m_connection)
        return;

    processWillShutDown(*m_connection);

    if (canSendMessage())
        send(Messages::ChildProcess::ShutDown(), 0);

    m_connection->invalidate();
    m_connection = nullptr;
}

void ChildProcessProxy::connectionWillOpen(IPC::Connection&)
{
}

} // namespace WebKit<|MERGE_RESOLUTION|>--- conflicted
+++ resolved
@@ -52,12 +52,9 @@
     if (const char* userDirectorySuffix = getenv("DIRHELPER_USER_DIR_SUFFIX"))
         launchOptions.extraInitializationData.add(ASCIILiteral("user-directory-suffix"), userDirectorySuffix);
 
-<<<<<<< HEAD
-=======
     if (m_alwaysRunsAtBackgroundPriority)
         launchOptions.extraInitializationData.add(ASCIILiteral("always-runs-at-background-priority"), "true");
 
->>>>>>> 05dda0ab
 #if ENABLE(DEVELOPER_MODE) && (PLATFORM(GTK) || PLATFORM(WPE) || PLATFORM(EFL))
     const char* varname;
     switch (launchOptions.processType) {
@@ -82,11 +79,7 @@
     const char* processCmdPrefix = getenv(varname);
     if (processCmdPrefix && *processCmdPrefix)
         launchOptions.processCmdPrefix = String::fromUTF8(processCmdPrefix);
-<<<<<<< HEAD
 #endif // !defined(NDEBUG) && (PLATFORM(GTK) || PLATFORM(WPE) || PLATFORM(EFL))
-=======
-#endif // !defined(NDEBUG) && (PLATFORM(GTK) || PLATFORM(WPE) || PLATFORM(EFL)
->>>>>>> 05dda0ab
 }
 
 void ChildProcessProxy::connect()
