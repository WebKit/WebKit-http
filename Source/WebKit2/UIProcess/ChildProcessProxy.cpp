/*
 * Copyright (C) 2012 Apple Inc. All rights reserved.
 *
 * Redistribution and use in source and binary forms, with or without
 * modification, are permitted provided that the following conditions
 * are met:
 * 1. Redistributions of source code must retain the above copyright
 *    notice, this list of conditions and the following disclaimer.
 * 2. Redistributions in binary form must reproduce the above copyright
 *    notice, this list of conditions and the following disclaimer in the
 *    documentation and/or other materials provided with the distribution.
 *
 * THIS SOFTWARE IS PROVIDED BY APPLE INC. AND ITS CONTRIBUTORS ``AS IS''
 * AND ANY EXPRESS OR IMPLIED WARRANTIES, INCLUDING, BUT NOT LIMITED TO,
 * THE IMPLIED WARRANTIES OF MERCHANTABILITY AND FITNESS FOR A PARTICULAR
 * PURPOSE ARE DISCLAIMED. IN NO EVENT SHALL APPLE INC. OR ITS CONTRIBUTORS
 * BE LIABLE FOR ANY DIRECT, INDIRECT, INCIDENTAL, SPECIAL, EXEMPLARY, OR
 * CONSEQUENTIAL DAMAGES (INCLUDING, BUT NOT LIMITED TO, PROCUREMENT OF
 * SUBSTITUTE GOODS OR SERVICES; LOSS OF USE, DATA, OR PROFITS; OR BUSINESS
 * INTERRUPTION) HOWEVER CAUSED AND ON ANY THEORY OF LIABILITY, WHETHER IN
 * CONTRACT, STRICT LIABILITY, OR TORT (INCLUDING NEGLIGENCE OR OTHERWISE)
 * ARISING IN ANY WAY OUT OF THE USE OF THIS SOFTWARE, EVEN IF ADVISED OF
 * THE POSSIBILITY OF SUCH DAMAGE.
 */

#include "config.h"
#include "ChildProcessProxy.h"

#include "ChildProcessMessages.h"
#include <wtf/RunLoop.h>

namespace WebKit {

ChildProcessProxy::ChildProcessProxy()
{
}

ChildProcessProxy::~ChildProcessProxy()
{
    if (m_connection)
        m_connection->invalidate();

    if (m_processLauncher) {
        m_processLauncher->invalidate();
        m_processLauncher = nullptr;
    }
}

void ChildProcessProxy::getLaunchOptions(ProcessLauncher::LaunchOptions& launchOptions)
{
    if (const char* userDirectorySuffix = getenv("DIRHELPER_USER_DIR_SUFFIX"))
        launchOptions.extraInitializationData.add(ASCIILiteral("user-directory-suffix"), userDirectorySuffix);

<<<<<<< HEAD
#if !defined(NDEBUG) && (PLATFORM(GTK) || PLATFORM(WPE) || PLATFORM(EFL))
=======
#if ENABLE(DEVELOPER_MODE) && (PLATFORM(GTK) || PLATFORM(EFL))
>>>>>>> 69991751
    const char* varname;
    switch (launchOptions.processType) {
    case ProcessLauncher::ProcessType::Web:
        varname = "WEB_PROCESS_CMD_PREFIX";
        break;
#if ENABLE(NETSCAPE_PLUGIN_API)
    case ProcessLauncher::ProcessType::Plugin64:
    case ProcessLauncher::ProcessType::Plugin32:
        varname = "PLUGIN_PROCESS_CMD_PREFIX";
        break;
#endif
    case ProcessLauncher::ProcessType::Network:
        varname = "NETWORK_PROCESS_CMD_PREFIX";
        break;
#if ENABLE(DATABASE_PROCESS)
    case ProcessLauncher::ProcessType::Database:
        varname = "DATABASE_PROCESS_CMD_PREFIX";
        break;
#endif
    }
    const char* processCmdPrefix = getenv(varname);
    if (processCmdPrefix && *processCmdPrefix)
        launchOptions.processCmdPrefix = String::fromUTF8(processCmdPrefix);
#endif // !defined(NDEBUG) && (PLATFORM(GTK) || PLATFORM(WPE) || PLATFORM(EFL))
}

void ChildProcessProxy::connect()
{
    ASSERT(!m_processLauncher);
    ProcessLauncher::LaunchOptions launchOptions;
    getLaunchOptions(launchOptions);
    m_processLauncher = ProcessLauncher::create(this, launchOptions);
}

void ChildProcessProxy::terminate()
{
#if PLATFORM(COCOA)
    if (m_connection && m_connection->kill())
        return;
#endif

    // FIXME: We should really merge process launching into IPC connection creation and get rid of the process launcher.
    if (m_processLauncher)
        m_processLauncher->terminateProcess();
}

ChildProcessProxy::State ChildProcessProxy::state() const
{
    if (m_processLauncher && m_processLauncher->isLaunching())
        return ChildProcessProxy::State::Launching;

    if (!m_connection)
        return ChildProcessProxy::State::Terminated;

    return ChildProcessProxy::State::Running;
}

bool ChildProcessProxy::sendMessage(std::unique_ptr<IPC::Encoder> encoder, OptionSet<IPC::SendOption> sendOptions)
{
    switch (state()) {
    case State::Launching:
        // If we're waiting for the child process to launch, we need to stash away the messages so we can send them once we have a connection.
        m_pendingMessages.append(std::make_pair(WTFMove(encoder), sendOptions));
        return true;

    case State::Running:
        return connection()->sendMessage(WTFMove(encoder), sendOptions);

    case State::Terminated:
        return false;
    }

    return false;
}

void ChildProcessProxy::addMessageReceiver(IPC::StringReference messageReceiverName, IPC::MessageReceiver& messageReceiver)
{
    m_messageReceiverMap.addMessageReceiver(messageReceiverName, messageReceiver);
}

void ChildProcessProxy::addMessageReceiver(IPC::StringReference messageReceiverName, uint64_t destinationID, IPC::MessageReceiver& messageReceiver)
{
    m_messageReceiverMap.addMessageReceiver(messageReceiverName, destinationID, messageReceiver);
}

void ChildProcessProxy::removeMessageReceiver(IPC::StringReference messageReceiverName, uint64_t destinationID)
{
    m_messageReceiverMap.removeMessageReceiver(messageReceiverName, destinationID);
}

void ChildProcessProxy::removeMessageReceiver(IPC::StringReference messageReceiverName)
{
    m_messageReceiverMap.removeMessageReceiver(messageReceiverName);
}

bool ChildProcessProxy::dispatchMessage(IPC::Connection& connection, IPC::Decoder& decoder)
{
    return m_messageReceiverMap.dispatchMessage(connection, decoder);
}

bool ChildProcessProxy::dispatchSyncMessage(IPC::Connection& connection, IPC::Decoder& decoder, std::unique_ptr<IPC::Encoder>& replyEncoder)
{
    return m_messageReceiverMap.dispatchSyncMessage(connection, decoder, replyEncoder);
}

void ChildProcessProxy::didFinishLaunching(ProcessLauncher*, IPC::Connection::Identifier connectionIdentifier)
{
    ASSERT(!m_connection);

    if (IPC::Connection::identifierIsNull(connectionIdentifier))
        return;

    m_connection = IPC::Connection::createServerConnection(connectionIdentifier, *this);
#if PLATFORM(MAC) && __MAC_OS_X_VERSION_MIN_REQUIRED <= 101000
    m_connection->setShouldCloseConnectionOnMachExceptions();
#endif

    connectionWillOpen(*m_connection);
    m_connection->open();

    for (size_t i = 0; i < m_pendingMessages.size(); ++i) {
        std::unique_ptr<IPC::Encoder> message = WTFMove(m_pendingMessages[i].first);
        OptionSet<IPC::SendOption> sendOptions = m_pendingMessages[i].second;
        m_connection->sendMessage(WTFMove(message), sendOptions);
    }

    m_pendingMessages.clear();
}

void ChildProcessProxy::shutDownProcess()
{
    switch (state()) {
    case State::Launching:
        m_processLauncher->invalidate();
        m_processLauncher = nullptr;
        break;
    case State::Running:
#if PLATFORM(IOS)
        // On iOS deploy a watchdog in the UI process, since the child process may be suspended.
        // If 30s is insufficient for any outstanding activity to complete cleanly, then it will be killed.
        ASSERT(m_connection);
        m_connection->terminateSoon(30);
#endif
        break;
    case State::Terminated:
        return;
    }

    if (!m_connection)
        return;

    processWillShutDown(*m_connection);

    if (canSendMessage())
        send(Messages::ChildProcess::ShutDown(), 0);

    m_connection->invalidate();
    m_connection = nullptr;
}

void ChildProcessProxy::connectionWillOpen(IPC::Connection&)
{
}

} // namespace WebKit<|MERGE_RESOLUTION|>--- conflicted
+++ resolved
@@ -51,11 +51,7 @@
     if (const char* userDirectorySuffix = getenv("DIRHELPER_USER_DIR_SUFFIX"))
         launchOptions.extraInitializationData.add(ASCIILiteral("user-directory-suffix"), userDirectorySuffix);
 
-<<<<<<< HEAD
-#if !defined(NDEBUG) && (PLATFORM(GTK) || PLATFORM(WPE) || PLATFORM(EFL))
-=======
-#if ENABLE(DEVELOPER_MODE) && (PLATFORM(GTK) || PLATFORM(EFL))
->>>>>>> 69991751
+#if ENABLE(DEVELOPER_MODE) && (PLATFORM(GTK) || PLATFORM(WPE) || PLATFORM(EFL))
     const char* varname;
     switch (launchOptions.processType) {
     case ProcessLauncher::ProcessType::Web:
