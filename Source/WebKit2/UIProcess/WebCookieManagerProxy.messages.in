--- conflicted
+++ resolved
@@ -24,14 +24,10 @@
     DidGetHostnamesWithCookies(Vector<String> hostnames, uint64_t callbackID);
     DidGetHTTPCookieAcceptPolicy(uint32_t policy, uint64_t callbackID);
 
-<<<<<<< HEAD
-    DidGetCookies(Vector<WebCore::Cookie> cookies, uint64_t callbackID)
-=======
     DidSetHTTPCookieAcceptPolicy(uint64_t callbackID);
     DidDeleteCookies(uint64_t callbackID);
     DidSetCookies(uint64_t callbackID);
     DidGetCookies(Vector<WebCore::Cookie> cookies, uint64_t callbackID);
->>>>>>> 6768f697
 
     CookiesDidChange(WebCore::SessionID sessionID)
 }