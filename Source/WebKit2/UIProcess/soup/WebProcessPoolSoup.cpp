--- conflicted
+++ resolved
@@ -42,17 +42,12 @@
     parameters.cookieAcceptPolicy = m_initialHTTPCookieAcceptPolicy;
     parameters.ignoreTLSErrors = m_ignoreTLSErrors;
     parameters.languages = WebCore::userPreferredLanguages();
-<<<<<<< HEAD
-    parameters.urlSchemesRegisteredForCustomProtocols = supplement<WebSoupCustomProtocolRequestManager>()->registeredSchemesForCustomProtocols();
+    for (const auto& scheme : m_urlSchemesRegisteredForCustomProtocols)
+        parameters.urlSchemesRegisteredForCustomProtocols.append(scheme);
 #if ENABLE(NETWORK_CACHE)
     parameters.shouldEnableNetworkCacheEfficacyLogging = false;
 #endif
-=======
-    for (const auto& scheme : m_urlSchemesRegisteredForCustomProtocols)
-        parameters.urlSchemesRegisteredForCustomProtocols.append(scheme);
-    parameters.shouldEnableNetworkCacheEfficacyLogging = false;
     parameters.proxySettings = m_networkProxySettings;
->>>>>>> 05dda0ab
 }
 
 void WebProcessPool::setIgnoreTLSErrors(bool ignoreTLSErrors)
