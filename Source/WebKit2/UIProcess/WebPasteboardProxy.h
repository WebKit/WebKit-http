/*
 * Copyright (C) 2014 Apple Inc. All rights reserved.
 *
 * Redistribution and use in source and binary forms, with or without
 * modification, are permitted provided that the following conditions
 * are met:
 * 1. Redistributions of source code must retain the above copyright
 *    notice, this list of conditions and the following disclaimer.
 * 2. Redistributions in binary form must reproduce the above copyright
 *    notice, this list of conditions and the following disclaimer in the
 *    documentation and/or other materials provided with the distribution.
 *
 * THIS SOFTWARE IS PROVIDED BY APPLE INC. AND ITS CONTRIBUTORS ``AS IS''
 * AND ANY EXPRESS OR IMPLIED WARRANTIES, INCLUDING, BUT NOT LIMITED TO,
 * THE IMPLIED WARRANTIES OF MERCHANTABILITY AND FITNESS FOR A PARTICULAR
 * PURPOSE ARE DISCLAIMED. IN NO EVENT SHALL APPLE INC. OR ITS CONTRIBUTORS
 * BE LIABLE FOR ANY DIRECT, INDIRECT, INCIDENTAL, SPECIAL, EXEMPLARY, OR
 * CONSEQUENTIAL DAMAGES (INCLUDING, BUT NOT LIMITED TO, PROCUREMENT OF
 * SUBSTITUTE GOODS OR SERVICES; LOSS OF USE, DATA, OR PROFITS; OR BUSINESS
 * INTERRUPTION) HOWEVER CAUSED AND ON ANY THEORY OF LIABILITY, WHETHER IN
 * CONTRACT, STRICT LIABILITY, OR TORT (INCLUDING NEGLIGENCE OR OTHERWISE)
 * ARISING IN ANY WAY OUT OF THE USE OF THIS SOFTWARE, EVEN IF ADVISED OF
 * THE POSSIBILITY OF SUCH DAMAGE.
 */

#ifndef WebPasteboardProxy_h
#define WebPasteboardProxy_h

#include "MessageReceiver.h"
#include "SharedMemory.h"
#include <wtf/Forward.h>
#include <wtf/NeverDestroyed.h>
#include <wtf/Vector.h>

namespace WebCore {
class Color;
struct PasteboardImage;
struct PasteboardWebContent;
}

namespace WebKit {

class WebFrameProxy;
class WebProcessProxy;
struct WebSelectionData;

class WebPasteboardProxy : public IPC::MessageReceiver {
    WTF_MAKE_NONCOPYABLE(WebPasteboardProxy);
    friend class LazyNeverDestroyed<WebPasteboardProxy>;
public:
    static WebPasteboardProxy& singleton();

    void addWebProcessProxy(WebProcessProxy&);

#if PLATFORM(GTK)
    void setPrimarySelectionOwner(WebFrameProxy*);
    void didDestroyFrame(WebFrameProxy*);
#endif

private:
    WebPasteboardProxy();

    void didReceiveMessage(IPC::Connection&, IPC::Decoder&) override;
    void didReceiveSyncMessage(IPC::Connection&, IPC::Decoder&, std::unique_ptr<IPC::Encoder>&) override;

#if PLATFORM(IOS)
    void writeWebContentToPasteboard(const WebCore::PasteboardWebContent&);
    void writeImageToPasteboard(const WebCore::PasteboardImage&);
    void writeStringToPasteboard(const String& pasteboardType, const String&);
    void readStringFromPasteboard(uint64_t index, const String& pasteboardType, WTF::String&);
    void readURLFromPasteboard(uint64_t index, const String& pasteboardType, String&);
    void readBufferFromPasteboard(uint64_t index, const String& pasteboardType, SharedMemory::Handle&, uint64_t& size);
    void getPasteboardItemsCount(uint64_t& itemsCount);
#endif
#if PLATFORM(COCOA)
    void getPasteboardTypes(const String& pasteboardName, Vector<String>& pasteboardTypes);
    void getPasteboardPathnamesForType(const String& pasteboardName, const String& pasteboardType, Vector<String>& pathnames);
    void getPasteboardStringForType(const String& pasteboardName, const String& pasteboardType, String&);
    void getPasteboardBufferForType(const String& pasteboardName, const String& pasteboardType, SharedMemory::Handle&, uint64_t& size);
    void pasteboardCopy(const String& fromPasteboard, const String& toPasteboard, uint64_t& newChangeCount);
    void getPasteboardChangeCount(const String& pasteboardName, uint64_t& changeCount);
    void getPasteboardUniqueName(String& pasteboardName);
    void getPasteboardColor(const String& pasteboardName, WebCore::Color&);
    void getPasteboardURL(const String& pasteboardName, WTF::String&);
    void addPasteboardTypes(const String& pasteboardName, const Vector<String>& pasteboardTypes, uint64_t& newChangeCount);
    void setPasteboardTypes(const String& pasteboardName, const Vector<String>& pasteboardTypes, uint64_t& newChangeCount);
    void setPasteboardPathnamesForType(const String& pasteboardName, const String& pasteboardType, const Vector<String>& pathnames, uint64_t& newChangeCount);
    void setPasteboardStringForType(const String& pasteboardName, const String& pasteboardType, const String&, uint64_t& newChangeCount);
    void setPasteboardBufferForType(const String& pasteboardName, const String& pasteboardType, const SharedMemory::Handle&, uint64_t size, uint64_t& newChangeCount);
#endif
<<<<<<< HEAD

#if PLATFORM(WPE)
    void getPasteboardTypes(Vector<String>& pasteboardTypes);
    void readStringFromPasteboard(uint64_t index, const String& pasteboardType, WTF::String&);
    void writeWebContentToPasteboard(const WebCore::PasteboardWebContent&);
    void writeStringToPasteboard(const String& pasteboardType, const String&);
#endif
=======
#if PLATFORM(GTK)
    void writeToClipboard(const String& pasteboardName, const WebSelectionData&);
    void readFromClipboard(const String& pasteboardName, WebSelectionData&);

    WebFrameProxy* m_primarySelectionOwner { nullptr };
    WebFrameProxy* m_frameWritingToClipboard { nullptr };
#endif // PLATFORM(GTK)
>>>>>>> 62c989f5
};

} // namespace WebKit

#endif // WebPasteboardProxy_h<|MERGE_RESOLUTION|>--- conflicted
+++ resolved
@@ -88,7 +88,14 @@
     void setPasteboardStringForType(const String& pasteboardName, const String& pasteboardType, const String&, uint64_t& newChangeCount);
     void setPasteboardBufferForType(const String& pasteboardName, const String& pasteboardType, const SharedMemory::Handle&, uint64_t size, uint64_t& newChangeCount);
 #endif
-<<<<<<< HEAD
+
+#if PLATFORM(GTK)
+    void writeToClipboard(const String& pasteboardName, const WebSelectionData&);
+    void readFromClipboard(const String& pasteboardName, WebSelectionData&);
+
+    WebFrameProxy* m_primarySelectionOwner { nullptr };
+    WebFrameProxy* m_frameWritingToClipboard { nullptr };
+#endif // PLATFORM(GTK)
 
 #if PLATFORM(WPE)
     void getPasteboardTypes(Vector<String>& pasteboardTypes);
@@ -96,15 +103,6 @@
     void writeWebContentToPasteboard(const WebCore::PasteboardWebContent&);
     void writeStringToPasteboard(const String& pasteboardType, const String&);
 #endif
-=======
-#if PLATFORM(GTK)
-    void writeToClipboard(const String& pasteboardName, const WebSelectionData&);
-    void readFromClipboard(const String& pasteboardName, WebSelectionData&);
-
-    WebFrameProxy* m_primarySelectionOwner { nullptr };
-    WebFrameProxy* m_frameWritingToClipboard { nullptr };
-#endif // PLATFORM(GTK)
->>>>>>> 62c989f5
 };
 
 } // namespace WebKit
