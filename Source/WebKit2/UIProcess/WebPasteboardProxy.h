--- conflicted
+++ resolved
@@ -100,7 +100,6 @@
     WebFrameProxy* m_primarySelectionOwner { nullptr };
     WebFrameProxy* m_frameWritingToClipboard { nullptr };
 #endif // PLATFORM(GTK)
-<<<<<<< HEAD
 
 #if PLATFORM(WPE)
     void getPasteboardTypes(Vector<String>& pasteboardTypes);
@@ -108,10 +107,8 @@
     void writeWebContentToPasteboard(const WebCore::PasteboardWebContent&);
     void writeStringToPasteboard(const String& pasteboardType, const String&);
 #endif
-=======
-    
+
     WebProcessProxyList m_webProcessProxyList;
->>>>>>> 754cbf3a
 };
 
 } // namespace WebKit
