--- conflicted
+++ resolved
@@ -40,11 +40,7 @@
 #include "MessageSender.h"
 #include "NotificationPermissionRequestManagerProxy.h"
 #include "PageLoadState.h"
-<<<<<<< HEAD
-#include "PlatformProcessIdentifier.h"
-=======
 #include "ProcessTerminationReason.h"
->>>>>>> 4ccac179
 #include "ProcessThrottler.h"
 #include "SandboxExtension.h"
 #include "ShareableBitmap.h"
@@ -107,22 +103,11 @@
 #include "LayerRepresentation.h"
 #endif
 
-<<<<<<< HEAD
-#if PLATFORM(MAC)
-#include "AttributedString.h"
-#endif
-
 #if PLATFORM(QT)
 #include "ArgumentCodersQt.h"
 #include "QtNetworkRequestData.h"
 #endif
 
-#if PLATFORM(IOS)
-#include "ProcessThrottler.h"
-#endif
-
-=======
->>>>>>> 4ccac179
 #if PLATFORM(GTK)
 #include "ArgumentCodersGtk.h"
 #endif
@@ -249,17 +234,10 @@
 struct PrintInfo;
 struct WebPopupItem;
 
-<<<<<<< HEAD
 #if ENABLE(QT_GESTURE_EVENTS)
 class WebGestureEvent;
 #endif
 
-#if ENABLE(VIBRATION)
-class WebVibrationProxy;
-#endif
-
-=======
->>>>>>> 4ccac179
 #if USE(QUICK_LOOK)
 class QuickLookDocumentData;
 #endif
@@ -605,22 +583,13 @@
     void didCommitLayerTree(const WebKit::RemoteLayerTreeTransaction&);
     void layerTreeCommitComplete();
 
-<<<<<<< HEAD
-#if USE(COORDINATED_GRAPHICS_MULTIPROCESS)
-    void didRenderFrame(const WebCore::IntSize& contentsSize, const WebCore::IntRect& coveredRect);
-    void commitPageTransitionViewport();
-#endif
+    bool updateLayoutViewportParameters(const WebKit::RemoteLayerTreeTransaction&);
+
 #if PLATFORM(QT)
     void authenticationRequiredRequest(const String& hostname, const String& realm, const String& prefilledUsername, String& username, String& password);
     void certificateVerificationRequest(const String& hostname, bool& ignoreErrors);
     void proxyAuthenticationRequiredRequest(const String& hostname, uint16_t port, const String& prefilledUsername, String& username, String& password);
-#endif // PLATFORM(QT).
-#if PLATFORM(EFL)
-    void setThemePath(const String&);
-#endif
-=======
-    bool updateLayoutViewportParameters(const WebKit::RemoteLayerTreeTransaction&);
->>>>>>> 4ccac179
+#endif // PLATFORM(QT)
 
 #if PLATFORM(QT) || PLATFORM(GTK)
     void setComposition(const String& text, Vector<WebCore::CompositionUnderline> underlines, uint64_t selectionStart, uint64_t selectionEnd, uint64_t replacementRangeStart, uint64_t replacementRangeEnd);
@@ -897,13 +866,8 @@
     void setPromisedDataForAttachment(const String& pasteboardName, const String& filename, const String& extension, const String& title, const String& url, const String& visibleURL);
 #endif
 #endif
-<<<<<<< HEAD
 #if PLATFORM(QT) || PLATFORM(GTK)
-    void startDrag(const WebCore::DragData&, const ShareableBitmap::Handle& dragImage);
-=======
-#if PLATFORM(GTK)
     void startDrag(WebSelectionData&&, uint64_t dragOperation, const ShareableBitmap::Handle& dragImage);
->>>>>>> 4ccac179
 #endif
 #endif
 
@@ -1224,11 +1188,6 @@
 
     void didRestoreScrollPosition();
 
-<<<<<<< HEAD
-    void setURLSchemeHandlerForScheme(Ref<WebURLSchemeHandler>&&, const String& scheme);
-    WebURLSchemeHandler* urlSchemeHandlerForScheme(const String& scheme);
-
-=======
     void getLoadDecisionForIcon(const WebCore::LinkIcon&, WebKit::CallbackID);
     void finishedLoadingIcon(WebKit::CallbackID, const IPC::DataReference&);
 
@@ -1272,7 +1231,6 @@
     void setAvoidsUnsafeArea(bool);
     bool avoidsUnsafeArea() const { return m_avoidsUnsafeArea; }
 
->>>>>>> 4ccac179
 private:
     WebPageProxy(PageClient&, WebProcessProxy&, uint64_t pageID, Ref<API::PageConfiguration>&&);
     void platformInitialize();
@@ -1439,17 +1397,13 @@
 #endif
 
     void editorStateChanged(const EditorState&);
-<<<<<<< HEAD
-    void compositionWasCanceled(const EditorState&);
-#if PLATFORM(QT)
-    void willSetInputMethodState();
-#endif
-=======
     void compositionWasCanceled();
     void setHasHadSelectionChangesFromUserInteraction(bool);
     void setNeedsHiddenContentEditableQuirk(bool);
     void setNeedsPlainTextQuirk(bool);
->>>>>>> 4ccac179
+#if PLATFORM(QT)
+    void willSetInputMethodState();
+#endif
 
     // Back/Forward list management
     void backForwardAddItem(uint64_t itemID);
@@ -1690,13 +1644,8 @@
 #endif
 #endif
 
-<<<<<<< HEAD
-    void startURLSchemeHandlerTask(uint64_t handlerIdentifier, uint64_t resourceIdentifier, const WebCore::ResourceRequest&);
-    void stopURLSchemeHandlerTask(uint64_t handlerIdentifier, uint64_t resourceIdentifier);
-=======
     void startURLSchemeTask(uint64_t handlerIdentifier, uint64_t taskIdentifier, const WebCore::ResourceRequest&);
     void stopURLSchemeTask(uint64_t handlerIdentifier, uint64_t taskIdentifier);
->>>>>>> 4ccac179
 
     void handleAutoFillButtonClick(const UserData&);
 
@@ -2078,13 +2027,6 @@
     std::unique_ptr<NodeAssistanceArguments> m_deferredNodeAssistanceArguments;
     bool m_forceAlwaysUserScalable { false };
 #endif
-<<<<<<< HEAD
-
-    HashMap<String, RefPtr<WebURLSchemeHandler>> m_urlSchemeHandlersByScheme;
-    HashMap<uint64_t, RefPtr<WebURLSchemeHandler>> m_urlSchemeHandlersByIdentifier;
-};
-=======
->>>>>>> 4ccac179
 
 #if ENABLE(POINTER_LOCK)
     bool m_isPointerLockPending { false };
