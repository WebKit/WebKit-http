--- conflicted
+++ resolved
@@ -1117,11 +1117,6 @@
     void pageDidRequestScroll(const WebCore::IntPoint&);
     void pageTransitionViewportReady();
     void didFindZoomableArea(const WebCore::IntPoint&, const WebCore::IntRect&);
-<<<<<<< HEAD
-#endif
-#if PLATFORM(EFL) || PLATFORM(HAIKU)
-=======
->>>>>>> 74e9ab41
     void didChangeContentSize(const WebCore::IntSize&);
 #endif
 
