--- conflicted
+++ resolved
@@ -26,12 +26,8 @@
 #ifndef ProcessAssertion_h
 #define ProcessAssertion_h
 
-<<<<<<< HEAD
-#include "PlatformProcessIdentifier.h"
-=======
 #include <unistd.h>
 #include <wtf/Function.h>
->>>>>>> 4ccac179
 
 #if PLATFORM(IOS) && !PLATFORM(IOS_SIMULATOR)
 #include <wtf/RetainPtr.h>
@@ -55,13 +51,8 @@
 
 class ProcessAssertion {
 public:
-<<<<<<< HEAD
-    ProcessAssertion(PlatformProcessIdentifier, AssertionState);
-    ~ProcessAssertion();
-=======
     ProcessAssertion(pid_t, AssertionState, Function<void()>&& invalidationCallback = { });
     virtual ~ProcessAssertion();
->>>>>>> 4ccac179
 
     virtual void setClient(ProcessAssertionClient& client) { m_client = &client; }
     ProcessAssertionClient* client() { return m_client; }
