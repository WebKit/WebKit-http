--- conflicted
+++ resolved
@@ -72,11 +72,7 @@
     };
     State state() const;
 
-<<<<<<< HEAD
-    PlatformProcessIdentifier processIdentifier() const { return m_processLauncher->processIdentifier(); }
-=======
     pid_t processIdentifier() const { return m_processLauncher ? m_processLauncher->processIdentifier() : 0; }
->>>>>>> 4ccac179
 
     bool canSendMessage() const { return state() != State::Terminated;}
     bool sendMessage(std::unique_ptr<IPC::Encoder>, OptionSet<IPC::SendOption>);
