#!/usr/bin/perl -w
# Copyright (C) 2010 Andras Becsi (abecsi@inf.u-szeged.hu), University of Szeged
# All rights reserved.
#
# Redistribution and use in source and binary forms, with or without
# modification, are permitted provided that the following conditions
# are met:
# 1. Redistributions of source code must retain the above copyright
#    notice, this list of conditions and the following disclaimer.
# 2. Redistributions in binary form must reproduce the above copyright
#    notice, this list of conditions and the following disclaimer in the
#    documentation and/or other materials provided with the distribution.
#
# THIS SOFTWARE IS PROVIDED BY UNIVERSITY OF SZEGED ``AS IS'' AND ANY
# EXPRESS OR IMPLIED WARRANTIES, INCLUDING, BUT NOT LIMITED TO, THE
# IMPLIED WARRANTIES OF MERCHANTABILITY AND FITNESS FOR A PARTICULAR
# PURPOSE ARE DISCLAIMED.  IN NO EVENT SHALL UNIVERSITY OF SZEGED OR
# CONTRIBUTORS BE LIABLE FOR ANY DIRECT, INDIRECT, INCIDENTAL, SPECIAL,
# EXEMPLARY, OR CONSEQUENTIAL DAMAGES (INCLUDING, BUT NOT LIMITED TO,
# PROCUREMENT OF SUBSTITUTE GOODS OR SERVICES; LOSS OF USE, DATA, OR
# PROFITS; OR BUSINESS INTERRUPTION) HOWEVER CAUSED AND ON ANY THEORY
# OF LIABILITY, WHETHER IN CONTRACT, STRICT LIABILITY, OR TORT
# (INCLUDING NEGLIGENCE OR OTHERWISE) ARISING IN ANY WAY OUT OF THE USE
# OF THIS SOFTWARE, EVEN IF ADVISED OF THE POSSIBILITY OF SUCH DAMAGE.
#
# A script which searches for headers included by WebKit2 files
# and generates forwarding headers for these headers.

use strict;
use Cwd qw(abs_path realpath);
use File::Find;
use File::Basename;
use File::Path qw(mkpath);
use File::Spec::Functions;
use Getopt::Long;

my $srcRoot = realpath(File::Spec->catfile(dirname(abs_path($0)), "../.."));
<<<<<<< HEAD
my @platformPrefixes = ("ca", "cf", "cocoa", "Cocoa", "CoordinatedGraphics", "curl", "efl", "gtk", "ios", "mac", "soup", "qt", "win");
=======
my @platformPrefixes = ("ca", "cf", "cocoa", "Cocoa", "CoordinatedGraphics", "curl", "gtk", "ios", "mac", "soup", "win", "wpe");
>>>>>>> 4ccac179
my @frameworks = ("JavaScriptCore", "WebCore", "WebKit");
my @skippedPrefixes;
my @frameworkHeaders;
my $framework;
my $frameworkDirectoryName;
my %neededHeaders;
my $verbose = 0; # enable it for debugging purpose

my @incFromRoot;
my $outputDirectory;
my @platform;

my %options = (
    'include-path=s' => \@incFromRoot,
    'output=s' => \$outputDirectory,
    'platform=s' => \@platform
);

GetOptions(%options);

foreach my $prefix (@platformPrefixes) {
    push(@skippedPrefixes, $prefix) if grep($_ =~ "$prefix", @platform) == 0;
}

foreach (@frameworks) {
    $framework = $_;
    $frameworkDirectoryName = ($framework eq "WebKit") ? "WebKit2" : $framework;
    @frameworkHeaders = ();
    %neededHeaders = ();

    foreach (@incFromRoot) { find(\&collectNeededHeaders, abs_path($_) ); };
    find(\&collectFrameworkHeaderPaths, File::Spec->catfile($srcRoot, $frameworkDirectoryName));
    createForwardingHeadersForFramework();
}

sub collectNeededHeaders {
    my $filePath = $File::Find::name;
    my $file = $_;
    if ($filePath =~ '\.h$|\.cpp$|\.c$') {
        open(FILE, "<$file") or die "Could not open $filePath.\n";
        while (<FILE>) {
           if (m/^#.*<$framework\/(.*\.h)/) {
               $neededHeaders{$1} = 1;
           }
        }
        close(FILE);
    }
}

sub collectFrameworkHeaderPaths {
    my $filePath = $File::Find::name;
    my $file = $_;
    if ($filePath =~ '\.h$' && $filePath !~ "ForwardingHeaders" && grep{$file eq $_} keys %neededHeaders) {
        my $headerPath = substr($filePath, length(File::Spec->catfile($srcRoot, $frameworkDirectoryName)) + 1 );
        push(@frameworkHeaders, $headerPath) unless (grep($headerPath =~ "$_/", @skippedPrefixes) || $headerPath =~ "config.h");
    }
}

sub createForwardingHeadersForFramework {
    my $targetDirectory = File::Spec->catfile($outputDirectory, $framework);
    mkpath($targetDirectory);
    foreach my $header (@frameworkHeaders) {
        my $headerName = basename($header);

        # If we found more headers with the same name, exit immediately.
        my @headers = grep($_ =~ "/$headerName\$", @frameworkHeaders);
        if (@headers != 1) {
            print("ERROR: Can't create $headerName forwarding header, because there are more headers with the same name:\n");
            foreach (@headers) { print " - $_\n" };
            die();
        }

        my $forwardingHeaderPath = File::Spec->catfile($targetDirectory, $headerName);
        my $expectedIncludeStatement = "#include \"$frameworkDirectoryName/$header\"";
        my $foundIncludeStatement = 0;

        $foundIncludeStatement = <EXISTING_HEADER> if open(EXISTING_HEADER, "<$forwardingHeaderPath");
        chomp($foundIncludeStatement);

        if (! $foundIncludeStatement || $foundIncludeStatement ne $expectedIncludeStatement) {
            print "[Creating forwarding header for $framework/$header]\n" if $verbose;
            open(FORWARDING_HEADER, ">$forwardingHeaderPath") or die "Could not open $forwardingHeaderPath.";
            print FORWARDING_HEADER "$expectedIncludeStatement\n";
            close(FORWARDING_HEADER);
        }

        close(EXISTING_HEADER);
    }
}<|MERGE_RESOLUTION|>--- conflicted
+++ resolved
@@ -35,11 +35,7 @@
 use Getopt::Long;
 
 my $srcRoot = realpath(File::Spec->catfile(dirname(abs_path($0)), "../.."));
-<<<<<<< HEAD
-my @platformPrefixes = ("ca", "cf", "cocoa", "Cocoa", "CoordinatedGraphics", "curl", "efl", "gtk", "ios", "mac", "soup", "qt", "win");
-=======
-my @platformPrefixes = ("ca", "cf", "cocoa", "Cocoa", "CoordinatedGraphics", "curl", "gtk", "ios", "mac", "soup", "win", "wpe");
->>>>>>> 4ccac179
+my @platformPrefixes = ("ca", "cf", "cocoa", "Cocoa", "CoordinatedGraphics", "curl", "gtk", "ios", "mac", "soup", "win", "qt", "wpe");
 my @frameworks = ("JavaScriptCore", "WebCore", "WebKit");
 my @skippedPrefixes;
 my @frameworkHeaders;
