/*
 * Copyright (C) 2010-2016 Apple Inc. All rights reserved.
 *
 * Redistribution and use in source and binary forms, with or without
 * modification, are permitted provided that the following conditions
 * are met:
 * 1. Redistributions of source code must retain the above copyright
 *    notice, this list of conditions and the following disclaimer.
 * 2. Redistributions in binary form must reproduce the above copyright
 *    notice, this list of conditions and the following disclaimer in the
 *    documentation and/or other materials provided with the distribution.
 *
 * THIS SOFTWARE IS PROVIDED BY APPLE INC. AND ITS CONTRIBUTORS ``AS IS''
 * AND ANY EXPRESS OR IMPLIED WARRANTIES, INCLUDING, BUT NOT LIMITED TO,
 * THE IMPLIED WARRANTIES OF MERCHANTABILITY AND FITNESS FOR A PARTICULAR
 * PURPOSE ARE DISCLAIMED. IN NO EVENT SHALL APPLE INC. OR ITS CONTRIBUTORS
 * BE LIABLE FOR ANY DIRECT, INDIRECT, INCIDENTAL, SPECIAL, EXEMPLARY, OR
 * CONSEQUENTIAL DAMAGES (INCLUDING, BUT NOT LIMITED TO, PROCUREMENT OF
 * SUBSTITUTE GOODS OR SERVICES; LOSS OF USE, DATA, OR PROFITS; OR BUSINESS
 * INTERRUPTION) HOWEVER CAUSED AND ON ANY THEORY OF LIABILITY, WHETHER IN
 * CONTRACT, STRICT LIABILITY, OR TORT (INCLUDING NEGLIGENCE OR OTHERWISE)
 * ARISING IN ANY WAY OUT OF THE USE OF THIS SOFTWARE, EVEN IF ADVISED OF
 * THE POSSIBILITY OF SUCH DAMAGE.
 */

#ifndef Download_h
#define Download_h

#include "DownloadID.h"
#include "MessageSender.h"
#include "SandboxExtension.h"
#include <WebCore/ResourceHandle.h>
#include <WebCore/ResourceHandleClient.h>
#include <WebCore/ResourceRequest.h>
#include <WebCore/SessionID.h>
#include <memory>
#include <wtf/Noncopyable.h>
#include <wtf/RetainPtr.h>

#if USE(NETWORK_SESSION)
#if PLATFORM(COCOA)
OBJC_CLASS NSURLSessionDownloadTask;
#endif
#else // USE(NETWORK_SESSION)
#if PLATFORM(COCOA)
OBJC_CLASS NSURLDownload;
OBJC_CLASS WKDownloadAsDelegate;
#endif
#endif // USE(NETWORK_SESSION)

#if USE(CFURLCONNECTION)
#include <CFNetwork/CFURLDownloadPriv.h>
#endif

namespace IPC {
class DataReference;
}

namespace WebCore {
class AuthenticationChallenge;
class BlobDataFileReference;
class Credential;
class ResourceError;
class ResourceHandle;
class ResourceResponse;
}

namespace WebKit {

class DownloadManager;
class NetworkDataTask;
class NetworkSession;
class WebPage;

#if PLATFORM(QT)
class QtFileDownloader;
#endif

class Download : public IPC::MessageSender {
    WTF_MAKE_NONCOPYABLE(Download); WTF_MAKE_FAST_ALLOCATED;
public:
#if USE(NETWORK_SESSION)
    Download(DownloadManager&, DownloadID, NetworkDataTask&, const WebCore::SessionID& sessionID, const String& suggestedFilename = { });
#if PLATFORM(COCOA)
    Download(DownloadManager&, DownloadID, NSURLSessionDownloadTask*, const WebCore::SessionID& sessionID, const String& suggestedFilename = { });
#endif
#else
    Download(DownloadManager&, DownloadID, const WebCore::ResourceRequest&, const String& suggestedFilename = { });
#endif

    ~Download();

#if !USE(NETWORK_SESSION)
    void setBlobFileReferences(Vector<RefPtr<WebCore::BlobDataFileReference>>&& fileReferences) { m_blobFileReferences = WTFMove(fileReferences); }

    void start();
    void startWithHandle(WebCore::ResourceHandle*, const WebCore::ResourceResponse&);
#endif
    void resume(const IPC::DataReference& resumeData, const String& path, const SandboxExtension::Handle&);
    void cancel();

    DownloadID downloadID() const { return m_downloadID; }
    const String& suggestedName() const { return m_suggestedName; }

#if USE(NETWORK_SESSION)
    void setSandboxExtension(RefPtr<SandboxExtension>&& sandboxExtension) { m_sandboxExtension = WTFMove(sandboxExtension); }
#else
    const WebCore::ResourceRequest& request() const { return m_request; }
    void didReceiveAuthenticationChallenge(const WebCore::AuthenticationChallenge&);
    void didStart();
    void didReceiveResponse(const WebCore::ResourceResponse&);
    bool shouldDecodeSourceDataOfMIMEType(const String& mimeType);
    String decideDestinationWithSuggestedFilename(const String& filename, bool& allowOverwrite);
    void decideDestinationWithSuggestedFilenameAsync(const String&);
    void didDecideDownloadDestination(const String& destinationPath, const SandboxExtension::Handle&, bool allowOverwrite);
    void continueDidReceiveResponse();
    void platformDidFinish();
#endif
    void didCreateDestination(const String& path);
    void didReceiveData(uint64_t length);
    void didFinish();
    void didFail(const WebCore::ResourceError&, const IPC::DataReference& resumeData);
    void didCancel(const IPC::DataReference& resumeData);

<<<<<<< HEAD
#if PLATFORM(QT)
    void startTransfer(const String& destination);
#endif

#if USE(CFNETWORK)
    DownloadAuthenticationClient* authenticationClient();
#endif

=======
>>>>>>> 4ccac179
private:
    // IPC::MessageSender
    IPC::Connection* messageSenderConnection() override;
    uint64_t messageSenderDestinationID() override;

#if !USE(NETWORK_SESSION)
    void startNetworkLoad();
    void startNetworkLoadWithHandle(WebCore::ResourceHandle*, const WebCore::ResourceResponse&);
    void platformInvalidate();
#endif
    void platformCancelNetworkLoad();

    bool isAlwaysOnLoggingAllowed() const;

    DownloadManager& m_downloadManager;
    DownloadID m_downloadID;

    Vector<RefPtr<WebCore::BlobDataFileReference>> m_blobFileReferences;
    RefPtr<SandboxExtension> m_sandboxExtension;

#if USE(NETWORK_SESSION)
    RefPtr<NetworkDataTask> m_download;
#if PLATFORM(COCOA)
    RetainPtr<NSURLSessionDownloadTask> m_downloadTask;
#endif
    WebCore::SessionID m_sessionID;
#else // USE(NETWORK_SESSION)
    WebCore::ResourceRequest m_request;
    String m_responseMIMEType;
#if PLATFORM(COCOA)
    RetainPtr<NSURLDownload> m_nsURLDownload;
    RetainPtr<WKDownloadAsDelegate> m_delegate;
#endif
#if USE(CFURLCONNECTION)
    RetainPtr<CFURLDownloadRef> m_download;
#endif
<<<<<<< HEAD
#if PLATFORM(QT)
    QtFileDownloader* m_qtDownloader { nullptr };
#endif
#if PLATFORM(GTK) || PLATFORM(EFL)
=======
>>>>>>> 4ccac179
    std::unique_ptr<WebCore::ResourceHandleClient> m_downloadClient;
    RefPtr<WebCore::ResourceHandle> m_resourceHandle;
#endif // USE(NETWORK_SESSION)
    String m_suggestedName;
    bool m_hasReceivedData { false };
};

} // namespace WebKit

#endif // Download_h<|MERGE_RESOLUTION|>--- conflicted
+++ resolved
@@ -122,17 +122,10 @@
     void didFail(const WebCore::ResourceError&, const IPC::DataReference& resumeData);
     void didCancel(const IPC::DataReference& resumeData);
 
-<<<<<<< HEAD
 #if PLATFORM(QT)
     void startTransfer(const String& destination);
 #endif
 
-#if USE(CFNETWORK)
-    DownloadAuthenticationClient* authenticationClient();
-#endif
-
-=======
->>>>>>> 4ccac179
 private:
     // IPC::MessageSender
     IPC::Connection* messageSenderConnection() override;
@@ -169,13 +162,9 @@
 #if USE(CFURLCONNECTION)
     RetainPtr<CFURLDownloadRef> m_download;
 #endif
-<<<<<<< HEAD
 #if PLATFORM(QT)
     QtFileDownloader* m_qtDownloader { nullptr };
 #endif
-#if PLATFORM(GTK) || PLATFORM(EFL)
-=======
->>>>>>> 4ccac179
     std::unique_ptr<WebCore::ResourceHandleClient> m_downloadClient;
     RefPtr<WebCore::ResourceHandle> m_resourceHandle;
 #endif // USE(NETWORK_SESSION)
