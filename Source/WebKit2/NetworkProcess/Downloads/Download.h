/*
 * Copyright (C) 2010-2016 Apple Inc. All rights reserved.
 *
 * Redistribution and use in source and binary forms, with or without
 * modification, are permitted provided that the following conditions
 * are met:
 * 1. Redistributions of source code must retain the above copyright
 *    notice, this list of conditions and the following disclaimer.
 * 2. Redistributions in binary form must reproduce the above copyright
 *    notice, this list of conditions and the following disclaimer in the
 *    documentation and/or other materials provided with the distribution.
 *
 * THIS SOFTWARE IS PROVIDED BY APPLE INC. AND ITS CONTRIBUTORS ``AS IS''
 * AND ANY EXPRESS OR IMPLIED WARRANTIES, INCLUDING, BUT NOT LIMITED TO,
 * THE IMPLIED WARRANTIES OF MERCHANTABILITY AND FITNESS FOR A PARTICULAR
 * PURPOSE ARE DISCLAIMED. IN NO EVENT SHALL APPLE INC. OR ITS CONTRIBUTORS
 * BE LIABLE FOR ANY DIRECT, INDIRECT, INCIDENTAL, SPECIAL, EXEMPLARY, OR
 * CONSEQUENTIAL DAMAGES (INCLUDING, BUT NOT LIMITED TO, PROCUREMENT OF
 * SUBSTITUTE GOODS OR SERVICES; LOSS OF USE, DATA, OR PROFITS; OR BUSINESS
 * INTERRUPTION) HOWEVER CAUSED AND ON ANY THEORY OF LIABILITY, WHETHER IN
 * CONTRACT, STRICT LIABILITY, OR TORT (INCLUDING NEGLIGENCE OR OTHERWISE)
 * ARISING IN ANY WAY OUT OF THE USE OF THIS SOFTWARE, EVEN IF ADVISED OF
 * THE POSSIBILITY OF SUCH DAMAGE.
 */

#ifndef Download_h
#define Download_h

#include "DownloadID.h"
#include "MessageSender.h"
#include "SandboxExtension.h"
#include <WebCore/ResourceHandle.h>
#include <WebCore/ResourceHandleClient.h>
#include <WebCore/ResourceRequest.h>
#include <WebCore/SessionID.h>
#include <memory>
#include <wtf/Noncopyable.h>

#if PLATFORM(COCOA)
#include <wtf/RetainPtr.h>

#if USE(NETWORK_SESSION)
OBJC_CLASS NSURLSessionDownloadTask;
#else
OBJC_CLASS NSURLDownload;
OBJC_CLASS WKDownloadAsDelegate;
#endif
#endif

<<<<<<< HEAD
#if PLATFORM(GTK) || PLATFORM(EFL) || PLATFORM(WPE)
#include <WebCore/ResourceHandle.h>
#include <WebCore/ResourceHandleClient.h>
#include <memory>
#endif

#if USE(CFNETWORK)
#include <CFNetwork/CFURLDownloadPriv.h>
#endif

=======
>>>>>>> 62c989f5
namespace IPC {
class DataReference;
}

namespace WebCore {
class AuthenticationChallenge;
class Credential;
class ResourceError;
class ResourceHandle;
class ResourceResponse;
}

namespace WebKit {

class DownloadManager;
class NetworkSession;
class WebPage;

class Download : public IPC::MessageSender {
    WTF_MAKE_NONCOPYABLE(Download); WTF_MAKE_FAST_ALLOCATED;
public:
#if USE(NETWORK_SESSION) && PLATFORM(COCOA)
    Download(DownloadManager&, DownloadID, NSURLSessionDownloadTask*, const WebCore::SessionID& sessionID, const String& suggestedFilename = { });
#endif
    Download(DownloadManager&, DownloadID, const WebCore::ResourceRequest&, const String& suggestedFilename = { });

    ~Download();

    void start();
    void startWithHandle(WebCore::ResourceHandle*, const WebCore::ResourceResponse&);
    void resume(const IPC::DataReference& resumeData, const String& path, const SandboxExtension::Handle&);
    void cancel();

    DownloadID downloadID() const { return m_downloadID; }
    const String& suggestedName() const { return m_suggestedName; }
    const WebCore::ResourceRequest& request() const { return m_request; }

#if USE(NETWORK_SESSION)
    void setSandboxExtension(RefPtr<SandboxExtension>&& sandboxExtension) { m_sandboxExtension = WTFMove(sandboxExtension); }
#else
    void didReceiveAuthenticationChallenge(const WebCore::AuthenticationChallenge&);
#endif
    void didStart();
    void didReceiveResponse(const WebCore::ResourceResponse&);
    void didReceiveData(uint64_t length);
    bool shouldDecodeSourceDataOfMIMEType(const String& mimeType);
#if !USE(NETWORK_SESSION)
    String decideDestinationWithSuggestedFilename(const String& filename, bool& allowOverwrite);
#endif
    void decideDestinationWithSuggestedFilenameAsync(const String&);
    void didDecideDownloadDestination(const String& destinationPath, const SandboxExtension::Handle&, bool allowOverwrite);
    void continueDidReceiveResponse();
    void didCreateDestination(const String& path);
    void didFinish();
    void platformDidFinish();
    void didFail(const WebCore::ResourceError&, const IPC::DataReference& resumeData);
    void didCancel(const IPC::DataReference& resumeData);

private:
    // IPC::MessageSender
    IPC::Connection* messageSenderConnection() override;
    uint64_t messageSenderDestinationID() override;

#if !USE(NETWORK_SESSION)
    void startNetworkLoad();
    void startNetworkLoadWithHandle(WebCore::ResourceHandle*, const WebCore::ResourceResponse&);
#endif
    void cancelNetworkLoad();

    void platformInvalidate();

    bool isAlwaysOnLoggingAllowed() const;

    DownloadManager& m_downloadManager;
    DownloadID m_downloadID;
    WebCore::ResourceRequest m_request;

    RefPtr<SandboxExtension> m_sandboxExtension;

#if PLATFORM(COCOA)
#if USE(NETWORK_SESSION)
    RetainPtr<NSURLSessionDownloadTask> m_download;
    WebCore::SessionID m_sessionID;
#else
    RetainPtr<NSURLDownload> m_nsURLDownload;
    RetainPtr<WKDownloadAsDelegate> m_delegate;
#endif
#endif
<<<<<<< HEAD
#if USE(CFNETWORK)
    RetainPtr<CFURLDownloadRef> m_download;
#endif
#if PLATFORM(GTK) || PLATFORM(EFL) || PLATFORM(WPE)
=======
>>>>>>> 62c989f5
    std::unique_ptr<WebCore::ResourceHandleClient> m_downloadClient;
    RefPtr<WebCore::ResourceHandle> m_resourceHandle;
    String m_suggestedName;
    bool m_hasReceivedData { false };
};

} // namespace WebKit

#endif // Download_h<|MERGE_RESOLUTION|>--- conflicted
+++ resolved
@@ -47,19 +47,6 @@
 #endif
 #endif
 
-<<<<<<< HEAD
-#if PLATFORM(GTK) || PLATFORM(EFL) || PLATFORM(WPE)
-#include <WebCore/ResourceHandle.h>
-#include <WebCore/ResourceHandleClient.h>
-#include <memory>
-#endif
-
-#if USE(CFNETWORK)
-#include <CFNetwork/CFURLDownloadPriv.h>
-#endif
-
-=======
->>>>>>> 62c989f5
 namespace IPC {
 class DataReference;
 }
@@ -148,13 +135,6 @@
     RetainPtr<WKDownloadAsDelegate> m_delegate;
 #endif
 #endif
-<<<<<<< HEAD
-#if USE(CFNETWORK)
-    RetainPtr<CFURLDownloadRef> m_download;
-#endif
-#if PLATFORM(GTK) || PLATFORM(EFL) || PLATFORM(WPE)
-=======
->>>>>>> 62c989f5
     std::unique_ptr<WebCore::ResourceHandleClient> m_downloadClient;
     RefPtr<WebCore::ResourceHandle> m_resourceHandle;
     String m_suggestedName;
