# Copyright (C) 2012 Apple Inc. All rights reserved.
#
# Redistribution and use in source and binary forms, with or without
# modification, are permitted provided that the following conditions
# are met:
# 1.  Redistributions of source code must retain the above copyright
#     notice, this list of conditions and the following disclaimer.
# 2.  Redistributions in binary form must reproduce the above copyright
#     notice, this list of conditions and the following disclaimer in the
#     documentation and/or other materials provided with the distribution.
#
# THIS SOFTWARE IS PROVIDED BY APPLE INC. AND ITS CONTRIBUTORS ``AS IS'' AND
# ANY EXPRESS OR IMPLIED WARRANTIES, INCLUDING, BUT NOT LIMITED TO, THE IMPLIED
# WARRANTIES OF MERCHANTABILITY AND FITNESS FOR A PARTICULAR PURPOSE ARE
# DISCLAIMED. IN NO EVENT SHALL APPLE INC. OR ITS CONTRIBUTORS BE LIABLE FOR
# ANY DIRECT, INDIRECT, INCIDENTAL, SPECIAL, EXEMPLARY, OR CONSEQUENTIAL
# DAMAGES (INCLUDING, BUT NOT LIMITED TO, PROCUREMENT OF SUBSTITUTE GOODS OR
# SERVICES; LOSS OF USE, DATA, OR PROFITS; OR BUSINESS INTERRUPTION) HOWEVER
# CAUSED AND ON ANY THEORY OF LIABILITY, WHETHER IN CONTRACT, STRICT LIABILITY,
# OR TORT (INCLUDING NEGLIGENCE OR OTHERWISE) ARISING IN ANY WAY OUT OF THE USE
# OF THIS SOFTWARE, EVEN IF ADVISED OF THE POSSIBILITY OF SUCH DAMAGE.

messages -> NetworkProcess LegacyReceiver {
    # Initializes the network process.
    InitializeNetworkProcess(struct WebKit::NetworkProcessCreationParameters processCreationParameters)

    # Creates a connection for communication with a WebProcess
    CreateNetworkConnectionToWebProcess()

#if USE(SOUP)
    SetIgnoreTLSErrors(bool ignoreTLSErrors)
    UserPreferredLanguagesChanged(Vector<String> languages)
<<<<<<< HEAD
    SetProxies(WebCore::SessionID sessionID, Vector<WebCore::Proxy> proxies);
=======
    SetNetworkProxySettings(struct WebCore::SoupNetworkProxySettings settings)
>>>>>>> 05dda0ab
#endif

    ClearCachedCredentials()

    EnsurePrivateBrowsingSession(WebCore::SessionID sessionID)
    DestroyPrivateBrowsingSession(WebCore::SessionID sessionID)

    FetchWebsiteData(WebCore::SessionID sessionID, OptionSet<WebKit::WebsiteDataType> websiteDataTypes, OptionSet<WebKit::WebsiteDataFetchOption> fetchOptions, uint64_t callbackID)
    DeleteWebsiteData(WebCore::SessionID sessionID, OptionSet<WebKit::WebsiteDataType> websiteDataTypes, std::chrono::system_clock::time_point modifiedSince, uint64_t callbackID)
    DeleteWebsiteDataForOrigins(WebCore::SessionID sessionID, OptionSet<WebKit::WebsiteDataType> websiteDataTypes, Vector<WebCore::SecurityOriginData> origins, Vector<String> cookieHostNames, uint64_t callbackID)

    DownloadRequest(WebCore::SessionID sessionID, WebKit::DownloadID downloadID, WebCore::ResourceRequest request, String suggestedFilename)
    ResumeDownload(WebCore::SessionID sessionID, WebKit::DownloadID downloadID, IPC::DataReference resumeData, String path, WebKit::SandboxExtension::Handle sandboxExtensionHandle)
    CancelDownload(WebKit::DownloadID downloadID)

#if USE(PROTECTION_SPACE_AUTH_CALLBACK)
    ContinueCanAuthenticateAgainstProtectionSpace(uint64_t loaderID, bool canAuthenticate)
#endif
#if USE(NETWORK_SESSION)
#if USE(PROTECTION_SPACE_AUTH_CALLBACK)
    ContinueCanAuthenticateAgainstProtectionSpaceDownload(WebKit::DownloadID downloadID, bool canAuthenticate)
#endif
    ContinueWillSendRequest(WebKit::DownloadID downloadID, WebCore::ResourceRequest request)
#endif
    ContinueDecidePendingDownloadDestination(WebKit::DownloadID downloadID, String destination, WebKit::SandboxExtension::Handle sandboxExtensionHandle, bool allowOverwrite)

    SetProcessSuppressionEnabled(bool flag)
#if PLATFORM(COCOA)
    SetQOS(int latencyQOS, int throughputQOS)
    SetCookieStoragePartitioningEnabled(bool enabled)
#endif

    AllowSpecificHTTPSCertificateForHost(WebCore::CertificateInfo certificate, String host)
    SetCanHandleHTTPSServerTrustEvaluation(bool value)
    
    GetNetworkProcessStatistics(uint64_t callbackID)
    
    ClearCacheForAllOrigins(uint32_t cachesToClear)
    SetCacheModel(uint32_t cacheModel);

    ProcessWillSuspendImminently() -> (bool handled)
    PrepareToSuspend()
    CancelPrepareToSuspend()
    ProcessDidResume()

    DidGrantSandboxExtensionsToDatabaseProcessForBlobs(uint64_t requestID)
}<|MERGE_RESOLUTION|>--- conflicted
+++ resolved
@@ -30,11 +30,8 @@
 #if USE(SOUP)
     SetIgnoreTLSErrors(bool ignoreTLSErrors)
     UserPreferredLanguagesChanged(Vector<String> languages)
-<<<<<<< HEAD
     SetProxies(WebCore::SessionID sessionID, Vector<WebCore::Proxy> proxies);
-=======
     SetNetworkProxySettings(struct WebCore::SoupNetworkProxySettings settings)
->>>>>>> 05dda0ab
 #endif
 
     ClearCachedCredentials()
