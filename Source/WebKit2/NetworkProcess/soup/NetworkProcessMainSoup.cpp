--- conflicted
+++ resolved
@@ -39,11 +39,7 @@
     bool platformInitialize() override
     {
 #if PLATFORM(WPE)
-<<<<<<< HEAD
-        WebCore::NetworkStorageSession::defaultStorageSession().getOrCreateSoupNetworkSession().setupHTTPProxyFromEnvironment();
-=======
         WebCore::SoupNetworkSession::setProxySettingsFromEnvironment();
->>>>>>> 05dda0ab
 #endif
         return true;
     }
