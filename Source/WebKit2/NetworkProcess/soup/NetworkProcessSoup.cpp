--- conflicted
+++ resolved
@@ -130,9 +130,8 @@
     if (parameters.shouldEnableNetworkCacheSpeculativeRevalidation)
         cacheOptions |= NetworkCache::Cache::Option::SpeculativeRevalidation;
 #endif
-<<<<<<< HEAD
-    };
-    NetworkCache::singleton().initialize(m_diskCacheDirectory, cacheParameters);
+
+    NetworkCache::singleton().initialize(m_diskCacheDirectory, cacheOptions);
 #else
     // We used to use the given cache directory for the soup cache, but now we use a subdirectory to avoid
     // conflicts with other cache files in the same directory. Remove the old cache files if they still exist.
@@ -147,10 +146,6 @@
     soup_cache_load(soupCache.get());
     soup_cache_set_max_size(soupCache.get(), initialMaxSize);
 #endif
-=======
-
-    NetworkCache::singleton().initialize(m_diskCacheDirectory, cacheOptions);
->>>>>>> 97a6a9fe
 
     if (!parameters.cookiePersistentStoragePath.isEmpty()) {
         supplement<WebCookieManager>()->setCookiePersistentStorage(parameters.cookiePersistentStoragePath,
