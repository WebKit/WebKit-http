--- conflicted
+++ resolved
@@ -107,23 +107,20 @@
     void clearHSTSCache(WebCore::NetworkStorageSession&, std::chrono::system_clock::time_point modifiedSince);
 #endif
 
-<<<<<<< HEAD
 #if PLATFORM(QT)
     QNetworkAccessManager& networkAccessManager() { return m_networkAccessManager; }
-=======
+#endif
+
 #if USE(NETWORK_SESSION)
     void findPendingDownloadLocation(NetworkDataTask&, ResponseCompletionHandler&&, const WebCore::ResourceResponse&);
 #endif
 
 #if USE(PROTECTION_SPACE_AUTH_CALLBACK)
     void canAuthenticateAgainstProtectionSpace(NetworkResourceLoader&, const WebCore::ProtectionSpace&);
->>>>>>> 4ccac179
 #endif
 
     void prefetchDNS(const String&);
 
-<<<<<<< HEAD
-=======
     void ensurePrivateBrowsingSession(WebsiteDataStoreParameters&&);
 
     void grantSandboxExtensionsToDatabaseProcessForBlobs(const Vector<String>& filenames, Function<void ()>&& completionHandler);
@@ -135,7 +132,6 @@
     Seconds loadThrottleLatency() const { return m_loadThrottleLatency; }
 
 private:
->>>>>>> 4ccac179
     NetworkProcess();
 
 private:
@@ -192,13 +188,11 @@
     void downloadRequest(WebCore::SessionID, DownloadID, const WebCore::ResourceRequest&, const String& suggestedFilename);
     void resumeDownload(WebCore::SessionID, DownloadID, const IPC::DataReference& resumeData, const String& path, const SandboxExtension::Handle&);
     void cancelDownload(DownloadID);
-<<<<<<< HEAD
 #if PLATFORM(QT)
     void startTransfer(DownloadID, const String& destination);
-=======
+#endif
 #if USE(PROTECTION_SPACE_AUTH_CALLBACK)
     void continueCanAuthenticateAgainstProtectionSpace(uint64_t resourceLoadIdentifier, bool canAuthenticate);
->>>>>>> 4ccac179
 #endif
 #if USE(NETWORK_SESSION)
 #if USE(PROTECTION_SPACE_AUTH_CALLBACK)
