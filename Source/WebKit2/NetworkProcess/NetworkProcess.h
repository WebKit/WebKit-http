/*
 * Copyright (C) 2012, 2013 Apple Inc. All rights reserved.
 *
 * Redistribution and use in source and binary forms, with or without
 * modification, are permitted provided that the following conditions
 * are met:
 * 1. Redistributions of source code must retain the above copyright
 *    notice, this list of conditions and the following disclaimer.
 * 2. Redistributions in binary form must reproduce the above copyright
 *    notice, this list of conditions and the following disclaimer in the
 *    documentation and/or other materials provided with the distribution.
 *
 * THIS SOFTWARE IS PROVIDED BY APPLE INC. AND ITS CONTRIBUTORS ``AS IS''
 * AND ANY EXPRESS OR IMPLIED WARRANTIES, INCLUDING, BUT NOT LIMITED TO,
 * THE IMPLIED WARRANTIES OF MERCHANTABILITY AND FITNESS FOR A PARTICULAR
 * PURPOSE ARE DISCLAIMED. IN NO EVENT SHALL APPLE INC. OR ITS CONTRIBUTORS
 * BE LIABLE FOR ANY DIRECT, INDIRECT, INCIDENTAL, SPECIAL, EXEMPLARY, OR
 * CONSEQUENTIAL DAMAGES (INCLUDING, BUT NOT LIMITED TO, PROCUREMENT OF
 * SUBSTITUTE GOODS OR SERVICES; LOSS OF USE, DATA, OR PROFITS; OR BUSINESS
 * INTERRUPTION) HOWEVER CAUSED AND ON ANY THEORY OF LIABILITY, WHETHER IN
 * CONTRACT, STRICT LIABILITY, OR TORT (INCLUDING NEGLIGENCE OR OTHERWISE)
 * ARISING IN ANY WAY OUT OF THE USE OF THIS SOFTWARE, EVEN IF ADVISED OF
 * THE POSSIBILITY OF SUCH DAMAGE.
 */

#pragma once

#include "CacheModel.h"
#include "ChildProcess.h"
#include "DownloadManager.h"
#include "MessageReceiverMap.h"
#include <WebCore/DiagnosticLoggingClient.h>
#include <WebCore/MemoryPressureHandler.h>
#include <WebCore/SessionID.h>
#include <WebCore/Proxy.h>
#include <memory>
#include <wtf/Forward.h>
#include <wtf/Function.h>
#include <wtf/NeverDestroyed.h>
#include <wtf/RetainPtr.h>

#if PLATFORM(IOS)
#include "WebSQLiteDatabaseTracker.h"
#endif

namespace WebCore {
class DownloadID;
class CertificateInfo;
class NetworkStorageSession;
class ProtectionSpace;
class SecurityOrigin;
class SessionID;
struct SecurityOriginData;
struct SoupNetworkProxySettings;
}

namespace WebKit {
class AuthenticationManager;
class NetworkConnectionToWebProcess;
class NetworkProcessSupplement;
class NetworkResourceLoader;
enum class WebsiteDataFetchOption;
enum class WebsiteDataType;
struct NetworkProcessCreationParameters;

class NetworkProcess : public ChildProcess, private DownloadManager::Client {
    WTF_MAKE_NONCOPYABLE(NetworkProcess);
    friend class NeverDestroyed<NetworkProcess>;
    friend class NeverDestroyed<DownloadManager>;
public:
    static NetworkProcess& singleton();

    template <typename T>
    T* supplement()
    {
        return static_cast<T*>(m_supplements.get(T::supplementName()));
    }

    template <typename T>
    void addSupplement()
    {
        m_supplements.add(T::supplementName(), std::make_unique<T>(this));
    }

    void removeNetworkConnectionToWebProcess(NetworkConnectionToWebProcess*);

    AuthenticationManager& authenticationManager();
    DownloadManager& downloadManager();
    bool canHandleHTTPSServerTrustEvaluation() const { return m_canHandleHTTPSServerTrustEvaluation; }

    void processWillSuspendImminently(bool& handled);
    void prepareToSuspend();
    void cancelPrepareToSuspend();
    void processDidResume();

    // Diagnostic messages logging.
    void logDiagnosticMessage(uint64_t webPageID, const String& message, const String& description, WebCore::ShouldSample);
    void logDiagnosticMessageWithResult(uint64_t webPageID, const String& message, const String& description, WebCore::DiagnosticLoggingResultType, WebCore::ShouldSample);
    void logDiagnosticMessageWithValue(uint64_t webPageID, const String& message, const String& description, double value, unsigned significantFigures, WebCore::ShouldSample);

#if PLATFORM(COCOA)
    RetainPtr<CFDataRef> sourceApplicationAuditData() const;
    void clearHSTSCache(WebCore::NetworkStorageSession&, std::chrono::system_clock::time_point modifiedSince);
#endif

#if USE(NETWORK_SESSION)
    void findPendingDownloadLocation(NetworkDataTask&, ResponseCompletionHandler&&, const WebCore::ResourceResponse&);
#endif

#if USE(PROTECTION_SPACE_AUTH_CALLBACK)
    void canAuthenticateAgainstProtectionSpace(NetworkResourceLoader&, const WebCore::ProtectionSpace&);
#endif

    void prefetchDNS(const String&);

    void ensurePrivateBrowsingSession(WebCore::SessionID);

    void grantSandboxExtensionsToDatabaseProcessForBlobs(const Vector<String>& filenames, Function<void ()>&& completionHandler);

    std::chrono::milliseconds loadThrottleLatency() const { return m_loadThrottleLatency; }

private:
    NetworkProcess();
    ~NetworkProcess();

    void platformInitializeNetworkProcess(const NetworkProcessCreationParameters&);

    void terminate() override;
    void platformTerminate();

    void lowMemoryHandler(WebCore::Critical);

    // ChildProcess
    void initializeProcess(const ChildProcessInitializationParameters&) override;
    void initializeProcessName(const ChildProcessInitializationParameters&) override;
    void initializeSandbox(const ChildProcessInitializationParameters&, SandboxInitializationParameters&) override;
    void initializeConnection(IPC::Connection*) override;
    bool shouldTerminate() override;

    // IPC::Connection::Client
    void didReceiveMessage(IPC::Connection&, IPC::Decoder&) override;
    void didReceiveSyncMessage(IPC::Connection&, IPC::Decoder&, std::unique_ptr<IPC::Encoder>&) override;
    void didClose(IPC::Connection&) override;

    // DownloadManager::Client
    void didCreateDownload() override;
    void didDestroyDownload() override;
    IPC::Connection* downloadProxyConnection() override;
    AuthenticationManager& downloadsAuthenticationManager() override;
#if USE(NETWORK_SESSION)
    void pendingDownloadCanceled(DownloadID) override;
#endif

    // Message Handlers
    void didReceiveNetworkProcessMessage(IPC::Connection&, IPC::Decoder&);
    void didReceiveSyncNetworkProcessMessage(IPC::Connection&, IPC::Decoder&, std::unique_ptr<IPC::Encoder>&);
    void initializeNetworkProcess(NetworkProcessCreationParameters&&);
    void createNetworkConnectionToWebProcess();
    void destroyPrivateBrowsingSession(WebCore::SessionID);

    void fetchWebsiteData(WebCore::SessionID, OptionSet<WebsiteDataType>, OptionSet<WebsiteDataFetchOption>, uint64_t callbackID);
    void deleteWebsiteData(WebCore::SessionID, OptionSet<WebsiteDataType>, std::chrono::system_clock::time_point modifiedSince, uint64_t callbackID);
    void deleteWebsiteDataForOrigins(WebCore::SessionID, OptionSet<WebsiteDataType>, const Vector<WebCore::SecurityOriginData>& origins, const Vector<String>& cookieHostNames, uint64_t callbackID);

    void clearCachedCredentials();

    // FIXME: This should take a session ID so we can identify which disk cache to delete.
    void clearDiskCache(std::chrono::system_clock::time_point modifiedSince, std::function<void ()> completionHandler);

    void downloadRequest(WebCore::SessionID, DownloadID, const WebCore::ResourceRequest&, const String& suggestedFilename);
    void resumeDownload(WebCore::SessionID, DownloadID, const IPC::DataReference& resumeData, const String& path, const SandboxExtension::Handle&);
    void cancelDownload(DownloadID);
#if USE(PROTECTION_SPACE_AUTH_CALLBACK)
    void continueCanAuthenticateAgainstProtectionSpace(uint64_t resourceLoadIdentifier, bool canAuthenticate);
#endif
#if USE(NETWORK_SESSION)
#if USE(PROTECTION_SPACE_AUTH_CALLBACK)
    void continueCanAuthenticateAgainstProtectionSpaceDownload(DownloadID, bool canAuthenticate);
#endif
    void continueWillSendRequest(DownloadID, WebCore::ResourceRequest&&);
#endif
    void continueDecidePendingDownloadDestination(DownloadID, String destination, const SandboxExtension::Handle& sandboxExtensionHandle, bool allowOverwrite);

    void setCacheModel(uint32_t);
    void allowSpecificHTTPSCertificateForHost(const WebCore::CertificateInfo&, const String& host);
    void setCanHandleHTTPSServerTrustEvaluation(bool);
    void getNetworkProcessStatistics(uint64_t callbackID);
    void clearCacheForAllOrigins(uint32_t cachesToClear);

    void didGrantSandboxExtensionsToDatabaseProcessForBlobs(uint64_t requestID);

#if USE(SOUP)
    void setIgnoreTLSErrors(bool);
    void userPreferredLanguagesChanged(const Vector<String>&);
<<<<<<< HEAD
    void setProxies(WebCore::SessionID, const Vector<WebCore::Proxy>& proxies);
=======
    void setNetworkProxySettings(const WebCore::SoupNetworkProxySettings&);
>>>>>>> 05dda0ab
#endif

    // Platform Helpers
    void platformSetURLCacheSize(unsigned urlCacheMemoryCapacity, uint64_t urlCacheDiskCapacity);

    // Connections to WebProcesses.
    Vector<RefPtr<NetworkConnectionToWebProcess>> m_webProcessConnections;

    String m_diskCacheDirectory;
    bool m_hasSetCacheModel;
    CacheModel m_cacheModel;
    int64_t m_diskCacheSizeOverride { -1 };
    bool m_suppressMemoryPressureHandler { false };
    bool m_diskCacheIsDisabledForTesting;
    bool m_canHandleHTTPSServerTrustEvaluation;
    std::chrono::milliseconds m_loadThrottleLatency;

    typedef HashMap<const char*, std::unique_ptr<NetworkProcessSupplement>, PtrHash<const char*>> NetworkProcessSupplementMap;
    NetworkProcessSupplementMap m_supplements;

    HashMap<uint64_t, Function<void ()>> m_sandboxExtensionForBlobsCompletionHandlers;
    HashMap<uint64_t, Ref<NetworkResourceLoader>> m_waitingNetworkResourceLoaders;

#if PLATFORM(COCOA)
    void platformInitializeNetworkProcessCocoa(const NetworkProcessCreationParameters&);
    void setCookieStoragePartitioningEnabled(bool);

    // FIXME: We'd like to be able to do this without the #ifdef, but WorkQueue + BinarySemaphore isn't good enough since
    // multiple requests to clear the cache can come in before previous requests complete, and we need to wait for all of them.
    // In the future using WorkQueue and a counting semaphore would work, as would WorkQueue supporting the libdispatch concept of "work groups".
    dispatch_group_t m_clearCacheDispatchGroup;
#endif

#if PLATFORM(IOS)
    WebSQLiteDatabaseTracker m_webSQLiteDatabaseTracker;
#endif
};

} // namespace WebKit<|MERGE_RESOLUTION|>--- conflicted
+++ resolved
@@ -192,11 +192,8 @@
 #if USE(SOUP)
     void setIgnoreTLSErrors(bool);
     void userPreferredLanguagesChanged(const Vector<String>&);
-<<<<<<< HEAD
     void setProxies(WebCore::SessionID, const Vector<WebCore::Proxy>& proxies);
-=======
     void setNetworkProxySettings(const WebCore::SoupNetworkProxySettings&);
->>>>>>> 05dda0ab
 #endif
 
     // Platform Helpers
