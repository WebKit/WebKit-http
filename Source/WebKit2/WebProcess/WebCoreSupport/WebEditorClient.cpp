--- conflicted
+++ resolved
@@ -218,7 +218,6 @@
     m_page->discardedComposition();
 }
 
-<<<<<<< HEAD
 #if PLATFORM(QT)
 
 // FIXME: Use this function for other X11-based platforms that need to manually update the global selection.
@@ -230,13 +229,11 @@
 
 #endif
 
-=======
 void WebEditorClient::canceledComposition()
 {
     m_page->canceledComposition();
 }
 
->>>>>>> 4ccac179
 void WebEditorClient::didEndEditing()
 {
     static NeverDestroyed<String> WebViewDidEndEditingNotification(MAKE_STATIC_STRING_IMPL("WebViewDidEndEditingNotification"));
@@ -581,26 +578,21 @@
 
 bool WebEditorClient::supportsGlobalSelection()
 {
-<<<<<<< HEAD
-#if PLATFORM(GTK) && PLATFORM(X11)
-    return PlatformDisplay::sharedDisplay().type() == PlatformDisplay::Type::X11;
-#elif PLATFORM(QT) && !defined(QT_NO_CLIPBOARD)
-    return qApp->clipboard()->supportsSelection();
-#else
-    // FIXME: Return true on other X11 platforms when they support global selection.
-    return false;
-=======
 #if PLATFORM(GTK)
 #if PLATFORM(X11)
     if (PlatformDisplay::sharedDisplay().type() == PlatformDisplay::Type::X11)
         return true;
->>>>>>> 4ccac179
 #endif
 #if PLATFORM(WAYLAND)
     if (PlatformDisplay::sharedDisplay().type() == PlatformDisplay::Type::Wayland)
         return true;
 #endif
 #endif
+
+#if PLATFORM(QT) && !defined(QT_NO_CLIPBOARD)
+    return qApp->clipboard()->supportsSelection();
+#endif
+
     return false;
 }
 
