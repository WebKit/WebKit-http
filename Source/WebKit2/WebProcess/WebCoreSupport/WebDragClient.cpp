--- conflicted
+++ resolved
@@ -51,17 +51,12 @@
     return DragSourceActionAny;
 }
 
-<<<<<<< HEAD
 #if !PLATFORM(COCOA) && !PLATFORM(GTK) && !PLATFORM(QT)
-void WebDragClient::startDrag(DragImageRef, const IntPoint&, const IntPoint&, DataTransfer&, Frame&, bool)
-=======
-#if !PLATFORM(COCOA) && !PLATFORM(GTK)
 void WebDragClient::startDrag(DragItem, DataTransfer&, Frame&)
 {
 }
 
 void WebDragClient::didConcludeEditDrag()
->>>>>>> 4ccac179
 {
 }
 #endif
