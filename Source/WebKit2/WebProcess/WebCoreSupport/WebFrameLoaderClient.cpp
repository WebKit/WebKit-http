/*
 * Copyright (C) 2010, 2011, 2012 Apple Inc. All rights reserved.
 *
 * Redistribution and use in source and binary forms, with or without
 * modification, are permitted provided that the following conditions
 * are met:
 * 1. Redistributions of source code must retain the above copyright
 *    notice, this list of conditions and the following disclaimer.
 * 2. Redistributions in binary form must reproduce the above copyright
 *    notice, this list of conditions and the following disclaimer in the
 *    documentation and/or other materials provided with the distribution.
 *
 * THIS SOFTWARE IS PROVIDED BY APPLE INC. AND ITS CONTRIBUTORS ``AS IS''
 * AND ANY EXPRESS OR IMPLIED WARRANTIES, INCLUDING, BUT NOT LIMITED TO,
 * THE IMPLIED WARRANTIES OF MERCHANTABILITY AND FITNESS FOR A PARTICULAR
 * PURPOSE ARE DISCLAIMED. IN NO EVENT SHALL APPLE INC. OR ITS CONTRIBUTORS
 * BE LIABLE FOR ANY DIRECT, INDIRECT, INCIDENTAL, SPECIAL, EXEMPLARY, OR
 * CONSEQUENTIAL DAMAGES (INCLUDING, BUT NOT LIMITED TO, PROCUREMENT OF
 * SUBSTITUTE GOODS OR SERVICES; LOSS OF USE, DATA, OR PROFITS; OR BUSINESS
 * INTERRUPTION) HOWEVER CAUSED AND ON ANY THEORY OF LIABILITY, WHETHER IN
 * CONTRACT, STRICT LIABILITY, OR TORT (INCLUDING NEGLIGENCE OR OTHERWISE)
 * ARISING IN ANY WAY OUT OF THE USE OF THIS SOFTWARE, EVEN IF ADVISED OF
 * THE POSSIBILITY OF SUCH DAMAGE.
 */

#include "config.h"
#include "WebFrameLoaderClient.h"

#include "AuthenticationManager.h"
#include "DataReference.h"
#include "DrawingArea.h"
#include "InjectedBundle.h"
#include "InjectedBundleBackForwardListItem.h"
#include "InjectedBundleDOMWindowExtension.h"
#include "InjectedBundleNavigationAction.h"
#include "NavigationActionData.h"
#include "PluginView.h"
#include "UserData.h"
#include "WKBundleAPICast.h"
#include "WebBackForwardListProxy.h"
#include "WebCoreArgumentCoders.h"
#include "WebDocumentLoader.h"
#include "WebErrors.h"
#include "WebEvent.h"
#include "WebFrame.h"
#include "WebFrameNetworkingContext.h"
#include "WebFullScreenManager.h"
#include "WebIconDatabaseMessages.h"
#include "WebNavigationDataStore.h"
#include "WebPage.h"
#include "WebPageGroupProxy.h"
#include "WebPageProxyMessages.h"
#include "WebProcess.h"
#include "WebProcessPoolMessages.h"
#include <JavaScriptCore/APICast.h>
#include <JavaScriptCore/JSObject.h>
#include <WebCore/CertificateInfo.h>
#include <WebCore/Chrome.h>
#include <WebCore/DOMWrapperWorld.h>
#include <WebCore/DocumentLoader.h>
#include <WebCore/FormState.h>
#include <WebCore/FrameLoadRequest.h>
#include <WebCore/FrameLoader.h>
#include <WebCore/FrameView.h>
#include <WebCore/HTMLAppletElement.h>
#include <WebCore/HTMLFormElement.h>
#include <WebCore/HistoryController.h>
#include <WebCore/HistoryItem.h>
#include <WebCore/MIMETypeRegistry.h>
#include <WebCore/MainFrame.h>
#include <WebCore/MouseEvent.h>
#include <WebCore/NotImplemented.h>
#include <WebCore/Page.h>
#include <WebCore/PluginData.h>
#include <WebCore/PluginDocument.h>
#include <WebCore/ProgressTracker.h>
#include <WebCore/ResourceError.h>
#include <WebCore/ScriptController.h>
#include <WebCore/SecurityOriginData.h>
#include <WebCore/Settings.h>
#include <WebCore/SubframeLoader.h>
#include <WebCore/UIEventWithKeyState.h>
#include <WebCore/Widget.h>
#include <WebCore/WindowFeatures.h>
#include <wtf/NeverDestroyed.h>

using namespace WebCore;

namespace WebKit {

WebFrameLoaderClient::WebFrameLoaderClient()
    : m_frame(0)
    , m_hasSentResponseToPluginView(false)
    , m_didCompletePageTransition(false)
    , m_frameHasCustomContentProvider(false)
    , m_frameCameFromPageCache(false)
{
}

WebFrameLoaderClient::~WebFrameLoaderClient()
{
}
    
void WebFrameLoaderClient::frameLoaderDestroyed()
{
    m_frame->invalidate();

    // Balances explicit ref() in WebFrame::create().
    m_frame->deref();
}

bool WebFrameLoaderClient::hasHTMLView() const
{
    return !m_frameHasCustomContentProvider;
}

bool WebFrameLoaderClient::hasWebView() const
{
    return m_frame->page();
}

void WebFrameLoaderClient::makeRepresentation(DocumentLoader*)
{
    notImplemented();
}

void WebFrameLoaderClient::forceLayoutForNonHTML()
{
    notImplemented();
}

void WebFrameLoaderClient::setCopiesOnScroll()
{
    notImplemented();
}

void WebFrameLoaderClient::detachedFromParent2()
{
    WebPage* webPage = m_frame->page();
    if (!webPage)
        return;

#if PLATFORM(IOS)
    webPage->resetAssistedNodeForFrame(m_frame);
#endif
    RefPtr<API::Object> userData;

    // Notify the bundle client.
    webPage->injectedBundleLoaderClient().didRemoveFrameFromHierarchy(webPage, m_frame, userData);

    // Notify the UIProcess.
    webPage->send(Messages::WebPageProxy::DidRemoveFrameFromHierarchy(m_frame->frameID(), UserData(WebProcess::singleton().transformObjectsToHandles(userData.get()).get())));
}

void WebFrameLoaderClient::detachedFromParent3()
{
    notImplemented();
}

void WebFrameLoaderClient::assignIdentifierToInitialRequest(unsigned long identifier, DocumentLoader* loader, const ResourceRequest& request)
{
    WebPage* webPage = m_frame->page();
    if (!webPage)
        return;

    bool pageIsProvisionallyLoading = false;
    if (FrameLoader* frameLoader = loader->frameLoader())
        pageIsProvisionallyLoading = frameLoader->provisionalDocumentLoader() == loader;

    webPage->injectedBundleResourceLoadClient().didInitiateLoadForResource(webPage, m_frame, identifier, request, pageIsProvisionallyLoading);
    webPage->addResourceRequest(identifier, request);
}

void WebFrameLoaderClient::dispatchWillSendRequest(DocumentLoader*, unsigned long identifier, ResourceRequest& request, const ResourceResponse& redirectResponse)
{
    WebPage* webPage = m_frame->page();
    if (!webPage)
        return;

    webPage->injectedBundleResourceLoadClient().willSendRequestForFrame(webPage, m_frame, identifier, request, redirectResponse);
}

bool WebFrameLoaderClient::shouldUseCredentialStorage(DocumentLoader*, unsigned long identifier)
{
    WebPage* webPage = m_frame->page();
    if (!webPage)
        return true;

    return webPage->injectedBundleResourceLoadClient().shouldUseCredentialStorage(webPage, m_frame, identifier);
}

void WebFrameLoaderClient::dispatchDidReceiveAuthenticationChallenge(DocumentLoader*, unsigned long, const AuthenticationChallenge& challenge)
{
    // FIXME: Authentication is a per-resource concept, but we don't do per-resource handling in the UIProcess at the API level quite yet.
    // Once we do, we might need to make sure authentication fits with our solution.

    WebPage* webPage = m_frame->page();
    if (!webPage)
        return;

    WebProcess::singleton().supplement<AuthenticationManager>()->didReceiveAuthenticationChallenge(m_frame, challenge);
}

void WebFrameLoaderClient::dispatchDidCancelAuthenticationChallenge(DocumentLoader*, unsigned long /*identifier*/, const AuthenticationChallenge&)    
{
    notImplemented();
}

#if USE(PROTECTION_SPACE_AUTH_CALLBACK)
bool WebFrameLoaderClient::canAuthenticateAgainstProtectionSpace(DocumentLoader*, unsigned long, const ProtectionSpace& protectionSpace)
{
    // FIXME: Authentication is a per-resource concept, but we don't do per-resource handling in the UIProcess at the API level quite yet.
    // Once we do, we might need to make sure authentication fits with our solution.
    
    WebPage* webPage = m_frame->page();
    if (!webPage)
        return false;
        
    bool canAuthenticate;
    if (!webPage->sendSync(Messages::WebPageProxy::CanAuthenticateAgainstProtectionSpaceInFrame(m_frame->frameID(), protectionSpace), Messages::WebPageProxy::CanAuthenticateAgainstProtectionSpaceInFrame::Reply(canAuthenticate)))
        return false;
    
    return canAuthenticate;
}
#endif

void WebFrameLoaderClient::dispatchDidReceiveResponse(DocumentLoader*, unsigned long identifier, const ResourceResponse& response)
{
    WebPage* webPage = m_frame->page();
    if (!webPage)
        return;

    webPage->injectedBundleResourceLoadClient().didReceiveResponseForResource(webPage, m_frame, identifier, response);
}

void WebFrameLoaderClient::dispatchDidReceiveContentLength(DocumentLoader*, unsigned long identifier, int dataLength)
{
    WebPage* webPage = m_frame->page();
    if (!webPage)
        return;

    webPage->injectedBundleResourceLoadClient().didReceiveContentLengthForResource(webPage, m_frame, identifier, dataLength);
}

void WebFrameLoaderClient::dispatchDidFinishLoading(DocumentLoader*, unsigned long identifier)
{
    WebPage* webPage = m_frame->page();
    if (!webPage)
        return;

    webPage->injectedBundleResourceLoadClient().didFinishLoadForResource(webPage, m_frame, identifier);
    webPage->removeResourceRequest(identifier);
}

void WebFrameLoaderClient::dispatchDidFailLoading(DocumentLoader*, unsigned long identifier, const ResourceError& error)
{
    WebPage* webPage = m_frame->page();
    if (!webPage)
        return;

    webPage->injectedBundleResourceLoadClient().didFailLoadForResource(webPage, m_frame, identifier, error);
    webPage->removeResourceRequest(identifier);
}

bool WebFrameLoaderClient::dispatchDidLoadResourceFromMemoryCache(DocumentLoader*, const ResourceRequest&, const ResourceResponse&, int /*length*/)
{
    notImplemented();
    return false;
}

void WebFrameLoaderClient::dispatchDidHandleOnloadEvents()
{
    WebPage* webPage = m_frame->page();
    if (!webPage)
        return;

    // Notify the bundle client.
    webPage->injectedBundleLoaderClient().didHandleOnloadEventsForFrame(webPage, m_frame);
}

void WebFrameLoaderClient::dispatchDidReceiveServerRedirectForProvisionalLoad()
{
    WebPage* webPage = m_frame->page();
    if (!webPage)
        return;

    WebDocumentLoader& documentLoader = static_cast<WebDocumentLoader&>(*m_frame->coreFrame()->loader().provisionalDocumentLoader());
    const String& url = documentLoader.url().string();
    RefPtr<API::Object> userData;

    // Notify the bundle client.
    webPage->injectedBundleLoaderClient().didReceiveServerRedirectForProvisionalLoadForFrame(webPage, m_frame, userData);

    // Notify the UIProcess.
    webPage->send(Messages::WebPageProxy::DidReceiveServerRedirectForProvisionalLoadForFrame(m_frame->frameID(), documentLoader.navigationID(), url, UserData(WebProcess::singleton().transformObjectsToHandles(userData.get()).get())));
}

void WebFrameLoaderClient::dispatchDidChangeProvisionalURL()
{
    WebPage* webPage = m_frame->page();
    if (!webPage)
        return;

    WebDocumentLoader& documentLoader = static_cast<WebDocumentLoader&>(*m_frame->coreFrame()->loader().provisionalDocumentLoader());
    webPage->send(Messages::WebPageProxy::DidChangeProvisionalURLForFrame(m_frame->frameID(), documentLoader.navigationID(), documentLoader.url().string()));
}

void WebFrameLoaderClient::dispatchDidCancelClientRedirect()
{
    WebPage* webPage = m_frame->page();
    if (!webPage)
        return;

    // Notify the bundle client.
    webPage->injectedBundleLoaderClient().didCancelClientRedirectForFrame(webPage, m_frame);
}

void WebFrameLoaderClient::dispatchWillPerformClientRedirect(const URL& url, double interval, double fireDate)
{
    WebPage* webPage = m_frame->page();
    if (!webPage)
        return;

    // Notify the bundle client.
    webPage->injectedBundleLoaderClient().willPerformClientRedirectForFrame(webPage, m_frame, url.string(), interval, fireDate);
}

void WebFrameLoaderClient::dispatchDidChangeLocationWithinPage()
{
    WebPage* webPage = m_frame->page();
    if (!webPage)
        return;

    RefPtr<API::Object> userData;

    // Notify the bundle client.
    webPage->injectedBundleLoaderClient().didSameDocumentNavigationForFrame(webPage, m_frame, SameDocumentNavigationAnchorNavigation, userData);

    // Notify the UIProcess.
    WebDocumentLoader& documentLoader = static_cast<WebDocumentLoader&>(*m_frame->coreFrame()->loader().documentLoader());
    webPage->send(Messages::WebPageProxy::DidSameDocumentNavigationForFrame(m_frame->frameID(), documentLoader.navigationID(), SameDocumentNavigationAnchorNavigation, m_frame->coreFrame()->document()->url().string(), UserData(WebProcess::singleton().transformObjectsToHandles(userData.get()).get())));
}

void WebFrameLoaderClient::dispatchDidPushStateWithinPage()
{
    WebPage* webPage = m_frame->page();
    if (!webPage)
        return;

    RefPtr<API::Object> userData;

    // Notify the bundle client.
    webPage->injectedBundleLoaderClient().didSameDocumentNavigationForFrame(webPage, m_frame, SameDocumentNavigationSessionStatePush, userData);

    // Notify the UIProcess.
    WebDocumentLoader& documentLoader = static_cast<WebDocumentLoader&>(*m_frame->coreFrame()->loader().documentLoader());
    webPage->send(Messages::WebPageProxy::DidSameDocumentNavigationForFrame(m_frame->frameID(), documentLoader.navigationID(), SameDocumentNavigationSessionStatePush, m_frame->coreFrame()->document()->url().string(), UserData(WebProcess::singleton().transformObjectsToHandles(userData.get()).get())));
}

void WebFrameLoaderClient::dispatchDidReplaceStateWithinPage()
{
    WebPage* webPage = m_frame->page();
    if (!webPage)
        return;

    RefPtr<API::Object> userData;

    // Notify the bundle client.
    webPage->injectedBundleLoaderClient().didSameDocumentNavigationForFrame(webPage, m_frame, SameDocumentNavigationSessionStateReplace, userData);

    // Notify the UIProcess.
    WebDocumentLoader& documentLoader = static_cast<WebDocumentLoader&>(*m_frame->coreFrame()->loader().documentLoader());
    webPage->send(Messages::WebPageProxy::DidSameDocumentNavigationForFrame(m_frame->frameID(), documentLoader.navigationID(), SameDocumentNavigationSessionStateReplace, m_frame->coreFrame()->document()->url().string(), UserData(WebProcess::singleton().transformObjectsToHandles(userData.get()).get())));
}

void WebFrameLoaderClient::dispatchDidPopStateWithinPage()
{
    WebPage* webPage = m_frame->page();
    if (!webPage)
        return;

    RefPtr<API::Object> userData;

    // Notify the bundle client.
    webPage->injectedBundleLoaderClient().didSameDocumentNavigationForFrame(webPage, m_frame, SameDocumentNavigationSessionStatePop, userData);

    // Notify the UIProcess.
    WebDocumentLoader& documentLoader = static_cast<WebDocumentLoader&>(*m_frame->coreFrame()->loader().documentLoader());
    webPage->send(Messages::WebPageProxy::DidSameDocumentNavigationForFrame(m_frame->frameID(), documentLoader.navigationID(), SameDocumentNavigationSessionStatePop, m_frame->coreFrame()->document()->url().string(), UserData(WebProcess::singleton().transformObjectsToHandles(userData.get()).get())));
}

void WebFrameLoaderClient::dispatchWillClose()
{
    notImplemented();
}

void WebFrameLoaderClient::dispatchDidReceiveIcon()
{
    WebProcess::singleton().parentProcessConnection()->send(Messages::WebIconDatabase::DidReceiveIconForPageURL(m_frame->url()), 0);
}

void WebFrameLoaderClient::dispatchDidStartProvisionalLoad()
{
    WebPage* webPage = m_frame->page();
    if (!webPage)
        return;

#if ENABLE(FULLSCREEN_API)
    Element* documentElement = m_frame->coreFrame()->document()->documentElement();
    if (documentElement && documentElement->containsFullScreenElement())
        webPage->fullScreenManager()->exitFullScreenForElement(webPage->fullScreenManager()->element());
#endif

    webPage->findController().hideFindUI();
    webPage->sandboxExtensionTracker().didStartProvisionalLoad(m_frame);

    WebDocumentLoader& provisionalLoader = static_cast<WebDocumentLoader&>(*m_frame->coreFrame()->loader().provisionalDocumentLoader());
    const String& url = provisionalLoader.url().string();
    RefPtr<API::Object> userData;

    // Notify the bundle client.
    webPage->injectedBundleLoaderClient().didStartProvisionalLoadForFrame(webPage, m_frame, userData);

    String unreachableURL = provisionalLoader.unreachableURL().string();

    // Notify the UIProcess.
    webPage->send(Messages::WebPageProxy::DidStartProvisionalLoadForFrame(m_frame->frameID(), provisionalLoader.navigationID(), url, unreachableURL, UserData(WebProcess::singleton().transformObjectsToHandles(userData.get()).get())));
}

void WebFrameLoaderClient::dispatchDidReceiveTitle(const StringWithDirection& title)
{
    WebPage* webPage = m_frame->page();
    if (!webPage)
        return;

    RefPtr<API::Object> userData;

    // Notify the bundle client.
    // FIXME: use direction of title.
    webPage->injectedBundleLoaderClient().didReceiveTitleForFrame(webPage, title.string(), m_frame, userData);

    // Notify the UIProcess.
    webPage->send(Messages::WebPageProxy::DidReceiveTitleForFrame(m_frame->frameID(), title.string(), UserData(WebProcess::singleton().transformObjectsToHandles(userData.get()).get())));
}

void WebFrameLoaderClient::dispatchDidChangeIcons(WebCore::IconType)
{
    notImplemented();
}

void WebFrameLoaderClient::dispatchDidCommitLoad()
{
    WebPage* webPage = m_frame->page();
    if (!webPage)
        return;

    WebDocumentLoader& documentLoader = static_cast<WebDocumentLoader&>(*m_frame->coreFrame()->loader().documentLoader());
    RefPtr<API::Object> userData;

    // Notify the bundle client.
    webPage->injectedBundleLoaderClient().didCommitLoadForFrame(webPage, m_frame, userData);

    webPage->sandboxExtensionTracker().didCommitProvisionalLoad(m_frame);

    // Notify the UIProcess.

    webPage->send(Messages::WebPageProxy::DidCommitLoadForFrame(m_frame->frameID(), documentLoader.navigationID(), documentLoader.response().mimeType(), m_frameHasCustomContentProvider, static_cast<uint32_t>(m_frame->coreFrame()->loader().loadType()), documentLoader.response().certificateInfo(), m_frame->coreFrame()->document()->isPluginDocument(), UserData(WebProcess::singleton().transformObjectsToHandles(userData.get()).get())));
    webPage->didCommitLoad(m_frame);
}

void WebFrameLoaderClient::dispatchDidFailProvisionalLoad(const ResourceError& error)
{
    WebPage* webPage = m_frame->page();
    if (!webPage)
        return;

    RefPtr<API::Object> userData;

    // Notify the bundle client.
    webPage->injectedBundleLoaderClient().didFailProvisionalLoadWithErrorForFrame(webPage, m_frame, error, userData);

    webPage->sandboxExtensionTracker().didFailProvisionalLoad(m_frame);

    // FIXME: This is gross. This is necessary because if the client calls WKBundlePageStopLoading() from within the didFailProvisionalLoadWithErrorForFrame
    // injected bundle client call, that will cause the provisional DocumentLoader to be disconnected from the Frame, and didDistroyNavigation message
    // to be sent to the UIProcess (and the destruction of the DocumentLoader). If that happens, and we had captured the navigationID before injected bundle 
    // client call, the DidFailProvisionalLoadForFrame would send a navigationID of a destroyed Navigation, and the UIProcess would not be able to find it
    // in its table.
    //
    // A better solution to this problem would be find a clean way to postpone the disconnection of the DocumentLoader from the Frame until
    // the entire FrameLoaderClient function was complete.
    uint64_t navigationID = 0;
    if (auto documentLoader = m_frame->coreFrame()->loader().provisionalDocumentLoader())
        navigationID = static_cast<WebDocumentLoader*>(documentLoader)->navigationID();

    // Notify the UIProcess.
    WebCore::Frame* coreFrame = m_frame ? m_frame->coreFrame() : nullptr;
    webPage->send(Messages::WebPageProxy::DidFailProvisionalLoadForFrame(m_frame->frameID(), SecurityOriginData::fromFrame(coreFrame), navigationID, m_frame->coreFrame()->loader().provisionalLoadErrorBeingHandledURL(), error, UserData(WebProcess::singleton().transformObjectsToHandles(userData.get()).get())));

    // If we have a load listener, notify it.
    if (WebFrame::LoadListener* loadListener = m_frame->loadListener())
        loadListener->didFailLoad(m_frame, error.isCancellation());
}

void WebFrameLoaderClient::dispatchDidFailLoad(const ResourceError& error)
{
    WebPage* webPage = m_frame->page();
    if (!webPage)
        return;

    RefPtr<API::Object> userData;

    // Notify the bundle client.
    webPage->injectedBundleLoaderClient().didFailLoadWithErrorForFrame(webPage, m_frame, error, userData);

    // Notify the UIProcess.
    WebDocumentLoader& documentLoader = static_cast<WebDocumentLoader&>(*m_frame->coreFrame()->loader().documentLoader());
    webPage->send(Messages::WebPageProxy::DidFailLoadForFrame(m_frame->frameID(), documentLoader.navigationID(), error, UserData(WebProcess::singleton().transformObjectsToHandles(userData.get()).get())));

    // If we have a load listener, notify it.
    if (WebFrame::LoadListener* loadListener = m_frame->loadListener())
        loadListener->didFailLoad(m_frame, error.isCancellation());
}

void WebFrameLoaderClient::dispatchDidFinishDocumentLoad()
{
    WebPage* webPage = m_frame->page();
    if (!webPage)
        return;

    RefPtr<API::Object> userData;

    // Notify the bundle client.
    webPage->injectedBundleLoaderClient().didFinishDocumentLoadForFrame(webPage, m_frame, userData);

    WebDocumentLoader& documentLoader = static_cast<WebDocumentLoader&>(*m_frame->coreFrame()->loader().documentLoader());

    // Notify the UIProcess.
    webPage->send(Messages::WebPageProxy::DidFinishDocumentLoadForFrame(m_frame->frameID(), documentLoader.navigationID(), UserData(WebProcess::singleton().transformObjectsToHandles(userData.get()).get())));
}

void WebFrameLoaderClient::dispatchDidFinishLoad()
{
    WebPage* webPage = m_frame->page();
    if (!webPage)
        return;

    RefPtr<API::Object> userData;

    // Notify the bundle client.
    webPage->injectedBundleLoaderClient().didFinishLoadForFrame(webPage, m_frame, userData);

    WebDocumentLoader& documentLoader = static_cast<WebDocumentLoader&>(*m_frame->coreFrame()->loader().documentLoader());

    // Notify the UIProcess.
    webPage->send(Messages::WebPageProxy::DidFinishLoadForFrame(m_frame->frameID(), documentLoader.navigationID(), UserData(WebProcess::singleton().transformObjectsToHandles(userData.get()).get())));

    // If we have a load listener, notify it.
    if (WebFrame::LoadListener* loadListener = m_frame->loadListener())
        loadListener->didFinishLoad(m_frame);

    webPage->didFinishLoad(m_frame);
}

void WebFrameLoaderClient::forcePageTransitionIfNeeded()
{
    if (m_didCompletePageTransition)
        return;

    WebPage* webPage = m_frame->page();
    if (!webPage)
        return;

    webPage->didCompletePageTransition();
    m_didCompletePageTransition = true;
}

void WebFrameLoaderClient::dispatchDidLayout(LayoutMilestones milestones)
{
    WebPage* webPage = m_frame->page();
    if (!webPage)
        return;

    RefPtr<API::Object> userData;

    if (milestones & DidFirstLayout) {
        // FIXME: We should consider removing the old didFirstLayout API since this is doing double duty with the
        // new didLayout API.
        webPage->injectedBundleLoaderClient().didFirstLayoutForFrame(webPage, m_frame, userData);
        webPage->send(Messages::WebPageProxy::DidFirstLayoutForFrame(m_frame->frameID(), UserData(WebProcess::singleton().transformObjectsToHandles(userData.get()).get())));

#if PLATFORM(MAC)
        // FIXME: Do this on DidFirstVisuallyNonEmptyLayout when Mac Safari is able to handle it (<rdar://problem/17580021>)
        if (m_frame->isMainFrame() && !m_didCompletePageTransition && !webPage->corePage()->settings().suppressesIncrementalRendering()) {
            webPage->didCompletePageTransition();
            m_didCompletePageTransition = true;
        }
#endif

#if USE(COORDINATED_GRAPHICS)
        // Make sure viewport properties are dispatched on the main frame by the time the first layout happens.
        ASSERT(!webPage->useFixedLayout() || m_frame != m_frame->page()->mainWebFrame() || m_frame->coreFrame()->document()->didDispatchViewportPropertiesChanged());
#endif
    }

    // Send this after DidFirstLayout-specific calls since some clients expect to get those messages first.
    webPage->dispatchDidLayout(milestones);

    if (milestones & DidFirstVisuallyNonEmptyLayout) {
        if (m_frame->isMainFrame() && !m_didCompletePageTransition && !webPage->corePage()->settings().suppressesIncrementalRendering()) {
            webPage->didCompletePageTransition();
            m_didCompletePageTransition = true;
        }

        // FIXME: We should consider removing the old didFirstVisuallyNonEmptyLayoutForFrame API since this is doing
        // double duty with the new didLayout API.
        webPage->injectedBundleLoaderClient().didFirstVisuallyNonEmptyLayoutForFrame(webPage, m_frame, userData);
        webPage->send(Messages::WebPageProxy::DidFirstVisuallyNonEmptyLayoutForFrame(m_frame->frameID(), UserData(WebProcess::singleton().transformObjectsToHandles(userData.get()).get())));
    }
}

void WebFrameLoaderClient::dispatchDidLayout()
{
    WebPage* webPage = m_frame->page();
    if (!webPage)
        return;

    // Notify the bundle client.
    webPage->injectedBundleLoaderClient().didLayoutForFrame(webPage, m_frame);

    webPage->recomputeShortCircuitHorizontalWheelEventsState();

#if PLATFORM(IOS)
    webPage->updateSelectionAppearance();
#endif

    // NOTE: Unlike the other layout notifications, this does not notify the
    // the UIProcess for every call.

    if (m_frame == m_frame->page()->mainWebFrame()) {
        // FIXME: Remove at the soonest possible time.
#if 0
        webPage->send(Messages::WebPageProxy::SetRenderTreeSize(webPage->renderTreeSize()));
#endif
        webPage->mainFrameDidLayout();
    }
}

Frame* WebFrameLoaderClient::dispatchCreatePage(const NavigationAction& navigationAction)
{
    WebPage* webPage = m_frame->page();
    if (!webPage)
        return 0;

    // Just call through to the chrome client.
    FrameLoadRequest request(m_frame->coreFrame()->document()->securityOrigin(), navigationAction.resourceRequest(), LockHistory::No, LockBackForwardList::No, MaybeSendReferrer, AllowNavigationToInvalidURL::Yes, NewFrameOpenerPolicy::Allow, navigationAction.shouldOpenExternalURLsPolicy());
    Page* newPage = webPage->corePage()->chrome().createWindow(m_frame->coreFrame(), request, WindowFeatures(), navigationAction);
    if (!newPage)
        return 0;
    
    return &newPage->mainFrame();
}

void WebFrameLoaderClient::dispatchShow()
{
    WebPage* webPage = m_frame->page();
    if (!webPage)
        return;

    webPage->show();
}

void WebFrameLoaderClient::dispatchDecidePolicyForResponse(const ResourceResponse& response, const ResourceRequest& request, FramePolicyFunction function)
{
    WebPage* webPage = m_frame->page();
    if (!webPage) {
        function(PolicyIgnore);
        return;
    }

    if (!request.url().string()) {
        function(PolicyUse);
        return;
    }

    RefPtr<API::Object> userData;

    // Notify the bundle client.
    WKBundlePagePolicyAction policy = webPage->injectedBundlePolicyClient().decidePolicyForResponse(webPage, m_frame, response, request, userData);
    if (policy == WKBundlePagePolicyActionUse) {
        function(PolicyUse);
        return;
    }

    bool canShowMIMEType = webPage->canShowMIMEType(response.mimeType());

    uint64_t listenerID = m_frame->setUpPolicyListener(WTF::move(function));
    bool receivedPolicyAction;
    uint64_t policyAction;
    uint64_t downloadID;

    unsigned syncSendFlags = IPC::InformPlatformProcessWillSuspend;
    if (WebPage::synchronousMessagesShouldSpinRunLoop())
        syncSendFlags |= IPC::SpinRunLoopWhileWaitingForReply;

    WebCore::Frame* coreFrame = m_frame ? m_frame->coreFrame() : nullptr;
    if (!webPage->sendSync(Messages::WebPageProxy::DecidePolicyForResponseSync(m_frame->frameID(), SecurityOriginData::fromFrame(coreFrame), response, request, canShowMIMEType, listenerID, UserData(WebProcess::singleton().transformObjectsToHandles(userData.get()).get())), Messages::WebPageProxy::DecidePolicyForResponseSync::Reply(receivedPolicyAction, policyAction, downloadID), std::chrono::milliseconds::max(), syncSendFlags)) {
        m_frame->didReceivePolicyDecision(listenerID, PolicyIgnore, 0, 0);
        return;
    }

    // We call this synchronously because CFNetwork can only convert a loading connection to a download from its didReceiveResponse callback.
    if (receivedPolicyAction)
        m_frame->didReceivePolicyDecision(listenerID, static_cast<PolicyAction>(policyAction), 0, downloadID);
}

void WebFrameLoaderClient::dispatchDecidePolicyForNewWindowAction(const NavigationAction& navigationAction, const ResourceRequest& request, PassRefPtr<FormState> formState, const String& frameName, FramePolicyFunction function)
{
    WebPage* webPage = m_frame->page();
    if (!webPage) {
        function(PolicyIgnore);
        return;
    }

    RefPtr<API::Object> userData;

    RefPtr<InjectedBundleNavigationAction> action = InjectedBundleNavigationAction::create(m_frame, navigationAction, formState);

    // Notify the bundle client.
    WKBundlePagePolicyAction policy = webPage->injectedBundlePolicyClient().decidePolicyForNewWindowAction(webPage, m_frame, action.get(), request, frameName, userData);
    if (policy == WKBundlePagePolicyActionUse) {
        function(PolicyUse);
        return;
    }


    uint64_t listenerID = m_frame->setUpPolicyListener(WTF::move(function));

    NavigationActionData navigationActionData;
    navigationActionData.navigationType = action->navigationType();
    navigationActionData.modifiers = action->modifiers();
    navigationActionData.mouseButton = action->mouseButton();
    navigationActionData.isProcessingUserGesture = navigationAction.processingUserGesture();
    navigationActionData.canHandleRequest = webPage->canHandleRequest(request);
    navigationActionData.shouldOpenExternalURLsPolicy = navigationAction.shouldOpenExternalURLsPolicy();

    WebCore::Frame* coreFrame = m_frame ? m_frame->coreFrame() : nullptr;
    webPage->send(Messages::WebPageProxy::DecidePolicyForNewWindowAction(m_frame->frameID(), SecurityOriginData::fromFrame(coreFrame), navigationActionData, request, frameName, listenerID, UserData(WebProcess::singleton().transformObjectsToHandles(userData.get()).get())));
}

void WebFrameLoaderClient::dispatchDecidePolicyForNavigationAction(const NavigationAction& navigationAction, const ResourceRequest& request, PassRefPtr<FormState> prpFormState, FramePolicyFunction function)
{
    WebPage* webPage = m_frame->page();
    if (!webPage) {
        function(PolicyIgnore);
        return;
    }

    // Always ignore requests with empty URLs. 
    if (request.isEmpty()) {
        function(PolicyIgnore);
        return;
    }

    RefPtr<API::Object> userData;
    RefPtr<FormState> formState = prpFormState;

    RefPtr<InjectedBundleNavigationAction> action = InjectedBundleNavigationAction::create(m_frame, navigationAction, formState);

    // Notify the bundle client.
    WKBundlePagePolicyAction policy = webPage->injectedBundlePolicyClient().decidePolicyForNavigationAction(webPage, m_frame, action.get(), request, userData);
    if (policy == WKBundlePagePolicyActionUse) {
        function(PolicyUse);
        return;
    }
    
    uint64_t listenerID = m_frame->setUpPolicyListener(WTF::move(function));
    bool receivedPolicyAction;
    uint64_t newNavigationID;
    uint64_t policyAction;
    uint64_t downloadID;

    RefPtr<WebFrame> originatingFrame;
    switch (action->navigationType()) {
    case NavigationType::LinkClicked:
        if (EventTarget* target = navigationAction.event()->target()) {
            if (Node* node = target->toNode()) {
                if (Frame* frame = node->document().frame())
                    originatingFrame = WebFrame::fromCoreFrame(*frame);
            }
        }
        break;
    case NavigationType::FormSubmitted:
    case NavigationType::FormResubmitted:
        if (formState)
            originatingFrame = WebFrame::fromCoreFrame(*formState->sourceDocument()->frame());
        break;
    case NavigationType::BackForward:
    case NavigationType::Reload:
    case NavigationType::Other:
        break;
    }

    NavigationActionData navigationActionData;
    navigationActionData.navigationType = action->navigationType();
    navigationActionData.modifiers = action->modifiers();
    navigationActionData.mouseButton = action->mouseButton();
    navigationActionData.isProcessingUserGesture = navigationAction.processingUserGesture();
    navigationActionData.canHandleRequest = webPage->canHandleRequest(request);
    navigationActionData.shouldOpenExternalURLsPolicy = navigationAction.shouldOpenExternalURLsPolicy();

    WebCore::Frame* coreFrame = m_frame->coreFrame();
    WebDocumentLoader* documentLoader = static_cast<WebDocumentLoader*>(coreFrame->loader().policyDocumentLoader());
    if (!documentLoader)
        documentLoader = static_cast<WebDocumentLoader*>(coreFrame->loader().documentLoader());

    // Notify the UIProcess.
    WebCore::Frame* originatingCoreFrame = originatingFrame ? originatingFrame->coreFrame() : nullptr;
    if (!webPage->sendSync(Messages::WebPageProxy::DecidePolicyForNavigationAction(m_frame->frameID(), SecurityOriginData::fromFrame(coreFrame), documentLoader->navigationID(), navigationActionData, originatingFrame ? originatingFrame->frameID() : 0, SecurityOriginData::fromFrame(originatingCoreFrame), navigationAction.resourceRequest(), request, listenerID, UserData(WebProcess::singleton().transformObjectsToHandles(userData.get()).get())), Messages::WebPageProxy::DecidePolicyForNavigationAction::Reply(receivedPolicyAction, newNavigationID, policyAction, downloadID))) {
        function(PolicyIgnore);
        return;
    }

    // We call this synchronously because WebCore cannot gracefully handle a frame load without a synchronous navigation policy reply.
    if (receivedPolicyAction)
        m_frame->didReceivePolicyDecision(listenerID, static_cast<PolicyAction>(policyAction), newNavigationID, downloadID);
}

void WebFrameLoaderClient::cancelPolicyCheck()
{
    m_frame->invalidatePolicyListener();
}

void WebFrameLoaderClient::dispatchUnableToImplementPolicy(const ResourceError& error)
{
    WebPage* webPage = m_frame->page();
    if (!webPage)
        return;

    RefPtr<API::Object> userData;

    // Notify the bundle client.
    webPage->injectedBundlePolicyClient().unableToImplementPolicy(webPage, m_frame, error, userData);

    // Notify the UIProcess.
    webPage->send(Messages::WebPageProxy::UnableToImplementPolicy(m_frame->frameID(), error, UserData(WebProcess::singleton().transformObjectsToHandles(userData.get()).get())));
}

void WebFrameLoaderClient::dispatchWillSendSubmitEvent(PassRefPtr<FormState> prpFormState)
{
    WebPage* webPage = m_frame->page();
    if (!webPage)
        return;

    RefPtr<FormState> formState = prpFormState;
    HTMLFormElement* form = formState->form();

    WebFrame* sourceFrame = WebFrame::fromCoreFrame(*formState->sourceDocument()->frame());
    ASSERT(sourceFrame);

    webPage->injectedBundleFormClient().willSendSubmitEvent(webPage, form, m_frame, sourceFrame, formState->textFieldValues());
}

void WebFrameLoaderClient::dispatchWillSubmitForm(PassRefPtr<FormState> prpFormState, FramePolicyFunction function)
{
    WebPage* webPage = m_frame->page();
    if (!webPage)
        return;

    // FIXME: Pass more of the form state.
    RefPtr<FormState> formState = prpFormState;
    
    HTMLFormElement* form = formState->form();

    WebFrame* sourceFrame = WebFrame::fromCoreFrame(*formState->sourceDocument()->frame());
    ASSERT(sourceFrame);

    const Vector<std::pair<String, String>>& values = formState->textFieldValues();

    RefPtr<API::Object> userData;
    webPage->injectedBundleFormClient().willSubmitForm(webPage, form, m_frame, sourceFrame, values, userData);


    uint64_t listenerID = m_frame->setUpPolicyListener(WTF::move(function));

    webPage->send(Messages::WebPageProxy::WillSubmitForm(m_frame->frameID(), sourceFrame->frameID(), values, listenerID, UserData(WebProcess::singleton().transformObjectsToHandles(userData.get()).get())));
}

void WebFrameLoaderClient::revertToProvisionalState(DocumentLoader*)
{
    notImplemented();
}

void WebFrameLoaderClient::setMainDocumentError(DocumentLoader*, const ResourceError& error)
{
    if (!m_pluginView)
        return;
    
    m_pluginView->manualLoadDidFail(error);
    m_pluginView = nullptr;
    m_hasSentResponseToPluginView = false;
}

void WebFrameLoaderClient::setMainFrameDocumentReady(bool)
{
    notImplemented();
}

void WebFrameLoaderClient::startDownload(const ResourceRequest& request, const String& /* suggestedName */)
{
    m_frame->startDownload(request);
}

void WebFrameLoaderClient::willChangeTitle(DocumentLoader*)
{
    notImplemented();
}

void WebFrameLoaderClient::didChangeTitle(DocumentLoader*)
{
    notImplemented();
}

void WebFrameLoaderClient::willReplaceMultipartContent()
{
    WebPage* webPage = m_frame->page();
    if (!webPage)
        return;
    webPage->willReplaceMultipartContent(*m_frame);
}

void WebFrameLoaderClient::didReplaceMultipartContent()
{
    WebPage* webPage = m_frame->page();
    if (!webPage)
        return;
    webPage->didReplaceMultipartContent(*m_frame);
}

void WebFrameLoaderClient::committedLoad(DocumentLoader* loader, const char* data, int length)
{
    if (!m_pluginView)
        loader->commitData(data, length);

    // If the document is a stand-alone media document, now is the right time to cancel the WebKit load.
    // FIXME: This code should be shared across all ports. <http://webkit.org/b/48762>.
    if (m_frame->coreFrame()->document()->isMediaDocument())
        loader->cancelMainResourceLoad(pluginWillHandleLoadError(loader->response()));

    // Calling commitData did not create the plug-in view.
    if (!m_pluginView)
        return;

    if (!m_hasSentResponseToPluginView) {
        m_pluginView->manualLoadDidReceiveResponse(loader->response());
        // manualLoadDidReceiveResponse sets up a new stream to the plug-in. on a full-page plug-in, a failure in
        // setting up this stream can cause the main document load to be cancelled, setting m_pluginView
        // to null
        if (!m_pluginView)
            return;
        m_hasSentResponseToPluginView = true;
    }
    m_pluginView->manualLoadDidReceiveData(data, length);
}

void WebFrameLoaderClient::finishedLoading(DocumentLoader* loader)
{
    if (!m_pluginView) {
        if (m_frameHasCustomContentProvider) {
            WebPage* webPage = m_frame->page();
            if (!webPage)
                return;

            RefPtr<SharedBuffer> mainResourceData = loader->mainResourceData();
            IPC::DataReference dataReference(reinterpret_cast<const uint8_t*>(mainResourceData ? mainResourceData->data() : 0), mainResourceData ? mainResourceData->size() : 0);
            webPage->send(Messages::WebPageProxy::DidFinishLoadingDataForCustomContentProvider(loader->response().suggestedFilename(), dataReference));
        }

        return;
    }

    // If we just received an empty response without any data, we won't have sent a response to the plug-in view.
    // Make sure to do this before calling manualLoadDidFinishLoading.
    if (!m_hasSentResponseToPluginView) {
        m_pluginView->manualLoadDidReceiveResponse(loader->response());

        // Protect against the above call nulling out the plug-in (by trying to cancel the load for example).
        if (!m_pluginView)
            return;
    }

    m_pluginView->manualLoadDidFinishLoading();
    m_pluginView = nullptr;
    m_hasSentResponseToPluginView = false;
}

void WebFrameLoaderClient::updateGlobalHistory()
{
    WebPage* webPage = m_frame->page();
    if (!webPage || !webPage->pageGroup()->isVisibleToHistoryClient())
        return;

    DocumentLoader* loader = m_frame->coreFrame()->loader().documentLoader();

    WebNavigationDataStore data;
    data.url = loader->url().string();
    // FIXME: use direction of title.
    data.title = loader->title().string();
    data.originalRequest = loader->originalRequestCopy();
    data.response = loader->response();

    webPage->send(Messages::WebPageProxy::DidNavigateWithNavigationData(data, m_frame->frameID()));
}

void WebFrameLoaderClient::updateGlobalHistoryRedirectLinks()
{
    WebPage* webPage = m_frame->page();
    if (!webPage || !webPage->pageGroup()->isVisibleToHistoryClient())
        return;

    DocumentLoader* loader = m_frame->coreFrame()->loader().documentLoader();
    ASSERT(loader->unreachableURL().isEmpty());

    // Client redirect
    if (!loader->clientRedirectSourceForHistory().isNull()) {
        webPage->send(Messages::WebPageProxy::DidPerformClientRedirect(
            loader->clientRedirectSourceForHistory(), loader->clientRedirectDestinationForHistory(), m_frame->frameID()));
    }

    // Server redirect
    if (!loader->serverRedirectSourceForHistory().isNull()) {
        webPage->send(Messages::WebPageProxy::DidPerformServerRedirect(
            loader->serverRedirectSourceForHistory(), loader->serverRedirectDestinationForHistory(), m_frame->frameID()));
    }
}

bool WebFrameLoaderClient::shouldGoToHistoryItem(HistoryItem* item) const
{
    WebPage* webPage = m_frame->page();
    if (!webPage)
        return false;
    
    uint64_t itemID = WebBackForwardListProxy::idForItem(item);
    if (!itemID) {
        // We should never be considering navigating to an item that is not actually in the back/forward list.
        ASSERT_NOT_REACHED();
        return false;
    }

    RefPtr<InjectedBundleBackForwardListItem> bundleItem = InjectedBundleBackForwardListItem::create(item);
    RefPtr<API::Object> userData;

    // Ask the bundle client first
    bool shouldGoToBackForwardListItem = webPage->injectedBundleLoaderClient().shouldGoToBackForwardListItem(webPage, bundleItem.get(), userData);
    if (!shouldGoToBackForwardListItem)
        return false;

    webPage->send(Messages::WebPageProxy::WillGoToBackForwardListItem(itemID, UserData(WebProcess::singleton().transformObjectsToHandles(userData.get()).get())));
    return true;
}

void WebFrameLoaderClient::didDisplayInsecureContent()
{
    WebPage* webPage = m_frame->page();
    if (!webPage)
        return;

    RefPtr<API::Object> userData;

    webPage->injectedBundleLoaderClient().didDisplayInsecureContentForFrame(webPage, m_frame, userData);

    webPage->send(Messages::WebPageProxy::DidDisplayInsecureContentForFrame(m_frame->frameID(), UserData(WebProcess::singleton().transformObjectsToHandles(userData.get()).get())));
}

void WebFrameLoaderClient::didRunInsecureContent(SecurityOrigin*, const URL&)
{
    WebPage* webPage = m_frame->page();
    if (!webPage)
        return;

    RefPtr<API::Object> userData;

    webPage->injectedBundleLoaderClient().didRunInsecureContentForFrame(webPage, m_frame, userData);

    webPage->send(Messages::WebPageProxy::DidRunInsecureContentForFrame(m_frame->frameID(), UserData(WebProcess::singleton().transformObjectsToHandles(userData.get()).get())));
}

void WebFrameLoaderClient::didDetectXSS(const URL&, bool)
{
    WebPage* webPage = m_frame->page();
    if (!webPage)
        return;

    RefPtr<API::Object> userData;

    webPage->injectedBundleLoaderClient().didDetectXSSForFrame(webPage, m_frame, userData);

    webPage->send(Messages::WebPageProxy::DidDetectXSSForFrame(m_frame->frameID(), UserData(WebProcess::singleton().transformObjectsToHandles(userData.get()).get())));
}

ResourceError WebFrameLoaderClient::cancelledError(const ResourceRequest& request)
{
    return WebKit::cancelledError(request);
}

ResourceError WebFrameLoaderClient::blockedError(const ResourceRequest& request)
{
    return WebKit::blockedError(request);
}

ResourceError WebFrameLoaderClient::cannotShowURLError(const ResourceRequest& request)
{
    return WebKit::cannotShowURLError(request);
}

ResourceError WebFrameLoaderClient::interruptedForPolicyChangeError(const ResourceRequest& request)
{
    return WebKit::interruptedForPolicyChangeError(request);
}

ResourceError WebFrameLoaderClient::cannotShowMIMETypeError(const ResourceResponse& response)
{
    return WebKit::cannotShowMIMETypeError(response);
}

ResourceError WebFrameLoaderClient::fileDoesNotExistError(const ResourceResponse& response)
{
    return WebKit::fileDoesNotExistError(response);
}

ResourceError WebFrameLoaderClient::pluginWillHandleLoadError(const ResourceResponse& response)
{
    return WebKit::pluginWillHandleLoadError(response);
}

bool WebFrameLoaderClient::shouldFallBack(const ResourceError& error)
{
    static NeverDestroyed<const ResourceError> cancelledError(this->cancelledError(ResourceRequest()));
    static NeverDestroyed<const ResourceError> pluginWillHandleLoadError(this->pluginWillHandleLoadError(ResourceResponse()));

    if (error.errorCode() == cancelledError.get().errorCode() && error.domain() == cancelledError.get().domain())
        return false;

    if (error.errorCode() == pluginWillHandleLoadError.get().errorCode() && error.domain() == pluginWillHandleLoadError.get().domain())
        return false;

    return true;
}

bool WebFrameLoaderClient::canHandleRequest(const ResourceRequest&) const
{
    notImplemented();
    return true;
}

bool WebFrameLoaderClient::canShowMIMEType(const String& /*MIMEType*/) const
{
    notImplemented();
    return true;
}

bool WebFrameLoaderClient::canShowMIMETypeAsHTML(const String& /*MIMEType*/) const
{
    return true;
}

bool WebFrameLoaderClient::representationExistsForURLScheme(const String& /*URLScheme*/) const
{
    notImplemented();
    return false;
}

String WebFrameLoaderClient::generatedMIMETypeForURLScheme(const String& /*URLScheme*/) const
{
    notImplemented();
    return String();
}

void WebFrameLoaderClient::frameLoadCompleted()
{
    // Note: Can be called multiple times.
    WebPage* webPage = m_frame->page();
    if (!webPage)
        return;

    if (m_frame->isMainFrame() && !m_didCompletePageTransition) {
        webPage->didCompletePageTransition();
        m_didCompletePageTransition = true;
    }
}

void WebFrameLoaderClient::saveViewStateToItem(HistoryItem* historyItem)
{
#if PLATFORM(IOS) || PLATFORM(EFL)
    if (m_frame->isMainFrame())
        m_frame->page()->savePageState(*historyItem);
#else
    UNUSED_PARAM(historyItem);
#endif
}

void WebFrameLoaderClient::restoreViewState()
{
#if PLATFORM(IOS) || PLATFORM(EFL)
    Frame& frame = *m_frame->coreFrame();
    HistoryItem* currentItem = frame.loader().history().currentItem();
    if (FrameView* view = frame.view()) {
        if (m_frame->isMainFrame())
            m_frame->page()->restorePageState(*currentItem);
        else if (!view->wasScrolledByUser())
            view->setScrollPosition(currentItem->scrollPoint());
    }
#else
    // Inform the UI process of the scale factor.
    double scaleFactor = m_frame->coreFrame()->loader().history().currentItem()->pageScaleFactor();

    // A scale factor of 0 means the history item has the default scale factor, thus we do not need to update it.
    if (scaleFactor)
        m_frame->page()->send(Messages::WebPageProxy::PageScaleFactorDidChange(scaleFactor));

    // FIXME: This should not be necessary. WebCore should be correctly invalidating
    // the view on restores from the back/forward cache.
    if (m_frame == m_frame->page()->mainWebFrame())
        m_frame->page()->drawingArea()->setNeedsDisplay();
#endif
}

void WebFrameLoaderClient::provisionalLoadStarted()
{
    WebPage* webPage = m_frame->page();
    if (!webPage)
        return;

    if (m_frame->isMainFrame()) {
        webPage->didStartPageTransition();
        m_didCompletePageTransition = false;
    }
}

void WebFrameLoaderClient::didFinishLoad()
{
    // If we have a load listener, notify it.
    if (WebFrame::LoadListener* loadListener = m_frame->loadListener())
        loadListener->didFinishLoad(m_frame);
}

void WebFrameLoaderClient::prepareForDataSourceReplacement()
{
    notImplemented();
}

Ref<DocumentLoader> WebFrameLoaderClient::createDocumentLoader(const ResourceRequest& request, const SubstituteData& substituteData)
{
    return m_frame->page()->createDocumentLoader(*m_frame->coreFrame(), request, substituteData);
}

void WebFrameLoaderClient::updateCachedDocumentLoader(WebCore::DocumentLoader& loader)
{
    m_frame->page()->updateCachedDocumentLoader(static_cast<WebDocumentLoader&>(loader), *m_frame->coreFrame());
}

void WebFrameLoaderClient::setTitle(const StringWithDirection& title, const URL& url)
{
    WebPage* webPage = m_frame->page();
    if (!webPage || !webPage->pageGroup()->isVisibleToHistoryClient())
        return;

    // FIXME: use direction of title.
    webPage->send(Messages::WebPageProxy::DidUpdateHistoryTitle(title.string(), url.string(), m_frame->frameID()));
}

String WebFrameLoaderClient::userAgent(const URL& url)
{
    WebPage* webPage = m_frame->page();
    if (!webPage)
        return String();

    return webPage->userAgent(m_frame, url);
}

void WebFrameLoaderClient::savePlatformDataToCachedFrame(CachedFrame*)
{
}

void WebFrameLoaderClient::transitionToCommittedFromCachedFrame(CachedFrame*)
{
    const ResourceResponse& response = m_frame->coreFrame()->loader().documentLoader()->response();
    m_frameHasCustomContentProvider = m_frame->isMainFrame() && m_frame->page()->shouldUseCustomContentProviderForResponse(response);
    m_frameCameFromPageCache = true;
}

void WebFrameLoaderClient::transitionToCommittedForNewPage()
{
    WebPage* webPage = m_frame->page();

    Color backgroundColor = webPage->drawsTransparentBackground() ? Color::transparent : Color::white;
    bool isMainFrame = m_frame->isMainFrame();
    bool isTransparent = !webPage->drawsBackground();
    bool shouldUseFixedLayout = isMainFrame && webPage->useFixedLayout();
    bool shouldDisableScrolling = isMainFrame && !webPage->mainFrameIsScrollable();
    bool shouldHideScrollbars = shouldDisableScrolling;
    IntRect fixedVisibleContentRect;

#if USE(COORDINATED_GRAPHICS)
    if (m_frame->coreFrame()->view())
        fixedVisibleContentRect = m_frame->coreFrame()->view()->fixedVisibleContentRect();
    if (shouldUseFixedLayout)
        shouldHideScrollbars = true;
#endif

    const ResourceResponse& response = m_frame->coreFrame()->loader().documentLoader()->response();
    m_frameHasCustomContentProvider = isMainFrame && webPage->shouldUseCustomContentProviderForResponse(response);
    m_frameCameFromPageCache = false;

    ScrollbarMode defaultScrollbarMode = shouldHideScrollbars ? ScrollbarAlwaysOff : ScrollbarAuto;

    m_frame->coreFrame()->createView(webPage->size(), backgroundColor, isTransparent,
        webPage->fixedLayoutSize(), fixedVisibleContentRect, shouldUseFixedLayout,
        defaultScrollbarMode, /* lock */ shouldHideScrollbars, defaultScrollbarMode, /* lock */ shouldHideScrollbars);

    if (int minimumLayoutWidth = webPage->minimumLayoutSize().width()) {
        int minimumLayoutHeight = std::max(webPage->minimumLayoutSize().height(), 1);
        int maximumSize = std::numeric_limits<int>::max();
        m_frame->coreFrame()->view()->enableAutoSizeMode(true, IntSize(minimumLayoutWidth, minimumLayoutHeight), IntSize(maximumSize, maximumSize));
        m_frame->coreFrame()->view()->setAutoSizeFixedMinimumHeight(webPage->size().height());
    }

    m_frame->coreFrame()->view()->setProhibitsScrolling(shouldDisableScrolling);
    m_frame->coreFrame()->view()->setVisualUpdatesAllowedByClient(!webPage->shouldExtendIncrementalRenderingSuppression());
#if PLATFORM(COCOA)
    m_frame->coreFrame()->view()->setExposedRect(webPage->drawingArea()->exposedRect());
#endif
#if PLATFORM(IOS)
    m_frame->coreFrame()->view()->setDelegatesScrolling(true);
#endif

    if (webPage->scrollPinningBehavior() != DoNotPin)
        m_frame->coreFrame()->view()->setScrollPinningBehavior(webPage->scrollPinningBehavior());

#if USE(COORDINATED_GRAPHICS)
    if (shouldUseFixedLayout) {
        m_frame->coreFrame()->view()->setDelegatesScrolling(shouldUseFixedLayout);
        m_frame->coreFrame()->view()->setPaintsEntireContents(shouldUseFixedLayout);
        return;
    }
#endif
}

void WebFrameLoaderClient::didSaveToPageCache()
{
    WebPage* webPage = m_frame->page();
    if (!webPage)
        return;

    webPage->send(Messages::WebPageProxy::DidSaveToPageCache());
}

void WebFrameLoaderClient::didRestoreFromPageCache()
{
    m_frameCameFromPageCache = true;
}

void WebFrameLoaderClient::dispatchDidBecomeFrameset(bool value)
{
    WebPage* webPage = m_frame->page();
    if (!webPage)
        return;

    webPage->send(Messages::WebPageProxy::FrameDidBecomeFrameSet(m_frame->frameID(), value));
}

bool WebFrameLoaderClient::canCachePage() const
{
    // We cannot cache frames that have custom representations because they are
    // rendered in the UIProcess.
    return !m_frameHasCustomContentProvider;
}

void WebFrameLoaderClient::convertMainResourceLoadToDownload(DocumentLoader *documentLoader, const ResourceRequest& request, const ResourceResponse& response)
{
    m_frame->convertMainResourceLoadToDownload(documentLoader, request, response);
}

RefPtr<Frame> WebFrameLoaderClient::createFrame(const URL& url, const String& name, HTMLFrameOwnerElement* ownerElement,
                                                    const String& referrer, bool /*allowsScrolling*/, int /*marginWidth*/, int /*marginHeight*/)
{
    WebPage* webPage = m_frame->page();

    RefPtr<WebFrame> subframe = WebFrame::createSubframe(webPage, name, ownerElement);

    Frame* coreSubframe = subframe->coreFrame();
    if (!coreSubframe)
        return nullptr;

    // The creation of the frame may have run arbitrary JavaScript that removed it from the page already.
    if (!coreSubframe->page())
        return nullptr;

    m_frame->coreFrame()->loader().loadURLIntoChildFrame(url, referrer, coreSubframe);

    // The frame's onload handler may have removed it from the document.
    if (!subframe->coreFrame())
        return nullptr;
    ASSERT(subframe->coreFrame() == coreSubframe);
    if (!coreSubframe->tree().parent())
        return nullptr;

    return coreSubframe;
}

RefPtr<Widget> WebFrameLoaderClient::createPlugin(const IntSize&, HTMLPlugInElement* pluginElement, const URL& url, const Vector<String>& paramNames, const Vector<String>& paramValues, const String& mimeType, bool loadManually)
{
    ASSERT(paramNames.size() == paramValues.size());
    ASSERT(m_frame->page());

    Plugin::Parameters parameters;
    parameters.url = url;
    parameters.names = paramNames;
    parameters.values = paramValues;
    parameters.mimeType = mimeType;
    parameters.isFullFramePlugin = loadManually;
    parameters.shouldUseManualLoader = parameters.isFullFramePlugin && !m_frameCameFromPageCache;
#if PLATFORM(COCOA)
    parameters.layerHostingMode = m_frame->page()->layerHostingMode();
#endif

#if ENABLE(NETSCAPE_PLUGIN_API)
    RefPtr<Plugin> plugin = m_frame->page()->createPlugin(m_frame, pluginElement, parameters, parameters.mimeType);
    if (!plugin)
        return nullptr;

    return PluginView::create(pluginElement, plugin.release(), parameters);
#else
    UNUSED_PARAM(pluginElement);
    return nullptr;
#endif
}

void WebFrameLoaderClient::recreatePlugin(Widget* widget)
{
#if ENABLE(NETSCAPE_PLUGIN_API)
    ASSERT(widget && widget->isPluginViewBase());
    ASSERT(m_frame->page());

    PluginView* pluginView = static_cast<PluginView*>(widget);
    String newMIMEType;
    RefPtr<Plugin> plugin = m_frame->page()->createPlugin(m_frame, pluginView->pluginElement(), pluginView->initialParameters(), newMIMEType);
    pluginView->recreateAndInitialize(plugin.release());
#else
    UNUSED_PARAM(widget);
#endif
}

void WebFrameLoaderClient::redirectDataToPlugin(Widget* pluginWidget)
{
    if (pluginWidget)
        m_pluginView = static_cast<PluginView*>(pluginWidget);
}

#if ENABLE(WEBGL)
WebCore::WebGLLoadPolicy WebFrameLoaderClient::webGLPolicyForURL(const String& url) const
{
    if (WebPage* webPage = m_frame->page())
        return webPage->webGLPolicyForURL(m_frame, url);

    return WebGLAllowCreation;
}

WebCore::WebGLLoadPolicy WebFrameLoaderClient::resolveWebGLPolicyForURL(const String& url) const
{
    if (WebPage* webPage = m_frame->page())
        return webPage->resolveWebGLPolicyForURL(m_frame, url);

    return WebGLAllowCreation;
}
#endif // ENABLE(WEBGL)

PassRefPtr<Widget> WebFrameLoaderClient::createJavaAppletWidget(const IntSize& pluginSize, HTMLAppletElement* appletElement, const URL&, const Vector<String>& paramNames, const Vector<String>& paramValues)
{
#if ENABLE(NETSCAPE_PLUGIN_API)
    RefPtr<Widget> plugin = createPlugin(pluginSize, appletElement, URL(), paramNames, paramValues, appletElement->serviceType(), false);
    if (!plugin) {
        if (WebPage* webPage = m_frame->page()) {
            String frameURLString = m_frame->coreFrame()->loader().documentLoader()->responseURL().string();
            String pageURLString = webPage->corePage()->mainFrame().loader().documentLoader()->responseURL().string();
            webPage->send(Messages::WebPageProxy::DidFailToInitializePlugin(appletElement->serviceType(), frameURLString, pageURLString));
        }
    }
    return plugin.release();
#else
    UNUSED_PARAM(pluginSize);
    UNUSED_PARAM(appletElement);
    UNUSED_PARAM(paramNames);
    UNUSED_PARAM(paramValues);
    return 0;
#endif
}

static bool pluginSupportsExtension(const PluginData& pluginData, const String& extension)
{
    ASSERT(extension.lower() == extension);

    Vector<MimeClassInfo> mimes;
    Vector<size_t> mimePluginIndices;
    pluginData.getWebVisibleMimesAndPluginIndices(mimes, mimePluginIndices);
    for (size_t i = 0; i < mimes.size(); ++i) {
        const MimeClassInfo& mimeClassInfo = mimes[i];

        if (mimeClassInfo.extensions.contains(extension))
            return true;
    }
    return false;
}

ObjectContentType WebFrameLoaderClient::objectContentType(const URL& url, const String& mimeTypeIn, bool shouldPreferPlugInsForImages)
{
    // FIXME: This should be merged with WebCore::FrameLoader::defaultObjectContentType when the plugin code
    // is consolidated.

    String mimeType = mimeTypeIn;
    if (mimeType.isEmpty()) {
        String extension = url.path().substring(url.path().reverseFind('.') + 1).lower();

        // Try to guess the MIME type from the extension.
        mimeType = MIMETypeRegistry::getMIMETypeForExtension(extension);

        if (mimeType.isEmpty()) {
            // Check if there's a plug-in around that can handle the extension.
            if (WebPage* webPage = m_frame->page()) {
                if (pluginSupportsExtension(webPage->corePage()->pluginData(), extension))
                    return ObjectContentNetscapePlugin;
            }
        }
    }

    if (mimeType.isEmpty())
        return ObjectContentFrame;

    bool plugInSupportsMIMEType = false;
    if (WebPage* webPage = m_frame->page()) {
        const PluginData& pluginData = webPage->corePage()->pluginData();
        if (pluginData.supportsWebVisibleMimeType(mimeType, PluginData::AllPlugins) && webFrame()->coreFrame()->loader().subframeLoader().allowPlugins())
            plugInSupportsMIMEType = true;
        else if (pluginData.supportsWebVisibleMimeType(mimeType, PluginData::OnlyApplicationPlugins))
            plugInSupportsMIMEType = true;
    }
    
    if (MIMETypeRegistry::isSupportedImageMIMEType(mimeType))
        return shouldPreferPlugInsForImages && plugInSupportsMIMEType ? ObjectContentNetscapePlugin : ObjectContentImage;

    if (plugInSupportsMIMEType)
        return ObjectContentNetscapePlugin;

    if (MIMETypeRegistry::isSupportedNonImageMIMEType(mimeType))
        return ObjectContentFrame;

#if PLATFORM(IOS)
    // iOS can render PDF in <object>/<embed> via PDFDocumentImage.
    if (MIMETypeRegistry::isPDFOrPostScriptMIMEType(mimeType))
        return ObjectContentImage;
#endif

    return ObjectContentNone;
}

String WebFrameLoaderClient::overrideMediaType() const
{
    notImplemented();
    return String();
}

void WebFrameLoaderClient::dispatchDidClearWindowObjectInWorld(DOMWrapperWorld& world)
{
    WebPage* webPage = m_frame->page();
    if (!webPage)
        return;

    webPage->injectedBundleLoaderClient().didClearWindowObjectForFrame(webPage, m_frame, world);

#if HAVE(ACCESSIBILITY) && (PLATFORM(GTK) || PLATFORM(EFL))
    // Ensure the accessibility hierarchy is updated.
    webPage->updateAccessibilityTree();
#endif
}


void WebFrameLoaderClient::dispatchGlobalObjectAvailable(DOMWrapperWorld& world)
{
    WebPage* webPage = m_frame->page();
    if (!webPage)
        return;
    
    webPage->injectedBundleLoaderClient().globalObjectIsAvailableForFrame(webPage, m_frame, world);
}

void WebFrameLoaderClient::dispatchWillDisconnectDOMWindowExtensionFromGlobalObject(WebCore::DOMWindowExtension* extension)
{
    WebPage* webPage = m_frame->page();
    if (!webPage)
        return;
        
    webPage->injectedBundleLoaderClient().willDisconnectDOMWindowExtensionFromGlobalObject(webPage, extension);
}

void WebFrameLoaderClient::dispatchDidReconnectDOMWindowExtensionToGlobalObject(WebCore::DOMWindowExtension* extension)
{
    WebPage* webPage = m_frame->page();
    if (!webPage)
        return;
        
    webPage->injectedBundleLoaderClient().didReconnectDOMWindowExtensionToGlobalObject(webPage, extension);
}

void WebFrameLoaderClient::dispatchWillDestroyGlobalObjectForDOMWindowExtension(WebCore::DOMWindowExtension* extension)
{
    WebPage* webPage = m_frame->page();
    if (!webPage)
        return;
        
    webPage->injectedBundleLoaderClient().willDestroyGlobalObjectForDOMWindowExtension(webPage, extension);
}

void WebFrameLoaderClient::registerForIconNotification(bool /*listen*/)
{
    notImplemented();
}

#if PLATFORM(COCOA)
    
RemoteAXObjectRef WebFrameLoaderClient::accessibilityRemoteObject() 
{
    WebPage* webPage = m_frame->page();
    if (!webPage)
        return 0;
    
    return webPage->accessibilityRemoteObject();
}
    
NSCachedURLResponse* WebFrameLoaderClient::willCacheResponse(DocumentLoader*, unsigned long identifier, NSCachedURLResponse* response) const
{
    WebPage* webPage = m_frame->page();
    if (!webPage)
        return response;

    return webPage->injectedBundleResourceLoadClient().shouldCacheResponse(webPage, m_frame, identifier) ? response : nil;
}

#endif // PLATFORM(COCOA)

bool WebFrameLoaderClient::shouldAlwaysUsePluginDocument(const String& /*mimeType*/) const
{
    notImplemented();
    return false;
}

void WebFrameLoaderClient::didChangeScrollOffset()
{
    WebPage* webPage = m_frame->page();
    if (!webPage)
        return;

    webPage->didChangeScrollOffsetForFrame(m_frame->coreFrame());
}

bool WebFrameLoaderClient::allowScript(bool enabledPerSettings)
{
    if (!enabledPerSettings)
        return false;

    Frame* coreFrame = m_frame->coreFrame();

    if (coreFrame->document()->isPluginDocument()) {
        PluginDocument* pluginDocument = static_cast<PluginDocument*>(coreFrame->document());

        if (pluginDocument->pluginWidget() && pluginDocument->pluginWidget()->isPluginView()) {
            PluginView* pluginView = static_cast<PluginView*>(pluginDocument->pluginWidget());

            if (!pluginView->shouldAllowScripting())
                return false;
        }
    }

    return true;
}

bool WebFrameLoaderClient::shouldForceUniversalAccessFromLocalURL(const WebCore::URL& url)
{
    WebPage* webPage = m_frame->page();
    if (!webPage)
        return false;

    return webPage->injectedBundleLoaderClient().shouldForceUniversalAccessFromLocalURL(webPage, url.string());
}

PassRefPtr<FrameNetworkingContext> WebFrameLoaderClient::createNetworkingContext()
{
    RefPtr<WebFrameNetworkingContext> context = WebFrameNetworkingContext::create(m_frame);
    return context.release();
}

#if ENABLE(CONTENT_FILTERING)
void WebFrameLoaderClient::contentFilterDidBlockLoad(WebCore::ContentFilterUnblockHandler unblockHandler)
{
    if (!unblockHandler.needsUIProcess()) {
        m_frame->coreFrame()->loader().policyChecker().setContentFilterUnblockHandler(WTF::move(unblockHandler));
        return;
    }

    if (WebPage* webPage { m_frame->page() })
        webPage->send(Messages::WebPageProxy::ContentFilterDidBlockLoadForFrame(unblockHandler, m_frame->frameID()));
}
#endif

#if ENABLE(REQUEST_AUTOCOMPLETE)
void WebFrameLoaderClient::didRequestAutocomplete(PassRefPtr<WebCore::FormState>)
{
}
#endif

<<<<<<< HEAD
void WebFrameLoaderClient::prefetchDNS(const String& hostname)
{
    WebProcess::singleton().prefetchDNS(hostname);
}

bool WebFrameLoaderClient::shouldPaintBrokenImage(const WebCore::URL&) const
{
#if PLATFORM(WPE)
    return false;
#else
    return true;
#endif
}

=======
>>>>>>> c8a8e6b5
} // namespace WebKit<|MERGE_RESOLUTION|>--- conflicted
+++ resolved
@@ -1717,12 +1717,6 @@
 }
 #endif
 
-<<<<<<< HEAD
-void WebFrameLoaderClient::prefetchDNS(const String& hostname)
-{
-    WebProcess::singleton().prefetchDNS(hostname);
-}
-
 bool WebFrameLoaderClient::shouldPaintBrokenImage(const WebCore::URL&) const
 {
 #if PLATFORM(WPE)
@@ -1732,6 +1726,4 @@
 #endif
 }
 
-=======
->>>>>>> c8a8e6b5
 } // namespace WebKit