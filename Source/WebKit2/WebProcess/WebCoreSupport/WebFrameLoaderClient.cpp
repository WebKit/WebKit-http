/*
 * Copyright (C) 2010-2016 Apple Inc. All rights reserved.
 *
 * Redistribution and use in source and binary forms, with or without
 * modification, are permitted provided that the following conditions
 * are met:
 * 1. Redistributions of source code must retain the above copyright
 *    notice, this list of conditions and the following disclaimer.
 * 2. Redistributions in binary form must reproduce the above copyright
 *    notice, this list of conditions and the following disclaimer in the
 *    documentation and/or other materials provided with the distribution.
 *
 * THIS SOFTWARE IS PROVIDED BY APPLE INC. AND ITS CONTRIBUTORS ``AS IS''
 * AND ANY EXPRESS OR IMPLIED WARRANTIES, INCLUDING, BUT NOT LIMITED TO,
 * THE IMPLIED WARRANTIES OF MERCHANTABILITY AND FITNESS FOR A PARTICULAR
 * PURPOSE ARE DISCLAIMED. IN NO EVENT SHALL APPLE INC. OR ITS CONTRIBUTORS
 * BE LIABLE FOR ANY DIRECT, INDIRECT, INCIDENTAL, SPECIAL, EXEMPLARY, OR
 * CONSEQUENTIAL DAMAGES (INCLUDING, BUT NOT LIMITED TO, PROCUREMENT OF
 * SUBSTITUTE GOODS OR SERVICES; LOSS OF USE, DATA, OR PROFITS; OR BUSINESS
 * INTERRUPTION) HOWEVER CAUSED AND ON ANY THEORY OF LIABILITY, WHETHER IN
 * CONTRACT, STRICT LIABILITY, OR TORT (INCLUDING NEGLIGENCE OR OTHERWISE)
 * ARISING IN ANY WAY OUT OF THE USE OF THIS SOFTWARE, EVEN IF ADVISED OF
 * THE POSSIBILITY OF SUCH DAMAGE.
 */

#include "config.h"
#include "WebFrameLoaderClient.h"

#include "AuthenticationManager.h"
#include "DataReference.h"
#include "DrawingArea.h"
#include "InjectedBundle.h"
#include "InjectedBundleBackForwardListItem.h"
#include "InjectedBundleDOMWindowExtension.h"
#include "InjectedBundleNavigationAction.h"
#include "NavigationActionData.h"
#include "PluginView.h"
#include "UserData.h"
#include "WKBundleAPICast.h"
#include "WebAutomationSessionProxy.h"
#include "WebBackForwardListProxy.h"
#include "WebCoreArgumentCoders.h"
#include "WebDocumentLoader.h"
#include "WebErrors.h"
#include "WebEvent.h"
#include "WebFrame.h"
#include "WebFrameNetworkingContext.h"
#include "WebFullScreenManager.h"
#include "WebIconDatabaseMessages.h"
#include "WebNavigationDataStore.h"
#include "WebPage.h"
#include "WebPageGroupProxy.h"
#include "WebPageProxyMessages.h"
#include "WebProcess.h"
#include "WebProcessPoolMessages.h"
#include "WebsitePolicies.h"
#include <JavaScriptCore/APICast.h>
#include <JavaScriptCore/JSObject.h>
#include <WebCore/CachedFrame.h>
#include <WebCore/CertificateInfo.h>
#include <WebCore/Chrome.h>
#include <WebCore/DOMWrapperWorld.h>
#include <WebCore/DocumentLoader.h>
#include <WebCore/FormState.h>
#include <WebCore/FrameLoadRequest.h>
#include <WebCore/FrameLoader.h>
#include <WebCore/FrameView.h>
#include <WebCore/HTMLAppletElement.h>
#include <WebCore/HTMLFormElement.h>
#include <WebCore/HistoryController.h>
#include <WebCore/HistoryItem.h>
#include <WebCore/MIMETypeRegistry.h>
#include <WebCore/MainFrame.h>
#include <WebCore/MouseEvent.h>
#include <WebCore/NotImplemented.h>
#include <WebCore/Page.h>
#include <WebCore/PluginData.h>
#include <WebCore/PluginDocument.h>
#include <WebCore/ProgressTracker.h>
#include <WebCore/ResourceError.h>
#include <WebCore/ScriptController.h>
#include <WebCore/SecurityOriginData.h>
#include <WebCore/Settings.h>
#include <WebCore/SubframeLoader.h>
#include <WebCore/UIEventWithKeyState.h>
#include <WebCore/Widget.h>
#include <WebCore/WindowFeatures.h>
#include <wtf/NeverDestroyed.h>

using namespace WebCore;

namespace WebKit {

WebFrameLoaderClient::WebFrameLoaderClient()
    : m_frame(0)
    , m_hasSentResponseToPluginView(false)
    , m_didCompletePageTransition(false)
    , m_frameHasCustomContentProvider(false)
    , m_frameCameFromPageCache(false)
{
}

WebFrameLoaderClient::~WebFrameLoaderClient()
{
}
    
void WebFrameLoaderClient::frameLoaderDestroyed()
{
    m_frame->invalidate();

    // Balances explicit ref() in WebFrame::create().
    m_frame->deref();
}

bool WebFrameLoaderClient::hasHTMLView() const
{
    return !m_frameHasCustomContentProvider;
}

bool WebFrameLoaderClient::hasWebView() const
{
    return m_frame->page();
}

void WebFrameLoaderClient::makeRepresentation(DocumentLoader*)
{
    notImplemented();
}

void WebFrameLoaderClient::forceLayoutForNonHTML()
{
    notImplemented();
}

void WebFrameLoaderClient::setCopiesOnScroll()
{
    notImplemented();
}

void WebFrameLoaderClient::detachedFromParent2()
{
    WebPage* webPage = m_frame->page();
    if (!webPage)
        return;

    RefPtr<API::Object> userData;

    // Notify the bundle client.
    webPage->injectedBundleLoaderClient().didRemoveFrameFromHierarchy(webPage, m_frame, userData);
}

void WebFrameLoaderClient::detachedFromParent3()
{
    notImplemented();
}

void WebFrameLoaderClient::assignIdentifierToInitialRequest(unsigned long identifier, DocumentLoader* loader, const ResourceRequest& request)
{
    WebPage* webPage = m_frame->page();
    if (!webPage)
        return;

    bool pageIsProvisionallyLoading = false;
    if (FrameLoader* frameLoader = loader->frameLoader())
        pageIsProvisionallyLoading = frameLoader->provisionalDocumentLoader() == loader;

    webPage->injectedBundleResourceLoadClient().didInitiateLoadForResource(webPage, m_frame, identifier, request, pageIsProvisionallyLoading);
    webPage->addResourceRequest(identifier, request);
}

void WebFrameLoaderClient::dispatchWillSendRequest(DocumentLoader*, unsigned long identifier, ResourceRequest& request, const ResourceResponse& redirectResponse)
{
    WebPage* webPage = m_frame->page();
    if (!webPage)
        return;

    webPage->injectedBundleResourceLoadClient().willSendRequestForFrame(webPage, m_frame, identifier, request, redirectResponse);
}

bool WebFrameLoaderClient::shouldUseCredentialStorage(DocumentLoader*, unsigned long identifier)
{
    WebPage* webPage = m_frame->page();
    if (!webPage)
        return true;

    return webPage->injectedBundleResourceLoadClient().shouldUseCredentialStorage(webPage, m_frame, identifier);
}

void WebFrameLoaderClient::dispatchDidReceiveAuthenticationChallenge(DocumentLoader*, unsigned long, const AuthenticationChallenge& challenge)
{
    // FIXME: Authentication is a per-resource concept, but we don't do per-resource handling in the UIProcess at the API level quite yet.
    // Once we do, we might need to make sure authentication fits with our solution.

    WebPage* webPage = m_frame->page();
    if (!webPage)
        return;

    WebProcess::singleton().supplement<AuthenticationManager>()->didReceiveAuthenticationChallenge(m_frame, challenge);
}

#if USE(PROTECTION_SPACE_AUTH_CALLBACK)
bool WebFrameLoaderClient::canAuthenticateAgainstProtectionSpace(DocumentLoader*, unsigned long, const ProtectionSpace& protectionSpace)
{
    // The WebKit 2 Networking process asks the UIProcess directly, so the WebContent process should never receive this callback.
    ASSERT_NOT_REACHED();
    return false;
}
#endif

void WebFrameLoaderClient::dispatchDidReceiveResponse(DocumentLoader*, unsigned long identifier, const ResourceResponse& response)
{
    WebPage* webPage = m_frame->page();
    if (!webPage)
        return;

    webPage->injectedBundleResourceLoadClient().didReceiveResponseForResource(webPage, m_frame, identifier, response);
}

void WebFrameLoaderClient::dispatchDidReceiveContentLength(DocumentLoader*, unsigned long identifier, int dataLength)
{
    WebPage* webPage = m_frame->page();
    if (!webPage)
        return;

    webPage->injectedBundleResourceLoadClient().didReceiveContentLengthForResource(webPage, m_frame, identifier, dataLength);
}

#if ENABLE(DATA_DETECTION)
void WebFrameLoaderClient::dispatchDidFinishDataDetection(NSArray *detectionResults)
{
    WebPage* webPage = m_frame->page();
    if (!webPage)
        return;
    webPage->setDataDetectionResults(detectionResults);
}
#endif

void WebFrameLoaderClient::dispatchDidFinishLoading(DocumentLoader*, unsigned long identifier)
{
    WebPage* webPage = m_frame->page();
    if (!webPage)
        return;

    webPage->injectedBundleResourceLoadClient().didFinishLoadForResource(webPage, m_frame, identifier);
    webPage->removeResourceRequest(identifier);
}

void WebFrameLoaderClient::dispatchDidFailLoading(DocumentLoader*, unsigned long identifier, const ResourceError& error)
{
    WebPage* webPage = m_frame->page();
    if (!webPage)
        return;

    webPage->injectedBundleResourceLoadClient().didFailLoadForResource(webPage, m_frame, identifier, error);
    webPage->removeResourceRequest(identifier);
}

bool WebFrameLoaderClient::dispatchDidLoadResourceFromMemoryCache(DocumentLoader*, const ResourceRequest&, const ResourceResponse&, int /*length*/)
{
    notImplemented();
    return false;
}

void WebFrameLoaderClient::dispatchDidDispatchOnloadEvents()
{
    WebPage* webPage = m_frame->page();
    if (!webPage)
        return;

    // Notify the bundle client.
    webPage->injectedBundleLoaderClient().didHandleOnloadEventsForFrame(webPage, m_frame);
}

void WebFrameLoaderClient::dispatchDidReceiveServerRedirectForProvisionalLoad()
{
    WebPage* webPage = m_frame->page();
    if (!webPage)
        return;

    WebDocumentLoader& documentLoader = static_cast<WebDocumentLoader&>(*m_frame->coreFrame()->loader().provisionalDocumentLoader());
    const String& url = documentLoader.url().string();
    RefPtr<API::Object> userData;

    // Notify the bundle client.
    webPage->injectedBundleLoaderClient().didReceiveServerRedirectForProvisionalLoadForFrame(webPage, m_frame, userData);

    // Notify the UIProcess.
    webPage->send(Messages::WebPageProxy::DidReceiveServerRedirectForProvisionalLoadForFrame(m_frame->frameID(), documentLoader.navigationID(), url, UserData(WebProcess::singleton().transformObjectsToHandles(userData.get()).get())));
}

void WebFrameLoaderClient::dispatchDidChangeProvisionalURL()
{
    WebPage* webPage = m_frame->page();
    if (!webPage)
        return;

    WebDocumentLoader& documentLoader = static_cast<WebDocumentLoader&>(*m_frame->coreFrame()->loader().provisionalDocumentLoader());
    webPage->send(Messages::WebPageProxy::DidChangeProvisionalURLForFrame(m_frame->frameID(), documentLoader.navigationID(), documentLoader.url().string()));
}

void WebFrameLoaderClient::dispatchDidCancelClientRedirect()
{
    WebPage* webPage = m_frame->page();
    if (!webPage)
        return;

    // Notify the bundle client.
    webPage->injectedBundleLoaderClient().didCancelClientRedirectForFrame(webPage, m_frame);
}

void WebFrameLoaderClient::dispatchWillPerformClientRedirect(const URL& url, double interval, double fireDate)
{
    WebPage* webPage = m_frame->page();
    if (!webPage)
        return;

    // Notify the bundle client.
    webPage->injectedBundleLoaderClient().willPerformClientRedirectForFrame(webPage, m_frame, url.string(), interval, fireDate);
}

void WebFrameLoaderClient::dispatchDidChangeLocationWithinPage()
{
    WebPage* webPage = m_frame->page();
    if (!webPage)
        return;

    RefPtr<API::Object> userData;

    auto navigationID = static_cast<WebDocumentLoader&>(*m_frame->coreFrame()->loader().documentLoader()).navigationID();

    // Notify the bundle client.
    webPage->injectedBundleLoaderClient().didSameDocumentNavigationForFrame(webPage, m_frame, SameDocumentNavigationAnchorNavigation, userData);

    // Notify the UIProcess.
    webPage->send(Messages::WebPageProxy::DidSameDocumentNavigationForFrame(m_frame->frameID(), navigationID, SameDocumentNavigationAnchorNavigation, m_frame->coreFrame()->document()->url().string(), UserData(WebProcess::singleton().transformObjectsToHandles(userData.get()).get())));
}

void WebFrameLoaderClient::dispatchDidPushStateWithinPage()
{
    WebPage* webPage = m_frame->page();
    if (!webPage)
        return;

    RefPtr<API::Object> userData;

    auto navigationID = static_cast<WebDocumentLoader&>(*m_frame->coreFrame()->loader().documentLoader()).navigationID();

    // Notify the bundle client.
    webPage->injectedBundleLoaderClient().didSameDocumentNavigationForFrame(webPage, m_frame, SameDocumentNavigationSessionStatePush, userData);

    // Notify the UIProcess.
    webPage->send(Messages::WebPageProxy::DidSameDocumentNavigationForFrame(m_frame->frameID(), navigationID, SameDocumentNavigationSessionStatePush, m_frame->coreFrame()->document()->url().string(), UserData(WebProcess::singleton().transformObjectsToHandles(userData.get()).get())));
}

void WebFrameLoaderClient::dispatchDidReplaceStateWithinPage()
{
    WebPage* webPage = m_frame->page();
    if (!webPage)
        return;

    RefPtr<API::Object> userData;

    auto navigationID = static_cast<WebDocumentLoader&>(*m_frame->coreFrame()->loader().documentLoader()).navigationID();

    // Notify the bundle client.
    webPage->injectedBundleLoaderClient().didSameDocumentNavigationForFrame(webPage, m_frame, SameDocumentNavigationSessionStateReplace, userData);

    // Notify the UIProcess.
    webPage->send(Messages::WebPageProxy::DidSameDocumentNavigationForFrame(m_frame->frameID(), navigationID, SameDocumentNavigationSessionStateReplace, m_frame->coreFrame()->document()->url().string(), UserData(WebProcess::singleton().transformObjectsToHandles(userData.get()).get())));
}

void WebFrameLoaderClient::dispatchDidPopStateWithinPage()
{
    WebPage* webPage = m_frame->page();
    if (!webPage)
        return;

    RefPtr<API::Object> userData;

    auto navigationID = static_cast<WebDocumentLoader&>(*m_frame->coreFrame()->loader().documentLoader()).navigationID();

    // Notify the bundle client.
    webPage->injectedBundleLoaderClient().didSameDocumentNavigationForFrame(webPage, m_frame, SameDocumentNavigationSessionStatePop, userData);

    // Notify the UIProcess.
    webPage->send(Messages::WebPageProxy::DidSameDocumentNavigationForFrame(m_frame->frameID(), navigationID, SameDocumentNavigationSessionStatePop, m_frame->coreFrame()->document()->url().string(), UserData(WebProcess::singleton().transformObjectsToHandles(userData.get()).get())));
}

void WebFrameLoaderClient::dispatchWillClose()
{
    notImplemented();
}

void WebFrameLoaderClient::dispatchDidReceiveIcon()
{
    WebProcess::singleton().parentProcessConnection()->send(Messages::WebIconDatabase::DidReceiveIconForPageURL(m_frame->url()), 0);
}

void WebFrameLoaderClient::dispatchDidStartProvisionalLoad()
{
    WebPage* webPage = m_frame->page();
    if (!webPage)
        return;

#if ENABLE(FULLSCREEN_API)
    Element* documentElement = m_frame->coreFrame()->document()->documentElement();
    if (documentElement && documentElement->containsFullScreenElement())
        webPage->fullScreenManager()->exitFullScreenForElement(webPage->fullScreenManager()->element());
#endif

    webPage->findController().hideFindUI();
    webPage->sandboxExtensionTracker().didStartProvisionalLoad(m_frame);

    WebDocumentLoader& provisionalLoader = static_cast<WebDocumentLoader&>(*m_frame->coreFrame()->loader().provisionalDocumentLoader());
    const String& url = provisionalLoader.url().string();
    RefPtr<API::Object> userData;

    // Notify the bundle client.
    webPage->injectedBundleLoaderClient().didStartProvisionalLoadForFrame(webPage, m_frame, userData);

    String unreachableURL = provisionalLoader.unreachableURL().string();

    // Notify the UIProcess.
    webPage->send(Messages::WebPageProxy::DidStartProvisionalLoadForFrame(m_frame->frameID(), provisionalLoader.navigationID(), url, unreachableURL, UserData(WebProcess::singleton().transformObjectsToHandles(userData.get()).get())));
}

void WebFrameLoaderClient::dispatchDidReceiveTitle(const StringWithDirection& title)
{
    WebPage* webPage = m_frame->page();
    if (!webPage)
        return;

    RefPtr<API::Object> userData;

    // Notify the bundle client.
    // FIXME: Use direction of title.
    webPage->injectedBundleLoaderClient().didReceiveTitleForFrame(webPage, title.string, m_frame, userData);

    // Notify the UIProcess.
    webPage->send(Messages::WebPageProxy::DidReceiveTitleForFrame(m_frame->frameID(), title.string, UserData(WebProcess::singleton().transformObjectsToHandles(userData.get()).get())));
}

void WebFrameLoaderClient::dispatchDidCommitLoad(std::optional<HasInsecureContent> hasInsecureContent)
{
    WebPage* webPage = m_frame->page();
    if (!webPage)
        return;

    WebDocumentLoader& documentLoader = static_cast<WebDocumentLoader&>(*m_frame->coreFrame()->loader().documentLoader());
    RefPtr<API::Object> userData;

    // Notify the bundle client.
    webPage->injectedBundleLoaderClient().didCommitLoadForFrame(webPage, m_frame, userData);

    webPage->sandboxExtensionTracker().didCommitProvisionalLoad(m_frame);

    // Notify the UIProcess.
    webPage->send(Messages::WebPageProxy::DidCommitLoadForFrame(m_frame->frameID(), documentLoader.navigationID(), documentLoader.response().mimeType(), m_frameHasCustomContentProvider, static_cast<uint32_t>(m_frame->coreFrame()->loader().loadType()), valueOrCompute(documentLoader.response().certificateInfo(), [] { return CertificateInfo(); }), m_frame->coreFrame()->document()->isPluginDocument(), hasInsecureContent, UserData(WebProcess::singleton().transformObjectsToHandles(userData.get()).get())));
    webPage->didCommitLoad(m_frame);
}

void WebFrameLoaderClient::dispatchDidFailProvisionalLoad(const ResourceError& error)
{
    WebPage* webPage = m_frame->page();
    if (!webPage)
        return;

    RefPtr<API::Object> userData;

    // Notify the bundle client.
    webPage->injectedBundleLoaderClient().didFailProvisionalLoadWithErrorForFrame(webPage, m_frame, error, userData);

    webPage->sandboxExtensionTracker().didFailProvisionalLoad(m_frame);

    // FIXME: This is gross. This is necessary because if the client calls WKBundlePageStopLoading() from within the didFailProvisionalLoadWithErrorForFrame
    // injected bundle client call, that will cause the provisional DocumentLoader to be disconnected from the Frame, and didDistroyNavigation message
    // to be sent to the UIProcess (and the destruction of the DocumentLoader). If that happens, and we had captured the navigationID before injected bundle 
    // client call, the DidFailProvisionalLoadForFrame would send a navigationID of a destroyed Navigation, and the UIProcess would not be able to find it
    // in its table.
    //
    // A better solution to this problem would be find a clean way to postpone the disconnection of the DocumentLoader from the Frame until
    // the entire FrameLoaderClient function was complete.
    uint64_t navigationID = 0;
    if (auto documentLoader = m_frame->coreFrame()->loader().provisionalDocumentLoader())
        navigationID = static_cast<WebDocumentLoader*>(documentLoader)->navigationID();

    // Notify the UIProcess.
    WebCore::Frame* coreFrame = m_frame ? m_frame->coreFrame() : nullptr;
    webPage->send(Messages::WebPageProxy::DidFailProvisionalLoadForFrame(m_frame->frameID(), SecurityOriginData::fromFrame(coreFrame), navigationID, m_frame->coreFrame()->loader().provisionalLoadErrorBeingHandledURL(), error, UserData(WebProcess::singleton().transformObjectsToHandles(userData.get()).get())));

    // If we have a load listener, notify it.
    if (WebFrame::LoadListener* loadListener = m_frame->loadListener())
        loadListener->didFailLoad(m_frame, error.isCancellation());
}

void WebFrameLoaderClient::dispatchDidFailLoad(const ResourceError& error)
{
    WebPage* webPage = m_frame->page();
    if (!webPage)
        return;

    RefPtr<API::Object> userData;

    auto navigationID = static_cast<WebDocumentLoader&>(*m_frame->coreFrame()->loader().documentLoader()).navigationID();

    // Notify the bundle client.
    webPage->injectedBundleLoaderClient().didFailLoadWithErrorForFrame(webPage, m_frame, error, userData);

    // Notify the UIProcess.
    webPage->send(Messages::WebPageProxy::DidFailLoadForFrame(m_frame->frameID(), navigationID, error, UserData(WebProcess::singleton().transformObjectsToHandles(userData.get()).get())));

    // If we have a load listener, notify it.
    if (WebFrame::LoadListener* loadListener = m_frame->loadListener())
        loadListener->didFailLoad(m_frame, error.isCancellation());
}

void WebFrameLoaderClient::dispatchDidFinishDocumentLoad()
{
    WebPage* webPage = m_frame->page();
    if (!webPage)
        return;

    RefPtr<API::Object> userData;

    auto navigationID = static_cast<WebDocumentLoader&>(*m_frame->coreFrame()->loader().documentLoader()).navigationID();

    // Notify the bundle client.
    webPage->injectedBundleLoaderClient().didFinishDocumentLoadForFrame(webPage, m_frame, userData);

    // Notify the UIProcess.
    webPage->send(Messages::WebPageProxy::DidFinishDocumentLoadForFrame(m_frame->frameID(), navigationID, UserData(WebProcess::singleton().transformObjectsToHandles(userData.get()).get())));
}

void WebFrameLoaderClient::dispatchDidFinishLoad()
{
    WebPage* webPage = m_frame->page();
    if (!webPage)
        return;

    RefPtr<API::Object> userData;

    auto navigationID = static_cast<WebDocumentLoader&>(*m_frame->coreFrame()->loader().documentLoader()).navigationID();

    // Notify the bundle client.
    webPage->injectedBundleLoaderClient().didFinishLoadForFrame(webPage, m_frame, userData);

    // Notify the UIProcess.
    webPage->send(Messages::WebPageProxy::DidFinishLoadForFrame(m_frame->frameID(), navigationID, UserData(WebProcess::singleton().transformObjectsToHandles(userData.get()).get())));

    // If we have a load listener, notify it.
    if (WebFrame::LoadListener* loadListener = m_frame->loadListener())
        loadListener->didFinishLoad(m_frame);

    webPage->didFinishLoad(m_frame);
}

void WebFrameLoaderClient::forcePageTransitionIfNeeded()
{
    if (m_didCompletePageTransition)
        return;

    WebPage* webPage = m_frame->page();
    if (!webPage)
        return;

    webPage->didCompletePageTransition();
    m_didCompletePageTransition = true;
}

void WebFrameLoaderClient::dispatchDidReachLayoutMilestone(LayoutMilestones milestones)
{
    WebPage* webPage = m_frame->page();
    if (!webPage)
        return;

    RefPtr<API::Object> userData;

    if (milestones & DidFirstLayout) {
        // FIXME: We should consider removing the old didFirstLayout API since this is doing double duty with the
        // new didLayout API.
        webPage->injectedBundleLoaderClient().didFirstLayoutForFrame(webPage, m_frame, userData);
        webPage->send(Messages::WebPageProxy::DidFirstLayoutForFrame(m_frame->frameID(), UserData(WebProcess::singleton().transformObjectsToHandles(userData.get()).get())));

#if PLATFORM(MAC)
        // FIXME: Do this on DidFirstVisuallyNonEmptyLayout when Mac Safari is able to handle it (<rdar://problem/17580021>)
        if (m_frame->isMainFrame() && !m_didCompletePageTransition && !webPage->corePage()->settings().suppressesIncrementalRendering()) {
            webPage->didCompletePageTransition();
            m_didCompletePageTransition = true;
        }
#endif

#if USE(COORDINATED_GRAPHICS)
        // Make sure viewport properties are dispatched on the main frame by the time the first layout happens.
        ASSERT(!webPage->useFixedLayout() || m_frame != m_frame->page()->mainWebFrame() || m_frame->coreFrame()->document()->didDispatchViewportPropertiesChanged());
#endif
    }

    // Send this after DidFirstLayout-specific calls since some clients expect to get those messages first.
    webPage->dispatchDidReachLayoutMilestone(milestones);

    if (milestones & DidFirstVisuallyNonEmptyLayout) {
        if (m_frame->isMainFrame() && !m_didCompletePageTransition && !webPage->corePage()->settings().suppressesIncrementalRendering()) {
            webPage->didCompletePageTransition();
            m_didCompletePageTransition = true;
        }

        // FIXME: We should consider removing the old didFirstVisuallyNonEmptyLayoutForFrame API since this is doing
        // double duty with the new didLayout API.
        webPage->injectedBundleLoaderClient().didFirstVisuallyNonEmptyLayoutForFrame(webPage, m_frame, userData);
        webPage->send(Messages::WebPageProxy::DidFirstVisuallyNonEmptyLayoutForFrame(m_frame->frameID(), UserData(WebProcess::singleton().transformObjectsToHandles(userData.get()).get())));
    }
}

void WebFrameLoaderClient::dispatchDidLayout()
{
    WebPage* webPage = m_frame->page();
    if (!webPage)
        return;

    // Notify the bundle client.
    webPage->injectedBundleLoaderClient().didLayoutForFrame(webPage, m_frame);

    webPage->recomputeShortCircuitHorizontalWheelEventsState();

#if PLATFORM(IOS)
    webPage->updateSelectionAppearance();
#endif

    // NOTE: Unlike the other layout notifications, this does not notify the
    // the UIProcess for every call.

    if (m_frame == m_frame->page()->mainWebFrame()) {
        // FIXME: Remove at the soonest possible time.
#if 0
        webPage->send(Messages::WebPageProxy::SetRenderTreeSize(webPage->renderTreeSize()));
#endif
        webPage->mainFrameDidLayout();
    }
}

Frame* WebFrameLoaderClient::dispatchCreatePage(const NavigationAction& navigationAction)
{
    WebPage* webPage = m_frame->page();
    if (!webPage)
        return 0;

    // Just call through to the chrome client.
    FrameLoadRequest request(m_frame->coreFrame()->document()->securityOrigin(), navigationAction.resourceRequest(), LockHistory::No, LockBackForwardList::No, MaybeSendReferrer, AllowNavigationToInvalidURL::Yes, NewFrameOpenerPolicy::Allow, navigationAction.shouldOpenExternalURLsPolicy());
    Page* newPage = webPage->corePage()->chrome().createWindow(m_frame->coreFrame(), request, WindowFeatures(), navigationAction);
    if (!newPage)
        return 0;
    
    return &newPage->mainFrame();
}

void WebFrameLoaderClient::dispatchShow()
{
    WebPage* webPage = m_frame->page();
    if (!webPage)
        return;

    webPage->show();
}

void WebFrameLoaderClient::dispatchDecidePolicyForResponse(const ResourceResponse& response, const ResourceRequest& request, FramePolicyFunction function)
{
    WebPage* webPage = m_frame->page();
    if (!webPage) {
        function(PolicyIgnore);
        return;
    }

    if (!request.url().string()) {
        function(PolicyUse);
        return;
    }

    RefPtr<API::Object> userData;

    // Notify the bundle client.
    WKBundlePagePolicyAction policy = webPage->injectedBundlePolicyClient().decidePolicyForResponse(webPage, m_frame, response, request, userData);
    if (policy == WKBundlePagePolicyActionUse) {
        function(PolicyUse);
        return;
    }

    bool canShowMIMEType = webPage->canShowMIMEType(response.mimeType());

    uint64_t listenerID = m_frame->setUpPolicyListener(WTFMove(function));
    bool receivedPolicyAction;
    uint64_t policyAction;
    DownloadID downloadID;

    Ref<WebFrame> protect(*m_frame);
    WebCore::Frame* coreFrame = m_frame->coreFrame();
    if (!webPage->sendSync(Messages::WebPageProxy::DecidePolicyForResponseSync(m_frame->frameID(), SecurityOriginData::fromFrame(coreFrame), response, request, canShowMIMEType, listenerID, UserData(WebProcess::singleton().transformObjectsToHandles(userData.get()).get())), Messages::WebPageProxy::DecidePolicyForResponseSync::Reply(receivedPolicyAction, policyAction, downloadID), Seconds::infinity(), IPC::SendSyncOption::InformPlatformProcessWillSuspend)) {
        m_frame->didReceivePolicyDecision(listenerID, PolicyIgnore, 0, { });
        return;
    }

    // We call this synchronously because CFNetwork can only convert a loading connection to a download from its didReceiveResponse callback.
    if (receivedPolicyAction)
        m_frame->didReceivePolicyDecision(listenerID, static_cast<PolicyAction>(policyAction), 0, downloadID);
}

void WebFrameLoaderClient::dispatchDecidePolicyForNewWindowAction(const NavigationAction& navigationAction, const ResourceRequest& request, PassRefPtr<FormState> formState, const String& frameName, FramePolicyFunction function)
{
    WebPage* webPage = m_frame->page();
    if (!webPage) {
        function(PolicyIgnore);
        return;
    }

    RefPtr<API::Object> userData;

    RefPtr<InjectedBundleNavigationAction> action = InjectedBundleNavigationAction::create(m_frame, navigationAction, formState);

    // Notify the bundle client.
    WKBundlePagePolicyAction policy = webPage->injectedBundlePolicyClient().decidePolicyForNewWindowAction(webPage, m_frame, action.get(), request, frameName, userData);
    if (policy == WKBundlePagePolicyActionUse) {
        function(PolicyUse);
        return;
    }


    uint64_t listenerID = m_frame->setUpPolicyListener(WTFMove(function));

    NavigationActionData navigationActionData;
    navigationActionData.navigationType = action->navigationType();
    navigationActionData.modifiers = action->modifiers();
    navigationActionData.mouseButton = action->mouseButton();
    navigationActionData.syntheticClickType = action->syntheticClickType();
    navigationActionData.userGestureTokenIdentifier = WebProcess::singleton().userGestureTokenIdentifier(navigationAction.userGestureToken());
    navigationActionData.canHandleRequest = webPage->canHandleRequest(request);
    navigationActionData.shouldOpenExternalURLsPolicy = navigationAction.shouldOpenExternalURLsPolicy();
    navigationActionData.downloadAttribute = navigationAction.downloadAttribute();

    WebCore::Frame* coreFrame = m_frame ? m_frame->coreFrame() : nullptr;
    webPage->send(Messages::WebPageProxy::DecidePolicyForNewWindowAction(m_frame->frameID(), SecurityOriginData::fromFrame(coreFrame), navigationActionData, request, frameName, listenerID, UserData(WebProcess::singleton().transformObjectsToHandles(userData.get()).get())));
}

void WebFrameLoaderClient::dispatchDecidePolicyForNavigationAction(const NavigationAction& navigationAction, const ResourceRequest& request, PassRefPtr<FormState> prpFormState, FramePolicyFunction function)
{
    WebPage* webPage = m_frame->page();
    if (!webPage) {
        function(PolicyIgnore);
        return;
    }

    // Always ignore requests with empty URLs. 
    if (request.isEmpty()) {
        function(PolicyIgnore);
        return;
    }

    RefPtr<API::Object> userData;
    RefPtr<FormState> formState = prpFormState;

    RefPtr<InjectedBundleNavigationAction> action = InjectedBundleNavigationAction::create(m_frame, navigationAction, formState);

    // Notify the bundle client.
    WKBundlePagePolicyAction policy = webPage->injectedBundlePolicyClient().decidePolicyForNavigationAction(webPage, m_frame, action.get(), request, userData);
    if (policy == WKBundlePagePolicyActionUse) {
        function(PolicyUse);
        return;
    }
    
    uint64_t listenerID = m_frame->setUpPolicyListener(WTFMove(function));
    bool receivedPolicyAction;
    uint64_t newNavigationID;
    uint64_t policyAction;
    DownloadID downloadID;

    RefPtr<WebFrame> originatingFrame;
    switch (action->navigationType()) {
    case NavigationType::LinkClicked:
        if (EventTarget* target = navigationAction.event()->target()) {
            if (Node* node = target->toNode()) {
                if (Frame* frame = node->document().frame())
                    originatingFrame = WebFrame::fromCoreFrame(*frame);
            }
        }
        break;
    case NavigationType::FormSubmitted:
    case NavigationType::FormResubmitted:
        if (formState)
            originatingFrame = WebFrame::fromCoreFrame(*formState->sourceDocument()->frame());
        break;
    case NavigationType::BackForward:
    case NavigationType::Reload:
    case NavigationType::Other:
        break;
    }

    NavigationActionData navigationActionData;
    navigationActionData.navigationType = action->navigationType();
    navigationActionData.modifiers = action->modifiers();
    navigationActionData.mouseButton = action->mouseButton();
    navigationActionData.syntheticClickType = action->syntheticClickType();
    navigationActionData.userGestureTokenIdentifier = WebProcess::singleton().userGestureTokenIdentifier(navigationAction.userGestureToken());
    navigationActionData.canHandleRequest = webPage->canHandleRequest(request);
    navigationActionData.shouldOpenExternalURLsPolicy = navigationAction.shouldOpenExternalURLsPolicy();
    navigationActionData.downloadAttribute = navigationAction.downloadAttribute();

    WebCore::Frame* coreFrame = m_frame->coreFrame();
    WebDocumentLoader* documentLoader = static_cast<WebDocumentLoader*>(coreFrame->loader().policyDocumentLoader());
    if (!documentLoader)
        documentLoader = static_cast<WebDocumentLoader*>(coreFrame->loader().documentLoader());

    // Notify the UIProcess.
    Ref<WebFrame> protect(*m_frame);
    WebCore::Frame* originatingCoreFrame = originatingFrame ? originatingFrame->coreFrame() : nullptr;
    WebsitePolicies websitePolicies;
    if (!webPage->sendSync(Messages::WebPageProxy::DecidePolicyForNavigationAction(m_frame->frameID(), SecurityOriginData::fromFrame(coreFrame), documentLoader->navigationID(), navigationActionData, originatingFrame ? originatingFrame->frameID() : 0, SecurityOriginData::fromFrame(originatingCoreFrame), navigationAction.resourceRequest(), request, listenerID, UserData(WebProcess::singleton().transformObjectsToHandles(userData.get()).get())), Messages::WebPageProxy::DecidePolicyForNavigationAction::Reply(receivedPolicyAction, newNavigationID, policyAction, downloadID, websitePolicies))) {
        m_frame->didReceivePolicyDecision(listenerID, PolicyIgnore, 0, { });
        return;
    }

    // Only setUserContentExtensionsEnabled if it hasn't already been disabled by reloading without content blockers.
    if (documentLoader->userContentExtensionsEnabled())
        documentLoader->setUserContentExtensionsEnabled(websitePolicies.contentBlockersEnabled);

    // We call this synchronously because WebCore cannot gracefully handle a frame load without a synchronous navigation policy reply.
    if (receivedPolicyAction)
        m_frame->didReceivePolicyDecision(listenerID, static_cast<PolicyAction>(policyAction), newNavigationID, downloadID);
}

void WebFrameLoaderClient::cancelPolicyCheck()
{
    m_frame->invalidatePolicyListener();
}

void WebFrameLoaderClient::dispatchUnableToImplementPolicy(const ResourceError& error)
{
    WebPage* webPage = m_frame->page();
    if (!webPage)
        return;

    RefPtr<API::Object> userData;

    // Notify the bundle client.
    webPage->injectedBundlePolicyClient().unableToImplementPolicy(webPage, m_frame, error, userData);

    // Notify the UIProcess.
    webPage->send(Messages::WebPageProxy::UnableToImplementPolicy(m_frame->frameID(), error, UserData(WebProcess::singleton().transformObjectsToHandles(userData.get()).get())));
}

void WebFrameLoaderClient::dispatchWillSendSubmitEvent(PassRefPtr<FormState> prpFormState)
{
    WebPage* webPage = m_frame->page();
    if (!webPage)
        return;

    RefPtr<FormState> formState = prpFormState;
    HTMLFormElement* form = formState->form();

    WebFrame* sourceFrame = WebFrame::fromCoreFrame(*formState->sourceDocument()->frame());
    ASSERT(sourceFrame);

    webPage->injectedBundleFormClient().willSendSubmitEvent(webPage, form, m_frame, sourceFrame, formState->textFieldValues());
}

void WebFrameLoaderClient::dispatchWillSubmitForm(PassRefPtr<FormState> prpFormState, FramePolicyFunction function)
{
    WebPage* webPage = m_frame->page();
    if (!webPage)
        return;

    // FIXME: Pass more of the form state.
    RefPtr<FormState> formState = prpFormState;
    
    HTMLFormElement* form = formState->form();

    WebFrame* sourceFrame = WebFrame::fromCoreFrame(*formState->sourceDocument()->frame());
    ASSERT(sourceFrame);

    const Vector<std::pair<String, String>>& values = formState->textFieldValues();

    RefPtr<API::Object> userData;
    webPage->injectedBundleFormClient().willSubmitForm(webPage, form, m_frame, sourceFrame, values, userData);


    uint64_t listenerID = m_frame->setUpPolicyListener(WTFMove(function));

    webPage->send(Messages::WebPageProxy::WillSubmitForm(m_frame->frameID(), sourceFrame->frameID(), values, listenerID, UserData(WebProcess::singleton().transformObjectsToHandles(userData.get()).get())));
}

void WebFrameLoaderClient::revertToProvisionalState(DocumentLoader*)
{
    notImplemented();
}

void WebFrameLoaderClient::setMainDocumentError(DocumentLoader*, const ResourceError& error)
{
    if (!m_pluginView)
        return;
    
    m_pluginView->manualLoadDidFail(error);
    m_pluginView = nullptr;
    m_hasSentResponseToPluginView = false;
}

void WebFrameLoaderClient::setMainFrameDocumentReady(bool)
{
    notImplemented();
}

void WebFrameLoaderClient::startDownload(const ResourceRequest& request, const String& suggestedName)
{
    m_frame->startDownload(request, suggestedName);
}

void WebFrameLoaderClient::willChangeTitle(DocumentLoader*)
{
    notImplemented();
}

void WebFrameLoaderClient::didChangeTitle(DocumentLoader*)
{
    notImplemented();
}

void WebFrameLoaderClient::willReplaceMultipartContent()
{
    WebPage* webPage = m_frame->page();
    if (!webPage)
        return;
    webPage->willReplaceMultipartContent(*m_frame);
}

void WebFrameLoaderClient::didReplaceMultipartContent()
{
    WebPage* webPage = m_frame->page();
    if (!webPage)
        return;
    webPage->didReplaceMultipartContent(*m_frame);
}

void WebFrameLoaderClient::committedLoad(DocumentLoader* loader, const char* data, int length)
{
    if (!m_pluginView)
        loader->commitData(data, length);

    // If the document is a stand-alone media document, now is the right time to cancel the WebKit load.
    // FIXME: This code should be shared across all ports. <http://webkit.org/b/48762>.
    if (m_frame->coreFrame()->document()->isMediaDocument())
        loader->cancelMainResourceLoad(pluginWillHandleLoadError(loader->response()));

    // Calling commitData did not create the plug-in view.
    if (!m_pluginView)
        return;

    if (!m_hasSentResponseToPluginView) {
        m_pluginView->manualLoadDidReceiveResponse(loader->response());
        // manualLoadDidReceiveResponse sets up a new stream to the plug-in. on a full-page plug-in, a failure in
        // setting up this stream can cause the main document load to be cancelled, setting m_pluginView
        // to null
        if (!m_pluginView)
            return;
        m_hasSentResponseToPluginView = true;
    }
    m_pluginView->manualLoadDidReceiveData(data, length);
}

void WebFrameLoaderClient::finishedLoading(DocumentLoader* loader)
{
    if (!m_pluginView) {
        if (m_frameHasCustomContentProvider) {
            WebPage* webPage = m_frame->page();
            if (!webPage)
                return;

            RefPtr<SharedBuffer> mainResourceData = loader->mainResourceData();
            IPC::DataReference dataReference(reinterpret_cast<const uint8_t*>(mainResourceData ? mainResourceData->data() : 0), mainResourceData ? mainResourceData->size() : 0);
            webPage->send(Messages::WebPageProxy::DidFinishLoadingDataForCustomContentProvider(loader->response().suggestedFilename(), dataReference));
        }

        return;
    }

    // If we just received an empty response without any data, we won't have sent a response to the plug-in view.
    // Make sure to do this before calling manualLoadDidFinishLoading.
    if (!m_hasSentResponseToPluginView) {
        m_pluginView->manualLoadDidReceiveResponse(loader->response());

        // Protect against the above call nulling out the plug-in (by trying to cancel the load for example).
        if (!m_pluginView)
            return;
    }

    m_pluginView->manualLoadDidFinishLoading();
    m_pluginView = nullptr;
    m_hasSentResponseToPluginView = false;
}

void WebFrameLoaderClient::updateGlobalHistory()
{
    WebPage* webPage = m_frame->page();
    if (!webPage || !webPage->pageGroup()->isVisibleToHistoryClient())
        return;

    DocumentLoader* loader = m_frame->coreFrame()->loader().documentLoader();

    WebNavigationDataStore data;
    data.url = loader->url().string();
    // FIXME: Use direction of title.
    data.title = loader->title().string;
    data.originalRequest = loader->originalRequestCopy();
    data.response = loader->response();

    webPage->send(Messages::WebPageProxy::DidNavigateWithNavigationData(data, m_frame->frameID()));
}

void WebFrameLoaderClient::updateGlobalHistoryRedirectLinks()
{
    WebPage* webPage = m_frame->page();
    if (!webPage || !webPage->pageGroup()->isVisibleToHistoryClient())
        return;

    DocumentLoader* loader = m_frame->coreFrame()->loader().documentLoader();
    ASSERT(loader->unreachableURL().isEmpty());

    // Client redirect
    if (!loader->clientRedirectSourceForHistory().isNull()) {
        webPage->send(Messages::WebPageProxy::DidPerformClientRedirect(
            loader->clientRedirectSourceForHistory(), loader->clientRedirectDestinationForHistory(), m_frame->frameID()));
    }

    // Server redirect
    if (!loader->serverRedirectSourceForHistory().isNull()) {
        webPage->send(Messages::WebPageProxy::DidPerformServerRedirect(
            loader->serverRedirectSourceForHistory(), loader->serverRedirectDestinationForHistory(), m_frame->frameID()));
    }
}

bool WebFrameLoaderClient::shouldGoToHistoryItem(HistoryItem* item) const
{
    WebPage* webPage = m_frame->page();
    if (!webPage)
        return false;
    
    uint64_t itemID = WebBackForwardListProxy::idForItem(item);
    if (!itemID) {
        // We should never be considering navigating to an item that is not actually in the back/forward list.
        ASSERT_NOT_REACHED();
        return false;
    }

    RefPtr<InjectedBundleBackForwardListItem> bundleItem = InjectedBundleBackForwardListItem::create(item);
    RefPtr<API::Object> userData;

    // Ask the bundle client first
    bool shouldGoToBackForwardListItem = webPage->injectedBundleLoaderClient().shouldGoToBackForwardListItem(webPage, bundleItem.get(), userData);
    if (!shouldGoToBackForwardListItem)
        return false;

    webPage->send(Messages::WebPageProxy::WillGoToBackForwardListItem(itemID, UserData(WebProcess::singleton().transformObjectsToHandles(userData.get()).get())));
    return true;
}

void WebFrameLoaderClient::didDisplayInsecureContent()
{
    WebPage* webPage = m_frame->page();
    if (!webPage)
        return;

    RefPtr<API::Object> userData;

    webPage->injectedBundleLoaderClient().didDisplayInsecureContentForFrame(webPage, m_frame, userData);

    webPage->send(Messages::WebPageProxy::DidDisplayInsecureContentForFrame(m_frame->frameID(), UserData(WebProcess::singleton().transformObjectsToHandles(userData.get()).get())));
}

void WebFrameLoaderClient::didRunInsecureContent(SecurityOrigin*, const URL&)
{
    WebPage* webPage = m_frame->page();
    if (!webPage)
        return;

    RefPtr<API::Object> userData;

    webPage->injectedBundleLoaderClient().didRunInsecureContentForFrame(webPage, m_frame, userData);

    webPage->send(Messages::WebPageProxy::DidRunInsecureContentForFrame(m_frame->frameID(), UserData(WebProcess::singleton().transformObjectsToHandles(userData.get()).get())));
}

void WebFrameLoaderClient::didDetectXSS(const URL&, bool)
{
    WebPage* webPage = m_frame->page();
    if (!webPage)
        return;

    RefPtr<API::Object> userData;

    webPage->injectedBundleLoaderClient().didDetectXSSForFrame(webPage, m_frame, userData);

    webPage->send(Messages::WebPageProxy::DidDetectXSSForFrame(m_frame->frameID(), UserData(WebProcess::singleton().transformObjectsToHandles(userData.get()).get())));
}

ResourceError WebFrameLoaderClient::cancelledError(const ResourceRequest& request)
{
    return WebKit::cancelledError(request);
}

ResourceError WebFrameLoaderClient::blockedError(const ResourceRequest& request)
{
    return WebKit::blockedError(request);
}

ResourceError WebFrameLoaderClient::blockedByContentBlockerError(const ResourceRequest& request)
{
    return WebKit::blockedByContentBlockerError(request);
}

ResourceError WebFrameLoaderClient::cannotShowURLError(const ResourceRequest& request)
{
    return WebKit::cannotShowURLError(request);
}

ResourceError WebFrameLoaderClient::interruptedForPolicyChangeError(const ResourceRequest& request)
{
    return WebKit::interruptedForPolicyChangeError(request);
}

#if ENABLE(CONTENT_FILTERING)
ResourceError WebFrameLoaderClient::blockedByContentFilterError(const ResourceRequest& request)
{
    return WebKit::blockedByContentFilterError(request);
}
#endif

ResourceError WebFrameLoaderClient::cannotShowMIMETypeError(const ResourceResponse& response)
{
    return WebKit::cannotShowMIMETypeError(response);
}

ResourceError WebFrameLoaderClient::fileDoesNotExistError(const ResourceResponse& response)
{
    return WebKit::fileDoesNotExistError(response);
}

ResourceError WebFrameLoaderClient::pluginWillHandleLoadError(const ResourceResponse& response)
{
    return WebKit::pluginWillHandleLoadError(response);
}

bool WebFrameLoaderClient::shouldFallBack(const ResourceError& error)
{
    static NeverDestroyed<const ResourceError> cancelledError(this->cancelledError(ResourceRequest()));
    static NeverDestroyed<const ResourceError> pluginWillHandleLoadError(this->pluginWillHandleLoadError(ResourceResponse()));

    if (error.errorCode() == cancelledError.get().errorCode() && error.domain() == cancelledError.get().domain())
        return false;

    if (error.errorCode() == pluginWillHandleLoadError.get().errorCode() && error.domain() == pluginWillHandleLoadError.get().domain())
        return false;

    return true;
}

bool WebFrameLoaderClient::canHandleRequest(const ResourceRequest&) const
{
    notImplemented();
    return true;
}

bool WebFrameLoaderClient::canShowMIMEType(const String& /*MIMEType*/) const
{
    notImplemented();
    return true;
}

bool WebFrameLoaderClient::canShowMIMETypeAsHTML(const String& /*MIMEType*/) const
{
    return true;
}

bool WebFrameLoaderClient::representationExistsForURLScheme(const String& /*URLScheme*/) const
{
    notImplemented();
    return false;
}

String WebFrameLoaderClient::generatedMIMETypeForURLScheme(const String& /*URLScheme*/) const
{
    notImplemented();
    return String();
}

void WebFrameLoaderClient::frameLoadCompleted()
{
    // Note: Can be called multiple times.
    WebPage* webPage = m_frame->page();
    if (!webPage)
        return;

    if (m_frame->isMainFrame() && !m_didCompletePageTransition) {
        webPage->didCompletePageTransition();
        m_didCompletePageTransition = true;
    }
}

void WebFrameLoaderClient::saveViewStateToItem(HistoryItem& historyItem)
{
#if PLATFORM(IOS) || PLATFORM(EFL)
    if (m_frame->isMainFrame())
        m_frame->page()->savePageState(historyItem);
#else
    UNUSED_PARAM(historyItem);
#endif
}

void WebFrameLoaderClient::restoreViewState()
{
#if PLATFORM(IOS) || PLATFORM(EFL)
    Frame& frame = *m_frame->coreFrame();
    HistoryItem* currentItem = frame.loader().history().currentItem();
    if (FrameView* view = frame.view()) {
        if (m_frame->isMainFrame())
            m_frame->page()->restorePageState(*currentItem);
        else if (!view->wasScrolledByUser())
            view->setScrollPosition(currentItem->scrollPosition());
    }
#else
    // Inform the UI process of the scale factor.
    double scaleFactor = m_frame->coreFrame()->loader().history().currentItem()->pageScaleFactor();

    // A scale factor of 0 means the history item has the default scale factor, thus we do not need to update it.
    if (scaleFactor)
        m_frame->page()->send(Messages::WebPageProxy::PageScaleFactorDidChange(scaleFactor));

    // FIXME: This should not be necessary. WebCore should be correctly invalidating
    // the view on restores from the back/forward cache.
    if (m_frame->page() && m_frame == m_frame->page()->mainWebFrame())
        m_frame->page()->drawingArea()->setNeedsDisplay();
#endif
}

void WebFrameLoaderClient::provisionalLoadStarted()
{
    WebPage* webPage = m_frame->page();
    if (!webPage)
        return;

    if (m_frame->isMainFrame()) {
        webPage->didStartPageTransition();
        m_didCompletePageTransition = false;
    }
}

void WebFrameLoaderClient::didFinishLoad()
{
    // If we have a load listener, notify it.
    if (WebFrame::LoadListener* loadListener = m_frame->loadListener())
        loadListener->didFinishLoad(m_frame);
}

void WebFrameLoaderClient::prepareForDataSourceReplacement()
{
    notImplemented();
}

Ref<DocumentLoader> WebFrameLoaderClient::createDocumentLoader(const ResourceRequest& request, const SubstituteData& substituteData)
{
    return m_frame->page()->createDocumentLoader(*m_frame->coreFrame(), request, substituteData);
}

void WebFrameLoaderClient::updateCachedDocumentLoader(WebCore::DocumentLoader& loader)
{
    m_frame->page()->updateCachedDocumentLoader(static_cast<WebDocumentLoader&>(loader), *m_frame->coreFrame());
}

void WebFrameLoaderClient::setTitle(const StringWithDirection& title, const URL& url)
{
    WebPage* webPage = m_frame->page();
    if (!webPage || !webPage->pageGroup()->isVisibleToHistoryClient())
        return;

    // FIXME: Use direction of title.
    webPage->send(Messages::WebPageProxy::DidUpdateHistoryTitle(title.string, url.string(), m_frame->frameID()));
}

String WebFrameLoaderClient::userAgent(const URL& url)
{
    WebPage* webPage = m_frame->page();
    if (!webPage)
        return String();

    return webPage->userAgent(m_frame, url);
}

void WebFrameLoaderClient::savePlatformDataToCachedFrame(CachedFrame* cachedFrame)
{
    WebPage* webPage = m_frame->page();
    if (!webPage)
        return;

    HasInsecureContent hasInsecureContent;
    if (webPage->sendSync(Messages::WebPageProxy::HasInsecureContent(), Messages::WebPageProxy::HasInsecureContent::Reply(hasInsecureContent)))
        cachedFrame->setHasInsecureContent(hasInsecureContent);
}

void WebFrameLoaderClient::transitionToCommittedFromCachedFrame(CachedFrame*)
{
    const ResourceResponse& response = m_frame->coreFrame()->loader().documentLoader()->response();
    m_frameHasCustomContentProvider = m_frame->isMainFrame() && m_frame->page()->shouldUseCustomContentProviderForResponse(response);
    m_frameCameFromPageCache = true;
}

void WebFrameLoaderClient::transitionToCommittedForNewPage()
{
    WebPage* webPage = m_frame->page();

    Color backgroundColor = webPage->drawsBackground() ? Color::white : Color::transparent;
    bool isMainFrame = m_frame->isMainFrame();
    bool isTransparent = !webPage->drawsBackground();
    bool shouldUseFixedLayout = isMainFrame && webPage->useFixedLayout();
    bool shouldDisableScrolling = isMainFrame && !webPage->mainFrameIsScrollable();
    bool shouldHideScrollbars = shouldDisableScrolling;
    IntRect fixedVisibleContentRect;

#if USE(COORDINATED_GRAPHICS)
    if (m_frame->coreFrame()->view())
        fixedVisibleContentRect = m_frame->coreFrame()->view()->fixedVisibleContentRect();
    if (shouldUseFixedLayout)
        shouldHideScrollbars = true;
#endif

    const ResourceResponse& response = m_frame->coreFrame()->loader().documentLoader()->response();
    m_frameHasCustomContentProvider = isMainFrame && webPage->shouldUseCustomContentProviderForResponse(response);
    m_frameCameFromPageCache = false;

    ScrollbarMode defaultScrollbarMode = shouldHideScrollbars ? ScrollbarAlwaysOff : ScrollbarAuto;

    m_frame->coreFrame()->createView(webPage->size(), backgroundColor, isTransparent,
        webPage->fixedLayoutSize(), fixedVisibleContentRect, shouldUseFixedLayout,
        defaultScrollbarMode, /* lock */ shouldHideScrollbars, defaultScrollbarMode, /* lock */ shouldHideScrollbars);

    if (int minimumLayoutWidth = webPage->minimumLayoutSize().width()) {
        int minimumLayoutHeight = std::max(webPage->minimumLayoutSize().height(), 1);
        int maximumSize = std::numeric_limits<int>::max();
        m_frame->coreFrame()->view()->enableAutoSizeMode(true, IntSize(minimumLayoutWidth, minimumLayoutHeight), IntSize(maximumSize, maximumSize));

        if (webPage->autoSizingShouldExpandToViewHeight())
            m_frame->coreFrame()->view()->setAutoSizeFixedMinimumHeight(webPage->size().height());
    }

    m_frame->coreFrame()->view()->setProhibitsScrolling(shouldDisableScrolling);
    m_frame->coreFrame()->view()->setVisualUpdatesAllowedByClient(!webPage->shouldExtendIncrementalRenderingSuppression());
#if PLATFORM(COCOA)
    m_frame->coreFrame()->view()->setViewExposedRect(webPage->drawingArea()->viewExposedRect());
#endif
#if PLATFORM(IOS)
    m_frame->coreFrame()->view()->setDelegatesScrolling(true);
#endif

    if (webPage->scrollPinningBehavior() != DoNotPin)
        m_frame->coreFrame()->view()->setScrollPinningBehavior(webPage->scrollPinningBehavior());

#if USE(COORDINATED_GRAPHICS)
    if (shouldUseFixedLayout) {
        m_frame->coreFrame()->view()->setDelegatesScrolling(shouldUseFixedLayout);
        m_frame->coreFrame()->view()->setPaintsEntireContents(shouldUseFixedLayout);
        return;
    }
#endif
}

void WebFrameLoaderClient::didSaveToPageCache()
{
    WebPage* webPage = m_frame->page();
    if (!webPage)
        return;

    if (m_frame->isMainFrame())
        webPage->send(Messages::WebPageProxy::DidSaveToPageCache());
}

void WebFrameLoaderClient::didRestoreFromPageCache()
{
    m_frameCameFromPageCache = true;
}

void WebFrameLoaderClient::dispatchDidBecomeFrameset(bool value)
{
    WebPage* webPage = m_frame->page();
    if (!webPage)
        return;

    webPage->send(Messages::WebPageProxy::FrameDidBecomeFrameSet(m_frame->frameID(), value));
}

bool WebFrameLoaderClient::canCachePage() const
{
    // We cannot cache frames that have custom representations because they are
    // rendered in the UIProcess.
    return !m_frameHasCustomContentProvider;
}

void WebFrameLoaderClient::convertMainResourceLoadToDownload(DocumentLoader *documentLoader, SessionID sessionID, const ResourceRequest& request, const ResourceResponse& response)
{
    m_frame->convertMainResourceLoadToDownload(documentLoader, sessionID, request, response);
}

RefPtr<Frame> WebFrameLoaderClient::createFrame(const URL& url, const String& name, HTMLFrameOwnerElement* ownerElement,
                                                    const String& referrer, bool /*allowsScrolling*/, int /*marginWidth*/, int /*marginHeight*/)
{
    WebPage* webPage = m_frame->page();

    RefPtr<WebFrame> subframe = WebFrame::createSubframe(webPage, name, ownerElement);

    Frame* coreSubframe = subframe->coreFrame();
    if (!coreSubframe)
        return nullptr;

    // The creation of the frame may have run arbitrary JavaScript that removed it from the page already.
    if (!coreSubframe->page())
        return nullptr;

    m_frame->coreFrame()->loader().loadURLIntoChildFrame(url, referrer, coreSubframe);

    // The frame's onload handler may have removed it from the document.
    if (!subframe->coreFrame())
        return nullptr;
    ASSERT(subframe->coreFrame() == coreSubframe);
    if (!coreSubframe->tree().parent())
        return nullptr;

    return coreSubframe;
}

RefPtr<Widget> WebFrameLoaderClient::createPlugin(const IntSize&, HTMLPlugInElement* pluginElement, const URL& url, const Vector<String>& paramNames, const Vector<String>& paramValues, const String& mimeType, bool loadManually)
{
    ASSERT(paramNames.size() == paramValues.size());
    ASSERT(m_frame->page());

    Plugin::Parameters parameters;
    parameters.url = url;
    parameters.names = paramNames;
    parameters.values = paramValues;
    parameters.mimeType = mimeType;
    parameters.isFullFramePlugin = loadManually;
    parameters.shouldUseManualLoader = parameters.isFullFramePlugin && !m_frameCameFromPageCache;
#if PLATFORM(COCOA)
    parameters.layerHostingMode = m_frame->page()->layerHostingMode();
#endif

#if ENABLE(NETSCAPE_PLUGIN_API)
    auto plugin = m_frame->page()->createPlugin(m_frame, pluginElement, parameters, parameters.mimeType);
    if (!plugin)
        return nullptr;

    return PluginView::create(pluginElement, WTFMove(plugin), parameters);
#else
    UNUSED_PARAM(pluginElement);
    return nullptr;
#endif
}

void WebFrameLoaderClient::recreatePlugin(Widget* widget)
{
#if ENABLE(NETSCAPE_PLUGIN_API)
    ASSERT(widget && widget->isPluginViewBase());
    ASSERT(m_frame->page());

    PluginView* pluginView = static_cast<PluginView*>(widget);
    String newMIMEType;
    auto plugin = m_frame->page()->createPlugin(m_frame, pluginView->pluginElement(), pluginView->initialParameters(), newMIMEType);
    pluginView->recreateAndInitialize(WTFMove(plugin));
#else
    UNUSED_PARAM(widget);
#endif
}

void WebFrameLoaderClient::redirectDataToPlugin(Widget* pluginWidget)
{
    if (pluginWidget)
        m_pluginView = static_cast<PluginView*>(pluginWidget);
}

#if ENABLE(WEBGL)
WebCore::WebGLLoadPolicy WebFrameLoaderClient::webGLPolicyForURL(const String& url) const
{
    if (WebPage* webPage = m_frame->page())
        return webPage->webGLPolicyForURL(m_frame, url);

    return WebGLAllowCreation;
}

WebCore::WebGLLoadPolicy WebFrameLoaderClient::resolveWebGLPolicyForURL(const String& url) const
{
    if (WebPage* webPage = m_frame->page())
        return webPage->resolveWebGLPolicyForURL(m_frame, url);

    return WebGLAllowCreation;
}
#endif // ENABLE(WEBGL)

PassRefPtr<Widget> WebFrameLoaderClient::createJavaAppletWidget(const IntSize& pluginSize, HTMLAppletElement* appletElement, const URL&, const Vector<String>& paramNames, const Vector<String>& paramValues)
{
#if ENABLE(NETSCAPE_PLUGIN_API)
    auto plugin = createPlugin(pluginSize, appletElement, URL(), paramNames, paramValues, appletElement->serviceType(), false);
    if (!plugin) {
        if (WebPage* webPage = m_frame->page()) {
            String frameURLString = m_frame->coreFrame()->loader().documentLoader()->responseURL().string();
            String pageURLString = webPage->corePage()->mainFrame().loader().documentLoader()->responseURL().string();
            webPage->send(Messages::WebPageProxy::DidFailToInitializePlugin(appletElement->serviceType(), frameURLString, pageURLString));
        }
    }
    return WTFMove(plugin);
#else
    UNUSED_PARAM(pluginSize);
    UNUSED_PARAM(appletElement);
    UNUSED_PARAM(paramNames);
    UNUSED_PARAM(paramValues);
    return 0;
#endif
}

static bool pluginSupportsExtension(const PluginData& pluginData, const String& extension)
{
    ASSERT(extension.convertToASCIILowercase() == extension);
    Vector<MimeClassInfo> mimes;
    Vector<size_t> mimePluginIndices;
    pluginData.getWebVisibleMimesAndPluginIndices(mimes, mimePluginIndices);
    for (auto& mimeClassInfo : mimes) {
        if (mimeClassInfo.extensions.contains(extension))
            return true;
    }
    return false;
}

ObjectContentType WebFrameLoaderClient::objectContentType(const URL& url, const String& mimeTypeIn)
{
    // FIXME: This should eventually be merged with WebCore::FrameLoader::defaultObjectContentType.

    String mimeType = mimeTypeIn;
    if (mimeType.isEmpty()) {
        String path = url.path();
        auto dotPosition = path.reverseFind('.');
        if (dotPosition == notFound)
            return ObjectContentType::Frame;
        String extension = path.substring(dotPosition + 1).convertToASCIILowercase();

        // Try to guess the MIME type from the extension.
        mimeType = MIMETypeRegistry::getMIMETypeForExtension(extension);
        if (mimeType.isEmpty()) {
            // Check if there's a plug-in around that can handle the extension.
            if (WebPage* webPage = m_frame->page()) {
                if (pluginSupportsExtension(webPage->corePage()->pluginData(), extension))
                    return ObjectContentType::PlugIn;
            }
            return ObjectContentType::Frame;
        }
    }

    if (MIMETypeRegistry::isSupportedImageMIMEType(mimeType))
        return ObjectContentType::Image;

    if (WebPage* webPage = m_frame->page()) {
        auto allowedPluginTypes = webFrame()->coreFrame()->loader().subframeLoader().allowPlugins()
            ? PluginData::AllPlugins : PluginData::OnlyApplicationPlugins;
        if (webPage->corePage()->pluginData().supportsMimeType(mimeType, allowedPluginTypes))
            return ObjectContentType::PlugIn;
    }

    if (MIMETypeRegistry::isSupportedNonImageMIMEType(mimeType))
        return ObjectContentType::Frame;

#if PLATFORM(IOS)
    // iOS can render PDF in <object>/<embed> via PDFDocumentImage.
    if (MIMETypeRegistry::isPDFOrPostScriptMIMEType(mimeType))
        return ObjectContentType::Image;
#endif

    return ObjectContentType::None;
}

String WebFrameLoaderClient::overrideMediaType() const
{
    notImplemented();
    return String();
}

void WebFrameLoaderClient::dispatchDidClearWindowObjectInWorld(DOMWrapperWorld& world)
{
    WebPage* webPage = m_frame->page();
    if (!webPage)
        return;

    webPage->injectedBundleLoaderClient().didClearWindowObjectForFrame(webPage, m_frame, world);


    WebAutomationSessionProxy* automationSessionProxy = WebProcess::singleton().automationSessionProxy();
    if (automationSessionProxy && world.isNormal())
        automationSessionProxy->didClearWindowObjectForFrame(*m_frame);

#if HAVE(ACCESSIBILITY) && (PLATFORM(GTK) || PLATFORM(EFL))
    // Ensure the accessibility hierarchy is updated.
    webPage->updateAccessibilityTree();
#endif
}


void WebFrameLoaderClient::dispatchGlobalObjectAvailable(DOMWrapperWorld& world)
{
    WebPage* webPage = m_frame->page();
    if (!webPage)
        return;
    
    webPage->injectedBundleLoaderClient().globalObjectIsAvailableForFrame(webPage, m_frame, world);
}

void WebFrameLoaderClient::dispatchWillDisconnectDOMWindowExtensionFromGlobalObject(WebCore::DOMWindowExtension* extension)
{
    WebPage* webPage = m_frame->page();
    if (!webPage)
        return;
        
    webPage->injectedBundleLoaderClient().willDisconnectDOMWindowExtensionFromGlobalObject(webPage, extension);
}

void WebFrameLoaderClient::dispatchDidReconnectDOMWindowExtensionToGlobalObject(WebCore::DOMWindowExtension* extension)
{
    WebPage* webPage = m_frame->page();
    if (!webPage)
        return;
        
    webPage->injectedBundleLoaderClient().didReconnectDOMWindowExtensionToGlobalObject(webPage, extension);
}

void WebFrameLoaderClient::dispatchWillDestroyGlobalObjectForDOMWindowExtension(WebCore::DOMWindowExtension* extension)
{
    WebPage* webPage = m_frame->page();
    if (!webPage)
        return;
        
    webPage->injectedBundleLoaderClient().willDestroyGlobalObjectForDOMWindowExtension(webPage, extension);
}

void WebFrameLoaderClient::registerForIconNotification(bool /*listen*/)
{
    notImplemented();
}

#if PLATFORM(COCOA)
    
RemoteAXObjectRef WebFrameLoaderClient::accessibilityRemoteObject() 
{
    WebPage* webPage = m_frame->page();
    if (!webPage)
        return 0;
    
    return webPage->accessibilityRemoteObject();
}
    
NSCachedURLResponse *WebFrameLoaderClient::willCacheResponse(DocumentLoader*, unsigned long identifier, NSCachedURLResponse* response) const
{
    WebPage* webPage = m_frame->page();
    if (!webPage)
        return response;

    return webPage->injectedBundleResourceLoadClient().shouldCacheResponse(webPage, m_frame, identifier) ? response : nil;
}

NSDictionary *WebFrameLoaderClient::dataDetectionContext()
{
    WebPage* webPage = m_frame->page();
    if (!webPage)
        return nil;

    return webPage->dataDetectionContext();
}

#endif // PLATFORM(COCOA)

bool WebFrameLoaderClient::shouldAlwaysUsePluginDocument(const String& /*mimeType*/) const
{
    notImplemented();
    return false;
}

void WebFrameLoaderClient::didChangeScrollOffset()
{
    WebPage* webPage = m_frame->page();
    if (!webPage)
        return;

    webPage->didChangeScrollOffsetForFrame(m_frame->coreFrame());
}

bool WebFrameLoaderClient::allowScript(bool enabledPerSettings)
{
    if (!enabledPerSettings)
        return false;

    Frame* coreFrame = m_frame->coreFrame();

    if (coreFrame->document()->isPluginDocument()) {
        PluginDocument* pluginDocument = static_cast<PluginDocument*>(coreFrame->document());

        if (pluginDocument->pluginWidget() && pluginDocument->pluginWidget()->isPluginView()) {
            PluginView* pluginView = static_cast<PluginView*>(pluginDocument->pluginWidget());

            if (!pluginView->shouldAllowScripting())
                return false;
        }
    }

    return true;
}

bool WebFrameLoaderClient::shouldForceUniversalAccessFromLocalURL(const WebCore::URL& url)
{
    WebPage* webPage = m_frame->page();
    if (!webPage)
        return false;

    return webPage->injectedBundleLoaderClient().shouldForceUniversalAccessFromLocalURL(webPage, url.string());
}

PassRefPtr<FrameNetworkingContext> WebFrameLoaderClient::createNetworkingContext()
{
    auto context = WebFrameNetworkingContext::create(m_frame);
    return WTFMove(context);
}

#if ENABLE(CONTENT_FILTERING)
void WebFrameLoaderClient::contentFilterDidBlockLoad(WebCore::ContentFilterUnblockHandler unblockHandler)
{
    if (!unblockHandler.needsUIProcess()) {
        m_frame->coreFrame()->loader().policyChecker().setContentFilterUnblockHandler(WTFMove(unblockHandler));
        return;
    }

    if (WebPage* webPage { m_frame->page() })
        webPage->send(Messages::WebPageProxy::ContentFilterDidBlockLoadForFrame(unblockHandler, m_frame->frameID()));
}
#endif

#if ENABLE(REQUEST_AUTOCOMPLETE)
void WebFrameLoaderClient::didRequestAutocomplete(PassRefPtr<WebCore::FormState>)
{
}
#endif

void WebFrameLoaderClient::prefetchDNS(const String& hostname)
{
    WebProcess::singleton().prefetchDNS(hostname);
}

void WebFrameLoaderClient::didRestoreScrollPosition()
{
    WebPage* webPage = m_frame->page();
    if (!webPage)
        return;

    webPage->didRestoreScrollPosition();
}

<<<<<<< HEAD
bool WebFrameLoaderClient::shouldPaintBrokenImage(const WebCore::URL&) const
{
#if PLATFORM(WPE)
    return false;
#else
    return true;
#endif
=======
bool WebFrameLoaderClient::useIconLoadingClient()
{
    return m_useIconLoadingClient;
}

void WebFrameLoaderClient::getLoadDecisionForIcon(const LinkIcon& icon, uint64_t callbackID)
{
    if (WebPage* webPage { m_frame->page() })
        webPage->send(Messages::WebPageProxy::GetLoadDecisionForIcon(icon, callbackID));
}

void WebFrameLoaderClient::finishedLoadingIcon(uint64_t loadIdentifier, SharedBuffer* data)
{
    if (WebPage* webPage { m_frame->page() }) {
        if (data)
            webPage->send(Messages::WebPageProxy::FinishedLoadingIcon(loadIdentifier, { reinterpret_cast<const uint8_t*>(data->data()), data->size() }));
        else
            webPage->send(Messages::WebPageProxy::FinishedLoadingIcon(loadIdentifier, { nullptr, 0 }));
    }
>>>>>>> 86a47342
}

} // namespace WebKit<|MERGE_RESOLUTION|>--- conflicted
+++ resolved
@@ -1758,15 +1758,6 @@
     webPage->didRestoreScrollPosition();
 }
 
-<<<<<<< HEAD
-bool WebFrameLoaderClient::shouldPaintBrokenImage(const WebCore::URL&) const
-{
-#if PLATFORM(WPE)
-    return false;
-#else
-    return true;
-#endif
-=======
 bool WebFrameLoaderClient::useIconLoadingClient()
 {
     return m_useIconLoadingClient;
@@ -1786,7 +1777,15 @@
         else
             webPage->send(Messages::WebPageProxy::FinishedLoadingIcon(loadIdentifier, { nullptr, 0 }));
     }
->>>>>>> 86a47342
+}
+
+bool WebFrameLoaderClient::shouldPaintBrokenImage(const WebCore::URL&) const
+{
+#if PLATFORM(WPE)
+    return false;
+#else
+    return true;
+#endif
 }
 
 } // namespace WebKit