/*
 * Copyright (C) 2010, 2011, 2012 Apple Inc. All rights reserved.
 *
 * Redistribution and use in source and binary forms, with or without
 * modification, are permitted provided that the following conditions
 * are met:
 * 1. Redistributions of source code must retain the above copyright
 *    notice, this list of conditions and the following disclaimer.
 * 2. Redistributions in binary form must reproduce the above copyright
 *    notice, this list of conditions and the following disclaimer in the
 *    documentation and/or other materials provided with the distribution.
 *
 * THIS SOFTWARE IS PROVIDED BY APPLE INC. AND ITS CONTRIBUTORS ``AS IS''
 * AND ANY EXPRESS OR IMPLIED WARRANTIES, INCLUDING, BUT NOT LIMITED TO,
 * THE IMPLIED WARRANTIES OF MERCHANTABILITY AND FITNESS FOR A PARTICULAR
 * PURPOSE ARE DISCLAIMED. IN NO EVENT SHALL APPLE INC. OR ITS CONTRIBUTORS
 * BE LIABLE FOR ANY DIRECT, INDIRECT, INCIDENTAL, SPECIAL, EXEMPLARY, OR
 * CONSEQUENTIAL DAMAGES (INCLUDING, BUT NOT LIMITED TO, PROCUREMENT OF
 * SUBSTITUTE GOODS OR SERVICES; LOSS OF USE, DATA, OR PROFITS; OR BUSINESS
 * INTERRUPTION) HOWEVER CAUSED AND ON ANY THEORY OF LIABILITY, WHETHER IN
 * CONTRACT, STRICT LIABILITY, OR TORT (INCLUDING NEGLIGENCE OR OTHERWISE)
 * ARISING IN ANY WAY OUT OF THE USE OF THIS SOFTWARE, EVEN IF ADVISED OF
 * THE POSSIBILITY OF SUCH DAMAGE.
 */

#include "config.h"
#include "WebFrameLoaderClient.h"

#include "AuthenticationManager.h"
#include "DataReference.h"
#include "DrawingArea.h"
#include "InjectedBundle.h"
#include "InjectedBundleBackForwardListItem.h"
#include "InjectedBundleDOMWindowExtension.h"
#include "InjectedBundleNavigationAction.h"
#include "NavigationActionData.h"
#include "PluginView.h"
#include "SecurityOriginData.h"
#include "UserData.h"
#include "WKBundleAPICast.h"
#include "WebBackForwardListProxy.h"
#include "WebCoreArgumentCoders.h"
#include "WebDocumentLoader.h"
#include "WebErrors.h"
#include "WebEvent.h"
#include "WebFrame.h"
#include "WebFrameNetworkingContext.h"
#include "WebFullScreenManager.h"
#include "WebIconDatabaseMessages.h"
#include "WebNavigationDataStore.h"
#include "WebPage.h"
#include "WebPageGroupProxy.h"
#include "WebPageProxyMessages.h"
#include "WebProcess.h"
#include "WebProcessPoolMessages.h"
#include <JavaScriptCore/APICast.h>
#include <JavaScriptCore/JSObject.h>
#include <WebCore/CertificateInfo.h>
#include <WebCore/Chrome.h>
#include <WebCore/DOMWrapperWorld.h>
#include <WebCore/DocumentLoader.h>
#include <WebCore/FormState.h>
#include <WebCore/FrameLoadRequest.h>
#include <WebCore/FrameLoader.h>
#include <WebCore/FrameView.h>
#include <WebCore/HTMLAppletElement.h>
#include <WebCore/HTMLFormElement.h>
#include <WebCore/HistoryController.h>
#include <WebCore/HistoryItem.h>
#include <WebCore/MIMETypeRegistry.h>
#include <WebCore/MainFrame.h>
#include <WebCore/MouseEvent.h>
#include <WebCore/NotImplemented.h>
#include <WebCore/Page.h>
#include <WebCore/PluginData.h>
#include <WebCore/PluginDocument.h>
#include <WebCore/ProgressTracker.h>
#include <WebCore/ResourceError.h>
#include <WebCore/ScriptController.h>
#include <WebCore/Settings.h>
#include <WebCore/SubframeLoader.h>
#include <WebCore/UIEventWithKeyState.h>
#include <WebCore/Widget.h>
#include <WebCore/WindowFeatures.h>
#include <wtf/NeverDestroyed.h>

using namespace WebCore;

namespace WebKit {

WebFrameLoaderClient::WebFrameLoaderClient()
    : m_frame(0)
    , m_hasSentResponseToPluginView(false)
    , m_didCompletePageTransition(false)
    , m_frameHasCustomContentProvider(false)
    , m_frameCameFromPageCache(false)
{
}

WebFrameLoaderClient::~WebFrameLoaderClient()
{
}
    
void WebFrameLoaderClient::frameLoaderDestroyed()
{
    m_frame->invalidate();

    // Balances explicit ref() in WebFrame::create().
    m_frame->deref();
}

bool WebFrameLoaderClient::hasHTMLView() const
{
    return !m_frameHasCustomContentProvider;
}

bool WebFrameLoaderClient::hasWebView() const
{
    return m_frame->page();
}

void WebFrameLoaderClient::makeRepresentation(DocumentLoader*)
{
    notImplemented();
}

void WebFrameLoaderClient::forceLayoutForNonHTML()
{
    notImplemented();
}

void WebFrameLoaderClient::setCopiesOnScroll()
{
    notImplemented();
}

void WebFrameLoaderClient::detachedFromParent2()
{
    WebPage* webPage = m_frame->page();
    if (!webPage)
        return;

#if PLATFORM(IOS)
    webPage->resetAssistedNodeForFrame(m_frame);
#endif
    RefPtr<API::Object> userData;

    // Notify the bundle client.
    webPage->injectedBundleLoaderClient().didRemoveFrameFromHierarchy(webPage, m_frame, userData);

    // Notify the UIProcess.
    webPage->send(Messages::WebPageProxy::DidRemoveFrameFromHierarchy(m_frame->frameID(), UserData(WebProcess::singleton().transformObjectsToHandles(userData.get()).get())));
}

void WebFrameLoaderClient::detachedFromParent3()
{
    notImplemented();
}

void WebFrameLoaderClient::assignIdentifierToInitialRequest(unsigned long identifier, DocumentLoader* loader, const ResourceRequest& request)
{
    WebPage* webPage = m_frame->page();
    if (!webPage)
        return;

    bool pageIsProvisionallyLoading = false;
    if (FrameLoader* frameLoader = loader->frameLoader())
        pageIsProvisionallyLoading = frameLoader->provisionalDocumentLoader() == loader;

    webPage->injectedBundleResourceLoadClient().didInitiateLoadForResource(webPage, m_frame, identifier, request, pageIsProvisionallyLoading);
    webPage->addResourceRequest(identifier, request);
}

void WebFrameLoaderClient::dispatchWillSendRequest(DocumentLoader*, unsigned long identifier, ResourceRequest& request, const ResourceResponse& redirectResponse)
{
    WebPage* webPage = m_frame->page();
    if (!webPage)
        return;

    webPage->injectedBundleResourceLoadClient().willSendRequestForFrame(webPage, m_frame, identifier, request, redirectResponse);
}

bool WebFrameLoaderClient::shouldUseCredentialStorage(DocumentLoader*, unsigned long identifier)
{
    WebPage* webPage = m_frame->page();
    if (!webPage)
        return true;

    return webPage->injectedBundleResourceLoadClient().shouldUseCredentialStorage(webPage, m_frame, identifier);
}

void WebFrameLoaderClient::dispatchDidReceiveAuthenticationChallenge(DocumentLoader*, unsigned long, const AuthenticationChallenge& challenge)
{
    // FIXME: Authentication is a per-resource concept, but we don't do per-resource handling in the UIProcess at the API level quite yet.
    // Once we do, we might need to make sure authentication fits with our solution.

    WebPage* webPage = m_frame->page();
    if (!webPage)
        return;

    WebProcess::singleton().supplement<AuthenticationManager>()->didReceiveAuthenticationChallenge(m_frame, challenge);
}

void WebFrameLoaderClient::dispatchDidCancelAuthenticationChallenge(DocumentLoader*, unsigned long /*identifier*/, const AuthenticationChallenge&)    
{
    notImplemented();
}

#if USE(PROTECTION_SPACE_AUTH_CALLBACK)
bool WebFrameLoaderClient::canAuthenticateAgainstProtectionSpace(DocumentLoader*, unsigned long, const ProtectionSpace& protectionSpace)
{
    // FIXME: Authentication is a per-resource concept, but we don't do per-resource handling in the UIProcess at the API level quite yet.
    // Once we do, we might need to make sure authentication fits with our solution.
    
    WebPage* webPage = m_frame->page();
    if (!webPage)
        return false;
        
    bool canAuthenticate;
    if (!webPage->sendSync(Messages::WebPageProxy::CanAuthenticateAgainstProtectionSpaceInFrame(m_frame->frameID(), protectionSpace), Messages::WebPageProxy::CanAuthenticateAgainstProtectionSpaceInFrame::Reply(canAuthenticate)))
        return false;
    
    return canAuthenticate;
}
#endif

void WebFrameLoaderClient::dispatchDidReceiveResponse(DocumentLoader*, unsigned long identifier, const ResourceResponse& response)
{
    WebPage* webPage = m_frame->page();
    if (!webPage)
        return;

    webPage->injectedBundleResourceLoadClient().didReceiveResponseForResource(webPage, m_frame, identifier, response);
}

void WebFrameLoaderClient::dispatchDidReceiveContentLength(DocumentLoader*, unsigned long identifier, int dataLength)
{
    WebPage* webPage = m_frame->page();
    if (!webPage)
        return;

    webPage->injectedBundleResourceLoadClient().didReceiveContentLengthForResource(webPage, m_frame, identifier, dataLength);
}

void WebFrameLoaderClient::dispatchDidFinishLoading(DocumentLoader*, unsigned long identifier)
{
    WebPage* webPage = m_frame->page();
    if (!webPage)
        return;

    webPage->injectedBundleResourceLoadClient().didFinishLoadForResource(webPage, m_frame, identifier);
    webPage->removeResourceRequest(identifier);
}

void WebFrameLoaderClient::dispatchDidFailLoading(DocumentLoader*, unsigned long identifier, const ResourceError& error)
{
    WebPage* webPage = m_frame->page();
    if (!webPage)
        return;

    webPage->injectedBundleResourceLoadClient().didFailLoadForResource(webPage, m_frame, identifier, error);
    webPage->removeResourceRequest(identifier);
}

bool WebFrameLoaderClient::dispatchDidLoadResourceFromMemoryCache(DocumentLoader*, const ResourceRequest&, const ResourceResponse&, int /*length*/)
{
    notImplemented();
    return false;
}

void WebFrameLoaderClient::dispatchDidHandleOnloadEvents()
{
    WebPage* webPage = m_frame->page();
    if (!webPage)
        return;

    // Notify the bundle client.
    webPage->injectedBundleLoaderClient().didHandleOnloadEventsForFrame(webPage, m_frame);
}

void WebFrameLoaderClient::dispatchDidReceiveServerRedirectForProvisionalLoad()
{
    WebPage* webPage = m_frame->page();
    if (!webPage)
        return;

    WebDocumentLoader& documentLoader = static_cast<WebDocumentLoader&>(*m_frame->coreFrame()->loader().provisionalDocumentLoader());
    const String& url = documentLoader.url().string();
    RefPtr<API::Object> userData;

    // Notify the bundle client.
    webPage->injectedBundleLoaderClient().didReceiveServerRedirectForProvisionalLoadForFrame(webPage, m_frame, userData);

    // Notify the UIProcess.
    webPage->send(Messages::WebPageProxy::DidReceiveServerRedirectForProvisionalLoadForFrame(m_frame->frameID(), documentLoader.navigationID(), url, UserData(WebProcess::singleton().transformObjectsToHandles(userData.get()).get())));
}

void WebFrameLoaderClient::dispatchDidChangeProvisionalURL()
{
    WebPage* webPage = m_frame->page();
    if (!webPage)
        return;

    WebDocumentLoader& documentLoader = static_cast<WebDocumentLoader&>(*m_frame->coreFrame()->loader().provisionalDocumentLoader());
    webPage->send(Messages::WebPageProxy::DidChangeProvisionalURLForFrame(m_frame->frameID(), documentLoader.navigationID(), documentLoader.url().string()));
}

void WebFrameLoaderClient::dispatchDidCancelClientRedirect()
{
    WebPage* webPage = m_frame->page();
    if (!webPage)
        return;

    // Notify the bundle client.
    webPage->injectedBundleLoaderClient().didCancelClientRedirectForFrame(webPage, m_frame);
}

void WebFrameLoaderClient::dispatchWillPerformClientRedirect(const URL& url, double interval, double fireDate)
{
    WebPage* webPage = m_frame->page();
    if (!webPage)
        return;

    // Notify the bundle client.
    webPage->injectedBundleLoaderClient().willPerformClientRedirectForFrame(webPage, m_frame, url.string(), interval, fireDate);
}

void WebFrameLoaderClient::dispatchDidChangeLocationWithinPage()
{
    WebPage* webPage = m_frame->page();
    if (!webPage)
        return;

    RefPtr<API::Object> userData;

    // Notify the bundle client.
    webPage->injectedBundleLoaderClient().didSameDocumentNavigationForFrame(webPage, m_frame, SameDocumentNavigationAnchorNavigation, userData);

    // Notify the UIProcess.
    WebDocumentLoader& documentLoader = static_cast<WebDocumentLoader&>(*m_frame->coreFrame()->loader().documentLoader());
    webPage->send(Messages::WebPageProxy::DidSameDocumentNavigationForFrame(m_frame->frameID(), documentLoader.navigationID(), SameDocumentNavigationAnchorNavigation, m_frame->coreFrame()->document()->url().string(), UserData(WebProcess::singleton().transformObjectsToHandles(userData.get()).get())));
}

void WebFrameLoaderClient::dispatchDidPushStateWithinPage()
{
    WebPage* webPage = m_frame->page();
    if (!webPage)
        return;

    RefPtr<API::Object> userData;

    // Notify the bundle client.
    webPage->injectedBundleLoaderClient().didSameDocumentNavigationForFrame(webPage, m_frame, SameDocumentNavigationSessionStatePush, userData);

    // Notify the UIProcess.
    WebDocumentLoader& documentLoader = static_cast<WebDocumentLoader&>(*m_frame->coreFrame()->loader().documentLoader());
    webPage->send(Messages::WebPageProxy::DidSameDocumentNavigationForFrame(m_frame->frameID(), documentLoader.navigationID(), SameDocumentNavigationSessionStatePush, m_frame->coreFrame()->document()->url().string(), UserData(WebProcess::singleton().transformObjectsToHandles(userData.get()).get())));
}

void WebFrameLoaderClient::dispatchDidReplaceStateWithinPage()
{
    WebPage* webPage = m_frame->page();
    if (!webPage)
        return;

    RefPtr<API::Object> userData;

    // Notify the bundle client.
    webPage->injectedBundleLoaderClient().didSameDocumentNavigationForFrame(webPage, m_frame, SameDocumentNavigationSessionStateReplace, userData);

    // Notify the UIProcess.
    WebDocumentLoader& documentLoader = static_cast<WebDocumentLoader&>(*m_frame->coreFrame()->loader().documentLoader());
    webPage->send(Messages::WebPageProxy::DidSameDocumentNavigationForFrame(m_frame->frameID(), documentLoader.navigationID(), SameDocumentNavigationSessionStateReplace, m_frame->coreFrame()->document()->url().string(), UserData(WebProcess::singleton().transformObjectsToHandles(userData.get()).get())));
}

void WebFrameLoaderClient::dispatchDidPopStateWithinPage()
{
    WebPage* webPage = m_frame->page();
    if (!webPage)
        return;

    RefPtr<API::Object> userData;

    // Notify the bundle client.
    webPage->injectedBundleLoaderClient().didSameDocumentNavigationForFrame(webPage, m_frame, SameDocumentNavigationSessionStatePop, userData);

    // Notify the UIProcess.
    WebDocumentLoader& documentLoader = static_cast<WebDocumentLoader&>(*m_frame->coreFrame()->loader().documentLoader());
    webPage->send(Messages::WebPageProxy::DidSameDocumentNavigationForFrame(m_frame->frameID(), documentLoader.navigationID(), SameDocumentNavigationSessionStatePop, m_frame->coreFrame()->document()->url().string(), UserData(WebProcess::singleton().transformObjectsToHandles(userData.get()).get())));
}

void WebFrameLoaderClient::dispatchWillClose()
{
    notImplemented();
}

void WebFrameLoaderClient::dispatchDidReceiveIcon()
{
    WebProcess::singleton().parentProcessConnection()->send(Messages::WebIconDatabase::DidReceiveIconForPageURL(m_frame->url()), 0);
}

void WebFrameLoaderClient::dispatchDidStartProvisionalLoad()
{
    WebPage* webPage = m_frame->page();
    if (!webPage)
        return;

#if ENABLE(FULLSCREEN_API)
    Element* documentElement = m_frame->coreFrame()->document()->documentElement();
    if (documentElement && documentElement->containsFullScreenElement())
        webPage->fullScreenManager()->exitFullScreenForElement(webPage->fullScreenManager()->element());
#endif

    webPage->findController().hideFindUI();
    webPage->sandboxExtensionTracker().didStartProvisionalLoad(m_frame);

    WebDocumentLoader& provisionalLoader = static_cast<WebDocumentLoader&>(*m_frame->coreFrame()->loader().provisionalDocumentLoader());
    const String& url = provisionalLoader.url().string();
    RefPtr<API::Object> userData;

    // Notify the bundle client.
    webPage->injectedBundleLoaderClient().didStartProvisionalLoadForFrame(webPage, m_frame, userData);

    String unreachableURL = provisionalLoader.unreachableURL().string();

    // Notify the UIProcess.
    webPage->send(Messages::WebPageProxy::DidStartProvisionalLoadForFrame(m_frame->frameID(), provisionalLoader.navigationID(), url, unreachableURL, UserData(WebProcess::singleton().transformObjectsToHandles(userData.get()).get())));
}

void WebFrameLoaderClient::dispatchDidReceiveTitle(const StringWithDirection& title)
{
    WebPage* webPage = m_frame->page();
    if (!webPage)
        return;

    RefPtr<API::Object> userData;

    // Notify the bundle client.
    // FIXME: use direction of title.
    webPage->injectedBundleLoaderClient().didReceiveTitleForFrame(webPage, title.string(), m_frame, userData);

    // Notify the UIProcess.
    webPage->send(Messages::WebPageProxy::DidReceiveTitleForFrame(m_frame->frameID(), title.string(), UserData(WebProcess::singleton().transformObjectsToHandles(userData.get()).get())));
}

void WebFrameLoaderClient::dispatchDidChangeIcons(WebCore::IconType)
{
    notImplemented();
}

void WebFrameLoaderClient::dispatchDidCommitLoad()
{
    WebPage* webPage = m_frame->page();
    if (!webPage)
        return;

    WebDocumentLoader& documentLoader = static_cast<WebDocumentLoader&>(*m_frame->coreFrame()->loader().documentLoader());
    RefPtr<API::Object> userData;

    // Notify the bundle client.
    webPage->injectedBundleLoaderClient().didCommitLoadForFrame(webPage, m_frame, userData);

    webPage->sandboxExtensionTracker().didCommitProvisionalLoad(m_frame);

    // Notify the UIProcess.

    webPage->send(Messages::WebPageProxy::DidCommitLoadForFrame(m_frame->frameID(), documentLoader.navigationID(), documentLoader.response().mimeType(), m_frameHasCustomContentProvider, static_cast<uint32_t>(m_frame->coreFrame()->loader().loadType()), documentLoader.response().certificateInfo(), m_frame->coreFrame()->document()->isPluginDocument(), UserData(WebProcess::singleton().transformObjectsToHandles(userData.get()).get())));
    webPage->didCommitLoad(m_frame);
}

void WebFrameLoaderClient::dispatchDidFailProvisionalLoad(const ResourceError& error)
{
    WebPage* webPage = m_frame->page();
    if (!webPage)
        return;

    RefPtr<API::Object> userData;

    // Notify the bundle client.
    webPage->injectedBundleLoaderClient().didFailProvisionalLoadWithErrorForFrame(webPage, m_frame, error, userData);

    webPage->sandboxExtensionTracker().didFailProvisionalLoad(m_frame);

    // FIXME: This is gross. This is necessary because if the client calls WKBundlePageStopLoading() from within the didFailProvisionalLoadWithErrorForFrame
    // injected bundle client call, that will cause the provisional DocumentLoader to be disconnected from the Frame, and didDistroyNavigation message
    // to be sent to the UIProcess (and the destruction of the DocumentLoader). If that happens, and we had captured the navigationID before injected bundle 
    // client call, the DidFailProvisionalLoadForFrame would send a navigationID of a destroyed Navigation, and the UIProcess would not be able to find it
    // in its table.
    //
    // A better solution to this problem would be find a clean way to postpone the disconnection of the DocumentLoader from the Frame until
    // the entire FrameLoaderClient function was complete.
    uint64_t navigationID = 0;
    if (auto documentLoader = m_frame->coreFrame()->loader().provisionalDocumentLoader())
        navigationID = static_cast<WebDocumentLoader*>(documentLoader)->navigationID();

    // Notify the UIProcess.
    webPage->send(Messages::WebPageProxy::DidFailProvisionalLoadForFrame(m_frame->frameID(), SecurityOriginData::fromFrame(m_frame), navigationID, m_frame->coreFrame()->loader().provisionalLoadErrorBeingHandledURL(), error, UserData(WebProcess::singleton().transformObjectsToHandles(userData.get()).get())));

    // If we have a load listener, notify it.
    if (WebFrame::LoadListener* loadListener = m_frame->loadListener())
        loadListener->didFailLoad(m_frame, error.isCancellation());
}

void WebFrameLoaderClient::dispatchDidFailLoad(const ResourceError& error)
{
    WebPage* webPage = m_frame->page();
    if (!webPage)
        return;

    RefPtr<API::Object> userData;

    // Notify the bundle client.
    webPage->injectedBundleLoaderClient().didFailLoadWithErrorForFrame(webPage, m_frame, error, userData);

    // Notify the UIProcess.
    WebDocumentLoader& documentLoader = static_cast<WebDocumentLoader&>(*m_frame->coreFrame()->loader().documentLoader());
    webPage->send(Messages::WebPageProxy::DidFailLoadForFrame(m_frame->frameID(), documentLoader.navigationID(), error, UserData(WebProcess::singleton().transformObjectsToHandles(userData.get()).get())));

    // If we have a load listener, notify it.
    if (WebFrame::LoadListener* loadListener = m_frame->loadListener())
        loadListener->didFailLoad(m_frame, error.isCancellation());
}

void WebFrameLoaderClient::dispatchDidFinishDocumentLoad()
{
    WebPage* webPage = m_frame->page();
    if (!webPage)
        return;

    RefPtr<API::Object> userData;

    // Notify the bundle client.
    webPage->injectedBundleLoaderClient().didFinishDocumentLoadForFrame(webPage, m_frame, userData);

    WebDocumentLoader& documentLoader = static_cast<WebDocumentLoader&>(*m_frame->coreFrame()->loader().documentLoader());

    // Notify the UIProcess.
    webPage->send(Messages::WebPageProxy::DidFinishDocumentLoadForFrame(m_frame->frameID(), documentLoader.navigationID(), UserData(WebProcess::singleton().transformObjectsToHandles(userData.get()).get())));
}

void WebFrameLoaderClient::dispatchDidFinishLoad()
{
    WebPage* webPage = m_frame->page();
    if (!webPage)
        return;

    RefPtr<API::Object> userData;

    // Notify the bundle client.
    webPage->injectedBundleLoaderClient().didFinishLoadForFrame(webPage, m_frame, userData);

    WebDocumentLoader& documentLoader = static_cast<WebDocumentLoader&>(*m_frame->coreFrame()->loader().documentLoader());

    // Notify the UIProcess.
    webPage->send(Messages::WebPageProxy::DidFinishLoadForFrame(m_frame->frameID(), documentLoader.navigationID(), UserData(WebProcess::singleton().transformObjectsToHandles(userData.get()).get())));

    // If we have a load listener, notify it.
    if (WebFrame::LoadListener* loadListener = m_frame->loadListener())
        loadListener->didFinishLoad(m_frame);

    webPage->didFinishLoad(m_frame);
}

void WebFrameLoaderClient::forcePageTransitionIfNeeded()
{
    if (m_didCompletePageTransition)
        return;

    WebPage* webPage = m_frame->page();
    if (!webPage)
        return;

    webPage->didCompletePageTransition();
    m_didCompletePageTransition = true;
}

void WebFrameLoaderClient::dispatchDidLayout(LayoutMilestones milestones)
{
    WebPage* webPage = m_frame->page();
    if (!webPage)
        return;

    RefPtr<API::Object> userData;

    if (milestones & DidFirstLayout) {
        // FIXME: We should consider removing the old didFirstLayout API since this is doing double duty with the
        // new didLayout API.
        webPage->injectedBundleLoaderClient().didFirstLayoutForFrame(webPage, m_frame, userData);
        webPage->send(Messages::WebPageProxy::DidFirstLayoutForFrame(m_frame->frameID(), UserData(WebProcess::singleton().transformObjectsToHandles(userData.get()).get())));

#if PLATFORM(MAC)
        // FIXME: Do this on DidFirstVisuallyNonEmptyLayout when Mac Safari is able to handle it (<rdar://problem/17580021>)
        if (m_frame->isMainFrame() && !m_didCompletePageTransition && !webPage->corePage()->settings().suppressesIncrementalRendering()) {
            webPage->didCompletePageTransition();
            m_didCompletePageTransition = true;
        }
#endif

#if USE(COORDINATED_GRAPHICS)
        // Make sure viewport properties are dispatched on the main frame by the time the first layout happens.
        ASSERT(!webPage->useFixedLayout() || m_frame != m_frame->page()->mainWebFrame() || m_frame->coreFrame()->document()->didDispatchViewportPropertiesChanged());
#endif
    }

    // Send this after DidFirstLayout-specific calls since some clients expect to get those messages first.
    webPage->injectedBundleLoaderClient().didLayout(webPage, milestones, userData);
    webPage->send(Messages::WebPageProxy::DidLayout(milestones, UserData(WebProcess::singleton().transformObjectsToHandles(userData.get()).get())));

    if (milestones & DidFirstVisuallyNonEmptyLayout) {
        if (m_frame->isMainFrame() && !m_didCompletePageTransition && !webPage->corePage()->settings().suppressesIncrementalRendering()) {
            webPage->didCompletePageTransition();
            m_didCompletePageTransition = true;
        }

        // FIXME: We should consider removing the old didFirstVisuallyNonEmptyLayoutForFrame API since this is doing
        // double duty with the new didLayout API.
        webPage->injectedBundleLoaderClient().didFirstVisuallyNonEmptyLayoutForFrame(webPage, m_frame, userData);
        webPage->send(Messages::WebPageProxy::DidFirstVisuallyNonEmptyLayoutForFrame(m_frame->frameID(), UserData(WebProcess::singleton().transformObjectsToHandles(userData.get()).get())));
    }
}

void WebFrameLoaderClient::dispatchDidLayout()
{
    WebPage* webPage = m_frame->page();
    if (!webPage)
        return;

    // Notify the bundle client.
    webPage->injectedBundleLoaderClient().didLayoutForFrame(webPage, m_frame);

    webPage->recomputeShortCircuitHorizontalWheelEventsState();

#if PLATFORM(IOS)
    webPage->updateSelectionAppearance();
#endif

    // NOTE: Unlike the other layout notifications, this does not notify the
    // the UIProcess for every call.

    if (m_frame == m_frame->page()->mainWebFrame()) {
        // FIXME: Remove at the soonest possible time.
#if 0
        webPage->send(Messages::WebPageProxy::SetRenderTreeSize(webPage->renderTreeSize()));
#endif
        webPage->mainFrameDidLayout();
    }
}

Frame* WebFrameLoaderClient::dispatchCreatePage(const NavigationAction& navigationAction)
{
    WebPage* webPage = m_frame->page();
    if (!webPage)
        return 0;

    // Just call through to the chrome client.
    FrameLoadRequest request(m_frame->coreFrame()->document()->securityOrigin(), navigationAction.resourceRequest(), LockHistory::No, LockBackForwardList::No, MaybeSendReferrer, AllowNavigationToInvalidURL::Yes, NewFrameOpenerPolicy::Allow, navigationAction.shouldOpenExternalURLsPolicy());
    Page* newPage = webPage->corePage()->chrome().createWindow(m_frame->coreFrame(), request, WindowFeatures(), navigationAction);
    if (!newPage)
        return 0;
    
    return &newPage->mainFrame();
}

void WebFrameLoaderClient::dispatchShow()
{
    WebPage* webPage = m_frame->page();
    if (!webPage)
        return;

    webPage->show();
}

void WebFrameLoaderClient::dispatchDecidePolicyForResponse(const ResourceResponse& response, const ResourceRequest& request, FramePolicyFunction function)
{
    WebPage* webPage = m_frame->page();
    if (!webPage) {
        function(PolicyIgnore);
        return;
    }

    if (!request.url().string()) {
        function(PolicyUse);
        return;
    }

    RefPtr<API::Object> userData;

    // Notify the bundle client.
    WKBundlePagePolicyAction policy = webPage->injectedBundlePolicyClient().decidePolicyForResponse(webPage, m_frame, response, request, userData);
    if (policy == WKBundlePagePolicyActionUse) {
        function(PolicyUse);
        return;
    }

    bool canShowMIMEType = webPage->canShowMIMEType(response.mimeType());

    uint64_t listenerID = m_frame->setUpPolicyListener(WTF::move(function));
    bool receivedPolicyAction;
    uint64_t policyAction;
    uint64_t downloadID;

    unsigned syncSendFlags = IPC::InformPlatformProcessWillSuspend;
    if (WebPage::synchronousMessagesShouldSpinRunLoop())
        syncSendFlags |= IPC::SpinRunLoopWhileWaitingForReply;
    if (!webPage->sendSync(Messages::WebPageProxy::DecidePolicyForResponseSync(m_frame->frameID(), SecurityOriginData::fromFrame(m_frame), response, request, canShowMIMEType, listenerID, UserData(WebProcess::singleton().transformObjectsToHandles(userData.get()).get())), Messages::WebPageProxy::DecidePolicyForResponseSync::Reply(receivedPolicyAction, policyAction, downloadID), std::chrono::milliseconds::max(), syncSendFlags)) {
        m_frame->didReceivePolicyDecision(listenerID, PolicyIgnore, 0, 0);
        return;
    }

    // We call this synchronously because CFNetwork can only convert a loading connection to a download from its didReceiveResponse callback.
    if (receivedPolicyAction)
        m_frame->didReceivePolicyDecision(listenerID, static_cast<PolicyAction>(policyAction), 0, downloadID);
}

void WebFrameLoaderClient::dispatchDecidePolicyForNewWindowAction(const NavigationAction& navigationAction, const ResourceRequest& request, PassRefPtr<FormState> formState, const String& frameName, FramePolicyFunction function)
{
    WebPage* webPage = m_frame->page();
    if (!webPage) {
        function(PolicyIgnore);
        return;
    }

    RefPtr<API::Object> userData;

    RefPtr<InjectedBundleNavigationAction> action = InjectedBundleNavigationAction::create(m_frame, navigationAction, formState);

    // Notify the bundle client.
    WKBundlePagePolicyAction policy = webPage->injectedBundlePolicyClient().decidePolicyForNewWindowAction(webPage, m_frame, action.get(), request, frameName, userData);
    if (policy == WKBundlePagePolicyActionUse) {
        function(PolicyUse);
        return;
    }


    uint64_t listenerID = m_frame->setUpPolicyListener(WTF::move(function));

    NavigationActionData navigationActionData;
    navigationActionData.navigationType = action->navigationType();
    navigationActionData.modifiers = action->modifiers();
    navigationActionData.mouseButton = action->mouseButton();
    navigationActionData.isProcessingUserGesture = navigationAction.processingUserGesture();
    navigationActionData.canHandleRequest = webPage->canHandleRequest(request);
    navigationActionData.shouldOpenExternalURLsPolicy = navigationAction.shouldOpenExternalURLsPolicy();

    webPage->send(Messages::WebPageProxy::DecidePolicyForNewWindowAction(m_frame->frameID(), SecurityOriginData::fromFrame(m_frame), navigationActionData, request, frameName, listenerID, UserData(WebProcess::singleton().transformObjectsToHandles(userData.get()).get())));
}

void WebFrameLoaderClient::dispatchDecidePolicyForNavigationAction(const NavigationAction& navigationAction, const ResourceRequest& request, PassRefPtr<FormState> prpFormState, FramePolicyFunction function)
{
    WebPage* webPage = m_frame->page();
    if (!webPage) {
        function(PolicyIgnore);
        return;
    }

    // Always ignore requests with empty URLs. 
    if (request.isEmpty()) {
        function(PolicyIgnore);
        return;
    }

    RefPtr<API::Object> userData;
    RefPtr<FormState> formState = prpFormState;

    RefPtr<InjectedBundleNavigationAction> action = InjectedBundleNavigationAction::create(m_frame, navigationAction, formState);

    // Notify the bundle client.
    WKBundlePagePolicyAction policy = webPage->injectedBundlePolicyClient().decidePolicyForNavigationAction(webPage, m_frame, action.get(), request, userData);
    if (policy == WKBundlePagePolicyActionUse) {
        function(PolicyUse);
        return;
    }
    
    uint64_t listenerID = m_frame->setUpPolicyListener(WTF::move(function));
    bool receivedPolicyAction;
    uint64_t newNavigationID;
    uint64_t policyAction;
    uint64_t downloadID;

    RefPtr<WebFrame> originatingFrame;
    switch (action->navigationType()) {
    case NavigationType::LinkClicked:
        if (EventTarget* target = navigationAction.event()->target()) {
            if (Node* node = target->toNode()) {
                if (Frame* frame = node->document().frame())
                    originatingFrame = WebFrame::fromCoreFrame(*frame);
            }
        }
        break;
    case NavigationType::FormSubmitted:
    case NavigationType::FormResubmitted:
        if (formState)
            originatingFrame = WebFrame::fromCoreFrame(*formState->sourceDocument()->frame());
        break;
    case NavigationType::BackForward:
    case NavigationType::Reload:
    case NavigationType::Other:
        break;
    }

    NavigationActionData navigationActionData;
    navigationActionData.navigationType = action->navigationType();
    navigationActionData.modifiers = action->modifiers();
    navigationActionData.mouseButton = action->mouseButton();
    navigationActionData.isProcessingUserGesture = navigationAction.processingUserGesture();
    navigationActionData.canHandleRequest = webPage->canHandleRequest(request);
    navigationActionData.shouldOpenExternalURLsPolicy = navigationAction.shouldOpenExternalURLsPolicy();

    WebCore::Frame* coreFrame = m_frame->coreFrame();
    WebDocumentLoader* documentLoader = static_cast<WebDocumentLoader*>(coreFrame->loader().policyDocumentLoader());
    if (!documentLoader)
        documentLoader = static_cast<WebDocumentLoader*>(coreFrame->loader().documentLoader());

    // Notify the UIProcess.
    if (!webPage->sendSync(Messages::WebPageProxy::DecidePolicyForNavigationAction(m_frame->frameID(), SecurityOriginData::fromFrame(m_frame), documentLoader->navigationID(), navigationActionData, originatingFrame ? originatingFrame->frameID() : 0, SecurityOriginData::fromFrame(originatingFrame.get()), navigationAction.resourceRequest(), request, listenerID, UserData(WebProcess::singleton().transformObjectsToHandles(userData.get()).get())), Messages::WebPageProxy::DecidePolicyForNavigationAction::Reply(receivedPolicyAction, newNavigationID, policyAction, downloadID))) {
        function(PolicyIgnore);
        return;
    }

    // We call this synchronously because WebCore cannot gracefully handle a frame load without a synchronous navigation policy reply.
    if (receivedPolicyAction)
        m_frame->didReceivePolicyDecision(listenerID, static_cast<PolicyAction>(policyAction), newNavigationID, downloadID);
}

void WebFrameLoaderClient::cancelPolicyCheck()
{
    m_frame->invalidatePolicyListener();
}

void WebFrameLoaderClient::dispatchUnableToImplementPolicy(const ResourceError& error)
{
    WebPage* webPage = m_frame->page();
    if (!webPage)
        return;

    RefPtr<API::Object> userData;

    // Notify the bundle client.
    webPage->injectedBundlePolicyClient().unableToImplementPolicy(webPage, m_frame, error, userData);

    // Notify the UIProcess.
    webPage->send(Messages::WebPageProxy::UnableToImplementPolicy(m_frame->frameID(), error, UserData(WebProcess::singleton().transformObjectsToHandles(userData.get()).get())));
}

void WebFrameLoaderClient::dispatchWillSendSubmitEvent(PassRefPtr<FormState> prpFormState)
{
    WebPage* webPage = m_frame->page();
    if (!webPage)
        return;

    RefPtr<FormState> formState = prpFormState;
    HTMLFormElement* form = formState->form();

    WebFrame* sourceFrame = WebFrame::fromCoreFrame(*formState->sourceDocument()->frame());
    ASSERT(sourceFrame);

    webPage->injectedBundleFormClient().willSendSubmitEvent(webPage, form, m_frame, sourceFrame, formState->textFieldValues());
}

void WebFrameLoaderClient::dispatchWillSubmitForm(PassRefPtr<FormState> prpFormState, FramePolicyFunction function)
{
    WebPage* webPage = m_frame->page();
    if (!webPage)
        return;

    // FIXME: Pass more of the form state.
    RefPtr<FormState> formState = prpFormState;
    
    HTMLFormElement* form = formState->form();

    WebFrame* sourceFrame = WebFrame::fromCoreFrame(*formState->sourceDocument()->frame());
    ASSERT(sourceFrame);

    const Vector<std::pair<String, String>>& values = formState->textFieldValues();

    RefPtr<API::Object> userData;
    webPage->injectedBundleFormClient().willSubmitForm(webPage, form, m_frame, sourceFrame, values, userData);


    uint64_t listenerID = m_frame->setUpPolicyListener(WTF::move(function));

    webPage->send(Messages::WebPageProxy::WillSubmitForm(m_frame->frameID(), sourceFrame->frameID(), values, listenerID, UserData(WebProcess::singleton().transformObjectsToHandles(userData.get()).get())));
}

void WebFrameLoaderClient::revertToProvisionalState(DocumentLoader*)
{
    notImplemented();
}

void WebFrameLoaderClient::setMainDocumentError(DocumentLoader*, const ResourceError& error)
{
    if (!m_pluginView)
        return;
    
    m_pluginView->manualLoadDidFail(error);
    m_pluginView = nullptr;
    m_hasSentResponseToPluginView = false;
}

void WebFrameLoaderClient::setMainFrameDocumentReady(bool)
{
    notImplemented();
}

void WebFrameLoaderClient::startDownload(const ResourceRequest& request, const String& /* suggestedName */)
{
    m_frame->startDownload(request);
}

void WebFrameLoaderClient::willChangeTitle(DocumentLoader*)
{
    notImplemented();
}

void WebFrameLoaderClient::didChangeTitle(DocumentLoader*)
{
    notImplemented();
}

void WebFrameLoaderClient::willReplaceMultipartContent()
{
    WebPage* webPage = m_frame->page();
    if (!webPage)
        return;
    webPage->willReplaceMultipartContent(*m_frame);
}

void WebFrameLoaderClient::didReplaceMultipartContent()
{
    WebPage* webPage = m_frame->page();
    if (!webPage)
        return;
    webPage->didReplaceMultipartContent(*m_frame);
}

void WebFrameLoaderClient::committedLoad(DocumentLoader* loader, const char* data, int length)
{
    if (!m_pluginView)
        loader->commitData(data, length);

    // If the document is a stand-alone media document, now is the right time to cancel the WebKit load.
    // FIXME: This code should be shared across all ports. <http://webkit.org/b/48762>.
    if (m_frame->coreFrame()->document()->isMediaDocument())
        loader->cancelMainResourceLoad(pluginWillHandleLoadError(loader->response()));

    // Calling commitData did not create the plug-in view.
    if (!m_pluginView)
        return;

    if (!m_hasSentResponseToPluginView) {
        m_pluginView->manualLoadDidReceiveResponse(loader->response());
        // manualLoadDidReceiveResponse sets up a new stream to the plug-in. on a full-page plug-in, a failure in
        // setting up this stream can cause the main document load to be cancelled, setting m_pluginView
        // to null
        if (!m_pluginView)
            return;
        m_hasSentResponseToPluginView = true;
    }
    m_pluginView->manualLoadDidReceiveData(data, length);
}

void WebFrameLoaderClient::finishedLoading(DocumentLoader* loader)
{
    if (!m_pluginView) {
        if (m_frameHasCustomContentProvider) {
            WebPage* webPage = m_frame->page();
            if (!webPage)
                return;

            RefPtr<SharedBuffer> mainResourceData = loader->mainResourceData();
            IPC::DataReference dataReference(reinterpret_cast<const uint8_t*>(mainResourceData ? mainResourceData->data() : 0), mainResourceData ? mainResourceData->size() : 0);
            webPage->send(Messages::WebPageProxy::DidFinishLoadingDataForCustomContentProvider(loader->response().suggestedFilename(), dataReference));
        }

        return;
    }

    // If we just received an empty response without any data, we won't have sent a response to the plug-in view.
    // Make sure to do this before calling manualLoadDidFinishLoading.
    if (!m_hasSentResponseToPluginView) {
        m_pluginView->manualLoadDidReceiveResponse(loader->response());

        // Protect against the above call nulling out the plug-in (by trying to cancel the load for example).
        if (!m_pluginView)
            return;
    }

    m_pluginView->manualLoadDidFinishLoading();
    m_pluginView = nullptr;
    m_hasSentResponseToPluginView = false;
}

void WebFrameLoaderClient::updateGlobalHistory()
{
    WebPage* webPage = m_frame->page();
    if (!webPage || !webPage->pageGroup()->isVisibleToHistoryClient())
        return;

    DocumentLoader* loader = m_frame->coreFrame()->loader().documentLoader();

    WebNavigationDataStore data;
    data.url = loader->url().string();
    // FIXME: use direction of title.
    data.title = loader->title().string();
    data.originalRequest = loader->originalRequestCopy();
    data.response = loader->response();

    webPage->send(Messages::WebPageProxy::DidNavigateWithNavigationData(data, m_frame->frameID()));
}

void WebFrameLoaderClient::updateGlobalHistoryRedirectLinks()
{
    WebPage* webPage = m_frame->page();
    if (!webPage || !webPage->pageGroup()->isVisibleToHistoryClient())
        return;

    DocumentLoader* loader = m_frame->coreFrame()->loader().documentLoader();
    ASSERT(loader->unreachableURL().isEmpty());

    // Client redirect
    if (!loader->clientRedirectSourceForHistory().isNull()) {
        webPage->send(Messages::WebPageProxy::DidPerformClientRedirect(
            loader->clientRedirectSourceForHistory(), loader->clientRedirectDestinationForHistory(), m_frame->frameID()));
    }

    // Server redirect
    if (!loader->serverRedirectSourceForHistory().isNull()) {
        webPage->send(Messages::WebPageProxy::DidPerformServerRedirect(
            loader->serverRedirectSourceForHistory(), loader->serverRedirectDestinationForHistory(), m_frame->frameID()));
    }
}

bool WebFrameLoaderClient::shouldGoToHistoryItem(HistoryItem* item) const
{
    WebPage* webPage = m_frame->page();
    if (!webPage)
        return false;
    
    uint64_t itemID = WebBackForwardListProxy::idForItem(item);
    if (!itemID) {
        // We should never be considering navigating to an item that is not actually in the back/forward list.
        ASSERT_NOT_REACHED();
        return false;
    }

    RefPtr<InjectedBundleBackForwardListItem> bundleItem = InjectedBundleBackForwardListItem::create(item);
    RefPtr<API::Object> userData;

    // Ask the bundle client first
    bool shouldGoToBackForwardListItem = webPage->injectedBundleLoaderClient().shouldGoToBackForwardListItem(webPage, bundleItem.get(), userData);
    if (!shouldGoToBackForwardListItem)
        return false;

    webPage->send(Messages::WebPageProxy::WillGoToBackForwardListItem(itemID, UserData(WebProcess::singleton().transformObjectsToHandles(userData.get()).get())));
    return true;
}

void WebFrameLoaderClient::didDisplayInsecureContent()
{
    WebPage* webPage = m_frame->page();
    if (!webPage)
        return;

    RefPtr<API::Object> userData;

    webPage->injectedBundleLoaderClient().didDisplayInsecureContentForFrame(webPage, m_frame, userData);

    webPage->send(Messages::WebPageProxy::DidDisplayInsecureContentForFrame(m_frame->frameID(), UserData(WebProcess::singleton().transformObjectsToHandles(userData.get()).get())));
}

void WebFrameLoaderClient::didRunInsecureContent(SecurityOrigin*, const URL&)
{
    WebPage* webPage = m_frame->page();
    if (!webPage)
        return;

    RefPtr<API::Object> userData;

    webPage->injectedBundleLoaderClient().didRunInsecureContentForFrame(webPage, m_frame, userData);

    webPage->send(Messages::WebPageProxy::DidRunInsecureContentForFrame(m_frame->frameID(), UserData(WebProcess::singleton().transformObjectsToHandles(userData.get()).get())));
}

void WebFrameLoaderClient::didDetectXSS(const URL&, bool)
{
    WebPage* webPage = m_frame->page();
    if (!webPage)
        return;

    RefPtr<API::Object> userData;

    webPage->injectedBundleLoaderClient().didDetectXSSForFrame(webPage, m_frame, userData);

    webPage->send(Messages::WebPageProxy::DidDetectXSSForFrame(m_frame->frameID(), UserData(WebProcess::singleton().transformObjectsToHandles(userData.get()).get())));
}

ResourceError WebFrameLoaderClient::cancelledError(const ResourceRequest& request)
{
    return WebKit::cancelledError(request);
}

ResourceError WebFrameLoaderClient::blockedError(const ResourceRequest& request)
{
    return WebKit::blockedError(request);
}

ResourceError WebFrameLoaderClient::cannotShowURLError(const ResourceRequest& request)
{
    return WebKit::cannotShowURLError(request);
}

ResourceError WebFrameLoaderClient::interruptedForPolicyChangeError(const ResourceRequest& request)
{
    return WebKit::interruptedForPolicyChangeError(request);
}

ResourceError WebFrameLoaderClient::cannotShowMIMETypeError(const ResourceResponse& response)
{
    return WebKit::cannotShowMIMETypeError(response);
}

ResourceError WebFrameLoaderClient::fileDoesNotExistError(const ResourceResponse& response)
{
    return WebKit::fileDoesNotExistError(response);
}

ResourceError WebFrameLoaderClient::pluginWillHandleLoadError(const ResourceResponse& response)
{
    return WebKit::pluginWillHandleLoadError(response);
}

bool WebFrameLoaderClient::shouldFallBack(const ResourceError& error)
{
    static NeverDestroyed<const ResourceError> cancelledError(this->cancelledError(ResourceRequest()));
    static NeverDestroyed<const ResourceError> pluginWillHandleLoadError(this->pluginWillHandleLoadError(ResourceResponse()));

    if (error.errorCode() == cancelledError.get().errorCode() && error.domain() == cancelledError.get().domain())
        return false;

    if (error.errorCode() == pluginWillHandleLoadError.get().errorCode() && error.domain() == pluginWillHandleLoadError.get().domain())
        return false;

    return true;
}

bool WebFrameLoaderClient::canHandleRequest(const ResourceRequest&) const
{
    notImplemented();
    return true;
}

bool WebFrameLoaderClient::canShowMIMEType(const String& /*MIMEType*/) const
{
    notImplemented();
    return true;
}

bool WebFrameLoaderClient::canShowMIMETypeAsHTML(const String& /*MIMEType*/) const
{
    return true;
}

bool WebFrameLoaderClient::representationExistsForURLScheme(const String& /*URLScheme*/) const
{
    notImplemented();
    return false;
}

String WebFrameLoaderClient::generatedMIMETypeForURLScheme(const String& /*URLScheme*/) const
{
    notImplemented();
    return String();
}

void WebFrameLoaderClient::frameLoadCompleted()
{
    // Note: Can be called multiple times.
    WebPage* webPage = m_frame->page();
    if (!webPage)
        return;

    if (m_frame->isMainFrame() && !m_didCompletePageTransition) {
        webPage->didCompletePageTransition();
        m_didCompletePageTransition = true;
    }
}

void WebFrameLoaderClient::saveViewStateToItem(HistoryItem* historyItem)
{
#if PLATFORM(IOS) || PLATFORM(EFL)
    if (m_frame->isMainFrame())
        m_frame->page()->savePageState(*historyItem);
#else
    UNUSED_PARAM(historyItem);
#endif
}

void WebFrameLoaderClient::restoreViewState()
{
#if PLATFORM(IOS) || PLATFORM(EFL)
    Frame& frame = *m_frame->coreFrame();
    HistoryItem* currentItem = frame.loader().history().currentItem();
    if (FrameView* view = frame.view()) {
        if (m_frame->isMainFrame())
            m_frame->page()->restorePageState(*currentItem);
        else if (!view->wasScrolledByUser())
            view->setScrollPosition(currentItem->scrollPoint());
    }
#else
    // Inform the UI process of the scale factor.
    double scaleFactor = m_frame->coreFrame()->loader().history().currentItem()->pageScaleFactor();

    // A scale factor of 0 means the history item has the default scale factor, thus we do not need to update it.
    if (scaleFactor)
        m_frame->page()->send(Messages::WebPageProxy::PageScaleFactorDidChange(scaleFactor));

    // FIXME: This should not be necessary. WebCore should be correctly invalidating
    // the view on restores from the back/forward cache.
    if (m_frame == m_frame->page()->mainWebFrame())
        m_frame->page()->drawingArea()->setNeedsDisplay();
#endif
}

void WebFrameLoaderClient::provisionalLoadStarted()
{
    WebPage* webPage = m_frame->page();
    if (!webPage)
        return;

    if (m_frame->isMainFrame()) {
        webPage->didStartPageTransition();
        m_didCompletePageTransition = false;
    }
}

void WebFrameLoaderClient::didFinishLoad()
{
    // If we have a load listener, notify it.
    if (WebFrame::LoadListener* loadListener = m_frame->loadListener())
        loadListener->didFinishLoad(m_frame);
}

void WebFrameLoaderClient::prepareForDataSourceReplacement()
{
    notImplemented();
}

Ref<DocumentLoader> WebFrameLoaderClient::createDocumentLoader(const ResourceRequest& request, const SubstituteData& substituteData)
{
    return m_frame->page()->createDocumentLoader(*m_frame->coreFrame(), request, substituteData);
}

void WebFrameLoaderClient::updateCachedDocumentLoader(WebCore::DocumentLoader& loader)
{
    m_frame->page()->updateCachedDocumentLoader(static_cast<WebDocumentLoader&>(loader), *m_frame->coreFrame());
}

void WebFrameLoaderClient::setTitle(const StringWithDirection& title, const URL& url)
{
    WebPage* webPage = m_frame->page();
    if (!webPage || !webPage->pageGroup()->isVisibleToHistoryClient())
        return;

    // FIXME: use direction of title.
    webPage->send(Messages::WebPageProxy::DidUpdateHistoryTitle(title.string(), url.string(), m_frame->frameID()));
}

String WebFrameLoaderClient::userAgent(const URL& url)
{
    WebPage* webPage = m_frame->page();
    if (!webPage)
        return String();

    return webPage->userAgent(m_frame, url);
}

void WebFrameLoaderClient::savePlatformDataToCachedFrame(CachedFrame*)
{
}

void WebFrameLoaderClient::transitionToCommittedFromCachedFrame(CachedFrame*)
{
    const ResourceResponse& response = m_frame->coreFrame()->loader().documentLoader()->response();
    m_frameHasCustomContentProvider = m_frame->isMainFrame() && m_frame->page()->shouldUseCustomContentProviderForResponse(response);
    m_frameCameFromPageCache = true;
}

void WebFrameLoaderClient::transitionToCommittedForNewPage()
{
    WebPage* webPage = m_frame->page();

    Color backgroundColor = webPage->drawsTransparentBackground() ? Color::transparent : Color::white;
    bool isMainFrame = m_frame->isMainFrame();
    bool isTransparent = !webPage->drawsBackground();
    bool shouldUseFixedLayout = isMainFrame && webPage->useFixedLayout();
    bool shouldDisableScrolling = isMainFrame && !webPage->mainFrameIsScrollable();
    bool shouldHideScrollbars = shouldDisableScrolling;
    IntRect fixedVisibleContentRect;

#if USE(COORDINATED_GRAPHICS)
    if (m_frame->coreFrame()->view())
        fixedVisibleContentRect = m_frame->coreFrame()->view()->fixedVisibleContentRect();
    if (shouldUseFixedLayout)
        shouldHideScrollbars = true;
#endif

    const ResourceResponse& response = m_frame->coreFrame()->loader().documentLoader()->response();
    m_frameHasCustomContentProvider = isMainFrame && webPage->shouldUseCustomContentProviderForResponse(response);
    m_frameCameFromPageCache = false;

    ScrollbarMode defaultScrollbarMode = shouldHideScrollbars ? ScrollbarAlwaysOff : ScrollbarAuto;

    m_frame->coreFrame()->createView(webPage->size(), backgroundColor, isTransparent,
        webPage->fixedLayoutSize(), fixedVisibleContentRect, shouldUseFixedLayout,
        defaultScrollbarMode, /* lock */ shouldHideScrollbars, defaultScrollbarMode, /* lock */ shouldHideScrollbars);

    if (int minimumLayoutWidth = webPage->minimumLayoutSize().width()) {
        int minimumLayoutHeight = std::max(webPage->minimumLayoutSize().height(), 1);
        int maximumSize = std::numeric_limits<int>::max();
        m_frame->coreFrame()->view()->enableAutoSizeMode(true, IntSize(minimumLayoutWidth, minimumLayoutHeight), IntSize(maximumSize, maximumSize));
        m_frame->coreFrame()->view()->setAutoSizeFixedMinimumHeight(webPage->size().height());
    }

    m_frame->coreFrame()->view()->setProhibitsScrolling(shouldDisableScrolling);
    m_frame->coreFrame()->view()->setVisualUpdatesAllowedByClient(!webPage->shouldExtendIncrementalRenderingSuppression());
#if PLATFORM(COCOA)
    m_frame->coreFrame()->view()->setExposedRect(webPage->drawingArea()->exposedRect());
#endif
#if PLATFORM(IOS)
    m_frame->coreFrame()->view()->setDelegatesScrolling(true);
#endif

    if (webPage->scrollPinningBehavior() != DoNotPin)
        m_frame->coreFrame()->view()->setScrollPinningBehavior(webPage->scrollPinningBehavior());

#if USE(COORDINATED_GRAPHICS)
    if (shouldUseFixedLayout) {
        m_frame->coreFrame()->view()->setDelegatesScrolling(shouldUseFixedLayout);
        m_frame->coreFrame()->view()->setPaintsEntireContents(shouldUseFixedLayout);
        return;
    }
#endif
}

void WebFrameLoaderClient::didSaveToPageCache()
{
    WebPage* webPage = m_frame->page();
    if (!webPage)
        return;

    webPage->send(Messages::WebPageProxy::DidSaveToPageCache());
}

void WebFrameLoaderClient::didRestoreFromPageCache()
{
    m_frameCameFromPageCache = true;
}

void WebFrameLoaderClient::dispatchDidBecomeFrameset(bool value)
{
    WebPage* webPage = m_frame->page();
    if (!webPage)
        return;

    webPage->send(Messages::WebPageProxy::FrameDidBecomeFrameSet(m_frame->frameID(), value));
}

bool WebFrameLoaderClient::canCachePage() const
{
    // We cannot cache frames that have custom representations because they are
    // rendered in the UIProcess.
    return !m_frameHasCustomContentProvider;
}

void WebFrameLoaderClient::convertMainResourceLoadToDownload(DocumentLoader *documentLoader, const ResourceRequest& request, const ResourceResponse& response)
{
    m_frame->convertMainResourceLoadToDownload(documentLoader, request, response);
}

RefPtr<Frame> WebFrameLoaderClient::createFrame(const URL& url, const String& name, HTMLFrameOwnerElement* ownerElement,
                                                    const String& referrer, bool /*allowsScrolling*/, int /*marginWidth*/, int /*marginHeight*/)
{
    WebPage* webPage = m_frame->page();

    RefPtr<WebFrame> subframe = WebFrame::createSubframe(webPage, name, ownerElement);

    Frame* coreSubframe = subframe->coreFrame();
    if (!coreSubframe)
        return nullptr;

    // The creation of the frame may have run arbitrary JavaScript that removed it from the page already.
    if (!coreSubframe->page())
        return nullptr;

    m_frame->coreFrame()->loader().loadURLIntoChildFrame(url, referrer, coreSubframe);

    // The frame's onload handler may have removed it from the document.
    if (!subframe->coreFrame())
        return nullptr;
    ASSERT(subframe->coreFrame() == coreSubframe);
    if (!coreSubframe->tree().parent())
        return nullptr;

    return coreSubframe;
}

RefPtr<Widget> WebFrameLoaderClient::createPlugin(const IntSize&, HTMLPlugInElement* pluginElement, const URL& url, const Vector<String>& paramNames, const Vector<String>& paramValues, const String& mimeType, bool loadManually)
{
    ASSERT(paramNames.size() == paramValues.size());
    ASSERT(m_frame->page());

    Plugin::Parameters parameters;
    parameters.url = url;
    parameters.names = paramNames;
    parameters.values = paramValues;
    parameters.mimeType = mimeType;
    parameters.isFullFramePlugin = loadManually;
    parameters.shouldUseManualLoader = parameters.isFullFramePlugin && !m_frameCameFromPageCache;
#if PLATFORM(COCOA)
    parameters.layerHostingMode = m_frame->page()->layerHostingMode();
#endif

#if ENABLE(NETSCAPE_PLUGIN_API)
    RefPtr<Plugin> plugin = m_frame->page()->createPlugin(m_frame, pluginElement, parameters, parameters.mimeType);
    if (!plugin)
        return nullptr;

    return PluginView::create(pluginElement, plugin.release(), parameters);
#else
    UNUSED_PARAM(pluginElement);
    return nullptr;
#endif
}

void WebFrameLoaderClient::recreatePlugin(Widget* widget)
{
#if ENABLE(NETSCAPE_PLUGIN_API)
    ASSERT(widget && widget->isPluginViewBase());
    ASSERT(m_frame->page());

    PluginView* pluginView = static_cast<PluginView*>(widget);
    String newMIMEType;
    RefPtr<Plugin> plugin = m_frame->page()->createPlugin(m_frame, pluginView->pluginElement(), pluginView->initialParameters(), newMIMEType);
    pluginView->recreateAndInitialize(plugin.release());
#else
    UNUSED_PARAM(widget);
#endif
}

void WebFrameLoaderClient::redirectDataToPlugin(Widget* pluginWidget)
{
    if (pluginWidget)
        m_pluginView = static_cast<PluginView*>(pluginWidget);
}

#if ENABLE(WEBGL)
WebCore::WebGLLoadPolicy WebFrameLoaderClient::webGLPolicyForURL(const String& url) const
{
    if (WebPage* webPage = m_frame->page())
        return webPage->webGLPolicyForURL(m_frame, url);

    return WebGLAllowCreation;
}

WebCore::WebGLLoadPolicy WebFrameLoaderClient::resolveWebGLPolicyForURL(const String& url) const
{
    if (WebPage* webPage = m_frame->page())
        return webPage->resolveWebGLPolicyForURL(m_frame, url);

    return WebGLAllowCreation;
}
#endif // ENABLE(WEBGL)

PassRefPtr<Widget> WebFrameLoaderClient::createJavaAppletWidget(const IntSize& pluginSize, HTMLAppletElement* appletElement, const URL&, const Vector<String>& paramNames, const Vector<String>& paramValues)
{
#if ENABLE(NETSCAPE_PLUGIN_API)
    RefPtr<Widget> plugin = createPlugin(pluginSize, appletElement, URL(), paramNames, paramValues, appletElement->serviceType(), false);
    if (!plugin) {
        if (WebPage* webPage = m_frame->page()) {
            String frameURLString = m_frame->coreFrame()->loader().documentLoader()->responseURL().string();
            String pageURLString = webPage->corePage()->mainFrame().loader().documentLoader()->responseURL().string();
            webPage->send(Messages::WebPageProxy::DidFailToInitializePlugin(appletElement->serviceType(), frameURLString, pageURLString));
        }
    }
    return plugin.release();
#else
    UNUSED_PARAM(pluginSize);
    UNUSED_PARAM(appletElement);
    UNUSED_PARAM(paramNames);
    UNUSED_PARAM(paramValues);
    return 0;
#endif
}

static bool pluginSupportsExtension(const PluginData& pluginData, const String& extension)
{
    ASSERT(extension.lower() == extension);

    Vector<MimeClassInfo> mimes;
    Vector<size_t> mimePluginIndices;
    pluginData.getWebVisibleMimesAndPluginIndices(mimes, mimePluginIndices);
    for (size_t i = 0; i < mimes.size(); ++i) {
        const MimeClassInfo& mimeClassInfo = mimes[i];

        if (mimeClassInfo.extensions.contains(extension))
            return true;
    }
    return false;
}

ObjectContentType WebFrameLoaderClient::objectContentType(const URL& url, const String& mimeTypeIn, bool shouldPreferPlugInsForImages)
{
    // FIXME: This should be merged with WebCore::FrameLoader::defaultObjectContentType when the plugin code
    // is consolidated.

    String mimeType = mimeTypeIn;
    if (mimeType.isEmpty()) {
        String extension = url.path().substring(url.path().reverseFind('.') + 1).lower();

        // Try to guess the MIME type from the extension.
        mimeType = MIMETypeRegistry::getMIMETypeForExtension(extension);

        if (mimeType.isEmpty()) {
            // Check if there's a plug-in around that can handle the extension.
            if (WebPage* webPage = m_frame->page()) {
                if (pluginSupportsExtension(webPage->corePage()->pluginData(), extension))
                    return ObjectContentNetscapePlugin;
            }
        }
    }

    if (mimeType.isEmpty())
        return ObjectContentFrame;

    bool plugInSupportsMIMEType = false;
    if (WebPage* webPage = m_frame->page()) {
        const PluginData& pluginData = webPage->corePage()->pluginData();
        if (pluginData.supportsWebVisibleMimeType(mimeType, PluginData::AllPlugins) && webFrame()->coreFrame()->loader().subframeLoader().allowPlugins())
            plugInSupportsMIMEType = true;
        else if (pluginData.supportsWebVisibleMimeType(mimeType, PluginData::OnlyApplicationPlugins))
            plugInSupportsMIMEType = true;
    }
    
    if (MIMETypeRegistry::isSupportedImageMIMEType(mimeType))
        return shouldPreferPlugInsForImages && plugInSupportsMIMEType ? ObjectContentNetscapePlugin : ObjectContentImage;

    if (plugInSupportsMIMEType)
        return ObjectContentNetscapePlugin;

    if (MIMETypeRegistry::isSupportedNonImageMIMEType(mimeType))
        return ObjectContentFrame;

#if PLATFORM(IOS)
    // iOS can render PDF in <object>/<embed> via PDFDocumentImage.
    if (MIMETypeRegistry::isPDFOrPostScriptMIMEType(mimeType))
        return ObjectContentImage;
#endif

    return ObjectContentNone;
}

String WebFrameLoaderClient::overrideMediaType() const
{
    notImplemented();
    return String();
}

void WebFrameLoaderClient::dispatchDidClearWindowObjectInWorld(DOMWrapperWorld& world)
{
    WebPage* webPage = m_frame->page();
    if (!webPage)
        return;

    webPage->injectedBundleLoaderClient().didClearWindowObjectForFrame(webPage, m_frame, world);

#if HAVE(ACCESSIBILITY) && (PLATFORM(GTK) || PLATFORM(EFL))
    // Ensure the accessibility hierarchy is updated.
    webPage->updateAccessibilityTree();
#endif
}


void WebFrameLoaderClient::dispatchGlobalObjectAvailable(DOMWrapperWorld& world)
{
    WebPage* webPage = m_frame->page();
    if (!webPage)
        return;
    
    webPage->injectedBundleLoaderClient().globalObjectIsAvailableForFrame(webPage, m_frame, world);
}

void WebFrameLoaderClient::dispatchWillDisconnectDOMWindowExtensionFromGlobalObject(WebCore::DOMWindowExtension* extension)
{
    WebPage* webPage = m_frame->page();
    if (!webPage)
        return;
        
    webPage->injectedBundleLoaderClient().willDisconnectDOMWindowExtensionFromGlobalObject(webPage, extension);
}

void WebFrameLoaderClient::dispatchDidReconnectDOMWindowExtensionToGlobalObject(WebCore::DOMWindowExtension* extension)
{
    WebPage* webPage = m_frame->page();
    if (!webPage)
        return;
        
    webPage->injectedBundleLoaderClient().didReconnectDOMWindowExtensionToGlobalObject(webPage, extension);
}

void WebFrameLoaderClient::dispatchWillDestroyGlobalObjectForDOMWindowExtension(WebCore::DOMWindowExtension* extension)
{
    WebPage* webPage = m_frame->page();
    if (!webPage)
        return;
        
    webPage->injectedBundleLoaderClient().willDestroyGlobalObjectForDOMWindowExtension(webPage, extension);
}

void WebFrameLoaderClient::registerForIconNotification(bool /*listen*/)
{
    notImplemented();
}

#if PLATFORM(COCOA)
    
RemoteAXObjectRef WebFrameLoaderClient::accessibilityRemoteObject() 
{
    WebPage* webPage = m_frame->page();
    if (!webPage)
        return 0;
    
    return webPage->accessibilityRemoteObject();
}
    
NSCachedURLResponse* WebFrameLoaderClient::willCacheResponse(DocumentLoader*, unsigned long identifier, NSCachedURLResponse* response) const
{
    WebPage* webPage = m_frame->page();
    if (!webPage)
        return response;

    return webPage->injectedBundleResourceLoadClient().shouldCacheResponse(webPage, m_frame, identifier) ? response : nil;
}

#endif // PLATFORM(COCOA)

bool WebFrameLoaderClient::shouldAlwaysUsePluginDocument(const String& /*mimeType*/) const
{
    notImplemented();
    return false;
}

void WebFrameLoaderClient::didChangeScrollOffset()
{
    WebPage* webPage = m_frame->page();
    if (!webPage)
        return;

    webPage->didChangeScrollOffsetForFrame(m_frame->coreFrame());
}

bool WebFrameLoaderClient::allowScript(bool enabledPerSettings)
{
    if (!enabledPerSettings)
        return false;

    Frame* coreFrame = m_frame->coreFrame();

    if (coreFrame->document()->isPluginDocument()) {
        PluginDocument* pluginDocument = static_cast<PluginDocument*>(coreFrame->document());

        if (pluginDocument->pluginWidget() && pluginDocument->pluginWidget()->isPluginView()) {
            PluginView* pluginView = static_cast<PluginView*>(pluginDocument->pluginWidget());

            if (!pluginView->shouldAllowScripting())
                return false;
        }
    }

    return true;
}

bool WebFrameLoaderClient::shouldForceUniversalAccessFromLocalURL(const WebCore::URL& url)
{
    WebPage* webPage = m_frame->page();
    if (!webPage)
        return false;

    return webPage->injectedBundleLoaderClient().shouldForceUniversalAccessFromLocalURL(webPage, url.string());
}

PassRefPtr<FrameNetworkingContext> WebFrameLoaderClient::createNetworkingContext()
{
    RefPtr<WebFrameNetworkingContext> context = WebFrameNetworkingContext::create(m_frame);
    return context.release();
}

#if ENABLE(CONTENT_FILTERING)
void WebFrameLoaderClient::contentFilterDidBlockLoad(WebCore::ContentFilterUnblockHandler unblockHandler)
{
    if (!unblockHandler.needsUIProcess()) {
        m_frame->coreFrame()->loader().policyChecker().setContentFilterUnblockHandler(WTF::move(unblockHandler));
        return;
    }

    if (WebPage* webPage { m_frame->page() })
        webPage->send(Messages::WebPageProxy::ContentFilterDidBlockLoadForFrame(unblockHandler, m_frame->frameID()));
}
#endif

#if ENABLE(REQUEST_AUTOCOMPLETE)
void WebFrameLoaderClient::didRequestAutocomplete(PassRefPtr<WebCore::FormState>)
{
}
#endif

<<<<<<< HEAD
bool WebFrameLoaderClient::shouldPaintBrokenImage(const WebCore::URL&) const
{
#if PLATFORM(WPE)
    return false;
#else
    return true;
#endif
=======
void WebFrameLoaderClient::prefetchDNS(const String& hostname)
{
    WebProcess::singleton().prefetchDNS(hostname);
>>>>>>> 0ab0c5e3
}

} // namespace WebKit<|MERGE_RESOLUTION|>--- conflicted
+++ resolved
@@ -1713,7 +1713,11 @@
 }
 #endif
 
-<<<<<<< HEAD
+void WebFrameLoaderClient::prefetchDNS(const String& hostname)
+{
+    WebProcess::singleton().prefetchDNS(hostname);
+}
+
 bool WebFrameLoaderClient::shouldPaintBrokenImage(const WebCore::URL&) const
 {
 #if PLATFORM(WPE)
@@ -1721,11 +1725,6 @@
 #else
     return true;
 #endif
-=======
-void WebFrameLoaderClient::prefetchDNS(const String& hostname)
-{
-    WebProcess::singleton().prefetchDNS(hostname);
->>>>>>> 0ab0c5e3
 }
 
 } // namespace WebKit