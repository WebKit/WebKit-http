/*
 * Copyright (C) 2010, 2012, 2016 Apple Inc. All rights reserved.
 *
 * Redistribution and use in source and binary forms, with or without
 * modification, are permitted provided that the following conditions
 * are met:
 * 1. Redistributions of source code must retain the above copyright
 *    notice, this list of conditions and the following disclaimer.
 * 2. Redistributions in binary form must reproduce the above copyright
 *    notice, this list of conditions and the following disclaimer in the
 *    documentation and/or other materials provided with the distribution.
 *
 * THIS SOFTWARE IS PROVIDED BY APPLE INC. AND ITS CONTRIBUTORS ``AS IS''
 * AND ANY EXPRESS OR IMPLIED WARRANTIES, INCLUDING, BUT NOT LIMITED TO,
 * THE IMPLIED WARRANTIES OF MERCHANTABILITY AND FITNESS FOR A PARTICULAR
 * PURPOSE ARE DISCLAIMED. IN NO EVENT SHALL APPLE INC. OR ITS CONTRIBUTORS
 * BE LIABLE FOR ANY DIRECT, INDIRECT, INCIDENTAL, SPECIAL, EXEMPLARY, OR
 * CONSEQUENTIAL DAMAGES (INCLUDING, BUT NOT LIMITED TO, PROCUREMENT OF
 * SUBSTITUTE GOODS OR SERVICES; LOSS OF USE, DATA, OR PROFITS; OR BUSINESS
 * INTERRUPTION) HOWEVER CAUSED AND ON ANY THEORY OF LIABILITY, WHETHER IN
 * CONTRACT, STRICT LIABILITY, OR TORT (INCLUDING NEGLIGENCE OR OTHERWISE)
 * ARISING IN ANY WAY OUT OF THE USE OF THIS SOFTWARE, EVEN IF ADVISED OF
 * THE POSSIBILITY OF SUCH DAMAGE.
 */

#ifndef WebPlatformStrategies_h
#define WebPlatformStrategies_h

#include <WebCore/CookiesStrategy.h>
#include <WebCore/LoaderStrategy.h>
#include <WebCore/PasteboardStrategy.h>
#include <WebCore/PlatformStrategies.h>
#include <wtf/NeverDestroyed.h>

namespace WebKit {

class WebPlatformStrategies : public WebCore::PlatformStrategies, private WebCore::CookiesStrategy, private WebCore::PasteboardStrategy {
    friend class NeverDestroyed<WebPlatformStrategies>;
public:
    static void initialize();
    
private:
    WebPlatformStrategies();
    
    // WebCore::PlatformStrategies
    WebCore::CookiesStrategy* createCookiesStrategy() override;
    WebCore::LoaderStrategy* createLoaderStrategy() override;
    WebCore::PasteboardStrategy* createPasteboardStrategy() override;
    WebCore::BlobRegistry* createBlobRegistry() override;

    // WebCore::CookiesStrategy
    String cookiesForDOM(const WebCore::NetworkStorageSession&, const WebCore::URL& firstParty, const WebCore::URL&) override;
    void setCookiesFromDOM(const WebCore::NetworkStorageSession&, const WebCore::URL& firstParty, const WebCore::URL&, const String&) override;
    bool cookiesEnabled(const WebCore::NetworkStorageSession&, const WebCore::URL& firstParty, const WebCore::URL&) override;
    String cookieRequestHeaderFieldValue(const WebCore::NetworkStorageSession&, const WebCore::URL& firstParty, const WebCore::URL&) override;
    String cookieRequestHeaderFieldValue(WebCore::SessionID, const WebCore::URL& firstParty, const WebCore::URL&) override;
    bool getRawCookies(const WebCore::NetworkStorageSession&, const WebCore::URL& firstParty, const WebCore::URL&, Vector<WebCore::Cookie>&) override;
    void deleteCookie(const WebCore::NetworkStorageSession&, const WebCore::URL&, const String&) override;

    // WebCore::PasteboardStrategy
#if PLATFORM(IOS)
    void writeToPasteboard(const WebCore::PasteboardWebContent&, const String& pasteboardName) override;
    void writeToPasteboard(const WebCore:: PasteboardURL&, const String& pasteboardName) override;
    void writeToPasteboard(const WebCore::PasteboardImage&, const String& pasteboardName) override;
    void writeToPasteboard(const String& pasteboardType, const String&, const String& pasteboardName) override;
    int getPasteboardItemsCount(const String& pasteboardName) override;
    String readStringFromPasteboard(int index, const String& pasteboardType, const String& pasteboardName) override;
    RefPtr<WebCore::SharedBuffer> readBufferFromPasteboard(int index, const String& pasteboardType, const String& pasteboardName) override;
    WebCore::URL readURLFromPasteboard(int index, const String& pasteboardType, const String& pasteboardName, String& title) override;
    void getFilenamesForDataInteraction(Vector<String>& filenames, const String& pasteboardName) override;
    void updatePreferredTypeIdentifiers(const Vector<String>& identifiers, const String& pasteboardName) override;
    void getTypesByFidelityForItemAtIndex(Vector<String>& types, uint64_t index, const String& pasteboardName) override;
#endif
#if PLATFORM(COCOA)
    int getNumberOfFiles(const String& pasteboardName) override;
    void getTypes(Vector<String>& types, const String& pasteboardName) override;
    RefPtr<WebCore::SharedBuffer> bufferForType(const String& pasteboardType, const String& pasteboardName) override;
    void getPathnamesForType(Vector<String>& pathnames, const String& pasteboardType, const String& pasteboardName) override;
    String stringForType(const String& pasteboardType, const String& pasteboardName) override;
    long changeCount(const String& pasteboardName) override;
    String uniqueName() override;
    WebCore::Color color(const String& pasteboardName) override;
    WebCore::URL url(const String& pasteboardName) override;

    long addTypes(const Vector<String>& pasteboardTypes, const String& pasteboardName) override;
    long setTypes(const Vector<String>& pasteboardTypes, const String& pasteboardName) override;
    long copy(const String& fromPasteboard, const String& toPasteboard) override;
    long setBufferForType(WebCore::SharedBuffer*, const String& pasteboardType, const String& pasteboardName) override;
    long setPathnamesForType(const Vector<String>&, const String& pasteboardType, const String& pasteboardName) override;
    long setStringForType(const String&, const String& pasteboardType, const String& pasteboardName) override;
#endif

#if PLATFORM(GTK)
    void writeToClipboard(const String& pasteboardName, const WebCore::SelectionData&) override;
    Ref<WebCore::SelectionData> readFromClipboard(const String& pasteboardName) override;
#endif
<<<<<<< HEAD

=======
>>>>>>> 4d3ce8ae
#if PLATFORM(WPE)
    void getTypes(Vector<String>& types) override;
    String readStringFromPasteboard(int index, const String& pasteboardType) override;
    void writeToPasteboard(const WebCore::PasteboardWebContent&) override;
    void writeToPasteboard(const String& pasteboardType, const String&) override;
#endif
};

} // namespace WebKit

#endif // WebPlatformStrategies_h<|MERGE_RESOLUTION|>--- conflicted
+++ resolved
@@ -94,10 +94,6 @@
     void writeToClipboard(const String& pasteboardName, const WebCore::SelectionData&) override;
     Ref<WebCore::SelectionData> readFromClipboard(const String& pasteboardName) override;
 #endif
-<<<<<<< HEAD
-
-=======
->>>>>>> 4d3ce8ae
 #if PLATFORM(WPE)
     void getTypes(Vector<String>& types) override;
     String readStringFromPasteboard(int index, const String& pasteboardType) override;
