/*
 * Copyright (C) 2010, 2011, 2012 Apple Inc. All rights reserved.
 *
 * Redistribution and use in source and binary forms, with or without
 * modification, are permitted provided that the following conditions
 * are met:
 * 1. Redistributions of source code must retain the above copyright
 *    notice, this list of conditions and the following disclaimer.
 * 2. Redistributions in binary form must reproduce the above copyright
 *    notice, this list of conditions and the following disclaimer in the
 *    documentation and/or other materials provided with the distribution.
 *
 * THIS SOFTWARE IS PROVIDED BY APPLE INC. AND ITS CONTRIBUTORS ``AS IS''
 * AND ANY EXPRESS OR IMPLIED WARRANTIES, INCLUDING, BUT NOT LIMITED TO,
 * THE IMPLIED WARRANTIES OF MERCHANTABILITY AND FITNESS FOR A PARTICULAR
 * PURPOSE ARE DISCLAIMED. IN NO EVENT SHALL APPLE INC. OR ITS CONTRIBUTORS
 * BE LIABLE FOR ANY DIRECT, INDIRECT, INCIDENTAL, SPECIAL, EXEMPLARY, OR
 * CONSEQUENTIAL DAMAGES (INCLUDING, BUT NOT LIMITED TO, PROCUREMENT OF
 * SUBSTITUTE GOODS OR SERVICES; LOSS OF USE, DATA, OR PROFITS; OR BUSINESS
 * INTERRUPTION) HOWEVER CAUSED AND ON ANY THEORY OF LIABILITY, WHETHER IN
 * CONTRACT, STRICT LIABILITY, OR TORT (INCLUDING NEGLIGENCE OR OTHERWISE)
 * ARISING IN ANY WAY OUT OF THE USE OF THIS SOFTWARE, EVEN IF ADVISED OF
 * THE POSSIBILITY OF SUCH DAMAGE.
 */

#ifndef WebFrameLoaderClient_h
#define WebFrameLoaderClient_h

#include <WebCore/FrameLoaderClient.h>

namespace WebKit {

class PluginView;
class WebFrame;
    
class WebFrameLoaderClient : public WebCore::FrameLoaderClient {
public:
    WebFrameLoaderClient();
    ~WebFrameLoaderClient();

    void setWebFrame(WebFrame* webFrame) { m_frame = webFrame; }
    WebFrame* webFrame() const { return m_frame; }

    bool frameHasCustomContentProvider() const { return m_frameHasCustomContentProvider; }

private:
    virtual void frameLoaderDestroyed() override;

    virtual bool hasHTMLView() const override;
    virtual bool hasWebView() const override;
    
    virtual void makeRepresentation(WebCore::DocumentLoader*) override;
#if PLATFORM(IOS)
    virtual bool forceLayoutOnRestoreFromPageCache() override;
#endif
    virtual void forceLayoutForNonHTML() override;
    
    virtual void setCopiesOnScroll() override;
    
    virtual void detachedFromParent2() override;
    virtual void detachedFromParent3() override;
    
    virtual void assignIdentifierToInitialRequest(unsigned long identifier, WebCore::DocumentLoader*, const WebCore::ResourceRequest&) override;
    
    virtual void dispatchWillSendRequest(WebCore::DocumentLoader*, unsigned long identifier, WebCore::ResourceRequest&, const WebCore::ResourceResponse& redirectResponse) override;
    virtual bool shouldUseCredentialStorage(WebCore::DocumentLoader*, unsigned long identifier) override;
    virtual void dispatchDidReceiveAuthenticationChallenge(WebCore::DocumentLoader*, unsigned long identifier, const WebCore::AuthenticationChallenge&) override;
    virtual void dispatchDidCancelAuthenticationChallenge(WebCore::DocumentLoader*, unsigned long identifier, const WebCore::AuthenticationChallenge&) override;
#if USE(PROTECTION_SPACE_AUTH_CALLBACK)
    virtual bool canAuthenticateAgainstProtectionSpace(WebCore::DocumentLoader*, unsigned long identifier, const WebCore::ProtectionSpace&) override;
#endif
#if PLATFORM(IOS)
    virtual RetainPtr<CFDictionaryRef> connectionProperties(WebCore::DocumentLoader*, unsigned long identifier) override;
#endif
    virtual void dispatchDidReceiveResponse(WebCore::DocumentLoader*, unsigned long identifier, const WebCore::ResourceResponse&) override;
    virtual void dispatchDidReceiveContentLength(WebCore::DocumentLoader*, unsigned long identifier, int dataLength) override;
    virtual void dispatchDidFinishLoading(WebCore::DocumentLoader*, unsigned long identifier) override;
    virtual void dispatchDidFailLoading(WebCore::DocumentLoader*, unsigned long identifier, const WebCore::ResourceError&) override;
    virtual bool dispatchDidLoadResourceFromMemoryCache(WebCore::DocumentLoader*, const WebCore::ResourceRequest&, const WebCore::ResourceResponse&, int length) override;
    
    virtual void dispatchDidHandleOnloadEvents() override;
    virtual void dispatchDidReceiveServerRedirectForProvisionalLoad() override;
    virtual void dispatchDidChangeProvisionalURL() override;
    virtual void dispatchDidCancelClientRedirect() override;
    virtual void dispatchWillPerformClientRedirect(const WebCore::URL&, double interval, double fireDate) override;
    virtual void dispatchDidChangeLocationWithinPage() override;
    virtual void dispatchDidPushStateWithinPage() override;
    virtual void dispatchDidReplaceStateWithinPage() override;
    virtual void dispatchDidPopStateWithinPage() override;
    virtual void dispatchWillClose() override;
    virtual void dispatchDidReceiveIcon() override;
    virtual void dispatchDidStartProvisionalLoad() override;
    virtual void dispatchDidReceiveTitle(const WebCore::StringWithDirection&) override;
    virtual void dispatchDidChangeIcons(WebCore::IconType) override;
    virtual void dispatchDidCommitLoad() override;
    virtual void dispatchDidFailProvisionalLoad(const WebCore::ResourceError&) override;
    virtual void dispatchDidFailLoad(const WebCore::ResourceError&) override;
    virtual void dispatchDidFinishDocumentLoad() override;
    virtual void dispatchDidFinishLoad() override;

    virtual void dispatchDidLayout(WebCore::LayoutMilestones) override;
    virtual void dispatchDidLayout() override;

    virtual WebCore::Frame* dispatchCreatePage(const WebCore::NavigationAction&) override;
    virtual void dispatchShow() override;
    
    virtual void dispatchDecidePolicyForResponse(const WebCore::ResourceResponse&, const WebCore::ResourceRequest&, WebCore::FramePolicyFunction) override;
    virtual void dispatchDecidePolicyForNewWindowAction(const WebCore::NavigationAction&, const WebCore::ResourceRequest&, PassRefPtr<WebCore::FormState>, const String& frameName, WebCore::FramePolicyFunction) override;
    virtual void dispatchDecidePolicyForNavigationAction(const WebCore::NavigationAction&, const WebCore::ResourceRequest&, PassRefPtr<WebCore::FormState>, WebCore::FramePolicyFunction) override;
    virtual void cancelPolicyCheck() override;
    
    virtual void dispatchUnableToImplementPolicy(const WebCore::ResourceError&) override;
    
    virtual void dispatchWillSendSubmitEvent(PassRefPtr<WebCore::FormState>) override;
    virtual void dispatchWillSubmitForm(PassRefPtr<WebCore::FormState>, WebCore::FramePolicyFunction) override;
    
    virtual void revertToProvisionalState(WebCore::DocumentLoader*) override;
    virtual void setMainDocumentError(WebCore::DocumentLoader*, const WebCore::ResourceError&) override;
    
    virtual void setMainFrameDocumentReady(bool) override;
    
    virtual void startDownload(const WebCore::ResourceRequest&, const String& suggestedName = String()) override;
    
    virtual void willChangeTitle(WebCore::DocumentLoader*) override;
    virtual void didChangeTitle(WebCore::DocumentLoader*) override;

    virtual void willReplaceMultipartContent() override;
    virtual void didReplaceMultipartContent() override;

    virtual void committedLoad(WebCore::DocumentLoader*, const char*, int) override;
    virtual void finishedLoading(WebCore::DocumentLoader*) override;
    
    virtual void updateGlobalHistory() override;
    virtual void updateGlobalHistoryRedirectLinks() override;
    
    virtual bool shouldGoToHistoryItem(WebCore::HistoryItem*) const override;

    virtual void didDisplayInsecureContent() override;
    virtual void didRunInsecureContent(WebCore::SecurityOrigin*, const WebCore::URL&) override;
    virtual void didDetectXSS(const WebCore::URL&, bool didBlockEntirePage) override;

    virtual WebCore::ResourceError cancelledError(const WebCore::ResourceRequest&) override;
    virtual WebCore::ResourceError blockedError(const WebCore::ResourceRequest&) override;
    virtual WebCore::ResourceError blockedByContentBlockerError(const WebCore::ResourceRequest&) override;
    virtual WebCore::ResourceError cannotShowURLError(const WebCore::ResourceRequest&) override;
    virtual WebCore::ResourceError interruptedForPolicyChangeError(const WebCore::ResourceRequest&) override;
    
    virtual WebCore::ResourceError cannotShowMIMETypeError(const WebCore::ResourceResponse&) override;
    virtual WebCore::ResourceError fileDoesNotExistError(const WebCore::ResourceResponse&) override;
    virtual WebCore::ResourceError pluginWillHandleLoadError(const WebCore::ResourceResponse&) override;
    
    virtual bool shouldFallBack(const WebCore::ResourceError&) override;
    
    virtual bool canHandleRequest(const WebCore::ResourceRequest&) const override;
    virtual bool canShowMIMEType(const String& MIMEType) const override;
    virtual bool canShowMIMETypeAsHTML(const String& MIMEType) const override;
    virtual bool representationExistsForURLScheme(const String& URLScheme) const override;
    virtual String generatedMIMETypeForURLScheme(const String& URLScheme) const override;
    
    virtual void frameLoadCompleted() override;
    virtual void saveViewStateToItem(WebCore::HistoryItem*) override;
    virtual void restoreViewState() override;
    virtual void provisionalLoadStarted() override;
    virtual void didFinishLoad() override;
    virtual void prepareForDataSourceReplacement() override;
    
    virtual Ref<WebCore::DocumentLoader> createDocumentLoader(const WebCore::ResourceRequest&, const WebCore::SubstituteData&) override;
    virtual void updateCachedDocumentLoader(WebCore::DocumentLoader&) override;

    virtual void setTitle(const WebCore::StringWithDirection&, const WebCore::URL&) override;
    
    virtual String userAgent(const WebCore::URL&) override;
    
    virtual void savePlatformDataToCachedFrame(WebCore::CachedFrame*) override;
    virtual void transitionToCommittedFromCachedFrame(WebCore::CachedFrame*) override;
#if PLATFORM(IOS)
    virtual void didRestoreFrameHierarchyForCachedFrame() override;
#endif
    virtual void transitionToCommittedForNewPage() override;

    virtual void didSaveToPageCache() override;
    virtual void didRestoreFromPageCache() override;

    virtual void dispatchDidBecomeFrameset(bool) override;

    virtual bool canCachePage() const override;
    virtual void convertMainResourceLoadToDownload(WebCore::DocumentLoader*, const WebCore::ResourceRequest&, const WebCore::ResourceResponse&) override;

    virtual RefPtr<WebCore::Frame> createFrame(const WebCore::URL&, const String& name, WebCore::HTMLFrameOwnerElement*,
                                          const String& referrer, bool allowsScrolling, int marginWidth, int marginHeight) override;
    
    virtual RefPtr<WebCore::Widget> createPlugin(const WebCore::IntSize&, WebCore::HTMLPlugInElement*, const WebCore::URL&, const Vector<String>&, const Vector<String>&, const String&, bool loadManually) override;
    virtual void recreatePlugin(WebCore::Widget*) override;
    virtual void redirectDataToPlugin(WebCore::Widget* pluginWidget) override;
    
#if ENABLE(WEBGL)
    virtual WebCore::WebGLLoadPolicy webGLPolicyForURL(const String&) const override;
    virtual WebCore::WebGLLoadPolicy resolveWebGLPolicyForURL(const String&) const override;
#endif // ENABLE(WEBGL)

    virtual PassRefPtr<WebCore::Widget> createJavaAppletWidget(const WebCore::IntSize&, WebCore::HTMLAppletElement*, const WebCore::URL& baseURL, const Vector<String>& paramNames, const Vector<String>& paramValues) override;
    
    virtual WebCore::ObjectContentType objectContentType(const WebCore::URL&, const String& mimeType) override;
    virtual String overrideMediaType() const override;

    virtual void dispatchDidClearWindowObjectInWorld(WebCore::DOMWrapperWorld&) override;
    
    virtual void dispatchGlobalObjectAvailable(WebCore::DOMWrapperWorld&) override;
    virtual void dispatchWillDisconnectDOMWindowExtensionFromGlobalObject(WebCore::DOMWindowExtension*) override;
    virtual void dispatchDidReconnectDOMWindowExtensionToGlobalObject(WebCore::DOMWindowExtension*) override;
    virtual void dispatchWillDestroyGlobalObjectForDOMWindowExtension(WebCore::DOMWindowExtension*) override;

    virtual void registerForIconNotification(bool listen = true) override;
    
#if PLATFORM(COCOA)
    virtual RemoteAXObjectRef accessibilityRemoteObject() override;
    
    virtual NSCachedURLResponse* willCacheResponse(WebCore::DocumentLoader*, unsigned long identifier, NSCachedURLResponse*) const override;
#endif

    virtual bool shouldAlwaysUsePluginDocument(const String& /*mimeType*/) const override;

    virtual void didChangeScrollOffset() override;

    virtual bool allowScript(bool enabledPerSettings) override;

    virtual bool shouldForceUniversalAccessFromLocalURL(const WebCore::URL&) override;

    virtual PassRefPtr<WebCore::FrameNetworkingContext> createNetworkingContext() override;

#if ENABLE(REQUEST_AUTOCOMPLETE)
    virtual void didRequestAutocomplete(PassRefPtr<WebCore::FormState>) override;
#endif

    virtual void forcePageTransitionIfNeeded() override;

#if USE(QUICK_LOOK)
    virtual void didCreateQuickLookHandle(WebCore::QuickLookHandle&) override;
#endif

#if ENABLE(CONTENT_FILTERING)
    void contentFilterDidBlockLoad(WebCore::ContentFilterUnblockHandler) override;
#endif

<<<<<<< HEAD
    bool shouldPaintBrokenImage(const WebCore::URL&) const override;
=======
    void prefetchDNS(const String&) override;
>>>>>>> c66d4f4b

    WebFrame* m_frame;
    RefPtr<PluginView> m_pluginView;
    bool m_hasSentResponseToPluginView;
    bool m_didCompletePageTransition;
    bool m_frameHasCustomContentProvider;
    bool m_frameCameFromPageCache;
};

// As long as EmptyFrameLoaderClient exists in WebCore, this can return 0.
inline WebFrameLoaderClient* toWebFrameLoaderClient(WebCore::FrameLoaderClient& client)
{
    return client.isEmptyFrameLoaderClient() ? 0 : static_cast<WebFrameLoaderClient*>(&client);
}

} // namespace WebKit

#endif // WebFrameLoaderClient_h<|MERGE_RESOLUTION|>--- conflicted
+++ resolved
@@ -242,11 +242,9 @@
     void contentFilterDidBlockLoad(WebCore::ContentFilterUnblockHandler) override;
 #endif
 
-<<<<<<< HEAD
+    void prefetchDNS(const String&) override;
+
     bool shouldPaintBrokenImage(const WebCore::URL&) const override;
-=======
-    void prefetchDNS(const String&) override;
->>>>>>> c66d4f4b
 
     WebFrame* m_frame;
     RefPtr<PluginView> m_pluginView;
