--- conflicted
+++ resolved
@@ -248,11 +248,9 @@
 
     void prefetchDNS(const String&) override;
 
-<<<<<<< HEAD
+    void didRestoreScrollPosition() override;
+
     bool shouldPaintBrokenImage(const WebCore::URL&) const override;
-=======
-    void didRestoreScrollPosition() override;
->>>>>>> 42c03fa7
 
     WebFrame* m_frame;
     RefPtr<PluginView> m_pluginView;
