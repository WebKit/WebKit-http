--- conflicted
+++ resolved
@@ -241,11 +241,9 @@
     void contentFilterDidBlockLoad(WebCore::ContentFilterUnblockHandler) override;
 #endif
 
-<<<<<<< HEAD
-    virtual bool shouldPaintBrokenImage(const WebCore::URL&) const override;
-=======
     void prefetchDNS(const String&) override;
->>>>>>> 0ab0c5e3
+
+    bool shouldPaintBrokenImage(const WebCore::URL&) const override;
 
     WebFrame* m_frame;
     RefPtr<PluginView> m_pluginView;
