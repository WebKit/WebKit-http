--- conflicted
+++ resolved
@@ -105,14 +105,8 @@
     CompositorClient m_compositorClient;
     std::unique_ptr<AcceleratedSurface> m_surface;
     RefPtr<ThreadedCompositor> m_compositor;
-<<<<<<< HEAD
-
-    float m_lastScaleFactor { 1 };
-    WebCore::IntPoint m_prevScrollPosition;
-=======
     SimpleViewportController m_viewportController;
     float m_lastPageScaleFactor { 1 };
->>>>>>> 62c989f5
     WebCore::IntPoint m_lastScrollPosition;
 };
 
