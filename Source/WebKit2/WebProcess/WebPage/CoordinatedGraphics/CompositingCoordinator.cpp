/*
 * Copyright (C) 2011 Nokia Corporation and/or its subsidiary(-ies).
 * Copyright (C) 2013 Company 100, Inc. All rights reserved.
 *
 * Redistribution and use in source and binary forms, with or without
 * modification, are permitted provided that the following conditions
 * are met:
 * 1. Redistributions of source code must retain the above copyright
 *    notice, this list of conditions and the following disclaimer.
 * 2. Redistributions in binary form must reproduce the above copyright
 *    notice, this list of conditions and the following disclaimer in the
 *    documentation and/or other materials provided with the distribution.
 *
 * THIS SOFTWARE IS PROVIDED BY APPLE INC. AND ITS CONTRIBUTORS ``AS IS''
 * AND ANY EXPRESS OR IMPLIED WARRANTIES, INCLUDING, BUT NOT LIMITED TO,
 * THE IMPLIED WARRANTIES OF MERCHANTABILITY AND FITNESS FOR A PARTICULAR
 * PURPOSE ARE DISCLAIMED. IN NO EVENT SHALL APPLE INC. OR ITS CONTRIBUTORS
 * BE LIABLE FOR ANY DIRECT, INDIRECT, INCIDENTAL, SPECIAL, EXEMPLARY, OR
 * CONSEQUENTIAL DAMAGES (INCLUDING, BUT NOT LIMITED TO, PROCUREMENT OF
 * SUBSTITUTE GOODS OR SERVICES; LOSS OF USE, DATA, OR PROFITS; OR BUSINESS
 * INTERRUPTION) HOWEVER CAUSED AND ON ANY THEORY OF LIABILITY, WHETHER IN
 * CONTRACT, STRICT LIABILITY, OR TORT (INCLUDING NEGLIGENCE OR OTHERWISE)
 * ARISING IN ANY WAY OUT OF THE USE OF THIS SOFTWARE, EVEN IF ADVISED OF
 * THE POSSIBILITY OF SUCH DAMAGE.
 */

#include "config.h"
#include "CompositingCoordinator.h"

#if USE(COORDINATED_GRAPHICS)

#include <WebCore/DOMWindow.h>
#include <WebCore/Document.h>
#include <WebCore/FrameView.h>
#include <WebCore/GraphicsContext.h>
#include <WebCore/InspectorController.h>
#include <WebCore/MainFrame.h>
#include <WebCore/MemoryPressureHandler.h>
#include <WebCore/Page.h>
<<<<<<< HEAD
#include <wtf/TemporaryChange.h>
#include "Extensions3DCache.h"
=======
#include <wtf/SetForScope.h>
>>>>>>> 05dda0ab

using namespace WebCore;

namespace WebKit {

CompositingCoordinator::CompositingCoordinator(Page* page, CompositingCoordinator::Client& client)
    : m_page(page)
    , m_client(client)
    , m_releaseInactiveAtlasesTimer(*this, &CompositingCoordinator::releaseInactiveAtlasesTimerFired)
{
}

CompositingCoordinator::~CompositingCoordinator()
{
    m_isDestructing = true;

    purgeBackingStores();

    for (auto& registeredLayer : m_registeredLayers.values())
        registeredLayer->setCoordinator(nullptr);
}

void CompositingCoordinator::invalidate()
{
    m_rootLayer = nullptr;
    purgeBackingStores();
}

void CompositingCoordinator::setRootCompositingLayer(GraphicsLayer* graphicsLayer)
{
    if (m_rootCompositingLayer == graphicsLayer)
        return;

    if (m_rootCompositingLayer)
        m_rootCompositingLayer->removeFromParent();

    m_rootCompositingLayer = graphicsLayer;
    if (m_rootCompositingLayer)
        m_rootLayer->addChildAtIndex(m_rootCompositingLayer, 0);
}

void CompositingCoordinator::setViewOverlayRootLayer(GraphicsLayer* graphicsLayer)
{
    if (m_overlayCompositingLayer == graphicsLayer)
        return;

    if (m_overlayCompositingLayer)
        m_overlayCompositingLayer->removeFromParent();

    m_overlayCompositingLayer = graphicsLayer;
    if (m_overlayCompositingLayer)
        m_rootLayer->addChild(m_overlayCompositingLayer);
}

void CompositingCoordinator::sizeDidChange(const IntSize& newSize)
{
    m_rootLayer->setSize(newSize);
    notifyFlushRequired(m_rootLayer.get());
}

bool CompositingCoordinator::flushPendingLayerChanges()
{
    SetForScope<bool> protector(m_isFlushingLayerChanges, true);

    initializeRootCompositingLayerIfNeeded();

    m_rootLayer->flushCompositingStateForThisLayerOnly();
    m_client.didFlushRootLayer(m_visibleContentsRect);

    if (m_overlayCompositingLayer)
        m_overlayCompositingLayer->flushCompositingState(FloatRect(FloatPoint(), m_rootLayer->size()));

    bool didSync = m_page->mainFrame().view()->flushCompositingStateIncludingSubframes();

    auto& coordinatedLayer = downcast<CoordinatedGraphicsLayer>(*m_rootLayer);
    coordinatedLayer.updateContentBuffersIncludingSubLayers();
    coordinatedLayer.syncPendingStateChangesIncludingSubLayers();

    flushPendingImageBackingChanges();

    if (m_shouldSyncFrame) {
        didSync = true;

        if (m_rootCompositingLayer) {
            m_state.contentsSize = roundedIntSize(m_rootCompositingLayer->size());
            if (CoordinatedGraphicsLayer* contentsLayer = mainContentsLayer())
                m_state.coveredRect = contentsLayer->coverRect();
        }
        m_state.scrollPosition = m_visibleContentsRect.location();

        m_client.commitSceneState(m_state);

        clearPendingStateChanges();
        m_shouldSyncFrame = false;
    }

    return didSync;
}

double CompositingCoordinator::timestamp() const
{
    auto* document = m_page->mainFrame().document();
    if (!document)
        return 0;
    return document->domWindow() ? document->domWindow()->nowTimestamp() : document->monotonicTimestamp();
}

void CompositingCoordinator::syncDisplayState()
{
#if !USE(REQUEST_ANIMATION_FRAME_TIMER) && !USE(REQUEST_ANIMATION_FRAME_DISPLAY_MONITOR)
    // Make sure that any previously registered animation callbacks are being executed before we flush the layers.
    m_lastAnimationServiceTime = timestamp();
    m_page->mainFrame().view()->serviceScriptedAnimations();
#endif
    m_page->mainFrame().view()->updateLayoutAndStyleIfNeededRecursive();
}

double CompositingCoordinator::nextAnimationServiceTime() const
{
    // According to the requestAnimationFrame spec, rAF callbacks should not be faster than 60FPS.
    static const double MinimalTimeoutForAnimations = 1. / 60.;
    return std::max<double>(0., MinimalTimeoutForAnimations - timestamp() + m_lastAnimationServiceTime);
}

void CompositingCoordinator::clearPendingStateChanges()
{
    m_state.layersToCreate.clear();
    m_state.layersToUpdate.clear();
    m_state.layersToRemove.clear();

    m_state.imagesToCreate.clear();
    m_state.imagesToRemove.clear();
    m_state.imagesToUpdate.clear();
    m_state.imagesToClear.clear();

    m_state.updateAtlasesToCreate.clear();
    m_state.updateAtlasesToRemove.clear();
}

void CompositingCoordinator::initializeRootCompositingLayerIfNeeded()
{
    if (m_didInitializeRootCompositingLayer)
        return;

    m_state.rootCompositingLayer = downcast<CoordinatedGraphicsLayer>(*m_rootLayer).id();
    m_didInitializeRootCompositingLayer = true;
    m_shouldSyncFrame = true;
}

void CompositingCoordinator::createRootLayer(const IntSize& size)
{
    ASSERT(!m_rootLayer);
    // Create a root layer.
    m_rootLayer = GraphicsLayer::create(this, *this);
#ifndef NDEBUG
    m_rootLayer->setName("CompositingCoordinator root layer");
#endif
    m_rootLayer->setDrawsContent(false);
    m_rootLayer->setSize(size);
}

void CompositingCoordinator::syncLayerState(CoordinatedLayerID id, CoordinatedGraphicsLayerState& state)
{
    m_shouldSyncFrame = true;
    m_state.layersToUpdate.append(std::make_pair(id, state));
}

Ref<CoordinatedImageBacking> CompositingCoordinator::createImageBackingIfNeeded(Image* image)
{
    CoordinatedImageBackingID imageID = CoordinatedImageBacking::getCoordinatedImageBackingID(image);
    auto addResult = m_imageBackings.ensure(imageID, [this, image] {
        return CoordinatedImageBacking::create(this, image);
    });
    return *addResult.iterator->value;
}

void CompositingCoordinator::createImageBacking(CoordinatedImageBackingID imageID)
{
    m_state.imagesToCreate.append(imageID);
}

void CompositingCoordinator::updateImageBacking(CoordinatedImageBackingID imageID, RefPtr<CoordinatedSurface>&& coordinatedSurface)
{
    m_shouldSyncFrame = true;
    m_state.imagesToUpdate.append(std::make_pair(imageID, WTFMove(coordinatedSurface)));
}

void CompositingCoordinator::clearImageBackingContents(CoordinatedImageBackingID imageID)
{
    m_shouldSyncFrame = true;
    m_state.imagesToClear.append(imageID);
}

void CompositingCoordinator::removeImageBacking(CoordinatedImageBackingID imageID)
{
    if (m_isPurging)
        return;

    ASSERT(m_imageBackings.contains(imageID));
    m_imageBackings.remove(imageID);

    m_state.imagesToRemove.append(imageID);

    size_t imageIDPosition = m_state.imagesToClear.find(imageID);
    if (imageIDPosition != notFound)
        m_state.imagesToClear.remove(imageIDPosition);
}

void CompositingCoordinator::flushPendingImageBackingChanges()
{
    for (auto& imageBacking : m_imageBackings.values())
        imageBacking->update();
}

void CompositingCoordinator::notifyAnimationStarted(const GraphicsLayer*, const String&, double /* time */)
{
}

void CompositingCoordinator::notifyFlushRequired(const GraphicsLayer*)
{
    if (!m_isDestructing && !isFlushingLayerChanges())
        m_client.notifyFlushRequired();
}

void CompositingCoordinator::paintContents(const GraphicsLayer* graphicsLayer, GraphicsContext& graphicsContext, GraphicsLayerPaintingPhase, const FloatRect& clipRect)
{
    m_client.paintLayerContents(graphicsLayer, graphicsContext, enclosingIntRect(clipRect));
}

std::unique_ptr<GraphicsLayer> CompositingCoordinator::createGraphicsLayer(GraphicsLayer::Type layerType, GraphicsLayerClient& client)
{
    CoordinatedGraphicsLayer* layer = new CoordinatedGraphicsLayer(layerType, client);
    layer->setCoordinator(this);
    m_registeredLayers.add(layer->id(), layer);
    m_state.layersToCreate.append(layer->id());
    layer->setNeedsVisibleRectAdjustment();
    notifyFlushRequired(layer);
    return std::unique_ptr<GraphicsLayer>(layer);
}

float CompositingCoordinator::deviceScaleFactor() const
{
    return m_page->deviceScaleFactor();
}

float CompositingCoordinator::pageScaleFactor() const
{
    return m_page->pageScaleFactor();
}

void CompositingCoordinator::createUpdateAtlas(uint32_t atlasID, RefPtr<CoordinatedSurface>&& coordinatedSurface)
{
    m_state.updateAtlasesToCreate.append(std::make_pair(atlasID, WTFMove(coordinatedSurface)));
}

void CompositingCoordinator::removeUpdateAtlas(uint32_t atlasID)
{
    if (m_isPurging)
        return;
    m_state.updateAtlasesToRemove.append(atlasID);
}

FloatRect CompositingCoordinator::visibleContentsRect() const
{
    return m_visibleContentsRect;
}

CoordinatedGraphicsLayer* CompositingCoordinator::mainContentsLayer()
{
    if (!is<CoordinatedGraphicsLayer>(m_rootCompositingLayer))
        return nullptr;

    return downcast<CoordinatedGraphicsLayer>(*m_rootCompositingLayer).findFirstDescendantWithContentsRecursively();
}

void CompositingCoordinator::setVisibleContentsRect(const FloatRect& rect, const FloatPoint& trajectoryVector)
{
    // A zero trajectoryVector indicates that tiles all around the viewport are requested.
    if (CoordinatedGraphicsLayer* contentsLayer = mainContentsLayer())
        contentsLayer->setVisibleContentRectTrajectoryVector(trajectoryVector);

    bool contentsRectDidChange = rect != m_visibleContentsRect;
    if (contentsRectDidChange) {
        m_visibleContentsRect = rect;

        for (auto& registeredLayer : m_registeredLayers.values())
            registeredLayer->setNeedsVisibleRectAdjustment();
    }

    FrameView* view = m_page->mainFrame().view();
    if (view->useFixedLayout() && contentsRectDidChange) {
        // Round the rect instead of enclosing it to make sure that its size stays
        // the same while panning. This can have nasty effects on layout.
        view->setFixedVisibleContentRect(roundedIntRect(rect));
    }
}

void CompositingCoordinator::deviceOrPageScaleFactorChanged()
{
    m_rootLayer->deviceOrPageScaleFactorChanged();
}

void CompositingCoordinator::detachLayer(CoordinatedGraphicsLayer* layer)
{
    if (m_isPurging)
        return;

    m_registeredLayers.remove(layer->id());

    size_t index = m_state.layersToCreate.find(layer->id());
    if (index != notFound) {
        m_state.layersToCreate.remove(index);
        return;
    }

    m_state.layersToRemove.append(layer->id());
    notifyFlushRequired(layer);
}

void CompositingCoordinator::commitScrollOffset(uint32_t layerID, const WebCore::IntSize& offset)
{
    if (auto* layer = m_registeredLayers.get(layerID))
        layer->commitScrollOffset(offset);
}

void CompositingCoordinator::renderNextFrame()
{
    for (auto& atlas : m_updateAtlases)
        atlas->didSwapBuffers();
}

void CompositingCoordinator::purgeBackingStores()
{
    SetForScope<bool> purgingToggle(m_isPurging, true);

    for (auto& registeredLayer : m_registeredLayers.values())
        registeredLayer->purgeBackingStores();

    m_imageBackings.clear();
    m_updateAtlases.clear();
}

bool CompositingCoordinator::paintToSurface(const IntSize& size, CoordinatedSurface::Flags flags, uint32_t& atlasID, IntPoint& offset, CoordinatedSurface::Client& client)
{
    if (Extensions3DCache::singleton().GL_EXT_unpack_subimage()) {
        for (auto& updateAtlas : m_updateAtlases) {
            UpdateAtlas* atlas = updateAtlas.get();
            if (atlas->supportsAlpha() == (flags & CoordinatedSurface::SupportsAlpha)) {
                // This will be false if there is no available buffer space.
                if (atlas->paintOnAvailableBuffer(size, atlasID, offset, client))
                    return true;
            }
        }

        static const int ScratchBufferDimension = 1024; // Must be a power of two.
        m_updateAtlases.append(std::make_unique<UpdateAtlas>(*this, IntSize(ScratchBufferDimension, ScratchBufferDimension), flags));
    } else {
        m_updateAtlases.append(std::make_unique<UpdateAtlas>(*this, size, flags));
    }

    scheduleReleaseInactiveAtlases();
    return m_updateAtlases.last()->paintOnAvailableBuffer(size, atlasID, offset, client);
}

const double ReleaseInactiveAtlasesTimerInterval = 0.5;

void CompositingCoordinator::scheduleReleaseInactiveAtlases()
{
    if (!m_releaseInactiveAtlasesTimer.isActive())
        m_releaseInactiveAtlasesTimer.startRepeating(ReleaseInactiveAtlasesTimerInterval);
}

void CompositingCoordinator::releaseInactiveAtlasesTimerFired()
{
    releaseAtlases(MemoryPressureHandler::singleton().isUnderMemoryPressure() ? ReleaseUnused : ReleaseInactive);
}

void CompositingCoordinator::releaseAtlases(ReleaseAtlasPolicy policy)
{
<<<<<<< HEAD
    for (int i = m_updateAtlases.size() - 1;  i >= 0; --i) {
        UpdateAtlas* atlas = m_updateAtlases[i].get();
        if (!atlas->isInUse()) {
            atlas->addTimeInactive(ReleaseInactiveAtlasesTimerInterval);
            if (atlas->isInactive() || policy == ReleaseUnused)
                m_updateAtlases.remove(i);
        }
=======
    // We always want to keep one atlas for root contents layer.
    std::unique_ptr<UpdateAtlas> atlasToKeepAnyway;
    bool foundActiveAtlasForRootContentsLayer = false;
    for (int i = m_updateAtlases.size() - 1;  i >= 0; --i) {
        UpdateAtlas* atlas = m_updateAtlases[i].get();
        bool inUse = atlas->isInUse();
        if (!inUse)
            atlas->addTimeInactive(ReleaseInactiveAtlasesTimerInterval);
        bool usableForRootContentsLayer = !atlas->supportsAlpha();
        if (atlas->isInactive() || (!inUse && policy == ReleaseUnused)) {
            if (!foundActiveAtlasForRootContentsLayer && !atlasToKeepAnyway && usableForRootContentsLayer)
                atlasToKeepAnyway = WTFMove(m_updateAtlases[i]);
            m_updateAtlases.remove(i);
        } else if (usableForRootContentsLayer)
            foundActiveAtlasForRootContentsLayer = true;
>>>>>>> 05dda0ab
    }

    m_updateAtlases.shrinkToFit();

    if (m_updateAtlases.size() <= 1)
        m_releaseInactiveAtlasesTimer.stop();
}

} // namespace WebKit

#endif // USE(COORDINATED_GRAPHICS)<|MERGE_RESOLUTION|>--- conflicted
+++ resolved
@@ -29,6 +29,7 @@
 
 #if USE(COORDINATED_GRAPHICS)
 
+#include "Extensions3DCache.h"
 #include <WebCore/DOMWindow.h>
 #include <WebCore/Document.h>
 #include <WebCore/FrameView.h>
@@ -37,12 +38,7 @@
 #include <WebCore/MainFrame.h>
 #include <WebCore/MemoryPressureHandler.h>
 #include <WebCore/Page.h>
-<<<<<<< HEAD
-#include <wtf/TemporaryChange.h>
-#include "Extensions3DCache.h"
-=======
 #include <wtf/SetForScope.h>
->>>>>>> 05dda0ab
 
 using namespace WebCore;
 
@@ -422,15 +418,6 @@
 
 void CompositingCoordinator::releaseAtlases(ReleaseAtlasPolicy policy)
 {
-<<<<<<< HEAD
-    for (int i = m_updateAtlases.size() - 1;  i >= 0; --i) {
-        UpdateAtlas* atlas = m_updateAtlases[i].get();
-        if (!atlas->isInUse()) {
-            atlas->addTimeInactive(ReleaseInactiveAtlasesTimerInterval);
-            if (atlas->isInactive() || policy == ReleaseUnused)
-                m_updateAtlases.remove(i);
-        }
-=======
     // We always want to keep one atlas for root contents layer.
     std::unique_ptr<UpdateAtlas> atlasToKeepAnyway;
     bool foundActiveAtlasForRootContentsLayer = false;
@@ -446,7 +433,6 @@
             m_updateAtlases.remove(i);
         } else if (usableForRootContentsLayer)
             foundActiveAtlasForRootContentsLayer = true;
->>>>>>> 05dda0ab
     }
 
     m_updateAtlases.shrinkToFit();
