--- conflicted
+++ resolved
@@ -280,16 +280,11 @@
     m_isWaitingForRenderer = false;
     bool scheduledWhileWaitingForRenderer = std::exchange(m_scheduledWhileWaitingForRenderer, false);
     m_coordinator->renderNextFrame();
-<<<<<<< HEAD
-    m_layerFlushTimer.cancel();
-    performScheduledLayerFlush();
-=======
 
     if (scheduledWhileWaitingForRenderer || m_layerFlushTimer.isScheduled()) {
         m_layerFlushTimer.cancel();
         performScheduledLayerFlush();
     }
->>>>>>> f122973b
 }
 
 void ThreadedCoordinatedLayerTreeHost::commitScrollOffset(uint32_t layerID, const IntSize& offset)
