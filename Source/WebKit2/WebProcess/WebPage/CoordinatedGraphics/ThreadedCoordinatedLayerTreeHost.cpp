/*
 * Copyright (C) 2011 Apple Inc. All rights reserved.
 * Copyright (C) 2011 Nokia Corporation and/or its subsidiary(-ies).
 * Copyright (C) 2012 Company 100, Inc.
 * Copyright (C) 2014 Igalia S.L.
 *
 * Redistribution and use in source and binary forms, with or without
 * modification, are permitted provided that the following conditions
 * are met:
 * 1. Redistributions of source code must retain the above copyright
 *    notice, this list of conditions and the following disclaimer.
 * 2. Redistributions in binary form must reproduce the above copyright
 *    notice, this list of conditions and the following disclaimer in the
 *    documentation and/or other materials provided with the distribution.
 *
 * THIS SOFTWARE IS PROVIDED BY APPLE INC. AND ITS CONTRIBUTORS ``AS IS''
 * AND ANY EXPRESS OR IMPLIED WARRANTIES, INCLUDING, BUT NOT LIMITED TO,
 * THE IMPLIED WARRANTIES OF MERCHANTABILITY AND FITNESS FOR A PARTICULAR
 * PURPOSE ARE DISCLAIMED. IN NO EVENT SHALL APPLE INC. OR ITS CONTRIBUTORS
 * BE LIABLE FOR ANY DIRECT, INDIRECT, INCIDENTAL, SPECIAL, EXEMPLARY, OR
 * CONSEQUENTIAL DAMAGES (INCLUDING, BUT NOT LIMITED TO, PROCUREMENT OF
 * SUBSTITUTE GOODS OR SERVICES; LOSS OF USE, DATA, OR PROFITS; OR BUSINESS
 * INTERRUPTION) HOWEVER CAUSED AND ON ANY THEORY OF LIABILITY, WHETHER IN
 * CONTRACT, STRICT LIABILITY, OR TORT (INCLUDING NEGLIGENCE OR OTHERWISE)
 * ARISING IN ANY WAY OUT OF THE USE OF THIS SOFTWARE, EVEN IF ADVISED OF
 * THE POSSIBILITY OF SUCH DAMAGE.
 */

#include "config.h"
#include "ThreadedCoordinatedLayerTreeHost.h"

#if USE(COORDINATED_GRAPHICS_THREADED)

#include "AcceleratedSurface.h"
#include "WebPage.h"
#include <WebCore/FrameView.h>
#include <WebCore/MainFrame.h>

<<<<<<< HEAD
#if PLATFORM(WPE)
#include "DrawingAreaWPE.h"
#endif

#if USE(REDIRECTED_XCOMPOSITE_WINDOW)
#include "RedirectedXCompositeWindow.h"
#endif

=======
>>>>>>> 62c989f5
using namespace WebCore;

namespace WebKit {

Ref<ThreadedCoordinatedLayerTreeHost> ThreadedCoordinatedLayerTreeHost::create(WebPage& webPage)
{
    return adoptRef(*new ThreadedCoordinatedLayerTreeHost(webPage));
}

ThreadedCoordinatedLayerTreeHost::~ThreadedCoordinatedLayerTreeHost()
{
}

ThreadedCoordinatedLayerTreeHost::ThreadedCoordinatedLayerTreeHost(WebPage& webPage)
    : CoordinatedLayerTreeHost(webPage)
    , m_compositorClient(*this)
<<<<<<< HEAD
#if USE(REDIRECTED_XCOMPOSITE_WINDOW)
    , m_redirectedWindow(RedirectedXCompositeWindow::create(webPage))
    , m_compositor(ThreadedCompositor::create(&m_compositorClient, webPage, m_redirectedWindow ? m_redirectedWindow->window() : 0))
#else
    , m_compositor(ThreadedCompositor::create(&m_compositorClient, webPage))
#endif
=======
    , m_surface(AcceleratedSurface::create(webPage))
>>>>>>> 62c989f5
{
    if (m_surface) {
        TextureMapper::PaintFlags paintFlags = 0;

        if (m_surface->shouldPaintMirrored())
            paintFlags |= TextureMapper::PaintingMirrored;

        // Do not do frame sync when rendering offscreen in the web process to ensure that SwapBuffers never blocks.
        // Rendering to the actual screen will happen later anyway since the UI process schedules a redraw for every update,
        // the compositor will take care of syncing to vblank.
        m_compositor = ThreadedCompositor::create(m_compositorClient, m_surface->window(), ThreadedCompositor::ShouldDoFrameSync::No, paintFlags);
        m_layerTreeContext.contextID = m_surface->surfaceID();
    } else
        m_compositor = ThreadedCompositor::create(m_compositorClient);
}

void ThreadedCoordinatedLayerTreeHost::invalidate()
{
    m_compositor->invalidate();
    CoordinatedLayerTreeHost::invalidate();
    m_surface = nullptr;
}

void ThreadedCoordinatedLayerTreeHost::forceRepaint()
{
    CoordinatedLayerTreeHost::forceRepaint();
    m_compositor->forceRepaint();
}

void ThreadedCoordinatedLayerTreeHost::scrollNonCompositedContents(const IntRect& rect)
{
    FrameView* frameView = m_webPage.mainFrameView();
    if (!frameView || !frameView->delegatesScrolling())
        return;

    m_viewportController.didScroll(rect.location());
    didChangeViewport();
}

void ThreadedCoordinatedLayerTreeHost::contentsSizeChanged(const IntSize& newSize)
{
    m_viewportController.didChangeContentsSize(newSize);
    didChangeViewport();
}

void ThreadedCoordinatedLayerTreeHost::deviceOrPageScaleFactorChanged()
{
    if (m_surface && m_surface->resize(m_webPage.size()))
        m_layerTreeContext.contextID = m_surface->surfaceID();

    CoordinatedLayerTreeHost::deviceOrPageScaleFactorChanged();
    m_compositor->setScaleFactor(m_webPage.deviceScaleFactor() * m_viewportController.pageScaleFactor());
}

void ThreadedCoordinatedLayerTreeHost::pageBackgroundTransparencyChanged()
{
    CoordinatedLayerTreeHost::pageBackgroundTransparencyChanged();
    m_compositor->setDrawsBackground(m_webPage.drawsBackground());
}

void ThreadedCoordinatedLayerTreeHost::sizeDidChange(const IntSize& size)
{
    if (m_surface && m_surface->resize(size))
        m_layerTreeContext.contextID = m_surface->surfaceID();

    CoordinatedLayerTreeHost::sizeDidChange(size);
    m_viewportController.didChangeViewportSize(size);
    IntSize scaledSize(size);
    scaledSize.scale(m_webPage.deviceScaleFactor());
    m_compositor->setViewportSize(scaledSize, m_webPage.deviceScaleFactor() * m_viewportController.pageScaleFactor());
    didChangeViewport();
}

void ThreadedCoordinatedLayerTreeHost::didChangeViewportProperties(const ViewportAttributes& attr)
{
    m_viewportController.didChangeViewportAttributes(attr);
    didChangeViewport();
}

#if PLATFORM(GTK) && PLATFORM(X11) && !USE(REDIRECTED_XCOMPOSITE_WINDOW)
void ThreadedCoordinatedLayerTreeHost::setNativeSurfaceHandleForCompositing(uint64_t handle)
{
    m_layerTreeContext.contextID = handle;
    m_compositor->setNativeSurfaceHandleForCompositing(handle);
    scheduleLayerFlush();
}
#endif

void ThreadedCoordinatedLayerTreeHost::didChangeViewport()
{
    FloatRect visibleRect(m_viewportController.visibleContentsRect());
    if (visibleRect.isEmpty())
        return;

    // When using non overlay scrollbars, the contents size doesn't include the scrollbars, but we need to include them
    // in the visible area used by the compositor to ensure that the scrollbar layers are also updated.
    // See https://bugs.webkit.org/show_bug.cgi?id=160450.
    FrameView* view = m_webPage.corePage()->mainFrame().view();
    Scrollbar* scrollbar = view->verticalScrollbar();
    if (scrollbar && !scrollbar->isOverlayScrollbar())
        visibleRect.expand(scrollbar->width(), 0);
    scrollbar = view->horizontalScrollbar();
    if (scrollbar && !scrollbar->isOverlayScrollbar())
        visibleRect.expand(0, scrollbar->height());

    CoordinatedLayerTreeHost::setVisibleContentsRect(visibleRect, FloatPoint::zero());

    float pageScale = m_viewportController.pageScaleFactor();
    IntPoint scrollPosition = roundedIntPoint(visibleRect.location());
    if (m_lastScrollPosition != scrollPosition) {
        m_lastScrollPosition = scrollPosition;
        m_compositor->setScrollPosition(m_lastScrollPosition, m_webPage.deviceScaleFactor() * pageScale);

        if (!view->useFixedLayout())
            view->notifyScrollPositionChanged(m_lastScrollPosition);
    }

    if (m_lastPageScaleFactor != pageScale) {
        m_lastPageScaleFactor = pageScale;
        m_webPage.scalePage(pageScale, m_lastScrollPosition);
    }
}

void ThreadedCoordinatedLayerTreeHost::commitSceneState(const CoordinatedGraphicsState& state)
{
    CoordinatedLayerTreeHost::commitSceneState(state);
    m_compositor->updateSceneState(state);
}

#if USE(REQUEST_ANIMATION_FRAME_DISPLAY_MONITOR)
RefPtr<WebCore::DisplayRefreshMonitor> ThreadedCoordinatedLayerTreeHost::createDisplayRefreshMonitor(PlatformDisplayID displayID)
{
    return m_compositor->createDisplayRefreshMonitor(displayID);
}
#endif

} // namespace WebKit

#endif // USE(COORDINATED_GRAPHICS)<|MERGE_RESOLUTION|>--- conflicted
+++ resolved
@@ -36,17 +36,6 @@
 #include <WebCore/FrameView.h>
 #include <WebCore/MainFrame.h>
 
-<<<<<<< HEAD
-#if PLATFORM(WPE)
-#include "DrawingAreaWPE.h"
-#endif
-
-#if USE(REDIRECTED_XCOMPOSITE_WINDOW)
-#include "RedirectedXCompositeWindow.h"
-#endif
-
-=======
->>>>>>> 62c989f5
 using namespace WebCore;
 
 namespace WebKit {
@@ -63,16 +52,7 @@
 ThreadedCoordinatedLayerTreeHost::ThreadedCoordinatedLayerTreeHost(WebPage& webPage)
     : CoordinatedLayerTreeHost(webPage)
     , m_compositorClient(*this)
-<<<<<<< HEAD
-#if USE(REDIRECTED_XCOMPOSITE_WINDOW)
-    , m_redirectedWindow(RedirectedXCompositeWindow::create(webPage))
-    , m_compositor(ThreadedCompositor::create(&m_compositorClient, webPage, m_redirectedWindow ? m_redirectedWindow->window() : 0))
-#else
-    , m_compositor(ThreadedCompositor::create(&m_compositorClient, webPage))
-#endif
-=======
     , m_surface(AcceleratedSurface::create(webPage))
->>>>>>> 62c989f5
 {
     if (m_surface) {
         TextureMapper::PaintFlags paintFlags = 0;
@@ -83,10 +63,10 @@
         // Do not do frame sync when rendering offscreen in the web process to ensure that SwapBuffers never blocks.
         // Rendering to the actual screen will happen later anyway since the UI process schedules a redraw for every update,
         // the compositor will take care of syncing to vblank.
-        m_compositor = ThreadedCompositor::create(m_compositorClient, m_surface->window(), ThreadedCompositor::ShouldDoFrameSync::No, paintFlags);
+        m_compositor = ThreadedCompositor::create(m_compositorClient, webPage, m_surface->window(), ThreadedCompositor::ShouldDoFrameSync::No, paintFlags);
         m_layerTreeContext.contextID = m_surface->surfaceID();
     } else
-        m_compositor = ThreadedCompositor::create(m_compositorClient);
+        m_compositor = ThreadedCompositor::create(m_compositorClient, webPage);
 }
 
 void ThreadedCoordinatedLayerTreeHost::invalidate()
