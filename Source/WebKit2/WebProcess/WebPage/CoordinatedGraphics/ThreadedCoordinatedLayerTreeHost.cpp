--- conflicted
+++ resolved
@@ -281,11 +281,7 @@
     bool scheduledWhileWaitingForRenderer = std::exchange(m_scheduledWhileWaitingForRenderer, false);
     m_coordinator->renderNextFrame();
 
-<<<<<<< HEAD
-    if (m_layerFlushTimer.isScheduled()) {
-=======
     if (scheduledWhileWaitingForRenderer || m_layerFlushTimer.isScheduled()) {
->>>>>>> 24dca49a
         m_layerFlushTimer.cancel();
         performScheduledLayerFlush();
     }
