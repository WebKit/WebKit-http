/*
 * Copyright (C) 2011 Apple Inc. All rights reserved.
 * Copyright (C) 2014 Igalia S.L.
 *
 * Redistribution and use in source and binary forms, with or without
 * modification, are permitted provided that the following conditions
 * are met:
 * 1. Redistributions of source code must retain the above copyright
 *    notice, this list of conditions and the following disclaimer.
 * 2. Redistributions in binary form must reproduce the above copyright
 *    notice, this list of conditions and the following disclaimer in the
 *    documentation and/or other materials provided with the distribution.
 *
 * THIS SOFTWARE IS PROVIDED BY APPLE INC. AND ITS CONTRIBUTORS ``AS IS''
 * AND ANY EXPRESS OR IMPLIED WARRANTIES, INCLUDING, BUT NOT LIMITED TO,
 * THE IMPLIED WARRANTIES OF MERCHANTABILITY AND FITNESS FOR A PARTICULAR
 * PURPOSE ARE DISCLAIMED. IN NO EVENT SHALL APPLE INC. OR ITS CONTRIBUTORS
 * BE LIABLE FOR ANY DIRECT, INDIRECT, INCIDENTAL, SPECIAL, EXEMPLARY, OR
 * CONSEQUENTIAL DAMAGES (INCLUDING, BUT NOT LIMITED TO, PROCUREMENT OF
 * SUBSTITUTE GOODS OR SERVICES; LOSS OF USE, DATA, OR PROFITS; OR BUSINESS
 * INTERRUPTION) HOWEVER CAUSED AND ON ANY THEORY OF LIABILITY, WHETHER IN
 * CONTRACT, STRICT LIABILITY, OR TORT (INCLUDING NEGLIGENCE OR OTHERWISE)
 * ARISING IN ANY WAY OUT OF THE USE OF THIS SOFTWARE, EVEN IF ADVISED OF
 * THE POSSIBILITY OF SUCH DAMAGE.
 */

#ifndef LayerTreeHostWPE_h
#define LayerTreeHostWPE_h

#include "LayerTreeContext.h"
#include "LayerTreeHost.h"
#include "TextureMapperLayer.h"
#include <WebCore/DisplayRefreshMonitor.h>
#include <WebCore/GLContext.h>
#include <WebCore/GraphicsLayerClient.h>
#include <WebCore/Timer.h>
#include <WebCore/WaylandSurfaceWPE.h>
#include <wayland-client.h>
#include <wtf/HashMap.h>
#include <wtf/gobject/GSourceWrap.h>

namespace WebKit {

class LayerTreeHostWPE : public LayerTreeHost, WebCore::GraphicsLayerClient {
public:
    static PassRefPtr<LayerTreeHostWPE> create(WebPage*);
    virtual ~LayerTreeHostWPE();

protected:
    explicit LayerTreeHostWPE(WebPage*);

    WebCore::GraphicsLayer* rootLayer() const { return m_rootLayer.get(); }

    void initialize();

    // LayerTreeHost.
    virtual void invalidate();
    virtual void sizeDidChange(const WebCore::IntSize& newSize);
    virtual void deviceOrPageScaleFactorChanged();
    virtual void forceRepaint();
    virtual void setRootCompositingLayer(WebCore::GraphicsLayer*);
    virtual void scheduleLayerFlush();
    virtual void setLayerFlushSchedulingEnabled(bool layerFlushingEnabled);
    virtual void pageBackgroundTransparencyChanged() override;

private:
    // LayerTreeHost.
    virtual const LayerTreeContext& layerTreeContext();
    virtual void setShouldNotifyAfterNextScheduledLayerFlush(bool);

    virtual void setNonCompositedContentsNeedDisplay() override;
    virtual void setNonCompositedContentsNeedDisplayInRect(const WebCore::IntRect&) override;
    virtual void scrollNonCompositedContents(const WebCore::IntRect& scrollRect);

    virtual bool flushPendingLayerChanges();

    virtual PassRefPtr<WebCore::DisplayRefreshMonitor> createDisplayRefreshMonitor(PlatformDisplayID) override;

    virtual void setViewOverlayRootLayer(WebCore::GraphicsLayer*) override;

    // GraphicsLayerClient
    virtual void paintContents(const WebCore::GraphicsLayer*, WebCore::GraphicsContext&, WebCore::GraphicsLayerPaintingPhase, const WebCore::FloatRect& clipRect);

    enum CompositePurpose { ForResize, NotForResize };
    void compositeLayersToContext(CompositePurpose = NotForResize);

    void flushAndRenderLayers();
    void cancelPendingLayerFlush();

    void layerFlushTimerFired();

    WebCore::GLContext* glContext();

    LayerTreeContext m_layerTreeContext;
    bool m_isValid;
    bool m_notifyAfterScheduledLayerFlush;
    std::unique_ptr<WebCore::GraphicsLayer> m_rootLayer;
    std::unique_ptr<WebCore::GraphicsLayer> m_nonCompositedContentLayer;
    std::unique_ptr<WebCore::TextureMapper> m_textureMapper;
    std::unique_ptr<WebCore::WaylandSurface> m_waylandSurface;
    std::unique_ptr<WebCore::GLContext> m_context;
    bool m_layerFlushSchedulingEnabled;
    GSourceWrap::Static m_layerFlushTimer;
    WebCore::GraphicsLayer* m_viewOverlayRootLayer;

    static const struct wl_callback_listener m_frameListener;
    enum class FrameRequestState {
<<<<<<< HEAD
        InProgress,
        ScheduleLayerFlushOnCompletion,
        Completed
=======
        Completed,
        InProgress,
        ScheduleLayerFlushOnCompletion,
>>>>>>> f4a140f1
    };
    FrameRequestState m_frameRequestState;

    class DisplayRefreshMonitorWPE : public WebCore::DisplayRefreshMonitor {
    public:
        DisplayRefreshMonitorWPE();

        virtual bool requestRefreshCallback() override;
        void dispatchRefreshCallback();
    };
    RefPtr<DisplayRefreshMonitorWPE> m_displayRefreshMonitor;
};

} // namespace WebKit

#endif // LayerTreeHostWPE_h<|MERGE_RESOLUTION|>--- conflicted
+++ resolved
@@ -105,15 +105,9 @@
 
     static const struct wl_callback_listener m_frameListener;
     enum class FrameRequestState {
-<<<<<<< HEAD
-        InProgress,
-        ScheduleLayerFlushOnCompletion,
-        Completed
-=======
         Completed,
         InProgress,
         ScheduleLayerFlushOnCompletion,
->>>>>>> f4a140f1
     };
     FrameRequestState m_frameRequestState;
 
