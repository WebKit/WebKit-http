--- conflicted
+++ resolved
@@ -41,11 +41,7 @@
     static uint64_t idForItem(WebCore::HistoryItem*);
     static void removeItem(uint64_t itemID);
 
-<<<<<<< HEAD
-    static void addItemFromUIProcess(uint64_t itemID, Ref<WebCore::HistoryItem>&&, uint64_t pageID);
-=======
     void addItemFromUIProcess(uint64_t itemID, Ref<WebCore::HistoryItem>&&, uint64_t pageID);
->>>>>>> 4ccac179
     static void setHighestItemIDFromUIProcess(uint64_t itemID);
     
     void clear();
