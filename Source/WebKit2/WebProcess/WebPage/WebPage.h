--- conflicted
+++ resolved
@@ -1016,12 +1016,8 @@
     bool shouldSwitchToBlockModeForHandle(const WebCore::IntPoint& handlePoint, SelectionHandlePosition);
     RefPtr<WebCore::Range> switchToBlockSelectionAtPoint(const WebCore::IntPoint&, SelectionHandlePosition);
 #endif
-<<<<<<< HEAD
+
 #if !PLATFORM(COCOA) && !PLATFORM(WPE)
-=======
-
-#if !PLATFORM(COCOA)
->>>>>>> 754cbf3a
     static const char* interpretKeyEvent(const WebCore::KeyboardEvent*);
 #endif
 
