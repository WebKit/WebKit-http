--- conflicted
+++ resolved
@@ -45,14 +45,8 @@
 #include "SandboxExtension.h"
 #include "SharedMemory.h"
 #include "UserData.h"
-<<<<<<< HEAD
-#include "UserMediaPermissionRequestManager.h"
-#include "WebURLSchemeHandler.h"
-#include <WebCore/DictationAlternative.h>
-=======
 #include "WebURLSchemeHandler.h"
 #include <WebCore/ActivityState.h>
->>>>>>> 4ccac179
 #include <WebCore/DictionaryPopupInfo.h>
 #include <WebCore/FrameLoaderTypes.h>
 #include <WebCore/HysteresisActivity.h>
@@ -74,16 +68,12 @@
 #include <wtf/Seconds.h>
 #include <wtf/text/WTFString.h>
 
-<<<<<<< HEAD
 #if PLATFORM(QT)
 #include "ArgumentCodersQt.h"
 #include "TapHighlightController.h"
 #endif
 
-#if HAVE(ACCESSIBILITY) && (PLATFORM(GTK) || PLATFORM(EFL))
-=======
 #if HAVE(ACCESSIBILITY) && PLATFORM(GTK)
->>>>>>> 4ccac179
 #include "WebPageAccessibilityObject.h"
 #include <wtf/glib/GRefPtr.h>
 #endif
@@ -515,14 +505,11 @@
 
     static const WebEvent* currentEvent();
 
-<<<<<<< HEAD
-    FindController& findController() { return m_findController; }
+    FindController& findController() { return m_findController.get(); }
+
 #if ENABLE(TOUCH_EVENTS) && PLATFORM(QT)
     TapHighlightController& tapHighlightController() { return m_tapHighlightController; }
 #endif
-=======
-    FindController& findController() { return m_findController.get(); }
->>>>>>> 4ccac179
 
 #if ENABLE(GEOLOCATION)
     GeolocationPermissionRequestManager& geolocationPermissionRequestManager() { return m_geolocationPermissionRequestManager.get(); }
@@ -675,15 +662,7 @@
 
     SandboxExtensionTracker& sandboxExtensionTracker() { return m_sandboxExtensionTracker; }
 
-<<<<<<< HEAD
-#if PLATFORM(EFL)
-    void setThemePath(const String&);
-#endif
-
 #if PLATFORM(QT) || PLATFORM(GTK)
-=======
-#if PLATFORM(GTK)
->>>>>>> 4ccac179
     void setComposition(const String& text, const Vector<WebCore::CompositionUnderline>& underlines, uint64_t selectionStart, uint64_t selectionEnd, uint64_t replacementRangeStart, uint64_t replacementRangeLength);
     void confirmComposition(const String& text, int64_t selectionStart, int64_t selectionLength);
     void cancelComposition();
@@ -765,13 +744,8 @@
     void restoreSelectionInFocusedEditableElement();
 
 #if ENABLE(DRAG_SUPPORT)
-<<<<<<< HEAD
 #if PLATFORM(QT) || PLATFORM(GTK)
-    void performDragControllerAction(uint64_t action, WebCore::DragData);
-=======
-#if PLATFORM(GTK)
     void performDragControllerAction(uint64_t action, const WebCore::IntPoint& clientPosition, const WebCore::IntPoint& globalPosition, uint64_t draggingSourceOperationMask, WebSelectionData&&, uint32_t flags);
->>>>>>> 4ccac179
 #else
     void performDragControllerAction(uint64_t action, const WebCore::DragData&, const SandboxExtension::Handle&, const SandboxExtension::HandleArray&);
 #endif
@@ -994,9 +968,6 @@
 
     void didRestoreScrollPosition();
 
-<<<<<<< HEAD
-    WebURLSchemeHandlerProxy* urlSchemeHandlerForScheme(const String&);
-=======
     bool isControlledByAutomation() const;
     void setControlledByAutomation(bool);
 
@@ -1027,7 +998,6 @@
     std::optional<double> cpuLimit() const { return m_cpuLimit; }
 
     static PluginView* pluginViewForFrame(WebCore::Frame*);
->>>>>>> 4ccac179
 
 private:
     WebPage(uint64_t pageID, WebPageCreationParameters&&);
@@ -1321,13 +1291,6 @@
     void didEndRequestInstallMissingMediaPlugins(uint32_t result);
 #endif
 
-<<<<<<< HEAD
-    void registerURLSchemeHandler(uint64_t identifier, const String& scheme);
-
-    void urlSchemeHandlerTaskDidReceiveResponse(uint64_t handlerIdentifier, uint64_t taskIdentifier, const WebCore::ResourceResponse&);
-    void urlSchemeHandlerTaskDidReceiveData(uint64_t handlerIdentifier, uint64_t taskIdentifier, const IPC::DataReference&);
-    void urlSchemeHandlerTaskDidComplete(uint64_t handlerIdentifier, uint64_t taskIdentifier, const WebCore::ResourceError&);
-=======
     void setResourceCachingDisabled(bool);
     void setUserInterfaceLayoutDirection(uint32_t);
 
@@ -1349,7 +1312,6 @@
 #if USE(CF)
     RetainPtr<CFDataRef> pdfSnapshotAtSize(const WebCore::IntRect&, const WebCore::IntSize& bitmapSize, SnapshotOptions);
 #endif
->>>>>>> 4ccac179
 
     uint64_t m_pageID;
 
@@ -1455,14 +1417,10 @@
     InjectedBundlePageFullScreenClient m_fullScreenClient;
 #endif
 
-<<<<<<< HEAD
-    FindController m_findController;
+    UniqueRef<FindController> m_findController;
 #if ENABLE(TOUCH_EVENTS) && PLATFORM(QT)
     TapHighlightController m_tapHighlightController { this };
 #endif
-=======
-    UniqueRef<FindController> m_findController;
->>>>>>> 4ccac179
 
     RefPtr<WebInspector> m_inspector;
     RefPtr<WebInspectorUI> m_inspectorUI;
@@ -1631,9 +1589,6 @@
     RefPtr<WebCore::MediaPlayerRequestInstallMissingPluginsCallback> m_installMediaPluginsCallback;
 #endif
 
-<<<<<<< HEAD
-    HashMap<String, std::unique_ptr<WebURLSchemeHandlerProxy>> m_schemeToURLSchemeHandlerProxyMap;
-=======
 #if USE(OS_STATE)
     std::chrono::system_clock::time_point m_loadCommitTime;
 #endif
@@ -1644,7 +1599,6 @@
     const std::optional<double> m_cpuLimit;
 
     HashMap<String, RefPtr<WebURLSchemeHandlerProxy>> m_schemeToURLSchemeHandlerProxyMap;
->>>>>>> 4ccac179
     HashMap<uint64_t, WebURLSchemeHandlerProxy*> m_identifierToURLSchemeHandlerProxyMap;
 };
 
