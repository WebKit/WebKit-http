--- conflicted
+++ resolved
@@ -74,13 +74,12 @@
     virtual void setNativeSurfaceHandleForCompositing(uint64_t) override;
 #endif
 
-<<<<<<< HEAD
 #if USE(REQUEST_ANIMATION_FRAME_DISPLAY_MONITOR)
     virtual RefPtr<WebCore::DisplayRefreshMonitor> createDisplayRefreshMonitor(PlatformDisplayID) override;
-=======
+#endif
+
 #if USE(COORDINATED_GRAPHICS_MULTIPROCESS)
     virtual void didReceiveCoordinatedLayerTreeHostMessage(IPC::Connection&, IPC::MessageDecoder&) override { };
->>>>>>> 11d5bf02
 #endif
 
     // IPC message handlers.
