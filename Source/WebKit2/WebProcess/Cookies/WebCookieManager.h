--- conflicted
+++ resolved
@@ -76,9 +76,8 @@
     void getHTTPCookieAcceptPolicy(uint64_t callbackID);
     HTTPCookieAcceptPolicy platformGetHTTPCookieAcceptPolicy();
 
-<<<<<<< HEAD
-    void setCookies(const Vector<WebCore::Cookie>& cookies);
-    void getCookies(uint64_t callbackID);
+    void setCookies(WebCore::SessionID, const Vector<WebCore::Cookie>& cookies);
+    void getCookies(WebCore::SessionID, uint64_t callbackID);
 
     void startObservingCookieChanges(WebCore::SessionID);
     void stopObservingCookieChanges(WebCore::SessionID);
@@ -86,14 +85,6 @@
     static void cookiesDidChange();
     void dispatchCookiesDidChange();
 
-=======
-    void setCookies(WebCore::SessionID, const Vector<WebCore::Cookie>& cookies);
-    void getCookies(WebCore::SessionID, uint64_t callbackID);
-
-    void startObservingCookieChanges(WebCore::SessionID);
-    void stopObservingCookieChanges(WebCore::SessionID);
-
->>>>>>> 268c21ee
     ChildProcess* m_process;
 };
 
