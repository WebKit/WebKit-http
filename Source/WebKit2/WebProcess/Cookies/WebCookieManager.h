/*
 * Copyright (C) 2011, 2013, 2016 Apple Inc. All rights reserved.
 *
 * Redistribution and use in source and binary forms, with or without
 * modification, are permitted provided that the following conditions
 * are met:
 * 1. Redistributions of source code must retain the above copyright
 *    notice, this list of conditions and the following disclaimer.
 * 2. Redistributions in binary form must reproduce the above copyright
 *    notice, this list of conditions and the following disclaimer in the
 *    documentation and/or other materials provided with the distribution.
 *
 * THIS SOFTWARE IS PROVIDED BY APPLE INC. AND ITS CONTRIBUTORS ``AS IS''
 * AND ANY EXPRESS OR IMPLIED WARRANTIES, INCLUDING, BUT NOT LIMITED TO,
 * THE IMPLIED WARRANTIES OF MERCHANTABILITY AND FITNESS FOR A PARTICULAR
 * PURPOSE ARE DISCLAIMED. IN NO EVENT SHALL APPLE INC. OR ITS CONTRIBUTORS
 * BE LIABLE FOR ANY DIRECT, INDIRECT, INCIDENTAL, SPECIAL, EXEMPLARY, OR
 * CONSEQUENTIAL DAMAGES (INCLUDING, BUT NOT LIMITED TO, PROCUREMENT OF
 * SUBSTITUTE GOODS OR SERVICES; LOSS OF USE, DATA, OR PROFITS; OR BUSINESS
 * INTERRUPTION) HOWEVER CAUSED AND ON ANY THEORY OF LIABILITY, WHETHER IN
 * CONTRACT, STRICT LIABILITY, OR TORT (INCLUDING NEGLIGENCE OR OTHERWISE)
 * ARISING IN ANY WAY OUT OF THE USE OF THIS SOFTWARE, EVEN IF ADVISED OF
 * THE POSSIBILITY OF SUCH DAMAGE.
 */

#ifndef WebCookieManager_h
#define WebCookieManager_h

#include "HTTPCookieAcceptPolicy.h"
#include "MessageReceiver.h"
#include "NetworkProcessSupplement.h"
#include "WebProcessSupplement.h"
#include <WebCore/SessionID.h>
#include <stdint.h>
#include <wtf/Forward.h>
#include <wtf/Noncopyable.h>
#include <wtf/Vector.h>

#if USE(SOUP)
#include "SoupCookiePersistentStorageType.h"
#endif

namespace WebCore {
struct Cookie;
}

namespace WebKit {

class ChildProcess;

class WebCookieManager : public WebProcessSupplement, public NetworkProcessSupplement, public IPC::MessageReceiver {
    WTF_MAKE_NONCOPYABLE(WebCookieManager);
public:
    WebCookieManager(ChildProcess*);

    static const char* supplementName();

    void setHTTPCookieAcceptPolicy(HTTPCookieAcceptPolicy);
#if USE(SOUP)
    void setCookiePersistentStorage(const String& storagePath, uint32_t storageType);
#endif

private:
    // IPC::MessageReceiver
    void didReceiveMessage(IPC::Connection&, IPC::Decoder&) override;

    void getHostnamesWithCookies(WebCore::SessionID, uint64_t callbackID);
    void deleteCookiesForHostname(WebCore::SessionID, const String&);
    void deleteAllCookies(WebCore::SessionID);
    void deleteAllCookiesModifiedSince(WebCore::SessionID, std::chrono::system_clock::time_point);
    void addCookie(WebCore::SessionID, const WebCore::Cookie&, const String& hostname);

    void platformSetHTTPCookieAcceptPolicy(HTTPCookieAcceptPolicy);
    void getHTTPCookieAcceptPolicy(uint64_t callbackID);
    HTTPCookieAcceptPolicy platformGetHTTPCookieAcceptPolicy();

<<<<<<< HEAD
    void setCookies(const Vector<WebCore::Cookie>& cookies);
    void getCookies(uint64_t callbackID);

    void startObservingCookieChanges();
    void stopObservingCookieChanges();

    static void cookiesDidChange();
    void dispatchCookiesDidChange();

=======
    void startObservingCookieChanges(WebCore::SessionID);
    void stopObservingCookieChanges(WebCore::SessionID);
>>>>>>> 05dda0ab

    ChildProcess* m_process;
};

} // namespace WebKit

#endif // WebCookieManager_h<|MERGE_RESOLUTION|>--- conflicted
+++ resolved
@@ -74,20 +74,14 @@
     void getHTTPCookieAcceptPolicy(uint64_t callbackID);
     HTTPCookieAcceptPolicy platformGetHTTPCookieAcceptPolicy();
 
-<<<<<<< HEAD
     void setCookies(const Vector<WebCore::Cookie>& cookies);
     void getCookies(uint64_t callbackID);
 
-    void startObservingCookieChanges();
-    void stopObservingCookieChanges();
+    void startObservingCookieChanges(WebCore::SessionID);
+    void stopObservingCookieChanges(WebCore::SessionID);
 
     static void cookiesDidChange();
     void dispatchCookiesDidChange();
-
-=======
-    void startObservingCookieChanges(WebCore::SessionID);
-    void stopObservingCookieChanges(WebCore::SessionID);
->>>>>>> 05dda0ab
 
     ChildProcess* m_process;
 };
