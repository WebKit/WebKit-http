--- conflicted
+++ resolved
@@ -43,11 +43,7 @@
 #include "WebProcess.h"
 #include "WebResourceLoader.h"
 #include "WebURLSchemeHandlerProxy.h"
-<<<<<<< HEAD
-#include "WebURLSchemeHandlerTaskProxy.h"
-=======
 #include "WebURLSchemeTaskProxy.h"
->>>>>>> 4ccac179
 #include <WebCore/ApplicationCacheHost.h>
 #include <WebCore/CachedResource.h>
 #include <WebCore/DiagnosticLoggingClient.h>
@@ -149,12 +145,6 @@
     // FIXME: Some entities in WebCore use WebCore's "EmptyFrameLoaderClient" instead of having a proper WebFrameLoaderClient.
     // EmptyFrameLoaderClient shouldn't exist and everything should be using a WebFrameLoaderClient,
     // but in the meantime we have to make sure not to mis-cast.
-<<<<<<< HEAD
-    WebFrameLoaderClient* webFrameLoaderClient = toWebFrameLoaderClient(resourceLoader->frameLoader()->client());
-    WebFrame* webFrame = webFrameLoaderClient ? webFrameLoaderClient->webFrame() : nullptr;
-    WebPage* webPage = webFrame ? webFrame->page() : nullptr;
-
-=======
     WebFrameLoaderClient* webFrameLoaderClient = toWebFrameLoaderClient(resourceLoader.frameLoader()->client());
     WebFrame* webFrame = webFrameLoaderClient ? webFrameLoaderClient->webFrame() : nullptr;
     WebPage* webPage = webFrame ? webFrame->page() : nullptr;
@@ -164,7 +154,6 @@
     trackingParameters.frameID = webFrame ? webFrame->frameID() : 0;
     trackingParameters.resourceID = identifier;
 
->>>>>>> 4ccac179
 #if ENABLE(WEB_ARCHIVE) || ENABLE(MHTML)
     // If the DocumentLoader schedules this as an archive resource load,
     // then we should remember the ResourceLoader in our records but not schedule it in the NetworkProcess.
@@ -211,36 +200,20 @@
 #endif
 
     if (webPage) {
-<<<<<<< HEAD
-        if (auto* handler = webPage->urlSchemeHandlerForScheme(resourceLoader->request().url().protocol())) {
-            LOG(NetworkScheduling, "(WebProcess) WebLoaderStrategy::scheduleLoad, URL '%s' will be handled by a UIProcess URL scheme handler.", resourceLoader->url().string().utf8().data());
-            //RELEASE_LOG_IF_ALLOWED(resourceLoader, "scheduleLoad: URL will be handled by a UIProcess URL scheme handler (frame = %p, resourceID = %" PRIu64 ")", resourceLoader->frame(), identifier);
-
-            handler->startNewTask(*resourceLoader);
-            return;
-        }
-    }
-
-    LOG(NetworkScheduling, "(WebProcess) WebLoaderStrategy::scheduleLoad, url '%s' will be scheduled with the NetworkProcess with priority %d", resourceLoader->url().string().utf8().data(), static_cast<int>(resourceLoader->request().priority()));
-=======
         if (auto* handler = webPage->urlSchemeHandlerForScheme(resourceLoader.request().url().protocol().toStringWithoutCopying())) {
             LOG(NetworkScheduling, "(WebProcess) WebLoaderStrategy::scheduleLoad, URL '%s' will be handled by a UIProcess URL scheme handler.", resourceLoader.url().string().utf8().data());
             RELEASE_LOG_IF_ALLOWED(resourceLoader, "scheduleLoad: URL will be handled by a UIProcess URL scheme handler (frame = %p, resourceID = %" PRIu64 ")", resourceLoader.frame(), identifier);
->>>>>>> 4ccac179
 
             handler->startNewTask(resourceLoader);
             return;
         }
     }
 
-<<<<<<< HEAD
-=======
     LOG(NetworkScheduling, "(WebProcess) WebLoaderStrategy::scheduleLoad, url '%s' will be scheduled with the NetworkProcess with priority %d", resourceLoader.url().string().latin1().data(), static_cast<int>(resourceLoader.request().priority()));
 
     ContentSniffingPolicy contentSniffingPolicy = resourceLoader.shouldSniffContent() ? SniffContent : DoNotSniffContent;
     StoredCredentials allowStoredCredentials = resourceLoader.shouldUseCredentialStorage() ? AllowStoredCredentials : DoNotAllowStoredCredentials;
 
->>>>>>> 4ccac179
     NetworkResourceLoadParameters loadParameters;
     loadParameters.identifier = identifier;
     loadParameters.webPageID = webPage ? webPage->pageID() : 0;
