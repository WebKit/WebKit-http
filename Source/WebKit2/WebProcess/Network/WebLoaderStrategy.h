/*
 * Copyright (C) 2012, 2015 Apple Inc. All rights reserved.
 *
 * Redistribution and use in source and binary forms, with or without
 * modification, are permitted provided that the following conditions
 * are met:
 * 1. Redistributions of source code must retain the above copyright
 *    notice, this list of conditions and the following disclaimer.
 * 2. Redistributions in binary form must reproduce the above copyright
 *    notice, this list of conditions and the following disclaimer in the
 *    documentation and/or other materials provided with the distribution.
 *
 * THIS SOFTWARE IS PROVIDED BY APPLE INC. AND ITS CONTRIBUTORS ``AS IS''
 * AND ANY EXPRESS OR IMPLIED WARRANTIES, INCLUDING, BUT NOT LIMITED TO,
 * THE IMPLIED WARRANTIES OF MERCHANTABILITY AND FITNESS FOR A PARTICULAR
 * PURPOSE ARE DISCLAIMED. IN NO EVENT SHALL APPLE INC. OR ITS CONTRIBUTORS
 * BE LIABLE FOR ANY DIRECT, INDIRECT, INCIDENTAL, SPECIAL, EXEMPLARY, OR
 * CONSEQUENTIAL DAMAGES (INCLUDING, BUT NOT LIMITED TO, PROCUREMENT OF
 * SUBSTITUTE GOODS OR SERVICES; LOSS OF USE, DATA, OR PROFITS; OR BUSINESS
 * INTERRUPTION) HOWEVER CAUSED AND ON ANY THEORY OF LIABILITY, WHETHER IN
 * CONTRACT, STRICT LIABILITY, OR TORT (INCLUDING NEGLIGENCE OR OTHERWISE)
 * ARISING IN ANY WAY OUT OF THE USE OF THIS SOFTWARE, EVEN IF ADVISED OF
 * THE POSSIBILITY OF SUCH DAMAGE.
 */

#pragma once

#include "WebResourceLoader.h"
#include <WebCore/LoaderStrategy.h>
#include <WebCore/ResourceLoader.h>
#include <wtf/HashSet.h>
#include <wtf/RunLoop.h>

namespace WebKit {

class NetworkProcessConnection;
<<<<<<< HEAD
class WebURLSchemeHandlerTaskProxy;
=======
class WebURLSchemeTaskProxy;
>>>>>>> 4ccac179
typedef uint64_t ResourceLoadIdentifier;

class WebLoaderStrategy : public WebCore::LoaderStrategy {
    WTF_MAKE_NONCOPYABLE(WebLoaderStrategy); WTF_MAKE_FAST_ALLOCATED;
public:
    WebLoaderStrategy();
    ~WebLoaderStrategy() override;
    
    RefPtr<WebCore::SubresourceLoader> loadResource(WebCore::Frame&, WebCore::CachedResource&, const WebCore::ResourceRequest&, const WebCore::ResourceLoaderOptions&) override;
    void loadResourceSynchronously(WebCore::NetworkingContext*, unsigned long resourceLoadIdentifier, const WebCore::ResourceRequest&, WebCore::StoredCredentials, WebCore::ClientCredentialPolicy, WebCore::ResourceError&, WebCore::ResourceResponse&, Vector<char>& data) override;

    void remove(WebCore::ResourceLoader*) override;
    void setDefersLoading(WebCore::ResourceLoader*, bool) override;
    void crossOriginRedirectReceived(WebCore::ResourceLoader*, const WebCore::URL& redirectURL) override;
    
    void servePendingRequests(WebCore::ResourceLoadPriority minimumPriority) override;

    void suspendPendingRequests() override;
    void resumePendingRequests() override;

    void createPingHandle(WebCore::NetworkingContext*, WebCore::ResourceRequest&, bool shouldUseCredentialStorage, bool shouldFollowRedirects) override;

    void storeDerivedDataToCache(const SHA1::Digest& bodyHash, const String& type, const String& partition, WebCore::SharedBuffer&) override;

    void setCaptureExtraNetworkLoadMetricsEnabled(bool) override;

    WebResourceLoader* webResourceLoaderForIdentifier(ResourceLoadIdentifier identifier) const { return m_webResourceLoaders.get(identifier); }
    RefPtr<WebCore::NetscapePlugInStreamLoader> schedulePluginStreamLoad(WebCore::Frame&, WebCore::NetscapePlugInStreamLoaderClient&, const WebCore::ResourceRequest&);

    void networkProcessCrashed();

    void addURLSchemeTaskProxy(WebURLSchemeTaskProxy&);
    void removeURLSchemeTaskProxy(WebURLSchemeTaskProxy&);

private:
    void scheduleLoad(WebCore::ResourceLoader&, WebCore::CachedResource*, bool shouldClearReferrerOnHTTPSToHTTPRedirect);
    void scheduleInternallyFailedLoad(WebCore::ResourceLoader&);
    void internallyFailedLoadTimerFired();
    void startLocalLoad(WebCore::ResourceLoader&);

    HashSet<RefPtr<WebCore::ResourceLoader>> m_internallyFailedResourceLoaders;
    RunLoop::Timer<WebLoaderStrategy> m_internallyFailedLoadTimer;
    
    HashMap<unsigned long, RefPtr<WebResourceLoader>> m_webResourceLoaders;
<<<<<<< HEAD
    HashMap<unsigned long, std::unique_ptr<WebURLSchemeHandlerTaskProxy>> m_urlSchemeHandlerTasks;
=======
    HashMap<unsigned long, WebURLSchemeTaskProxy*> m_urlSchemeTasks;
>>>>>>> 4ccac179
};

} // namespace WebKit<|MERGE_RESOLUTION|>--- conflicted
+++ resolved
@@ -34,11 +34,7 @@
 namespace WebKit {
 
 class NetworkProcessConnection;
-<<<<<<< HEAD
-class WebURLSchemeHandlerTaskProxy;
-=======
 class WebURLSchemeTaskProxy;
->>>>>>> 4ccac179
 typedef uint64_t ResourceLoadIdentifier;
 
 class WebLoaderStrategy : public WebCore::LoaderStrategy {
@@ -83,11 +79,7 @@
     RunLoop::Timer<WebLoaderStrategy> m_internallyFailedLoadTimer;
     
     HashMap<unsigned long, RefPtr<WebResourceLoader>> m_webResourceLoaders;
-<<<<<<< HEAD
-    HashMap<unsigned long, std::unique_ptr<WebURLSchemeHandlerTaskProxy>> m_urlSchemeHandlerTasks;
-=======
     HashMap<unsigned long, WebURLSchemeTaskProxy*> m_urlSchemeTasks;
->>>>>>> 4ccac179
 };
 
 } // namespace WebKit