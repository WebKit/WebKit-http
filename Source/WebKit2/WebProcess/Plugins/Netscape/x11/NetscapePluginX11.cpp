--- conflicted
+++ resolved
@@ -330,7 +330,6 @@
     if (m_pluginDisplay != x11HostDisplay())
         XSync(m_pluginDisplay, false);
 
-<<<<<<< HEAD
 #if PLATFORM(QT)
     XImage* xImage = XGetImage(x11HostDisplay(), m_drawable.get(), exposedRect.x(), exposedRect.y(),
         exposedRect.width(), exposedRect.height(), ULONG_MAX, ZPixmap);
@@ -338,10 +337,7 @@
     painter->drawImage(QPoint(exposedRect.x(), exposedRect.y()), qimageFromXImage(xImage), exposedRect);
 
     XDestroyImage(xImage);
-#elif PLATFORM(GTK) || (PLATFORM(EFL) && USE(CAIRO))
-=======
-#if PLATFORM(GTK)
->>>>>>> 4ccac179
+#elif PLATFORM(GTK)
     RefPtr<cairo_surface_t> drawableSurface = adoptRef(cairo_xlib_surface_create(m_pluginDisplay, m_drawable.get(),
         m_setWindowCallbackStruct.visual, m_plugin.size().width(), m_plugin.size().height()));
     cairo_t* cr = context.platformContext()->cr();
