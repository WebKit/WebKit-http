/*
 * Copyright (C) 2010 Apple Inc. All rights reserved.
 * Copyright (C) 2010 Nokia Corporation and/or its subsidiary(-ies)
 * Copyright (C) 2011 Igalia S.L.
 *
 * Redistribution and use in source and binary forms, with or without
 * modification, are permitted provided that the following conditions
 * are met:
 * 1. Redistributions of source code must retain the above copyright
 *    notice, this list of conditions and the following disclaimer.
 * 2. Redistributions in binary form must reproduce the above copyright
 *    notice, this list of conditions and the following disclaimer in the
 *    documentation and/or other materials provided with the distribution.
 *
 * THIS SOFTWARE IS PROVIDED BY APPLE INC. AND ITS CONTRIBUTORS ``AS IS''
 * AND ANY EXPRESS OR IMPLIED WARRANTIES, INCLUDING, BUT NOT LIMITED TO,
 * THE IMPLIED WARRANTIES OF MERCHANTABILITY AND FITNESS FOR A PARTICULAR
 * PURPOSE ARE DISCLAIMED. IN NO EVENT SHALL APPLE INC. OR ITS CONTRIBUTORS
 * BE LIABLE FOR ANY DIRECT, INDIRECT, INCIDENTAL, SPECIAL, EXEMPLARY, OR
 * CONSEQUENTIAL DAMAGES (INCLUDING, BUT NOT LIMITED TO, PROCUREMENT OF
 * SUBSTITUTE GOODS OR SERVICES; LOSS OF USE, DATA, OR PROFITS; OR BUSINESS
 * INTERRUPTION) HOWEVER CAUSED AND ON ANY THEORY OF LIABILITY, WHETHER IN
 * CONTRACT, STRICT LIABILITY, OR TORT (INCLUDING NEGLIGENCE OR OTHERWISE)
 * ARISING IN ANY WAY OUT OF THE USE OF THIS SOFTWARE, EVEN IF ADVISED OF
 * THE POSSIBILITY OF SUCH DAMAGE.
 */

#include "config.h"
#include "Connection.h"

#include "DataReference.h"
#include "SharedMemory.h"
#include <sys/socket.h>
#include <unistd.h>
#include <errno.h>
#include <fcntl.h>
#include <poll.h>
#include <wtf/Assertions.h>
#include <wtf/Functional.h>
#include <wtf/StdLibExtras.h>
#include <wtf/UniStdExtras.h>

#ifdef SOCK_SEQPACKET
#define SOCKET_TYPE SOCK_SEQPACKET
#else
#if PLATFORM(GTK) || PLATFORM(WPE)
#define SOCKET_TYPE SOCK_STREAM
#else
#define SOCKET_TYPE SOCK_DGRAM
#endif
#endif // SOCK_SEQPACKET

namespace IPC {

static const size_t messageMaxSize = 4096;
static const size_t attachmentMaxAmount = 255;

enum {
    MessageBodyIsOutOfLine = 1U << 31
};

class MessageInfo {
public:
    MessageInfo() { }

    MessageInfo(size_t bodySize, size_t initialAttachmentCount)
        : m_bodySize(bodySize)
        , m_attachmentCount(initialAttachmentCount)
        , m_isMessageBodyOutOfLine(false)
    {
    }

    void setMessageBodyIsOutOfLine()
    {
        ASSERT(!isMessageBodyIsOutOfLine());

        m_isMessageBodyOutOfLine = true;
        m_attachmentCount++;
    }

    bool isMessageBodyIsOutOfLine() const { return m_isMessageBodyOutOfLine; }

    size_t bodySize() const { return m_bodySize; }

    size_t attachmentCount() const { return m_attachmentCount; }

private:
    size_t m_bodySize;
    size_t m_attachmentCount;
    bool m_isMessageBodyOutOfLine;
};

class AttachmentInfo {
public:
    AttachmentInfo()
        : m_type(Attachment::Uninitialized)
        , m_size(0)
        , m_isNull(false)
    {
    }

    void setType(Attachment::Type type) { m_type = type; }
    Attachment::Type getType() { return m_type; }
    void setSize(size_t size)
    {
        ASSERT(m_type == Attachment::MappedMemoryType);
        m_size = size;
    }

    size_t getSize()
    {
        ASSERT(m_type == Attachment::MappedMemoryType);
        return m_size;
    }

    // The attachment is not null unless explicitly set.
    void setNull() { m_isNull = true; }
    bool isNull() { return m_isNull; }

private:
    Attachment::Type m_type;
    size_t m_size;
    bool m_isNull;
};

void Connection::platformInitialize(Identifier identifier)
{
    m_socketDescriptor = identifier;
    m_readBuffer.resize(messageMaxSize);
    m_readBufferSize = 0;
    m_fileDescriptors.resize(attachmentMaxAmount);
    m_fileDescriptorsSize = 0;
}

void Connection::platformInvalidate()
{
    // In GTK+ platform the socket is closed by the work queue.
#if !PLATFORM(GTK) || PLATFORM(WPE)
    if (m_socketDescriptor != -1)
        closeWithRetry(m_socketDescriptor);
#endif

    if (!m_isConnected)
        return;

#if PLATFORM(GTK) || PLATFORM(EFL) || PLATFORM(WPE)
    m_connectionQueue->unregisterSocketEventHandler(m_socketDescriptor);
#endif

    m_socketDescriptor = -1;
    m_isConnected = false;
}

template<class T, class iterator>
class AttachmentResourceGuard {
public:
    AttachmentResourceGuard(T& attachments)
        : m_attachments(attachments)
    {
    }
    ~AttachmentResourceGuard()
    {
        iterator end = m_attachments.end();
        for (iterator i = m_attachments.begin(); i != end; ++i)
            i->dispose();
    }
private:
    T& m_attachments;
};

bool Connection::processMessage()
{
    if (m_readBufferSize < sizeof(MessageInfo))
        return false;

    uint8_t* messageData = m_readBuffer.data();
    MessageInfo messageInfo;
    memcpy(&messageInfo, messageData, sizeof(messageInfo));
    messageData += sizeof(messageInfo);

    size_t messageLength = sizeof(MessageInfo) + messageInfo.attachmentCount() * sizeof(AttachmentInfo) + (messageInfo.isMessageBodyIsOutOfLine() ? 0 : messageInfo.bodySize());
    if (m_readBufferSize < messageLength)
        return false;

    size_t attachmentFileDescriptorCount = 0;
    size_t attachmentCount = messageInfo.attachmentCount();
    std::unique_ptr<AttachmentInfo[]> attachmentInfo;

    if (attachmentCount) {
        attachmentInfo = std::make_unique<AttachmentInfo[]>(attachmentCount);
        memcpy(attachmentInfo.get(), messageData, sizeof(AttachmentInfo) * attachmentCount);
        messageData += sizeof(AttachmentInfo) * attachmentCount;

        for (size_t i = 0; i < attachmentCount; ++i) {
            switch (attachmentInfo[i].getType()) {
            case Attachment::MappedMemoryType:
            case Attachment::SocketType:
                if (!attachmentInfo[i].isNull())
                    attachmentFileDescriptorCount++;
                break;
            case Attachment::Uninitialized:
            default:
                ASSERT_NOT_REACHED();
                break;
            }
        }

        if (messageInfo.isMessageBodyIsOutOfLine())
            attachmentCount--;
    }

    Vector<Attachment> attachments(attachmentCount);
    AttachmentResourceGuard<Vector<Attachment>, Vector<Attachment>::iterator> attachementDisposer(attachments);
    RefPtr<WebKit::SharedMemory> oolMessageBody;

    size_t fdIndex = 0;
    for (size_t i = 0; i < attachmentCount; ++i) {
        int fd = -1;
        switch (attachmentInfo[i].getType()) {
        case Attachment::MappedMemoryType:
            if (!attachmentInfo[i].isNull())
                fd = m_fileDescriptors[fdIndex++];
            attachments[attachmentCount - i - 1] = Attachment(fd, attachmentInfo[i].getSize());
            break;
        case Attachment::SocketType:
            if (!attachmentInfo[i].isNull())
                fd = m_fileDescriptors[fdIndex++];
            attachments[attachmentCount - i - 1] = Attachment(fd);
            break;
        case Attachment::Uninitialized:
            attachments[attachmentCount - i - 1] = Attachment();
        default:
            break;
        }
    }

    if (messageInfo.isMessageBodyIsOutOfLine()) {
        ASSERT(messageInfo.bodySize());

        if (attachmentInfo[attachmentCount].isNull()) {
            ASSERT_NOT_REACHED();
            return false;
        }

        WebKit::SharedMemory::Handle handle;
        handle.adoptFromAttachment(m_fileDescriptors[attachmentFileDescriptorCount - 1], attachmentInfo[attachmentCount].getSize());

        oolMessageBody = WebKit::SharedMemory::create(handle, WebKit::SharedMemory::ReadOnly);
        if (!oolMessageBody) {
            ASSERT_NOT_REACHED();
            return false;
        }
    }

    ASSERT(attachments.size() == (messageInfo.isMessageBodyIsOutOfLine() ? messageInfo.attachmentCount() - 1 : messageInfo.attachmentCount()));

    uint8_t* messageBody = messageData;
    if (messageInfo.isMessageBodyIsOutOfLine())
        messageBody = reinterpret_cast<uint8_t*>(oolMessageBody->data());

    auto decoder = std::make_unique<MessageDecoder>(DataReference(messageBody, messageInfo.bodySize()), WTF::move(attachments));

    processIncomingMessage(WTF::move(decoder));

    if (m_readBufferSize > messageLength) {
        memmove(m_readBuffer.data(), m_readBuffer.data() + messageLength, m_readBufferSize - messageLength);
        m_readBufferSize -= messageLength;
    } else
        m_readBufferSize = 0;

    if (attachmentFileDescriptorCount) {
        if (m_fileDescriptorsSize > attachmentFileDescriptorCount) {
            size_t fileDescriptorsLength = attachmentFileDescriptorCount * sizeof(int);
            memmove(m_fileDescriptors.data(), m_fileDescriptors.data() + fileDescriptorsLength, m_fileDescriptorsSize - fileDescriptorsLength);
            m_fileDescriptorsSize -= fileDescriptorsLength;
        } else
            m_fileDescriptorsSize = 0;
    }


    return true;
}

static ssize_t readBytesFromSocket(int socketDescriptor, uint8_t* buffer, int count, int* fileDescriptors, size_t* fileDescriptorsCount)
{
    struct msghdr message;
    memset(&message, 0, sizeof(message));

    struct iovec iov[1];
    memset(&iov, 0, sizeof(iov));

    message.msg_controllen = CMSG_SPACE(sizeof(int) * attachmentMaxAmount);
    auto attachmentDescriptorBuffer = std::make_unique<char[]>(message.msg_controllen);
    memset(attachmentDescriptorBuffer.get(), 0, message.msg_controllen);
    message.msg_control = attachmentDescriptorBuffer.get();

    iov[0].iov_base = buffer;
    iov[0].iov_len = count;

    message.msg_iov = iov;
    message.msg_iovlen = 1;

    while (true) {
        ssize_t bytesRead = recvmsg(socketDescriptor, &message, 0);

        if (bytesRead < 0) {
            if (errno == EINTR)
                continue;

            return -1;
        }

        bool found = false;
        struct cmsghdr* controlMessage;
        for (controlMessage = CMSG_FIRSTHDR(&message); controlMessage; controlMessage = CMSG_NXTHDR(&message, controlMessage)) {
            if (controlMessage->cmsg_level == SOL_SOCKET && controlMessage->cmsg_type == SCM_RIGHTS) {
                *fileDescriptorsCount = (controlMessage->cmsg_len - CMSG_LEN(0)) / sizeof(int);
                memcpy(fileDescriptors, CMSG_DATA(controlMessage), sizeof(int) * *fileDescriptorsCount);

                for (size_t i = 0; i < *fileDescriptorsCount; ++i) {
                    while (fcntl(fileDescriptors[i], F_SETFD, FD_CLOEXEC) == -1) {
                        if (errno != EINTR) {
                            ASSERT_NOT_REACHED();
                            break;
                        }
                    }
                }

                found = true;
                break;
            }
        }

        if (!found)
            *fileDescriptorsCount = 0;

        return bytesRead;
    }

    return -1;
}

void Connection::readyReadHandler()
{
    while (true) {
        size_t fileDescriptorsCount = 0;
        size_t bytesToRead = m_readBuffer.size() - m_readBufferSize;
        ssize_t bytesRead = readBytesFromSocket(m_socketDescriptor, m_readBuffer.data() + m_readBufferSize, bytesToRead,
                                                m_fileDescriptors.data() + m_fileDescriptorsSize, &fileDescriptorsCount);

        if (bytesRead < 0) {
            // EINTR was already handled by readBytesFromSocket.
            if (errno == EAGAIN || errno == EWOULDBLOCK)
                return;

            WTFLogAlways("Error receiving IPC message on socket %d in process %d: %s", m_socketDescriptor, getpid(), strerror(errno));
            connectionDidClose();
            return;
        }

        m_readBufferSize += bytesRead;
        m_fileDescriptorsSize += fileDescriptorsCount;

        if (!bytesRead) {
            connectionDidClose();
            return;
        }

        // Process messages from data received.
        while (true) {
            if (!processMessage())
                break;
        }
    }
}

bool Connection::open()
{
    int flags = fcntl(m_socketDescriptor, F_GETFL, 0);
    while (fcntl(m_socketDescriptor, F_SETFL, flags | O_NONBLOCK) == -1) {
        if (errno != EINTR) {
            ASSERT_NOT_REACHED();
            return false;
        }
    }

    RefPtr<Connection> protectedThis(this);
    m_isConnected = true;
<<<<<<< HEAD
#if PLATFORM(GTK) || PLATFORM(WPE)
    RefPtr<Connection> protector(this);
=======
#if PLATFORM(GTK)
>>>>>>> 3f45cf83
    m_connectionQueue->registerSocketEventHandler(m_socketDescriptor,
        [protectedThis] {
            protectedThis->readyReadHandler();
        },
        [protectedThis] {
            protectedThis->connectionDidClose();
        });
#elif PLATFORM(EFL)
    m_connectionQueue->registerSocketEventHandler(m_socketDescriptor,
        [protectedThis] {
            protectedThis->readyReadHandler();
        });
#endif

    // Schedule a call to readyReadHandler. Data may have arrived before installation of the signal handler.
    m_connectionQueue->dispatch([protectedThis] {
        protectedThis->readyReadHandler();
    });

    return true;
}

bool Connection::platformCanSendOutgoingMessages() const
{
    return m_isConnected;
}

bool Connection::sendOutgoingMessage(std::unique_ptr<MessageEncoder> encoder)
{
    COMPILE_ASSERT(sizeof(MessageInfo) + attachmentMaxAmount * sizeof(size_t) <= messageMaxSize, AttachmentsFitToMessageInline);

    Vector<Attachment> attachments = encoder->releaseAttachments();
    AttachmentResourceGuard<Vector<Attachment>, Vector<Attachment>::iterator> attachementDisposer(attachments);

    if (attachments.size() > (attachmentMaxAmount - 1)) {
        ASSERT_NOT_REACHED();
        return false;
    }

    MessageInfo messageInfo(encoder->bufferSize(), attachments.size());
    size_t messageSizeWithBodyInline = sizeof(messageInfo) + (attachments.size() * sizeof(AttachmentInfo)) + encoder->bufferSize();
    if (messageSizeWithBodyInline > messageMaxSize && encoder->bufferSize()) {
        RefPtr<WebKit::SharedMemory> oolMessageBody = WebKit::SharedMemory::create(encoder->bufferSize());
        if (!oolMessageBody)
            return false;

        WebKit::SharedMemory::Handle handle;
        if (!oolMessageBody->createHandle(handle, WebKit::SharedMemory::ReadOnly))
            return false;

        messageInfo.setMessageBodyIsOutOfLine();

        memcpy(oolMessageBody->data(), encoder->buffer(), encoder->bufferSize());

        attachments.append(handle.releaseToAttachment());
    }

    struct msghdr message;
    memset(&message, 0, sizeof(message));

    struct iovec iov[3];
    memset(&iov, 0, sizeof(iov));

    message.msg_iov = iov;
    int iovLength = 1;

    iov[0].iov_base = reinterpret_cast<void*>(&messageInfo);
    iov[0].iov_len = sizeof(messageInfo);

    auto attachmentInfo = std::make_unique<AttachmentInfo[]>(attachments.size());

    size_t attachmentFDBufferLength = 0;
    if (!attachments.isEmpty()) {
        for (size_t i = 0; i < attachments.size(); ++i) {
            if (attachments[i].fileDescriptor() != -1)
                attachmentFDBufferLength++;
        }
    }
    auto attachmentFDBuffer = std::make_unique<char[]>(CMSG_SPACE(sizeof(int) * attachmentFDBufferLength));

    if (!attachments.isEmpty()) {
        int* fdPtr = 0;

        if (attachmentFDBufferLength) {
            message.msg_control = attachmentFDBuffer.get();
            message.msg_controllen = CMSG_SPACE(sizeof(int) * attachmentFDBufferLength);
            memset(message.msg_control, 0, message.msg_controllen);

            struct cmsghdr* cmsg = CMSG_FIRSTHDR(&message);
            cmsg->cmsg_level = SOL_SOCKET;
            cmsg->cmsg_type = SCM_RIGHTS;
            cmsg->cmsg_len = CMSG_LEN(sizeof(int) * attachmentFDBufferLength);

            fdPtr = reinterpret_cast<int*>(CMSG_DATA(cmsg));
        }

        int fdIndex = 0;
        for (size_t i = 0; i < attachments.size(); ++i) {
            attachmentInfo[i].setType(attachments[i].type());

            switch (attachments[i].type()) {
            case Attachment::MappedMemoryType:
                attachmentInfo[i].setSize(attachments[i].size());
                // Fall trhough, set file descriptor or null.
            case Attachment::SocketType:
                if (attachments[i].fileDescriptor() != -1) {
                    ASSERT(fdPtr);
                    fdPtr[fdIndex++] = attachments[i].fileDescriptor();
                } else
                    attachmentInfo[i].setNull();
                break;
            case Attachment::Uninitialized:
            default:
                break;
            }
        }

        iov[iovLength].iov_base = attachmentInfo.get();
        iov[iovLength].iov_len = sizeof(AttachmentInfo) * attachments.size();
        ++iovLength;
    }

    if (!messageInfo.isMessageBodyIsOutOfLine() && encoder->bufferSize()) {
        iov[iovLength].iov_base = reinterpret_cast<void*>(encoder->buffer());
        iov[iovLength].iov_len = encoder->bufferSize();
        ++iovLength;
    }

    message.msg_iovlen = iovLength;

    int bytesSent = 0;
    while ((bytesSent = sendmsg(m_socketDescriptor, &message, 0)) == -1) {
        if (errno == EINTR)
            continue;
        if (errno == EAGAIN || errno == EWOULDBLOCK) {
            struct pollfd pollfd;

            pollfd.fd = m_socketDescriptor;
            pollfd.events = POLLOUT;
            pollfd.revents = 0;
            poll(&pollfd, 1, -1);
            continue;
        }

        WTFLogAlways("Error sending IPC message: %s", strerror(errno));
        return false;
    }
    return true;
}

Connection::SocketPair Connection::createPlatformConnection(unsigned options)
{
    int sockets[2];
    RELEASE_ASSERT(socketpair(AF_UNIX, SOCKET_TYPE, 0, sockets) != -1);

    if (options & SetCloexecOnServer) {
        // Don't expose the child socket to the parent process.
        while (fcntl(sockets[1], F_SETFD, FD_CLOEXEC)  == -1)
            RELEASE_ASSERT(errno != EINTR);
    }

    if (options & SetCloexecOnClient) {
        // Don't expose the parent socket to potential future children.
        while (fcntl(sockets[0], F_SETFD, FD_CLOEXEC) == -1)
            RELEASE_ASSERT(errno != EINTR);
    }

    SocketPair socketPair = { sockets[0], sockets[1] };
    return socketPair;
}
    
void Connection::willSendSyncMessage(unsigned flags)
{
    UNUSED_PARAM(flags);
}
    
void Connection::didReceiveSyncReply(unsigned flags)
{
    UNUSED_PARAM(flags);    
}

} // namespace IPC<|MERGE_RESOLUTION|>--- conflicted
+++ resolved
@@ -386,12 +386,7 @@
 
     RefPtr<Connection> protectedThis(this);
     m_isConnected = true;
-<<<<<<< HEAD
 #if PLATFORM(GTK) || PLATFORM(WPE)
-    RefPtr<Connection> protector(this);
-=======
-#if PLATFORM(GTK)
->>>>>>> 3f45cf83
     m_connectionQueue->registerSocketEventHandler(m_socketDescriptor,
         [protectedThis] {
             protectedThis->readyReadHandler();
