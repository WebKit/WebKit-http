/*
 * Copyright (C) 2010 Apple Inc. All rights reserved.
 * Copyright (C) 2010 Nokia Corporation and/or its subsidiary(-ies)
 * Copyright (C) 2011 Igalia S.L.
 *
 * Redistribution and use in source and binary forms, with or without
 * modification, are permitted provided that the following conditions
 * are met:
 * 1. Redistributions of source code must retain the above copyright
 *    notice, this list of conditions and the following disclaimer.
 * 2. Redistributions in binary form must reproduce the above copyright
 *    notice, this list of conditions and the following disclaimer in the
 *    documentation and/or other materials provided with the distribution.
 *
 * THIS SOFTWARE IS PROVIDED BY APPLE INC. AND ITS CONTRIBUTORS ``AS IS''
 * AND ANY EXPRESS OR IMPLIED WARRANTIES, INCLUDING, BUT NOT LIMITED TO,
 * THE IMPLIED WARRANTIES OF MERCHANTABILITY AND FITNESS FOR A PARTICULAR
 * PURPOSE ARE DISCLAIMED. IN NO EVENT SHALL APPLE INC. OR ITS CONTRIBUTORS
 * BE LIABLE FOR ANY DIRECT, INDIRECT, INCIDENTAL, SPECIAL, EXEMPLARY, OR
 * CONSEQUENTIAL DAMAGES (INCLUDING, BUT NOT LIMITED TO, PROCUREMENT OF
 * SUBSTITUTE GOODS OR SERVICES; LOSS OF USE, DATA, OR PROFITS; OR BUSINESS
 * INTERRUPTION) HOWEVER CAUSED AND ON ANY THEORY OF LIABILITY, WHETHER IN
 * CONTRACT, STRICT LIABILITY, OR TORT (INCLUDING NEGLIGENCE OR OTHERWISE)
 * ARISING IN ANY WAY OUT OF THE USE OF THIS SOFTWARE, EVEN IF ADVISED OF
 * THE POSSIBILITY OF SUCH DAMAGE.
 */

#include "config.h"
#include "Connection.h"

#include "DataReference.h"
#include "SharedMemory.h"
#include "UnixMessage.h"
#include <sys/socket.h>
#include <unistd.h>
#include <errno.h>
#include <fcntl.h>
#include <poll.h>
#include <wtf/Assertions.h>
#include <wtf/StdLibExtras.h>
#include <wtf/UniStdExtras.h>

#if USE(GLIB)
#include <gio/gio.h>
#elif PLATFORM(QT)
#include <QPointer>
#include <QSocketNotifier>
#endif

// Although it's available on Darwin, SOCK_SEQPACKET seems to work differently
// than in traditional Unix so fallback to STREAM on that platform.
#if defined(SOCK_SEQPACKET) && !OS(DARWIN)
#define SOCKET_TYPE SOCK_SEQPACKET
#else
#if USE(GLIB)
#define SOCKET_TYPE SOCK_STREAM
#else
#define SOCKET_TYPE SOCK_DGRAM
#endif
#endif // SOCK_SEQPACKET

namespace IPC {

static const size_t messageMaxSize = 4096;
static const size_t attachmentMaxAmount = 255;

class AttachmentInfo {
    WTF_MAKE_FAST_ALLOCATED;
public:
    AttachmentInfo() = default;

    void setType(Attachment::Type type) { m_type = type; }
    Attachment::Type type() const { return m_type; }
    void setSize(size_t size)
    {
        ASSERT(m_type == Attachment::MappedMemoryType);
        m_size = size;
    }

    size_t size() const
    {
        ASSERT(m_type == Attachment::MappedMemoryType);
        return m_size;
    }

    // The attachment is not null unless explicitly set.
    void setNull() { m_isNull = true; }
    bool isNull() const { return m_isNull; }

private:
    Attachment::Type m_type { Attachment::Uninitialized };
    size_t m_size { 0 };
    bool m_isNull { false };
};

void Connection::platformInitialize(Identifier identifier)
{
    m_socketDescriptor = identifier;
<<<<<<< HEAD
    m_readBuffer.reserveInitialCapacity(messageMaxSize);
    m_fileDescriptors.reserveInitialCapacity(attachmentMaxAmount);

#if PLATFORM(QT)
    m_socketNotifier = 0;
#endif
=======
#if USE(GLIB)
    m_socket = adoptGRef(g_socket_new_from_fd(m_socketDescriptor, nullptr));
#endif
    m_readBuffer.reserveInitialCapacity(messageMaxSize);
    m_fileDescriptors.reserveInitialCapacity(attachmentMaxAmount);
>>>>>>> 4ccac179
}

void Connection::platformInvalidate()
{
#if USE(GLIB)
    // In the GLib platform the socket descriptor is owned by GSocket.
    m_socket = nullptr;
#else
    if (m_socketDescriptor != -1)
        closeWithRetry(m_socketDescriptor);
#endif

    if (!m_isConnected)
        return;

#if USE(GLIB)
    m_readSocketMonitor.stop();
    m_writeSocketMonitor.stop();
#endif

#if PLATFORM(QT)
    delete m_socketNotifier;
    m_socketNotifier = 0;
#endif

    m_socketDescriptor = -1;
    m_isConnected = false;
}

#if PLATFORM(QT)
class SocketNotifierResourceGuard {
public:
    SocketNotifierResourceGuard(QSocketNotifier* socketNotifier)
        : m_socketNotifier(socketNotifier)
    {
        m_socketNotifier.data()->setEnabled(false);
    }

    ~SocketNotifierResourceGuard()
    {
        if (m_socketNotifier)
            m_socketNotifier.data()->setEnabled(true);
    }

private:
    QPointer<QSocketNotifier> const m_socketNotifier;
};
#endif

bool Connection::processMessage()
{
    if (m_readBuffer.size() < sizeof(MessageInfo))
        return false;

    uint8_t* messageData = m_readBuffer.data();
    MessageInfo messageInfo;
    memcpy(&messageInfo, messageData, sizeof(messageInfo));
    messageData += sizeof(messageInfo);

<<<<<<< HEAD
    size_t messageLength = sizeof(MessageInfo) + messageInfo.attachmentCount() * sizeof(AttachmentInfo) + (messageInfo.isMessageBodyIsOutOfLine() ? 0 : messageInfo.bodySize());
=======
    if (messageInfo.attachmentCount() > attachmentMaxAmount || (!messageInfo.isBodyOutOfLine() && messageInfo.bodySize() > messageMaxSize)) {
        ASSERT_NOT_REACHED();
        return false;
    }

    size_t messageLength = sizeof(MessageInfo) + messageInfo.attachmentCount() * sizeof(AttachmentInfo) + (messageInfo.isBodyOutOfLine() ? 0 : messageInfo.bodySize());
>>>>>>> 4ccac179
    if (m_readBuffer.size() < messageLength)
        return false;

    size_t attachmentFileDescriptorCount = 0;
    size_t attachmentCount = messageInfo.attachmentCount();
    std::unique_ptr<AttachmentInfo[]> attachmentInfo;

    if (attachmentCount) {
        attachmentInfo = std::make_unique<AttachmentInfo[]>(attachmentCount);
        memcpy(attachmentInfo.get(), messageData, sizeof(AttachmentInfo) * attachmentCount);
        messageData += sizeof(AttachmentInfo) * attachmentCount;

        for (size_t i = 0; i < attachmentCount; ++i) {
            switch (attachmentInfo[i].type()) {
            case Attachment::MappedMemoryType:
            case Attachment::SocketType:
                if (!attachmentInfo[i].isNull())
                    attachmentFileDescriptorCount++;
                break;
            case Attachment::Uninitialized:
            default:
                break;
            }
        }

        if (messageInfo.isBodyOutOfLine())
            attachmentCount--;
    }

    Vector<Attachment> attachments(attachmentCount);
    RefPtr<WebKit::SharedMemory> oolMessageBody;

    size_t fdIndex = 0;
    for (size_t i = 0; i < attachmentCount; ++i) {
        int fd = -1;
        switch (attachmentInfo[i].type()) {
        case Attachment::MappedMemoryType:
            if (!attachmentInfo[i].isNull())
                fd = m_fileDescriptors[fdIndex++];
            attachments[attachmentCount - i - 1] = Attachment(fd, attachmentInfo[i].size());
            break;
        case Attachment::SocketType:
            if (!attachmentInfo[i].isNull())
                fd = m_fileDescriptors[fdIndex++];
            attachments[attachmentCount - i - 1] = Attachment(fd);
            break;
        case Attachment::Uninitialized:
            attachments[attachmentCount - i - 1] = Attachment();
        default:
            break;
        }
    }

    if (messageInfo.isBodyOutOfLine()) {
        ASSERT(messageInfo.bodySize());

        if (attachmentInfo[attachmentCount].isNull() || attachmentInfo[attachmentCount].size() != messageInfo.bodySize()) {
            ASSERT_NOT_REACHED();
            return false;
        }

        WebKit::SharedMemory::Handle handle;
        handle.adoptAttachment(IPC::Attachment(m_fileDescriptors[attachmentFileDescriptorCount - 1], attachmentInfo[attachmentCount].size()));

        oolMessageBody = WebKit::SharedMemory::map(handle, WebKit::SharedMemory::Protection::ReadOnly);
        if (!oolMessageBody) {
            ASSERT_NOT_REACHED();
            return false;
        }
    }

    ASSERT(attachments.size() == (messageInfo.isBodyOutOfLine() ? messageInfo.attachmentCount() - 1 : messageInfo.attachmentCount()));

    uint8_t* messageBody = messageData;
    if (messageInfo.isBodyOutOfLine())
        messageBody = reinterpret_cast<uint8_t*>(oolMessageBody->data());

    auto decoder = std::make_unique<Decoder>(messageBody, messageInfo.bodySize(), nullptr, WTFMove(attachments));

    processIncomingMessage(WTFMove(decoder));

    if (m_readBuffer.size() > messageLength) {
        memmove(m_readBuffer.data(), m_readBuffer.data() + messageLength, m_readBuffer.size() - messageLength);
        m_readBuffer.shrink(m_readBuffer.size() - messageLength);
    } else
        m_readBuffer.shrink(0);

    if (attachmentFileDescriptorCount) {
        if (m_fileDescriptors.size() > attachmentFileDescriptorCount) {
            memmove(m_fileDescriptors.data(), m_fileDescriptors.data() + attachmentFileDescriptorCount, (m_fileDescriptors.size() - attachmentFileDescriptorCount) * sizeof(int));
            m_fileDescriptors.shrink(m_fileDescriptors.size() - attachmentFileDescriptorCount);
        } else
            m_fileDescriptors.shrink(0);
    }


    return true;
}

static ssize_t readBytesFromSocket(int socketDescriptor, Vector<uint8_t>& buffer, Vector<int>& fileDescriptors)
{
    struct msghdr message;
    memset(&message, 0, sizeof(message));

    struct iovec iov[1];
    memset(&iov, 0, sizeof(iov));

    message.msg_controllen = CMSG_SPACE(sizeof(int) * attachmentMaxAmount);
    MallocPtr<char> attachmentDescriptorBuffer = MallocPtr<char>::malloc(sizeof(char) * message.msg_controllen);
    memset(attachmentDescriptorBuffer.get(), 0, sizeof(char) * message.msg_controllen);
    message.msg_control = attachmentDescriptorBuffer.get();

    size_t previousBufferSize = buffer.size();
    buffer.grow(buffer.capacity());
    iov[0].iov_base = buffer.data() + previousBufferSize;
    iov[0].iov_len = buffer.size() - previousBufferSize;

    message.msg_iov = iov;
    message.msg_iovlen = 1;

    while (true) {
        ssize_t bytesRead = recvmsg(socketDescriptor, &message, 0);

        if (bytesRead < 0) {
            if (errno == EINTR)
                continue;

            buffer.shrink(previousBufferSize);
            return -1;
        }

        struct cmsghdr* controlMessage;
        for (controlMessage = CMSG_FIRSTHDR(&message); controlMessage; controlMessage = CMSG_NXTHDR(&message, controlMessage)) {
            if (controlMessage->cmsg_level == SOL_SOCKET && controlMessage->cmsg_type == SCM_RIGHTS) {
<<<<<<< HEAD
=======
                if (controlMessage->cmsg_len < CMSG_LEN(0) || controlMessage->cmsg_len > attachmentMaxAmount) {
                    ASSERT_NOT_REACHED();
                    break;
                }
>>>>>>> 4ccac179
                size_t previousFileDescriptorsSize = fileDescriptors.size();
                size_t fileDescriptorsCount = (controlMessage->cmsg_len - CMSG_LEN(0)) / sizeof(int);
                fileDescriptors.grow(fileDescriptors.size() + fileDescriptorsCount);
                memcpy(fileDescriptors.data() + previousFileDescriptorsSize, CMSG_DATA(controlMessage), sizeof(int) * fileDescriptorsCount);

                for (size_t i = 0; i < fileDescriptorsCount; ++i) {
<<<<<<< HEAD
                    while (fcntl(fileDescriptors[previousFileDescriptorsSize + i], F_SETFD, FD_CLOEXEC) == -1) {
                        if (errno != EINTR) {
                            ASSERT_NOT_REACHED();
                            break;
                        }
=======
                    if (!setCloseOnExec(fileDescriptors[previousFileDescriptorsSize + i])) {
                        ASSERT_NOT_REACHED();
                        break;
>>>>>>> 4ccac179
                    }
                }
                break;
            }
        }

        buffer.shrink(previousBufferSize + bytesRead);
        return bytesRead;
    }

    return -1;
}

void Connection::readyReadHandler()
{
#if PLATFORM(QT)
    SocketNotifierResourceGuard socketNotifierEnabler(m_socketNotifier);
#endif

    while (true) {
        ssize_t bytesRead = readBytesFromSocket(m_socketDescriptor, m_readBuffer, m_fileDescriptors);

        if (bytesRead < 0) {
            // EINTR was already handled by readBytesFromSocket.
            if (errno == EAGAIN || errno == EWOULDBLOCK)
                return;

            if (m_isConnected) {
                WTFLogAlways("Error receiving IPC message on socket %d in process %d: %s", m_socketDescriptor, getpid(), strerror(errno));
                connectionDidClose();
            }
            return;
        }

        if (!bytesRead) {
            connectionDidClose();
            return;
        }

        // Process messages from data received.
        while (true) {
            if (!processMessage())
                break;
        }
    }
}

bool Connection::open()
{
#if PLATFORM(QT)
    ASSERT(!m_socketNotifier);
#endif

    int flags = fcntl(m_socketDescriptor, F_GETFL, 0);
    while (fcntl(m_socketDescriptor, F_SETFL, flags | O_NONBLOCK) == -1) {
        if (errno != EINTR) {
            ASSERT_NOT_REACHED();
            return false;
        }
    }

    RefPtr<Connection> protectedThis(this);
    m_isConnected = true;
#if USE(GLIB)
    m_readSocketMonitor.start(m_socket.get(), G_IO_IN, m_connectionQueue->runLoop(), [protectedThis] (GIOCondition condition) -> gboolean {
        if (condition & G_IO_HUP || condition & G_IO_ERR || condition & G_IO_NVAL) {
            protectedThis->connectionDidClose();
            return G_SOURCE_REMOVE;
        }

        if (condition & G_IO_IN) {
            protectedThis->readyReadHandler();
            return G_SOURCE_CONTINUE;
        }

        ASSERT_NOT_REACHED();
        return G_SOURCE_REMOVE;
    });
<<<<<<< HEAD
#elif PLATFORM(QT)
    m_socketNotifier = m_connectionQueue->registerSocketEventHandler(m_socketDescriptor, QSocketNotifier::Read,
        [protectedThis] {
            protectedThis->readyReadHandler();
        });
#elif PLATFORM(EFL)
    m_connectionQueue->registerSocketEventHandler(m_socketDescriptor,
        [protectedThis] {
            protectedThis->readyReadHandler();
        });
=======
>>>>>>> 4ccac179
#endif

    // Schedule a call to readyReadHandler. Data may have arrived before installation of the signal handler.
    m_connectionQueue->dispatch([protectedThis] {
        protectedThis->readyReadHandler();
    });

    return true;
}

bool Connection::platformCanSendOutgoingMessages() const
{
    return !m_pendingOutputMessage;
}

bool Connection::sendOutgoingMessage(std::unique_ptr<Encoder> encoder)
{
#if PLATFORM(QT)
    ASSERT(m_socketNotifier);
#endif

    COMPILE_ASSERT(sizeof(MessageInfo) + attachmentMaxAmount * sizeof(size_t) <= messageMaxSize, AttachmentsFitToMessageInline);

    UnixMessage outputMessage(*encoder);
    if (outputMessage.attachments().size() > (attachmentMaxAmount - 1)) {
        ASSERT_NOT_REACHED();
        return false;
    }

    size_t messageSizeWithBodyInline = sizeof(MessageInfo) + (outputMessage.attachments().size() * sizeof(AttachmentInfo)) + outputMessage.bodySize();
    if (messageSizeWithBodyInline > messageMaxSize && outputMessage.bodySize()) {
        RefPtr<WebKit::SharedMemory> oolMessageBody = WebKit::SharedMemory::allocate(encoder->bufferSize());
        if (!oolMessageBody)
            return false;

        WebKit::SharedMemory::Handle handle;
        if (!oolMessageBody->createHandle(handle, WebKit::SharedMemory::Protection::ReadOnly))
            return false;

        outputMessage.messageInfo().setBodyOutOfLine();

        memcpy(oolMessageBody->data(), outputMessage.body(), outputMessage.bodySize());

        outputMessage.appendAttachment(handle.releaseAttachment());
    }

    return sendOutputMessage(outputMessage);
}

bool Connection::sendOutputMessage(UnixMessage& outputMessage)
{
    ASSERT(!m_pendingOutputMessage);

    auto& messageInfo = outputMessage.messageInfo();
    struct msghdr message;
    memset(&message, 0, sizeof(message));

    struct iovec iov[3];
    memset(&iov, 0, sizeof(iov));

    message.msg_iov = iov;
    int iovLength = 1;

    iov[0].iov_base = reinterpret_cast<void*>(&messageInfo);
    iov[0].iov_len = sizeof(messageInfo);

    std::unique_ptr<AttachmentInfo[]> attachmentInfo;
    MallocPtr<char> attachmentFDBuffer;

    auto& attachments = outputMessage.attachments();
    if (!attachments.isEmpty()) {
        int* fdPtr = 0;

        size_t attachmentFDBufferLength = std::count_if(attachments.begin(), attachments.end(),
            [](const Attachment& attachment) {
                return attachment.fileDescriptor() != -1;
            });

        if (attachmentFDBufferLength) {
            attachmentFDBuffer = MallocPtr<char>::malloc(sizeof(char) * CMSG_SPACE(sizeof(int) * attachmentFDBufferLength));

            message.msg_control = attachmentFDBuffer.get();
            message.msg_controllen = CMSG_SPACE(sizeof(int) * attachmentFDBufferLength);
            memset(message.msg_control, 0, message.msg_controllen);

            struct cmsghdr* cmsg = CMSG_FIRSTHDR(&message);
            cmsg->cmsg_level = SOL_SOCKET;
            cmsg->cmsg_type = SCM_RIGHTS;
            cmsg->cmsg_len = CMSG_LEN(sizeof(int) * attachmentFDBufferLength);

            fdPtr = reinterpret_cast<int*>(CMSG_DATA(cmsg));
        }

        attachmentInfo = std::make_unique<AttachmentInfo[]>(attachments.size());
        int fdIndex = 0;
        for (size_t i = 0; i < attachments.size(); ++i) {
            attachmentInfo[i].setType(attachments[i].type());

            switch (attachments[i].type()) {
            case Attachment::MappedMemoryType:
                attachmentInfo[i].setSize(attachments[i].size());
                FALLTHROUGH;
            case Attachment::SocketType:
                if (attachments[i].fileDescriptor() != -1) {
                    ASSERT(fdPtr);
                    fdPtr[fdIndex++] = attachments[i].fileDescriptor();
                } else
                    attachmentInfo[i].setNull();
                break;
            case Attachment::Uninitialized:
            default:
                break;
            }
        }

        iov[iovLength].iov_base = attachmentInfo.get();
        iov[iovLength].iov_len = sizeof(AttachmentInfo) * attachments.size();
        ++iovLength;
    }

    if (!messageInfo.isBodyOutOfLine() && outputMessage.bodySize()) {
        iov[iovLength].iov_base = reinterpret_cast<void*>(outputMessage.body());
        iov[iovLength].iov_len = outputMessage.bodySize();
        ++iovLength;
    }

    message.msg_iovlen = iovLength;

    while (sendmsg(m_socketDescriptor, &message, 0) == -1) {
        if (errno == EINTR)
            continue;
        if (errno == EAGAIN || errno == EWOULDBLOCK) {
#if USE(GLIB)
            m_pendingOutputMessage = std::make_unique<UnixMessage>(WTFMove(outputMessage));
            m_writeSocketMonitor.start(m_socket.get(), G_IO_OUT, m_connectionQueue->runLoop(), [this, protectedThis = makeRef(*this)] (GIOCondition condition) -> gboolean {
                if (condition & G_IO_OUT) {
                    ASSERT(m_pendingOutputMessage);
                    // We can't stop the monitor from this lambda, because stop destroys the lambda.
                    m_connectionQueue->dispatch([this, protectedThis = makeRef(*this)] {
                        m_writeSocketMonitor.stop();
                        auto message = WTFMove(m_pendingOutputMessage);
                        if (m_isConnected) {
                            sendOutputMessage(*message);
                            sendOutgoingMessages();
                        }
                    });
                }
                return G_SOURCE_REMOVE;
            });
            return false;
#else
            struct pollfd pollfd;

            pollfd.fd = m_socketDescriptor;
            pollfd.events = POLLOUT;
            pollfd.revents = 0;
            poll(&pollfd, 1, -1);
            continue;
#endif
        }

        if (m_isConnected)
            WTFLogAlways("Error sending IPC message: %s", strerror(errno));
        return false;
    }
    return true;
}

Connection::SocketPair Connection::createPlatformConnection(unsigned options)
{
    int sockets[2];
    RELEASE_ASSERT(socketpair(AF_UNIX, SOCKET_TYPE, 0, sockets) != -1);

    if (options & SetCloexecOnServer) {
        // Don't expose the child socket to the parent process.
        if (!setCloseOnExec(sockets[1]))
            RELEASE_ASSERT_NOT_REACHED();
    }

    if (options & SetCloexecOnClient) {
        // Don't expose the parent socket to potential future children.
        if (!setCloseOnExec(sockets[0]))
            RELEASE_ASSERT_NOT_REACHED();
    }

    SocketPair socketPair = { sockets[0], sockets[1] };
    return socketPair;
}

void Connection::willSendSyncMessage(OptionSet<SendSyncOption>)
{
}

void Connection::didReceiveSyncReply(OptionSet<SendSyncOption>)
{
}

#if PLATFORM(QT)
void Connection::setShouldCloseConnectionOnProcessTermination(WebKit::PlatformProcessIdentifier process)
{
    RefPtr<Connection> protectedThis(this);
    m_connectionQueue->dispatchOnTermination(process,
        [protectedThis] {
            protectedThis->connectionDidClose();
        });
}
#endif

} // namespace IPC<|MERGE_RESOLUTION|>--- conflicted
+++ resolved
@@ -96,20 +96,15 @@
 void Connection::platformInitialize(Identifier identifier)
 {
     m_socketDescriptor = identifier;
-<<<<<<< HEAD
+#if USE(GLIB)
+    m_socket = adoptGRef(g_socket_new_from_fd(m_socketDescriptor, nullptr));
+#endif
     m_readBuffer.reserveInitialCapacity(messageMaxSize);
     m_fileDescriptors.reserveInitialCapacity(attachmentMaxAmount);
 
 #if PLATFORM(QT)
     m_socketNotifier = 0;
 #endif
-=======
-#if USE(GLIB)
-    m_socket = adoptGRef(g_socket_new_from_fd(m_socketDescriptor, nullptr));
-#endif
-    m_readBuffer.reserveInitialCapacity(messageMaxSize);
-    m_fileDescriptors.reserveInitialCapacity(attachmentMaxAmount);
->>>>>>> 4ccac179
 }
 
 void Connection::platformInvalidate()
@@ -169,16 +164,12 @@
     memcpy(&messageInfo, messageData, sizeof(messageInfo));
     messageData += sizeof(messageInfo);
 
-<<<<<<< HEAD
-    size_t messageLength = sizeof(MessageInfo) + messageInfo.attachmentCount() * sizeof(AttachmentInfo) + (messageInfo.isMessageBodyIsOutOfLine() ? 0 : messageInfo.bodySize());
-=======
     if (messageInfo.attachmentCount() > attachmentMaxAmount || (!messageInfo.isBodyOutOfLine() && messageInfo.bodySize() > messageMaxSize)) {
         ASSERT_NOT_REACHED();
         return false;
     }
 
     size_t messageLength = sizeof(MessageInfo) + messageInfo.attachmentCount() * sizeof(AttachmentInfo) + (messageInfo.isBodyOutOfLine() ? 0 : messageInfo.bodySize());
->>>>>>> 4ccac179
     if (m_readBuffer.size() < messageLength)
         return false;
 
@@ -313,30 +304,19 @@
         struct cmsghdr* controlMessage;
         for (controlMessage = CMSG_FIRSTHDR(&message); controlMessage; controlMessage = CMSG_NXTHDR(&message, controlMessage)) {
             if (controlMessage->cmsg_level == SOL_SOCKET && controlMessage->cmsg_type == SCM_RIGHTS) {
-<<<<<<< HEAD
-=======
                 if (controlMessage->cmsg_len < CMSG_LEN(0) || controlMessage->cmsg_len > attachmentMaxAmount) {
                     ASSERT_NOT_REACHED();
                     break;
                 }
->>>>>>> 4ccac179
                 size_t previousFileDescriptorsSize = fileDescriptors.size();
                 size_t fileDescriptorsCount = (controlMessage->cmsg_len - CMSG_LEN(0)) / sizeof(int);
                 fileDescriptors.grow(fileDescriptors.size() + fileDescriptorsCount);
                 memcpy(fileDescriptors.data() + previousFileDescriptorsSize, CMSG_DATA(controlMessage), sizeof(int) * fileDescriptorsCount);
 
                 for (size_t i = 0; i < fileDescriptorsCount; ++i) {
-<<<<<<< HEAD
-                    while (fcntl(fileDescriptors[previousFileDescriptorsSize + i], F_SETFD, FD_CLOEXEC) == -1) {
-                        if (errno != EINTR) {
-                            ASSERT_NOT_REACHED();
-                            break;
-                        }
-=======
                     if (!setCloseOnExec(fileDescriptors[previousFileDescriptorsSize + i])) {
                         ASSERT_NOT_REACHED();
                         break;
->>>>>>> 4ccac179
                     }
                 }
                 break;
@@ -415,19 +395,11 @@
         ASSERT_NOT_REACHED();
         return G_SOURCE_REMOVE;
     });
-<<<<<<< HEAD
 #elif PLATFORM(QT)
     m_socketNotifier = m_connectionQueue->registerSocketEventHandler(m_socketDescriptor, QSocketNotifier::Read,
         [protectedThis] {
             protectedThis->readyReadHandler();
         });
-#elif PLATFORM(EFL)
-    m_connectionQueue->registerSocketEventHandler(m_socketDescriptor,
-        [protectedThis] {
-            protectedThis->readyReadHandler();
-        });
-=======
->>>>>>> 4ccac179
 #endif
 
     // Schedule a call to readyReadHandler. Data may have arrived before installation of the signal handler.
