--- conflicted
+++ resolved
@@ -47,11 +47,7 @@
 #include <wtf/spi/darwin/XPCSPI.h>
 #endif
 
-<<<<<<< HEAD
-#if PLATFORM(GTK) || PLATFORM(WPE)
-=======
 #if USE(GLIB)
->>>>>>> 9fa384b8
 #include "GSocketMonitor.h"
 #endif
 
@@ -319,11 +315,7 @@
     Vector<int> m_fileDescriptors;
     int m_socketDescriptor;
     std::unique_ptr<UnixMessage> m_pendingOutputMessage;
-<<<<<<< HEAD
-#if PLATFORM(GTK) || PLATFORM(WPE)
-=======
 #if USE(GLIB)
->>>>>>> 9fa384b8
     GRefPtr<GSocket> m_socket;
     GSocketMonitor m_readSocketMonitor;
     GSocketMonitor m_writeSocketMonitor;
