--- conflicted
+++ resolved
@@ -48,15 +48,7 @@
 #include <wtf/spi/darwin/XPCSPI.h>
 #endif
 
-<<<<<<< HEAD
-#if PLATFORM(GTK) || PLATFORM(EFL) || PLATFORM(WPE)
-#include "PlatformProcessIdentifier.h"
-#endif
-
 #if PLATFORM(GTK) || PLATFORM(WPE)
-=======
-#if PLATFORM(GTK)
->>>>>>> a592ce9c
 #include "GSocketMonitor.h"
 #endif
 
