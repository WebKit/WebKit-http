--- conflicted
+++ resolved
@@ -147,13 +147,8 @@
     static Connection::SocketPair createPlatformConnection(unsigned options = SetCloexecOnClient | SetCloexecOnServer);
 #endif
 
-<<<<<<< HEAD
-    static Ref<Connection> createServerConnection(Identifier, Client&, WTF::RunLoop& clientRunLoop);
-    static Ref<Connection> createClientConnection(Identifier, Client&, WTF::RunLoop& clientRunLoop);
-=======
     static Ref<Connection> createServerConnection(Identifier, Client&, WTF::RunLoop& clientRunLoop = RunLoop::main());
     static Ref<Connection> createClientConnection(Identifier, Client&, WTF::RunLoop& clientRunLoop = RunLoop::main());
->>>>>>> d602136d
     ~Connection();
 
     Client* client() const { return m_client; }
