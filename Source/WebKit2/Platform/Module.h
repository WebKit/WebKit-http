/*
 * Copyright (C) 2010 Apple Inc. All rights reserved.
 *
 * Redistribution and use in source and binary forms, with or without
 * modification, are permitted provided that the following conditions
 * are met:
 * 1. Redistributions of source code must retain the above copyright
 *    notice, this list of conditions and the following disclaimer.
 * 2. Redistributions in binary form must reproduce the above copyright
 *    notice, this list of conditions and the following disclaimer in the
 *    documentation and/or other materials provided with the distribution.
 *
 * THIS SOFTWARE IS PROVIDED BY APPLE INC. AND ITS CONTRIBUTORS ``AS IS''
 * AND ANY EXPRESS OR IMPLIED WARRANTIES, INCLUDING, BUT NOT LIMITED TO,
 * THE IMPLIED WARRANTIES OF MERCHANTABILITY AND FITNESS FOR A PARTICULAR
 * PURPOSE ARE DISCLAIMED. IN NO EVENT SHALL APPLE INC. OR ITS CONTRIBUTORS
 * BE LIABLE FOR ANY DIRECT, INDIRECT, INCIDENTAL, SPECIAL, EXEMPLARY, OR
 * CONSEQUENTIAL DAMAGES (INCLUDING, BUT NOT LIMITED TO, PROCUREMENT OF
 * SUBSTITUTE GOODS OR SERVICES; LOSS OF USE, DATA, OR PROFITS; OR BUSINESS
 * INTERRUPTION) HOWEVER CAUSED AND ON ANY THEORY OF LIABILITY, WHETHER IN
 * CONTRACT, STRICT LIABILITY, OR TORT (INCLUDING NEGLIGENCE OR OTHERWISE)
 * ARISING IN ANY WAY OUT OF THE USE OF THIS SOFTWARE, EVEN IF ADVISED OF
 * THE POSSIBILITY OF SUCH DAMAGE.
 */

#ifndef Module_h
#define Module_h

#include <wtf/Noncopyable.h>
#include <wtf/text/WTFString.h>

#if USE(CF)
#include <wtf/RetainPtr.h>
#endif

<<<<<<< HEAD
#if PLATFORM(GTK) || PLATFORM(WPE)
=======
#if USE(GLIB)
>>>>>>> 9fa384b8
typedef struct _GModule GModule;
#endif

namespace WebKit {

class Module {
    WTF_MAKE_NONCOPYABLE(Module);
public:
    Module(const String& path);
    ~Module();

    bool load();
    // Note: On Mac this leaks the CFBundle to avoid crashes when a bundle is unloaded and there are
    // live Objective-C objects whose methods come from that bundle.
    void unload();

#if USE(CF)
    String bundleIdentifier() const;
#endif

    template<typename FunctionType> FunctionType functionPointer(const char* functionName) const;

#if USE(CF) && !defined(__LP64__)
    CFBundleRefNum bundleResourceMap();
#endif

private:
    void* platformFunctionPointer(const char* functionName) const;

    String m_path;
#if USE(CF)
    RetainPtr<CFBundleRef> m_bundle;
#if !defined(__LP64__)
    CFBundleRefNum m_bundleResourceMap;
#endif
<<<<<<< HEAD
#elif PLATFORM(GTK) || PLATFORM(WPE)
=======
#elif USE(GLIB)
>>>>>>> 9fa384b8
    GModule* m_handle;
#endif
};

template<typename FunctionType> FunctionType Module::functionPointer(const char* functionName) const
{
    return reinterpret_cast<FunctionType>(platformFunctionPointer(functionName));
}

}

#endif<|MERGE_RESOLUTION|>--- conflicted
+++ resolved
@@ -33,11 +33,7 @@
 #include <wtf/RetainPtr.h>
 #endif
 
-<<<<<<< HEAD
-#if PLATFORM(GTK) || PLATFORM(WPE)
-=======
 #if USE(GLIB)
->>>>>>> 9fa384b8
 typedef struct _GModule GModule;
 #endif
 
@@ -73,11 +69,7 @@
 #if !defined(__LP64__)
     CFBundleRefNum m_bundleResourceMap;
 #endif
-<<<<<<< HEAD
-#elif PLATFORM(GTK) || PLATFORM(WPE)
-=======
 #elif USE(GLIB)
->>>>>>> 9fa384b8
     GModule* m_handle;
 #endif
 };
