--- conflicted
+++ resolved
@@ -88,14 +88,7 @@
 #if OS(DARWIN)
     static void executeFunction(void*);
     dispatch_queue_t m_dispatchQueue;
-<<<<<<< HEAD
 #elif PLATFORM(GTK) || PLATFORM(WPE)
-    static void startWorkQueueThread(WorkQueue*);
-    void workQueueThreadBody();
-
-=======
-#elif PLATFORM(GTK)
->>>>>>> 40437803
     ThreadIdentifier m_workQueueThread;
     GRefPtr<GMainContext> m_eventContext;
     Mutex m_eventLoopLock;
