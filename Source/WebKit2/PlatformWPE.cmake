file(MAKE_DIRECTORY ${DERIVED_SOURCES_WEBKIT2_DIR})

configure_file(wpe/wpe-webkit.pc.in ${CMAKE_BINARY_DIR}/wpe-webkit.pc @ONLY)

add_definitions(-DWEBKIT2_COMPILATION)

add_definitions(-DLIBEXECDIR="${LIBEXEC_INSTALL_DIR}")

set(WebKit2_USE_PREFIX_HEADER ON)

add_custom_target(webkit2wpe-forwarding-headers
    COMMAND ${PERL_EXECUTABLE} ${WEBKIT2_DIR}/Scripts/generate-forwarding-headers.pl --include-path ${WEBKIT2_DIR} --output ${FORWARDING_HEADERS_DIR} --platform wpe --platform soup
)

set(WEBKIT2_EXTRA_DEPENDENCIES
    webkit2wpe-forwarding-headers
)

list(APPEND WebProcess_SOURCES
    WebProcess/EntryPoint/unix/WebProcessMain.cpp
)

if (USE_WPEWEBKIT_BACKEND_WESTEROS)
    list(INSERT WebProcess_LIBRARIES  0 ${WAYLAND_EGL_LIBRARIES})
    list(INSERT WebProcess_LIBRARIES  0 ${WAYLAND_LIBRARIES})
    list(REMOVE_ITEM WebProcess_LIBRARIES  wayland-server)
endif ()

list(APPEND DatabaseProcess_SOURCES
    DatabaseProcess/EntryPoint/unix/DatabaseProcessMain.cpp
)

list(APPEND NetworkProcess_SOURCES
    NetworkProcess/EntryPoint/unix/NetworkProcessMain.cpp
)

list(APPEND DatabaseProcess_SOURCES
    DatabaseProcess/EntryPoint/unix/DatabaseProcessMain.cpp
)

list(APPEND WebKit2_SOURCES
    NetworkProcess/CustomProtocols/soup/LegacyCustomProtocolManagerSoup.cpp

    NetworkProcess/Downloads/wpe/DownloadSoupErrorsWPE.cpp

    NetworkProcess/cache/NetworkCacheCodersSoup.cpp
    NetworkProcess/cache/NetworkCacheDataSoup.cpp
    NetworkProcess/cache/NetworkCacheIOChannelSoup.cpp

    NetworkProcess/soup/NetworkDataTaskSoup.cpp
    NetworkProcess/soup/NetworkProcessMainSoup.cpp
    NetworkProcess/soup/NetworkProcessSoup.cpp
    NetworkProcess/soup/NetworkSessionSoup.cpp
    NetworkProcess/soup/RemoteNetworkingContextSoup.cpp

    Platform/classifier/ResourceLoadStatisticsClassifier.cpp

    Platform/glib/ModuleGlib.cpp

    Platform/IPC/glib/GSocketMonitor.cpp

    Platform/IPC/unix/AttachmentUnix.cpp
    Platform/IPC/unix/ConnectionUnix.cpp

    Platform/unix/LoggingUnix.cpp
    Platform/unix/SharedMemoryUnix.cpp

    PluginProcess/unix/PluginControllerProxyUnix.cpp
    PluginProcess/unix/PluginProcessMainUnix.cpp
    PluginProcess/unix/PluginProcessUnix.cpp

    Shared/API/c/cairo/WKImageCairo.cpp

    Shared/Authentication/soup/AuthenticationManagerSoup.cpp

    Shared/CoordinatedGraphics/CoordinatedBackingStore.cpp
    Shared/CoordinatedGraphics/CoordinatedGraphicsScene.cpp
    Shared/CoordinatedGraphics/SimpleViewportController.cpp

    Shared/CoordinatedGraphics/threadedcompositor/CompositingRunLoop.cpp
    Shared/CoordinatedGraphics/threadedcompositor/TCDisplayRefreshMonitor.cpp
    Shared/CoordinatedGraphics/threadedcompositor/ThreadedCompositor.cpp
    Shared/CoordinatedGraphics/threadedcompositor/ThreadSafeCoordinatedSurface.cpp

    Shared/Plugins/Netscape/x11/NetscapePluginModuleX11.cpp

    Shared/cairo/ShareableBitmapCairo.cpp

    Shared/linux/WebMemorySamplerLinux.cpp

    Shared/soup/WebCoreArgumentCodersSoup.cpp

    Shared/unix/ChildProcessMain.cpp

    Shared/wpe/NativeWebKeyboardEventWPE.cpp
    Shared/wpe/NativeWebMouseEventWPE.cpp
    Shared/wpe/NativeWebTouchEventWPE.cpp
    Shared/wpe/NativeWebWheelEventWPE.cpp
    Shared/wpe/ProcessExecutablePathWPE.cpp
    Shared/wpe/WebEventFactory.cpp

    UIProcess/API/C/WKResourceLoadStatisticsManager.cpp

    UIProcess/API/C/cairo/WKIconDatabaseCairo.cpp

    UIProcess/API/C/soup/WKCookieManagerSoup.cpp
<<<<<<< HEAD
=======
    UIProcess/API/C/soup/WKSoupCustomProtocolRequestManager.cpp
    UIProcess/API/C/soup/WKSoupSession.cpp
>>>>>>> bb06d1df

    UIProcess/API/C/wpe/WKView.cpp
    UIProcess/API/C/wpe/WKWebAutomation.cpp

    UIProcess/API/wpe/CompositingManagerProxy.cpp
    UIProcess/API/wpe/DrawingAreaProxyWPE.cpp
    UIProcess/API/wpe/PageClientImpl.cpp
    UIProcess/API/wpe/WPEView.cpp
    UIProcess/API/wpe/WPEViewClient.cpp
    UIProcess/API/wpe/WPEWebAutomation.cpp
    UIProcess/API/wpe/WPEWebAutomationClient.cpp

    UIProcess/BackingStore.cpp
    UIProcess/DefaultUndoController.cpp
    UIProcess/LegacySessionStateCodingNone.cpp
    UIProcess/WebResourceLoadStatisticsManager.cpp
    UIProcess/WebResourceLoadStatisticsStore.cpp

    UIProcess/InspectorServer/wpe/WebInspectorServerWPE.cpp

    UIProcess/InspectorServer/soup/WebSocketServerSoup.cpp

    UIProcess/Launcher/wpe/ProcessLauncherWPE.cpp

    UIProcess/Plugins/unix/PluginInfoStoreUnix.cpp
    UIProcess/Plugins/unix/PluginProcessProxyUnix.cpp

    UIProcess/Storage/StorageManager.cpp

    UIProcess/WebsiteData/unix/WebsiteDataStoreUnix.cpp

    UIProcess/cairo/BackingStoreCairo.cpp

    UIProcess/gstreamer/InstallMissingMediaPluginsPermissionRequest.cpp
    UIProcess/gstreamer/WebPageProxyGStreamer.cpp

    UIProcess/linux/MemoryPressureMonitor.cpp

    UIProcess/soup/WebCookieManagerProxySoup.cpp
    UIProcess/soup/WebProcessPoolSoup.cpp

    UIProcess/wpe/TextCheckerWPE.cpp
    UIProcess/wpe/WebInspectorProxyWPE.cpp
    UIProcess/wpe/WebPageProxyWPE.cpp
    UIProcess/wpe/WebPasteboardProxyWPE.cpp
    UIProcess/wpe/WebPreferencesWPE.cpp
    UIProcess/wpe/WebProcessPoolWPE.cpp

    WebProcess/Cookies/soup/WebCookieManagerSoup.cpp
    WebProcess/Cookies/soup/WebKitSoupCookieJarSqlite.cpp

    WebProcess/InjectedBundle/glib/InjectedBundleGlib.cpp

    WebProcess/MediaCache/WebMediaKeyStorageManager.cpp

    WebProcess/WebCoreSupport/soup/WebFrameNetworkingContext.cpp

    WebProcess/WebCoreSupport/wpe/WebContextMenuClientWPE.cpp
    WebProcess/WebCoreSupport/wpe/WebEditorClientWPE.cpp
    WebProcess/WebCoreSupport/wpe/WebErrorsWPE.cpp
    WebProcess/WebCoreSupport/wpe/WebPopupMenuWPE.cpp

    WebProcess/WebPage/AcceleratedSurface.cpp

    WebProcess/WebPage/CoordinatedGraphics/AreaAllocator.cpp
    WebProcess/WebPage/CoordinatedGraphics/CompositingCoordinator.cpp
    WebProcess/WebPage/CoordinatedGraphics/CoordinatedLayerTreeHost.cpp
    WebProcess/WebPage/CoordinatedGraphics/ThreadedCoordinatedLayerTreeHost.cpp
    WebProcess/WebPage/CoordinatedGraphics/UpdateAtlas.cpp

    WebProcess/WebPage/gstreamer/WebPageGStreamer.cpp

    WebProcess/WebPage/wpe/CompositingManager.cpp
    WebProcess/WebPage/wpe/DrawingAreaWPE.cpp
    WebProcess/WebPage/wpe/WebInspectorUIWPE.cpp
    WebProcess/WebPage/wpe/WebPageWPE.cpp

    WebProcess/soup/WebKitSoupRequestInputStream.cpp
    WebProcess/soup/WebProcessSoup.cpp

    WebProcess/wpe/WebProcessMainWPE.cpp

    # FIXME-GWSHARE:
    DatabaseProcess/gtk/DatabaseProcessMainGtk.cpp
)

list(APPEND WebKit2_MESSAGES_IN_FILES
    UIProcess/API/wpe/CompositingManagerProxy.messages.in
)

list(APPEND WebKit2_DERIVED_SOURCES
    ${DERIVED_SOURCES_WEBKIT2_DIR}/WebKit2ResourcesGResourceBundle.c
)

set(WebKit2Resources
)

if (ENABLE_WEB_AUDIO)
    list(APPEND WebKit2Resources
        "        <file alias=\"audio/Composite\">Composite.wav</file>\n"
    )
endif ()

file(WRITE ${DERIVED_SOURCES_WEBKIT2_DIR}/WebKit2ResourcesGResourceBundle.xml
    "<?xml version=1.0 encoding=UTF-8?>\n"
    "<gresources>\n"
    "    <gresource prefix=\"/org/webkitwpe/resources\">\n"
    ${WebKit2Resources}
    "    </gresource>\n"
    "</gresources>\n"
)

add_custom_command(
    OUTPUT ${DERIVED_SOURCES_WEBKIT2_DIR}/WebKit2ResourcesGResourceBundle.c
    DEPENDS ${DERIVED_SOURCES_WEBKIT2_DIR}/WebKit2ResourcesGResourceBundle.xml
    COMMAND glib-compile-resources --generate --sourcedir=${CMAKE_SOURCE_DIR}/Source/WebCore/Resources --sourcedir=${CMAKE_SOURCE_DIR}/Source/WebCore/platform/audio/resources --target=${DERIVED_SOURCES_WEBKIT2_DIR}/WebKit2ResourcesGResourceBundle.c ${DERIVED_SOURCES_WEBKIT2_DIR}/WebKit2ResourcesGResourceBundle.xml
    VERBATIM
)

list(APPEND WebKit2_INCLUDE_DIRECTORIES
    "${FORWARDING_HEADERS_DIR}"
    "${DERIVED_SOURCES_DIR}"
    "${WEBCORE_DIR}/platform/graphics/cairo"
    "${WEBCORE_DIR}/platform/graphics/freetype"
    "${WEBCORE_DIR}/platform/graphics/opentype"
    "${WEBCORE_DIR}/platform/graphics/texmap/coordinated"
    "${WEBCORE_DIR}/platform/network/soup"
    "${WEBKIT2_DIR}/DatabaseProcess/unix"
    "${WEBKIT2_DIR}/NetworkProcess/CustomProtocols/soup"
    "${WEBKIT2_DIR}/NetworkProcess/Downloads/soup"
    "${WEBKIT2_DIR}/NetworkProcess/soup"
    "${WEBKIT2_DIR}/NetworkProcess/unix"
    "${WEBKIT2_DIR}/Platform/IPC/glib"
    "${WEBKIT2_DIR}/Platform/IPC/unix"
    "${WEBKIT2_DIR}/Platform/classifier"
    "${WEBKIT2_DIR}/Shared/API/c/wpe"
    "${WEBKIT2_DIR}/Shared/CoordinatedGraphics"
    "${WEBKIT2_DIR}/Shared/CoordinatedGraphics/threadedcompositor"
    "${WEBKIT2_DIR}/Shared/soup"
    "${WEBKIT2_DIR}/Shared/unix"
    "${WEBKIT2_DIR}/Shared/wpe"
    "${WEBKIT2_DIR}/UIProcess/API/C/cairo"
    "${WEBKIT2_DIR}/UIProcess/API/C/soup"
    "${WEBKIT2_DIR}/UIProcess/API/C/wpe"
    "${WEBKIT2_DIR}/UIProcess/API/wpe"
    "${WEBKIT2_DIR}/UIProcess/Network/CustomProtocols/soup"
    "${WEBKIT2_DIR}/UIProcess/linux"
    "${WEBKIT2_DIR}/UIProcess/soup"
    "${WEBKIT2_DIR}/WebProcess/soup"
    "${WEBKIT2_DIR}/WebProcess/unix"
    "${WEBKIT2_DIR}/WebProcess/WebCoreSupport/soup"
    "${WEBKIT2_DIR}/WebProcess/WebPage/CoordinatedGraphics"
    "${WEBKIT2_DIR}/WebProcess/WebPage/wpe"
    "${WTF_DIR}/wtf/gtk/"
    "${WTF_DIR}/wtf/gobject"
    "${WTF_DIR}"
    ${BCM_HOST_INCLUDE_DIRS}
    ${CAIRO_INCLUDE_DIRS}
    ${EGL_INCLUDE_DIRS}
    ${FREETYPE2_INCLUDE_DIRS}
    ${GLIB_INCLUDE_DIRS}
    ${GSTREAMER_INCLUDE_DIRS}
    ${HARFBUZZ_INCLUDE_DIRS}
    ${LIBSOUP_INCLUDE_DIRS}
    ${WPE_INCLUDE_DIRS}
)

list(APPEND WebKit2_LIBRARIES
    ${BCM_HOST_LIBRARIES}
    ${CAIRO_LIBRARIES}
    ${FREETYPE2_LIBRARIES}
    ${GLIB_LIBRARIES}
    ${GSTREAMER_LIBRARIES}
    ${HARFBUZZ_LIBRARIES}
    ${LIBSOUP_LIBRARIES}
    ${WPE_LIBRARIES}
)

if (ENABLE_BREAKPAD)
    list(APPEND WebProcess_INCLUDE_DIRECTORIES
        ${BREAKPAD_INCLUDE_DIRS}
    )

    list(APPEND WebProcess_LIBRARIES
        ${BREAKPAD_LIBRARIES}
    )

    list(APPEND NetworkProcess_INCLUDE_DIRECTORIES
        ${BREAKPAD_INCLUDE_DIRS}
    )

    list(APPEND NetworkProcess_LIBRARIES
        ${BREAKPAD_LIBRARIES}
    )
endif ()

set(InspectorFiles
    ${CMAKE_SOURCE_DIR}/Source/WebInspectorUI/Localizations/en.lproj/localizedStrings.js
    ${CMAKE_SOURCE_DIR}/Source/WebInspectorUI/UserInterface/*.html
    ${CMAKE_SOURCE_DIR}/Source/WebInspectorUI/UserInterface/Base/*.js
    ${CMAKE_SOURCE_DIR}/Source/WebInspectorUI/UserInterface/Controllers/*.css
    ${CMAKE_SOURCE_DIR}/Source/WebInspectorUI/UserInterface/Controllers/*.js
    ${CMAKE_SOURCE_DIR}/Source/WebInspectorUI/UserInterface/Debug/*.css
    ${CMAKE_SOURCE_DIR}/Source/WebInspectorUI/UserInterface/Debug/*.js
    ${CMAKE_SOURCE_DIR}/Source/WebInspectorUI/UserInterface/External/CodeMirror/*.css
    ${CMAKE_SOURCE_DIR}/Source/WebInspectorUI/UserInterface/External/CodeMirror/*.js
    ${CMAKE_SOURCE_DIR}/Source/WebInspectorUI/UserInterface/External/ESLint/*.js
    ${CMAKE_SOURCE_DIR}/Source/WebInspectorUI/UserInterface/External/Esprima/*.js
    ${CMAKE_SOURCE_DIR}/Source/WebInspectorUI/UserInterface/Images/*.png
    ${CMAKE_SOURCE_DIR}/Source/WebInspectorUI/UserInterface/Images/*.svg
    ${CMAKE_SOURCE_DIR}/Source/WebInspectorUI/UserInterface/Models/*.js
    ${CMAKE_SOURCE_DIR}/Source/WebInspectorUI/UserInterface/Protocol/*.js
    ${CMAKE_SOURCE_DIR}/Source/WebInspectorUI/UserInterface/Proxies/*.js
    ${CMAKE_SOURCE_DIR}/Source/WebInspectorUI/UserInterface/Test/*.js
    ${CMAKE_SOURCE_DIR}/Source/WebInspectorUI/UserInterface/Views/*.css
    ${CMAKE_SOURCE_DIR}/Source/WebInspectorUI/UserInterface/Views/*.js
    ${CMAKE_SOURCE_DIR}/Source/WebInspectorUI/UserInterface/Workers/Formatter/*.js
    ${CMAKE_SOURCE_DIR}/Source/WebInspectorUI/UserInterface/Workers/HeapSnapshot/*.js
)

file(GLOB InspectorFilesDependencies
    ${InspectorFiles}
)

# DerivedSources/JavaScriptCore/inspector/InspectorBackendCommands.js is
# expected in DerivedSources/WebInspectorUI/UserInterface/Protocol/.
add_custom_command(
    OUTPUT ${DERIVED_SOURCES_WEBINSPECTORUI_DIR}/UserInterface/Protocol/InspectorBackendCommands.js
    DEPENDS ${DERIVED_SOURCES_JAVASCRIPTCORE_DIR}/inspector/InspectorBackendCommands.js
    COMMAND cp ${DERIVED_SOURCES_JAVASCRIPTCORE_DIR}/inspector/InspectorBackendCommands.js ${DERIVED_SOURCES_WEBINSPECTORUI_DIR}/UserInterface/Protocol/InspectorBackendCommands.js
)

add_custom_command(
    OUTPUT ${DERIVED_SOURCES_WEBINSPECTORUI_DIR}/InspectorGResourceBundle.xml
    DEPENDS ${InspectorFilesDependencies}
            ${DERIVED_SOURCES_WEBINSPECTORUI_DIR}/UserInterface/Protocol/InspectorBackendCommands.js
            ${TOOLS_DIR}/wpe/generate-inspector-gresource-manifest.py
    COMMAND ${TOOLS_DIR}/wpe/generate-inspector-gresource-manifest.py --output=${DERIVED_SOURCES_WEBINSPECTORUI_DIR}/InspectorGResourceBundle.xml ${InspectorFiles} ${DERIVED_SOURCES_WEBINSPECTORUI_DIR}/UserInterface/Protocol/InspectorBackendCommands.js
    VERBATIM
)

add_custom_command(
    OUTPUT ${DERIVED_SOURCES_WEBINSPECTORUI_DIR}/InspectorGResourceBundle.c
    DEPENDS ${DERIVED_SOURCES_WEBINSPECTORUI_DIR}/InspectorGResourceBundle.xml
    COMMAND glib-compile-resources --generate --sourcedir=${CMAKE_SOURCE_DIR}/Source/WebInspectorUI --sourcedir=${DERIVED_SOURCES_WEBINSPECTORUI_DIR} --target=${DERIVED_SOURCES_WEBINSPECTORUI_DIR}/InspectorGResourceBundle.c ${DERIVED_SOURCES_WEBINSPECTORUI_DIR}/InspectorGResourceBundle.xml
    VERBATIM
)

add_custom_command(
    OUTPUT ${DERIVED_SOURCES_WEBINSPECTORUI_DIR}/WebKit2InspectorGResourceBundle.c
    DEPENDS ${WEBKIT2_DIR}/UIProcess/API/wpe/WebKit2InspectorGResourceBundle.xml
            ${WEBKIT2_DIR}/UIProcess/InspectorServer/front-end/inspectorPageIndex.html
    COMMAND glib-compile-resources --generate --sourcedir=${WEBKIT2_DIR}/UIProcess/InspectorServer/front-end --target=${DERIVED_SOURCES_WEBINSPECTORUI_DIR}/WebKit2InspectorGResourceBundle.c ${WEBKIT2_DIR}/UIProcess/API/wpe/WebKit2InspectorGResourceBundle.xml
    VERBATIM
)

list(APPEND WPEWebInspectorResources_DERIVED_SOURCES
    ${DERIVED_SOURCES_WEBINSPECTORUI_DIR}/InspectorGResourceBundle.c
    ${DERIVED_SOURCES_WEBINSPECTORUI_DIR}/WebKit2InspectorGResourceBundle.c
)

list(APPEND WPEWebInspectorResources_LIBRARIES
    ${GLIB_GIO_LIBRARIES}
)

list(APPEND WPEWebInspectorResources_INCLUDE_DIRECTORIES
    ${GLIB_INCLUDE_DIRS}
)

add_library(WPEWebInspectorResources SHARED ${WPEWebInspectorResources_DERIVED_SOURCES})
add_dependencies(WPEWebInspectorResources WebKit2)
target_link_libraries(WPEWebInspectorResources ${WPEWebInspectorResources_LIBRARIES})
target_include_directories(WPEWebInspectorResources PUBLIC ${WPEWebInspectorResources_INCLUDE_DIRECTORIES})
install(TARGETS WPEWebInspectorResources DESTINATION "${LIB_INSTALL_DIR}")

file(WRITE ${CMAKE_BINARY_DIR}/test_atomic.cpp
     "#include <atomic>\n"
     "int main() { std::atomic<int64_t> i(0); i++; return 0; }\n")
try_compile(ATOMIC_BUILD_SUCCEEDED ${CMAKE_BINARY_DIR} ${CMAKE_BINARY_DIR}/test_atomic.cpp)
if (NOT ATOMIC_BUILD_SUCCEEDED)
    list(APPEND WebKit2_LIBRARIES atomic)
endif ()
file(REMOVE ${CMAKE_BINARY_DIR}/test_atomic.cpp)

set(WPE_INSTALLED_WEBKIT_HEADERS
    ${WEBKIT2_DIR}/Shared/API/c/WKArray.h
    ${WEBKIT2_DIR}/Shared/API/c/WKBase.h
    ${WEBKIT2_DIR}/Shared/API/c/WKData.h
    ${WEBKIT2_DIR}/Shared/API/c/WKDeclarationSpecifiers.h
    ${WEBKIT2_DIR}/Shared/API/c/WKDiagnosticLoggingResultType.h
    ${WEBKIT2_DIR}/Shared/API/c/WKDictionary.h
    ${WEBKIT2_DIR}/Shared/API/c/WKErrorRef.h
    ${WEBKIT2_DIR}/Shared/API/c/WKEvent.h
    ${WEBKIT2_DIR}/Shared/API/c/WKFindOptions.h
    ${WEBKIT2_DIR}/Shared/API/c/WKGeometry.h
    ${WEBKIT2_DIR}/Shared/API/c/WKImage.h
    ${WEBKIT2_DIR}/Shared/API/c/WKMutableArray.h
    ${WEBKIT2_DIR}/Shared/API/c/WKMutableDictionary.h
    ${WEBKIT2_DIR}/Shared/API/c/WKNumber.h
    ${WEBKIT2_DIR}/Shared/API/c/WKPageLoadTypes.h
    ${WEBKIT2_DIR}/Shared/API/c/WKPageVisibilityTypes.h
    ${WEBKIT2_DIR}/Shared/API/c/WKSecurityOriginRef.h
    ${WEBKIT2_DIR}/Shared/API/c/WKSerializedScriptValue.h
    ${WEBKIT2_DIR}/Shared/API/c/WKString.h
    ${WEBKIT2_DIR}/Shared/API/c/WKType.h
    ${WEBKIT2_DIR}/Shared/API/c/WKURL.h
    ${WEBKIT2_DIR}/Shared/API/c/WKURLRequest.h
    ${WEBKIT2_DIR}/Shared/API/c/WKURLResponse.h
    ${WEBKIT2_DIR}/Shared/API/c/WKUserContentInjectedFrames.h
    ${WEBKIT2_DIR}/Shared/API/c/WKUserContentURLPattern.h
    ${WEBKIT2_DIR}/Shared/API/c/WKUserScriptInjectionTime.h

    ${WEBKIT2_DIR}/Shared/API/c/wpe/WKBaseWPE.h

    ${WEBKIT2_DIR}/WebProcess/InjectedBundle/API/c/WKBundle.h
    ${WEBKIT2_DIR}/WebProcess/InjectedBundle/API/c/WKBundleBackForwardList.h
    ${WEBKIT2_DIR}/WebProcess/InjectedBundle/API/c/WKBundleBackForwardListItem.h
    ${WEBKIT2_DIR}/WebProcess/InjectedBundle/API/c/WKBundleDOMWindowExtension.h
    ${WEBKIT2_DIR}/WebProcess/InjectedBundle/API/c/WKBundleFileHandleRef.h
    ${WEBKIT2_DIR}/WebProcess/InjectedBundle/API/c/WKBundleFrame.h
    ${WEBKIT2_DIR}/WebProcess/InjectedBundle/API/c/WKBundleHitTestResult.h
    ${WEBKIT2_DIR}/WebProcess/InjectedBundle/API/c/WKBundleInitialize.h
    ${WEBKIT2_DIR}/WebProcess/InjectedBundle/API/c/WKBundleInspector.h
    ${WEBKIT2_DIR}/WebProcess/InjectedBundle/API/c/WKBundleNavigationAction.h
    ${WEBKIT2_DIR}/WebProcess/InjectedBundle/API/c/WKBundleNodeHandle.h
    ${WEBKIT2_DIR}/WebProcess/InjectedBundle/API/c/WKBundlePage.h
    ${WEBKIT2_DIR}/WebProcess/InjectedBundle/API/c/WKBundlePageBanner.h
    ${WEBKIT2_DIR}/WebProcess/InjectedBundle/API/c/WKBundlePageContextMenuClient.h
    ${WEBKIT2_DIR}/WebProcess/InjectedBundle/API/c/WKBundlePageEditorClient.h
    ${WEBKIT2_DIR}/WebProcess/InjectedBundle/API/c/WKBundlePageFormClient.h
    ${WEBKIT2_DIR}/WebProcess/InjectedBundle/API/c/WKBundlePageFullScreenClient.h
    ${WEBKIT2_DIR}/WebProcess/InjectedBundle/API/c/WKBundlePageGroup.h
    ${WEBKIT2_DIR}/WebProcess/InjectedBundle/API/c/WKBundlePageLoaderClient.h
    ${WEBKIT2_DIR}/WebProcess/InjectedBundle/API/c/WKBundlePageOverlay.h
    ${WEBKIT2_DIR}/WebProcess/InjectedBundle/API/c/WKBundlePagePolicyClient.h
    ${WEBKIT2_DIR}/WebProcess/InjectedBundle/API/c/WKBundlePageResourceLoadClient.h
    ${WEBKIT2_DIR}/WebProcess/InjectedBundle/API/c/WKBundlePageUIClient.h
    ${WEBKIT2_DIR}/WebProcess/InjectedBundle/API/c/WKBundleRangeHandle.h
    ${WEBKIT2_DIR}/WebProcess/InjectedBundle/API/c/WKBundleScriptWorld.h

    ${WEBKIT2_DIR}/UIProcess/API/C/WKBackForwardListItemRef.h
    ${WEBKIT2_DIR}/UIProcess/API/C/WKBackForwardListRef.h
    ${WEBKIT2_DIR}/UIProcess/API/C/WKContextConfigurationRef.h
    ${WEBKIT2_DIR}/UIProcess/API/C/WKContextConnectionClient.h
    ${WEBKIT2_DIR}/UIProcess/API/C/WKContextDownloadClient.h
    ${WEBKIT2_DIR}/UIProcess/API/C/WKContextHistoryClient.h
    ${WEBKIT2_DIR}/UIProcess/API/C/WKContextInjectedBundleClient.h
    ${WEBKIT2_DIR}/UIProcess/API/C/WKContext.h
    ${WEBKIT2_DIR}/UIProcess/API/C/WKCookie.h
    ${WEBKIT2_DIR}/UIProcess/API/C/WKCookieManager.h
    ${WEBKIT2_DIR}/UIProcess/API/C/WKCredential.h
    ${WEBKIT2_DIR}/UIProcess/API/C/WKCredentialTypes.h
    ${WEBKIT2_DIR}/UIProcess/API/C/WKFrame.h
    ${WEBKIT2_DIR}/UIProcess/API/C/WKFrameInfoRef.h
    ${WEBKIT2_DIR}/UIProcess/API/C/WKFramePolicyListener.h
    ${WEBKIT2_DIR}/UIProcess/API/C/WKHTTPCookieStorageRef.h
    ${WEBKIT2_DIR}/UIProcess/API/C/WKHitTestResult.h
    ${WEBKIT2_DIR}/UIProcess/API/C/WKNativeEvent.h
    ${WEBKIT2_DIR}/UIProcess/API/C/WKNavigationActionRef.h
    ${WEBKIT2_DIR}/UIProcess/API/C/WKNavigationDataRef.h
    ${WEBKIT2_DIR}/UIProcess/API/C/WKNavigationRef.h
    ${WEBKIT2_DIR}/UIProcess/API/C/WKNavigationResponseRef.h
    ${WEBKIT2_DIR}/UIProcess/API/C/WKPage.h
    ${WEBKIT2_DIR}/UIProcess/API/C/WKPageConfigurationRef.h
    ${WEBKIT2_DIR}/UIProcess/API/C/WKPageContextMenuClient.h
    ${WEBKIT2_DIR}/UIProcess/API/C/WKPageDiagnosticLoggingClient.h
    ${WEBKIT2_DIR}/UIProcess/API/C/WKPageFindClient.h
    ${WEBKIT2_DIR}/UIProcess/API/C/WKPageFindMatchesClient.h
    ${WEBKIT2_DIR}/UIProcess/API/C/WKPageFormClient.h
    ${WEBKIT2_DIR}/UIProcess/API/C/WKPageGroup.h
    ${WEBKIT2_DIR}/UIProcess/API/C/WKPageInjectedBundleClient.h
    ${WEBKIT2_DIR}/UIProcess/API/C/WKPageLoaderClient.h
    ${WEBKIT2_DIR}/UIProcess/API/C/WKPageNavigationClient.h
    ${WEBKIT2_DIR}/UIProcess/API/C/WKPagePolicyClient.h
    ${WEBKIT2_DIR}/UIProcess/API/C/WKPageRenderingProgressEvents.h
    ${WEBKIT2_DIR}/UIProcess/API/C/WKPageUIClient.h
    ${WEBKIT2_DIR}/UIProcess/API/C/WKPluginLoadPolicy.h
    ${WEBKIT2_DIR}/UIProcess/API/C/WKPreferencesRef.h
    ${WEBKIT2_DIR}/UIProcess/API/C/WKSessionStateRef.h
    ${WEBKIT2_DIR}/UIProcess/API/C/WKUserContentControllerRef.h
    ${WEBKIT2_DIR}/UIProcess/API/C/WKUserScriptRef.h
    ${WEBKIT2_DIR}/UIProcess/API/C/WKViewportAttributes.h
    ${WEBKIT2_DIR}/UIProcess/API/C/WKWindowFeaturesRef.h
    ${WEBKIT2_DIR}/UIProcess/API/C/WKGeolocationManager.h
    ${WEBKIT2_DIR}/UIProcess/API/C/WKGeolocationPermissionRequest.h
    ${WEBKIT2_DIR}/UIProcess/API/C/WKGeolocationPosition.h
    ${WEBKIT2_DIR}/UIProcess/API/C/WKNotificationPermissionRequest.h
    ${WEBKIT2_DIR}/UIProcess/API/C/WKNotificationProvider.h
    ${WEBKIT2_DIR}/UIProcess/API/C/WKNotification.h
    ${WEBKIT2_DIR}/UIProcess/API/C/WKNotificationManager.h
    ${WEBKIT2_DIR}/UIProcess/API/C/WKUserMediaPermissionRequest.h
    ${WEBKIT2_DIR}/UIProcess/API/C/WKProxy.h
    
    ${WEBKIT2_DIR}/UIProcess/API/C/wpe/WKView.h
    ${WEBKIT2_DIR}/UIProcess/API/C/wpe/WKWebAutomation.h

    ${WEBKIT2_DIR}/UIProcess/API/C/soup/WKCookieManagerSoup.h
    ${WEBKIT2_DIR}/UIProcess/API/C/soup/WKSoupSession.h
)

install(FILES ${WPE_INSTALLED_WEBKIT_HEADERS}
    DESTINATION "${CMAKE_INSTALL_INCLUDEDIR}/wpe-${WPE_API_VERSION}/WPE/WebKit"
    COMPONENT "Development"
)

set(WPE_INSTALLED_HEADERS
    ${WEBKIT2_DIR}/Shared/API/c/wpe/WebKit.h
)

install(FILES ${WPE_INSTALLED_HEADERS}
    DESTINATION "${CMAKE_INSTALL_INCLUDEDIR}/wpe-${WPE_API_VERSION}/WPE"
    COMPONENT "Development"
)

install(FILES ${CMAKE_BINARY_DIR}/wpe-webkit.pc
    DESTINATION "${CMAKE_INSTALL_LIBDIR}/pkgconfig"
    COMPONENT "Development"
)<|MERGE_RESOLUTION|>--- conflicted
+++ resolved
@@ -104,11 +104,7 @@
     UIProcess/API/C/cairo/WKIconDatabaseCairo.cpp
 
     UIProcess/API/C/soup/WKCookieManagerSoup.cpp
-<<<<<<< HEAD
-=======
-    UIProcess/API/C/soup/WKSoupCustomProtocolRequestManager.cpp
     UIProcess/API/C/soup/WKSoupSession.cpp
->>>>>>> bb06d1df
 
     UIProcess/API/C/wpe/WKView.cpp
     UIProcess/API/C/wpe/WKWebAutomation.cpp
