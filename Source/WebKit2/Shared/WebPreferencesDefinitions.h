--- conflicted
+++ resolved
@@ -267,11 +267,7 @@
     macro(GamepadsEnabled, gamepadsEnabled, Bool, bool, true, "Gamepads", "Web Gamepad API support") \
     macro(InputEventsEnabled, inputEventsEnabled, Bool, bool, true, "Input Events", "Enable InputEvents support") \
     macro(CredentialManagementEnabled, credentialManagementEnabled, Bool, bool, false, "Credential Management", "Enable Credential Management support") \
-<<<<<<< HEAD
-    macro(ShouldCaptureAudioInUIProcess, shouldCaptureAudioInUIProcess, Bool, bool, DEFAULT_SHOULD_CAPTURE_AUDIO_IN_UIPROCESS, "Capture", "Capture Audio in UIProcess") \
     macro(AllowScriptsToCloseWindows, allowScriptsToCloseWindows, Bool, bool, false, "", "") \
-=======
->>>>>>> 97a6a9fe
     \
 
 #define FOR_EACH_WEBKIT_DOUBLE_PREFERENCE(macro) \
