/*
 * Copyright (C) 2010-2016 Apple Inc. All rights reserved.
 *
 * Redistribution and use in source and binary forms, with or without
 * modification, are permitted provided that the following conditions
 * are met:
 * 1. Redistributions of source code must retain the above copyright
 *    notice, this list of conditions and the following disclaimer.
 * 2. Redistributions in binary form must reproduce the above copyright
 *    notice, this list of conditions and the following disclaimer in the
 *    documentation and/or other materials provided with the distribution.
 *
 * THIS SOFTWARE IS PROVIDED BY APPLE INC. AND ITS CONTRIBUTORS ``AS IS''
 * AND ANY EXPRESS OR IMPLIED WARRANTIES, INCLUDING, BUT NOT LIMITED TO,
 * THE IMPLIED WARRANTIES OF MERCHANTABILITY AND FITNESS FOR A PARTICULAR
 * PURPOSE ARE DISCLAIMED. IN NO EVENT SHALL APPLE INC. OR ITS CONTRIBUTORS
 * BE LIABLE FOR ANY DIRECT, INDIRECT, INCIDENTAL, SPECIAL, EXEMPLARY, OR
 * CONSEQUENTIAL DAMAGES (INCLUDING, BUT NOT LIMITED TO, PROCUREMENT OF
 * SUBSTITUTE GOODS OR SERVICES; LOSS OF USE, DATA, OR PROFITS; OR BUSINESS
 * INTERRUPTION) HOWEVER CAUSED AND ON ANY THEORY OF LIABILITY, WHETHER IN
 * CONTRACT, STRICT LIABILITY, OR TORT (INCLUDING NEGLIGENCE OR OTHERWISE)
 * ARISING IN ANY WAY OUT OF THE USE OF THIS SOFTWARE, EVEN IF ADVISED OF
 * THE POSSIBILITY OF SUCH DAMAGE.
 */

#pragma once

#if PLATFORM(GTK)
#define DEFAULT_WEBKIT_TABSTOLINKS_ENABLED true
#else
#define DEFAULT_WEBKIT_TABSTOLINKS_ENABLED false
#endif

#if ENABLE(SMOOTH_SCROLLING)
#define DEFAULT_WEBKIT_SCROLL_ANIMATOR_ENABLED true
#else
#define DEFAULT_WEBKIT_SCROLL_ANIMATOR_ENABLED false
#endif

#if PLATFORM(COCOA) || PLATFORM(GTK)
#define DEFAULT_HIDDEN_PAGE_DOM_TIMER_THROTTLING_ENABLED true
#define DEFAULT_HIDDEN_PAGE_CSS_ANIMATION_SUSPENSION_ENABLED true
#else
#define DEFAULT_HIDDEN_PAGE_DOM_TIMER_THROTTLING_ENABLED false
#define DEFAULT_HIDDEN_PAGE_CSS_ANIMATION_SUSPENSION_ENABLED false
#endif

#if PLATFORM(COCOA)
#define DEFAULT_PDFPLUGIN_ENABLED true
#else
#define DEFAULT_PDFPLUGIN_ENABLED false
#endif

#if PLATFORM(COCOA)
#define DEFAULT_HTML_INTERACTIVE_FORM_VALIDATION_ENABLED true
#else
#define DEFAULT_HTML_INTERACTIVE_FORM_VALIDATION_ENABLED false
#endif

#if PLATFORM(IOS)
#define DEFAULT_ALLOWS_PICTURE_IN_PICTURE_MEDIA_PLAYBACK true
#define DEFAULT_BACKSPACE_KEY_NAVIGATION_ENABLED false
#define DEFAULT_FRAME_FLATTENING_ENABLED true
#define DEFAULT_SHOULD_PRINT_BACKGROUNDS true
#define DEFAULT_TEXT_AREAS_ARE_RESIZABLE false
#define DEFAULT_JAVASCRIPT_CAN_OPEN_WINDOWS_AUTOMATICALLY false
#define DEFAULT_SHOULD_RESPECT_IMAGE_ORIENTATION true
#define DEFAULT_PASSWORD_ECHO_ENABLED true
#define DEFAULT_ALLOWS_INLINE_MEDIA_PLAYBACK false
#define DEFAULT_ALLOWS_INLINE_MEDIA_PLAYBACK_AFTER_FULLSCREEN true
#define DEFAULT_INLINE_MEDIA_PLAYBACK_REQUIRES_PLAYS_INLINE_ATTRIBUTE true
#define DEFAULT_INVISIBLE_AUTOPLAY_NOT_PERMITTED true
#define DEFAULT_MEDIA_DATA_LOADS_AUTOMATICALLY false
#define DEFAULT_MEDIA_CONTROLS_SCALE_WITH_PAGE_ZOOM false
#define DEFAULT_TEMPORARY_TILE_COHORT_RETENTION_ENABLED false
#define DEFAULT_REQUIRES_USER_GESTURE_FOR_AUDIO_PLAYBACK true
#else
#define DEFAULT_ALLOWS_PICTURE_IN_PICTURE_MEDIA_PLAYBACK false
#define DEFAULT_BACKSPACE_KEY_NAVIGATION_ENABLED true
#define DEFAULT_FRAME_FLATTENING_ENABLED false
#define DEFAULT_SHOULD_PRINT_BACKGROUNDS false
#define DEFAULT_TEXT_AREAS_ARE_RESIZABLE true
#define DEFAULT_JAVASCRIPT_CAN_OPEN_WINDOWS_AUTOMATICALLY true
#define DEFAULT_SHOULD_RESPECT_IMAGE_ORIENTATION false
#define DEFAULT_PASSWORD_ECHO_ENABLED false
#define DEFAULT_ALLOWS_INLINE_MEDIA_PLAYBACK true
#define DEFAULT_ALLOWS_INLINE_MEDIA_PLAYBACK_AFTER_FULLSCREEN false
#define DEFAULT_INLINE_MEDIA_PLAYBACK_REQUIRES_PLAYS_INLINE_ATTRIBUTE false
#define DEFAULT_INVISIBLE_AUTOPLAY_NOT_PERMITTED false
#define DEFAULT_MEDIA_DATA_LOADS_AUTOMATICALLY true
#define DEFAULT_MEDIA_CONTROLS_SCALE_WITH_PAGE_ZOOM true
#define DEFAULT_TEMPORARY_TILE_COHORT_RETENTION_ENABLED true
#define DEFAULT_REQUIRES_USER_GESTURE_FOR_AUDIO_PLAYBACK false
#endif

#if PLATFORM(MAC) && __MAC_OS_X_VERSION_MIN_REQUIRED >= 101300
#define DEFAULT_SUBPIXEL_ANTIALIASED_LAYER_TEXT_ENABLED true
#else
#define DEFAULT_SUBPIXEL_ANTIALIASED_LAYER_TEXT_ENABLED false
#endif

#if PLATFORM(IOS_SIMULATOR)
#define DEFAULT_ACCELERATED_DRAWING_ENABLED false
#define DEFAULT_CANVAS_USES_ACCELERATED_DRAWING false
#else
#define DEFAULT_ACCELERATED_DRAWING_ENABLED true
#define DEFAULT_CANVAS_USES_ACCELERATED_DRAWING true
#endif

#if PLATFORM(COCOA)
#define DEFAULT_SHOULD_CAPTURE_AUDIO_IN_UIPROCESS true
#else
#define DEFAULT_SHOULD_CAPTURE_AUDIO_IN_UIPROCESS false
#endif

#if PLATFORM(COCOA)
#define DEFAULT_MODERN_MEDIA_CONTROLS_ENABLED true
#else
#define DEFAULT_MODERN_MEDIA_CONTROLS_ENABLED false
#endif

// macro(KeyUpper, KeyLower, TypeNameUpper, TypeName, DefaultValue, HumanReadableName, HumanReadableDescription)

#define FOR_EACH_WEBKIT_BOOL_PREFERENCE(macro) \
    macro(JavaScriptEnabled, javaScriptEnabled, Bool, bool, true, "", "") \
    macro(JavaScriptMarkupEnabled, javaScriptMarkupEnabled, Bool, bool, true, "", "") \
    macro(LoadsImagesAutomatically, loadsImagesAutomatically, Bool, bool, true, "", "") \
    macro(LoadsSiteIconsIgnoringImageLoadingPreference, loadsSiteIconsIgnoringImageLoadingPreference, Bool, bool, false, "", "") \
    macro(PluginsEnabled, pluginsEnabled, Bool, bool, false, "", "") \
    macro(JavaEnabled, javaEnabled, Bool, bool, false, "", "") \
    macro(JavaEnabledForLocalFiles, javaEnabledForLocalFiles, Bool, bool, false, "", "") \
    macro(OfflineWebApplicationCacheEnabled, offlineWebApplicationCacheEnabled, Bool, bool, true, "", "") \
    macro(LocalStorageEnabled, localStorageEnabled, Bool, bool, true, "", "") \
    macro(DatabasesEnabled, databasesEnabled, Bool, bool, true, "", "") \
    macro(XSSAuditorEnabled, xssAuditorEnabled, Bool, bool, true, "", "") \
    macro(FrameFlatteningEnabled, frameFlatteningEnabled, Bool, bool, DEFAULT_FRAME_FLATTENING_ENABLED, "", "") \
    macro(PrivateBrowsingEnabled, privateBrowsingEnabled, Bool, bool, false, "", "") \
    macro(TextAreasAreResizable, textAreasAreResizable, Bool, bool, DEFAULT_TEXT_AREAS_ARE_RESIZABLE, "", "") \
    macro(JavaScriptCanOpenWindowsAutomatically, javaScriptCanOpenWindowsAutomatically, Bool, bool, DEFAULT_JAVASCRIPT_CAN_OPEN_WINDOWS_AUTOMATICALLY, "", "") \
    macro(HyperlinkAuditingEnabled, hyperlinkAuditingEnabled, Bool, bool, true, "", "") \
    macro(NeedsSiteSpecificQuirks, needsSiteSpecificQuirks, Bool, bool, false, "", "") \
    macro(AcceleratedCompositingEnabled, acceleratedCompositingEnabled, Bool, bool, true, "", "") \
    macro(ForceCompositingMode, forceCompositingMode, Bool, bool, false, "", "") \
    macro(CanvasUsesAcceleratedDrawing, canvasUsesAcceleratedDrawing, Bool, bool, DEFAULT_CANVAS_USES_ACCELERATED_DRAWING, "", "") \
    macro(WebGLEnabled, webGLEnabled, Bool, bool, true, "", "") \
    macro(ForceSoftwareWebGLRendering, forceSoftwareWebGLRendering, Bool, bool, false, "", "") \
    macro(Accelerated2dCanvasEnabled, accelerated2dCanvasEnabled, Bool, bool, false, "", "") \
    macro(CSSAnimationTriggersEnabled, cssAnimationTriggersEnabled, Bool, bool, true, "", "") \
    macro(ForceFTPDirectoryListings, forceFTPDirectoryListings, Bool, bool, false, "", "") \
    macro(TabsToLinks, tabsToLinks, Bool, bool, DEFAULT_WEBKIT_TABSTOLINKS_ENABLED, "", "") \
    macro(DNSPrefetchingEnabled, dnsPrefetchingEnabled, Bool, bool, false, "", "") \
    macro(DOMTimersThrottlingEnabled, domTimersThrottlingEnabled, Bool, bool, true, "", "") \
    macro(WebArchiveDebugModeEnabled, webArchiveDebugModeEnabled, Bool, bool, false, "", "") \
    macro(LocalFileContentSniffingEnabled, localFileContentSniffingEnabled, Bool, bool, false, "", "") \
    macro(UsesPageCache, usesPageCache, Bool, bool, true, "", "") \
    macro(PageCacheSupportsPlugins, pageCacheSupportsPlugins, Bool, bool, true, "", "") \
    macro(AuthorAndUserStylesEnabled, authorAndUserStylesEnabled, Bool, bool, true, "", "") \
    macro(PaginateDuringLayoutEnabled, paginateDuringLayoutEnabled, Bool, bool, false, "", "") \
    macro(DOMPasteAllowed, domPasteAllowed, Bool, bool, false, "", "") \
    macro(JavaScriptCanAccessClipboard, javaScriptCanAccessClipboard, Bool, bool, false, "", "") \
    macro(ShouldPrintBackgrounds, shouldPrintBackgrounds, Bool, bool, DEFAULT_SHOULD_PRINT_BACKGROUNDS, "", "") \
    macro(FullScreenEnabled, fullScreenEnabled, Bool, bool, false, "", "") \
    macro(AsynchronousSpellCheckingEnabled, asynchronousSpellCheckingEnabled, Bool, bool, false, "", "") \
    macro(WebSecurityEnabled, webSecurityEnabled, Bool, bool, true, "", "") \
    macro(AllowUniversalAccessFromFileURLs, allowUniversalAccessFromFileURLs, Bool, bool, false, "", "") \
    macro(AllowFileAccessFromFileURLs, allowFileAccessFromFileURLs, Bool, bool, false, "", "") \
    macro(AVFoundationEnabled, isAVFoundationEnabled, Bool, bool, true, "", "") \
    macro(AVFoundationNSURLSessionEnabled, isAVFoundationNSURLSessionEnabled, Bool, bool, true, "", "") \
    macro(GStreamerEnabled, isGStreamerEnabled, Bool, bool, true, "", "") \
    macro(RequiresUserGestureForMediaPlayback, requiresUserGestureForMediaPlayback, Bool, bool, false, "", "") \
    macro(RequiresUserGestureForVideoPlayback, requiresUserGestureForVideoPlayback, Bool, bool, false, "", "") \
    macro(RequiresUserGestureForAudioPlayback, requiresUserGestureForAudioPlayback, Bool, bool, DEFAULT_REQUIRES_USER_GESTURE_FOR_AUDIO_PLAYBACK, "", "") \
    macro(RequiresUserGestureToLoadVideo, requiresUserGestureToLoadVideo, Bool, bool, false, "", "") \
    macro(MainContentUserGestureOverrideEnabled, mainContentUserGestureOverrideEnabled, Bool, bool, false, "", "") \
    macro(AllowsInlineMediaPlayback, allowsInlineMediaPlayback, Bool, bool, DEFAULT_ALLOWS_INLINE_MEDIA_PLAYBACK, "", "") \
    macro(AllowsInlineMediaPlaybackAfterFullscreen, allowsInlineMediaPlaybackAfterFullscreen, Bool, bool, DEFAULT_ALLOWS_INLINE_MEDIA_PLAYBACK_AFTER_FULLSCREEN, "", "") \
    macro(InlineMediaPlaybackRequiresPlaysInlineAttribute, inlineMediaPlaybackRequiresPlaysInlineAttribute, Bool, bool, DEFAULT_INLINE_MEDIA_PLAYBACK_REQUIRES_PLAYS_INLINE_ATTRIBUTE, "", "") \
    macro(InvisibleAutoplayNotPermitted, invisibleAutoplayNotPermitted, Bool, bool, DEFAULT_INVISIBLE_AUTOPLAY_NOT_PERMITTED, "", "") \
    macro(MediaDataLoadsAutomatically, mediaDataLoadsAutomatically, Bool, bool, DEFAULT_MEDIA_DATA_LOADS_AUTOMATICALLY, "", "") \
    macro(AllowsPictureInPictureMediaPlayback, allowsPictureInPictureMediaPlayback, Bool, bool, DEFAULT_ALLOWS_PICTURE_IN_PICTURE_MEDIA_PLAYBACK, "", "") \
    macro(AllowsAirPlayForMediaPlayback, allowsAirPlayForMediaPlayback, Bool, bool, true, "", "") \
    macro(MediaControlsScaleWithPageZoom, mediaControlsScaleWithPageZoom, Bool, bool, DEFAULT_MEDIA_CONTROLS_SCALE_WITH_PAGE_ZOOM, "", "") \
    macro(InspectorStartsAttached, inspectorStartsAttached, Bool, bool, true, "", "") \
    macro(ShowsToolTipOverTruncatedText, showsToolTipOverTruncatedText, Bool, bool, false, "", "") \
    macro(MockScrollbarsEnabled, mockScrollbarsEnabled, Bool, bool, false, "", "") \
    macro(WebAudioEnabled, webAudioEnabled, Bool, bool, true, "", "") \
    macro(AttachmentElementEnabled, attachmentElementEnabled, Bool, bool, false, "", "") \
    macro(SuppressesIncrementalRendering, suppressesIncrementalRendering, Bool, bool, false, "", "") \
    macro(BackspaceKeyNavigationEnabled, backspaceKeyNavigationEnabled, Bool, bool, DEFAULT_BACKSPACE_KEY_NAVIGATION_ENABLED, "", "") \
    macro(CaretBrowsingEnabled, caretBrowsingEnabled, Bool, bool, false, "", "") \
    macro(ShouldDisplaySubtitles, shouldDisplaySubtitles, Bool, bool, false, "", "") \
    macro(ShouldDisplayCaptions, shouldDisplayCaptions, Bool, bool, false, "", "") \
    macro(ShouldDisplayTextDescriptions, shouldDisplayTextDescriptions, Bool, bool, false, "", "") \
    macro(NotificationsEnabled, notificationsEnabled, Bool, bool, true, "", "") \
    macro(ShouldRespectImageOrientation, shouldRespectImageOrientation, Bool, bool, DEFAULT_SHOULD_RESPECT_IMAGE_ORIENTATION, "", "") \
    macro(WantsBalancedSetDefersLoadingBehavior, wantsBalancedSetDefersLoadingBehavior, Bool, bool, false, "", "") \
    macro(RequestAnimationFrameEnabled, requestAnimationFrameEnabled, Bool, bool, true, "", "") \
    macro(DiagnosticLoggingEnabled, diagnosticLoggingEnabled, Bool, bool, false, "", "") \
    macro(AsynchronousPluginInitializationEnabled, asynchronousPluginInitializationEnabled, Bool, bool, false, "", "") \
    macro(AsynchronousPluginInitializationEnabledForAllPlugins, asynchronousPluginInitializationEnabledForAllPlugins, Bool, bool, false, "", "") \
    macro(ArtificialPluginInitializationDelayEnabled, artificialPluginInitializationDelayEnabled, Bool, bool, false, "", "") \
    macro(TabToLinksEnabled, tabToLinksEnabled, Bool, bool, false, "", "") \
    macro(ScrollingPerformanceLoggingEnabled, scrollingPerformanceLoggingEnabled, Bool, bool, false, "", "") \
    macro(ScrollAnimatorEnabled, scrollAnimatorEnabled, Bool, bool, DEFAULT_WEBKIT_SCROLL_ANIMATOR_ENABLED, "", "") \
    macro(ForceUpdateScrollbarsOnMainThreadForPerformanceTesting, forceUpdateScrollbarsOnMainThreadForPerformanceTesting, Bool, bool, false, "", "") \
    macro(CookieEnabled, cookieEnabled, Bool, bool, true, "", "") \
    macro(PlugInSnapshottingEnabled, plugInSnapshottingEnabled, Bool, bool, false, "", "") \
    macro(SnapshotAllPlugIns, snapshotAllPlugIns, Bool, bool, false, "", "") \
    macro(AutostartOriginPlugInSnapshottingEnabled, autostartOriginPlugInSnapshottingEnabled, Bool, bool, true, "", "") \
    macro(PrimaryPlugInSnapshotDetectionEnabled, primaryPlugInSnapshotDetectionEnabled, Bool, bool, true, "", "") \
    macro(PDFPluginEnabled, pdfPluginEnabled, Bool, bool, DEFAULT_PDFPLUGIN_ENABLED, "", "") \
    macro(UsesEncodingDetector, usesEncodingDetector, Bool, bool, false, "", "") \
    macro(TextAutosizingEnabled, textAutosizingEnabled, Bool, bool, WebCore::Settings::defaultTextAutosizingEnabled(), "", "") \
    macro(AggressiveTileRetentionEnabled, aggressiveTileRetentionEnabled, Bool, bool, false, "", "") \
    macro(TemporaryTileCohortRetentionEnabled, temporaryTileCohortRetentionEnabled, Bool, bool, DEFAULT_TEMPORARY_TILE_COHORT_RETENTION_ENABLED, "", "") \
    macro(QTKitEnabled, isQTKitEnabled, Bool, bool, WebCore::Settings::isQTKitEnabled(), "", "") \
    macro(PageVisibilityBasedProcessSuppressionEnabled, pageVisibilityBasedProcessSuppressionEnabled, Bool, bool, true, "", "") \
    macro(SmartInsertDeleteEnabled, smartInsertDeleteEnabled, Bool, bool, true, "", "") \
    macro(SelectTrailingWhitespaceEnabled, selectTrailingWhitespaceEnabled, Bool, bool, false, "", "") \
    macro(ShowsURLsInToolTipsEnabled, showsURLsInToolTipsEnabled, Bool, bool, false, "", "") \
    macro(AcceleratedCompositingForOverflowScrollEnabled, acceleratedCompositingForOverflowScrollEnabled, Bool, bool, false, "", "") \
    macro(HiddenPageDOMTimerThrottlingEnabled, hiddenPageDOMTimerThrottlingEnabled, Bool, bool, DEFAULT_HIDDEN_PAGE_DOM_TIMER_THROTTLING_ENABLED, "", "") \
    macro(HiddenPageDOMTimerThrottlingAutoIncreases, hiddenPageDOMTimerThrottlingAutoIncreases, Bool, bool, false, "", "") \
    macro(HiddenPageCSSAnimationSuspensionEnabled, hiddenPageCSSAnimationSuspensionEnabled, Bool, bool, DEFAULT_HIDDEN_PAGE_CSS_ANIMATION_SUSPENSION_ENABLED, "", "") \
    macro(LowPowerVideoAudioBufferSizeEnabled, lowPowerVideoAudioBufferSizeEnabled, Bool, bool, false, "", "") \
    macro(ThreadedScrollingEnabled, threadedScrollingEnabled, Bool, bool, true, "", "") \
    macro(SimpleLineLayoutEnabled, simpleLineLayoutEnabled, Bool, bool, true, "", "") \
    macro(SubpixelCSSOMElementMetricsEnabled, subpixelCSSOMElementMetricsEnabled, Bool, bool, false, "", "") \
    macro(UseGiantTiles, useGiantTiles, Bool, bool, false, "", "") \
    macro(MediaDevicesEnabled, mediaDevicesEnabled, Bool, bool, false, "", "") \
    macro(MediaStreamEnabled, mediaStreamEnabled, Bool, bool, true, "", "") \
    macro(PeerConnectionEnabled, peerConnectionEnabled, Bool, bool, WebCore::LibWebRTCProvider::webRTCAvailable(), "", "") \
    macro(UseLegacyTextAlignPositionedElementBehavior, useLegacyTextAlignPositionedElementBehavior, Bool, bool, false, "", "") \
    macro(SpatialNavigationEnabled, spatialNavigationEnabled, Bool, bool, false, "", "") \
    macro(MediaSourceEnabled, mediaSourceEnabled, Bool, bool, true, "", "") \
    macro(ViewGestureDebuggingEnabled, viewGestureDebuggingEnabled, Bool, bool, false, "", "") \
    macro(ShouldConvertPositionStyleOnCopy, shouldConvertPositionStyleOnCopy, Bool, bool, false, "", "") \
    macro(Standalone, standalone, Bool, bool, false, "", "") \
    macro(TelephoneNumberParsingEnabled, telephoneNumberParsingEnabled, Bool, bool, false, "", "") \
    macro(AllowMultiElementImplicitSubmission, allowMultiElementImplicitSubmission, Bool, bool, false, "", "") \
    macro(AlwaysUseAcceleratedOverflowScroll, alwaysUseAcceleratedOverflowScroll, Bool, bool, false, "", "") \
    macro(PasswordEchoEnabled, passwordEchoEnabled, Bool, bool, DEFAULT_PASSWORD_ECHO_ENABLED, "", "") \
    macro(ImageControlsEnabled, imageControlsEnabled, Bool, bool, false, "", "") \
    macro(EnableInheritURIQueryComponent, enableInheritURIQueryComponent, Bool, bool, false, "", "") \
    macro(ServiceControlsEnabled, serviceControlsEnabled, Bool, bool, false, "", "") \
    macro(NewBlockInsideInlineModelEnabled, newBlockInsideInlineModelEnabled, Bool, bool, false, "", "") \
    macro(DeferredCSSParserEnabled, deferredCSSParserEnabled, Bool, bool, false, "", "") \
    macro(HTTPEquivEnabled, httpEquivEnabled, Bool, bool, true, "", "") \
    macro(MockCaptureDevicesEnabled, mockCaptureDevicesEnabled, Bool, bool, false, "", "") \
    macro(MediaCaptureRequiresSecureConnection, mediaCaptureRequiresSecureConnection, Bool, bool, true, "", "") \
    macro(UseAVFoundationAudioCapture, useAVFoundationAudioCapture, Bool, bool, false, "", "") \
    macro(EnumeratingAllNetworkInterfacesEnabled, enumeratingAllNetworkInterfacesEnabled, Bool, bool, false, "", "") \
    macro(WebRTCLegacyAPIEnabled, webRTCLegacyAPIEnabled, Bool, bool, true, "", "") \
    macro(ICECandidateFilteringEnabled, iceCandidateFilteringEnabled, Bool, bool, true, "", "") \
    macro(ShadowDOMEnabled, shadowDOMEnabled, Bool, bool, true, "Shadow DOM", "HTML Shadow DOM prototype") \
    macro(FetchAPIEnabled, fetchAPIEnabled, Bool, bool, true, "", "") \
    macro(DownloadAttributeEnabled, downloadAttributeEnabled, Bool, bool, true, "", "") \
    macro(SelectionPaintingWithoutSelectionGapsEnabled, selectionPaintingWithoutSelectionGapsEnabled, Bool, bool, false, "", "") \
    macro(ApplePayEnabled, applePayEnabled, Bool, bool, false, "", "") \
    macro(ApplePayCapabilityDisclosureAllowed, applePayCapabilityDisclosureAllowed, Bool, bool, true, "", "") \
    macro(VisualViewportEnabled, visualViewportEnabled, Bool, bool, true, "", "") \
    macro(NeedsStorageAccessFromFileURLsQuirk, needsStorageAccessFromFileURLsQuirk, Bool, bool, true, "", "") \
    macro(LargeImageAsyncDecodingEnabled, largeImageAsyncDecodingEnabled, Bool, bool, true, "", "") \
    macro(AnimatedImageAsyncDecodingEnabled, animatedImageAsyncDecodingEnabled, Bool, bool, true, "", "") \
    macro(CustomElementsEnabled, customElementsEnabled, Bool, bool, true, "", "") \
    macro(EncryptedMediaAPIEnabled, encryptedMediaAPIEnabled, Bool, bool, false, "", "") \
    macro(IntersectionObserverEnabled, intersectionObserverEnabled, Bool, bool, false, "Intersection Observer", "Enable Intersection Observer support") \
    macro(InteractiveFormValidationEnabled, interactiveFormValidationEnabled, Bool, bool, DEFAULT_HTML_INTERACTIVE_FORM_VALIDATION_ENABLED, "HTML Interactive Form Validation", "HTML interactive form validation") \
    macro(ShouldSuppressKeyboardInputDuringProvisionalNavigation, shouldSuppressKeyboardInputDuringProvisionalNavigation, Bool, bool, false, "", "") \
    macro(CSSGridLayoutEnabled, cssGridLayoutEnabled, Bool, bool, true, "CSS Grid", "CSS Grid Layout Module support") \
    macro(GamepadsEnabled, gamepadsEnabled, Bool, bool, true, "Gamepads", "Web Gamepad API support") \
    macro(InputEventsEnabled, inputEventsEnabled, Bool, bool, true, "Input Events", "Enable InputEvents support") \
    macro(CredentialManagementEnabled, credentialManagementEnabled, Bool, bool, false, "Credential Management", "Enable Credential Management support") \
    macro(ModernMediaControlsEnabled, modernMediaControlsEnabled, Bool, bool, DEFAULT_MODERN_MEDIA_CONTROLS_ENABLED, "Modern Media Controls", "Use modern media controls look") \
    \

#define FOR_EACH_WEBKIT_DOUBLE_PREFERENCE(macro) \
    macro(IncrementalRenderingSuppressionTimeout, incrementalRenderingSuppressionTimeout, Double, double, 5, "", "") \
    macro(MinimumFontSize, minimumFontSize, Double, double, 0, "", "") \
    macro(MinimumLogicalFontSize, minimumLogicalFontSize, Double, double, 9, "", "") \
    macro(MinimumZoomFontSize, minimumZoomFontSize, Double, double, WebCore::Settings::defaultMinimumZoomFontSize(), "", "") \
    macro(DefaultFontSize, defaultFontSize, Double, double, 16, "", "") \
    macro(DefaultFixedFontSize, defaultFixedFontSize, Double, double, 13, "", "") \
    macro(LayoutInterval, layoutInterval, Double, double, -1, "", "") \
    macro(MaxParseDuration, maxParseDuration, Double, double, -1, "", "") \
    macro(PasswordEchoDuration, passwordEchoDuration, Double, double, 2, "", "") \
    macro(ResourceLoadStatisticsTimeToLiveUserInteraction, resourceLoadStatisticsTimeToLiveUserInteraction, Double, double, 2592000, "", "") \
    macro(ResourceLoadStatisticsTimeToLiveCookiePartitionFree, resourceLoadStatisticsTimeToLiveCookiePartitionFree, Double, double, 86400, "", "") \
    macro(ResourceLoadStatisticsReducedTimestampResolution, resourceLoadStatisticsReducedTimestampResolution, Double, double, 3600, "", "") \
    \

#define FOR_EACH_WEBKIT_UINT32_PREFERENCE(macro) \
    macro(FontSmoothingLevel, fontSmoothingLevel, UInt32, uint32_t, FontSmoothingLevelMedium, "", "") \
    macro(LayoutFallbackWidth, layoutFallbackWidth, UInt32, uint32_t, 980, "", "") \
    macro(DeviceWidth, deviceWidth, UInt32, uint32_t, 0, "", "") \
    macro(DeviceHeight, deviceHeight, UInt32, uint32_t, 0, "", "") \
    macro(EditableLinkBehavior, editableLinkBehavior, UInt32, uint32_t, WebCore::EditableLinkNeverLive, "", "") \
    macro(InspectorAttachedHeight, inspectorAttachedHeight, UInt32, uint32_t, 300, "", "") \
    macro(InspectorAttachedWidth, inspectorAttachedWidth, UInt32, uint32_t, 750, "", "") \
    macro(InspectorAttachmentSide, inspectorAttachmentSide, UInt32, uint32_t, 0, "", "") \
    macro(StorageBlockingPolicy, storageBlockingPolicy, UInt32, uint32_t, WebCore::SecurityOrigin::BlockThirdPartyStorage, "", "") \
    macro(JavaScriptRuntimeFlags, javaScriptRuntimeFlags, UInt32, uint32_t, 0, "", "") \
    macro(DataDetectorTypes, dataDetectorTypes, UInt32, uint32_t, 0, "", "") \
    macro(UserInterfaceDirectionPolicy, userInterfaceDirectionPolicy, UInt32, uint32_t, 0, "", "") \
    macro(SystemLayoutDirection, systemLayoutDirection, UInt32, uint32_t, 0, "", "") \
    \

#define FOR_EACH_WEBKIT_DEBUG_BOOL_PREFERENCE(macro) \
    macro(AcceleratedDrawingEnabled, acceleratedDrawingEnabled, Bool, bool, DEFAULT_ACCELERATED_DRAWING_ENABLED, "", "") \
    macro(SubpixelAntialiasedLayerTextEnabled, subpixelAntialiasedLayerTextEnabled, Bool, bool, DEFAULT_SUBPIXEL_ANTIALIASED_LAYER_TEXT_ENABLED, "", "") \
    macro(DisplayListDrawingEnabled, displayListDrawingEnabled, Bool, bool, false, "", "") \
    macro(CompositingBordersVisible, compositingBordersVisible, Bool, bool, false, "", "") \
    macro(CompositingRepaintCountersVisible, compositingRepaintCountersVisible, Bool, bool, false, "", "") \
    macro(TiledScrollingIndicatorVisible, tiledScrollingIndicatorVisible, Bool, bool, false, "", "") \
    macro(SimpleLineLayoutDebugBordersEnabled, simpleLineLayoutDebugBordersEnabled, Bool, bool, false, "", "") \
    macro(DeveloperExtrasEnabled, developerExtrasEnabled, Bool, bool, false, "", "") \
    macro(LogsPageMessagesToSystemConsoleEnabled, logsPageMessagesToSystemConsoleEnabled, Bool, bool, false, "", "") \
    macro(IgnoreViewportScalingConstraints, ignoreViewportScalingConstraints, Bool, bool, true, "", "") \
    macro(ForceAlwaysUserScalable, forceAlwaysUserScalable, Bool, bool, false, "", "") \
    macro(ResourceUsageOverlayVisible, resourceUsageOverlayVisible, Bool, bool, false, "", "") \
    \

#define FOR_EACH_WEBKIT_DEBUG_UINT32_PREFERENCE(macro) \
    macro(VisibleDebugOverlayRegions, visibleDebugOverlayRegions, UInt32, uint32_t, 0, "", "")

// Our Xcode build system does not currently have any concept of DEVELOPER_MODE.
// Cocoa ports must disable experimental features on release branches for now.
#if ENABLE(DEVELOPER_MODE) || PLATFORM(COCOA)
#define DEFAULT_EXPERIMENTAL_FEATURES_ENABLED true
#else
#define DEFAULT_EXPERIMENTAL_FEATURES_ENABLED false
#endif

#if PLATFORM(MAC) && __MAC_OS_X_VERSION_MIN_REQUIRED < 101200
// <https://webkit.org/b/168415> El Capitan NetworkLoadTiming values are sometimes jumbled
#define DEFAULT_RESOURCE_TIMING_ENABLED false
#else
#define DEFAULT_RESOURCE_TIMING_ENABLED DEFAULT_EXPERIMENTAL_FEATURES_ENABLED
#endif

// For experimental features:
// - The type should be boolean.
// - You must provide the last two parameters for all experimental features. They
//   are the text exposed to the user from the WebKit client.
// - They should be alphabetically ordered by the human readable text (the first string).
// - The default value may be either false (for unstable features) or
//   DEFAULT_EXPERIMENTAL_FEATURES_ENABLED (for features that are ready for
//   wider testing).

#define FOR_EACH_WEBKIT_EXPERIMENTAL_FEATURE_PREFERENCE(macro) \
    macro(ConstantPropertiesEnabled, constantPropertiesEnabled, Bool, bool, DEFAULT_EXPERIMENTAL_FEATURES_ENABLED, "Constant Properties", "Enable CSS constant() properties") \
    macro(SpringTimingFunctionEnabled, springTimingFunctionEnabled, Bool, bool, DEFAULT_EXPERIMENTAL_FEATURES_ENABLED, "CSS Spring Animations", "CSS Spring Animation prototype") \
    macro(LinkPreloadEnabled, linkPreloadEnabled, Bool, bool, DEFAULT_EXPERIMENTAL_FEATURES_ENABLED, "Link Preload", "Link preload support") \
    macro(ResourceTimingEnabled, resourceTimingEnabled, Bool, bool, DEFAULT_RESOURCE_TIMING_ENABLED, "Resource Timing", "Enable ResourceTiming API") \
    macro(SubtleCryptoEnabled, subtleCryptoEnabled, Bool, bool, DEFAULT_EXPERIMENTAL_FEATURES_ENABLED, "SubtleCrypto", "Enable SubtleCrypto support") \
    macro(UserTimingEnabled, userTimingEnabled, Bool, bool, DEFAULT_EXPERIMENTAL_FEATURES_ENABLED, "User Timing", "Enable UserTiming API") \
    macro(ViewportFitEnabled, viewportFitEnabled, Bool, bool, DEFAULT_EXPERIMENTAL_FEATURES_ENABLED, "Viewport Fit", "Enable viewport-fit viewport parameter") \
    macro(WebAnimationsEnabled, webAnimationsEnabled, Bool, bool, false, "Web Animations", "Web Animations prototype") \
    macro(WebGL2Enabled, webGL2Enabled, Bool, bool, false, "WebGL 2.0", "WebGL 2 prototype") \
    macro(WebGPUEnabled, webGPUEnabled, Bool, bool, false, "WebGPU", "WebGPU prototype") \
    \

#if PLATFORM(COCOA)

#if PLATFORM(IOS)
#define DEFAULT_CURSIVE_FONT_FAMILY "Snell Roundhand"
#define DEFAULT_PICTOGRAPH_FONT_FAMILY "AppleColorEmoji"
#else
#define DEFAULT_CURSIVE_FONT_FAMILY "Apple Chancery"
#define DEFAULT_PICTOGRAPH_FONT_FAMILY "Apple Color Emoji"
#endif


#define FOR_EACH_WEBKIT_FONT_FAMILY_PREFERENCE(macro) \
    macro(StandardFontFamily, standardFontFamily, String, String, "Times", "", "") \
    macro(CursiveFontFamily, cursiveFontFamily, String, String, DEFAULT_CURSIVE_FONT_FAMILY, "", "") \
    macro(FantasyFontFamily, fantasyFontFamily, String, String, "Papyrus", "", "") \
    macro(FixedFontFamily, fixedFontFamily, String, String, "Courier", "", "") \
    macro(SansSerifFontFamily, sansSerifFontFamily, String, String, "Helvetica", "", "") \
    macro(SerifFontFamily, serifFontFamily, String, String, "Times", "", "") \
    macro(PictographFontFamily, pictographFontFamily, String, String, "Apple Color Emoji", "", "") \
    \

<<<<<<< HEAD
#elif PLATFORM(GTK) || PLATFORM(HAIKU)
=======
#elif PLATFORM(GTK) || PLATFORM(WPE)
>>>>>>> 35039c92

#define FOR_EACH_WEBKIT_FONT_FAMILY_PREFERENCE(macro) \
    macro(StandardFontFamily, standardFontFamily, String, String, "Times", "", "") \
    macro(CursiveFontFamily, cursiveFontFamily, String, String, "Comic Sans MS", "", "") \
    macro(FantasyFontFamily, fantasyFontFamily, String, String, "Impact", "", "") \
    macro(FixedFontFamily, fixedFontFamily, String, String, "Courier New", "", "") \
    macro(SansSerifFontFamily, sansSerifFontFamily, String, String, "Helvetica", "", "") \
    macro(SerifFontFamily, serifFontFamily, String, String, "Times", "", "") \
    macro(PictographFontFamily, pictographFontFamily, String, String, "Times", "", "") \
    \

#endif

#define FOR_EACH_WEBKIT_STRING_PREFERENCE(macro) \
    FOR_EACH_WEBKIT_FONT_FAMILY_PREFERENCE(macro) \
    macro(DefaultTextEncodingName, defaultTextEncodingName, String, String, defaultTextEncodingNameForSystemLanguage(), "", "") \
    macro(FTPDirectoryTemplatePath, ftpDirectoryTemplatePath, String, String, "", "", "") \
    \

#define FOR_EACH_WEBKIT_STRING_PREFERENCE_NOT_IN_WEBCORE(macro) \
    macro(InspectorWindowFrame, inspectorWindowFrame, String, String, "", "", "") \
    \

#define FOR_EACH_WEBKIT_DEBUG_PREFERENCE(macro) \
    FOR_EACH_WEBKIT_DEBUG_BOOL_PREFERENCE(macro) \
    FOR_EACH_WEBKIT_DEBUG_UINT32_PREFERENCE(macro) \
    \

#define FOR_EACH_WEBKIT_PREFERENCE(macro) \
    FOR_EACH_WEBKIT_BOOL_PREFERENCE(macro) \
    FOR_EACH_WEBKIT_DOUBLE_PREFERENCE(macro) \
    FOR_EACH_WEBKIT_UINT32_PREFERENCE(macro) \
    FOR_EACH_WEBKIT_STRING_PREFERENCE(macro) \
    FOR_EACH_WEBKIT_STRING_PREFERENCE_NOT_IN_WEBCORE(macro) \
    \
<|MERGE_RESOLUTION|>--- conflicted
+++ resolved
@@ -381,11 +381,7 @@
     macro(PictographFontFamily, pictographFontFamily, String, String, "Apple Color Emoji", "", "") \
     \
 
-<<<<<<< HEAD
-#elif PLATFORM(GTK) || PLATFORM(HAIKU)
-=======
-#elif PLATFORM(GTK) || PLATFORM(WPE)
->>>>>>> 35039c92
+#elif PLATFORM(GTK) || PLATFORM(HAIKU) || PLATFORM(WPE)
 
 #define FOR_EACH_WEBKIT_FONT_FAMILY_PREFERENCE(macro) \
     macro(StandardFontFamily, standardFontFamily, String, String, "Times", "", "") \
