--- conflicted
+++ resolved
@@ -345,11 +345,7 @@
     macro(PictographFontFamily, pictographFontFamily, String, String, "Apple Color Emoji", "", "") \
     \
 
-<<<<<<< HEAD
-#elif PLATFORM(GTK) || PLATFORM(EFL) || PLATFORM(HAIKU)
-=======
-#elif PLATFORM(GTK)
->>>>>>> 222852bb
+#elif PLATFORM(GTK) || PLATFORM(HAIKU)
 
 #define FOR_EACH_WEBKIT_FONT_FAMILY_PREFERENCE(macro) \
     macro(StandardFontFamily, standardFontFamily, String, String, "Times", "", "") \
