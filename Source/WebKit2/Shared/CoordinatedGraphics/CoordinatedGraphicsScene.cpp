--- conflicted
+++ resolved
@@ -36,11 +36,7 @@
 
 void CoordinatedGraphicsScene::dispatchOnMainThread(Function<void()>&& function)
 {
-<<<<<<< HEAD
-    if (RunLoop::isMain())
-=======
-    if (isMainThread()) {
->>>>>>> 30515d78
+    if (RunLoop::isMain()) {
         function();
         return;
     }
@@ -125,13 +121,8 @@
     m_textureMapper->endClip();
     m_textureMapper->endPainting();
 
-<<<<<<< HEAD
     if (currentRootLayer->descendantsOrSelfHaveRunningAnimations() && m_client)
         m_client->updateViewport();
-=======
-    if (currentRootLayer->descendantsOrSelfHaveRunningAnimations())
-        updateViewport();
->>>>>>> 30515d78
 }
 
 void CoordinatedGraphicsScene::paintToGraphicsContext(PlatformGraphicsContext* platformContext, const Color& backgroundColor, bool drawsBackground)
@@ -218,12 +209,8 @@
 #if USE(COORDINATED_GRAPHICS_THREADED)
 void CoordinatedGraphicsScene::onNewBufferAvailable()
 {
-<<<<<<< HEAD
     if (m_client)
         m_client->updateViewport();
-=======
-    updateViewport();
->>>>>>> 30515d78
 }
 #endif
 
@@ -630,12 +617,6 @@
 
     commitPendingBackingStoreOperations();
     removeReleasedImageBackingsIfNeeded();
-<<<<<<< HEAD
-=======
-
-    // The pending tiles state is on its way for the screen, tell the web process to render the next one.
-    renderNextFrame();
->>>>>>> 30515d78
 }
 
 void CoordinatedGraphicsScene::renderNextFrame()
