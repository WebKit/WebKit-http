--- conflicted
+++ resolved
@@ -446,12 +446,7 @@
         return;
 
     RefPtr<CoordinatedBackingStore> backingStore = m_backingStores.get(layer);
-<<<<<<< HEAD
-    // FIXME: It would be better to keep an ASSERT here and fix the update producer
-    // to avoid committing tile creation and backing store removal updates together.
-=======
     ASSERT(backingStore || !layerShouldHaveBackingStore(layer));
->>>>>>> 62c989f5
     if (!backingStore)
         return;
 
@@ -480,12 +475,7 @@
         return;
 
     RefPtr<CoordinatedBackingStore> backingStore = m_backingStores.get(layer);
-<<<<<<< HEAD
-    // FIXME: It would be better to keep an ASSERT here and fix the update producer
-    // to avoid committing tile creation and backing store removal updates together.
-=======
     ASSERT(backingStore || !layerShouldHaveBackingStore(layer));
->>>>>>> 62c989f5
     if (!backingStore)
         return;
 
