/*
    Copyright (C) 2012 Nokia Corporation and/or its subsidiary(-ies)
    Copyright (C) 2012 Company 100, Inc.

    This library is free software; you can redistribute it and/or
    modify it under the terms of the GNU Library General Public
    License as published by the Free Software Foundation; either
    version 2 of the License, or (at your option) any later version.

    This library is distributed in the hope that it will be useful,
    but WITHOUT ANY WARRANTY; without even the implied warranty of
    MERCHANTABILITY or FITNESS FOR A PARTICULAR PURPOSE.  See the GNU
    Library General Public License for more details.

    You should have received a copy of the GNU Library General Public License
    along with this library; see the file COPYING.LIB.  If not, write to
    the Free Software Foundation, Inc., 51 Franklin Street, Fifth Floor,
    Boston, MA 02110-1301, USA.
*/

#include "config.h"

#if USE(COORDINATED_GRAPHICS)
#include "CoordinatedGraphicsScene.h"

#include "CoordinatedBackingStore.h"
#include <WebCore/TextureMapper.h>
#include <WebCore/TextureMapperBackingStore.h>
#include <WebCore/TextureMapperGL.h>
#include <WebCore/TextureMapperLayer.h>
#include <wtf/Atomics.h>
#include <wtf/MainThread.h>

using namespace WebCore;

namespace WebKit {

void CoordinatedGraphicsScene::dispatchOnMainThread(std::function<void()> function)
{
    if (RunLoop::isMain())
        function();
    else
<<<<<<< HEAD
        RunLoop::main().dispatch(WTF::move(function));
=======
        callOnMainThread(WTFMove(function));
>>>>>>> 361ebc6c
}

void CoordinatedGraphicsScene::dispatchOnClientRunLoop(std::function<void()> function)
{
    if (&m_clientRunLoop == &RunLoop::current())
        function();
    else
        m_clientRunLoop.dispatch(WTFMove(function));
}

static bool layerShouldHaveBackingStore(TextureMapperLayer* layer)
{
    return layer->drawsContent() && layer->contentsAreVisible() && !layer->size().isEmpty();
}

CoordinatedGraphicsScene::CoordinatedGraphicsScene(CoordinatedGraphicsSceneClient* client)
    : m_client(client)
    , m_isActive(false)
    , m_rootLayerID(InvalidCoordinatedLayerID)
    , m_viewBackgroundColor(Color::black)
    , m_clientRunLoop(RunLoop::current())
{
}

CoordinatedGraphicsScene::~CoordinatedGraphicsScene()
{
}

void CoordinatedGraphicsScene::paintToCurrentGLContext(const TransformationMatrix& matrix, float opacity, const FloatRect& clipRect, const Color& backgroundColor, bool drawsBackground, const FloatPoint& contentPosition, TextureMapper::PaintFlags PaintFlags)
{
    if (!m_textureMapper) {
        m_textureMapper = TextureMapper::create();
        static_cast<TextureMapperGL*>(m_textureMapper.get())->setEnableEdgeDistanceAntialiasing(true);
    }

    syncRemoteContent();

    adjustPositionForFixedLayers(contentPosition);
    TextureMapperLayer* currentRootLayer = rootLayer();
    if (!currentRootLayer)
        return;

#if USE(COORDINATED_GRAPHICS_THREADED)
    for (auto& proxy : m_platformLayerProxies.values())
        proxy->swapBuffer();
#endif

    currentRootLayer->setTextureMapper(m_textureMapper.get());
    currentRootLayer->applyAnimationsRecursively();
    m_textureMapper->beginPainting(PaintFlags);
    m_textureMapper->beginClip(TransformationMatrix(), clipRect);

    if (drawsBackground) {
        RGBA32 rgba = makeRGBA32FromFloats(backgroundColor.red(),
            backgroundColor.green(), backgroundColor.blue(),
            backgroundColor.alpha() * opacity);
        m_textureMapper->drawSolidColor(clipRect, TransformationMatrix(), Color(rgba));
    } else {
        GraphicsContext3D* context = static_cast<TextureMapperGL*>(m_textureMapper.get())->graphicsContext3D();
        context->clearColor(m_viewBackgroundColor.red() / 255.0f, m_viewBackgroundColor.green() / 255.0f, m_viewBackgroundColor.blue() / 255.0f, m_viewBackgroundColor.alpha() / 255.0f);
        context->clear(GraphicsContext3D::COLOR_BUFFER_BIT);
    }

    if (currentRootLayer->opacity() != opacity || currentRootLayer->transform() != matrix) {
        currentRootLayer->setOpacity(opacity);
        currentRootLayer->setTransform(matrix);
    }

    currentRootLayer->paint();
    m_fpsCounter.updateFPSAndDisplay(*m_textureMapper, clipRect.location(), matrix);
    m_textureMapper->endClip();
    m_textureMapper->endPainting();

    if (currentRootLayer->descendantsOrSelfHaveRunningAnimations() && m_client)
        m_client->updateViewport();
}

void CoordinatedGraphicsScene::paintToGraphicsContext(PlatformGraphicsContext* platformContext, const Color& backgroundColor, bool drawsBackground)
{
    if (!m_textureMapper)
        m_textureMapper = TextureMapper::create();
    syncRemoteContent();
    TextureMapperLayer* layer = rootLayer();

    if (!layer)
        return;

    GraphicsContext graphicsContext(platformContext);
    m_textureMapper->setGraphicsContext(&graphicsContext);
    m_textureMapper->beginPainting();

    IntRect clipRect = graphicsContext.clipBounds();
    if (drawsBackground)
        m_textureMapper->drawSolidColor(clipRect, TransformationMatrix(), backgroundColor);
    else
        m_textureMapper->drawSolidColor(clipRect, TransformationMatrix(), m_viewBackgroundColor);

    layer->paint();
    m_fpsCounter.updateFPSAndDisplay(*m_textureMapper, clipRect.location());
    m_textureMapper->endPainting();
    m_textureMapper->setGraphicsContext(0);
}

void CoordinatedGraphicsScene::updateViewport()
{
    ASSERT(&m_clientRunLoop == &RunLoop::current());
    if (m_client)
        m_client->updateViewport();
}

void CoordinatedGraphicsScene::adjustPositionForFixedLayers(const FloatPoint& contentPosition)
{
    if (m_fixedLayers.isEmpty())
        return;

    // Fixed layer positions are updated by the web process when we update the visible contents rect / scroll position.
    // If we want those layers to follow accurately the viewport when we move between the web process updates, we have to offset
    // them by the delta between the current position and the position of the viewport used for the last layout.
    FloatSize delta = contentPosition - m_renderedContentsScrollPosition;

    for (auto& fixedLayer : m_fixedLayers.values())
        fixedLayer->setScrollPositionDeltaIfNeeded(delta);
}

void CoordinatedGraphicsScene::syncPlatformLayerIfNeeded(TextureMapperLayer* layer, const CoordinatedGraphicsLayerState& state)
{
#if USE(GRAPHICS_SURFACE)
    ASSERT(m_textureMapper);

    if (state.platformLayerChanged) {
        destroyPlatformLayerIfNeeded(layer, state);
        createPlatformLayerIfNeeded(layer, state);
    }

    if (state.platformLayerShouldSwapBuffers) {
        ASSERT(m_surfaceBackingStores.contains(layer));
        SurfaceBackingStoreMap::iterator it = m_surfaceBackingStores.find(layer);
        RefPtr<TextureMapperSurfaceBackingStore> platformLayerBackingStore = it->value;
        platformLayerBackingStore->swapBuffersIfNeeded(state.platformLayerFrontBuffer);
    }
#elif USE(COORDINATED_GRAPHICS_THREADED)
    if (!state.platformLayerChanged)
        return;

    if (state.platformLayerProxy) {
        m_platformLayerProxies.set(layer, state.platformLayerProxy);
        state.platformLayerProxy->activateOnCompositingThread(this, layer);
    } else
        m_platformLayerProxies.remove(layer);
#else
    UNUSED_PARAM(layer);
    UNUSED_PARAM(state);
#endif
}

#if USE(COORDINATED_GRAPHICS_THREADED)
void CoordinatedGraphicsScene::onNewBufferAvailable()
{
    if (m_client)
        m_client->updateViewport();
}
#endif

#if USE(GRAPHICS_SURFACE)
void CoordinatedGraphicsScene::createPlatformLayerIfNeeded(TextureMapperLayer* layer, const CoordinatedGraphicsLayerState& state)
{
    if (!state.platformLayerToken.isValid())
        return;

    RefPtr<TextureMapperSurfaceBackingStore> platformLayerBackingStore(TextureMapperSurfaceBackingStore::create());
    m_surfaceBackingStores.set(layer, platformLayerBackingStore);
    platformLayerBackingStore->setGraphicsSurface(GraphicsSurface::create(state.platformLayerSize, state.platformLayerSurfaceFlags, state.platformLayerToken));
    layer->setContentsLayer(platformLayerBackingStore.get());
}

void CoordinatedGraphicsScene::destroyPlatformLayerIfNeeded(TextureMapperLayer* layer, const CoordinatedGraphicsLayerState& state)
{
    if (state.platformLayerToken.isValid())
        return;

    m_surfaceBackingStores.remove(layer);
    layer->setContentsLayer(0);
}
#endif

void CoordinatedGraphicsScene::setLayerRepaintCountIfNeeded(TextureMapperLayer* layer, const CoordinatedGraphicsLayerState& state)
{
    if (!layer->isShowingRepaintCounter() || !state.repaintCountChanged)
        return;

    layer->setRepaintCount(state.repaintCount);
}

void CoordinatedGraphicsScene::setLayerChildrenIfNeeded(TextureMapperLayer* layer, const CoordinatedGraphicsLayerState& state)
{
    if (!state.childrenChanged)
        return;

    Vector<TextureMapperLayer*> children;
    children.reserveCapacity(state.children.size());
    for (auto& child : state.children)
        children.append(layerByID(child));

    layer->setChildren(children);
}

void CoordinatedGraphicsScene::setLayerFiltersIfNeeded(TextureMapperLayer* layer, const CoordinatedGraphicsLayerState& state)
{
    if (!state.filtersChanged)
        return;

    layer->setFilters(state.filters);
}

void CoordinatedGraphicsScene::setLayerState(CoordinatedLayerID id, const CoordinatedGraphicsLayerState& layerState)
{
    ASSERT(m_rootLayerID != InvalidCoordinatedLayerID);
    TextureMapperLayer* layer = layerByID(id);

    if (layerState.positionChanged)
        layer->setPosition(layerState.pos);

    if (layerState.anchorPointChanged)
        layer->setAnchorPoint(layerState.anchorPoint);

    if (layerState.sizeChanged)
        layer->setSize(layerState.size);

    if (layerState.transformChanged)
        layer->setTransform(layerState.transform);

    if (layerState.childrenTransformChanged)
        layer->setChildrenTransform(layerState.childrenTransform);

    if (layerState.contentsRectChanged)
        layer->setContentsRect(layerState.contentsRect);

    if (layerState.contentsTilingChanged) {
        layer->setContentsTilePhase(layerState.contentsTilePhase);
        layer->setContentsTileSize(layerState.contentsTileSize);
    }

    if (layerState.opacityChanged)
        layer->setOpacity(layerState.opacity);

    if (layerState.solidColorChanged)
        layer->setSolidColor(layerState.solidColor);

    if (layerState.debugBorderColorChanged || layerState.debugBorderWidthChanged)
        layer->setDebugVisuals(layerState.showDebugBorders, layerState.debugBorderColor, layerState.debugBorderWidth, layerState.showRepaintCounter);

    if (layerState.replicaChanged)
        layer->setReplicaLayer(getLayerByIDIfExists(layerState.replica));

    if (layerState.maskChanged)
        layer->setMaskLayer(getLayerByIDIfExists(layerState.mask));

    if (layerState.imageChanged)
        assignImageBackingToLayer(layer, layerState.imageID);

    if (layerState.flagsChanged) {
        layer->setContentsOpaque(layerState.contentsOpaque);
        layer->setDrawsContent(layerState.drawsContent);
        layer->setContentsVisible(layerState.contentsVisible);
        layer->setBackfaceVisibility(layerState.backfaceVisible);

        // Never clip the root layer.
        layer->setMasksToBounds(id == m_rootLayerID ? false : layerState.masksToBounds);
        layer->setPreserves3D(layerState.preserves3D);

        bool fixedToViewportChanged = layer->fixedToViewport() != layerState.fixedToViewport;
        layer->setFixedToViewport(layerState.fixedToViewport);
        if (fixedToViewportChanged) {
            if (layerState.fixedToViewport)
                m_fixedLayers.add(id, layer);
            else
                m_fixedLayers.remove(id);
        }

        layer->setIsScrollable(layerState.isScrollable);
    }

    if (layerState.committedScrollOffsetChanged)
        layer->didCommitScrollOffset(layerState.committedScrollOffset);

    prepareContentBackingStore(layer);

    // Apply Operations.
    setLayerChildrenIfNeeded(layer, layerState);
    createTilesIfNeeded(layer, layerState);
    removeTilesIfNeeded(layer, layerState);
    updateTilesIfNeeded(layer, layerState);
    setLayerFiltersIfNeeded(layer, layerState);
    setLayerAnimationsIfNeeded(layer, layerState);
    syncPlatformLayerIfNeeded(layer, layerState);
    setLayerRepaintCountIfNeeded(layer, layerState);
}

TextureMapperLayer* CoordinatedGraphicsScene::getLayerByIDIfExists(CoordinatedLayerID id)
{
    return (id != InvalidCoordinatedLayerID) ? layerByID(id) : 0;
}

void CoordinatedGraphicsScene::createLayers(const Vector<CoordinatedLayerID>& layerIDs)
{
    for (auto& layerID : layerIDs)
        createLayer(layerID);
}

void CoordinatedGraphicsScene::createLayer(CoordinatedLayerID id)
{
    std::unique_ptr<TextureMapperLayer> newLayer = std::make_unique<TextureMapperLayer>();
    newLayer->setID(id);
    newLayer->setScrollClient(this);
    m_layers.add(id, WTFMove(newLayer));
}

void CoordinatedGraphicsScene::deleteLayers(const Vector<CoordinatedLayerID>& layerIDs)
{
    for (auto& layerID : layerIDs)
        deleteLayer(layerID);
}

void CoordinatedGraphicsScene::deleteLayer(CoordinatedLayerID layerID)
{
    std::unique_ptr<TextureMapperLayer> layer = m_layers.take(layerID);
    ASSERT(layer);

    m_backingStores.remove(layer.get());
    m_fixedLayers.remove(layerID);
#if USE(GRAPHICS_SURFACE)
    m_surfaceBackingStores.remove(layer.get());
#endif
#if USE(COORDINATED_GRAPHICS_THREADED)
    if (auto platformLayerProxy = m_platformLayerProxies.take(layer.get()))
        platformLayerProxy->invalidate();
#endif
}

void CoordinatedGraphicsScene::setRootLayerID(CoordinatedLayerID layerID)
{
    ASSERT(layerID != InvalidCoordinatedLayerID);
    ASSERT(m_rootLayerID == InvalidCoordinatedLayerID);

    m_rootLayerID = layerID;

    TextureMapperLayer* layer = layerByID(layerID);
    ASSERT(m_rootLayer->children().isEmpty());
    m_rootLayer->addChild(layer);
}

void CoordinatedGraphicsScene::prepareContentBackingStore(TextureMapperLayer* layer)
{
    if (!layerShouldHaveBackingStore(layer)) {
        removeBackingStoreIfNeeded(layer);
        return;
    }

    createBackingStoreIfNeeded(layer);
    resetBackingStoreSizeToLayerSize(layer);
}

void CoordinatedGraphicsScene::createBackingStoreIfNeeded(TextureMapperLayer* layer)
{
    if (m_backingStores.contains(layer))
        return;

    RefPtr<CoordinatedBackingStore> backingStore(CoordinatedBackingStore::create());
    m_backingStores.add(layer, backingStore);
    layer->setBackingStore(backingStore);
}

void CoordinatedGraphicsScene::removeBackingStoreIfNeeded(TextureMapperLayer* layer)
{
    RefPtr<CoordinatedBackingStore> backingStore = m_backingStores.take(layer);
    if (!backingStore)
        return;

    layer->setBackingStore(0);
}

void CoordinatedGraphicsScene::resetBackingStoreSizeToLayerSize(TextureMapperLayer* layer)
{
    RefPtr<CoordinatedBackingStore> backingStore = m_backingStores.get(layer);
    ASSERT(backingStore);
    backingStore->setSize(layer->size());
    m_backingStoresWithPendingBuffers.add(backingStore);
}

void CoordinatedGraphicsScene::createTilesIfNeeded(TextureMapperLayer* layer, const CoordinatedGraphicsLayerState& state)
{
    if (state.tilesToCreate.isEmpty())
        return;

    RefPtr<CoordinatedBackingStore> backingStore = m_backingStores.get(layer);
    // FIXME: It would be better to keep an ASSERT here and fix the update producer
    // to avoid committing tile creation and backing store removal updates together.
    if (!backingStore)
        return;

    for (auto& tile : state.tilesToCreate)
        backingStore->createTile(tile.tileID, tile.scale);
}

void CoordinatedGraphicsScene::removeTilesIfNeeded(TextureMapperLayer* layer, const CoordinatedGraphicsLayerState& state)
{
    if (state.tilesToRemove.isEmpty())
        return;

    RefPtr<CoordinatedBackingStore> backingStore = m_backingStores.get(layer);
    if (!backingStore)
        return;

    for (auto& tile : state.tilesToRemove)
        backingStore->removeTile(tile);

    m_backingStoresWithPendingBuffers.add(backingStore);
}

void CoordinatedGraphicsScene::updateTilesIfNeeded(TextureMapperLayer* layer, const CoordinatedGraphicsLayerState& state)
{
    if (state.tilesToUpdate.isEmpty())
        return;

    RefPtr<CoordinatedBackingStore> backingStore = m_backingStores.get(layer);
    // FIXME: It would be better to keep an ASSERT here and fix the update producer
    // to avoid committing tile creation and backing store removal updates together.
    if (!backingStore)
        return;

    for (auto& tile : state.tilesToUpdate) {
        const SurfaceUpdateInfo& surfaceUpdateInfo = tile.updateInfo;

        SurfaceMap::iterator surfaceIt = m_surfaces.find(surfaceUpdateInfo.atlasID);
        ASSERT(surfaceIt != m_surfaces.end());

        backingStore->updateTile(tile.tileID, surfaceUpdateInfo.updateRect, tile.tileRect, surfaceIt->value, surfaceUpdateInfo.surfaceOffset);
        m_backingStoresWithPendingBuffers.add(backingStore);
    }
}

void CoordinatedGraphicsScene::syncUpdateAtlases(const CoordinatedGraphicsState& state)
{
    for (auto& atlas : state.updateAtlasesToCreate)
        createUpdateAtlas(atlas.first, atlas.second);

    for (auto& atlas : state.updateAtlasesToRemove)
        removeUpdateAtlas(atlas);
}

void CoordinatedGraphicsScene::createUpdateAtlas(uint32_t atlasID, PassRefPtr<CoordinatedSurface> surface)
{
    ASSERT(!m_surfaces.contains(atlasID));
    m_surfaces.add(atlasID, surface);
}

void CoordinatedGraphicsScene::removeUpdateAtlas(uint32_t atlasID)
{
    ASSERT(m_surfaces.contains(atlasID));
    m_surfaces.remove(atlasID);
}

void CoordinatedGraphicsScene::syncImageBackings(const CoordinatedGraphicsState& state)
{
    for (auto& image : state.imagesToRemove)
        removeImageBacking(image);

    for (auto& image : state.imagesToCreate)
        createImageBacking(image);

    for (auto& image : state.imagesToUpdate)
        updateImageBacking(image.first, image.second);

    for (auto& image : state.imagesToClear)
        clearImageBackingContents(image);
}

void CoordinatedGraphicsScene::createImageBacking(CoordinatedImageBackingID imageID)
{
    ASSERT(!m_imageBackings.contains(imageID));
    RefPtr<CoordinatedBackingStore> backingStore(CoordinatedBackingStore::create());
    m_imageBackings.add(imageID, backingStore.release());
}

void CoordinatedGraphicsScene::updateImageBacking(CoordinatedImageBackingID imageID, PassRefPtr<CoordinatedSurface> surface)
{
    ASSERT(m_imageBackings.contains(imageID));
    ImageBackingMap::iterator it = m_imageBackings.find(imageID);
    RefPtr<CoordinatedBackingStore> backingStore = it->value;

    // CoordinatedImageBacking is realized to CoordinatedBackingStore with only one tile in UI Process.
    backingStore->createTile(1 /* id */, 1 /* scale */);
    IntRect rect(IntPoint::zero(), surface->size());
    // See CoordinatedGraphicsLayer::shouldDirectlyCompositeImage()
    ASSERT(2000 >= std::max(rect.width(), rect.height()));
    backingStore->setSize(rect.size());
    backingStore->updateTile(1 /* id */, rect, rect, surface, rect.location());

    m_backingStoresWithPendingBuffers.add(backingStore);
}

void CoordinatedGraphicsScene::clearImageBackingContents(CoordinatedImageBackingID imageID)
{
    ASSERT(m_imageBackings.contains(imageID));
    ImageBackingMap::iterator it = m_imageBackings.find(imageID);
    RefPtr<CoordinatedBackingStore> backingStore = it->value;
    backingStore->removeAllTiles();
    m_backingStoresWithPendingBuffers.add(backingStore);
}

void CoordinatedGraphicsScene::removeImageBacking(CoordinatedImageBackingID imageID)
{
    ASSERT(m_imageBackings.contains(imageID));

    // We don't want TextureMapperLayer refers a dangling pointer.
    m_releasedImageBackings.append(m_imageBackings.take(imageID));
}

void CoordinatedGraphicsScene::assignImageBackingToLayer(TextureMapperLayer* layer, CoordinatedImageBackingID imageID)
{
#if USE(GRAPHICS_SURFACE)
    if (m_surfaceBackingStores.contains(layer))
        return;
#endif

    if (imageID == InvalidCoordinatedImageBackingID) {
        layer->setContentsLayer(0);
        return;
    }

    ImageBackingMap::iterator it = m_imageBackings.find(imageID);
    ASSERT(it != m_imageBackings.end());
    layer->setContentsLayer(it->value.get());
}

void CoordinatedGraphicsScene::removeReleasedImageBackingsIfNeeded()
{
    m_releasedImageBackings.clear();
}

void CoordinatedGraphicsScene::commitPendingBackingStoreOperations()
{
    for (auto& backingStore : m_backingStoresWithPendingBuffers)
        backingStore->commitTileOperations(*m_textureMapper);

    m_backingStoresWithPendingBuffers.clear();
}

void CoordinatedGraphicsScene::commitSceneState(const CoordinatedGraphicsState& state)
{
    m_renderedContentsScrollPosition = state.scrollPosition;

    createLayers(state.layersToCreate);
    deleteLayers(state.layersToRemove);

    if (state.rootCompositingLayer != m_rootLayerID)
        setRootLayerID(state.rootCompositingLayer);

    syncImageBackings(state);
    syncUpdateAtlases(state);

    for (auto& layer : state.layersToUpdate)
        setLayerState(layer.first, layer.second);

    commitPendingBackingStoreOperations();
    removeReleasedImageBackingsIfNeeded();
}

void CoordinatedGraphicsScene::renderNextFrame()
{
    if (m_client)
        m_client->renderNextFrame();
}

void CoordinatedGraphicsScene::ensureRootLayer()
{
    if (m_rootLayer)
        return;

    m_rootLayer = std::make_unique<TextureMapperLayer>();
    m_rootLayer->setMasksToBounds(false);
    m_rootLayer->setDrawsContent(false);
    m_rootLayer->setAnchorPoint(FloatPoint3D(0, 0, 0));

    // The root layer should not have zero size, or it would be optimized out.
    m_rootLayer->setSize(FloatSize(1.0, 1.0));

    ASSERT(m_textureMapper);
    m_rootLayer->setTextureMapper(m_textureMapper.get());
}

void CoordinatedGraphicsScene::syncRemoteContent()
{
    // We enqueue messages and execute them during paint, as they require an active GL context.
    ensureRootLayer();

    Vector<std::function<void()>> renderQueue;
    bool calledOnMainThread = WTF::isMainThread();
    if (!calledOnMainThread)
        m_renderQueueMutex.lock();
    renderQueue = WTFMove(m_renderQueue);
    if (!calledOnMainThread)
        m_renderQueueMutex.unlock();

    for (auto& function : renderQueue)
        function();
}

void CoordinatedGraphicsScene::purgeGLResources()
{
    m_imageBackings.clear();
    m_releasedImageBackings.clear();
#if USE(GRAPHICS_SURFACE)
    m_surfaceBackingStores.clear();
#endif
#if USE(COORDINATED_GRAPHICS_THREADED)
    m_platformLayerProxies.clear();
#endif
    m_surfaces.clear();

    m_rootLayer = nullptr;
    m_rootLayerID = InvalidCoordinatedLayerID;
    m_layers.clear();
    m_fixedLayers.clear();
    m_textureMapper = nullptr;
    m_backingStores.clear();
    m_backingStoresWithPendingBuffers.clear();

    setActive(false);

    RefPtr<CoordinatedGraphicsScene> protector(this);
    dispatchOnMainThread([=] {
        protector->purgeBackingStores();
    });
}

void CoordinatedGraphicsScene::dispatchCommitScrollOffset(uint32_t layerID, const IntSize& offset)
{
    m_client->commitScrollOffset(layerID, offset);
}

void CoordinatedGraphicsScene::commitScrollOffset(uint32_t layerID, const IntSize& offset)
{
    RefPtr<CoordinatedGraphicsScene> protector(this);
    dispatchOnMainThread([=] {
        protector->dispatchCommitScrollOffset(layerID, offset);
    });
}

void CoordinatedGraphicsScene::purgeBackingStores()
{
    if (m_client)
        m_client->purgeBackingStores();
}

void CoordinatedGraphicsScene::setLayerAnimationsIfNeeded(TextureMapperLayer* layer, const CoordinatedGraphicsLayerState& state)
{
    if (!state.animationsChanged)
        return;

    layer->setAnimations(state.animations);
}

void CoordinatedGraphicsScene::detach()
{
    ASSERT(isMainThread());
    m_renderQueue.clear();
    m_client = 0;
}

void CoordinatedGraphicsScene::appendUpdate(std::function<void()> function)
{
    ASSERT(isMainThread());
    LockHolder locker(m_renderQueueMutex);
    m_renderQueue.append(WTFMove(function));
}

void CoordinatedGraphicsScene::setActive(bool active)
{
    if (m_isActive == active)
        return;

    m_isActive = active;
    if (m_isActive) {
        RefPtr<CoordinatedGraphicsScene> protector(this);
        dispatchOnMainThread([=] {
            protector->renderNextFrame();
        });
    }
}

TextureMapperLayer* CoordinatedGraphicsScene::findScrollableContentsLayerAt(const FloatPoint& point)
{
    return rootLayer() ? rootLayer()->findScrollableContentsLayerAt(point) : 0;
}

} // namespace WebKit

#endif // USE(COORDINATED_GRAPHICS)<|MERGE_RESOLUTION|>--- conflicted
+++ resolved
@@ -40,11 +40,7 @@
     if (RunLoop::isMain())
         function();
     else
-<<<<<<< HEAD
-        RunLoop::main().dispatch(WTF::move(function));
-=======
-        callOnMainThread(WTFMove(function));
->>>>>>> 361ebc6c
+        RunLoop::main().dispatch(WTFMove(function));
 }
 
 void CoordinatedGraphicsScene::dispatchOnClientRunLoop(std::function<void()> function)
