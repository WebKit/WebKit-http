/*
 * Copyright (C) 2014 Igalia S.L.
 *
 * Redistribution and use in source and binary forms, with or without
 * modification, are permitted provided that the following conditions
 * are met:
 * 1. Redistributions of source code must retain the above copyright
 *    notice, this list of conditions and the following disclaimer.
 * 2. Redistributions in binary form must reproduce the above copyright
 *    notice, this list of conditions and the following disclaimer in the
 *    documentation and/or other materials provided with the distribution.
 *
 * THIS SOFTWARE IS PROVIDED BY APPLE INC. AND ITS CONTRIBUTORS ``AS IS''
 * AND ANY EXPRESS OR IMPLIED WARRANTIES, INCLUDING, BUT NOT LIMITED TO,
 * THE IMPLIED WARRANTIES OF MERCHANTABILITY AND FITNESS FOR A PARTICULAR
 * PURPOSE ARE DISCLAIMED. IN NO EVENT SHALL APPLE INC. OR ITS CONTRIBUTORS
 * BE LIABLE FOR ANY DIRECT, INDIRECT, INCIDENTAL, SPECIAL, EXEMPLARY, OR
 * CONSEQUENTIAL DAMAGES (INCLUDING, BUT NOT LIMITED TO, PROCUREMENT OF
 * SUBSTITUTE GOODS OR SERVICES; LOSS OF USE, DATA, OR PROFITS; OR BUSINESS
 * INTERRUPTION) HOWEVER CAUSED AND ON ANY THEORY OF LIABILITY, WHETHER IN
 * CONTRACT, STRICT LIABILITY, OR TORT (INCLUDING NEGLIGENCE OR OTHERWISE)
 * ARISING IN ANY WAY OUT OF THE USE OF THIS SOFTWARE, EVEN IF ADVISED OF
 * THE POSSIBILITY OF SUCH DAMAGE.
 */

#ifndef ThreadedCompositor_CompositingRunLoop_h
#define ThreadedCompositor_CompositingRunLoop_h

#if USE(COORDINATED_GRAPHICS_THREADED)

<<<<<<< HEAD
#include <functional>
=======
>>>>>>> 69b969c3
#include <wtf/Atomics.h>
#include <wtf/Condition.h>
#include <wtf/FastMalloc.h>
#include <wtf/Function.h>
#include <wtf/NeverDestroyed.h>
#include <wtf/Noncopyable.h>
#include <wtf/RunLoop.h>

namespace WebKit {

class CompositingRunLoop {
    WTF_MAKE_NONCOPYABLE(CompositingRunLoop);
    WTF_MAKE_FAST_ALLOCATED;
public:
    CompositingRunLoop(std::function<void ()>&&);
    ~CompositingRunLoop();

    void performTask(Function<void ()>&&);
    void performTaskSync(Function<void ()>&&);

    bool isActive();
    void scheduleUpdate();
    void stopUpdates();

    void updateCompleted();

#ifndef NDEBUG
    bool isCurrent();
#endif

private:
    enum class UpdateState {
        Completed,
        InProgress,
        PendingAfterCompletion,
    };

    void updateTimerFired();

    RunLoop::Timer<CompositingRunLoop> m_updateTimer;
#ifndef NDEBUG
    RunLoop& m_runLoop;
#endif
    std::function<void ()> m_updateFunction;
    Atomic<UpdateState> m_updateState;
    Lock m_dispatchSyncConditionMutex;
    Condition m_dispatchSyncCondition;
};

} // namespace WebKit

#endif // USE(COORDINATED_GRAPHICS_THREADED)

#endif // ThreadedCompositor_CompositingRunLoop_h<|MERGE_RESOLUTION|>--- conflicted
+++ resolved
@@ -23,15 +23,12 @@
  * THE POSSIBILITY OF SUCH DAMAGE.
  */
 
-#ifndef ThreadedCompositor_CompositingRunLoop_h
-#define ThreadedCompositor_CompositingRunLoop_h
+#ifndef CompositingRunLoop_h
+#define CompositingRunLoop_h
 
 #if USE(COORDINATED_GRAPHICS_THREADED)
 
-<<<<<<< HEAD
 #include <functional>
-=======
->>>>>>> 69b969c3
 #include <wtf/Atomics.h>
 #include <wtf/Condition.h>
 #include <wtf/FastMalloc.h>
@@ -72,9 +69,6 @@
     void updateTimerFired();
 
     RunLoop::Timer<CompositingRunLoop> m_updateTimer;
-#ifndef NDEBUG
-    RunLoop& m_runLoop;
-#endif
     std::function<void ()> m_updateFunction;
     Atomic<UpdateState> m_updateState;
     Lock m_dispatchSyncConditionMutex;
@@ -85,4 +79,4 @@
 
 #endif // USE(COORDINATED_GRAPHICS_THREADED)
 
-#endif // ThreadedCompositor_CompositingRunLoop_h+#endif // CompositingRunLoop_h