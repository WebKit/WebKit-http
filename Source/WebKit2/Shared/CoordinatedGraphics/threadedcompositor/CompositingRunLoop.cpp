/*
 * Copyright (C) 2014 Igalia S.L.
 *
 * Redistribution and use in source and binary forms, with or without
 * modification, are permitted provided that the following conditions
 * are met:
 * 1. Redistributions of source code must retain the above copyright
 *    notice, this list of conditions and the following disclaimer.
 * 2. Redistributions in binary form must reproduce the above copyright
 *    notice, this list of conditions and the following disclaimer in the
 *    documentation and/or other materials provided with the distribution.
 *
 * THIS SOFTWARE IS PROVIDED BY APPLE INC. AND ITS CONTRIBUTORS ``AS IS''
 * AND ANY EXPRESS OR IMPLIED WARRANTIES, INCLUDING, BUT NOT LIMITED TO,
 * THE IMPLIED WARRANTIES OF MERCHANTABILITY AND FITNESS FOR A PARTICULAR
 * PURPOSE ARE DISCLAIMED. IN NO EVENT SHALL APPLE INC. OR ITS CONTRIBUTORS
 * BE LIABLE FOR ANY DIRECT, INDIRECT, INCIDENTAL, SPECIAL, EXEMPLARY, OR
 * CONSEQUENTIAL DAMAGES (INCLUDING, BUT NOT LIMITED TO, PROCUREMENT OF
 * SUBSTITUTE GOODS OR SERVICES; LOSS OF USE, DATA, OR PROFITS; OR BUSINESS
 * INTERRUPTION) HOWEVER CAUSED AND ON ANY THEORY OF LIABILITY, WHETHER IN
 * CONTRACT, STRICT LIABILITY, OR TORT (INCLUDING NEGLIGENCE OR OTHERWISE)
 * ARISING IN ANY WAY OUT OF THE USE OF THIS SOFTWARE, EVEN IF ADVISED OF
 * THE POSSIBILITY OF SUCH DAMAGE.
 */

#include "config.h"
#include "CompositingRunLoop.h"

#if USE(COORDINATED_GRAPHICS_THREADED)

#include <wtf/HashMap.h>
#include <wtf/MainThread.h>
#include <wtf/NeverDestroyed.h>
#include <wtf/WorkQueue.h>

#if USE(GLIB_EVENT_LOOP)
#include <glib.h>
#endif

namespace WebKit {

class WorkQueuePool {
    WTF_MAKE_NONCOPYABLE(WorkQueuePool);
    friend class NeverDestroyed<WorkQueuePool>;
public:
    static WorkQueuePool& singleton()
    {
        ASSERT(isMainThread());
        static NeverDestroyed<WorkQueuePool> workQueuePool;
        return workQueuePool;
    }

    void dispatch(void* context, Function<void ()>&& function)
    {
        ASSERT(isMainThread());
        getOrCreateWorkQueueForContext(context).dispatch(WTFMove(function));
    }

    RunLoop& runLoop(void* context)
    {
        return getOrCreateWorkQueueForContext(context).runLoop();
    }

    void invalidate(void* context)
    {
        auto workQueue = m_workQueueMap.take(context);
        ASSERT(workQueue);
        if (m_workQueueMap.isEmpty()) {
            m_sharedWorkQueue = nullptr;
            m_threadCount = 0;
        } else if (workQueue->hasOneRef())
            m_threadCount--;
    }

private:
    WorkQueuePool()
    {
#if PLATFORM(GTK)
        m_threadCountLimit = 1;
#else
        m_threadCountLimit = std::numeric_limits<unsigned>::max();
#endif
    }

    WorkQueue& getOrCreateWorkQueueForContext(void* context)
    {
        auto addResult = m_workQueueMap.add(context, nullptr);
        if (addResult.isNewEntry) {
            // FIXME: This is OK for now, and it works for a single-thread limit. But for configurations where more (but not unlimited)
            // threads could be used, one option would be to use a HashSet here and disperse the contexts across the available threads.
            if (m_threadCount >= m_threadCountLimit) {
                ASSERT(m_sharedWorkQueue);
                addResult.iterator->value = m_sharedWorkQueue;
            } else {
                addResult.iterator->value = WorkQueue::create("org.webkit.ThreadedCompositorWorkQueue");
                if (!m_threadCount)
                    m_sharedWorkQueue = addResult.iterator->value;
                m_threadCount++;
            }
        }

        return *addResult.iterator->value;
    }

    HashMap<void*, RefPtr<WorkQueue>> m_workQueueMap;
    RefPtr<WorkQueue> m_sharedWorkQueue;
    unsigned m_threadCount { 0 };
    unsigned m_threadCountLimit;
};

CompositingRunLoop::CompositingRunLoop(std::function<void ()>&& updateFunction)
    : m_updateTimer(WorkQueuePool::singleton().runLoop(this), this, &CompositingRunLoop::updateTimerFired)
#ifndef NDEBUG
    , m_runLoop(WorkQueuePool::singleton().runLoop(this))
#endif
    , m_updateFunction(WTFMove(updateFunction))
{
<<<<<<< HEAD
    m_updateState.store(UpdateState::Completed);
=======
#if USE(GLIB_EVENT_LOOP)
    m_updateTimer.setPriority(G_PRIORITY_HIGH_IDLE);
#endif
>>>>>>> 62c989f5
}

CompositingRunLoop::~CompositingRunLoop()
{
    WorkQueuePool::singleton().invalidate(this);
}

void CompositingRunLoop::performTask(Function<void ()>&& function)
{
    ASSERT(isMainThread());
    WorkQueuePool::singleton().dispatch(this, WTFMove(function));
}

void CompositingRunLoop::performTaskSync(Function<void ()>&& function)
{
    ASSERT(isMainThread());
    LockHolder locker(m_dispatchSyncConditionMutex);
    WorkQueuePool::singleton().dispatch(this, [this, function = WTFMove(function)] {
        function();
        LockHolder locker(m_dispatchSyncConditionMutex);
        m_dispatchSyncCondition.notifyOne();
    });
    m_dispatchSyncCondition.wait(m_dispatchSyncConditionMutex);
}

bool CompositingRunLoop::isActive()
{
    return m_updateState.load() != UpdateState::Completed;
}

void CompositingRunLoop::scheduleUpdate()
{
    if (m_updateState.compareExchangeStrong(UpdateState::Completed, UpdateState::InProgress)) {
        m_updateTimer.startOneShot(0);
        return;
    }

    if (m_updateState.compareExchangeStrong(UpdateState::InProgress, UpdateState::PendingAfterCompletion))
        return;
}

void CompositingRunLoop::stopUpdates()
{
    m_updateTimer.stop();
    m_updateState.store(UpdateState::Completed);
}

void CompositingRunLoop::updateCompleted()
{
    if (m_updateState.compareExchangeStrong(UpdateState::InProgress, UpdateState::Completed))
        return;

    if (m_updateState.compareExchangeStrong(UpdateState::PendingAfterCompletion, UpdateState::InProgress)) {
        m_updateTimer.startOneShot(0);
        return;
    }

    ASSERT_NOT_REACHED();
}

void CompositingRunLoop::updateTimerFired()
{
    m_updateFunction();
}

#ifndef NDEBUG
bool CompositingRunLoop::isCurrent()
{
    return &RunLoop::current() == &m_runLoop;
}
#endif

} // namespace WebKit

#endif // USE(COORDINATED_GRAPHICS_THREADED)<|MERGE_RESOLUTION|>--- conflicted
+++ resolved
@@ -115,13 +115,11 @@
 #endif
     , m_updateFunction(WTFMove(updateFunction))
 {
-<<<<<<< HEAD
     m_updateState.store(UpdateState::Completed);
-=======
-#if USE(GLIB_EVENT_LOOP)
+
+#if PLATFORM(GTK)
     m_updateTimer.setPriority(G_PRIORITY_HIGH_IDLE);
 #endif
->>>>>>> 62c989f5
 }
 
 CompositingRunLoop::~CompositingRunLoop()
