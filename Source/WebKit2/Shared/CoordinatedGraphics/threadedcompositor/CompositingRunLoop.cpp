/*
 * Copyright (C) 2014 Igalia S.L.
 *
 * Redistribution and use in source and binary forms, with or without
 * modification, are permitted provided that the following conditions
 * are met:
 * 1. Redistributions of source code must retain the above copyright
 *    notice, this list of conditions and the following disclaimer.
 * 2. Redistributions in binary form must reproduce the above copyright
 *    notice, this list of conditions and the following disclaimer in the
 *    documentation and/or other materials provided with the distribution.
 *
 * THIS SOFTWARE IS PROVIDED BY APPLE INC. AND ITS CONTRIBUTORS ``AS IS''
 * AND ANY EXPRESS OR IMPLIED WARRANTIES, INCLUDING, BUT NOT LIMITED TO,
 * THE IMPLIED WARRANTIES OF MERCHANTABILITY AND FITNESS FOR A PARTICULAR
 * PURPOSE ARE DISCLAIMED. IN NO EVENT SHALL APPLE INC. OR ITS CONTRIBUTORS
 * BE LIABLE FOR ANY DIRECT, INDIRECT, INCIDENTAL, SPECIAL, EXEMPLARY, OR
 * CONSEQUENTIAL DAMAGES (INCLUDING, BUT NOT LIMITED TO, PROCUREMENT OF
 * SUBSTITUTE GOODS OR SERVICES; LOSS OF USE, DATA, OR PROFITS; OR BUSINESS
 * INTERRUPTION) HOWEVER CAUSED AND ON ANY THEORY OF LIABILITY, WHETHER IN
 * CONTRACT, STRICT LIABILITY, OR TORT (INCLUDING NEGLIGENCE OR OTHERWISE)
 * ARISING IN ANY WAY OUT OF THE USE OF THIS SOFTWARE, EVEN IF ADVISED OF
 * THE POSSIBILITY OF SUCH DAMAGE.
 */

#include "config.h"
#include "CompositingRunLoop.h"

#if USE(COORDINATED_GRAPHICS_THREADED)

<<<<<<< HEAD
=======
#include <wtf/CurrentTime.h>
#include <wtf/MainThread.h>

>>>>>>> 051dc35a
namespace WebKit {

CompositingRunLoop::CompositingRunLoop(std::function<void ()>&& updateFunction)
    : m_runLoop(RunLoop::current())
    , m_updateTimer(m_runLoop, this, &CompositingRunLoop::updateTimerFired)
    , m_updateFunction(WTFMove(updateFunction))
{
    m_updateState.store(UpdateState::Completed);
}

void CompositingRunLoop::performTask(NoncopyableFunction<void ()>&& function)
{
    ASSERT(isMainThread());
    m_runLoop.dispatch(WTFMove(function));
}

<<<<<<< HEAD
bool CompositingRunLoop::isActive()
{
    return m_updateState.load() != UpdateState::Completed;
}

void CompositingRunLoop::scheduleUpdate()
=======
void CompositingRunLoop::performTaskSync(NoncopyableFunction<void ()>&& function)
{
    ASSERT(isMainThread());
    LockHolder locker(m_dispatchSyncConditionMutex);
    m_runLoop.dispatch([this, function = WTFMove(function)] {
        LockHolder locker(m_dispatchSyncConditionMutex);
        function();
        m_dispatchSyncCondition.notifyOne();
    });
    m_dispatchSyncCondition.wait(m_dispatchSyncConditionMutex);
}

void CompositingRunLoop::startUpdateTimer(UpdateTiming timing)
>>>>>>> 051dc35a
{
    if (m_updateState.compareExchangeStrong(UpdateState::Completed, UpdateState::InProgress)) {
        m_updateTimer.startOneShot(0);
        return;
    }

    if (m_updateState.compareExchangeStrong(UpdateState::InProgress, UpdateState::PendingAfterCompletion))
        return;
}

void CompositingRunLoop::stopUpdates()
{
    m_updateTimer.stop();
    m_updateState.store(UpdateState::Completed);
}

void CompositingRunLoop::updateCompleted()
{
<<<<<<< HEAD
    if (m_updateState.compareExchangeStrong(UpdateState::InProgress, UpdateState::Completed))
        return;

    if (m_updateState.compareExchangeStrong(UpdateState::PendingAfterCompletion, UpdateState::InProgress)) {
        m_updateTimer.startOneShot(0);
        return;
    }

    ASSERT_NOT_REACHED();
=======
    m_updateTimer.stop();
>>>>>>> 051dc35a
}

void CompositingRunLoop::updateTimerFired()
{
    m_updateFunction();
}

void CompositingRunLoop::run()
{
    m_runLoop.run();
}

void CompositingRunLoop::stop()
{
    m_updateTimer.stop();
    m_runLoop.stop();
}

} // namespace WebKit

#endif // USE(COORDINATED_GRAPHICS_THREADED)<|MERGE_RESOLUTION|>--- conflicted
+++ resolved
@@ -28,12 +28,8 @@
 
 #if USE(COORDINATED_GRAPHICS_THREADED)
 
-<<<<<<< HEAD
-=======
-#include <wtf/CurrentTime.h>
 #include <wtf/MainThread.h>
 
->>>>>>> 051dc35a
 namespace WebKit {
 
 CompositingRunLoop::CompositingRunLoop(std::function<void ()>&& updateFunction)
@@ -50,14 +46,6 @@
     m_runLoop.dispatch(WTFMove(function));
 }
 
-<<<<<<< HEAD
-bool CompositingRunLoop::isActive()
-{
-    return m_updateState.load() != UpdateState::Completed;
-}
-
-void CompositingRunLoop::scheduleUpdate()
-=======
 void CompositingRunLoop::performTaskSync(NoncopyableFunction<void ()>&& function)
 {
     ASSERT(isMainThread());
@@ -70,8 +58,12 @@
     m_dispatchSyncCondition.wait(m_dispatchSyncConditionMutex);
 }
 
-void CompositingRunLoop::startUpdateTimer(UpdateTiming timing)
->>>>>>> 051dc35a
+bool CompositingRunLoop::isActive()
+{
+    return m_updateState.load() != UpdateState::Completed;
+}
+
+void CompositingRunLoop::scheduleUpdate()
 {
     if (m_updateState.compareExchangeStrong(UpdateState::Completed, UpdateState::InProgress)) {
         m_updateTimer.startOneShot(0);
@@ -90,7 +82,6 @@
 
 void CompositingRunLoop::updateCompleted()
 {
-<<<<<<< HEAD
     if (m_updateState.compareExchangeStrong(UpdateState::InProgress, UpdateState::Completed))
         return;
 
@@ -100,9 +91,6 @@
     }
 
     ASSERT_NOT_REACHED();
-=======
-    m_updateTimer.stop();
->>>>>>> 051dc35a
 }
 
 void CompositingRunLoop::updateTimerFired()
