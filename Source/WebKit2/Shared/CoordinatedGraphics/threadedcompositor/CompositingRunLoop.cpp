/*
 * Copyright (C) 2014 Igalia S.L.
 *
 * Redistribution and use in source and binary forms, with or without
 * modification, are permitted provided that the following conditions
 * are met:
 * 1. Redistributions of source code must retain the above copyright
 *    notice, this list of conditions and the following disclaimer.
 * 2. Redistributions in binary form must reproduce the above copyright
 *    notice, this list of conditions and the following disclaimer in the
 *    documentation and/or other materials provided with the distribution.
 *
 * THIS SOFTWARE IS PROVIDED BY APPLE INC. AND ITS CONTRIBUTORS ``AS IS''
 * AND ANY EXPRESS OR IMPLIED WARRANTIES, INCLUDING, BUT NOT LIMITED TO,
 * THE IMPLIED WARRANTIES OF MERCHANTABILITY AND FITNESS FOR A PARTICULAR
 * PURPOSE ARE DISCLAIMED. IN NO EVENT SHALL APPLE INC. OR ITS CONTRIBUTORS
 * BE LIABLE FOR ANY DIRECT, INDIRECT, INCIDENTAL, SPECIAL, EXEMPLARY, OR
 * CONSEQUENTIAL DAMAGES (INCLUDING, BUT NOT LIMITED TO, PROCUREMENT OF
 * SUBSTITUTE GOODS OR SERVICES; LOSS OF USE, DATA, OR PROFITS; OR BUSINESS
 * INTERRUPTION) HOWEVER CAUSED AND ON ANY THEORY OF LIABILITY, WHETHER IN
 * CONTRACT, STRICT LIABILITY, OR TORT (INCLUDING NEGLIGENCE OR OTHERWISE)
 * ARISING IN ANY WAY OUT OF THE USE OF THIS SOFTWARE, EVEN IF ADVISED OF
 * THE POSSIBILITY OF SUCH DAMAGE.
 */

#include "config.h"
#include "CompositingRunLoop.h"

#if USE(COORDINATED_GRAPHICS_THREADED)

#include <glib.h>
#include <wtf/HashMap.h>
#include <wtf/MainThread.h>
#include <wtf/NeverDestroyed.h>
#include <wtf/WorkQueue.h>

#if USE(GLIB_EVENT_LOOP)
#include <glib.h>
#endif

namespace WebKit {

class WorkQueuePool {
    WTF_MAKE_NONCOPYABLE(WorkQueuePool);
    friend class NeverDestroyed<WorkQueuePool>;
public:
    static WorkQueuePool& singleton()
    {
        ASSERT(isMainThread());
        static NeverDestroyed<WorkQueuePool> workQueuePool;
        return workQueuePool;
    }

    void dispatch(void* context, Function<void ()>&& function)
    {
        ASSERT(isMainThread());
        getOrCreateWorkQueueForContext(context).dispatch(WTFMove(function));
    }

    RunLoop& runLoop(void* context)
    {
        return getOrCreateWorkQueueForContext(context).runLoop();
    }

    void invalidate(void* context)
    {
        auto workQueue = m_workQueueMap.take(context);
        ASSERT(workQueue);
        if (m_workQueueMap.isEmpty()) {
            m_sharedWorkQueue = nullptr;
            m_threadCount = 0;
        } else if (workQueue->hasOneRef())
            m_threadCount--;
    }

private:
    WorkQueuePool()
    {
#if PLATFORM(GTK)
        m_threadCountLimit = 1;
#else
        m_threadCountLimit = std::numeric_limits<unsigned>::max();
#endif
    }

    WorkQueue& getOrCreateWorkQueueForContext(void* context)
    {
        auto addResult = m_workQueueMap.add(context, nullptr);
        if (addResult.isNewEntry) {
            // FIXME: This is OK for now, and it works for a single-thread limit. But for configurations where more (but not unlimited)
            // threads could be used, one option would be to use a HashSet here and disperse the contexts across the available threads.
            if (m_threadCount >= m_threadCountLimit) {
                ASSERT(m_sharedWorkQueue);
                addResult.iterator->value = m_sharedWorkQueue;
            } else {
                addResult.iterator->value = WorkQueue::create("org.webkit.ThreadedCompositorWorkQueue");
                if (!m_threadCount)
                    m_sharedWorkQueue = addResult.iterator->value;
                m_threadCount++;
            }
        }

        return *addResult.iterator->value;
    }

    HashMap<void*, RefPtr<WorkQueue>> m_workQueueMap;
    RefPtr<WorkQueue> m_sharedWorkQueue;
    unsigned m_threadCount { 0 };
    unsigned m_threadCountLimit;
};

CompositingRunLoop::CompositingRunLoop(std::function<void ()>&& updateFunction)
    : m_updateTimer(WorkQueuePool::singleton().runLoop(this), this, &CompositingRunLoop::updateTimerFired)
#ifndef NDEBUG
    , m_runLoop(WorkQueuePool::singleton().runLoop(this))
#endif
    , m_updateFunction(WTFMove(updateFunction))
{
    m_updateState.store(UpdateState::Completed);

<<<<<<< HEAD
#if PLATFORM(WPE)
    m_updateTimer.setPriority(G_PRIORITY_HIGH + 30);
=======
#if PLATFORM(GTK)
    m_updateTimer.setPriority(G_PRIORITY_HIGH_IDLE);
>>>>>>> 69991751
#endif
}

CompositingRunLoop::~CompositingRunLoop()
{
    WorkQueuePool::singleton().invalidate(this);
}

void CompositingRunLoop::performTask(Function<void ()>&& function)
{
    ASSERT(isMainThread());
    WorkQueuePool::singleton().dispatch(this, WTFMove(function));
}

void CompositingRunLoop::performTaskSync(Function<void ()>&& function)
{
    ASSERT(isMainThread());
    LockHolder locker(m_dispatchSyncConditionMutex);
    WorkQueuePool::singleton().dispatch(this, [this, function = WTFMove(function)] {
        function();
        LockHolder locker(m_dispatchSyncConditionMutex);
        m_dispatchSyncCondition.notifyOne();
    });
    m_dispatchSyncCondition.wait(m_dispatchSyncConditionMutex);
}

bool CompositingRunLoop::isActive()
{
    return m_updateState.load() != UpdateState::Completed;
}

void CompositingRunLoop::scheduleUpdate()
{
    if (m_updateState.compareExchangeStrong(UpdateState::Completed, UpdateState::InProgress)) {
        m_updateTimer.startOneShot(0);
        return;
    }

    if (m_updateState.compareExchangeStrong(UpdateState::InProgress, UpdateState::PendingAfterCompletion))
        return;
}

void CompositingRunLoop::stopUpdates()
{
    m_updateTimer.stop();
    m_updateState.store(UpdateState::Completed);
}

void CompositingRunLoop::updateCompleted()
{
    if (m_updateState.compareExchangeStrong(UpdateState::InProgress, UpdateState::Completed))
        return;

    if (m_updateState.compareExchangeStrong(UpdateState::PendingAfterCompletion, UpdateState::InProgress)) {
        m_updateTimer.startOneShot(0);
        return;
    }

    ASSERT_NOT_REACHED();
}

void CompositingRunLoop::updateTimerFired()
{
    m_updateFunction();
}

#ifndef NDEBUG
bool CompositingRunLoop::isCurrent()
{
    return &RunLoop::current() == &m_runLoop;
}
#endif

} // namespace WebKit

#endif // USE(COORDINATED_GRAPHICS_THREADED)<|MERGE_RESOLUTION|>--- conflicted
+++ resolved
@@ -118,13 +118,8 @@
 {
     m_updateState.store(UpdateState::Completed);
 
-<<<<<<< HEAD
 #if PLATFORM(WPE)
     m_updateTimer.setPriority(G_PRIORITY_HIGH + 30);
-=======
-#if PLATFORM(GTK)
-    m_updateTimer.setPriority(G_PRIORITY_HIGH_IDLE);
->>>>>>> 69991751
 #endif
 }
 
