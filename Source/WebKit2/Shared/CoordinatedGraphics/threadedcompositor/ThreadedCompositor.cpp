/*
 * Copyright (C) 2014 Igalia S.L.
 *
 * Redistribution and use in source and binary forms, with or without
 * modification, are permitted provided that the following conditions
 * are met:
 * 1. Redistributions of source code must retain the above copyright
 *    notice, this list of conditions and the following disclaimer.
 * 2. Redistributions in binary form must reproduce the above copyright
 *    notice, this list of conditions and the following disclaimer in the
 *    documentation and/or other materials provided with the distribution.
 *
 * THIS SOFTWARE IS PROVIDED BY APPLE INC. AND ITS CONTRIBUTORS ``AS IS''
 * AND ANY EXPRESS OR IMPLIED WARRANTIES, INCLUDING, BUT NOT LIMITED TO,
 * THE IMPLIED WARRANTIES OF MERCHANTABILITY AND FITNESS FOR A PARTICULAR
 * PURPOSE ARE DISCLAIMED. IN NO EVENT SHALL APPLE INC. OR ITS CONTRIBUTORS
 * BE LIABLE FOR ANY DIRECT, INDIRECT, INCIDENTAL, SPECIAL, EXEMPLARY, OR
 * CONSEQUENTIAL DAMAGES (INCLUDING, BUT NOT LIMITED TO, PROCUREMENT OF
 * SUBSTITUTE GOODS OR SERVICES; LOSS OF USE, DATA, OR PROFITS; OR BUSINESS
 * INTERRUPTION) HOWEVER CAUSED AND ON ANY THEORY OF LIABILITY, WHETHER IN
 * CONTRACT, STRICT LIABILITY, OR TORT (INCLUDING NEGLIGENCE OR OTHERWISE)
 * ARISING IN ANY WAY OUT OF THE USE OF THIS SOFTWARE, EVEN IF ADVISED OF
 * THE POSSIBILITY OF SUCH DAMAGE.
 */

#include "config.h"
#include "ThreadedCompositor.h"

#if USE(COORDINATED_GRAPHICS_THREADED)

#include "CompositingRunLoop.h"
<<<<<<< HEAD
#include "TCDisplayRefreshMonitor.h"
=======
#include "ThreadedDisplayRefreshMonitor.h"
>>>>>>> 69b969c3
#include <WebCore/PlatformDisplay.h>
#include <WebCore/TransformationMatrix.h>
#include <cstdio>
#include <cstdlib>

#if USE(OPENGL_ES_2)
#include <GLES2/gl2.h>
#else
#include <GL/gl.h>
#endif

using namespace WebCore;

namespace WebKit {

Ref<ThreadedCompositor> ThreadedCompositor::create(Client& client, WebPage& webPage, const IntSize& viewportSize, float scaleFactor, uint64_t nativeSurfaceHandle, ShouldDoFrameSync doFrameSync, TextureMapper::PaintFlags paintFlags)
{
    return adoptRef(*new ThreadedCompositor(client, webPage, viewportSize, scaleFactor, nativeSurfaceHandle, doFrameSync, paintFlags));
}

ThreadedCompositor::ThreadedCompositor(Client& client, WebPage& webPage, const IntSize& viewportSize, float scaleFactor, uint64_t nativeSurfaceHandle, ShouldDoFrameSync doFrameSync, TextureMapper::PaintFlags paintFlags)
    : m_client(client)
    , m_viewportSize(viewportSize)
    , m_scaleFactor(scaleFactor)
    , m_nativeSurfaceHandle(nativeSurfaceHandle)
    , m_doFrameSync(doFrameSync)
    , m_paintFlags(paintFlags)
    , m_needsResize(!viewportSize.isEmpty())
#if USE(REQUEST_ANIMATION_FRAME_DISPLAY_MONITOR)
    , m_displayRefreshMonitor(adoptRef(new WebKit::DisplayRefreshMonitor(*this)))
#endif
    , m_compositingRunLoop(std::make_unique<CompositingRunLoop>([this] { renderLayerTree(); }))
#if USE(REQUEST_ANIMATION_FRAME_DISPLAY_MONITOR)
    , m_displayRefreshMonitor(ThreadedDisplayRefreshMonitor::create(*this))
#endif
{
    m_clientRendersNextFrame.store(false);
    m_coordinateUpdateCompletionWithClient.store(false);

<<<<<<< HEAD
#if PLATFORM(WPE)
    m_compositingManager.establishConnection(webPage);
#endif

=======
>>>>>>> 69b969c3
    m_compositingRunLoop->performTaskSync([this, protectedThis = makeRef(*this)] {
        m_scene = adoptRef(new CoordinatedGraphicsScene(this));
#if PLATFORM(GTK)
        if (m_nativeSurfaceHandle) {
            createGLContext();
            m_scene->setActive(true);
        } else
            m_scene->setActive(false);
#elif PLATFORM(WPE)
        m_scene->setActive(true);
#endif
    });
}

ThreadedCompositor::~ThreadedCompositor()
{
}

void ThreadedCompositor::createGLContext()
{
    ASSERT(!isMainThread());

#if PLATFORM(GTK)
    ASSERT(m_nativeSurfaceHandle);

    m_context = GLContext::createContextForWindow(reinterpret_cast<GLNativeWindowType>(m_nativeSurfaceHandle), &PlatformDisplay::sharedDisplayForCompositing());
    if (!m_context)
        return;

    if (m_doFrameSync == ShouldDoFrameSync::No) {
        if (m_context->makeContextCurrent())
            m_context->swapInterval(0);
    }
#endif

#if PLATFORM(WPE)
    auto& platformDisplay = PlatformDisplay::sharedDisplay();
    RELEASE_ASSERT(is<PlatformDisplayWPE>(platformDisplay));
    m_target = downcast<PlatformDisplayWPE>(platformDisplay).createEGLTarget(*this, m_compositingManager.releaseConnectionFd());
    ASSERT(m_target);
    m_target->initialize(m_viewportSize);

    m_context = GLContext::createContextForWindow(m_target->nativeWindow(), &platformDisplay);
    if (!m_context)
        return;

    if (!m_context->makeContextCurrent())
        return;
#endif
}

void ThreadedCompositor::invalidate()
{
    m_scene->detach();
    m_compositingRunLoop->stopUpdates();
    m_compositingRunLoop->performTaskSync([this, protectedThis = makeRef(*this)] {
        m_scene->purgeGLResources();
        m_context = nullptr;
#if PLATFORM(WPE)
        m_target = nullptr;
#endif
        m_scene = nullptr;
    });
#if USE(REQUEST_ANIMATION_FRAME_DISPLAY_MONITOR)
    m_displayRefreshMonitor->invalidate();
#endif
    m_compositingRunLoop = nullptr;
#if USE(REQUEST_ANIMATION_FRAME_DISPLAY_MONITOR)
    m_displayRefreshMonitor->invalidate();
#endif
}

void ThreadedCompositor::setNativeSurfaceHandleForCompositing(uint64_t handle)
{
<<<<<<< HEAD
#if PLATFORM(GTK)
=======
>>>>>>> 69b969c3
    m_compositingRunLoop->stopUpdates();
    m_compositingRunLoop->performTaskSync([this, protectedThis = makeRef(*this), handle] {
        // A new native handle can't be set without destroying the previous one first if any.
        ASSERT(!!handle ^ !!m_nativeSurfaceHandle);
        m_nativeSurfaceHandle = handle;
        if (m_nativeSurfaceHandle) {
            createGLContext();
            m_scene->setActive(true);
        } else {
            m_scene->setActive(false);
            m_context = nullptr;
        }
    });
#endif
}

void ThreadedCompositor::setScaleFactor(float scale)
{
    m_compositingRunLoop->performTask([this, protectedThis = makeRef(*this), scale] {
        m_scaleFactor = scale;
        m_compositingRunLoop->scheduleUpdate();
    });
}

void ThreadedCompositor::setScrollPosition(const IntPoint& scrollPosition, float scale)
{
    m_compositingRunLoop->performTask([this, protectedThis = makeRef(*this), scrollPosition, scale] {
        m_scrollPosition = scrollPosition;
        m_scaleFactor = scale;
        m_compositingRunLoop->scheduleUpdate();
    });
}

void ThreadedCompositor::setViewportSize(const IntSize& viewportSize, float scale)
{
    m_compositingRunLoop->performTaskSync([this, protectedThis = makeRef(*this), viewportSize, scale] {
        m_viewportSize = viewportSize;
#if PLATFORM(WPE)
        if (m_target)
            m_target->resize(viewportSize);
#endif
        m_scaleFactor = scale;
        m_needsResize = true;
        m_compositingRunLoop->scheduleUpdate();
    });
}

void ThreadedCompositor::setDrawsBackground(bool drawsBackground)
{
    m_compositingRunLoop->performTask([this, protectedThis = Ref<ThreadedCompositor>(*this), drawsBackground] {
        m_drawsBackground = drawsBackground;
        m_compositingRunLoop->scheduleUpdate();
    });
}

void ThreadedCompositor::renderNextFrame()
{
    ASSERT(isMainThread());
    m_client.renderNextFrame();
}

void ThreadedCompositor::commitScrollOffset(uint32_t layerID, const IntSize& offset)
{
    ASSERT(isMainThread());
    m_client.commitScrollOffset(layerID, offset);
}

void ThreadedCompositor::updateViewport()
{
    m_compositingRunLoop->scheduleUpdate();
<<<<<<< HEAD
}

void ThreadedCompositor::scheduleDisplayImmediately()
{
    m_compositingRunLoop->scheduleUpdate();
=======
>>>>>>> 69b969c3
}

void ThreadedCompositor::forceRepaint()
{
    m_compositingRunLoop->performTaskSync([this, protectedThis = makeRef(*this)] {
        renderLayerTree();
    });
}

void ThreadedCompositor::renderLayerTree()
{
    if (!m_scene || !m_scene->isActive())
        return;

#if PLATFORM(WPE)
    if (!m_context)
        createGLContext();
#endif

    if (!m_context || !m_context->makeContextCurrent())
        return;

#if PLATFORM(WPE)
    m_target->frameWillRender();
#endif

    if (m_needsResize) {
        glViewport(0, 0, m_viewportSize.width(), m_viewportSize.height());
        m_needsResize = false;
    }
    FloatRect clipRect(0, 0, m_viewportSize.width(), m_viewportSize.height());

    TransformationMatrix viewportTransform;
    viewportTransform.scale(m_scaleFactor);
    viewportTransform.translate(-m_scrollPosition.x(), -m_scrollPosition.y());

    if (!m_drawsBackground) {
        glClearColor(0, 0, 0, 0);
        glClear(GL_COLOR_BUFFER_BIT);
    }

    m_scene->paintToCurrentGLContext(viewportTransform, 1, clipRect, Color::transparent, !m_drawsBackground, m_scrollPosition, m_paintFlags);

    m_context->swapBuffers();

<<<<<<< HEAD
#if PLATFORM(WPE)
    m_target->frameRendered();
#endif

#if PLATFORM(GTK)
    // For the GTK+ port, {egl,glx}SwapBuffers() does the frame sync.
    sceneUpdateFinished();
#endif
=======
    sceneUpdateFinished();
>>>>>>> 69b969c3
}

void ThreadedCompositor::sceneUpdateFinished()
{
    bool shouldDispatchDisplayRefreshCallback = m_clientRendersNextFrame.load()
        || m_displayRefreshMonitor->requiresDisplayRefreshCallback();
    bool shouldCoordinateUpdateCompletionWithClient = m_coordinateUpdateCompletionWithClient.load();

    if (shouldDispatchDisplayRefreshCallback)
        m_displayRefreshMonitor->dispatchDisplayRefreshCallback();
    if (!shouldCoordinateUpdateCompletionWithClient)
        m_compositingRunLoop->updateCompleted();
}

void ThreadedCompositor::updateSceneState(const CoordinatedGraphicsState& state)
{
    ASSERT(isMainThread());
    RefPtr<ThreadedCompositor> protector(this);
    RefPtr<CoordinatedGraphicsScene> scene = m_scene;
<<<<<<< HEAD
    m_scene->appendUpdate([protector, scene, state] {
        scene->commitSceneState(state);

        protector->m_clientRendersNextFrame.store(true);
=======
    m_scene->appendUpdate([this, scene, state] {
        scene->commitSceneState(state);

        m_clientRendersNextFrame.store(true);
>>>>>>> 69b969c3
        bool coordinateUpdate = std::any_of(state.layersToUpdate.begin(), state.layersToUpdate.end(),
            [](const std::pair<CoordinatedLayerID, CoordinatedGraphicsLayerState>& it) {
                return it.second.platformLayerChanged || it.second.platformLayerUpdated;
            });
<<<<<<< HEAD
        protector->m_coordinateUpdateCompletionWithClient.store(coordinateUpdate);
=======
        m_coordinateUpdateCompletionWithClient.store(coordinateUpdate);
>>>>>>> 69b969c3
    });

    m_compositingRunLoop->scheduleUpdate();
}

#if USE(REQUEST_ANIMATION_FRAME_DISPLAY_MONITOR)
RefPtr<WebCore::DisplayRefreshMonitor> ThreadedCompositor::displayRefreshMonitor(PlatformDisplayID)
{
    return m_displayRefreshMonitor.copyRef();
}

void ThreadedCompositor::renderNextFrameIfNeeded()
{
    if (m_clientRendersNextFrame.compareExchangeStrong(true, false))
        m_scene->renderNextFrame();
}

void ThreadedCompositor::completeCoordinatedUpdateIfNeeded()
{
    if (m_coordinateUpdateCompletionWithClient.compareExchangeStrong(true, false))
        m_compositingRunLoop->updateCompleted();
}

void ThreadedCompositor::coordinateUpdateCompletionWithClient()
{
    m_coordinateUpdateCompletionWithClient.store(true);
    if (!m_compositingRunLoop->isActive())
        m_compositingRunLoop->scheduleUpdate();
}
#endif

#if PLATFORM(WPE)
static void debugThreadedCompositorFPS()
{
    static double lastTime = currentTime();
    static unsigned frameCount = 0;

    double ct = currentTime();
    frameCount++;

    if (ct - lastTime >= 5.0) {
        fprintf(stderr, "ThreadedCompositor: frame callbacks %.2f FPS\n", frameCount / (ct - lastTime));
        lastTime = ct;
        frameCount = 0;
    }
}

void ThreadedCompositor::frameComplete()
{
    ASSERT(m_compositingRunLoop->isCurrent());
    static bool reportFPS = !!std::getenv("WPE_THREADED_COMPOSITOR_FPS");
    if (reportFPS)
        debugThreadedCompositorFPS();

    sceneUpdateFinished();
}
#endif

#if USE(REQUEST_ANIMATION_FRAME_DISPLAY_MONITOR)
RefPtr<WebCore::DisplayRefreshMonitor> ThreadedCompositor::createDisplayRefreshMonitor(PlatformDisplayID)
{
    return m_displayRefreshMonitor;
}
#endif

}
#endif // USE(COORDINATED_GRAPHICS_THREADED)<|MERGE_RESOLUTION|>--- conflicted
+++ resolved
@@ -29,15 +29,9 @@
 #if USE(COORDINATED_GRAPHICS_THREADED)
 
 #include "CompositingRunLoop.h"
-<<<<<<< HEAD
-#include "TCDisplayRefreshMonitor.h"
-=======
 #include "ThreadedDisplayRefreshMonitor.h"
->>>>>>> 69b969c3
 #include <WebCore/PlatformDisplay.h>
 #include <WebCore/TransformationMatrix.h>
-#include <cstdio>
-#include <cstdlib>
 
 #if USE(OPENGL_ES_2)
 #include <GLES2/gl2.h>
@@ -62,9 +56,6 @@
     , m_doFrameSync(doFrameSync)
     , m_paintFlags(paintFlags)
     , m_needsResize(!viewportSize.isEmpty())
-#if USE(REQUEST_ANIMATION_FRAME_DISPLAY_MONITOR)
-    , m_displayRefreshMonitor(adoptRef(new WebKit::DisplayRefreshMonitor(*this)))
-#endif
     , m_compositingRunLoop(std::make_unique<CompositingRunLoop>([this] { renderLayerTree(); }))
 #if USE(REQUEST_ANIMATION_FRAME_DISPLAY_MONITOR)
     , m_displayRefreshMonitor(ThreadedDisplayRefreshMonitor::create(*this))
@@ -73,13 +64,10 @@
     m_clientRendersNextFrame.store(false);
     m_coordinateUpdateCompletionWithClient.store(false);
 
-<<<<<<< HEAD
 #if PLATFORM(WPE)
     m_compositingManager.establishConnection(webPage);
 #endif
 
-=======
->>>>>>> 69b969c3
     m_compositingRunLoop->performTaskSync([this, protectedThis = makeRef(*this)] {
         m_scene = adoptRef(new CoordinatedGraphicsScene(this));
 #if PLATFORM(GTK)
@@ -154,10 +142,7 @@
 
 void ThreadedCompositor::setNativeSurfaceHandleForCompositing(uint64_t handle)
 {
-<<<<<<< HEAD
 #if PLATFORM(GTK)
-=======
->>>>>>> 69b969c3
     m_compositingRunLoop->stopUpdates();
     m_compositingRunLoop->performTaskSync([this, protectedThis = makeRef(*this), handle] {
         // A new native handle can't be set without destroying the previous one first if any.
@@ -228,14 +213,6 @@
 void ThreadedCompositor::updateViewport()
 {
     m_compositingRunLoop->scheduleUpdate();
-<<<<<<< HEAD
-}
-
-void ThreadedCompositor::scheduleDisplayImmediately()
-{
-    m_compositingRunLoop->scheduleUpdate();
-=======
->>>>>>> 69b969c3
 }
 
 void ThreadedCompositor::forceRepaint()
@@ -281,18 +258,13 @@
 
     m_context->swapBuffers();
 
-<<<<<<< HEAD
 #if PLATFORM(WPE)
     m_target->frameRendered();
 #endif
 
 #if PLATFORM(GTK)
-    // For the GTK+ port, {egl,glx}SwapBuffers() does the frame sync.
     sceneUpdateFinished();
 #endif
-=======
-    sceneUpdateFinished();
->>>>>>> 69b969c3
 }
 
 void ThreadedCompositor::sceneUpdateFinished()
@@ -310,28 +282,16 @@
 void ThreadedCompositor::updateSceneState(const CoordinatedGraphicsState& state)
 {
     ASSERT(isMainThread());
-    RefPtr<ThreadedCompositor> protector(this);
     RefPtr<CoordinatedGraphicsScene> scene = m_scene;
-<<<<<<< HEAD
-    m_scene->appendUpdate([protector, scene, state] {
-        scene->commitSceneState(state);
-
-        protector->m_clientRendersNextFrame.store(true);
-=======
     m_scene->appendUpdate([this, scene, state] {
         scene->commitSceneState(state);
 
         m_clientRendersNextFrame.store(true);
->>>>>>> 69b969c3
         bool coordinateUpdate = std::any_of(state.layersToUpdate.begin(), state.layersToUpdate.end(),
             [](const std::pair<CoordinatedLayerID, CoordinatedGraphicsLayerState>& it) {
                 return it.second.platformLayerChanged || it.second.platformLayerUpdated;
             });
-<<<<<<< HEAD
-        protector->m_coordinateUpdateCompletionWithClient.store(coordinateUpdate);
-=======
         m_coordinateUpdateCompletionWithClient.store(coordinateUpdate);
->>>>>>> 69b969c3
     });
 
     m_compositingRunLoop->scheduleUpdate();
@@ -390,12 +350,5 @@
 }
 #endif
 
-#if USE(REQUEST_ANIMATION_FRAME_DISPLAY_MONITOR)
-RefPtr<WebCore::DisplayRefreshMonitor> ThreadedCompositor::createDisplayRefreshMonitor(PlatformDisplayID)
-{
-    return m_displayRefreshMonitor;
-}
-#endif
-
 }
 #endif // USE(COORDINATED_GRAPHICS_THREADED)