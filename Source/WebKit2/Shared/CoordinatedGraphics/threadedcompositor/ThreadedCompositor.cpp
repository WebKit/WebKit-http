/*
 * Copyright (C) 2014 Igalia S.L.
 *
 * Redistribution and use in source and binary forms, with or without
 * modification, are permitted provided that the following conditions
 * are met:
 * 1. Redistributions of source code must retain the above copyright
 *    notice, this list of conditions and the following disclaimer.
 * 2. Redistributions in binary form must reproduce the above copyright
 *    notice, this list of conditions and the following disclaimer in the
 *    documentation and/or other materials provided with the distribution.
 *
 * THIS SOFTWARE IS PROVIDED BY APPLE INC. AND ITS CONTRIBUTORS ``AS IS''
 * AND ANY EXPRESS OR IMPLIED WARRANTIES, INCLUDING, BUT NOT LIMITED TO,
 * THE IMPLIED WARRANTIES OF MERCHANTABILITY AND FITNESS FOR A PARTICULAR
 * PURPOSE ARE DISCLAIMED. IN NO EVENT SHALL APPLE INC. OR ITS CONTRIBUTORS
 * BE LIABLE FOR ANY DIRECT, INDIRECT, INCIDENTAL, SPECIAL, EXEMPLARY, OR
 * CONSEQUENTIAL DAMAGES (INCLUDING, BUT NOT LIMITED TO, PROCUREMENT OF
 * SUBSTITUTE GOODS OR SERVICES; LOSS OF USE, DATA, OR PROFITS; OR BUSINESS
 * INTERRUPTION) HOWEVER CAUSED AND ON ANY THEORY OF LIABILITY, WHETHER IN
 * CONTRACT, STRICT LIABILITY, OR TORT (INCLUDING NEGLIGENCE OR OTHERWISE)
 * ARISING IN ANY WAY OUT OF THE USE OF THIS SOFTWARE, EVEN IF ADVISED OF
 * THE POSSIBILITY OF SUCH DAMAGE.
 */

#include "config.h"

#if USE(COORDINATED_GRAPHICS_THREADED)
#include "ThreadedCompositor.h"

#include <WebCore/GLContextEGL.h>
#include <WebCore/PlatformDisplayWPE.h>
#include <WebCore/TransformationMatrix.h>
#include <cstdio>
#include <cstdlib>
#include <wtf/Atomics.h>
#include <wtf/CurrentTime.h>
#include <wtf/RunLoop.h>
#include <wtf/StdLibExtras.h>

#if USE(OPENGL_ES_2)
#include <GLES2/gl2.h>
#else
#include <GL/gl.h>
#endif

using namespace WebCore;

namespace WebKit {

class CompositingRunLoop {
    WTF_MAKE_NONCOPYABLE(CompositingRunLoop);
    WTF_MAKE_FAST_ALLOCATED;
public:
    CompositingRunLoop(std::function<void()> updateFunction)
        : m_runLoop(RunLoop::current())
        , m_updateTimer(m_runLoop, this, &CompositingRunLoop::updateTimerFired)
<<<<<<< HEAD
        , m_updateFunction(WTF::move(updateFunction))
=======
        , m_updateFunction(WTFMove(updateFunction))
        , m_lastUpdateTime(0)
>>>>>>> 361ebc6c
    {
        m_updateState.store(UpdateState::Completed);
    }

    void callOnCompositingRunLoop(std::function<void()> function)
    {
        if (&m_runLoop == &RunLoop::current()) {
            function();
            return;
        }

        m_runLoop.dispatch(WTFMove(function));
    }

    void scheduleUpdate()
    {
        if (m_updateState.compareExchangeStrong(UpdateState::Completed, UpdateState::InProgress)) {
            m_updateTimer.startOneShot(0);
            return;
        }

        if (m_updateState.compareExchangeStrong(UpdateState::InProgress, UpdateState::PendingAfterCompletion))
            return;
    }

    void stopUpdates()
    {
        m_updateTimer.stop();
        m_updateState.store(UpdateState::Completed);
    }

    void updateCompleted()
    {
        if (m_updateState.compareExchangeStrong(UpdateState::InProgress, UpdateState::Completed))
            return;

        if (m_updateState.compareExchangeStrong(UpdateState::PendingAfterCompletion, UpdateState::InProgress)) {
            m_updateTimer.startOneShot(0);
            return;
        }

        ASSERT_NOT_REACHED();
    }

    RunLoop& runLoop()
    {
        return m_runLoop;
    }

private:
    enum class UpdateState {
        Completed,
        InProgress,
        PendingAfterCompletion,
    };

    void updateTimerFired()
    {
        m_updateFunction();
    }

    RunLoop& m_runLoop;
    RunLoop::Timer<CompositingRunLoop> m_updateTimer;
    std::function<void()> m_updateFunction;
    Atomic<UpdateState> m_updateState;
};

Ref<ThreadedCompositor> ThreadedCompositor::create(Client* client, WebPage& webPage)
{
    return adoptRef(*new ThreadedCompositor(client, webPage));
}

ThreadedCompositor::ThreadedCompositor(Client* client, WebPage& webPage)
    : m_client(client)
    , m_deviceScaleFactor(1)
    , m_threadIdentifier(0)
    , m_compositingManager(*this)
#if USE(REQUEST_ANIMATION_FRAME_DISPLAY_MONITOR)
    , m_displayRefreshMonitor(adoptRef(new DisplayRefreshMonitor(*this)))
#endif
{
    m_clientRendersNextFrame.store(false);
    m_coordinateUpdateCompletionWithClient.store(false);
    createCompositingThread();
    m_compositingManager.establishConnection(webPage, m_compositingRunLoop->runLoop());
}

ThreadedCompositor::~ThreadedCompositor()
{
    m_displayRefreshMonitor->invalidate();
    terminateCompositingThread();
}

void ThreadedCompositor::setNeedsDisplay()
{
    m_compositingRunLoop->scheduleUpdate();
}

void ThreadedCompositor::setNativeSurfaceHandleForCompositing(uint64_t handle)
{
    RefPtr<ThreadedCompositor> protector(this);
    callOnCompositingThread([=] {
        protector->m_nativeSurfaceHandle = handle;
        protector->m_scene->setActive(true);
    });
}

void ThreadedCompositor::setDeviceScaleFactor(float scale)
{
    RefPtr<ThreadedCompositor> protector(this);
    callOnCompositingThread([=] {
        protector->m_deviceScaleFactor = scale;
        protector->scheduleDisplayImmediately();
    });
}

void ThreadedCompositor::didChangeViewportSize(const IntSize& size)
{
    RefPtr<ThreadedCompositor> protector(this);
    callOnCompositingThread([=] {
#if PLATFORM(WPE)
        if (protector->m_surface)
            protector->m_surface->resize(size);
#endif
        protector->viewportController()->didChangeViewportSize(size);
    });
}

void ThreadedCompositor::didChangeViewportAttribute(const ViewportAttributes& attr)
{
    RefPtr<ThreadedCompositor> protector(this);
    callOnCompositingThread([=] {
        protector->viewportController()->didChangeViewportAttribute(attr);
    });
}

void ThreadedCompositor::didChangeContentsSize(const IntSize& size)
{
    RefPtr<ThreadedCompositor> protector(this);
    callOnCompositingThread([=] {
        protector->viewportController()->didChangeContentsSize(size);
    });
}

void ThreadedCompositor::scrollTo(const IntPoint& position)
{
    RefPtr<ThreadedCompositor> protector(this);
    callOnCompositingThread([=] {
        protector->viewportController()->scrollTo(position);
    });
}

void ThreadedCompositor::scrollBy(const IntSize& delta)
{
    RefPtr<ThreadedCompositor> protector(this);
    callOnCompositingThread([=] {
        protector->viewportController()->scrollBy(delta);
    });
}

void ThreadedCompositor::purgeBackingStores()
{
    m_client->purgeBackingStores();
}

void ThreadedCompositor::renderNextFrame()
{
    m_client->renderNextFrame();
}

void ThreadedCompositor::updateViewport()
{
    m_compositingRunLoop->scheduleUpdate();
}

void ThreadedCompositor::commitScrollOffset(uint32_t layerID, const IntSize& offset)
{
    m_client->commitScrollOffset(layerID, offset);
}

#if PLATFORM(WPE)
void ThreadedCompositor::destroyBuffer(uint32_t handle)
{
    ASSERT(&RunLoop::current() == &m_compositingRunLoop->runLoop());
    m_compositingManager.destroyBuffer(handle);
}
#endif

bool ThreadedCompositor::ensureGLContext()
{
    if (!glContext())
        return false;

    glContext()->makeContextCurrent();
    // The window size may be out of sync with the page size at this point, and getting
    // the viewport parameters incorrect, means that the content will be misplaced. Thus
    // we set the viewport parameters directly from the window size.
    IntSize contextSize = glContext()->defaultFrameBufferSize();
    if (m_viewportSize != contextSize) {
        glViewport(0, 0, contextSize.width(), contextSize.height());
        m_viewportSize = contextSize;
    }

    return true;
}

GLContext* ThreadedCompositor::glContext()
{
    if (m_context)
        return m_context.get();

#if PLATFORM(WPE)
    RELEASE_ASSERT(is<PlatformDisplayWPE>(PlatformDisplay::sharedDisplay()));

    IntSize size(viewportController()->visibleContentsRect().size());
    uint32_t targetHandle = m_compositingManager.constructRenderingTarget(std::max(0, size.width()), std::max(0, size.height()));
    m_surface = downcast<PlatformDisplayWPE>(PlatformDisplay::sharedDisplay()).createSurface(size, targetHandle, *this);
    if (!m_surface)
        return nullptr;

    setNativeSurfaceHandleForCompositing(0);
    m_context = m_surface->createGLContext();
#endif

    return m_context.get();
}

void ThreadedCompositor::scheduleDisplayImmediately()
{
    m_compositingRunLoop->scheduleUpdate();
}

void ThreadedCompositor::didChangeVisibleRect()
{
    FloatRect visibleRect = viewportController()->visibleContentsRect();
    float scale = viewportController()->pageScaleFactor();
    RefPtr<ThreadedCompositor> protector(this);
    RunLoop::main().dispatch([protector, visibleRect, scale] {
        protector->m_client->setVisibleContentsRect(visibleRect, FloatPoint::zero(), scale);
    });

    scheduleDisplayImmediately();
}

void ThreadedCompositor::renderLayerTree()
{
    if (!m_scene)
        return;

    if (!ensureGLContext())
        return;

    FloatRect clipRect(0, 0, m_viewportSize.width(), m_viewportSize.height());

    TransformationMatrix viewportTransform;
    FloatPoint scrollPostion = viewportController()->visibleContentsRect().location();
    viewportTransform.scale(viewportController()->pageScaleFactor() * m_deviceScaleFactor);
    viewportTransform.translate(-scrollPostion.x(), -scrollPostion.y());

    m_scene->paintToCurrentGLContext(viewportTransform, 1, clipRect, Color::white, false, scrollPostion);

    glContext()->swapBuffers();

#if PLATFORM(WPE)
    auto bufferExport = m_surface->lockFrontBuffer();
    m_compositingManager.commitBuffer(bufferExport);
#endif
}

void ThreadedCompositor::updateSceneState(const CoordinatedGraphicsState& state)
{
    RefPtr<ThreadedCompositor> protector(this);
    RefPtr<CoordinatedGraphicsScene> scene = m_scene;
    m_scene->appendUpdate([protector, scene, state] {
        scene->commitSceneState(state);

        protector->m_clientRendersNextFrame.store(true);
        bool coordinateUpdate = std::any_of(state.layersToUpdate.begin(), state.layersToUpdate.end(),
            [](const std::pair<CoordinatedLayerID, CoordinatedGraphicsLayerState>& it) {
                return it.second.platformLayerChanged;
            });
        protector->m_coordinateUpdateCompletionWithClient.store(coordinateUpdate);
    });

    setNeedsDisplay();
}

void ThreadedCompositor::callOnCompositingThread(std::function<void()> function)
{
    m_compositingRunLoop->callOnCompositingRunLoop(WTFMove(function));
}

void ThreadedCompositor::compositingThreadEntry(void* coordinatedCompositor)
{
    static_cast<ThreadedCompositor*>(coordinatedCompositor)->runCompositingThread();
}

void ThreadedCompositor::createCompositingThread()
{
    if (m_threadIdentifier)
        return;

    LockHolder locker(m_initializeRunLoopConditionLock);
    m_threadIdentifier = createThread(compositingThreadEntry, this, "WebCore: ThreadedCompositor");

    m_initializeRunLoopCondition.wait(m_initializeRunLoopConditionLock);
}

void ThreadedCompositor::runCompositingThread()
{
    {
        LockHolder locker(m_initializeRunLoopConditionLock);

        m_compositingRunLoop = std::make_unique<CompositingRunLoop>([&] {
            renderLayerTree();
        });
        m_scene = adoptRef(new CoordinatedGraphicsScene(this));
        m_viewportController = std::make_unique<SimpleViewportController>(this);

        m_initializeRunLoopCondition.notifyOne();
    }

    m_compositingRunLoop->runLoop().run();

    m_compositingRunLoop->stopUpdates();
    m_scene->purgeGLResources();

    {
        LockHolder locker(m_terminateRunLoopConditionLock);
        m_compositingRunLoop = nullptr;
        m_context = nullptr;
        m_scene = nullptr;
        m_terminateRunLoopCondition.notifyOne();
    }

    detachThread(m_threadIdentifier);
}

void ThreadedCompositor::terminateCompositingThread()
{
    LockHolder locker(m_terminateRunLoopConditionLock);

    m_scene->detach();
    m_compositingRunLoop->runLoop().stop();

    m_terminateRunLoopCondition.wait(m_terminateRunLoopConditionLock);
}

static void debugThreadedCompositorFPS()
{
    static double lastTime = currentTime();
    static unsigned frameCount = 0;

    double ct = currentTime();
    frameCount++;

    if (ct - lastTime >= 5.0) {
        fprintf(stderr, "ThreadedCompositor: frame callbacks %.2f FPS\n", frameCount / (ct - lastTime));
        lastTime = ct;
        frameCount = 0;
    }
}

#if USE(REQUEST_ANIMATION_FRAME_DISPLAY_MONITOR)
RefPtr<WebCore::DisplayRefreshMonitor> ThreadedCompositor::createDisplayRefreshMonitor(PlatformDisplayID)
{
    return m_displayRefreshMonitor;
}

ThreadedCompositor::DisplayRefreshMonitor::DisplayRefreshMonitor(ThreadedCompositor& compositor)
    : WebCore::DisplayRefreshMonitor(0)
    , m_displayRefreshTimer(RunLoop::main(), this, &ThreadedCompositor::DisplayRefreshMonitor::displayRefreshCallback)
    , m_compositor(&compositor)
{
}

bool ThreadedCompositor::DisplayRefreshMonitor::requestRefreshCallback()
{
    LockHolder locker(mutex());
    setIsScheduled(true);
    return true;
}

bool ThreadedCompositor::DisplayRefreshMonitor::requiresDisplayRefreshCallback()
{
    LockHolder locker(mutex());
    return isScheduled() && isPreviousFrameDone();
}

void ThreadedCompositor::DisplayRefreshMonitor::dispatchDisplayRefreshCallback()
{
    m_displayRefreshTimer.startOneShot(0);
}

void ThreadedCompositor::DisplayRefreshMonitor::invalidate()
{
    m_compositor = nullptr;
}

void ThreadedCompositor::DisplayRefreshMonitor::displayRefreshCallback()
{
    bool shouldHandleDisplayRefreshNotification = false;
    {
        LockHolder locker(mutex());
        shouldHandleDisplayRefreshNotification = isScheduled() && isPreviousFrameDone();
        if (shouldHandleDisplayRefreshNotification) {
            setIsPreviousFrameDone(false);
            setMonotonicAnimationStartTime(monotonicallyIncreasingTime());
        }
    }

    if (shouldHandleDisplayRefreshNotification)
        DisplayRefreshMonitor::handleDisplayRefreshedNotificationOnMainThread(this);

    if (m_compositor) {
        if (m_compositor->m_clientRendersNextFrame.compareExchangeStrong(true, false))
            m_compositor->m_scene->renderNextFrame();
        if (m_compositor->m_coordinateUpdateCompletionWithClient.compareExchangeStrong(true, false))
            m_compositor->m_compositingRunLoop->updateCompleted();
    }
}
#endif

#if PLATFORM(WPE)
void ThreadedCompositor::releaseBuffer(uint32_t handle)
{
    RELEASE_ASSERT(&RunLoop::current() == &m_compositingRunLoop->runLoop());
#if PLATFORM(WPE)
    m_surface->releaseBuffer(handle);
#endif
}

void ThreadedCompositor::frameComplete()
{
    RELEASE_ASSERT(&RunLoop::current() == &m_compositingRunLoop->runLoop());
    static bool reportFPS = !!std::getenv("WPE_THREADED_COMPOSITOR_FPS");
    if (reportFPS)
        debugThreadedCompositorFPS();

    bool shouldDispatchDisplayRefreshCallback = m_clientRendersNextFrame.load()
        || m_displayRefreshMonitor->requiresDisplayRefreshCallback();
    bool shouldCoordinateUpdateCompletionWithClient = m_coordinateUpdateCompletionWithClient.load();

    if (shouldDispatchDisplayRefreshCallback)
        m_displayRefreshMonitor->dispatchDisplayRefreshCallback();
    if (!shouldCoordinateUpdateCompletionWithClient)
        m_compositingRunLoop->updateCompleted();
}
#endif

}
#endif // USE(COORDINATED_GRAPHICS_THREADED)<|MERGE_RESOLUTION|>--- conflicted
+++ resolved
@@ -55,12 +55,7 @@
     CompositingRunLoop(std::function<void()> updateFunction)
         : m_runLoop(RunLoop::current())
         , m_updateTimer(m_runLoop, this, &CompositingRunLoop::updateTimerFired)
-<<<<<<< HEAD
         , m_updateFunction(WTF::move(updateFunction))
-=======
-        , m_updateFunction(WTFMove(updateFunction))
-        , m_lastUpdateTime(0)
->>>>>>> 361ebc6c
     {
         m_updateState.store(UpdateState::Completed);
     }
