/*
 * Copyright (C) 2014 Igalia S.L.
 *
 * Redistribution and use in source and binary forms, with or without
 * modification, are permitted provided that the following conditions
 * are met:
 * 1. Redistributions of source code must retain the above copyright
 *    notice, this list of conditions and the following disclaimer.
 * 2. Redistributions in binary form must reproduce the above copyright
 *    notice, this list of conditions and the following disclaimer in the
 *    documentation and/or other materials provided with the distribution.
 *
 * THIS SOFTWARE IS PROVIDED BY APPLE INC. AND ITS CONTRIBUTORS ``AS IS''
 * AND ANY EXPRESS OR IMPLIED WARRANTIES, INCLUDING, BUT NOT LIMITED TO,
 * THE IMPLIED WARRANTIES OF MERCHANTABILITY AND FITNESS FOR A PARTICULAR
 * PURPOSE ARE DISCLAIMED. IN NO EVENT SHALL APPLE INC. OR ITS CONTRIBUTORS
 * BE LIABLE FOR ANY DIRECT, INDIRECT, INCIDENTAL, SPECIAL, EXEMPLARY, OR
 * CONSEQUENTIAL DAMAGES (INCLUDING, BUT NOT LIMITED TO, PROCUREMENT OF
 * SUBSTITUTE GOODS OR SERVICES; LOSS OF USE, DATA, OR PROFITS; OR BUSINESS
 * INTERRUPTION) HOWEVER CAUSED AND ON ANY THEORY OF LIABILITY, WHETHER IN
 * CONTRACT, STRICT LIABILITY, OR TORT (INCLUDING NEGLIGENCE OR OTHERWISE)
 * ARISING IN ANY WAY OUT OF THE USE OF THIS SOFTWARE, EVEN IF ADVISED OF
 * THE POSSIBILITY OF SUCH DAMAGE.
 */

#include "config.h"
#include "ThreadedCompositor.h"

#if USE(COORDINATED_GRAPHICS_THREADED)

#include "CompositingRunLoop.h"
#include "DisplayRefreshMonitor.h"
#include <WebCore/GLContextEGL.h>
#include <WebCore/TransformationMatrix.h>
#include <cstdio>
#include <cstdlib>
#include <wtf/RunLoop.h>
#include <wtf/StdLibExtras.h>

#if PLATFORM(WPE)
#include <WebCore/PlatformDisplayWPE.h>
#endif

#if USE(OPENGL_ES_2)
#include <GLES2/gl2.h>
#else
#include <GL/gl.h>
#endif

using namespace WebCore;

namespace WebKit {

Ref<ThreadedCompositor> ThreadedCompositor::create(Client* client, WebPage& webPage)
{
    return adoptRef(*new ThreadedCompositor(client, webPage));
}

ThreadedCompositor::ThreadedCompositor(Client* client, WebPage& webPage)
    : m_client(client)
<<<<<<< HEAD
    , m_deviceScaleFactor(1)
    , m_threadIdentifier(0)
#if USE(REQUEST_ANIMATION_FRAME_DISPLAY_MONITOR)
    , m_displayRefreshMonitor(adoptRef(new WebKit::DisplayRefreshMonitor(*this)))
#endif
=======
>>>>>>> 051dc35a
{
    m_clientRendersNextFrame.store(false);
    m_coordinateUpdateCompletionWithClient.store(false);

    m_compositingManager.establishConnection(webPage);
    createCompositingThread();
}

ThreadedCompositor::~ThreadedCompositor()
{
#if USE(REQUEST_ANIMATION_FRAME_DISPLAY_MONITOR)
    m_displayRefreshMonitor->invalidate();
#endif
    terminateCompositingThread();
}

<<<<<<< HEAD
void ThreadedCompositor::setNeedsDisplay()
{
    m_compositingRunLoop->scheduleUpdate();
}

=======
>>>>>>> 051dc35a
void ThreadedCompositor::setNativeSurfaceHandleForCompositing(uint64_t handle)
{
    m_compositingRunLoop->stopUpdateTimer();
    m_compositingRunLoop->performTaskSync([this, protectedThis = Ref<ThreadedCompositor>(*this), handle] {
        m_scene->setActive(!!handle);

        // A new native handle can't be set without destroying the previous one first if any.
        ASSERT(!!handle ^ !!m_nativeSurfaceHandle);
        m_nativeSurfaceHandle = handle;
        if (!m_nativeSurfaceHandle)
            m_context = nullptr;
    });
}

void ThreadedCompositor::setDeviceScaleFactor(float scale)
{
    m_compositingRunLoop->performTask([this, protectedThis = Ref<ThreadedCompositor>(*this), scale] {
        m_deviceScaleFactor = scale;
        scheduleDisplayImmediately();
    });
}

void ThreadedCompositor::didChangeViewportSize(const IntSize& size)
{
<<<<<<< HEAD
    RefPtr<ThreadedCompositor> protector(this);
    callOnCompositingThread([protector, size] {
#if PLATFORM(WPE)
        if (protector->m_target)
            protector->m_target->resize(size);
#endif
        protector->viewportController()->didChangeViewportSize(size);
=======
    m_compositingRunLoop->performTaskSync([this, protectedThis = Ref<ThreadedCompositor>(*this), size] {
        m_viewportController->didChangeViewportSize(size);
>>>>>>> 051dc35a
    });
}

void ThreadedCompositor::didChangeViewportAttribute(const ViewportAttributes& attr)
{
    m_compositingRunLoop->performTask([this, protectedThis = Ref<ThreadedCompositor>(*this), attr] {
        m_viewportController->didChangeViewportAttribute(attr);
    });
}

void ThreadedCompositor::didChangeContentsSize(const IntSize& size)
{
    m_compositingRunLoop->performTask([this, protectedThis = Ref<ThreadedCompositor>(*this), size] {
        m_viewportController->didChangeContentsSize(size);
    });
}

void ThreadedCompositor::scrollTo(const IntPoint& position)
{
    m_compositingRunLoop->performTask([this, protectedThis = Ref<ThreadedCompositor>(*this), position] {
        m_viewportController->scrollTo(position);
    });
}

void ThreadedCompositor::scrollBy(const IntSize& delta)
{
    m_compositingRunLoop->performTask([this, protectedThis = Ref<ThreadedCompositor>(*this), delta] {
        m_viewportController->scrollBy(delta);
    });
}

void ThreadedCompositor::purgeBackingStores()
{
    m_client->purgeBackingStores();
}

void ThreadedCompositor::renderNextFrame()
{
    m_client->renderNextFrame();
}

void ThreadedCompositor::updateViewport()
{
<<<<<<< HEAD
    m_compositingRunLoop->scheduleUpdate();
=======
    m_compositingRunLoop->startUpdateTimer(CompositingRunLoop::WaitUntilNextFrame);
>>>>>>> 051dc35a
}

void ThreadedCompositor::commitScrollOffset(uint32_t layerID, const IntSize& offset)
{
    m_client->commitScrollOffset(layerID, offset);
}

bool ThreadedCompositor::tryEnsureGLContext()
{
    if (!glContext())
        return false;

    glContext()->makeContextCurrent();
    // The window size may be out of sync with the page size at this point, and getting
    // the viewport parameters incorrect, means that the content will be misplaced. Thus
    // we set the viewport parameters directly from the window size.
    IntSize contextSize = glContext()->defaultFrameBufferSize();
    if (m_viewportSize != contextSize) {
        glViewport(0, 0, contextSize.width(), contextSize.height());
        m_viewportSize = contextSize;
    }

    return true;
}

GLContext* ThreadedCompositor::glContext()
{
    ASSERT(&RunLoop::current() == &m_compositingRunLoop->runLoop());

    if (m_context)
        return m_context.get();

<<<<<<< HEAD
#if PLATFORM(WPE)
    ASSERT(m_target);
    m_target->initialize(IntSize(viewportController()->visibleContentsRect().size()));
    setNativeSurfaceHandleForCompositing(0);
    m_context = m_target->createGLContext();
#endif
=======
    if (!m_nativeSurfaceHandle)
        return nullptr;
>>>>>>> 051dc35a

    return m_context.get();
}

void ThreadedCompositor::scheduleDisplayImmediately()
{
<<<<<<< HEAD
    m_compositingRunLoop->scheduleUpdate();
=======
    m_compositingRunLoop->startUpdateTimer(CompositingRunLoop::Immediate);
>>>>>>> 051dc35a
}

void ThreadedCompositor::didChangeVisibleRect()
{
    ASSERT(&RunLoop::current() == &m_compositingRunLoop->runLoop());

    RunLoop::main().dispatch([this, protectedThis = Ref<ThreadedCompositor>(*this), visibleRect = m_viewportController->visibleContentsRect(), scale = m_viewportController->pageScaleFactor()] {
        m_client->setVisibleContentsRect(visibleRect, FloatPoint::zero(), scale);
    });

    scheduleDisplayImmediately();
}

void ThreadedCompositor::renderLayerTree()
{
    ASSERT(&RunLoop::current() == &m_compositingRunLoop->runLoop());
    if (!m_scene || !m_scene->isActive())
        return;

    if (!tryEnsureGLContext())
        return;

    FloatRect clipRect(0, 0, m_viewportSize.width(), m_viewportSize.height());

    TransformationMatrix viewportTransform;
    FloatPoint scrollPostion = m_viewportController->visibleContentsRect().location();
    viewportTransform.scale(m_viewportController->pageScaleFactor() * m_deviceScaleFactor);
    viewportTransform.translate(-scrollPostion.x(), -scrollPostion.y());

    m_scene->paintToCurrentGLContext(viewportTransform, 1, clipRect, Color::white, false, scrollPostion);

    glContext()->swapBuffers();

#if PLATFORM(WPE)
    m_target->frameRendered();
#endif
}

void ThreadedCompositor::updateSceneState(const CoordinatedGraphicsState& state)
{
<<<<<<< HEAD
    RefPtr<ThreadedCompositor> protector(this);
=======
    ASSERT(isMainThread());
>>>>>>> 051dc35a
    RefPtr<CoordinatedGraphicsScene> scene = m_scene;
    m_scene->appendUpdate([protector, scene, state] {
        scene->commitSceneState(state);

        protector->m_clientRendersNextFrame.store(true);
        bool coordinateUpdate = std::any_of(state.layersToUpdate.begin(), state.layersToUpdate.end(),
            [](const std::pair<CoordinatedLayerID, CoordinatedGraphicsLayerState>& it) {
                return it.second.platformLayerChanged || it.second.platformLayerUpdated;
            });
        protector->m_coordinateUpdateCompletionWithClient.store(coordinateUpdate);
    });

    scheduleDisplayImmediately();
}

void ThreadedCompositor::createCompositingThread()
{
    if (m_threadIdentifier)
        return;

<<<<<<< HEAD
    LockHolder locker(m_initializeRunLoopConditionLock);
    m_threadIdentifier = createThread(compositingThreadEntry, this, "WebCore: ThreadedCompositor");

    m_initializeRunLoopCondition.wait(m_initializeRunLoopConditionLock);
=======
    LockHolder locker(m_initializeRunLoopConditionMutex);
    m_threadIdentifier = createThread("WebKit: ThreadedCompositor", [this] { runCompositingThread(); });
    m_initializeRunLoopCondition.wait(m_initializeRunLoopConditionMutex);
>>>>>>> 051dc35a
}

void ThreadedCompositor::runCompositingThread()
{
    {
        LockHolder locker(m_initializeRunLoopConditionLock);

        m_compositingRunLoop = std::make_unique<CompositingRunLoop>([&] {
            renderLayerTree();
        });
        m_scene = adoptRef(new CoordinatedGraphicsScene(this));
        m_viewportController = std::make_unique<SimpleViewportController>(this);

#if PLATFORM(WPE)
        RELEASE_ASSERT(is<PlatformDisplayWPE>(PlatformDisplay::sharedDisplay()));
        m_target = downcast<PlatformDisplayWPE>(PlatformDisplay::sharedDisplay()).createEGLTarget(*this, m_compositingManager.releaseConnectionFd());
#endif

        m_initializeRunLoopCondition.notifyOne();
    }

    m_compositingRunLoop->run();

<<<<<<< HEAD
    m_compositingRunLoop->stopUpdates();
=======
>>>>>>> 051dc35a
    m_scene->purgeGLResources();

    {
        LockHolder locker(m_terminateRunLoopConditionLock);
        m_context = nullptr;
#if PLATFORM(WPE)
        m_target = nullptr;
#endif
        m_scene = nullptr;
        m_viewportController = nullptr;
        m_compositingRunLoop = nullptr;
        m_terminateRunLoopCondition.notifyOne();
    }

    detachThread(m_threadIdentifier);
}

void ThreadedCompositor::terminateCompositingThread()
{
    LockHolder locker(m_terminateRunLoopConditionLock);

    m_scene->detach();
    m_compositingRunLoop->stop();

    m_terminateRunLoopCondition.wait(m_terminateRunLoopConditionLock);
}

#if PLATFORM(WPE)
static void debugThreadedCompositorFPS()
{
    static double lastTime = currentTime();
    static unsigned frameCount = 0;

    double ct = currentTime();
    frameCount++;

    if (ct - lastTime >= 5.0) {
        fprintf(stderr, "ThreadedCompositor: frame callbacks %.2f FPS\n", frameCount / (ct - lastTime));
        lastTime = ct;
        frameCount = 0;
    }
}

void ThreadedCompositor::frameComplete()
{
    ASSERT(&RunLoop::current() == &m_compositingRunLoop->runLoop());
    static bool reportFPS = !!std::getenv("WPE_THREADED_COMPOSITOR_FPS");
    if (reportFPS)
        debugThreadedCompositorFPS();

    bool shouldDispatchDisplayRefreshCallback = m_clientRendersNextFrame.load()
        || m_displayRefreshMonitor->requiresDisplayRefreshCallback();
    bool shouldCoordinateUpdateCompletionWithClient = m_coordinateUpdateCompletionWithClient.load();

    if (shouldDispatchDisplayRefreshCallback)
        m_displayRefreshMonitor->dispatchDisplayRefreshCallback();
    if (!shouldCoordinateUpdateCompletionWithClient)
        m_compositingRunLoop->updateCompleted();
}
#endif

#if USE(REQUEST_ANIMATION_FRAME_DISPLAY_MONITOR)
RefPtr<WebCore::DisplayRefreshMonitor> ThreadedCompositor::createDisplayRefreshMonitor(PlatformDisplayID)
{
    return m_displayRefreshMonitor;
}
#endif

}
#endif // USE(COORDINATED_GRAPHICS_THREADED)<|MERGE_RESOLUTION|>--- conflicted
+++ resolved
@@ -58,14 +58,9 @@
 
 ThreadedCompositor::ThreadedCompositor(Client* client, WebPage& webPage)
     : m_client(client)
-<<<<<<< HEAD
-    , m_deviceScaleFactor(1)
-    , m_threadIdentifier(0)
 #if USE(REQUEST_ANIMATION_FRAME_DISPLAY_MONITOR)
     , m_displayRefreshMonitor(adoptRef(new WebKit::DisplayRefreshMonitor(*this)))
 #endif
-=======
->>>>>>> 051dc35a
 {
     m_clientRendersNextFrame.store(false);
     m_coordinateUpdateCompletionWithClient.store(false);
@@ -82,17 +77,9 @@
     terminateCompositingThread();
 }
 
-<<<<<<< HEAD
-void ThreadedCompositor::setNeedsDisplay()
-{
-    m_compositingRunLoop->scheduleUpdate();
-}
-
-=======
->>>>>>> 051dc35a
 void ThreadedCompositor::setNativeSurfaceHandleForCompositing(uint64_t handle)
 {
-    m_compositingRunLoop->stopUpdateTimer();
+    m_compositingRunLoop->stopUpdates();
     m_compositingRunLoop->performTaskSync([this, protectedThis = Ref<ThreadedCompositor>(*this), handle] {
         m_scene->setActive(!!handle);
 
@@ -114,18 +101,12 @@
 
 void ThreadedCompositor::didChangeViewportSize(const IntSize& size)
 {
-<<<<<<< HEAD
-    RefPtr<ThreadedCompositor> protector(this);
-    callOnCompositingThread([protector, size] {
-#if PLATFORM(WPE)
-        if (protector->m_target)
-            protector->m_target->resize(size);
-#endif
-        protector->viewportController()->didChangeViewportSize(size);
-=======
     m_compositingRunLoop->performTaskSync([this, protectedThis = Ref<ThreadedCompositor>(*this), size] {
+#if PLATFORM(WPE)
+        if (m_target)
+            m_target->resize(size);
+#endif
         m_viewportController->didChangeViewportSize(size);
->>>>>>> 051dc35a
     });
 }
 
@@ -169,11 +150,7 @@
 
 void ThreadedCompositor::updateViewport()
 {
-<<<<<<< HEAD
     m_compositingRunLoop->scheduleUpdate();
-=======
-    m_compositingRunLoop->startUpdateTimer(CompositingRunLoop::WaitUntilNextFrame);
->>>>>>> 051dc35a
 }
 
 void ThreadedCompositor::commitScrollOffset(uint32_t layerID, const IntSize& offset)
@@ -206,28 +183,23 @@
     if (m_context)
         return m_context.get();
 
-<<<<<<< HEAD
+#if PLATFORM(GTK)
+    if (!m_nativeSurfaceHandle)
+        return nullptr;
+#endif
 #if PLATFORM(WPE)
     ASSERT(m_target);
-    m_target->initialize(IntSize(viewportController()->visibleContentsRect().size()));
+    m_target->initialize(IntSize(m_viewportController->visibleContentsRect().size()));
     setNativeSurfaceHandleForCompositing(0);
     m_context = m_target->createGLContext();
 #endif
-=======
-    if (!m_nativeSurfaceHandle)
-        return nullptr;
->>>>>>> 051dc35a
 
     return m_context.get();
 }
 
 void ThreadedCompositor::scheduleDisplayImmediately()
 {
-<<<<<<< HEAD
     m_compositingRunLoop->scheduleUpdate();
-=======
-    m_compositingRunLoop->startUpdateTimer(CompositingRunLoop::Immediate);
->>>>>>> 051dc35a
 }
 
 void ThreadedCompositor::didChangeVisibleRect()
@@ -268,11 +240,8 @@
 
 void ThreadedCompositor::updateSceneState(const CoordinatedGraphicsState& state)
 {
-<<<<<<< HEAD
+    ASSERT(isMainThread());
     RefPtr<ThreadedCompositor> protector(this);
-=======
-    ASSERT(isMainThread());
->>>>>>> 051dc35a
     RefPtr<CoordinatedGraphicsScene> scene = m_scene;
     m_scene->appendUpdate([protector, scene, state] {
         scene->commitSceneState(state);
@@ -293,16 +262,9 @@
     if (m_threadIdentifier)
         return;
 
-<<<<<<< HEAD
     LockHolder locker(m_initializeRunLoopConditionLock);
-    m_threadIdentifier = createThread(compositingThreadEntry, this, "WebCore: ThreadedCompositor");
-
+    m_threadIdentifier = createThread("WebKit: ThreadedCompositor", [this] { runCompositingThread(); });
     m_initializeRunLoopCondition.wait(m_initializeRunLoopConditionLock);
-=======
-    LockHolder locker(m_initializeRunLoopConditionMutex);
-    m_threadIdentifier = createThread("WebKit: ThreadedCompositor", [this] { runCompositingThread(); });
-    m_initializeRunLoopCondition.wait(m_initializeRunLoopConditionMutex);
->>>>>>> 051dc35a
 }
 
 void ThreadedCompositor::runCompositingThread()
@@ -326,10 +288,7 @@
 
     m_compositingRunLoop->run();
 
-<<<<<<< HEAD
     m_compositingRunLoop->stopUpdates();
-=======
->>>>>>> 051dc35a
     m_scene->purgeGLResources();
 
     {
