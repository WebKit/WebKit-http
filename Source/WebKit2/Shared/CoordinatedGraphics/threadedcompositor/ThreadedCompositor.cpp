--- conflicted
+++ resolved
@@ -190,13 +190,8 @@
         return m_context.get();
 
 #if PLATFORM(WPE)
-<<<<<<< HEAD
-    ASSERT(m_surface);
-    m_surface->initialize(IntSize(viewportController()->visibleContentsRect().size()));
-=======
     ASSERT(m_target);
     m_target->initialize(IntSize(viewportController()->visibleContentsRect().size()));
->>>>>>> e2ce2be4
     setNativeSurfaceHandleForCompositing(0);
     m_context = m_target->createGLContext();
 #endif
@@ -241,11 +236,7 @@
     glContext()->swapBuffers();
 
 #if PLATFORM(WPE)
-<<<<<<< HEAD
-    m_surface->frameRendered();
-=======
     m_target->frameRendered();
->>>>>>> e2ce2be4
 #endif
 }
 
@@ -301,11 +292,7 @@
 
 #if PLATFORM(WPE)
         RELEASE_ASSERT(is<PlatformDisplayWPE>(PlatformDisplay::sharedDisplay()));
-<<<<<<< HEAD
-        m_surface = downcast<PlatformDisplayWPE>(PlatformDisplay::sharedDisplay()).createSurface(*this, m_compositingManager.releaseConnectionFd());
-=======
         m_target = downcast<PlatformDisplayWPE>(PlatformDisplay::sharedDisplay()).createEGLTarget(*this, m_compositingManager.releaseConnectionFd());
->>>>>>> e2ce2be4
 #endif
 
         m_initializeRunLoopCondition.notifyOne();
