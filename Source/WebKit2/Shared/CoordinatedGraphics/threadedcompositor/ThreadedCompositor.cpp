/*
 * Copyright (C) 2014 Igalia S.L.
 *
 * Redistribution and use in source and binary forms, with or without
 * modification, are permitted provided that the following conditions
 * are met:
 * 1. Redistributions of source code must retain the above copyright
 *    notice, this list of conditions and the following disclaimer.
 * 2. Redistributions in binary form must reproduce the above copyright
 *    notice, this list of conditions and the following disclaimer in the
 *    documentation and/or other materials provided with the distribution.
 *
 * THIS SOFTWARE IS PROVIDED BY APPLE INC. AND ITS CONTRIBUTORS ``AS IS''
 * AND ANY EXPRESS OR IMPLIED WARRANTIES, INCLUDING, BUT NOT LIMITED TO,
 * THE IMPLIED WARRANTIES OF MERCHANTABILITY AND FITNESS FOR A PARTICULAR
 * PURPOSE ARE DISCLAIMED. IN NO EVENT SHALL APPLE INC. OR ITS CONTRIBUTORS
 * BE LIABLE FOR ANY DIRECT, INDIRECT, INCIDENTAL, SPECIAL, EXEMPLARY, OR
 * CONSEQUENTIAL DAMAGES (INCLUDING, BUT NOT LIMITED TO, PROCUREMENT OF
 * SUBSTITUTE GOODS OR SERVICES; LOSS OF USE, DATA, OR PROFITS; OR BUSINESS
 * INTERRUPTION) HOWEVER CAUSED AND ON ANY THEORY OF LIABILITY, WHETHER IN
 * CONTRACT, STRICT LIABILITY, OR TORT (INCLUDING NEGLIGENCE OR OTHERWISE)
 * ARISING IN ANY WAY OUT OF THE USE OF THIS SOFTWARE, EVEN IF ADVISED OF
 * THE POSSIBILITY OF SUCH DAMAGE.
 */

#include "config.h"

#if USE(COORDINATED_GRAPHICS_THREADED)
#include "ThreadedCompositor.h"

#include <WebCore/GLContextEGL.h>
#include <WebCore/PlatformDisplayGBM.h>
#include <WebCore/TransformationMatrix.h>
#include <cstdio>
#include <cstdlib>
#include <wtf/Atomics.h>
#include <wtf/CurrentTime.h>
#include <wtf/RunLoop.h>
#include <wtf/StdLibExtras.h>

#if USE(OPENGL_ES_2)
#include <GLES2/gl2.h>
#else
#include <GL/gl.h>
#endif

using namespace WebCore;

namespace WebKit {

class CompositingRunLoop {
    WTF_MAKE_NONCOPYABLE(CompositingRunLoop);
    WTF_MAKE_FAST_ALLOCATED;
public:
    CompositingRunLoop(std::function<void()> updateFunction)
        : m_runLoop(RunLoop::current())
        , m_updateTimer(m_runLoop, this, &CompositingRunLoop::updateTimerFired)
        , m_updateFunction(WTF::move(updateFunction))
    {
        m_updateState.store(UpdateState::Completed);
    }

    void callOnCompositingRunLoop(std::function<void()> function)
    {
        if (&m_runLoop == &RunLoop::current()) {
            function();
            return;
        }

        m_runLoop.dispatch(WTF::move(function));
    }

    void scheduleUpdate()
    {
        if (m_updateState.compareExchangeStrong(UpdateState::Completed, UpdateState::InProgress)) {
            m_updateTimer.startOneShot(0);
            return;
        }

        if (m_updateState.compareExchangeStrong(UpdateState::InProgress, UpdateState::PendingAfterCompletion))
            return;
    }

    void stopUpdates()
    {
        m_updateTimer.stop();
        m_updateState.store(UpdateState::Completed);
    }

    void updateCompleted()
    {
        if (m_updateState.compareExchangeStrong(UpdateState::InProgress, UpdateState::Completed))
            return;

        if (m_updateState.compareExchangeStrong(UpdateState::PendingAfterCompletion, UpdateState::InProgress)) {
            m_updateTimer.startOneShot(0);
            return;
        }

        ASSERT_NOT_REACHED();
    }

    RunLoop& runLoop()
    {
        return m_runLoop;
    }

private:
    enum class UpdateState {
        Completed,
        InProgress,
        PendingAfterCompletion,
    };

    void updateTimerFired()
    {
        m_updateFunction();
    }

    RunLoop& m_runLoop;
    RunLoop::Timer<CompositingRunLoop> m_updateTimer;
    std::function<void()> m_updateFunction;
    Atomic<UpdateState> m_updateState;
};

Ref<ThreadedCompositor> ThreadedCompositor::create(Client* client, WebPage& webPage)
{
    return adoptRef(*new ThreadedCompositor(client, webPage));
}

ThreadedCompositor::ThreadedCompositor(Client* client, WebPage& webPage)
    : m_client(client)
    , m_threadIdentifier(0)
    , m_compositingManager(*this)
#if USE(REQUEST_ANIMATION_FRAME_DISPLAY_MONITOR)
    , m_displayRefreshMonitor(adoptRef(new DisplayRefreshMonitor(*this)))
#endif
{
    m_clientRendersNextFrame.store(false);
    m_coordinateUpdateCompletionWithClient.store(false);
    createCompositingThread();
    m_compositingManager.establishConnection(webPage, m_compositingRunLoop->runLoop());
}

ThreadedCompositor::~ThreadedCompositor()
{
    m_displayRefreshMonitor->invalidate();
    terminateCompositingThread();
}

void ThreadedCompositor::setNeedsDisplay()
{
    m_compositingRunLoop->scheduleUpdate();
}

void ThreadedCompositor::setNativeSurfaceHandleForCompositing(uint64_t handle)
{
    RefPtr<ThreadedCompositor> protector(this);
    callOnCompositingThread([=] {
        protector->m_nativeSurfaceHandle = handle;
        protector->m_scene->setActive(true);
    });
}

void ThreadedCompositor::didChangeViewportSize(const IntSize& size)
{
    RefPtr<ThreadedCompositor> protector(this);
    callOnCompositingThread([=] {
<<<<<<< HEAD
#if PLATFORM(BCM_RPI)
=======
#if PLATFORM(GBM)
>>>>>>> d4924752
        if (protector->m_surface)
            protector->m_surface->resize(size);
#endif
        protector->viewportController()->didChangeViewportSize(size);
    });
}

void ThreadedCompositor::didChangeViewportAttribute(const ViewportAttributes& attr)
{
    RefPtr<ThreadedCompositor> protector(this);
    callOnCompositingThread([=] {
        protector->viewportController()->didChangeViewportAttribute(attr);
    });
}

void ThreadedCompositor::didChangeContentsSize(const IntSize& size)
{
    RefPtr<ThreadedCompositor> protector(this);
    callOnCompositingThread([=] {
        protector->viewportController()->didChangeContentsSize(size);
    });
}

void ThreadedCompositor::scrollTo(const IntPoint& position)
{
    RefPtr<ThreadedCompositor> protector(this);
    callOnCompositingThread([=] {
        protector->viewportController()->scrollTo(position);
    });
}

void ThreadedCompositor::scrollBy(const IntSize& delta)
{
    RefPtr<ThreadedCompositor> protector(this);
    callOnCompositingThread([=] {
        protector->viewportController()->scrollBy(delta);
    });
}

void ThreadedCompositor::purgeBackingStores()
{
    m_client->purgeBackingStores();
}

void ThreadedCompositor::renderNextFrame()
{
    m_client->renderNextFrame();
}

void ThreadedCompositor::updateViewport()
{
    m_compositingRunLoop->scheduleUpdate();
}

void ThreadedCompositor::commitScrollOffset(uint32_t layerID, const IntSize& offset)
{
    m_client->commitScrollOffset(layerID, offset);
}

#if PLATFORM(GBM)
void ThreadedCompositor::destroyBuffer(uint32_t handle)
{
    RELEASE_ASSERT(&RunLoop::current() == &m_compositingRunLoop->runLoop());
    m_compositingManager.destroyPrimeBuffer(handle);
}
#endif

bool ThreadedCompositor::ensureGLContext()
{
    if (!glContext())
        return false;

    glContext()->makeContextCurrent();
    // The window size may be out of sync with the page size at this point, and getting
    // the viewport parameters incorrect, means that the content will be misplaced. Thus
    // we set the viewport parameters directly from the window size.
    IntSize contextSize = glContext()->defaultFrameBufferSize();
    if (m_viewportSize != contextSize) {
        glViewport(0, 0, contextSize.width(), contextSize.height());
        m_viewportSize = contextSize;
    }

    return true;
}

GLContext* ThreadedCompositor::glContext()
{
    if (m_context)
        return m_context.get();

#if PLATFORM(GBM)
    RELEASE_ASSERT(is<PlatformDisplayGBM>(PlatformDisplay::sharedDisplay()));
    m_surface = GBMSurface::create(IntSize(viewportController()->visibleContentsRect().size()), *this);
    if (!m_surface)
        return 0;

    setNativeSurfaceHandleForCompositing(0);
    m_context = m_surface->createGLContext();
#endif

#if PLATFORM(BCM_RPI)
    RELEASE_ASSERT(is<PlatformDisplayBCMRPi>(PlatformDisplay::sharedDisplay()));

    IntSize size(viewportController()->visibleContentsRect().size());
    m_surface = downcast<PlatformDisplayBCMRPi>(PlatformDisplay::sharedDisplay()).createSurface(size,
        m_compositingManager.createBCMElement(size.width(), size.height()));
    if (!m_surface)
        return nullptr;

    setNativeSurfaceHandleForCompositing(0);
    m_context = m_surface->createGLContext();
#endif

#if PLATFORM(BCM_NEXUS)
    RELEASE_ASSERT(is<PlatformDisplayBCMNexus>(PlatformDisplay::sharedDisplay()));

    IntSize size(viewportController()->visibleContentsRect().size());
    m_surface = downcast<PlatformDisplayBCMNexus>(PlatformDisplay::sharedDisplay()).createSurface(size,
        m_compositingManager.createBCMNexusElement(size.width(), size.height()));
    if (!m_surface)
        return nullptr;

    setNativeSurfaceHandleForCompositing(0);
    m_context = m_surface->createGLContext();
#endif

#if PLATFORM(INTEL_CE)
    RELEASE_ASSERT(is<PlatformDisplayIntelCE>(PlatformDisplay::sharedDisplay()));

    IntSize size(viewportController()->visibleContentsRect().size());
    m_surface = downcast<PlatformDisplayIntelCE>(PlatformDisplay::sharedDisplay()).createSurface(size,
        m_compositingManager.createIntelCEElement(size.width(), size.height()));
    if (!m_surface)
        return nullptr;

    setNativeSurfaceHandleForCompositing(0);
    m_context = m_surface->createGLContext();
#endif

    return m_context.get();
}

void ThreadedCompositor::scheduleDisplayImmediately()
{
    m_compositingRunLoop->scheduleUpdate();
}

void ThreadedCompositor::didChangeVisibleRect()
{
    FloatRect visibleRect = viewportController()->visibleContentsRect();
    float scale = viewportController()->pageScaleFactor();
    RefPtr<ThreadedCompositor> protector(this);
    RunLoop::main().dispatch([protector, visibleRect, scale] {
        protector->m_client->setVisibleContentsRect(visibleRect, FloatPoint::zero(), scale);
    });

    scheduleDisplayImmediately();
}

void ThreadedCompositor::renderLayerTree()
{
    if (!m_scene)
        return;

    if (!ensureGLContext())
        return;

    FloatRect clipRect(0, 0, m_viewportSize.width(), m_viewportSize.height());

    TransformationMatrix viewportTransform;
    FloatPoint scrollPostion = viewportController()->visibleContentsRect().location();
    viewportTransform.scale(viewportController()->pageScaleFactor());
    viewportTransform.translate(-scrollPostion.x(), -scrollPostion.y());

    m_scene->paintToCurrentGLContext(viewportTransform, 1, clipRect, Color::white, false, scrollPostion);

#if PLATFORM(BCM_RPI)
    auto bufferExport = m_surface->lockFrontBuffer();
    m_compositingManager.commitBCMBuffer(bufferExport);
#endif

<<<<<<< HEAD
#if PLATFORM(BCM_NEXUS)
    auto bufferExport = m_surface->lockFrontBuffer();
    m_compositingManager.commitBCMNexusBuffer(bufferExport);
#endif

#if PLATFORM(INTEL_CE)
    auto bufferExport = m_surface->lockFrontBuffer();
    m_compositingManager.commitIntelCEBuffer(bufferExport);
#endif

    glContext()->swapBuffers();
=======
#if PLATFORM(GBM)
    auto bufferExport = m_surface->lockFrontBuffer();
    m_compositingManager.commitPrimeBuffer(bufferExport);
#endif
>>>>>>> d4924752
}

void ThreadedCompositor::updateSceneState(const CoordinatedGraphicsState& state)
{
    RefPtr<ThreadedCompositor> protector(this);
    RefPtr<CoordinatedGraphicsScene> scene = m_scene;
    m_scene->appendUpdate([protector, scene, state] {
        scene->commitSceneState(state);

        protector->m_clientRendersNextFrame.store(true);
        bool coordinateUpdate = std::any_of(state.layersToUpdate.begin(), state.layersToUpdate.end(),
            [](const std::pair<CoordinatedLayerID, CoordinatedGraphicsLayerState>& it) {
                return it.second.platformLayerChanged;
            });
        protector->m_coordinateUpdateCompletionWithClient.store(coordinateUpdate);
    });

    setNeedsDisplay();
}

void ThreadedCompositor::callOnCompositingThread(std::function<void()> function)
{
    m_compositingRunLoop->callOnCompositingRunLoop(WTF::move(function));
}

void ThreadedCompositor::compositingThreadEntry(void* coordinatedCompositor)
{
    static_cast<ThreadedCompositor*>(coordinatedCompositor)->runCompositingThread();
}

void ThreadedCompositor::createCompositingThread()
{
    if (m_threadIdentifier)
        return;

    LockHolder locker(m_initializeRunLoopConditionLock);
    m_threadIdentifier = createThread(compositingThreadEntry, this, "WebCore: ThreadedCompositor");

    m_initializeRunLoopCondition.wait(m_initializeRunLoopConditionLock);
}

void ThreadedCompositor::runCompositingThread()
{
    {
        LockHolder locker(m_initializeRunLoopConditionLock);

        m_compositingRunLoop = std::make_unique<CompositingRunLoop>([&] {
            renderLayerTree();
        });
        m_scene = adoptRef(new CoordinatedGraphicsScene(this));
        m_viewportController = std::make_unique<SimpleViewportController>(this);

        m_initializeRunLoopCondition.notifyOne();
    }

    m_compositingRunLoop->runLoop().run();

    m_compositingRunLoop->stopUpdates();
    m_scene->purgeGLResources();

    {
        LockHolder locker(m_terminateRunLoopConditionLock);
        m_compositingRunLoop = nullptr;
        m_context = nullptr;
        m_scene = nullptr;
        m_terminateRunLoopCondition.notifyOne();
    }

    detachThread(m_threadIdentifier);
}

void ThreadedCompositor::terminateCompositingThread()
{
    LockHolder locker(m_terminateRunLoopConditionLock);

    m_scene->detach();
    m_compositingRunLoop->runLoop().stop();

    m_terminateRunLoopCondition.wait(m_terminateRunLoopConditionLock);
}

static void debugThreadedCompositorFPS()
{
    static double lastTime = currentTime();
    static unsigned frameCount = 0;

    double ct = currentTime();
    frameCount++;

    if (ct - lastTime >= 5.0) {
        fprintf(stderr, "ThreadedCompositor: frame callbacks %.2f FPS\n", frameCount / (ct - lastTime));
        lastTime = ct;
        frameCount = 0;
    }
}

#if USE(REQUEST_ANIMATION_FRAME_DISPLAY_MONITOR)
RefPtr<WebCore::DisplayRefreshMonitor> ThreadedCompositor::createDisplayRefreshMonitor(PlatformDisplayID)
{
    return m_displayRefreshMonitor;
}

ThreadedCompositor::DisplayRefreshMonitor::DisplayRefreshMonitor(ThreadedCompositor& compositor)
    : WebCore::DisplayRefreshMonitor(0)
    , m_displayRefreshTimer(RunLoop::main(), this, &ThreadedCompositor::DisplayRefreshMonitor::displayRefreshCallback)
    , m_compositor(&compositor)
{
}

bool ThreadedCompositor::DisplayRefreshMonitor::requestRefreshCallback()
{
    LockHolder locker(mutex());
    setIsScheduled(true);
    return true;
}

bool ThreadedCompositor::DisplayRefreshMonitor::requiresDisplayRefreshCallback()
{
    LockHolder locker(mutex());
    return isScheduled() && isPreviousFrameDone();
}

void ThreadedCompositor::DisplayRefreshMonitor::dispatchDisplayRefreshCallback()
{
    m_displayRefreshTimer.startOneShot(0);
}

void ThreadedCompositor::DisplayRefreshMonitor::invalidate()
{
    m_compositor = nullptr;
}

void ThreadedCompositor::DisplayRefreshMonitor::displayRefreshCallback()
{
    bool shouldHandleDisplayRefreshNotification = false;
    {
        LockHolder locker(mutex());
        shouldHandleDisplayRefreshNotification = isScheduled() && isPreviousFrameDone();
        if (shouldHandleDisplayRefreshNotification) {
            setIsPreviousFrameDone(false);
            setMonotonicAnimationStartTime(monotonicallyIncreasingTime());
        }
    }

    if (shouldHandleDisplayRefreshNotification)
        DisplayRefreshMonitor::handleDisplayRefreshedNotificationOnMainThread(this);

    if (m_compositor) {
        if (m_compositor->m_clientRendersNextFrame.compareExchangeStrong(true, false))
            m_compositor->m_scene->renderNextFrame();
        if (m_compositor->m_coordinateUpdateCompletionWithClient.compareExchangeStrong(true, false))
            m_compositor->m_compositingRunLoop->updateCompleted();
    }
}
#endif

#if PLATFORM(WPE)
void ThreadedCompositor::releaseBuffer(uint32_t handle)
{
    RELEASE_ASSERT(&RunLoop::current() == &m_compositingRunLoop->runLoop());
#if PLATFORM(GBM)
    m_surface->releaseBuffer(handle);
#endif
#if PLATFORM(BCM_RPI)
    m_surface->releaseBuffer(handle);
#endif
}

void ThreadedCompositor::frameComplete()
{
    RELEASE_ASSERT(&RunLoop::current() == &m_compositingRunLoop->runLoop());
    static bool reportFPS = !!std::getenv("WPE_THREADED_COMPOSITOR_FPS");
    if (reportFPS)
        debugThreadedCompositorFPS();

    bool shouldDispatchDisplayRefreshCallback = m_clientRendersNextFrame.load()
        || m_displayRefreshMonitor->requiresDisplayRefreshCallback();
    bool shouldCoordinateUpdateCompletionWithClient = m_coordinateUpdateCompletionWithClient.load();

    if (shouldDispatchDisplayRefreshCallback)
        m_displayRefreshMonitor->dispatchDisplayRefreshCallback();
    if (!shouldCoordinateUpdateCompletionWithClient)
        m_compositingRunLoop->updateCompleted();
}
#endif

}
#endif // USE(COORDINATED_GRAPHICS_THREADED)<|MERGE_RESOLUTION|>--- conflicted
+++ resolved
@@ -166,11 +166,7 @@
 {
     RefPtr<ThreadedCompositor> protector(this);
     callOnCompositingThread([=] {
-<<<<<<< HEAD
 #if PLATFORM(BCM_RPI)
-=======
-#if PLATFORM(GBM)
->>>>>>> d4924752
         if (protector->m_surface)
             protector->m_surface->resize(size);
 #endif
@@ -352,7 +348,6 @@
     m_compositingManager.commitBCMBuffer(bufferExport);
 #endif
 
-<<<<<<< HEAD
 #if PLATFORM(BCM_NEXUS)
     auto bufferExport = m_surface->lockFrontBuffer();
     m_compositingManager.commitBCMNexusBuffer(bufferExport);
@@ -364,12 +359,11 @@
 #endif
 
     glContext()->swapBuffers();
-=======
+
 #if PLATFORM(GBM)
     auto bufferExport = m_surface->lockFrontBuffer();
     m_compositingManager.commitPrimeBuffer(bufferExport);
 #endif
->>>>>>> d4924752
 }
 
 void ThreadedCompositor::updateSceneState(const CoordinatedGraphicsState& state)
