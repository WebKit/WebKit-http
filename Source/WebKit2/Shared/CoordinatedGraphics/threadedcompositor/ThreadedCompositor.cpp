--- conflicted
+++ resolved
@@ -166,11 +166,7 @@
 {
     RefPtr<ThreadedCompositor> protector(this);
     callOnCompositingThread([=] {
-<<<<<<< HEAD
-#if PLATFORM(BCM_RPI)
-=======
 #if PLATFORM(WPE)
->>>>>>> dcee9ed6
         if (protector->m_surface)
             protector->m_surface->resize(size);
 #endif
