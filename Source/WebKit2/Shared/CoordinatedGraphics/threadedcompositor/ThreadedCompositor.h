--- conflicted
+++ resolved
@@ -66,15 +66,11 @@
 class DisplayRefreshMonitor;
 class WebPage;
 
-<<<<<<< HEAD
-class ThreadedCompositor : public ThreadSafeRefCounted<ThreadedCompositor>, public SimpleViewportController::Client, public CoordinatedGraphicsSceneClient, public WebCore::PlatformDisplayWPE::Surface::Client {
-=======
 class ThreadedCompositor : public ThreadSafeRefCounted<ThreadedCompositor>, public SimpleViewportController::Client, public CoordinatedGraphicsSceneClient
 #if PLATFORM(WPE)
-    , public CompositingManager::Client
+    , public WebCore::PlatformDisplayWPE::Surface::Client
 #endif
     {
->>>>>>> 97595554
     WTF_MAKE_NONCOPYABLE(ThreadedCompositor);
     WTF_MAKE_FAST_ALLOCATED;
 public:
@@ -115,13 +111,8 @@
     void updateViewport() override;
     void commitScrollOffset(uint32_t layerID, const WebCore::IntSize& offset) override;
 
-<<<<<<< HEAD
+#if PLATFORM(WPE)
     // WebCore::PlatformDisplayWPE::Surface::Client
-=======
-#if PLATFORM(WPE)
-    // CompositingManager::Client
-    virtual void releaseBuffer(uint32_t) override;
->>>>>>> 97595554
     virtual void frameComplete() override;
 #endif
 
@@ -159,13 +150,6 @@
     Condition m_terminateRunLoopCondition;
     Lock m_terminateRunLoopConditionLock;
 
-<<<<<<< HEAD
-=======
-#if PLATFORM(WPE)
-    std::unique_ptr<CompositingManager> m_compositingManager;
-#endif
-
->>>>>>> 97595554
 #if USE(REQUEST_ANIMATION_FRAME_DISPLAY_MONITOR)
     friend class DisplayRefreshMonitor;
     RefPtr<DisplayRefreshMonitor> m_displayRefreshMonitor;
