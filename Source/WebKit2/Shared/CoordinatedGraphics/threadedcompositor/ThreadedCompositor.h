--- conflicted
+++ resolved
@@ -77,11 +77,7 @@
         virtual void commitScrollOffset(uint32_t layerID, const WebCore::IntSize& offset) = 0;
     };
 
-<<<<<<< HEAD
-    static Ref<ThreadedCompositor> create(Client*, WebPage&);
-=======
-    static Ref<ThreadedCompositor> create(Client*, uint64_t nativeSurfaceHandle = 0);
->>>>>>> ceb45f4d
+    static Ref<ThreadedCompositor> create(Client*, WebPage&, uint64_t nativeSurfaceHandle = 0);
     virtual ~ThreadedCompositor();
 
     void setNativeSurfaceHandleForCompositing(uint64_t);
@@ -105,11 +101,7 @@
 #endif
 
 private:
-<<<<<<< HEAD
-    ThreadedCompositor(Client*, WebPage&);
-=======
-    ThreadedCompositor(Client*, uint64_t nativeSurfaceHandle);
->>>>>>> ceb45f4d
+    ThreadedCompositor(Client*, WebPage&, uint64_t nativeSurfaceHandle);
 
     // CoordinatedGraphicsSceneClient
     void renderNextFrame() override;
