/*
 * Copyright (C) 2014 Igalia S.L.
 *
 * Redistribution and use in source and binary forms, with or without
 * modification, are permitted provided that the following conditions
 * are met:
 * 1. Redistributions of source code must retain the above copyright
 *    notice, this list of conditions and the following disclaimer.
 * 2. Redistributions in binary form must reproduce the above copyright
 *    notice, this list of conditions and the following disclaimer in the
 *    documentation and/or other materials provided with the distribution.
 *
 * THIS SOFTWARE IS PROVIDED BY APPLE INC. AND ITS CONTRIBUTORS ``AS IS''
 * AND ANY EXPRESS OR IMPLIED WARRANTIES, INCLUDING, BUT NOT LIMITED TO,
 * THE IMPLIED WARRANTIES OF MERCHANTABILITY AND FITNESS FOR A PARTICULAR
 * PURPOSE ARE DISCLAIMED. IN NO EVENT SHALL APPLE INC. OR ITS CONTRIBUTORS
 * BE LIABLE FOR ANY DIRECT, INDIRECT, INCIDENTAL, SPECIAL, EXEMPLARY, OR
 * CONSEQUENTIAL DAMAGES (INCLUDING, BUT NOT LIMITED TO, PROCUREMENT OF
 * SUBSTITUTE GOODS OR SERVICES; LOSS OF USE, DATA, OR PROFITS; OR BUSINESS
 * INTERRUPTION) HOWEVER CAUSED AND ON ANY THEORY OF LIABILITY, WHETHER IN
 * CONTRACT, STRICT LIABILITY, OR TORT (INCLUDING NEGLIGENCE OR OTHERWISE)
 * ARISING IN ANY WAY OUT OF THE USE OF THIS SOFTWARE, EVEN IF ADVISED OF
 * THE POSSIBILITY OF SUCH DAMAGE.
 */

#ifndef ThreadedCompositor_h
#define ThreadedCompositor_h

#if USE(COORDINATED_GRAPHICS_THREADED)

#include "CoordinatedGraphicsScene.h"
#include "SimpleViewportController.h"
#include <WebCore/IntSize.h>
#include <WebCore/TransformationMatrix.h>
#include <wtf/Atomics.h>
#include <wtf/Condition.h>
#include <wtf/FastMalloc.h>
#include <wtf/Lock.h>
#include <wtf/Noncopyable.h>
#include <wtf/ThreadSafeRefCounted.h>

#if PLATFORM(WPE)
#include "CompositingManager.h"
#endif

#if USE(REQUEST_ANIMATION_FRAME_DISPLAY_MONITOR)
#include <WebCore/DisplayRefreshMonitor.h>
#endif

#if PLATFORM(WPE)
#include "CompositingManager.h"
#include <WebCore/PlatformDisplayWPE.h>
#endif

namespace WebCore {
struct CoordinatedGraphicsState;
class GLContext;
}

namespace WebKit {

class CompositingRunLoop;
class CoordinatedGraphicsScene;
class CoordinatedGraphicsSceneClient;
class DisplayRefreshMonitor;
class WebPage;

class ThreadedCompositor : public ThreadSafeRefCounted<ThreadedCompositor>, public SimpleViewportController::Client, public CoordinatedGraphicsSceneClient
#if PLATFORM(WPE)
<<<<<<< HEAD
    , public WebCore::PlatformDisplayWPE::Surface::Client
=======
    , public WebCore::PlatformDisplayWPE::EGLTarget::Client
>>>>>>> e2ce2be4
#endif
    {
    WTF_MAKE_NONCOPYABLE(ThreadedCompositor);
    WTF_MAKE_FAST_ALLOCATED;
public:
    class Client {
    public:
        virtual void setVisibleContentsRect(const WebCore::FloatRect&, const WebCore::FloatPoint&, float) = 0;
        virtual void purgeBackingStores() = 0;
        virtual void renderNextFrame() = 0;
        virtual void commitScrollOffset(uint32_t layerID, const WebCore::IntSize& offset) = 0;
    };

    static Ref<ThreadedCompositor> create(Client*, WebPage&);
    virtual ~ThreadedCompositor();

    void setNeedsDisplay();

    void setNativeSurfaceHandleForCompositing(uint64_t);
    void setDeviceScaleFactor(float);

    void updateSceneState(const WebCore::CoordinatedGraphicsState&);

    void didChangeViewportSize(const WebCore::IntSize&);
    void didChangeViewportAttribute(const WebCore::ViewportAttributes&);
    void didChangeContentsSize(const WebCore::IntSize&);
    void scrollTo(const WebCore::IntPoint&);
    void scrollBy(const WebCore::IntSize&);

#if USE(REQUEST_ANIMATION_FRAME_DISPLAY_MONITOR)
    RefPtr<WebCore::DisplayRefreshMonitor> createDisplayRefreshMonitor(WebCore::PlatformDisplayID);
#endif

private:
    ThreadedCompositor(Client*, WebPage&);

    // CoordinatedGraphicsSceneClient
    void purgeBackingStores() override;
    void renderNextFrame() override;
    void updateViewport() override;
    void commitScrollOffset(uint32_t layerID, const WebCore::IntSize& offset) override;

#if PLATFORM(WPE)
    // WebCore::PlatformDisplayWPE::Surface::Client
    virtual void frameComplete() override;
#endif

    void renderLayerTree();
    void scheduleDisplayImmediately();
    void didChangeVisibleRect() override;

    bool ensureGLContext();
    WebCore::GLContext* glContext();
    SimpleViewportController* viewportController() { return m_viewportController.get(); }

    void callOnCompositingThread(std::function<void()>&&);
    void createCompositingThread();
    void runCompositingThread();
    void terminateCompositingThread();
    static void compositingThreadEntry(void*);

    Client* m_client;
    RefPtr<CoordinatedGraphicsScene> m_scene;
    std::unique_ptr<SimpleViewportController> m_viewportController;

#if PLATFORM(WPE)
    CompositingManager m_compositingManager;
<<<<<<< HEAD
    std::unique_ptr<WebCore::PlatformDisplayWPE::Surface> m_surface;
=======
    std::unique_ptr<WebCore::PlatformDisplayWPE::EGLTarget> m_target;
>>>>>>> e2ce2be4
#endif
    std::unique_ptr<WebCore::GLContext> m_context;

    WebCore::IntSize m_viewportSize;
    float m_deviceScaleFactor;
    uint64_t m_nativeSurfaceHandle;

    ThreadIdentifier m_threadIdentifier;
    Condition m_initializeRunLoopCondition;
    Lock m_initializeRunLoopConditionLock;
    Condition m_terminateRunLoopCondition;
    Lock m_terminateRunLoopConditionLock;

#if USE(REQUEST_ANIMATION_FRAME_DISPLAY_MONITOR)
    friend class DisplayRefreshMonitor;
    RefPtr<DisplayRefreshMonitor> m_displayRefreshMonitor;
#endif

    std::unique_ptr<CompositingRunLoop> m_compositingRunLoop;

    Atomic<bool> m_clientRendersNextFrame;
    Atomic<bool> m_coordinateUpdateCompletionWithClient;
};

} // namespace WebKit

#endif

#endif // ThreadedCompositor_h<|MERGE_RESOLUTION|>--- conflicted
+++ resolved
@@ -67,11 +67,7 @@
 
 class ThreadedCompositor : public ThreadSafeRefCounted<ThreadedCompositor>, public SimpleViewportController::Client, public CoordinatedGraphicsSceneClient
 #if PLATFORM(WPE)
-<<<<<<< HEAD
-    , public WebCore::PlatformDisplayWPE::Surface::Client
-=======
     , public WebCore::PlatformDisplayWPE::EGLTarget::Client
->>>>>>> e2ce2be4
 #endif
     {
     WTF_MAKE_NONCOPYABLE(ThreadedCompositor);
@@ -139,11 +135,7 @@
 
 #if PLATFORM(WPE)
     CompositingManager m_compositingManager;
-<<<<<<< HEAD
-    std::unique_ptr<WebCore::PlatformDisplayWPE::Surface> m_surface;
-=======
     std::unique_ptr<WebCore::PlatformDisplayWPE::EGLTarget> m_target;
->>>>>>> e2ce2be4
 #endif
     std::unique_ptr<WebCore::GLContext> m_context;
 
