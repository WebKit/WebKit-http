/*
 * Copyright (C) 2010-2017 Apple Inc. All rights reserved.
 *
 * Redistribution and use in source and binary forms, with or without
 * modification, are permitted provided that the following conditions
 * are met:
 * 1. Redistributions of source code must retain the above copyright
 *    notice, this list of conditions and the following disclaimer.
 * 2. Redistributions in binary form must reproduce the above copyright
 *    notice, this list of conditions and the following disclaimer in the
 *    documentation and/or other materials provided with the distribution.
 *
 * THIS SOFTWARE IS PROVIDED BY APPLE INC. AND ITS CONTRIBUTORS ``AS IS''
 * AND ANY EXPRESS OR IMPLIED WARRANTIES, INCLUDING, BUT NOT LIMITED TO,
 * THE IMPLIED WARRANTIES OF MERCHANTABILITY AND FITNESS FOR A PARTICULAR
 * PURPOSE ARE DISCLAIMED. IN NO EVENT SHALL APPLE INC. OR ITS CONTRIBUTORS
 * BE LIABLE FOR ANY DIRECT, INDIRECT, INCIDENTAL, SPECIAL, EXEMPLARY, OR
 * CONSEQUENTIAL DAMAGES (INCLUDING, BUT NOT LIMITED TO, PROCUREMENT OF
 * SUBSTITUTE GOODS OR SERVICES; LOSS OF USE, DATA, OR PROFITS; OR BUSINESS
 * INTERRUPTION) HOWEVER CAUSED AND ON ANY THEORY OF LIABILITY, WHETHER IN
 * CONTRACT, STRICT LIABILITY, OR TORT (INCLUDING NEGLIGENCE OR OTHERWISE)
 * ARISING IN ANY WAY OUT OF THE USE OF THIS SOFTWARE, EVEN IF ADVISED OF
 * THE POSSIBILITY OF SUCH DAMAGE.
 */

#ifndef APIObject_h
#define APIObject_h

#include <wtf/RefCounted.h>
#include <wtf/RefPtr.h>
#include <wtf/ThreadSafeRefCounted.h>

#if PLATFORM(COCOA)
#include "WKFoundation.h"
#ifdef __OBJC__
#include "WKObject.h"
#endif
#endif

#define DELEGATE_REF_COUNTING_TO_COCOA (PLATFORM(COCOA) && WK_API_ENABLED)

#if DELEGATE_REF_COUNTING_TO_COCOA
OBJC_CLASS NSObject;
#endif

namespace API {

class Object
#if !DELEGATE_REF_COUNTING_TO_COCOA
    : public ThreadSafeRefCounted<Object>
#endif
{
public:
    enum class Type {
        // Base types
        Null = 0,
        Array,
        AuthenticationChallenge,
        AuthenticationDecisionListener,
        CertificateInfo,
        Connection,
        ContextMenuItem,
        Credential,
        Data,
        Dictionary,
        Error,
        FrameHandle,
        Image,
        PageGroupData,
        PageHandle,
        PageGroupHandle,
        ProtectionSpace,
        RenderLayer,
        RenderObject,
        SecurityOrigin,
        SessionState,
        SerializedScriptValue,
        String,
        URL,
        URLRequest,
        URLResponse,
        UserContentURLPattern,
        UserScript,
        UserStyleSheet,
        WebArchive,
        WebArchiveResource,

        // Base numeric types
        Boolean,
        Double,
        UInt64,
        
        // Geometry types
        Point,
        Size,
        Rect,
        
        // UIProcess types
        ApplicationCacheManager,
        AutomationSession,
        BackForwardList,
        BackForwardListItem,
        CacheManager,
        ColorPickerResultListener,
        ContentRuleList,
        ContentRuleListStore,
        ContextMenuListener,
        CookieManager,
        Download,
        ExperimentalFeature,
        FormSubmissionListener,
        Frame,
        FrameInfo,
        FramePolicyListener,
        FullScreenManager,
        GeolocationManager,
        GeolocationPermissionRequest,
        HTTPCookieStore,
        HitTestResult,
        GeolocationPosition,
        GrammarDetail,
        IconDatabase,
        Inspector,
        KeyValueStorageManager,
        MediaCacheManager,
        Navigation,
        NavigationAction,
        NavigationData,
        NavigationResponse,
        Notification,
        NotificationManager,
        NotificationPermissionRequest,
        OpenPanelParameters,
        OpenPanelResultListener,
        OriginDataManager,
        Page,
        PageConfiguration,
        PageGroup,
        ProcessPool,
        ProcessPoolConfiguration,
        PluginSiteDataManager,
        Preferences,
        ResourceLoadStatisticsStore,
        RunBeforeUnloadConfirmPanelResultListener,
        RunJavaScriptAlertResultListener,
        RunJavaScriptConfirmResultListener,
        RunJavaScriptPromptResultListener,
        TextChecker,
<<<<<<< HEAD
        URLSchemeHandlerTask,
=======
        URLSchemeTask,
>>>>>>> 4ccac179
        UserContentController,
        UserContentWorld,
        UserInitiatedAction,
        UserMediaPermissionCheck,
        UserMediaPermissionRequest,
        ViewportAttributes,
        VisitedLinkStore,
        WebResourceLoadStatisticsManager,
        WebsiteDataRecord,
        WebsiteDataStore,
        WebsitePolicies,
        WindowFeatures,

#if ENABLE(MEDIA_SESSION)
        MediaSessionFocusManager,
        MediaSessionMetadata,
#endif

        // Bundle types
        Bundle,
        BundleBackForwardList,
        BundleBackForwardListItem,
        BundleCSSStyleDeclarationHandle,
        BundleDOMWindowExtension,
        BundleFileHandle,
        BundleFrame,
        BundleHitTestResult,
        BundleInspector,
        BundleNavigationAction,
        BundleNodeHandle,
        BundlePage,
        BundlePageBanner,
        BundlePageGroup,
        BundlePageOverlay,
        BundleRangeHandle,
        BundleScriptWorld,

        // Platform specific
        EditCommandProxy,
        ObjCObjectGraph,
        View,
#if USE(SOUP)
        SoupRequestManager,
        SoupCustomProtocolRequestManager,
#endif
    };

    virtual ~Object()
    {
    }

    virtual Type type() const = 0;

#if DELEGATE_REF_COUNTING_TO_COCOA
#ifdef __OBJC__
    template<typename T, typename... Args>
    static void constructInWrapper(NSObject <WKObject> *wrapper, Args&&... args)
    {
        Object* object = new (&wrapper._apiObject) T(std::forward<Args>(args)...);
        object->m_wrapper = wrapper;
    }
#endif

    NSObject *wrapper() { return m_wrapper; }

    void ref();
    void deref();
#endif // DELEGATE_REF_COUNTING_TO_COCOA

    static void* wrap(API::Object*);
    static API::Object* unwrap(void*);

protected:
    Object();

#if DELEGATE_REF_COUNTING_TO_COCOA
    static void* newObject(size_t, Type);

private:
    // Derived classes must override operator new and call newObject().
    void* operator new(size_t) = delete;

    NSObject *m_wrapper;
#endif // DELEGATE_REF_COUNTING_TO_COCOA
};

template <Object::Type ArgumentType>
class ObjectImpl : public Object {
public:
    static const Type APIType = ArgumentType;

    virtual ~ObjectImpl()
    {
    }

protected:
    friend class Object;

    ObjectImpl()
    {
    }

    Type type() const override { return APIType; }

#if DELEGATE_REF_COUNTING_TO_COCOA
    void* operator new(size_t size) { return newObject(size, APIType); }
    void* operator new(size_t, void* value) { return value; }
#endif
};

#if !DELEGATE_REF_COUNTING_TO_COCOA
inline void* Object::wrap(API::Object* object)
{
    return static_cast<void*>(object);
}

inline API::Object* Object::unwrap(void* object)
{
    return static_cast<API::Object*>(object);
}
#endif

} // namespace Object

#undef DELEGATE_REF_COUNTING_TO_COCOA

#endif // APIObject_h<|MERGE_RESOLUTION|>--- conflicted
+++ resolved
@@ -146,11 +146,7 @@
         RunJavaScriptConfirmResultListener,
         RunJavaScriptPromptResultListener,
         TextChecker,
-<<<<<<< HEAD
-        URLSchemeHandlerTask,
-=======
         URLSchemeTask,
->>>>>>> 4ccac179
         UserContentController,
         UserContentWorld,
         UserInitiatedAction,
