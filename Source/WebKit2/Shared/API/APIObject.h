/*
 * Copyright (C) 2010-2017 Apple Inc. All rights reserved.
 *
 * Redistribution and use in source and binary forms, with or without
 * modification, are permitted provided that the following conditions
 * are met:
 * 1. Redistributions of source code must retain the above copyright
 *    notice, this list of conditions and the following disclaimer.
 * 2. Redistributions in binary form must reproduce the above copyright
 *    notice, this list of conditions and the following disclaimer in the
 *    documentation and/or other materials provided with the distribution.
 *
 * THIS SOFTWARE IS PROVIDED BY APPLE INC. AND ITS CONTRIBUTORS ``AS IS''
 * AND ANY EXPRESS OR IMPLIED WARRANTIES, INCLUDING, BUT NOT LIMITED TO,
 * THE IMPLIED WARRANTIES OF MERCHANTABILITY AND FITNESS FOR A PARTICULAR
 * PURPOSE ARE DISCLAIMED. IN NO EVENT SHALL APPLE INC. OR ITS CONTRIBUTORS
 * BE LIABLE FOR ANY DIRECT, INDIRECT, INCIDENTAL, SPECIAL, EXEMPLARY, OR
 * CONSEQUENTIAL DAMAGES (INCLUDING, BUT NOT LIMITED TO, PROCUREMENT OF
 * SUBSTITUTE GOODS OR SERVICES; LOSS OF USE, DATA, OR PROFITS; OR BUSINESS
 * INTERRUPTION) HOWEVER CAUSED AND ON ANY THEORY OF LIABILITY, WHETHER IN
 * CONTRACT, STRICT LIABILITY, OR TORT (INCLUDING NEGLIGENCE OR OTHERWISE)
 * ARISING IN ANY WAY OUT OF THE USE OF THIS SOFTWARE, EVEN IF ADVISED OF
 * THE POSSIBILITY OF SUCH DAMAGE.
 */

#ifndef APIObject_h
#define APIObject_h

#include <functional>
#include <wtf/RefCounted.h>
#include <wtf/RefPtr.h>
#include <wtf/ThreadSafeRefCounted.h>

#if PLATFORM(COCOA)
#include "WKFoundation.h"
#ifdef __OBJC__
#include "WKObject.h"
#endif
#endif

#define DELEGATE_REF_COUNTING_TO_COCOA (PLATFORM(COCOA) && WK_API_ENABLED)

#if DELEGATE_REF_COUNTING_TO_COCOA
OBJC_CLASS NSObject;
#endif

namespace API {

class Object
#if !DELEGATE_REF_COUNTING_TO_COCOA
    : public ThreadSafeRefCounted<Object>
#endif
{
public:
    enum class Type {
        // Base types
        Null = 0,
        Array,
        AuthenticationChallenge,
        AuthenticationDecisionListener,
        CertificateInfo,
        Connection,
        ContextMenuItem,
        Credential,
        Data,
        Dictionary,
        Error,
        FrameHandle,
        Image,
        PageGroupData,
        PageHandle,
        PageGroupHandle,
        ProtectionSpace,
        RenderLayer,
        RenderObject,
        SecurityOrigin,
        SessionState,
        SerializedScriptValue,
        String,
        URL,
        URLRequest,
        URLResponse,
        UserContentURLPattern,
        UserScript,
        UserStyleSheet,
        WebArchive,
        WebArchiveResource,

        // Base numeric types
        Boolean,
        Double,
        UInt64,
        
        // Geometry types
        Point,
        Size,
        Rect,
        
        // UIProcess types
        ApplicationCacheManager,
        AutomationSession,
        BackForwardList,
        BackForwardListItem,
        CacheManager,
        ColorPickerResultListener,
        ContextMenuListener,
        CookieManager,
        Download,
        ExperimentalFeature,
        FormSubmissionListener,
        Frame,
        FrameInfo,
        FramePolicyListener,
        FullScreenManager,
        GeolocationManager,
        GeolocationPermissionRequest,
        HitTestResult,
        GeolocationPosition,
        GrammarDetail,
        IconDatabase,
        Inspector,
        KeyValueStorageManager,
        MediaCacheManager,
        Navigation,
        NavigationAction,
        NavigationData,
        NavigationResponse,
        Notification,
        NotificationManager,
        NotificationPermissionRequest,
        OpenPanelParameters,
        OpenPanelResultListener,
        OriginDataManager,
        Page,
        PageConfiguration,
        PageGroup,
        ProcessPool,
        ProcessPoolConfiguration,
        PluginSiteDataManager,
        Preferences,
        ResourceLoadStatisticsStore,
        RunBeforeUnloadConfirmPanelResultListener,
        RunJavaScriptAlertResultListener,
        RunJavaScriptConfirmResultListener,
        RunJavaScriptPromptResultListener,
        TextChecker,
        UserContentController,
        UserContentExtension,
        UserContentExtensionStore,
        UserContentWorld,
        UserInitiatedAction,
        UserMediaPermissionCheck,
        UserMediaPermissionRequest,
        Vibration,
        ViewportAttributes,
        VisitedLinkStore,
<<<<<<< HEAD
        WebCookie,
=======
        WebResourceLoadStatisticsManager,
>>>>>>> 05dda0ab
        WebsiteDataRecord,
        WebsiteDataStore,
        WebsitePolicies,
        WindowFeatures,
        WebProxy,

#if ENABLE(MEDIA_SESSION)
        MediaSessionFocusManager,
        MediaSessionMetadata,
#endif

        // Bundle types
        Bundle,
        BundleBackForwardList,
        BundleBackForwardListItem,
        BundleCSSStyleDeclarationHandle,
        BundleDOMWindowExtension,
        BundleFileHandle,
        BundleFrame,
        BundleHitTestResult,
        BundleInspector,
        BundleNavigationAction,
        BundleNodeHandle,
        BundlePage,
        BundlePageBanner,
        BundlePageGroup,
        BundlePageOverlay,
        BundleRangeHandle,
        BundleScriptWorld,

        // Platform specific
        EditCommandProxy,
        ObjCObjectGraph,
        View,
#if USE(SOUP)
        SoupRequestManager,
        SoupCustomProtocolRequestManager,
#endif
#if PLATFORM(EFL)
        PopupMenuItem,
#if ENABLE(TOUCH_EVENTS)
        TouchPoint,
        TouchEvent,
#endif
#endif
    };

    virtual ~Object()
    {
    }

    virtual Type type() const = 0;

#if DELEGATE_REF_COUNTING_TO_COCOA
#ifdef __OBJC__
    template<typename T, typename... Args>
    static void constructInWrapper(NSObject <WKObject> *wrapper, Args&&... args)
    {
        Object* object = new (&wrapper._apiObject) T(std::forward<Args>(args)...);
        object->m_wrapper = wrapper;
    }
#endif

    NSObject *wrapper() { return m_wrapper; }

    void ref();
    void deref();
#endif // DELEGATE_REF_COUNTING_TO_COCOA

    static void* wrap(API::Object*);
    static API::Object* unwrap(void*);

protected:
    Object();

#if DELEGATE_REF_COUNTING_TO_COCOA
    static void* newObject(size_t, Type);

private:
    // Derived classes must override operator new and call newObject().
    void* operator new(size_t) = delete;

    NSObject *m_wrapper;
#endif // DELEGATE_REF_COUNTING_TO_COCOA
};

template <Object::Type ArgumentType>
class ObjectImpl : public Object {
public:
    static const Type APIType = ArgumentType;

    virtual ~ObjectImpl()
    {
    }

protected:
    friend class Object;

    ObjectImpl()
    {
    }

    Type type() const override { return APIType; }

#if DELEGATE_REF_COUNTING_TO_COCOA
    void* operator new(size_t size) { return newObject(size, APIType); }
    void* operator new(size_t, void* value) { return value; }
#endif
};

#if !DELEGATE_REF_COUNTING_TO_COCOA
inline void* Object::wrap(API::Object* object)
{
    return static_cast<void*>(object);
}

inline API::Object* Object::unwrap(void* object)
{
    return static_cast<API::Object*>(object);
}
#endif

} // namespace Object

#undef DELEGATE_REF_COUNTING_TO_COCOA

#endif // APIObject_h<|MERGE_RESOLUTION|>--- conflicted
+++ resolved
@@ -154,11 +154,8 @@
         Vibration,
         ViewportAttributes,
         VisitedLinkStore,
-<<<<<<< HEAD
+        WebResourceLoadStatisticsManager,
         WebCookie,
-=======
-        WebResourceLoadStatisticsManager,
->>>>>>> 05dda0ab
         WebsiteDataRecord,
         WebsiteDataStore,
         WebsitePolicies,
