--- conflicted
+++ resolved
@@ -92,9 +92,6 @@
 #endif
     encoder << appleMailPaginationQuirkEnabled;
     encoder << shouldScaleViewToFitDocument;
-<<<<<<< HEAD
-    encoder << urlSchemeHandlers;
-=======
     encoder.encodeEnum(userInterfaceLayoutDirection);
     encoder.encodeEnum(observedLayoutMilestones);
     encoder << overrideContentSecurityPolicy;
@@ -109,7 +106,6 @@
 #if ENABLE(CONTENT_EXTENSIONS)
     encoder << contentRuleLists;
 #endif
->>>>>>> 4ccac179
 }
 
 bool WebPageCreationParameters::decode(IPC::Decoder& decoder, WebPageCreationParameters& parameters)
@@ -229,11 +225,6 @@
     if (!decoder.decode(parameters.shouldScaleViewToFitDocument))
         return false;
 
-<<<<<<< HEAD
-    if (!decoder.decode(parameters.urlSchemeHandlers))
-        return false;
-
-=======
     if (!decoder.decodeEnum(parameters.userInterfaceLayoutDirection))
         return false;
     if (!decoder.decodeEnum(parameters.observedLayoutMilestones))
@@ -266,7 +257,6 @@
     if (!decoder.decode(parameters.contentRuleLists))
         return false;
 #endif
->>>>>>> 4ccac179
     return true;
 }
 
