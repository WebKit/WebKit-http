--- conflicted
+++ resolved
@@ -33,18 +33,10 @@
 OBJC_CLASS NSView;
 #endif
 
-<<<<<<< HEAD
-#if PLATFORM(EFL)
-#include <Evas.h>
-#include <WebCore/AffineTransform.h>
-#endif
-
 #if PLATFORM(HAIKU)
 #include <Message.h>
 #endif
 
-=======
->>>>>>> 222852bb
 #if PLATFORM(GTK)
 #include <WebCore/GUniquePtrGtk.h>
 typedef union _GdkEvent GdkEvent;
@@ -65,13 +57,8 @@
     NSEvent* nativeEvent() const { return m_nativeEvent.get(); }
 #elif PLATFORM(GTK)
     GdkEvent* nativeEvent() const { return m_nativeEvent.get(); }
-<<<<<<< HEAD
-#elif PLATFORM(EFL)
-    const Evas_Event_Mouse_Wheel* nativeEvent() const { return m_nativeEvent; }
 #elif PLATFORM(HAIKU)
     const BMessage* nativeEvent() const { return m_nativeEvent; }
-=======
->>>>>>> 222852bb
 #elif PLATFORM(IOS)
     const void* nativeEvent() const { return 0; }
 #endif
@@ -81,13 +68,8 @@
     RetainPtr<NSEvent> m_nativeEvent;
 #elif PLATFORM(GTK)
     GUniquePtr<GdkEvent> m_nativeEvent;
-<<<<<<< HEAD
-#elif PLATFORM(EFL)
-    const Evas_Event_Mouse_Wheel* m_nativeEvent;
 #elif PLATFORM(HAIKU)
     const BMessage* m_nativeEvent;
-=======
->>>>>>> 222852bb
 #endif
 };
 
