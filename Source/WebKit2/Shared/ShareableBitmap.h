/*
 * Copyright (C) 2010, 2011 Apple Inc. All rights reserved.
 *
 * Redistribution and use in source and binary forms, with or without
 * modification, are permitted provided that the following conditions
 * are met:
 * 1. Redistributions of source code must retain the above copyright
 *    notice, this list of conditions and the following disclaimer.
 * 2. Redistributions in binary form must reproduce the above copyright
 *    notice, this list of conditions and the following disclaimer in the
 *    documentation and/or other materials provided with the distribution.
 *
 * THIS SOFTWARE IS PROVIDED BY APPLE INC. AND ITS CONTRIBUTORS ``AS IS''
 * AND ANY EXPRESS OR IMPLIED WARRANTIES, INCLUDING, BUT NOT LIMITED TO,
 * THE IMPLIED WARRANTIES OF MERCHANTABILITY AND FITNESS FOR A PARTICULAR
 * PURPOSE ARE DISCLAIMED. IN NO EVENT SHALL APPLE INC. OR ITS CONTRIBUTORS
 * BE LIABLE FOR ANY DIRECT, INDIRECT, INCIDENTAL, SPECIAL, EXEMPLARY, OR
 * CONSEQUENTIAL DAMAGES (INCLUDING, BUT NOT LIMITED TO, PROCUREMENT OF
 * SUBSTITUTE GOODS OR SERVICES; LOSS OF USE, DATA, OR PROFITS; OR BUSINESS
 * INTERRUPTION) HOWEVER CAUSED AND ON ANY THEORY OF LIABILITY, WHETHER IN
 * CONTRACT, STRICT LIABILITY, OR TORT (INCLUDING NEGLIGENCE OR OTHERWISE)
 * ARISING IN ANY WAY OUT OF THE USE OF THIS SOFTWARE, EVEN IF ADVISED OF
 * THE POSSIBILITY OF SUCH DAMAGE.
 */

#ifndef ShareableBitmap_h
#define ShareableBitmap_h

#include "SharedMemory.h"
#include <WebCore/IntRect.h>
#include <wtf/RefCounted.h>
#include <wtf/RefPtr.h>

#if USE(CG)
#include <wtf/RetainPtr.h>
#endif

#if USE(CAIRO)
#include <WebCore/RefPtrCairo.h>
#endif

#if PLATFORM(QT)
#include <QImage>
#endif

namespace WebCore {
    class Image;
    class GraphicsContext;
}

namespace WebKit {
    
class ShareableBitmap : public RefCounted<ShareableBitmap> {
public:
    enum Flag {
        NoFlags = 0,
        SupportsAlpha = 1 << 0,
        SupportsExtendedColor = 1 << 1,
    };
    typedef unsigned Flags;

    class Handle {
        WTF_MAKE_NONCOPYABLE(Handle);
    public:
        Handle();

        bool isNull() const { return m_handle.isNull(); }

        void clear();

        void encode(IPC::Encoder&) const;
        static bool decode(IPC::Decoder&, Handle&);

    private:
        friend class ShareableBitmap;

        mutable SharedMemory::Handle m_handle;
        WebCore::IntSize m_size;
        Flags m_flags;
        unsigned m_bytesPerPixel;
    };

    // Create a shareable bitmap that uses malloced memory.
    static RefPtr<ShareableBitmap> create(const WebCore::IntSize&, Flags);

    // Create a shareable bitmap whose backing memory can be shared with another process.
    static RefPtr<ShareableBitmap> createShareable(const WebCore::IntSize&, Flags);

    // Create a shareable bitmap from an already existing shared memory block.
    static RefPtr<ShareableBitmap> create(const WebCore::IntSize&, Flags, RefPtr<SharedMemory>);

    // Create a shareable bitmap from a handle.
    static RefPtr<ShareableBitmap> create(const Handle&, SharedMemory::Protection = SharedMemory::Protection::ReadWrite);

    // Create a handle.
    bool createHandle(Handle&, SharedMemory::Protection = SharedMemory::Protection::ReadWrite) const;

    ~ShareableBitmap();

    const WebCore::IntSize& size() const { return m_size; }
    WebCore::IntRect bounds() const { return WebCore::IntRect(WebCore::IntPoint(), size()); }

    // Create a graphics context that can be used to paint into the backing store.
    std::unique_ptr<WebCore::GraphicsContext> createGraphicsContext();

    // Paint the backing store into the given context.
    void paint(WebCore::GraphicsContext&, const WebCore::IntPoint& destination, const WebCore::IntRect& source);
    void paint(WebCore::GraphicsContext&, float scaleFactor, const WebCore::IntPoint& destination, const WebCore::IntRect& source);

    bool isBackedBySharedMemory() const { return m_sharedMemory; }

    // This creates a bitmap image that directly references the shared bitmap data.
    // This is only safe to use when we know that the contents of the shareable bitmap won't change.
    RefPtr<WebCore::Image> createImage();

#if USE(CG)
    // This creates a copied CGImageRef (most likely a copy-on-write) of the shareable bitmap.
    RetainPtr<CGImageRef> makeCGImageCopy();

    // This creates a CGImageRef that directly references the shared bitmap data.
    // This is only safe to use when we know that the contents of the shareable bitmap won't change.
    RetainPtr<CGImageRef> makeCGImage();
#elif USE(CAIRO)
    // This creates a BitmapImage that directly references the shared bitmap data.
    // This is only safe to use when we know that the contents of the shareable bitmap won't change.
<<<<<<< HEAD
    PassRefPtr<cairo_surface_t> createCairoSurface();
#elif PLATFORM(QT)
    // This creates a QImage that directly references the shared bitmap data.
    // This is only safe to use when we know that the contents of the shareable bitmap won't change.
    QImage createQImage();
    static void releaseSharedMemoryData(void* typelessBitmap);
=======
    RefPtr<cairo_surface_t> createCairoSurface();
>>>>>>> 4ccac179
#endif

private:
    ShareableBitmap(const WebCore::IntSize&, Flags, void*);
    ShareableBitmap(const WebCore::IntSize&, Flags, RefPtr<SharedMemory>);

#if USE(CAIRO)
    static Checked<unsigned, RecordOverflow> numBytesForSize(const WebCore::IntSize&);
    static Checked<unsigned, RecordOverflow> numBytesForSize(const WebCore::IntSize& size, unsigned bytesPerPixel) { return numBytesForSize(size); }
#else
    static Checked<unsigned, RecordOverflow> numBytesForSize(const WebCore::IntSize& size, unsigned bytesPerPixel) { return size.area<RecordOverflow>() * bytesPerPixel; }
#endif

#if USE(CG)
    RetainPtr<CGImageRef> createCGImage(CGDataProviderRef) const;
    static void releaseBitmapContextData(void* typelessBitmap, void* typelessData);
    static void releaseDataProviderData(void* typelessBitmap, const void* typelessData, size_t);
#endif

#if USE(CAIRO)
    static void releaseSurfaceData(void* typelessBitmap);
#endif

    void* data() const;
#if USE(CAIRO)
    size_t sizeInBytes() const { return numBytesForSize(m_size).unsafeGet(); }
#else
    size_t sizeInBytes() const { return numBytesForSize(m_size, m_bytesPerPixel).unsafeGet(); }
#endif
    
    WebCore::IntSize m_size;
    Flags m_flags;
    unsigned m_bytesPerPixel;

    // If the shareable bitmap is backed by shared memory, this points to the shared memory object.
    RefPtr<SharedMemory> m_sharedMemory;

    // If the shareable bitmap is backed by fastMalloced memory, this points to the data.
    void* m_data;
};

} // namespace WebKit

#endif // ShareableBitmap_h<|MERGE_RESOLUTION|>--- conflicted
+++ resolved
@@ -123,16 +123,12 @@
 #elif USE(CAIRO)
     // This creates a BitmapImage that directly references the shared bitmap data.
     // This is only safe to use when we know that the contents of the shareable bitmap won't change.
-<<<<<<< HEAD
-    PassRefPtr<cairo_surface_t> createCairoSurface();
+    RefPtr<cairo_surface_t> createCairoSurface();
 #elif PLATFORM(QT)
     // This creates a QImage that directly references the shared bitmap data.
     // This is only safe to use when we know that the contents of the shareable bitmap won't change.
     QImage createQImage();
     static void releaseSharedMemoryData(void* typelessBitmap);
-=======
-    RefPtr<cairo_surface_t> createCairoSurface();
->>>>>>> 4ccac179
 #endif
 
 private:
