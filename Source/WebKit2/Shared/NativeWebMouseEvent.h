/*
 * Copyright (C) 2011 Apple Inc. All rights reserved.
 *
 * Redistribution and use in source and binary forms, with or without
 * modification, are permitted provided that the following conditions
 * are met:
 * 1. Redistributions of source code must retain the above copyright
 *    notice, this list of conditions and the following disclaimer.
 * 2. Redistributions in binary form must reproduce the above copyright
 *    notice, this list of conditions and the following disclaimer in the
 *    documentation and/or other materials provided with the distribution.
 *
 * THIS SOFTWARE IS PROVIDED BY APPLE INC. AND ITS CONTRIBUTORS ``AS IS''
 * AND ANY EXPRESS OR IMPLIED WARRANTIES, INCLUDING, BUT NOT LIMITED TO,
 * THE IMPLIED WARRANTIES OF MERCHANTABILITY AND FITNESS FOR A PARTICULAR
 * PURPOSE ARE DISCLAIMED. IN NO EVENT SHALL APPLE INC. OR ITS CONTRIBUTORS
 * BE LIABLE FOR ANY DIRECT, INDIRECT, INCIDENTAL, SPECIAL, EXEMPLARY, OR
 * CONSEQUENTIAL DAMAGES (INCLUDING, BUT NOT LIMITED TO, PROCUREMENT OF
 * SUBSTITUTE GOODS OR SERVICES; LOSS OF USE, DATA, OR PROFITS; OR BUSINESS
 * INTERRUPTION) HOWEVER CAUSED AND ON ANY THEORY OF LIABILITY, WHETHER IN
 * CONTRACT, STRICT LIABILITY, OR TORT (INCLUDING NEGLIGENCE OR OTHERWISE)
 * ARISING IN ANY WAY OUT OF THE USE OF THIS SOFTWARE, EVEN IF ADVISED OF
 * THE POSSIBILITY OF SUCH DAMAGE.
 */

#ifndef NativeWebMouseEvent_h
#define NativeWebMouseEvent_h

#include "WebEvent.h"

#if USE(APPKIT)
#include <wtf/RetainPtr.h>
OBJC_CLASS NSView;
#endif

#if PLATFORM(GTK)
#include <WebCore/GUniquePtrGtk.h>
typedef union _GdkEvent GdkEvent;
#endif

#if PLATFORM(WPE)
struct wpe_input_pointer_event;
#endif

namespace WebKit {

class NativeWebMouseEvent : public WebMouseEvent {
public:
#if USE(APPKIT)
    NativeWebMouseEvent(NSEvent *, NSEvent *lastPressureEvent, NSView *);
#elif PLATFORM(GTK)
    NativeWebMouseEvent(const NativeWebMouseEvent&);
    NativeWebMouseEvent(GdkEvent*, int);
<<<<<<< HEAD
#elif PLATFORM(EFL)
    template <typename EvasEventMouse>
    NativeWebMouseEvent(const EvasEventMouse*, const WebCore::AffineTransform&, const WebCore::AffineTransform&);
#elif PLATFORM(WPE)
    NativeWebMouseEvent(struct wpe_input_pointer_event*);
=======
>>>>>>> 1f693c61
#endif

#if USE(APPKIT)
    NSEvent* nativeEvent() const { return m_nativeEvent.get(); }
#elif PLATFORM(GTK)
    const GdkEvent* nativeEvent() const { return m_nativeEvent.get(); }
#elif PLATFORM(IOS)
    const void* nativeEvent() const { return 0; }
#elif PLATFORM(WPE)
    const void* nativeEvent() const { return nullptr; }
#endif

private:
#if USE(APPKIT)
    RetainPtr<NSEvent> m_nativeEvent;
#elif PLATFORM(GTK)
    GUniquePtr<GdkEvent> m_nativeEvent;
#endif
};

} // namespace WebKit

#endif // NativeWebMouseEvent_h<|MERGE_RESOLUTION|>--- conflicted
+++ resolved
@@ -51,14 +51,8 @@
 #elif PLATFORM(GTK)
     NativeWebMouseEvent(const NativeWebMouseEvent&);
     NativeWebMouseEvent(GdkEvent*, int);
-<<<<<<< HEAD
-#elif PLATFORM(EFL)
-    template <typename EvasEventMouse>
-    NativeWebMouseEvent(const EvasEventMouse*, const WebCore::AffineTransform&, const WebCore::AffineTransform&);
 #elif PLATFORM(WPE)
     NativeWebMouseEvent(struct wpe_input_pointer_event*);
-=======
->>>>>>> 1f693c61
 #endif
 
 #if USE(APPKIT)
