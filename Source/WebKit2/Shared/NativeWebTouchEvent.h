--- conflicted
+++ resolved
@@ -34,15 +34,8 @@
 struct _UIWebTouchEvent;
 #elif PLATFORM(GTK)
 #include <WebCore/GUniquePtrGtk.h>
-<<<<<<< HEAD
-#elif PLATFORM(EFL)
-#include "EwkTouchEvent.h"
-#include <WebCore/AffineTransform.h>
-#include <wtf/RefPtr.h>
 #elif PLATFORM(WPE)
 #include <wpe/input.h>
-=======
->>>>>>> 1f693c61
 #endif
 
 namespace WebKit {
@@ -55,15 +48,9 @@
     NativeWebTouchEvent(GdkEvent*, Vector<WebPlatformTouchPoint>&&);
     NativeWebTouchEvent(const NativeWebTouchEvent&);
     const GdkEvent* nativeEvent() const { return m_nativeEvent.get(); }
-<<<<<<< HEAD
-#elif PLATFORM(EFL)
-    NativeWebTouchEvent(EwkTouchEvent*, const WebCore::AffineTransform&);
-    const EwkTouchEvent* nativeEvent() const { return m_nativeEvent.get(); }
 #elif PLATFORM(WPE)
     NativeWebTouchEvent(struct wpe_input_touch_event*);
     const struct wpe_input_touch_event_raw* nativeFallbackTouchPoint() const { return &m_fallbackTouchPoint; }
-=======
->>>>>>> 1f693c61
 #endif
 
 private:
@@ -73,13 +60,8 @@
 
 #if PLATFORM(GTK)
     GUniquePtr<GdkEvent> m_nativeEvent;
-<<<<<<< HEAD
-#elif PLATFORM(EFL)
-    RefPtr<EwkTouchEvent> m_nativeEvent;
 #elif PLATFORM(WPE)
     struct wpe_input_touch_event_raw m_fallbackTouchPoint;
-=======
->>>>>>> 1f693c61
 #endif
 };
 
