/*
 * Copyright (C) 2011 Benjamin Poulain <benjamin@webkit.org>
 *
 * Redistribution and use in source and binary forms, with or without
 * modification, are permitted provided that the following conditions
 * are met:
 * 1. Redistributions of source code must retain the above copyright
 *    notice, this list of conditions and the following disclaimer.
 * 2. Redistributions in binary form must reproduce the above copyright
 *    notice, this list of conditions and the following disclaimer in the
 *    documentation and/or other materials provided with the distribution.
 *
 * THIS SOFTWARE IS PROVIDED BY APPLE INC. AND ITS CONTRIBUTORS ``AS IS''
 * AND ANY EXPRESS OR IMPLIED WARRANTIES, INCLUDING, BUT NOT LIMITED TO,
 * THE IMPLIED WARRANTIES OF MERCHANTABILITY AND FITNESS FOR A PARTICULAR
 * PURPOSE ARE DISCLAIMED. IN NO EVENT SHALL APPLE INC. OR ITS CONTRIBUTORS
 * BE LIABLE FOR ANY DIRECT, INDIRECT, INCIDENTAL, SPECIAL, EXEMPLARY, OR
 * CONSEQUENTIAL DAMAGES (INCLUDING, BUT NOT LIMITED TO, PROCUREMENT OF
 * SUBSTITUTE GOODS OR SERVICES; LOSS OF USE, DATA, OR PROFITS; OR BUSINESS
 * INTERRUPTION) HOWEVER CAUSED AND ON ANY THEORY OF LIABILITY, WHETHER IN
 * CONTRACT, STRICT LIABILITY, OR TORT (INCLUDING NEGLIGENCE OR OTHERWISE)
 * ARISING IN ANY WAY OUT OF THE USE OF THIS SOFTWARE, EVEN IF ADVISED OF
 * THE POSSIBILITY OF SUCH DAMAGE.
 */

#ifndef NativeWebTouchEvent_h
#define NativeWebTouchEvent_h

#if ENABLE(TOUCH_EVENTS)

#include "WebEvent.h"

#if PLATFORM(IOS)
struct _UIWebTouchEvent;
#elif PLATFORM(GTK)
#include <WebCore/GUniquePtrGtk.h>
<<<<<<< HEAD
#elif PLATFORM(QT)
#include <QTouchEvent>
#elif PLATFORM(EFL)
#include "EwkTouchEvent.h"
#include <WebCore/AffineTransform.h>
#include <wtf/RefPtr.h>
=======
#elif PLATFORM(WPE)
#include <wpe/input.h>
>>>>>>> 4ccac179
#endif

namespace WebKit {

class NativeWebTouchEvent : public WebTouchEvent {
public:
#if PLATFORM(IOS)
    explicit NativeWebTouchEvent(const _UIWebTouchEvent*);
#elif PLATFORM(GTK)
    NativeWebTouchEvent(GdkEvent*, Vector<WebPlatformTouchPoint>&&);
    NativeWebTouchEvent(const NativeWebTouchEvent&);
    const GdkEvent* nativeEvent() const { return m_nativeEvent.get(); }
<<<<<<< HEAD
#elif PLATFORM(QT)
    explicit NativeWebTouchEvent(const QTouchEvent*, const QTransform& fromItemTransform);
#elif PLATFORM(EFL)
    NativeWebTouchEvent(EwkTouchEvent*, const WebCore::AffineTransform&);
#endif

#if PLATFORM(QT)
    const QTouchEvent* nativeEvent() const { return &m_nativeEvent; }
#elif PLATFORM(EFL)
    const EwkTouchEvent* nativeEvent() const { return m_nativeEvent.get(); }
=======
#elif PLATFORM(WPE)
    NativeWebTouchEvent(struct wpe_input_touch_event*, float deviceScaleFactor);
    const struct wpe_input_touch_event_raw* nativeFallbackTouchPoint() const { return &m_fallbackTouchPoint; }
>>>>>>> 4ccac179
#endif

private:
#if PLATFORM(IOS)
    Vector<WebPlatformTouchPoint> extractWebTouchPoint(const _UIWebTouchEvent*);
#endif

#if PLATFORM(GTK)
    GUniquePtr<GdkEvent> m_nativeEvent;
<<<<<<< HEAD
#elif PLATFORM(QT)
    const QTouchEvent m_nativeEvent;
#elif PLATFORM(EFL)
    RefPtr<EwkTouchEvent> m_nativeEvent;
=======
#elif PLATFORM(WPE)
    struct wpe_input_touch_event_raw m_fallbackTouchPoint;
>>>>>>> 4ccac179
#endif
};

} // namespace WebKit

#endif // ENABLE(TOUCH_EVENTS)

#endif // NativeWebTouchEvent_h<|MERGE_RESOLUTION|>--- conflicted
+++ resolved
@@ -34,17 +34,10 @@
 struct _UIWebTouchEvent;
 #elif PLATFORM(GTK)
 #include <WebCore/GUniquePtrGtk.h>
-<<<<<<< HEAD
 #elif PLATFORM(QT)
 #include <QTouchEvent>
-#elif PLATFORM(EFL)
-#include "EwkTouchEvent.h"
-#include <WebCore/AffineTransform.h>
-#include <wtf/RefPtr.h>
-=======
 #elif PLATFORM(WPE)
 #include <wpe/input.h>
->>>>>>> 4ccac179
 #endif
 
 namespace WebKit {
@@ -57,22 +50,12 @@
     NativeWebTouchEvent(GdkEvent*, Vector<WebPlatformTouchPoint>&&);
     NativeWebTouchEvent(const NativeWebTouchEvent&);
     const GdkEvent* nativeEvent() const { return m_nativeEvent.get(); }
-<<<<<<< HEAD
 #elif PLATFORM(QT)
     explicit NativeWebTouchEvent(const QTouchEvent*, const QTransform& fromItemTransform);
-#elif PLATFORM(EFL)
-    NativeWebTouchEvent(EwkTouchEvent*, const WebCore::AffineTransform&);
-#endif
-
-#if PLATFORM(QT)
     const QTouchEvent* nativeEvent() const { return &m_nativeEvent; }
-#elif PLATFORM(EFL)
-    const EwkTouchEvent* nativeEvent() const { return m_nativeEvent.get(); }
-=======
 #elif PLATFORM(WPE)
     NativeWebTouchEvent(struct wpe_input_touch_event*, float deviceScaleFactor);
     const struct wpe_input_touch_event_raw* nativeFallbackTouchPoint() const { return &m_fallbackTouchPoint; }
->>>>>>> 4ccac179
 #endif
 
 private:
@@ -82,15 +65,10 @@
 
 #if PLATFORM(GTK)
     GUniquePtr<GdkEvent> m_nativeEvent;
-<<<<<<< HEAD
 #elif PLATFORM(QT)
     const QTouchEvent m_nativeEvent;
-#elif PLATFORM(EFL)
-    RefPtr<EwkTouchEvent> m_nativeEvent;
-=======
 #elif PLATFORM(WPE)
     struct wpe_input_touch_event_raw m_fallbackTouchPoint;
->>>>>>> 4ccac179
 #endif
 };
 
