--- conflicted
+++ resolved
@@ -95,14 +95,11 @@
 endif ()
 
 set(WebKit2_SOURCES
-<<<<<<< HEAD
     DatabaseProcess/DatabaseProcess.cpp
     DatabaseProcess/DatabaseToWebProcessConnection.cpp
 
     DatabaseProcess/IndexedDB/WebIDBConnectionToClient.cpp
 
-=======
->>>>>>> 346a1a94
     NetworkProcess/CustomProtocols/LegacyCustomProtocolManager.cpp
 
     NetworkProcess/Downloads/BlobDownloadClient.cpp
@@ -142,14 +139,11 @@
     NetworkProcess/capture/NetworkCaptureReplayer.cpp
     NetworkProcess/capture/NetworkCaptureResource.cpp
     NetworkProcess/capture/NetworkDataTaskReplay.cpp
-<<<<<<< HEAD
-=======
 
     DatabaseProcess/DatabaseProcess.cpp
     DatabaseProcess/DatabaseToWebProcessConnection.cpp
 
     DatabaseProcess/IndexedDB/WebIDBConnectionToClient.cpp
->>>>>>> 346a1a94
 
     Platform/Logging.cpp
     Platform/Module.cpp
