set_property(DIRECTORY . PROPERTY FOLDER "WebKit2")

set(WebKit2_INCLUDE_DIRECTORIES
    "${WEBKIT2_DIR}"
    "${WEBKIT2_DIR}/DatabaseProcess"
    "${WEBKIT2_DIR}/DatabaseProcess/IndexedDB"
    "${WEBKIT2_DIR}/NetworkProcess"
    "${WEBKIT2_DIR}/NetworkProcess/CustomProtocols"
    "${WEBKIT2_DIR}/NetworkProcess/Downloads"
    "${WEBKIT2_DIR}/NetworkProcess/FileAPI"
    "${WEBKIT2_DIR}/NetworkProcess/cache"
    "${WEBKIT2_DIR}/NetworkProcess/capture"
    "${WEBKIT2_DIR}/NetworkProcess/webrtc"
    "${WEBKIT2_DIR}/Platform"
    "${WEBKIT2_DIR}/Platform/IPC"
    "${WEBKIT2_DIR}/PluginProcess"
    "${WEBKIT2_DIR}/Shared"
    "${WEBKIT2_DIR}/Shared/API"
    "${WEBKIT2_DIR}/Shared/API/c"
    "${WEBKIT2_DIR}/Shared/Authentication"
    "${WEBKIT2_DIR}/Shared/CoreIPCSupport"
    "${WEBKIT2_DIR}/Shared/Databases"
    "${WEBKIT2_DIR}/Shared/Databases/IndexedDB"
    "${WEBKIT2_DIR}/Shared/FileAPI"
    "${WEBKIT2_DIR}/Shared/Gamepad"
    "${WEBKIT2_DIR}/Shared/Plugins"
    "${WEBKIT2_DIR}/Shared/Plugins/Netscape"
    "${WEBKIT2_DIR}/Shared/Plugins/Netscape/x11"
    "${WEBKIT2_DIR}/Shared/WebsiteData"
    "${WEBKIT2_DIR}/UIProcess"
    "${WEBKIT2_DIR}/UIProcess/API"
    "${WEBKIT2_DIR}/UIProcess/API/C"
    "${WEBKIT2_DIR}/UIProcess/API/cpp"
    "${WEBKIT2_DIR}/UIProcess/ApplePay"
    "${WEBKIT2_DIR}/UIProcess/Authentication"
    "${WEBKIT2_DIR}/UIProcess/Automation"
    "${WEBKIT2_DIR}/UIProcess/Databases"
    "${WEBKIT2_DIR}/UIProcess/Downloads"
    "${WEBKIT2_DIR}/UIProcess/Gamepad"
    "${WEBKIT2_DIR}/UIProcess/InspectorServer"
    "${WEBKIT2_DIR}/UIProcess/Launcher"
    "${WEBKIT2_DIR}/UIProcess/Network"
    "${WEBKIT2_DIR}/UIProcess/Network/CustomProtocols"
    "${WEBKIT2_DIR}/UIProcess/Notifications"
    "${WEBKIT2_DIR}/UIProcess/Plugins"
    "${WEBKIT2_DIR}/UIProcess/Storage"
    "${WEBKIT2_DIR}/UIProcess/UserContent"
    "${WEBKIT2_DIR}/UIProcess/WebsiteData"
    "${WEBKIT2_DIR}/WebProcess"
    "${WEBKIT2_DIR}/WebProcess/ApplePay"
    "${WEBKIT2_DIR}/WebProcess/ApplicationCache"
    "${WEBKIT2_DIR}/WebProcess/Automation"
    "${WEBKIT2_DIR}/WebProcess/Cookies"
    "${WEBKIT2_DIR}/WebProcess/Databases"
    "${WEBKIT2_DIR}/WebProcess/Databases/IndexedDB"
    "${WEBKIT2_DIR}/WebProcess/FileAPI"
    "${WEBKIT2_DIR}/WebProcess/FullScreen"
    "${WEBKIT2_DIR}/WebProcess/Gamepad"
    "${WEBKIT2_DIR}/WebProcess/Geolocation"
    "${WEBKIT2_DIR}/WebProcess/IconDatabase"
    "${WEBKIT2_DIR}/WebProcess/InjectedBundle"
    "${WEBKIT2_DIR}/WebProcess/InjectedBundle/API"
    "${WEBKIT2_DIR}/WebProcess/InjectedBundle/API/c"
    "${WEBKIT2_DIR}/WebProcess/InjectedBundle/DOM"
    "${WEBKIT2_DIR}/WebProcess/Launching"
    "${WEBKIT2_DIR}/WebProcess/MediaCache"
    "${WEBKIT2_DIR}/WebProcess/MediaStream"
    "${WEBKIT2_DIR}/WebProcess/Network"
    "${WEBKIT2_DIR}/WebProcess/Network/webrtc"
    "${WEBKIT2_DIR}/WebProcess/Notifications"
    "${WEBKIT2_DIR}/WebProcess/OriginData"
    "${WEBKIT2_DIR}/WebProcess/Plugins"
    "${WEBKIT2_DIR}/WebProcess/Plugins/Netscape"
    "${WEBKIT2_DIR}/WebProcess/ResourceCache"
    "${WEBKIT2_DIR}/WebProcess/Storage"
    "${WEBKIT2_DIR}/WebProcess/UserContent"
    "${WEBKIT2_DIR}/WebProcess/WebCoreSupport"
    "${WEBKIT2_DIR}/WebProcess/WebPage"
    "${DERIVED_SOURCES_WEBKIT2_DIR}"
    "${DERIVED_SOURCES_WEBKIT2_DIR}/include"
    "${CMAKE_SOURCE_DIR}/WebKitLibraries"
)

set(PROTOCOL_GENERATOR_SCRIPTS_DIR "${JAVASCRIPTCORE_DIR}/inspector/scripts")

set(WebKit2_SYSTEM_INCLUDE_DIRECTORIES
    ${ICU_INCLUDE_DIRS}
)

if (ENABLE_GRAPHICS_CONTEXT_3D)
    list(APPEND WebKit2_INCLUDE_DIRECTORIES
        "${THIRDPARTY_DIR}/ANGLE"
        "${THIRDPARTY_DIR}/ANGLE/include/KHR"
    )
endif ()

<<<<<<< HEAD
set(WebKit2_SOURCES
    DatabaseProcess/DatabaseProcess.cpp
    DatabaseProcess/DatabaseToWebProcessConnection.cpp

    DatabaseProcess/IndexedDB/WebIDBConnectionToClient.cpp

    NetworkProcess/CustomProtocols/CustomProtocolManager.cpp
=======
set(NetworkProcess_COMMON_SOURCES
    NetworkProcess/CustomProtocols/LegacyCustomProtocolManager.cpp
>>>>>>> 9fa384b8

    NetworkProcess/NetworkConnectionToWebProcess.cpp
    NetworkProcess/NetworkDataTask.cpp
    NetworkProcess/NetworkDataTaskBlob.cpp
    NetworkProcess/NetworkLoad.cpp
    NetworkProcess/NetworkProcess.cpp
    NetworkProcess/NetworkProcessPlatformStrategies.cpp
    NetworkProcess/NetworkResourceLoader.cpp
    NetworkProcess/NetworkSession.cpp

    NetworkProcess/FileAPI/NetworkBlobRegistry.cpp

    NetworkProcess/cache/NetworkCache.cpp
    NetworkProcess/cache/NetworkCacheBlobStorage.cpp
    NetworkProcess/cache/NetworkCacheCoders.cpp
    NetworkProcess/cache/NetworkCacheData.cpp
    NetworkProcess/cache/NetworkCacheEntry.cpp
    NetworkProcess/cache/NetworkCacheFileSystem.cpp
    NetworkProcess/cache/NetworkCacheKey.cpp
    NetworkProcess/cache/NetworkCacheSpeculativeLoad.cpp
    NetworkProcess/cache/NetworkCacheSpeculativeLoadManager.cpp
    NetworkProcess/cache/NetworkCacheSubresourcesEntry.cpp
    NetworkProcess/cache/NetworkCacheStatistics.cpp
    NetworkProcess/cache/NetworkCacheStorage.cpp

    NetworkProcess/capture/NetworkCaptureEvent.cpp
    NetworkProcess/capture/NetworkCaptureManager.cpp
    NetworkProcess/capture/NetworkCaptureRecorder.cpp
    NetworkProcess/capture/NetworkCaptureReplayer.cpp
    NetworkProcess/capture/NetworkCaptureResource.cpp
    NetworkProcess/capture/NetworkDataTaskReplay.cpp

    NetworkProcess/NetworkProcessCreationParameters.cpp
    NetworkProcess/NetworkResourceLoadParameters.cpp

    NetworkProcess/Downloads/BlobDownloadClient.cpp
    NetworkProcess/Downloads/Download.cpp
    NetworkProcess/Downloads/DownloadManager.cpp
    NetworkProcess/Downloads/PendingDownload.cpp

    Platform/Logging.cpp
    Platform/Module.cpp

    Platform/IPC/ArgumentCoders.cpp
    Platform/IPC/Attachment.cpp
    Platform/IPC/Connection.cpp
    Platform/IPC/DataReference.cpp
    Platform/IPC/Decoder.cpp
    Platform/IPC/Encoder.cpp
    Platform/IPC/MessageReceiverMap.cpp
    Platform/IPC/MessageSender.cpp
    Platform/IPC/StringReference.cpp

    PluginProcess/PluginControllerProxy.cpp
    PluginProcess/PluginCreationParameters.cpp
    PluginProcess/PluginProcess.cpp
    PluginProcess/WebProcessConnection.cpp

    Shared/ActivityAssertion.cpp
    Shared/AsyncRequest.cpp
    Shared/BlobDataFileReferenceWithSandboxExtension.cpp
    Shared/CacheModel.cpp
    Shared/ChildProcess.cpp
    Shared/ContextMenuContextData.cpp
    Shared/EditorState.cpp
    Shared/FontInfo.cpp
    Shared/FrameInfoData.cpp
    Shared/LayerTreeContext.cpp
    Shared/LoadParameters.cpp
    Shared/NavigationActionData.cpp
    Shared/PlatformPopupMenuData.cpp
    Shared/PrintInfo.cpp
    Shared/SessionState.cpp
    Shared/SessionTracker.cpp
    Shared/ShareableBitmap.cpp
    Shared/ShareableResource.cpp
    Shared/StatisticsData.cpp
    Shared/UpdateInfo.cpp
    Shared/UserData.cpp
    Shared/VisitedLinkTable.cpp
    Shared/WebBackForwardListItem.cpp
    Shared/WebCompiledContentExtension.cpp
    Shared/WebCompiledContentExtensionData.cpp
    Shared/WebConnection.cpp
    Shared/WebConnectionClient.cpp
    Shared/WebContextMenuItem.cpp
    Shared/WebContextMenuItemData.cpp
    Shared/WebCoreArgumentCoders.cpp
    Shared/WebEvent.cpp
    Shared/WebEventConversion.cpp
    Shared/WebGeolocationPosition.cpp
    Shared/WebHitTestResultData.cpp
    Shared/WebImage.cpp
    Shared/WebKeyboardEvent.cpp
    Shared/WebKit2Initialize.cpp
    Shared/WebMediaSessionMetadata.cpp
    Shared/WebMemorySampler.cpp
    Shared/WebMouseEvent.cpp
    Shared/WebPageCreationParameters.cpp
    Shared/WebPageGroupData.cpp
    Shared/WebPlatformTouchPoint.cpp
    Shared/WebPopupItem.cpp
    Shared/WebPreferencesKeys.cpp
    Shared/WebPreferencesStore.cpp
    Shared/WebProcessCreationParameters.cpp
    Shared/WebRenderLayer.cpp
    Shared/WebRenderObject.cpp
    Shared/WebTouchEvent.cpp
    Shared/WebUserContentControllerDataTypes.cpp
    Shared/WebWheelEvent.cpp

    Shared/API/APIArray.cpp
    Shared/API/APIData.cpp
    Shared/API/APIDictionary.cpp
    Shared/API/APIError.cpp
    Shared/API/APIFrameHandle.cpp
    Shared/API/APIGeometry.cpp
    Shared/API/APIObject.cpp
    Shared/API/APIPageGroupHandle.cpp
    Shared/API/APIPageHandle.cpp
    Shared/API/APIURLRequest.cpp
    Shared/API/APIURLResponse.cpp

    Shared/API/c/WKArray.cpp
    Shared/API/c/WKCertificateInfo.cpp
    Shared/API/c/WKConnectionRef.cpp
    Shared/API/c/WKContextMenuItem.cpp
    Shared/API/c/WKData.cpp
    Shared/API/c/WKDeprecatedFunctions.cpp
    Shared/API/c/WKDictionary.cpp
    Shared/API/c/WKErrorRef.cpp
    Shared/API/c/WKGeometry.cpp
    Shared/API/c/WKImage.cpp
    Shared/API/c/WKMutableArray.cpp
    Shared/API/c/WKMutableDictionary.cpp
    Shared/API/c/WKNumber.cpp
    Shared/API/c/WKPluginInformation.cpp
    Shared/API/c/WKRenderLayer.cpp
    Shared/API/c/WKRenderObject.cpp
    Shared/API/c/WKSecurityOriginRef.cpp
    Shared/API/c/WKSerializedScriptValue.cpp
    Shared/API/c/WKString.cpp
    Shared/API/c/WKType.cpp
    Shared/API/c/WKURL.cpp
    Shared/API/c/WKURLRequest.cpp
    Shared/API/c/WKURLResponse.cpp
    Shared/API/c/WKUserContentURLPattern.cpp

    Shared/Authentication/AuthenticationManager.cpp

    Shared/Databases/DatabaseProcessCreationParameters.cpp

    Shared/Databases/IndexedDB/IDBUtilities.cpp
    Shared/Databases/IndexedDB/WebIDBResult.cpp

    Shared/Gamepad/GamepadData.cpp

    Shared/Plugins/NPIdentifierData.cpp
    Shared/Plugins/NPObjectMessageReceiver.cpp
    Shared/Plugins/NPObjectProxy.cpp
    Shared/Plugins/NPRemoteObjectMap.cpp
    Shared/Plugins/NPVariantData.cpp
    Shared/Plugins/PluginProcessCreationParameters.cpp

    Shared/Plugins/Netscape/NetscapePluginModule.cpp
    Shared/Plugins/Netscape/NetscapePluginModuleNone.cpp
    Shared/Plugins/Netscape/PluginInformation.cpp

    Shared/WebsiteData/WebsiteData.cpp

    UIProcess/BackgroundProcessResponsivenessTimer.cpp
    UIProcess/ChildProcessProxy.cpp
    UIProcess/DrawingAreaProxy.cpp
    UIProcess/FrameLoadState.cpp
    UIProcess/GeolocationPermissionRequestManagerProxy.cpp
    UIProcess/GeolocationPermissionRequestProxy.cpp
    UIProcess/PageLoadState.cpp
    UIProcess/ProcessAssertion.cpp
    UIProcess/ProcessThrottler.cpp
    UIProcess/RemoteWebInspectorProxy.cpp
    UIProcess/ResponsivenessTimer.cpp
    UIProcess/StatisticsRequest.cpp
    UIProcess/TextCheckerCompletion.cpp
    UIProcess/UserMediaPermissionCheckProxy.cpp
    UIProcess/UserMediaPermissionRequestManagerProxy.cpp
    UIProcess/UserMediaPermissionRequestProxy.cpp
    UIProcess/UserMediaProcessManager.cpp
    UIProcess/VisitedLinkStore.cpp
    UIProcess/WebBackForwardList.cpp
    UIProcess/WebColorPicker.cpp
    UIProcess/WebConnectionToWebProcess.cpp
    UIProcess/WebContextClient.cpp
    UIProcess/WebContextConnectionClient.cpp
    UIProcess/WebContextInjectedBundleClient.cpp
    UIProcess/WebContextMenuProxy.cpp
    UIProcess/WebCookieManagerProxy.cpp
    UIProcess/WebCookieManagerProxyClient.cpp
    UIProcess/WebEditCommandProxy.cpp
    UIProcess/WebFormClient.cpp
    UIProcess/WebFormSubmissionListenerProxy.cpp
    UIProcess/WebFrameListenerProxy.cpp
    UIProcess/WebFramePolicyListenerProxy.cpp
    UIProcess/WebFrameProxy.cpp
    UIProcess/WebFullScreenManagerProxy.cpp
    UIProcess/WebGeolocationManagerProxy.cpp
    UIProcess/WebGeolocationProvider.cpp
    UIProcess/WebGrammarDetail.cpp
    UIProcess/WebIconDatabase.cpp
    UIProcess/WebIconDatabaseClient.cpp
    UIProcess/WebInspectorProxy.cpp
    UIProcess/WebInspectorUtilities.cpp
    UIProcess/WebNavigationState.cpp
    UIProcess/WebOpenPanelResultListenerProxy.cpp
    UIProcess/WebPageDiagnosticLoggingClient.cpp
    UIProcess/WebPageGroup.cpp
    UIProcess/WebPageInjectedBundleClient.cpp
    UIProcess/WebPageProxy.cpp
    UIProcess/WebPasteboardProxy.cpp
    UIProcess/WebPreferences.cpp
    UIProcess/WebProcessLifetimeObserver.cpp
    UIProcess/WebProcessLifetimeTracker.cpp
    UIProcess/WebProcessPool.cpp
    UIProcess/WebProcessProxy.cpp
    UIProcess/WebURLSchemeHandler.cpp
    UIProcess/WebURLSchemeHandlerTask.cpp
    UIProcess/WebVibrationProvider.cpp
    UIProcess/WebVibrationProxy.cpp
    UIProcess/WebViewportAttributes.cpp

    UIProcess/API/APIContentExtension.cpp
    UIProcess/API/APIContentExtensionStore.cpp
    UIProcess/API/APIExperimentalFeature.cpp
    UIProcess/API/APIFrameInfo.cpp
    UIProcess/API/APIHitTestResult.cpp
    UIProcess/API/APINavigation.cpp
    UIProcess/API/APINavigationData.cpp
    UIProcess/API/APIPageConfiguration.cpp
    UIProcess/API/APIProcessPoolConfiguration.cpp
    UIProcess/API/APIOpenPanelParameters.cpp
    UIProcess/API/APISessionState.cpp
    UIProcess/API/APIURLSchemeHandlerTask.cpp
    UIProcess/API/APIUserContentWorld.cpp
    UIProcess/API/APIUserScript.cpp
    UIProcess/API/APIUserStyleSheet.cpp
    UIProcess/API/APIWebsiteDataStore.cpp
    UIProcess/API/APIWebsitePolicies.cpp
    UIProcess/API/APIWindowFeatures.cpp

    UIProcess/API/C/WKApplicationCacheManager.cpp
    UIProcess/API/C/WKAuthenticationChallenge.cpp
    UIProcess/API/C/WKAuthenticationDecisionListener.cpp
    UIProcess/API/C/WKBackForwardListItemRef.cpp
    UIProcess/API/C/WKBackForwardListRef.cpp
    UIProcess/API/C/WKContext.cpp
    UIProcess/API/C/WKContextConfigurationRef.cpp
    UIProcess/API/C/WKCookieManager.cpp
    UIProcess/API/C/WKCredential.cpp
    UIProcess/API/C/WKDownload.cpp
    UIProcess/API/C/WKFormSubmissionListener.cpp
    UIProcess/API/C/WKFrame.cpp
    UIProcess/API/C/WKFrameHandleRef.cpp
    UIProcess/API/C/WKFrameInfoRef.cpp
    UIProcess/API/C/WKFramePolicyListener.cpp
    UIProcess/API/C/WKGeolocationManager.cpp
    UIProcess/API/C/WKGeolocationPermissionRequest.cpp
    UIProcess/API/C/WKGeolocationPosition.cpp
    UIProcess/API/C/WKGrammarDetail.cpp
    UIProcess/API/C/WKHitTestResult.cpp
    UIProcess/API/C/WKIconDatabase.cpp
    UIProcess/API/C/WKInspector.cpp
    UIProcess/API/C/WKKeyValueStorageManager.cpp
    UIProcess/API/C/WKMediaSessionMetadata.cpp
    UIProcess/API/C/WKNavigationActionRef.cpp
    UIProcess/API/C/WKNavigationDataRef.cpp
    UIProcess/API/C/WKNavigationRef.cpp
    UIProcess/API/C/WKNavigationResponseRef.cpp
    UIProcess/API/C/WKNotification.cpp
    UIProcess/API/C/WKNotificationManager.cpp
    UIProcess/API/C/WKNotificationPermissionRequest.cpp
    UIProcess/API/C/WKOpenPanelParametersRef.cpp
    UIProcess/API/C/WKOpenPanelResultListener.cpp
    UIProcess/API/C/WKPage.cpp
    UIProcess/API/C/WKPageConfigurationRef.cpp
    UIProcess/API/C/WKPageGroup.cpp
    UIProcess/API/C/WKPreferences.cpp
    UIProcess/API/C/WKProtectionSpace.cpp
    UIProcess/API/C/WKResourceCacheManager.cpp
    UIProcess/API/C/WKSessionStateRef.cpp
    UIProcess/API/C/WKTextChecker.cpp
    UIProcess/API/C/WKUserContentControllerRef.cpp
    UIProcess/API/C/WKUserMediaPermissionCheck.cpp
    UIProcess/API/C/WKUserMediaPermissionRequest.cpp
    UIProcess/API/C/WKVibration.cpp
    UIProcess/API/C/WKViewportAttributes.cpp
    UIProcess/API/C/WKWebsiteDataStoreRef.cpp
    UIProcess/API/C/WKWebsitePolicies.cpp
    UIProcess/API/C/WKWindowFeaturesRef.cpp

    UIProcess/Authentication/AuthenticationChallengeProxy.cpp
    UIProcess/Authentication/AuthenticationDecisionListener.cpp
    UIProcess/Authentication/WebCredential.cpp
    UIProcess/Authentication/WebProtectionSpace.cpp

    UIProcess/Automation/WebAutomationSession.cpp

    UIProcess/Databases/DatabaseProcessProxy.cpp

    UIProcess/Downloads/DownloadProxy.cpp
    UIProcess/Downloads/DownloadProxyMap.cpp

    UIProcess/Gamepad/UIGamepad.cpp
    UIProcess/Gamepad/UIGamepadProvider.cpp

    UIProcess/InspectorServer/HTTPRequest.cpp
    UIProcess/InspectorServer/WebInspectorServer.cpp
    UIProcess/InspectorServer/WebSocketServer.cpp
    UIProcess/InspectorServer/WebSocketServerConnection.cpp

    UIProcess/Launcher/ProcessLauncher.cpp

    UIProcess/Network/CustomProtocols/LegacyCustomProtocolManagerProxy.cpp

    UIProcess/Network/NetworkProcessProxy.cpp

    UIProcess/Notifications/NotificationPermissionRequest.cpp
    UIProcess/Notifications/NotificationPermissionRequestManagerProxy.cpp
    UIProcess/Notifications/WebNotification.cpp
    UIProcess/Notifications/WebNotificationManagerProxy.cpp
    UIProcess/Notifications/WebNotificationProvider.cpp

    UIProcess/Plugins/PlugInAutoStartProvider.cpp
    UIProcess/Plugins/PluginInfoStore.cpp
    UIProcess/Plugins/PluginProcessManager.cpp
    UIProcess/Plugins/PluginProcessProxy.cpp

    UIProcess/Storage/LocalStorageDatabase.cpp
    UIProcess/Storage/LocalStorageDatabaseTracker.cpp

    UIProcess/UserContent/WebScriptMessageHandler.cpp
    UIProcess/UserContent/WebUserContentControllerProxy.cpp

    UIProcess/WebsiteData/WebsiteDataRecord.cpp
    UIProcess/WebsiteData/WebsiteDataStore.cpp

    WebProcess/WebConnectionToUIProcess.cpp
    WebProcess/WebProcess.cpp

    WebProcess/Automation/WebAutomationSessionProxy.cpp

    WebProcess/Cookies/WebCookieManager.cpp

    WebProcess/Databases/WebDatabaseProvider.cpp
    WebProcess/Databases/WebToDatabaseProcessConnection.cpp

    WebProcess/Databases/IndexedDB/WebIDBConnectionToServer.cpp

    WebProcess/FileAPI/BlobRegistryProxy.cpp

    WebProcess/FullScreen/WebFullScreenManager.cpp

    WebProcess/Gamepad/WebGamepad.cpp
    WebProcess/Gamepad/WebGamepadProvider.cpp

    WebProcess/Geolocation/GeolocationPermissionRequestManager.cpp
    WebProcess/Geolocation/WebGeolocationManager.cpp

    WebProcess/IconDatabase/WebIconDatabaseProxy.cpp

    WebProcess/InjectedBundle/InjectedBundle.cpp
    WebProcess/InjectedBundle/InjectedBundleBackForwardList.cpp
    WebProcess/InjectedBundle/InjectedBundleBackForwardListItem.cpp
    WebProcess/InjectedBundle/InjectedBundleClient.cpp
    WebProcess/InjectedBundle/InjectedBundleDOMWindowExtension.cpp
    WebProcess/InjectedBundle/InjectedBundleHitTestResult.cpp
    WebProcess/InjectedBundle/InjectedBundleNavigationAction.cpp
    WebProcess/InjectedBundle/InjectedBundlePageContextMenuClient.cpp
    WebProcess/InjectedBundle/InjectedBundlePageEditorClient.cpp
    WebProcess/InjectedBundle/InjectedBundlePageFormClient.cpp
    WebProcess/InjectedBundle/InjectedBundlePageFullScreenClient.cpp
    WebProcess/InjectedBundle/InjectedBundlePageLoaderClient.cpp
    WebProcess/InjectedBundle/InjectedBundlePagePolicyClient.cpp
    WebProcess/InjectedBundle/InjectedBundlePageResourceLoadClient.cpp
    WebProcess/InjectedBundle/InjectedBundlePageUIClient.cpp
    WebProcess/InjectedBundle/InjectedBundleScriptWorld.cpp

    WebProcess/InjectedBundle/API/c/WKBundle.cpp
    WebProcess/InjectedBundle/API/c/WKBundleBackForwardList.cpp
    WebProcess/InjectedBundle/API/c/WKBundleBackForwardListItem.cpp
    WebProcess/InjectedBundle/API/c/WKBundleDOMWindowExtension.cpp
    WebProcess/InjectedBundle/API/c/WKBundleFrame.cpp
    WebProcess/InjectedBundle/API/c/WKBundleHitTestResult.cpp
    WebProcess/InjectedBundle/API/c/WKBundleInspector.cpp
    WebProcess/InjectedBundle/API/c/WKBundleNavigationAction.cpp
    WebProcess/InjectedBundle/API/c/WKBundleNodeHandle.cpp
    WebProcess/InjectedBundle/API/c/WKBundlePage.cpp
    WebProcess/InjectedBundle/API/c/WKBundlePageGroup.cpp
    WebProcess/InjectedBundle/API/c/WKBundlePageOverlay.cpp
    WebProcess/InjectedBundle/API/c/WKBundleRangeHandle.cpp
    WebProcess/InjectedBundle/API/c/WKBundleScriptWorld.cpp

    WebProcess/InjectedBundle/DOM/InjectedBundleCSSStyleDeclarationHandle.cpp
    WebProcess/InjectedBundle/DOM/InjectedBundleFileHandle.cpp
    WebProcess/InjectedBundle/DOM/InjectedBundleNodeHandle.cpp
    WebProcess/InjectedBundle/DOM/InjectedBundleRangeHandle.cpp

    WebProcess/MediaStream/MediaDeviceSandboxExtensions.cpp
    WebProcess/MediaStream/UserMediaPermissionRequestManager.cpp

    WebProcess/Network/NetworkProcessConnection.cpp
    WebProcess/Network/WebLoaderStrategy.cpp
    WebProcess/Network/WebResourceLoader.cpp
    WebProcess/Network/WebSocketProvider.cpp

    WebProcess/Notifications/NotificationPermissionRequestManager.cpp
    WebProcess/Notifications/WebNotificationManager.cpp

    WebProcess/Plugins/Plugin.cpp
    WebProcess/Plugins/PluginProcessConnection.cpp
    WebProcess/Plugins/PluginProcessConnectionManager.cpp
    WebProcess/Plugins/PluginProxy.cpp
    WebProcess/Plugins/PluginView.cpp
    WebProcess/Plugins/WebPluginInfoProvider.cpp

    WebProcess/Plugins/Netscape/JSNPMethod.cpp
    WebProcess/Plugins/Netscape/JSNPObject.cpp
    WebProcess/Plugins/Netscape/NPJSObject.cpp
    WebProcess/Plugins/Netscape/NPRuntimeObjectMap.cpp
    WebProcess/Plugins/Netscape/NPRuntimeUtilities.cpp
    WebProcess/Plugins/Netscape/NetscapeBrowserFuncs.cpp
    WebProcess/Plugins/Netscape/NetscapePlugin.cpp
    WebProcess/Plugins/Netscape/NetscapePluginNone.cpp
    WebProcess/Plugins/Netscape/NetscapePluginStream.cpp

    WebProcess/Storage/StorageAreaImpl.cpp
    WebProcess/Storage/StorageAreaMap.cpp
    WebProcess/Storage/StorageNamespaceImpl.cpp
    WebProcess/Storage/WebStorageNamespaceProvider.cpp

    WebProcess/UserContent/WebUserContentController.cpp

    WebProcess/WebCoreSupport/SessionStateConversion.cpp
    WebProcess/WebCoreSupport/WebChromeClient.cpp
    WebProcess/WebCoreSupport/WebColorChooser.cpp
    WebProcess/WebCoreSupport/WebContextMenuClient.cpp
    WebProcess/WebCoreSupport/WebDeviceProximityClient.cpp
    WebProcess/WebCoreSupport/WebDiagnosticLoggingClient.cpp
    WebProcess/WebCoreSupport/WebDragClient.cpp
    WebProcess/WebCoreSupport/WebEditorClient.cpp
    WebProcess/WebCoreSupport/WebFrameLoaderClient.cpp
    WebProcess/WebCoreSupport/WebGeolocationClient.cpp
    WebProcess/WebCoreSupport/WebInspectorClient.cpp
    WebProcess/WebCoreSupport/WebNotificationClient.cpp
    WebProcess/WebCoreSupport/WebPlatformStrategies.cpp
    WebProcess/WebCoreSupport/WebPlugInClient.cpp
    WebProcess/WebCoreSupport/WebPopupMenu.cpp
    WebProcess/WebCoreSupport/WebProgressTrackerClient.cpp
    WebProcess/WebCoreSupport/WebSearchPopupMenu.cpp
    WebProcess/WebCoreSupport/WebUserMediaClient.cpp
    WebProcess/WebCoreSupport/WebVibrationClient.cpp

    WebProcess/WebPage/DrawingArea.cpp
    WebProcess/WebPage/EventDispatcher.cpp
    WebProcess/WebPage/FindController.cpp
    WebProcess/WebPage/LayerTreeHost.cpp
    WebProcess/WebPage/PageBanner.cpp
    WebProcess/WebPage/RemoteWebInspectorUI.cpp
    WebProcess/WebPage/VisitedLinkTableController.cpp
    WebProcess/WebPage/WebBackForwardListProxy.cpp
    WebProcess/WebPage/WebContextMenu.cpp
    WebProcess/WebPage/WebDocumentLoader.cpp
    WebProcess/WebPage/WebFrame.cpp
    WebProcess/WebPage/WebInspector.cpp
    WebProcess/WebPage/WebInspectorInterruptDispatcher.cpp
    WebProcess/WebPage/WebInspectorFrontendAPIDispatcher.cpp
    WebProcess/WebPage/WebInspectorUI.cpp
    WebProcess/WebPage/WebOpenPanelResultListener.cpp
    WebProcess/WebPage/WebPage.cpp
    WebProcess/WebPage/WebPageGroupProxy.cpp
    WebProcess/WebPage/WebPageOverlay.cpp
    WebProcess/WebPage/WebURLSchemeHandlerProxy.cpp
    WebProcess/WebPage/WebURLSchemeHandlerTaskProxy.cpp
    WebProcess/WebPage/WebUndoStep.cpp
<<<<<<< HEAD
=======

    ${NetworkProcess_COMMON_SOURCES}
>>>>>>> 9fa384b8
)

set(WebKit2_MESSAGES_IN_FILES
    DatabaseProcess/DatabaseProcess.messages.in
    DatabaseProcess/DatabaseToWebProcessConnection.messages.in

    DatabaseProcess/IndexedDB/WebIDBConnectionToClient.messages.in

    NetworkProcess/CustomProtocols/LegacyCustomProtocolManager.messages.in

    NetworkProcess/NetworkConnectionToWebProcess.messages.in
    NetworkProcess/NetworkProcess.messages.in
    NetworkProcess/NetworkResourceLoader.messages.in

    NetworkProcess/webrtc/NetworkRTCMonitor.messages.in
    NetworkProcess/webrtc/NetworkRTCProvider.messages.in
    NetworkProcess/webrtc/NetworkRTCSocket.messages.in

    PluginProcess/PluginControllerProxy.messages.in
    PluginProcess/PluginProcess.messages.in
    PluginProcess/WebProcessConnection.messages.in

    Shared/ChildProcess.messages.in
    Shared/WebConnection.messages.in

    Shared/Authentication/AuthenticationManager.messages.in

    Shared/Plugins/NPObjectMessageReceiver.messages.in

    UIProcess/DrawingAreaProxy.messages.in
    UIProcess/RemoteWebInspectorProxy.messages.in
    UIProcess/VisitedLinkStore.messages.in
    UIProcess/WebCookieManagerProxy.messages.in
    UIProcess/WebFullScreenManagerProxy.messages.in
    UIProcess/WebGeolocationManagerProxy.messages.in
    UIProcess/WebIconDatabase.messages.in
    UIProcess/WebInspectorProxy.messages.in
    UIProcess/WebPageProxy.messages.in
    UIProcess/WebPasteboardProxy.messages.in
    UIProcess/WebProcessPool.messages.in
    UIProcess/WebProcessProxy.messages.in
    UIProcess/WebResourceLoadStatisticsStore.messages.in
    UIProcess/WebVibrationProxy.messages.in

    UIProcess/Automation/WebAutomationSession.messages.in

    UIProcess/Databases/DatabaseProcessProxy.messages.in

    UIProcess/Downloads/DownloadProxy.messages.in

    UIProcess/Network/NetworkProcessProxy.messages.in

    UIProcess/Network/CustomProtocols/LegacyCustomProtocolManagerProxy.messages.in

    UIProcess/Plugins/PluginProcessProxy.messages.in

    UIProcess/Storage/StorageManager.messages.in

    UIProcess/UserContent/WebUserContentControllerProxy.messages.in

    WebProcess/WebProcess.messages.in

    WebProcess/Automation/WebAutomationSessionProxy.messages.in

    WebProcess/Cookies/WebCookieManager.messages.in

    WebProcess/Databases/IndexedDB/WebIDBConnectionToServer.messages.in

    WebProcess/FullScreen/WebFullScreenManager.messages.in

    WebProcess/Geolocation/WebGeolocationManager.messages.in

    WebProcess/IconDatabase/WebIconDatabaseProxy.messages.in

    WebProcess/Network/webrtc/WebRTCMonitor.messages.in
    WebProcess/Network/webrtc/WebRTCResolver.messages.in
    WebProcess/Network/webrtc/WebRTCSocket.messages.in

    WebProcess/Network/NetworkProcessConnection.messages.in
    WebProcess/Network/WebResourceLoader.messages.in

    WebProcess/Notifications/WebNotificationManager.messages.in

    WebProcess/Plugins/PluginProcessConnection.messages.in
    WebProcess/Plugins/PluginProcessConnectionManager.messages.in
    WebProcess/Plugins/PluginProxy.messages.in

    WebProcess/Storage/StorageAreaMap.messages.in

    WebProcess/UserContent/WebUserContentController.messages.in

    WebProcess/WebPage/DrawingArea.messages.in
    WebProcess/WebPage/EventDispatcher.messages.in
    WebProcess/WebPage/RemoteWebInspectorUI.messages.in
    WebProcess/WebPage/VisitedLinkTableController.messages.in
    WebProcess/WebPage/WebInspector.messages.in
    WebProcess/WebPage/WebInspectorInterruptDispatcher.messages.in
    WebProcess/WebPage/WebInspectorUI.messages.in
    WebProcess/WebPage/WebPage.messages.in
)

set(WebProcess_LIBRARIES
    WebKit2
)

set(NetworkProcess_LIBRARIES
    WebKit2
)

set(DatabaseProcess_LIBRARIES
    WebKit2
)

if (APPLE)
    set(WebKit2_LIBRARIES
        PRIVATE WebCore
        PUBLIC JavaScriptCore
    )
else ()
    set(WebKit2_LIBRARIES
        JavaScriptCore
        WebCore
    )
endif ()

set(PluginProcess_LIBRARIES
    WebKit2
)

if (WIN32 AND INTERNAL_BUILD)
    set(JavaScriptCore_SCRIPTS_DIR "${CMAKE_BINARY_DIR}/../include/private/JavaScriptCore/Scripts")
else ()
    set(JavaScriptCore_SCRIPTS_DIR "${DERIVED_SOURCES_DIR}/ForwardingHeaders/JavaScriptCore/Scripts")
endif ()

# librt is needed for shm_open on Linux.
find_library(LIBRT_LIBRARIES NAMES rt)
mark_as_advanced(LIBRT_LIBRARIES)
if (LIBRT_LIBRARIES)
    list(APPEND WebKit2_LIBRARIES ${LIBRT_LIBRARIES})
endif ()

macro(ADD_WEBKIT2_PREFIX_HEADER _target)
    if (WebKit2_USE_PREFIX_HEADER)
        get_target_property(OLD_COMPILE_FLAGS ${_target} COMPILE_FLAGS)
        if (${OLD_COMPILE_FLAGS} STREQUAL "OLD_COMPILE_FLAGS-NOTFOUND")
            set(OLD_COMPILE_FLAGS "")
        endif ()
        set_target_properties(${_target} PROPERTIES COMPILE_FLAGS "${OLD_COMPILE_FLAGS} -include ${WEBKIT2_DIR}/WebKit2Prefix.h")
    endif ()
endmacro()

set(WebKit2_AUTOMATION_PROTOCOL_GENERATOR_EXTRA_FLAGS
)

WEBKIT_INCLUDE_CONFIG_FILES_IF_EXISTS()

GENERATE_WEBKIT2_MESSAGE_SOURCES(WebKit2_DERIVED_SOURCES "${WebKit2_MESSAGES_IN_FILES}")

set(WebKit2_AUTOMATION_PROTOCOL_GENERATOR_SCRIPTS
    ${PROTOCOL_GENERATOR_SCRIPTS_DIR}/generate-inspector-protocol-bindings.py
    ${PROTOCOL_GENERATOR_SCRIPTS_DIR}/codegen/cpp_generator.py
    ${PROTOCOL_GENERATOR_SCRIPTS_DIR}/codegen/cpp_generator_templates.py
    ${PROTOCOL_GENERATOR_SCRIPTS_DIR}/codegen/generate_cpp_backend_dispatcher_header.py
    ${PROTOCOL_GENERATOR_SCRIPTS_DIR}/codegen/generate_cpp_backend_dispatcher_implementation.py
    ${PROTOCOL_GENERATOR_SCRIPTS_DIR}/codegen/generate_cpp_protocol_types_header.py
    ${PROTOCOL_GENERATOR_SCRIPTS_DIR}/codegen/generate_cpp_protocol_types_implementation.py
    ${PROTOCOL_GENERATOR_SCRIPTS_DIR}/codegen/generator.py
    ${PROTOCOL_GENERATOR_SCRIPTS_DIR}/codegen/generator_templates.py
    ${PROTOCOL_GENERATOR_SCRIPTS_DIR}/codegen/models.py
)

set(WebKit2_AUTOMATION_PROTOCOL_GENERATOR_INPUTS
    ${WEBKIT2_DIR}/UIProcess/Automation/Automation.json
)

add_custom_command(
    OUTPUT ${DERIVED_SOURCES_WEBKIT2_DIR}/AutomationBackendDispatchers.h ${DERIVED_SOURCES_WEBKIT2_DIR}/AutomationBackendDispatchers.cpp ${DERIVED_SOURCES_WEBKIT2_DIR}/AutomationProtocolObjects.h ${DERIVED_SOURCES_WEBKIT2_DIR}/AutomationProtocolObjects.cpp
    MAIN_DEPENDENCY ${WebKit2_AUTOMATION_PROTOCOL_GENERATOR_INPUTS}
    DEPENDS ${WebKit2_AUTOMATION_PROTOCOL_GENERATOR_SCRIPTS}
    COMMAND ${PYTHON_EXECUTABLE} ${PROTOCOL_GENERATOR_SCRIPTS_DIR}/generate-inspector-protocol-bindings.py --outputDir "${DERIVED_SOURCES_WEBKIT2_DIR}" --framework WebKit ${WebKit2_AUTOMATION_PROTOCOL_GENERATOR_EXTRA_FLAGS} --backend ${WebKit2_AUTOMATION_PROTOCOL_GENERATOR_INPUTS}
    VERBATIM)

list(APPEND WebKit2_HEADERS
    ${DERIVED_SOURCES_WEBKIT2_DIR}/AutomationBackendDispatchers.h
    ${DERIVED_SOURCES_WEBKIT2_DIR}/AutomationProtocolObjects.h
)

list(APPEND WebKit2_SOURCES
    ${DERIVED_SOURCES_WEBKIT2_DIR}/AutomationBackendDispatchers.cpp
    ${DERIVED_SOURCES_WEBKIT2_DIR}/AutomationProtocolObjects.cpp
)

add_custom_command(
    OUTPUT ${DERIVED_SOURCES_WEBKIT2_DIR}/WebAutomationSessionProxyScriptSource.h ${DERIVED_SOURCES_WEBKIT2_DIR}/WebAutomationSessionProxy.min.js
    MAIN_DEPENDENCY ${WEBKIT2_DIR}/WebProcess/Automation/WebAutomationSessionProxy.js
    DEPENDS ${JavaScriptCore_SCRIPTS_DIR}/xxd.pl ${JavaScriptCore_SCRIPTS_DIR}/jsmin.py
    COMMAND ${CMAKE_COMMAND} -E echo "//# sourceURL=__InjectedScript_WebAutomationSessionProxy.js" > ${DERIVED_SOURCES_WEBKIT2_DIR}/WebAutomationSessionProxy.min.js
    COMMAND ${PYTHON_EXECUTABLE} ${JavaScriptCore_SCRIPTS_DIR}/jsmin.py < ${WEBKIT2_DIR}/WebProcess/Automation/WebAutomationSessionProxy.js >> ${DERIVED_SOURCES_WEBKIT2_DIR}/WebAutomationSessionProxy.min.js
    COMMAND ${PERL_EXECUTABLE} ${JavaScriptCore_SCRIPTS_DIR}/xxd.pl WebAutomationSessionProxyScriptSource ${DERIVED_SOURCES_WEBKIT2_DIR}/WebAutomationSessionProxy.min.js ${DERIVED_SOURCES_WEBKIT2_DIR}/WebAutomationSessionProxyScriptSource.h
    VERBATIM)

list(APPEND WebKit2_HEADERS
    ${DERIVED_SOURCES_WEBKIT2_DIR}/WebAutomationSessionProxyScriptSource.h
)

list(APPEND WebKit2_SOURCES ${WebKit2_DERIVED_SOURCES})

WEBKIT_FRAMEWORK(WebKit2)
add_dependencies(WebKit2 WebCore ${WEBKIT2_EXTRA_DEPENDENCIES})
add_webkit2_prefix_header(WebKit2)

if (NOT APPLE)
    target_link_libraries(WebKit2 -Wl,--start-group WebCore WebCoreDerivedSources -Wl,--end-group)
endif ()

# Suppress unused parameter warnings for sources in WebKit2.
ADD_TARGET_PROPERTIES(WebKit2 COMPILE_FLAGS "-Wno-unused-parameter")

if (WebKit2_VERSION_SCRIPT)
    ADD_TARGET_PROPERTIES(WebKit2 LINK_FLAGS "${WebKit2_VERSION_SCRIPT}")
endif ()

add_executable(WebProcess ${WebProcess_SOURCES})
add_webkit2_prefix_header(WebProcess)
target_link_libraries(WebProcess ${WebProcess_LIBRARIES})

if (WebKit2_WebProcess_OUTPUT_NAME)
    set_target_properties(WebProcess PROPERTIES OUTPUT_NAME ${WebKit2_WebProcess_OUTPUT_NAME})
endif ()

add_executable(NetworkProcess ${NetworkProcess_SOURCES})
add_webkit2_prefix_header(NetworkProcess)
target_link_libraries(NetworkProcess ${NetworkProcess_LIBRARIES})

if (WebKit2_NetworkProcess_OUTPUT_NAME)
    set_target_properties(NetworkProcess PROPERTIES OUTPUT_NAME ${WebKit2_NetworkProcess_OUTPUT_NAME})
endif ()

if (ENABLE_PLUGIN_PROCESS AND NOT "${PORT}" STREQUAL "Mac")
    add_definitions(-DENABLE_PLUGIN_PROCESS=1)
    add_executable(PluginProcess ${PluginProcess_SOURCES})
    add_webkit2_prefix_header(PluginProcess)
    target_link_libraries(PluginProcess ${PluginProcess_LIBRARIES})
    install(TARGETS PluginProcess DESTINATION "${LIBEXEC_INSTALL_DIR}")

    if (WebKit2_PluginProcess_OUTPUT_NAME)
      set_target_properties(PluginProcess PROPERTIES OUTPUT_NAME ${WebKit2_PluginProcess_OUTPUT_NAME})
    endif ()
endif ()

if (ENABLE_DATABASE_PROCESS AND NOT "${PORT}" STREQUAL "Mac")
    add_definitions(-DENABLE_DATABASE_PROCESS=1)
    add_executable(DatabaseProcess ${DatabaseProcess_SOURCES})
    add_webkit2_prefix_header(DatabaseProcess)
    target_link_libraries(DatabaseProcess ${DatabaseProcess_LIBRARIES})
    install(TARGETS DatabaseProcess DESTINATION "${LIBEXEC_INSTALL_DIR}")

    if (WebKit2_DatabaseProcess_OUTPUT_NAME)
        set_target_properties(DatabaseProcess PROPERTIES OUTPUT_NAME ${WebKit2_DatabaseProcess_OUTPUT_NAME})
    endif ()
endif ()

if ("${PORT}" STREQUAL "Mac")
    set(_web_xpc_dir ${CMAKE_LIBRARY_OUTPUT_DIRECTORY}/WebKit.framework/XPCServices/com.apple.WebKit.WebContent.Development.xpc/Contents)
    make_directory(${_web_xpc_dir}/MacOS)
    make_directory(${_web_xpc_dir}/Resources)
    make_directory(${_web_xpc_dir}/_CodeSignature)

    add_custom_target(WebContentProcessNib COMMAND
        ibtool --compile ${_web_xpc_dir}/Resources/WebContentProcess.nib ${WEBKIT2_DIR}/Resources/WebContentProcess.xib
        VERBATIM)
    add_dependencies(WebKit2 WebContentProcessNib)

    # FIXME: This shouldn't be two operations.
    file(COPY ${WEBKIT2_DIR}/WebProcess/EntryPoint/mac/XPCService/WebContentService/Info-OSX.plist DESTINATION ${_web_xpc_dir})
    file(RENAME ${_web_xpc_dir}/Info-OSX.plist ${_web_xpc_dir}/Info.plist)

    set_target_properties(WebProcess PROPERTIES RUNTIME_OUTPUT_DIRECTORY "${_web_xpc_dir}/MacOS")


    set(_net_xpc_dir ${CMAKE_LIBRARY_OUTPUT_DIRECTORY}/WebKit.framework/XPCServices/com.apple.WebKit.Networking.Development.xpc/Contents)
    make_directory(${_net_xpc_dir}/MacOS)
    make_directory(${_net_xpc_dir}/_CodeSignature)

    # FIXME: This shouldn't be two operations.
    file(COPY ${WEBKIT2_DIR}/NetworkProcess/EntryPoint/mac/XPCService/NetworkService/Info-OSX.plist DESTINATION ${_net_xpc_dir})
    file(RENAME ${_net_xpc_dir}/Info-OSX.plist ${_net_xpc_dir}/Info.plist)

    set_target_properties(NetworkProcess PROPERTIES RUNTIME_OUTPUT_DIRECTORY "${_net_xpc_dir}/MacOS")
else ()
    POPULATE_LIBRARY_VERSION(WEBKIT2)
    set_target_properties(WebKit2 PROPERTIES VERSION ${WEBKIT2_VERSION} SOVERSION ${WEBKIT2_VERSION_MAJOR})

    install(TARGETS WebKit2 WebProcess NetworkProcess
        LIBRARY DESTINATION "${LIB_INSTALL_DIR}"
        RUNTIME DESTINATION "${LIBEXEC_INSTALL_DIR}"
    )
endif ()<|MERGE_RESOLUTION|>--- conflicted
+++ resolved
@@ -94,18 +94,13 @@
     )
 endif ()
 
-<<<<<<< HEAD
 set(WebKit2_SOURCES
     DatabaseProcess/DatabaseProcess.cpp
     DatabaseProcess/DatabaseToWebProcessConnection.cpp
 
     DatabaseProcess/IndexedDB/WebIDBConnectionToClient.cpp
 
-    NetworkProcess/CustomProtocols/CustomProtocolManager.cpp
-=======
-set(NetworkProcess_COMMON_SOURCES
     NetworkProcess/CustomProtocols/LegacyCustomProtocolManager.cpp
->>>>>>> 9fa384b8
 
     NetworkProcess/NetworkConnectionToWebProcess.cpp
     NetworkProcess/NetworkDataTask.cpp
@@ -588,11 +583,6 @@
     WebProcess/WebPage/WebURLSchemeHandlerProxy.cpp
     WebProcess/WebPage/WebURLSchemeHandlerTaskProxy.cpp
     WebProcess/WebPage/WebUndoStep.cpp
-<<<<<<< HEAD
-=======
-
-    ${NetworkProcess_COMMON_SOURCES}
->>>>>>> 9fa384b8
 )
 
 set(WebKit2_MESSAGES_IN_FILES
