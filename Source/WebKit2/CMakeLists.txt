--- conflicted
+++ resolved
@@ -115,11 +115,7 @@
     "${WEBCORE_DIR}/page/scrolling"
     "${WEBCORE_DIR}/platform/animation"
     "${WEBCORE_DIR}/platform/audio"
-<<<<<<< HEAD
-=======
     "${WEBCORE_DIR}/platform/gamepad"
-    "${WEBCORE_DIR}/platform/graphics"
->>>>>>> aa6906ee
     "${WEBCORE_DIR}/platform/graphics/filters"
     "${WEBCORE_DIR}/platform/graphics/harfbuzz"
     "${WEBCORE_DIR}/platform/graphics/harfbuzz/ng"
