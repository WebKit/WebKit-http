--- conflicted
+++ resolved
@@ -328,17 +328,8 @@
     UIProcess/WebProcessLifetimeTracker.cpp
     UIProcess/WebProcessPool.cpp
     UIProcess/WebProcessProxy.cpp
-<<<<<<< HEAD
-    UIProcess/WebTextChecker.cpp
-    UIProcess/WebTextCheckerClient.cpp
-    UIProcess/WebURLSchemeHandler.cpp
-    UIProcess/WebURLSchemeHandlerTask.cpp
-    UIProcess/WebVibrationProvider.cpp
-    UIProcess/WebVibrationProxy.cpp
-=======
     UIProcess/WebURLSchemeHandler.cpp
     UIProcess/WebURLSchemeTask.cpp
->>>>>>> 4ccac179
     UIProcess/WebViewportAttributes.cpp
 
     UIProcess/API/APIContentRuleList.cpp
@@ -353,16 +344,10 @@
     UIProcess/API/APIProcessPoolConfiguration.cpp
     UIProcess/API/APIOpenPanelParameters.cpp
     UIProcess/API/APISessionState.cpp
-<<<<<<< HEAD
-    UIProcess/API/APIURLSchemeHandlerTask.cpp
-    UIProcess/API/APIUserContentExtension.cpp
-    UIProcess/API/APIUserContentExtensionStore.cpp
-=======
     UIProcess/API/APIURLSchemeTask.cpp
     UIProcess/API/APIUserContentWorld.cpp
     UIProcess/API/APIUserScript.cpp
     UIProcess/API/APIUserStyleSheet.cpp
->>>>>>> 4ccac179
     UIProcess/API/APIWebsiteDataStore.cpp
     UIProcess/API/APIWebsitePolicies.cpp
     UIProcess/API/APIWindowFeatures.cpp
@@ -579,11 +564,7 @@
     WebProcess/WebPage/FindController.cpp
     WebProcess/WebPage/LayerTreeHost.cpp
     WebProcess/WebPage/PageBanner.cpp
-<<<<<<< HEAD
-    WebProcess/WebPage/TapHighlightController.cpp
-=======
     WebProcess/WebPage/RemoteWebInspectorUI.cpp
->>>>>>> 4ccac179
     WebProcess/WebPage/VisitedLinkTableController.cpp
     WebProcess/WebPage/WebBackForwardListProxy.cpp
     WebProcess/WebPage/WebContextMenu.cpp
@@ -598,15 +579,8 @@
     WebProcess/WebPage/WebPageGroupProxy.cpp
     WebProcess/WebPage/WebPageOverlay.cpp
     WebProcess/WebPage/WebURLSchemeHandlerProxy.cpp
-<<<<<<< HEAD
-    WebProcess/WebPage/WebURLSchemeHandlerTaskProxy.cpp
-    WebProcess/WebPage/WebUndoStep.cpp
-
-    ${NetworkProcess_COMMON_SOURCES}
-=======
     WebProcess/WebPage/WebURLSchemeTaskProxy.cpp
     WebProcess/WebPage/WebUndoStep.cpp
->>>>>>> 4ccac179
 )
 
 set(WebKit2_MESSAGES_IN_FILES
@@ -789,8 +763,6 @@
 
 GENERATE_WEBKIT2_MESSAGE_SOURCES(WebKit2_DERIVED_SOURCES "${WebKit2_MESSAGES_IN_FILES}")
 
-<<<<<<< HEAD
-=======
 set(WebKit2_AUTOMATION_PROTOCOL_GENERATOR_SCRIPTS
     ${PROTOCOL_GENERATOR_SCRIPTS_DIR}/generate-inspector-protocol-bindings.py
     ${PROTOCOL_GENERATOR_SCRIPTS_DIR}/codegen/cpp_generator.py
@@ -840,18 +812,15 @@
 
 list(APPEND WebKit2_SOURCES ${WebKit2_DERIVED_SOURCES})
 
->>>>>>> 4ccac179
 WEBKIT_FRAMEWORK(WebKit2)
 add_dependencies(WebKit2 WebCore ${WEBKIT2_EXTRA_DEPENDENCIES})
 add_webkit2_prefix_header(WebKit2)
 
-<<<<<<< HEAD
 QT_ADD_EXTRA_WEBKIT_TARGET_EXPORT(WebKit2)
-=======
+
 if (COMPILER_IS_GCC_OR_CLANG AND NOT APPLE)
     target_link_libraries(WebKit2 -Wl,--start-group WebCore WebCoreDerivedSources -Wl,--end-group)
 endif ()
->>>>>>> 4ccac179
 
 # Suppress unused parameter warnings for sources in WebKit2.
 if (COMPILER_IS_GCC_OR_CLANG)
@@ -902,16 +871,6 @@
     endif ()
 endif ()
 
-<<<<<<< HEAD
-if (NOT PORT STREQUAL "Mac")
-    POPULATE_LIBRARY_VERSION(WEBKIT2)
-    set_target_properties(WebKit2 PROPERTIES VERSION ${WEBKIT2_VERSION} SOVERSION ${WEBKIT2_VERSION_MAJOR})
-
-    install(TARGETS WebProcess NetworkProcess DESTINATION "${LIBEXEC_INSTALL_DIR}")
-    if (SHARED_CORE OR NOT PORT STREQUAL "Qt")
-        install(TARGETS WebKit2 DESTINATION "${LIB_INSTALL_DIR}")
-    endif ()
-=======
 if ("${PORT}" STREQUAL "Mac")
     set(_web_xpc_dir ${CMAKE_LIBRARY_OUTPUT_DIRECTORY}/WebKit.framework/XPCServices/com.apple.WebKit.WebContent.Development.xpc/Contents)
     make_directory(${_web_xpc_dir}/MacOS)
@@ -943,9 +902,11 @@
     POPULATE_LIBRARY_VERSION(WEBKIT2)
     set_target_properties(WebKit2 PROPERTIES VERSION ${WEBKIT2_VERSION} SOVERSION ${WEBKIT2_VERSION_MAJOR})
 
-    install(TARGETS WebKit2 WebProcess NetworkProcess
+    install(TARGETS WebProcess NetworkProcess
         LIBRARY DESTINATION "${LIB_INSTALL_DIR}"
         RUNTIME DESTINATION "${LIBEXEC_INSTALL_DIR}"
     )
->>>>>>> 4ccac179
+    if (SHARED_CORE OR NOT PORT STREQUAL "Qt")
+        install(TARGETS WebKit2 DESTINATION "${LIB_INSTALL_DIR}")
+    endif ()
 endif ()