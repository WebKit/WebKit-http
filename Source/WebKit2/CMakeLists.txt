set_property(DIRECTORY . PROPERTY FOLDER "WebKit2")

set(WebKit2_INCLUDE_DIRECTORIES
    "${WEBKIT2_DIR}"
    "${WEBKIT2_DIR}/DatabaseProcess"
    "${WEBKIT2_DIR}/DatabaseProcess/IndexedDB"
    "${WEBKIT2_DIR}/NetworkProcess"
    "${WEBKIT2_DIR}/NetworkProcess/CustomProtocols"
    "${WEBKIT2_DIR}/NetworkProcess/Downloads"
    "${WEBKIT2_DIR}/NetworkProcess/FileAPI"
    "${WEBKIT2_DIR}/NetworkProcess/cache"
    "${WEBKIT2_DIR}/NetworkProcess/capture"
    "${WEBKIT2_DIR}/NetworkProcess/webrtc"
    "${WEBKIT2_DIR}/Platform"
    "${WEBKIT2_DIR}/Platform/IPC"
    "${WEBKIT2_DIR}/PluginProcess"
    "${WEBKIT2_DIR}/Shared"
    "${WEBKIT2_DIR}/Shared/API"
    "${WEBKIT2_DIR}/Shared/API/c"
    "${WEBKIT2_DIR}/Shared/Authentication"
    "${WEBKIT2_DIR}/Shared/CoreIPCSupport"
    "${WEBKIT2_DIR}/Shared/Databases"
    "${WEBKIT2_DIR}/Shared/Databases/IndexedDB"
    "${WEBKIT2_DIR}/Shared/FileAPI"
    "${WEBKIT2_DIR}/Shared/Gamepad"
    "${WEBKIT2_DIR}/Shared/Plugins"
    "${WEBKIT2_DIR}/Shared/Plugins/Netscape"
    "${WEBKIT2_DIR}/Shared/Plugins/Netscape/x11"
    "${WEBKIT2_DIR}/Shared/WebsiteData"
    "${WEBKIT2_DIR}/UIProcess"
    "${WEBKIT2_DIR}/UIProcess/API"
    "${WEBKIT2_DIR}/UIProcess/API/C"
    "${WEBKIT2_DIR}/UIProcess/API/cpp"
    "${WEBKIT2_DIR}/UIProcess/ApplePay"
    "${WEBKIT2_DIR}/UIProcess/Authentication"
    "${WEBKIT2_DIR}/UIProcess/Automation"
    "${WEBKIT2_DIR}/UIProcess/Databases"
    "${WEBKIT2_DIR}/UIProcess/Downloads"
    "${WEBKIT2_DIR}/UIProcess/Gamepad"
    "${WEBKIT2_DIR}/UIProcess/InspectorServer"
    "${WEBKIT2_DIR}/UIProcess/Launcher"
    "${WEBKIT2_DIR}/UIProcess/Network"
    "${WEBKIT2_DIR}/UIProcess/Network/CustomProtocols"
    "${WEBKIT2_DIR}/UIProcess/Notifications"
    "${WEBKIT2_DIR}/UIProcess/Plugins"
    "${WEBKIT2_DIR}/UIProcess/Storage"
    "${WEBKIT2_DIR}/UIProcess/UserContent"
    "${WEBKIT2_DIR}/UIProcess/WebsiteData"
    "${WEBKIT2_DIR}/WebProcess"
    "${WEBKIT2_DIR}/WebProcess/ApplePay"
    "${WEBKIT2_DIR}/WebProcess/ApplicationCache"
    "${WEBKIT2_DIR}/WebProcess/Automation"
    "${WEBKIT2_DIR}/WebProcess/Cookies"
    "${WEBKIT2_DIR}/WebProcess/Databases"
    "${WEBKIT2_DIR}/WebProcess/Databases/IndexedDB"
    "${WEBKIT2_DIR}/WebProcess/FileAPI"
    "${WEBKIT2_DIR}/WebProcess/FullScreen"
    "${WEBKIT2_DIR}/WebProcess/Gamepad"
    "${WEBKIT2_DIR}/WebProcess/Geolocation"
    "${WEBKIT2_DIR}/WebProcess/IconDatabase"
    "${WEBKIT2_DIR}/WebProcess/InjectedBundle"
    "${WEBKIT2_DIR}/WebProcess/InjectedBundle/API"
    "${WEBKIT2_DIR}/WebProcess/InjectedBundle/API/c"
    "${WEBKIT2_DIR}/WebProcess/InjectedBundle/DOM"
    "${WEBKIT2_DIR}/WebProcess/Launching"
    "${WEBKIT2_DIR}/WebProcess/MediaCache"
    "${WEBKIT2_DIR}/WebProcess/MediaStream"
    "${WEBKIT2_DIR}/WebProcess/Network"
    "${WEBKIT2_DIR}/WebProcess/Network/webrtc"
    "${WEBKIT2_DIR}/WebProcess/Notifications"
    "${WEBKIT2_DIR}/WebProcess/OriginData"
    "${WEBKIT2_DIR}/WebProcess/Plugins"
    "${WEBKIT2_DIR}/WebProcess/Plugins/Netscape"
    "${WEBKIT2_DIR}/WebProcess/ResourceCache"
    "${WEBKIT2_DIR}/WebProcess/Storage"
    "${WEBKIT2_DIR}/WebProcess/UserContent"
    "${WEBKIT2_DIR}/WebProcess/WebCoreSupport"
    "${WEBKIT2_DIR}/WebProcess/WebPage"
    "${DERIVED_SOURCES_WEBKIT2_DIR}"
    "${DERIVED_SOURCES_WEBKIT2_DIR}/include"
    "${CMAKE_SOURCE_DIR}/WebKitLibraries"
)

set(PROTOCOL_GENERATOR_SCRIPTS_DIR "${JAVASCRIPTCORE_DIR}/inspector/scripts")

set(WebKit2_SYSTEM_INCLUDE_DIRECTORIES
    ${ICU_INCLUDE_DIRS}
)

if (ENABLE_GRAPHICS_CONTEXT_3D)
    list(APPEND WebKit2_INCLUDE_DIRECTORIES
        "${THIRDPARTY_DIR}/ANGLE"
        "${THIRDPARTY_DIR}/ANGLE/include/KHR"
    )
endif ()

set(WebKit2_SOURCES
    DatabaseProcess/DatabaseProcess.cpp
    DatabaseProcess/DatabaseToWebProcessConnection.cpp

    DatabaseProcess/IndexedDB/WebIDBConnectionToClient.cpp

    NetworkProcess/CustomProtocols/LegacyCustomProtocolManager.cpp

    NetworkProcess/Downloads/BlobDownloadClient.cpp
    NetworkProcess/Downloads/Download.cpp
    NetworkProcess/Downloads/DownloadManager.cpp
    NetworkProcess/Downloads/PendingDownload.cpp

    NetworkProcess/FileAPI/NetworkBlobRegistry.cpp

    NetworkProcess/NetworkConnectionToWebProcess.cpp
    NetworkProcess/NetworkDataTask.cpp
    NetworkProcess/NetworkDataTaskBlob.cpp
    NetworkProcess/NetworkLoad.cpp
    NetworkProcess/NetworkProcess.cpp
    NetworkProcess/NetworkProcessCreationParameters.cpp
    NetworkProcess/NetworkProcessPlatformStrategies.cpp
    NetworkProcess/NetworkResourceLoadParameters.cpp
    NetworkProcess/NetworkResourceLoader.cpp
    NetworkProcess/NetworkSession.cpp

    NetworkProcess/cache/NetworkCache.cpp
    NetworkProcess/cache/NetworkCacheBlobStorage.cpp
    NetworkProcess/cache/NetworkCacheCoders.cpp
    NetworkProcess/cache/NetworkCacheData.cpp
    NetworkProcess/cache/NetworkCacheEntry.cpp
    NetworkProcess/cache/NetworkCacheFileSystem.cpp
    NetworkProcess/cache/NetworkCacheKey.cpp
    NetworkProcess/cache/NetworkCacheSpeculativeLoad.cpp
    NetworkProcess/cache/NetworkCacheSpeculativeLoadManager.cpp
    NetworkProcess/cache/NetworkCacheSubresourcesEntry.cpp
    NetworkProcess/cache/NetworkCacheStatistics.cpp
    NetworkProcess/cache/NetworkCacheStorage.cpp

    NetworkProcess/capture/NetworkCaptureEvent.cpp
    NetworkProcess/capture/NetworkCaptureManager.cpp
    NetworkProcess/capture/NetworkCaptureRecorder.cpp
    NetworkProcess/capture/NetworkCaptureReplayer.cpp
    NetworkProcess/capture/NetworkCaptureResource.cpp
    NetworkProcess/capture/NetworkDataTaskReplay.cpp

    Platform/Logging.cpp
    Platform/Module.cpp

    Platform/IPC/ArgumentCoders.cpp
    Platform/IPC/Attachment.cpp
    Platform/IPC/Connection.cpp
    Platform/IPC/DataReference.cpp
    Platform/IPC/Decoder.cpp
    Platform/IPC/Encoder.cpp
    Platform/IPC/MessageReceiverMap.cpp
    Platform/IPC/MessageSender.cpp
    Platform/IPC/StringReference.cpp

    PluginProcess/PluginControllerProxy.cpp
    PluginProcess/PluginCreationParameters.cpp
    PluginProcess/PluginProcess.cpp
    PluginProcess/WebProcessConnection.cpp

    Shared/ActivityAssertion.cpp
    Shared/AsyncRequest.cpp
    Shared/BlobDataFileReferenceWithSandboxExtension.cpp
    Shared/CacheModel.cpp
    Shared/ChildProcess.cpp
    Shared/ContextMenuContextData.cpp
    Shared/EditorState.cpp
    Shared/FontInfo.cpp
    Shared/FrameInfoData.cpp
    Shared/LayerTreeContext.cpp
    Shared/LoadParameters.cpp
    Shared/NavigationActionData.cpp
    Shared/PlatformPopupMenuData.cpp
    Shared/PrintInfo.cpp
    Shared/SessionState.cpp
    Shared/SessionTracker.cpp
    Shared/ShareableBitmap.cpp
    Shared/ShareableResource.cpp
    Shared/StatisticsData.cpp
    Shared/UpdateInfo.cpp
    Shared/UserData.cpp
    Shared/VisitedLinkTable.cpp
    Shared/WebBackForwardListItem.cpp
    Shared/WebCompiledContentExtension.cpp
    Shared/WebCompiledContentExtensionData.cpp
    Shared/WebConnection.cpp
    Shared/WebConnectionClient.cpp
    Shared/WebContextMenuItem.cpp
    Shared/WebContextMenuItemData.cpp
    Shared/WebCoreArgumentCoders.cpp
    Shared/WebEvent.cpp
    Shared/WebEventConversion.cpp
    Shared/WebGeolocationPosition.cpp
    Shared/WebHitTestResultData.cpp
    Shared/WebImage.cpp
    Shared/WebKeyboardEvent.cpp
    Shared/WebKit2Initialize.cpp
    Shared/WebMediaSessionMetadata.cpp
    Shared/WebMemorySampler.cpp
    Shared/WebMouseEvent.cpp
    Shared/WebPageCreationParameters.cpp
    Shared/WebPageGroupData.cpp
    Shared/WebPlatformTouchPoint.cpp
    Shared/WebPopupItem.cpp
    Shared/WebPreferencesKeys.cpp
    Shared/WebPreferencesStore.cpp
    Shared/WebProcessCreationParameters.cpp
    Shared/WebRenderLayer.cpp
    Shared/WebRenderObject.cpp
    Shared/WebTouchEvent.cpp
    Shared/WebUserContentControllerDataTypes.cpp
    Shared/WebWheelEvent.cpp

    Shared/API/APIArray.cpp
    Shared/API/APIData.cpp
    Shared/API/APIDictionary.cpp
    Shared/API/APIError.cpp
    Shared/API/APIFrameHandle.cpp
    Shared/API/APIGeometry.cpp
    Shared/API/APIObject.cpp
    Shared/API/APIPageGroupHandle.cpp
    Shared/API/APIPageHandle.cpp
    Shared/API/APIURLRequest.cpp
    Shared/API/APIURLResponse.cpp

    Shared/API/c/WKArray.cpp
    Shared/API/c/WKCertificateInfo.cpp
    Shared/API/c/WKConnectionRef.cpp
    Shared/API/c/WKContextMenuItem.cpp
    Shared/API/c/WKData.cpp
    Shared/API/c/WKDeprecatedFunctions.cpp
    Shared/API/c/WKDictionary.cpp
    Shared/API/c/WKErrorRef.cpp
    Shared/API/c/WKGeometry.cpp
    Shared/API/c/WKImage.cpp
    Shared/API/c/WKMutableArray.cpp
    Shared/API/c/WKMutableDictionary.cpp
    Shared/API/c/WKNumber.cpp
    Shared/API/c/WKPluginInformation.cpp
    Shared/API/c/WKRenderLayer.cpp
    Shared/API/c/WKRenderObject.cpp
    Shared/API/c/WKSecurityOriginRef.cpp
    Shared/API/c/WKSerializedScriptValue.cpp
    Shared/API/c/WKString.cpp
    Shared/API/c/WKType.cpp
    Shared/API/c/WKURL.cpp
    Shared/API/c/WKURLRequest.cpp
    Shared/API/c/WKURLResponse.cpp
    Shared/API/c/WKUserContentURLPattern.cpp

    Shared/Authentication/AuthenticationManager.cpp

    Shared/Databases/DatabaseProcessCreationParameters.cpp

    Shared/Databases/IndexedDB/IDBUtilities.cpp
    Shared/Databases/IndexedDB/WebIDBResult.cpp

    Shared/Gamepad/GamepadData.cpp

    Shared/Plugins/NPIdentifierData.cpp
    Shared/Plugins/NPObjectMessageReceiver.cpp
    Shared/Plugins/NPObjectProxy.cpp
    Shared/Plugins/NPRemoteObjectMap.cpp
    Shared/Plugins/NPVariantData.cpp
    Shared/Plugins/PluginProcessCreationParameters.cpp

    Shared/Plugins/Netscape/NetscapePluginModule.cpp
    Shared/Plugins/Netscape/NetscapePluginModuleNone.cpp
    Shared/Plugins/Netscape/PluginInformation.cpp

    Shared/WebsiteData/WebsiteData.cpp

    UIProcess/BackgroundProcessResponsivenessTimer.cpp
    UIProcess/ChildProcessProxy.cpp
    UIProcess/DrawingAreaProxy.cpp
    UIProcess/FrameLoadState.cpp
    UIProcess/GeolocationPermissionRequestManagerProxy.cpp
    UIProcess/GeolocationPermissionRequestProxy.cpp
    UIProcess/PageLoadState.cpp
    UIProcess/ProcessAssertion.cpp
    UIProcess/ProcessThrottler.cpp
    UIProcess/RemoteWebInspectorProxy.cpp
    UIProcess/ResponsivenessTimer.cpp
    UIProcess/StatisticsRequest.cpp
    UIProcess/TextCheckerCompletion.cpp
    UIProcess/UserMediaPermissionCheckProxy.cpp
    UIProcess/UserMediaPermissionRequestManagerProxy.cpp
    UIProcess/UserMediaPermissionRequestProxy.cpp
    UIProcess/UserMediaProcessManager.cpp
    UIProcess/VisitedLinkStore.cpp
    UIProcess/WebBackForwardList.cpp
    UIProcess/WebColorPicker.cpp
    UIProcess/WebConnectionToWebProcess.cpp
    UIProcess/WebContextClient.cpp
    UIProcess/WebContextConnectionClient.cpp
    UIProcess/WebContextInjectedBundleClient.cpp
    UIProcess/WebContextMenuProxy.cpp
    UIProcess/WebCookieManagerProxy.cpp
    UIProcess/WebCookieManagerProxyClient.cpp
    UIProcess/WebEditCommandProxy.cpp
    UIProcess/WebFormClient.cpp
    UIProcess/WebFormSubmissionListenerProxy.cpp
    UIProcess/WebFrameListenerProxy.cpp
    UIProcess/WebFramePolicyListenerProxy.cpp
    UIProcess/WebFrameProxy.cpp
    UIProcess/WebFullScreenManagerProxy.cpp
    UIProcess/WebGeolocationManagerProxy.cpp
    UIProcess/WebGeolocationProvider.cpp
    UIProcess/WebGrammarDetail.cpp
    UIProcess/WebIconDatabase.cpp
    UIProcess/WebIconDatabaseClient.cpp
    UIProcess/WebInspectorProxy.cpp
    UIProcess/WebInspectorUtilities.cpp
    UIProcess/WebNavigationState.cpp
    UIProcess/WebOpenPanelResultListenerProxy.cpp
    UIProcess/WebPageDiagnosticLoggingClient.cpp
    UIProcess/WebPageGroup.cpp
    UIProcess/WebPageInjectedBundleClient.cpp
    UIProcess/WebPageProxy.cpp
    UIProcess/WebPasteboardProxy.cpp
    UIProcess/WebPreferences.cpp
    UIProcess/WebProcessLifetimeObserver.cpp
    UIProcess/WebProcessLifetimeTracker.cpp
    UIProcess/WebProcessPool.cpp
    UIProcess/WebProcessProxy.cpp
    UIProcess/WebURLSchemeHandler.cpp
    UIProcess/WebURLSchemeHandlerTask.cpp
    UIProcess/WebVibrationProvider.cpp
    UIProcess/WebVibrationProxy.cpp
    UIProcess/WebViewportAttributes.cpp

    UIProcess/API/APIContentExtension.cpp
    UIProcess/API/APIContentExtensionStore.cpp
    UIProcess/API/APIExperimentalFeature.cpp
    UIProcess/API/APIFrameInfo.cpp
<<<<<<< HEAD
    UIProcess/API/APIHTTPCookieStorage.cpp
=======
    UIProcess/API/APIHTTPCookieStore.cpp
>>>>>>> 6768f697
    UIProcess/API/APIHitTestResult.cpp
    UIProcess/API/APINavigation.cpp
    UIProcess/API/APINavigationData.cpp
    UIProcess/API/APIPageConfiguration.cpp
    UIProcess/API/APIProcessPoolConfiguration.cpp
    UIProcess/API/APIOpenPanelParameters.cpp
    UIProcess/API/APISessionState.cpp
    UIProcess/API/APIURLSchemeHandlerTask.cpp
    UIProcess/API/APIUserContentWorld.cpp
    UIProcess/API/APIUserScript.cpp
    UIProcess/API/APIUserStyleSheet.cpp
    UIProcess/API/APIWebsiteDataStore.cpp
    UIProcess/API/APIWebsitePolicies.cpp
    UIProcess/API/APIWindowFeatures.cpp

    UIProcess/API/C/WKApplicationCacheManager.cpp
    UIProcess/API/C/WKAuthenticationChallenge.cpp
    UIProcess/API/C/WKAuthenticationDecisionListener.cpp
    UIProcess/API/C/WKBackForwardListItemRef.cpp
    UIProcess/API/C/WKBackForwardListRef.cpp
    UIProcess/API/C/WKContext.cpp
    UIProcess/API/C/WKContextConfigurationRef.cpp
    UIProcess/API/C/WKCookie.cpp
    UIProcess/API/C/WKCookieManager.cpp
    UIProcess/API/C/WKCredential.cpp
    UIProcess/API/C/WKDownload.cpp
    UIProcess/API/C/WKFormSubmissionListener.cpp
    UIProcess/API/C/WKFrame.cpp
    UIProcess/API/C/WKFrameHandleRef.cpp
    UIProcess/API/C/WKFrameInfoRef.cpp
    UIProcess/API/C/WKFramePolicyListener.cpp
    UIProcess/API/C/WKGeolocationManager.cpp
    UIProcess/API/C/WKGeolocationPermissionRequest.cpp
    UIProcess/API/C/WKGeolocationPosition.cpp
    UIProcess/API/C/WKGrammarDetail.cpp
    UIProcess/API/C/WKHTTPCookieStorageRef.cpp
    UIProcess/API/C/WKHitTestResult.cpp
    UIProcess/API/C/WKIconDatabase.cpp
    UIProcess/API/C/WKInspector.cpp
    UIProcess/API/C/WKKeyValueStorageManager.cpp
    UIProcess/API/C/WKMediaSessionMetadata.cpp
    UIProcess/API/C/WKNavigationActionRef.cpp
    UIProcess/API/C/WKNavigationDataRef.cpp
    UIProcess/API/C/WKNavigationRef.cpp
    UIProcess/API/C/WKNavigationResponseRef.cpp
    UIProcess/API/C/WKNotification.cpp
    UIProcess/API/C/WKNotificationManager.cpp
    UIProcess/API/C/WKNotificationPermissionRequest.cpp
    UIProcess/API/C/WKOpenPanelParametersRef.cpp
    UIProcess/API/C/WKOpenPanelResultListener.cpp
    UIProcess/API/C/WKPage.cpp
    UIProcess/API/C/WKPageConfigurationRef.cpp
    UIProcess/API/C/WKPageGroup.cpp
    UIProcess/API/C/WKPreferences.cpp
    UIProcess/API/C/WKProtectionSpace.cpp
    UIProcess/API/C/WKResourceCacheManager.cpp
    UIProcess/API/C/WKSessionStateRef.cpp
    UIProcess/API/C/WKTextChecker.cpp
    UIProcess/API/C/WKUserContentControllerRef.cpp
    UIProcess/API/C/WKUserMediaPermissionCheck.cpp
    UIProcess/API/C/WKUserMediaPermissionRequest.cpp
    UIProcess/API/C/WKVibration.cpp
    UIProcess/API/C/WKViewportAttributes.cpp
    UIProcess/API/C/WKWebsiteDataStoreRef.cpp
    UIProcess/API/C/WKWebsitePolicies.cpp
    UIProcess/API/C/WKWindowFeaturesRef.cpp
    UIProcess/API/C/WKProxy.cpp

    UIProcess/Authentication/AuthenticationChallengeProxy.cpp
    UIProcess/Authentication/AuthenticationDecisionListener.cpp
    UIProcess/Authentication/WebCredential.cpp
    UIProcess/Authentication/WebProtectionSpace.cpp

    UIProcess/Automation/WebAutomationSession.cpp

    UIProcess/Databases/DatabaseProcessProxy.cpp

    UIProcess/Downloads/DownloadProxy.cpp
    UIProcess/Downloads/DownloadProxyMap.cpp

    UIProcess/Gamepad/UIGamepad.cpp
    UIProcess/Gamepad/UIGamepadProvider.cpp

    UIProcess/InspectorServer/HTTPRequest.cpp
    UIProcess/InspectorServer/WebInspectorServer.cpp
    UIProcess/InspectorServer/WebSocketServer.cpp
    UIProcess/InspectorServer/WebSocketServerConnection.cpp

    UIProcess/Launcher/ProcessLauncher.cpp

    UIProcess/Network/CustomProtocols/LegacyCustomProtocolManagerProxy.cpp

    UIProcess/Network/NetworkProcessProxy.cpp

    UIProcess/Notifications/NotificationPermissionRequest.cpp
    UIProcess/Notifications/NotificationPermissionRequestManagerProxy.cpp
    UIProcess/Notifications/WebNotification.cpp
    UIProcess/Notifications/WebNotificationManagerProxy.cpp
    UIProcess/Notifications/WebNotificationProvider.cpp

    UIProcess/Plugins/PlugInAutoStartProvider.cpp
    UIProcess/Plugins/PluginInfoStore.cpp
    UIProcess/Plugins/PluginProcessManager.cpp
    UIProcess/Plugins/PluginProcessProxy.cpp

    UIProcess/Storage/LocalStorageDatabase.cpp
    UIProcess/Storage/LocalStorageDatabaseTracker.cpp

    UIProcess/UserContent/WebScriptMessageHandler.cpp
    UIProcess/UserContent/WebUserContentControllerProxy.cpp

    UIProcess/WebsiteData/WebsiteDataRecord.cpp
    UIProcess/WebsiteData/WebsiteDataStore.cpp

    WebProcess/WebConnectionToUIProcess.cpp
    WebProcess/WebProcess.cpp

    WebProcess/Automation/WebAutomationSessionProxy.cpp

    WebProcess/Cookies/WebCookieManager.cpp

    WebProcess/Databases/WebDatabaseProvider.cpp
    WebProcess/Databases/WebToDatabaseProcessConnection.cpp

    WebProcess/Databases/IndexedDB/WebIDBConnectionToServer.cpp

    WebProcess/FileAPI/BlobRegistryProxy.cpp

    WebProcess/FullScreen/WebFullScreenManager.cpp

    WebProcess/Gamepad/WebGamepad.cpp
    WebProcess/Gamepad/WebGamepadProvider.cpp

    WebProcess/Geolocation/GeolocationPermissionRequestManager.cpp
    WebProcess/Geolocation/WebGeolocationManager.cpp

    WebProcess/IconDatabase/WebIconDatabaseProxy.cpp

    WebProcess/InjectedBundle/InjectedBundle.cpp
    WebProcess/InjectedBundle/InjectedBundleBackForwardList.cpp
    WebProcess/InjectedBundle/InjectedBundleBackForwardListItem.cpp
    WebProcess/InjectedBundle/InjectedBundleClient.cpp
    WebProcess/InjectedBundle/InjectedBundleDOMWindowExtension.cpp
    WebProcess/InjectedBundle/InjectedBundleHitTestResult.cpp
    WebProcess/InjectedBundle/InjectedBundleNavigationAction.cpp
    WebProcess/InjectedBundle/InjectedBundlePageContextMenuClient.cpp
    WebProcess/InjectedBundle/InjectedBundlePageEditorClient.cpp
    WebProcess/InjectedBundle/InjectedBundlePageFormClient.cpp
    WebProcess/InjectedBundle/InjectedBundlePageFullScreenClient.cpp
    WebProcess/InjectedBundle/InjectedBundlePageLoaderClient.cpp
    WebProcess/InjectedBundle/InjectedBundlePagePolicyClient.cpp
    WebProcess/InjectedBundle/InjectedBundlePageResourceLoadClient.cpp
    WebProcess/InjectedBundle/InjectedBundlePageUIClient.cpp
    WebProcess/InjectedBundle/InjectedBundleScriptWorld.cpp

    WebProcess/InjectedBundle/API/c/WKBundle.cpp
    WebProcess/InjectedBundle/API/c/WKBundleBackForwardList.cpp
    WebProcess/InjectedBundle/API/c/WKBundleBackForwardListItem.cpp
    WebProcess/InjectedBundle/API/c/WKBundleDOMWindowExtension.cpp
    WebProcess/InjectedBundle/API/c/WKBundleFrame.cpp
    WebProcess/InjectedBundle/API/c/WKBundleHitTestResult.cpp
    WebProcess/InjectedBundle/API/c/WKBundleInspector.cpp
    WebProcess/InjectedBundle/API/c/WKBundleNavigationAction.cpp
    WebProcess/InjectedBundle/API/c/WKBundleNodeHandle.cpp
    WebProcess/InjectedBundle/API/c/WKBundlePage.cpp
    WebProcess/InjectedBundle/API/c/WKBundlePageGroup.cpp
    WebProcess/InjectedBundle/API/c/WKBundlePageOverlay.cpp
    WebProcess/InjectedBundle/API/c/WKBundleRangeHandle.cpp
    WebProcess/InjectedBundle/API/c/WKBundleScriptWorld.cpp

    WebProcess/InjectedBundle/DOM/InjectedBundleCSSStyleDeclarationHandle.cpp
    WebProcess/InjectedBundle/DOM/InjectedBundleFileHandle.cpp
    WebProcess/InjectedBundle/DOM/InjectedBundleNodeHandle.cpp
    WebProcess/InjectedBundle/DOM/InjectedBundleRangeHandle.cpp

    WebProcess/MediaStream/MediaDeviceSandboxExtensions.cpp
    WebProcess/MediaStream/UserMediaPermissionRequestManager.cpp

    WebProcess/Network/NetworkProcessConnection.cpp
    WebProcess/Network/WebLoaderStrategy.cpp
    WebProcess/Network/WebResourceLoader.cpp
    WebProcess/Network/WebSocketProvider.cpp

    WebProcess/Notifications/NotificationPermissionRequestManager.cpp
    WebProcess/Notifications/WebNotificationManager.cpp

    WebProcess/Plugins/Plugin.cpp
    WebProcess/Plugins/PluginProcessConnection.cpp
    WebProcess/Plugins/PluginProcessConnectionManager.cpp
    WebProcess/Plugins/PluginProxy.cpp
    WebProcess/Plugins/PluginView.cpp
    WebProcess/Plugins/WebPluginInfoProvider.cpp

    WebProcess/Plugins/Netscape/JSNPMethod.cpp
    WebProcess/Plugins/Netscape/JSNPObject.cpp
    WebProcess/Plugins/Netscape/NPJSObject.cpp
    WebProcess/Plugins/Netscape/NPRuntimeObjectMap.cpp
    WebProcess/Plugins/Netscape/NPRuntimeUtilities.cpp
    WebProcess/Plugins/Netscape/NetscapeBrowserFuncs.cpp
    WebProcess/Plugins/Netscape/NetscapePlugin.cpp
    WebProcess/Plugins/Netscape/NetscapePluginNone.cpp
    WebProcess/Plugins/Netscape/NetscapePluginStream.cpp

    WebProcess/Storage/StorageAreaImpl.cpp
    WebProcess/Storage/StorageAreaMap.cpp
    WebProcess/Storage/StorageNamespaceImpl.cpp
    WebProcess/Storage/WebStorageNamespaceProvider.cpp

    WebProcess/UserContent/WebUserContentController.cpp

    WebProcess/WebCoreSupport/SessionStateConversion.cpp
    WebProcess/WebCoreSupport/WebChromeClient.cpp
    WebProcess/WebCoreSupport/WebColorChooser.cpp
    WebProcess/WebCoreSupport/WebContextMenuClient.cpp
    WebProcess/WebCoreSupport/WebDeviceProximityClient.cpp
    WebProcess/WebCoreSupport/WebDiagnosticLoggingClient.cpp
    WebProcess/WebCoreSupport/WebDragClient.cpp
    WebProcess/WebCoreSupport/WebEditorClient.cpp
    WebProcess/WebCoreSupport/WebFrameLoaderClient.cpp
    WebProcess/WebCoreSupport/WebGeolocationClient.cpp
    WebProcess/WebCoreSupport/WebInspectorClient.cpp
    WebProcess/WebCoreSupport/WebNotificationClient.cpp
    WebProcess/WebCoreSupport/WebPlatformStrategies.cpp
    WebProcess/WebCoreSupport/WebPlugInClient.cpp
    WebProcess/WebCoreSupport/WebPopupMenu.cpp
    WebProcess/WebCoreSupport/WebProgressTrackerClient.cpp
    WebProcess/WebCoreSupport/WebSearchPopupMenu.cpp
    WebProcess/WebCoreSupport/WebUserMediaClient.cpp
    WebProcess/WebCoreSupport/WebVibrationClient.cpp

    WebProcess/WebPage/DrawingArea.cpp
    WebProcess/WebPage/EventDispatcher.cpp
    WebProcess/WebPage/FindController.cpp
    WebProcess/WebPage/LayerTreeHost.cpp
    WebProcess/WebPage/PageBanner.cpp
    WebProcess/WebPage/RemoteWebInspectorUI.cpp
    WebProcess/WebPage/VisitedLinkTableController.cpp
    WebProcess/WebPage/WebBackForwardListProxy.cpp
    WebProcess/WebPage/WebContextMenu.cpp
    WebProcess/WebPage/WebDocumentLoader.cpp
    WebProcess/WebPage/WebFrame.cpp
    WebProcess/WebPage/WebInspector.cpp
    WebProcess/WebPage/WebInspectorInterruptDispatcher.cpp
    WebProcess/WebPage/WebInspectorFrontendAPIDispatcher.cpp
    WebProcess/WebPage/WebInspectorUI.cpp
    WebProcess/WebPage/WebOpenPanelResultListener.cpp
    WebProcess/WebPage/WebPage.cpp
    WebProcess/WebPage/WebPageGroupProxy.cpp
    WebProcess/WebPage/WebPageOverlay.cpp
    WebProcess/WebPage/WebURLSchemeHandlerProxy.cpp
    WebProcess/WebPage/WebURLSchemeHandlerTaskProxy.cpp
    WebProcess/WebPage/WebUndoStep.cpp
)

set(WebKit2_MESSAGES_IN_FILES
    DatabaseProcess/DatabaseProcess.messages.in
    DatabaseProcess/DatabaseToWebProcessConnection.messages.in

    DatabaseProcess/IndexedDB/WebIDBConnectionToClient.messages.in

    NetworkProcess/CustomProtocols/LegacyCustomProtocolManager.messages.in

    NetworkProcess/NetworkConnectionToWebProcess.messages.in
    NetworkProcess/NetworkProcess.messages.in
    NetworkProcess/NetworkResourceLoader.messages.in

    NetworkProcess/webrtc/NetworkRTCMonitor.messages.in
    NetworkProcess/webrtc/NetworkRTCProvider.messages.in
    NetworkProcess/webrtc/NetworkRTCSocket.messages.in

    PluginProcess/PluginControllerProxy.messages.in
    PluginProcess/PluginProcess.messages.in
    PluginProcess/WebProcessConnection.messages.in

    Shared/ChildProcess.messages.in
    Shared/WebConnection.messages.in

    Shared/Authentication/AuthenticationManager.messages.in

    Shared/Plugins/NPObjectMessageReceiver.messages.in

    UIProcess/DrawingAreaProxy.messages.in
    UIProcess/RemoteWebInspectorProxy.messages.in
    UIProcess/VisitedLinkStore.messages.in
    UIProcess/WebCookieManagerProxy.messages.in
    UIProcess/WebFullScreenManagerProxy.messages.in
    UIProcess/WebGeolocationManagerProxy.messages.in
    UIProcess/WebIconDatabase.messages.in
    UIProcess/WebInspectorProxy.messages.in
    UIProcess/WebPageProxy.messages.in
    UIProcess/WebPasteboardProxy.messages.in
    UIProcess/WebProcessPool.messages.in
    UIProcess/WebProcessProxy.messages.in
    UIProcess/WebResourceLoadStatisticsStore.messages.in
    UIProcess/WebVibrationProxy.messages.in

    UIProcess/Automation/WebAutomationSession.messages.in

    UIProcess/Databases/DatabaseProcessProxy.messages.in

    UIProcess/Downloads/DownloadProxy.messages.in

    UIProcess/Network/NetworkProcessProxy.messages.in

    UIProcess/Network/CustomProtocols/LegacyCustomProtocolManagerProxy.messages.in

    UIProcess/Plugins/PluginProcessProxy.messages.in

    UIProcess/Storage/StorageManager.messages.in

    UIProcess/UserContent/WebUserContentControllerProxy.messages.in

    WebProcess/WebProcess.messages.in

    WebProcess/Automation/WebAutomationSessionProxy.messages.in

    WebProcess/Cookies/WebCookieManager.messages.in

    WebProcess/Databases/IndexedDB/WebIDBConnectionToServer.messages.in

    WebProcess/FullScreen/WebFullScreenManager.messages.in

    WebProcess/Geolocation/WebGeolocationManager.messages.in

    WebProcess/IconDatabase/WebIconDatabaseProxy.messages.in

    WebProcess/Network/webrtc/WebRTCMonitor.messages.in
    WebProcess/Network/webrtc/WebRTCResolver.messages.in
    WebProcess/Network/webrtc/WebRTCSocket.messages.in

    WebProcess/Network/NetworkProcessConnection.messages.in
    WebProcess/Network/WebResourceLoader.messages.in

    WebProcess/Notifications/WebNotificationManager.messages.in

    WebProcess/Plugins/PluginProcessConnection.messages.in
    WebProcess/Plugins/PluginProcessConnectionManager.messages.in
    WebProcess/Plugins/PluginProxy.messages.in

    WebProcess/Storage/StorageAreaMap.messages.in

    WebProcess/UserContent/WebUserContentController.messages.in

    WebProcess/WebPage/DrawingArea.messages.in
    WebProcess/WebPage/EventDispatcher.messages.in
    WebProcess/WebPage/RemoteWebInspectorUI.messages.in
    WebProcess/WebPage/VisitedLinkTableController.messages.in
    WebProcess/WebPage/WebInspector.messages.in
    WebProcess/WebPage/WebInspectorInterruptDispatcher.messages.in
    WebProcess/WebPage/WebInspectorUI.messages.in
    WebProcess/WebPage/WebPage.messages.in
)

set(WebProcess_LIBRARIES
    WebKit2
)

set(NetworkProcess_LIBRARIES
    WebKit2
)

set(DatabaseProcess_LIBRARIES
    WebKit2
)

if (APPLE)
    set(WebKit2_LIBRARIES
        PRIVATE WebCore
        PUBLIC JavaScriptCore
    )
else ()
    if (JavaScriptCore_LIBRARY_TYPE STREQUAL "STATIC")
        set(JSC_WHOLE_ARCHIVE -Wl,--whole-archive JavaScriptCore -Wl,--no-whole-archive)

        set(WebKit2_LIBRARIES
            ${JSC_WHOLE_ARCHIVE}
            WebCore
        )
    else ()
        set(WebKit2_LIBRARIES
            JavaScriptCore
            WebCore
        )
    endif ()
endif ()

set(PluginProcess_LIBRARIES
    WebKit2
)

if (WIN32 AND INTERNAL_BUILD)
    set(JavaScriptCore_SCRIPTS_DIR "${CMAKE_BINARY_DIR}/../include/private/JavaScriptCore/Scripts")
else ()
    set(JavaScriptCore_SCRIPTS_DIR "${DERIVED_SOURCES_DIR}/ForwardingHeaders/JavaScriptCore/Scripts")
endif ()

# librt is needed for shm_open on Linux.
find_library(LIBRT_LIBRARIES NAMES rt)
mark_as_advanced(LIBRT_LIBRARIES)
if (LIBRT_LIBRARIES)
    list(APPEND WebKit2_LIBRARIES ${LIBRT_LIBRARIES})
endif ()

macro(ADD_WEBKIT2_PREFIX_HEADER _target)
    if (WebKit2_USE_PREFIX_HEADER)
        get_target_property(OLD_COMPILE_FLAGS ${_target} COMPILE_FLAGS)
        if (${OLD_COMPILE_FLAGS} STREQUAL "OLD_COMPILE_FLAGS-NOTFOUND")
            set(OLD_COMPILE_FLAGS "")
        endif ()
        set_target_properties(${_target} PROPERTIES COMPILE_FLAGS "${OLD_COMPILE_FLAGS} -include ${WEBKIT2_DIR}/WebKit2Prefix.h")
    endif ()
endmacro()

set(WebKit2_AUTOMATION_PROTOCOL_GENERATOR_EXTRA_FLAGS
)

WEBKIT_INCLUDE_CONFIG_FILES_IF_EXISTS()

GENERATE_WEBKIT2_MESSAGE_SOURCES(WebKit2_DERIVED_SOURCES "${WebKit2_MESSAGES_IN_FILES}")

set(WebKit2_AUTOMATION_PROTOCOL_GENERATOR_SCRIPTS
    ${PROTOCOL_GENERATOR_SCRIPTS_DIR}/generate-inspector-protocol-bindings.py
    ${PROTOCOL_GENERATOR_SCRIPTS_DIR}/codegen/cpp_generator.py
    ${PROTOCOL_GENERATOR_SCRIPTS_DIR}/codegen/cpp_generator_templates.py
    ${PROTOCOL_GENERATOR_SCRIPTS_DIR}/codegen/generate_cpp_backend_dispatcher_header.py
    ${PROTOCOL_GENERATOR_SCRIPTS_DIR}/codegen/generate_cpp_backend_dispatcher_implementation.py
    ${PROTOCOL_GENERATOR_SCRIPTS_DIR}/codegen/generate_cpp_protocol_types_header.py
    ${PROTOCOL_GENERATOR_SCRIPTS_DIR}/codegen/generate_cpp_protocol_types_implementation.py
    ${PROTOCOL_GENERATOR_SCRIPTS_DIR}/codegen/generator.py
    ${PROTOCOL_GENERATOR_SCRIPTS_DIR}/codegen/generator_templates.py
    ${PROTOCOL_GENERATOR_SCRIPTS_DIR}/codegen/models.py
)

set(WebKit2_AUTOMATION_PROTOCOL_GENERATOR_INPUTS
    ${WEBKIT2_DIR}/UIProcess/Automation/Automation.json
)

add_custom_command(
    OUTPUT ${DERIVED_SOURCES_WEBKIT2_DIR}/AutomationBackendDispatchers.h ${DERIVED_SOURCES_WEBKIT2_DIR}/AutomationBackendDispatchers.cpp ${DERIVED_SOURCES_WEBKIT2_DIR}/AutomationProtocolObjects.h ${DERIVED_SOURCES_WEBKIT2_DIR}/AutomationProtocolObjects.cpp
    MAIN_DEPENDENCY ${WebKit2_AUTOMATION_PROTOCOL_GENERATOR_INPUTS}
    DEPENDS ${WebKit2_AUTOMATION_PROTOCOL_GENERATOR_SCRIPTS}
    COMMAND ${PYTHON_EXECUTABLE} ${PROTOCOL_GENERATOR_SCRIPTS_DIR}/generate-inspector-protocol-bindings.py --outputDir "${DERIVED_SOURCES_WEBKIT2_DIR}" --framework WebKit ${WebKit2_AUTOMATION_PROTOCOL_GENERATOR_EXTRA_FLAGS} --backend ${WebKit2_AUTOMATION_PROTOCOL_GENERATOR_INPUTS}
    VERBATIM)

list(APPEND WebKit2_HEADERS
    ${DERIVED_SOURCES_WEBKIT2_DIR}/AutomationBackendDispatchers.h
    ${DERIVED_SOURCES_WEBKIT2_DIR}/AutomationProtocolObjects.h
)

list(APPEND WebKit2_SOURCES
    ${DERIVED_SOURCES_WEBKIT2_DIR}/AutomationBackendDispatchers.cpp
    ${DERIVED_SOURCES_WEBKIT2_DIR}/AutomationProtocolObjects.cpp
)

add_custom_command(
    OUTPUT ${DERIVED_SOURCES_WEBKIT2_DIR}/WebAutomationSessionProxyScriptSource.h ${DERIVED_SOURCES_WEBKIT2_DIR}/WebAutomationSessionProxy.min.js
    MAIN_DEPENDENCY ${WEBKIT2_DIR}/WebProcess/Automation/WebAutomationSessionProxy.js
    DEPENDS ${JavaScriptCore_SCRIPTS_DIR}/xxd.pl ${JavaScriptCore_SCRIPTS_DIR}/jsmin.py
    COMMAND ${CMAKE_COMMAND} -E echo "//# sourceURL=__InjectedScript_WebAutomationSessionProxy.js" > ${DERIVED_SOURCES_WEBKIT2_DIR}/WebAutomationSessionProxy.min.js
    COMMAND ${PYTHON_EXECUTABLE} ${JavaScriptCore_SCRIPTS_DIR}/jsmin.py < ${WEBKIT2_DIR}/WebProcess/Automation/WebAutomationSessionProxy.js >> ${DERIVED_SOURCES_WEBKIT2_DIR}/WebAutomationSessionProxy.min.js
    COMMAND ${PERL_EXECUTABLE} ${JavaScriptCore_SCRIPTS_DIR}/xxd.pl WebAutomationSessionProxyScriptSource ${DERIVED_SOURCES_WEBKIT2_DIR}/WebAutomationSessionProxy.min.js ${DERIVED_SOURCES_WEBKIT2_DIR}/WebAutomationSessionProxyScriptSource.h
    VERBATIM)

list(APPEND WebKit2_HEADERS
    ${DERIVED_SOURCES_WEBKIT2_DIR}/WebAutomationSessionProxyScriptSource.h
)

list(APPEND WebKit2_SOURCES ${WebKit2_DERIVED_SOURCES})

WEBKIT_FRAMEWORK(WebKit2)
add_dependencies(WebKit2 WebCore ${WEBKIT2_EXTRA_DEPENDENCIES})
add_webkit2_prefix_header(WebKit2)

if (COMPILER_IS_GCC_OR_CLANG AND NOT APPLE)
    target_link_libraries(WebKit2 -Wl,--start-group WebCore WebCoreDerivedSources -Wl,--end-group)
endif ()

# Suppress unused parameter warnings for sources in WebKit2.
if (COMPILER_IS_GCC_OR_CLANG)
    ADD_TARGET_PROPERTIES(WebKit2 COMPILE_FLAGS "-Wno-unused-parameter")
endif ()

if (WebKit2_VERSION_SCRIPT)
    ADD_TARGET_PROPERTIES(WebKit2 LINK_FLAGS "${WebKit2_VERSION_SCRIPT}")
endif ()

add_executable(WebProcess ${WebProcess_SOURCES})
add_webkit2_prefix_header(WebProcess)
target_include_directories(WebProcess PUBLIC ${WebProcess_INCLUDE_DIRECTORIES})
target_link_libraries(WebProcess ${WebProcess_LIBRARIES})

if (WebKit2_WebProcess_OUTPUT_NAME)
    set_target_properties(WebProcess PROPERTIES OUTPUT_NAME ${WebKit2_WebProcess_OUTPUT_NAME})
endif ()

add_executable(NetworkProcess ${NetworkProcess_SOURCES})
add_webkit2_prefix_header(NetworkProcess)
target_include_directories(NetworkProcess PUBLIC ${NetworkProcess_INCLUDE_DIRECTORIES})
target_link_libraries(NetworkProcess ${NetworkProcess_LIBRARIES})

if (WebKit2_NetworkProcess_OUTPUT_NAME)
    set_target_properties(NetworkProcess PROPERTIES OUTPUT_NAME ${WebKit2_NetworkProcess_OUTPUT_NAME})
endif ()

if (ENABLE_PLUGIN_PROCESS AND NOT "${PORT}" STREQUAL "Mac")
    add_definitions(-DENABLE_PLUGIN_PROCESS=1)
    add_executable(PluginProcess ${PluginProcess_SOURCES})
    add_webkit2_prefix_header(PluginProcess)
    target_link_libraries(PluginProcess ${PluginProcess_LIBRARIES})
    install(TARGETS PluginProcess DESTINATION "${LIBEXEC_INSTALL_DIR}")

    if (WebKit2_PluginProcess_OUTPUT_NAME)
      set_target_properties(PluginProcess PROPERTIES OUTPUT_NAME ${WebKit2_PluginProcess_OUTPUT_NAME})
    endif ()
endif ()

if (ENABLE_DATABASE_PROCESS AND NOT "${PORT}" STREQUAL "Mac")
    add_definitions(-DENABLE_DATABASE_PROCESS=1)
    add_executable(DatabaseProcess ${DatabaseProcess_SOURCES})
    add_webkit2_prefix_header(DatabaseProcess)
    target_link_libraries(DatabaseProcess ${DatabaseProcess_LIBRARIES})
    install(TARGETS DatabaseProcess DESTINATION "${LIBEXEC_INSTALL_DIR}")

    if (WebKit2_DatabaseProcess_OUTPUT_NAME)
        set_target_properties(DatabaseProcess PROPERTIES OUTPUT_NAME ${WebKit2_DatabaseProcess_OUTPUT_NAME})
    endif ()
endif ()

if ("${PORT}" STREQUAL "Mac")
    set(_web_xpc_dir ${CMAKE_LIBRARY_OUTPUT_DIRECTORY}/WebKit.framework/XPCServices/com.apple.WebKit.WebContent.Development.xpc/Contents)
    make_directory(${_web_xpc_dir}/MacOS)
    make_directory(${_web_xpc_dir}/Resources)
    make_directory(${_web_xpc_dir}/_CodeSignature)

    add_custom_target(WebContentProcessNib COMMAND
        ibtool --compile ${_web_xpc_dir}/Resources/WebContentProcess.nib ${WEBKIT2_DIR}/Resources/WebContentProcess.xib
        VERBATIM)
    add_dependencies(WebKit2 WebContentProcessNib)

    # FIXME: This shouldn't be two operations.
    file(COPY ${WEBKIT2_DIR}/WebProcess/EntryPoint/mac/XPCService/WebContentService/Info-OSX.plist DESTINATION ${_web_xpc_dir})
    file(RENAME ${_web_xpc_dir}/Info-OSX.plist ${_web_xpc_dir}/Info.plist)

    set_target_properties(WebProcess PROPERTIES RUNTIME_OUTPUT_DIRECTORY "${_web_xpc_dir}/MacOS")


    set(_net_xpc_dir ${CMAKE_LIBRARY_OUTPUT_DIRECTORY}/WebKit.framework/XPCServices/com.apple.WebKit.Networking.Development.xpc/Contents)
    make_directory(${_net_xpc_dir}/MacOS)
    make_directory(${_net_xpc_dir}/_CodeSignature)

    # FIXME: This shouldn't be two operations.
    file(COPY ${WEBKIT2_DIR}/NetworkProcess/EntryPoint/mac/XPCService/NetworkService/Info-OSX.plist DESTINATION ${_net_xpc_dir})
    file(RENAME ${_net_xpc_dir}/Info-OSX.plist ${_net_xpc_dir}/Info.plist)

    set_target_properties(NetworkProcess PROPERTIES RUNTIME_OUTPUT_DIRECTORY "${_net_xpc_dir}/MacOS")
else ()
    POPULATE_LIBRARY_VERSION(WEBKIT2)
    set_target_properties(WebKit2 PROPERTIES VERSION ${WEBKIT2_VERSION} SOVERSION ${WEBKIT2_VERSION_MAJOR})

    install(TARGETS WebKit2 WebProcess NetworkProcess
        LIBRARY DESTINATION "${LIB_INSTALL_DIR}"
        RUNTIME DESTINATION "${LIBEXEC_INSTALL_DIR}"
    )
endif ()<|MERGE_RESOLUTION|>--- conflicted
+++ resolved
@@ -333,11 +333,8 @@
     UIProcess/API/APIContentExtensionStore.cpp
     UIProcess/API/APIExperimentalFeature.cpp
     UIProcess/API/APIFrameInfo.cpp
-<<<<<<< HEAD
     UIProcess/API/APIHTTPCookieStorage.cpp
-=======
     UIProcess/API/APIHTTPCookieStore.cpp
->>>>>>> 6768f697
     UIProcess/API/APIHitTestResult.cpp
     UIProcess/API/APINavigation.cpp
     UIProcess/API/APINavigationData.cpp
