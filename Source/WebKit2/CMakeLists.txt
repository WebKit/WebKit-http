--- conflicted
+++ resolved
@@ -712,26 +712,19 @@
         PUBLIC JavaScriptCore
     )
 else ()
-<<<<<<< HEAD
     if (JavaScriptCore_LIBRARY_TYPE STREQUAL "STATIC")
         set(JSC_WHOLE_ARCHIVE -Wl,--whole-archive JavaScriptCore -Wl,--no-whole-archive)
 
         set(WebKit2_LIBRARIES
+            WebCore
             ${JSC_WHOLE_ARCHIVE}
-            WebCore
         )
     else ()
         set(WebKit2_LIBRARIES
+            WebCore
             JavaScriptCore
-            WebCore
         )
     endif ()
-=======
-    set(WebKit2_LIBRARIES
-        WebCore
-        JavaScriptCore
-    )
->>>>>>> 97a6a9fe
 endif ()
 
 set(PluginProcess_LIBRARIES
