--- conflicted
+++ resolved
@@ -1,5 +1,3 @@
-<<<<<<< HEAD
-=======
 2015-02-27  Brent Fulgham  <bfulgham@apple.com>
 
         [Win] Unreviewed build fix.
@@ -95,7 +93,6 @@
 
         * CMakeLists.txt: Removed.
 
->>>>>>> 1a86ae95
 2015-02-09  Brian J. Burg  <burg@cs.washington.edu>
 
         Web Inspector: remove some unnecessary Inspector prefixes from class names in Inspector namespace
