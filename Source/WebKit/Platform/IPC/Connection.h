/*
 * Copyright (C) 2010-2018 Apple Inc. All rights reserved.
 * Copyright (C) 2010 Nokia Corporation and/or its subsidiary(-ies)
 * Portions Copyright (c) 2010 Motorola Mobility, Inc.  All rights reserved.
 * Copyright (C) 2017 Sony Interactive Entertainment Inc.
 *
 * Redistribution and use in source and binary forms, with or without
 * modification, are permitted provided that the following conditions
 * are met:
 * 1. Redistributions of source code must retain the above copyright
 *    notice, this list of conditions and the following disclaimer.
 * 2. Redistributions in binary form must reproduce the above copyright
 *    notice, this list of conditions and the following disclaimer in the
 *    documentation and/or other materials provided with the distribution.
 *
 * THIS SOFTWARE IS PROVIDED BY APPLE INC. AND ITS CONTRIBUTORS ``AS IS''
 * AND ANY EXPRESS OR IMPLIED WARRANTIES, INCLUDING, BUT NOT LIMITED TO,
 * THE IMPLIED WARRANTIES OF MERCHANTABILITY AND FITNESS FOR A PARTICULAR
 * PURPOSE ARE DISCLAIMED. IN NO EVENT SHALL APPLE INC. OR ITS CONTRIBUTORS
 * BE LIABLE FOR ANY DIRECT, INDIRECT, INCIDENTAL, SPECIAL, EXEMPLARY, OR
 * CONSEQUENTIAL DAMAGES (INCLUDING, BUT NOT LIMITED TO, PROCUREMENT OF
 * SUBSTITUTE GOODS OR SERVICES; LOSS OF USE, DATA, OR PROFITS; OR BUSINESS
 * INTERRUPTION) HOWEVER CAUSED AND ON ANY THEORY OF LIABILITY, WHETHER IN
 * CONTRACT, STRICT LIABILITY, OR TORT (INCLUDING NEGLIGENCE OR OTHERWISE)
 * ARISING IN ANY WAY OUT OF THE USE OF THIS SOFTWARE, EVEN IF ADVISED OF
 * THE POSSIBILITY OF SUCH DAMAGE.
 */

#pragma once

#include "Decoder.h"
#include "Encoder.h"
#include "HandleMessage.h"
#include "MessageReceiver.h"
#include <WebCore/ScriptDisallowedScope.h>
#include <atomic>
#include <wtf/Condition.h>
#include <wtf/Deque.h>
#include <wtf/Forward.h>
#include <wtf/HashMap.h>
#include <wtf/Lock.h>
#include <wtf/ObjectIdentifier.h>
#include <wtf/OptionSet.h>
#include <wtf/RunLoop.h>
#include <wtf/WorkQueue.h>
#include <wtf/text/CString.h>

#if OS(DARWIN) && !USE(UNIX_DOMAIN_SOCKETS)
#include <mach/mach_port.h>
#include <wtf/OSObjectPtr.h>
#include <wtf/spi/darwin/XPCSPI.h>
#endif

#if PLATFORM(QT)
#include "PlatformProcessIdentifier.h"
#endif

#if USE(GLIB)
#include "GSocketMonitor.h"
#endif

#if PLATFORM(QT)
QT_BEGIN_NAMESPACE
class QSocketNotifier;
QT_END_NAMESPACE
#endif

namespace IPC {

enum class SendOption {
    // Whether this message should be dispatched when waiting for a sync reply.
    // This is the default for synchronous messages.
    DispatchMessageEvenWhenWaitingForSyncReply = 1 << 0,
};

enum class SendSyncOption {
    // Use this to inform that this sync call will suspend this process until the user responds with input.
    InformPlatformProcessWillSuspend = 1 << 0,
    UseFullySynchronousModeForTesting = 1 << 1,

    DoNotProcessIncomingMessagesWhenWaitingForSyncReply = 1 << 2,
};

enum class WaitForOption {
    // Use this to make waitForMessage be interrupted immediately by any incoming sync messages.
    InterruptWaitingIfSyncMessageArrives = 1 << 0,
};

#define MESSAGE_CHECK_BASE(assertion, connection) do \
    if (!(assertion)) { \
        ASSERT(assertion); \
        (connection)->markCurrentlyDispatchedMessageAsInvalid(); \
        return; \
    } \
while (0)

class MachMessage;
class UnixMessage;

class Connection : public ThreadSafeRefCounted<Connection, WTF::DestructionThread::Main> {
public:
    class Client : public MessageReceiver {
    public:
        virtual void didClose(Connection&) = 0;
        virtual void didReceiveInvalidMessage(Connection&, StringReference messageReceiverName, StringReference messageName) = 0;

    protected:
        virtual ~Client() { }
    };

    class WorkQueueMessageReceiver : public MessageReceiver, public ThreadSafeRefCounted<WorkQueueMessageReceiver> {
    };

#if USE(UNIX_DOMAIN_SOCKETS)
    typedef int Identifier;
    static bool identifierIsValid(Identifier identifier) { return identifier != -1; }

    struct SocketPair {
        int client;
        int server;
    };

    enum ConnectionOptions {
        SetCloexecOnClient = 1 << 0,
        SetCloexecOnServer = 1 << 1,
    };

    static Connection::SocketPair createPlatformConnection(unsigned options = SetCloexecOnClient | SetCloexecOnServer);
#elif OS(DARWIN)
    struct Identifier {
        Identifier()
        {
        }

        Identifier(mach_port_t port)
            : port(port)
        {
        }

        Identifier(mach_port_t port, OSObjectPtr<xpc_connection_t> xpcConnection)
            : port(port)
            , xpcConnection(WTFMove(xpcConnection))
        {
        }

        mach_port_t port { MACH_PORT_NULL };
        OSObjectPtr<xpc_connection_t> xpcConnection;
    };
    static bool identifierIsValid(Identifier identifier) { return MACH_PORT_VALID(identifier.port); }
    xpc_connection_t xpcConnection() const { return m_xpcConnection.get(); }
    bool getAuditToken(audit_token_t&);
    pid_t remoteProcessID() const;
#elif OS(WINDOWS)
    typedef HANDLE Identifier;
    static bool createServerAndClientIdentifiers(Identifier& serverIdentifier, Identifier& clientIdentifier);
    static bool identifierIsValid(Identifier identifier) { return !!identifier; }
#endif

    static Ref<Connection> createServerConnection(Identifier, Client&);
    static Ref<Connection> createClientConnection(Identifier, Client&);
    ~Connection();

    Client& client() const { return m_client; }

<<<<<<< HEAD
#if PLATFORM(QT) && USE(UNIX_DOMAIN_SOCKETS)
    void setShouldCloseConnectionOnProcessTermination(WebKit::PlatformProcessIdentifier);
#endif
=======
    enum UniqueIDType { };
    using UniqueID = ObjectIdentifier<UniqueIDType>;

    static Connection* connection(UniqueID);
    UniqueID uniqueID() const { return m_uniqueID; }
>>>>>>> e41e4829

    void setOnlySendMessagesAsDispatchWhenWaitingForSyncReplyWhenProcessingSuchAMessage(bool);
    void setShouldExitOnSyncMessageSendFailure(bool);

    // The set callback will be called on the connection work queue when the connection is closed, 
    // before didCall is called on the client thread. Must be called before the connection is opened.
    // In the future we might want a more generic way to handle sync or async messages directly
    // on the work queue, for example if we want to handle them on some other thread we could avoid
    // handling the message on the client thread first.
    typedef void (*DidCloseOnConnectionWorkQueueCallback)(Connection*);
    void setDidCloseOnConnectionWorkQueueCallback(DidCloseOnConnectionWorkQueueCallback);

    void addWorkQueueMessageReceiver(StringReference messageReceiverName, WorkQueue&, WorkQueueMessageReceiver*);
    void removeWorkQueueMessageReceiver(StringReference messageReceiverName);

    bool open();
    void invalidate();
    void markCurrentlyDispatchedMessageAsInvalid();

    void postConnectionDidCloseOnConnectionWorkQueue();

    template<typename T> bool send(T&& message, uint64_t destinationID, OptionSet<SendOption> sendOptions = { });
    template<typename T> void sendWithReply(T&& message, uint64_t destinationID, FunctionDispatcher& replyDispatcher, Function<void(std::optional<typename CodingType<typename T::Reply>::Type>)>&& replyHandler);
    template<typename T> bool sendSync(T&& message, typename T::Reply&& reply, uint64_t destinationID, Seconds timeout = Seconds::infinity(), OptionSet<SendSyncOption> sendSyncOptions = { });
    template<typename T> bool waitForAndDispatchImmediately(uint64_t destinationID, Seconds timeout, OptionSet<WaitForOption> waitForOptions = { });

    bool sendMessage(std::unique_ptr<Encoder>, OptionSet<SendOption> sendOptions);
    void sendMessageWithReply(uint64_t requestID, std::unique_ptr<Encoder>, FunctionDispatcher& replyDispatcher, Function<void(std::unique_ptr<Decoder>)>&& replyHandler);
    std::unique_ptr<Encoder> createSyncMessageEncoder(StringReference messageReceiverName, StringReference messageName, uint64_t destinationID, uint64_t& syncRequestID);
    std::unique_ptr<Decoder> sendSyncMessage(uint64_t syncRequestID, std::unique_ptr<Encoder>, Seconds timeout, OptionSet<SendSyncOption> sendSyncOptions);
    bool sendSyncReply(std::unique_ptr<Encoder>);

    void wakeUpRunLoop();

    void incrementDispatchMessageMarkedDispatchWhenWaitingForSyncReplyCount() { ++m_inDispatchMessageMarkedDispatchWhenWaitingForSyncReplyCount; }
    void decrementDispatchMessageMarkedDispatchWhenWaitingForSyncReplyCount() { --m_inDispatchMessageMarkedDispatchWhenWaitingForSyncReplyCount; }

    bool inSendSync() const { return m_inSendSyncCount; }

    Identifier identifier() const;

#if PLATFORM(COCOA) || (PLATFORM(QT) && USE(MACH_PORTS))
    bool kill();
    void terminateSoon(Seconds);
#endif

    bool isValid() const { return m_isValid; }

#if HAVE(QOS_CLASSES)
    void setShouldBoostMainThreadOnSyncMessage(bool b) { m_shouldBoostMainThreadOnSyncMessage = b; }
#endif

    uint64_t installIncomingSyncMessageCallback(WTF::Function<void()>&&);
    void uninstallIncomingSyncMessageCallback(uint64_t);
    bool hasIncomingSyncMessage();

    void allowFullySynchronousModeForTesting() { m_fullySynchronousModeIsAllowedForTesting = true; }

    void ignoreTimeoutsForTesting() { m_ignoreTimeoutsForTesting = true; }

    void enableIncomingMessagesThrottling();

private:
    Connection(Identifier, bool isServer, Client&);
    void platformInitialize(Identifier);
    void platformInvalidate();
    
    std::unique_ptr<Decoder> waitForMessage(StringReference messageReceiverName, StringReference messageName, uint64_t destinationID, Seconds timeout, OptionSet<WaitForOption>);
    
    std::unique_ptr<Decoder> waitForSyncReply(uint64_t syncRequestID, Seconds timeout, OptionSet<SendSyncOption>);

    // Called on the connection work queue.
    void processIncomingMessage(std::unique_ptr<Decoder>);
    void processIncomingSyncReply(std::unique_ptr<Decoder>);

    void dispatchWorkQueueMessageReceiverMessage(WorkQueueMessageReceiver&, Decoder&);

    bool canSendOutgoingMessages() const;
    bool platformCanSendOutgoingMessages() const;
    void sendOutgoingMessages();
    bool sendOutgoingMessage(std::unique_ptr<Encoder>);
    void connectionDidClose();
    
    // Called on the listener thread.
    void dispatchOneIncomingMessage();
    void dispatchIncomingMessages();
    void dispatchMessage(std::unique_ptr<Decoder>);
    void dispatchMessage(Decoder&);
    void dispatchSyncMessage(Decoder&);
    void dispatchDidReceiveInvalidMessage(const CString& messageReceiverNameString, const CString& messageNameString);
    void didFailToSendSyncMessage();

    // Can be called on any thread.
    void enqueueIncomingMessage(std::unique_ptr<Decoder>);
    size_t incomingMessagesDispatchingBatchSize() const;

    void willSendSyncMessage(OptionSet<SendSyncOption>);
    void didReceiveSyncReply(OptionSet<SendSyncOption>);

    Seconds timeoutRespectingIgnoreTimeoutsForTesting(Seconds) const;

#if PLATFORM(COCOA)
    bool sendMessage(std::unique_ptr<MachMessage>);
#endif

    class MessagesThrottler {
    public:
        typedef void (Connection::*DispatchMessagesFunction)();
        MessagesThrottler(Connection&, DispatchMessagesFunction);

        size_t numberOfMessagesToProcess(size_t totalMessages);
        void scheduleMessagesDispatch();

    private:
        RunLoop::Timer<Connection> m_dispatchMessagesTimer;
        Connection& m_connection;
        DispatchMessagesFunction m_dispatchMessages;
        unsigned m_throttlingLevel { 0 };
    };

    Client& m_client;
    UniqueID m_uniqueID;
    bool m_isServer;
    std::atomic<bool> m_isValid { true };
    std::atomic<uint64_t> m_syncRequestID;

    bool m_onlySendMessagesAsDispatchWhenWaitingForSyncReplyWhenProcessingSuchAMessage;
    bool m_shouldExitOnSyncMessageSendFailure;
    DidCloseOnConnectionWorkQueueCallback m_didCloseOnConnectionWorkQueueCallback;

    bool m_isConnected;
    Ref<WorkQueue> m_connectionQueue;

    HashMap<StringReference, std::pair<RefPtr<WorkQueue>, RefPtr<WorkQueueMessageReceiver>>> m_workQueueMessageReceivers;

    unsigned m_inSendSyncCount;
    unsigned m_inDispatchMessageCount;
    unsigned m_inDispatchMessageMarkedDispatchWhenWaitingForSyncReplyCount;
    unsigned m_inDispatchMessageMarkedToUseFullySynchronousModeForTesting { 0 };
    bool m_fullySynchronousModeIsAllowedForTesting { false };
    bool m_ignoreTimeoutsForTesting { false };
    bool m_didReceiveInvalidMessage;

    // Incoming messages.
    Lock m_incomingMessagesMutex;
    Deque<std::unique_ptr<Decoder>> m_incomingMessages;
    std::unique_ptr<MessagesThrottler> m_incomingMessagesThrottler;

    // Outgoing messages.
    Lock m_outgoingMessagesMutex;
    Deque<std::unique_ptr<Encoder>> m_outgoingMessages;
    
    Condition m_waitForMessageCondition;
    Lock m_waitForMessageMutex;

    struct ReplyHandler;

    Lock m_replyHandlersLock;
    HashMap<uint64_t, ReplyHandler> m_replyHandlers;

    struct WaitForMessageState;
    WaitForMessageState* m_waitingForMessage;

    class SyncMessageState;

    Lock m_syncReplyStateMutex;
    bool m_shouldWaitForSyncReplies;
    struct PendingSyncReply;
    Vector<PendingSyncReply> m_pendingSyncReplies;

    Lock m_incomingSyncMessageCallbackMutex;
    HashMap<uint64_t, WTF::Function<void()>> m_incomingSyncMessageCallbacks;
    RefPtr<WorkQueue> m_incomingSyncMessageCallbackQueue;
    uint64_t m_nextIncomingSyncMessageCallbackID { 0 };

#if HAVE(QOS_CLASSES)
    pthread_t m_mainThread { 0 };
    bool m_shouldBoostMainThreadOnSyncMessage { false };
#endif

#if USE(UNIX_DOMAIN_SOCKETS)
    // Called on the connection queue.
    void readyReadHandler();
    bool processMessage();
    bool sendOutputMessage(UnixMessage&);

    Vector<uint8_t> m_readBuffer;
    Vector<int> m_fileDescriptors;
    int m_socketDescriptor;
    std::unique_ptr<UnixMessage> m_pendingOutputMessage;
#if USE(GLIB)
    GRefPtr<GSocket> m_socket;
    GSocketMonitor m_readSocketMonitor;
    GSocketMonitor m_writeSocketMonitor;
#endif
#if PLATFORM(QT)
    QSocketNotifier* m_socketNotifier;
#endif
#elif OS(DARWIN)
    // Called on the connection queue.
    void receiveSourceEventHandler();
    void initializeSendSource();
    void resumeSendSource();
    void cancelReceiveSource();

    mach_port_t m_sendPort { MACH_PORT_NULL };
    dispatch_source_t m_sendSource { nullptr };

    mach_port_t m_receivePort { MACH_PORT_NULL };
    dispatch_source_t m_receiveSource { nullptr };

    std::unique_ptr<MachMessage> m_pendingOutgoingMachMessage;
    bool m_isInitializingSendSource { false };

    OSObjectPtr<xpc_connection_t> m_xpcConnection;
    bool m_wasKilled { false };
#elif OS(WINDOWS)
    // Called on the connection queue.
    void readEventHandler();
    void writeEventHandler();
    void invokeReadEventHandler();
    void invokeWriteEventHandler();

    class EventListener {
    public:
        void open(Function<void()>&&);
        void close();

        OVERLAPPED& state() { return m_state; }

    private:
        static void callback(void*, BOOLEAN);

        OVERLAPPED m_state;
        HANDLE m_waitHandle { INVALID_HANDLE_VALUE };
        Function<void()> m_handler;
    };

    Vector<uint8_t> m_readBuffer;
    EventListener m_readListener;
    std::unique_ptr<Encoder> m_pendingWriteEncoder;
    EventListener m_writeListener;
    HANDLE m_connectionPipe { INVALID_HANDLE_VALUE };
#endif
};

template<typename T>
bool Connection::send(T&& message, uint64_t destinationID, OptionSet<SendOption> sendOptions)
{
    COMPILE_ASSERT(!T::isSync, AsyncMessageExpected);

    auto encoder = std::make_unique<Encoder>(T::receiverName(), T::name(), destinationID);
    encoder->encode(message.arguments());
    
    return sendMessage(WTFMove(encoder), sendOptions);
}

template<typename T>
void Connection::sendWithReply(T&& message, uint64_t destinationID, FunctionDispatcher& replyDispatcher, Function<void(std::optional<typename CodingType<typename T::Reply>::Type>)>&& replyHandler)
{
    uint64_t requestID = 0;
    std::unique_ptr<Encoder> encoder = createSyncMessageEncoder(T::receiverName(), T::name(), destinationID, requestID);

    encoder->encode(message.arguments());

    sendMessageWithReply(requestID, WTFMove(encoder), replyDispatcher, [replyHandler = WTFMove(replyHandler)](std::unique_ptr<Decoder> decoder) {
        if (decoder) {
            typename CodingType<typename T::Reply>::Type reply;
            if (decoder->decode(reply)) {
                replyHandler(WTFMove(reply));
                return;
            }
        }

        replyHandler(std::nullopt);
    });
}

template<typename T> bool Connection::sendSync(T&& message, typename T::Reply&& reply, uint64_t destinationID, Seconds timeout, OptionSet<SendSyncOption> sendSyncOptions)
{
    COMPILE_ASSERT(T::isSync, SyncMessageExpected);

    RELEASE_ASSERT_WITH_SECURITY_IMPLICATION(sendSyncOptions.contains(SendSyncOption::DoNotProcessIncomingMessagesWhenWaitingForSyncReply)
        || WebCore::ScriptDisallowedScope::isEventAllowedInMainThread());

    uint64_t syncRequestID = 0;
    std::unique_ptr<Encoder> encoder = createSyncMessageEncoder(T::receiverName(), T::name(), destinationID, syncRequestID);

    if (sendSyncOptions.contains(SendSyncOption::UseFullySynchronousModeForTesting)) {
        encoder->setFullySynchronousModeForTesting();
        m_fullySynchronousModeIsAllowedForTesting = true;
    }

    // Encode the rest of the input arguments.
    encoder->encode(message.arguments());

    // Now send the message and wait for a reply.
    std::unique_ptr<Decoder> replyDecoder = sendSyncMessage(syncRequestID, WTFMove(encoder), timeout, sendSyncOptions);
    if (!replyDecoder)
        return false;

    // Decode the reply.
    return replyDecoder->decode(reply);
}

template<typename T> bool Connection::waitForAndDispatchImmediately(uint64_t destinationID, Seconds timeout, OptionSet<WaitForOption> waitForOptions)
{
    std::unique_ptr<Decoder> decoder = waitForMessage(T::receiverName(), T::name(), destinationID, timeout, waitForOptions);
    if (!decoder)
        return false;

    ASSERT(decoder->destinationID() == destinationID);
    m_client.didReceiveMessage(*this, *decoder);
    return true;
}

} // namespace IPC<|MERGE_RESOLUTION|>--- conflicted
+++ resolved
@@ -162,20 +162,17 @@
 
     Client& client() const { return m_client; }
 
-<<<<<<< HEAD
+    enum UniqueIDType { };
+    using UniqueID = ObjectIdentifier<UniqueIDType>;
+
+    static Connection* connection(UniqueID);
+    UniqueID uniqueID() const { return m_uniqueID; }
+
+    void setOnlySendMessagesAsDispatchWhenWaitingForSyncReplyWhenProcessingSuchAMessage(bool);
+    void setShouldExitOnSyncMessageSendFailure(bool);
 #if PLATFORM(QT) && USE(UNIX_DOMAIN_SOCKETS)
     void setShouldCloseConnectionOnProcessTermination(WebKit::PlatformProcessIdentifier);
 #endif
-=======
-    enum UniqueIDType { };
-    using UniqueID = ObjectIdentifier<UniqueIDType>;
-
-    static Connection* connection(UniqueID);
-    UniqueID uniqueID() const { return m_uniqueID; }
->>>>>>> e41e4829
-
-    void setOnlySendMessagesAsDispatchWhenWaitingForSyncReplyWhenProcessingSuchAMessage(bool);
-    void setShouldExitOnSyncMessageSendFailure(bool);
 
     // The set callback will be called on the connection work queue when the connection is closed, 
     // before didCall is called on the client thread. Must be called before the connection is opened.
