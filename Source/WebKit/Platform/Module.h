--- conflicted
+++ resolved
@@ -73,14 +73,8 @@
 #endif
 #if USE(CF) && !PLATFORM(QT)
     RetainPtr<CFBundleRef> m_bundle;
-<<<<<<< HEAD
-#if !defined(__LP64__)
-    CFBundleRefNum m_bundleResourceMap;
-#endif
 #elif PLATFORM(QT)
     QLibrary m_lib;
-=======
->>>>>>> 2d3b0564
 #elif USE(GLIB)
     GModule* m_handle;
 #endif
