--- conflicted
+++ resolved
@@ -47,15 +47,11 @@
 typedef union _GdkEvent GdkEvent;
 #endif
 
-<<<<<<< HEAD
 #if PLATFORM(HAIKU)
 #include <Message.h>
 #endif
 
-#if PLATFORM(IOS)
-=======
 #if PLATFORM(IOS_FAMILY)
->>>>>>> ef50af53
 #include <wtf/RetainPtr.h>
 OBJC_CLASS WebEvent;
 #endif
@@ -91,13 +87,9 @@
     GdkEvent* nativeEvent() const { return m_nativeEvent.get(); }
     const WebCore::CompositionResults& compositionResults() const  { return m_compositionResults; }
     bool isFakeEventForComposition() const { return m_fakeEventForComposition; }
-<<<<<<< HEAD
 #elif PLATFORM(HAIKU)
     const BMessage* nativeEvent() const { return m_nativeEvent; }
-#elif PLATFORM(IOS)
-=======
 #elif PLATFORM(IOS_FAMILY)
->>>>>>> ef50af53
     ::WebEvent* nativeEvent() const { return m_nativeEvent.get(); }
 #elif PLATFORM(WIN)
     const MSG* nativeEvent() const { return &m_nativeEvent; }
@@ -112,13 +104,9 @@
     GUniquePtr<GdkEvent> m_nativeEvent;
     WebCore::CompositionResults m_compositionResults;
     bool m_fakeEventForComposition;
-<<<<<<< HEAD
 #elif PLATFORM(HAIKU)
     BMessage* m_nativeEvent;
-#elif PLATFORM(IOS)
-=======
 #elif PLATFORM(IOS_FAMILY)
->>>>>>> ef50af53
     RetainPtr<::WebEvent> m_nativeEvent;
 #elif PLATFORM(WIN)
     MSG m_nativeEvent;
