--- conflicted
+++ resolved
@@ -56,13 +56,12 @@
 struct wpe_input_keyboard_event;
 #endif
 
-<<<<<<< HEAD
 #if PLATFORM(QT)
 #include <QKeyEvent>
-=======
+#endif
+
 #if PLATFORM(WIN)
 #include <windows.h>
->>>>>>> e41e4829
 #endif
 
 namespace WebKit {
