--- conflicted
+++ resolved
@@ -38,11 +38,7 @@
     return keyCode >= WPE_KEY_KP_Space && keyCode <= WPE_KEY_KP_9;
 }
 
-<<<<<<< HEAD
-static WebEvent::Modifiers modifiersForEvent(struct wpe_input_keyboard_event* event)
-=======
 static WebEvent::Modifiers modifiersForEventModifiers(unsigned eventModifiers)
->>>>>>> 20415689
 {
     unsigned modifiers = 0;
 
@@ -80,11 +76,7 @@
         WebCore::PlatformKeyboardEvent::windowsKeyCodeForWPEKeyCode(event->key_code),
         event->key_code,
         isWPEKeyCodeFromKeyPad(event->key_code),
-<<<<<<< HEAD
-        modifiersForEvent(event),
-=======
         modifiersForEventModifiers(event->modifiers),
->>>>>>> 20415689
         wallTimeForEventTime(event->time));
 }
 
@@ -148,11 +140,7 @@
     WebCore::IntPoint position(event->x, event->y);
     position.scale(1 / deviceScaleFactor);
     return WebMouseEvent(type, button, pressedMouseButtons(event->modifiers), position, position,
-<<<<<<< HEAD
-        0, 0, 0, clickCount, static_cast<WebEvent::Modifiers>(0), wallTimeForEventTime(event->time));
-=======
         0, 0, 0, clickCount, modifiersForEventModifiers(event->modifiers), wallTimeForEventTime(event->time));
->>>>>>> 20415689
 }
 
 WebWheelEvent WebEventFactory::createWebWheelEvent(struct wpe_input_axis_event* event, float deviceScaleFactor)
