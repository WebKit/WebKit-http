--- conflicted
+++ resolved
@@ -39,15 +39,14 @@
 #include <WebCore/RefPtrCairo.h>
 #endif
 
-<<<<<<< HEAD
 #if PLATFORM(HAIKU)
 #include "StillImageHaiku.h"
-=======
+#endif
+
 #if USE(DIRECT2D)
 interface IWICBitmap;
 
 #include <WebCore/COMPtr.h>
->>>>>>> 3e002f80
 #endif
 
 namespace WebCore {
@@ -135,16 +134,13 @@
     // This creates a BitmapImage that directly references the shared bitmap data.
     // This is only safe to use when we know that the contents of the shareable bitmap won't change.
     RefPtr<cairo_surface_t> createCairoSurface();
-<<<<<<< HEAD
 #elif PLATFORM(HAIKU)
     // This creates a BitmapImage that directly references the shared bitmap data.
     // This is only safe to use when we know that the contents of the shareable bitmap won't change.
     RefPtr<WebCore::StillImage> createBitmapSurface();
-=======
 #elif USE(DIRECT2D)
     COMPtr<IWICBitmap> createDirect2DSurface();
     void sync(WebCore::GraphicsContext&);
->>>>>>> 3e002f80
 #endif
 
 private:
