/*
 * Copyright (C) 2010, 2011 Apple Inc. All rights reserved.
 *
 * Redistribution and use in source and binary forms, with or without
 * modification, are permitted provided that the following conditions
 * are met:
 * 1. Redistributions of source code must retain the above copyright
 *    notice, this list of conditions and the following disclaimer.
 * 2. Redistributions in binary form must reproduce the above copyright
 *    notice, this list of conditions and the following disclaimer in the
 *    documentation and/or other materials provided with the distribution.
 *
 * THIS SOFTWARE IS PROVIDED BY APPLE INC. AND ITS CONTRIBUTORS ``AS IS''
 * AND ANY EXPRESS OR IMPLIED WARRANTIES, INCLUDING, BUT NOT LIMITED TO,
 * THE IMPLIED WARRANTIES OF MERCHANTABILITY AND FITNESS FOR A PARTICULAR
 * PURPOSE ARE DISCLAIMED. IN NO EVENT SHALL APPLE INC. OR ITS CONTRIBUTORS
 * BE LIABLE FOR ANY DIRECT, INDIRECT, INCIDENTAL, SPECIAL, EXEMPLARY, OR
 * CONSEQUENTIAL DAMAGES (INCLUDING, BUT NOT LIMITED TO, PROCUREMENT OF
 * SUBSTITUTE GOODS OR SERVICES; LOSS OF USE, DATA, OR PROFITS; OR BUSINESS
 * INTERRUPTION) HOWEVER CAUSED AND ON ANY THEORY OF LIABILITY, WHETHER IN
 * CONTRACT, STRICT LIABILITY, OR TORT (INCLUDING NEGLIGENCE OR OTHERWISE)
 * ARISING IN ANY WAY OUT OF THE USE OF THIS SOFTWARE, EVEN IF ADVISED OF
 * THE POSSIBILITY OF SUCH DAMAGE.
 */

#pragma once

#include "FontInfo.h"
#include "ShareableBitmap.h"
#include <WebCore/PopupMenuStyle.h>
#include <wtf/text/WTFString.h>

namespace IPC {
class Decoder;
class Encoder;
}

namespace WebKit {

struct PlatformPopupMenuData {
    PlatformPopupMenuData() = default;

    void encode(IPC::Encoder&) const;
    static bool decode(IPC::Decoder&, PlatformPopupMenuData&);
    static std::optional<PlatformPopupMenuData> decode(IPC::Decoder&);

#if PLATFORM(COCOA)
    FontInfo fontInfo;
<<<<<<< HEAD
    bool shouldPopOver;
    bool hideArrows;
    WebCore::PopupMenuStyle::PopupMenuSize menuSize;
#elif PLATFORM(QT)
    bool multipleSelections { false };
=======
    bool shouldPopOver { false };
    bool hideArrows { false };
    WebCore::PopupMenuStyle::PopupMenuSize menuSize { WebCore::PopupMenuStyle::PopupMenuSize::PopupMenuSizeNormal };
#elif PLATFORM(WIN)
    int m_clientPaddingLeft { 0 };
    int m_clientPaddingRight { 0 };
    int m_clientInsetLeft { 0 };
    int m_clientInsetRight { 0 };
    int m_popupWidth { 0 };
    int m_itemHeight { 0 };
    RefPtr<ShareableBitmap> m_notSelectedBackingStore;
    RefPtr<ShareableBitmap> m_selectedBackingStore;
>>>>>>> e41e4829
#endif
};

} // namespace WebKit<|MERGE_RESOLUTION|>--- conflicted
+++ resolved
@@ -46,16 +46,11 @@
 
 #if PLATFORM(COCOA)
     FontInfo fontInfo;
-<<<<<<< HEAD
-    bool shouldPopOver;
-    bool hideArrows;
-    WebCore::PopupMenuStyle::PopupMenuSize menuSize;
-#elif PLATFORM(QT)
-    bool multipleSelections { false };
-=======
     bool shouldPopOver { false };
     bool hideArrows { false };
     WebCore::PopupMenuStyle::PopupMenuSize menuSize { WebCore::PopupMenuStyle::PopupMenuSize::PopupMenuSizeNormal };
+#elif PLATFORM(QT)
+    bool multipleSelections { false };
 #elif PLATFORM(WIN)
     int m_clientPaddingLeft { 0 };
     int m_clientPaddingRight { 0 };
@@ -65,7 +60,6 @@
     int m_itemHeight { 0 };
     RefPtr<ShareableBitmap> m_notSelectedBackingStore;
     RefPtr<ShareableBitmap> m_selectedBackingStore;
->>>>>>> e41e4829
 #endif
 };
 
