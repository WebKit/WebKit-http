--- conflicted
+++ resolved
@@ -70,13 +70,8 @@
     NSEvent* nativeEvent() const { return m_nativeEvent.get(); }
 #elif PLATFORM(GTK)
     GdkEvent* nativeEvent() const { return m_nativeEvent.get(); }
-<<<<<<< HEAD
 #elif PLATFORM(HAIKU)
     const BMessage* nativeEvent() const { return m_nativeEvent; }
-=======
-#elif PLATFORM(WIN)
-    const MSG* nativeEvent() const { return &m_nativeEvent; }
->>>>>>> 67ac06b8
 #else
     const void* nativeEvent() const { return nullptr; }
 #endif
@@ -86,13 +81,8 @@
     RetainPtr<NSEvent> m_nativeEvent;
 #elif PLATFORM(GTK)
     GUniquePtr<GdkEvent> m_nativeEvent;
-<<<<<<< HEAD
 #elif PLATFORM(HAIKU)
     const BMessage* m_nativeEvent;
-=======
-#elif PLATFORM(WIN)
-    MSG m_nativeEvent;
->>>>>>> 67ac06b8
 #endif
 };
 
