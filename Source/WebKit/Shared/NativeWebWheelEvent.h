/*
 * Copyright (C) 2011 Apple Inc. All rights reserved.
 *
 * Redistribution and use in source and binary forms, with or without
 * modification, are permitted provided that the following conditions
 * are met:
 * 1. Redistributions of source code must retain the above copyright
 *    notice, this list of conditions and the following disclaimer.
 * 2. Redistributions in binary form must reproduce the above copyright
 *    notice, this list of conditions and the following disclaimer in the
 *    documentation and/or other materials provided with the distribution.
 *
 * THIS SOFTWARE IS PROVIDED BY APPLE INC. AND ITS CONTRIBUTORS ``AS IS''
 * AND ANY EXPRESS OR IMPLIED WARRANTIES, INCLUDING, BUT NOT LIMITED TO,
 * THE IMPLIED WARRANTIES OF MERCHANTABILITY AND FITNESS FOR A PARTICULAR
 * PURPOSE ARE DISCLAIMED. IN NO EVENT SHALL APPLE INC. OR ITS CONTRIBUTORS
 * BE LIABLE FOR ANY DIRECT, INDIRECT, INCIDENTAL, SPECIAL, EXEMPLARY, OR
 * CONSEQUENTIAL DAMAGES (INCLUDING, BUT NOT LIMITED TO, PROCUREMENT OF
 * SUBSTITUTE GOODS OR SERVICES; LOSS OF USE, DATA, OR PROFITS; OR BUSINESS
 * INTERRUPTION) HOWEVER CAUSED AND ON ANY THEORY OF LIABILITY, WHETHER IN
 * CONTRACT, STRICT LIABILITY, OR TORT (INCLUDING NEGLIGENCE OR OTHERWISE)
 * ARISING IN ANY WAY OUT OF THE USE OF THIS SOFTWARE, EVEN IF ADVISED OF
 * THE POSSIBILITY OF SUCH DAMAGE.
 */

#ifndef NativeWebWheelEvent_h
#define NativeWebWheelEvent_h

#include "WebEvent.h"

#if USE(APPKIT)
#include <wtf/RetainPtr.h>
OBJC_CLASS NSView;
#endif

#if PLATFORM(HAIKU)
#include <Message.h>
#endif

#if PLATFORM(GTK)
#include <WebCore/GUniquePtrGtk.h>
typedef union _GdkEvent GdkEvent;
#endif

#if PLATFORM(WPE)
struct wpe_input_axis_event;
#endif

namespace WebKit {

class NativeWebWheelEvent : public WebWheelEvent {
public:
#if USE(APPKIT)
    NativeWebWheelEvent(NSEvent *, NSView *);
#elif PLATFORM(GTK)
    NativeWebWheelEvent(const NativeWebWheelEvent&);
    NativeWebWheelEvent(GdkEvent*);
    NativeWebWheelEvent(GdkEvent*, WebWheelEvent::Phase, WebWheelEvent::Phase momentumPhase);
#elif PLATFORM(WPE)
    NativeWebWheelEvent(struct wpe_input_axis_event*, float deviceScaleFactor);
#endif

#if USE(APPKIT)
    NSEvent* nativeEvent() const { return m_nativeEvent.get(); }
#elif PLATFORM(GTK)
    GdkEvent* nativeEvent() const { return m_nativeEvent.get(); }
<<<<<<< HEAD
#elif PLATFORM(HAIKU)
    const BMessage* nativeEvent() const { return m_nativeEvent; }
#elif PLATFORM(IOS)
    const void* nativeEvent() const { return 0; }
#elif PLATFORM(WPE)
=======
#else
>>>>>>> 7510af0d
    const void* nativeEvent() const { return nullptr; }
#endif

private:
#if USE(APPKIT)
    RetainPtr<NSEvent> m_nativeEvent;
#elif PLATFORM(GTK)
    GUniquePtr<GdkEvent> m_nativeEvent;
#elif PLATFORM(HAIKU)
    const BMessage* m_nativeEvent;
#endif
};

} // namespace WebKit

#endif // NativeWebWheelEvent_h<|MERGE_RESOLUTION|>--- conflicted
+++ resolved
@@ -64,15 +64,9 @@
     NSEvent* nativeEvent() const { return m_nativeEvent.get(); }
 #elif PLATFORM(GTK)
     GdkEvent* nativeEvent() const { return m_nativeEvent.get(); }
-<<<<<<< HEAD
 #elif PLATFORM(HAIKU)
     const BMessage* nativeEvent() const { return m_nativeEvent; }
-#elif PLATFORM(IOS)
-    const void* nativeEvent() const { return 0; }
-#elif PLATFORM(WPE)
-=======
 #else
->>>>>>> 7510af0d
     const void* nativeEvent() const { return nullptr; }
 #endif
 
