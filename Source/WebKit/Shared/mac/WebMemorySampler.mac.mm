--- conflicted
+++ resolved
@@ -38,13 +38,6 @@
 #import <malloc/malloc.h>
 #import <notify.h>
 #import <wtf/WallTime.h>
-<<<<<<< HEAD
-
-using namespace WebCore;
-using namespace JSC;
-using namespace WTF;
-=======
->>>>>>> 20415689
 
 namespace WebKit {
     
