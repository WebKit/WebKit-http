--- conflicted
+++ resolved
@@ -38,14 +38,13 @@
 typedef union _GdkEvent GdkEvent;
 #endif
 
-<<<<<<< HEAD
 #if PLATFORM(QT)
 #include <qevent.h>
-=======
+#endif
+
 #if PLATFORM(IOS)
 #include <wtf/RetainPtr.h>
 OBJC_CLASS WebEvent;
->>>>>>> e41e4829
 #endif
 
 #if PLATFORM(WPE)
