/*
 * Copyright (C) 2010, 2011 Apple Inc. All rights reserved.
 *
 * Redistribution and use in source and binary forms, with or without
 * modification, are permitted provided that the following conditions
 * are met:
 * 1. Redistributions of source code must retain the above copyright
 *    notice, this list of conditions and the following disclaimer.
 * 2. Redistributions in binary form must reproduce the above copyright
 *    notice, this list of conditions and the following disclaimer in the
 *    documentation and/or other materials provided with the distribution.
 *
 * THIS SOFTWARE IS PROVIDED BY APPLE INC. AND ITS CONTRIBUTORS ``AS IS''
 * AND ANY EXPRESS OR IMPLIED WARRANTIES, INCLUDING, BUT NOT LIMITED TO,
 * THE IMPLIED WARRANTIES OF MERCHANTABILITY AND FITNESS FOR A PARTICULAR
 * PURPOSE ARE DISCLAIMED. IN NO EVENT SHALL APPLE INC. OR ITS CONTRIBUTORS
 * BE LIABLE FOR ANY DIRECT, INDIRECT, INCIDENTAL, SPECIAL, EXEMPLARY, OR
 * CONSEQUENTIAL DAMAGES (INCLUDING, BUT NOT LIMITED TO, PROCUREMENT OF
 * SUBSTITUTE GOODS OR SERVICES; LOSS OF USE, DATA, OR PROFITS; OR BUSINESS
 * INTERRUPTION) HOWEVER CAUSED AND ON ANY THEORY OF LIABILITY, WHETHER IN
 * CONTRACT, STRICT LIABILITY, OR TORT (INCLUDING NEGLIGENCE OR OTHERWISE)
 * ARISING IN ANY WAY OUT OF THE USE OF THIS SOFTWARE, EVEN IF ADVISED OF
 * THE POSSIBILITY OF SUCH DAMAGE.
 */

#include "config.h"
#include "EditorState.h"

#include "WebCoreArgumentCoders.h"
#include <wtf/text/TextStream.h>

using namespace WebCore;

namespace WebKit {

void EditorState::encode(IPC::Encoder& encoder) const
{
    encoder << shouldIgnoreSelectionChanges;
    encoder << selectionIsNone;
    encoder << selectionIsRange;
    encoder << isContentEditable;
    encoder << isContentRichlyEditable;
    encoder << isInPasswordField;
    encoder << isInPlugin;
    encoder << hasComposition;
    encoder << isMissingPostLayoutData;

    if (!isMissingPostLayoutData)
        m_postLayoutData.encode(encoder);

#if PLATFORM(IOS)
    encoder << firstMarkedRect;
    encoder << lastMarkedRect;
    encoder << markedText;
#endif

<<<<<<< HEAD
#if PLATFORM(QT)
    encoder << cursorPosition;
    encoder << cursorRect;
    encoder << anchorPosition;
    encoder << editorRect;
    encoder << compositionRect;
    encoder << inputMethodHints;
    encoder << selectedText;
    encoder << surroundingText;
#endif
=======
    encoder << originIdentifierForPasteboard;
>>>>>>> e41e4829
}

bool EditorState::decode(IPC::Decoder& decoder, EditorState& result)
{
    if (!decoder.decode(result.shouldIgnoreSelectionChanges))
        return false;

    if (!decoder.decode(result.selectionIsNone))
        return false;

    if (!decoder.decode(result.selectionIsRange))
        return false;

    if (!decoder.decode(result.isContentEditable))
        return false;

    if (!decoder.decode(result.isContentRichlyEditable))
        return false;

    if (!decoder.decode(result.isInPasswordField))
        return false;

    if (!decoder.decode(result.isInPlugin))
        return false;

    if (!decoder.decode(result.hasComposition))
        return false;

    if (!decoder.decode(result.isMissingPostLayoutData))
        return false;

    if (!result.isMissingPostLayoutData) {
        if (!PostLayoutData::decode(decoder, result.postLayoutData()))
            return false;
    }

#if PLATFORM(IOS)
    if (!decoder.decode(result.firstMarkedRect))
        return false;
    if (!decoder.decode(result.lastMarkedRect))
        return false;
    if (!decoder.decode(result.markedText))
        return false;
#endif

<<<<<<< HEAD
#if PLATFORM(QT)
    if (!decoder.decode(result.cursorPosition))
        return false;

    if (!decoder.decode(result.cursorRect))
        return false;

    if (!decoder.decode(result.anchorPosition))
        return false;

    if (!decoder.decode(result.editorRect))
        return false;

    if (!decoder.decode(result.compositionRect))
        return false;

    if (!decoder.decode(result.inputMethodHints))
        return false;

    if (!decoder.decode(result.selectedText))
        return false;

    if (!decoder.decode(result.surroundingText))
        return false;
#endif

=======
    if (!decoder.decode(result.originIdentifierForPasteboard))
        return false;

>>>>>>> e41e4829
    return true;
}

void EditorState::PostLayoutData::encode(IPC::Encoder& encoder) const
{
    encoder << typingAttributes;
#if PLATFORM(IOS) || PLATFORM(GTK)
    encoder << caretRectAtStart;
#endif
#if PLATFORM(IOS) || PLATFORM(MAC)
    encoder << selectionClipRect;
    encoder << selectedTextLength;
    encoder << textAlignment;
    encoder << textColor;
    encoder << enclosingListType;
#endif
#if PLATFORM(IOS)
    encoder << caretRectAtEnd;
    encoder << selectionRects;
    encoder << wordAtSelection;
    encoder << characterAfterSelection;
    encoder << characterBeforeSelection;
    encoder << twoCharacterBeforeSelection;
    encoder << isReplaceAllowed;
    encoder << hasContent;
    encoder << isStableStateUpdate;
    encoder << insideFixedPosition;
    encoder << hasPlainText;
    encoder << caretColor;
#endif
#if PLATFORM(MAC)
    encoder << candidateRequestStartPosition;
    encoder << paragraphContextForCandidateRequest;
    encoder << stringForCandidateRequest;
#endif
    encoder << canCut;
    encoder << canCopy;
    encoder << canPaste;
}

bool EditorState::PostLayoutData::decode(IPC::Decoder& decoder, PostLayoutData& result)
{
    if (!decoder.decode(result.typingAttributes))
        return false;
#if PLATFORM(IOS) || PLATFORM(GTK)
    if (!decoder.decode(result.caretRectAtStart))
        return false;
#endif
#if PLATFORM(IOS) || PLATFORM(MAC)
    if (!decoder.decode(result.selectionClipRect))
        return false;
    if (!decoder.decode(result.selectedTextLength))
        return false;
    if (!decoder.decode(result.textAlignment))
        return false;
    if (!decoder.decode(result.textColor))
        return false;
    if (!decoder.decode(result.enclosingListType))
        return false;
#endif
#if PLATFORM(IOS)
    if (!decoder.decode(result.caretRectAtEnd))
        return false;
    if (!decoder.decode(result.selectionRects))
        return false;
    if (!decoder.decode(result.wordAtSelection))
        return false;
    if (!decoder.decode(result.characterAfterSelection))
        return false;
    if (!decoder.decode(result.characterBeforeSelection))
        return false;
    if (!decoder.decode(result.twoCharacterBeforeSelection))
        return false;
    if (!decoder.decode(result.isReplaceAllowed))
        return false;
    if (!decoder.decode(result.hasContent))
        return false;
    if (!decoder.decode(result.isStableStateUpdate))
        return false;
    if (!decoder.decode(result.insideFixedPosition))
        return false;
    if (!decoder.decode(result.hasPlainText))
        return false;
    if (!decoder.decode(result.caretColor))
        return false;
#endif
#if PLATFORM(MAC)
    if (!decoder.decode(result.candidateRequestStartPosition))
        return false;

    if (!decoder.decode(result.paragraphContextForCandidateRequest))
        return false;

    if (!decoder.decode(result.stringForCandidateRequest))
        return false;
#endif

    if (!decoder.decode(result.canCut))
        return false;
    if (!decoder.decode(result.canCopy))
        return false;
    if (!decoder.decode(result.canPaste))
        return false;

    return true;
}

TextStream& operator<<(TextStream& ts, const EditorState& editorState)
{
#if PLATFORM(IOS)
    if (editorState.firstMarkedRect != IntRect())
        ts.dumpProperty("firstMarkedRect", editorState.firstMarkedRect);
    if (editorState.lastMarkedRect != IntRect())
        ts.dumpProperty("lastMarkedRect", editorState.lastMarkedRect);
    if (editorState.markedText.length())
        ts.dumpProperty("markedText", editorState.markedText);
#endif

    if (editorState.shouldIgnoreSelectionChanges)
        ts.dumpProperty("shouldIgnoreSelectionChanges", editorState.shouldIgnoreSelectionChanges);
    if (!editorState.selectionIsNone)
        ts.dumpProperty("selectionIsNone", editorState.selectionIsNone);
    if (editorState.selectionIsRange)
        ts.dumpProperty("selectionIsRange", editorState.selectionIsRange);
    if (editorState.isContentEditable)
        ts.dumpProperty("isContentEditable", editorState.isContentEditable);
    if (editorState.isContentRichlyEditable)
        ts.dumpProperty("isContentRichlyEditable", editorState.isContentRichlyEditable);
    if (editorState.isInPasswordField)
        ts.dumpProperty("isInPasswordField", editorState.isInPasswordField);
    if (editorState.isInPlugin)
        ts.dumpProperty("isInPlugin", editorState.isInPlugin);
    if (editorState.hasComposition)
        ts.dumpProperty("hasComposition", editorState.hasComposition);
    if (editorState.isMissingPostLayoutData)
        ts.dumpProperty("isMissingPostLayoutData", editorState.isMissingPostLayoutData);

    if (editorState.isMissingPostLayoutData)
        return ts;

    TextStream::GroupScope scope(ts);
    ts << "postLayoutData";
    if (editorState.postLayoutData().typingAttributes != AttributeNone)
        ts.dumpProperty("typingAttributes", editorState.postLayoutData().typingAttributes);
#if PLATFORM(IOS) || PLATFORM(GTK)
    if (editorState.postLayoutData().caretRectAtStart != IntRect())
        ts.dumpProperty("caretRectAtStart", editorState.postLayoutData().caretRectAtStart);
#endif
#if PLATFORM(IOS) || PLATFORM(MAC)
    if (editorState.postLayoutData().selectionClipRect != IntRect())
        ts.dumpProperty("selectionClipRect", editorState.postLayoutData().selectionClipRect);
    if (editorState.postLayoutData().selectedTextLength)
        ts.dumpProperty("selectedTextLength", editorState.postLayoutData().selectedTextLength);
    if (editorState.postLayoutData().textAlignment != NoAlignment)
        ts.dumpProperty("textAlignment", editorState.postLayoutData().textAlignment);
    if (editorState.postLayoutData().textColor.isValid())
        ts.dumpProperty("textColor", editorState.postLayoutData().textColor);
    if (editorState.postLayoutData().enclosingListType != NoList)
        ts.dumpProperty("enclosingListType", editorState.postLayoutData().enclosingListType);
#endif
#if PLATFORM(IOS)
    if (editorState.postLayoutData().caretRectAtEnd != IntRect())
        ts.dumpProperty("caretRectAtEnd", editorState.postLayoutData().caretRectAtEnd);
    if (editorState.postLayoutData().selectionRects.size())
        ts.dumpProperty("selectionRects", editorState.postLayoutData().selectionRects);
    if (editorState.postLayoutData().wordAtSelection.length())
        ts.dumpProperty("wordAtSelection", editorState.postLayoutData().wordAtSelection);
    if (editorState.postLayoutData().characterAfterSelection)
        ts.dumpProperty("characterAfterSelection", editorState.postLayoutData().characterAfterSelection);
    if (editorState.postLayoutData().characterBeforeSelection)
        ts.dumpProperty("characterBeforeSelection", editorState.postLayoutData().characterBeforeSelection);
    if (editorState.postLayoutData().twoCharacterBeforeSelection)
        ts.dumpProperty("twoCharacterBeforeSelection", editorState.postLayoutData().twoCharacterBeforeSelection);

    if (editorState.postLayoutData().isReplaceAllowed)
        ts.dumpProperty("isReplaceAllowed", editorState.postLayoutData().isReplaceAllowed);
    if (editorState.postLayoutData().hasContent)
        ts.dumpProperty("hasContent", editorState.postLayoutData().hasContent);
    ts.dumpProperty("isStableStateUpdate", editorState.postLayoutData().isStableStateUpdate);
    if (editorState.postLayoutData().insideFixedPosition)
        ts.dumpProperty("insideFixedPosition", editorState.postLayoutData().insideFixedPosition);
    if (editorState.postLayoutData().caretColor.isValid())
        ts.dumpProperty("caretColor", editorState.postLayoutData().caretColor);
#endif
#if PLATFORM(MAC)
    if (editorState.postLayoutData().candidateRequestStartPosition)
        ts.dumpProperty("candidateRequestStartPosition", editorState.postLayoutData().candidateRequestStartPosition);
    if (editorState.postLayoutData().paragraphContextForCandidateRequest.length())
        ts.dumpProperty("paragraphContextForCandidateRequest", editorState.postLayoutData().paragraphContextForCandidateRequest);
    if (editorState.postLayoutData().stringForCandidateRequest.length())
        ts.dumpProperty("stringForCandidateRequest", editorState.postLayoutData().stringForCandidateRequest);
#endif

    if (editorState.postLayoutData().canCut)
        ts.dumpProperty("canCut", editorState.postLayoutData().canCut);
    if (editorState.postLayoutData().canCopy)
        ts.dumpProperty("canCopy", editorState.postLayoutData().canCopy);
    if (editorState.postLayoutData().canPaste)
        ts.dumpProperty("canPaste", editorState.postLayoutData().canPaste);

    return ts;
}

} // namespace WebKit<|MERGE_RESOLUTION|>--- conflicted
+++ resolved
@@ -54,7 +54,6 @@
     encoder << markedText;
 #endif
 
-<<<<<<< HEAD
 #if PLATFORM(QT)
     encoder << cursorPosition;
     encoder << cursorRect;
@@ -65,9 +64,8 @@
     encoder << selectedText;
     encoder << surroundingText;
 #endif
-=======
+
     encoder << originIdentifierForPasteboard;
->>>>>>> e41e4829
 }
 
 bool EditorState::decode(IPC::Decoder& decoder, EditorState& result)
@@ -113,7 +111,6 @@
         return false;
 #endif
 
-<<<<<<< HEAD
 #if PLATFORM(QT)
     if (!decoder.decode(result.cursorPosition))
         return false;
@@ -140,11 +137,9 @@
         return false;
 #endif
 
-=======
     if (!decoder.decode(result.originIdentifierForPasteboard))
         return false;
 
->>>>>>> e41e4829
     return true;
 }
 
