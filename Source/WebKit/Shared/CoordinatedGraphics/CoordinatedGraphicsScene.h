/*
    Copyright (C) 2012 Nokia Corporation and/or its subsidiary(-ies)
    Copyright (C) 2013 Company 100, Inc.

    This library is free software; you can redistribute it and/or
    modify it under the terms of the GNU Library General Public
    License as published by the Free Software Foundation; either
    version 2 of the License, or (at your option) any later version.

    This library is distributed in the hope that it will be useful,
    but WITHOUT ANY WARRANTY; without even the implied warranty of
    MERCHANTABILITY or FITNESS FOR A PARTICULAR PURPOSE.  See the GNU
    Library General Public License for more details.

    You should have received a copy of the GNU Library General Public License
    along with this library; see the file COPYING.LIB.  If not, write to
    the Free Software Foundation, Inc., 51 Franklin Street, Fifth Floor,
    Boston, MA 02110-1301, USA.
*/

#ifndef CoordinatedGraphicsScene_h
#define CoordinatedGraphicsScene_h

#if USE(COORDINATED_GRAPHICS)

#include <WebCore/CoordinatedGraphicsState.h>
#include <WebCore/GraphicsContext.h>
#include <WebCore/GraphicsLayer.h>
#include <WebCore/IntRect.h>
#include <WebCore/IntSize.h>
#include <WebCore/NicosiaPlatformLayer.h>
#include <WebCore/TextureMapper.h>
#include <WebCore/TextureMapperBackingStore.h>
#include <WebCore/TextureMapperFPSCounter.h>
#include <WebCore/TextureMapperLayer.h>
#include <WebCore/Timer.h>
#include <wtf/Function.h>
#include <wtf/HashSet.h>
#include <wtf/Lock.h>
#include <wtf/RunLoop.h>
#include <wtf/ThreadingPrimitives.h>
#include <wtf/Vector.h>

#if USE(COORDINATED_GRAPHICS_THREADED)
#include <WebCore/TextureMapperPlatformLayerProxy.h>
#endif

namespace Nicosia {
class Buffer;
}

namespace WebCore {
class CoordinatedBackingStore;
class TextureMapperGL;
}

namespace WebKit {

class CoordinatedGraphicsSceneClient {
public:
    virtual ~CoordinatedGraphicsSceneClient() { }
    virtual void updateViewport() = 0;
};

class CoordinatedGraphicsScene : public ThreadSafeRefCounted<CoordinatedGraphicsScene>
#if USE(COORDINATED_GRAPHICS_THREADED)
    , public WebCore::TextureMapperPlatformLayerProxy::Compositor
#endif
{
public:
    explicit CoordinatedGraphicsScene(CoordinatedGraphicsSceneClient*);
    virtual ~CoordinatedGraphicsScene();
<<<<<<< HEAD
    void paintToCurrentGLContext(const WebCore::TransformationMatrix&, float, const WebCore::FloatRect&, const WebCore::Color& backgroundColor, bool drawsBackground, const WebCore::FloatPoint&, WebCore::TextureMapper::PaintFlags = 0);
#if PLATFORM(QT)
    void setScrollPosition(const WebCore::FloatPoint&);
#endif
    void detach();
    void appendUpdate(Function<void()>&&);

    WebCore::TextureMapperLayer* findScrollableContentsLayerAt(const WebCore::FloatPoint&);
=======
>>>>>>> e41e4829

    void applyStateChanges(const Vector<WebCore::CoordinatedGraphicsState>&);
    void paintToCurrentGLContext(const WebCore::TransformationMatrix&, float, const WebCore::FloatRect&, const WebCore::Color& backgroundColor, bool drawsBackground, WebCore::TextureMapper::PaintFlags = 0);
    void detach();

    // The painting thread must lock the main thread to use below two methods, because two methods access members that the main thread manages. See m_client.
    // Currently, QQuickWebPage::updatePaintNode() locks the main thread before calling both methods.
    void purgeGLResources();

    bool isActive() const { return m_isActive; }
    void setActive(bool active) { m_isActive = active; }

    void setViewBackgroundColor(const WebCore::Color& color) { m_viewBackgroundColor = color; }
    WebCore::Color viewBackgroundColor() const { return m_viewBackgroundColor; }

private:
    void commitSceneState(const WebCore::CoordinatedGraphicsState::NicosiaState&);
    void updateSceneState();

    WebCore::TextureMapperLayer* rootLayer() { return m_rootLayer.get(); }

    void updateViewport();

    void ensureRootLayer();

#if USE(COORDINATED_GRAPHICS_THREADED)
    void onNewBufferAvailable() override;
#endif

    struct {
        RefPtr<Nicosia::Scene> scene;
        Nicosia::Scene::State state;
    } m_nicosia;

    std::unique_ptr<WebCore::TextureMapper> m_textureMapper;

    // Below two members are accessed by only the main thread. The painting thread must lock the main thread to access both members.
    CoordinatedGraphicsSceneClient* m_client;
    bool m_isActive { false };

    std::unique_ptr<WebCore::TextureMapperLayer> m_rootLayer;

    Nicosia::PlatformLayer::LayerID m_rootLayerID { 0 };
    WebCore::Color m_viewBackgroundColor { WebCore::Color::white };

    WebCore::TextureMapperFPSCounter m_fpsCounter;
};

} // namespace WebKit

#endif // USE(COORDINATED_GRAPHICS)

#endif // CoordinatedGraphicsScene_h

<|MERGE_RESOLUTION|>--- conflicted
+++ resolved
@@ -70,17 +70,6 @@
 public:
     explicit CoordinatedGraphicsScene(CoordinatedGraphicsSceneClient*);
     virtual ~CoordinatedGraphicsScene();
-<<<<<<< HEAD
-    void paintToCurrentGLContext(const WebCore::TransformationMatrix&, float, const WebCore::FloatRect&, const WebCore::Color& backgroundColor, bool drawsBackground, const WebCore::FloatPoint&, WebCore::TextureMapper::PaintFlags = 0);
-#if PLATFORM(QT)
-    void setScrollPosition(const WebCore::FloatPoint&);
-#endif
-    void detach();
-    void appendUpdate(Function<void()>&&);
-
-    WebCore::TextureMapperLayer* findScrollableContentsLayerAt(const WebCore::FloatPoint&);
-=======
->>>>>>> e41e4829
 
     void applyStateChanges(const Vector<WebCore::CoordinatedGraphicsState>&);
     void paintToCurrentGLContext(const WebCore::TransformationMatrix&, float, const WebCore::FloatRect&, const WebCore::Color& backgroundColor, bool drawsBackground, WebCore::TextureMapper::PaintFlags = 0);
