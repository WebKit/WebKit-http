/*
    Copyright (C) 2008 Nokia Corporation and/or its subsidiary(-ies)

    This library is free software; you can redistribute it and/or
    modify it under the terms of the GNU Library General Public
    License as published by the Free Software Foundation; either
    version 2 of the License, or (at your option) any later version.

    This library is distributed in the hope that it will be useful,
    but WITHOUT ANY WARRANTY; without even the implied warranty of
    MERCHANTABILITY or FITNESS FOR A PARTICULAR PURPOSE.  See the GNU
    Library General Public License for more details.

    You should have received a copy of the GNU Library General Public License
    along with this library; see the file COPYING.LIB.  If not, write to
    the Free Software Foundation, Inc., 51 Franklin Street, Fifth Floor,
    Boston, MA 02110-1301, USA.
*/

#ifndef QWEBSETTINGS_H
#define QWEBSETTINGS_H

#include "qwebkitglobal.h"

#include <QtCore/qstring.h>
#include <QtGui/qpixmap.h>
#include <QtGui/qicon.h>
#include <QtCore/qshareddata.h>

namespace WebCore {
    class Settings;
}

class QWebPage;
class QWebPluginDatabase;
class QWebSettingsPrivate;
QT_BEGIN_NAMESPACE
class QUrl;
QT_END_NAMESPACE

QWEBKIT_EXPORT void qt_networkAccessAllowed(bool isAllowed);

class QWEBKIT_EXPORT QWebSettings {
public:
    enum FontFamily {
        StandardFont,
        FixedFont,
        SerifFont,
        SansSerifFont,
        CursiveFont,
        FantasyFont
    };
    enum WebAttribute {
        AutoLoadImages,
        JavascriptEnabled,
        JavaEnabled,
        PluginsEnabled,
        PrivateBrowsingEnabled,
        JavascriptCanOpenWindows,
        JavascriptCanAccessClipboard,
        DeveloperExtrasEnabled,
        LinksIncludedInFocusChain,
        ZoomTextOnly,
        PrintElementBackgrounds,
        OfflineStorageDatabaseEnabled,
        OfflineWebApplicationCacheEnabled,
        LocalStorageEnabled,
#if defined(QT_DEPRECATED) || defined(qdoc)
        LocalStorageDatabaseEnabled = LocalStorageEnabled,
#endif
        LocalContentCanAccessRemoteUrls,
        DnsPrefetchEnabled,
        XSSAuditingEnabled,
        AcceleratedCompositingEnabled,
        SpatialNavigationEnabled,
        LocalContentCanAccessFileUrls,
        TiledBackingStoreEnabled,
        FrameFlatteningEnabled,
        SiteSpecificQuirksEnabled,
        JavascriptCanCloseWindows,
        WebGLEnabled,
        CSSRegionsEnabled,
        HyperlinkAuditingEnabled,
        CSSGridLayoutEnabled,
        ScrollAnimatorEnabled,
        CaretBrowsingEnabled,
        NotificationsEnabled,
        WebAudioEnabled,
<<<<<<< HEAD
        MediaSourceEnabled,
        MediaEnabled,
        WebSecurityEnabled,
        FullScreenSupportEnabled
=======
        Accelerated2dCanvasEnabled
>>>>>>> 529326ec
    };
    enum WebGraphic {
        MissingImageGraphic,
        MissingPluginGraphic,
        DefaultFrameIconGraphic,
        TextAreaSizeGripCornerGraphic,
        DeleteButtonGraphic,
        InputSpeechButtonGraphic,
        SearchCancelButtonGraphic,
        SearchCancelButtonPressedGraphic
    };
    enum FontSize {
        MinimumFontSize,
        MinimumLogicalFontSize,
        DefaultFontSize,
        DefaultFixedFontSize
    };
    enum ThirdPartyCookiePolicy {
        AlwaysAllowThirdPartyCookies,
        AlwaysBlockThirdPartyCookies,
        AllowThirdPartyWithExistingCookies
    };

    static QWebSettings *globalSettings();

    void setFontFamily(FontFamily which, const QString &family);
    QString fontFamily(FontFamily which) const;
    void resetFontFamily(FontFamily which);

    void setFontSize(FontSize type, int size);
    int fontSize(FontSize type) const;
    void resetFontSize(FontSize type);

    void setAttribute(WebAttribute attr, bool on);
    bool testAttribute(WebAttribute attr) const;
    void resetAttribute(WebAttribute attr);

    void setUserStyleSheetUrl(const QUrl &location);
    QUrl userStyleSheetUrl() const;

    void setDefaultTextEncoding(const QString &encoding);
    QString defaultTextEncoding() const;

    static void setIconDatabasePath(const QString &location);
    static QString iconDatabasePath();
    static void clearIconDatabase();
    static QIcon iconForUrl(const QUrl &url);

    static void setPluginSearchPaths(const QStringList& paths);
    static QStringList pluginSearchPaths();

    //static QWebPluginDatabase *pluginDatabase();

    static void setWebGraphic(WebGraphic type, const QPixmap &graphic);
    static QPixmap webGraphic(WebGraphic type);

    static void setMaximumPagesInCache(int pages);
    static int maximumPagesInCache();
    static void setObjectCacheCapacities(int cacheMinDeadCapacity, int cacheMaxDead, int totalCapacity);

    static void setOfflineStoragePath(const QString& path);
    static QString offlineStoragePath();
    static void setOfflineStorageDefaultQuota(qint64 maximumSize);
    static qint64 offlineStorageDefaultQuota();

    static void setOfflineWebApplicationCachePath(const QString& path);
    static QString offlineWebApplicationCachePath();
    static void setOfflineWebApplicationCacheQuota(qint64 maximumSize);
    static qint64 offlineWebApplicationCacheQuota();
    
    void setLocalStoragePath(const QString& path);
    QString localStoragePath() const; 

    static void clearMemoryCaches();

    static void enablePersistentStorage(const QString& path = QString());

    void setThirdPartyCookiePolicy(ThirdPartyCookiePolicy);
    QWebSettings::ThirdPartyCookiePolicy thirdPartyCookiePolicy() const;

    void setCSSMediaType(const QString&);
    QString cssMediaType() const;

    inline QWebSettingsPrivate* handle() const { return d; }

private:
    friend class QWebPageAdapter;
    friend class QWebPagePrivate;
    friend class QWebSettingsPrivate;

    Q_DISABLE_COPY(QWebSettings)

    QWebSettings();
    QWebSettings(WebCore::Settings *settings);
    ~QWebSettings();

    QWebSettingsPrivate *d;
};

#endif<|MERGE_RESOLUTION|>--- conflicted
+++ resolved
@@ -86,14 +86,11 @@
         CaretBrowsingEnabled,
         NotificationsEnabled,
         WebAudioEnabled,
-<<<<<<< HEAD
+        Accelerated2dCanvasEnabled,
         MediaSourceEnabled,
         MediaEnabled,
         WebSecurityEnabled,
         FullScreenSupportEnabled
-=======
-        Accelerated2dCanvasEnabled
->>>>>>> 529326ec
     };
     enum WebGraphic {
         MissingImageGraphic,
