/*
    Copyright (C) 2008 Nokia Corporation and/or its subsidiary(-ies)
    Copyright (C) 2013 Apple Inc. All rights reserved.

    This library is free software; you can redistribute it and/or
    modify it under the terms of the GNU Library General Public
    License as published by the Free Software Foundation; either
    version 2 of the License, or (at your option) any later version.

    This library is distributed in the hope that it will be useful,
    but WITHOUT ANY WARRANTY; without even the implied warranty of
    MERCHANTABILITY or FITNESS FOR A PARTICULAR PURPOSE.  See the GNU
    Library General Public License for more details.

    You should have received a copy of the GNU Library General Public License
    along with this library; see the file COPYING.LIB.  If not, write to
    the Free Software Foundation, Inc., 51 Franklin Street, Fifth Floor,
    Boston, MA 02110-1301, USA.
*/

#include "config.h"
#include "qwebsettings.h"

#include "qwebplugindatabase_p.h"

#include "ApplicationCacheStorage.h"
#include "CrossOriginPreflightResultCache.h"
#include "DatabaseManager.h"
#include "FileSystem.h"
#include "FontCache.h"
#include "GCController.h"
#include "IconDatabase.h"
#include "Image.h"
#if ENABLE(ICONDATABASE)
#include "IconDatabaseClientQt.h"
#endif
#include "InitWebCoreQt.h"
#include "IntSize.h"
#include "URL.h"
#include "MemoryCache.h"
#include "NetworkStateNotifier.h"
#include "Page.h"
#include "PageCache.h"
#include "PluginDatabase.h"
#include "RuntimeEnabledFeatures.h"
#include "Settings.h"
#include "SharedBuffer.h"
#include "StorageThread.h"
#include "WorkerThread.h"
#include <QDir>
#include <QFileInfo>
#include <QFont>
#include <QGuiApplication>
#include <QHash>
#include <QSharedData>
#include <QStandardPaths>
#include <QUrl>
#include <wtf/FastMalloc.h>
#include <wtf/text/WTFString.h>



QWEBKIT_EXPORT void qt_networkAccessAllowed(bool isAllowed)
{
#ifndef QT_NO_BEARERMANAGEMENT
    WebCore::networkStateNotifier().setNetworkAccessAllowed(isAllowed);
#endif
}

class QWebSettingsPrivate {
public:
    QWebSettingsPrivate(WebCore::Settings* wcSettings = 0)
        : offlineStorageDefaultQuota(0)
        , settings(wcSettings)
    {
    }

    QHash<int, QString> fontFamilies;
    QHash<int, int> fontSizes;
    QHash<int, bool> attributes;
    QUrl userStyleSheetLocation;
    QString defaultTextEncoding;
    QString localStoragePath;
    QString offlineWebApplicationCachePath;
    QString offlineDatabasePath;
    QString mediaType;
    qint64 offlineStorageDefaultQuota;
    QWebSettings::ThirdPartyCookiePolicy thirdPartyCookiePolicy;
    void apply();
    WebCore::Settings* settings;
};

Q_GLOBAL_STATIC(QList<QWebSettingsPrivate*>, allSettings);

void QWebSettingsPrivate::apply()
{
    if (settings) {
        settings->setTextAreasAreResizable(true);

        QWebSettingsPrivate* global = QWebSettings::globalSettings()->d;

        QString family = fontFamilies.value(QWebSettings::StandardFont,
                                            global->fontFamilies.value(QWebSettings::StandardFont));
        settings->setStandardFontFamily(family);

        family = fontFamilies.value(QWebSettings::FixedFont,
                                    global->fontFamilies.value(QWebSettings::FixedFont));
        settings->setFixedFontFamily(family);

        family = fontFamilies.value(QWebSettings::SerifFont,
                                    global->fontFamilies.value(QWebSettings::SerifFont));
        settings->setSerifFontFamily(family);

        family = fontFamilies.value(QWebSettings::SansSerifFont,
                                    global->fontFamilies.value(QWebSettings::SansSerifFont));
        settings->setSansSerifFontFamily(family);

        family = fontFamilies.value(QWebSettings::CursiveFont,
                                    global->fontFamilies.value(QWebSettings::CursiveFont));
        settings->setCursiveFontFamily(family);

        family = fontFamilies.value(QWebSettings::FantasyFont,
                                    global->fontFamilies.value(QWebSettings::FantasyFont));
        settings->setFantasyFontFamily(family);

        int size = fontSizes.value(QWebSettings::MinimumFontSize,
                                   global->fontSizes.value(QWebSettings::MinimumFontSize));
        settings->setMinimumFontSize(size);

        size = fontSizes.value(QWebSettings::MinimumLogicalFontSize,
                                   global->fontSizes.value(QWebSettings::MinimumLogicalFontSize));
        settings->setMinimumLogicalFontSize(size);

        size = fontSizes.value(QWebSettings::DefaultFontSize,
                                   global->fontSizes.value(QWebSettings::DefaultFontSize));
        settings->setDefaultFontSize(size);

        size = fontSizes.value(QWebSettings::DefaultFixedFontSize,
                                   global->fontSizes.value(QWebSettings::DefaultFixedFontSize));
        settings->setDefaultFixedFontSize(size);

        bool value = attributes.value(QWebSettings::AutoLoadImages,
                                      global->attributes.value(QWebSettings::AutoLoadImages));
        settings->setLoadsImagesAutomatically(value);

        value = attributes.value(QWebSettings::DnsPrefetchEnabled,
                                 global->attributes.value(QWebSettings::DnsPrefetchEnabled));
        settings->setDNSPrefetchingEnabled(value);

        value = attributes.value(QWebSettings::JavascriptEnabled,
                                 global->attributes.value(QWebSettings::JavascriptEnabled));
        settings->setScriptEnabled(value);
        value = attributes.value(QWebSettings::AcceleratedCompositingEnabled,
<<<<<<< HEAD
                                      global->attributes.value(QWebSettings::AcceleratedCompositingEnabled));

        // FIXME: Temporary disabled until AC is fully working
        // settings->setAcceleratedCompositingEnabled(value);
        settings->setAcceleratedCompositingEnabled(false);
=======
                                 global->attributes.value(QWebSettings::AcceleratedCompositingEnabled));
        settings->setAcceleratedCompositingEnabled(value);
>>>>>>> 529326ec

#if ENABLE(ACCELERATED_2D_CANVAS)
        value = value && attributes.value(QWebSettings::Accelerated2dCanvasEnabled,
                                          global->attributes.value(QWebSettings::Accelerated2dCanvasEnabled));
        settings->setAccelerated2dCanvasEnabled(value);
#endif

        bool showDebugVisuals = qgetenv("WEBKIT_SHOW_COMPOSITING_DEBUG_VISUALS") == "1";
        settings->setShowDebugBorders(showDebugVisuals);
        settings->setShowRepaintCounter(showDebugVisuals);
#if ENABLE(WEBGL)
        value = attributes.value(QWebSettings::WebGLEnabled,
                                 global->attributes.value(QWebSettings::WebGLEnabled));

        settings->setWebGLEnabled(value);
#if ENABLE(CSS_SHADERS)
        // For now, enable CSS shaders when WebGL is enabled.
        settings->setCSSCustomFilterEnabled(value);
#endif
#endif
#if ENABLE(WEB_AUDIO)
        value = attributes.value(QWebSettings::WebAudioEnabled, global->attributes.value(QWebSettings::WebAudioEnabled));
        settings->setWebAudioEnabled(value);
#endif
#if ENABLE(MEDIA_SOURCE)
        value = attributes.value(QWebSettings::MediaSourceEnabled, global->attributes.value(QWebSettings::MediaSourceEnabled));
        settings->setMediaSourceEnabled(value);
#endif

        value = attributes.value(QWebSettings::MediaEnabled, global->attributes.value(QWebSettings::MediaEnabled));
        settings->setMediaEnabled(value);

        value = attributes.value(QWebSettings::CSSRegionsEnabled,
                                 global->attributes.value(QWebSettings::CSSRegionsEnabled));
        WebCore::RuntimeEnabledFeatures::sharedFeatures().setCSSRegionsEnabled(value);

        value = attributes.value(QWebSettings::HyperlinkAuditingEnabled,
                                 global->attributes.value(QWebSettings::HyperlinkAuditingEnabled));

        settings->setHyperlinkAuditingEnabled(value);
 
        value = attributes.value(QWebSettings::JavascriptCanOpenWindows,
                                      global->attributes.value(QWebSettings::JavascriptCanOpenWindows));
        settings->setJavaScriptCanOpenWindowsAutomatically(value);

        value = attributes.value(QWebSettings::JavascriptCanCloseWindows,
                                      global->attributes.value(QWebSettings::JavascriptCanCloseWindows));
        settings->setAllowScriptsToCloseWindows(value);

        value = attributes.value(QWebSettings::JavaEnabled,
                                      global->attributes.value(QWebSettings::JavaEnabled));
        settings->setJavaEnabled(value);

        value = attributes.value(QWebSettings::PluginsEnabled,
                                      global->attributes.value(QWebSettings::PluginsEnabled));
        settings->setPluginsEnabled(value);

// FIXME: setPrivateBrowsingEnabled was removed, instead we have Page::enableLegacyPrivateBrowsing
//        and ephemeral sessions (and I guess it's better to use the latter)
/*
        value = attributes.value(QWebSettings::PrivateBrowsingEnabled,
                                      global->attributes.value(QWebSettings::PrivateBrowsingEnabled));
        settings->setPrivateBrowsingEnabled(value);
*/

        value = attributes.value(QWebSettings::SpatialNavigationEnabled,
                                      global->attributes.value(QWebSettings::SpatialNavigationEnabled));
        settings->setSpatialNavigationEnabled(value);

        value = attributes.value(QWebSettings::JavascriptCanAccessClipboard,
                                      global->attributes.value(QWebSettings::JavascriptCanAccessClipboard));
        settings->setDOMPasteAllowed(value);
        settings->setJavaScriptCanAccessClipboard(value);

        value = attributes.value(QWebSettings::DeveloperExtrasEnabled,
                                      global->attributes.value(QWebSettings::DeveloperExtrasEnabled));
        settings->setDeveloperExtrasEnabled(value);

        value = attributes.value(QWebSettings::FrameFlatteningEnabled,
                                      global->attributes.value(QWebSettings::FrameFlatteningEnabled));
        settings->setFrameFlatteningEnabled(value);

        QUrl location = !userStyleSheetLocation.isEmpty() ? userStyleSheetLocation : global->userStyleSheetLocation;
        settings->setUserStyleSheetLocation(WebCore::URL(location));

        QString encoding = !defaultTextEncoding.isEmpty() ? defaultTextEncoding: global->defaultTextEncoding;
        settings->setDefaultTextEncodingName(encoding);

        QString storagePath = !localStoragePath.isEmpty() ? localStoragePath : global->localStoragePath;
        settings->setLocalStorageDatabasePath(storagePath);

        if (mediaType.isEmpty())
            mediaType = global->mediaType;

        value = attributes.value(QWebSettings::PrintElementBackgrounds,
                                      global->attributes.value(QWebSettings::PrintElementBackgrounds));
        settings->setShouldPrintBackgrounds(value);

        value = attributes.value(QWebSettings::OfflineStorageDatabaseEnabled,
                                      global->attributes.value(QWebSettings::OfflineStorageDatabaseEnabled));
        settings->setOfflineStorageDatabaseEnabled(value);

        value = attributes.value(QWebSettings::OfflineWebApplicationCacheEnabled,
                                      global->attributes.value(QWebSettings::OfflineWebApplicationCacheEnabled));
        settings->setOfflineWebApplicationCacheEnabled(value);

        value = attributes.value(QWebSettings::LocalStorageEnabled,
                                      global->attributes.value(QWebSettings::LocalStorageEnabled));
        settings->setLocalStorageEnabled(value);

        value = attributes.value(QWebSettings::LocalContentCanAccessRemoteUrls,
                                      global->attributes.value(QWebSettings::LocalContentCanAccessRemoteUrls));
        settings->setAllowUniversalAccessFromFileURLs(value);

        value = attributes.value(QWebSettings::LocalContentCanAccessFileUrls,
                                      global->attributes.value(QWebSettings::LocalContentCanAccessFileUrls));
        settings->setAllowFileAccessFromFileURLs(value);

        value = attributes.value(QWebSettings::XSSAuditingEnabled,
                                      global->attributes.value(QWebSettings::XSSAuditingEnabled));
        settings->setXSSAuditorEnabled(value);

        value = attributes.value(QWebSettings::WebSecurityEnabled,
                                      global->attributes.value(QWebSettings::WebSecurityEnabled));
        settings->setWebSecurityEnabled(value);

#if USE(TILED_BACKING_STORE)
        value = attributes.value(QWebSettings::TiledBackingStoreEnabled,
                                      global->attributes.value(QWebSettings::TiledBackingStoreEnabled));
        settings->setTiledBackingStoreEnabled(value);
#endif

#if ENABLE(SMOOTH_SCROLLING)
        value = attributes.value(QWebSettings::ScrollAnimatorEnabled,
                                      global->attributes.value(QWebSettings::ScrollAnimatorEnabled));
        settings->setScrollAnimatorEnabled(value);
#endif

        value = attributes.value(QWebSettings::CaretBrowsingEnabled,
                                      global->attributes.value(QWebSettings::CaretBrowsingEnabled));
        settings->setCaretBrowsingEnabled(value);

        value = attributes.value(QWebSettings::NotificationsEnabled,
                                      global->attributes.value(QWebSettings::NotificationsEnabled));
        settings->setNotificationsEnabled(value);

        value = attributes.value(QWebSettings::SiteSpecificQuirksEnabled,
                                      global->attributes.value(QWebSettings::SiteSpecificQuirksEnabled));
        settings->setNeedsSiteSpecificQuirks(value);

        value = attributes.value(QWebSettings::FullScreenSupportEnabled, global->attributes.value(QWebSettings::FullScreenSupportEnabled));
        settings->setFullScreenEnabled(value);

        settings->setUsesPageCache(WebCore::PageCache::singleton().maxSize());
    } else {
        QList<QWebSettingsPrivate*> settings = *::allSettings();
        for (int i = 0; i < settings.count(); ++i)
            settings[i]->apply();
    }
}

/*!
    Returns the global settings object.

    Any setting changed on the default object is automatically applied to all
    QWebPage instances where the particular setting is not overriden already.
*/
QWebSettings* QWebSettings::globalSettings()
{
    static QWebSettings* global = 0;
    if (!global) {
        WebCore::initializeWebCoreQt();
        global = new QWebSettings;
    }
    return global;
}

/*!
    \class QWebSettings
    \since 4.4
    \brief The QWebSettings class provides an object to store the settings used
    by QWebPage and QWebFrame.

    \inmodule QtWebKit

    Each QWebPage object has its own QWebSettings object, which configures the
    settings for that page. If a setting is not configured, then it is looked
    up in the global settings object, which can be accessed using
    globalSettings().

    QWebSettings allows configuration of browser properties, such as font sizes and
    families, the location of a custom style sheet, and generic attributes like
    JavaScript and plugins. Individual attributes are set using the setAttribute()
    function. The \l{QWebSettings::WebAttribute}{WebAttribute} enum further describes
    each attribute.

    QWebSettings also configures global properties such as the web page memory
    cache, icon database, local database storage and offline
    applications storage.

    \section1 Enabling Plugins

    Support for browser plugins can enabled by setting the
    \l{QWebSettings::PluginsEnabled}{PluginsEnabled} attribute. For many applications,
    this attribute is enabled for all pages by setting it on the
    \l{globalSettings()}{global settings object}. Qt WebKit will always ignore this setting
    when processing Qt plugins. The decision to allow a Qt plugin is made by the client
    in its reimplementation of QWebPage::createPlugin().

    \section1 Web Application Support

    WebKit provides support for features specified in \l{HTML 5} that improve the
    performance and capabilities of Web applications. These include client-side
    (offline) storage and the use of a Web application cache.

    Client-side (offline) storage is an improvement over the use of cookies to
    store persistent data in Web applications. Applications can configure and
    enable the use of an offline storage database by calling the
    setOfflineStoragePath() with an appropriate file path, and can limit the quota
    for each application by calling setOfflineStorageDefaultQuota().

    \sa QWebPage::settings(), QWebView::settings(), {Tab Browser}
*/

/*!
    \enum QWebSettings::FontFamily

    This enum describes the generic font families defined by CSS 2.
    For more information see the
    \l{http://www.w3.org/TR/REC-CSS2/fonts.html#generic-font-families}{CSS standard}.

    \value StandardFont
    \value FixedFont
    \value SerifFont
    \value SansSerifFont
    \value CursiveFont
    \value FantasyFont
*/

/*!
    \enum QWebSettings::FontSize

    This enum describes the font sizes configurable through QWebSettings.

    \value MinimumFontSize The hard minimum font size.
    \value MinimumLogicalFontSize The minimum logical font size that is applied
        when zooming out with QWebFrame::setTextSizeMultiplier().
    \value DefaultFontSize The default font size for regular text.
    \value DefaultFixedFontSize The default font size for fixed-pitch text.
*/

/*!
    \enum QWebSettings::ThirdPartyCookiePolicy

    This enum describes the policies configurable for accepting and sending
    third-party cookies. These are cookies that are set or retrieved when fetching
    a resource that is stored for a different registry-controlled domain from the page containing it.

    \value AlwaysAllowThirdPartyCookies Allow third-party resources to set and retrieve cookies.
    \value AlwaysBlockThirdPartyCookies Never allow third-party resources to set and retrieve cookies.
    \value AllowThirdPartyWithExistingCookies If the cookie jar already contains cookies
        from a third-party, allow it to set and retrieve new and existing cookies.

    \since QtWebKit 2,3
*/

/*!
    \enum QWebSettings::WebGraphic

    This enums describes the standard graphical elements used in webpages.

    \value MissingImageGraphic The replacement graphic shown when an image could not be loaded.
    \value MissingPluginGraphic The replacement graphic shown when a plugin could not be loaded.
    \value DefaultFrameIconGraphic The default icon for QWebFrame::icon().
    \value TextAreaSizeGripCornerGraphic The graphic shown for the size grip of text areas.
    \value DeleteButtonGraphic The graphic shown for the WebKit-Editing-Delete-Button in Deletion UI.
    \value InputSpeechButtonGraphic The graphic shown in input fields that support speech recognition.
    \value SearchCancelButtonGraphic The graphic shown for clearing the text in a search field.
    \value SearchCancelButtonPressedGraphic The graphic shown when SearchCancelButtonGraphic is pressed.
*/

/*!
    \enum QWebSettings::WebAttribute

    This enum describes various attributes that are configurable through QWebSettings.

    \value AutoLoadImages Specifies whether images are automatically loaded in
        web pages. This is enabled by default.
    \value DnsPrefetchEnabled Specifies whether Qt WebKit will try to pre-fetch DNS entries to
        speed up browsing. This only works as a global attribute. Only for Qt 4.6 and later. This is disabled by default.
    \value JavascriptEnabled Enables or disables the running of JavaScript
        programs. This is enabled by default
    \value JavaEnabled Enables or disables Java applets.
        Currently Java applets are not supported.
    \value PluginsEnabled Enables or disables plugins in Web pages (e.g. using NPAPI). Qt plugins
        with a mimetype such as "application/x-qt-plugin" are not affected by this setting. This is disabled by default.
    \value PrivateBrowsingEnabled Private browsing prevents WebKit from
        recording visited pages in the history and storing web page icons. This is disabled by default.
    \value JavascriptCanOpenWindows Specifies whether JavaScript programs
        can open popup windows without user interaction. This is disabled by default.
    \value JavascriptCanCloseWindows Specifies whether JavaScript programs
        can close windows. This is disabled by default.
    \value JavascriptCanAccessClipboard Specifies whether JavaScript programs
        can read or write to the clipboard. This is disabled by default.
    \value DeveloperExtrasEnabled Enables extra tools for Web developers.
        Currently this enables the "Inspect" element in the context menu as
        well as the use of QWebInspector which controls the web inspector
        for web site debugging. This is disabled by default.
    \value SpatialNavigationEnabled Enables or disables the Spatial Navigation
        feature, which consists in the ability to navigate between focusable
        elements in a Web page, such as hyperlinks and form controls, by using
        Left, Right, Up and Down arrow keys. For example, if a user presses the
        Right key, heuristics determine whether there is an element he might be
        trying to reach towards the right and which element he probably wants.
        This is disabled by default.
    \value LinksIncludedInFocusChain Specifies whether hyperlinks should be
        included in the keyboard focus chain. This is enabled by default.
    \value ZoomTextOnly Specifies whether the zoom factor on a frame applies
        only to the text or to all content. This is disabled by default.
    \value PrintElementBackgrounds Specifies whether the background color and images
        are also drawn when the page is printed. This is enabled by default.
    \value OfflineStorageDatabaseEnabled Specifies whether support for the HTML 5
        offline storage feature is enabled or not. This is disabled by default.
    \value OfflineWebApplicationCacheEnabled Specifies whether support for the HTML 5
        web application cache feature is enabled or not. This is disabled by default.
    \value LocalStorageEnabled Specifies whether support for the HTML 5
        local storage feature is enabled or not. This is disabled by default.
        (This value was introduced in 4.6.)
    \value LocalStorageDatabaseEnabled \e{This enum value is deprecated.} Use
        QWebSettings::LocalStorageEnabled instead.
    \value LocalContentCanAccessRemoteUrls Specifies whether locally loaded documents are
        allowed to access remote urls. This is disabled by default. For more information
        about security origins and local vs. remote content see QWebSecurityOrigin.
        (This value was introduced in 4.6.)
    \value LocalContentCanAccessFileUrls Specifies whether locally loaded documents are
        allowed to access other local urls. This is enabled by default. For more information
        about security origins and local vs. remote content see QWebSecurityOrigin.
    \value XSSAuditingEnabled Specifies whether load requests should be monitored for cross-site
        scripting attempts. Suspicious scripts will be blocked and reported in the inspector's
        JavaScript console. Enabling this feature might have an impact on performance
        and it is disabled by default.
    \value AcceleratedCompositingEnabled This feature, when used in conjunction with
        QGraphicsWebView, accelerates animations of web content. CSS animations of the transform and
        opacity properties will be rendered by composing the cached content of the animated elements.
        This is enabled by default.
    \value TiledBackingStoreEnabled This setting enables the tiled backing store feature
        for a QGraphicsWebView. With the tiled backing store enabled, the web page contents in and around
        the current visible area is speculatively cached to bitmap tiles. The tiles are automatically kept
        in sync with the web page as it changes. Enabling tiling can significantly speed up painting heavy 
        operations like scrolling. Enabling the feature increases memory consumption. It does not work well 
        with contents using CSS fixed positioning (see also \l{QGraphicsWebView::}{resizesToContents} property).
        \l{QGraphicsWebView::}{tiledBackingStoreFrozen} property allows application to temporarily
        freeze the contents of the backing store. This is disabled by default.
    \value FrameFlatteningEnabled With this setting each subframe is expanded to its contents.
        On touch devices, it is desired to not have any scrollable sub parts of the page
        as it results in a confusing user experience, with scrolling sometimes scrolling sub parts
        and at other times scrolling the page itself. For this reason iframes and framesets are
        barely usable on touch devices. This will flatten all the frames to become one scrollable page.
        This is disabled by default.
    \value SiteSpecificQuirksEnabled This setting enables WebKit's workaround for broken sites. It is
        enabled by default.
    \value ScrollAnimatorEnabled This setting enables animated scrolling. It is disabled by default.
    \value CaretBrowsingEnabled This setting enables caret browsing. It is disabled by default.
    \value NotificationsEnabled Specifies whether support for the HTML 5 web notifications is enabled
        or not. This is enabled by default.
<<<<<<< HEAD
    \value WebSecurityEnabled Specifies whether browser should enforce same-origin policy for scripts downloaded
        from remote servers. This setting is set to true by default. Note that setting this flag to false is
        strongly discouraged as it makes the browser more prone to malicious code. This setting is intended
        primarily for site-specific browsers (i.e. when the user can't navigate to unsecure web page) and for testing
        web applications before deployment.
=======
    \value Accelerated2dCanvasEnabled Specifies whether the HTML5 2D canvas should be a OpenGL framebuffer.
        This makes many painting operations faster, but slows down pixel access. This is disabled by default.
>>>>>>> 529326ec
*/

/*!
    \internal
*/
QWebSettings::QWebSettings()
    : d(new QWebSettingsPrivate)
{
    // Initialize our global defaults
    d->fontSizes.insert(QWebSettings::MinimumFontSize, 0);
    d->fontSizes.insert(QWebSettings::MinimumLogicalFontSize, 0);
    d->fontSizes.insert(QWebSettings::DefaultFontSize, 16);
    d->fontSizes.insert(QWebSettings::DefaultFixedFontSize, 13);

    QFont defaultFont;
    defaultFont.setStyleHint(QFont::Serif);
    d->fontFamilies.insert(QWebSettings::StandardFont, defaultFont.defaultFamily());
    d->fontFamilies.insert(QWebSettings::SerifFont, defaultFont.defaultFamily());

    defaultFont.setStyleHint(QFont::Fantasy);
    d->fontFamilies.insert(QWebSettings::FantasyFont, defaultFont.defaultFamily());

    defaultFont.setStyleHint(QFont::Cursive);
    d->fontFamilies.insert(QWebSettings::CursiveFont, defaultFont.defaultFamily());

    defaultFont.setStyleHint(QFont::SansSerif);
    d->fontFamilies.insert(QWebSettings::SansSerifFont, defaultFont.defaultFamily());

    defaultFont.setStyleHint(QFont::Monospace);
    d->fontFamilies.insert(QWebSettings::FixedFont, defaultFont.defaultFamily());

    d->attributes.insert(QWebSettings::AutoLoadImages, true);
    d->attributes.insert(QWebSettings::DnsPrefetchEnabled, false);
    d->attributes.insert(QWebSettings::JavascriptEnabled, true);
    d->attributes.insert(QWebSettings::SpatialNavigationEnabled, false);
    d->attributes.insert(QWebSettings::LinksIncludedInFocusChain, true);
    d->attributes.insert(QWebSettings::ZoomTextOnly, false);
    d->attributes.insert(QWebSettings::PrintElementBackgrounds, true);
    d->attributes.insert(QWebSettings::OfflineStorageDatabaseEnabled, false);
    d->attributes.insert(QWebSettings::OfflineWebApplicationCacheEnabled, false);
    d->attributes.insert(QWebSettings::LocalStorageEnabled, false);
    d->attributes.insert(QWebSettings::LocalContentCanAccessRemoteUrls, false);
    d->attributes.insert(QWebSettings::LocalContentCanAccessFileUrls, true);
    d->attributes.insert(QWebSettings::AcceleratedCompositingEnabled, false);
    d->attributes.insert(QWebSettings::WebGLEnabled, true);
    d->attributes.insert(QWebSettings::WebAudioEnabled, false);
    d->attributes.insert(QWebSettings::MediaSourceEnabled, false);
    d->attributes.insert(QWebSettings::MediaEnabled, true);
    d->attributes.insert(QWebSettings::CSSRegionsEnabled, true);
    d->attributes.insert(QWebSettings::CSSGridLayoutEnabled, false);
    d->attributes.insert(QWebSettings::HyperlinkAuditingEnabled, false);
    d->attributes.insert(QWebSettings::TiledBackingStoreEnabled, false);
    d->attributes.insert(QWebSettings::FrameFlatteningEnabled, false);
    d->attributes.insert(QWebSettings::SiteSpecificQuirksEnabled, true);
    d->attributes.insert(QWebSettings::ScrollAnimatorEnabled, false);
    d->attributes.insert(QWebSettings::CaretBrowsingEnabled, false);
    d->attributes.insert(QWebSettings::NotificationsEnabled, true);
<<<<<<< HEAD
    d->attributes.insert(QWebSettings::WebSecurityEnabled, true);
    d->attributes.insert(QWebSettings::FullScreenSupportEnabled, true);
=======
    d->attributes.insert(QWebSettings::Accelerated2dCanvasEnabled, false);
>>>>>>> 529326ec
    d->offlineStorageDefaultQuota = 5 * 1024 * 1024;
    d->defaultTextEncoding = QLatin1String("iso-8859-1");
    d->thirdPartyCookiePolicy = AlwaysAllowThirdPartyCookies;
}

/*!
    \internal
*/
QWebSettings::QWebSettings(WebCore::Settings* settings)
    : d(new QWebSettingsPrivate(settings))
{
    d->apply();
    allSettings()->append(d);
}

/*!
    \internal
*/
QWebSettings::~QWebSettings()
{
    if (d->settings)
        allSettings()->removeAll(d);

    delete d;
}

/*!
    Sets the font size for \a type to \a size.
*/
void QWebSettings::setFontSize(FontSize type, int size)
{
    d->fontSizes.insert(type, size);
    d->apply();
}

/*!
    Returns the default font size for \a type.
*/
int QWebSettings::fontSize(FontSize type) const
{
    int defaultValue = 0;
    if (d->settings) {
        QWebSettingsPrivate* global = QWebSettings::globalSettings()->d;
        defaultValue = global->fontSizes.value(type);
    }
    return d->fontSizes.value(type, defaultValue);
}

/*!
    Resets the font size for \a type to the size specified in the global
    settings object.

    This function has no effect on the global QWebSettings instance.
*/
void QWebSettings::resetFontSize(FontSize type)
{
    if (d->settings) {
        d->fontSizes.remove(type);
        d->apply();
    }
}

/*!
    Specifies the location of a user stylesheet to load with every web page.

    The \a location must be either a path on the local filesystem, or a data URL
    with UTF-8 and Base64 encoded data, such as:

    "data:text/css;charset=utf-8;base64,cCB7IGJhY2tncm91bmQtY29sb3I6IHJlZCB9Ow=="

    \note If the base64 data is not valid, the style will not be applied.

    \sa userStyleSheetUrl()
*/
void QWebSettings::setUserStyleSheetUrl(const QUrl& location)
{
    d->userStyleSheetLocation = location;
    d->apply();
}

/*!
    Returns the location of the user stylesheet.

    \sa setUserStyleSheetUrl()
*/
QUrl QWebSettings::userStyleSheetUrl() const
{
    return d->userStyleSheetLocation;
}

/*!
    \since 4.6
    Specifies the default text encoding system.

    The \a encoding, must be a string describing an encoding such as "utf-8",
    "iso-8859-1", etc. If left empty a default value will be used. For a more
    extensive list of encoding names see \l{QTextCodec}

    \sa defaultTextEncoding()
*/
void QWebSettings::setDefaultTextEncoding(const QString& encoding)
{
    d->defaultTextEncoding = encoding;
    d->apply();
}

/*!
    \since 4.6
    Returns the default text encoding.

    \sa setDefaultTextEncoding()
*/
QString QWebSettings::defaultTextEncoding() const
{
    return d->defaultTextEncoding;
}

/*!
    Sets the path of the icon database to \a path. The icon database is used
    to store "favicons" associated with web sites.

    \a path must point to an existing directory.

    Setting an empty path disables the icon database.

    \sa iconDatabasePath(), clearIconDatabase()
*/
void QWebSettings::setIconDatabasePath(const QString& path)
{
    WebCore::initializeWebCoreQt();
#if ENABLE(ICONDATABASE)
    // Make sure that IconDatabaseClientQt is instantiated.
    WebCore::IconDatabaseClientQt::instance();
#endif

    WebCore::IconDatabase::delayDatabaseCleanup();

    WebCore::IconDatabaseBase& db = WebCore::iconDatabase();

    if (!path.isEmpty()) {
        db.setEnabled(true);
        if (db.isOpen())
            db.close();
        QFileInfo info(path);
        if (info.isDir() && info.isWritable())
            db.open(path, WebCore::IconDatabase::defaultDatabaseFilename());
    } else {
        db.setEnabled(false);
        db.close();
    }
}

/*!
    Returns the path of the icon database or an empty string if the icon
    database is disabled.

    \sa setIconDatabasePath(), clearIconDatabase()
*/
QString QWebSettings::iconDatabasePath()
{
    WebCore::initializeWebCoreQt();
    if (WebCore::iconDatabase().isEnabled() && WebCore::iconDatabase().isOpen())
        return WebCore::iconDatabase().databasePath();
    else
        return QString();
}

/*!
    Clears the icon database.
*/
void QWebSettings::clearIconDatabase()
{
    WebCore::initializeWebCoreQt();
    if (WebCore::iconDatabase().isEnabled() && WebCore::iconDatabase().isOpen())
        WebCore::iconDatabase().removeAllIcons();
}

/*!
    Returns the web site's icon for \a url.

    If the web site does not specify an icon \b OR if the icon is not in the
    database, a null QIcon is returned.

    \note The returned icon's size is arbitrary.

    \sa setIconDatabasePath()
*/
QIcon QWebSettings::iconForUrl(const QUrl& url)
{
    WebCore::initializeWebCoreQt();
    QPixmap* icon = WebCore::iconDatabase().synchronousNativeIconForPageURL(WebCore::URL(url).string(),
                                WebCore::IntSize(16, 16));
    if (!icon)
        return QIcon();

    return* icon;
}

/*!
    Changes the NPAPI plugin search paths to \a paths.

    \sa pluginSearchPaths()
*/
void QWebSettings::setPluginSearchPaths(const QStringList& paths)
{
    WebCore::initializeWebCoreQt();

    Vector<String> directories;

    for (int i = 0; i < paths.count(); ++i)
        directories.append(paths.at(i));

    WebCore::PluginDatabase::installedPlugins()->setPluginDirectories(directories);
    // PluginDatabase::setPluginDirectories() does not refresh the database.
    WebCore::PluginDatabase::installedPlugins()->refresh();
}

/*!
    Returns a list of search paths that are used by WebKit to look for NPAPI plugins.

    \sa setPluginSearchPaths()
*/
QStringList QWebSettings::pluginSearchPaths()
{
    WebCore::initializeWebCoreQt();

    QStringList paths;

    const Vector<String>& directories = WebCore::PluginDatabase::installedPlugins()->pluginDirectories();
    for (unsigned i = 0; i < directories.size(); ++i)
        paths.append(directories[i]);

    return paths;
}

/*
    Returns the plugin database object.

QWebPluginDatabase *QWebSettings::pluginDatabase()
{
    WebCore::initializeWebCoreQt();
    static QWebPluginDatabase* database = 0;
    if (!database)
        database = new QWebPluginDatabase();
    return database;
}
*/

static const char* resourceNameForWebGraphic(QWebSettings::WebGraphic type)
{
    switch (type) {
    case QWebSettings::MissingImageGraphic: return "missingImage";
    case QWebSettings::MissingPluginGraphic: return "nullPlugin";
    case QWebSettings::DefaultFrameIconGraphic: return "urlIcon";
    case QWebSettings::TextAreaSizeGripCornerGraphic: return "textAreaResizeCorner";
    case QWebSettings::DeleteButtonGraphic: return "deleteButton";
    case QWebSettings::InputSpeechButtonGraphic: return "inputSpeech";
    case QWebSettings::SearchCancelButtonGraphic: return "searchCancelButton";
    case QWebSettings::SearchCancelButtonPressedGraphic: return "searchCancelButtonPressed";
    }
    return 0;
}

/*!
    Sets \a graphic to be drawn when Qt WebKit needs to draw an image of the
    given \a type.

    For example, when an image cannot be loaded, the pixmap specified by
    \l{QWebSettings::WebGraphic}{MissingImageGraphic} is drawn instead.

    \sa webGraphic()
*/
void QWebSettings::setWebGraphic(WebGraphic type, const QPixmap& graphic)
{
    WebCore::initializeWebCoreQt();
    WebCore::Image::setPlatformResource(resourceNameForWebGraphic(type), graphic);
}

/*!
    Returns a previously set pixmap used to draw replacement graphics of the
    specified \a type.

    \sa setWebGraphic()
*/
QPixmap QWebSettings::webGraphic(WebGraphic type)
{
    WebCore::initializeWebCoreQt();
    RefPtr<WebCore::Image> img = WebCore::Image::loadPlatformResource(resourceNameForWebGraphic(type));
    if (!img)
        return QPixmap();
    QPixmap* pixmap = img->nativeImageForCurrentFrame();
    if (!pixmap)
        return QPixmap();
    return *pixmap;
}

/*!
    Frees up as much memory as possible by calling the JavaScript garbage collector and cleaning all memory caches such
    as page, object and font cache.

    \since 4.6
 */
void QWebSettings::clearMemoryCaches()
{
    WebCore::initializeWebCoreQt();

    //FIXME: This code is very similar to QtTestSupport::clearMemoryCaches().

    // Turn the cache on and off.  Disabling the object cache will remove all
    // resources from the cache.  They may still live on if they are referenced
    // by some Web page though.
    auto& memoryCache = WebCore::MemoryCache::singleton();
    if (!memoryCache.disabled()) {
        memoryCache.setDisabled(true);
        memoryCache.setDisabled(false);
    }

    auto& pageCache = WebCore::PageCache::singleton();
    int pageCacheMaxSize = pageCache.maxSize();
    // Setting size to 0, makes all pages be released.
    pageCache.setMaxSize(0);
    pageCache.setMaxSize(pageCacheMaxSize);

    // Invalidating the font cache and freeing all inactive font data.
    WebCore::FontCache::singleton().invalidate();

    // Empty the Cross-Origin Preflight cache
    WebCore::CrossOriginPreflightResultCache::singleton().empty();

    // Drop JIT compiled code from ExecutableAllocator.
    WebCore::GCController::singleton().deleteAllCode();
    // Garbage Collect to release the references of CachedResource from dead objects.
    WebCore::GCController::singleton().garbageCollectNow();

    // FastMalloc has lock-free thread specific caches that can only be cleared from the thread itself.
    WebCore::StorageThread::releaseFastMallocFreeMemoryInAllThreads();
#if ENABLE(WORKERS)
    WebCore::WorkerThread::releaseFastMallocFreeMemoryInAllThreads();
#endif
    WTF::releaseFastMallocFreeMemory();        
}

/*!
    Sets the maximum number of pages to hold in the memory page cache to \a pages.

    The Page Cache allows for a nicer user experience when navigating forth or back
    to pages in the forward/back history, by pausing and resuming up to \a pages.

    For more information about the feature, please refer to:

    http://webkit.org/blog/427/webkit-page-cache-i-the-basics/
*/
void QWebSettings::setMaximumPagesInCache(int pages)
{
    QWebSettingsPrivate* global = QWebSettings::globalSettings()->d;
    WebCore::PageCache::singleton().setMaxSize(qMax(0, pages));
    global->apply();
}

/*!
    Returns the maximum number of web pages that are kept in the memory cache.
*/
int QWebSettings::maximumPagesInCache()
{
    WebCore::initializeWebCoreQt();
    return WebCore::PageCache::singleton().maxSize();
}

/*!
   Specifies the capacities for the memory cache for dead objects such as
   stylesheets or scripts.

   The \a cacheMinDeadCapacity specifies the \e minimum number of bytes that
   dead objects should consume when the cache is under pressure.

   \a cacheMaxDead is the \e maximum number of bytes that dead objects should
   consume when the cache is \b not under pressure.

   \a totalCapacity specifies the \e maximum number of bytes that the cache
   should consume \b overall.

   The cache is enabled by default. Calling setObjectCacheCapacities(0, 0, 0)
   will disable the cache. Calling it with one non-zero enables it again.
*/
void QWebSettings::setObjectCacheCapacities(int cacheMinDeadCapacity, int cacheMaxDead, int totalCapacity)
{
    WebCore::initializeWebCoreQt();
    bool disableCache = !cacheMinDeadCapacity && !cacheMaxDead && !totalCapacity;
    auto& memoryCache = WebCore::MemoryCache::singleton();
    memoryCache.setDisabled(disableCache);

    memoryCache.setCapacities(qMax(0, cacheMinDeadCapacity),
                              qMax(0, cacheMaxDead),
                              qMax(0, totalCapacity));
    memoryCache.setDeadDecodedDataDeletionInterval(disableCache ? std::chrono::seconds{0}
                                                                : std::chrono::seconds{60});
}

/*!
    Sets the third-party cookie policy, the default is AlwaysAllowThirdPartyCookies.
*/
void QWebSettings::setThirdPartyCookiePolicy(ThirdPartyCookiePolicy policy)
{
    d->thirdPartyCookiePolicy = policy;
}

/*!
    Returns the third-party cookie policy.
*/
QWebSettings::ThirdPartyCookiePolicy QWebSettings::thirdPartyCookiePolicy() const
{
    return d->thirdPartyCookiePolicy;
}

/*!
    Sets the CSS media type to \a type.
    
    Setting this will override the normal value of the CSS media property.
    
    \note Setting the value to null QString will restore the default value.
*/
void QWebSettings::setCSSMediaType(const QString& type)
{
    d->mediaType = type;
    d->apply();
}

/*!
    Returns the current CSS media type.
    
    \note It will only return the value set through setCSSMediaType and not the one used internally.
*/
QString QWebSettings::cssMediaType() const
{
    return d->mediaType;
}

/*!
    Sets the actual font family to \a family for the specified generic family,
    \a which.
*/
void QWebSettings::setFontFamily(FontFamily which, const QString& family)
{
    d->fontFamilies.insert(which, family);
    d->apply();
}

/*!
    Returns the actual font family for the specified generic font family,
    \a which.
*/
QString QWebSettings::fontFamily(FontFamily which) const
{
    QString defaultValue;
    if (d->settings) {
        QWebSettingsPrivate* global = QWebSettings::globalSettings()->d;
        defaultValue = global->fontFamilies.value(which);
    }
    return d->fontFamilies.value(which, defaultValue);
}

/*!
    Resets the actual font family specified by \a which to the one set
    in the global QWebSettings instance.

    This function has no effect on the global QWebSettings instance.
*/
void QWebSettings::resetFontFamily(FontFamily which)
{
    if (d->settings) {
        d->fontFamilies.remove(which);
        d->apply();
    }
}

/*!
    \fn void QWebSettings::setAttribute(WebAttribute attribute, bool on)

    Enables or disables the specified \a attribute feature depending on the
    value of \a on.
*/
void QWebSettings::setAttribute(WebAttribute attr, bool on)
{
    d->attributes.insert(attr, on);
    d->apply();
}

/*!
    \fn bool QWebSettings::testAttribute(WebAttribute attribute) const

    Returns true if \a attribute is enabled; otherwise returns false.
*/
bool QWebSettings::testAttribute(WebAttribute attr) const
{
    bool defaultValue = false;
    if (d->settings) {
        QWebSettingsPrivate* global = QWebSettings::globalSettings()->d;
        defaultValue = global->attributes.value(attr);
    }
    return d->attributes.value(attr, defaultValue);
}

/*!
    \fn void QWebSettings::resetAttribute(WebAttribute attribute)

    Resets the setting of \a attribute to the value specified in the
    global QWebSettings instance.

    This function has no effect on the global QWebSettings instance.

    \sa globalSettings()
*/
void QWebSettings::resetAttribute(WebAttribute attr)
{
    if (d->settings) {
        d->attributes.remove(attr);
        d->apply();
    }
}

/*!
    \since 4.5

    Sets \a path as the save location for HTML5 client-side database storage data.

    \a path must point to an existing directory.

    Setting an empty path disables the feature.

    Support for client-side databases can enabled by setting the
    \l{QWebSettings::OfflineStorageDatabaseEnabled}{OfflineStorageDatabaseEnabled} attribute.

    \sa offlineStoragePath()
*/
void QWebSettings::setOfflineStoragePath(const QString& path)
{
    WebCore::initializeWebCoreQt();
    QWebSettings::globalSettings()->d->offlineDatabasePath = path;
    WebCore::DatabaseManager::singleton().setDatabaseDirectoryPath(path);
}

/*!
    \since 4.5

    Returns the path of the HTML5 client-side database storage or an empty string if the
    feature is disabled.

    \sa setOfflineStoragePath()
*/
QString QWebSettings::offlineStoragePath()
{
    WebCore::initializeWebCoreQt();
    return QWebSettings::globalSettings()->d->offlineDatabasePath;
}

/*!
    \since 4.5

    Sets the value of the default quota for new offline storage databases
    to \a maximumSize.
*/
void QWebSettings::setOfflineStorageDefaultQuota(qint64 maximumSize)
{
    QWebSettings::globalSettings()->d->offlineStorageDefaultQuota = maximumSize;
}

/*!
    \since 4.5

    Returns the value of the default quota for new offline storage databases.
*/
qint64 QWebSettings::offlineStorageDefaultQuota()
{
    return QWebSettings::globalSettings()->d->offlineStorageDefaultQuota;
}

/*!
    \since 4.6

    Sets the path for HTML5 offline web application cache storage to \a path.

    An application cache acts like an HTTP cache in some sense. For documents
    that use the application cache via JavaScript, the loader engine will
    first ask the application cache for the contents, before hitting the
    network.

    The feature is described in details at:
    http://dev.w3.org/html5/spec/Overview.html#appcache

    \a path must point to an existing directory.

    Setting an empty path disables the feature.

    Support for offline web application cache storage can enabled by setting the
    \l{QWebSettings::OfflineWebApplicationCacheEnabled}{OfflineWebApplicationCacheEnabled} attribute.

    \sa offlineWebApplicationCachePath()
*/
void QWebSettings::setOfflineWebApplicationCachePath(const QString& path)
{
    WebCore::initializeWebCoreQt();
    WebCore::ApplicationCacheStorage::singleton().setCacheDirectory(path);
}

/*!
    \since 4.6

    Returns the path of the HTML5 offline web application cache storage
    or an empty string if the feature is disabled.

    \sa setOfflineWebApplicationCachePath()
*/
QString QWebSettings::offlineWebApplicationCachePath()
{
    WebCore::initializeWebCoreQt();
    return WebCore::ApplicationCacheStorage::singleton().cacheDirectory();
}

/*!
    \since 4.6

    Sets the value of the quota for the offline web application cache
    to \a maximumSize.
*/
void QWebSettings::setOfflineWebApplicationCacheQuota(qint64 maximumSize)
{
    WebCore::initializeWebCoreQt();
    auto& applicationCacheStorage = WebCore::ApplicationCacheStorage::singleton();
    applicationCacheStorage.empty();
    applicationCacheStorage.vacuumDatabaseFile();
    applicationCacheStorage.setMaximumSize(maximumSize);
}

/*!
    \since 4.6

    Returns the value of the quota for the offline web application cache.
*/
qint64 QWebSettings::offlineWebApplicationCacheQuota()
{
    WebCore::initializeWebCoreQt();
    return WebCore::ApplicationCacheStorage::singleton().maximumSize();
}

/*!
    \since 4.6

    Sets the path for HTML5 local storage to \a path.
    
    For more information on HTML5 local storage see the
    \l{http://www.w3.org/TR/webstorage/#the-localstorage-attribute}{Web Storage standard}.
    
    Support for local storage can enabled by setting the
    \l{QWebSettings::LocalStorageEnabled}{LocalStorageEnabled} attribute.     

    \sa localStoragePath()
*/
void QWebSettings::setLocalStoragePath(const QString& path)
{
    d->localStoragePath = path;
    d->apply();
}

/*!
    \since 4.6

    Returns the path for HTML5 local storage.

    \sa setLocalStoragePath()
*/
QString QWebSettings::localStoragePath() const
{
    return d->localStoragePath;
}

/*!
    \since 4.6

    Enables WebKit data persistence and sets the path to \a path.
    If \a path is empty, the user-specific data location specified by
    \l{QDesktopServices::DataLocation}{DataLocation} will be used instead.

    This method will simultaneously set and enable the iconDatabasePath(),
    localStoragePath(), offlineStoragePath() and offlineWebApplicationCachePath().

    \sa localStoragePath()
*/
void QWebSettings::enablePersistentStorage(const QString& path)
{
    WebCore::initializeWebCoreQt();
#ifndef QT_NO_DESKTOPSERVICES
    QString storagePath;

    if (path.isEmpty()) {

        storagePath = QStandardPaths::writableLocation(QStandardPaths::DataLocation);
        if (storagePath.isEmpty())
            storagePath = WebCore::pathByAppendingComponent(QDir::homePath(), QCoreApplication::applicationName());
    } else
        storagePath = path;

    WebCore::makeAllDirectories(storagePath);

    QWebSettings::setIconDatabasePath(storagePath);
    QWebSettings::setOfflineWebApplicationCachePath(storagePath);
    QWebSettings::setOfflineStoragePath(WebCore::pathByAppendingComponent(storagePath, "Databases"));
    QWebSettings::globalSettings()->setLocalStoragePath(WebCore::pathByAppendingComponent(storagePath, "LocalStorage"));
    QWebSettings::globalSettings()->setAttribute(QWebSettings::LocalStorageEnabled, true);
    QWebSettings::globalSettings()->setAttribute(QWebSettings::OfflineStorageDatabaseEnabled, true);
    QWebSettings::globalSettings()->setAttribute(QWebSettings::OfflineWebApplicationCacheEnabled, true);

#if ENABLE(NETSCAPE_PLUGIN_METADATA_CACHE)
    // All applications can share the common QtWebkit cache file(s).
    // Path is not configurable and uses QDesktopServices::CacheLocation by default.
    QString cachePath = QStandardPaths::writableLocation(QStandardPaths::CacheLocation);
    WebCore::makeAllDirectories(cachePath);

    QFileInfo info(cachePath);
    if (info.isDir() && info.isWritable()) {
        WebCore::PluginDatabase::setPersistentMetadataCacheEnabled(true);
        WebCore::PluginDatabase::setPersistentMetadataCachePath(cachePath);
    }
#endif
#endif
}

/*!
    \fn QWebSettingsPrivate* QWebSettings::handle() const
    \internal
*/<|MERGE_RESOLUTION|>--- conflicted
+++ resolved
@@ -151,16 +151,11 @@
                                  global->attributes.value(QWebSettings::JavascriptEnabled));
         settings->setScriptEnabled(value);
         value = attributes.value(QWebSettings::AcceleratedCompositingEnabled,
-<<<<<<< HEAD
                                       global->attributes.value(QWebSettings::AcceleratedCompositingEnabled));
 
         // FIXME: Temporary disabled until AC is fully working
         // settings->setAcceleratedCompositingEnabled(value);
         settings->setAcceleratedCompositingEnabled(false);
-=======
-                                 global->attributes.value(QWebSettings::AcceleratedCompositingEnabled));
-        settings->setAcceleratedCompositingEnabled(value);
->>>>>>> 529326ec
 
 #if ENABLE(ACCELERATED_2D_CANVAS)
         value = value && attributes.value(QWebSettings::Accelerated2dCanvasEnabled,
@@ -526,16 +521,13 @@
     \value CaretBrowsingEnabled This setting enables caret browsing. It is disabled by default.
     \value NotificationsEnabled Specifies whether support for the HTML 5 web notifications is enabled
         or not. This is enabled by default.
-<<<<<<< HEAD
+    \value Accelerated2dCanvasEnabled Specifies whether the HTML5 2D canvas should be a OpenGL framebuffer.
+        This makes many painting operations faster, but slows down pixel access. This is disabled by default.
     \value WebSecurityEnabled Specifies whether browser should enforce same-origin policy for scripts downloaded
         from remote servers. This setting is set to true by default. Note that setting this flag to false is
         strongly discouraged as it makes the browser more prone to malicious code. This setting is intended
         primarily for site-specific browsers (i.e. when the user can't navigate to unsecure web page) and for testing
         web applications before deployment.
-=======
-    \value Accelerated2dCanvasEnabled Specifies whether the HTML5 2D canvas should be a OpenGL framebuffer.
-        This makes many painting operations faster, but slows down pixel access. This is disabled by default.
->>>>>>> 529326ec
 */
 
 /*!
@@ -593,12 +585,9 @@
     d->attributes.insert(QWebSettings::ScrollAnimatorEnabled, false);
     d->attributes.insert(QWebSettings::CaretBrowsingEnabled, false);
     d->attributes.insert(QWebSettings::NotificationsEnabled, true);
-<<<<<<< HEAD
+    d->attributes.insert(QWebSettings::Accelerated2dCanvasEnabled, false);
     d->attributes.insert(QWebSettings::WebSecurityEnabled, true);
     d->attributes.insert(QWebSettings::FullScreenSupportEnabled, true);
-=======
-    d->attributes.insert(QWebSettings::Accelerated2dCanvasEnabled, false);
->>>>>>> 529326ec
     d->offlineStorageDefaultQuota = 5 * 1024 * 1024;
     d->defaultTextEncoding = QLatin1String("iso-8859-1");
     d->thirdPartyCookiePolicy = AlwaysAllowThirdPartyCookies;
