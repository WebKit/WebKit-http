--- conflicted
+++ resolved
@@ -3,11 +3,7 @@
     "${JAVASCRIPTCORE_DIR}/ForwardingHeaders"
     "${WEBKIT_DIR}"
     "${WEBCORE_DIR}"
-<<<<<<< HEAD
-=======
     "${WEBCORE_DIR}/Modules/geolocation"
-    "${WEBCORE_DIR}/Modules/filesystem"
->>>>>>> 93e9b5a4
     "${WEBCORE_DIR}/Modules/mediastream"
     "${WEBCORE_DIR}/Modules/navigatorcontentutils"
     "${WEBCORE_DIR}/Modules/networkinfo"
