--- conflicted
+++ resolved
@@ -85,7 +85,6 @@
 WEBKIT_INCLUDE_CONFIG_FILES_IF_EXISTS()
 
 add_definitions(-DBUILDING_WebKit)
-<<<<<<< HEAD
 
 IF (HAIKU)
     foreach(inc ${WebKit_LOCAL_INCLUDE_DIRECTORIES})
@@ -97,19 +96,11 @@
     INCLUDE_DIRECTORIES(${WebKit_INCLUDE_DIRECTORIES} ${WebKit_LOCAL_INCLUDE_DIRECTORIES})
 ENDIF (HAIKU)
 
-add_library(${WebKit_LIBRARY_NAME} ${WebKit_LIBRARY_TYPE} ${WebKit_SOURCES})
-add_dependencies(${WebKit_LIBRARY_NAME} ${WebCore_LIBRARY_NAME})
-target_link_libraries(${WebKit_LIBRARY_NAME} ${WebKit_LIBRARIES})
-set_target_properties(${WebKit_LIBRARY_NAME} PROPERTIES FOLDER "WebKit")
-set_target_properties(${WebKit_LIBRARY_NAME} PROPERTIES LINK_INTERFACE_LIBRARIES "")
-=======
-include_directories(${WebKit_INCLUDE_DIRECTORIES})
 add_library(WebKit ${WebKit_LIBRARY_TYPE} ${WebKit_SOURCES})
 add_dependencies(WebKit WebCore)
 target_link_libraries(WebKit ${WebKit_LIBRARIES})
 set_target_properties(WebKit PROPERTIES FOLDER "WebKit")
 set_target_properties(WebKit PROPERTIES LINK_INTERFACE_LIBRARIES "")
->>>>>>> 5d9b9e3a
 
 if (WebKit_LINK_FLAGS)
     ADD_TARGET_PROPERTIES(WebKit LINK_FLAGS "${WebKit_LINK_FLAGS}")
@@ -119,22 +110,17 @@
     ADD_TARGET_PROPERTIES(WebKit LINK_FLAGS "${VERSION_SCRIPT}")
 endif ()
 
-<<<<<<< HEAD
-set_target_properties(${WebKit_LIBRARY_NAME} PROPERTIES VERSION ${PROJECT_VERSION} SOVERSION ${PROJECT_VERSION_MAJOR})
-install(TARGETS ${WebKit_LIBRARY_NAME} DESTINATION "${LIB_INSTALL_DIR}")
-
-IF(HAIKU)
-    # FIXME we should install a symlink, not a copy of the lib, in the develop dir.
-    INSTALL(TARGETS ${WebKit_LIBRARY_NAME} LIBRARY
-        DESTINATION develop/lib${CMAKE_HAIKU_SECONDARY_ARCH_SUBDIR}
-        COMPONENT devel
-)
-ENDIF()
-=======
 if (WebKit_OUTPUT_NAME)
     set_target_properties(WebKit PROPERTIES OUTPUT_NAME ${WebKit_OUTPUT_NAME})
 endif ()
 
 set_target_properties(WebKit PROPERTIES VERSION ${PROJECT_VERSION} SOVERSION ${PROJECT_VERSION_MAJOR})
 install(TARGETS WebKit DESTINATION "${LIB_INSTALL_DIR}")
->>>>>>> 5d9b9e3a
+
+IF(HAIKU)
+    # FIXME we should install a symlink, not a copy of the lib, in the develop dir.
+    INSTALL(TARGETS WebKit LIBRARY
+        DESTINATION develop/lib${CMAKE_HAIKU_SECONDARY_ARCH_SUBDIR}
+        COMPONENT devel
+)
+ENDIF()