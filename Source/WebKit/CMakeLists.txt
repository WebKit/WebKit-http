cmake_minimum_required(VERSION 2.8.12)
include(WebKitCommon)

set(WebKit_SOURCES
    Storage/StorageAreaImpl.cpp
    Storage/StorageAreaSync.cpp
    Storage/StorageNamespaceImpl.cpp
    Storage/StorageSyncManager.cpp
    Storage/StorageThread.cpp
    Storage/StorageTracker.cpp
    Storage/WebDatabaseProvider.cpp
    Storage/WebStorageNamespaceProvider.cpp

    WebCoreSupport/WebResourceLoadScheduler.cpp
    WebCoreSupport/WebViewGroup.cpp
)

set(WebKit_INCLUDE_DIRECTORIES
    Storage
    WebCoreSupport

    "${CMAKE_BINARY_DIR}"
    "${CMAKE_SOURCE_DIR}/Source"
    "${DERIVED_SOURCES_DIR}"
    "${DERIVED_SOURCES_DIR}/ForwardingHeaders"
    "${DERIVED_SOURCES_DIR}/ForwardingHeaders/JavaScriptCore"
    "${DERIVED_SOURCES_DIR}/ForwardingHeaders/WebCore"
    "${DERIVED_SOURCES_DIR}/ForwardingHeaders/WebKitLegacy"
)

set(WebKit_SYSTEM_INCLUDE_DIRECTORIES "")

set(WebKit_LIBRARIES
    PRIVATE JavaScriptCore${DEBUG_SUFFIX}
    PRIVATE WTF${DEBUG_SUFFIX}
    PRIVATE WebCore${DEBUG_SUFFIX}
)

WEBKIT_INCLUDE_CONFIG_FILES_IF_EXISTS()

if (MSVC)
    ADD_PRECOMPILED_HEADER("WebKitPrefix.h" "win/WebKitPrefix.cpp" WebKit_SOURCES)
    list(APPEND WebKit_SOURCES win/WebKit.resources/WebKit.rc)
    add_definitions(/DWEBKIT_EXPORTS /DFRAMEWORK_NAME=WebKit)
endif ()

WEBKIT_FRAMEWORK(WebKit)

add_dependencies(WebKit WebCore)
if (WIN32)
    add_dependencies(WebKit WebKitGUID)
endif ()

<<<<<<< HEAD
target_link_libraries(WebKit ${WebKit_LIBRARIES})
set_target_properties(WebKit PROPERTIES FOLDER "WebKit")

if (WebKit_OUTPUT_NAME)
    set_target_properties(WebKit PROPERTIES OUTPUT_NAME ${WebKit_OUTPUT_NAME})
endif ()

if (HAIKU)
    POPULATE_LIBRARY_VERSION(WEBKIT)
    set_target_properties(WebKit PROPERTIES VERSION ${WEBKIT_VERSION} SOVERSION ${WEBKIT_VERSION_MAJOR})
    install(TARGETS WebKit DESTINATION "${LIB_INSTALL_DIR}")
=======
if (APPLE)
    set_target_properties(WebKit PROPERTIES LINK_FLAGS "-umbrella WebKit")
>>>>>>> 2aedcb91
endif ()<|MERGE_RESOLUTION|>--- conflicted
+++ resolved
@@ -51,20 +51,12 @@
     add_dependencies(WebKit WebKitGUID)
 endif ()
 
-<<<<<<< HEAD
-target_link_libraries(WebKit ${WebKit_LIBRARIES})
-set_target_properties(WebKit PROPERTIES FOLDER "WebKit")
-
-if (WebKit_OUTPUT_NAME)
-    set_target_properties(WebKit PROPERTIES OUTPUT_NAME ${WebKit_OUTPUT_NAME})
+if (APPLE)
+    set_target_properties(WebKit PROPERTIES LINK_FLAGS "-umbrella WebKit")
 endif ()
 
 if (HAIKU)
     POPULATE_LIBRARY_VERSION(WEBKIT)
     set_target_properties(WebKit PROPERTIES VERSION ${WEBKIT_VERSION} SOVERSION ${WEBKIT_VERSION_MAJOR})
     install(TARGETS WebKit DESTINATION "${LIB_INSTALL_DIR}")
-=======
-if (APPLE)
-    set_target_properties(WebKit PROPERTIES LINK_FLAGS "-umbrella WebKit")
->>>>>>> 2aedcb91
 endif ()