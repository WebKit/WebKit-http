/*
 * Copyright (C) 2014 Apple Inc. All rights reserved.
 *
 * Redistribution and use in source and binary forms, with or without
 * modification, are permitted provided that the following conditions
 * are met:
 * 1. Redistributions of source code must retain the above copyright
 *    notice, this list of conditions and the following disclaimer.
 * 2. Redistributions in binary form must reproduce the above copyright
 *    notice, this list of conditions and the following disclaimer in the
 *    documentation and/or other materials provided with the distribution.
 *
 * THIS SOFTWARE IS PROVIDED BY APPLE INC. AND ITS CONTRIBUTORS ``AS IS''
 * AND ANY EXPRESS OR IMPLIED WARRANTIES, INCLUDING, BUT NOT LIMITED TO,
 * THE IMPLIED WARRANTIES OF MERCHANTABILITY AND FITNESS FOR A PARTICULAR
 * PURPOSE ARE DISCLAIMED. IN NO EVENT SHALL APPLE INC. OR ITS CONTRIBUTORS
 * BE LIABLE FOR ANY DIRECT, INDIRECT, INCIDENTAL, SPECIAL, EXEMPLARY, OR
 * CONSEQUENTIAL DAMAGES (INCLUDING, BUT NOT LIMITED TO, PROCUREMENT OF
 * SUBSTITUTE GOODS OR SERVICES; LOSS OF USE, DATA, OR PROFITS; OR BUSINESS
 * INTERRUPTION) HOWEVER CAUSED AND ON ANY THEORY OF LIABILITY, WHETHER IN
 * CONTRACT, STRICT LIABILITY, OR TORT (INCLUDING NEGLIGENCE OR OTHERWISE)
 * ARISING IN ANY WAY OUT OF THE USE OF THIS SOFTWARE, EVEN IF ADVISED OF
 * THE POSSIBILITY OF SUCH DAMAGE.
 */

#ifndef ProcessThrottler_h
#define ProcessThrottler_h

#include "ProcessAssertion.h"

#include <wtf/ProcessID.h>
#include <wtf/RefCounter.h>
#include <wtf/RunLoop.h>
#include <wtf/WeakPtr.h>

namespace WebKit {
    
enum UserObservablePageCounterType { };
typedef RefCounter<UserObservablePageCounterType> UserObservablePageCounter;
enum ProcessSuppressionDisabledCounterType { };
typedef RefCounter<ProcessSuppressionDisabledCounterType> ProcessSuppressionDisabledCounter;
typedef ProcessSuppressionDisabledCounter::Token ProcessSuppressionDisabledToken;

class ProcessThrottlerClient;

class ProcessThrottler : private ProcessAssertionClient {
public:
    enum ForegroundActivityCounterType { };
    typedef RefCounter<ForegroundActivityCounterType> ForegroundActivityCounter;
    typedef ForegroundActivityCounter::Token ForegroundActivityToken;
    enum BackgroundActivityCounterType { };
    typedef RefCounter<BackgroundActivityCounterType> BackgroundActivityCounter;
    typedef BackgroundActivityCounter::Token BackgroundActivityToken;

    ProcessThrottler(ProcessThrottlerClient&, bool shouldTakeUIBackgroundAssertion);

    inline ForegroundActivityToken foregroundActivityToken() const;
    inline BackgroundActivityToken backgroundActivityToken() const;
    
<<<<<<< HEAD
    void didConnectToProcess(PlatformProcessIdentifier);
=======
    void didConnectToProcess(ProcessID);
>>>>>>> e41e4829
    void processReadyToSuspend();
    void didCancelProcessSuspension();

private:
    AssertionState assertionState();
    void updateAssertion();
    void updateAssertionNow();
    void suspendTimerFired();

    // ProcessAssertionClient
    void assertionWillExpireImminently() override;

    ProcessThrottlerClient& m_process;
    std::unique_ptr<ProcessAssertion> m_assertion;
    RunLoop::Timer<ProcessThrottler> m_suspendTimer;
    ForegroundActivityCounter m_foregroundCounter;
    BackgroundActivityCounter m_backgroundCounter;
    int m_suspendMessageCount { 0 };
    bool m_shouldTakeUIBackgroundAssertion;
};

inline ProcessThrottler::ForegroundActivityToken ProcessThrottler::foregroundActivityToken() const
{
    return ForegroundActivityToken(m_foregroundCounter.count());
}

inline ProcessThrottler::BackgroundActivityToken ProcessThrottler::backgroundActivityToken() const
{
    return BackgroundActivityToken(m_backgroundCounter.count());
}
    
}

#endif // ProcessThrottler_h<|MERGE_RESOLUTION|>--- conflicted
+++ resolved
@@ -57,11 +57,7 @@
     inline ForegroundActivityToken foregroundActivityToken() const;
     inline BackgroundActivityToken backgroundActivityToken() const;
     
-<<<<<<< HEAD
-    void didConnectToProcess(PlatformProcessIdentifier);
-=======
     void didConnectToProcess(ProcessID);
->>>>>>> e41e4829
     void processReadyToSuspend();
     void didCancelProcessSuspension();
 
