--- conflicted
+++ resolved
@@ -229,15 +229,11 @@
     virtual void didFailProvisionalLoadForMainFrame() { };
     virtual void didCommitLoadForMainFrame(const String& mimeType, bool useCustomContentProvider) = 0;
 
-<<<<<<< HEAD
 #if PLATFORM(QT)
     virtual void updateTextInputState() = 0;
 #endif
 
-    virtual void handleDownloadRequest(DownloadProxy*) = 0;
-=======
     virtual void handleDownloadRequest(DownloadProxy&) = 0;
->>>>>>> 2d3b0564
 
     virtual bool handleRunOpenPanel(WebPageProxy*, WebFrameProxy*, API::OpenPanelParameters*, WebOpenPanelResultListenerProxy*) { return false; }
     virtual bool showShareSheet(const WebCore::ShareDataWithParsedURL&, WTF::CompletionHandler<void (bool)>&&) { return false; }
