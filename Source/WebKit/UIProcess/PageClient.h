--- conflicted
+++ resolved
@@ -114,15 +114,13 @@
 class WebPageProxy;
 class WebPopupMenuProxy;
 
-<<<<<<< HEAD
-#if ENABLE(QT_GESTURE_EVENTS)
-class WebGestureEvent;
-#endif
-=======
 struct AssistedNodeInformation;
 struct InteractionInformationAtPosition;
 struct WebHitTestResultData;
->>>>>>> e41e4829
+
+#if ENABLE(QT_GESTURE_EVENTS)
+class WebGestureEvent;
+#endif
 
 #if ENABLE(TOUCH_EVENTS)
 class NativeWebTouchEvent;
@@ -216,12 +214,8 @@
 
     virtual void didChangeContentSize(const WebCore::IntSize&) = 0;
 
-<<<<<<< HEAD
-#if (PLATFORM(QT) || PLATFORM(GTK)) && ENABLE(DRAG_SUPPORT)
-=======
 #if ENABLE(DRAG_SUPPORT)
-#if PLATFORM(GTK)
->>>>>>> e41e4829
+#if PLATFORM(QT) || PLATFORM(GTK)
     virtual void startDrag(Ref<WebCore::SelectionData>&&, WebCore::DragOperation, RefPtr<ShareableBitmap>&& dragImage) = 0;
 #else
     virtual void startDrag(const WebCore::DragItem&, const ShareableBitmap::Handle&) { }
