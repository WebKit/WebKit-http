/*
 * Copyright (C) 2010-2018 Apple Inc. All rights reserved.
 * Copyright (C) 2012 Intel Corporation. All rights reserved.
 *
 * Redistribution and use in source and binary forms, with or without
 * modification, are permitted provided that the following conditions
 * are met:
 * 1. Redistributions of source code must retain the above copyright
 *    notice, this list of conditions and the following disclaimer.
 * 2. Redistributions in binary form must reproduce the above copyright
 *    notice, this list of conditions and the following disclaimer in the
 *    documentation and/or other materials provided with the distribution.
 *
 * THIS SOFTWARE IS PROVIDED BY APPLE INC. AND ITS CONTRIBUTORS ``AS IS''
 * AND ANY EXPRESS OR IMPLIED WARRANTIES, INCLUDING, BUT NOT LIMITED TO,
 * THE IMPLIED WARRANTIES OF MERCHANTABILITY AND FITNESS FOR A PARTICULAR
 * PURPOSE ARE DISCLAIMED. IN NO EVENT SHALL APPLE INC. OR ITS CONTRIBUTORS
 * BE LIABLE FOR ANY DIRECT, INDIRECT, INCIDENTAL, SPECIAL, EXEMPLARY, OR
 * CONSEQUENTIAL DAMAGES (INCLUDING, BUT NOT LIMITED TO, PROCUREMENT OF
 * SUBSTITUTE GOODS OR SERVICES; LOSS OF USE, DATA, OR PROFITS; OR BUSINESS
 * INTERRUPTION) HOWEVER CAUSED AND ON ANY THEORY OF LIABILITY, WHETHER IN
 * CONTRACT, STRICT LIABILITY, OR TORT (INCLUDING NEGLIGENCE OR OTHERWISE)
 * ARISING IN ANY WAY OUT OF THE USE OF THIS SOFTWARE, EVEN IF ADVISED OF
 * THE POSSIBILITY OF SUCH DAMAGE.
 */

#include "config.h"
#include "WebPageProxy.h"

#include "APIArray.h"
#include "APIAttachment.h"
#include "APIContextMenuClient.h"
#include "APIFindClient.h"
#include "APIFindMatchesClient.h"
#include "APIFormClient.h"
#include "APIFrameInfo.h"
#include "APIFullscreenClient.h"
#include "APIGeometry.h"
#include "APIHistoryClient.h"
#include "APIHitTestResult.h"
#include "APIIconLoadingClient.h"
#include "APILegacyContextHistoryClient.h"
#include "APILoaderClient.h"
#include "APINavigation.h"
#include "APINavigationAction.h"
#include "APINavigationClient.h"
#include "APINavigationResponse.h"
#include "APIOpenPanelParameters.h"
#include "APIPageConfiguration.h"
#include "APIPolicyClient.h"
#include "APISecurityOrigin.h"
#include "APIUIClient.h"
#include "APIURLRequest.h"
#include "APIWebsitePolicies.h"
#include "AuthenticationChallengeProxy.h"
#include "AuthenticationDecisionListener.h"
#include "DataReference.h"
#include "DownloadProxy.h"
#include "DrawingAreaProxy.h"
#include "DrawingAreaProxyMessages.h"
#include "EventDispatcherMessages.h"
#include "FrameInfoData.h"
#include "LoadParameters.h"
#include "Logging.h"
#include "NativeWebGestureEvent.h"
#include "NativeWebKeyboardEvent.h"
#include "NativeWebMouseEvent.h"
#include "NativeWebWheelEvent.h"
#include "NavigationActionData.h"
#include "NetworkProcessMessages.h"
#include "NetworkProcessProxy.h"
#include "NotificationPermissionRequest.h"
#include "NotificationPermissionRequestManager.h"
#include "OptionalCallbackID.h"
#include "PageClient.h"
#include "PluginInformation.h"
#include "PluginProcessManager.h"
#include "PrintInfo.h"
#include "SafeBrowsingResult.h"
#include "ShareSheetCallbackID.h"
#include "TextChecker.h"
#include "TextCheckerState.h"
#include "UIMessagePortChannelProvider.h"
#include "URLSchemeTaskParameters.h"
#include "UndoOrRedo.h"
#include "UserMediaPermissionRequestProxy.h"
#include "UserMediaProcessManager.h"
#include "WKContextPrivate.h"
#include "WebAutomationSession.h"
#include "WebBackForwardList.h"
#include "WebBackForwardListItem.h"
#include "WebCertificateInfo.h"
#include "WebContextMenuItem.h"
#include "WebContextMenuProxy.h"
#include "WebCoreArgumentCoders.h"
#include "WebEditCommandProxy.h"
#include "WebEvent.h"
#include "WebEventConversion.h"
#include "WebFramePolicyListenerProxy.h"
#include "WebFullScreenManagerProxy.h"
#include "WebFullScreenManagerProxyMessages.h"
#include "WebImage.h"
#include "WebInspectorProxy.h"
#include "WebInspectorUtilities.h"
#include "WebNavigationState.h"
#include "WebNotificationManagerProxy.h"
#include "WebOpenPanelResultListenerProxy.h"
#include "WebPageCreationParameters.h"
#include "WebPageGroup.h"
#include "WebPageGroupData.h"
#include "WebPageMessages.h"
#include "WebPageProxyMessages.h"
#include "WebPaymentCoordinatorProxy.h"
#include "WebPopupItem.h"
#include "WebPopupMenuProxy.h"
#include "WebPreferences.h"
#include "WebPreferencesKeys.h"
#include "WebProcessMessages.h"
#include "WebProcessPool.h"
#include "WebProcessProxy.h"
#include "WebProtectionSpace.h"
#include "WebResourceLoadStatisticsStore.h"
#include "WebURLSchemeHandler.h"
#include "WebUserContentControllerProxy.h"
#include "WebsiteDataStore.h"
#include <WebCore/BitmapImage.h>
#include <WebCore/DeprecatedGlobalSettings.h>
#include <WebCore/DiagnosticLoggingClient.h>
#include <WebCore/DiagnosticLoggingKeys.h>
#include <WebCore/DragController.h>
#include <WebCore/DragData.h>
#include <WebCore/EventNames.h>
#include <WebCore/FloatRect.h>
#include <WebCore/FocusDirection.h>
#include <WebCore/FrameLoader.h>
#include <WebCore/GlobalFrameIdentifier.h>
#include <WebCore/GlobalWindowIdentifier.h>
#include <WebCore/JSDOMBinding.h>
#include <WebCore/JSDOMExceptionHandling.h>
#include <WebCore/LengthBox.h>
#include <WebCore/MIMETypeRegistry.h>
#include <WebCore/MediaStreamRequest.h>
#include <WebCore/PerformanceLoggingClient.h>
#include <WebCore/PublicSuffix.h>
#include <WebCore/RenderEmbeddedObject.h>
#include <WebCore/ResourceLoadStatistics.h>
#include <WebCore/SSLKeyGenerator.h>
#include <WebCore/SerializedCryptoKeyWrap.h>
#include <WebCore/ShareData.h>
#include <WebCore/SharedBuffer.h>
#include <WebCore/ShouldSkipSafeBrowsingCheck.h>
#include <WebCore/ShouldTreatAsContinuingLoad.h>
#include <WebCore/TextCheckerClient.h>
#include <WebCore/TextIndicator.h>
#include <WebCore/URL.h>
#include <WebCore/URLParser.h>
#include <WebCore/ValidationBubble.h>
#include <WebCore/WindowFeatures.h>
#include <stdio.h>
#include <wtf/NeverDestroyed.h>
#include <wtf/SystemTracing.h>
#include <wtf/text/StringView.h>
#include <wtf/text/TextStream.h>

#if ENABLE(APPLICATION_MANIFEST)
#include "APIApplicationManifest.h"
#endif

#if ENABLE(ASYNC_SCROLLING) && PLATFORM(COCOA)
#include "RemoteScrollingCoordinatorProxy.h"
#endif

#if PLATFORM(QT)
#include "ArgumentCodersQt.h"
#endif

#ifndef NDEBUG
#include <wtf/RefCountedLeakCounter.h>
#endif

#if PLATFORM(COCOA)
#include "RemoteLayerTreeDrawingAreaProxy.h"
#include "RemoteLayerTreeScrollingPerformanceData.h"
#include "TouchBarMenuData.h"
#include "TouchBarMenuItemData.h"
#include "VideoFullscreenManagerProxy.h"
#include "VideoFullscreenManagerProxyMessages.h"
#include "ViewSnapshotStore.h"
#include <WebCore/RunLoopObserver.h>
#include <WebCore/TextIndicatorWindow.h>
#include <wtf/MachSendRight.h>
#endif

#if PLATFORM(GTK)
#include "WebSelectionData.h"
#endif

#if USE(CAIRO)
#include <WebCore/CairoUtilities.h>
#endif

#if ENABLE(WIRELESS_PLAYBACK_TARGET) && !PLATFORM(IOS)
#include <WebCore/MediaPlaybackTarget.h>
#include <WebCore/WebMediaSessionManager.h>
#endif

#if ENABLE(MEDIA_SESSION)
#include "WebMediaSessionFocusManager.h"
#include "WebMediaSessionMetadata.h"
#include <WebCore/MediaSessionMetadata.h>
#endif

#if PLATFORM(IOS) || (PLATFORM(MAC) && ENABLE(VIDEO_PRESENTATION_MODE))
#include "PlaybackSessionManagerProxy.h"
#endif

#if ENABLE(WEB_AUTHN)
#include "WebCredentialsMessengerProxy.h"
#endif

#if HAVE(CFNETWORK_STORAGE_PARTITIONING)
#include "WebResourceLoadStatisticsStore.h"
#endif

#if HAVE(SEC_KEY_PROXY)
#include "SecKeyProxyStore.h"
#endif

// This controls what strategy we use for mouse wheel coalescing.
#define MERGE_WHEEL_EVENTS 1

#define MESSAGE_CHECK(assertion) MESSAGE_CHECK_BASE(assertion, m_process->connection())
#define MESSAGE_CHECK_URL(url) MESSAGE_CHECK_BASE(m_process->checkURLReceivedFromWebProcess(url), m_process->connection())

#define RELEASE_LOG_IF_ALLOWED(channel, ...) RELEASE_LOG_IF(isAlwaysOnLoggingAllowed(), channel, __VA_ARGS__)

// Represents the number of wheel events we can hold in the queue before we start pushing them preemptively.
static const unsigned wheelEventQueueSizeThreshold = 10;

static const Seconds resetRecentCrashCountDelay = 30_s;
static unsigned maximumWebProcessRelaunchAttempts = 1;

namespace WebKit {
using namespace WebCore;

DEFINE_DEBUG_ONLY_GLOBAL(WTF::RefCountedLeakCounter, webPageProxyCounter, ("WebPageProxy"));

class ExceededDatabaseQuotaRecords {
    WTF_MAKE_NONCOPYABLE(ExceededDatabaseQuotaRecords); WTF_MAKE_FAST_ALLOCATED;
    friend NeverDestroyed<ExceededDatabaseQuotaRecords>;
public:
    struct Record {
        uint64_t frameID;
        String originIdentifier;
        String databaseName;
        String displayName;
        uint64_t currentQuota;
        uint64_t currentOriginUsage;
        uint64_t currentDatabaseUsage;
        uint64_t expectedUsage;
        Messages::WebPageProxy::ExceededDatabaseQuota::DelayedReply reply;
    };

    static ExceededDatabaseQuotaRecords& singleton();

    std::unique_ptr<Record> createRecord(uint64_t frameID, String originIdentifier,
        String databaseName, String displayName, uint64_t currentQuota,
        uint64_t currentOriginUsage, uint64_t currentDatabaseUsage, uint64_t expectedUsage, 
        Messages::WebPageProxy::ExceededDatabaseQuota::DelayedReply&&);

    void add(std::unique_ptr<Record>);
    bool areBeingProcessed() const { return !!m_currentRecord; }
    Record* next();

    ExceededDatabaseQuotaRecords() { }

private:
    ~ExceededDatabaseQuotaRecords() { }

    Deque<std::unique_ptr<Record>> m_records;
    std::unique_ptr<Record> m_currentRecord;
};

ExceededDatabaseQuotaRecords& ExceededDatabaseQuotaRecords::singleton()
{
    static NeverDestroyed<ExceededDatabaseQuotaRecords> records;
    return records;
}

std::unique_ptr<ExceededDatabaseQuotaRecords::Record> ExceededDatabaseQuotaRecords::createRecord(
    uint64_t frameID, String originIdentifier, String databaseName, String displayName,
    uint64_t currentQuota, uint64_t currentOriginUsage, uint64_t currentDatabaseUsage,
    uint64_t expectedUsage, Messages::WebPageProxy::ExceededDatabaseQuota::DelayedReply&& reply)
{
    auto record = std::make_unique<Record>();
    record->frameID = frameID;
    record->originIdentifier = originIdentifier;
    record->databaseName = databaseName;
    record->displayName = displayName;
    record->currentQuota = currentQuota;
    record->currentOriginUsage = currentOriginUsage;
    record->currentDatabaseUsage = currentDatabaseUsage;
    record->expectedUsage = expectedUsage;
    record->reply = WTFMove(reply);
    return record;
}

void ExceededDatabaseQuotaRecords::add(std::unique_ptr<ExceededDatabaseQuotaRecords::Record> record)
{
    m_records.append(WTFMove(record));
}

ExceededDatabaseQuotaRecords::Record* ExceededDatabaseQuotaRecords::next()
{
    m_currentRecord = nullptr;
    if (!m_records.isEmpty())
        m_currentRecord = m_records.takeFirst();
    return m_currentRecord.get();
}

#if !LOG_DISABLED
static const char* webMouseEventTypeString(WebEvent::Type type)
{
    switch (type) {
    case WebEvent::MouseDown:
        return "MouseDown";
    case WebEvent::MouseUp:
        return "MouseUp";
    case WebEvent::MouseMove:
        return "MouseMove";
    case WebEvent::MouseForceChanged:
        return "MouseForceChanged";
    case WebEvent::MouseForceDown:
        return "MouseForceDown";
    case WebEvent::MouseForceUp:
        return "MouseForceUp";
    default:
        ASSERT_NOT_REACHED();
        return "<unknown>";
    }
}

static const char* webKeyboardEventTypeString(WebEvent::Type type)
{
    switch (type) {
    case WebEvent::KeyDown:
        return "KeyDown";
    case WebEvent::KeyUp:
        return "KeyUp";
    case WebEvent::RawKeyDown:
        return "RawKeyDown";
    case WebEvent::Char:
        return "Char";
    default:
        ASSERT_NOT_REACHED();
        return "<unknown>";
    }
}
#endif // !LOG_DISABLED

class PageClientProtector {
    WTF_MAKE_NONCOPYABLE(PageClientProtector);
public:
    PageClientProtector(PageClient& pageClient)
        : m_pageClient(pageClient)
    {
        m_pageClient.refView();
    }

    ~PageClientProtector()
    {
        m_pageClient.derefView();
    }

private:
    PageClient& m_pageClient;
};

Ref<WebPageProxy> WebPageProxy::create(PageClient& pageClient, WebProcessProxy& process, uint64_t pageID, Ref<API::PageConfiguration>&& configuration)
{
    return adoptRef(*new WebPageProxy(pageClient, process, pageID, WTFMove(configuration)));
}

WebPageProxy::WebPageProxy(PageClient& pageClient, WebProcessProxy& process, uint64_t pageID, Ref<API::PageConfiguration>&& configuration)
    : m_pageClient(pageClient)
    , m_configuration(WTFMove(configuration))
    , m_loaderClient(std::make_unique<API::LoaderClient>())
    , m_policyClient(std::make_unique<API::PolicyClient>())
    , m_iconLoadingClient(std::make_unique<API::IconLoadingClient>())
    , m_formClient(std::make_unique<API::FormClient>())
    , m_uiClient(std::make_unique<API::UIClient>())
    , m_findClient(std::make_unique<API::FindClient>())
    , m_findMatchesClient(std::make_unique<API::FindMatchesClient>())
#if ENABLE(CONTEXT_MENUS)
    , m_contextMenuClient(std::make_unique<API::ContextMenuClient>())
#endif
    , m_navigationState(std::make_unique<WebNavigationState>())
    , m_process(process)
    , m_pageGroup(*m_configuration->pageGroup())
    , m_preferences(*m_configuration->preferences())
    , m_userContentController(*m_configuration->userContentController())
    , m_visitedLinkStore(*m_configuration->visitedLinkStore())
    , m_websiteDataStore(m_configuration->websiteDataStore()->websiteDataStore())
    , m_userAgent(standardUserAgent())
    , m_overrideContentSecurityPolicy { m_configuration->overrideContentSecurityPolicy() }
    , m_treatsSHA1CertificatesAsInsecure(m_configuration->treatsSHA1SignedCertificatesAsInsecure())
#if ENABLE(FULLSCREEN_API)
    , m_fullscreenClient(std::make_unique<API::FullscreenClient>())
#endif
    , m_geolocationPermissionRequestManager(*this)
    , m_notificationPermissionRequestManager(*this)
#if PLATFORM(IOS)
    , m_alwaysRunsAtForegroundPriority(m_configuration->alwaysRunsAtForegroundPriority())
#endif
    , m_initialCapitalizationEnabled(m_configuration->initialCapitalizationEnabled())
    , m_cpuLimit(m_configuration->cpuLimit())
    , m_backForwardList(WebBackForwardList::create(*this))
    , m_waitsForPaintAfterViewDidMoveToWindow(m_configuration->waitsForPaintAfterViewDidMoveToWindow())
    , m_drawsBackground(m_configuration->drawsBackground())
    , m_pageID(pageID)
    , m_controlledByAutomation(m_configuration->isControlledByAutomation())
#if PLATFORM(COCOA)
    , m_isSmartInsertDeleteEnabled(TextChecker::isSmartInsertDeleteEnabled())
#endif
    , m_pageLoadState(*this)
    , m_configurationPreferenceValues(m_configuration->preferenceValues())
    , m_resetRecentCrashCountTimer(RunLoop::main(), this, &WebPageProxy::resetRecentCrashCount)
{
    m_webProcessLifetimeTracker.addObserver(m_visitedLinkStore);
    m_webProcessLifetimeTracker.addObserver(m_websiteDataStore);

    updateActivityState();
    updateThrottleState();
    updateHiddenPageThrottlingAutoIncreases();
    
#if HAVE(OUT_OF_PROCESS_LAYER_HOSTING)
    m_layerHostingMode = m_activityState & ActivityState::IsInWindow ? m_pageClient.viewLayerHostingMode() : LayerHostingMode::OutOfProcess;
#endif

    platformInitialize();

#ifndef NDEBUG
    webPageProxyCounter.increment();
#endif

    WebProcessPool::statistics().wkPageCount++;

    m_preferences->addPage(*this);
    m_pageGroup->addPage(this);

    m_inspector = WebInspectorProxy::create(this);
#if ENABLE(FULLSCREEN_API)
    m_fullScreenManager = std::make_unique<WebFullScreenManagerProxy>(*this, m_pageClient.fullScreenManagerProxyClient());
#endif
#if PLATFORM(IOS) && HAVE(AVKIT) || (PLATFORM(MAC) && ENABLE(VIDEO_PRESENTATION_MODE))
    m_playbackSessionManager = PlaybackSessionManagerProxy::create(*this);
    m_videoFullscreenManager = VideoFullscreenManagerProxy::create(*this, *m_playbackSessionManager);
#endif

#if ENABLE(APPLE_PAY)
    m_paymentCoordinator = std::make_unique<WebPaymentCoordinatorProxy>(*this);
#endif

#if USE(SYSTEM_PREVIEW)
    m_systemPreviewController = std::make_unique<SystemPreviewController>(*this);
#endif

#if ENABLE(WEB_AUTHN)
    m_credentialsMessenger = std::make_unique<WebCredentialsMessengerProxy>(*this);
#endif

    m_process->addMessageReceiver(Messages::WebPageProxy::messageReceiverName(), m_pageID, *this);

#if PLATFORM(IOS)
    DeprecatedGlobalSettings::setDisableScreenSizeOverride(preferencesStore().getBoolValueForKey(WebPreferencesKey::disableScreenSizeOverrideKey()));
#endif

#if PLATFORM(COCOA)
    m_activityStateChangeDispatcher = std::make_unique<RunLoopObserver>(static_cast<CFIndex>(RunLoopObserver::WellKnownRunLoopOrders::ActivityStateChange), [this] {
        this->dispatchActivityStateChange();
    });
#endif
}

WebPageProxy::~WebPageProxy()
{
    // QtWebPageSGNode may be the last owner of WebPageProxy, but it is destroyed
    // in the renderer thread which causes assertion failure when accessing globalPageMap
    ASSERT(!RunLoop::isMain() || m_process->webPage(m_pageID) != this);
#if !ASSERT_DISABLED
    for (WebPageProxy* page : m_process->pages())
        ASSERT(page != this);
#endif

    if (!m_isClosed)
        close();

    WebProcessPool::statistics().wkPageCount--;

    if (m_spellDocumentTag)
        TextChecker::closeSpellDocumentWithTag(m_spellDocumentTag.value());

    m_preferences->removePage(*this);
    m_pageGroup->removePage(this);

#ifndef NDEBUG
    webPageProxyCounter.decrement();
#endif
}

PAL::SessionID WebPageProxy::sessionID() const
{
    return m_websiteDataStore->sessionID();
}

void WebPageProxy::changeWebsiteDataStore(WebsiteDataStore& websiteDataStore)
{
    m_process->processPool().pageEndUsingWebsiteDataStore(*this);
    m_websiteDataStore = websiteDataStore;
    m_process->processPool().pageBeginUsingWebsiteDataStore(*this);
}

const API::PageConfiguration& WebPageProxy::configuration() const
{
    return m_configuration.get();
}

<<<<<<< HEAD
PlatformProcessIdentifier WebPageProxy::processIdentifier() const
=======
ProcessID WebPageProxy::processIdentifier() const
>>>>>>> e41e4829
{
    if (m_isClosed)
        return 0;

    return m_process->processIdentifier();
}

bool WebPageProxy::isValid() const
{
    // A page that has been explicitly closed is never valid.
    if (m_isClosed)
        return false;

    return m_isValid;
}

void WebPageProxy::notifyProcessPoolToPrewarm()
{
    m_process->processPool().didReachGoodTimeToPrewarm();
}

void WebPageProxy::setPreferences(WebPreferences& preferences)
{
    if (&preferences == m_preferences.ptr())
        return;

    m_preferences->removePage(*this);
    m_preferences = preferences;
    m_preferences->addPage(*this);

    preferencesDidChange();
}
    
void WebPageProxy::setHistoryClient(std::unique_ptr<API::HistoryClient>&& historyClient)
{
    m_historyClient = WTFMove(historyClient);
}

void WebPageProxy::setNavigationClient(std::unique_ptr<API::NavigationClient>&& navigationClient)
{
    m_navigationClient = WTFMove(navigationClient);
}

void WebPageProxy::setLoaderClient(std::unique_ptr<API::LoaderClient>&& loaderClient)
{
    if (!loaderClient) {
        m_loaderClient = std::make_unique<API::LoaderClient>();
        return;
    }

    m_loaderClient = WTFMove(loaderClient);
}

void WebPageProxy::setPolicyClient(std::unique_ptr<API::PolicyClient>&& policyClient)
{
    if (!policyClient) {
        m_policyClient = std::make_unique<API::PolicyClient>();
        return;
    }

    m_policyClient = WTFMove(policyClient);
}

void WebPageProxy::setFormClient(std::unique_ptr<API::FormClient>&& formClient)
{
    if (!formClient) {
        m_formClient = std::make_unique<API::FormClient>();
        return;
    }

    m_formClient = WTFMove(formClient);
}

void WebPageProxy::setUIClient(std::unique_ptr<API::UIClient>&& uiClient)
{
    if (!uiClient) {
        m_uiClient = std::make_unique<API::UIClient>();
        return;
    }

    m_uiClient = WTFMove(uiClient);

    if (!isValid())
        return;

    m_process->send(Messages::WebPage::SetCanRunBeforeUnloadConfirmPanel(m_uiClient->canRunBeforeUnloadConfirmPanel()), m_pageID);
    setCanRunModal(m_uiClient->canRunModal());
}

void WebPageProxy::setIconLoadingClient(std::unique_ptr<API::IconLoadingClient>&& iconLoadingClient)
{
    bool hasClient = iconLoadingClient.get();
    if (!iconLoadingClient)
        m_iconLoadingClient = std::make_unique<API::IconLoadingClient>();
    else
        m_iconLoadingClient = WTFMove(iconLoadingClient);

    if (!isValid())
        return;

    m_process->send(Messages::WebPage::SetUseIconLoadingClient(hasClient), m_pageID);
}

void WebPageProxy::setFindClient(std::unique_ptr<API::FindClient>&& findClient)
{
    if (!findClient) {
        m_findClient = std::make_unique<API::FindClient>();
        return;
    }
    
    m_findClient = WTFMove(findClient);
}

void WebPageProxy::setFindMatchesClient(std::unique_ptr<API::FindMatchesClient>&& findMatchesClient)
{
    if (!findMatchesClient) {
        m_findMatchesClient = std::make_unique<API::FindMatchesClient>();
        return;
    }

    m_findMatchesClient = WTFMove(findMatchesClient);
}

void WebPageProxy::setDiagnosticLoggingClient(std::unique_ptr<API::DiagnosticLoggingClient>&& diagnosticLoggingClient)
{
    m_diagnosticLoggingClient = WTFMove(diagnosticLoggingClient);
}

#if ENABLE(CONTEXT_MENUS)
void WebPageProxy::setContextMenuClient(std::unique_ptr<API::ContextMenuClient>&& contextMenuClient)
{
    if (!contextMenuClient) {
        m_contextMenuClient = std::make_unique<API::ContextMenuClient>();
        return;
    }

    m_contextMenuClient = WTFMove(contextMenuClient);
}
#endif

void WebPageProxy::setInjectedBundleClient(const WKPageInjectedBundleClientBase* client)
{
    if (!client) {
        m_injectedBundleClient = nullptr;
        return;
    }

    m_injectedBundleClient = std::make_unique<WebPageInjectedBundleClient>();
    m_injectedBundleClient->initialize(client);
}

void WebPageProxy::handleMessage(IPC::Connection& connection, const String& messageName, const WebKit::UserData& messageBody)
{
    ASSERT(m_process->connection() == &connection);

    if (!m_injectedBundleClient)
        return;

    m_injectedBundleClient->didReceiveMessageFromInjectedBundle(this, messageName, m_process->transformHandlesToObjects(messageBody.object()).get());
}

void WebPageProxy::handleSynchronousMessage(IPC::Connection& connection, const String& messageName, const UserData& messageBody, UserData& returnUserData)
{
    ASSERT(m_process->connection() == &connection);

    if (!m_injectedBundleClient)
        return;

    RefPtr<API::Object> returnData;
    m_injectedBundleClient->didReceiveSynchronousMessageFromInjectedBundle(this, messageName, m_process->transformHandlesToObjects(messageBody.object()).get(), returnData);
    returnUserData = UserData(m_process->transformObjectsToHandles(returnData.get()));
}

void WebPageProxy::reattachToWebProcess()
{
    auto process = makeRef(m_process->processPool().createNewWebProcessRespectingProcessCountLimit(m_websiteDataStore.get()));
    reattachToWebProcess(WTFMove(process), nullptr, ReattachForBackForward::No);
}

SuspendedPageProxy* WebPageProxy::maybeCreateSuspendedPage(WebProcessProxy& process, API::Navigation& navigation)
{
    ASSERT(!m_suspendedPage || m_suspendedPage->process() != &process);

    auto* currentItem = navigation.fromItem();
    if (!currentItem) {
        LOG(ProcessSwapping, "WebPageProxy %" PRIu64 " unable to create suspended page for process pid %i - No current back/forward item", pageID(), process.processIdentifier());
        return nullptr;
    }

    m_suspendedPage = SuspendedPageProxy::create(*this, process, *currentItem);

    LOG(ProcessSwapping, "WebPageProxy %" PRIu64 " created suspended page %s for process pid %i, back/forward item %s" PRIu64, pageID(), m_suspendedPage->loggingString(), process.processIdentifier(), currentItem->itemID().logString());

    return m_suspendedPage.get();
}

void WebPageProxy::suspendedPageClosed(SuspendedPageProxy& page)
{
    ASSERT_UNUSED(page, &page == m_suspendedPage.get());
    m_suspendedPage = nullptr;
}

void WebPageProxy::reattachToWebProcess(Ref<WebProcessProxy>&& process, API::Navigation* navigation, ReattachForBackForward reattachForBackForward)
{
    ASSERT(!m_isClosed);
    ASSERT(!isValid());

    m_isValid = true;

    // If the process we're attaching to is kept alive solely by our current suspended page,
    // we need to maintain that by temporarily keeping the suspended page alive.
    RefPtr<SuspendedPageProxy> currentSuspendedPage;
    if (!navigation) {
        m_process->removeWebPage(*this, m_pageID);
        m_process->removeMessageReceiver(Messages::WebPageProxy::messageReceiverName(), m_pageID);
    } else {
        currentSuspendedPage = m_suspendedPage;
        m_process->suspendWebPageProxy(*this, *navigation);
    }

    m_process = WTFMove(process);
    if (m_process->state() == WebProcessProxy::State::Running)
        m_webProcessLifetimeTracker.webPageEnteringWebProcess();

    if (reattachForBackForward == ReattachForBackForward::Yes) {
        ASSERT(!m_mainFrame);
        ASSERT(m_mainFrameID);
        m_mainFrame = WebFrameProxy::create(this, *m_mainFrameID);
        m_process->frameCreated(*m_mainFrameID, *m_mainFrame);
    }

    RELEASE_LOG_IF_ALLOWED(Process, "%p WebPageProxy::reattachToWebProcess\n", this);

    ASSERT(m_process->state() != ChildProcessProxy::State::Terminated);
    if (m_process->state() == ChildProcessProxy::State::Running)
        processDidFinishLaunching();
    m_process->addExistingWebPage(*this, m_pageID);
    m_process->addMessageReceiver(Messages::WebPageProxy::messageReceiverName(), m_pageID, *this);

    updateActivityState();
    updateThrottleState();

    m_inspector = WebInspectorProxy::create(this);
#if ENABLE(FULLSCREEN_API)
    m_fullScreenManager = std::make_unique<WebFullScreenManagerProxy>(*this, m_pageClient.fullScreenManagerProxyClient());
#endif
#if PLATFORM(IOS) && HAVE(AVKIT) || (PLATFORM(MAC) && ENABLE(VIDEO_PRESENTATION_MODE))
    m_playbackSessionManager = PlaybackSessionManagerProxy::create(*this);
    m_videoFullscreenManager = VideoFullscreenManagerProxy::create(*this, *m_playbackSessionManager);
#endif

#if ENABLE(APPLE_PAY)
    m_paymentCoordinator = std::make_unique<WebPaymentCoordinatorProxy>(*this);
#endif

#if USE(SYSTEM_PREVIEW)
    m_systemPreviewController = std::make_unique<SystemPreviewController>(*this);
#endif

#if ENABLE(WEB_AUTHN)
    m_credentialsMessenger = std::make_unique<WebCredentialsMessengerProxy>(*this);
#endif

    initializeWebPage();

    m_pageClient.didRelaunchProcess();
    m_drawingArea->waitForBackingStoreUpdateOnNextPaint();
}

RefPtr<API::Navigation> WebPageProxy::reattachToWebProcessForReload()
{
    if (m_isClosed)
        return nullptr;
    
    ASSERT(!isValid());
    reattachToWebProcess();

    if (!m_backForwardList->currentItem())
        return nullptr;

    auto navigation = m_navigationState->createReloadNavigation();

    // We allow stale content when reloading a WebProcess that's been killed or crashed.
    m_process->send(Messages::WebPage::GoToBackForwardItem(navigation->navigationID(), m_backForwardList->currentItem()->itemID(), FrameLoadType::IndexedBackForward, ShouldTreatAsContinuingLoad::No), m_pageID);
    m_process->responsivenessTimer().start();

    return WTFMove(navigation);
}

RefPtr<API::Navigation> WebPageProxy::reattachToWebProcessWithItem(WebBackForwardListItem& item)
{
    if (m_isClosed)
        return nullptr;

    ASSERT(!isValid());
    reattachToWebProcess();

    if (&item != m_backForwardList->currentItem())
        m_backForwardList->goToItem(item);

    auto navigation = m_navigationState->createBackForwardNavigation(item, m_backForwardList->currentItem(), FrameLoadType::IndexedBackForward);

    m_process->send(Messages::WebPage::GoToBackForwardItem(navigation->navigationID(), item.itemID(), FrameLoadType::IndexedBackForward, ShouldTreatAsContinuingLoad::No), m_pageID);
    m_process->responsivenessTimer().start();

    return WTFMove(navigation);
}

void WebPageProxy::initializeWebPage()
{
    ASSERT(isValid());

    m_drawingArea = m_pageClient.createDrawingAreaProxy();
    ASSERT(m_drawingArea);

#if ENABLE(ASYNC_SCROLLING) && PLATFORM(COCOA)
    if (m_drawingArea->type() == DrawingAreaTypeRemoteLayerTree) {
        m_scrollingCoordinatorProxy = std::make_unique<RemoteScrollingCoordinatorProxy>(*this);
#if PLATFORM(IOS)
        // On iOS, main frame scrolls are sent in terms of visible rect updates.
        m_scrollingCoordinatorProxy->setPropagatesMainFrameScrolls(false);
#endif
    }
#endif

    auto parameters = creationParameters();

#if ENABLE(SERVICE_WORKER)
    parameters.hasRegisteredServiceWorkers = process().processPool().mayHaveRegisteredServiceWorkers(m_websiteDataStore);
#endif

    process().send(Messages::WebProcess::CreateWebPage(m_pageID, parameters), 0);

    m_needsToFinishInitializingWebPageAfterProcessLaunch = true;
    finishInitializingWebPageAfterProcessLaunch();
}

void WebPageProxy::finishInitializingWebPageAfterProcessLaunch()
{
    if (!m_needsToFinishInitializingWebPageAfterProcessLaunch)
        return;
    if (m_process->state() != WebProcessProxy::State::Running)
        return;

    m_needsToFinishInitializingWebPageAfterProcessLaunch = false;
    m_process->addVisitedLinkStore(m_visitedLinkStore);
}

void WebPageProxy::close()
{
    if (m_isClosed)
        return;

    m_isClosed = true;

    if (m_pageLoadStart)
        reportPageLoadResult(ResourceError { ResourceError::Type::Cancellation });

    if (m_activePopupMenu)
        m_activePopupMenu->cancelTracking();

    if (m_controlledByAutomation) {
        if (auto* automationSession = process().processPool().automationSession())
            automationSession->willClosePage(*this);
    }

#if ENABLE(CONTEXT_MENUS)
    m_activeContextMenu = nullptr;
#endif

    m_backForwardList->pageClosed();
    m_pageClient.pageClosed();

    m_process->disconnectFramesFromPage(this);

    resetState(ResetStateReason::PageInvalidated);

    m_loaderClient = std::make_unique<API::LoaderClient>();
    m_navigationClient = nullptr;
    m_policyClient = std::make_unique<API::PolicyClient>();
    m_iconLoadingClient = std::make_unique<API::IconLoadingClient>();
    m_formClient = std::make_unique<API::FormClient>();
    m_uiClient = std::make_unique<API::UIClient>();
    m_findClient = std::make_unique<API::FindClient>();
    m_findMatchesClient = std::make_unique<API::FindMatchesClient>();
    m_diagnosticLoggingClient = nullptr;
#if ENABLE(CONTEXT_MENUS)
    m_contextMenuClient = std::make_unique<API::ContextMenuClient>();
#endif
#if ENABLE(FULLSCREEN_API)
    m_fullscreenClient = std::make_unique<API::FullscreenClient>();
#endif

    m_webProcessLifetimeTracker.pageWasInvalidated();

    m_process->send(Messages::WebPage::Close(), m_pageID);
    m_process->removeWebPage(*this, m_pageID);
    m_process->removeMessageReceiver(Messages::WebPageProxy::messageReceiverName(), m_pageID);
    m_process->processPool().supplement<WebNotificationManagerProxy>()->clearNotifications(this);

    // Null out related WebPageProxy to avoid leaks.
    m_configuration->setRelatedPage(nullptr);

#if PLATFORM(IOS)
    // Make sure we don't hold a process assertion after getting closed.
    m_activityToken = nullptr;
#endif

#if PLATFORM(MAC) && ENABLE(WEBPROCESS_WINDOWSERVER_BLOCKING)
    m_displayLink = nullptr;
#endif

    stopAllURLSchemeTasks();
}

bool WebPageProxy::tryClose()
{
    if (!isValid())
        return true;

    // Close without delay if the process allows it. Our goal is to terminate
    // the process, so we check a per-process status bit.
    if (m_process->isSuddenTerminationEnabled())
        return true;

    m_process->send(Messages::WebPage::TryClose(), m_pageID);
    m_process->responsivenessTimer().start();
    return false;
}

bool WebPageProxy::maybeInitializeSandboxExtensionHandle(const URL& url, SandboxExtension::Handle& sandboxExtensionHandle)
{
    if (!url.isLocalFile())
        return false;

    if (m_process->hasAssumedReadAccessToURL(url))
        return false;

    // Inspector resources are in a directory with assumed access.
    ASSERT_WITH_SECURITY_IMPLICATION(!WebKit::isInspectorPage(*this));

    SandboxExtension::createHandle("/", SandboxExtension::Type::ReadOnly, sandboxExtensionHandle);
    return true;
}

#if !PLATFORM(COCOA)
void WebPageProxy::addPlatformLoadParameters(LoadParameters&)
{
}
#endif

RefPtr<API::Navigation> WebPageProxy::loadRequest(ResourceRequest&& request, ShouldOpenExternalURLsPolicy shouldOpenExternalURLsPolicy, API::Object* userData)
{
    if (m_isClosed)
        return nullptr;

    auto navigation = m_navigationState->createLoadRequestNavigation(ResourceRequest(request), m_backForwardList->currentItem());
    loadRequestWithNavigation(navigation.get(), WTFMove(request), shouldOpenExternalURLsPolicy, userData, ShouldTreatAsContinuingLoad::No);
    return WTFMove(navigation);
}

void WebPageProxy::loadRequestWithNavigation(API::Navigation& navigation, ResourceRequest&& request, ShouldOpenExternalURLsPolicy shouldOpenExternalURLsPolicy, API::Object* userData, ShouldTreatAsContinuingLoad shouldTreatAsContinuingLoad)
{
    ASSERT(!m_isClosed);

    auto transaction = m_pageLoadState.transaction();

    auto url = request.url();
    m_pageLoadState.setPendingAPIRequestURL(transaction, url);

    if (!isValid())
        reattachToWebProcess();

    LoadParameters loadParameters;
    loadParameters.navigationID = navigation.navigationID();
    loadParameters.request = WTFMove(request);
    loadParameters.shouldOpenExternalURLsPolicy = (uint64_t)shouldOpenExternalURLsPolicy;
    loadParameters.userData = UserData(process().transformObjectsToHandles(userData).get());
    loadParameters.shouldTreatAsContinuingLoad = shouldTreatAsContinuingLoad == ShouldTreatAsContinuingLoad::Yes;
    bool createdExtension = maybeInitializeSandboxExtensionHandle(url, loadParameters.sandboxExtensionHandle);
    if (createdExtension)
        m_process->willAcquireUniversalFileReadSandboxExtension();
    addPlatformLoadParameters(loadParameters);

    m_process->send(Messages::WebPage::LoadRequest(loadParameters), m_pageID);
    m_process->responsivenessTimer().start();
}

RefPtr<API::Navigation> WebPageProxy::loadFile(const String& fileURLString, const String& resourceDirectoryURLString, API::Object* userData)
{
    if (m_isClosed)
        return nullptr;

    if (!isValid())
        reattachToWebProcess();

    URL fileURL = URL(URL(), fileURLString);
    if (!fileURL.isLocalFile())
        return nullptr;

    URL resourceDirectoryURL;
    if (resourceDirectoryURLString.isNull())
        resourceDirectoryURL = URL(ParsedURLString, "file:///"_s);
    else {
        resourceDirectoryURL = URL(URL(), resourceDirectoryURLString);
        if (!resourceDirectoryURL.isLocalFile())
            return nullptr;
    }

    auto navigation = m_navigationState->createLoadRequestNavigation(ResourceRequest(fileURL), m_backForwardList->currentItem());

    auto transaction = m_pageLoadState.transaction();

    m_pageLoadState.setPendingAPIRequestURL(transaction, fileURLString);

    String resourceDirectoryPath = resourceDirectoryURL.fileSystemPath();

    LoadParameters loadParameters;
    loadParameters.navigationID = navigation->navigationID();
    loadParameters.request = fileURL;
    loadParameters.shouldOpenExternalURLsPolicy = (uint64_t)ShouldOpenExternalURLsPolicy::ShouldNotAllow;
    loadParameters.userData = UserData(process().transformObjectsToHandles(userData).get());
    SandboxExtension::createHandle(resourceDirectoryPath, SandboxExtension::Type::ReadOnly, loadParameters.sandboxExtensionHandle);
    addPlatformLoadParameters(loadParameters);

    m_process->assumeReadAccessToBaseURL(resourceDirectoryURL);
    m_process->send(Messages::WebPage::LoadRequest(loadParameters), m_pageID);
    m_process->responsivenessTimer().start();

    return WTFMove(navigation);
}

RefPtr<API::Navigation> WebPageProxy::loadData(const IPC::DataReference& data, const String& MIMEType, const String& encoding, const String& baseURL, API::Object* userData)
{
    if (m_isClosed)
        return nullptr;

    auto navigation = m_navigationState->createLoadDataNavigation();

    auto transaction = m_pageLoadState.transaction();

    m_pageLoadState.setPendingAPIRequestURL(transaction, !baseURL.isEmpty() ? baseURL : blankURL().string());

    if (!isValid())
        reattachToWebProcess();

    LoadParameters loadParameters;
    loadParameters.navigationID = navigation->navigationID();
    loadParameters.data = data;
    loadParameters.MIMEType = MIMEType;
    loadParameters.encodingName = encoding;
    loadParameters.baseURLString = baseURL;
    loadParameters.userData = UserData(process().transformObjectsToHandles(userData).get());
    addPlatformLoadParameters(loadParameters);

    m_process->assumeReadAccessToBaseURL(baseURL);
    m_process->send(Messages::WebPage::LoadData(loadParameters), m_pageID);
    m_process->responsivenessTimer().start();

    return WTFMove(navigation);
}

void WebPageProxy::loadAlternateHTML(const IPC::DataReference& htmlData, const String& encoding, const WebCore::URL& baseURL, const WebCore::URL& unreachableURL, API::Object* userData, bool forSafeBrowsing)
{
    // When the UIProcess is in the process of handling a failing provisional load, do not attempt to
    // start a second alternative HTML load as this will prevent the page load state from being
    // handled properly.
    if (m_isClosed || m_isLoadingAlternateHTMLStringForFailingProvisionalLoad)
        return;

    if (!m_failingProvisionalLoadURL.isEmpty())
        m_isLoadingAlternateHTMLStringForFailingProvisionalLoad = true;

    if (!isValid())
        reattachToWebProcess();

    auto transaction = m_pageLoadState.transaction();

    m_pageLoadState.setPendingAPIRequestURL(transaction, unreachableURL);
    m_pageLoadState.setUnreachableURL(transaction, unreachableURL);

    if (m_mainFrame)
        m_mainFrame->setUnreachableURL(unreachableURL);

    LoadParameters loadParameters;
    loadParameters.navigationID = 0;
    loadParameters.data = htmlData;
    loadParameters.MIMEType = "text/html"_s;
    loadParameters.encodingName = encoding;
    loadParameters.baseURLString = baseURL;
    loadParameters.unreachableURLString = unreachableURL;
    loadParameters.provisionalLoadErrorURLString = m_failingProvisionalLoadURL;
    loadParameters.userData = UserData(process().transformObjectsToHandles(userData).get());
    loadParameters.forSafeBrowsing = forSafeBrowsing;
    addPlatformLoadParameters(loadParameters);

    m_process->assumeReadAccessToBaseURL(baseURL);
    m_process->assumeReadAccessToBaseURL(unreachableURL);
    m_process->send(Messages::WebPage::LoadAlternateHTML(loadParameters), m_pageID);
    m_process->responsivenessTimer().start();
}

void WebPageProxy::loadWebArchiveData(API::Data* webArchiveData, API::Object* userData)
{
    if (m_isClosed)
        return;

    if (!isValid())
        reattachToWebProcess();

    auto transaction = m_pageLoadState.transaction();
    m_pageLoadState.setPendingAPIRequestURL(transaction, blankURL().string());

    LoadParameters loadParameters;
    loadParameters.navigationID = 0;
    loadParameters.data = webArchiveData->dataReference();
    loadParameters.MIMEType = "application/x-webarchive"_s;
    loadParameters.encodingName = "utf-16"_s;
    loadParameters.userData = UserData(process().transformObjectsToHandles(userData).get());
    addPlatformLoadParameters(loadParameters);

    m_process->send(Messages::WebPage::LoadData(loadParameters), m_pageID);
    m_process->responsivenessTimer().start();
}

void WebPageProxy::navigateToPDFLinkWithSimulatedClick(const String& url, IntPoint documentPoint, IntPoint screenPoint)
{
    if (m_isClosed)
        return;

    if (WebCore::protocolIsJavaScript(url))
        return;

    if (!isValid())
        reattachToWebProcess();

    m_process->send(Messages::WebPage::NavigateToPDFLinkWithSimulatedClick(url, documentPoint, screenPoint), m_pageID);
    m_process->responsivenessTimer().start();
}

void WebPageProxy::stopLoading()
{
    if (!isValid())
        return;

    m_process->send(Messages::WebPage::StopLoading(), m_pageID);
    m_process->responsivenessTimer().start();
}

RefPtr<API::Navigation> WebPageProxy::reload(OptionSet<WebCore::ReloadOption> options)
{
    SandboxExtension::Handle sandboxExtensionHandle;

    String url = currentURL();
    if (!url.isEmpty()) {
        auto transaction = m_pageLoadState.transaction();
        m_pageLoadState.setPendingAPIRequestURL(transaction, url);

        // We may not have an extension yet if back/forward list was reinstated after a WebProcess crash or a browser relaunch
        bool createdExtension = maybeInitializeSandboxExtensionHandle(URL(URL(), url), sandboxExtensionHandle);
        if (createdExtension)
            m_process->willAcquireUniversalFileReadSandboxExtension();
    }

    if (!isValid())
        return reattachToWebProcessForReload();
    
    auto navigation = m_navigationState->createReloadNavigation();

    m_process->send(Messages::WebPage::Reload(navigation->navigationID(), options.toRaw(), sandboxExtensionHandle), m_pageID);
    m_process->responsivenessTimer().start();

    return WTFMove(navigation);
}

void WebPageProxy::recordAutomaticNavigationSnapshot()
{
    if (m_suppressAutomaticNavigationSnapshotting)
        return;

    if (WebBackForwardListItem* item = m_backForwardList->currentItem())
        recordNavigationSnapshot(*item);
}

void WebPageProxy::recordNavigationSnapshot(WebBackForwardListItem& item)
{
    if (!m_shouldRecordNavigationSnapshots)
        return;

#if PLATFORM(COCOA)
    ViewSnapshotStore::singleton().recordSnapshot(*this, item);
#else
    UNUSED_PARAM(item);
#endif
}

RefPtr<API::Navigation> WebPageProxy::goForward()
{
    WebBackForwardListItem* forwardItem = m_backForwardList->forwardItem();
    if (!forwardItem)
        return nullptr;

    return goToBackForwardItem(*forwardItem, FrameLoadType::Forward);
}

RefPtr<API::Navigation> WebPageProxy::goBack()
{
    WebBackForwardListItem* backItem = m_backForwardList->backItem();
    if (!backItem)
        return nullptr;

    return goToBackForwardItem(*backItem, FrameLoadType::Back);
}

RefPtr<API::Navigation> WebPageProxy::goToBackForwardItem(WebBackForwardListItem& item)
{
    return goToBackForwardItem(item, FrameLoadType::IndexedBackForward);
}

RefPtr<API::Navigation> WebPageProxy::goToBackForwardItem(WebBackForwardListItem& item, FrameLoadType frameLoadType)
{
    LOG(Loading, "WebPageProxy %p goToBackForwardItem to item URL %s", this, item.url().utf8().data());

    if (!isValid())
        return reattachToWebProcessWithItem(item);

    auto transaction = m_pageLoadState.transaction();

    m_pageLoadState.setPendingAPIRequestURL(transaction, item.url());

    RefPtr<API::Navigation> navigation;
    if (!m_backForwardList->currentItem()->itemIsInSameDocument(item))
        navigation = m_navigationState->createBackForwardNavigation(item, m_backForwardList->currentItem(), frameLoadType);

    m_process->send(Messages::WebPage::GoToBackForwardItem(navigation ? navigation->navigationID() : 0, item.itemID(), frameLoadType, ShouldTreatAsContinuingLoad::No), m_pageID);
    m_process->responsivenessTimer().start();

    return navigation;
}

void WebPageProxy::tryRestoreScrollPosition()
{
    if (!isValid())
        return;

    m_process->send(Messages::WebPage::TryRestoreScrollPosition(), m_pageID);
}

void WebPageProxy::didChangeBackForwardList(WebBackForwardListItem* added, Vector<Ref<WebBackForwardListItem>>&& removed)
{
    PageClientProtector protector(m_pageClient);

    if (!m_navigationClient || !m_navigationClient->didChangeBackForwardList(*this, added, removed))
        m_loaderClient->didChangeBackForwardList(*this, added, WTFMove(removed));

    auto transaction = m_pageLoadState.transaction();

    m_pageLoadState.setCanGoBack(transaction, m_backForwardList->backItem());
    m_pageLoadState.setCanGoForward(transaction, m_backForwardList->forwardItem());
}

void WebPageProxy::willGoToBackForwardListItem(const BackForwardItemIdentifier& itemID, bool inPageCache, const UserData& userData)
{
    PageClientProtector protector(m_pageClient);

    if (auto* item = m_backForwardList->itemForID(itemID)) {
        if (m_navigationClient)
            m_navigationClient->willGoToBackForwardListItem(*this, *item, inPageCache, m_process->transformHandlesToObjects(userData.object()).get());
    }
}

bool WebPageProxy::shouldKeepCurrentBackForwardListItemInList(WebBackForwardListItem& item)
{
    PageClientProtector protector(m_pageClient);

    return m_loaderClient->shouldKeepCurrentBackForwardListItemInList(*this, item);
}

bool WebPageProxy::canShowMIMEType(const String& mimeType)
{
    if (MIMETypeRegistry::canShowMIMEType(mimeType))
        return true;

#if ENABLE(NETSCAPE_PLUGIN_API)
    String newMimeType = mimeType;
    PluginModuleInfo plugin = m_process->processPool().pluginInfoStore().findPlugin(newMimeType, URL());
    if (!plugin.path.isNull() && m_preferences->pluginsEnabled())
        return true;
#endif // ENABLE(NETSCAPE_PLUGIN_API)

#if PLATFORM(COCOA)
    // On Mac, we can show PDFs.
    if (MIMETypeRegistry::isPDFOrPostScriptMIMEType(mimeType) && !WebProcessPool::omitPDFSupport())
        return true;
#endif // PLATFORM(COCOA)

    return false;
}

void WebPageProxy::setControlledByAutomation(bool controlled)
{
    if (m_controlledByAutomation == controlled)
        return;

    m_controlledByAutomation = controlled;

    if (!isValid())
        return;

    m_process->send(Messages::WebPage::SetControlledByAutomation(controlled), m_pageID);
    m_process->processPool().sendToNetworkingProcess(Messages::NetworkProcess::SetSessionIsControlledByAutomation(m_websiteDataStore->sessionID(), m_controlledByAutomation));
}

#if ENABLE(REMOTE_INSPECTOR)
void WebPageProxy::setAllowsRemoteInspection(bool allow)
{
    if (m_allowsRemoteInspection == allow)
        return;

    m_allowsRemoteInspection = allow;

    if (isValid())
        m_process->send(Messages::WebPage::SetAllowsRemoteInspection(allow), m_pageID);
}

void WebPageProxy::setRemoteInspectionNameOverride(const String& name)
{
    if (m_remoteInspectionNameOverride == name)
        return;

    m_remoteInspectionNameOverride = name;

    if (isValid())
        m_process->send(Messages::WebPage::SetRemoteInspectionNameOverride(m_remoteInspectionNameOverride), m_pageID);
}

#endif

void WebPageProxy::setDrawsBackground(bool drawsBackground)
{
    if (m_drawsBackground == drawsBackground)
        return;

    m_drawsBackground = drawsBackground;

    if (isValid())
        m_process->send(Messages::WebPage::SetDrawsBackground(drawsBackground), m_pageID);
}

void WebPageProxy::setTopContentInset(float contentInset)
{
    if (m_topContentInset == contentInset)
        return;

    m_topContentInset = contentInset;

    if (!isValid())
        return;
#if PLATFORM(COCOA)
    MachSendRight fence = m_drawingArea->createFence();

    auto fenceAttachment = IPC::Attachment(fence.leakSendRight(), MACH_MSG_TYPE_MOVE_SEND);
    m_process->send(Messages::WebPage::SetTopContentInsetFenced(contentInset, fenceAttachment), m_pageID);
#else
    m_process->send(Messages::WebPage::SetTopContentInset(contentInset), m_pageID);
#endif
}

void WebPageProxy::setUnderlayColor(const Color& color)
{
    if (m_underlayColor == color)
        return;

    m_underlayColor = color;

    if (isValid())
        m_process->send(Messages::WebPage::SetUnderlayColor(color), m_pageID);
}

void WebPageProxy::viewWillStartLiveResize()
{
    if (!isValid())
        return;

    closeOverlayedViews();
    m_process->send(Messages::WebPage::ViewWillStartLiveResize(), m_pageID);
}

void WebPageProxy::viewWillEndLiveResize()
{
    if (!isValid())
        return;
    m_process->send(Messages::WebPage::ViewWillEndLiveResize(), m_pageID);
}

void WebPageProxy::setViewNeedsDisplay(const Region& region)
{
    m_pageClient.setViewNeedsDisplay(region);
}

void WebPageProxy::requestScroll(const FloatPoint& scrollPosition, const IntPoint& scrollOrigin, bool isProgrammaticScroll)
{
    m_pageClient.requestScroll(scrollPosition, scrollOrigin, isProgrammaticScroll);
}

WebCore::FloatPoint WebPageProxy::viewScrollPosition() const
{
    return m_pageClient.viewScrollPosition();
}

void WebPageProxy::setSuppressVisibilityUpdates(bool flag)
{
    if (m_suppressVisibilityUpdates == flag)
        return;
    m_suppressVisibilityUpdates = flag;

    if (!m_suppressVisibilityUpdates) {
#if PLATFORM(COCOA)
        m_activityStateChangeDispatcher->schedule();
#else
        dispatchActivityStateChange();
#endif
    }
}

void WebPageProxy::updateActivityState(OptionSet<ActivityState::Flag> flagsToUpdate)
{
    m_activityState.remove(flagsToUpdate);
    if (flagsToUpdate & ActivityState::IsFocused && m_pageClient.isViewFocused())
        m_activityState.add(ActivityState::IsFocused);
    if (flagsToUpdate & ActivityState::WindowIsActive && m_pageClient.isViewWindowActive())
        m_activityState.add(ActivityState::WindowIsActive);
    if (flagsToUpdate & ActivityState::IsVisible && m_pageClient.isViewVisible())
        m_activityState.add(ActivityState::IsVisible);
    if (flagsToUpdate & ActivityState::IsVisibleOrOccluded && m_pageClient.isViewVisibleOrOccluded())
        m_activityState.add(ActivityState::IsVisibleOrOccluded);
    if (flagsToUpdate & ActivityState::IsInWindow && m_pageClient.isViewInWindow())
        m_activityState.add(ActivityState::IsInWindow);
    if (flagsToUpdate & ActivityState::IsVisuallyIdle && m_pageClient.isVisuallyIdle())
        m_activityState.add(ActivityState::IsVisuallyIdle);
    if (flagsToUpdate & ActivityState::IsAudible && m_mediaState & MediaProducer::IsPlayingAudio && !(m_mutedState & MediaProducer::AudioIsMuted))
        m_activityState.add(ActivityState::IsAudible);
    if (flagsToUpdate & ActivityState::IsLoading && m_pageLoadState.isLoading())
        m_activityState.add(ActivityState::IsLoading);
    if (flagsToUpdate & ActivityState::IsCapturingMedia && m_mediaState & (MediaProducer::HasActiveAudioCaptureDevice | MediaProducer::HasActiveVideoCaptureDevice))
        m_activityState.add(ActivityState::IsCapturingMedia);
}

void WebPageProxy::activityStateDidChange(OptionSet<ActivityState::Flag> mayHaveChanged, bool wantsSynchronousReply, ActivityStateChangeDispatchMode dispatchMode)
{
    LOG_WITH_STREAM(ActivityState, stream << "WebPageProxy " << pageID() << " activityStateDidChange - mayHaveChanged " << mayHaveChanged);

    m_potentiallyChangedActivityStateFlags.add(mayHaveChanged);
    m_activityStateChangeWantsSynchronousReply = m_activityStateChangeWantsSynchronousReply || wantsSynchronousReply;

    if (m_suppressVisibilityUpdates && dispatchMode != ActivityStateChangeDispatchMode::Immediate)
        return;

#if PLATFORM(COCOA)
    bool isNewlyInWindow = !isInWindow() && (mayHaveChanged & ActivityState::IsInWindow) && m_pageClient.isViewInWindow();
    if (dispatchMode == ActivityStateChangeDispatchMode::Immediate || isNewlyInWindow) {
        dispatchActivityStateChange();
        return;
    }
    m_activityStateChangeDispatcher->schedule();
#else
    UNUSED_PARAM(dispatchMode);
    dispatchActivityStateChange();
#endif
}

void WebPageProxy::viewDidLeaveWindow()
{
    closeOverlayedViews();
#if PLATFORM(IOS) && HAVE(AVKIT) || (PLATFORM(MAC) && ENABLE(VIDEO_PRESENTATION_MODE))
    // When leaving the current page, close the video fullscreen.
    if (m_videoFullscreenManager)
        m_videoFullscreenManager->requestHideAndExitFullscreen();
#endif
}

void WebPageProxy::viewDidEnterWindow()
{
    LayerHostingMode layerHostingMode = m_pageClient.viewLayerHostingMode();
    if (m_layerHostingMode != layerHostingMode) {
        m_layerHostingMode = layerHostingMode;
        m_process->send(Messages::WebPage::SetLayerHostingMode(layerHostingMode), m_pageID);
    }
}

void WebPageProxy::dispatchActivityStateChange()
{
#if PLATFORM(COCOA)
    m_activityStateChangeDispatcher->invalidate();
#endif

    if (!isValid())
        return;

    LOG_WITH_STREAM(ActivityState, stream << "WebPageProxy " << pageID() << " dispatchActivityStateChange - potentiallyChangedActivityStateFlags " << m_potentiallyChangedActivityStateFlags);

    // If the visibility state may have changed, then so may the visually idle & occluded agnostic state.
    if (m_potentiallyChangedActivityStateFlags & ActivityState::IsVisible)
        m_potentiallyChangedActivityStateFlags.add({ ActivityState::IsVisibleOrOccluded, ActivityState::IsVisuallyIdle });

    // Record the prior view state, update the flags that may have changed,
    // and check which flags have actually changed.
    auto previousActivityState = m_activityState;
    updateActivityState(m_potentiallyChangedActivityStateFlags);
    auto changed = m_activityState ^ previousActivityState;

    if (changed)
        LOG_WITH_STREAM(ActivityState, stream << "WebPageProxy " << pageID() << " dispatchActivityStateChange: state changed from " << previousActivityState << " to " << m_activityState);

    if ((m_potentiallyChangedActivityStateFlags & ActivityState::IsVisible) && isViewVisible())
        viewIsBecomingVisible();

    bool isNowInWindow = (changed & ActivityState::IsInWindow) && isInWindow();
    // We always want to wait for the Web process to reply if we've been in-window before and are coming back in-window.
    if (m_viewWasEverInWindow && isNowInWindow) {
        if (m_drawingArea->hasVisibleContent() && m_waitsForPaintAfterViewDidMoveToWindow && !m_shouldSkipWaitingForPaintAfterNextViewDidMoveToWindow)
            m_activityStateChangeWantsSynchronousReply = true;
        m_shouldSkipWaitingForPaintAfterNextViewDidMoveToWindow = false;
    }

    // Don't wait synchronously if the view state is not visible. (This matters in particular on iOS, where a hidden page may be suspended.)
    if (!(m_activityState & ActivityState::IsVisible))
        m_activityStateChangeWantsSynchronousReply = false;

    auto activityStateChangeID = m_activityStateChangeWantsSynchronousReply ? takeNextActivityStateChangeID() : static_cast<ActivityStateChangeID>(ActivityStateChangeAsynchronous);

    if (changed || activityStateChangeID != ActivityStateChangeAsynchronous || !m_nextActivityStateChangeCallbacks.isEmpty())
        m_process->send(Messages::WebPage::SetActivityState(m_activityState, activityStateChangeID, m_nextActivityStateChangeCallbacks), m_pageID);

    m_nextActivityStateChangeCallbacks.clear();

    // This must happen after the SetActivityState message is sent, to ensure the page visibility event can fire.
    updateThrottleState();

#if ENABLE(POINTER_LOCK)
    if (((changed & ActivityState::IsVisible) && !isViewVisible()) || ((changed & ActivityState::WindowIsActive) && !m_pageClient.isViewWindowActive())
        || ((changed & ActivityState::IsFocused) && !(m_activityState & ActivityState::IsFocused)))
        requestPointerUnlock();
#endif

    if (changed & ActivityState::IsVisible) {
        if (isViewVisible())
            m_visiblePageToken = m_process->visiblePageToken();
        else {
            m_visiblePageToken = nullptr;

            // If we've started the responsiveness timer as part of telling the web process to update the backing store
            // state, it might not send back a reply (since it won't paint anything if the web page is hidden) so we
            // stop the unresponsiveness timer here.
            m_process->responsivenessTimer().stop();
        }
    }

    if (changed & ActivityState::IsInWindow) {
        if (isInWindow())
            viewDidEnterWindow();
        else
            viewDidLeaveWindow();
    }

    updateBackingStoreDiscardableState();

    if (activityStateChangeID != ActivityStateChangeAsynchronous)
        waitForDidUpdateActivityState(activityStateChangeID);

    m_potentiallyChangedActivityStateFlags = { };
    m_activityStateChangeWantsSynchronousReply = false;
    m_viewWasEverInWindow |= isNowInWindow;
}

bool WebPageProxy::isAlwaysOnLoggingAllowed() const
{
    return sessionID().isAlwaysOnLoggingAllowed();
}

void WebPageProxy::updateThrottleState()
{
    bool processSuppressionEnabled = m_preferences->pageVisibilityBasedProcessSuppressionEnabled();

    // If process suppression is not enabled take a token on the process pool to disable suppression of support processes.
    if (!processSuppressionEnabled)
        m_preventProcessSuppressionCount = m_process->processPool().processSuppressionDisabledForPageCount();
    else if (!m_preventProcessSuppressionCount)
        m_preventProcessSuppressionCount = nullptr;

    if (m_activityState & ActivityState::IsVisuallyIdle)
        m_pageIsUserObservableCount = nullptr;
    else if (!m_pageIsUserObservableCount)
        m_pageIsUserObservableCount = m_process->processPool().userObservablePageCount();

#if PLATFORM(IOS)
    bool isCapturingMedia = m_activityState.contains(ActivityState::IsCapturingMedia);
    bool isAudible = m_activityState.contains(ActivityState::IsAudible);
    if (!isViewVisible() && !m_alwaysRunsAtForegroundPriority && !isCapturingMedia && !isAudible) {
        if (m_activityToken) {
            RELEASE_LOG_IF_ALLOWED(ProcessSuspension, "%p - UIProcess is releasing a foreground assertion because the view is no longer visible", this);
            m_activityToken = nullptr;
        }
    } else if (!m_activityToken) {
        if (isViewVisible())
            RELEASE_LOG_IF_ALLOWED(ProcessSuspension, "%p - UIProcess is taking a foreground assertion because the view is visible", this);
        else if (isAudible)
            RELEASE_LOG_IF_ALLOWED(ProcessSuspension, "%p - UIProcess is taking a foreground assertion because we are playing audio", this);
        else if (isCapturingMedia)
            RELEASE_LOG_IF_ALLOWED(ProcessSuspension, "%p - UIProcess is taking a foreground assertion because media capture is active", this);
        else
            RELEASE_LOG_IF_ALLOWED(ProcessSuspension, "%p - UIProcess is taking a foreground assertion even though the view is not visible because m_alwaysRunsAtForegroundPriority is true", this);
        m_activityToken = m_process->throttler().foregroundActivityToken();
    }
#endif
}

void WebPageProxy::updateHiddenPageThrottlingAutoIncreases()
{
    if (!m_preferences->hiddenPageDOMTimerThrottlingAutoIncreases())
        m_hiddenPageDOMTimerThrottlingAutoIncreasesCount = nullptr;
    else if (!m_hiddenPageDOMTimerThrottlingAutoIncreasesCount)
        m_hiddenPageDOMTimerThrottlingAutoIncreasesCount = m_process->processPool().hiddenPageThrottlingAutoIncreasesCount();
}

void WebPageProxy::layerHostingModeDidChange()
{
    if (!isValid())
        return;

    LayerHostingMode layerHostingMode = m_pageClient.viewLayerHostingMode();
    if (m_layerHostingMode == layerHostingMode)
        return;

    m_layerHostingMode = layerHostingMode;
    m_process->send(Messages::WebPage::SetLayerHostingMode(layerHostingMode), m_pageID);
}

void WebPageProxy::waitForDidUpdateActivityState(ActivityStateChangeID activityStateChangeID)
{
    if (!isValid())
        return;

    if (m_process->state() != WebProcessProxy::State::Running)
        return;

    // If we have previously timed out with no response from the WebProcess, don't block the UIProcess again until it starts responding.
    if (m_waitingForDidUpdateActivityState)
        return;

#if PLATFORM(IOS)
    // Hail Mary check. Should not be possible (dispatchActivityStateChange should force async if not visible,
    // and if visible we should be holding an assertion) - but we should never block on a suspended process.
    if (!m_activityToken) {
        ASSERT_NOT_REACHED();
        return;
    }
#endif

    m_waitingForDidUpdateActivityState = true;

    m_drawingArea->waitForDidUpdateActivityState(activityStateChangeID);
}

IntSize WebPageProxy::viewSize() const
{
    return m_pageClient.viewSize();
}

void WebPageProxy::setInitialFocus(bool forward, bool isKeyboardEventValid, const WebKeyboardEvent& keyboardEvent, WTF::Function<void (CallbackBase::Error)>&& callbackFunction)
{
    if (!isValid()) {
        callbackFunction(CallbackBase::Error::OwnerWasInvalidated);
        return;
    }

    auto callbackID = m_callbacks.put(WTFMove(callbackFunction), m_process->throttler().backgroundActivityToken());
    m_process->send(Messages::WebPage::SetInitialFocus(forward, isKeyboardEventValid, keyboardEvent, callbackID), m_pageID);
}

void WebPageProxy::clearSelection()
{
    if (!isValid())
        return;
    m_process->send(Messages::WebPage::ClearSelection(), m_pageID);
}

void WebPageProxy::restoreSelectionInFocusedEditableElement()
{
    if (!isValid())
        return;
    m_process->send(Messages::WebPage::RestoreSelectionInFocusedEditableElement(), m_pageID);
}

void WebPageProxy::validateCommand(const String& commandName, WTF::Function<void (const String&, bool, int32_t, CallbackBase::Error)>&& callbackFunction)
{
    if (!isValid()) {
        callbackFunction(String(), false, 0, CallbackBase::Error::Unknown);
        return;
    }

    auto callbackID = m_callbacks.put(WTFMove(callbackFunction), m_process->throttler().backgroundActivityToken());
    m_process->send(Messages::WebPage::ValidateCommand(commandName, callbackID), m_pageID);
}

bool WebPageProxy::maintainsInactiveSelection() const
{
    // Regardless of what the client wants to do, keep selections if a local Inspector is open.
    // Otherwise, there is no way to use the console to inspect the state of a selection.
    if (inspector() && inspector()->isVisible())
        return true;

    return m_maintainsInactiveSelection;
}

void WebPageProxy::setMaintainsInactiveSelection(bool newValue)
{
    m_maintainsInactiveSelection = newValue;
}

void WebPageProxy::executeEditCommand(const String& commandName, const String& argument, WTF::Function<void(CallbackBase::Error)>&& callbackFunction)
{
    if (!isValid()) {
        callbackFunction(CallbackBase::Error::Unknown);
        return;
    }

    auto callbackID = m_callbacks.put(WTFMove(callbackFunction), m_process->throttler().backgroundActivityToken());
    m_process->send(Messages::WebPage::ExecuteEditCommandWithCallback(commandName, argument, callbackID), m_pageID);
}
    
void WebPageProxy::executeEditCommand(const String& commandName, const String& argument)
{
    static NeverDestroyed<String> ignoreSpellingCommandName(MAKE_STATIC_STRING_IMPL("ignoreSpelling"));

    if (!isValid())
        return;

    if (commandName == ignoreSpellingCommandName)
        ++m_pendingLearnOrIgnoreWordMessageCount;

    m_process->send(Messages::WebPage::ExecuteEditCommand(commandName, argument), m_pageID);
}

void WebPageProxy::setEditable(bool editable)
{
    if (editable == m_isEditable)
        return;
    if (!isValid())
        return;

    m_isEditable = editable;
    m_process->send(Messages::WebPage::SetEditable(editable), m_pageID);
}
    
void WebPageProxy::setMediaStreamCaptureMuted(bool muted)
{
    if (muted)
        setMuted(m_mutedState | WebCore::MediaProducer::CaptureDevicesAreMuted);
    else
        setMuted(m_mutedState & ~WebCore::MediaProducer::CaptureDevicesAreMuted);
}

void WebPageProxy::activateMediaStreamCaptureInPage()
{
#if ENABLE(MEDIA_STREAM)
    UserMediaProcessManager::singleton().muteCaptureMediaStreamsExceptIn(*this);
#endif
    setMuted(m_mutedState & ~WebCore::MediaProducer::CaptureDevicesAreMuted);
}

#if !PLATFORM(IOS)
void WebPageProxy::didCommitLayerTree(const RemoteLayerTreeTransaction&)
{
}

void WebPageProxy::layerTreeCommitComplete()
{
}
#endif

#if ENABLE(DRAG_SUPPORT)
void WebPageProxy::dragEntered(DragData& dragData, const String& dragStorageName)
{
    performDragControllerAction(DragControllerAction::Entered, dragData, dragStorageName, { }, { });
}

void WebPageProxy::dragUpdated(DragData& dragData, const String& dragStorageName)
{
    performDragControllerAction(DragControllerAction::Updated, dragData, dragStorageName, { }, { });
}

void WebPageProxy::dragExited(DragData& dragData, const String& dragStorageName)
{
    performDragControllerAction(DragControllerAction::Exited, dragData, dragStorageName, { }, { });
}

void WebPageProxy::performDragOperation(DragData& dragData, const String& dragStorageName, SandboxExtension::Handle&& sandboxExtensionHandle, SandboxExtension::HandleArray&& sandboxExtensionsForUpload)
{
    performDragControllerAction(DragControllerAction::PerformDragOperation, dragData, dragStorageName, WTFMove(sandboxExtensionHandle), WTFMove(sandboxExtensionsForUpload));
}

void WebPageProxy::performDragControllerAction(DragControllerAction action, DragData& dragData, const String& dragStorageName, SandboxExtension::Handle&& sandboxExtensionHandle, SandboxExtension::HandleArray&& sandboxExtensionsForUpload)
{
    if (!isValid())
        return;
#if PLATFORM(GTK) || PLATFORM(QT)
    UNUSED_PARAM(dragStorageName);
    UNUSED_PARAM(sandboxExtensionHandle);
    UNUSED_PARAM(sandboxExtensionsForUpload);

    String url = dragData.asURL();
    if (!url.isEmpty())
        m_process->assumeReadAccessToBaseURL(url);

    ASSERT(dragData.platformData());
    WebSelectionData selection(*dragData.platformData());
    m_process->send(Messages::WebPage::PerformDragControllerAction(action, dragData.clientPosition(), dragData.globalPosition(), dragData.draggingSourceOperationMask(), selection, dragData.flags()), m_pageID);
#else
    m_process->send(Messages::WebPage::PerformDragControllerAction(action, dragData, sandboxExtensionHandle, sandboxExtensionsForUpload), m_pageID);
#endif
}

void WebPageProxy::didPerformDragControllerAction(uint64_t dragOperation, bool mouseIsOverFileInput, unsigned numberOfItemsToBeAccepted, const IntRect& insertionRect)
{
    MESSAGE_CHECK(dragOperation <= DragOperationDelete);

    m_currentDragOperation = static_cast<DragOperation>(dragOperation);
    m_currentDragIsOverFileInput = mouseIsOverFileInput;
    m_currentDragNumberOfFilesToBeAccepted = numberOfItemsToBeAccepted;
    setDragCaretRect(insertionRect);
}

#if PLATFORM(GTK) || PLATFORM(QT)
void WebPageProxy::startDrag(WebSelectionData&& selection, uint64_t dragOperation, const ShareableBitmap::Handle& dragImageHandle)
{
    RefPtr<ShareableBitmap> dragImage = !dragImageHandle.isNull() ? ShareableBitmap::create(dragImageHandle) : nullptr;
    m_pageClient.startDrag(WTFMove(selection.selectionData), static_cast<WebCore::DragOperation>(dragOperation), WTFMove(dragImage));

    didStartDrag();
}
#endif

void WebPageProxy::dragEnded(const IntPoint& clientPosition, const IntPoint& globalPosition, uint64_t operation)
{
    if (!isValid())
        return;
    m_process->send(Messages::WebPage::DragEnded(clientPosition, globalPosition, operation), m_pageID);
    setDragCaretRect({ });
}

void WebPageProxy::didPerformDragOperation(bool handled)
{
    m_pageClient.didPerformDragOperation(handled);
}

void WebPageProxy::didStartDrag()
{
    if (isValid())
        m_process->send(Messages::WebPage::DidStartDrag(), m_pageID);
}
    
void WebPageProxy::dragCancelled()
{
    if (isValid())
        m_process->send(Messages::WebPage::DragCancelled(), m_pageID);
}

void WebPageProxy::didEndDragging()
{
    resetCurrentDragInformation();
}

void WebPageProxy::resetCurrentDragInformation()
{
    m_currentDragOperation = WebCore::DragOperationNone;
    m_currentDragIsOverFileInput = false;
    m_currentDragNumberOfFilesToBeAccepted = 0;
    setDragCaretRect({ });
}

#if !ENABLE(DATA_INTERACTION)

void WebPageProxy::setDragCaretRect(const IntRect& dragCaretRect)
{
    m_currentDragCaretRect = dragCaretRect;
}

#endif

#endif // ENABLE(DRAG_SUPPORT)

static bool removeOldRedundantEvent(Deque<NativeWebMouseEvent>& queue, WebEvent::Type incomingEventType)
{
    if (incomingEventType != WebEvent::MouseMove && incomingEventType != WebEvent::MouseForceChanged)
        return false;

    auto it = queue.rbegin();
    auto end = queue.rend();

    // Must not remove the first event in the deque, since it is already being dispatched.
    if (it != end)
        --end;

    for (; it != end; ++it) {
        auto type = it->type();
        if (type == incomingEventType) {
            queue.remove(--it.base());
            return true;
        }
        if (type != WebEvent::MouseMove && type != WebEvent::MouseForceChanged)
            break;
    }
    return false;
}

void WebPageProxy::handleMouseEvent(const NativeWebMouseEvent& event)
{
    if (!isValid())
        return;

    // If we receive multiple mousemove or mouseforcechanged events and the most recent mousemove or mouseforcechanged event
    // (respectively) has not yet been sent to WebProcess for processing, remove the pending mouse event and insert the new
    // event in the queue.
    bool didRemoveEvent = removeOldRedundantEvent(m_mouseEventQueue, event.type());
    m_mouseEventQueue.append(event);

#if LOG_DISABLED
    UNUSED_PARAM(didRemoveEvent);
#else
    LOG(MouseHandling, "UIProcess: %s mouse event %s (queue size %zu)", didRemoveEvent ? "replaced" : "enqueued", webMouseEventTypeString(event.type()), m_mouseEventQueue.size());
#endif

    if (m_mouseEventQueue.size() == 1) // Otherwise, called from DidReceiveEvent message handler.
        processNextQueuedMouseEvent();
}
    
void WebPageProxy::processNextQueuedMouseEvent()
{
    if (!isValid())
        return;

    ASSERT(!m_mouseEventQueue.isEmpty());

    const NativeWebMouseEvent& event = m_mouseEventQueue.first();
    
    if (m_pageClient.windowIsFrontWindowUnderMouse(event))
        setToolTip(String());

    // NOTE: This does not start the responsiveness timer because mouse move should not indicate interaction.
    if (event.type() != WebEvent::MouseMove)
        m_process->responsivenessTimer().start();

    LOG(MouseHandling, "UIProcess: sent mouse event %s (queue size %zu)", webMouseEventTypeString(event.type()), m_mouseEventQueue.size());
    m_process->send(Messages::WebPage::MouseEvent(event), m_pageID);
}

#if MERGE_WHEEL_EVENTS
static bool canCoalesce(const WebWheelEvent& a, const WebWheelEvent& b)
{
    if (a.position() != b.position())
        return false;
    if (a.globalPosition() != b.globalPosition())
        return false;
    if (a.modifiers() != b.modifiers())
        return false;
    if (a.granularity() != b.granularity())
        return false;
#if PLATFORM(COCOA)
    if (a.phase() != b.phase())
        return false;
    if (a.momentumPhase() != b.momentumPhase())
        return false;
    if (a.hasPreciseScrollingDeltas() != b.hasPreciseScrollingDeltas())
        return false;
#endif

    return true;
}

static WebWheelEvent coalesce(const WebWheelEvent& a, const WebWheelEvent& b)
{
    ASSERT(canCoalesce(a, b));

    FloatSize mergedDelta = a.delta() + b.delta();
    FloatSize mergedWheelTicks = a.wheelTicks() + b.wheelTicks();

#if PLATFORM(COCOA)
    FloatSize mergedUnacceleratedScrollingDelta = a.unacceleratedScrollingDelta() + b.unacceleratedScrollingDelta();

    return WebWheelEvent(WebEvent::Wheel, b.position(), b.globalPosition(), mergedDelta, mergedWheelTicks, b.granularity(), b.directionInvertedFromDevice(), b.phase(), b.momentumPhase(), b.hasPreciseScrollingDeltas(), b.scrollCount(), mergedUnacceleratedScrollingDelta, b.modifiers(), b.timestamp());
#else
    return WebWheelEvent(WebEvent::Wheel, b.position(), b.globalPosition(), mergedDelta, mergedWheelTicks, b.granularity(), b.modifiers(), b.timestamp());
#endif
}
#endif // MERGE_WHEEL_EVENTS

static WebWheelEvent coalescedWheelEvent(Deque<NativeWebWheelEvent>& queue, Vector<NativeWebWheelEvent>& coalescedEvents)
{
    ASSERT(!queue.isEmpty());
    ASSERT(coalescedEvents.isEmpty());

#if MERGE_WHEEL_EVENTS
    NativeWebWheelEvent firstEvent = queue.takeFirst();
    coalescedEvents.append(firstEvent);

    WebWheelEvent event = firstEvent;
    while (!queue.isEmpty() && canCoalesce(event, queue.first())) {
        NativeWebWheelEvent firstEvent = queue.takeFirst();
        coalescedEvents.append(firstEvent);
        event = coalesce(event, firstEvent);
    }

    return event;
#else
    while (!queue.isEmpty())
        coalescedEvents.append(queue.takeFirst());
    return coalescedEvents.last();
#endif
}

void WebPageProxy::handleWheelEvent(const NativeWebWheelEvent& event)
{
#if ENABLE(ASYNC_SCROLLING) && PLATFORM(COCOA)
    if (m_scrollingCoordinatorProxy && m_scrollingCoordinatorProxy->handleWheelEvent(platform(event)))
        return;
#endif

    if (!isValid())
        return;

    closeOverlayedViews();

    if (!m_currentlyProcessedWheelEvents.isEmpty()) {
        m_wheelEventQueue.append(event);
        if (!shouldProcessWheelEventNow(event))
            return;
        // The queue has too many wheel events, so push a new event.
    }

    if (!m_wheelEventQueue.isEmpty()) {
        processNextQueuedWheelEvent();
        return;
    }

    auto coalescedWheelEvent = std::make_unique<Vector<NativeWebWheelEvent>>();
    coalescedWheelEvent->append(event);
    m_currentlyProcessedWheelEvents.append(WTFMove(coalescedWheelEvent));
    sendWheelEvent(event);
}

void WebPageProxy::processNextQueuedWheelEvent()
{
    auto nextCoalescedEvent = std::make_unique<Vector<NativeWebWheelEvent>>();
    WebWheelEvent nextWheelEvent = coalescedWheelEvent(m_wheelEventQueue, *nextCoalescedEvent.get());
    m_currentlyProcessedWheelEvents.append(WTFMove(nextCoalescedEvent));
    sendWheelEvent(nextWheelEvent);
}

void WebPageProxy::sendWheelEvent(const WebWheelEvent& event)
{
    m_process->send(
        Messages::EventDispatcher::WheelEvent(
            m_pageID,
            event,
            shouldUseImplicitRubberBandControl() ? !m_backForwardList->backItem() : rubberBandsAtLeft(),
            shouldUseImplicitRubberBandControl() ? !m_backForwardList->forwardItem() : rubberBandsAtRight(),
            rubberBandsAtTop(),
            rubberBandsAtBottom()
        ), 0);

    // Manually ping the web process to check for responsiveness since our wheel
    // event will dispatch to a non-main thread, which always responds.
    m_process->isResponsive(nullptr);
}

bool WebPageProxy::shouldProcessWheelEventNow(const WebWheelEvent& event) const
{
#if PLATFORM(GTK)
    // Don't queue events representing a non-trivial scrolling phase to
    // avoid having them trapped in the queue, potentially preventing a
    // scrolling session to beginning or end correctly.
    // This is only needed by platforms whose WebWheelEvent has this phase
    // information (Cocoa and GTK+) but Cocoa was fine without it.
    if (event.phase() == WebWheelEvent::Phase::PhaseNone
        || event.phase() == WebWheelEvent::Phase::PhaseChanged
        || event.momentumPhase() == WebWheelEvent::Phase::PhaseNone
        || event.momentumPhase() == WebWheelEvent::Phase::PhaseChanged)
        return true;
#else
    UNUSED_PARAM(event);
#endif
    if (m_wheelEventQueue.size() >= wheelEventQueueSizeThreshold)
        return true;
    return false;
}

void WebPageProxy::handleKeyboardEvent(const NativeWebKeyboardEvent& event)
{
    if (!isValid())
        return;
    
    LOG(KeyHandling, "WebPageProxy::handleKeyboardEvent: %s", webKeyboardEventTypeString(event.type()));

    m_keyEventQueue.append(event);

    m_process->responsivenessTimer().start();
    if (m_keyEventQueue.size() == 1) { // Otherwise, sent from DidReceiveEvent message handler.
        LOG(KeyHandling, " UI process: sent keyEvent from handleKeyboardEvent");
        m_process->send(Messages::WebPage::KeyEvent(event), m_pageID);
    }
}

WebPreferencesStore WebPageProxy::preferencesStore() const
{
    if (m_configurationPreferenceValues.isEmpty())
        return m_preferences->store();

    WebPreferencesStore store = m_preferences->store();
    for (const auto& preference : m_configurationPreferenceValues)
        store.m_values.set(preference.key, preference.value);

    return store;
}

#if ENABLE(NETSCAPE_PLUGIN_API)
void WebPageProxy::findPlugin(const String& mimeType, uint32_t processType, const String& urlString, const String& frameURLString, const String& pageURLString, bool allowOnlyApplicationPlugins, Messages::WebPageProxy::FindPlugin::DelayedReply&& reply)
{
    PageClientProtector protector(m_pageClient);

    MESSAGE_CHECK_URL(urlString);

    URL pluginURL = URL { URL(), urlString };
    String newMimeType = mimeType.convertToASCIILowercase();

    PluginData::AllowedPluginTypes allowedPluginTypes = allowOnlyApplicationPlugins ? PluginData::OnlyApplicationPlugins : PluginData::AllPlugins;

    URL pageURL = URL { URL(), pageURLString };
    if (!m_process->processPool().pluginInfoStore().isSupportedPlugin(mimeType, pluginURL, frameURLString, pageURL)) {
        reply(0, newMimeType, PluginModuleLoadNormally, { }, true);
        return;
    }

    PluginModuleInfo plugin = m_process->processPool().pluginInfoStore().findPlugin(newMimeType, pluginURL, allowedPluginTypes);
    if (!plugin.path) {
        reply(0, newMimeType, PluginModuleLoadNormally, { }, false);
        return;
    }

    uint32_t pluginLoadPolicy = PluginInfoStore::defaultLoadPolicyForPlugin(plugin);

#if PLATFORM(COCOA)
    auto pluginInformation = createPluginInformationDictionary(plugin, frameURLString, String(), pageURLString, String(), String());
#endif

    auto findPluginCompletion = [processType, reply = WTFMove(reply), newMimeType = WTFMove(newMimeType), plugin = WTFMove(plugin)] (uint32_t pluginLoadPolicy, const String& unavailabilityDescription) mutable {
        PluginProcessSandboxPolicy pluginProcessSandboxPolicy = PluginProcessSandboxPolicyNormal;
        switch (pluginLoadPolicy) {
        case PluginModuleLoadNormally:
            pluginProcessSandboxPolicy = PluginProcessSandboxPolicyNormal;
            break;
        case PluginModuleLoadUnsandboxed:
            pluginProcessSandboxPolicy = PluginProcessSandboxPolicyUnsandboxed;
            break;

        case PluginModuleBlockedForSecurity:
        case PluginModuleBlockedForCompatibility:
            reply(0, newMimeType, pluginLoadPolicy, unavailabilityDescription, false);
            return;
        }

        reply(PluginProcessManager::singleton().pluginProcessToken(plugin, static_cast<PluginProcessType>(processType), pluginProcessSandboxPolicy), newMimeType, pluginLoadPolicy, unavailabilityDescription, false);
    };

#if PLATFORM(COCOA)
    if (m_navigationClient) {
        m_navigationClient->decidePolicyForPluginLoad(*this, static_cast<PluginModuleLoadPolicy>(pluginLoadPolicy), pluginInformation.get(), WTFMove(findPluginCompletion));
        return;
    }
#endif
    findPluginCompletion(pluginLoadPolicy, { });
}

#endif // ENABLE(NETSCAPE_PLUGIN_API)

#if ENABLE(QT_GESTURE_EVENTS)
void WebPageProxy::handleGestureEvent(const WebGestureEvent& event)
{
    if (!isValid())
        return;

    m_gestureEventQueue.append(event);

    m_process->responsivenessTimer().start();
    m_process->send(Messages::EventDispatcher::GestureEvent(m_pageID, event), 0);
}
#endif

#if ENABLE(TOUCH_EVENTS)

static TrackingType mergeTrackingTypes(TrackingType a, TrackingType b)
{
    if (static_cast<uintptr_t>(b) > static_cast<uintptr_t>(a))
        return b;
    return a;
}

void WebPageProxy::updateTouchEventTracking(const WebTouchEvent& touchStartEvent)
{
#if ENABLE(ASYNC_SCROLLING) && PLATFORM(COCOA)
    const EventNames& names = eventNames();
    for (auto& touchPoint : touchStartEvent.touchPoints()) {
        IntPoint location = touchPoint.location();
        auto updateTrackingType = [this, location](TrackingType& trackingType, const AtomicString& eventName) {
            if (trackingType == TrackingType::Synchronous)
                return;

            TrackingType trackingTypeForLocation = m_scrollingCoordinatorProxy->eventTrackingTypeForPoint(eventName, location);

            trackingType = mergeTrackingTypes(trackingType, trackingTypeForLocation);
        };
        updateTrackingType(m_touchEventTracking.touchForceChangedTracking, names.touchforcechangeEvent);
        updateTrackingType(m_touchEventTracking.touchStartTracking, names.touchstartEvent);
        updateTrackingType(m_touchEventTracking.touchMoveTracking, names.touchmoveEvent);
        updateTrackingType(m_touchEventTracking.touchEndTracking, names.touchendEvent);
    }
#else
    UNUSED_PARAM(touchStartEvent);
    m_touchEventTracking.touchForceChangedTracking = TrackingType::Synchronous;
    m_touchEventTracking.touchStartTracking = TrackingType::Synchronous;
    m_touchEventTracking.touchMoveTracking = TrackingType::Synchronous;
    m_touchEventTracking.touchEndTracking = TrackingType::Synchronous;
#endif // ENABLE(ASYNC_SCROLLING)
}

TrackingType WebPageProxy::touchEventTrackingType(const WebTouchEvent& touchStartEvent) const
{
    // We send all events if any type is needed, we just do it asynchronously for the types that are not tracked.
    //
    // Touch events define a sequence with strong dependencies. For example, we can expect
    // a TouchMove to only appear after a TouchStart, and the ids of the touch points is consistent between
    // the two.
    //
    // WebCore should not have to set up its state correctly after some events were dismissed.
    // For example, we don't want to send a TouchMoved without a TouchPressed.
    // We send everything, WebCore updates its internal state and dispatch what is needed to the page.
    TrackingType globalTrackingType = m_touchEventTracking.isTrackingAnything() ? TrackingType::Asynchronous : TrackingType::NotTracking;

    globalTrackingType = mergeTrackingTypes(globalTrackingType, m_touchEventTracking.touchForceChangedTracking);
    for (auto& touchPoint : touchStartEvent.touchPoints()) {
        switch (touchPoint.state()) {
        case WebPlatformTouchPoint::TouchReleased:
            globalTrackingType = mergeTrackingTypes(globalTrackingType, m_touchEventTracking.touchEndTracking);
            break;
        case WebPlatformTouchPoint::TouchPressed:
            globalTrackingType = mergeTrackingTypes(globalTrackingType, m_touchEventTracking.touchStartTracking);
            break;
        case WebPlatformTouchPoint::TouchMoved:
        case WebPlatformTouchPoint::TouchStationary:
            globalTrackingType = mergeTrackingTypes(globalTrackingType, m_touchEventTracking.touchMoveTracking);
            break;
        case WebPlatformTouchPoint::TouchCancelled:
            globalTrackingType = mergeTrackingTypes(globalTrackingType, TrackingType::Asynchronous);
            break;
        }
    }

    return globalTrackingType;
}

#endif

#if ENABLE(MAC_GESTURE_EVENTS)
void WebPageProxy::handleGestureEvent(const NativeWebGestureEvent& event)
{
    if (!isValid())
        return;

    m_gestureEventQueue.append(event);
    // FIXME: Consider doing some coalescing here.
    m_process->responsivenessTimer().start();

    m_process->send(Messages::EventDispatcher::GestureEvent(m_pageID, event), 0);
}
#endif

#if ENABLE(IOS_TOUCH_EVENTS)
void WebPageProxy::handleTouchEventSynchronously(NativeWebTouchEvent& event)
{
    if (!isValid())
        return;

    TraceScope scope(SyncTouchEventStart, SyncTouchEventEnd);

    updateTouchEventTracking(event);

    TrackingType touchEventsTrackingType = touchEventTrackingType(event);
    if (touchEventsTrackingType == TrackingType::NotTracking)
        return;

    if (touchEventsTrackingType == TrackingType::Asynchronous) {
        // We can end up here if a native gesture has not started but the event handlers are passive.
        //
        // The client of WebPageProxy asks the event to be sent synchronously since the touch event
        // can prevent a native gesture.
        // But, here we know that all events handlers that can handle this events are passive.
        // We can use asynchronous dispatch and pretend to the client that the page does nothing with the events.
        event.setCanPreventNativeGestures(false);
        handleTouchEventAsynchronously(event);
        didReceiveEvent(event.type(), false);
        return;
    }

    m_process->responsivenessTimer().start();
    bool handled = false;
    bool replyReceived = m_process->sendSync(Messages::WebPage::TouchEventSync(event), Messages::WebPage::TouchEventSync::Reply(handled), m_pageID, 1_s);
    // If the sync request has timed out, we should consider the event handled. The Web Process is too busy to answer any questions, so the default action is also likely to have issues.
    if (!replyReceived)
        handled = true;
    didReceiveEvent(event.type(), handled);
    m_pageClient.doneWithTouchEvent(event, handled);
    m_process->responsivenessTimer().stop();

    if (event.allTouchPointsAreReleased())
        m_touchEventTracking.reset();
}

void WebPageProxy::handleTouchEventAsynchronously(const NativeWebTouchEvent& event)
{
    if (!isValid())
        return;

    TrackingType touchEventsTrackingType = touchEventTrackingType(event);
    if (touchEventsTrackingType == TrackingType::NotTracking)
        return;

    m_process->send(Messages::EventDispatcher::TouchEvent(m_pageID, event), 0);

    if (event.allTouchPointsAreReleased())
        m_touchEventTracking.reset();
}

#elif ENABLE(TOUCH_EVENTS)

#if PLATFORM(QT)
void WebPageProxy::handlePotentialActivation(const IntPoint& touchPoint, const IntSize& touchArea)
{
    m_process->send(Messages::WebPage::HighlightPotentialActivation(touchPoint, touchArea), m_pageID);
}
#endif

void WebPageProxy::handleTouchEvent(const NativeWebTouchEvent& event)
{
    if (!isValid())
        return;

    updateTouchEventTracking(event);

    if (touchEventTrackingType(event) == TrackingType::NotTracking)
        return;

    // If the page is suspended, which should be the case during panning, pinching
    // and animation on the page itself (kinetic scrolling, tap to zoom) etc, then
    // we do not send any of the events to the page even if is has listeners.
    if (!m_isPageSuspended) {
        m_touchEventQueue.append(event);
        m_process->responsivenessTimer().start();
        m_process->send(Messages::WebPage::TouchEvent(event), m_pageID);
    } else {
        if (m_touchEventQueue.isEmpty()) {
            bool isEventHandled = false;
            m_pageClient.doneWithTouchEvent(event, isEventHandled);
        } else {
            // We attach the incoming events to the newest queued event so that all
            // the events are delivered in the correct order when the event is dequed.
            QueuedTouchEvents& lastEvent = m_touchEventQueue.last();
            lastEvent.deferredTouchEvents.append(event);
        }
    }

    if (event.allTouchPointsAreReleased())
        m_touchEventTracking.reset();
}
#endif // ENABLE(TOUCH_EVENTS)

void WebPageProxy::scrollBy(ScrollDirection direction, ScrollGranularity granularity)
{
    if (!isValid())
        return;

    m_process->send(Messages::WebPage::ScrollBy(direction, granularity), m_pageID);
}

void WebPageProxy::centerSelectionInVisibleArea()
{
    if (!isValid())
        return;

    m_process->send(Messages::WebPage::CenterSelectionInVisibleArea(), m_pageID);
}

class WebPageProxy::PolicyDecisionSender : public RefCounted<PolicyDecisionSender> {
public:
    using SendFunction = CompletionHandler<void(WebCore::PolicyAction, uint64_t newNavigationID, DownloadID, std::optional<WebsitePoliciesData>)>;
    static Ref<PolicyDecisionSender> create(SendFunction&& sendFunction)
    {
        return adoptRef(*new PolicyDecisionSender(WTFMove(sendFunction)));
    }

    template<typename... Args> void send(Args... args)
    {
        if (m_sendFunction)
            m_sendFunction(std::forward<Args>(args)...);
    }
private:
    PolicyDecisionSender(SendFunction sendFunction)
        : m_sendFunction(WTFMove(sendFunction)) { }

    SendFunction m_sendFunction;
};
    
void WebPageProxy::receivedPolicyDecision(PolicyAction action, API::Navigation* navigation, std::optional<WebsitePoliciesData>&& websitePolicies, Ref<PolicyDecisionSender>&& sender)
{
    if (!isValid()) {
        sender->send(PolicyAction::Ignore, 0, DownloadID(), std::nullopt);
        return;
    }

    auto transaction = m_pageLoadState.transaction();

    if (action == PolicyAction::Ignore)
        m_pageLoadState.clearPendingAPIRequestURL(transaction);

    if (navigation && navigation->shouldForceDownload() && action == PolicyAction::Use)
        action = PolicyAction::Download;

    DownloadID downloadID = { };
    if (action == PolicyAction::Download) {
        // Create a download proxy.
        auto* download = m_process->processPool().createDownloadProxy(m_decidePolicyForResponseRequest, this);
        if (navigation) {
            download->setWasUserInitiated(navigation->wasUserInitiated());
            download->setRedirectChain(navigation->takeRedirectChain());
        }

        downloadID = download->downloadID();
        handleDownloadRequest(download);
        m_decidePolicyForResponseRequest = { };
    }

    sender->send(action, navigation ? navigation->navigationID() : 0, downloadID, WTFMove(websitePolicies));
}

void WebPageProxy::continueNavigationInNewProcess(API::Navigation& navigation, Ref<WebProcessProxy>&& process)
{
    LOG(Loading, "Continuing navigation %" PRIu64 " '%s' in a new web process", navigation.navigationID(), navigation.loggingString());

    Ref<WebProcessProxy> previousProcess = m_process.copyRef();
    std::optional<uint64_t> navigatedFrameIdentifierInPreviousProcess;
    if (m_mainFrame)
        navigatedFrameIdentifierInPreviousProcess = m_mainFrame->frameID();

    ASSERT(m_process.ptr() != process.ptr());

    processDidTerminate(ProcessTerminationReason::NavigationSwap);

    // FIXME: this is to fix the ASSERT(isValid()) inside reattachToWebProcess, some other way to fix this is needed.
    m_isValid = false;
    reattachToWebProcess(WTFMove(process), &navigation, navigation.targetItem() ? ReattachForBackForward::Yes : ReattachForBackForward::No);

    if (auto* item = navigation.targetItem()) {
        LOG(Loading, "WebPageProxy %p continueNavigationInNewProcess to back item URL %s", this, item->url().utf8().data());

        auto transaction = m_pageLoadState.transaction();
        m_pageLoadState.setPendingAPIRequestURL(transaction, item->url());

        auto itemStates = m_backForwardList-> filteredItemStates([this, targetItem = item](WebBackForwardListItem& item) {
            if (auto* page = item.suspendedPage()) {
                if (page->process() == m_process.ptr())
                    return false;
            }
            return &item != targetItem;
        });
        m_process->send(Messages::WebPage::UpdateBackForwardListForReattach(WTFMove(itemStates)), m_pageID);
        m_process->send(Messages::WebPage::GoToBackForwardItem(navigation.navigationID(), item->itemID(), *navigation.backForwardFrameLoadType(), ShouldTreatAsContinuingLoad::Yes), m_pageID);
        m_process->responsivenessTimer().start();

        return;
    }

    // FIXME: Work out timing of responding with the last policy delegate, etc
    ASSERT(!navigation.currentRequest().isEmpty());
    loadRequestWithNavigation(navigation, ResourceRequest { navigation.currentRequest() }, WebCore::ShouldOpenExternalURLsPolicy::ShouldAllowExternalSchemes, nullptr, ShouldTreatAsContinuingLoad::Yes);

    // Normally, notification of a server redirect comes from the WebContent process.
    // If we are process swapping in response to a server redirect then that notification will not come from the new WebContent process.
    // In this case we have the UIProcess synthesize the redirect notification at the appropriate time.
    if (navigation.currentRequestIsRedirect()) {
        ASSERT(!m_mainFrame);
        m_mainFrameCreationHandler = [this, protectedThis = makeRef(*this), navigation = makeRef(navigation), request =  navigation.currentRequest()]() mutable {
            ASSERT(m_mainFrame);
            m_mainFrame->frameLoadState().didStartProvisionalLoad(request.url());
            didReceiveServerRedirectForProvisionalLoadForFrame(m_mainFrame->frameID(), navigation->navigationID(), WTFMove(request), { });
        };
    }

    if (!navigation.isCrossOriginWindowOpenNavigation() || !navigatedFrameIdentifierInPreviousProcess)
        return;

    m_mainFrameWindowCreationHandler = [this, previousProcess = WTFMove(previousProcess), navigatedFrameIdentifierInPreviousProcess = *navigatedFrameIdentifierInPreviousProcess](const GlobalWindowIdentifier& windowIdentifier) {
        ASSERT(m_mainFrame);
        GlobalFrameIdentifier navigatedFrameIdentifierInNewProcess { pageID(), m_mainFrame->frameID() };
        previousProcess->send(Messages::WebPage::FrameBecameRemote(navigatedFrameIdentifierInPreviousProcess, navigatedFrameIdentifierInNewProcess, windowIdentifier), pageID());
    };
}

void WebPageProxy::setUserAgent(String&& userAgent)
{
    if (m_userAgent == userAgent)
        return;
    m_userAgent = WTFMove(userAgent);

#if ENABLE(SERVICE_WORKER)
    // We update the service worker there at the moment to be sure we use values used by actual web pages.
    // FIXME: Refactor this when we have a better User-Agent story.
    process().processPool().updateServiceWorkerUserAgent(m_userAgent);
#endif

    if (!isValid())
        return;
    m_process->send(Messages::WebPage::SetUserAgent(m_userAgent), m_pageID);
}

void WebPageProxy::setApplicationNameForUserAgent(const String& applicationName)
{
    if (m_applicationNameForUserAgent == applicationName)
        return;

    m_applicationNameForUserAgent = applicationName;
    if (!m_customUserAgent.isEmpty())
        return;

    setUserAgent(standardUserAgent(m_applicationNameForUserAgent));
}

void WebPageProxy::setCustomUserAgent(const String& customUserAgent)
{
    if (m_customUserAgent == customUserAgent)
        return;

    m_customUserAgent = customUserAgent;

    if (m_customUserAgent.isEmpty()) {
        setUserAgent(standardUserAgent(m_applicationNameForUserAgent));
        return;
    }

    setUserAgent(String { m_customUserAgent });
}

void WebPageProxy::resumeActiveDOMObjectsAndAnimations()
{
    if (!isValid() || !m_isPageSuspended)
        return;

    m_isPageSuspended = false;

    m_process->send(Messages::WebPage::ResumeActiveDOMObjectsAndAnimations(), m_pageID);
}

void WebPageProxy::suspendActiveDOMObjectsAndAnimations()
{
    if (!isValid() || m_isPageSuspended)
        return;

    m_isPageSuspended = true;

    m_process->send(Messages::WebPage::SuspendActiveDOMObjectsAndAnimations(), m_pageID);
}

bool WebPageProxy::supportsTextEncoding() const
{
    // FIXME (118840): We should probably only support this for text documents, not all non-image documents.
    return m_mainFrame && !m_mainFrame->isDisplayingStandaloneImageDocument();
}

void WebPageProxy::setCustomTextEncodingName(const String& encodingName)
{
    if (m_customTextEncodingName == encodingName)
        return;
    m_customTextEncodingName = encodingName;

    if (!isValid())
        return;
    m_process->send(Messages::WebPage::SetCustomTextEncodingName(encodingName), m_pageID);
}

SessionState WebPageProxy::sessionState(WTF::Function<bool (WebBackForwardListItem&)>&& filter) const
{
    SessionState sessionState;

    sessionState.backForwardListState = m_backForwardList->backForwardListState(WTFMove(filter));

    String provisionalURLString = m_pageLoadState.pendingAPIRequestURL();
    if (provisionalURLString.isEmpty())
        provisionalURLString = m_pageLoadState.provisionalURL();

    if (!provisionalURLString.isEmpty())
        sessionState.provisionalURL = URL(URL(), provisionalURLString);

    sessionState.renderTreeSize = renderTreeSize();
    return sessionState;
}

RefPtr<API::Navigation> WebPageProxy::restoreFromSessionState(SessionState sessionState, bool navigate)
{
    m_sessionRestorationRenderTreeSize = 0;
    m_hitRenderTreeSizeThreshold = false;

    bool hasBackForwardList = !!sessionState.backForwardListState.currentIndex;

    if (hasBackForwardList) {
        m_backForwardList->restoreFromState(WTFMove(sessionState.backForwardListState));
        process().send(Messages::WebPage::RestoreSession(m_backForwardList->itemStates()), m_pageID);

        auto transaction = m_pageLoadState.transaction();
        m_pageLoadState.setCanGoBack(transaction, m_backForwardList->backItem());
        m_pageLoadState.setCanGoForward(transaction, m_backForwardList->forwardItem());

        // The back / forward list was restored from a sessionState so we don't want to snapshot the current
        // page when navigating away. Suppress navigation snapshotting until the next load has committed
        m_suppressAutomaticNavigationSnapshotting = true;
    }

    // FIXME: Navigating should be separate from state restoration.
    if (navigate) {
        m_sessionRestorationRenderTreeSize = sessionState.renderTreeSize;
        if (!m_sessionRestorationRenderTreeSize)
            m_hitRenderTreeSizeThreshold = true; // If we didn't get data on renderTreeSize, just don't fire the milestone.

        if (!sessionState.provisionalURL.isNull())
            return loadRequest(sessionState.provisionalURL);

        if (hasBackForwardList) {
            if (WebBackForwardListItem* item = m_backForwardList->currentItem())
                return goToBackForwardItem(*item);
        }
    }

    return nullptr;
}

bool WebPageProxy::supportsTextZoom() const
{
    // FIXME (118840): This should also return false for standalone media and plug-in documents.
    if (!m_mainFrame || m_mainFrame->isDisplayingStandaloneImageDocument())
        return false;

    return true;
}
 
void WebPageProxy::setTextZoomFactor(double zoomFactor)
{
    if (!isValid())
        return;

    if (m_textZoomFactor == zoomFactor)
        return;

    m_textZoomFactor = zoomFactor;
    m_process->send(Messages::WebPage::SetTextZoomFactor(m_textZoomFactor), m_pageID); 
}

void WebPageProxy::setPageZoomFactor(double zoomFactor)
{
    if (!isValid())
        return;

    if (m_pageZoomFactor == zoomFactor)
        return;

    closeOverlayedViews();

    m_pageZoomFactor = zoomFactor;
    m_process->send(Messages::WebPage::SetPageZoomFactor(m_pageZoomFactor), m_pageID); 
}

void WebPageProxy::setPageAndTextZoomFactors(double pageZoomFactor, double textZoomFactor)
{
    if (!isValid())
        return;

    if (m_pageZoomFactor == pageZoomFactor && m_textZoomFactor == textZoomFactor)
        return;

    closeOverlayedViews();

    m_pageZoomFactor = pageZoomFactor;
    m_textZoomFactor = textZoomFactor;
    m_process->send(Messages::WebPage::SetPageAndTextZoomFactors(m_pageZoomFactor, m_textZoomFactor), m_pageID); 
}

double WebPageProxy::pageZoomFactor() const
{
    // Zoom factor for non-PDF pages persists across page loads. We maintain a separate member variable for PDF
    // zoom which ensures that we don't use the PDF zoom for a normal page.
    if (m_mainFramePluginHandlesPageScaleGesture)
        return m_pluginZoomFactor;
    return m_pageZoomFactor;
}

double WebPageProxy::pageScaleFactor() const
{
    // PDF documents use zoom and scale factors to size themselves appropriately in the window. We store them
    // separately but decide which to return based on the main frame.
    if (m_mainFramePluginHandlesPageScaleGesture)
        return m_pluginScaleFactor;
    return m_pageScaleFactor;
}

void WebPageProxy::scalePage(double scale, const IntPoint& origin)
{
    ASSERT(scale > 0);

    if (!isValid())
        return;

    m_pageScaleFactor = scale;
    m_process->send(Messages::WebPage::ScalePage(scale, origin), m_pageID);
}

void WebPageProxy::scalePageInViewCoordinates(double scale, const IntPoint& centerInViewCoordinates)
{
    ASSERT(scale > 0);

    if (!isValid())
        return;

    m_pageScaleFactor = scale;
    m_process->send(Messages::WebPage::ScalePageInViewCoordinates(scale, centerInViewCoordinates), m_pageID);
}

void WebPageProxy::scaleView(double scale)
{
    ASSERT(scale > 0);

    if (!isValid())
        return;

    m_viewScaleFactor = scale;
    m_process->send(Messages::WebPage::ScaleView(scale), m_pageID);
}

void WebPageProxy::setIntrinsicDeviceScaleFactor(float scaleFactor)
{
    if (m_intrinsicDeviceScaleFactor == scaleFactor)
        return;

    m_intrinsicDeviceScaleFactor = scaleFactor;

    if (m_drawingArea)
        m_drawingArea->deviceScaleFactorDidChange();
}

void WebPageProxy::windowScreenDidChange(PlatformDisplayID displayID)
{
    if (!isValid())
        return;

    m_process->send(Messages::WebPage::WindowScreenDidChange(displayID), m_pageID);
}

float WebPageProxy::deviceScaleFactor() const
{
    return m_customDeviceScaleFactor.value_or(m_intrinsicDeviceScaleFactor);
}

void WebPageProxy::setCustomDeviceScaleFactor(float customScaleFactor)
{
    if (!isValid())
        return;

    // FIXME: Remove this once we bump cairo requirements to support HiDPI.
    // https://bugs.webkit.org/show_bug.cgi?id=133378
#if USE(CAIRO) && !HAVE(CAIRO_SURFACE_SET_DEVICE_SCALE)
    return;
#endif

    if (m_customDeviceScaleFactor && m_customDeviceScaleFactor.value() == customScaleFactor)
        return;

    float oldScaleFactor = deviceScaleFactor();

    // A value of 0 clears the customScaleFactor.
    if (customScaleFactor)
        m_customDeviceScaleFactor = customScaleFactor;
    else
        m_customDeviceScaleFactor = std::nullopt;

    if (deviceScaleFactor() != oldScaleFactor)
        m_drawingArea->deviceScaleFactorDidChange();
}

void WebPageProxy::accessibilitySettingsDidChange()
{
    if (!isValid())
        return;

    m_process->send(Messages::WebPage::AccessibilitySettingsDidChange(), m_pageID);
}

#if ENABLE(ACCESSIBILITY_EVENTS)
void WebPageProxy::updateAccessibilityEventsEnabled(bool enabled)
{
    if (!isValid())
        return;

    m_process->send(Messages::WebPage::UpdateAccessibilityEventsEnabled(enabled), m_pageID);
}
#endif

void WebPageProxy::setUseFixedLayout(bool fixed)
{
    if (!isValid())
        return;

    // This check is fine as the value is initialized in the web
    // process as part of the creation parameters.
    if (fixed == m_useFixedLayout)
        return;

    m_useFixedLayout = fixed;
    if (!fixed)
        m_fixedLayoutSize = IntSize();
    m_process->send(Messages::WebPage::SetUseFixedLayout(fixed), m_pageID);
}

void WebPageProxy::setFixedLayoutSize(const IntSize& size)
{
    if (!isValid())
        return;

    if (size == m_fixedLayoutSize)
        return;

    m_fixedLayoutSize = size;
    m_process->send(Messages::WebPage::SetFixedLayoutSize(size), m_pageID);
}

void WebPageProxy::setAlwaysShowsHorizontalScroller(bool alwaysShowsHorizontalScroller)
{
    if (!isValid())
        return;

    if (alwaysShowsHorizontalScroller == m_alwaysShowsHorizontalScroller)
        return;

    m_alwaysShowsHorizontalScroller = alwaysShowsHorizontalScroller;
    m_process->send(Messages::WebPage::SetAlwaysShowsHorizontalScroller(alwaysShowsHorizontalScroller), m_pageID);
}

void WebPageProxy::setAlwaysShowsVerticalScroller(bool alwaysShowsVerticalScroller)
{
    if (!isValid())
        return;

    if (alwaysShowsVerticalScroller == m_alwaysShowsVerticalScroller)
        return;

    m_alwaysShowsVerticalScroller = alwaysShowsVerticalScroller;
    m_process->send(Messages::WebPage::SetAlwaysShowsVerticalScroller(alwaysShowsVerticalScroller), m_pageID);
}

void WebPageProxy::listenForLayoutMilestones(WebCore::LayoutMilestones milestones)
{
    if (!isValid())
        return;
    
    if (milestones == m_observedLayoutMilestones)
        return;

    m_observedLayoutMilestones = milestones;
    m_process->send(Messages::WebPage::ListenForLayoutMilestones(milestones), m_pageID);
}

void WebPageProxy::setSuppressScrollbarAnimations(bool suppressAnimations)
{
    if (!isValid())
        return;

    if (suppressAnimations == m_suppressScrollbarAnimations)
        return;

    m_suppressScrollbarAnimations = suppressAnimations;
    m_process->send(Messages::WebPage::SetSuppressScrollbarAnimations(suppressAnimations), m_pageID);
}

bool WebPageProxy::rubberBandsAtLeft() const
{
    return m_rubberBandsAtLeft;
}

void WebPageProxy::setRubberBandsAtLeft(bool rubberBandsAtLeft)
{
    m_rubberBandsAtLeft = rubberBandsAtLeft;
}

bool WebPageProxy::rubberBandsAtRight() const
{
    return m_rubberBandsAtRight;
}

void WebPageProxy::setRubberBandsAtRight(bool rubberBandsAtRight)
{
    m_rubberBandsAtRight = rubberBandsAtRight;
}

bool WebPageProxy::rubberBandsAtTop() const
{
    return m_rubberBandsAtTop;
}

void WebPageProxy::setRubberBandsAtTop(bool rubberBandsAtTop)
{
    m_rubberBandsAtTop = rubberBandsAtTop;
}

bool WebPageProxy::rubberBandsAtBottom() const
{
    return m_rubberBandsAtBottom;
}

void WebPageProxy::setRubberBandsAtBottom(bool rubberBandsAtBottom)
{
    m_rubberBandsAtBottom = rubberBandsAtBottom;
}
    
void WebPageProxy::setEnableVerticalRubberBanding(bool enableVerticalRubberBanding)
{
    if (enableVerticalRubberBanding == m_enableVerticalRubberBanding)
        return;

    m_enableVerticalRubberBanding = enableVerticalRubberBanding;

    if (!isValid())
        return;
    m_process->send(Messages::WebPage::SetEnableVerticalRubberBanding(enableVerticalRubberBanding), m_pageID);
}
    
bool WebPageProxy::verticalRubberBandingIsEnabled() const
{
    return m_enableVerticalRubberBanding;
}
    
void WebPageProxy::setEnableHorizontalRubberBanding(bool enableHorizontalRubberBanding)
{
    if (enableHorizontalRubberBanding == m_enableHorizontalRubberBanding)
        return;

    m_enableHorizontalRubberBanding = enableHorizontalRubberBanding;

    if (!isValid())
        return;
    m_process->send(Messages::WebPage::SetEnableHorizontalRubberBanding(enableHorizontalRubberBanding), m_pageID);
}
    
bool WebPageProxy::horizontalRubberBandingIsEnabled() const
{
    return m_enableHorizontalRubberBanding;
}

void WebPageProxy::setBackgroundExtendsBeyondPage(bool backgroundExtendsBeyondPage)
{
    if (backgroundExtendsBeyondPage == m_backgroundExtendsBeyondPage)
        return;

    m_backgroundExtendsBeyondPage = backgroundExtendsBeyondPage;

    if (!isValid())
        return;
    m_process->send(Messages::WebPage::SetBackgroundExtendsBeyondPage(backgroundExtendsBeyondPage), m_pageID);
}

bool WebPageProxy::backgroundExtendsBeyondPage() const
{
    return m_backgroundExtendsBeyondPage;
}

void WebPageProxy::setPaginationMode(WebCore::Pagination::Mode mode)
{
    if (mode == m_paginationMode)
        return;

    m_paginationMode = mode;

    if (!isValid())
        return;
    m_process->send(Messages::WebPage::SetPaginationMode(mode), m_pageID);
}

void WebPageProxy::setPaginationBehavesLikeColumns(bool behavesLikeColumns)
{
    if (behavesLikeColumns == m_paginationBehavesLikeColumns)
        return;

    m_paginationBehavesLikeColumns = behavesLikeColumns;

    if (!isValid())
        return;
    m_process->send(Messages::WebPage::SetPaginationBehavesLikeColumns(behavesLikeColumns), m_pageID);
}

void WebPageProxy::setPageLength(double pageLength)
{
    if (pageLength == m_pageLength)
        return;

    m_pageLength = pageLength;

    if (!isValid())
        return;
    m_process->send(Messages::WebPage::SetPageLength(pageLength), m_pageID);
}

void WebPageProxy::setGapBetweenPages(double gap)
{
    if (gap == m_gapBetweenPages)
        return;

    m_gapBetweenPages = gap;

    if (!isValid())
        return;
    m_process->send(Messages::WebPage::SetGapBetweenPages(gap), m_pageID);
}

void WebPageProxy::setPaginationLineGridEnabled(bool lineGridEnabled)
{
    if (lineGridEnabled == m_paginationLineGridEnabled)
        return;
    
    m_paginationLineGridEnabled = lineGridEnabled;
    
    if (!isValid())
        return;
    m_process->send(Messages::WebPage::SetPaginationLineGridEnabled(lineGridEnabled), m_pageID);
}

void WebPageProxy::pageScaleFactorDidChange(double scaleFactor)
{
    m_pageScaleFactor = scaleFactor;
}

void WebPageProxy::pluginScaleFactorDidChange(double pluginScaleFactor)
{
    m_pluginScaleFactor = pluginScaleFactor;
}

void WebPageProxy::pluginZoomFactorDidChange(double pluginZoomFactor)
{
    m_pluginZoomFactor = pluginZoomFactor;
}

void WebPageProxy::findStringMatches(const String& string, FindOptions options, unsigned maxMatchCount)
{
    if (string.isEmpty()) {
        didFindStringMatches(string, Vector<Vector<WebCore::IntRect>> (), 0);
        return;
    }

    m_process->send(Messages::WebPage::FindStringMatches(string, options, maxMatchCount), m_pageID);
}

void WebPageProxy::findString(const String& string, FindOptions options, unsigned maxMatchCount)
{
    m_process->send(Messages::WebPage::FindString(string, options, maxMatchCount), m_pageID);
}

void WebPageProxy::getImageForFindMatch(int32_t matchIndex)
{
    m_process->send(Messages::WebPage::GetImageForFindMatch(matchIndex), m_pageID);
}

void WebPageProxy::selectFindMatch(int32_t matchIndex)
{
    m_process->send(Messages::WebPage::SelectFindMatch(matchIndex), m_pageID);
}

void WebPageProxy::hideFindUI()
{
    m_process->send(Messages::WebPage::HideFindUI(), m_pageID);
}

void WebPageProxy::countStringMatches(const String& string, FindOptions options, unsigned maxMatchCount)
{
    if (!isValid())
        return;

    m_process->send(Messages::WebPage::CountStringMatches(string, options, maxMatchCount), m_pageID);
}

void WebPageProxy::runJavaScriptInMainFrame(const String& script, bool forceUserGesture, WTF::Function<void (API::SerializedScriptValue*, bool hadException, const ExceptionDetails&, CallbackBase::Error)>&& callbackFunction)
{
    if (!isValid()) {
        callbackFunction(nullptr, false, { }, CallbackBase::Error::Unknown);
        return;
    }

    auto callbackID = m_callbacks.put(WTFMove(callbackFunction), m_process->throttler().backgroundActivityToken());
    m_process->send(Messages::WebPage::RunJavaScriptInMainFrame(script, forceUserGesture, callbackID), m_pageID);
}

void WebPageProxy::runJavaScriptInMainFrameScriptWorld(const String& script, bool forceUserGesture, const String& worldName, WTF::Function<void(API::SerializedScriptValue*, bool hadException, const ExceptionDetails&, CallbackBase::Error)>&& callbackFunction)
{
    if (!isValid()) {
        callbackFunction(nullptr, false, { }, CallbackBase::Error::Unknown);
        return;
    }

    auto callbackID = m_callbacks.put(WTFMove(callbackFunction), m_process->throttler().backgroundActivityToken());
    m_process->send(Messages::WebPage::RunJavaScriptInMainFrameScriptWorld(script, forceUserGesture, worldName, callbackID), m_pageID);
}

void WebPageProxy::getRenderTreeExternalRepresentation(WTF::Function<void (const String&, CallbackBase::Error)>&& callbackFunction)
{
    if (!isValid()) {
        callbackFunction(String(), CallbackBase::Error::Unknown);
        return;
    }
    
    auto callbackID = m_callbacks.put(WTFMove(callbackFunction), m_process->throttler().backgroundActivityToken());
    m_process->send(Messages::WebPage::GetRenderTreeExternalRepresentation(callbackID), m_pageID);
}

void WebPageProxy::getSourceForFrame(WebFrameProxy* frame, WTF::Function<void (const String&, CallbackBase::Error)>&& callbackFunction)
{
    if (!isValid()) {
        callbackFunction(String(), CallbackBase::Error::Unknown);
        return;
    }
    
    auto callbackID = m_callbacks.put(WTFMove(callbackFunction), m_process->throttler().backgroundActivityToken());
    m_loadDependentStringCallbackIDs.add(callbackID);
    m_process->send(Messages::WebPage::GetSourceForFrame(frame->frameID(), callbackID), m_pageID);
}

void WebPageProxy::getContentsAsString(WTF::Function<void (const String&, CallbackBase::Error)>&& callbackFunction)
{
    if (!isValid()) {
        callbackFunction(String(), CallbackBase::Error::Unknown);
        return;
    }
    
    auto callbackID = m_callbacks.put(WTFMove(callbackFunction), m_process->throttler().backgroundActivityToken());
    m_loadDependentStringCallbackIDs.add(callbackID);
    m_process->send(Messages::WebPage::GetContentsAsString(callbackID), m_pageID);
}

void WebPageProxy::getBytecodeProfile(WTF::Function<void (const String&, CallbackBase::Error)>&& callbackFunction)
{
    if (!isValid()) {
        callbackFunction(String(), CallbackBase::Error::Unknown);
        return;
    }
    
    auto callbackID = m_callbacks.put(WTFMove(callbackFunction), m_process->throttler().backgroundActivityToken());
    m_loadDependentStringCallbackIDs.add(callbackID);
    m_process->send(Messages::WebPage::GetBytecodeProfile(callbackID), m_pageID);
}

void WebPageProxy::getSamplingProfilerOutput(WTF::Function<void (const String&, CallbackBase::Error)>&& callbackFunction)
{
    if (!isValid()) {
        callbackFunction(String(), CallbackBase::Error::Unknown);
        return;
    }
    
    auto callbackID = m_callbacks.put(WTFMove(callbackFunction), m_process->throttler().backgroundActivityToken());
    m_loadDependentStringCallbackIDs.add(callbackID);
    m_process->send(Messages::WebPage::GetSamplingProfilerOutput(callbackID), m_pageID);
}

void WebPageProxy::isWebProcessResponsive(WTF::Function<void (bool isWebProcessResponsive)>&& callbackFunction)
{
    if (!isValid()) {
        RunLoop::main().dispatch([callbackFunction = WTFMove(callbackFunction)] {
            bool isWebProcessResponsive = true;
            callbackFunction(isWebProcessResponsive);
        });
        return;
    }

    m_process->isResponsive(WTFMove(callbackFunction));
}

#if ENABLE(MHTML)
void WebPageProxy::getContentsAsMHTMLData(Function<void (API::Data*, CallbackBase::Error)>&& callbackFunction)
{
    if (!isValid()) {
        callbackFunction(nullptr, CallbackBase::Error::Unknown);
        return;
    }

    auto callbackID = m_callbacks.put(WTFMove(callbackFunction), m_process->throttler().backgroundActivityToken());
    m_process->send(Messages::WebPage::GetContentsAsMHTMLData(callbackID), m_pageID);
}
#endif

void WebPageProxy::getSelectionOrContentsAsString(WTF::Function<void (const String&, CallbackBase::Error)>&& callbackFunction)
{
    if (!isValid()) {
        callbackFunction(String(), CallbackBase::Error::Unknown);
        return;
    }
    
    auto callbackID = m_callbacks.put(WTFMove(callbackFunction), m_process->throttler().backgroundActivityToken());
    m_process->send(Messages::WebPage::GetSelectionOrContentsAsString(callbackID), m_pageID);
}

void WebPageProxy::getSelectionAsWebArchiveData(Function<void (API::Data*, CallbackBase::Error)>&& callbackFunction)
{
    if (!isValid()) {
        callbackFunction(nullptr, CallbackBase::Error::Unknown);
        return;
    }
    
    auto callbackID = m_callbacks.put(WTFMove(callbackFunction), m_process->throttler().backgroundActivityToken());
    m_process->send(Messages::WebPage::GetSelectionAsWebArchiveData(callbackID), m_pageID);
}

void WebPageProxy::getMainResourceDataOfFrame(WebFrameProxy* frame, Function<void (API::Data*, CallbackBase::Error)>&& callbackFunction)
{
    if (!isValid() || !frame) {
        callbackFunction(nullptr, CallbackBase::Error::Unknown);
        return;
    }
    
    auto callbackID = m_callbacks.put(WTFMove(callbackFunction), m_process->throttler().backgroundActivityToken());
    m_process->send(Messages::WebPage::GetMainResourceDataOfFrame(frame->frameID(), callbackID), m_pageID);
}

void WebPageProxy::getResourceDataFromFrame(WebFrameProxy* frame, API::URL* resourceURL, Function<void (API::Data*, CallbackBase::Error)>&& callbackFunction)
{
    if (!isValid()) {
        callbackFunction(nullptr, CallbackBase::Error::Unknown);
        return;
    }
    
    auto callbackID = m_callbacks.put(WTFMove(callbackFunction), m_process->throttler().backgroundActivityToken());
    m_process->send(Messages::WebPage::GetResourceDataFromFrame(frame->frameID(), resourceURL->string(), callbackID), m_pageID);
}

void WebPageProxy::getWebArchiveOfFrame(WebFrameProxy* frame, Function<void (API::Data*, CallbackBase::Error)>&& callbackFunction)
{
    if (!isValid()) {
        callbackFunction(nullptr, CallbackBase::Error::Unknown);
        return;
    }
    
    auto callbackID = m_callbacks.put(WTFMove(callbackFunction), m_process->throttler().backgroundActivityToken());
    m_process->send(Messages::WebPage::GetWebArchiveOfFrame(frame->frameID(), callbackID), m_pageID);
}

void WebPageProxy::forceRepaint(RefPtr<VoidCallback>&& callback)
{
    if (!isValid()) {
        // FIXME: If the page is invalid we should not call the callback. It'd be better to just return false from forceRepaint.
        callback->invalidate(CallbackBase::Error::OwnerWasInvalidated);
        return;
    }

    Function<void(CallbackBase::Error)> didForceRepaintCallback = [this, callback = WTFMove(callback)](CallbackBase::Error error) mutable {
        if (error != CallbackBase::Error::None) {
            callback->invalidate(error);
            return;
        }

        if (!isValid()) {
            callback->invalidate(CallbackBase::Error::OwnerWasInvalidated);
            return;
        }
    
        callAfterNextPresentationUpdate([callback = WTFMove(callback)](CallbackBase::Error error) {
            if (error != CallbackBase::Error::None) {
                callback->invalidate(error);
                return;
            }

            callback->performCallback();
        });
    };

    auto callbackID = m_callbacks.put(WTFMove(didForceRepaintCallback), m_process->throttler().backgroundActivityToken());
    m_drawingArea->waitForBackingStoreUpdateOnNextPaint();
    m_process->send(Messages::WebPage::ForceRepaint(callbackID), m_pageID); 
}

static OptionSet<IPC::SendOption> printingSendOptions(bool isPerformingDOMPrintOperation)
{
    if (isPerformingDOMPrintOperation)
        return IPC::SendOption::DispatchMessageEvenWhenWaitingForSyncReply;

    return { };
}

void WebPageProxy::preferencesDidChange()
{
    if (!isValid())
        return;

    updateThrottleState();
    updateHiddenPageThrottlingAutoIncreases();

    m_pageClient.preferencesDidChange();

    // FIXME: It probably makes more sense to send individual preference changes.
    // However, WebKitTestRunner depends on getting a preference change notification
    // even if nothing changed in UI process, so that overrides get removed.

    // Preferences need to be updated during synchronous printing to make "print backgrounds" preference work when toggled from a print dialog checkbox.
    m_process->send(Messages::WebPage::PreferencesDidChange(preferencesStore()), m_pageID, printingSendOptions(m_isPerformingDOMPrintOperation));
}

void WebPageProxy::didCreateMainFrame(uint64_t frameID)
{
    PageClientProtector protector(m_pageClient);

    MESSAGE_CHECK(!m_mainFrame);
    MESSAGE_CHECK(m_process->canCreateFrame(frameID));

    m_mainFrame = WebFrameProxy::create(this, frameID);
    m_mainFrameID = frameID;

    // Add the frame to the process wide map.
    m_process->frameCreated(frameID, *m_mainFrame);

    if (m_mainFrameCreationHandler) {
        m_mainFrameCreationHandler();
        m_mainFrameCreationHandler = nullptr;
    }
}

void WebPageProxy::didCreateSubframe(uint64_t frameID)
{
    PageClientProtector protector(m_pageClient);

    MESSAGE_CHECK(m_mainFrame);
    MESSAGE_CHECK(m_process->canCreateFrame(frameID));
    
    RefPtr<WebFrameProxy> subFrame = WebFrameProxy::create(this, frameID);

    // Add the frame to the process wide map.
    m_process->frameCreated(frameID, *subFrame);
}

void WebPageProxy::didCreateWindow(uint64_t frameID, GlobalWindowIdentifier&& windowIdentifier)
{
    if (m_mainFrame && m_mainFrame->frameID() == frameID) {
        if (auto mainFrameWindowCreationHandler = WTFMove(m_mainFrameWindowCreationHandler))
            mainFrameWindowCreationHandler(windowIdentifier);
    }
}

double WebPageProxy::estimatedProgress() const
{
    return m_pageLoadState.estimatedProgress();
}

void WebPageProxy::didStartProgress()
{
    PageClientProtector protector(m_pageClient);

    auto transaction = m_pageLoadState.transaction();
    m_pageLoadState.didStartProgress(transaction);

    m_pageLoadState.commitChanges();
}

void WebPageProxy::didChangeProgress(double value)
{
    PageClientProtector protector(m_pageClient);

    auto transaction = m_pageLoadState.transaction();
    m_pageLoadState.didChangeProgress(transaction, value);

    m_pageLoadState.commitChanges();
}

void WebPageProxy::didFinishProgress()
{
    PageClientProtector protector(m_pageClient);

    auto transaction = m_pageLoadState.transaction();
    m_pageLoadState.didFinishProgress(transaction);

    m_pageLoadState.commitChanges();
}

void WebPageProxy::setNetworkRequestsInProgress(bool networkRequestsInProgress)
{
    auto transaction = m_pageLoadState.transaction();
    m_pageLoadState.setNetworkRequestsInProgress(transaction, networkRequestsInProgress);
}

void WebPageProxy::hasInsecureContent(HasInsecureContent& hasInsecureContent)
{
    hasInsecureContent = m_pageLoadState.committedHasInsecureContent() ? HasInsecureContent::Yes : HasInsecureContent::No;
}

void WebPageProxy::didDestroyNavigation(uint64_t navigationID)
{
    PageClientProtector protector(m_pageClient);

    // FIXME: Message check the navigationID.
    m_navigationState->didDestroyNavigation(navigationID);
}

void WebPageProxy::didStartProvisionalLoadForFrame(uint64_t frameID, uint64_t navigationID, WebCore::URL&& url, WebCore::URL&& unreachableURL, const UserData& userData)
{
    PageClientProtector protector(m_pageClient);

    WebFrameProxy* frame = m_process->webFrame(frameID);
    MESSAGE_CHECK(frame);
    MESSAGE_CHECK_URL(url);

    // FIXME: We should message check that navigationID is not zero here, but it's currently zero for some navigations through the page cache.
    RefPtr<API::Navigation> navigation;
    if (frame->isMainFrame() && navigationID)
        navigation = &navigationState().navigation(navigationID);

    // If this seemingly new load is actually continuing a server redirect for a previous navigation in a new process,
    // then we ignore this notification.
    if (navigation && navigation->currentRequestIsRedirect()) {
        auto navigationProcessIdentifier = navigation->currentRequestProcessIdentifier();
        if (navigationProcessIdentifier && *navigationProcessIdentifier != m_process->coreProcessIdentifier())
            return;
    }

    LOG(Loading, "WebPageProxy %" PRIu64 " in process pid %i didStartProvisionalLoadForFrame to frameID %" PRIu64 ", navigationID %" PRIu64 ", url %s", m_pageID, m_process->processIdentifier(), frameID, navigationID, url.string().utf8().data());

    auto transaction = m_pageLoadState.transaction();

    m_pageLoadState.clearPendingAPIRequestURL(transaction);

    if (frame->isMainFrame()) {
        if (m_pageLoadStart)
            reportPageLoadResult(ResourceError { ResourceError::Type::Cancellation });
        m_pageLoadStart = MonotonicTime::now();
        m_pageLoadState.didStartProvisionalLoad(transaction, url, unreachableURL);
        m_pageClient.didStartProvisionalLoadForMainFrame();
        closeOverlayedViews();
    }

    frame->setUnreachableURL(unreachableURL);
    frame->didStartProvisionalLoad(url);

    m_pageLoadState.commitChanges();
    if (m_navigationClient) {
        if (frame->isMainFrame())
            m_navigationClient->didStartProvisionalNavigation(*this, navigation.get(), m_process->transformHandlesToObjects(userData.object()).get());
    } else
        m_loaderClient->didStartProvisionalLoadForFrame(*this, *frame, navigation.get(), m_process->transformHandlesToObjects(userData.object()).get());
}

void WebPageProxy::didReceiveServerRedirectForProvisionalLoadForFrame(uint64_t frameID, uint64_t navigationID, ResourceRequest&& request, const UserData& userData)
{
    LOG(Loading, "WebPageProxy::didReceiveServerRedirectForProvisionalLoadForFrame to frameID %" PRIu64 ", navigationID %" PRIu64 ", url %s", frameID, navigationID, request.url().string().utf8().data());

    PageClientProtector protector(m_pageClient);

    WebFrameProxy* frame = m_process->webFrame(frameID);
    MESSAGE_CHECK(frame);
    MESSAGE_CHECK_URL(request.url());

    // FIXME: We should message check that navigationID is not zero here, but it's currently zero for some navigations through the page cache.
    RefPtr<API::Navigation> navigation;
    if (navigationID) {
        navigation = &navigationState().navigation(navigationID);
        navigation->appendRedirectionURL(request.url());
    }

    auto transaction = m_pageLoadState.transaction();

    if (frame->isMainFrame())
        m_pageLoadState.didReceiveServerRedirectForProvisionalLoad(transaction, request.url());

    frame->didReceiveServerRedirectForProvisionalLoad(request.url());

    m_pageLoadState.commitChanges();
    if (m_navigationClient) {
        if (frame->isMainFrame())
            m_navigationClient->didReceiveServerRedirectForProvisionalNavigation(*this, navigation.get(), m_process->transformHandlesToObjects(userData.object()).get());
    } else
        m_loaderClient->didReceiveServerRedirectForProvisionalLoadForFrame(*this, *frame, frame->isMainFrame() ? navigation.get() : nullptr, m_process->transformHandlesToObjects(userData.object()).get());
}

void WebPageProxy::willPerformClientRedirectForFrame(uint64_t frameID, const String& url, double delay)
{
    PageClientProtector protector(m_pageClient);

    WebFrameProxy* frame = m_process->webFrame(frameID);
    MESSAGE_CHECK(frame);

    if (m_navigationClient) {
        if (frame->isMainFrame())
            m_navigationClient->willPerformClientRedirect(*this, url, delay);
    }
}

void WebPageProxy::didCancelClientRedirectForFrame(uint64_t frameID)
{
    PageClientProtector protector(m_pageClient);

    WebFrameProxy* frame = m_process->webFrame(frameID);
    MESSAGE_CHECK(frame);

    if (m_navigationClient) {
        if (frame->isMainFrame())
            m_navigationClient->didCancelClientRedirect(*this);
    }
}

void WebPageProxy::didChangeProvisionalURLForFrame(uint64_t frameID, uint64_t, WebCore::URL&& url)
{
    PageClientProtector protector(m_pageClient);

    WebFrameProxy* frame = m_process->webFrame(frameID);
    MESSAGE_CHECK(frame);
    MESSAGE_CHECK(frame->frameLoadState().state() == FrameLoadState::State::Provisional);
    MESSAGE_CHECK_URL(url);

    auto transaction = m_pageLoadState.transaction();

    // Internally, we handle this the same way we handle a server redirect. There are no client callbacks
    // for this, but if this is the main frame, clients may observe a change to the page's URL.
    if (frame->isMainFrame())
        m_pageLoadState.didReceiveServerRedirectForProvisionalLoad(transaction, url);

    frame->didReceiveServerRedirectForProvisionalLoad(url);
}

void WebPageProxy::didFailProvisionalLoadForFrame(uint64_t frameID, const SecurityOriginData& frameSecurityOrigin, uint64_t navigationID, const String& provisionalURL, const ResourceError& error, const UserData& userData)
{
    LOG(Loading, "(Loading) WebPageProxy %" PRIu64 " in web process pid %i didFailProvisionalLoadForFrame to provisionalURL %s", m_pageID, m_process->processIdentifier(), provisionalURL.utf8().data());

    PageClientProtector protector(m_pageClient);

    WebFrameProxy* frame = m_process->webFrame(frameID);
    MESSAGE_CHECK(frame);

    if (m_controlledByAutomation) {
        if (auto* automationSession = process().processPool().automationSession())
            automationSession->navigationOccurredForFrame(*frame);
    }

    // FIXME: We should message check that navigationID is not zero here, but it's currently zero for some navigations through the page cache.
    RefPtr<API::Navigation> navigation;
    if (frame->isMainFrame() && navigationID)
        navigation = navigationState().takeNavigation(navigationID);

    auto transaction = m_pageLoadState.transaction();

    if (frame->isMainFrame()) {
        reportPageLoadResult(error);
        m_pageLoadState.didFailProvisionalLoad(transaction);
        m_pageClient.didFailProvisionalLoadForMainFrame();
    }

    frame->didFailProvisionalLoad();

    m_pageLoadState.commitChanges();

    ASSERT(!m_failingProvisionalLoadURL);
    m_failingProvisionalLoadURL = provisionalURL;

    if (m_navigationClient) {
        if (frame->isMainFrame())
            m_navigationClient->didFailProvisionalNavigationWithError(*this, *frame, navigation.get(), error, m_process->transformHandlesToObjects(userData.object()).get());
        else {
            // FIXME: Get the main frame's current navigation.
            m_navigationClient->didFailProvisionalLoadInSubframeWithError(*this, *frame, frameSecurityOrigin, nullptr, error, m_process->transformHandlesToObjects(userData.object()).get());
        }
    } else
        m_loaderClient->didFailProvisionalLoadWithErrorForFrame(*this, *frame, navigation.get(), error, m_process->transformHandlesToObjects(userData.object()).get());

    m_failingProvisionalLoadURL = { };
}

void WebPageProxy::clearLoadDependentCallbacks()
{
    HashSet<CallbackID> loadDependentStringCallbackIDs = WTFMove(m_loadDependentStringCallbackIDs);
    for (auto& callbackID : loadDependentStringCallbackIDs) {
        if (auto callback = m_callbacks.take<StringCallback>(callbackID))
            callback->invalidate();
    }
}

void WebPageProxy::didCommitLoadForFrame(uint64_t frameID, uint64_t navigationID, const String& mimeType, bool frameHasCustomContentProvider, uint32_t opaqueFrameLoadType, const WebCore::CertificateInfo& certificateInfo, bool containsPluginDocument, std::optional<HasInsecureContent> hasInsecureContent, const UserData& userData)
{
    LOG(Loading, "(Loading) WebPageProxy %" PRIu64 " didCommitLoadForFrame in navigation %" PRIu64, m_pageID, m_navigationID);
    LOG(BackForward, "(Back/Forward) After load commit, back/forward list is now:%s", m_backForwardList->loggingString());

    PageClientProtector protector(m_pageClient);

    WebFrameProxy* frame = m_process->webFrame(frameID);
    MESSAGE_CHECK(frame);

    // FIXME: We should message check that navigationID is not zero here, but it's currently zero for some navigations through the page cache.
    RefPtr<API::Navigation> navigation;
    if (frame->isMainFrame() && navigationID)
        navigation = &navigationState().navigation(navigationID);

    m_process->didCommitProvisionalLoad();

#if PLATFORM(IOS)
    if (frame->isMainFrame()) {
        m_hasReceivedLayerTreeTransactionAfterDidCommitLoad = false;
        m_firstLayerTreeTransactionIdAfterDidCommitLoad = downcast<RemoteLayerTreeDrawingAreaProxy>(*drawingArea()).nextLayerTreeTransactionID();
    }
#endif

    auto transaction = m_pageLoadState.transaction();
    Ref<WebCertificateInfo> webCertificateInfo = WebCertificateInfo::create(certificateInfo);
    bool markPageInsecure = hasInsecureContent ? hasInsecureContent.value() == HasInsecureContent::Yes : m_treatsSHA1CertificatesAsInsecure && certificateInfo.containsNonRootSHA1SignedCertificate();

    if (frame->isMainFrame()) {
        m_pageLoadState.didCommitLoad(transaction, webCertificateInfo, markPageInsecure);
        m_suppressAutomaticNavigationSnapshotting = false;
    } else if (markPageInsecure)
        m_pageLoadState.didDisplayOrRunInsecureContent(transaction);

#if USE(APPKIT)
    // FIXME (bug 59111): didCommitLoadForFrame comes too late when restoring a page from b/f cache, making us disable secure event mode in password fields.
    // FIXME: A load going on in one frame shouldn't affect text editing in other frames on the page.
    m_pageClient.resetSecureInputState();
#endif

    clearLoadDependentCallbacks();

    frame->didCommitLoad(mimeType, webCertificateInfo, containsPluginDocument);

    if (frame->isMainFrame()) {
        m_mainFrameHasCustomContentProvider = frameHasCustomContentProvider;

        if (m_mainFrameHasCustomContentProvider) {
            // Always assume that the main frame is pinned here, since the custom representation view will handle
            // any wheel events and dispatch them to the WKView when necessary.
            m_mainFrameIsPinnedToLeftSide = true;
            m_mainFrameIsPinnedToRightSide = true;
            m_mainFrameIsPinnedToTopSide = true;
            m_mainFrameIsPinnedToBottomSide = true;

            m_uiClient->pinnedStateDidChange(*this);
        }
        m_pageClient.didCommitLoadForMainFrame(mimeType, frameHasCustomContentProvider);
    }

    // Even if WebPage has the default pageScaleFactor (and therefore doesn't reset it),
    // WebPageProxy's cache of the value can get out of sync (e.g. in the case where a
    // plugin is handling page scaling itself) so we should reset it to the default
    // for standard main frame loads.
    if (frame->isMainFrame()) {
        if (static_cast<FrameLoadType>(opaqueFrameLoadType) == FrameLoadType::Standard) {
            m_pageScaleFactor = 1;
            m_pluginScaleFactor = 1;
            m_mainFramePluginHandlesPageScaleGesture = false;
        }
    }

#if ENABLE(POINTER_LOCK)
    if (frame->isMainFrame())
        requestPointerUnlock();
#endif

    m_pageLoadState.commitChanges();
    if (m_navigationClient) {
        if (frame->isMainFrame())
            m_navigationClient->didCommitNavigation(*this, navigation.get(), m_process->transformHandlesToObjects(userData.object()).get());
    } else
        m_loaderClient->didCommitLoadForFrame(*this, *frame, navigation.get(), m_process->transformHandlesToObjects(userData.object()).get());
#if ENABLE(ATTACHMENT_ELEMENT)
    if (frame->isMainFrame())
        invalidateAllAttachments();
#endif
}

void WebPageProxy::didFinishDocumentLoadForFrame(uint64_t frameID, uint64_t navigationID, const UserData& userData)
{
    PageClientProtector protector(m_pageClient);

    WebFrameProxy* frame = m_process->webFrame(frameID);
    MESSAGE_CHECK(frame);

    if (m_controlledByAutomation) {
        if (auto* automationSession = process().processPool().automationSession())
            automationSession->documentLoadedForFrame(*frame);
    }

    // FIXME: We should message check that navigationID is not zero here, but it's currently zero for some navigations through the page cache.
    RefPtr<API::Navigation> navigation;
    if (frame->isMainFrame() && navigationID)
        navigation = &navigationState().navigation(navigationID);

    if (m_navigationClient && frame->isMainFrame())
        m_navigationClient->didFinishDocumentLoad(*this, navigation.get(), m_process->transformHandlesToObjects(userData.object()).get());
}

void WebPageProxy::didFinishLoadForFrame(uint64_t frameID, uint64_t navigationID, const UserData& userData)
{
    LOG(Loading, "WebPageProxy::didFinishLoadForFrame - WebPageProxy %p with navigationID %" PRIu64 " didFinishLoad", this, navigationID);

    PageClientProtector protector(m_pageClient);

    WebFrameProxy* frame = m_process->webFrame(frameID);
    MESSAGE_CHECK(frame);

    // FIXME: We should message check that navigationID is not zero here, but it's currently zero for some navigations through the page cache.
    RefPtr<API::Navigation> navigation;
    if (frame->isMainFrame() && navigationID)
        navigation = &navigationState().navigation(navigationID);

    auto transaction = m_pageLoadState.transaction();

    bool isMainFrame = frame->isMainFrame();
    if (isMainFrame)
        m_pageLoadState.didFinishLoad(transaction);

    if (m_controlledByAutomation) {
        if (auto* automationSession = process().processPool().automationSession())
            automationSession->navigationOccurredForFrame(*frame);
    }

    frame->didFinishLoad();

    m_pageLoadState.commitChanges();
    if (m_navigationClient) {
        if (isMainFrame)
            m_navigationClient->didFinishNavigation(*this, navigation.get(), m_process->transformHandlesToObjects(userData.object()).get());
    } else
        m_loaderClient->didFinishLoadForFrame(*this, *frame, navigation.get(), m_process->transformHandlesToObjects(userData.object()).get());

    if (isMainFrame) {
        reportPageLoadResult();
        m_pageClient.didFinishLoadForMainFrame();

        resetRecentCrashCountSoon();

        notifyProcessPoolToPrewarm();
    }

    m_isLoadingAlternateHTMLStringForFailingProvisionalLoad = false;
}

void WebPageProxy::didFailLoadForFrame(uint64_t frameID, uint64_t navigationID, const ResourceError& error, const UserData& userData)
{
    PageClientProtector protector(m_pageClient);

    WebFrameProxy* frame = m_process->webFrame(frameID);
    MESSAGE_CHECK(frame);

    // FIXME: We should message check that navigationID is not zero here, but it's currently zero for some navigations through the page cache.
    RefPtr<API::Navigation> navigation;
    if (frame->isMainFrame() && navigationID)
        navigation = &navigationState().navigation(navigationID);

    clearLoadDependentCallbacks();

    auto transaction = m_pageLoadState.transaction();

    bool isMainFrame = frame->isMainFrame();

    if (isMainFrame)
        m_pageLoadState.didFailLoad(transaction);

    if (m_controlledByAutomation) {
        if (auto* automationSession = process().processPool().automationSession())
            automationSession->navigationOccurredForFrame(*frame);
    }

    frame->didFailLoad();

    m_pageLoadState.commitChanges();
    if (m_navigationClient) {
        if (frame->isMainFrame())
            m_navigationClient->didFailNavigationWithError(*this, *frame, navigation.get(), error, m_process->transformHandlesToObjects(userData.object()).get());
    } else
        m_loaderClient->didFailLoadWithErrorForFrame(*this, *frame, navigation.get(), error, m_process->transformHandlesToObjects(userData.object()).get());

    if (isMainFrame) {
        reportPageLoadResult(error);
        m_pageClient.didFailLoadForMainFrame();
    }
}

void WebPageProxy::didSameDocumentNavigationForFrame(uint64_t frameID, uint64_t navigationID, uint32_t opaqueSameDocumentNavigationType, WebCore::URL&& url, const UserData& userData)
{
    PageClientProtector protector(m_pageClient);

    WebFrameProxy* frame = m_process->webFrame(frameID);
    MESSAGE_CHECK(frame);
    MESSAGE_CHECK_URL(url);

    // FIXME: We should message check that navigationID is not zero here, but it's currently zero for some navigations through the page cache.
    RefPtr<API::Navigation> navigation;
    if (frame->isMainFrame() && navigationID)
        navigation = &navigationState().navigation(navigationID);

    auto transaction = m_pageLoadState.transaction();

    bool isMainFrame = frame->isMainFrame();
    if (isMainFrame)
        m_pageLoadState.didSameDocumentNavigation(transaction, url);

    if (m_controlledByAutomation) {
        if (auto* automationSession = process().processPool().automationSession())
            automationSession->navigationOccurredForFrame(*frame);
    }

    m_pageLoadState.clearPendingAPIRequestURL(transaction);
    frame->didSameDocumentNavigation(url);

    m_pageLoadState.commitChanges();

    SameDocumentNavigationType navigationType = static_cast<SameDocumentNavigationType>(opaqueSameDocumentNavigationType);
    if (m_navigationClient && isMainFrame)
        m_navigationClient->didSameDocumentNavigation(*this, navigation.get(), navigationType, m_process->transformHandlesToObjects(userData.object()).get());

    if (isMainFrame)
        m_pageClient.didSameDocumentNavigationForMainFrame(navigationType);
}

void WebPageProxy::didChangeMainDocument(uint64_t frameID)
{
#if ENABLE(MEDIA_STREAM)
    userMediaPermissionRequestManager().resetAccess(frameID);
#else
    UNUSED_PARAM(frameID);
#endif
}

void WebPageProxy::viewIsBecomingVisible()
{
#if ENABLE(MEDIA_STREAM)
    userMediaPermissionRequestManager().viewIsBecomingVisible();
#endif
}

void WebPageProxy::didReceiveTitleForFrame(uint64_t frameID, const String& title, const UserData& userData)
{
    PageClientProtector protector(m_pageClient);

    WebFrameProxy* frame = m_process->webFrame(frameID);
    MESSAGE_CHECK(frame);

    auto transaction = m_pageLoadState.transaction();

    if (frame->isMainFrame())
        m_pageLoadState.setTitle(transaction, title);

    frame->didChangeTitle(title);
    
    m_pageLoadState.commitChanges();
}

void WebPageProxy::didFirstLayoutForFrame(uint64_t, const UserData& userData)
{
}

void WebPageProxy::didFirstVisuallyNonEmptyLayoutForFrame(uint64_t frameID, const UserData& userData)
{
    PageClientProtector protector(m_pageClient);

    WebFrameProxy* frame = m_process->webFrame(frameID);
    MESSAGE_CHECK(frame);

    m_loaderClient->didFirstVisuallyNonEmptyLayoutForFrame(*this, *frame, m_process->transformHandlesToObjects(userData.object()).get());

    if (frame->isMainFrame())
        m_pageClient.didFirstVisuallyNonEmptyLayoutForMainFrame();
}

void WebPageProxy::didLayoutForCustomContentProvider()
{
    didReachLayoutMilestone(DidFirstLayout | DidFirstVisuallyNonEmptyLayout | DidHitRelevantRepaintedObjectsAreaThreshold);
}

void WebPageProxy::didReachLayoutMilestone(uint32_t layoutMilestones)
{
    PageClientProtector protector(m_pageClient);

    if (m_navigationClient)
        m_navigationClient->renderingProgressDidChange(*this, static_cast<LayoutMilestones>(layoutMilestones));
    else
        m_loaderClient->didReachLayoutMilestone(*this, static_cast<LayoutMilestones>(layoutMilestones));
}

void WebPageProxy::didDisplayInsecureContentForFrame(uint64_t frameID, const UserData& userData)
{
    PageClientProtector protector(m_pageClient);

    WebFrameProxy* frame = m_process->webFrame(frameID);
    MESSAGE_CHECK(frame);

    auto transaction = m_pageLoadState.transaction();
    m_pageLoadState.didDisplayOrRunInsecureContent(transaction);
    m_pageLoadState.commitChanges();

    if (m_navigationClient)
        m_navigationClient->didDisplayInsecureContent(*this, m_process->transformHandlesToObjects(userData.object()).get());
}

void WebPageProxy::didRunInsecureContentForFrame(uint64_t frameID, const UserData& userData)
{
    PageClientProtector protector(m_pageClient);

    WebFrameProxy* frame = m_process->webFrame(frameID);
    MESSAGE_CHECK(frame);

    auto transaction = m_pageLoadState.transaction();
    m_pageLoadState.didDisplayOrRunInsecureContent(transaction);
    m_pageLoadState.commitChanges();

    if (m_navigationClient)
        m_navigationClient->didRunInsecureContent(*this, m_process->transformHandlesToObjects(userData.object()).get());
}

void WebPageProxy::didDetectXSSForFrame(uint64_t, const UserData&)
{
}

void WebPageProxy::mainFramePluginHandlesPageScaleGestureDidChange(bool mainFramePluginHandlesPageScaleGesture)
{
    m_mainFramePluginHandlesPageScaleGesture = mainFramePluginHandlesPageScaleGesture;
}

void WebPageProxy::frameDidBecomeFrameSet(uint64_t frameID, bool value)
{
    PageClientProtector protector(m_pageClient);

    WebFrameProxy* frame = m_process->webFrame(frameID);
    MESSAGE_CHECK(frame);

    frame->setIsFrameSet(value);
    if (frame->isMainFrame())
        m_frameSetLargestFrame = value ? m_mainFrame : 0;
}

#if !PLATFORM(COCOA)
void WebPageProxy::beginSafeBrowsingCheck(const URL&, WebFramePolicyListenerProxy& listener)
{
    listener.didReceiveSafeBrowsingResults({ });
}
#endif

void WebPageProxy::decidePolicyForNavigationActionAsync(uint64_t frameID, const WebCore::SecurityOriginData& frameSecurityOrigin, uint64_t navigationID, NavigationActionData&& navigationActionData, const FrameInfoData& frameInfoData, uint64_t originatingPageID, const WebCore::ResourceRequest& originalRequest, WebCore::ResourceRequest&& request, WebCore::ResourceResponse&& redirectResponse, const UserData& userData, WebCore::ShouldSkipSafeBrowsingCheck shouldSkipSafeBrowsingCheck, uint64_t listenerID)
{
    decidePolicyForNavigationAction(frameID, frameSecurityOrigin, navigationID, WTFMove(navigationActionData), frameInfoData, originatingPageID, originalRequest, WTFMove(request), WTFMove(redirectResponse), userData, shouldSkipSafeBrowsingCheck, PolicyDecisionSender::create([this, protectedThis = makeRef(*this), frameID, listenerID] (auto... args) {
        m_process->send(Messages::WebPage::DidReceivePolicyDecision(frameID, listenerID, args...), m_pageID);
    }));
}

void WebPageProxy::decidePolicyForNavigationAction(uint64_t frameID, const WebCore::SecurityOriginData& frameSecurityOrigin, uint64_t navigationID, NavigationActionData&& navigationActionData, const FrameInfoData& originatingFrameInfoData, uint64_t originatingPageID, const WebCore::ResourceRequest& originalRequest, WebCore::ResourceRequest&& request, WebCore::ResourceResponse&& redirectResponse, const UserData& userData, WebCore::ShouldSkipSafeBrowsingCheck shouldSkipSafeBrowsingCheck, Ref<PolicyDecisionSender>&& sender)
{
    LOG(Loading, "WebPageProxy::decidePolicyForNavigationAction - Original URL %s, current target URL %s", originalRequest.url().string().utf8().data(), request.url().string().utf8().data());

    PageClientProtector protector(m_pageClient);

    auto transaction = m_pageLoadState.transaction();

    bool fromAPI = request.url() == m_pageLoadState.pendingAPIRequestURL();
    if (!fromAPI)
        m_pageLoadState.clearPendingAPIRequestURL(transaction);

    WebFrameProxy* frame = m_process->webFrame(frameID);
    MESSAGE_CHECK(frame);
    MESSAGE_CHECK_URL(request.url());
    MESSAGE_CHECK_URL(originalRequest.url());

    RefPtr<API::Navigation> navigation;
    if (navigationID)
        navigation = makeRef(m_navigationState->navigation(navigationID));

    if (auto targetBackForwardItemIdentifier = navigationActionData.targetBackForwardItemIdentifier) {
        if (auto* item = m_backForwardList->itemForID(*navigationActionData.targetBackForwardItemIdentifier)) {
            if (!navigation)
                navigation = m_navigationState->createBackForwardNavigation(*item, m_backForwardList->currentItem(), FrameLoadType::IndexedBackForward);
            else
                navigation->setTargetItem(*item);
        }
    }

    if (!navigation)
        navigation = m_navigationState->createLoadRequestNavigation(ResourceRequest(request), m_backForwardList->currentItem());

    uint64_t newNavigationID = navigation->navigationID();
    navigation->setWasUserInitiated(!!navigationActionData.userGestureTokenIdentifier);
#if USE(SYSTEM_PREVIEW)
    navigation->setShouldForceDownload(!navigationActionData.downloadAttribute.isNull() || request.isSystemPreview());
#else
    navigation->setShouldForceDownload(!navigationActionData.downloadAttribute.isNull());
#endif
    navigation->setCurrentRequest(ResourceRequest(request), m_process->coreProcessIdentifier());
    navigation->setCurrentRequestIsRedirect(navigationActionData.isRedirect);
    navigation->setTreatAsSameOriginNavigation(navigationActionData.treatAsSameOriginNavigation);
    navigation->setIsCrossOriginWindowOpenNavigation(navigationActionData.isCrossOriginWindowOpenNavigation);
    navigation->setHasOpenedFrames(navigationActionData.hasOpenedFrames);
    navigation->setOpener(navigationActionData.opener);

#if ENABLE(CONTENT_FILTERING)
    if (frame->didHandleContentFilterUnblockNavigation(request))
        return receivedPolicyDecision(PolicyAction::Ignore, &m_navigationState->navigation(newNavigationID), std::nullopt, WTFMove(sender));
#else
    UNUSED_PARAM(newNavigationID);
#endif

    auto listener = makeRef(frame->setUpPolicyListenerProxy([this, protectedThis = makeRef(*this), frame = makeRef(*frame), sender = sender.copyRef(), navigation] (WebCore::PolicyAction policyAction, API::WebsitePolicies* policies, ProcessSwapRequestedByClient processSwapRequestedByClient, Vector<SafeBrowsingResult>&&) mutable {
        // FIXME: do something with the SafeBrowsingResults.

        std::optional<WebsitePoliciesData> data;
        if (policies) {
            data = policies->data();
            if (policies->websiteDataStore())
                changeWebsiteDataStore(policies->websiteDataStore()->websiteDataStore());
        }

        if (policyAction == PolicyAction::Use && frame->isMainFrame()) {
            auto proposedProcess = process().processPool().processForNavigation(*this, *navigation, processSwapRequestedByClient, policyAction);
            
            if (proposedProcess.ptr() != &process()) {
                LOG(ProcessSwapping, "(ProcessSwapping) Switching from process %i to new process (%i) for navigation %" PRIu64 " '%s'", processIdentifier(), proposedProcess->processIdentifier(), navigation->navigationID(), navigation->loggingString());
                
                RunLoop::main().dispatch([this, protectedThis = WTFMove(protectedThis), navigation = makeRef(*navigation), proposedProcess = WTFMove(proposedProcess)]() mutable {
                    continueNavigationInNewProcess(navigation.get(), WTFMove(proposedProcess));
                });
            }
        }

        receivedPolicyDecision(policyAction, navigation.get(), WTFMove(data), WTFMove(sender));
    }, shouldSkipSafeBrowsingCheck == ShouldSkipSafeBrowsingCheck::Yes ? ShouldExpectSafeBrowsingResult::No : ShouldExpectSafeBrowsingResult::Yes));
    if (shouldSkipSafeBrowsingCheck == ShouldSkipSafeBrowsingCheck::No)
        beginSafeBrowsingCheck(request.url(), listener);

    API::Navigation* mainFrameNavigation = frame->isMainFrame() ? navigation.get() : nullptr;
    WebFrameProxy* originatingFrame = m_process->webFrame(originatingFrameInfoData.frameID);

    if (auto* resourceLoadStatisticsStore = websiteDataStore().resourceLoadStatistics())
        resourceLoadStatisticsStore->logFrameNavigation(*frame, URL(URL(), m_pageLoadState.url()), request, redirectResponse.url());

    if (m_navigationClient) {
        auto destinationFrameInfo = API::FrameInfo::create(*frame, frameSecurityOrigin.securityOrigin());
        RefPtr<API::FrameInfo> sourceFrameInfo;
        if (!fromAPI && originatingFrame == frame)
            sourceFrameInfo = destinationFrameInfo.copyRef();
        else if (!fromAPI)
            sourceFrameInfo = API::FrameInfo::create(originatingFrameInfoData, originatingPageID ? m_process->webPage(originatingPageID) : nullptr);

        auto userInitiatedActivity = m_process->userInitiatedActivity(navigationActionData.userGestureTokenIdentifier);
        bool shouldOpenAppLinks = !m_shouldSuppressAppLinksInNextNavigationPolicyDecision && destinationFrameInfo->isMainFrame() && !hostsAreEqual(URL(ParsedURLString, m_mainFrame->url()), request.url()) && navigationActionData.navigationType != WebCore::NavigationType::BackForward;

        auto navigationAction = API::NavigationAction::create(WTFMove(navigationActionData), sourceFrameInfo.get(), destinationFrameInfo.ptr(), std::nullopt, WTFMove(request), originalRequest.url(), shouldOpenAppLinks, WTFMove(userInitiatedActivity), mainFrameNavigation);

        m_navigationClient->decidePolicyForNavigationAction(*this, WTFMove(navigationAction), WTFMove(listener), m_process->transformHandlesToObjects(userData.object()).get());
    } else
        m_policyClient->decidePolicyForNavigationAction(*this, frame, WTFMove(navigationActionData), originatingFrame, originalRequest, WTFMove(request), WTFMove(listener), m_process->transformHandlesToObjects(userData.object()).get());

    m_shouldSuppressAppLinksInNextNavigationPolicyDecision = false;
}

void WebPageProxy::decidePolicyForNavigationActionSync(uint64_t frameID, const WebCore::SecurityOriginData& frameSecurityOrigin, uint64_t navigationID, NavigationActionData&& navigationActionData, const FrameInfoData& frameInfoData, uint64_t originatingPageID, const WebCore::ResourceRequest& originalRequest, WebCore::ResourceRequest&& request, WebCore::ResourceResponse&& redirectResponse, const UserData& userData, WebCore::ShouldSkipSafeBrowsingCheck shouldSkipSafeBrowsingCheck, Messages::WebPageProxy::DecidePolicyForNavigationActionSync::DelayedReply&& reply)
{
    auto sender = PolicyDecisionSender::create(WTFMove(reply));
    
    decidePolicyForNavigationAction(frameID, frameSecurityOrigin, navigationID, WTFMove(navigationActionData), frameInfoData, originatingPageID, originalRequest, WTFMove(request), WTFMove(redirectResponse), userData, shouldSkipSafeBrowsingCheck, sender.copyRef());

    // If the client did not respond synchronously, proceed with the load.
    sender->send(PolicyAction::Use, navigationID, DownloadID(), std::nullopt);
}

void WebPageProxy::decidePolicyForNewWindowAction(uint64_t frameID, const SecurityOriginData& frameSecurityOrigin, NavigationActionData&& navigationActionData, ResourceRequest&& request, const String& frameName, uint64_t listenerID, const UserData& userData)
{
    PageClientProtector protector(m_pageClient);

    WebFrameProxy* frame = m_process->webFrame(frameID);
    MESSAGE_CHECK(frame);
    MESSAGE_CHECK_URL(request.url());

    auto listener = makeRef(frame->setUpPolicyListenerProxy([this, protectedThis = makeRef(*this), listenerID, frameID] (WebCore::PolicyAction policyAction, API::WebsitePolicies*, ProcessSwapRequestedByClient processSwapRequestedByClient, Vector<SafeBrowsingResult>&& safeBrowsingResults) mutable {
        // FIXME: Assert the API::WebsitePolicies* is nullptr here once clients of WKFramePolicyListenerUseWithPolicies go away.
        RELEASE_ASSERT(processSwapRequestedByClient == ProcessSwapRequestedByClient::No);
        ASSERT_UNUSED(safeBrowsingResults, safeBrowsingResults.isEmpty());
        receivedPolicyDecision(policyAction, nullptr, std::nullopt, PolicyDecisionSender::create([this, protectedThis = WTFMove(protectedThis), frameID, listenerID] (auto... args) {
            m_process->send(Messages::WebPage::DidReceivePolicyDecision(frameID, listenerID, args...), m_pageID);
        }));
    }, ShouldExpectSafeBrowsingResult::No));

    if (m_navigationClient) {
        RefPtr<API::FrameInfo> sourceFrameInfo;
        if (frame)
            sourceFrameInfo = API::FrameInfo::create(*frame, frameSecurityOrigin.securityOrigin());

        auto userInitiatedActivity = m_process->userInitiatedActivity(navigationActionData.userGestureTokenIdentifier);
        bool shouldOpenAppLinks = !hostsAreEqual(URL(ParsedURLString, m_mainFrame->url()), request.url());
        auto navigationAction = API::NavigationAction::create(WTFMove(navigationActionData), sourceFrameInfo.get(), nullptr, frameName, WTFMove(request), URL { }, shouldOpenAppLinks, WTFMove(userInitiatedActivity));

        m_navigationClient->decidePolicyForNavigationAction(*this, navigationAction.get(), WTFMove(listener), m_process->transformHandlesToObjects(userData.object()).get());

    } else
        m_policyClient->decidePolicyForNewWindowAction(*this, *frame, navigationActionData, request, frameName, WTFMove(listener), m_process->transformHandlesToObjects(userData.object()).get());
}

void WebPageProxy::decidePolicyForResponse(uint64_t frameID, const SecurityOriginData& frameSecurityOrigin, uint64_t navigationID, const ResourceResponse& response, const ResourceRequest& request, bool canShowMIMEType, uint64_t listenerID, const UserData& userData)
{
    PageClientProtector protector(m_pageClient);

    m_decidePolicyForResponseRequest = request;

    WebFrameProxy* frame = m_process->webFrame(frameID);
    MESSAGE_CHECK(frame);
    MESSAGE_CHECK_URL(request.url());
    MESSAGE_CHECK_URL(response.url());

    RefPtr<API::Navigation> navigation = navigationID ? &m_navigationState->navigation(navigationID) : nullptr;
    auto listener = makeRef(frame->setUpPolicyListenerProxy([this, protectedThis = makeRef(*this), frameID, listenerID, navigation = WTFMove(navigation)] (WebCore::PolicyAction policyAction, API::WebsitePolicies*, ProcessSwapRequestedByClient processSwapRequestedByClient, Vector<SafeBrowsingResult>&& safeBrowsingResults) mutable {
        // FIXME: Assert the API::WebsitePolicies* is nullptr here once clients of WKFramePolicyListenerUseWithPolicies go away.
        RELEASE_ASSERT(processSwapRequestedByClient == ProcessSwapRequestedByClient::No);
        ASSERT_UNUSED(safeBrowsingResults, safeBrowsingResults.isEmpty());
        receivedPolicyDecision(policyAction, navigation.get(), std::nullopt, PolicyDecisionSender::create([this, protectedThis = WTFMove(protectedThis), frameID, listenerID] (auto... args) {
            m_process->send(Messages::WebPage::DidReceivePolicyDecision(frameID, listenerID, args...), m_pageID);
        }));
    }, ShouldExpectSafeBrowsingResult::No));

    if (m_navigationClient) {
        auto navigationResponse = API::NavigationResponse::create(API::FrameInfo::create(*frame, frameSecurityOrigin.securityOrigin()).get(), request, response, canShowMIMEType);
        m_navigationClient->decidePolicyForNavigationResponse(*this, WTFMove(navigationResponse), WTFMove(listener), m_process->transformHandlesToObjects(userData.object()).get());
    } else
        m_policyClient->decidePolicyForResponse(*this, *frame, response, request, canShowMIMEType, WTFMove(listener), m_process->transformHandlesToObjects(userData.object()).get());
}

void WebPageProxy::unableToImplementPolicy(uint64_t frameID, const ResourceError& error, const UserData& userData)
{
    PageClientProtector protector(m_pageClient);

    WebFrameProxy* frame = m_process->webFrame(frameID);
    MESSAGE_CHECK(frame);

    m_policyClient->unableToImplementPolicy(*this, *frame, error, m_process->transformHandlesToObjects(userData.object()).get());
}

// FormClient

void WebPageProxy::willSubmitForm(uint64_t frameID, uint64_t sourceFrameID, const Vector<std::pair<String, String>>& textFieldValues, uint64_t listenerID, const UserData& userData)
{
    WebFrameProxy* frame = m_process->webFrame(frameID);
    MESSAGE_CHECK(frame);

    WebFrameProxy* sourceFrame = m_process->webFrame(sourceFrameID);
    MESSAGE_CHECK(sourceFrame);

    m_formClient->willSubmitForm(*this, *frame, *sourceFrame, textFieldValues, m_process->transformHandlesToObjects(userData.object()).get(), [this, protectedThis = makeRef(*this), frameID, listenerID]() {
        m_process->send(Messages::WebPage::ContinueWillSubmitForm(frameID, listenerID), m_pageID);
    });
}

void WebPageProxy::contentRuleListNotification(WebCore::URL&& url, Vector<String>&& identifiers, Vector<String>&& notifications)
{
    if (m_navigationClient)
        m_navigationClient->contentRuleListNotification(*this, WTFMove(url), WTFMove(identifiers), WTFMove(notifications));
}
    
void WebPageProxy::didNavigateWithNavigationData(const WebNavigationDataStore& store, uint64_t frameID) 
{
    PageClientProtector protector(m_pageClient);

    WebFrameProxy* frame = m_process->webFrame(frameID);
    MESSAGE_CHECK(frame);
    MESSAGE_CHECK(frame->page() == this);

    if (m_historyClient && frame->isMainFrame())
        m_historyClient->didNavigateWithNavigationData(*this, store);
    process().processPool().historyClient().didNavigateWithNavigationData(process().processPool(), *this, store, *frame);
}

void WebPageProxy::didPerformClientRedirect(const String& sourceURLString, const String& destinationURLString, uint64_t frameID)
{
    PageClientProtector protector(m_pageClient);

    if (sourceURLString.isEmpty() || destinationURLString.isEmpty())
        return;
    
    WebFrameProxy* frame = m_process->webFrame(frameID);
    MESSAGE_CHECK(frame);
    MESSAGE_CHECK(frame->page() == this);

    MESSAGE_CHECK_URL(sourceURLString);
    MESSAGE_CHECK_URL(destinationURLString);

    if (m_historyClient && frame->isMainFrame())
        m_historyClient->didPerformClientRedirect(*this, sourceURLString, destinationURLString);
    process().processPool().historyClient().didPerformClientRedirect(process().processPool(), *this, sourceURLString, destinationURLString, *frame);
}

void WebPageProxy::didPerformServerRedirect(const String& sourceURLString, const String& destinationURLString, uint64_t frameID)
{
    PageClientProtector protector(m_pageClient);

    if (sourceURLString.isEmpty() || destinationURLString.isEmpty())
        return;
    
    WebFrameProxy* frame = m_process->webFrame(frameID);
    MESSAGE_CHECK(frame);
    MESSAGE_CHECK(frame->page() == this);

    MESSAGE_CHECK_URL(sourceURLString);
    MESSAGE_CHECK_URL(destinationURLString);

    if (m_historyClient && frame->isMainFrame())
        m_historyClient->didPerformServerRedirect(*this, sourceURLString, destinationURLString);
    process().processPool().historyClient().didPerformServerRedirect(process().processPool(), *this, sourceURLString, destinationURLString, *frame);
}

void WebPageProxy::didUpdateHistoryTitle(const String& title, const String& url, uint64_t frameID)
{
    PageClientProtector protector(m_pageClient);

    WebFrameProxy* frame = m_process->webFrame(frameID);
    MESSAGE_CHECK(frame);
    MESSAGE_CHECK(frame->page() == this);

    MESSAGE_CHECK_URL(url);

    if (m_historyClient && frame->isMainFrame())
        m_historyClient->didUpdateHistoryTitle(*this, title, url);
    process().processPool().historyClient().didUpdateHistoryTitle(process().processPool(), *this, title, url, *frame);
}

// UIClient

void WebPageProxy::createNewPage(const FrameInfoData& originatingFrameInfoData, uint64_t originatingPageID, ResourceRequest&& request, WindowFeatures&& windowFeatures, NavigationActionData&& navigationActionData, Messages::WebPageProxy::CreateNewPage::DelayedReply&& reply)
{
    MESSAGE_CHECK(m_process->webFrame(originatingFrameInfoData.frameID));
    auto originatingFrameInfo = API::FrameInfo::create(originatingFrameInfoData, m_process->webPage(originatingPageID));

    auto mainFrameURL = m_mainFrame->url();

    m_uiClient->createNewPage(*this, WTFMove(originatingFrameInfo), WTFMove(request), WTFMove(windowFeatures), WTFMove(navigationActionData), [this, protectedThis = makeRef(*this), mainFrameURL, request, reply = WTFMove(reply)] (RefPtr<WebPageProxy> newPage) mutable {
        if (!newPage) {
            reply(0, { });
            return;
        }

        reply(newPage->pageID(), newPage->creationParameters());

        WebsiteDataStore::cloneSessionData(*this, *newPage);
        newPage->m_shouldSuppressAppLinksInNextNavigationPolicyDecision = hostsAreEqual(URL(ParsedURLString, mainFrameURL), request.url());
    });
}
    
void WebPageProxy::showPage()
{
    m_uiClient->showPage(this);
}

void WebPageProxy::exitFullscreenImmediately()
{
#if ENABLE(FULLSCREEN_API)
    if (fullScreenManager())
        fullScreenManager()->close();
#endif

#if (PLATFORM(IOS) && HAVE(AVKIT)) || (PLATFORM(MAC) && ENABLE(VIDEO_PRESENTATION_MODE))
    if (videoFullscreenManager())
        videoFullscreenManager()->requestHideAndExitFullscreen();
#endif
}

void WebPageProxy::fullscreenMayReturnToInline()
{
    m_uiClient->fullscreenMayReturnToInline(this);
}

void WebPageProxy::didEnterFullscreen()
{
    m_uiClient->didEnterFullscreen(this);
}

void WebPageProxy::didExitFullscreen()
{
    m_uiClient->didExitFullscreen(this);
}

void WebPageProxy::closePage(bool stopResponsivenessTimer)
{
    if (stopResponsivenessTimer)
        m_process->responsivenessTimer().stop();

    m_pageClient.clearAllEditCommands();
    m_uiClient->close(this);
}

void WebPageProxy::runJavaScriptAlert(uint64_t frameID, const SecurityOriginData& securityOrigin, const String& message, Messages::WebPageProxy::RunJavaScriptAlert::DelayedReply&& reply)
{
    WebFrameProxy* frame = m_process->webFrame(frameID);
    MESSAGE_CHECK(frame);

#if PLATFORM(IOS)
    exitFullscreenImmediately();
#endif

    // Since runJavaScriptAlert() can spin a nested run loop we need to turn off the responsiveness timer.
    m_process->responsivenessTimer().stop();

    if (m_controlledByAutomation) {
        if (auto* automationSession = process().processPool().automationSession())
            automationSession->willShowJavaScriptDialog(*this);
    }
    m_uiClient->runJavaScriptAlert(this, message, frame, securityOrigin, WTFMove(reply));
}

void WebPageProxy::runJavaScriptConfirm(uint64_t frameID, const SecurityOriginData& securityOrigin, const String& message, Messages::WebPageProxy::RunJavaScriptConfirm::DelayedReply&& reply)
{
    WebFrameProxy* frame = m_process->webFrame(frameID);
    MESSAGE_CHECK(frame);

#if PLATFORM(IOS)
    exitFullscreenImmediately();
#endif

    // Since runJavaScriptConfirm() can spin a nested run loop we need to turn off the responsiveness timer.
    m_process->responsivenessTimer().stop();

    if (m_controlledByAutomation) {
        if (auto* automationSession = process().processPool().automationSession())
            automationSession->willShowJavaScriptDialog(*this);
    }

    m_uiClient->runJavaScriptConfirm(this, message, frame, securityOrigin, WTFMove(reply));
}

void WebPageProxy::runJavaScriptPrompt(uint64_t frameID, const SecurityOriginData& securityOrigin, const String& message, const String& defaultValue, Messages::WebPageProxy::RunJavaScriptPrompt::DelayedReply&& reply)
{
    WebFrameProxy* frame = m_process->webFrame(frameID);
    MESSAGE_CHECK(frame);

#if PLATFORM(IOS)
    exitFullscreenImmediately();
#endif
    // Since runJavaScriptPrompt() can spin a nested run loop we need to turn off the responsiveness timer.
    m_process->responsivenessTimer().stop();

    if (m_controlledByAutomation) {
        if (auto* automationSession = process().processPool().automationSession())
            automationSession->willShowJavaScriptDialog(*this);
    }

    m_uiClient->runJavaScriptPrompt(this, message, defaultValue, frame, securityOrigin, WTFMove(reply));
}

void WebPageProxy::setStatusText(const String& text)
{
    m_uiClient->setStatusText(this, text);
}

void WebPageProxy::mouseDidMoveOverElement(WebHitTestResultData&& hitTestResultData, uint32_t opaqueModifiers, UserData&& userData)
{
    m_lastMouseMoveHitTestResult = API::HitTestResult::create(hitTestResultData);

    WebEvent::Modifiers modifiers = static_cast<WebEvent::Modifiers>(opaqueModifiers);

    m_uiClient->mouseDidMoveOverElement(*this, hitTestResultData, modifiers, m_process->transformHandlesToObjects(userData.object()).get());
}

void WebPageProxy::connectionWillOpen(IPC::Connection& connection)
{
    ASSERT_UNUSED(connection, &connection == m_process->connection());

    m_webProcessLifetimeTracker.webPageEnteringWebProcess();
}

void WebPageProxy::webProcessWillShutDown()
{
    m_webProcessLifetimeTracker.webPageLeavingWebProcess();
}

void WebPageProxy::processDidFinishLaunching()
{
    ASSERT(m_process->state() == WebProcessProxy::State::Running);
    finishInitializingWebPageAfterProcessLaunch();
}

#if ENABLE(NETSCAPE_PLUGIN_API)
void WebPageProxy::unavailablePluginButtonClicked(uint32_t opaquePluginUnavailabilityReason, const String& mimeType, const String& pluginURLString, const String& pluginspageAttributeURLString, const String& frameURLString, const String& pageURLString)
{
    MESSAGE_CHECK_URL(pluginURLString);
    MESSAGE_CHECK_URL(pluginspageAttributeURLString);
    MESSAGE_CHECK_URL(frameURLString);
    MESSAGE_CHECK_URL(pageURLString);

    String newMimeType = mimeType;
    PluginModuleInfo plugin = m_process->processPool().pluginInfoStore().findPlugin(newMimeType, URL(URL(), pluginURLString));
    auto pluginInformation = createPluginInformationDictionary(plugin, frameURLString, mimeType, pageURLString, pluginspageAttributeURLString, pluginURLString);

    WKPluginUnavailabilityReason pluginUnavailabilityReason = kWKPluginUnavailabilityReasonPluginMissing;
    switch (static_cast<RenderEmbeddedObject::PluginUnavailabilityReason>(opaquePluginUnavailabilityReason)) {
    case RenderEmbeddedObject::PluginMissing:
        pluginUnavailabilityReason = kWKPluginUnavailabilityReasonPluginMissing;
        break;
    case RenderEmbeddedObject::InsecurePluginVersion:
        pluginUnavailabilityReason = kWKPluginUnavailabilityReasonInsecurePluginVersion;
        break;
    case RenderEmbeddedObject::PluginCrashed:
        pluginUnavailabilityReason = kWKPluginUnavailabilityReasonPluginCrashed;
        break;
    case RenderEmbeddedObject::PluginBlockedByContentSecurityPolicy:
    case RenderEmbeddedObject::UnsupportedPlugin:
        ASSERT_NOT_REACHED();
    }

    m_uiClient->unavailablePluginButtonClicked(*this, pluginUnavailabilityReason, pluginInformation.get());
}
#endif // ENABLE(NETSCAPE_PLUGIN_API)

#if ENABLE(WEBGL)
void WebPageProxy::webGLPolicyForURL(URL&& url, Messages::WebPageProxy::WebGLPolicyForURL::DelayedReply&& reply)
{
    if (m_navigationClient) {
        m_navigationClient->webGLLoadPolicy(*this, url, [reply = WTFMove(reply)] (WebGLLoadPolicy policy) mutable {
            reply(static_cast<uint32_t>(policy));
        });
    } else
        reply(static_cast<uint32_t>(WebCore::WebGLLoadPolicy::WebGLAllowCreation));
}

void WebPageProxy::resolveWebGLPolicyForURL(URL&& url, Messages::WebPageProxy::ResolveWebGLPolicyForURL::DelayedReply&& reply)
{
    if (m_navigationClient) {
        m_navigationClient->resolveWebGLLoadPolicy(*this, url, [reply = WTFMove(reply)] (WebGLLoadPolicy policy) mutable {
            reply(static_cast<uint32_t>(policy));
        });
    } else
        reply(static_cast<uint32_t>(WebCore::WebGLLoadPolicy::WebGLAllowCreation));
}
#endif // ENABLE(WEBGL)

void WebPageProxy::setToolbarsAreVisible(bool toolbarsAreVisible)
{
    m_uiClient->setToolbarsAreVisible(*this, toolbarsAreVisible);
}

void WebPageProxy::getToolbarsAreVisible(Messages::WebPageProxy::GetToolbarsAreVisible::DelayedReply&& reply)
{
    m_uiClient->toolbarsAreVisible(*this, WTFMove(reply));
}

void WebPageProxy::setMenuBarIsVisible(bool menuBarIsVisible)
{
    m_uiClient->setMenuBarIsVisible(*this, menuBarIsVisible);
}

void WebPageProxy::getMenuBarIsVisible(Messages::WebPageProxy::GetMenuBarIsVisible::DelayedReply&& reply)
{
    m_uiClient->menuBarIsVisible(*this, WTFMove(reply));
}

void WebPageProxy::setStatusBarIsVisible(bool statusBarIsVisible)
{
    m_uiClient->setStatusBarIsVisible(*this, statusBarIsVisible);
}

void WebPageProxy::getStatusBarIsVisible(Messages::WebPageProxy::GetStatusBarIsVisible::DelayedReply&& reply)
{
    m_uiClient->statusBarIsVisible(*this, WTFMove(reply));
}

void WebPageProxy::setIsResizable(bool isResizable)
{
    m_uiClient->setIsResizable(*this, isResizable);
}

void WebPageProxy::setWindowFrame(const FloatRect& newWindowFrame)
{
    m_uiClient->setWindowFrame(*this, m_pageClient.convertToDeviceSpace(newWindowFrame));
}

void WebPageProxy::getWindowFrame(Messages::WebPageProxy::GetWindowFrame::DelayedReply&& reply)
{
    m_uiClient->windowFrame(*this, [this, protectedThis = makeRef(*this), reply = WTFMove(reply)] (FloatRect frame) mutable {
        reply(m_pageClient.convertToUserSpace(frame));
    });
}

void WebPageProxy::getWindowFrameWithCallback(Function<void(FloatRect)>&& completionHandler)
{
    m_uiClient->windowFrame(*this, [this, protectedThis = makeRef(*this), completionHandler = WTFMove(completionHandler)] (FloatRect frame) {
        completionHandler(m_pageClient.convertToUserSpace(frame));
    });
}

void WebPageProxy::screenToRootView(const IntPoint& screenPoint, Messages::WebPageProxy::ScreenToRootView::DelayedReply&& reply)
{
    reply(m_pageClient.screenToRootView(screenPoint));
}
    
void WebPageProxy::rootViewToScreen(const IntRect& viewRect, Messages::WebPageProxy::RootViewToScreen::DelayedReply&& reply)
{
    reply(m_pageClient.rootViewToScreen(viewRect));
}

IntRect WebPageProxy::syncRootViewToScreen(const IntRect& viewRect)
{
    return m_pageClient.rootViewToScreen(viewRect);
}

#if PLATFORM(IOS)
void WebPageProxy::accessibilityScreenToRootView(const IntPoint& screenPoint, IntPoint& windowPoint)
{
    windowPoint = m_pageClient.accessibilityScreenToRootView(screenPoint);
}

void WebPageProxy::rootViewToAccessibilityScreen(const IntRect& viewRect, IntRect& result)
{
    result = m_pageClient.rootViewToAccessibilityScreen(viewRect);
}
#endif

void WebPageProxy::runBeforeUnloadConfirmPanel(uint64_t frameID, const SecurityOriginData& securityOrigin, const String& message, Messages::WebPageProxy::RunBeforeUnloadConfirmPanel::DelayedReply&& reply)
{
    WebFrameProxy* frame = m_process->webFrame(frameID);
    MESSAGE_CHECK(frame);

    // Per §18 User Prompts in the WebDriver spec, "User prompts that are spawned from beforeunload
    // event handlers, are dismissed implicitly upon navigation or close window, regardless of the
    // defined user prompt handler." So, always allow the unload to proceed if the page is being automated.
    if (m_controlledByAutomation) {
        if (!!process().processPool().automationSession()) {
            reply(true);
            return;
        }
    }

    // Since runBeforeUnloadConfirmPanel() can spin a nested run loop we need to turn off the responsiveness timer.
    m_process->responsivenessTimer().stop();
    m_uiClient->runBeforeUnloadConfirmPanel(this, message, frame, securityOrigin, WTFMove(reply));
}

void WebPageProxy::didChangeViewportProperties(const ViewportAttributes& attr)
{
    m_pageClient.didChangeViewportProperties(attr);
}

void WebPageProxy::pageDidScroll()
{
    m_uiClient->pageDidScroll(this);

#if PLATFORM(IOS)
    // Do not hide the validation message if the scrolling was caused by the keyboard showing up.
    if (m_isKeyboardAnimatingIn)
        return;
#endif

#if !PLATFORM(IOS)
    closeOverlayedViews();
#endif
}

void WebPageProxy::runOpenPanel(uint64_t frameID, const SecurityOriginData& frameSecurityOrigin, const FileChooserSettings& settings)
{
    if (m_openPanelResultListener) {
        m_openPanelResultListener->invalidate();
        m_openPanelResultListener = nullptr;
    }

    WebFrameProxy* frame = m_process->webFrame(frameID);
    MESSAGE_CHECK(frame);

    Ref<API::OpenPanelParameters> parameters = API::OpenPanelParameters::create(settings);
    m_openPanelResultListener = WebOpenPanelResultListenerProxy::create(this);

    if (m_controlledByAutomation) {
        if (auto* automationSession = process().processPool().automationSession())
            automationSession->handleRunOpenPanel(*this, *frame, parameters.get(), *m_openPanelResultListener);

        // Don't show a file chooser, since automation will be unable to interact with it.
        return;
    }

    // Since runOpenPanel() can spin a nested run loop we need to turn off the responsiveness timer.
    m_process->responsivenessTimer().stop();

    if (!m_uiClient->runOpenPanel(this, frame, frameSecurityOrigin, parameters.ptr(), m_openPanelResultListener.get())) {
        if (!m_pageClient.handleRunOpenPanel(this, frame, parameters.ptr(), m_openPanelResultListener.get()))
            didCancelForOpenPanel();
    }
}

void WebPageProxy::showShareSheet(const ShareDataWithParsedURL& shareData, ShareSheetCallbackID callbackID)
{
    CompletionHandler<void(bool)> completionHandler = [this, protectedThis = makeRef(*this), callbackID] (bool access) {
        m_process->send(Messages::WebPage::DidCompleteShareSheet(access, callbackID), m_pageID);
    };
    
    m_pageClient.showShareSheet(shareData, WTFMove(completionHandler));
}
    
void WebPageProxy::printFrame(uint64_t frameID)
{
    ASSERT(!m_isPerformingDOMPrintOperation);
    m_isPerformingDOMPrintOperation = true;

    WebFrameProxy* frame = m_process->webFrame(frameID);
    MESSAGE_CHECK(frame);

    m_uiClient->printFrame(*this, *frame);

    endPrinting(); // Send a message synchronously while m_isPerformingDOMPrintOperation is still true.
    m_isPerformingDOMPrintOperation = false;
}

void WebPageProxy::printMainFrame()
{
    printFrame(m_mainFrame->frameID());
}

void WebPageProxy::setMediaVolume(float volume)
{
    if (volume == m_mediaVolume)
        return;
    
    m_mediaVolume = volume;
    
    if (!isValid())
        return;
    
    m_process->send(Messages::WebPage::SetMediaVolume(volume), m_pageID);    
}

void WebPageProxy::setMuted(WebCore::MediaProducer::MutedStateFlags state)
{
    m_mutedState = state;

    if (!isValid())
        return;

#if ENABLE(MEDIA_STREAM)
    bool hasMutedCaptureStreams = m_mediaState & (WebCore::MediaProducer::HasMutedAudioCaptureDevice | WebCore::MediaProducer::HasMutedVideoCaptureDevice);
    if (hasMutedCaptureStreams && !(state & WebCore::MediaProducer::CaptureDevicesAreMuted))
        UserMediaProcessManager::singleton().muteCaptureMediaStreamsExceptIn(*this);
#endif

    m_process->send(Messages::WebPage::SetMuted(state), m_pageID);
    activityStateDidChange({ ActivityState::IsAudible, ActivityState::IsCapturingMedia });
}

void WebPageProxy::setMediaCaptureEnabled(bool enabled)
{
    m_mediaCaptureEnabled = enabled;

    if (!isValid())
        return;

#if ENABLE(MEDIA_STREAM)
    UserMediaProcessManager::singleton().setCaptureEnabled(enabled);
#endif
}

void WebPageProxy::stopMediaCapture()
{
    if (!isValid())
        return;

#if ENABLE(MEDIA_STREAM)
    m_process->send(Messages::WebPage::StopMediaCapture(), m_pageID);
#endif
}

#if ENABLE(MEDIA_SESSION)
void WebPageProxy::handleMediaEvent(MediaEventType eventType)
{
    if (!isValid())
        return;
    
    m_process->send(Messages::WebPage::HandleMediaEvent(eventType), m_pageID);
}

void WebPageProxy::setVolumeOfMediaElement(double volume, uint64_t elementID)
{
    if (!isValid())
        return;

    m_process->send(Messages::WebPage::SetVolumeOfMediaElement(volume, elementID), m_pageID);
}
#endif

void WebPageProxy::setMayStartMediaWhenInWindow(bool mayStartMedia)
{
    if (mayStartMedia == m_mayStartMediaWhenInWindow)
        return;

    m_mayStartMediaWhenInWindow = mayStartMedia;

    if (!isValid())
        return;

    process().send(Messages::WebPage::SetMayStartMediaWhenInWindow(mayStartMedia), m_pageID);
}

void WebPageProxy::handleDownloadRequest(DownloadProxy* download)
{
    m_pageClient.handleDownloadRequest(download);
}

void WebPageProxy::didChangeContentSize(const IntSize& size)
{
    m_pageClient.didChangeContentSize(size);
}

#if ENABLE(INPUT_TYPE_COLOR)
void WebPageProxy::showColorPicker(const WebCore::Color& initialColor, const IntRect& elementRect, Vector<WebCore::Color>&& suggestions)
{
    m_colorPicker = m_pageClient.createColorPicker(this, initialColor, elementRect, WTFMove(suggestions));
    m_colorPicker->showColorPicker(initialColor);
}

void WebPageProxy::setColorPickerColor(const WebCore::Color& color)
{
    ASSERT(m_colorPicker);

    m_colorPicker->setSelectedColor(color);
}

void WebPageProxy::endColorPicker()
{
    if (!m_colorPicker)
        return;

    m_colorPicker->endPicker();
}

void WebPageProxy::didChooseColor(const WebCore::Color& color)
{
    if (!isValid())
        return;

    m_process->send(Messages::WebPage::DidChooseColor(color), m_pageID);
}

void WebPageProxy::didEndColorPicker()
{
    if (!isValid())
        return;

    m_colorPicker = nullptr;
    m_process->send(Messages::WebPage::DidEndColorPicker(), m_pageID);
}
#endif

#if ENABLE(DATALIST_ELEMENT)

void WebPageProxy::showDataListSuggestions(WebCore::DataListSuggestionInformation&& info)
{
    if (!m_dataListSuggestionsDropdown)
        m_dataListSuggestionsDropdown = m_pageClient.createDataListSuggestionsDropdown(*this);

    m_dataListSuggestionsDropdown->show(WTFMove(info));
}

void WebPageProxy::handleKeydownInDataList(const String& key)
{
    if (!m_dataListSuggestionsDropdown)
        return;

    m_dataListSuggestionsDropdown->handleKeydownWithIdentifier(key);
}

void WebPageProxy::endDataListSuggestions()
{
    if (m_dataListSuggestionsDropdown)
        m_dataListSuggestionsDropdown->close();
}

void WebPageProxy::didCloseSuggestions()
{
    if (!m_dataListSuggestionsDropdown)
        return;

    m_dataListSuggestionsDropdown = nullptr;
    m_process->send(Messages::WebPage::DidCloseSuggestions(), m_pageID);
}

void WebPageProxy::didSelectOption(const String& selectedOption)
{
    if (!isValid())
        return;

    m_process->send(Messages::WebPage::DidSelectDataListOption(selectedOption), m_pageID);
}

#endif

WebInspectorProxy* WebPageProxy::inspector() const
{
    if (isClosed() || !isValid())
        return nullptr;
    return m_inspector.get();
}

#if ENABLE(FULLSCREEN_API)
WebFullScreenManagerProxy* WebPageProxy::fullScreenManager()
{
    return m_fullScreenManager.get();
}

void WebPageProxy::setFullscreenClient(std::unique_ptr<API::FullscreenClient>&& client)
{
    if (!client) {
        m_fullscreenClient = std::make_unique<API::FullscreenClient>();
        return;
    }

    m_fullscreenClient = WTFMove(client);
}
#endif
    
#if (PLATFORM(IOS) && HAVE(AVKIT)) || (PLATFORM(MAC) && ENABLE(VIDEO_PRESENTATION_MODE))
PlaybackSessionManagerProxy* WebPageProxy::playbackSessionManager()
{
    return m_playbackSessionManager.get();
}

VideoFullscreenManagerProxy* WebPageProxy::videoFullscreenManager()
{
    return m_videoFullscreenManager.get();
}
#endif

#if PLATFORM(IOS)
bool WebPageProxy::allowsMediaDocumentInlinePlayback() const
{
    return m_allowsMediaDocumentInlinePlayback;
}

void WebPageProxy::setAllowsMediaDocumentInlinePlayback(bool allows)
{
    if (m_allowsMediaDocumentInlinePlayback == allows)
        return;
    m_allowsMediaDocumentInlinePlayback = allows;

    m_process->send(Messages::WebPage::SetAllowsMediaDocumentInlinePlayback(allows), m_pageID);
}
#endif

void WebPageProxy::setHasHadSelectionChangesFromUserInteraction(bool hasHadUserSelectionChanges)
{
    m_hasHadSelectionChangesFromUserInteraction = hasHadUserSelectionChanges;
}

void WebPageProxy::setNeedsHiddenContentEditableQuirk(bool needsHiddenContentEditableQuirk)
{
    m_needsHiddenContentEditableQuirk = needsHiddenContentEditableQuirk;
}

void WebPageProxy::setNeedsPlainTextQuirk(bool needsPlainTextQuirk)
{
    m_needsPlainTextQuirk = needsPlainTextQuirk;
}

// BackForwardList

void WebPageProxy::backForwardAddItem(BackForwardListItemState&& itemState)
{
    m_backForwardList->addItem(WebBackForwardListItem::create(WTFMove(itemState), pageID()));
}

void WebPageProxy::backForwardGoToItem(const BackForwardItemIdentifier& itemID, SandboxExtension::Handle& sandboxExtensionHandle)
{
    WebBackForwardListItem* item = m_backForwardList->itemForID(itemID);
    if (!item)
        return;

    bool createdExtension = maybeInitializeSandboxExtensionHandle(URL(URL(), item->url()), sandboxExtensionHandle);
    if (createdExtension)
        m_process->willAcquireUniversalFileReadSandboxExtension();
    m_backForwardList->goToItem(*item);
}

void WebPageProxy::backForwardItemAtIndex(int32_t index, std::optional<BackForwardItemIdentifier>& itemID)
{
    WebBackForwardListItem* item = m_backForwardList->itemAtIndex(index);
    if (item)
        itemID = item->itemID();
    else
        itemID = std::nullopt;
}

void WebPageProxy::backForwardBackListCount(int32_t& count)
{
    count = m_backForwardList->backListCount();
}

void WebPageProxy::backForwardForwardListCount(int32_t& count)
{
    count = m_backForwardList->forwardListCount();
}

void WebPageProxy::compositionWasCanceled()
{
#if PLATFORM(COCOA)
    m_pageClient.notifyInputContextAboutDiscardedComposition();
#endif
}

// Undo management

void WebPageProxy::registerEditCommandForUndo(uint64_t commandID, uint32_t editAction)
{
    registerEditCommand(WebEditCommandProxy::create(commandID, static_cast<EditAction>(editAction), this), UndoOrRedo::Undo);
}
    
void WebPageProxy::registerInsertionUndoGrouping()
{
#if USE(INSERTION_UNDO_GROUPING)
    m_pageClient.registerInsertionUndoGrouping();
#endif
}

void WebPageProxy::canUndoRedo(UndoOrRedo action, bool& result)
{
    result = m_pageClient.canUndoRedo(action);
}

void WebPageProxy::executeUndoRedo(UndoOrRedo action)
{
    m_pageClient.executeUndoRedo(action);
}

void WebPageProxy::clearAllEditCommands()
{
    m_pageClient.clearAllEditCommands();
}

void WebPageProxy::didCountStringMatches(const String& string, uint32_t matchCount)
{
    m_findClient->didCountStringMatches(this, string, matchCount);
}

void WebPageProxy::didGetImageForFindMatch(const ShareableBitmap::Handle& contentImageHandle, uint32_t matchIndex)
{
    auto bitmap = ShareableBitmap::create(contentImageHandle);
    if (!bitmap) {
        ASSERT_NOT_REACHED();
        return;
    }
    m_findMatchesClient->didGetImageForMatchResult(this, WebImage::create(bitmap.releaseNonNull()).ptr(), matchIndex);
}

void WebPageProxy::setTextIndicator(const TextIndicatorData& indicatorData, uint64_t lifetime)
{
    // FIXME: Make TextIndicatorWindow a platform-independent presentational thing ("TextIndicatorPresentation"?).
#if PLATFORM(COCOA)
    m_pageClient.setTextIndicator(TextIndicator::create(indicatorData), static_cast<TextIndicatorWindowLifetime>(lifetime));
#else
    ASSERT_NOT_REACHED();
#endif
}

void WebPageProxy::clearTextIndicator()
{
#if PLATFORM(COCOA)
    m_pageClient.clearTextIndicator(TextIndicatorWindowDismissalAnimation::FadeOut);
#else
    ASSERT_NOT_REACHED();
#endif
}

void WebPageProxy::setTextIndicatorAnimationProgress(float progress)
{
#if PLATFORM(COCOA)
    m_pageClient.setTextIndicatorAnimationProgress(progress);
#else
    ASSERT_NOT_REACHED();
#endif
}

void WebPageProxy::didFindString(const String& string, const Vector<WebCore::IntRect>& matchRects, uint32_t matchCount, int32_t matchIndex, bool didWrapAround)
{
    m_findClient->didFindString(this, string, matchRects, matchCount, matchIndex, didWrapAround);
}

void WebPageProxy::didFindStringMatches(const String& string, const Vector<Vector<WebCore::IntRect>>& matchRects, int32_t firstIndexAfterSelection)
{
    m_findMatchesClient->didFindStringMatches(this, string, matchRects, firstIndexAfterSelection);
}

void WebPageProxy::didFailToFindString(const String& string)
{
    m_findClient->didFailToFindString(this, string);
}

bool WebPageProxy::sendMessage(std::unique_ptr<IPC::Encoder> encoder, OptionSet<IPC::SendOption> sendOptions)
{
    return m_process->sendMessage(WTFMove(encoder), sendOptions);
}

IPC::Connection* WebPageProxy::messageSenderConnection()
{
    return m_process->connection();
}

uint64_t WebPageProxy::messageSenderDestinationID()
{
    return m_pageID;
}

void WebPageProxy::valueChangedForPopupMenu(WebPopupMenuProxy*, int32_t newSelectedIndex)
{
    m_process->send(Messages::WebPage::DidChangeSelectedIndexForActivePopupMenu(newSelectedIndex), m_pageID);
}

void WebPageProxy::setTextFromItemForPopupMenu(WebPopupMenuProxy*, int32_t index)
{
    m_process->send(Messages::WebPage::SetTextForActivePopupMenu(index), m_pageID);
}

bool WebPageProxy::isProcessingMouseEvents() const
{
    return !m_mouseEventQueue.isEmpty();
}

NativeWebMouseEvent* WebPageProxy::currentlyProcessedMouseDownEvent()
{
    // <https://bugs.webkit.org/show_bug.cgi?id=57904> We need to keep track of the mouse down event in the case where we
    // display a popup menu for select elements. When the user changes the selected item, we fake a mouseup event by
    // using this stored mousedown event and changing the event type. This trickery happens when WebProcess handles
    // a mousedown event that runs the default handler for HTMLSelectElement, so the triggering mousedown must be the first event.

    if (m_mouseEventQueue.isEmpty())
        return nullptr;
    
    auto& event = m_mouseEventQueue.first();
    if (event.type() != WebEvent::Type::MouseDown)
        return nullptr;

    return &event;
}

void WebPageProxy::postMessageToInjectedBundle(const String& messageName, API::Object* messageBody)
{
    process().send(Messages::WebPage::PostInjectedBundleMessage(messageName, UserData(process().transformObjectsToHandles(messageBody).get())), m_pageID);
}

#if PLATFORM(GTK)
void WebPageProxy::failedToShowPopupMenu()
{
    m_process->send(Messages::WebPage::FailedToShowPopupMenu(), m_pageID);
}
#endif

void WebPageProxy::showPopupMenu(const IntRect& rect, uint64_t textDirection, const Vector<WebPopupItem>& items, int32_t selectedIndex, const PlatformPopupMenuData& data)
{
    if (m_activePopupMenu) {
        m_activePopupMenu->hidePopupMenu();
        m_activePopupMenu->invalidate();
        m_activePopupMenu = nullptr;
    }

    // If the page is controlled by automation, entering a nested run loop while the menu is open
    // can hang the page / WebDriver test. Since <option> elements are selected via a different
    // code path anyway, just don't show the native popup menu.
    if (auto* automationSession = process().processPool().automationSession()) {
        if (m_controlledByAutomation && automationSession->isSimulatingUserInteraction())
            return;
    }

    m_activePopupMenu = m_pageClient.createPopupMenuProxy(*this);

    if (!m_activePopupMenu)
        return;

    // Since showPopupMenu() can spin a nested run loop we need to turn off the responsiveness timer.
    m_process->responsivenessTimer().stop();

    // Showing a popup menu runs a nested runloop, which can handle messages that cause |this| to get closed.
    Ref<WebPageProxy> protect(*this);
    m_activePopupMenu->showPopupMenu(rect, static_cast<TextDirection>(textDirection), m_pageScaleFactor, items, data, selectedIndex);
}

void WebPageProxy::hidePopupMenu()
{
    if (!m_activePopupMenu)
        return;

    m_activePopupMenu->hidePopupMenu();
    m_activePopupMenu->invalidate();
    m_activePopupMenu = nullptr;
}

#if ENABLE(CONTEXT_MENUS)
void WebPageProxy::showContextMenu(ContextMenuContextData&& contextMenuContextData, const UserData& userData)
{
    // Showing a context menu runs a nested runloop, which can handle messages that cause |this| to get closed.
    Ref<WebPageProxy> protect(*this);

    m_activeContextMenuContextData = contextMenuContextData;

    m_activeContextMenu = m_pageClient.createContextMenuProxy(*this, WTFMove(contextMenuContextData), userData);

    // Since showContextMenu() can spin a nested run loop we need to turn off the responsiveness timer.
    m_process->responsivenessTimer().stop();

    // m_activeContextMenu might get cleared if WebPageProxy code is re-entered from the menu runloop or delegates.
    Ref<WebContextMenuProxy> protector(*m_activeContextMenu);
    m_activeContextMenu->show();

    // No matter the result of internalShowContextMenu, always notify the WebProcess that the menu is hidden so it starts handling mouse events again.
    m_process->send(Messages::WebPage::ContextMenuHidden(), m_pageID);
}

void WebPageProxy::contextMenuItemSelected(const WebContextMenuItemData& item)
{
    // Application custom items don't need to round-trip through to WebCore in the WebProcess.
    if (item.action() >= ContextMenuItemBaseApplicationTag) {
        m_contextMenuClient->customContextMenuItemSelected(*this, item);
        return;
    }

#if PLATFORM(COCOA)
    if (item.action() == ContextMenuItemTagSmartCopyPaste) {
        setSmartInsertDeleteEnabled(!isSmartInsertDeleteEnabled());
        return;
    }
    if (item.action() == ContextMenuItemTagSmartQuotes) {
        TextChecker::setAutomaticQuoteSubstitutionEnabled(!TextChecker::state().isAutomaticQuoteSubstitutionEnabled);
        m_process->updateTextCheckerState();
        return;
    }
    if (item.action() == ContextMenuItemTagSmartDashes) {
        TextChecker::setAutomaticDashSubstitutionEnabled(!TextChecker::state().isAutomaticDashSubstitutionEnabled);
        m_process->updateTextCheckerState();
        return;
    }
    if (item.action() == ContextMenuItemTagSmartLinks) {
        TextChecker::setAutomaticLinkDetectionEnabled(!TextChecker::state().isAutomaticLinkDetectionEnabled);
        m_process->updateTextCheckerState();
        return;
    }
    if (item.action() == ContextMenuItemTagTextReplacement) {
        TextChecker::setAutomaticTextReplacementEnabled(!TextChecker::state().isAutomaticTextReplacementEnabled);
        m_process->updateTextCheckerState();
        return;
    }
    if (item.action() == ContextMenuItemTagCorrectSpellingAutomatically) {
        TextChecker::setAutomaticSpellingCorrectionEnabled(!TextChecker::state().isAutomaticSpellingCorrectionEnabled);
        m_process->updateTextCheckerState();
        return;        
    }
    if (item.action() == ContextMenuItemTagShowSubstitutions) {
        TextChecker::toggleSubstitutionsPanelIsShowing();
        return;
    }
#endif
    if (item.action() == ContextMenuItemTagDownloadImageToDisk) {
        m_process->processPool().download(this, URL(URL(), m_activeContextMenuContextData.webHitTestResultData().absoluteImageURL));
        return;    
    }
    if (item.action() == ContextMenuItemTagDownloadLinkToDisk) {
        auto& hitTestResult = m_activeContextMenuContextData.webHitTestResultData();
        m_process->processPool().download(this, URL(URL(), hitTestResult.absoluteLinkURL), hitTestResult.linkSuggestedFilename);
        return;
    }
    if (item.action() == ContextMenuItemTagDownloadMediaToDisk) {
        m_process->processPool().download(this, URL(URL(), m_activeContextMenuContextData.webHitTestResultData().absoluteMediaURL));
        return;
    }
    if (item.action() == ContextMenuItemTagCheckSpellingWhileTyping) {
        TextChecker::setContinuousSpellCheckingEnabled(!TextChecker::state().isContinuousSpellCheckingEnabled);
        m_process->updateTextCheckerState();
        return;
    }
    if (item.action() == ContextMenuItemTagCheckGrammarWithSpelling) {
        TextChecker::setGrammarCheckingEnabled(!TextChecker::state().isGrammarCheckingEnabled);
        m_process->updateTextCheckerState();
        return;
    }
    if (item.action() == ContextMenuItemTagShowSpellingPanel) {
        if (!TextChecker::spellingUIIsShowing())
            advanceToNextMisspelling(true);
        TextChecker::toggleSpellingUIIsShowing();
        return;
    }
    if (item.action() == ContextMenuItemTagLearnSpelling || item.action() == ContextMenuItemTagIgnoreSpelling)
        ++m_pendingLearnOrIgnoreWordMessageCount;

    m_process->send(Messages::WebPage::DidSelectItemFromActiveContextMenu(item), m_pageID);
}

void WebPageProxy::handleContextMenuKeyEvent()
{
    m_process->send(Messages::WebPage::ContextMenuForKeyEvent(), m_pageID);
}
#endif // ENABLE(CONTEXT_MENUS)

#if PLATFORM(IOS)
void WebPageProxy::didChooseFilesForOpenPanelWithDisplayStringAndIcon(const Vector<String>& fileURLs, const String& displayString, const API::Data* iconData)
{
    if (!isValid())
        return;

#if ENABLE(SANDBOX_EXTENSIONS)
    SandboxExtension::HandleArray sandboxExtensionHandles;
    sandboxExtensionHandles.allocate(fileURLs.size());
    for (size_t i = 0; i < fileURLs.size(); ++i)
        SandboxExtension::createHandle(fileURLs[i], SandboxExtension::Type::ReadOnly, sandboxExtensionHandles[i]);

    m_process->send(Messages::WebPage::ExtendSandboxForFilesFromOpenPanel(sandboxExtensionHandles), m_pageID);
#endif

    m_process->send(Messages::WebPage::DidChooseFilesForOpenPanelWithDisplayStringAndIcon(fileURLs, displayString, iconData ? iconData->dataReference() : IPC::DataReference()), m_pageID);

    m_openPanelResultListener->invalidate();
    m_openPanelResultListener = nullptr;
}
#endif

void WebPageProxy::didChooseFilesForOpenPanel(const Vector<String>& fileURLs)
{
    if (!isValid())
        return;

#if ENABLE(SANDBOX_EXTENSIONS)
    SandboxExtension::HandleArray sandboxExtensionHandles;
    sandboxExtensionHandles.allocate(fileURLs.size());
    for (size_t i = 0; i < fileURLs.size(); ++i) {
        bool createdExtension = SandboxExtension::createHandle(fileURLs[i], SandboxExtension::Type::ReadOnly, sandboxExtensionHandles[i]);
        if (!createdExtension) {
            // This can legitimately fail if a directory containing the file is deleted after the file was chosen.
            // We also have reports of cases where this likely fails for some unknown reason, <rdar://problem/10156710>.
            WTFLogAlways("WebPageProxy::didChooseFilesForOpenPanel: could not create a sandbox extension for '%s'\n", fileURLs[i].utf8().data());
            continue;
        }
    }

    m_process->send(Messages::WebPage::ExtendSandboxForFilesFromOpenPanel(sandboxExtensionHandles), m_pageID);
#endif

    m_process->send(Messages::WebPage::DidChooseFilesForOpenPanel(fileURLs), m_pageID);

    m_openPanelResultListener->invalidate();
    m_openPanelResultListener = nullptr;
}

void WebPageProxy::didCancelForOpenPanel()
{
    if (!isValid())
        return;

    m_process->send(Messages::WebPage::DidCancelForOpenPanel(), m_pageID);
    
    m_openPanelResultListener->invalidate();
    m_openPanelResultListener = nullptr;
}

void WebPageProxy::advanceToNextMisspelling(bool startBeforeSelection)
{
    m_process->send(Messages::WebPage::AdvanceToNextMisspelling(startBeforeSelection), m_pageID);
}

void WebPageProxy::changeSpellingToWord(const String& word)
{
    if (word.isEmpty())
        return;

    m_process->send(Messages::WebPage::ChangeSpellingToWord(word), m_pageID);
}

void WebPageProxy::registerEditCommand(Ref<WebEditCommandProxy>&& commandProxy, UndoOrRedo undoOrRedo)
{
    m_pageClient.registerEditCommand(WTFMove(commandProxy), undoOrRedo);
}

void WebPageProxy::addEditCommand(WebEditCommandProxy* command)
{
    m_editCommandSet.add(command);
}

void WebPageProxy::removeEditCommand(WebEditCommandProxy* command)
{
    m_editCommandSet.remove(command);

    if (!isValid())
        return;
    m_process->send(Messages::WebPage::DidRemoveEditCommand(command->commandID()), m_pageID);
}

bool WebPageProxy::canUndo()
{
    return m_pageClient.canUndoRedo(UndoOrRedo::Undo);
}

bool WebPageProxy::canRedo()
{
    return m_pageClient.canUndoRedo(UndoOrRedo::Redo);
}

bool WebPageProxy::isValidEditCommand(WebEditCommandProxy* command)
{
    return m_editCommandSet.find(command) != m_editCommandSet.end();
}

SpellDocumentTag WebPageProxy::spellDocumentTag()
{
    if (!m_spellDocumentTag)
        m_spellDocumentTag = TextChecker::uniqueSpellDocumentTag(this);
    return m_spellDocumentTag.value();
}

#if USE(UNIFIED_TEXT_CHECKING)
void WebPageProxy::checkTextOfParagraph(const String& text, OptionSet<TextCheckingType> checkingTypes, int32_t insertionPoint, Vector<TextCheckingResult>& results)
{
    results = TextChecker::checkTextOfParagraph(spellDocumentTag(), text, insertionPoint, checkingTypes, m_initialCapitalizationEnabled);
}
#endif

void WebPageProxy::checkSpellingOfString(const String& text, int32_t& misspellingLocation, int32_t& misspellingLength)
{
    TextChecker::checkSpellingOfString(spellDocumentTag(), text, misspellingLocation, misspellingLength);
}

void WebPageProxy::checkGrammarOfString(const String& text, Vector<GrammarDetail>& grammarDetails, int32_t& badGrammarLocation, int32_t& badGrammarLength)
{
    TextChecker::checkGrammarOfString(spellDocumentTag(), text, grammarDetails, badGrammarLocation, badGrammarLength);
}

void WebPageProxy::spellingUIIsShowing(bool& isShowing)
{
    isShowing = TextChecker::spellingUIIsShowing();
}

void WebPageProxy::updateSpellingUIWithMisspelledWord(const String& misspelledWord)
{
    TextChecker::updateSpellingUIWithMisspelledWord(spellDocumentTag(), misspelledWord);
}

void WebPageProxy::updateSpellingUIWithGrammarString(const String& badGrammarPhrase, const GrammarDetail& grammarDetail)
{
    TextChecker::updateSpellingUIWithGrammarString(spellDocumentTag(), badGrammarPhrase, grammarDetail);
}

void WebPageProxy::getGuessesForWord(const String& word, const String& context, int32_t insertionPoint, Vector<String>& guesses)
{
    TextChecker::getGuessesForWord(spellDocumentTag(), word, context, insertionPoint, guesses, m_initialCapitalizationEnabled);
}

void WebPageProxy::learnWord(const String& word)
{
    MESSAGE_CHECK(m_pendingLearnOrIgnoreWordMessageCount);
    --m_pendingLearnOrIgnoreWordMessageCount;

    TextChecker::learnWord(spellDocumentTag(), word);
}

void WebPageProxy::ignoreWord(const String& word)
{
    MESSAGE_CHECK(m_pendingLearnOrIgnoreWordMessageCount);
    --m_pendingLearnOrIgnoreWordMessageCount;

    TextChecker::ignoreWord(spellDocumentTag(), word);
}

void WebPageProxy::requestCheckingOfString(uint64_t requestID, const TextCheckingRequestData& request, int32_t insertionPoint)
{
    TextChecker::requestCheckingOfString(TextCheckerCompletion::create(requestID, request, this), insertionPoint);
}

void WebPageProxy::didFinishCheckingText(uint64_t requestID, const Vector<WebCore::TextCheckingResult>& result)
{
    m_process->send(Messages::WebPage::DidFinishCheckingText(requestID, result), m_pageID);
}

void WebPageProxy::didCancelCheckingText(uint64_t requestID)
{
    m_process->send(Messages::WebPage::DidCancelCheckingText(requestID), m_pageID);
}
// Other

void WebPageProxy::setFocus(bool focused)
{
    if (focused)
        m_uiClient->focus(this);
    else
        m_uiClient->unfocus(this);
}

void WebPageProxy::takeFocus(uint32_t direction)
{
    m_uiClient->takeFocus(this, (static_cast<FocusDirection>(direction) == FocusDirectionForward) ? kWKFocusDirectionForward : kWKFocusDirectionBackward);
}

void WebPageProxy::setToolTip(const String& toolTip)
{
    String oldToolTip = m_toolTip;
    m_toolTip = toolTip;
    m_pageClient.toolTipChanged(oldToolTip, m_toolTip);
}

void WebPageProxy::setCursor(const WebCore::Cursor& cursor)
{
    m_pageClient.setCursor(cursor);
}

void WebPageProxy::setCursorHiddenUntilMouseMoves(bool hiddenUntilMouseMoves)
{
    m_pageClient.setCursorHiddenUntilMouseMoves(hiddenUntilMouseMoves);
}

void WebPageProxy::didReceiveEvent(uint32_t opaqueType, bool handled)
{
    WebEvent::Type type = static_cast<WebEvent::Type>(opaqueType);

    switch (type) {
    case WebEvent::NoType:
    case WebEvent::MouseMove:
    case WebEvent::Wheel:
        break;

    case WebEvent::MouseDown:
    case WebEvent::MouseUp:
    case WebEvent::MouseForceChanged:
    case WebEvent::MouseForceDown:
    case WebEvent::MouseForceUp:
    case WebEvent::KeyDown:
    case WebEvent::KeyUp:
    case WebEvent::RawKeyDown:
    case WebEvent::Char:
#if ENABLE(QT_GESTURE_EVENTS)
    case WebEvent::GestureSingleTap:
#endif
#if ENABLE(TOUCH_EVENTS)
    case WebEvent::TouchStart:
    case WebEvent::TouchMove:
    case WebEvent::TouchEnd:
    case WebEvent::TouchCancel:
#endif
#if ENABLE(MAC_GESTURE_EVENTS)
    case WebEvent::GestureStart:
    case WebEvent::GestureChange:
    case WebEvent::GestureEnd:
#endif
        m_process->responsivenessTimer().stop();
        break;
    }

    switch (type) {
    case WebEvent::NoType:
        break;
<<<<<<< HEAD
    case WebEvent::MouseMove:
        m_processingMouseMoveEvent = false;
        if (m_nextMouseMoveEvent)
            handleMouseEvent(*std::exchange(m_nextMouseMoveEvent, nullptr));
        break;
    case WebEvent::MouseDown:
        break;
#if ENABLE(QT_GESTURE_EVENTS)
    case WebEvent::GestureSingleTap: {
        WebGestureEvent event = m_gestureEventQueue.first();
        MESSAGE_CHECK(type == event.type());

        m_gestureEventQueue.removeFirst();
        m_pageClient.doneWithGestureEvent(event, handled);
        break;
    }
#endif
    case WebEvent::MouseUp:
        m_currentlyProcessedMouseDownEvent = nullptr;
        break;
=======
>>>>>>> e41e4829
    case WebEvent::MouseForceChanged:
    case WebEvent::MouseForceDown:
    case WebEvent::MouseForceUp:
    case WebEvent::MouseMove:
    case WebEvent::MouseDown:
    case WebEvent::MouseUp: {
        LOG(MouseHandling, "WebPageProxy::didReceiveEvent: %s (queue size %zu)", webMouseEventTypeString(type), m_mouseEventQueue.size());

        // Retire the last sent event now that WebProcess is done handling it.
        MESSAGE_CHECK(!m_mouseEventQueue.isEmpty());
        NativeWebMouseEvent event = m_mouseEventQueue.takeFirst();
        MESSAGE_CHECK(type == event.type());

        if (!m_mouseEventQueue.isEmpty()) {
            LOG(MouseHandling, " UIProcess: handling a queued mouse event from didReceiveEvent");
            processNextQueuedMouseEvent();
        } else {
            if (auto* automationSession = process().processPool().automationSession())
                automationSession->mouseEventsFlushedForPage(*this);
            m_pageClient.didFinishProcessingAllPendingMouseEvents();
        }

        break;
    }

    case WebEvent::Wheel: {
        MESSAGE_CHECK(!m_currentlyProcessedWheelEvents.isEmpty());

        std::unique_ptr<Vector<NativeWebWheelEvent>> oldestCoalescedEvent = m_currentlyProcessedWheelEvents.takeFirst();

        // FIXME: Dispatch additional events to the didNotHandleWheelEvent client function.
        if (!handled) {
            m_uiClient->didNotHandleWheelEvent(this, oldestCoalescedEvent->last());
            m_pageClient.wheelEventWasNotHandledByWebCore(oldestCoalescedEvent->last());
        }

        if (!m_wheelEventQueue.isEmpty())
            processNextQueuedWheelEvent();
        break;
    }

    case WebEvent::KeyDown:
    case WebEvent::KeyUp:
    case WebEvent::RawKeyDown:
    case WebEvent::Char: {
        LOG(KeyHandling, "WebPageProxy::didReceiveEvent: %s (queue empty %d)", webKeyboardEventTypeString(type), m_keyEventQueue.isEmpty());

        MESSAGE_CHECK(!m_keyEventQueue.isEmpty());
        NativeWebKeyboardEvent event = m_keyEventQueue.takeFirst();

        MESSAGE_CHECK(type == event.type());

        bool canProcessMoreKeyEvents = !m_keyEventQueue.isEmpty();
        if (canProcessMoreKeyEvents) {
            LOG(KeyHandling, " UI process: sent keyEvent from didReceiveEvent");
            m_process->send(Messages::WebPage::KeyEvent(m_keyEventQueue.first()), m_pageID);
        }

        // The call to doneWithKeyEvent may close this WebPage.
        // Protect against this being destroyed.
        Ref<WebPageProxy> protect(*this);

        m_pageClient.doneWithKeyEvent(event, handled);
        if (!handled)
            m_uiClient->didNotHandleKeyEvent(this, event);

        // Notify the session after -[NSApp sendEvent:] has a crack at turning the event into an action.
        if (!canProcessMoreKeyEvents) {
            if (auto* automationSession = process().processPool().automationSession())
                automationSession->keyboardEventsFlushedForPage(*this);
        }
        break;
    }
#if ENABLE(MAC_GESTURE_EVENTS)
    case WebEvent::GestureStart:
    case WebEvent::GestureChange:
    case WebEvent::GestureEnd: {
        MESSAGE_CHECK(!m_gestureEventQueue.isEmpty());
        NativeWebGestureEvent event = m_gestureEventQueue.takeFirst();

        MESSAGE_CHECK(type == event.type());

        if (!handled)
            m_pageClient.gestureEventWasNotHandledByWebCore(event);
        break;
    }
        break;
#endif
#if ENABLE(IOS_TOUCH_EVENTS)
    case WebEvent::TouchStart:
    case WebEvent::TouchMove:
    case WebEvent::TouchEnd:
    case WebEvent::TouchCancel:
        break;
#elif ENABLE(TOUCH_EVENTS)
    case WebEvent::TouchStart:
    case WebEvent::TouchMove:
    case WebEvent::TouchEnd:
    case WebEvent::TouchCancel: {
        MESSAGE_CHECK(!m_touchEventQueue.isEmpty());
        QueuedTouchEvents queuedEvents = m_touchEventQueue.takeFirst();

        MESSAGE_CHECK(type == queuedEvents.forwardedEvent.type());

        m_pageClient.doneWithTouchEvent(queuedEvents.forwardedEvent, handled);
        for (size_t i = 0; i < queuedEvents.deferredTouchEvents.size(); ++i) {
            bool isEventHandled = false;
            m_pageClient.doneWithTouchEvent(queuedEvents.deferredTouchEvents.at(i), isEventHandled);
        }
        break;
    }
#endif
    }
}

void WebPageProxy::voidCallback(CallbackID callbackID)
{
    auto callback = m_callbacks.take<VoidCallback>(callbackID);
    if (!callback) {
        // FIXME: Log error or assert.
        return;
    }

    callback->performCallback();
}

void WebPageProxy::dataCallback(const IPC::DataReference& dataReference, CallbackID callbackID)
{
    auto callback = m_callbacks.take<DataCallback>(callbackID);
    if (!callback)
        return;

    callback->performCallbackWithReturnValue(API::Data::create(dataReference.data(), dataReference.size()).ptr());
}

void WebPageProxy::imageCallback(const ShareableBitmap::Handle& bitmapHandle, CallbackID callbackID)
{
    auto callback = m_callbacks.take<ImageCallback>(callbackID);
    if (!callback) {
        // FIXME: Log error or assert.
        return;
    }

    callback->performCallbackWithReturnValue(bitmapHandle);
}

void WebPageProxy::stringCallback(const String& resultString, CallbackID callbackID)
{
    auto callback = m_callbacks.take<StringCallback>(callbackID);
    if (!callback) {
        // FIXME: Log error or assert.
        // this can validly happen if a load invalidated the callback, though
        return;
    }

    m_loadDependentStringCallbackIDs.remove(callbackID);

    callback->performCallbackWithReturnValue(resultString.impl());
}

void WebPageProxy::invalidateStringCallback(CallbackID callbackID)
{
    auto callback = m_callbacks.take<StringCallback>(callbackID);
    if (!callback) {
        // FIXME: Log error or assert.
        // this can validly happen if a load invalidated the callback, though
        return;
    }

    m_loadDependentStringCallbackIDs.remove(callbackID);

    callback->invalidate();
}

void WebPageProxy::scriptValueCallback(const IPC::DataReference& dataReference, bool hadException, const ExceptionDetails& details, CallbackID callbackID)
{
    auto callback = m_callbacks.take<ScriptValueCallback>(callbackID);
    if (!callback) {
        // FIXME: Log error or assert.
        return;
    }

    if (dataReference.isEmpty()) {
        callback->performCallbackWithReturnValue(nullptr, hadException, details);
        return;
    }

    Vector<uint8_t> data;
    data.reserveInitialCapacity(dataReference.size());
    data.append(dataReference.data(), dataReference.size());

    callback->performCallbackWithReturnValue(API::SerializedScriptValue::adopt(WTFMove(data)).ptr(), hadException, details);
}

void WebPageProxy::computedPagesCallback(const Vector<IntRect>& pageRects, double totalScaleFactorForPrinting, CallbackID callbackID)
{
    auto callback = m_callbacks.take<ComputedPagesCallback>(callbackID);
    if (!callback) {
        // FIXME: Log error or assert.
        return;
    }

    callback->performCallbackWithReturnValue(pageRects, totalScaleFactorForPrinting);
}

void WebPageProxy::validateCommandCallback(const String& commandName, bool isEnabled, int state, CallbackID callbackID)
{
    auto callback = m_callbacks.take<ValidateCommandCallback>(callbackID);
    if (!callback) {
        // FIXME: Log error or assert.
        return;
    }

    callback->performCallbackWithReturnValue(commandName.impl(), isEnabled, state);
}

void WebPageProxy::unsignedCallback(uint64_t result, CallbackID callbackID)
{
    auto callback = m_callbacks.take<UnsignedCallback>(callbackID);
    if (!callback) {
        // FIXME: Log error or assert.
        // this can validly happen if a load invalidated the callback, though
        return;
    }

    callback->performCallbackWithReturnValue(result);
}

void WebPageProxy::editingRangeCallback(const EditingRange& range, CallbackID callbackID)
{
    MESSAGE_CHECK(range.isValid());

    auto callback = m_callbacks.take<EditingRangeCallback>(callbackID);
    if (!callback) {
        // FIXME: Log error or assert.
        // this can validly happen if a load invalidated the callback, though
        return;
    }

    callback->performCallbackWithReturnValue(range);
}

#if ENABLE(APPLICATION_MANIFEST)
void WebPageProxy::applicationManifestCallback(const std::optional<WebCore::ApplicationManifest>& manifestOrNull, CallbackID callbackID)
{
    auto callback = m_callbacks.take<ApplicationManifestCallback>(callbackID);
    if (!callback)
        return;

    callback->performCallbackWithReturnValue(manifestOrNull);
}
#endif

#if PLATFORM(COCOA)
void WebPageProxy::machSendRightCallback(const MachSendRight& sendRight, CallbackID callbackID)
{
    auto callback = m_callbacks.take<MachSendRightCallback>(callbackID);
    if (!callback)
        return;

    callback->performCallbackWithReturnValue(sendRight);
}
#endif

inline API::DiagnosticLoggingClient* WebPageProxy::effectiveDiagnosticLoggingClient(ShouldSample shouldSample)
{
    // Diagnostic logging is disabled for ephemeral sessions for privacy reasons.
    if (sessionID().isEphemeral())
        return nullptr;

    return DiagnosticLoggingClient::shouldLogAfterSampling(shouldSample) ? diagnosticLoggingClient() : nullptr;
}

void WebPageProxy::logDiagnosticMessage(const String& message, const String& description, WebCore::ShouldSample shouldSample)
{
    auto* effectiveClient = effectiveDiagnosticLoggingClient(shouldSample);
    if (!effectiveClient)
        return;

    effectiveClient->logDiagnosticMessage(this, message, description);
}

void WebPageProxy::logDiagnosticMessageWithResult(const String& message, const String& description, uint32_t result, WebCore::ShouldSample shouldSample)
{
    auto* effectiveClient = effectiveDiagnosticLoggingClient(shouldSample);
    if (!effectiveClient)
        return;

    effectiveClient->logDiagnosticMessageWithResult(this, message, description, static_cast<WebCore::DiagnosticLoggingResultType>(result));
}

void WebPageProxy::logDiagnosticMessageWithValue(const String& message, const String& description, double value, unsigned significantFigures, ShouldSample shouldSample)
{
    auto* effectiveClient = effectiveDiagnosticLoggingClient(shouldSample);
    if (!effectiveClient)
        return;

    effectiveClient->logDiagnosticMessageWithValue(this, message, description, String::number(value, significantFigures));
}

void WebPageProxy::logDiagnosticMessageWithEnhancedPrivacy(const String& message, const String& description, ShouldSample shouldSample)
{
    auto* effectiveClient = effectiveDiagnosticLoggingClient(shouldSample);
    if (!effectiveClient)
        return;

    effectiveClient->logDiagnosticMessageWithEnhancedPrivacy(this, message, description);
}

void WebPageProxy::logScrollingEvent(uint32_t eventType, MonotonicTime timestamp, uint64_t data)
{
    PerformanceLoggingClient::ScrollingEvent event = static_cast<PerformanceLoggingClient::ScrollingEvent>(eventType);

    switch (event) {
    case PerformanceLoggingClient::ScrollingEvent::ExposedTilelessArea:
        WTFLogAlways("SCROLLING: Exposed tileless area. Time: %f Unfilled Pixels: %llu\n", timestamp.secondsSinceEpoch().value(), (unsigned long long)data);
        break;
    case PerformanceLoggingClient::ScrollingEvent::FilledTile:
        WTFLogAlways("SCROLLING: Filled visible fresh tile. Time: %f Unfilled Pixels: %llu\n", timestamp.secondsSinceEpoch().value(), (unsigned long long)data);
        break;
    case PerformanceLoggingClient::ScrollingEvent::SwitchedScrollingMode:
        if (data)
            WTFLogAlways("SCROLLING: Switching to main-thread scrolling mode. Time: %f Reason(s): %s\n", timestamp.secondsSinceEpoch().value(), PerformanceLoggingClient::synchronousScrollingReasonsAsString(data).utf8().data());
        else
            WTFLogAlways("SCROLLING: Switching to threaded scrolling mode. Time: %f\n", timestamp.secondsSinceEpoch().value());
        break;
    }
}

void WebPageProxy::rectForCharacterRangeCallback(const IntRect& rect, const EditingRange& actualRange, CallbackID callbackID)
{
    MESSAGE_CHECK(actualRange.isValid());

    auto callback = m_callbacks.take<RectForCharacterRangeCallback>(callbackID);
    if (!callback) {
        // FIXME: Log error or assert.
        // this can validly happen if a load invalidated the callback, though
        return;
    }

    callback->performCallbackWithReturnValue(rect, actualRange);
}

#if PLATFORM(GTK)
void WebPageProxy::printFinishedCallback(const ResourceError& printError, CallbackID callbackID)
{
    auto callback = m_callbacks.take<PrintFinishedCallback>(callbackID);
    if (!callback) {
        // FIXME: Log error or assert.
        return;
    }

    callback->performCallbackWithReturnValue(API::Error::create(printError).ptr());
}
#endif

void WebPageProxy::focusedFrameChanged(uint64_t frameID)
{
    if (!frameID) {
        m_focusedFrame = nullptr;
        return;
    }

    WebFrameProxy* frame = m_process->webFrame(frameID);
    MESSAGE_CHECK(frame);

    m_focusedFrame = frame;
}

void WebPageProxy::frameSetLargestFrameChanged(uint64_t frameID)
{
    if (!frameID) {
        m_frameSetLargestFrame = nullptr;
        return;
    }

    WebFrameProxy* frame = m_process->webFrame(frameID);
    MESSAGE_CHECK(frame);

    m_frameSetLargestFrame = frame;
}

void WebPageProxy::processDidBecomeUnresponsive()
{
    if (!isValid())
        return;

    updateBackingStoreDiscardableState();

    if (m_navigationClient)
        m_navigationClient->processDidBecomeUnresponsive(*this);
}

void WebPageProxy::processDidBecomeResponsive()
{
    if (!isValid())
        return;
    
    updateBackingStoreDiscardableState();

    if (m_navigationClient)
        m_navigationClient->processDidBecomeResponsive(*this);
}

void WebPageProxy::willChangeProcessIsResponsive()
{
    m_pageLoadState.willChangeProcessIsResponsive();
}

void WebPageProxy::didChangeProcessIsResponsive()
{
    m_pageLoadState.didChangeProcessIsResponsive();
}

String WebPageProxy::currentURL() const
{
    String url = m_pageLoadState.activeURL();
    if (url.isEmpty() && m_backForwardList->currentItem())
        url = m_backForwardList->currentItem()->url();
    return url;
}

void WebPageProxy::processDidTerminate(ProcessTerminationReason reason)
{
    if (reason != ProcessTerminationReason::NavigationSwap)
        RELEASE_LOG_IF_ALLOWED(Process, "%p - WebPageProxy::processDidTerminate (pid %d), reason %d", this, processIdentifier(), reason);

    ASSERT(m_isValid);

#if PLATFORM(IOS)
    if (m_process->isUnderMemoryPressure()) {
        String domain = WebCore::topPrivatelyControlledDomain(WebCore::URL(WebCore::ParsedURLString, currentURL()).host().toString());
        if (!domain.isEmpty())
            logDiagnosticMessageWithEnhancedPrivacy(WebCore::DiagnosticLoggingKeys::domainCausingJetsamKey(), domain, WebCore::ShouldSample::No);
    }
#endif

    // There is a nested transaction in resetStateAfterProcessExited() that we don't want to commit before the client call.
    PageLoadState::Transaction transaction = m_pageLoadState.transaction();

    resetStateAfterProcessExited(reason);

    // For bringup of process swapping, NavigationSwap termination will not go out to clients.
    // If it does *during* process swapping, and the client triggers a reload, that causes bizarre WebKit re-entry.
    // FIXME: This might have to change
    if (reason == ProcessTerminationReason::NavigationSwap)
        m_webProcessLifetimeTracker.webPageLeavingWebProcess();
    else {
        navigationState().clearAllNavigations();
        dispatchProcessDidTerminate(reason);
    }

    if (m_controlledByAutomation) {
        if (auto* automationSession = process().processPool().automationSession())
            automationSession->terminate();
    }

    stopAllURLSchemeTasks();
}

static bool shouldReloadAfterProcessTermination(ProcessTerminationReason reason)
{
    switch (reason) {
    case ProcessTerminationReason::ExceededMemoryLimit:
    case ProcessTerminationReason::ExceededCPULimit:
    case ProcessTerminationReason::Crash:
        return true;
    case ProcessTerminationReason::NavigationSwap:
    case ProcessTerminationReason::RequestedByClient:
        break;
    }
    return false;
}

void WebPageProxy::dispatchProcessDidTerminate(ProcessTerminationReason reason)
{
    bool handledByClient = false;
    if (m_navigationClient)
        handledByClient = m_navigationClient->processDidTerminate(*this, reason);
    else if (reason != ProcessTerminationReason::RequestedByClient)
        handledByClient = m_loaderClient->processDidCrash(*this);

    if (!handledByClient && shouldReloadAfterProcessTermination(reason))
        tryReloadAfterProcessTermination();
}

void WebPageProxy::tryReloadAfterProcessTermination()
{
    m_resetRecentCrashCountTimer.stop();

    if (++m_recentCrashCount > maximumWebProcessRelaunchAttempts) {
        RELEASE_LOG_IF_ALLOWED(Process, "%p - WebPageProxy's process crashed and the client did not handle it, not reloading the page because we reached the maximum number of attempts", this);
        m_recentCrashCount = 0;
        return;
    }
    RELEASE_LOG_IF_ALLOWED(Process, "%p - WebPageProxy's process crashed and the client did not handle it, reloading the page", this);
    reload(ReloadOption::ExpiredOnly);
}

void WebPageProxy::resetRecentCrashCountSoon()
{
    m_resetRecentCrashCountTimer.startOneShot(resetRecentCrashCountDelay);
}

void WebPageProxy::resetRecentCrashCount()
{
    m_recentCrashCount = 0;
}

void WebPageProxy::stopAllURLSchemeTasks()
{
    HashSet<WebURLSchemeHandler*> handlers;
    for (auto& handler : m_urlSchemeHandlersByScheme.values())
        handlers.add(handler.ptr());

    for (auto* handler : handlers)
        handler->stopAllTasksForPage(*this);
}

#if PLATFORM(IOS)
void WebPageProxy::processWillBecomeSuspended()
{
    if (!isValid())
        return;

    m_hasNetworkRequestsOnSuspended = m_pageLoadState.networkRequestsInProgress();
    if (m_hasNetworkRequestsOnSuspended)
        setNetworkRequestsInProgress(false);
}

void WebPageProxy::processWillBecomeForeground()
{
    if (!isValid())
        return;

    if (m_hasNetworkRequestsOnSuspended) {
        setNetworkRequestsInProgress(true);
        m_hasNetworkRequestsOnSuspended = false;
    }
}
#endif

void WebPageProxy::resetState(ResetStateReason resetStateReason)
{
    m_mainFrame = nullptr;
#if PLATFORM(COCOA)
    m_scrollingPerformanceData = nullptr;
#endif
    m_drawingArea = nullptr;
    closeOverlayedViews();

    if (m_inspector) {
        m_inspector->invalidate();
        m_inspector = nullptr;
    }

#if ENABLE(FULLSCREEN_API)
    m_fullScreenManager = nullptr;
#endif

    if (m_openPanelResultListener) {
        m_openPanelResultListener->invalidate();
        m_openPanelResultListener = nullptr;
    }

#if ENABLE(TOUCH_EVENTS)
    m_touchEventTracking.reset();
#endif

#if ENABLE(GEOLOCATION)
    m_geolocationPermissionRequestManager.invalidateRequests();
#endif

#if ENABLE(MEDIA_STREAM)
    m_userMediaPermissionRequestManager = nullptr;
#endif

    m_notificationPermissionRequestManager.invalidateRequests();

    m_toolTip = String();

    m_mainFrameHasHorizontalScrollbar = false;
    m_mainFrameHasVerticalScrollbar = false;

    m_mainFrameIsPinnedToLeftSide = true;
    m_mainFrameIsPinnedToRightSide = true;
    m_mainFrameIsPinnedToTopSide = true;
    m_mainFrameIsPinnedToBottomSide = true;

    m_visibleScrollerThumbRect = IntRect();

#if (PLATFORM(IOS) && HAVE(AVKIT)) || (PLATFORM(MAC) && ENABLE(VIDEO_PRESENTATION_MODE))
    if (m_playbackSessionManager) {
        m_playbackSessionManager->invalidate();
        m_playbackSessionManager = nullptr;
    }
    if (m_videoFullscreenManager) {
        m_videoFullscreenManager->invalidate();
        m_videoFullscreenManager = nullptr;
    }
#endif

#if PLATFORM(IOS)
    m_firstLayerTreeTransactionIdAfterDidCommitLoad = 0;
    m_lastVisibleContentRectUpdate = VisibleContentRectUpdateInfo();
    m_hasNetworkRequestsOnSuspended = false;
    m_isKeyboardAnimatingIn = false;
    m_isScrollingOrZooming = false;
#endif

#if ENABLE(WIRELESS_PLAYBACK_TARGET) && !PLATFORM(IOS)
    m_pageClient.mediaSessionManager().removeAllPlaybackTargetPickerClients(*this);
#endif

#if ENABLE(APPLE_PAY)
    m_paymentCoordinator = nullptr;
#endif

#if USE(SYSTEM_PREVIEW)
    m_systemPreviewController = nullptr;
#endif

#if ENABLE(WEB_AUTHN)
    m_credentialsMessenger = nullptr;
#endif

    CallbackBase::Error error;
    switch (resetStateReason) {
    case ResetStateReason::NavigationSwap:
        FALLTHROUGH;
    case ResetStateReason::PageInvalidated:
        error = CallbackBase::Error::OwnerWasInvalidated;
        break;
    case ResetStateReason::WebProcessExited:
        error = CallbackBase::Error::ProcessExited;
        break;
    }

    m_callbacks.invalidate(error);
    m_loadDependentStringCallbackIDs.clear();

    auto editCommandVector = copyToVector(m_editCommandSet);
    m_editCommandSet.clear();

    for (auto& editCommand : editCommandVector)
        editCommand->invalidate();

    m_activePopupMenu = nullptr;
    m_mediaState = MediaProducer::IsNotPlaying;

#if ENABLE(POINTER_LOCK)
    requestPointerUnlock();
#endif
}

void WebPageProxy::resetStateAfterProcessExited(ProcessTerminationReason terminationReason)
{
    if (!isValid())
        return;

#if !ASSERT_DISABLED
    // FIXME: It's weird that resetStateAfterProcessExited() is called even though the process is launching.
    if (terminationReason != ProcessTerminationReason::NavigationSwap)
        ASSERT(m_process->state() == WebProcessProxy::State::Launching || m_process->state() == WebProcessProxy::State::Terminated);
#endif

#if PLATFORM(IOS)
    m_activityToken = nullptr;
#endif

#if PLATFORM(MAC) && ENABLE(WEBPROCESS_WINDOWSERVER_BLOCKING)
    m_displayLink = nullptr;
#endif

    m_pageIsUserObservableCount = nullptr;
    m_visiblePageToken = nullptr;

    m_isValid = false;
    m_isPageSuspended = false;

    m_needsToFinishInitializingWebPageAfterProcessLaunch = false;

    m_editorState = EditorState();

    if (m_mainFrame)
        m_urlAtProcessExit = m_mainFrame->url();

    m_pageClient.processDidExit();

    auto resetStateReason = terminationReason == ProcessTerminationReason::NavigationSwap ? ResetStateReason::NavigationSwap : ResetStateReason::WebProcessExited;
    resetState(resetStateReason);

    m_pageClient.clearAllEditCommands();
    m_pendingLearnOrIgnoreWordMessageCount = 0;

    // Can't expect DidReceiveEvent notifications from a crashed web process.
<<<<<<< HEAD
#if ENABLE(QT_GESTURE_EVENTS)
    m_gestureEventQueue.clear();
#endif
=======
    m_mouseEventQueue.clear();
>>>>>>> e41e4829
    m_keyEventQueue.clear();
    m_wheelEventQueue.clear();
    m_currentlyProcessedWheelEvents.clear();
#if ENABLE(TOUCH_EVENTS) && !ENABLE(IOS_TOUCH_EVENTS)
    m_touchEventQueue.clear();
#endif

#if ENABLE(ATTACHMENT_ELEMENT)
    invalidateAllAttachments();
#endif

    if (terminationReason != ProcessTerminationReason::NavigationSwap) {
        PageLoadState::Transaction transaction = m_pageLoadState.transaction();
        m_pageLoadState.reset(transaction);
    }

    // FIXME: <rdar://problem/38676604> In case of process swaps, the old process should gracefully suspend instead of terminating.
    m_process->processTerminated();
}

WebPageCreationParameters WebPageProxy::creationParameters()
{
    WebPageCreationParameters parameters;

    parameters.viewSize = m_pageClient.viewSize();
    parameters.activityState = m_activityState;
    parameters.drawingAreaType = m_drawingArea->type();
    parameters.store = preferencesStore();
    parameters.pageGroupData = m_pageGroup->data();
    parameters.drawsBackground = m_drawsBackground;
    parameters.isEditable = m_isEditable;
    parameters.underlayColor = m_underlayColor;
    parameters.useFixedLayout = m_useFixedLayout;
    parameters.fixedLayoutSize = m_fixedLayoutSize;
    parameters.alwaysShowsHorizontalScroller = m_alwaysShowsHorizontalScroller;
    parameters.alwaysShowsVerticalScroller = m_alwaysShowsVerticalScroller;
    parameters.suppressScrollbarAnimations = m_suppressScrollbarAnimations;
    parameters.paginationMode = m_paginationMode;
    parameters.paginationBehavesLikeColumns = m_paginationBehavesLikeColumns;
    parameters.pageLength = m_pageLength;
    parameters.gapBetweenPages = m_gapBetweenPages;
    parameters.paginationLineGridEnabled = m_paginationLineGridEnabled;
    parameters.userAgent = userAgent();
    parameters.itemStates = m_backForwardList->itemStates();
    parameters.sessionID = sessionID();
    parameters.userContentControllerID = m_userContentController->identifier();
    parameters.visitedLinkTableID = m_visitedLinkStore->identifier();
    parameters.websiteDataStoreID = m_websiteDataStore->identifier();
    parameters.canRunBeforeUnloadConfirmPanel = m_uiClient->canRunBeforeUnloadConfirmPanel();
    parameters.canRunModal = m_canRunModal;
    parameters.deviceScaleFactor = deviceScaleFactor();
    parameters.viewScaleFactor = m_viewScaleFactor;
    parameters.topContentInset = m_topContentInset;
    parameters.mediaVolume = m_mediaVolume;
    parameters.muted = m_mutedState;
    parameters.mayStartMediaWhenInWindow = m_mayStartMediaWhenInWindow;
    parameters.viewLayoutSize = m_viewLayoutSize;
    parameters.autoSizingShouldExpandToViewHeight = m_autoSizingShouldExpandToViewHeight;
    parameters.viewportSizeForCSSViewportUnits = m_viewportSizeForCSSViewportUnits;
    parameters.scrollPinningBehavior = m_scrollPinningBehavior;
    if (m_scrollbarOverlayStyle)
        parameters.scrollbarOverlayStyle = m_scrollbarOverlayStyle.value();
    else
        parameters.scrollbarOverlayStyle = std::nullopt;
    parameters.backgroundExtendsBeyondPage = m_backgroundExtendsBeyondPage;
    parameters.layerHostingMode = m_layerHostingMode;
    parameters.controlledByAutomation = m_controlledByAutomation;
#if ENABLE(REMOTE_INSPECTOR)
    parameters.allowsRemoteInspection = m_allowsRemoteInspection;
    parameters.remoteInspectionNameOverride = m_remoteInspectionNameOverride;
#endif
#if PLATFORM(MAC)
    parameters.colorSpace = m_pageClient.colorSpace();
    parameters.useSystemAppearance = m_useSystemAppearance;
    parameters.useDarkAppearance = useDarkAppearance();
#endif
#if PLATFORM(IOS)
    parameters.screenSize = screenSize();
    parameters.availableScreenSize = availableScreenSize();
    parameters.overrideScreenSize = overrideScreenSize();
    parameters.textAutosizingWidth = textAutosizingWidth();
    parameters.mimeTypesWithCustomContentProviders = m_pageClient.mimeTypesWithCustomContentProviders();
    parameters.ignoresViewportScaleLimits = m_forceAlwaysUserScalable;
    parameters.viewportConfigurationViewLayoutSize = m_viewportConfigurationViewLayoutSize;
    parameters.maximumUnobscuredSize = m_maximumUnobscuredSize;
#endif

#if PLATFORM(MAC)
    parameters.appleMailPaginationQuirkEnabled = appleMailPaginationQuirkEnabled();
#else
    parameters.appleMailPaginationQuirkEnabled = false;
#endif
    
#if PLATFORM(MAC)
    // FIXME: Need to support iOS too, but there is no isAppleMail for iOS.
    parameters.appleMailLinesClampEnabled = appleMailLinesClampEnabled();
#else
    parameters.appleMailLinesClampEnabled = false;
#endif

#if PLATFORM(COCOA)
    parameters.smartInsertDeleteEnabled = m_isSmartInsertDeleteEnabled;
#endif
    parameters.shouldScaleViewToFitDocument = m_shouldScaleViewToFitDocument;
    parameters.userInterfaceLayoutDirection = m_pageClient.userInterfaceLayoutDirection();
    parameters.observedLayoutMilestones = m_observedLayoutMilestones;
    parameters.overrideContentSecurityPolicy = m_overrideContentSecurityPolicy;
    parameters.cpuLimit = m_cpuLimit;

    for (auto& iterator : m_urlSchemeHandlersByScheme)
        parameters.urlSchemeHandlers.set(iterator.key, iterator.value->identifier());

#if ENABLE(WEB_RTC)
    parameters.iceCandidateFilteringEnabled = m_preferences->iceCandidateFilteringEnabled();
#if USE(LIBWEBRTC)
    parameters.enumeratingAllNetworkInterfacesEnabled = m_preferences->enumeratingAllNetworkInterfacesEnabled();
#endif
#endif

#if ENABLE(APPLICATION_MANIFEST)
    parameters.applicationManifest = m_configuration->applicationManifest() ? std::optional<WebCore::ApplicationManifest>(m_configuration->applicationManifest()->applicationManifest()) : std::nullopt;
#endif

    m_process->addWebUserContentControllerProxy(m_userContentController, parameters);

    for (auto& iterator : m_urlSchemeHandlersByScheme)
        parameters.urlSchemeHandlers.set(iterator.key, iterator.value->identifier());

    return parameters;
}

void WebPageProxy::enterAcceleratedCompositingMode(const LayerTreeContext& layerTreeContext)
{
    m_pageClient.enterAcceleratedCompositingMode(layerTreeContext);
}

void WebPageProxy::exitAcceleratedCompositingMode()
{
    m_pageClient.exitAcceleratedCompositingMode();
}

void WebPageProxy::updateAcceleratedCompositingMode(const LayerTreeContext& layerTreeContext)
{
    m_pageClient.updateAcceleratedCompositingMode(layerTreeContext);
}

void WebPageProxy::backForwardClear()
{
    m_backForwardList->clear();
}

#if ENABLE(GAMEPAD)

void WebPageProxy::gamepadActivity(const Vector<GamepadData>& gamepadDatas, bool shouldMakeGamepadsVisible)
{
    m_process->send(Messages::WebPage::GamepadActivity(gamepadDatas, shouldMakeGamepadsVisible), m_pageID);
}

#endif

void WebPageProxy::didReceiveAuthenticationChallengeProxy(uint64_t, Ref<AuthenticationChallengeProxy>&& authenticationChallenge)
{
#if HAVE(SEC_KEY_PROXY)
    ASSERT(authenticationChallenge->protectionSpace());
    if (authenticationChallenge->protectionSpace()->authenticationScheme() == ProtectionSpaceAuthenticationSchemeClientCertificateRequested) {
        auto secKeyProxyStore = SecKeyProxyStore::create();
        authenticationChallenge->setSecKeyProxyStore(secKeyProxyStore);
        m_websiteDataStore->addSecKeyProxyStore(WTFMove(secKeyProxyStore));
    }
#endif

    if (m_navigationClient)
        m_navigationClient->didReceiveAuthenticationChallenge(*this, authenticationChallenge.get());
    else
        authenticationChallenge->performDefaultHandling();
}

void WebPageProxy::exceededDatabaseQuota(uint64_t frameID, const String& originIdentifier, const String& databaseName, const String& displayName, uint64_t currentQuota, uint64_t currentOriginUsage, uint64_t currentDatabaseUsage, uint64_t expectedUsage, Messages::WebPageProxy::ExceededDatabaseQuota::DelayedReply&& reply)
{
    ExceededDatabaseQuotaRecords& records = ExceededDatabaseQuotaRecords::singleton();
    std::unique_ptr<ExceededDatabaseQuotaRecords::Record> newRecord = records.createRecord(frameID,
        originIdentifier, databaseName, displayName, currentQuota, currentOriginUsage,
        currentDatabaseUsage, expectedUsage, WTFMove(reply));
    records.add(WTFMove(newRecord));

    if (records.areBeingProcessed())
        return;

    ExceededDatabaseQuotaRecords::Record* record = records.next();
    while (record) {
        WebFrameProxy* frame = m_process->webFrame(record->frameID);
        MESSAGE_CHECK(frame);

        auto origin = API::SecurityOrigin::create(SecurityOriginData::fromDatabaseIdentifier(record->originIdentifier)->securityOrigin());
        m_uiClient->exceededDatabaseQuota(this, frame, origin.ptr(), record->databaseName, record->displayName, record->currentQuota, record->currentOriginUsage, record->currentDatabaseUsage, record->expectedUsage, WTFMove(record->reply));
        record = records.next();
    }
}

void WebPageProxy::reachedApplicationCacheOriginQuota(const String& originIdentifier, uint64_t currentQuota, uint64_t totalBytesNeeded, Messages::WebPageProxy::ReachedApplicationCacheOriginQuota::DelayedReply&& reply)
{
    Ref<SecurityOrigin> securityOrigin = SecurityOriginData::fromDatabaseIdentifier(originIdentifier)->securityOrigin();
    m_uiClient->reachedApplicationCacheOriginQuota(this, securityOrigin.get(), currentQuota, totalBytesNeeded, WTFMove(reply));
}

void WebPageProxy::requestGeolocationPermissionForFrame(uint64_t geolocationID, uint64_t frameID, String originIdentifier)
{
    WebFrameProxy* frame = m_process->webFrame(frameID);
    MESSAGE_CHECK(frame);

    // FIXME: Geolocation should probably be using toString() as its string representation instead of databaseIdentifier().
    auto origin = API::SecurityOrigin::create(SecurityOriginData::fromDatabaseIdentifier(originIdentifier)->securityOrigin());
    auto request = m_geolocationPermissionRequestManager.createRequest(geolocationID);
    Function<void(bool)> completionHandler = [request = WTFMove(request)](bool allowed) {
        if (allowed)
            request->allow();
        else
            request->deny();
    };

    // FIXME: Once iOS migrates to the new WKUIDelegate SPI, clean this up
    // and make it one UIClient call that calls the completionHandler with false
    // if there is no delegate instead of returning the completionHandler
    // for other code paths to try.
    m_uiClient->decidePolicyForGeolocationPermissionRequest(*this, *frame, origin.get(), completionHandler);
#if PLATFORM(IOS)
    if (completionHandler)
        m_pageClient.decidePolicyForGeolocationPermissionRequest(*frame, origin.get(), completionHandler);
#endif
    if (completionHandler)
        completionHandler(false);
}

#if ENABLE(MEDIA_STREAM)
UserMediaPermissionRequestManagerProxy& WebPageProxy::userMediaPermissionRequestManager()
{
    if (m_userMediaPermissionRequestManager)
        return *m_userMediaPermissionRequestManager;

    m_userMediaPermissionRequestManager = std::make_unique<UserMediaPermissionRequestManagerProxy>(*this);
    return *m_userMediaPermissionRequestManager;
}
#endif

void WebPageProxy::requestUserMediaPermissionForFrame(uint64_t userMediaID, uint64_t frameID, const WebCore::SecurityOriginData&  userMediaDocumentOriginData, const WebCore::SecurityOriginData& topLevelDocumentOriginData, const WebCore::MediaStreamRequest& request)
{
#if ENABLE(MEDIA_STREAM)
    MESSAGE_CHECK(m_process->webFrame(frameID));

    userMediaPermissionRequestManager().requestUserMediaPermissionForFrame(userMediaID, frameID, userMediaDocumentOriginData.securityOrigin(), topLevelDocumentOriginData.securityOrigin(), request);
#else
    UNUSED_PARAM(userMediaID);
    UNUSED_PARAM(frameID);
    UNUSED_PARAM(userMediaDocumentOriginData);
    UNUSED_PARAM(topLevelDocumentOriginData);
    UNUSED_PARAM(request);
#endif
}

void WebPageProxy::enumerateMediaDevicesForFrame(uint64_t userMediaID, uint64_t frameID, const WebCore::SecurityOriginData& userMediaDocumentOriginData, const WebCore::SecurityOriginData& topLevelDocumentOriginData)
{
#if ENABLE(MEDIA_STREAM)
    WebFrameProxy* frame = m_process->webFrame(frameID);
    MESSAGE_CHECK(frame);

    userMediaPermissionRequestManager().enumerateMediaDevicesForFrame(userMediaID, frameID, userMediaDocumentOriginData.securityOrigin(), topLevelDocumentOriginData.securityOrigin());
#else
    UNUSED_PARAM(userMediaID);
    UNUSED_PARAM(frameID);
    UNUSED_PARAM(userMediaDocumentOriginData);
    UNUSED_PARAM(topLevelDocumentOriginData);
#endif
}

void WebPageProxy::beginMonitoringCaptureDevices()
{
#if ENABLE(MEDIA_STREAM)
    UserMediaProcessManager::singleton().beginMonitoringCaptureDevices();
#endif
}

void WebPageProxy::clearUserMediaState()
{
#if ENABLE(MEDIA_STREAM)
    userMediaPermissionRequestManager().clearCachedState();
#endif
}

void WebPageProxy::requestNotificationPermission(uint64_t requestID, const String& originString)
{
    if (!isRequestIDValid(requestID))
        return;

    auto origin = API::SecurityOrigin::createFromString(originString);
    auto request = m_notificationPermissionRequestManager.createRequest(requestID);
    
    m_uiClient->decidePolicyForNotificationPermissionRequest(*this, origin.get(), [request = WTFMove(request)](bool allowed) {
        if (allowed)
            request->allow();
        else
            request->deny();
    });
}

void WebPageProxy::showNotification(const String& title, const String& body, const String& iconURL, const String& tag, const String& lang, WebCore::NotificationDirection dir, const String& originString, uint64_t notificationID)
{
    m_process->processPool().supplement<WebNotificationManagerProxy>()->show(this, title, body, iconURL, tag, lang, dir, originString, notificationID);
}

void WebPageProxy::cancelNotification(uint64_t notificationID)
{
    m_process->processPool().supplement<WebNotificationManagerProxy>()->cancel(this, notificationID);
}

void WebPageProxy::clearNotifications(const Vector<uint64_t>& notificationIDs)
{
    m_process->processPool().supplement<WebNotificationManagerProxy>()->clearNotifications(this, notificationIDs);
}

void WebPageProxy::didDestroyNotification(uint64_t notificationID)
{
    m_process->processPool().supplement<WebNotificationManagerProxy>()->didDestroyNotification(this, notificationID);
}

float WebPageProxy::headerHeight(WebFrameProxy& frame)
{
    if (frame.isDisplayingPDFDocument())
        return 0;
    return m_uiClient->headerHeight(*this, frame);
}

float WebPageProxy::footerHeight(WebFrameProxy& frame)
{
    if (frame.isDisplayingPDFDocument())
        return 0;
    return m_uiClient->footerHeight(*this, frame);
}

void WebPageProxy::drawHeader(WebFrameProxy& frame, FloatRect&& rect)
{
    if (frame.isDisplayingPDFDocument())
        return;
    m_uiClient->drawHeader(*this, frame, WTFMove(rect));
}

void WebPageProxy::drawFooter(WebFrameProxy& frame, FloatRect&& rect)
{
    if (frame.isDisplayingPDFDocument())
        return;
    m_uiClient->drawFooter(*this, frame, WTFMove(rect));
}

void WebPageProxy::runModal()
{
    // Since runModal() can (and probably will) spin a nested run loop we need to turn off the responsiveness timer.
    m_process->responsivenessTimer().stop();

    // Our Connection's run loop might have more messages waiting to be handled after this RunModal message.
    // To make sure they are handled inside of the nested modal run loop we must first signal the Connection's
    // run loop so we're guaranteed that it has a chance to wake up.
    // See http://webkit.org/b/89590 for more discussion.
    m_process->connection()->wakeUpRunLoop();

    m_uiClient->runModal(*this);
}

void WebPageProxy::notifyScrollerThumbIsVisibleInRect(const IntRect& scrollerThumb)
{
    m_visibleScrollerThumbRect = scrollerThumb;
}

void WebPageProxy::recommendedScrollbarStyleDidChange(int32_t newStyle)
{
#if USE(APPKIT)
    m_pageClient.recommendedScrollbarStyleDidChange(static_cast<WebCore::ScrollbarStyle>(newStyle));
#else
    UNUSED_PARAM(newStyle);
#endif
}

void WebPageProxy::didChangeScrollbarsForMainFrame(bool hasHorizontalScrollbar, bool hasVerticalScrollbar)
{
    m_mainFrameHasHorizontalScrollbar = hasHorizontalScrollbar;
    m_mainFrameHasVerticalScrollbar = hasVerticalScrollbar;
}

void WebPageProxy::didChangeScrollOffsetPinningForMainFrame(bool pinnedToLeftSide, bool pinnedToRightSide, bool pinnedToTopSide, bool pinnedToBottomSide)
{
    m_pageClient.pinnedStateWillChange();
    m_mainFrameIsPinnedToLeftSide = pinnedToLeftSide;
    m_mainFrameIsPinnedToRightSide = pinnedToRightSide;
    m_mainFrameIsPinnedToTopSide = pinnedToTopSide;
    m_mainFrameIsPinnedToBottomSide = pinnedToBottomSide;
    m_pageClient.pinnedStateDidChange();

    m_uiClient->pinnedStateDidChange(*this);
}

void WebPageProxy::didChangePageCount(unsigned pageCount)
{
    m_pageCount = pageCount;
}

void WebPageProxy::pageExtendedBackgroundColorDidChange(const Color& backgroundColor)
{
    m_pageExtendedBackgroundColor = backgroundColor;
}

#if ENABLE(NETSCAPE_PLUGIN_API)
void WebPageProxy::didFailToInitializePlugin(const String& mimeType, const String& frameURLString, const String& pageURLString)
{
    m_navigationClient->didFailToInitializePlugIn(*this, createPluginInformationDictionary(mimeType, frameURLString, pageURLString).get());
}

void WebPageProxy::didBlockInsecurePluginVersion(const String& mimeType, const String& pluginURLString, const String& frameURLString, const String& pageURLString, bool replacementObscured)
{
    String newMimeType = mimeType;
    PluginModuleInfo plugin = m_process->processPool().pluginInfoStore().findPlugin(newMimeType, URL(URL(), pluginURLString));
    auto pluginInformation = createPluginInformationDictionary(plugin, frameURLString, mimeType, pageURLString, String(), String(), replacementObscured);

    m_navigationClient->didBlockInsecurePluginVersion(*this, pluginInformation.get());
}
#endif // ENABLE(NETSCAPE_PLUGIN_API)

bool WebPageProxy::willHandleHorizontalScrollEvents() const
{
    return !m_canShortCircuitHorizontalWheelEvents;
}

void WebPageProxy::updateWebsitePolicies(WebsitePoliciesData&& websitePolicies)
{
    m_process->send(Messages::WebPage::UpdateWebsitePolicies(websitePolicies), m_pageID);
}

void WebPageProxy::didFinishLoadingDataForCustomContentProvider(const String& suggestedFilename, const IPC::DataReference& dataReference)
{
    m_pageClient.didFinishLoadingDataForCustomContentProvider(suggestedFilename, dataReference);
}

void WebPageProxy::backForwardRemovedItem(const BackForwardItemIdentifier& itemID)
{
    m_process->send(Messages::WebPage::DidRemoveBackForwardItem(itemID), m_pageID);
}

void WebPageProxy::setCanRunModal(bool canRunModal)
{
    if (!isValid())
        return;

    // It's only possible to change the state for a WebPage which
    // already qualifies for running modal child web pages, otherwise
    // there's no other possibility than not allowing it.
    m_canRunModal = m_uiClient->canRunModal() && canRunModal;
    m_process->send(Messages::WebPage::SetCanRunModal(m_canRunModal), m_pageID);
}

bool WebPageProxy::canRunModal()
{
    return isValid() ? m_canRunModal : false;
}

void WebPageProxy::beginPrinting(WebFrameProxy* frame, const PrintInfo& printInfo)
{
    if (m_isInPrintingMode)
        return;

    m_isInPrintingMode = true;
    m_process->send(Messages::WebPage::BeginPrinting(frame->frameID(), printInfo), m_pageID, printingSendOptions(m_isPerformingDOMPrintOperation));
}

void WebPageProxy::endPrinting()
{
    if (!m_isInPrintingMode)
        return;

    m_isInPrintingMode = false;
    m_process->send(Messages::WebPage::EndPrinting(), m_pageID, printingSendOptions(m_isPerformingDOMPrintOperation));
}

void WebPageProxy::computePagesForPrinting(WebFrameProxy* frame, const PrintInfo& printInfo, Ref<ComputedPagesCallback>&& callback)
{
    if (!isValid()) {
        callback->invalidate();
        return;
    }

    auto callbackID = callback->callbackID();
    m_callbacks.put(WTFMove(callback));
    m_isInPrintingMode = true;
    m_process->send(Messages::WebPage::ComputePagesForPrinting(frame->frameID(), printInfo, callbackID), m_pageID, printingSendOptions(m_isPerformingDOMPrintOperation));
}

#if PLATFORM(COCOA)
void WebPageProxy::drawRectToImage(WebFrameProxy* frame, const PrintInfo& printInfo, const IntRect& rect, const WebCore::IntSize& imageSize, Ref<ImageCallback>&& callback)
{
    if (!isValid()) {
        callback->invalidate();
        return;
    }
    
    auto callbackID = callback->callbackID();
    m_callbacks.put(WTFMove(callback));
    m_process->send(Messages::WebPage::DrawRectToImage(frame->frameID(), printInfo, rect, imageSize, callbackID), m_pageID, printingSendOptions(m_isPerformingDOMPrintOperation));
}

void WebPageProxy::drawPagesToPDF(WebFrameProxy* frame, const PrintInfo& printInfo, uint32_t first, uint32_t count, Ref<DataCallback>&& callback)
{
    if (!isValid()) {
        callback->invalidate();
        return;
    }
    
    auto callbackID = callback->callbackID();
    m_callbacks.put(WTFMove(callback));
    m_process->send(Messages::WebPage::DrawPagesToPDF(frame->frameID(), printInfo, first, count, callbackID), m_pageID, printingSendOptions(m_isPerformingDOMPrintOperation));
}
#elif PLATFORM(GTK)
void WebPageProxy::drawPagesForPrinting(WebFrameProxy* frame, const PrintInfo& printInfo, Ref<PrintFinishedCallback>&& callback)
{
    if (!isValid()) {
        callback->invalidate();
        return;
    }

    auto callbackID = callback->callbackID();
    m_callbacks.put(WTFMove(callback));
    m_isInPrintingMode = true;
    m_process->send(Messages::WebPage::DrawPagesForPrinting(frame->frameID(), printInfo, callbackID), m_pageID, printingSendOptions(m_isPerformingDOMPrintOperation));
}
#endif

void WebPageProxy::updateBackingStoreDiscardableState()
{
    ASSERT(isValid());

    if (!m_drawingArea)
        return;

    bool isDiscardable;

    if (!m_process->isResponsive())
        isDiscardable = false;
    else
        isDiscardable = !m_pageClient.isViewWindowActive() || !isViewVisible();

    m_drawingArea->setBackingStoreIsDiscardable(isDiscardable);
}

void WebPageProxy::saveDataToFileInDownloadsFolder(String&& suggestedFilename, String&& mimeType, URL&& originatingURLString, API::Data& data)
{
    m_uiClient->saveDataToFileInDownloadsFolder(this, suggestedFilename, mimeType, originatingURLString, data);
}

void WebPageProxy::savePDFToFileInDownloadsFolder(String&& suggestedFilename, URL&& originatingURL, const IPC::DataReference& dataReference)
{
    if (!suggestedFilename.endsWithIgnoringASCIICase(".pdf"))
        return;

    saveDataToFileInDownloadsFolder(WTFMove(suggestedFilename), "application/pdf"_s, WTFMove(originatingURL),
        API::Data::create(dataReference.data(), dataReference.size()).get());
}

void WebPageProxy::setViewLayoutSize(const IntSize& viewLayoutSize)
{
    if (m_viewLayoutSize == viewLayoutSize)
        return;

    m_viewLayoutSize = viewLayoutSize;

    if (!isValid())
        return;

    m_process->send(Messages::WebPage::SetViewLayoutSize(viewLayoutSize), m_pageID);
    m_drawingArea->viewLayoutSizeDidChange();

#if USE(APPKIT)
    if (m_viewLayoutSize.width() <= 0)
        intrinsicContentSizeDidChange(IntSize(-1, -1));
#endif
}

void WebPageProxy::setAutoSizingShouldExpandToViewHeight(bool shouldExpand)
{
    if (m_autoSizingShouldExpandToViewHeight == shouldExpand)
        return;

    m_autoSizingShouldExpandToViewHeight = shouldExpand;

    if (!isValid())
        return;

    m_process->send(Messages::WebPage::SetAutoSizingShouldExpandToViewHeight(shouldExpand), m_pageID);
}

void WebPageProxy::setViewportSizeForCSSViewportUnits(const IntSize& viewportSize)
{
    if (m_viewportSizeForCSSViewportUnits && *m_viewportSizeForCSSViewportUnits == viewportSize)
        return;

    m_viewportSizeForCSSViewportUnits = viewportSize;

    if (!isValid())
        return;

    m_process->send(Messages::WebPage::SetViewportSizeForCSSViewportUnits(viewportSize), m_pageID);
}

#if USE(AUTOMATIC_TEXT_REPLACEMENT)

void WebPageProxy::toggleSmartInsertDelete()
{
    if (TextChecker::isTestingMode())
        TextChecker::setSmartInsertDeleteEnabled(!TextChecker::isSmartInsertDeleteEnabled());
}

void WebPageProxy::toggleAutomaticQuoteSubstitution()
{
    if (TextChecker::isTestingMode())
        TextChecker::setAutomaticQuoteSubstitutionEnabled(!TextChecker::state().isAutomaticQuoteSubstitutionEnabled);
}

void WebPageProxy::toggleAutomaticLinkDetection()
{
    if (TextChecker::isTestingMode())
        TextChecker::setAutomaticLinkDetectionEnabled(!TextChecker::state().isAutomaticLinkDetectionEnabled);
}

void WebPageProxy::toggleAutomaticDashSubstitution()
{
    if (TextChecker::isTestingMode())
        TextChecker::setAutomaticDashSubstitutionEnabled(!TextChecker::state().isAutomaticDashSubstitutionEnabled);
}

void WebPageProxy::toggleAutomaticTextReplacement()
{
    if (TextChecker::isTestingMode())
        TextChecker::setAutomaticTextReplacementEnabled(!TextChecker::state().isAutomaticTextReplacementEnabled);
}

#endif

#if PLATFORM(MAC)

void WebPageProxy::substitutionsPanelIsShowing(bool& isShowing)
{
    isShowing = TextChecker::substitutionsPanelIsShowing();
}

void WebPageProxy::showCorrectionPanel(int32_t panelType, const FloatRect& boundingBoxOfReplacedString, const String& replacedString, const String& replacementString, const Vector<String>& alternativeReplacementStrings)
{
    m_pageClient.showCorrectionPanel((AlternativeTextType)panelType, boundingBoxOfReplacedString, replacedString, replacementString, alternativeReplacementStrings);
}

void WebPageProxy::dismissCorrectionPanel(int32_t reason)
{
    m_pageClient.dismissCorrectionPanel((ReasonForDismissingAlternativeText)reason);
}

void WebPageProxy::dismissCorrectionPanelSoon(int32_t reason, String& result)
{
    result = m_pageClient.dismissCorrectionPanelSoon((ReasonForDismissingAlternativeText)reason);
}

void WebPageProxy::recordAutocorrectionResponse(int32_t response, const String& replacedString, const String& replacementString)
{
    m_pageClient.recordAutocorrectionResponse(static_cast<AutocorrectionResponse>(response), replacedString, replacementString);
}

void WebPageProxy::handleAlternativeTextUIResult(const String& result)
{
    if (!isClosed())
        m_process->send(Messages::WebPage::HandleAlternativeTextUIResult(result), m_pageID);
}

bool WebPageProxy::useDarkAppearance() const
{
    return m_pageClient.effectiveAppearanceIsDark();
}

#if USE(DICTATION_ALTERNATIVES)
void WebPageProxy::showDictationAlternativeUI(const WebCore::FloatRect& boundingBoxOfDictatedText, uint64_t dictationContext)
{
    m_pageClient.showDictationAlternativeUI(boundingBoxOfDictatedText, dictationContext);
}

void WebPageProxy::removeDictationAlternatives(uint64_t dictationContext)
{
    m_pageClient.removeDictationAlternatives(dictationContext);
}

void WebPageProxy::dictationAlternatives(uint64_t dictationContext, Vector<String>& result)
{
    result = m_pageClient.dictationAlternatives(dictationContext);
}
#endif

void WebPageProxy::setEditableElementIsFocused(bool editableElementIsFocused)
{
    m_pageClient.setEditableElementIsFocused(editableElementIsFocused);
}

#endif // PLATFORM(MAC)

#if PLATFORM(COCOA)
RefPtr<ViewSnapshot> WebPageProxy::takeViewSnapshot()
{
    return m_pageClient.takeViewSnapshot();
}
#endif

#if PLATFORM(QT) || PLATFORM(GTK)
void WebPageProxy::setComposition(const String& text, Vector<CompositionUnderline> underlines, uint64_t selectionStart, uint64_t selectionEnd, uint64_t replacementRangeStart, uint64_t replacementRangeEnd)
{
    // FIXME: We need to find out how to proper handle the crashes case.
    if (!isValid())
        return;

    process().send(Messages::WebPage::SetComposition(text, underlines, selectionStart, selectionEnd, replacementRangeStart, replacementRangeEnd), m_pageID);
}

void WebPageProxy::confirmComposition(const String& compositionString, int64_t selectionStart, int64_t selectionLength)
{
    if (!isValid())
        return;

    process().send(Messages::WebPage::ConfirmComposition(compositionString, selectionStart, selectionLength), m_pageID);
}

void WebPageProxy::cancelComposition()
{
    if (!isValid())
        return;

    process().send(Messages::WebPage::CancelComposition(), m_pageID);
}
#endif // PLATFORM(QT) || PLATFORM(GTK)

void WebPageProxy::didSaveToPageCache()
{
    m_process->didSaveToPageCache();
}

void WebPageProxy::setScrollPinningBehavior(ScrollPinningBehavior pinning)
{
    if (m_scrollPinningBehavior == pinning)
        return;
    
    m_scrollPinningBehavior = pinning;

    if (isValid())
        m_process->send(Messages::WebPage::SetScrollPinningBehavior(pinning), m_pageID);
}

void WebPageProxy::setOverlayScrollbarStyle(std::optional<WebCore::ScrollbarOverlayStyle> scrollbarStyle)
{
    if (!m_scrollbarOverlayStyle && !scrollbarStyle)
        return;

    if ((m_scrollbarOverlayStyle && scrollbarStyle) && m_scrollbarOverlayStyle.value() == scrollbarStyle.value())
        return;

    m_scrollbarOverlayStyle = scrollbarStyle;

    std::optional<uint32_t> scrollbarStyleForMessage;
    if (scrollbarStyle)
        scrollbarStyleForMessage = static_cast<ScrollbarOverlayStyle>(scrollbarStyle.value());

    if (isValid())
        m_process->send(Messages::WebPage::SetScrollbarOverlayStyle(scrollbarStyleForMessage), m_pageID);
}

#if ENABLE(SUBTLE_CRYPTO)
void WebPageProxy::wrapCryptoKey(const Vector<uint8_t>& key, bool& succeeded, Vector<uint8_t>& wrappedKey)
{
    PageClientProtector protector(m_pageClient);

    Vector<uint8_t> masterKey;

    if (m_navigationClient) {
        if (RefPtr<API::Data> keyData = m_navigationClient->webCryptoMasterKey(*this))
            masterKey = keyData->dataReference().vector();
    } else if (!getDefaultWebCryptoMasterKey(masterKey)) {
        succeeded = false;
        return;
    }

    succeeded = wrapSerializedCryptoKey(masterKey, key, wrappedKey);
}

void WebPageProxy::unwrapCryptoKey(const Vector<uint8_t>& wrappedKey, bool& succeeded, Vector<uint8_t>& key)
{
    PageClientProtector protector(m_pageClient);

    Vector<uint8_t> masterKey;

    if (m_navigationClient) {
        if (RefPtr<API::Data> keyData = m_navigationClient->webCryptoMasterKey(*this))
            masterKey = keyData->dataReference().vector();
    } else if (!getDefaultWebCryptoMasterKey(masterKey)) {
        succeeded = false;
        return;
    }

    succeeded = unwrapSerializedCryptoKey(masterKey, wrappedKey, key);
}
#endif

void WebPageProxy::signedPublicKeyAndChallengeString(unsigned keySizeIndex, const String& challengeString, const WebCore::URL& url, String& result)
{
    PageClientProtector protector(m_pageClient);

    if (m_navigationClient) {
        if (auto apiString = m_navigationClient->signedPublicKeyAndChallengeString(*this, keySizeIndex, API::String::create(challengeString), url))
            result = apiString->string();
        return;
    }
    result = WebCore::signedPublicKeyAndChallengeString(keySizeIndex, challengeString, url);
}

void WebPageProxy::addMIMETypeWithCustomContentProvider(const String& mimeType)
{
    m_process->send(Messages::WebPage::AddMIMETypeWithCustomContentProvider(mimeType), m_pageID);
}

#if PLATFORM(COCOA)

void WebPageProxy::setTextAsync(const String& text)
{
    if (isValid())
        process().send(Messages::WebPage::SetTextAsync(text), m_pageID);
}

void WebPageProxy::insertTextAsync(const String& text, const EditingRange& replacementRange, bool registerUndoGroup, EditingRangeIsRelativeTo editingRangeIsRelativeTo, bool suppressSelectionUpdate)
{
    if (!isValid())
        return;

    process().send(Messages::WebPage::InsertTextAsync(text, replacementRange, registerUndoGroup, static_cast<uint32_t>(editingRangeIsRelativeTo), suppressSelectionUpdate), m_pageID);
}

void WebPageProxy::getMarkedRangeAsync(WTF::Function<void (EditingRange, CallbackBase::Error)>&& callbackFunction)
{
    if (!isValid()) {
        callbackFunction(EditingRange(), CallbackBase::Error::Unknown);
        return;
    }

    auto callbackID = m_callbacks.put(WTFMove(callbackFunction), m_process->throttler().backgroundActivityToken());
    process().send(Messages::WebPage::GetMarkedRangeAsync(callbackID), m_pageID);
}

void WebPageProxy::getSelectedRangeAsync(WTF::Function<void (EditingRange, CallbackBase::Error)>&& callbackFunction)
{
    if (!isValid()) {
        callbackFunction(EditingRange(), CallbackBase::Error::Unknown);
        return;
    }

    auto callbackID = m_callbacks.put(WTFMove(callbackFunction), m_process->throttler().backgroundActivityToken());
    process().send(Messages::WebPage::GetSelectedRangeAsync(callbackID), m_pageID);
}

void WebPageProxy::characterIndexForPointAsync(const WebCore::IntPoint& point, WTF::Function<void (uint64_t, CallbackBase::Error)>&& callbackFunction)
{
    if (!isValid()) {
        callbackFunction(0, CallbackBase::Error::Unknown);
        return;
    }

    auto callbackID = m_callbacks.put(WTFMove(callbackFunction), m_process->throttler().backgroundActivityToken());
    process().send(Messages::WebPage::CharacterIndexForPointAsync(point, callbackID), m_pageID);
}

void WebPageProxy::firstRectForCharacterRangeAsync(const EditingRange& range, WTF::Function<void (const WebCore::IntRect&, const EditingRange&, CallbackBase::Error)>&& callbackFunction)
{
    if (!isValid()) {
        callbackFunction(WebCore::IntRect(), EditingRange(), CallbackBase::Error::Unknown);
        return;
    }

    auto callbackID = m_callbacks.put(WTFMove(callbackFunction), m_process->throttler().backgroundActivityToken());
    process().send(Messages::WebPage::FirstRectForCharacterRangeAsync(range, callbackID), m_pageID);
}

void WebPageProxy::setCompositionAsync(const String& text, const Vector<CompositionUnderline>& underlines, const EditingRange& selectionRange, const EditingRange& replacementRange)
{
    if (!isValid()) {
        // If this fails, we should call -discardMarkedText on input context to notify the input method.
        // This will happen naturally later, as part of reloading the page.
        return;
    }

    process().send(Messages::WebPage::SetCompositionAsync(text, underlines, selectionRange, replacementRange), m_pageID);
}

void WebPageProxy::confirmCompositionAsync()
{
    if (!isValid())
        return;

    process().send(Messages::WebPage::ConfirmCompositionAsync(), m_pageID);
}

void WebPageProxy::setScrollPerformanceDataCollectionEnabled(bool enabled)
{
    if (enabled == m_scrollPerformanceDataCollectionEnabled)
        return;

    m_scrollPerformanceDataCollectionEnabled = enabled;

    if (m_scrollPerformanceDataCollectionEnabled && !m_scrollingPerformanceData)
        m_scrollingPerformanceData = std::make_unique<RemoteLayerTreeScrollingPerformanceData>(downcast<RemoteLayerTreeDrawingAreaProxy>(*m_drawingArea));
    else if (!m_scrollPerformanceDataCollectionEnabled)
        m_scrollingPerformanceData = nullptr;
}
#endif

void WebPageProxy::takeSnapshot(IntRect rect, IntSize bitmapSize, SnapshotOptions options, WTF::Function<void (const ShareableBitmap::Handle&, CallbackBase::Error)>&& callbackFunction)
{
    if (!isValid()) {
        callbackFunction(ShareableBitmap::Handle(), CallbackBase::Error::Unknown);
        return;
    }

    auto callbackID = m_callbacks.put(WTFMove(callbackFunction), m_process->throttler().backgroundActivityToken());
    m_process->send(Messages::WebPage::TakeSnapshot(rect, bitmapSize, options, callbackID), m_pageID);
}

void WebPageProxy::navigationGestureDidBegin()
{
    PageClientProtector protector(m_pageClient);

    m_isShowingNavigationGestureSnapshot = true;
    m_pageClient.navigationGestureDidBegin();

    if (m_navigationClient)
        m_navigationClient->didBeginNavigationGesture(*this);
}

void WebPageProxy::navigationGestureWillEnd(bool willNavigate, WebBackForwardListItem& item)
{
    PageClientProtector protector(m_pageClient);

    m_pageClient.navigationGestureWillEnd(willNavigate, item);

    if (m_navigationClient)
        m_navigationClient->willEndNavigationGesture(*this, willNavigate, item);
}

void WebPageProxy::navigationGestureDidEnd(bool willNavigate, WebBackForwardListItem& item)
{
    PageClientProtector protector(m_pageClient);

    m_pageClient.navigationGestureDidEnd(willNavigate, item);

    if (m_navigationClient)
        m_navigationClient->didEndNavigationGesture(*this, willNavigate, item);
}

void WebPageProxy::navigationGestureDidEnd()
{
    PageClientProtector protector(m_pageClient);

    m_pageClient.navigationGestureDidEnd();
}

void WebPageProxy::willRecordNavigationSnapshot(WebBackForwardListItem& item)
{
    PageClientProtector protector(m_pageClient);

    m_pageClient.willRecordNavigationSnapshot(item);
}

void WebPageProxy::navigationGestureSnapshotWasRemoved()
{
    m_isShowingNavigationGestureSnapshot = false;

    m_pageClient.didRemoveNavigationGestureSnapshot();

    if (m_navigationClient)
        m_navigationClient->didRemoveNavigationGestureSnapshot(*this);
}

void WebPageProxy::isPlayingMediaDidChange(MediaProducer::MediaStateFlags newState, uint64_t sourceElementID)
{
#if ENABLE(MEDIA_SESSION)
    WebMediaSessionFocusManager* focusManager = process().processPool().supplement<WebMediaSessionFocusManager>();
    ASSERT(focusManager);
    focusManager->updatePlaybackAttributesFromMediaState(this, sourceElementID, newState);
#endif

    if (newState == m_mediaState)
        return;

#if ENABLE(MEDIA_STREAM)
    WebCore::MediaProducer::MediaStateFlags oldMediaCaptureState = m_mediaState & WebCore::MediaProducer::MediaCaptureMask;
    WebCore::MediaProducer::MediaStateFlags newMediaCaptureState = newState & WebCore::MediaProducer::MediaCaptureMask;
#endif

    MediaProducer::MediaStateFlags playingMediaMask = MediaProducer::IsPlayingAudio | MediaProducer::IsPlayingVideo;
    MediaProducer::MediaStateFlags oldState = m_mediaState;

    bool playingAudioChanges = (oldState & MediaProducer::IsPlayingAudio) != (newState & MediaProducer::IsPlayingAudio);
    if (playingAudioChanges)
        m_pageClient.isPlayingAudioWillChange();
    m_mediaState = newState;
    if (playingAudioChanges)
        m_pageClient.isPlayingAudioDidChange();

#if ENABLE(MEDIA_STREAM)
    if (oldMediaCaptureState != newMediaCaptureState) {
        m_uiClient->mediaCaptureStateDidChange(m_mediaState);
        userMediaPermissionRequestManager().captureStateChanged(oldMediaCaptureState, newMediaCaptureState);
    }
#endif

    activityStateDidChange({ ActivityState::IsAudible, ActivityState::IsCapturingMedia });

    playingMediaMask |= WebCore::MediaProducer::MediaCaptureMask;
    if ((oldState & playingMediaMask) != (m_mediaState & playingMediaMask))
        m_uiClient->isPlayingMediaDidChange(*this);

    if ((oldState & MediaProducer::HasAudioOrVideo) != (m_mediaState & MediaProducer::HasAudioOrVideo))
        videoControlsManagerDidChange();
}

void WebPageProxy::videoControlsManagerDidChange()
{
    m_pageClient.videoControlsManagerDidChange();
}

bool WebPageProxy::hasActiveVideoForControlsManager() const
{
#if (PLATFORM(IOS) && HAVE(AVKIT)) || (PLATFORM(MAC) && ENABLE(VIDEO_PRESENTATION_MODE))
    return m_playbackSessionManager && m_playbackSessionManager->controlsManagerInterface();
#else
    return false;
#endif
}

void WebPageProxy::requestControlledElementID() const
{
#if (PLATFORM(IOS) && HAVE(AVKIT)) || (PLATFORM(MAC) && ENABLE(VIDEO_PRESENTATION_MODE))
    if (m_playbackSessionManager)
        m_playbackSessionManager->requestControlledElementID();
#endif
}

void WebPageProxy::handleControlledElementIDResponse(const String& identifier) const
{
#if PLATFORM(MAC)
    m_pageClient.handleControlledElementIDResponse(identifier);
#endif
}

bool WebPageProxy::isPlayingVideoInEnhancedFullscreen() const
{
#if (PLATFORM(IOS) && HAVE(AVKIT)) || (PLATFORM(MAC) && ENABLE(VIDEO_PRESENTATION_MODE))
    return m_videoFullscreenManager && m_videoFullscreenManager->isPlayingVideoInEnhancedFullscreen();
#else
    return false;
#endif
}

#if PLATFORM(COCOA)
void WebPageProxy::requestActiveNowPlayingSessionInfo(Ref<NowPlayingInfoCallback>&& callback)
{
    if (!isValid()) {
        callback->invalidate();
        return;
    }

    auto callbackID = callback->callbackID();
    m_callbacks.put(WTFMove(callback));

    m_process->send(Messages::WebPage::RequestActiveNowPlayingSessionInfo(callbackID), m_pageID);
}

void WebPageProxy::nowPlayingInfoCallback(bool hasActiveSession, bool registeredAsNowPlayingApplication, const String& title, double duration, double elapsedTime, uint64_t uniqueIdentifier, CallbackID callbackID)
{
    auto callback = m_callbacks.take<NowPlayingInfoCallback>(callbackID);
    if (!callback) {
        // FIXME: Log error or assert.
        return;
    }

    callback->performCallbackWithReturnValue(hasActiveSession, registeredAsNowPlayingApplication, title, duration, elapsedTime, uniqueIdentifier);
}
#endif

#if ENABLE(MEDIA_SESSION)
void WebPageProxy::hasMediaSessionWithActiveMediaElementsDidChange(bool state)
{
    m_hasMediaSessionWithActiveMediaElements = state;
}

void WebPageProxy::mediaSessionMetadataDidChange(const WebCore::MediaSessionMetadata& metadata)
{
    Ref<WebMediaSessionMetadata> webMetadata = WebMediaSessionMetadata::create(metadata);
    m_uiClient->mediaSessionMetadataDidChange(*this, webMetadata.ptr());
}

void WebPageProxy::focusedContentMediaElementDidChange(uint64_t elementID)
{
    WebMediaSessionFocusManager* focusManager = process().processPool().supplement<WebMediaSessionFocusManager>();
    ASSERT(focusManager);
    focusManager->setFocusedMediaElement(*this, elementID);
}
#endif

void WebPageProxy::handleAutoplayEvent(WebCore::AutoplayEvent event, OptionSet<AutoplayEventFlags> flags)
{
    m_uiClient->handleAutoplayEvent(*this, event, flags);
}

#if PLATFORM(MAC)
void WebPageProxy::performImmediateActionHitTestAtLocation(FloatPoint point)
{
    m_process->send(Messages::WebPage::PerformImmediateActionHitTestAtLocation(point), m_pageID);
}

void WebPageProxy::immediateActionDidUpdate()
{
    m_process->send(Messages::WebPage::ImmediateActionDidUpdate(), m_pageID);
}

void WebPageProxy::immediateActionDidCancel()
{
    m_process->send(Messages::WebPage::ImmediateActionDidCancel(), m_pageID);
}

void WebPageProxy::immediateActionDidComplete()
{
    m_process->send(Messages::WebPage::ImmediateActionDidComplete(), m_pageID);
}

void WebPageProxy::didPerformImmediateActionHitTest(const WebHitTestResultData& result, bool contentPreventsDefault, const UserData& userData)
{
    m_pageClient.didPerformImmediateActionHitTest(result, contentPreventsDefault, m_process->transformHandlesToObjects(userData.object()).get());
}

NSObject *WebPageProxy::immediateActionAnimationControllerForHitTestResult(RefPtr<API::HitTestResult> hitTestResult, uint64_t type, RefPtr<API::Object> userData)
{
    return m_pageClient.immediateActionAnimationControllerForHitTestResult(hitTestResult, type, userData);
}

void WebPageProxy::installActivityStateChangeCompletionHandler(WTF::Function<void ()>&& completionHandler)
{
    if (!isValid()) {
        completionHandler();
        return;
    }

    auto voidCallback = VoidCallback::create([completionHandler = WTFMove(completionHandler)] (CallbackBase::Error) {
        completionHandler();
    }, m_process->throttler().backgroundActivityToken());
    auto callbackID = m_callbacks.put(WTFMove(voidCallback));
    m_nextActivityStateChangeCallbacks.append(callbackID);
}

void WebPageProxy::handleAcceptedCandidate(WebCore::TextCheckingResult acceptedCandidate)
{
    m_process->send(Messages::WebPage::HandleAcceptedCandidate(acceptedCandidate), m_pageID);
}

void WebPageProxy::didHandleAcceptedCandidate()
{
    m_pageClient.didHandleAcceptedCandidate();
}
    
void WebPageProxy::setUseSystemAppearance(bool useSystemAppearance)
{
    if (!isValid())
        return;
    
    if (useSystemAppearance == m_useSystemAppearance)
        return;
    
    m_useSystemAppearance = useSystemAppearance;
    m_process->send(Messages::WebPage::SetUseSystemAppearance(useSystemAppearance), m_pageID);
}
    
void WebPageProxy::effectiveAppearanceDidChange()
{
    if (!isValid())
        return;

    m_process->send(Messages::WebPage::SetUseDarkAppearance(useDarkAppearance()), m_pageID);
}

void WebPageProxy::setHeaderBannerHeightForTesting(int height)
{
    m_process->send(Messages::WebPage::SetHeaderBannerHeightForTesting(height), m_pageID);
}

void WebPageProxy::setFooterBannerHeightForTesting(int height)
{
    m_process->send(Messages::WebPage::SetFooterBannerHeightForTesting(height), m_pageID);
}

#endif

void WebPageProxy::imageOrMediaDocumentSizeChanged(const WebCore::IntSize& newSize)
{
    m_uiClient->imageOrMediaDocumentSizeChanged(newSize);
}

void WebPageProxy::setShouldDispatchFakeMouseMoveEvents(bool shouldDispatchFakeMouseMoveEvents)
{
    m_process->send(Messages::WebPage::SetShouldDispatchFakeMouseMoveEvents(shouldDispatchFakeMouseMoveEvents), m_pageID);
}

void WebPageProxy::handleAutoFillButtonClick(const UserData& userData)
{
    m_uiClient->didClickAutoFillButton(*this, m_process->transformHandlesToObjects(userData.object()).get());
}

void WebPageProxy::didResignInputElementStrongPasswordAppearance(const UserData& userData)
{
    m_uiClient->didResignInputElementStrongPasswordAppearance(*this, m_process->transformHandlesToObjects(userData.object()).get());
}

#if ENABLE(WIRELESS_PLAYBACK_TARGET) && !PLATFORM(IOS)
void WebPageProxy::addPlaybackTargetPickerClient(uint64_t contextId)
{
    m_pageClient.mediaSessionManager().addPlaybackTargetPickerClient(*this, contextId);
}

void WebPageProxy::removePlaybackTargetPickerClient(uint64_t contextId)
{
    m_pageClient.mediaSessionManager().removePlaybackTargetPickerClient(*this, contextId);
}

void WebPageProxy::showPlaybackTargetPicker(uint64_t contextId, const WebCore::FloatRect& rect, bool hasVideo)
{
    m_pageClient.mediaSessionManager().showPlaybackTargetPicker(*this, contextId, m_pageClient.rootViewToScreen(IntRect(rect)), hasVideo, useDarkAppearance());
}

void WebPageProxy::playbackTargetPickerClientStateDidChange(uint64_t contextId, WebCore::MediaProducer::MediaStateFlags state)
{
    m_pageClient.mediaSessionManager().clientStateDidChange(*this, contextId, state);
}

void WebPageProxy::setMockMediaPlaybackTargetPickerEnabled(bool enabled)
{
    m_pageClient.mediaSessionManager().setMockMediaPlaybackTargetPickerEnabled(enabled);
}

void WebPageProxy::setMockMediaPlaybackTargetPickerState(const String& name, WebCore::MediaPlaybackTargetContext::State state)
{
    m_pageClient.mediaSessionManager().setMockMediaPlaybackTargetPickerState(name, state);
}

void WebPageProxy::setPlaybackTarget(uint64_t contextId, Ref<MediaPlaybackTarget>&& target)
{
    if (!isValid())
        return;

    m_process->send(Messages::WebPage::PlaybackTargetSelected(contextId, target->targetContext()), m_pageID);
}

void WebPageProxy::externalOutputDeviceAvailableDidChange(uint64_t contextId, bool available)
{
    if (!isValid())
        return;

    m_process->send(Messages::WebPage::PlaybackTargetAvailabilityDidChange(contextId, available), m_pageID);
}

void WebPageProxy::setShouldPlayToPlaybackTarget(uint64_t contextId, bool shouldPlay)
{
    if (!isValid())
        return;

    m_process->send(Messages::WebPage::SetShouldPlayToPlaybackTarget(contextId, shouldPlay), m_pageID);
}
#endif

void WebPageProxy::didExceedInactiveMemoryLimitWhileActive()
{
    RELEASE_LOG_IF_ALLOWED(PerformanceLogging, "%p - WebPageProxy::didExceedInactiveMemoryLimitWhileActive()", this);
    m_uiClient->didExceedBackgroundResourceLimitWhileInForeground(*this, kWKResourceLimitMemory);
}

void WebPageProxy::didExceedBackgroundCPULimitWhileInForeground()
{
    RELEASE_LOG_IF_ALLOWED(PerformanceLogging, "%p - WebPageProxy::didExceedBackgroundCPULimitWhileInForeground()", this);
    m_uiClient->didExceedBackgroundResourceLimitWhileInForeground(*this, kWKResourceLimitCPU);
}

void WebPageProxy::didChangeBackgroundColor()
{
    m_pageClient.didChangeBackgroundColor();
}

void WebPageProxy::clearWheelEventTestTrigger()
{
    if (!isValid())
        return;
    
    m_process->send(Messages::WebPage::ClearWheelEventTestTrigger(), m_pageID);
}

void WebPageProxy::callAfterNextPresentationUpdate(WTF::Function<void (CallbackBase::Error)>&& callback)
{
    if (!isValid() || !m_drawingArea) {
        callback(CallbackBase::Error::OwnerWasInvalidated);
        return;
    }

    m_drawingArea->dispatchAfterEnsuringDrawing(WTFMove(callback));
}

void WebPageProxy::setShouldScaleViewToFitDocument(bool shouldScaleViewToFitDocument)
{
    if (m_shouldScaleViewToFitDocument == shouldScaleViewToFitDocument)
        return;

    m_shouldScaleViewToFitDocument = shouldScaleViewToFitDocument;

    if (!isValid())
        return;

    m_process->send(Messages::WebPage::SetShouldScaleViewToFitDocument(shouldScaleViewToFitDocument), m_pageID);
}

void WebPageProxy::didRestoreScrollPosition()
{
    m_pageClient.didRestoreScrollPosition();
}

void WebPageProxy::getLoadDecisionForIcon(const WebCore::LinkIcon& icon, CallbackID loadIdentifier)
{
    m_iconLoadingClient->getLoadDecisionForIcon(icon, [this, protectedThis = RefPtr<WebPageProxy>(this), loadIdentifier](WTF::Function<void (API::Data*, CallbackBase::Error)>&& callbackFunction) {
        if (!isValid()) {
            if (callbackFunction)
                callbackFunction(nullptr, CallbackBase::Error::Unknown);
            return;
        }

        bool decision = (bool)callbackFunction;
        auto newCallbackIdentifier = decision ? OptionalCallbackID(m_callbacks.put(WTFMove(callbackFunction), m_process->throttler().backgroundActivityToken())) : OptionalCallbackID();

        m_process->send(Messages::WebPage::DidGetLoadDecisionForIcon(decision, loadIdentifier, newCallbackIdentifier), m_pageID);
    });
}

void WebPageProxy::finishedLoadingIcon(CallbackID callbackID, const IPC::DataReference& data)
{
    dataCallback(data, callbackID);
}

void WebPageProxy::setResourceCachingDisabled(bool disabled)
{
    if (m_isResourceCachingDisabled == disabled)
        return;

    m_isResourceCachingDisabled = disabled;

    if (!isValid())
        return;

    m_process->send(Messages::WebPage::SetResourceCachingDisabled(disabled), m_pageID);
}

WebCore::UserInterfaceLayoutDirection WebPageProxy::userInterfaceLayoutDirection()
{
    return m_pageClient.userInterfaceLayoutDirection();
}

void WebPageProxy::setUserInterfaceLayoutDirection(WebCore::UserInterfaceLayoutDirection userInterfaceLayoutDirection)
{
    if (!isValid())
        return;

    m_process->send(Messages::WebPage::SetUserInterfaceLayoutDirection(static_cast<uint32_t>(userInterfaceLayoutDirection)), m_pageID);
}

void WebPageProxy::hideValidationMessage()
{
#if PLATFORM(COCOA)
    m_validationBubble = nullptr;
#endif
}

// FIXME: Consolidate with dismissContentRelativeChildWindows
void WebPageProxy::closeOverlayedViews()
{
    hideValidationMessage();

#if ENABLE(DATALIST_ELEMENT)
    endDataListSuggestions();
#endif

#if ENABLE(INPUT_TYPE_COLOR)
    endColorPicker();
#endif
}

#if ENABLE(POINTER_LOCK)
void WebPageProxy::requestPointerLock()
{
    ASSERT(!m_isPointerLockPending);
    ASSERT(!m_isPointerLocked);
    m_isPointerLockPending = true;

    if (!isViewVisible() || !(m_activityState & ActivityState::IsFocused)) {
        didDenyPointerLock();
        return;
    }
    m_uiClient->requestPointerLock(this);
}
    
void WebPageProxy::didAllowPointerLock()
{
    ASSERT(m_isPointerLockPending && !m_isPointerLocked);
    m_isPointerLocked = true;
    m_isPointerLockPending = false;
#if PLATFORM(MAC)
    CGDisplayHideCursor(CGMainDisplayID());
    CGAssociateMouseAndMouseCursorPosition(false);
#endif
    m_process->send(Messages::WebPage::DidAcquirePointerLock(), m_pageID);
}
    
void WebPageProxy::didDenyPointerLock()
{
    ASSERT(m_isPointerLockPending && !m_isPointerLocked);
    m_isPointerLockPending = false;
    m_process->send(Messages::WebPage::DidNotAcquirePointerLock(), m_pageID);
}

void WebPageProxy::requestPointerUnlock()
{
    if (m_isPointerLocked) {
#if PLATFORM(MAC)
        CGAssociateMouseAndMouseCursorPosition(true);
        CGDisplayShowCursor(CGMainDisplayID());
#endif
        m_uiClient->didLosePointerLock(this);
        m_process->send(Messages::WebPage::DidLosePointerLock(), m_pageID);
    }

    if (m_isPointerLockPending) {
        m_uiClient->didLosePointerLock(this);
        m_process->send(Messages::WebPage::DidNotAcquirePointerLock(), m_pageID);
    }

    m_isPointerLocked = false;
    m_isPointerLockPending = false;
}
#endif

void WebPageProxy::setURLSchemeHandlerForScheme(Ref<WebURLSchemeHandler>&& handler, const String& scheme)
{
    auto canonicalizedScheme = URLParser::maybeCanonicalizeScheme(scheme);
    ASSERT(canonicalizedScheme);
    ASSERT(!URLParser::isSpecialScheme(canonicalizedScheme.value()));

    auto schemeResult = m_urlSchemeHandlersByScheme.add(canonicalizedScheme.value(), handler.get());
    ASSERT_UNUSED(schemeResult, schemeResult.isNewEntry);

    auto identifier = handler->identifier();
    auto identifierResult = m_urlSchemeHandlersByIdentifier.add(identifier, WTFMove(handler));
    ASSERT_UNUSED(identifierResult, identifierResult.isNewEntry);

    m_process->send(Messages::WebPage::RegisterURLSchemeHandler(identifier, canonicalizedScheme.value()), m_pageID);
}

WebURLSchemeHandler* WebPageProxy::urlSchemeHandlerForScheme(const String& scheme)
{
    return scheme.isNull() ? nullptr : m_urlSchemeHandlersByScheme.get(scheme);
}

void WebPageProxy::startURLSchemeTask(URLSchemeTaskParameters&& parameters)
{
    auto iterator = m_urlSchemeHandlersByIdentifier.find(parameters.handlerIdentifier);
    MESSAGE_CHECK(iterator != m_urlSchemeHandlersByIdentifier.end());

    iterator->value->startTask(*this, parameters.taskIdentifier, WTFMove(parameters.request), nullptr);
}

void WebPageProxy::stopURLSchemeTask(uint64_t handlerIdentifier, uint64_t taskIdentifier)
{
    auto iterator = m_urlSchemeHandlersByIdentifier.find(handlerIdentifier);
    MESSAGE_CHECK(iterator != m_urlSchemeHandlersByIdentifier.end());

    iterator->value->stopTask(*this, taskIdentifier);
}

void WebPageProxy::loadSynchronousURLSchemeTask(URLSchemeTaskParameters&& parameters, Messages::WebPageProxy::LoadSynchronousURLSchemeTask::DelayedReply&& reply)
{
    auto iterator = m_urlSchemeHandlersByIdentifier.find(parameters.handlerIdentifier);
    MESSAGE_CHECK(iterator != m_urlSchemeHandlersByIdentifier.end());

    iterator->value->startTask(*this, parameters.taskIdentifier, WTFMove(parameters.request), WTFMove(reply));
}

#if HAVE(CFNETWORK_STORAGE_PARTITIONING)
void WebPageProxy::hasStorageAccess(String&& subFrameHost, String&& topFrameHost, uint64_t frameID, uint64_t webProcessContextId)
{
    m_websiteDataStore->hasStorageAccess(WTFMove(subFrameHost), WTFMove(topFrameHost), frameID, m_pageID, [this, webProcessContextId] (bool hasAccess) {
        m_process->send(Messages::WebPage::StorageAccessResponse(hasAccess, webProcessContextId), m_pageID);
    });
}

void WebPageProxy::requestStorageAccess(String&& subFrameHost, String&& topFrameHost, uint64_t frameID, uint64_t webProcessContextId, bool promptEnabled)
{
    CompletionHandler<void(bool)> completionHandler = [this, protectedThis = makeRef(*this), webProcessContextId] (bool access) {
        m_process->send(Messages::WebPage::StorageAccessResponse(access, webProcessContextId), m_pageID);
    };

    m_websiteDataStore->requestStorageAccess(String(subFrameHost), String(topFrameHost), frameID, m_pageID, promptEnabled, [this, protectedThis = makeRef(*this), subFrameHost, topFrameHost, promptEnabled, frameID, completionHandler = WTFMove(completionHandler)] (StorageAccessStatus status) mutable {
        switch (status) {
        case StorageAccessStatus::CannotRequestAccess:
            completionHandler(false);
            return;
        case StorageAccessStatus::RequiresUserPrompt:
            ASSERT_UNUSED(promptEnabled, promptEnabled);
            m_uiClient->requestStorageAccessConfirm(*this, m_process->webFrame(frameID), ResourceLoadStatistics::primaryDomain(subFrameHost), ResourceLoadStatistics::primaryDomain(topFrameHost), [this, protectedThis = makeRef(*this), subFrameHost, topFrameHost, frameID, completionHandler = WTFMove(completionHandler)] (bool userDidGrantAccess) mutable {
                if (userDidGrantAccess)
                    m_websiteDataStore->grantStorageAccess(WTFMove(subFrameHost), WTFMove(topFrameHost), frameID, m_pageID, userDidGrantAccess, WTFMove(completionHandler));
                else
                    completionHandler(false);
            });
            return;
        case StorageAccessStatus::HasAccess:
            completionHandler(true);
            return;
        }
    });
}
#endif

#if PLATFORM(COCOA)
void WebPageProxy::touchBarMenuDataChanged(const TouchBarMenuData& touchBarMenuData)
{
    m_touchBarMenuData = touchBarMenuData;
}

void WebPageProxy::touchBarMenuItemDataAdded(const TouchBarMenuItemData& touchBarMenuItemData)
{
    m_touchBarMenuData.addMenuItem(touchBarMenuItemData);
}

void WebPageProxy::touchBarMenuItemDataRemoved(const TouchBarMenuItemData& touchBarMenuItemData)
{
    m_touchBarMenuData.removeMenuItem(touchBarMenuItemData);
}
#endif

#if ENABLE(ATTACHMENT_ELEMENT)

RefPtr<API::Attachment> WebPageProxy::attachmentForIdentifier(const String& identifier) const
{
    if (identifier.isEmpty())
        return nullptr;

    return m_attachmentIdentifierToAttachmentMap.get(identifier);
}

void WebPageProxy::insertAttachment(Ref<API::Attachment>&& attachment, Function<void(CallbackBase::Error)>&& callback)
{
    if (!isValid()) {
        callback(CallbackBase::Error::OwnerWasInvalidated);
        return;
    }

    auto attachmentIdentifier = attachment->identifier();
    auto callbackID = m_callbacks.put(WTFMove(callback), m_process->throttler().backgroundActivityToken());
    m_process->send(Messages::WebPage::InsertAttachment(attachmentIdentifier, attachment->fileSizeForDisplay(), attachment->fileName(), attachment->contentType(), callbackID), m_pageID);
    m_attachmentIdentifierToAttachmentMap.set(attachmentIdentifier, WTFMove(attachment));
}

void WebPageProxy::updateAttachmentAttributes(const API::Attachment& attachment, Function<void(CallbackBase::Error)>&& callback)
{
    if (!isValid()) {
        callback(CallbackBase::Error::OwnerWasInvalidated);
        return;
    }

    auto callbackID = m_callbacks.put(WTFMove(callback), m_process->throttler().backgroundActivityToken());
    m_process->send(Messages::WebPage::UpdateAttachmentAttributes(attachment.identifier(), attachment.fileSizeForDisplay(), attachment.contentType(), attachment.fileName(), callbackID), m_pageID);
}

void WebPageProxy::registerAttachmentIdentifierFromData(const String& identifier, const String& contentType, const String& preferredFileName, const IPC::DataReference& data)
{
    if (attachmentForIdentifier(identifier))
        return;

    auto attachment = ensureAttachment(identifier);
    attachment->setContentType(contentType);
    m_attachmentIdentifierToAttachmentMap.set(identifier, attachment.copyRef());

    platformRegisterAttachment(WTFMove(attachment), preferredFileName, data);
}

void WebPageProxy::registerAttachmentIdentifierFromFilePath(const String& identifier, const String& contentType, const String& filePath)
{
    if (attachmentForIdentifier(identifier))
        return;

    auto attachment = ensureAttachment(identifier);
    attachment->setContentType(contentType);
    attachment->setFilePath(filePath);
    m_attachmentIdentifierToAttachmentMap.set(identifier, attachment.copyRef());

    platformRegisterAttachment(WTFMove(attachment), filePath);
}

void WebPageProxy::cloneAttachmentData(const String& fromIdentifier, const String& toIdentifier)
{
    auto newAttachment = ensureAttachment(toIdentifier);
    auto existingAttachment = attachmentForIdentifier(fromIdentifier);
    if (!existingAttachment) {
        ASSERT_NOT_REACHED();
        return;
    }

    newAttachment->setContentType(existingAttachment->contentType());
    newAttachment->setFilePath(existingAttachment->filePath());

    platformCloneAttachment(existingAttachment.releaseNonNull(), WTFMove(newAttachment));
}

void WebPageProxy::invalidateAllAttachments()
{
    for (auto& attachment : m_attachmentIdentifierToAttachmentMap.values()) {
        if (attachment->insertionState() == API::Attachment::InsertionState::Inserted)
            didRemoveAttachment(attachment.get());
        attachment->invalidate();
    }
    m_attachmentIdentifierToAttachmentMap.clear();
}

#if !PLATFORM(COCOA)

void WebPageProxy::platformRegisterAttachment(Ref<API::Attachment>&&, const String&, const IPC::DataReference&)
{
}

void WebPageProxy::platformRegisterAttachment(Ref<API::Attachment>&&, const String&)
{
}

void WebPageProxy::platformCloneAttachment(Ref<API::Attachment>&&, Ref<API::Attachment>&&)
{
}

#endif

void WebPageProxy::didInsertAttachmentWithIdentifier(const String& identifier, const String& source)
{
    auto attachment = ensureAttachment(identifier);
    didInsertAttachment(attachment.get(), source);
}

void WebPageProxy::didRemoveAttachmentWithIdentifier(const String& identifier)
{
    if (auto attachment = attachmentForIdentifier(identifier))
        didRemoveAttachment(*attachment);
}

void WebPageProxy::didInsertAttachment(API::Attachment& attachment, const String& source)
{
    attachment.setInsertionState(API::Attachment::InsertionState::Inserted);
    m_pageClient.didInsertAttachment(attachment, source);
}

void WebPageProxy::didRemoveAttachment(API::Attachment& attachment)
{
    attachment.setInsertionState(API::Attachment::InsertionState::NotInserted);
    m_pageClient.didRemoveAttachment(attachment);
}

Ref<API::Attachment> WebPageProxy::ensureAttachment(const String& identifier)
{
    if (auto existingAttachment = attachmentForIdentifier(identifier))
        return *existingAttachment;

    auto attachment = API::Attachment::create(identifier, *this);
    m_attachmentIdentifierToAttachmentMap.set(identifier, attachment.copyRef());
    return attachment;
}

#endif // ENABLE(ATTACHMENT_ELEMENT)

void WebPageProxy::writeBlobToFilePath(const URL& url, const String& path, Function<void(bool success)>&& callback)
{
    if (!isValid()) {
        callback(false);
        return;
    }

    m_process->processPool().ensureNetworkProcess().writeBlobToFilePath(url, path, WTFMove(callback));
}

#if ENABLE(APPLICATION_MANIFEST)
void WebPageProxy::getApplicationManifest(Function<void(const std::optional<WebCore::ApplicationManifest>&, CallbackBase::Error)>&& callbackFunction)
{
    if (!isValid()) {
        callbackFunction(std::nullopt, CallbackBase::Error::Unknown);
        return;
    }

    auto callbackID = m_callbacks.put(WTFMove(callbackFunction), m_process->throttler().backgroundActivityToken());
    m_loadDependentStringCallbackIDs.add(callbackID);
    m_process->send(Messages::WebPage::GetApplicationManifest(callbackID), m_pageID);
}
#endif

namespace {
enum class CompletionCondition {
    Cancellation,
    Error,
    Success,
    Timeout,
};
struct MessageType {
    CompletionCondition condition;
    Seconds seconds;
    String message;
};
}

void WebPageProxy::reportPageLoadResult(const ResourceError& error)
{
    static const NeverDestroyed<Vector<MessageType>> messages(std::initializer_list<MessageType> {
        { CompletionCondition::Cancellation, 2_s, DiagnosticLoggingKeys::canceledLessThan2SecondsKey() },
        { CompletionCondition::Cancellation, 5_s, DiagnosticLoggingKeys::canceledLessThan5SecondsKey() },
        { CompletionCondition::Cancellation, 20_s, DiagnosticLoggingKeys::canceledLessThan20SecondsKey() },
        { CompletionCondition::Cancellation, Seconds::infinity(), DiagnosticLoggingKeys::canceledMoreThan20SecondsKey() },

        { CompletionCondition::Error, 2_s, DiagnosticLoggingKeys::failedLessThan2SecondsKey() },
        { CompletionCondition::Error, 5_s, DiagnosticLoggingKeys::failedLessThan5SecondsKey() },
        { CompletionCondition::Error, 20_s, DiagnosticLoggingKeys::failedLessThan20SecondsKey() },
        { CompletionCondition::Error, Seconds::infinity(), DiagnosticLoggingKeys::failedMoreThan20SecondsKey() },

        { CompletionCondition::Success, 2_s, DiagnosticLoggingKeys::succeededLessThan2SecondsKey() },
        { CompletionCondition::Success, 5_s, DiagnosticLoggingKeys::succeededLessThan5SecondsKey() },
        { CompletionCondition::Success, 20_s, DiagnosticLoggingKeys::succeededLessThan20SecondsKey() },
        { CompletionCondition::Success, Seconds::infinity(), DiagnosticLoggingKeys::succeededMoreThan20SecondsKey() },

        { CompletionCondition::Timeout, Seconds::infinity(), DiagnosticLoggingKeys::timedOutKey() }
        });

    ASSERT(m_pageLoadStart);

    auto pageLoadTime = MonotonicTime::now() - *m_pageLoadStart;
    m_pageLoadStart = std::nullopt;

    CompletionCondition condition { CompletionCondition::Success };
    if (error.isCancellation())
        condition = CompletionCondition::Cancellation;
    else if (error.isTimeout())
        condition = CompletionCondition::Timeout;
    else if (!error.isNull() || error.errorCode())
        condition = CompletionCondition::Error;

    for (auto& messageItem : messages.get()) {
        if (condition == messageItem.condition && pageLoadTime < messageItem.seconds) {
            logDiagnosticMessage(DiagnosticLoggingKeys::telemetryPageLoadKey(), messageItem.message, ShouldSample::No);
            logDiagnosticMessage(DiagnosticLoggingKeys::telemetryPageLoadKey(), DiagnosticLoggingKeys::occurredKey(), ShouldSample::No);
            break;
        }
    }
}

void WebPageProxy::setDefersLoadingForTesting(bool defersLoading)
{
    m_process->send(Messages::WebPage::SetDefersLoading(defersLoading), m_pageID);
}

void WebPageProxy::getIsViewVisible(bool& result)
{
    result = isViewVisible();
}

} // namespace WebKit

#undef MERGE_WHEEL_EVENTS
#undef MESSAGE_CHECK
#undef MESSAGE_CHECK_URL
#undef RELEASE_LOG_IF_ALLOWED<|MERGE_RESOLUTION|>--- conflicted
+++ resolved
@@ -525,11 +525,7 @@
     return m_configuration.get();
 }
 
-<<<<<<< HEAD
-PlatformProcessIdentifier WebPageProxy::processIdentifier() const
-=======
 ProcessID WebPageProxy::processIdentifier() const
->>>>>>> e41e4829
 {
     if (m_isClosed)
         return 0;
@@ -5483,14 +5479,6 @@
     switch (type) {
     case WebEvent::NoType:
         break;
-<<<<<<< HEAD
-    case WebEvent::MouseMove:
-        m_processingMouseMoveEvent = false;
-        if (m_nextMouseMoveEvent)
-            handleMouseEvent(*std::exchange(m_nextMouseMoveEvent, nullptr));
-        break;
-    case WebEvent::MouseDown:
-        break;
 #if ENABLE(QT_GESTURE_EVENTS)
     case WebEvent::GestureSingleTap: {
         WebGestureEvent event = m_gestureEventQueue.first();
@@ -5501,11 +5489,6 @@
         break;
     }
 #endif
-    case WebEvent::MouseUp:
-        m_currentlyProcessedMouseDownEvent = nullptr;
-        break;
-=======
->>>>>>> e41e4829
     case WebEvent::MouseForceChanged:
     case WebEvent::MouseForceDown:
     case WebEvent::MouseForceUp:
@@ -6202,13 +6185,10 @@
     m_pendingLearnOrIgnoreWordMessageCount = 0;
 
     // Can't expect DidReceiveEvent notifications from a crashed web process.
-<<<<<<< HEAD
 #if ENABLE(QT_GESTURE_EVENTS)
     m_gestureEventQueue.clear();
 #endif
-=======
     m_mouseEventQueue.clear();
->>>>>>> e41e4829
     m_keyEventQueue.clear();
     m_wheelEventQueue.clear();
     m_currentlyProcessedWheelEvents.clear();
