--- conflicted
+++ resolved
@@ -993,11 +993,7 @@
 #endif
 
     WebProcessProxy& process() { return m_process; }
-<<<<<<< HEAD
-    PlatformProcessIdentifier processIdentifier() const;
-=======
     ProcessID processIdentifier() const;
->>>>>>> e41e4829
 
     WebPreferences& preferences() { return m_preferences; }
     void setPreferences(WebPreferences&);
@@ -2060,13 +2056,10 @@
     WebCore::ResourceRequest m_decidePolicyForResponseRequest;
     bool m_shouldSuppressAppLinksInNextNavigationPolicyDecision { false };
 
-<<<<<<< HEAD
 #if ENABLE(QT_GESTURE_EVENTS)
     Deque<WebGestureEvent> m_gestureEventQueue;
 #endif
-=======
     Deque<NativeWebMouseEvent> m_mouseEventQueue;
->>>>>>> e41e4829
     Deque<NativeWebKeyboardEvent> m_keyEventQueue;
     Deque<NativeWebWheelEvent> m_wheelEventQueue;
     Deque<std::unique_ptr<Vector<NativeWebWheelEvent>>> m_currentlyProcessedWheelEvents;
