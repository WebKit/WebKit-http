/*
 * Copyright (C) 2013, 2014 Apple Inc. All rights reserved.
 *
 * Redistribution and use in source and binary forms, with or without
 * modification, are permitted provided that the following conditions
 * are met:
 * 1. Redistributions of source code must retain the above copyright
 *    notice, this list of conditions and the following disclaimer.
 * 2. Redistributions in binary form must reproduce the above copyright
 *    notice, this list of conditions and the following disclaimer in the
 *    documentation and/or other materials provided with the distribution.
 *
 * THIS SOFTWARE IS PROVIDED BY APPLE INC. AND ITS CONTRIBUTORS ``AS IS''
 * AND ANY EXPRESS OR IMPLIED WARRANTIES, INCLUDING, BUT NOT LIMITED TO,
 * THE IMPLIED WARRANTIES OF MERCHANTABILITY AND FITNESS FOR A PARTICULAR
 * PURPOSE ARE DISCLAIMED. IN NO EVENT SHALL APPLE INC. OR ITS CONTRIBUTORS
 * BE LIABLE FOR ANY DIRECT, INDIRECT, INCIDENTAL, SPECIAL, EXEMPLARY, OR
 * CONSEQUENTIAL DAMAGES (INCLUDING, BUT NOT LIMITED TO, PROCUREMENT OF
 * SUBSTITUTE GOODS OR SERVICES; LOSS OF USE, DATA, OR PROFITS; OR BUSINESS
 * INTERRUPTION) HOWEVER CAUSED AND ON ANY THEORY OF LIABILITY, WHETHER IN
 * CONTRACT, STRICT LIABILITY, OR TORT (INCLUDING NEGLIGENCE OR OTHERWISE)
 * ARISING IN ANY WAY OUT OF THE USE OF THIS SOFTWARE, EVEN IF ADVISED OF
 * THE POSSIBILITY OF SUCH DAMAGE.
 */

#import "config.h"
#import "WKScrollView.h"

#if PLATFORM(IOS)

#import "UIKitSPI.h"
#import "VersionChecks.h"
#import "WKWebViewInternal.h"
#import <pal/spi/cg/CoreGraphicsSPI.h>
#import <wtf/WeakObjCPtr.h>

#if PLATFORM(WATCHOS)
#import <PepperUICore/UIScrollView+PUICAdditionsPrivate.h>
#endif
<<<<<<< HEAD

using namespace WebKit;
=======
>>>>>>> 20415689

@interface WKScrollViewDelegateForwarder : NSObject <UIScrollViewDelegate>

- (instancetype)initWithInternalDelegate:(WKWebView *)internalDelegate externalDelegate:(id <UIScrollViewDelegate>)externalDelegate;

@end

@implementation WKScrollViewDelegateForwarder {
    WKWebView *_internalDelegate;
    WeakObjCPtr<id <UIScrollViewDelegate>> _externalDelegate;
}

- (instancetype)initWithInternalDelegate:(WKWebView <UIScrollViewDelegate> *)internalDelegate externalDelegate:(id <UIScrollViewDelegate>)externalDelegate
{
    self = [super init];
    if (!self)
        return nil;
    _internalDelegate = internalDelegate;
    _externalDelegate = externalDelegate;
    return self;
}

- (NSMethodSignature *)methodSignatureForSelector:(SEL)aSelector
{
    auto externalDelegate = _externalDelegate.get();
    NSMethodSignature *signature = [super methodSignatureForSelector:aSelector];
    if (!signature)
        signature = [(NSObject *)_internalDelegate methodSignatureForSelector:aSelector];
    if (!signature)
        signature = [(NSObject *)externalDelegate methodSignatureForSelector:aSelector];
    return signature;
}

- (BOOL)respondsToSelector:(SEL)aSelector
{
    return [super respondsToSelector:aSelector] || [_internalDelegate respondsToSelector:aSelector] || [_externalDelegate.get() respondsToSelector:aSelector];
}

static BOOL shouldForwardScrollViewDelegateMethodToExternalDelegate(SEL selector)
{
    // We cannot forward viewForZoomingInScrollView: to the external delegate, because WebKit
    // owns the content of the scroll view, and depends on viewForZoomingInScrollView being the
    // content view. Any other view returned by the external delegate will break our behavior.
    if (sel_isEqual(selector, @selector(viewForZoomingInScrollView:)))
        return NO;

    return YES;
}

- (void)forwardInvocation:(NSInvocation *)anInvocation
{
    auto externalDelegate = _externalDelegate.get();
    SEL aSelector = [anInvocation selector];
    BOOL internalDelegateWillRespond = [_internalDelegate respondsToSelector:aSelector];
    BOOL externalDelegateWillRespond = shouldForwardScrollViewDelegateMethodToExternalDelegate(aSelector) && [externalDelegate respondsToSelector:aSelector];

    if (internalDelegateWillRespond && externalDelegateWillRespond)
        [_internalDelegate _willInvokeUIScrollViewDelegateCallback];

    if (internalDelegateWillRespond)
        [anInvocation invokeWithTarget:_internalDelegate];
    if (externalDelegateWillRespond)
        [anInvocation invokeWithTarget:externalDelegate.get()];

    if (internalDelegateWillRespond && externalDelegateWillRespond)
        [_internalDelegate _didInvokeUIScrollViewDelegateCallback];

    if (!internalDelegateWillRespond && !externalDelegateWillRespond)
        [super forwardInvocation:anInvocation];
}

- (id)forwardingTargetForSelector:(SEL)aSelector
{
    BOOL internalDelegateWillRespond = [_internalDelegate respondsToSelector:aSelector];
    BOOL externalDelegateWillRespond = shouldForwardScrollViewDelegateMethodToExternalDelegate(aSelector) && [_externalDelegate.get() respondsToSelector:aSelector];

    if (internalDelegateWillRespond && !externalDelegateWillRespond)
        return _internalDelegate;
    if (externalDelegateWillRespond && !internalDelegateWillRespond)
        return _externalDelegate.getAutoreleased();
    return nil;
}

@end

@implementation WKScrollView {
    WeakObjCPtr<id <UIScrollViewDelegate>> _externalDelegate;
    WKScrollViewDelegateForwarder *_delegateForwarder;

#if __IPHONE_OS_VERSION_MIN_REQUIRED >= 110000
    BOOL _contentInsetAdjustmentBehaviorWasExternallyOverridden;
#endif
    CGFloat _keyboardBottomInsetAdjustment;
}

- (id)initWithFrame:(CGRect)frame
{
    self = [super initWithFrame:frame];

    if (!self)
        return nil;

    self.alwaysBounceVertical = YES;
    self.directionalLockEnabled = YES;
    [self _setIndicatorInsetAdjustmentBehavior:UIScrollViewIndicatorInsetAdjustmentAlways];

#if __IPHONE_OS_VERSION_MIN_REQUIRED >= 110000
    _contentInsetAdjustmentBehaviorWasExternallyOverridden = (self.contentInsetAdjustmentBehavior != UIScrollViewContentInsetAdjustmentAutomatic);
#endif
    
#if PLATFORM(WATCHOS)
    [self _configureDigitalCrownScrolling];
#endif

    return self;
}

- (void)setInternalDelegate:(WKWebView <UIScrollViewDelegate> *)internalDelegate
{
    if (internalDelegate == _internalDelegate)
        return;
    _internalDelegate = internalDelegate;
    [self _updateDelegate];
}

- (void)setDelegate:(id <UIScrollViewDelegate>)delegate
{
    if (_externalDelegate.get().get() == delegate)
        return;
    _externalDelegate = delegate;
    [self _updateDelegate];
}

- (id <UIScrollViewDelegate>)delegate
{
    return _externalDelegate.getAutoreleased();
}

- (void)_updateDelegate
{
    WKScrollViewDelegateForwarder *oldForwarder = _delegateForwarder;
    _delegateForwarder = nil;
    auto externalDelegate = _externalDelegate.get();
    if (!externalDelegate)
        [super setDelegate:_internalDelegate];
    else if (!_internalDelegate)
        [super setDelegate:externalDelegate.get()];
    else {
        _delegateForwarder = [[WKScrollViewDelegateForwarder alloc] initWithInternalDelegate:_internalDelegate externalDelegate:externalDelegate.get()];
        [super setDelegate:_delegateForwarder];
    }
    [oldForwarder release];
}

- (void)dealloc
{
    [_delegateForwarder release];
    [super dealloc];
}

static inline bool valuesAreWithinOnePixel(CGFloat a, CGFloat b)
{
    return CGFAbs(a - b) < 1;
}

- (CGFloat)_rubberBandOffsetForOffset:(CGFloat)newOffset maxOffset:(CGFloat)maxOffset minOffset:(CGFloat)minOffset range:(CGFloat)range outside:(BOOL *)outside
{
    UIEdgeInsets contentInsets = self.contentInset;
    CGSize contentSize = self.contentSize;
    CGRect bounds = self.bounds;

    CGFloat minimalHorizontalRange = bounds.size.width - contentInsets.left - contentInsets.right;
    CGFloat contentWidthAtMinimumScale = contentSize.width * (self.minimumZoomScale / self.zoomScale);
    if (contentWidthAtMinimumScale < minimalHorizontalRange) {
        CGFloat unobscuredEmptyHorizontalMarginAtMinimumScale = minimalHorizontalRange - contentWidthAtMinimumScale;
        minimalHorizontalRange -= unobscuredEmptyHorizontalMarginAtMinimumScale;
    }
    if (contentSize.width < minimalHorizontalRange) {
        if (valuesAreWithinOnePixel(minOffset, -contentInsets.left)
            && valuesAreWithinOnePixel(maxOffset, contentSize.width + contentInsets.right - bounds.size.width)
            && valuesAreWithinOnePixel(range, bounds.size.width)) {

            CGFloat emptyHorizontalMargin = (minimalHorizontalRange - contentSize.width) / 2;
            minOffset -= emptyHorizontalMargin;
            maxOffset = minOffset;
        }
    }

    CGFloat minimalVerticalRange = bounds.size.height - contentInsets.top - contentInsets.bottom;
    CGFloat contentHeightAtMinimumScale = contentSize.height * (self.minimumZoomScale / self.zoomScale);
    if (contentHeightAtMinimumScale < minimalVerticalRange) {
        CGFloat unobscuredEmptyVerticalMarginAtMinimumScale = minimalVerticalRange - contentHeightAtMinimumScale;
        minimalVerticalRange -= unobscuredEmptyVerticalMarginAtMinimumScale;
    }
    if (contentSize.height < minimalVerticalRange) {
        if (valuesAreWithinOnePixel(minOffset, -contentInsets.top)
            && valuesAreWithinOnePixel(maxOffset, contentSize.height + contentInsets.bottom - bounds.size.height)
            && valuesAreWithinOnePixel(range, bounds.size.height)) {

            CGFloat emptyVerticalMargin = (minimalVerticalRange - contentSize.height) / 2;
            minOffset -= emptyVerticalMargin;
            maxOffset = minOffset;
        }
    }

    return [super _rubberBandOffsetForOffset:newOffset maxOffset:maxOffset minOffset:minOffset range:range outside:outside];
}

- (void)setContentInset:(UIEdgeInsets)contentInset
{
    [super setContentInset:contentInset];

    [_internalDelegate _scheduleVisibleContentRectUpdate];
}

#if __IPHONE_OS_VERSION_MIN_REQUIRED >= 110000

- (BOOL)_contentInsetAdjustmentBehaviorWasExternallyOverridden
{
    return _contentInsetAdjustmentBehaviorWasExternallyOverridden;
}

- (void)setContentInsetAdjustmentBehavior:(UIScrollViewContentInsetAdjustmentBehavior)insetAdjustmentBehavior
{
    _contentInsetAdjustmentBehaviorWasExternallyOverridden = YES;

    if ([self contentInsetAdjustmentBehavior] == insetAdjustmentBehavior)
        return;

    [super setContentInsetAdjustmentBehavior:insetAdjustmentBehavior];
    [_internalDelegate _scheduleVisibleContentRectUpdate];
}

- (void)_setContentInsetAdjustmentBehaviorInternal:(UIScrollViewContentInsetAdjustmentBehavior)insetAdjustmentBehavior
{
    if ([self contentInsetAdjustmentBehavior] == insetAdjustmentBehavior)
        return;

    [super setContentInsetAdjustmentBehavior:insetAdjustmentBehavior];
}

#endif

// Fetch top/left rubberband amounts (as negative values).
- (CGSize)_currentTopLeftRubberbandAmount
{
    UIEdgeInsets edgeInsets = [self contentInset];

    CGSize rubberbandAmount = CGSizeZero;

    CGPoint contentOffset = [self contentOffset];
    if (contentOffset.x < -edgeInsets.left)
        rubberbandAmount.width = std::min<CGFloat>(contentOffset.x + -edgeInsets.left, 0);

    if (contentOffset.y < -edgeInsets.top)
        rubberbandAmount.height = std::min<CGFloat>(contentOffset.y + edgeInsets.top, 0);
    
    return rubberbandAmount;
}

- (void)_restoreContentOffsetWithRubberbandAmount:(CGSize)rubberbandAmount
{
    UIEdgeInsets edgeInsets = [self contentInset];
    CGPoint adjustedOffset = [self contentOffset];

    if (rubberbandAmount.width < 0)
        adjustedOffset.x = -edgeInsets.left + rubberbandAmount.width;

    if (rubberbandAmount.height < 0)
        adjustedOffset.y = -edgeInsets.top + rubberbandAmount.height;

    [self setContentOffset:adjustedOffset];
}

- (void)_setContentSizePreservingContentOffsetDuringRubberband:(CGSize)contentSize
{
    CGSize currentContentSize = [self contentSize];

    if (CGSizeEqualToSize(currentContentSize, CGSizeZero) || CGSizeEqualToSize(currentContentSize, contentSize) || self.zoomScale < self.minimumZoomScale) {
        [self setContentSize:contentSize];
        return;
    }

    CGSize rubberbandAmount = [self _currentTopLeftRubberbandAmount];

    [self setContentSize:contentSize];

    if (!CGSizeEqualToSize(rubberbandAmount, CGSizeZero))
        [self _restoreContentOffsetWithRubberbandAmount:rubberbandAmount];
}

- (void)_adjustForAutomaticKeyboardInfo:(NSDictionary *)info animated:(BOOL)animated lastAdjustment:(CGFloat*)lastAdjustment
{
    [super _adjustForAutomaticKeyboardInfo:info animated:animated lastAdjustment:lastAdjustment];

    _keyboardBottomInsetAdjustment = [[UIPeripheralHost sharedInstance] getVerticalOverlapForView:self usingKeyboardInfo:info];
}

- (UIEdgeInsets)_systemContentInset
{
    UIEdgeInsets systemContentInset = [super _systemContentInset];

    // Internal clients who use setObscuredInsets include the keyboard height in their
    // manually overridden insets, so we don't need to re-add it here.
    if (_internalDelegate._haveSetObscuredInsets)
        return systemContentInset;

    // Match the inverse of the condition that UIScrollView uses to decide whether
    // to include keyboard insets in the systemContentInset. We always want
    // keyboard insets applied, even when web content has chosen to disable automatic
    // safe area inset adjustment.
<<<<<<< HEAD
    if (linkedOnOrAfter(SDKVersion::FirstWhereUIScrollViewDoesNotApplyKeyboardInsetsUnconditionally) && self.contentInsetAdjustmentBehavior == UIScrollViewContentInsetAdjustmentNever)
=======
    if (linkedOnOrAfter(WebKit::SDKVersion::FirstWhereUIScrollViewDoesNotApplyKeyboardInsetsUnconditionally) && self.contentInsetAdjustmentBehavior == UIScrollViewContentInsetAdjustmentNever)
>>>>>>> 20415689
        systemContentInset.bottom += _keyboardBottomInsetAdjustment;

    return systemContentInset;
}

#if PLATFORM(WATCHOS)

- (void)addGestureRecognizer:(UIGestureRecognizer *)gestureRecognizer
{
    [super addGestureRecognizer:gestureRecognizer];

    if (gestureRecognizer == self.pinchGestureRecognizer)
        gestureRecognizer.allowedTouchTypes = @[];
}

- (void)_configureDigitalCrownScrolling
{
    self.showsVerticalScrollIndicator = NO;
    self.crownInputScrollDirection = PUICCrownInputScrollDirectionVertical;
}

- (CGPoint)_puic_contentOffsetForCrownInputSequencerOffset:(double)sequencerOffset
{
    CGPoint targetOffset = [super _puic_contentOffsetForCrownInputSequencerOffset:sequencerOffset];
    auto scrollDirection = self.puic_crownInputScrollDirection;
    if (scrollDirection == PUICCrownInputScrollDirectionVertical)
        targetOffset.x = self.contentOffset.x;
    else if (scrollDirection == PUICCrownInputScrollDirectionHorizontal)
        targetOffset.y = self.contentOffset.y;
    return targetOffset;
}

#endif

@end

#endif // PLATFORM(IOS)<|MERGE_RESOLUTION|>--- conflicted
+++ resolved
@@ -37,11 +37,6 @@
 #if PLATFORM(WATCHOS)
 #import <PepperUICore/UIScrollView+PUICAdditionsPrivate.h>
 #endif
-<<<<<<< HEAD
-
-using namespace WebKit;
-=======
->>>>>>> 20415689
 
 @interface WKScrollViewDelegateForwarder : NSObject <UIScrollViewDelegate>
 
@@ -353,11 +348,7 @@
     // to include keyboard insets in the systemContentInset. We always want
     // keyboard insets applied, even when web content has chosen to disable automatic
     // safe area inset adjustment.
-<<<<<<< HEAD
-    if (linkedOnOrAfter(SDKVersion::FirstWhereUIScrollViewDoesNotApplyKeyboardInsetsUnconditionally) && self.contentInsetAdjustmentBehavior == UIScrollViewContentInsetAdjustmentNever)
-=======
     if (linkedOnOrAfter(WebKit::SDKVersion::FirstWhereUIScrollViewDoesNotApplyKeyboardInsetsUnconditionally) && self.contentInsetAdjustmentBehavior == UIScrollViewContentInsetAdjustmentNever)
->>>>>>> 20415689
         systemContentInset.bottom += _keyboardBottomInsetAdjustment;
 
     return systemContentInset;
