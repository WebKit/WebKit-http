/*
 * Copyright (C) 2010-2016 Apple Inc. All rights reserved.
 *
 * Redistribution and use in source and binary forms, with or without
 * modification, are permitted provided that the following conditions
 * are met:
 * 1. Redistributions of source code must retain the above copyright
 *    notice, this list of conditions and the following disclaimer.
 * 2. Redistributions in binary form must reproduce the above copyright
 *    notice, this list of conditions and the following disclaimer in the
 *    documentation and/or other materials provided with the distribution.
 *
 * THIS SOFTWARE IS PROVIDED BY APPLE INC. AND ITS CONTRIBUTORS ``AS IS''
 * AND ANY EXPRESS OR IMPLIED WARRANTIES, INCLUDING, BUT NOT LIMITED TO,
 * THE IMPLIED WARRANTIES OF MERCHANTABILITY AND FITNESS FOR A PARTICULAR
 * PURPOSE ARE DISCLAIMED. IN NO EVENT SHALL APPLE INC. OR ITS CONTRIBUTORS
 * BE LIABLE FOR ANY DIRECT, INDIRECT, INCIDENTAL, SPECIAL, EXEMPLARY, OR
 * CONSEQUENTIAL DAMAGES (INCLUDING, BUT NOT LIMITED TO, PROCUREMENT OF
 * SUBSTITUTE GOODS OR SERVICES; LOSS OF USE, DATA, OR PROFITS; OR BUSINESS
 * INTERRUPTION) HOWEVER CAUSED AND ON ANY THEORY OF LIABILITY, WHETHER IN
 * CONTRACT, STRICT LIABILITY, OR TORT (INCLUDING NEGLIGENCE OR OTHERWISE)
 * ARISING IN ANY WAY OUT OF THE USE OF THIS SOFTWARE, EVEN IF ADVISED OF
 * THE POSSIBILITY OF SUCH DAMAGE.
 */

#pragma once

#include "APIObject.h"
#include "Connection.h"
#include "DownloadID.h"
#include "DownloadProxyMessages.h"
#include "SandboxExtension.h"
#include <WebCore/ResourceRequest.h>
#include <wtf/Forward.h>
#include <wtf/Ref.h>
#include <wtf/WeakPtr.h>

namespace API {
class Data;
}

namespace WebCore {
class AuthenticationChallenge;
class IntRect;
class ProtectionSpace;
class ResourceError;
class ResourceResponse;
class URL;
}

namespace WebKit {

class DownloadID;
class DownloadProxyMap;
class WebPageProxy;
class WebProcessPool;

class DownloadProxy : public API::ObjectImpl<API::Object::Type::Download>, public IPC::MessageReceiver {
public:
    static Ref<DownloadProxy> create(DownloadProxyMap&, WebProcessPool&, const WebCore::ResourceRequest&);
    ~DownloadProxy();

    DownloadID downloadID() const { return m_downloadID; }
    const WebCore::ResourceRequest& request() const { return m_request; }
    API::Data* resumeData() const { return m_resumeData.get(); }

    void cancel();

    void invalidate();
    void processDidClose();

    void didReceiveDownloadProxyMessage(IPC::Connection&, IPC::Decoder&);
    void didReceiveSyncDownloadProxyMessage(IPC::Connection&, IPC::Decoder&, std::unique_ptr<IPC::Encoder>&);

<<<<<<< HEAD
#if PLATFORM(QT)
    void startTransfer(const String& filename);
=======
    WebPageProxy* originatingPage() const;
    void setOriginatingPage(WebPageProxy*);

    void setRedirectChain(Vector<WebCore::URL>&& redirectChain) { m_redirectChain = WTFMove(redirectChain); }
    const Vector<WebCore::URL>& redirectChain() const { return m_redirectChain; }

    void setWasUserInitiated(bool value) { m_wasUserInitiated = value; }
    bool wasUserInitiated() const { return m_wasUserInitiated; }

    String destinationFilename() const { return m_destinationFilename; }
    void setDestinationFilename(const String& d) { m_destinationFilename = d; }

    uint64_t expectedContentLength() const { return m_expectedContentLength; }
    void setExpectedContentLength(uint64_t expectedContentLength) { m_expectedContentLength = expectedContentLength; }

    uint64_t bytesLoaded() const { return m_bytesLoaded; }
    void setBytesLoaded(uint64_t bytesLoaded) { m_bytesLoaded = bytesLoaded; }

#if USE(SYSTEM_PREVIEW)
    bool isSystemPreviewDownload() const { return request().isSystemPreview(); }
    const WebCore::IntRect& systemPreviewDownloadRect() const { return request().systemPreviewRect(); }
>>>>>>> e41e4829
#endif

private:
    explicit DownloadProxy(DownloadProxyMap&, WebProcessPool&, const WebCore::ResourceRequest&);

    // IPC::MessageReceiver
    void didReceiveMessage(IPC::Connection&, IPC::Decoder&) override;

    // Message handlers.
    void didStart(const WebCore::ResourceRequest&, const String& suggestedFilename);
    void didReceiveAuthenticationChallenge(WebCore::AuthenticationChallenge&&, uint64_t challengeID);
    void didReceiveResponse(const WebCore::ResourceResponse&);
    void didReceiveData(uint64_t length);
    void shouldDecodeSourceDataOfMIMEType(const String& mimeType, bool& result);
    void didCreateDestination(const String& path);
    void didFinish();
    void didFail(const WebCore::ResourceError&, const IPC::DataReference& resumeData);
    void didCancel(const IPC::DataReference& resumeData);
    void willSendRequest(WebCore::ResourceRequest&& redirectRequest, const WebCore::ResourceResponse& redirectResponse);
    void decideDestinationWithSuggestedFilenameAsync(DownloadID, const String& suggestedFilename);

    DownloadProxyMap& m_downloadProxyMap;
    RefPtr<WebProcessPool> m_processPool;
    DownloadID m_downloadID;

    RefPtr<API::Data> m_resumeData;
    WebCore::ResourceRequest m_request;
    String m_suggestedFilename;
    String m_destinationFilename;
    uint64_t m_expectedContentLength { 0 };
    uint64_t m_bytesLoaded { 0 };

    WeakPtr<WebPageProxy> m_originatingPage;
    Vector<WebCore::URL> m_redirectChain;
    bool m_wasUserInitiated { true };
};

} // namespace WebKit<|MERGE_RESOLUTION|>--- conflicted
+++ resolved
@@ -72,10 +72,6 @@
     void didReceiveDownloadProxyMessage(IPC::Connection&, IPC::Decoder&);
     void didReceiveSyncDownloadProxyMessage(IPC::Connection&, IPC::Decoder&, std::unique_ptr<IPC::Encoder>&);
 
-<<<<<<< HEAD
-#if PLATFORM(QT)
-    void startTransfer(const String& filename);
-=======
     WebPageProxy* originatingPage() const;
     void setOriginatingPage(WebPageProxy*);
 
@@ -97,7 +93,10 @@
 #if USE(SYSTEM_PREVIEW)
     bool isSystemPreviewDownload() const { return request().isSystemPreview(); }
     const WebCore::IntRect& systemPreviewDownloadRect() const { return request().systemPreviewRect(); }
->>>>>>> e41e4829
+#endif
+
+#if PLATFORM(QT)
+    void startTransfer(const String& filename);
 #endif
 
 private:
