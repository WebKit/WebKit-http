--- conflicted
+++ resolved
@@ -75,13 +75,9 @@
         bool shouldMakeProcessLaunchFailForTesting { false };
         CString customWebContentServiceBundleIdentifier;
 
-<<<<<<< HEAD
-#if ENABLE(DEVELOPER_MODE) && (PLATFORM(GTK) || PLATFORM(HAIKU) || PLATFORM(WPE))
-=======
-#if PLATFORM(GTK) || PLATFORM(WPE)
+#if PLATFORM(GTK) || PLATFORM(WPE) || PLATFORM(HAIKU)
         HashMap<CString, SandboxPermission> extraWebProcessSandboxPaths;
 #if ENABLE(DEVELOPER_MODE)
->>>>>>> 67e76912
         String processCmdPrefix;
 #endif
 #endif
