/*
 * Copyright (C) 2010, 2012 Apple Inc. All rights reserved.
 *
 * Redistribution and use in source and binary forms, with or without
 * modification, are permitted provided that the following conditions
 * are met:
 * 1. Redistributions of source code must retain the above copyright
 *    notice, this list of conditions and the following disclaimer.
 * 2. Redistributions in binary form must reproduce the above copyright
 *    notice, this list of conditions and the following disclaimer in the
 *    documentation and/or other materials provided with the distribution.
 *
 * THIS SOFTWARE IS PROVIDED BY APPLE INC. AND ITS CONTRIBUTORS ``AS IS''
 * AND ANY EXPRESS OR IMPLIED WARRANTIES, INCLUDING, BUT NOT LIMITED TO,
 * THE IMPLIED WARRANTIES OF MERCHANTABILITY AND FITNESS FOR A PARTICULAR
 * PURPOSE ARE DISCLAIMED. IN NO EVENT SHALL APPLE INC. OR ITS CONTRIBUTORS
 * BE LIABLE FOR ANY DIRECT, INDIRECT, INCIDENTAL, SPECIAL, EXEMPLARY, OR
 * CONSEQUENTIAL DAMAGES (INCLUDING, BUT NOT LIMITED TO, PROCUREMENT OF
 * SUBSTITUTE GOODS OR SERVICES; LOSS OF USE, DATA, OR PROFITS; OR BUSINESS
 * INTERRUPTION) HOWEVER CAUSED AND ON ANY THEORY OF LIABILITY, WHETHER IN
 * CONTRACT, STRICT LIABILITY, OR TORT (INCLUDING NEGLIGENCE OR OTHERWISE)
 * ARISING IN ANY WAY OUT OF THE USE OF THIS SOFTWARE, EVEN IF ADVISED OF
 * THE POSSIBILITY OF SUCH DAMAGE.
 */

#pragma once

#include "Connection.h"
<<<<<<< HEAD
#include "PlatformProcessIdentifier.h"
=======
#include <WebCore/Process.h>
>>>>>>> e41e4829
#include <wtf/HashMap.h>
#include <wtf/ProcessID.h>
#include <wtf/RefPtr.h>
#include <wtf/Threading.h>
#include <wtf/WeakPtr.h>
#include <wtf/text/StringHash.h>
#include <wtf/text/WTFString.h>

#if PLATFORM(WIN)
#include <wtf/win/Win32Handle.h>
#endif

namespace WebKit {

class ProcessLauncher : public ThreadSafeRefCounted<ProcessLauncher>, public CanMakeWeakPtr<ProcessLauncher> {
public:
    class Client {
    public:
        virtual ~Client() { }
        
        virtual void didFinishLaunching(ProcessLauncher*, IPC::Connection::Identifier) = 0;
    };
    
    enum class ProcessType {
        Web,
#if ENABLE(NETSCAPE_PLUGIN_API)
        Plugin32,
        Plugin64,
#endif
        Network,
        Storage,
    };

    struct LaunchOptions {
        ProcessType processType;
        WebCore::ProcessIdentifier processIdentifier;
        HashMap<String, String> extraInitializationData;
        bool nonValidInjectedCodeAllowed { false };
        bool shouldMakeProcessLaunchFailForTesting { false };
        CString customWebContentServiceBundleIdentifier;

#if ENABLE(DEVELOPER_MODE) && (PLATFORM(GTK) || PLATFORM(WPE))
        String processCmdPrefix;
#endif
    };

    static Ref<ProcessLauncher> create(Client* client, const LaunchOptions& launchOptions)
    {
        return adoptRef(*new ProcessLauncher(client, launchOptions));
    }

    bool isLaunching() const { return m_isLaunching; }
<<<<<<< HEAD
    PlatformProcessIdentifier processIdentifier() const { return m_processIdentifier; }
=======
    ProcessID processIdentifier() const { return m_processIdentifier; }
>>>>>>> e41e4829

    void terminateProcess();
    void invalidate();

private:
    ProcessLauncher(Client*, const LaunchOptions& launchOptions);

    void launchProcess();
<<<<<<< HEAD
    void didFinishLaunchingProcess(PlatformProcessIdentifier, IPC::Connection::Identifier);
=======
    void didFinishLaunchingProcess(ProcessID, IPC::Connection::Identifier);
>>>>>>> e41e4829

    void platformInvalidate();

    Client* m_client;

#if PLATFORM(COCOA)
    OSObjectPtr<xpc_connection_t> m_xpcConnection;
#endif

#if PLATFORM(WIN)
    WTF::Win32Handle m_hProcess;
#endif

    const LaunchOptions m_launchOptions;
    bool m_isLaunching;
<<<<<<< HEAD
    PlatformProcessIdentifier m_processIdentifier;
=======
    ProcessID m_processIdentifier;
>>>>>>> e41e4829
};

} // namespace WebKit<|MERGE_RESOLUTION|>--- conflicted
+++ resolved
@@ -26,11 +26,7 @@
 #pragma once
 
 #include "Connection.h"
-<<<<<<< HEAD
-#include "PlatformProcessIdentifier.h"
-=======
 #include <WebCore/Process.h>
->>>>>>> e41e4829
 #include <wtf/HashMap.h>
 #include <wtf/ProcessID.h>
 #include <wtf/RefPtr.h>
@@ -83,11 +79,7 @@
     }
 
     bool isLaunching() const { return m_isLaunching; }
-<<<<<<< HEAD
-    PlatformProcessIdentifier processIdentifier() const { return m_processIdentifier; }
-=======
     ProcessID processIdentifier() const { return m_processIdentifier; }
->>>>>>> e41e4829
 
     void terminateProcess();
     void invalidate();
@@ -96,11 +88,7 @@
     ProcessLauncher(Client*, const LaunchOptions& launchOptions);
 
     void launchProcess();
-<<<<<<< HEAD
-    void didFinishLaunchingProcess(PlatformProcessIdentifier, IPC::Connection::Identifier);
-=======
     void didFinishLaunchingProcess(ProcessID, IPC::Connection::Identifier);
->>>>>>> e41e4829
 
     void platformInvalidate();
 
@@ -116,11 +104,7 @@
 
     const LaunchOptions m_launchOptions;
     bool m_isLaunching;
-<<<<<<< HEAD
-    PlatformProcessIdentifier m_processIdentifier;
-=======
     ProcessID m_processIdentifier;
->>>>>>> e41e4829
 };
 
 } // namespace WebKit