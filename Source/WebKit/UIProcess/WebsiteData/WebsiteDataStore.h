--- conflicted
+++ resolved
@@ -301,10 +301,6 @@
     void platformDestroy();
     static void platformRemoveRecentSearches(WallTime);
 
-<<<<<<< HEAD
-#if USE(CURL) || USE(SOUP) || PLATFORM(HAIKU)
-=======
->>>>>>> c42bf8b3
     void platformSetNetworkParameters(WebsiteDataStoreParameters&);
 
     WebsiteDataStore();
