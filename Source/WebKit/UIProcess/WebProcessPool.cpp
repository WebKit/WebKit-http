/*
 * Copyright (C) 2010-2018 Apple Inc. All rights reserved.
 *
 * Redistribution and use in source and binary forms, with or without
 * modification, are permitted provided that the following conditions
 * are met:
 * 1. Redistributions of source code must retain the above copyright
 *    notice, this list of conditions and the following disclaimer.
 * 2. Redistributions in binary form must reproduce the above copyright
 *    notice, this list of conditions and the following disclaimer in the
 *    documentation and/or other materials provided with the distribution.
 *
 * THIS SOFTWARE IS PROVIDED BY APPLE INC. AND ITS CONTRIBUTORS ``AS IS''
 * AND ANY EXPRESS OR IMPLIED WARRANTIES, INCLUDING, BUT NOT LIMITED TO,
 * THE IMPLIED WARRANTIES OF MERCHANTABILITY AND FITNESS FOR A PARTICULAR
 * PURPOSE ARE DISCLAIMED. IN NO EVENT SHALL APPLE INC. OR ITS CONTRIBUTORS
 * BE LIABLE FOR ANY DIRECT, INDIRECT, INCIDENTAL, SPECIAL, EXEMPLARY, OR
 * CONSEQUENTIAL DAMAGES (INCLUDING, BUT NOT LIMITED TO, PROCUREMENT OF
 * SUBSTITUTE GOODS OR SERVICES; LOSS OF USE, DATA, OR PROFITS; OR BUSINESS
 * INTERRUPTION) HOWEVER CAUSED AND ON ANY THEORY OF LIABILITY, WHETHER IN
 * CONTRACT, STRICT LIABILITY, OR TORT (INCLUDING NEGLIGENCE OR OTHERWISE)
 * ARISING IN ANY WAY OUT OF THE USE OF THIS SOFTWARE, EVEN IF ADVISED OF
 * THE POSSIBILITY OF SUCH DAMAGE.
 */

#include "config.h"
#include "WebProcessPool.h"

#include "APIArray.h"
#include "APIAutomationClient.h"
#include "APICustomProtocolManagerClient.h"
#include "APIDownloadClient.h"
#include "APIHTTPCookieStore.h"
#include "APIInjectedBundleClient.h"
#include "APILegacyContextHistoryClient.h"
#include "APINavigation.h"
#include "APIPageConfiguration.h"
#include "APIProcessPoolConfiguration.h"
#include "AuxiliaryProcessMessages.h"
#include "DownloadProxy.h"
#include "DownloadProxyMessages.h"
#include "GamepadData.h"
#include "HighPerformanceGraphicsUsageSampler.h"
#include "LogInitialization.h"
#include "Logging.h"
#include "NetworkProcessCreationParameters.h"
#include "NetworkProcessMessages.h"
#include "NetworkProcessProxy.h"
#include "PerActivityStateCPUUsageSampler.h"
#include "PluginProcessManager.h"
#include "SandboxExtension.h"
#include "ServiceWorkerProcessProxy.h"
#include "StatisticsData.h"
#include "TextChecker.h"
#include "UIGamepad.h"
#include "UIGamepadProvider.h"
#include "WKContextPrivate.h"
#include "WebAutomationSession.h"
#include "WebBackForwardList.h"
#include "WebBackForwardListItem.h"
#include "WebCertificateInfo.h"
#include "WebContextSupplement.h"
#include "WebCookieManagerProxy.h"
#include "WebCoreArgumentCoders.h"
#include "WebGeolocationManagerProxy.h"
#include "WebInspectorUtilities.h"
#include "WebKit2Initialize.h"
#include "WebMemorySampler.h"
#include "WebNotificationManagerProxy.h"
#include "WebPageGroup.h"
#include "WebPreferences.h"
#include "WebPreferencesKeys.h"
#include "WebProcessCache.h"
#include "WebProcessCreationParameters.h"
#include "WebProcessDataStoreParameters.h"
#include "WebProcessMessages.h"
#include "WebProcessPoolMessages.h"
#include "WebProcessProxy.h"
#include "WebsiteDataStore.h"
#include "WebsiteDataStoreParameters.h"
#include <JavaScriptCore/JSCInlines.h>
#include <WebCore/ApplicationCacheStorage.h>
#include <WebCore/LogInitialization.h>
#include <WebCore/MockRealtimeMediaSourceCenter.h>
#include <WebCore/NetworkStorageSession.h>
#include <WebCore/PlatformScreen.h>
#include <WebCore/ProcessIdentifier.h>
#include <WebCore/ProcessWarming.h>
#include <WebCore/ResourceRequest.h>
#include <WebCore/RuntimeApplicationChecks.h>
#include <WebCore/RuntimeEnabledFeatures.h>
#include <pal/SessionID.h>
#include <wtf/Language.h>
#include <wtf/MainThread.h>
#include <wtf/NeverDestroyed.h>
#include <wtf/ProcessPrivilege.h>
#include <wtf/RunLoop.h>
#include <wtf/Scope.h>
#include <wtf/URLParser.h>
#include <wtf/WallTime.h>
#include <wtf/text/StringBuilder.h>
#include <wtf/text/StringConcatenateNumbers.h>

#if ENABLE(LEGACY_CUSTOM_PROTOCOL_MANAGER)
#include "LegacyCustomProtocolManagerMessages.h"
#endif

#if ENABLE(SERVICE_CONTROLS)
#include "ServicesController.h"
#endif

#if ENABLE(REMOTE_INSPECTOR)
#include <JavaScriptCore/RemoteInspector.h>
#endif

#if OS(LINUX)
#include "MemoryPressureMonitor.h"
#endif

#if PLATFORM(COCOA)
#include "VersionChecks.h"
#endif

#ifndef NDEBUG
#include <wtf/RefCountedLeakCounter.h>
#endif

#if PLATFORM(QT)
#include <QProcess>
#endif

namespace WebKit {
using namespace WebCore;

#if PLATFORM(QT)
static int qProcessId(QProcess* process)
{
#if QT_VERSION >= QT_VERSION_CHECK(5, 3, 0)
    return static_cast<int>(process->processId());
#elif OS(WINDOWS)
    return static_cast<int>(process->pid()->dwProcessId);
#else
    return static_cast<int>(process->pid());
#endif
}
#endif

DEFINE_DEBUG_ONLY_GLOBAL(WTF::RefCountedLeakCounter, processPoolCounter, ("WebProcessPool"));

const Seconds serviceWorkerTerminationDelay { 5_s };

static uint64_t generateListenerIdentifier()
{
    static uint64_t nextIdentifier = 1;
    return nextIdentifier++;
}

static HashMap<uint64_t, Function<void(WebProcessPool&)>>& processPoolCreationListenerFunctionMap()
{
    static NeverDestroyed<HashMap<uint64_t, Function<void(WebProcessPool&)>>> map;
    return map;
}

uint64_t WebProcessPool::registerProcessPoolCreationListener(Function<void(WebProcessPool&)>&& function)
{
    ASSERT(function);

    auto identifier = generateListenerIdentifier();
    processPoolCreationListenerFunctionMap().set(identifier, WTFMove(function));
    return identifier;
}

void WebProcessPool::unregisterProcessPoolCreationListener(uint64_t identifier)
{
    processPoolCreationListenerFunctionMap().remove(identifier);
}

Ref<WebProcessPool> WebProcessPool::create(API::ProcessPoolConfiguration& configuration)
{
    InitializeWebKit2();
    return adoptRef(*new WebProcessPool(configuration));
}

void WebProcessPool::notifyThisWebProcessPoolWasCreated()
{
    auto& listenerMap = processPoolCreationListenerFunctionMap();

    Vector<uint64_t> identifiers;
    identifiers.reserveInitialCapacity(listenerMap.size());
    for (auto identifier : listenerMap.keys())
        identifiers.uncheckedAppend(identifier);

    for (auto identifier : identifiers) {
        auto iterator = listenerMap.find(identifier);
        if (iterator == listenerMap.end())
            continue;

        // To make sure the Function object stays alive until after the function call has been made,
        // we temporarily move it out of the map.
        // This protects it from the Function calling unregisterProcessPoolCreationListener thereby
        // removing itself from the map of listeners.
        // If the identifier still exists in the map later, we move it back in.
        Function<void(WebProcessPool&)> function = WTFMove(iterator->value);
        function(*this);

        iterator = listenerMap.find(identifier);
        if (iterator != listenerMap.end()) {
            ASSERT(!iterator->value);
            iterator->value = WTFMove(function);
        }
    }
}

static Vector<WebProcessPool*>& processPools()
{
    static NeverDestroyed<Vector<WebProcessPool*>> processPools;
    return processPools;
}

const Vector<WebProcessPool*>& WebProcessPool::allProcessPools()
{
    return processPools();
}

static Ref<WebsiteDataStoreConfiguration> legacyWebsiteDataStoreConfiguration(API::ProcessPoolConfiguration& processPoolConfiguration)
{
    auto configuration = WebsiteDataStoreConfiguration::create();

    configuration->setCacheStorageDirectory(String(API::WebsiteDataStore::defaultCacheStorageDirectory()));
    configuration->setServiceWorkerRegistrationDirectory(String(API::WebsiteDataStore::defaultServiceWorkerRegistrationDirectory()));
    configuration->setLocalStorageDirectory(String(processPoolConfiguration.localStorageDirectory()));
    configuration->setWebSQLDatabaseDirectory(String(processPoolConfiguration.webSQLDatabaseDirectory()));
    configuration->setApplicationCacheDirectory(String(processPoolConfiguration.applicationCacheDirectory()));
    configuration->setApplicationCacheFlatFileSubdirectoryName(String(processPoolConfiguration.applicationCacheFlatFileSubdirectoryName()));
    configuration->setMediaCacheDirectory(String(processPoolConfiguration.mediaCacheDirectory()));
    configuration->setMediaKeysStorageDirectory(String(processPoolConfiguration.mediaKeysStorageDirectory()));
    configuration->setIndexedDBDatabaseDirectory(String(processPoolConfiguration.indexedDBDatabaseDirectory()));
    configuration->setResourceLoadStatisticsDirectory(String(processPoolConfiguration.resourceLoadStatisticsDirectory()));
    configuration->setNetworkCacheDirectory(String(processPoolConfiguration.diskCacheDirectory()));
    configuration->setJavaScriptConfigurationDirectory(String(processPoolConfiguration.javaScriptConfigurationDirectory()));

    return configuration;
}

static HashSet<String, ASCIICaseInsensitiveHash>& globalURLSchemesWithCustomProtocolHandlers()
{
    static NeverDestroyed<HashSet<String, ASCIICaseInsensitiveHash>> set;
    return set;
}

WebProcessPool::WebProcessPool(API::ProcessPoolConfiguration& configuration)
    : m_configuration(configuration.copy())
    , m_defaultPageGroup(WebPageGroup::create())
    , m_injectedBundleClient(std::make_unique<API::InjectedBundleClient>())
    , m_automationClient(std::make_unique<API::AutomationClient>())
    , m_downloadClient(std::make_unique<API::DownloadClient>())
    , m_historyClient(std::make_unique<API::LegacyContextHistoryClient>())
    , m_customProtocolManagerClient(std::make_unique<API::CustomProtocolManagerClient>())
    , m_visitedLinkStore(VisitedLinkStore::create())
#if PLATFORM(MAC)
    , m_highPerformanceGraphicsUsageSampler(std::make_unique<HighPerformanceGraphicsUsageSampler>(*this))
    , m_perActivityStateCPUUsageSampler(std::make_unique<PerActivityStateCPUUsageSampler>(*this))
#endif
    , m_alwaysRunsAtBackgroundPriority(m_configuration->alwaysRunsAtBackgroundPriority())
    , m_shouldTakeUIBackgroundAssertion(m_configuration->shouldTakeUIBackgroundAssertion())
    , m_userObservablePageCounter([this](RefCounterEvent) { updateProcessSuppressionState(); })
    , m_processSuppressionDisabledForPageCounter([this](RefCounterEvent) { updateProcessSuppressionState(); })
    , m_hiddenPageThrottlingAutoIncreasesCounter([this](RefCounterEvent) { m_hiddenPageThrottlingTimer.startOneShot(0_s); })
    , m_hiddenPageThrottlingTimer(RunLoop::main(), this, &WebProcessPool::updateHiddenPageThrottlingAutoIncreaseLimit)
    , m_serviceWorkerProcessesTerminationTimer(RunLoop::main(), this, &WebProcessPool::terminateServiceWorkerProcesses)
#if PLATFORM(IOS_FAMILY)
    , m_foregroundWebProcessCounter([this](RefCounterEvent) { updateProcessAssertions(); })
    , m_backgroundWebProcessCounter([this](RefCounterEvent) { updateProcessAssertions(); })
#endif
    , m_webProcessCache(makeUniqueRef<WebProcessCache>(*this))
{
    static std::once_flag onceFlag;
    std::call_once(onceFlag, [] {
        WTF::setProcessPrivileges(allPrivileges());
        WebCore::NetworkStorageSession::permitProcessToUseCookieAPI(true);
        Process::setIdentifier(WebCore::ProcessIdentifier::generate());
    });

    if (m_configuration->shouldHaveLegacyDataStore())
        m_websiteDataStore = API::WebsiteDataStore::createLegacy(legacyWebsiteDataStoreConfiguration(m_configuration));

    if (!m_websiteDataStore && API::WebsiteDataStore::defaultDataStoreExists())
        m_websiteDataStore = API::WebsiteDataStore::defaultDataStore();

    for (auto& scheme : m_configuration->alwaysRevalidatedURLSchemes())
        m_schemesToRegisterAsAlwaysRevalidated.add(scheme);

    for (const auto& urlScheme : m_configuration->cachePartitionedURLSchemes())
        m_schemesToRegisterAsCachePartitioned.add(urlScheme);

    platformInitialize();

#if OS(LINUX)
    MemoryPressureMonitor::singleton().start();
#endif

    addMessageReceiver(Messages::WebProcessPool::messageReceiverName(), *this);

    // NOTE: These sub-objects must be initialized after m_messageReceiverMap..
    addSupplement<WebCookieManagerProxy>();
    addSupplement<WebGeolocationManagerProxy>();
    addSupplement<WebNotificationManagerProxy>();
#if ENABLE(MEDIA_SESSION)
    addSupplement<WebMediaSessionFocusManager>();
#endif

    processPools().append(this);

    addLanguageChangeObserver(this, languageChanged);

    resolvePathsForSandboxExtensions();

#if !LOG_DISABLED || !RELEASE_LOG_DISABLED
    WebCore::initializeLogChannelsIfNecessary();
    WebKit::initializeLogChannelsIfNecessary();
#endif // !LOG_DISABLED || !RELEASE_LOG_DISABLED

#ifndef NDEBUG
    processPoolCounter.increment();
#endif

    notifyThisWebProcessPoolWasCreated();

    updateMaxSuspendedPageCount();
}

WebProcessPool::~WebProcessPool()
{
    m_webProcessCache->clear();

    bool removed = processPools().removeFirst(this);
    ASSERT_UNUSED(removed, removed);

    removeLanguageChangeObserver(this);

    m_messageReceiverMap.invalidate();

    for (auto& supplement : m_supplements.values()) {
        supplement->processPoolDestroyed();
        supplement->clearProcessPool();
    }

    invalidateCallbackMap(m_dictionaryCallbacks, CallbackBase::Error::OwnerWasInvalidated);

    platformInvalidateContext();

#ifndef NDEBUG
    processPoolCounter.decrement();
#endif

    if (m_networkProcess)
        m_networkProcess->shutDownProcess();

#if ENABLE(GAMEPAD)
    if (!m_processesUsingGamepads.isEmpty())
        UIGamepadProvider::singleton().processPoolStoppedUsingGamepads(*this);
#endif

    // Only remaining processes should be pre-warmed ones as other keep the process pool alive.
    while (!m_processes.isEmpty()) {
        auto& process = m_processes.first();

        ASSERT(process->isPrewarmed());
        // We need to be the only one holding a reference to the pre-warmed process so that it gets destroyed.
        // WebProcessProxies currently always expect to have a WebProcessPool.
        ASSERT(process->hasOneRef());

        process->shutDown();
    }
}

void WebProcessPool::initializeClient(const WKContextClientBase* client)
{
    m_client.initialize(client);
}

void WebProcessPool::setInjectedBundleClient(std::unique_ptr<API::InjectedBundleClient>&& client)
{
    if (!client)
        m_injectedBundleClient = std::make_unique<API::InjectedBundleClient>();
    else
        m_injectedBundleClient = WTFMove(client);
}

void WebProcessPool::initializeConnectionClient(const WKContextConnectionClientBase* client)
{
    m_connectionClient.initialize(client);
}

void WebProcessPool::setHistoryClient(std::unique_ptr<API::LegacyContextHistoryClient>&& historyClient)
{
    if (!historyClient)
        m_historyClient = std::make_unique<API::LegacyContextHistoryClient>();
    else
        m_historyClient = WTFMove(historyClient);
}

void WebProcessPool::setDownloadClient(std::unique_ptr<API::DownloadClient>&& downloadClient)
{
    if (!downloadClient)
        m_downloadClient = std::make_unique<API::DownloadClient>();
    else
        m_downloadClient = WTFMove(downloadClient);
}

void WebProcessPool::setAutomationClient(std::unique_ptr<API::AutomationClient>&& automationClient)
{
    if (!automationClient)
        m_automationClient = std::make_unique<API::AutomationClient>();
    else
        m_automationClient = WTFMove(automationClient);
}

void WebProcessPool::setLegacyCustomProtocolManagerClient(std::unique_ptr<API::CustomProtocolManagerClient>&& customProtocolManagerClient)
{
#if ENABLE(LEGACY_CUSTOM_PROTOCOL_MANAGER)
    if (!customProtocolManagerClient)
        m_customProtocolManagerClient = std::make_unique<API::CustomProtocolManagerClient>();
    else
        m_customProtocolManagerClient = WTFMove(customProtocolManagerClient);
#endif
}

void WebProcessPool::setCustomWebContentServiceBundleIdentifier(const String& customWebContentServiceBundleIdentifier)
{
    // Guard against API misuse.
    if (!customWebContentServiceBundleIdentifier.isAllASCII())
        CRASH();

    m_configuration->setCustomWebContentServiceBundleIdentifier(customWebContentServiceBundleIdentifier);
}

IPC::Connection* WebProcessPool::networkingProcessConnection()
{
    return m_networkProcess->connection();
}

void WebProcessPool::languageChanged(void* context)
{
    static_cast<WebProcessPool*>(context)->languageChanged();
}

void WebProcessPool::languageChanged()
{
    sendToAllProcesses(Messages::WebProcess::UserPreferredLanguagesChanged(userPreferredLanguages()));
#if USE(SOUP)
    if (m_networkProcess)
        m_networkProcess->send(Messages::NetworkProcess::UserPreferredLanguagesChanged(userPreferredLanguages()), 0);
#endif
}

void WebProcessPool::fullKeyboardAccessModeChanged(bool fullKeyboardAccessEnabled)
{
    sendToAllProcesses(Messages::WebProcess::FullKeyboardAccessModeChanged(fullKeyboardAccessEnabled));
}

#if OS(LINUX)
void WebProcessPool::sendMemoryPressureEvent(bool isCritical)
{
    sendToAllProcesses(Messages::AuxiliaryProcess::DidReceiveMemoryPressureEvent(isCritical));
    sendToNetworkingProcess(Messages::AuxiliaryProcess::DidReceiveMemoryPressureEvent(isCritical));
#if ENABLE(NETSCAPE_PLUGIN_API)
    PluginProcessManager::singleton().sendMemoryPressureEvent(isCritical);
#endif
}
#endif

void WebProcessPool::textCheckerStateChanged()
{
    sendToAllProcesses(Messages::WebProcess::SetTextCheckerState(TextChecker::state()));
}

void WebProcessPool::setApplicationIsActive(bool isActive)
{
    m_webProcessCache->setApplicationIsActive(isActive);
}

void WebProcessPool::screenPropertiesStateChanged()
{
#if PLATFORM(MAC)
    auto screenProperties = WebCore::collectScreenProperties();
    sendToAllProcesses(Messages::WebProcess::SetScreenProperties(screenProperties));
#endif
}

NetworkProcessProxy& WebProcessPool::ensureNetworkProcess(WebsiteDataStore* withWebsiteDataStore)
{
    if (m_networkProcess) {
        if (withWebsiteDataStore) {
            m_networkProcess->addSession(makeRef(*withWebsiteDataStore));
            withWebsiteDataStore->clearPendingCookies();
        }
        return *m_networkProcess;
    }

    m_networkProcess = std::make_unique<NetworkProcessProxy>(*this);

    NetworkProcessCreationParameters parameters;

    if (m_websiteDataStore) {
        parameters.defaultDataStoreParameters.pendingCookies = copyToVector(m_websiteDataStore->websiteDataStore().pendingCookies());
        m_websiteDataStore->websiteDataStore().clearPendingCookies();
#if PLATFORM(COCOA)
        parameters.defaultDataStoreParameters.networkSessionParameters.sourceApplicationBundleIdentifier = m_websiteDataStore->websiteDataStore().sourceApplicationBundleIdentifier();
        parameters.defaultDataStoreParameters.networkSessionParameters.sourceApplicationSecondaryIdentifier = m_websiteDataStore->websiteDataStore().sourceApplicationSecondaryIdentifier();
        parameters.defaultDataStoreParameters.networkSessionParameters.allowsTLSFallback = m_websiteDataStore->websiteDataStore().allowsTLSFallback() ? AllowsTLSFallback::Yes : AllowsTLSFallback::No;
#endif
        m_websiteDataStore->websiteDataStore().networkingHasBegun();
    }

    parameters.cacheModel = cacheModel();
    parameters.canHandleHTTPSServerTrustEvaluation = m_canHandleHTTPSServerTrustEvaluation;

    for (auto& scheme : globalURLSchemesWithCustomProtocolHandlers())
        parameters.urlSchemesRegisteredForCustomProtocols.append(scheme);

    for (auto& scheme : m_urlSchemesRegisteredForCustomProtocols)
        parameters.urlSchemesRegisteredForCustomProtocols.append(scheme);

    parameters.diskCacheDirectory = m_configuration->diskCacheDirectory();
    if (!parameters.diskCacheDirectory.isEmpty())
        SandboxExtension::createHandleForReadWriteDirectory(parameters.diskCacheDirectory, parameters.diskCacheDirectoryExtensionHandle);
#if ENABLE(NETWORK_CACHE_SPECULATIVE_REVALIDATION)
    parameters.shouldEnableNetworkCacheSpeculativeRevalidation = m_configuration->diskCacheSpeculativeValidationEnabled();
#endif

#if PLATFORM(IOS_FAMILY)
    String cookieStorageDirectory = this->cookieStorageDirectory();
    if (!cookieStorageDirectory.isEmpty())
        SandboxExtension::createHandleForReadWriteDirectory(cookieStorageDirectory, parameters.cookieStorageDirectoryExtensionHandle);

    String containerCachesDirectory = this->networkingCachesDirectory();
    if (!containerCachesDirectory.isEmpty())
        SandboxExtension::createHandleForReadWriteDirectory(containerCachesDirectory, parameters.containerCachesDirectoryExtensionHandle);

    String parentBundleDirectory = this->parentBundleDirectory();
    if (!parentBundleDirectory.isEmpty())
        SandboxExtension::createHandle(parentBundleDirectory, SandboxExtension::Type::ReadOnly, parameters.parentBundleDirectoryExtensionHandle);

#if ENABLE(INDEXED_DATABASE)
    SandboxExtension::createHandleForTemporaryFile(emptyString(), SandboxExtension::Type::ReadWrite, parameters.defaultDataStoreParameters.indexedDatabaseTempBlobDirectoryExtensionHandle);
#endif
#endif

    parameters.hstsStorageDirectory = m_configuration->hstsStorageDirectory();
    if (!parameters.hstsStorageDirectory.isNull())
        SandboxExtension::createHandleForReadWriteDirectory(parameters.hstsStorageDirectory, parameters.hstsStorageDirectoryExtensionHandle);

    parameters.shouldUseTestingNetworkSession = m_shouldUseTestingNetworkSession;

    parameters.urlSchemesRegisteredAsSecure = copyToVector(m_schemesToRegisterAsSecure);
    parameters.urlSchemesRegisteredAsBypassingContentSecurityPolicy = copyToVector(m_schemesToRegisterAsBypassingContentSecurityPolicy);
    parameters.urlSchemesRegisteredAsLocal = copyToVector(m_schemesToRegisterAsLocal);
    parameters.urlSchemesRegisteredAsNoAccess = copyToVector(m_schemesToRegisterAsNoAccess);
    parameters.urlSchemesRegisteredAsDisplayIsolated = copyToVector(m_schemesToRegisterAsDisplayIsolated);
    parameters.urlSchemesRegisteredAsCORSEnabled = copyToVector(m_schemesToRegisterAsCORSEnabled);
    parameters.urlSchemesRegisteredAsCanDisplayOnlyIfCanRequest = copyToVector(m_schemesToRegisterAsCanDisplayOnlyIfCanRequest);

#if ENABLE(INDEXED_DATABASE)
    // *********
    // IMPORTANT: Do not change the directory structure for indexed databases on disk without first consulting a reviewer from Apple (<rdar://problem/17454712>)
    // *********
    parameters.defaultDataStoreParameters.indexedDatabaseDirectory = m_configuration->indexedDBDatabaseDirectory();
    if (parameters.defaultDataStoreParameters.indexedDatabaseDirectory.isEmpty())
        parameters.defaultDataStoreParameters.indexedDatabaseDirectory = API::WebsiteDataStore::defaultDataStore()->websiteDataStore().parameters().indexedDatabaseDirectory;
    
    SandboxExtension::createHandleForReadWriteDirectory(parameters.defaultDataStoreParameters.indexedDatabaseDirectory, parameters.defaultDataStoreParameters.indexedDatabaseDirectoryExtensionHandle);
    m_networkProcess->createSymLinkForFileUpgrade(parameters.defaultDataStoreParameters.indexedDatabaseDirectory);
#endif

#if ENABLE(SERVICE_WORKER)
    if (m_websiteDataStore)
        parameters.serviceWorkerRegistrationDirectory = m_websiteDataStore->websiteDataStore().resolvedServiceWorkerRegistrationDirectory();
    if (!parameters.serviceWorkerRegistrationDirectory)
        parameters.serviceWorkerRegistrationDirectory =  API::WebsiteDataStore::defaultServiceWorkerRegistrationDirectory();
    SandboxExtension::createHandleForReadWriteDirectory(parameters.serviceWorkerRegistrationDirectory, parameters.serviceWorkerRegistrationDirectoryExtensionHandle);

    if (!m_schemesServiceWorkersCanHandle.isEmpty())
        parameters.urlSchemesServiceWorkersCanHandle = copyToVector(m_schemesServiceWorkersCanHandle);

    parameters.shouldDisableServiceWorkerProcessTerminationDelay = m_shouldDisableServiceWorkerProcessTerminationDelay;
#endif

    auto localStorageDirectory = m_websiteDataStore ? m_websiteDataStore->websiteDataStore().resolvedLocalStorageDirectory() : nullString();
    if (!localStorageDirectory)
        localStorageDirectory = API::WebsiteDataStore::defaultLocalStorageDirectory();
    parameters.defaultDataStoreParameters.networkSessionParameters.localStorageDirectory = localStorageDirectory;
    SandboxExtension::createHandleForReadWriteDirectory(localStorageDirectory, parameters.defaultDataStoreParameters.networkSessionParameters.localStorageDirectoryExtensionHandle);

    if (m_websiteDataStore)
        parameters.defaultDataStoreParameters.networkSessionParameters.resourceLoadStatisticsDirectory = m_websiteDataStore->websiteDataStore().resolvedResourceLoadStatisticsDirectory();
    if (parameters.defaultDataStoreParameters.networkSessionParameters.resourceLoadStatisticsDirectory.isEmpty())
        parameters.defaultDataStoreParameters.networkSessionParameters.resourceLoadStatisticsDirectory = API::WebsiteDataStore::defaultResourceLoadStatisticsDirectory();

    SandboxExtension::createHandleForReadWriteDirectory(parameters.defaultDataStoreParameters.networkSessionParameters.resourceLoadStatisticsDirectory, parameters.defaultDataStoreParameters.networkSessionParameters.resourceLoadStatisticsDirectoryExtensionHandle);

    bool enableResourceLoadStatistics = m_shouldEnableITPForDefaultSessions;
    bool shouldIncludeLocalhost = true;
    bool enableResourceLoadStatisticsDebugMode = false;
    WebCore::RegistrableDomain manualPrevalentResource { };
    if (withWebsiteDataStore) {
        enableResourceLoadStatistics = withWebsiteDataStore->resourceLoadStatisticsEnabled();
        if (enableResourceLoadStatistics) {
            auto networkSessionParameters = withWebsiteDataStore->parameters().networkSessionParameters;
            shouldIncludeLocalhost = networkSessionParameters.shouldIncludeLocalhostInResourceLoadStatistics;
            enableResourceLoadStatisticsDebugMode = networkSessionParameters.enableResourceLoadStatisticsDebugMode;
            manualPrevalentResource = networkSessionParameters.resourceLoadStatisticsManualPrevalentResource;
        }

        parameters.defaultDataStoreParameters.perOriginStorageQuota = withWebsiteDataStore->perOriginStorageQuota();
        parameters.defaultDataStoreParameters.perThirdPartyOriginStorageQuota = withWebsiteDataStore->perThirdPartyOriginStorageQuota();
    } else if (m_websiteDataStore) {
        enableResourceLoadStatistics = m_websiteDataStore->resourceLoadStatisticsEnabled();
        if (enableResourceLoadStatistics) {
            auto networkSessionParameters = m_websiteDataStore->websiteDataStore().parameters().networkSessionParameters;
            shouldIncludeLocalhost = networkSessionParameters.shouldIncludeLocalhostInResourceLoadStatistics;
            enableResourceLoadStatisticsDebugMode = networkSessionParameters.enableResourceLoadStatisticsDebugMode;
            manualPrevalentResource = networkSessionParameters.resourceLoadStatisticsManualPrevalentResource;
        }

        parameters.defaultDataStoreParameters.perOriginStorageQuota = m_websiteDataStore->websiteDataStore().perOriginStorageQuota();
        parameters.defaultDataStoreParameters.perThirdPartyOriginStorageQuota = m_websiteDataStore->websiteDataStore().perThirdPartyOriginStorageQuota();
    }

    parameters.defaultDataStoreParameters.networkSessionParameters.enableResourceLoadStatistics = enableResourceLoadStatistics;
    parameters.defaultDataStoreParameters.networkSessionParameters.shouldIncludeLocalhostInResourceLoadStatistics = shouldIncludeLocalhost;
    parameters.defaultDataStoreParameters.networkSessionParameters.enableResourceLoadStatisticsDebugMode = enableResourceLoadStatisticsDebugMode;
    parameters.defaultDataStoreParameters.networkSessionParameters.resourceLoadStatisticsManualPrevalentResource = manualPrevalentResource;

    // Add any platform specific parameters
    platformInitializeNetworkProcess(parameters);

    // Initialize the network process.
    m_networkProcess->send(Messages::NetworkProcess::InitializeNetworkProcess(parameters), 0);

    if (WebPreferences::anyPagesAreUsingPrivateBrowsing())
        m_networkProcess->send(Messages::NetworkProcess::AddWebsiteDataStore(WebsiteDataStoreParameters::legacyPrivateSessionParameters()), 0);

#if PLATFORM(COCOA)
    m_networkProcess->send(Messages::NetworkProcess::SetQOS(networkProcessLatencyQOS(), networkProcessThroughputQOS()), 0);
#endif

    if (m_didNetworkProcessCrash) {
        m_didNetworkProcessCrash = false;
        reinstateNetworkProcessAssertionState(*m_networkProcess);
    }

    if (withWebsiteDataStore) {
        m_networkProcess->addSession(makeRef(*withWebsiteDataStore));
        withWebsiteDataStore->clearPendingCookies();
    }

    // Make sure the network process knows about all the sessions that have been registered before it started.
    for (auto& sessionID : m_sessionToPageIDsMap.keys()) {
        if (auto* websiteDataStore = WebsiteDataStore::existingNonDefaultDataStoreForSessionID(sessionID))
            m_networkProcess->addSession(*websiteDataStore);
    }

    return *m_networkProcess;
}

void WebProcessPool::networkProcessCrashed(NetworkProcessProxy& networkProcessProxy, Vector<std::pair<RefPtr<WebProcessProxy>, Messages::WebProcessProxy::GetNetworkProcessConnection::DelayedReply>>&& pendingReplies)
{
    ASSERT(m_networkProcess);
    ASSERT(&networkProcessProxy == m_networkProcess.get());
    m_didNetworkProcessCrash = true;

    for (auto& supplement : m_supplements.values())
        supplement->processDidClose(&networkProcessProxy);

    m_client.networkProcessDidCrash(this);

    if (m_automationSession)
        m_automationSession->terminate();

    // Leave the process proxy around during client call, so that the client could query the process identifier.
    m_networkProcess = nullptr;

    // Attempt to re-launch.
    if (pendingReplies.isEmpty())
        return;
    auto& newNetworkProcess = ensureNetworkProcess();
    for (auto& reply : pendingReplies)
        newNetworkProcess.getNetworkProcessConnection(*reply.first, WTFMove(reply.second));
}

void WebProcessPool::getNetworkProcessConnection(WebProcessProxy& webProcessProxy, Messages::WebProcessProxy::GetNetworkProcessConnection::DelayedReply&& reply)
{
    ensureNetworkProcess();
    ASSERT(m_networkProcess);

    m_networkProcess->getNetworkProcessConnection(webProcessProxy, WTFMove(reply));
}

#if ENABLE(SERVICE_WORKER)
void WebProcessPool::establishWorkerContextConnectionToNetworkProcess(NetworkProcessProxy& proxy, RegistrableDomain&& registrableDomain, Optional<PAL::SessionID> sessionID)
{
    ASSERT_UNUSED(proxy, &proxy == m_networkProcess.get());

    if (m_serviceWorkerProcesses.contains(registrableDomain))
        return;

    m_mayHaveRegisteredServiceWorkers.clear();

    WebsiteDataStore* websiteDataStore = nullptr;
    if (sessionID)
        websiteDataStore = WebsiteDataStore::existingNonDefaultDataStoreForSessionID(*sessionID);

    if (!websiteDataStore) {
        if (!m_websiteDataStore)
            m_websiteDataStore = API::WebsiteDataStore::defaultDataStore().ptr();
        websiteDataStore = &m_websiteDataStore->websiteDataStore();
    }

    if (m_serviceWorkerProcesses.isEmpty())
        sendToAllProcesses(Messages::WebProcess::RegisterServiceWorkerClients { });

    auto serviceWorkerProcessProxy = ServiceWorkerProcessProxy::create(*this, registrableDomain, *websiteDataStore);
    m_serviceWorkerProcesses.add(WTFMove(registrableDomain), serviceWorkerProcessProxy.ptr());

    updateProcessAssertions();
    initializeNewWebProcess(serviceWorkerProcessProxy, websiteDataStore);

    auto* serviceWorkerProcessProxyPtr = serviceWorkerProcessProxy.ptr();
    m_processes.append(WTFMove(serviceWorkerProcessProxy));

    serviceWorkerProcessProxyPtr->start(m_serviceWorkerPreferences ? m_serviceWorkerPreferences.value() : m_defaultPageGroup->preferences().store(), sessionID);
    if (!m_serviceWorkerUserAgent.isNull())
        serviceWorkerProcessProxyPtr->setUserAgent(m_serviceWorkerUserAgent);
}
#endif

void WebProcessPool::disableServiceWorkerProcessTerminationDelay()
{
#if ENABLE(SERVICE_WORKER)
    if (m_shouldDisableServiceWorkerProcessTerminationDelay)
        return;

    m_shouldDisableServiceWorkerProcessTerminationDelay = true;
    if (m_networkProcess)
        m_networkProcess->send(Messages::NetworkProcess::DisableServiceWorkerProcessTerminationDelay(), 0);
#endif
}

void WebProcessPool::willStartUsingPrivateBrowsing()
{
    for (auto* processPool : allProcessPools())
        processPool->setAnyPageGroupMightHavePrivateBrowsingEnabled(true);
}

void WebProcessPool::willStopUsingPrivateBrowsing()
{
    for (auto* processPool : allProcessPools())
        processPool->setAnyPageGroupMightHavePrivateBrowsingEnabled(false);
}

void WebProcessPool::windowServerConnectionStateChanged()
{
    size_t processCount = m_processes.size();
    for (size_t i = 0; i < processCount; ++i)
        m_processes[i]->windowServerConnectionStateChanged();
}

void WebProcessPool::setAnyPageGroupMightHavePrivateBrowsingEnabled(bool privateBrowsingEnabled)
{
    if (privateBrowsingEnabled) {
        ensureNetworkProcess().send(Messages::NetworkProcess::AddWebsiteDataStore(WebsiteDataStoreParameters::legacyPrivateSessionParameters()), 0);
    } else {
        if (auto* networkProcess = this->networkProcess())
            networkProcess->removeSession(PAL::SessionID::legacyPrivateSessionID());
    }
}

void (*s_invalidMessageCallback)(WKStringRef messageName);

void WebProcessPool::setInvalidMessageCallback(void (*invalidMessageCallback)(WKStringRef messageName))
{
    s_invalidMessageCallback = invalidMessageCallback;
}

void WebProcessPool::didReceiveInvalidMessage(const IPC::StringReference& messageReceiverName, const IPC::StringReference& messageName)
{
    if (!s_invalidMessageCallback)
        return;

    StringBuilder messageNameStringBuilder;
    messageNameStringBuilder.append(messageReceiverName.data(), messageReceiverName.size());
    messageNameStringBuilder.append('.');
    messageNameStringBuilder.append(messageName.data(), messageName.size());

    s_invalidMessageCallback(toAPI(API::String::create(messageNameStringBuilder.toString()).ptr()));
}

void WebProcessPool::processDidCachePage(WebProcessProxy* process)
{
    if (m_processWithPageCache && m_processWithPageCache != process)
        m_processWithPageCache->releasePageCache();
    m_processWithPageCache = process;
}

void WebProcessPool::resolvePathsForSandboxExtensions()
{
    m_resolvedPaths.injectedBundlePath = resolvePathForSandboxExtension(injectedBundlePath());
    m_resolvedPaths.applicationCacheDirectory = resolveAndCreateReadWriteDirectoryForSandboxExtension(m_configuration->applicationCacheDirectory());
    m_resolvedPaths.webSQLDatabaseDirectory = resolveAndCreateReadWriteDirectoryForSandboxExtension(m_configuration->webSQLDatabaseDirectory());
    m_resolvedPaths.mediaCacheDirectory = resolveAndCreateReadWriteDirectoryForSandboxExtension(m_configuration->mediaCacheDirectory());
    m_resolvedPaths.mediaKeyStorageDirectory = resolveAndCreateReadWriteDirectoryForSandboxExtension(m_configuration->mediaKeysStorageDirectory());
    m_resolvedPaths.indexedDatabaseDirectory = resolveAndCreateReadWriteDirectoryForSandboxExtension(m_configuration->indexedDBDatabaseDirectory());

    m_resolvedPaths.additionalWebProcessSandboxExtensionPaths.reserveCapacity(m_configuration->additionalReadAccessAllowedPaths().size());
    for (const auto& path : m_configuration->additionalReadAccessAllowedPaths())
        m_resolvedPaths.additionalWebProcessSandboxExtensionPaths.uncheckedAppend(resolvePathForSandboxExtension(path.data()));

    platformResolvePathsForSandboxExtensions();
}

WebProcessProxy& WebProcessPool::createNewWebProcess(WebsiteDataStore* websiteDataStore, WebProcessProxy::IsPrewarmed isPrewarmed)
{
    auto processProxy = WebProcessProxy::create(*this, websiteDataStore, isPrewarmed);
    auto& process = processProxy.get();
    initializeNewWebProcess(process, websiteDataStore, isPrewarmed);
    m_processes.append(WTFMove(processProxy));

    if (m_serviceWorkerProcessesTerminationTimer.isActive())
        m_serviceWorkerProcessesTerminationTimer.stop();

    return process;
}

RefPtr<WebProcessProxy> WebProcessPool::tryTakePrewarmedProcess(WebsiteDataStore& websiteDataStore)
{
    if (!m_prewarmedProcess)
        return nullptr;

#if PLATFORM(GTK) || PLATFORM(WPE)
    // In platforms using Bubblewrap for sandboxing, prewarmed process is launched using the WebProcessPool primary WebsiteDataStore,
    // so we don't use it in case of using a different WebsiteDataStore.
    if (m_sandboxEnabled && m_websiteDataStore && &m_websiteDataStore->websiteDataStore() != &websiteDataStore)
        return nullptr;
#endif

    ASSERT(m_prewarmedProcess->isPrewarmed());
    m_prewarmedProcess->markIsNoLongerInPrewarmedPool();

    m_prewarmedProcess->setWebsiteDataStore(websiteDataStore);
    sendWebProcessDataStoreParameters(*m_prewarmedProcess, websiteDataStore);

    return std::exchange(m_prewarmedProcess, nullptr);
}

#if PLATFORM(MAC)
static void displayReconfigurationCallBack(CGDirectDisplayID display, CGDisplayChangeSummaryFlags flags, void *userInfo)
{
    auto screenProperties = WebCore::collectScreenProperties();
    for (auto& processPool : WebProcessPool::allProcessPools()) {
        processPool->sendToAllProcesses(Messages::WebProcess::SetScreenProperties(screenProperties));
#if ENABLE(WEBPROCESS_WINDOWSERVER_BLOCKING)
        processPool->sendToAllProcesses(Messages::WebProcess::DisplayConfigurationChanged(display, flags));
#endif
    }
}

static void registerDisplayConfigurationCallback()
{
    static std::once_flag onceFlag;
    std::call_once(
        onceFlag,
        [] {
            CGDisplayRegisterReconfigurationCallback(displayReconfigurationCallBack, nullptr);
        });
}
#endif

void WebProcessPool::sendWebProcessDataStoreParameters(WebProcessProxy& process, WebsiteDataStore& websiteDataStore)
{
    WebProcessDataStoreParameters parameters;

    websiteDataStore.resolveDirectoriesIfNecessary();

    parameters.applicationCacheDirectory = websiteDataStore.resolvedApplicationCacheDirectory();
    if (parameters.applicationCacheDirectory.isEmpty())
        parameters.applicationCacheDirectory = m_resolvedPaths.applicationCacheDirectory;
    if (!parameters.applicationCacheDirectory.isEmpty())
        SandboxExtension::createHandleWithoutResolvingPath(parameters.applicationCacheDirectory, SandboxExtension::Type::ReadWrite, parameters.applicationCacheDirectoryExtensionHandle);
    parameters.applicationCacheFlatFileSubdirectoryName = m_configuration->applicationCacheFlatFileSubdirectoryName();

    parameters.webSQLDatabaseDirectory = websiteDataStore.resolvedDatabaseDirectory();
    if (parameters.webSQLDatabaseDirectory.isEmpty())
        parameters.webSQLDatabaseDirectory = m_resolvedPaths.webSQLDatabaseDirectory;
    if (!parameters.webSQLDatabaseDirectory.isEmpty())
        SandboxExtension::createHandleWithoutResolvingPath(parameters.webSQLDatabaseDirectory, SandboxExtension::Type::ReadWrite, parameters.webSQLDatabaseDirectoryExtensionHandle);

    parameters.mediaCacheDirectory = websiteDataStore.resolvedMediaCacheDirectory();
    if (parameters.mediaCacheDirectory.isEmpty())
        parameters.mediaCacheDirectory = m_resolvedPaths.mediaCacheDirectory;
    if (!parameters.mediaCacheDirectory.isEmpty())
        SandboxExtension::createHandleWithoutResolvingPath(parameters.mediaCacheDirectory, SandboxExtension::Type::ReadWrite, parameters.mediaCacheDirectoryExtensionHandle);

    parameters.mediaKeyStorageDirectory = websiteDataStore.resolvedMediaKeysDirectory();
    if (parameters.mediaKeyStorageDirectory.isEmpty())
        parameters.mediaKeyStorageDirectory = m_resolvedPaths.mediaKeyStorageDirectory;
    if (!parameters.mediaKeyStorageDirectory.isEmpty())
        SandboxExtension::createHandleWithoutResolvingPath(parameters.mediaKeyStorageDirectory, SandboxExtension::Type::ReadWrite, parameters.mediaKeyStorageDirectoryExtensionHandle);

    if (javaScriptConfigurationFileEnabled()) {
        parameters.javaScriptConfigurationDirectory = websiteDataStore.resolvedJavaScriptConfigurationDirectory();
        if (!parameters.javaScriptConfigurationDirectory.isEmpty())
            SandboxExtension::createHandleWithoutResolvingPath(parameters.javaScriptConfigurationDirectory, SandboxExtension::Type::ReadWrite, parameters.javaScriptConfigurationDirectoryExtensionHandle);
    }

    parameters.resourceLoadStatisticsEnabled = websiteDataStore.resourceLoadStatisticsEnabled();

    process.send(Messages::WebProcess::SetWebsiteDataStoreParameters(parameters), 0);
}

void WebProcessPool::initializeNewWebProcess(WebProcessProxy& process, WebsiteDataStore* websiteDataStore, WebProcessProxy::IsPrewarmed isPrewarmed)
{
    auto initializationActivityToken = process.throttler().backgroundActivityToken();
    auto scopeExit = makeScopeExit([&process, initializationActivityToken] {
        // Round-trip to the Web Content process before releasing the
        // initialization activity token, so that we're sure that all
        // messages sent from this function have been handled.
        process.isResponsive([initializationActivityToken] (bool) { });
    });

    ensureNetworkProcess();

    WebProcessCreationParameters parameters;

    parameters.injectedBundlePath = m_resolvedPaths.injectedBundlePath;
    if (!parameters.injectedBundlePath.isEmpty())
        SandboxExtension::createHandleWithoutResolvingPath(parameters.injectedBundlePath, SandboxExtension::Type::ReadOnly, parameters.injectedBundlePathExtensionHandle);

    parameters.additionalSandboxExtensionHandles.allocate(m_resolvedPaths.additionalWebProcessSandboxExtensionPaths.size());
    for (size_t i = 0, size = m_resolvedPaths.additionalWebProcessSandboxExtensionPaths.size(); i < size; ++i)
        SandboxExtension::createHandleWithoutResolvingPath(m_resolvedPaths.additionalWebProcessSandboxExtensionPaths[i], SandboxExtension::Type::ReadOnly, parameters.additionalSandboxExtensionHandles[i]);

#if PLATFORM(IOS_FAMILY)
    setJavaScriptConfigurationFileEnabledFromDefaults();
#endif

    parameters.cacheModel = cacheModel();
    parameters.languages = configuration().overrideLanguages().isEmpty() ? userPreferredLanguages() : configuration().overrideLanguages();

    parameters.urlSchemesRegisteredAsEmptyDocument = copyToVector(m_schemesToRegisterAsEmptyDocument);
    parameters.urlSchemesRegisteredAsSecure = copyToVector(m_schemesToRegisterAsSecure);
    parameters.urlSchemesRegisteredAsBypassingContentSecurityPolicy = copyToVector(m_schemesToRegisterAsBypassingContentSecurityPolicy);
    parameters.urlSchemesForWhichDomainRelaxationIsForbidden = copyToVector(m_schemesToSetDomainRelaxationForbiddenFor);
    parameters.urlSchemesRegisteredAsLocal = copyToVector(m_schemesToRegisterAsLocal);
    parameters.urlSchemesRegisteredAsNoAccess = copyToVector(m_schemesToRegisterAsNoAccess);
    parameters.urlSchemesRegisteredAsDisplayIsolated = copyToVector(m_schemesToRegisterAsDisplayIsolated);
    parameters.urlSchemesRegisteredAsCORSEnabled = copyToVector(m_schemesToRegisterAsCORSEnabled);
    parameters.urlSchemesRegisteredAsAlwaysRevalidated = copyToVector(m_schemesToRegisterAsAlwaysRevalidated);
    parameters.urlSchemesRegisteredAsCachePartitioned = copyToVector(m_schemesToRegisterAsCachePartitioned);
    parameters.urlSchemesServiceWorkersCanHandle = copyToVector(m_schemesServiceWorkersCanHandle);
    parameters.urlSchemesRegisteredAsCanDisplayOnlyIfCanRequest = copyToVector(m_schemesToRegisterAsCanDisplayOnlyIfCanRequest);

    parameters.shouldAlwaysUseComplexTextCodePath = m_alwaysUsesComplexTextCodePath;
    parameters.shouldUseFontSmoothing = m_shouldUseFontSmoothing;

    parameters.terminationTimeout = 0_s;

    parameters.textCheckerState = TextChecker::state();

    parameters.fullKeyboardAccessEnabled = WebProcessProxy::fullKeyboardAccessEnabled();

    parameters.defaultRequestTimeoutInterval = API::URLRequest::defaultTimeoutInterval();

#if ENABLE(NOTIFICATIONS)
    // FIXME: There should be a generic way for supplements to add to the intialization parameters.
    parameters.notificationPermissions = supplement<WebNotificationManagerProxy>()->notificationPermissions();
#endif

    parameters.plugInAutoStartOriginHashes = m_plugInAutoStartProvider.autoStartOriginHashesCopy();
    parameters.plugInAutoStartOrigins = copyToVector(m_plugInAutoStartProvider.autoStartOrigins());

    parameters.memoryCacheDisabled = m_memoryCacheDisabled;
    parameters.attrStyleEnabled = m_configuration->attrStyleEnabled();

#if ENABLE(SERVICE_CONTROLS)
    auto& serviceController = ServicesController::singleton();
    parameters.hasImageServices = serviceController.hasImageServices();
    parameters.hasSelectionServices = serviceController.hasSelectionServices();
    parameters.hasRichContentServices = serviceController.hasRichContentServices();
    serviceController.refreshExistingServices();
#endif

#if ENABLE(NETSCAPE_PLUGIN_API)
    parameters.pluginLoadClientPolicies = m_pluginLoadClientPolicies;
#endif

#if OS(LINUX)
    parameters.shouldEnableMemoryPressureReliefLogging = true;
#endif

#if ENABLE(MEDIA_STREAM)
    parameters.shouldCaptureAudioInUIProcess = m_configuration->shouldCaptureAudioInUIProcess();
    parameters.shouldCaptureVideoInUIProcess = m_configuration->shouldCaptureVideoInUIProcess();
    parameters.shouldCaptureDisplayInUIProcess = m_configuration->shouldCaptureDisplayInUIProcess();
#endif

    parameters.presentingApplicationPID = m_configuration->presentingApplicationPID();

#if PLATFORM(COCOA)
    parameters.mediaMIMETypes = process.mediaMIMETypes();
#endif

#if PLATFORM(WPE)
    parameters.isServiceWorkerProcess = process.isServiceWorkerProcess();
#endif

    // Add any platform specific parameters
    platformInitializeWebProcess(parameters);

    RefPtr<API::Object> injectedBundleInitializationUserData = m_injectedBundleClient->getInjectedBundleInitializationUserData(*this);
    if (!injectedBundleInitializationUserData)
        injectedBundleInitializationUserData = m_injectedBundleInitializationUserData;
    parameters.initializationUserData = UserData(process.transformObjectsToHandles(injectedBundleInitializationUserData.get()));

    process.send(Messages::WebProcess::InitializeWebProcess(parameters), 0);

#if PLATFORM(COCOA)
    process.send(Messages::WebProcess::SetQOS(webProcessLatencyQOS(), webProcessThroughputQOS()), 0);
#endif

    if (websiteDataStore)
        sendWebProcessDataStoreParameters(process, *websiteDataStore);

    if (m_automationSession)
        process.send(Messages::WebProcess::EnsureAutomationSessionProxy(m_automationSession->sessionIdentifier()), 0);

    ASSERT(m_messagesToInjectedBundlePostedToEmptyContext.isEmpty());

    if (isPrewarmed == WebProcessProxy::IsPrewarmed::Yes) {
        ASSERT(!m_prewarmedProcess);
        m_prewarmedProcess = &process;
        process.send(Messages::WebProcess::PrewarmGlobally(), 0);
    }

#if PLATFORM(IOS)
    process.send(Messages::WebProcess::BacklightLevelDidChange(displayBrightness()), 0);
#endif

#if ENABLE(REMOTE_INSPECTOR)
    // Initialize remote inspector connection now that we have a sub-process that is hosting one of our web views.
    Inspector::RemoteInspector::singleton(); 
#endif

#if PLATFORM(MAC)
    registerDisplayConfigurationCallback();
#endif
}

void WebProcessPool::prewarmProcess()
{
    if (m_prewarmedProcess)
        return;

    RELEASE_LOG(PerformanceLogging, "Prewarming a WebProcess for performance");
    createNewWebProcess(nullptr, WebProcessProxy::IsPrewarmed::Yes);
}

void WebProcessPool::enableProcessTermination()
{
    m_processTerminationEnabled = true;
    Vector<RefPtr<WebProcessProxy>> processes = m_processes;
    for (size_t i = 0; i < processes.size(); ++i) {
        if (shouldTerminate(processes[i].get()))
            processes[i]->terminate();
    }
}

bool WebProcessPool::shouldTerminate(WebProcessProxy* process)
{
    ASSERT(m_processes.contains(process));

    if (!m_processTerminationEnabled || m_configuration->alwaysKeepAndReuseSwappedProcesses())
        return false;

    return true;
}

void WebProcessPool::processDidFinishLaunching(WebProcessProxy* process)
{
    ASSERT(m_processes.contains(process));

    if (!m_visitedLinksPopulated) {
        populateVisitedLinks();
        m_visitedLinksPopulated = true;
    }

    // Sometimes the memorySampler gets initialized after process initialization has happened but before the process has finished launching
    // so check if it needs to be started here
    if (m_memorySamplerEnabled) {
        SandboxExtension::Handle sampleLogSandboxHandle;        
        WallTime now = WallTime::now();
<<<<<<< HEAD
#if PLATFORM(QT)
        String sampleLogFilePath = String::format("WebProcess%llupid%d", static_cast<unsigned long long>(now.secondsSinceEpoch().seconds()), qProcessId(process->processIdentifier()));
#else
        String sampleLogFilePath = String::format("WebProcess%llupid%d", static_cast<unsigned long long>(now.secondsSinceEpoch().seconds()), process->processIdentifier());
#endif
=======
        String sampleLogFilePath = makeString("WebProcess", static_cast<unsigned long long>(now.secondsSinceEpoch().seconds()), "pid", process->processIdentifier());
>>>>>>> 2d3b0564
        sampleLogFilePath = SandboxExtension::createHandleForTemporaryFile(sampleLogFilePath, SandboxExtension::Type::ReadWrite, sampleLogSandboxHandle);
        
        process->send(Messages::WebProcess::StartMemorySampler(sampleLogSandboxHandle, sampleLogFilePath, m_memorySamplerInterval), 0);
    }

    if (m_configuration->fullySynchronousModeIsAllowedForTesting())
        process->connection()->allowFullySynchronousModeForTesting();

    if (m_configuration->ignoreSynchronousMessagingTimeoutsForTesting())
        process->connection()->ignoreTimeoutsForTesting();

    m_connectionClient.didCreateConnection(this, process->webConnection());

    if (m_websiteDataStore)
        m_websiteDataStore->websiteDataStore().didCreateNetworkProcess();
}

void WebProcessPool::disconnectProcess(WebProcessProxy* process)
{
    ASSERT(m_processes.contains(process));
    ASSERT(!m_processesPlayingAudibleMedia.contains(process->coreProcessIdentifier()));

    if (m_prewarmedProcess == process) {
        ASSERT(m_prewarmedProcess->isPrewarmed());
        m_prewarmedProcess = nullptr;
    }

    if (m_dummyProcessProxy == process)
        m_dummyProcessProxy = nullptr;

    // FIXME (Multi-WebProcess): <rdar://problem/12239765> Some of the invalidation calls of the other supplements are still necessary in multi-process mode, but they should only affect data structures pertaining to the process being disconnected.
    // Clearing everything causes assertion failures, so it's less trouble to skip that for now.
    RefPtr<WebProcessProxy> protect(process);
    if (m_processWithPageCache == process)
        m_processWithPageCache = nullptr;

    m_suspendedPages.removeAllMatching([process](auto& suspendedPage) {
        return &suspendedPage->process() == process;
    });

#if ENABLE(SERVICE_WORKER)
    if (is<ServiceWorkerProcessProxy>(*process)) {
        auto* removedProcess = m_serviceWorkerProcesses.take(downcast<ServiceWorkerProcessProxy>(*process).registrableDomain());
        ASSERT_UNUSED(removedProcess, removedProcess == process);
        updateProcessAssertions();
    }
#endif

    static_cast<WebContextSupplement*>(supplement<WebGeolocationManagerProxy>())->processDidClose(process);

    m_processes.removeFirst(process);

#if ENABLE(GAMEPAD)
    if (m_processesUsingGamepads.contains(process))
        processStoppedUsingGamepads(*process);
#endif

    removeProcessFromOriginCacheSet(*process);

#if ENABLE(SERVICE_WORKER)
    // FIXME: We should do better than this. For now, we just destroy the ServiceWorker process
    // whenever there is no regular WebContent process remaining.
    if (m_processes.size() == m_serviceWorkerProcesses.size()) {
        if (!m_serviceWorkerProcessesTerminationTimer.isActive())
            m_serviceWorkerProcessesTerminationTimer.startOneShot(serviceWorkerTerminationDelay);
    }
#endif
}

WebProcessProxy& WebProcessPool::processForRegistrableDomain(WebsiteDataStore& websiteDataStore, WebPageProxy* page, const RegistrableDomain& registrableDomain)
{
    if (!registrableDomain.isEmpty()) {
        if (auto process = webProcessCache().takeProcess(registrableDomain, websiteDataStore))
            return *process;

        // Check if we have a suspended page for the given registrable domain and use its process if we do, for performance reasons.
        if (auto process = page ? findReusableSuspendedPageProcess(registrableDomain, *page, websiteDataStore) : nullptr) {
            RELEASE_LOG(ProcessSwapping, "Using WebProcess %i from a SuspendedPage", process->processIdentifier());
            return *process;
        }
    }

    if (auto process = tryTakePrewarmedProcess(websiteDataStore)) {
        RELEASE_LOG(ProcessSwapping, "Using prewarmed process %i", process->processIdentifier());
        if (!registrableDomain.isEmpty())
            tryPrewarmWithDomainInformation(*process, registrableDomain);
        return *process;
    }

    if (!usesSingleWebProcess())
        return createNewWebProcess(&websiteDataStore);

#if PLATFORM(COCOA)
    bool mustMatchDataStore = API::WebsiteDataStore::defaultDataStoreExists() && &websiteDataStore != &API::WebsiteDataStore::defaultDataStore()->websiteDataStore();
#else
    bool mustMatchDataStore = false;
#endif

    for (auto& process : m_processes) {
        if (process == m_prewarmedProcess || process == m_dummyProcessProxy)
            continue;
#if ENABLE(SERVICE_WORKER)
        if (is<ServiceWorkerProcessProxy>(*process))
            continue;
#endif
        if (mustMatchDataStore && &process->websiteDataStore() != &websiteDataStore)
            continue;
        return *process;
    }
    return createNewWebProcess(&websiteDataStore);
}

Ref<WebPageProxy> WebProcessPool::createWebPage(PageClient& pageClient, Ref<API::PageConfiguration>&& pageConfiguration)
{
    if (!pageConfiguration->pageGroup())
        pageConfiguration->setPageGroup(m_defaultPageGroup.ptr());
    if (!pageConfiguration->preferences())
        pageConfiguration->setPreferences(&pageConfiguration->pageGroup()->preferences());
    if (!pageConfiguration->userContentController())
        pageConfiguration->setUserContentController(&pageConfiguration->pageGroup()->userContentController());
    if (!pageConfiguration->visitedLinkStore())
        pageConfiguration->setVisitedLinkStore(m_visitedLinkStore.ptr());

    if (!pageConfiguration->websiteDataStore()) {
        // We try to avoid creating the default data store as long as possible.
        // But if there is an attempt to create a web page without any specified data store, then we have to create it.
        if (!m_websiteDataStore)
            m_websiteDataStore = API::WebsiteDataStore::defaultDataStore().ptr();

        ASSERT(!pageConfiguration->sessionID().isValid());
        pageConfiguration->setWebsiteDataStore(m_websiteDataStore.get());
        pageConfiguration->setSessionID(pageConfiguration->preferences()->privateBrowsingEnabled() ? PAL::SessionID::legacyPrivateSessionID() : m_websiteDataStore->websiteDataStore().sessionID());
    }

    RefPtr<WebProcessProxy> process;
    auto* relatedPage = pageConfiguration->relatedPage();
    if (relatedPage && !relatedPage->isClosed()) {
        // Sharing processes, e.g. when creating the page via window.open().
        process = &pageConfiguration->relatedPage()->ensureRunningProcess();
        // We do not support several WebsiteDataStores sharing a single process.
        ASSERT(process.get() == m_dummyProcessProxy || &pageConfiguration->websiteDataStore()->websiteDataStore() == &process->websiteDataStore());
        ASSERT(&pageConfiguration->relatedPage()->websiteDataStore() == &pageConfiguration->websiteDataStore()->websiteDataStore());
    } else if (!m_isDelayedWebProcessLaunchDisabled) {
        // In the common case, we delay process launch until something is actually loaded in the page.
        if (!m_dummyProcessProxy) {
            auto dummyProcessProxy = WebProcessProxy::create(*this, nullptr, WebProcessProxy::IsPrewarmed::No, WebProcessProxy::ShouldLaunchProcess::No);
            m_dummyProcessProxy = dummyProcessProxy.ptr();
            m_processes.append(WTFMove(dummyProcessProxy));
        }
        process = m_dummyProcessProxy;
    } else
        process = &processForRegistrableDomain(pageConfiguration->websiteDataStore()->websiteDataStore(), nullptr, { });

    ASSERT(process);

    auto page = process->createWebPage(pageClient, WTFMove(pageConfiguration));

#if ENABLE(SERVICE_WORKER)
    ASSERT(!is<ServiceWorkerProcessProxy>(*process));

    if (!m_serviceWorkerPreferences) {
        m_serviceWorkerPreferences = page->preferencesStore();
        for (auto* serviceWorkerProcess : m_serviceWorkerProcesses.values())
            serviceWorkerProcess->updatePreferencesStore(*m_serviceWorkerPreferences);
    }
#endif

    bool enableProcessSwapOnCrossSiteNavigation = page->preferences().processSwapOnCrossSiteNavigationEnabled();
#if PLATFORM(IOS_FAMILY)
    if (WebCore::IOSApplication::isFirefox() && !linkedOnOrAfter(WebKit::SDKVersion::FirstWithProcessSwapOnCrossSiteNavigation))
        enableProcessSwapOnCrossSiteNavigation = false;
#endif

    bool wasProcessSwappingOnNavigationEnabled = m_configuration->processSwapsOnNavigation();
    m_configuration->setProcessSwapsOnNavigationFromExperimentalFeatures(enableProcessSwapOnCrossSiteNavigation);
    if (wasProcessSwappingOnNavigationEnabled != m_configuration->processSwapsOnNavigation())
        m_webProcessCache->updateCapacity(*this);

    m_configuration->setShouldCaptureAudioInUIProcess(page->preferences().captureAudioInUIProcessEnabled());
    m_configuration->setShouldCaptureVideoInUIProcess(page->preferences().captureVideoInUIProcessEnabled());

    return page;
}

#if ENABLE(SERVICE_WORKER)
void WebProcessPool::updateServiceWorkerUserAgent(const String& userAgent)
{
    if (m_serviceWorkerUserAgent == userAgent)
        return;
    m_serviceWorkerUserAgent = userAgent;
    for (auto* serviceWorkerProcess : m_serviceWorkerProcesses.values())
        serviceWorkerProcess->setUserAgent(m_serviceWorkerUserAgent);
}

bool WebProcessPool::mayHaveRegisteredServiceWorkers(const WebsiteDataStore& store)
{
    if (!m_serviceWorkerProcesses.isEmpty())
        return true;

    String serviceWorkerRegistrationDirectory = store.resolvedServiceWorkerRegistrationDirectory();
    if (serviceWorkerRegistrationDirectory.isEmpty())
        serviceWorkerRegistrationDirectory = API::WebsiteDataStore::defaultDataStoreConfiguration()->serviceWorkerRegistrationDirectory();

    return m_mayHaveRegisteredServiceWorkers.ensure(serviceWorkerRegistrationDirectory, [&] {
        // FIXME: Make this computation on a background thread.
        return ServiceWorkerProcessProxy::hasRegisteredServiceWorkers(serviceWorkerRegistrationDirectory);
    }).iterator->value;
}
#endif

void WebProcessPool::pageBeginUsingWebsiteDataStore(PageIdentifier pageID, WebsiteDataStore& dataStore)
{
    auto result = m_sessionToPageIDsMap.add(dataStore.sessionID(), HashSet<PageIdentifier>()).iterator->value.add(pageID);
    ASSERT_UNUSED(result, result.isNewEntry);

    auto sessionID = dataStore.sessionID();
    if (sessionID.isEphemeral()) {
        ASSERT(dataStore.parameters().networkSessionParameters.sessionID == sessionID);
        if (m_networkProcess) {
            m_networkProcess->addSession(makeRef(dataStore));
            dataStore.clearPendingCookies();
        }
    } else if (sessionID != PAL::SessionID::defaultSessionID()) {
        if (m_networkProcess) {
            m_networkProcess->addSession(makeRef(dataStore));
            dataStore.clearPendingCookies();
        }
    }
}

void WebProcessPool::pageEndUsingWebsiteDataStore(PageIdentifier pageID, WebsiteDataStore& dataStore)
{
    auto sessionID = dataStore.sessionID();
    auto iterator = m_sessionToPageIDsMap.find(sessionID);
    ASSERT(iterator != m_sessionToPageIDsMap.end());

    auto takenPageID = iterator->value.take(pageID);
    ASSERT_UNUSED(takenPageID, takenPageID == pageID);

    if (iterator->value.isEmpty()) {
        m_sessionToPageIDsMap.remove(iterator);

        if (sessionID == PAL::SessionID::defaultSessionID())
            return;

        // The last user of this non-default PAL::SessionID is gone, so clean it up in the child processes.
        if (networkProcess())
            networkProcess()->removeSession(sessionID);

        m_webProcessCache->clearAllProcessesForSession(sessionID);
    }
}

bool WebProcessPool::hasPagesUsingWebsiteDataStore(WebsiteDataStore& dataStore) const
{
    return m_sessionToPageIDsMap.contains(dataStore.sessionID());
}

DownloadProxy& WebProcessPool::download(WebPageProxy* initiatingPage, const ResourceRequest& request, const String& suggestedFilename)
{
    auto& downloadProxy = createDownloadProxy(request, initiatingPage);
    PAL::SessionID sessionID = initiatingPage ? initiatingPage->sessionID() : PAL::SessionID::defaultSessionID();

    if (initiatingPage)
        initiatingPage->handleDownloadRequest(downloadProxy);

    if (networkProcess()) {
        ResourceRequest updatedRequest(request);
        // Request's firstPartyForCookies will be used as Original URL of the download request.
        // We set the value to top level document's URL.
        if (initiatingPage) {
            URL initiatingPageURL = URL { URL { }, initiatingPage->pageLoadState().url() };
            updatedRequest.setFirstPartyForCookies(initiatingPageURL);
            updatedRequest.setIsSameSite(areRegistrableDomainsEqual(initiatingPageURL, request.url()));
            if (!updatedRequest.hasHTTPHeaderField(HTTPHeaderName::UserAgent))
                updatedRequest.setHTTPUserAgent(initiatingPage->userAgent());
        } else {
            updatedRequest.setFirstPartyForCookies(URL());
            updatedRequest.setIsSameSite(false);
            if (!updatedRequest.hasHTTPHeaderField(HTTPHeaderName::UserAgent))
                updatedRequest.setHTTPUserAgent(WebPageProxy::standardUserAgent());
        }
        updatedRequest.setIsTopSite(false);
        networkProcess()->send(Messages::NetworkProcess::DownloadRequest(sessionID, downloadProxy.downloadID(), updatedRequest, suggestedFilename), 0);
        return downloadProxy;
    }

#if PLATFORM(QT)
    ASSERT(initiatingPage); // Our design does not suppport downloads without a WebPage.
    initiatingPage->handleDownloadRequest(downloadProxy);
#endif

    return downloadProxy;
}

DownloadProxy& WebProcessPool::resumeDownload(WebPageProxy* initiatingPage, const API::Data* resumeData, const String& path)
{
    auto& downloadProxy = createDownloadProxy(ResourceRequest(), initiatingPage);
    PAL::SessionID sessionID = initiatingPage ? initiatingPage->sessionID() : PAL::SessionID::defaultSessionID();

    SandboxExtension::Handle sandboxExtensionHandle;
    if (!path.isEmpty())
        SandboxExtension::createHandle(path, SandboxExtension::Type::ReadWrite, sandboxExtensionHandle);

    if (networkProcess()) {
        networkProcess()->send(Messages::NetworkProcess::ResumeDownload(sessionID, downloadProxy.downloadID(), resumeData->dataReference(), path, sandboxExtensionHandle), 0);
        return downloadProxy;
    }

    return downloadProxy;
}

void WebProcessPool::postMessageToInjectedBundle(const String& messageName, API::Object* messageBody)
{
    for (auto& process : m_processes) {
        // FIXME: Return early if the message body contains any references to WKPageRefs/WKFrameRefs etc. since they're local to a process.
        process->send(Messages::WebProcess::HandleInjectedBundleMessage(messageName, UserData(process->transformObjectsToHandles(messageBody).get())), 0);
    }
}

void WebProcessPool::didReachGoodTimeToPrewarm()
{
    if (!configuration().isAutomaticProcessWarmingEnabled() || !configuration().processSwapsOnNavigation() || usesSingleWebProcess())
        return;

    if (MemoryPressureHandler::singleton().isUnderMemoryPressure()) {
        if (!m_prewarmedProcess)
            RELEASE_LOG(PerformanceLogging, "Not automatically prewarming a WebProcess due to memory pressure");
        return;
    }

    prewarmProcess();
}

void WebProcessPool::populateVisitedLinks()
{
    m_historyClient->populateVisitedLinks(*this);
}

WebProcessPool::Statistics& WebProcessPool::statistics()
{
    static Statistics statistics = Statistics();

    return statistics;
}

void WebProcessPool::handleMemoryPressureWarning(Critical)
{
    RELEASE_LOG(PerformanceLogging, "%p - WebProcessPool::handleMemoryPressureWarning", this);


    clearSuspendedPages(AllowProcessCaching::No);
    m_webProcessCache->clear();

    if (m_prewarmedProcess)
        m_prewarmedProcess->shutDown();
    ASSERT(!m_prewarmedProcess);
}

#if ENABLE(NETSCAPE_PLUGIN_API)
void WebProcessPool::setAdditionalPluginsDirectory(const String& directory)
{
    Vector<String> directories;
    directories.append(directory);

    m_pluginInfoStore.setAdditionalPluginsDirectories(directories);
}

void WebProcessPool::refreshPlugins()
{
    m_pluginInfoStore.refresh();
    sendToAllProcesses(Messages::WebProcess::RefreshPlugins());
}

#endif // ENABLE(NETSCAPE_PLUGIN_API)

ProcessID WebProcessPool::networkProcessIdentifier()
{
    return m_networkProcess ? m_networkProcess->processIdentifier() : 0;
}

ProcessID WebProcessPool::prewarmedProcessIdentifier()
{
    return m_prewarmedProcess ? m_prewarmedProcess->processIdentifier() : 0;
}

void WebProcessPool::activePagesOriginsInWebProcessForTesting(ProcessID pid, CompletionHandler<void(Vector<String>&&)>&& completionHandler)
{
    for (auto& process : m_processes) {
        if (process->processIdentifier() == pid)
            return process->activePagesDomainsForTesting(WTFMove(completionHandler));
    }
    completionHandler({ });
}

void WebProcessPool::setAlwaysUsesComplexTextCodePath(bool alwaysUseComplexText)
{
    m_alwaysUsesComplexTextCodePath = alwaysUseComplexText;
    sendToAllProcesses(Messages::WebProcess::SetAlwaysUsesComplexTextCodePath(alwaysUseComplexText));
}

void WebProcessPool::setShouldUseFontSmoothing(bool useFontSmoothing)
{
    m_shouldUseFontSmoothing = useFontSmoothing;
    sendToAllProcesses(Messages::WebProcess::SetShouldUseFontSmoothing(useFontSmoothing));
}

void WebProcessPool::setResourceLoadStatisticsEnabled(bool enabled)
{
    m_shouldEnableITPForDefaultSessions = enabled;
    sendToAllProcesses(Messages::WebProcess::SetResourceLoadStatisticsEnabled(enabled));
#if ENABLE(RESOURCE_LOAD_STATISTICS)
    sendToNetworkingProcess(Messages::NetworkProcess::SetResourceLoadStatisticsEnabled(enabled));
#endif
}

void WebProcessPool::clearResourceLoadStatistics()
{
    sendToAllProcesses(Messages::WebProcess::ClearResourceLoadStatistics());
}

void WebProcessPool::registerURLSchemeAsEmptyDocument(const String& urlScheme)
{
    m_schemesToRegisterAsEmptyDocument.add(urlScheme);
    sendToAllProcesses(Messages::WebProcess::RegisterURLSchemeAsEmptyDocument(urlScheme));
}

void WebProcessPool::registerURLSchemeAsSecure(const String& urlScheme)
{
    m_schemesToRegisterAsSecure.add(urlScheme);
    sendToAllProcesses(Messages::WebProcess::RegisterURLSchemeAsSecure(urlScheme));
    sendToNetworkingProcess(Messages::NetworkProcess::RegisterURLSchemeAsSecure(urlScheme));
}

void WebProcessPool::registerURLSchemeAsBypassingContentSecurityPolicy(const String& urlScheme)
{
    m_schemesToRegisterAsBypassingContentSecurityPolicy.add(urlScheme);
    sendToAllProcesses(Messages::WebProcess::RegisterURLSchemeAsBypassingContentSecurityPolicy(urlScheme));
    sendToNetworkingProcess(Messages::NetworkProcess::RegisterURLSchemeAsBypassingContentSecurityPolicy(urlScheme));
}

void WebProcessPool::setDomainRelaxationForbiddenForURLScheme(const String& urlScheme)
{
    m_schemesToSetDomainRelaxationForbiddenFor.add(urlScheme);
    sendToAllProcesses(Messages::WebProcess::SetDomainRelaxationForbiddenForURLScheme(urlScheme));
}

void WebProcessPool::setCanHandleHTTPSServerTrustEvaluation(bool value)
{
    m_canHandleHTTPSServerTrustEvaluation = value;
    if (m_networkProcess) {
        m_networkProcess->send(Messages::NetworkProcess::SetCanHandleHTTPSServerTrustEvaluation(value), 0);
        return;
    }
}

void WebProcessPool::preconnectToServer(const URL& url)
{
    if (!url.isValid() || !url.protocolIsInHTTPFamily())
        return;

    ensureNetworkProcess().send(Messages::NetworkProcess::PreconnectTo(url, StoredCredentialsPolicy::Use), 0);
}

void WebProcessPool::registerURLSchemeAsLocal(const String& urlScheme)
{
    m_schemesToRegisterAsLocal.add(urlScheme);
    sendToAllProcesses(Messages::WebProcess::RegisterURLSchemeAsLocal(urlScheme));
    sendToNetworkingProcess(Messages::NetworkProcess::RegisterURLSchemeAsLocal(urlScheme));
}

void WebProcessPool::registerURLSchemeAsNoAccess(const String& urlScheme)
{
    m_schemesToRegisterAsNoAccess.add(urlScheme);
    sendToAllProcesses(Messages::WebProcess::RegisterURLSchemeAsNoAccess(urlScheme));
    sendToNetworkingProcess(Messages::NetworkProcess::RegisterURLSchemeAsNoAccess(urlScheme));
}

void WebProcessPool::registerURLSchemeAsDisplayIsolated(const String& urlScheme)
{
    m_schemesToRegisterAsDisplayIsolated.add(urlScheme);
    sendToAllProcesses(Messages::WebProcess::RegisterURLSchemeAsDisplayIsolated(urlScheme));
    sendToNetworkingProcess(Messages::NetworkProcess::RegisterURLSchemeAsDisplayIsolated(urlScheme));
}

void WebProcessPool::registerURLSchemeAsCORSEnabled(const String& urlScheme)
{
    m_schemesToRegisterAsCORSEnabled.add(urlScheme);
    sendToAllProcesses(Messages::WebProcess::RegisterURLSchemeAsCORSEnabled(urlScheme));
    sendToNetworkingProcess(Messages::NetworkProcess::RegisterURLSchemeAsCORSEnabled(urlScheme));
}

void WebProcessPool::registerGlobalURLSchemeAsHavingCustomProtocolHandlers(const String& urlScheme)
{
    if (!urlScheme)
        return;

    globalURLSchemesWithCustomProtocolHandlers().add(urlScheme);
    for (auto* processPool : allProcessPools())
        processPool->registerSchemeForCustomProtocol(urlScheme);
}

void WebProcessPool::unregisterGlobalURLSchemeAsHavingCustomProtocolHandlers(const String& urlScheme)
{
    if (!urlScheme)
        return;

    globalURLSchemesWithCustomProtocolHandlers().remove(urlScheme);
    for (auto* processPool : allProcessPools())
        processPool->unregisterSchemeForCustomProtocol(urlScheme);
}

void WebProcessPool::registerURLSchemeAsCachePartitioned(const String& urlScheme)
{
    m_schemesToRegisterAsCachePartitioned.add(urlScheme);
    sendToAllProcesses(Messages::WebProcess::RegisterURLSchemeAsCachePartitioned(urlScheme));
}

void WebProcessPool::registerURLSchemeServiceWorkersCanHandle(const String& urlScheme)
{
    m_schemesServiceWorkersCanHandle.add(urlScheme);
    sendToAllProcesses(Messages::AuxiliaryProcess::RegisterURLSchemeServiceWorkersCanHandle(urlScheme));
    if (m_networkProcess)
        m_networkProcess->send(Messages::AuxiliaryProcess::RegisterURLSchemeServiceWorkersCanHandle(urlScheme), 0);
}

void WebProcessPool::registerURLSchemeAsCanDisplayOnlyIfCanRequest(const String& urlScheme)
{
    m_schemesToRegisterAsCanDisplayOnlyIfCanRequest.add(urlScheme);
    sendToAllProcesses(Messages::WebProcess::RegisterURLSchemeAsCanDisplayOnlyIfCanRequest(urlScheme));
    sendToNetworkingProcess(Messages::NetworkProcess::RegisterURLSchemeAsCanDisplayOnlyIfCanRequest(urlScheme));
}

void WebProcessPool::updateMaxSuspendedPageCount()
{
    unsigned dummy = 0;
    Seconds dummyInterval;
    unsigned pageCacheSize = 0;
    calculateMemoryCacheSizes(m_configuration->cacheModel(), dummy, dummy, dummy, dummyInterval, pageCacheSize);

    m_maxSuspendedPageCount = pageCacheSize;

    while (m_suspendedPages.size() > m_maxSuspendedPageCount)
        m_suspendedPages.removeFirst();
}

void WebProcessPool::setCacheModel(CacheModel cacheModel)
{
    m_configuration->setCacheModel(cacheModel);
    updateMaxSuspendedPageCount();

    sendToAllProcesses(Messages::WebProcess::SetCacheModel(cacheModel));

    if (m_networkProcess)
        m_networkProcess->send(Messages::NetworkProcess::SetCacheModel(cacheModel), 0);
}

void WebProcessPool::setDefaultRequestTimeoutInterval(double timeoutInterval)
{
    sendToAllProcesses(Messages::WebProcess::SetDefaultRequestTimeoutInterval(timeoutInterval));
}

DownloadProxy& WebProcessPool::createDownloadProxy(const ResourceRequest& request, WebPageProxy* originatingPage)
{
    auto& downloadProxy = ensureNetworkProcess().createDownloadProxy(request);
    downloadProxy.setOriginatingPage(originatingPage);
    return downloadProxy;
}

void WebProcessPool::synthesizeAppIsBackground(bool background)
{
    ensureNetworkProcess().synthesizeAppIsBackground(background);
}

void WebProcessPool::addMessageReceiver(IPC::StringReference messageReceiverName, IPC::MessageReceiver& messageReceiver)
{
    m_messageReceiverMap.addMessageReceiver(messageReceiverName, messageReceiver);
}

void WebProcessPool::addMessageReceiver(IPC::StringReference messageReceiverName, uint64_t destinationID, IPC::MessageReceiver& messageReceiver)
{
    m_messageReceiverMap.addMessageReceiver(messageReceiverName, destinationID, messageReceiver);
}

void WebProcessPool::removeMessageReceiver(IPC::StringReference messageReceiverName)
{
    m_messageReceiverMap.removeMessageReceiver(messageReceiverName);
}

void WebProcessPool::removeMessageReceiver(IPC::StringReference messageReceiverName, uint64_t destinationID)
{
    m_messageReceiverMap.removeMessageReceiver(messageReceiverName, destinationID);
}

bool WebProcessPool::dispatchMessage(IPC::Connection& connection, IPC::Decoder& decoder)
{
    return m_messageReceiverMap.dispatchMessage(connection, decoder);
}

bool WebProcessPool::dispatchSyncMessage(IPC::Connection& connection, IPC::Decoder& decoder, std::unique_ptr<IPC::Encoder>& replyEncoder)
{
    return m_messageReceiverMap.dispatchSyncMessage(connection, decoder, replyEncoder);
}

void WebProcessPool::setEnhancedAccessibility(bool flag)
{
    sendToAllProcesses(Messages::WebProcess::SetEnhancedAccessibility(flag));
}
    
void WebProcessPool::startMemorySampler(const double interval)
{    
    // For new WebProcesses we will also want to start the Memory Sampler
    m_memorySamplerEnabled = true;
    m_memorySamplerInterval = interval;
    
    // For UIProcess
#if ENABLE(MEMORY_SAMPLER)
    WebMemorySampler::singleton()->start(interval);
#endif
    
    // For WebProcess
    SandboxExtension::Handle sampleLogSandboxHandle;    
    WallTime now = WallTime::now();
    String sampleLogFilePath = makeString("WebProcess", static_cast<unsigned long long>(now.secondsSinceEpoch().seconds()));
    sampleLogFilePath = SandboxExtension::createHandleForTemporaryFile(sampleLogFilePath, SandboxExtension::Type::ReadWrite, sampleLogSandboxHandle);
    
    sendToAllProcesses(Messages::WebProcess::StartMemorySampler(sampleLogSandboxHandle, sampleLogFilePath, interval));
}

void WebProcessPool::stopMemorySampler()
{    
    // For WebProcess
    m_memorySamplerEnabled = false;
    
    // For UIProcess
#if ENABLE(MEMORY_SAMPLER)
    WebMemorySampler::singleton()->stop();
#endif

    sendToAllProcesses(Messages::WebProcess::StopMemorySampler());
}

void WebProcessPool::useTestingNetworkSession()
{
    ASSERT(m_processes.isEmpty());
    ASSERT(!m_networkProcess);

    if (m_networkProcess)
        return;

    if (!m_processes.isEmpty())
        return;

    m_shouldUseTestingNetworkSession = true;
}

template<typename T, typename U>
void WebProcessPool::sendSyncToNetworkingProcess(T&& message, U&& reply)
{
    if (m_networkProcess && m_networkProcess->canSendMessage())
        m_networkProcess->sendSync(std::forward<T>(message), std::forward<U>(reply), 0);
}

void WebProcessPool::setAllowsAnySSLCertificateForWebSocket(bool allows)
{
    sendSyncToNetworkingProcess(Messages::NetworkProcess::SetAllowsAnySSLCertificateForWebSocket(allows), Messages::NetworkProcess::SetAllowsAnySSLCertificateForWebSocket::Reply());
}

void WebProcessPool::clearCachedCredentials()
{
    if (m_networkProcess)
        m_networkProcess->send(Messages::NetworkProcess::ClearCachedCredentials(), 0);
}

void WebProcessPool::terminateNetworkProcess()
{
    if (!m_networkProcess)
        return;
    
    m_networkProcess->terminate();
    m_networkProcess = nullptr;
    m_didNetworkProcessCrash = true;
}

void WebProcessPool::sendNetworkProcessWillSuspendImminently()
{
    if (m_networkProcess)
        m_networkProcess->sendProcessWillSuspendImminently();
}

void WebProcessPool::sendNetworkProcessDidResume()
{
    if (m_networkProcess)
        m_networkProcess->sendProcessDidResume();
}

void WebProcessPool::terminateServiceWorkerProcesses()
{
#if ENABLE(SERVICE_WORKER)
    auto protectedThis = makeRef(*this);
    while (!m_serviceWorkerProcesses.isEmpty())
        m_serviceWorkerProcesses.begin()->value->requestTermination(ProcessTerminationReason::RequestedByClient);
#endif
}

void WebProcessPool::syncNetworkProcessCookies()
{
    ensureNetworkProcess().syncAllCookies();
}

void WebProcessPool::setIDBPerOriginQuota(uint64_t quota)
{
#if ENABLE(INDEXED_DATABASE)
    ensureNetworkProcess().send(Messages::NetworkProcess::SetIDBPerOriginQuota(quota), 0);
#endif
}

void WebProcessPool::allowSpecificHTTPSCertificateForHost(const WebCertificateInfo* certificate, const String& host)
{
    ensureNetworkProcess();
    m_networkProcess->send(Messages::NetworkProcess::AllowSpecificHTTPSCertificateForHost(certificate->certificateInfo(), host), 0);
}

void WebProcessPool::updateAutomationCapabilities() const
{
#if ENABLE(REMOTE_INSPECTOR)
    Inspector::RemoteInspector::singleton().clientCapabilitiesDidChange();
#endif
}

void WebProcessPool::setAutomationSession(RefPtr<WebAutomationSession>&& automationSession)
{
    if (m_automationSession)
        m_automationSession->setProcessPool(nullptr);
    
    m_automationSession = WTFMove(automationSession);

#if ENABLE(REMOTE_INSPECTOR)
    if (m_automationSession) {
        m_automationSession->init();
        m_automationSession->setProcessPool(this);

        sendToAllProcesses(Messages::WebProcess::EnsureAutomationSessionProxy(m_automationSession->sessionIdentifier()));
    } else
        sendToAllProcesses(Messages::WebProcess::DestroyAutomationSessionProxy());
#endif
}

void WebProcessPool::setHTTPPipeliningEnabled(bool enabled)
{
#if PLATFORM(COCOA)
    ResourceRequest::setHTTPPipeliningEnabled(enabled);
#else
    UNUSED_PARAM(enabled);
#endif
}

bool WebProcessPool::httpPipeliningEnabled() const
{
#if PLATFORM(COCOA)
    return ResourceRequest::httpPipeliningEnabled();
#else
    return false;
#endif
}

void WebProcessPool::getStatistics(uint32_t statisticsMask, Function<void (API::Dictionary*, CallbackBase::Error)>&& callbackFunction)
{
    if (!statisticsMask) {
        callbackFunction(nullptr, CallbackBase::Error::Unknown);
        return;
    }

    auto request = StatisticsRequest::create(DictionaryCallback::create(WTFMove(callbackFunction)));

    if (statisticsMask & StatisticsRequestTypeWebContent)
        requestWebContentStatistics(request.get());
    
    if (statisticsMask & StatisticsRequestTypeNetworking)
        requestNetworkingStatistics(request.get());
}

void WebProcessPool::requestWebContentStatistics(StatisticsRequest& request)
{
    // FIXME (Multi-WebProcess) <rdar://problem/13200059>: Make getting statistics from multiple WebProcesses work.
}

void WebProcessPool::requestNetworkingStatistics(StatisticsRequest& request)
{
    if (!m_networkProcess) {
        LOG_ERROR("Attempt to get NetworkProcess statistics but the NetworkProcess is unavailable");
        return;
    }

    uint64_t requestID = request.addOutstandingRequest();
    m_statisticsRequests.set(requestID, &request);
    m_networkProcess->send(Messages::NetworkProcess::GetNetworkProcessStatistics(requestID), 0);
}

static WebProcessProxy* webProcessProxyFromConnection(IPC::Connection& connection, const Vector<RefPtr<WebProcessProxy>>& processes)
{
    for (auto& process : processes) {
        if (process->hasConnection(connection))
            return process.get();
    }

    ASSERT_NOT_REACHED();
    return nullptr;
}

void WebProcessPool::handleMessage(IPC::Connection& connection, const String& messageName, const WebKit::UserData& messageBody)
{
    auto* webProcessProxy = webProcessProxyFromConnection(connection, m_processes);
    if (!webProcessProxy)
        return;
    m_injectedBundleClient->didReceiveMessageFromInjectedBundle(*this, messageName, webProcessProxy->transformHandlesToObjects(messageBody.object()).get());
}

void WebProcessPool::handleSynchronousMessage(IPC::Connection& connection, const String& messageName, const UserData& messageBody, CompletionHandler<void(UserData&&)>&& completionHandler)
{
    auto* webProcessProxy = webProcessProxyFromConnection(connection, m_processes);
    if (!webProcessProxy)
        return completionHandler({ });

    RefPtr<API::Object> returnData;
    m_injectedBundleClient->didReceiveSynchronousMessageFromInjectedBundle(*this, messageName, webProcessProxy->transformHandlesToObjects(messageBody.object()).get(), returnData);
    completionHandler(UserData(webProcessProxy->transformObjectsToHandles(returnData.get())));
}

void WebProcessPool::didGetStatistics(const StatisticsData& statisticsData, uint64_t requestID)
{
    RefPtr<StatisticsRequest> request = m_statisticsRequests.take(requestID);
    if (!request) {
        LOG_ERROR("Cannot report networking statistics.");
        return;
    }

    request->completedRequest(requestID, statisticsData);
}

#if ENABLE(GAMEPAD)

void WebProcessPool::startedUsingGamepads(IPC::Connection& connection)
{
    auto* proxy = webProcessProxyFromConnection(connection, m_processes);
    if (!proxy)
        return;

    bool wereAnyProcessesUsingGamepads = !m_processesUsingGamepads.isEmpty();

    ASSERT(!m_processesUsingGamepads.contains(proxy));
    m_processesUsingGamepads.add(proxy);

    if (!wereAnyProcessesUsingGamepads)
        UIGamepadProvider::singleton().processPoolStartedUsingGamepads(*this);

    proxy->send(Messages::WebProcess::SetInitialGamepads(UIGamepadProvider::singleton().snapshotGamepads()), 0);
}

void WebProcessPool::stoppedUsingGamepads(IPC::Connection& connection)
{
    auto* proxy = webProcessProxyFromConnection(connection, m_processes);
    if (!proxy)
        return;

    ASSERT(m_processesUsingGamepads.contains(proxy));
    processStoppedUsingGamepads(*proxy);
}

void WebProcessPool::processStoppedUsingGamepads(WebProcessProxy& process)
{
    bool wereAnyProcessesUsingGamepads = !m_processesUsingGamepads.isEmpty();

    ASSERT(m_processesUsingGamepads.contains(&process));
    m_processesUsingGamepads.remove(&process);

    if (wereAnyProcessesUsingGamepads && m_processesUsingGamepads.isEmpty())
        UIGamepadProvider::singleton().processPoolStoppedUsingGamepads(*this);
}

void WebProcessPool::gamepadConnected(const UIGamepad& gamepad)
{
    for (auto& process : m_processesUsingGamepads)
        process->send(Messages::WebProcess::GamepadConnected(gamepad.fullGamepadData()), 0);
}

void WebProcessPool::gamepadDisconnected(const UIGamepad& gamepad)
{
    for (auto& process : m_processesUsingGamepads)
        process->send(Messages::WebProcess::GamepadDisconnected(gamepad.index()), 0);
}

void WebProcessPool::setInitialConnectedGamepads(const Vector<std::unique_ptr<UIGamepad>>& gamepads)
{
    Vector<GamepadData> gamepadDatas;
    gamepadDatas.grow(gamepads.size());
    for (size_t i = 0; i < gamepads.size(); ++i) {
        if (!gamepads[i])
            continue;
        gamepadDatas[i] = gamepads[i]->fullGamepadData();
    }

    for (auto& process : m_processesUsingGamepads)
        process->send(Messages::WebProcess::SetInitialGamepads(gamepadDatas), 0);
}

#endif // ENABLE(GAMEPAD)

void WebProcessPool::setJavaScriptConfigurationFileEnabled(bool flag)
{
    m_javaScriptConfigurationFileEnabled = flag;
}

void WebProcessPool::garbageCollectJavaScriptObjects()
{
    sendToAllProcesses(Messages::WebProcess::GarbageCollectJavaScriptObjects());
}

void WebProcessPool::setJavaScriptGarbageCollectorTimerEnabled(bool flag)
{
    sendToAllProcesses(Messages::WebProcess::SetJavaScriptGarbageCollectorTimerEnabled(flag));
}

void WebProcessPool::addPlugInAutoStartOriginHash(const String& pageOrigin, unsigned plugInOriginHash, PAL::SessionID sessionID)
{
    m_plugInAutoStartProvider.addAutoStartOriginHash(pageOrigin, plugInOriginHash, sessionID);
}

void WebProcessPool::plugInDidReceiveUserInteraction(unsigned plugInOriginHash, PAL::SessionID sessionID)
{
    m_plugInAutoStartProvider.didReceiveUserInteraction(plugInOriginHash, sessionID);
}

Ref<API::Dictionary> WebProcessPool::plugInAutoStartOriginHashes() const
{
    return m_plugInAutoStartProvider.autoStartOriginsTableCopy();
}

void WebProcessPool::setPlugInAutoStartOriginHashes(API::Dictionary& dictionary)
{
    m_plugInAutoStartProvider.setAutoStartOriginsTable(dictionary);
}

void WebProcessPool::setPlugInAutoStartOrigins(API::Array& array)
{
    m_plugInAutoStartProvider.setAutoStartOriginsArray(array);
}

void WebProcessPool::setPlugInAutoStartOriginsFilteringOutEntriesAddedAfterTime(API::Dictionary& dictionary, WallTime time)
{
    m_plugInAutoStartProvider.setAutoStartOriginsFilteringOutEntriesAddedAfterTime(dictionary, time);
}

void WebProcessPool::registerSchemeForCustomProtocol(const String& scheme)
{
#if ENABLE(LEGACY_CUSTOM_PROTOCOL_MANAGER)
    if (!globalURLSchemesWithCustomProtocolHandlers().contains(scheme))
        m_urlSchemesRegisteredForCustomProtocols.add(scheme);
    sendToNetworkingProcess(Messages::LegacyCustomProtocolManager::RegisterScheme(scheme));
#endif
}

void WebProcessPool::unregisterSchemeForCustomProtocol(const String& scheme)
{
#if ENABLE(LEGACY_CUSTOM_PROTOCOL_MANAGER)
    m_urlSchemesRegisteredForCustomProtocols.remove(scheme);
    sendToNetworkingProcess(Messages::LegacyCustomProtocolManager::UnregisterScheme(scheme));
#endif
}

#if ENABLE(NETSCAPE_PLUGIN_API)
void WebProcessPool::setPluginLoadClientPolicy(WebCore::PluginLoadClientPolicy policy, const String& host, const String& bundleIdentifier, const String& versionString)
{
    auto& policiesForHost = m_pluginLoadClientPolicies.ensure(host, [] { return HashMap<String, HashMap<String, uint8_t>>(); }).iterator->value;
    auto& versionsToPolicies = policiesForHost.ensure(bundleIdentifier, [] { return HashMap<String, uint8_t>(); }).iterator->value;
    versionsToPolicies.set(versionString, policy);

    sendToAllProcesses(Messages::WebProcess::SetPluginLoadClientPolicy(policy, host, bundleIdentifier, versionString));
}

void WebProcessPool::resetPluginLoadClientPolicies(HashMap<String, HashMap<String, HashMap<String, uint8_t>>>&& pluginLoadClientPolicies)
{
    m_pluginLoadClientPolicies = WTFMove(pluginLoadClientPolicies);
    sendToAllProcesses(Messages::WebProcess::ResetPluginLoadClientPolicies(m_pluginLoadClientPolicies));
}

void WebProcessPool::clearPluginClientPolicies()
{
    m_pluginLoadClientPolicies.clear();
    sendToAllProcesses(Messages::WebProcess::ClearPluginClientPolicies());
}
#endif

void WebProcessPool::addSupportedPlugin(String&& matchingDomain, String&& name, HashSet<String>&& mimeTypes, HashSet<String> extensions)
{
#if ENABLE(NETSCAPE_PLUGIN_API)
    m_pluginInfoStore.addSupportedPlugin(WTFMove(matchingDomain), WTFMove(name), WTFMove(mimeTypes), WTFMove(extensions));
#else
    UNUSED_PARAM(matchingDomain);
    UNUSED_PARAM(name);
    UNUSED_PARAM(mimeTypes);
    UNUSED_PARAM(extensions);
#endif
}

void WebProcessPool::clearSupportedPlugins()
{
#if ENABLE(NETSCAPE_PLUGIN_API)
    m_pluginInfoStore.clearSupportedPlugins();
#endif
}

void WebProcessPool::setMemoryCacheDisabled(bool disabled)
{
    m_memoryCacheDisabled = disabled;
    sendToAllProcesses(Messages::WebProcess::SetMemoryCacheDisabled(disabled));
}

void WebProcessPool::setFontWhitelist(API::Array* array)
{
    m_fontWhitelist.clear();
    if (array) {
        for (size_t i = 0; i < array->size(); ++i) {
            if (API::String* font = array->at<API::String>(i))
                m_fontWhitelist.append(font->string());
        }
    }
}

void WebProcessPool::updateHiddenPageThrottlingAutoIncreaseLimit()
{
    // We're estimating an upper bound for a set of background timer fires for a page to be 200ms
    // (including all timer fires, all paging-in, and any resulting GC). To ensure this does not
    // result in more than 1% CPU load allow for one timer fire per 100x this duration.
    static int maximumTimerThrottlePerPageInMS = 200 * 100;

    int limitInMilliseconds = maximumTimerThrottlePerPageInMS * m_hiddenPageThrottlingAutoIncreasesCounter.value();
    sendToAllProcesses(Messages::WebProcess::SetHiddenPageDOMTimerThrottlingIncreaseLimit(limitInMilliseconds));
}

void WebProcessPool::reportWebContentCPUTime(Seconds cpuTime, uint64_t activityState)
{
#if PLATFORM(MAC)
    if (m_perActivityStateCPUUsageSampler)
        m_perActivityStateCPUUsageSampler->reportWebContentCPUTime(cpuTime, static_cast<WebCore::ActivityStateForCPUSampling>(activityState));
#else
    UNUSED_PARAM(cpuTime);
    UNUSED_PARAM(activityState);
#endif
}

void WebProcessPool::updateProcessAssertions()
{
#if PLATFORM(IOS_FAMILY)
#if ENABLE(SERVICE_WORKER)
    auto updateServiceWorkerProcessAssertion = [&] {
        if (!m_serviceWorkerProcesses.isEmpty() && m_foregroundWebProcessCounter.value()) {
            // FIXME: We can do better than this once we have process per origin.
            for (auto* serviceWorkerProcess : m_serviceWorkerProcesses.values()) {
                auto& registrableDomain = serviceWorkerProcess->registrableDomain();
                if (!m_foregroundTokensForServiceWorkerProcesses.contains(registrableDomain))
                    m_foregroundTokensForServiceWorkerProcesses.add(registrableDomain, serviceWorkerProcess->throttler().foregroundActivityToken());
            }
            m_backgroundTokensForServiceWorkerProcesses.clear();
            return;
        }
        if (!m_serviceWorkerProcesses.isEmpty() && m_backgroundWebProcessCounter.value()) {
            // FIXME: We can do better than this once we have process per origin.
            for (auto* serviceWorkerProcess : m_serviceWorkerProcesses.values()) {
                auto& registrableDomain = serviceWorkerProcess->registrableDomain();
                if (!m_backgroundTokensForServiceWorkerProcesses.contains(registrableDomain))
                    m_backgroundTokensForServiceWorkerProcesses.add(registrableDomain, serviceWorkerProcess->throttler().backgroundActivityToken());
            }
            m_foregroundTokensForServiceWorkerProcesses.clear();
            return;
        }
        m_foregroundTokensForServiceWorkerProcesses.clear();
        m_backgroundTokensForServiceWorkerProcesses.clear();
    };
    updateServiceWorkerProcessAssertion();
#endif

    auto updateNetworkProcessAssertion = [&] {
        auto& networkProcess = ensureNetworkProcess();

        if (m_foregroundWebProcessCounter.value()) {
            if (!m_foregroundTokenForNetworkProcess) {
                m_foregroundTokenForNetworkProcess = networkProcess.throttler().foregroundActivityToken();
                networkProcess.sendProcessDidTransitionToForeground();
            }
            m_backgroundTokenForNetworkProcess = nullptr;
            return;
        }
        if (m_backgroundWebProcessCounter.value()) {
            if (!m_backgroundTokenForNetworkProcess) {
                m_backgroundTokenForNetworkProcess = networkProcess.throttler().backgroundActivityToken();
                networkProcess.sendProcessDidTransitionToBackground();
            }
            m_foregroundTokenForNetworkProcess = nullptr;
            return;
        }
        m_foregroundTokenForNetworkProcess = nullptr;
        m_backgroundTokenForNetworkProcess = nullptr;
    };
    updateNetworkProcessAssertion();
#endif
}

#if ENABLE(SERVICE_WORKER)
void WebProcessPool::postMessageToServiceWorkerClient(const ServiceWorkerClientIdentifier& destination, MessageWithMessagePorts&& message, ServiceWorkerIdentifier source, const String& sourceOrigin)
{
    sendToNetworkingProcessRelaunchingIfNecessary(Messages::NetworkProcess::PostMessageToServiceWorkerClient(destination, WTFMove(message), source, sourceOrigin));
}

void WebProcessPool::postMessageToServiceWorker(ServiceWorkerIdentifier destination, MessageWithMessagePorts&& message, const ServiceWorkerOrClientIdentifier& source, SWServerConnectionIdentifier connectionIdentifier)
{
    sendToNetworkingProcessRelaunchingIfNecessary(Messages::NetworkProcess::PostMessageToServiceWorker(destination, WTFMove(message), source, connectionIdentifier));
}
#endif

void WebProcessPool::reinstateNetworkProcessAssertionState(NetworkProcessProxy& newNetworkProcessProxy)
{
#if PLATFORM(IOS_FAMILY)
    // The network process crashed; take new tokens for the new network process.
    if (m_backgroundTokenForNetworkProcess)
        m_backgroundTokenForNetworkProcess = newNetworkProcessProxy.throttler().backgroundActivityToken();
    else if (m_foregroundTokenForNetworkProcess)
        m_foregroundTokenForNetworkProcess = newNetworkProcessProxy.throttler().foregroundActivityToken();
#else
    UNUSED_PARAM(newNetworkProcessProxy);
#endif
}

#if ENABLE(SERVICE_WORKER)
ServiceWorkerProcessProxy* WebProcessPool::serviceWorkerProcessProxyFromPageID(PageIdentifier pageID) const
{
    // FIXME: This is inefficient.
    for (auto* serviceWorkerProcess : m_serviceWorkerProcesses.values()) {
        if (serviceWorkerProcess->pageID() == pageID)
            return serviceWorkerProcess;
    }
    return nullptr;
}
#endif

void WebProcessPool::addProcessToOriginCacheSet(WebProcessProxy& process, const URL& url)
{
    auto registrableDomain = WebCore::RegistrableDomain { url };
    auto result = m_swappedProcessesPerRegistrableDomain.add(registrableDomain, &process);
    if (!result.isNewEntry)
        result.iterator->value = &process;

    LOG(ProcessSwapping, "(ProcessSwapping) Registrable domain %s just saved a cached process with pid %i", registrableDomain.string().utf8().data(), process.processIdentifier());
    if (!result.isNewEntry)
        LOG(ProcessSwapping, "(ProcessSwapping) Note: It already had one saved");
}

void WebProcessPool::removeProcessFromOriginCacheSet(WebProcessProxy& process)
{
    LOG(ProcessSwapping, "(ProcessSwapping) Removing process with pid %i from the origin cache set", process.processIdentifier());

    // FIXME: This can be very inefficient as the number of remembered origins and processes grows
    Vector<WebCore::RegistrableDomain> registrableDomainsToRemove;
    for (auto entry : m_swappedProcessesPerRegistrableDomain) {
        if (entry.value == &process)
            registrableDomainsToRemove.append(entry.key);
    }

    for (auto& registrableDomain : registrableDomainsToRemove)
        m_swappedProcessesPerRegistrableDomain.remove(registrableDomain);
}

void WebProcessPool::processForNavigation(WebPageProxy& page, const API::Navigation& navigation, Ref<WebProcessProxy>&& sourceProcess, const URL& sourceURL, ProcessSwapRequestedByClient processSwapRequestedByClient, Ref<WebsiteDataStore>&& dataStore, CompletionHandler<void(Ref<WebProcessProxy>&&, SuspendedPageProxy*, const String&)>&& completionHandler)
{
    processForNavigationInternal(page, navigation, sourceProcess.copyRef(), sourceURL, processSwapRequestedByClient, WTFMove(dataStore), [this, page = makeRefPtr(page), navigation = makeRef(navigation), sourceProcess = sourceProcess.copyRef(), sourceURL, processSwapRequestedByClient, completionHandler = WTFMove(completionHandler)](Ref<WebProcessProxy>&& process, SuspendedPageProxy* suspendedPage, const String& reason) mutable {
        // We are process-swapping so automatic process prewarming would be beneficial if the client has not explicitly enabled / disabled it.
        bool doingAnAutomaticProcessSwap = processSwapRequestedByClient == ProcessSwapRequestedByClient::No && process.ptr() != sourceProcess.ptr();
        if (doingAnAutomaticProcessSwap && !configuration().wasAutomaticProcessWarmingSetByClient() && !configuration().clientWouldBenefitFromAutomaticProcessPrewarming()) {
            RELEASE_LOG(PerformanceLogging, "Automatically turning on process prewarming because the client would benefit from it");
            configuration().setClientWouldBenefitFromAutomaticProcessPrewarming(true);
        }

        if (m_configuration->alwaysKeepAndReuseSwappedProcesses() && process.ptr() != sourceProcess.ptr()) {
            static std::once_flag onceFlag;
            std::call_once(onceFlag, [] {
                WTFLogAlways("WARNING: The option to always keep swapped web processes alive is active. This is meant for debugging and testing only.");
            });

            addProcessToOriginCacheSet(sourceProcess, sourceURL);

            LOG(ProcessSwapping, "(ProcessSwapping) Navigating from %s to %s, keeping around old process. Now holding on to old processes for %u origins.", sourceURL.string().utf8().data(), navigation->currentRequest().url().string().utf8().data(), m_swappedProcessesPerRegistrableDomain.size());
        }

        completionHandler(WTFMove(process), suspendedPage, reason);
    });
}

void WebProcessPool::processForNavigationInternal(WebPageProxy& page, const API::Navigation& navigation, Ref<WebProcessProxy>&& sourceProcess, const URL& pageSourceURL, ProcessSwapRequestedByClient processSwapRequestedByClient, Ref<WebsiteDataStore>&& dataStore, CompletionHandler<void(Ref<WebProcessProxy>&&, SuspendedPageProxy*, const String&)>&& completionHandler)
{
    auto& targetURL = navigation.currentRequest().url();
    auto targetRegistrableDomain = WebCore::RegistrableDomain { targetURL };

    auto createNewProcess = [this, protectedThis = makeRef(*this), page = makeRef(page), targetRegistrableDomain, dataStore = dataStore.copyRef()] () -> Ref<WebProcessProxy> {
        return processForRegistrableDomain(dataStore, page.ptr(), targetRegistrableDomain);
    };

    if (usesSingleWebProcess())
        return completionHandler(WTFMove(sourceProcess), nullptr, "Single WebProcess mode is enabled"_s);

    if (processSwapRequestedByClient == ProcessSwapRequestedByClient::Yes)
        return completionHandler(createNewProcess(), nullptr, "Process swap was requested by the client"_s);

    if (!m_configuration->processSwapsOnNavigation())
        return completionHandler(WTFMove(sourceProcess), nullptr, "Feature is disabled"_s);

    if (m_automationSession)
        return completionHandler(WTFMove(sourceProcess), nullptr, "An automation session is active"_s);

    if (!sourceProcess->hasCommittedAnyProvisionalLoads()) {
        tryPrewarmWithDomainInformation(sourceProcess, targetRegistrableDomain);
        return completionHandler(WTFMove(sourceProcess), nullptr, "Process has not yet committed any provisional loads"_s);
    }

    // FIXME: We should support process swap when a window has been opened via window.open() without 'noopener'.
    // The issue is that the opener has a handle to the WindowProxy.
    if (navigation.openedByDOMWithOpener() && !m_configuration->processSwapsOnWindowOpenWithOpener())
        return completionHandler(WTFMove(sourceProcess), nullptr, "Browsing context been opened by DOM without 'noopener'"_s);

    // FIXME: We should support process swap when a window has opened other windows via window.open.
    if (navigation.hasOpenedFrames())
        return completionHandler(WTFMove(sourceProcess), nullptr, "Browsing context has opened other windows"_s);

    if (auto* targetItem = navigation.targetItem()) {
        if (auto* suspendedPage = targetItem->suspendedPage()) {
            return suspendedPage->waitUntilReadyToUnsuspend([createNewProcess = WTFMove(createNewProcess), completionHandler = WTFMove(completionHandler)](SuspendedPageProxy* suspendedPage) mutable {
                if (!suspendedPage)
                    return completionHandler(createNewProcess(), nullptr, "Using new process because target back/forward item's suspended page is not reusable"_s);
                Ref<WebProcessProxy> process = suspendedPage->process();
                completionHandler(WTFMove(process), suspendedPage, "Using target back/forward item's process and suspended page"_s);
            });
        }

        if (RefPtr<WebProcessProxy> process = WebProcessProxy::processForIdentifier(targetItem->lastProcessIdentifier())) {
            if (process->state() != WebProcessProxy::State::Terminated) {
                // FIXME: Architecturally we do not currently support multiple WebPage's with the same ID in a given WebProcess.
                // In the case where this WebProcess has a SuspendedPageProxy for this WebPage, we can throw it away to support
                // WebProcess re-use.
                removeAllSuspendedPagesForPage(page, process.get());

                // Make sure we remove the process from the cache if it is in there since we're about to use it.
                if (process->isInProcessCache()) {
                    webProcessCache().removeProcess(*process, WebProcessCache::ShouldShutDownProcess::No);
                    ASSERT(!process->isInProcessCache());
                }

                return completionHandler(process.releaseNonNull(), nullptr, "Using target back/forward item's process"_s);
            }
        }
    }

    if (navigation.treatAsSameOriginNavigation())
        return completionHandler(WTFMove(sourceProcess), nullptr, "The treatAsSameOriginNavigation flag is set"_s);

    URL sourceURL;
    if (page.isPageOpenedByDOMShowingInitialEmptyDocument() && !navigation.requesterOrigin().isEmpty())
        sourceURL = URL { URL(), navigation.requesterOrigin().toString() };
    else
        sourceURL = pageSourceURL;

    if (sourceURL.isEmpty() && page.configuration().relatedPage()) {
        sourceURL = URL { { }, page.configuration().relatedPage()->pageLoadState().url() };
        RELEASE_LOG(ProcessSwapping, "Using related page %p's URL as source URL for process swap decision", page.configuration().relatedPage());
    }

    if (!sourceURL.isValid() || !targetURL.isValid() || sourceURL.isEmpty() || sourceURL.protocolIsAbout() || targetRegistrableDomain.matches(sourceURL))
        return completionHandler(WTFMove(sourceProcess), nullptr, "Navigation is same-site"_s);

    String reason = "Navigation is cross-site"_s;
    
    if (m_configuration->alwaysKeepAndReuseSwappedProcesses()) {
        LOG(ProcessSwapping, "(ProcessSwapping) Considering re-use of a previously cached process for domain %s", targetRegistrableDomain.string().utf8().data());

        if (auto* process = m_swappedProcessesPerRegistrableDomain.get(targetRegistrableDomain)) {
            if (&process->websiteDataStore() == dataStore.ptr()) {
                LOG(ProcessSwapping, "(ProcessSwapping) Reusing a previously cached process with pid %i to continue navigation to URL %s", process->processIdentifier(), targetURL.string().utf8().data());

                // FIXME: Architecturally we do not currently support multiple WebPage's with the same ID in a given WebProcess.
                // In the case where this WebProcess has a SuspendedPageProxy for this WebPage, we can throw it away to support
                // WebProcess re-use.
                // In the future it would be great to refactor-out this limitation (https://bugs.webkit.org/show_bug.cgi?id=191166).
                removeAllSuspendedPagesForPage(page, process);

                return completionHandler(makeRef(*process), nullptr, reason);
            }
        }
    }

    return completionHandler(createNewProcess(), nullptr, reason);
}

RefPtr<WebProcessProxy> WebProcessPool::findReusableSuspendedPageProcess(const WebCore::RegistrableDomain& registrableDomain, WebPageProxy& page, WebsiteDataStore& dataStore)
{
    auto it = m_suspendedPages.findIf([&](auto& suspendedPage) {
        return suspendedPage->process().registrableDomain() == registrableDomain && &suspendedPage->process().websiteDataStore() == &dataStore;
    });
    if (it == m_suspendedPages.end())
        return nullptr;

    Ref<WebProcessProxy> process = (*it)->process();

    // FIXME: If the SuspendedPage is for this page, then we need to destroy the suspended page as we do not support having
    // multiple WebPages with the same ID in a given WebProcess currently (https://bugs.webkit.org/show_bug.cgi?id=191166).
    if (&(*it)->page() == &page)
        m_suspendedPages.remove(it);


    return process;
}

void WebProcessPool::addSuspendedPage(std::unique_ptr<SuspendedPageProxy>&& suspendedPage)
{
    if (!m_maxSuspendedPageCount)
        return;

    if (m_suspendedPages.size() >= m_maxSuspendedPageCount)
        m_suspendedPages.removeFirst();

    m_suspendedPages.append(WTFMove(suspendedPage));
}

void WebProcessPool::removeAllSuspendedPagesForPage(WebPageProxy& page, WebProcessProxy* process)
{
    m_suspendedPages.removeAllMatching([&page, process](auto& suspendedPage) {
        return &suspendedPage->page() == &page && (!process || &suspendedPage->process() == process);
    });
}

std::unique_ptr<SuspendedPageProxy> WebProcessPool::takeSuspendedPage(SuspendedPageProxy& suspendedPage)
{
    return m_suspendedPages.takeFirst([&suspendedPage](auto& item) {
        return item.get() == &suspendedPage;
    });
}

void WebProcessPool::removeSuspendedPage(SuspendedPageProxy& suspendedPage)
{
    auto it = m_suspendedPages.findIf([&suspendedPage](auto& item) {
        return item.get() == &suspendedPage;
    });
    if (it != m_suspendedPages.end())
        m_suspendedPages.remove(it);
}

bool WebProcessPool::hasSuspendedPageFor(WebProcessProxy& process, WebPageProxy& page) const
{
    return m_suspendedPages.findIf([&process, &page](auto& suspendedPage) {
        return &suspendedPage->process() == &process && &suspendedPage->page() == &page;
    }) != m_suspendedPages.end();
}

void WebProcessPool::clearSuspendedPages(AllowProcessCaching allowProcessCaching)
{
    HashSet<RefPtr<WebProcessProxy>> processes;
    for (auto& suspendedPage : m_suspendedPages)
        processes.add(&suspendedPage->process());

    m_suspendedPages.clear();

    for (auto& process : processes)
        process->maybeShutDown(allowProcessCaching);
}

void WebProcessPool::addMockMediaDevice(const MockMediaDevice& device)
{
#if ENABLE(MEDIA_STREAM)
    MockRealtimeMediaSourceCenter::addDevice(device);
    sendToAllProcesses(Messages::WebProcess::AddMockMediaDevice { device });
#endif
}

void WebProcessPool::clearMockMediaDevices()
{
#if ENABLE(MEDIA_STREAM)
    MockRealtimeMediaSourceCenter::setDevices({ });
    sendToAllProcesses(Messages::WebProcess::ClearMockMediaDevices { });
#endif
}

void WebProcessPool::removeMockMediaDevice(const String& persistentId)
{
#if ENABLE(MEDIA_STREAM)
    MockRealtimeMediaSourceCenter::removeDevice(persistentId);
    sendToAllProcesses(Messages::WebProcess::RemoveMockMediaDevice { persistentId });
#endif
}

void WebProcessPool::resetMockMediaDevices()
{
#if ENABLE(MEDIA_STREAM)
    MockRealtimeMediaSourceCenter::resetDevices();
    sendToAllProcesses(Messages::WebProcess::ResetMockMediaDevices { });
#endif
}

void WebProcessPool::sendDisplayConfigurationChangedMessageForTesting()
{
#if PLATFORM(MAC) && ENABLE(WEBPROCESS_WINDOWSERVER_BLOCKING)
    auto display = CGSMainDisplayID();

    for (auto& processPool : WebProcessPool::allProcessPools()) {
        processPool->sendToAllProcesses(Messages::WebProcess::DisplayConfigurationChanged(display, kCGDisplayBeginConfigurationFlag));
        processPool->sendToAllProcesses(Messages::WebProcess::DisplayConfigurationChanged(display, kCGDisplaySetModeFlag | kCGDisplayDesktopShapeChangedFlag));
    }
#endif
}

void WebProcessPool::didCollectPrewarmInformation(const WebCore::RegistrableDomain& registrableDomain, const WebCore::PrewarmInformation& prewarmInformation)
{
    static const size_t maximumSizeToPreventUnlimitedGrowth = 100;
    if (m_prewarmInformationPerRegistrableDomain.size() == maximumSizeToPreventUnlimitedGrowth)
        m_prewarmInformationPerRegistrableDomain.remove(m_prewarmInformationPerRegistrableDomain.random());

    auto& value = m_prewarmInformationPerRegistrableDomain.ensure(registrableDomain, [] {
        return std::make_unique<WebCore::PrewarmInformation>();
    }).iterator->value;

    *value = prewarmInformation;
}

void WebProcessPool::tryPrewarmWithDomainInformation(WebProcessProxy& process, const RegistrableDomain& registrableDomain)
{
    auto* prewarmInformation = m_prewarmInformationPerRegistrableDomain.get(registrableDomain);
    if (!prewarmInformation)
        return;
    process.send(Messages::WebProcess::PrewarmWithDomainInformation(*prewarmInformation), 0);
}

void WebProcessPool::clearCurrentModifierStateForTesting()
{
    sendToAllProcesses(Messages::WebProcess::ClearCurrentModifierStateForTesting());
}

#if ENABLE(RESOURCE_LOAD_STATISTICS)
void WebProcessPool::didCommitCrossSiteLoadWithDataTransfer(PAL::SessionID sessionID, const RegistrableDomain& fromDomain, const RegistrableDomain& toDomain, OptionSet<CrossSiteNavigationDataTransfer::Flag> navigationDataTransfer, PageIdentifier pageID)
{
    if (!m_networkProcess)
        return;

    m_networkProcess->didCommitCrossSiteLoadWithDataTransfer(sessionID, fromDomain, toDomain, navigationDataTransfer, pageID);
}
#endif

void WebProcessPool::setWebProcessHasUploads(ProcessIdentifier processID)
{
    ASSERT(processID);
    auto* process = WebProcessProxy::processForIdentifier(processID);
    ASSERT(process);

    if (!process)
        return;

    RELEASE_LOG(ProcessSuspension, "Web process pid %u now has uploads in progress", (unsigned)process->processIdentifier());

    if (m_processesWithUploads.isEmpty()) {
        RELEASE_LOG(ProcessSuspension, "The number of uploads in progress is now one. Taking Networking and UI process assertions.");

        ASSERT(m_networkProcess);
        m_networkProcess->takeUploadAssertion();
        
        ASSERT(!m_uiProcessUploadAssertion);
        m_uiProcessUploadAssertion = std::make_unique<ProcessAssertion>(getCurrentProcessID(), "WebKit uploads"_s, AssertionState::UnboundedNetworking);
    }
    
    auto result = m_processesWithUploads.add(processID, nullptr);
    ASSERT(result.isNewEntry);
    result.iterator->value = std::make_unique<ProcessAssertion>(process->processIdentifier(), "WebKit uploads"_s, AssertionState::UnboundedNetworking);
}

void WebProcessPool::clearWebProcessHasUploads(ProcessIdentifier processID)
{
    ASSERT(processID);
    auto result = m_processesWithUploads.take(processID);
    if (!result)
        return;

    auto* process = WebProcessProxy::processForIdentifier(processID);
    ASSERT_UNUSED(process, process);
    RELEASE_LOG(ProcessSuspension, "Web process pid %u no longer has uploads in progress", (unsigned)process->processIdentifier());

    if (m_processesWithUploads.isEmpty()) {
        RELEASE_LOG(ProcessSuspension, "The number of uploads in progress is now zero. Releasing Networking and UI process assertions.");

        if (m_networkProcess)
            m_networkProcess->clearUploadAssertion();
        
        ASSERT(m_uiProcessUploadAssertion);
        m_uiProcessUploadAssertion = nullptr;
    }
    
}

void WebProcessPool::setWebProcessIsPlayingAudibleMedia(WebCore::ProcessIdentifier processID)
{
    auto* process = WebProcessProxy::processForIdentifier(processID);
    ASSERT(process);

    RELEASE_LOG(ProcessSuspension, "Web process pid %u is now playing audible media", (unsigned)process->processIdentifier());

    if (m_processesPlayingAudibleMedia.isEmpty()) {
        RELEASE_LOG(ProcessSuspension, "The number of processes playing audible media is now one. Taking UI process assertion.");

        ASSERT(!m_uiProcessMediaPlaybackAssertion);
        m_uiProcessMediaPlaybackAssertion = std::make_unique<ProcessAssertion>(getCurrentProcessID(), "WebKit Media Playback"_s, AssertionState::Foreground, AssertionReason::MediaPlayback);
    }

    auto result = m_processesPlayingAudibleMedia.add(processID, nullptr);
    ASSERT(result.isNewEntry);
    result.iterator->value = std::make_unique<ProcessAssertion>(process->processIdentifier(), "WebKit Media Playback"_s, AssertionState::Foreground, AssertionReason::MediaPlayback);
}

void WebProcessPool::clearWebProcessIsPlayingAudibleMedia(WebCore::ProcessIdentifier processID)
{
    auto result = m_processesPlayingAudibleMedia.take(processID);
    ASSERT_UNUSED(result, result);

    auto* process = WebProcessProxy::processForIdentifier(processID);
    ASSERT_UNUSED(process, process);

    RELEASE_LOG(ProcessSuspension, "Web process pid %u is no longer playing audible media", (unsigned)process->processIdentifier());

    if (m_processesPlayingAudibleMedia.isEmpty()) {
        RELEASE_LOG(ProcessSuspension, "The number of processes playing audible media now zero. Releasing UI process assertion.");

        ASSERT(m_uiProcessMediaPlaybackAssertion);
        m_uiProcessMediaPlaybackAssertion = nullptr;
    }
}

} // namespace WebKit<|MERGE_RESOLUTION|>--- conflicted
+++ resolved
@@ -1099,15 +1099,7 @@
     if (m_memorySamplerEnabled) {
         SandboxExtension::Handle sampleLogSandboxHandle;        
         WallTime now = WallTime::now();
-<<<<<<< HEAD
-#if PLATFORM(QT)
-        String sampleLogFilePath = String::format("WebProcess%llupid%d", static_cast<unsigned long long>(now.secondsSinceEpoch().seconds()), qProcessId(process->processIdentifier()));
-#else
-        String sampleLogFilePath = String::format("WebProcess%llupid%d", static_cast<unsigned long long>(now.secondsSinceEpoch().seconds()), process->processIdentifier());
-#endif
-=======
         String sampleLogFilePath = makeString("WebProcess", static_cast<unsigned long long>(now.secondsSinceEpoch().seconds()), "pid", process->processIdentifier());
->>>>>>> 2d3b0564
         sampleLogFilePath = SandboxExtension::createHandleForTemporaryFile(sampleLogFilePath, SandboxExtension::Type::ReadWrite, sampleLogSandboxHandle);
         
         process->send(Messages::WebProcess::StartMemorySampler(sampleLogSandboxHandle, sampleLogFilePath, m_memorySamplerInterval), 0);
