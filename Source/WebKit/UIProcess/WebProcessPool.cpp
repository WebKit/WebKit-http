/*
 * Copyright (C) 2010-2018 Apple Inc. All rights reserved.
 *
 * Redistribution and use in source and binary forms, with or without
 * modification, are permitted provided that the following conditions
 * are met:
 * 1. Redistributions of source code must retain the above copyright
 *    notice, this list of conditions and the following disclaimer.
 * 2. Redistributions in binary form must reproduce the above copyright
 *    notice, this list of conditions and the following disclaimer in the
 *    documentation and/or other materials provided with the distribution.
 *
 * THIS SOFTWARE IS PROVIDED BY APPLE INC. AND ITS CONTRIBUTORS ``AS IS''
 * AND ANY EXPRESS OR IMPLIED WARRANTIES, INCLUDING, BUT NOT LIMITED TO,
 * THE IMPLIED WARRANTIES OF MERCHANTABILITY AND FITNESS FOR A PARTICULAR
 * PURPOSE ARE DISCLAIMED. IN NO EVENT SHALL APPLE INC. OR ITS CONTRIBUTORS
 * BE LIABLE FOR ANY DIRECT, INDIRECT, INCIDENTAL, SPECIAL, EXEMPLARY, OR
 * CONSEQUENTIAL DAMAGES (INCLUDING, BUT NOT LIMITED TO, PROCUREMENT OF
 * SUBSTITUTE GOODS OR SERVICES; LOSS OF USE, DATA, OR PROFITS; OR BUSINESS
 * INTERRUPTION) HOWEVER CAUSED AND ON ANY THEORY OF LIABILITY, WHETHER IN
 * CONTRACT, STRICT LIABILITY, OR TORT (INCLUDING NEGLIGENCE OR OTHERWISE)
 * ARISING IN ANY WAY OUT OF THE USE OF THIS SOFTWARE, EVEN IF ADVISED OF
 * THE POSSIBILITY OF SUCH DAMAGE.
 */

#include "config.h"
#include "WebProcessPool.h"

#include "APIArray.h"
#include "APIAutomationClient.h"
#include "APICustomProtocolManagerClient.h"
#include "APIDownloadClient.h"
#include "APIHTTPCookieStore.h"
#include "APIInjectedBundleClient.h"
#include "APILegacyContextHistoryClient.h"
#include "APINavigation.h"
#include "APIPageConfiguration.h"
#include "APIProcessPoolConfiguration.h"
#include "ChildProcessMessages.h"
#include "DownloadProxy.h"
#include "DownloadProxyMessages.h"
#include "GamepadData.h"
#include "HighPerformanceGraphicsUsageSampler.h"
#if ENABLE(LEGACY_CUSTOM_PROTOCOL_MANAGER)
#include "LegacyCustomProtocolManagerMessages.h"
#endif
#include "LogInitialization.h"
#include "Logging.h"
#include "NetworkProcessCreationParameters.h"
#include "NetworkProcessMessages.h"
#include "NetworkProcessProxy.h"
#include "PerActivityStateCPUUsageSampler.h"
#include "PluginProcessManager.h"
#include "SandboxExtension.h"
#include "ServiceWorkerProcessProxy.h"
#include "StatisticsData.h"
#include "StorageProcessCreationParameters.h"
#include "StorageProcessMessages.h"
#include "TextChecker.h"
#include "UIGamepad.h"
#include "UIGamepadProvider.h"
#include "WKContextPrivate.h"
#include "WebAutomationSession.h"
#include "WebBackForwardList.h"
#include "WebBackForwardListItem.h"
#include "WebCertificateInfo.h"
#include "WebContextSupplement.h"
#include "WebCookieManagerProxy.h"
#include "WebCoreArgumentCoders.h"
#include "WebGeolocationManagerProxy.h"
#include "WebKit2Initialize.h"
#include "WebMemorySampler.h"
#include "WebNotificationManagerProxy.h"
#include "WebPageGroup.h"
#include "WebPreferences.h"
#include "WebPreferencesKeys.h"
#include "WebProcessCreationParameters.h"
#include "WebProcessMessages.h"
#include "WebProcessPoolMessages.h"
#include "WebProcessProxy.h"
#include "WebsiteDataStore.h"
#include "WebsiteDataStoreParameters.h"
#include <JavaScriptCore/JSCInlines.h>
#include <WebCore/ApplicationCacheStorage.h>
#include <WebCore/LogInitialization.h>
#include <WebCore/MockRealtimeMediaSourceCenter.h>
#include <WebCore/NetworkStorageSession.h>
#include <WebCore/PlatformScreen.h>
#include <WebCore/Process.h>
#include <WebCore/ResourceRequest.h>
#include <WebCore/URLParser.h>
#include <pal/SessionID.h>
#include <wtf/Language.h>
#include <wtf/MainThread.h>
#include <wtf/NeverDestroyed.h>
#include <wtf/ProcessPrivilege.h>
#include <wtf/RunLoop.h>
#include <wtf/Scope.h>
#include <wtf/WallTime.h>
#include <wtf/text/StringBuilder.h>

#if ENABLE(SERVICE_CONTROLS)
#include "ServicesController.h"
#endif

#if ENABLE(REMOTE_INSPECTOR)
#include <JavaScriptCore/RemoteInspector.h>
#endif

#if OS(LINUX)
#include "MemoryPressureMonitor.h"
#endif

#if PLATFORM(WAYLAND)
#include "WaylandCompositor.h"
#include <WebCore/PlatformDisplay.h>
#endif

#ifndef NDEBUG
#include <wtf/RefCountedLeakCounter.h>
#endif

namespace WebKit {
using namespace WebCore;

DEFINE_DEBUG_ONLY_GLOBAL(WTF::RefCountedLeakCounter, processPoolCounter, ("WebProcessPool"));

static const Seconds serviceWorkerTerminationDelay { 5_s };

static uint64_t generateListenerIdentifier()
{
    static uint64_t nextIdentifier = 1;
    return nextIdentifier++;
}

static HashMap<uint64_t, Function<void(WebProcessPool&)>>& processPoolCreationListenerFunctionMap()
{
    static NeverDestroyed<HashMap<uint64_t, Function<void(WebProcessPool&)>>> map;
    return map;
}

uint64_t WebProcessPool::registerProcessPoolCreationListener(Function<void(WebProcessPool&)>&& function)
{
    ASSERT(function);

    auto identifier = generateListenerIdentifier();
    processPoolCreationListenerFunctionMap().set(identifier, WTFMove(function));
    return identifier;
}

void WebProcessPool::unregisterProcessPoolCreationListener(uint64_t identifier)
{
    processPoolCreationListenerFunctionMap().remove(identifier);
}

Ref<WebProcessPool> WebProcessPool::create(API::ProcessPoolConfiguration& configuration)
{
    InitializeWebKit2();
    return adoptRef(*new WebProcessPool(configuration));
}

void WebProcessPool::notifyThisWebProcessPoolWasCreated()
{
    auto& listenerMap = processPoolCreationListenerFunctionMap();

    Vector<uint64_t> identifiers;
    identifiers.reserveInitialCapacity(listenerMap.size());
    for (auto identifier : listenerMap.keys())
        identifiers.uncheckedAppend(identifier);

    for (auto identifier : identifiers) {
        auto iterator = listenerMap.find(identifier);
        if (iterator == listenerMap.end())
            continue;

        // To make sure the Function object stays alive until after the function call has been made,
        // we temporarily move it out of the map.
        // This protects it from the Function calling unregisterProcessPoolCreationListener thereby
        // removing itself from the map of listeners.
        // If the identifier still exists in the map later, we move it back in.
        Function<void(WebProcessPool&)> function = WTFMove(iterator->value);
        function(*this);

        iterator = listenerMap.find(identifier);
        if (iterator != listenerMap.end()) {
            ASSERT(!iterator->value);
            iterator->value = WTFMove(function);
        }
    }
}

static Vector<WebProcessPool*>& processPools()
{
    static NeverDestroyed<Vector<WebProcessPool*>> processPools;
    return processPools;
}

const Vector<WebProcessPool*>& WebProcessPool::allProcessPools()
{
    return processPools();
}

static WebsiteDataStore::Configuration legacyWebsiteDataStoreConfiguration(API::ProcessPoolConfiguration& processPoolConfiguration)
{
    WebsiteDataStore::Configuration configuration;

    configuration.cacheStorageDirectory = API::WebsiteDataStore::defaultCacheStorageDirectory();
    configuration.serviceWorkerRegistrationDirectory = API::WebsiteDataStore::defaultServiceWorkerRegistrationDirectory();
    configuration.localStorageDirectory = processPoolConfiguration.localStorageDirectory();
    configuration.localStorageQuota = processPoolConfiguration.localStorageQuota();
    configuration.webSQLDatabaseDirectory = processPoolConfiguration.webSQLDatabaseDirectory();
    configuration.applicationCacheDirectory = processPoolConfiguration.applicationCacheDirectory();
    configuration.applicationCacheFlatFileSubdirectoryName = processPoolConfiguration.applicationCacheFlatFileSubdirectoryName();
    configuration.mediaCacheDirectory = processPoolConfiguration.mediaCacheDirectory();
    configuration.mediaKeysStorageDirectory = processPoolConfiguration.mediaKeysStorageDirectory();
    configuration.resourceLoadStatisticsDirectory = processPoolConfiguration.resourceLoadStatisticsDirectory();
    configuration.networkCacheDirectory = processPoolConfiguration.diskCacheDirectory();
    configuration.javaScriptConfigurationDirectory = processPoolConfiguration.javaScriptConfigurationDirectory();

    return configuration;
}

static HashSet<String, ASCIICaseInsensitiveHash>& globalURLSchemesWithCustomProtocolHandlers()
{
    static NeverDestroyed<HashSet<String, ASCIICaseInsensitiveHash>> set;
    return set;
}

WebProcessPool::WebProcessPool(API::ProcessPoolConfiguration& configuration)
    : m_configuration(configuration.copy())
    , m_defaultPageGroup(WebPageGroup::create())
    , m_injectedBundleClient(std::make_unique<API::InjectedBundleClient>())
    , m_automationClient(std::make_unique<API::AutomationClient>())
    , m_downloadClient(std::make_unique<API::DownloadClient>())
    , m_historyClient(std::make_unique<API::LegacyContextHistoryClient>())
    , m_customProtocolManagerClient(std::make_unique<API::CustomProtocolManagerClient>())
    , m_visitedLinkStore(VisitedLinkStore::create())
#if PLATFORM(MAC)
    , m_highPerformanceGraphicsUsageSampler(std::make_unique<HighPerformanceGraphicsUsageSampler>(*this))
    , m_perActivityStateCPUUsageSampler(std::make_unique<PerActivityStateCPUUsageSampler>(*this))
#endif
    , m_alwaysRunsAtBackgroundPriority(m_configuration->alwaysRunsAtBackgroundPriority())
    , m_shouldTakeUIBackgroundAssertion(m_configuration->shouldTakeUIBackgroundAssertion())
    , m_userObservablePageCounter([this](RefCounterEvent) { updateProcessSuppressionState(); })
    , m_processSuppressionDisabledForPageCounter([this](RefCounterEvent) { updateProcessSuppressionState(); })
    , m_hiddenPageThrottlingAutoIncreasesCounter([this](RefCounterEvent) { m_hiddenPageThrottlingTimer.startOneShot(0_s); })
    , m_hiddenPageThrottlingTimer(RunLoop::main(), this, &WebProcessPool::updateHiddenPageThrottlingAutoIncreaseLimit)
    , m_serviceWorkerProcessesTerminationTimer(RunLoop::main(), this, &WebProcessPool::terminateServiceWorkerProcesses)
#if PLATFORM(IOS)
    , m_foregroundWebProcessCounter([this](RefCounterEvent) { updateProcessAssertions(); })
    , m_backgroundWebProcessCounter([this](RefCounterEvent) { updateProcessAssertions(); })
#endif
{
    static std::once_flag onceFlag;
    std::call_once(onceFlag, [] {
        WTF::setProcessPrivileges(allPrivileges());
        WebCore::NetworkStorageSession::permitProcessToUseCookieAPI(true);
        Process::setIdentifier(generateObjectIdentifier<WebCore::ProcessIdentifierType>());
    });

    if (m_configuration->shouldHaveLegacyDataStore())
        m_websiteDataStore = API::WebsiteDataStore::createLegacy(legacyWebsiteDataStoreConfiguration(m_configuration));

    if (!m_websiteDataStore && API::WebsiteDataStore::defaultDataStoreExists())
        m_websiteDataStore = API::WebsiteDataStore::defaultDataStore();

    for (auto& scheme : m_configuration->alwaysRevalidatedURLSchemes())
        m_schemesToRegisterAsAlwaysRevalidated.add(scheme);

    for (const auto& urlScheme : m_configuration->cachePartitionedURLSchemes())
        m_schemesToRegisterAsCachePartitioned.add(urlScheme);

    platformInitialize();

#if OS(LINUX)
    MemoryPressureMonitor::singleton().start();
#endif

    addMessageReceiver(Messages::WebProcessPool::messageReceiverName(), *this);

    // NOTE: These sub-objects must be initialized after m_messageReceiverMap..
    addSupplement<WebCookieManagerProxy>();
    addSupplement<WebGeolocationManagerProxy>();
    addSupplement<WebNotificationManagerProxy>();
#if ENABLE(MEDIA_SESSION)
    addSupplement<WebMediaSessionFocusManager>();
#endif

    processPools().append(this);

    addLanguageChangeObserver(this, languageChanged);

    resolvePathsForSandboxExtensions();

#if !LOG_DISABLED || !RELEASE_LOG_DISABLED
    WebCore::initializeLogChannelsIfNecessary();
    WebKit::initializeLogChannelsIfNecessary();
#endif // !LOG_DISABLED || !RELEASE_LOG_DISABLED

#ifndef NDEBUG
    processPoolCounter.increment();
#endif

    notifyThisWebProcessPoolWasCreated();
}

WebProcessPool::~WebProcessPool()
{
    bool removed = processPools().removeFirst(this);
    ASSERT_UNUSED(removed, removed);

    removeLanguageChangeObserver(this);

    m_messageReceiverMap.invalidate();

    for (auto& supplement : m_supplements.values()) {
        supplement->processPoolDestroyed();
        supplement->clearProcessPool();
    }

    invalidateCallbackMap(m_dictionaryCallbacks, CallbackBase::Error::OwnerWasInvalidated);

    platformInvalidateContext();

#ifndef NDEBUG
    processPoolCounter.decrement();
#endif

    if (m_networkProcess)
        m_networkProcess->shutDownProcess();

#if ENABLE(GAMEPAD)
    if (!m_processesUsingGamepads.isEmpty())
        UIGamepadProvider::singleton().processPoolStoppedUsingGamepads(*this);
#endif

    // Only remaining processes should be pre-warmed ones as other keep the process pool alive.
    while (!m_processes.isEmpty()) {
        auto& process = m_processes.first();

        ASSERT(process->isInPrewarmedPool());
        // We need to be the only one holding a reference to the pre-warmed process so that it gets destroyed.
        // WebProcessProxies currently always expect to have a WebProcessPool.
        ASSERT(process->hasOneRef());

        process->shutDown();
    }
}

void WebProcessPool::initializeClient(const WKContextClientBase* client)
{
    m_client.initialize(client);
}

void WebProcessPool::setInjectedBundleClient(std::unique_ptr<API::InjectedBundleClient>&& client)
{
    if (!client)
        m_injectedBundleClient = std::make_unique<API::InjectedBundleClient>();
    else
        m_injectedBundleClient = WTFMove(client);
}

void WebProcessPool::initializeConnectionClient(const WKContextConnectionClientBase* client)
{
    m_connectionClient.initialize(client);
}

void WebProcessPool::setHistoryClient(std::unique_ptr<API::LegacyContextHistoryClient>&& historyClient)
{
    if (!historyClient)
        m_historyClient = std::make_unique<API::LegacyContextHistoryClient>();
    else
        m_historyClient = WTFMove(historyClient);
}

void WebProcessPool::setDownloadClient(std::unique_ptr<API::DownloadClient>&& downloadClient)
{
    if (!downloadClient)
        m_downloadClient = std::make_unique<API::DownloadClient>();
    else
        m_downloadClient = WTFMove(downloadClient);
}

void WebProcessPool::setAutomationClient(std::unique_ptr<API::AutomationClient>&& automationClient)
{
    if (!automationClient)
        m_automationClient = std::make_unique<API::AutomationClient>();
    else
        m_automationClient = WTFMove(automationClient);
#if PLATFORM(WPE)
    didSetAutomationClient();
#endif
}

void WebProcessPool::setLegacyCustomProtocolManagerClient(std::unique_ptr<API::CustomProtocolManagerClient>&& customProtocolManagerClient)
{
#if ENABLE(LEGACY_CUSTOM_PROTOCOL_MANAGER)
    if (!customProtocolManagerClient)
        m_customProtocolManagerClient = std::make_unique<API::CustomProtocolManagerClient>();
    else
        m_customProtocolManagerClient = WTFMove(customProtocolManagerClient);
#endif
}

void WebProcessPool::setMaximumNumberOfProcesses(unsigned maximumNumberOfProcesses)
{
    // Guard against API misuse.
    if (m_processes.size() != m_prewarmedProcessCount)
        CRASH();

    m_configuration->setMaximumProcessCount(maximumNumberOfProcesses);
}

void WebProcessPool::setMaximumNumberOfPrewarmedProcesses(unsigned maximumNumberOfProcesses)
{
    // Guard against API misuse.
    if (m_processes.size())
        CRASH();

    m_configuration->setMaximumPrewarmedProcessCount(maximumNumberOfProcesses);
}

void WebProcessPool::setCustomWebContentServiceBundleIdentifier(const String& customWebContentServiceBundleIdentifier)
{
    // Guard against API misuse.
    if (!customWebContentServiceBundleIdentifier.isAllASCII())
        CRASH();

    m_configuration->setCustomWebContentServiceBundleIdentifier(customWebContentServiceBundleIdentifier);
}

IPC::Connection* WebProcessPool::networkingProcessConnection()
{
    return m_networkProcess->connection();
}

void WebProcessPool::languageChanged(void* context)
{
    static_cast<WebProcessPool*>(context)->languageChanged();
}

void WebProcessPool::languageChanged()
{
    sendToAllProcesses(Messages::WebProcess::UserPreferredLanguagesChanged(userPreferredLanguages()));
#if USE(SOUP)
    if (m_networkProcess)
        m_networkProcess->send(Messages::NetworkProcess::UserPreferredLanguagesChanged(userPreferredLanguages()), 0);
#endif
}

void WebProcessPool::fullKeyboardAccessModeChanged(bool fullKeyboardAccessEnabled)
{
    sendToAllProcesses(Messages::WebProcess::FullKeyboardAccessModeChanged(fullKeyboardAccessEnabled));
}

#if OS(LINUX)
void WebProcessPool::sendMemoryPressureEvent(bool isCritical)
{
    sendToAllProcesses(Messages::ChildProcess::DidReceiveMemoryPressureEvent(isCritical));
    sendToNetworkingProcess(Messages::ChildProcess::DidReceiveMemoryPressureEvent(isCritical));
    sendToStorageProcess(Messages::ChildProcess::DidReceiveMemoryPressureEvent(isCritical));
#if ENABLE(NETSCAPE_PLUGIN_API)
    PluginProcessManager::singleton().sendMemoryPressureEvent(isCritical);
#endif
}
#endif

void WebProcessPool::textCheckerStateChanged()
{
    sendToAllProcesses(Messages::WebProcess::SetTextCheckerState(TextChecker::state()));
}

void WebProcessPool::screenPropertiesStateChanged()
{
#if PLATFORM(MAC)
    auto screenProperties = WebCore::collectScreenProperties();
    sendToAllProcesses(Messages::WebProcess::SetScreenProperties(screenProperties));
#endif
}

NetworkProcessProxy& WebProcessPool::ensureNetworkProcess(WebsiteDataStore* withWebsiteDataStore)
{
    if (m_networkProcess) {
        if (withWebsiteDataStore) {
            m_networkProcess->addSession(makeRef(*withWebsiteDataStore));
            withWebsiteDataStore->clearPendingCookies();
        }
        return *m_networkProcess;
    }

    m_networkProcess = NetworkProcessProxy::create(*this);

    NetworkProcessCreationParameters parameters;

    if (withWebsiteDataStore) {
        auto websiteDataStoreParameters = withWebsiteDataStore->parameters();
        parameters.defaultSessionParameters = WTFMove(websiteDataStoreParameters.networkSessionParameters);

        // FIXME: This isn't conceptually correct, but it's needed to preserve behavior introduced in r213241.
        // We should separate the concept of the default session from the currently used persistent session.
        parameters.defaultSessionParameters.sessionID = PAL::SessionID::defaultSessionID();
    }

    if (m_websiteDataStore) {
        parameters.defaultSessionPendingCookies = copyToVector(m_websiteDataStore->websiteDataStore().pendingCookies());
        m_websiteDataStore->websiteDataStore().clearPendingCookies();
    }

    parameters.privateBrowsingEnabled = WebPreferences::anyPagesAreUsingPrivateBrowsing();

    parameters.cacheModel = cacheModel();
    parameters.diskCacheSizeOverride = m_configuration->diskCacheSizeOverride();
    parameters.canHandleHTTPSServerTrustEvaluation = m_canHandleHTTPSServerTrustEvaluation;

    for (auto& scheme : globalURLSchemesWithCustomProtocolHandlers())
        parameters.urlSchemesRegisteredForCustomProtocols.append(scheme);

    for (auto& scheme : m_urlSchemesRegisteredForCustomProtocols)
        parameters.urlSchemesRegisteredForCustomProtocols.append(scheme);

    parameters.diskCacheDirectory = m_configuration->diskCacheDirectory();
    if (!parameters.diskCacheDirectory.isEmpty())
        SandboxExtension::createHandleForReadWriteDirectory(parameters.diskCacheDirectory, parameters.diskCacheDirectoryExtensionHandle);
#if ENABLE(NETWORK_CACHE_SPECULATIVE_REVALIDATION)
    parameters.shouldEnableNetworkCacheSpeculativeRevalidation = m_configuration->diskCacheSpeculativeValidationEnabled();
#endif

#if PLATFORM(IOS)
    String cookieStorageDirectory = this->cookieStorageDirectory();
    if (!cookieStorageDirectory.isEmpty())
        SandboxExtension::createHandleForReadWriteDirectory(cookieStorageDirectory, parameters.cookieStorageDirectoryExtensionHandle);

    String containerCachesDirectory = this->networkingCachesDirectory();
    if (!containerCachesDirectory.isEmpty())
        SandboxExtension::createHandleForReadWriteDirectory(containerCachesDirectory, parameters.containerCachesDirectoryExtensionHandle);

    String parentBundleDirectory = this->parentBundleDirectory();
    if (!parentBundleDirectory.isEmpty())
        SandboxExtension::createHandle(parentBundleDirectory, SandboxExtension::Type::ReadOnly, parameters.parentBundleDirectoryExtensionHandle);
#endif

    parameters.shouldUseTestingNetworkSession = m_shouldUseTestingNetworkSession;
    parameters.presentingApplicationPID = m_configuration->presentingApplicationPID();

    parameters.urlSchemesRegisteredAsSecure = copyToVector(m_schemesToRegisterAsSecure);
    parameters.urlSchemesRegisteredAsBypassingContentSecurityPolicy = copyToVector(m_schemesToRegisterAsBypassingContentSecurityPolicy);
    parameters.urlSchemesRegisteredAsLocal = copyToVector(m_schemesToRegisterAsLocal);
    parameters.urlSchemesRegisteredAsNoAccess = copyToVector(m_schemesToRegisterAsNoAccess);
    parameters.urlSchemesRegisteredAsDisplayIsolated = copyToVector(m_schemesToRegisterAsDisplayIsolated);
    parameters.urlSchemesRegisteredAsCORSEnabled = copyToVector(m_schemesToRegisterAsCORSEnabled);
    parameters.urlSchemesRegisteredAsCanDisplayOnlyIfCanRequest = copyToVector(m_schemesToRegisterAsCanDisplayOnlyIfCanRequest);

    // Add any platform specific parameters
    platformInitializeNetworkProcess(parameters);

    // Initialize the network process.
    m_networkProcess->send(Messages::NetworkProcess::InitializeNetworkProcess(parameters), 0);

#if PLATFORM(COCOA)
    m_networkProcess->send(Messages::NetworkProcess::SetQOS(networkProcessLatencyQOS(), networkProcessThroughputQOS()), 0);
#endif

    if (m_didNetworkProcessCrash) {
        m_didNetworkProcessCrash = false;
        reinstateNetworkProcessAssertionState(*m_networkProcess);
        if (m_websiteDataStore)
            m_websiteDataStore->websiteDataStore().networkProcessDidCrash();
    }

    if (withWebsiteDataStore) {
        m_networkProcess->addSession(makeRef(*withWebsiteDataStore));
        withWebsiteDataStore->clearPendingCookies();
    }

    return *m_networkProcess;
}

void WebProcessPool::networkProcessCrashed(NetworkProcessProxy& networkProcessProxy, Vector<Messages::WebProcessProxy::GetNetworkProcessConnection::DelayedReply>&& pendingReplies)
{
    ASSERT(m_networkProcess);
    ASSERT(&networkProcessProxy == m_networkProcess.get());
    m_didNetworkProcessCrash = true;

    for (auto& supplement : m_supplements.values())
        supplement->processDidClose(&networkProcessProxy);

    m_client.networkProcessDidCrash(this);

    if (m_automationSession)
        m_automationSession->terminate();

    // Leave the process proxy around during client call, so that the client could query the process identifier.
    m_networkProcess = nullptr;

    // Attempt to re-launch.
    if (pendingReplies.isEmpty())
        return;
    auto& newNetworkProcess = ensureNetworkProcess();
    for (auto& reply : pendingReplies)
        newNetworkProcess.getNetworkProcessConnection(WTFMove(reply));
}

void WebProcessPool::getNetworkProcessConnection(Messages::WebProcessProxy::GetNetworkProcessConnection::DelayedReply&& reply)
{
    ensureNetworkProcess();
    ASSERT(m_networkProcess);

    m_networkProcess->getNetworkProcessConnection(WTFMove(reply));
}

void WebProcessPool::ensureStorageProcessAndWebsiteDataStore(WebsiteDataStore* relevantDataStore)
{
    // *********
    // IMPORTANT: Do not change the directory structure for indexed databases on disk without first consulting a reviewer from Apple (<rdar://problem/17454712>)
    // *********

    if (!m_storageProcess) {
        auto parameters = m_websiteDataStore ? m_websiteDataStore->websiteDataStore().storageProcessParameters() : (relevantDataStore ? relevantDataStore->storageProcessParameters() : API::WebsiteDataStore::defaultDataStore()->websiteDataStore().storageProcessParameters());

        ASSERT(parameters.sessionID.isValid());

#if ENABLE(INDEXED_DATABASE)
        if (parameters.indexedDatabaseDirectory.isEmpty()) {
            parameters.indexedDatabaseDirectory = m_configuration->indexedDBDatabaseDirectory();
            SandboxExtension::createHandleForReadWriteDirectory(parameters.indexedDatabaseDirectory, parameters.indexedDatabaseDirectoryExtensionHandle);
        }
#endif
#if ENABLE(SERVICE_WORKER)
        if (parameters.serviceWorkerRegistrationDirectory.isEmpty()) {
            parameters.serviceWorkerRegistrationDirectory = API::WebsiteDataStore::defaultServiceWorkerRegistrationDirectory();
            SandboxExtension::createHandleForReadWriteDirectory(parameters.serviceWorkerRegistrationDirectory, parameters.serviceWorkerRegistrationDirectoryExtensionHandle);
        }

        if (!m_schemesServiceWorkersCanHandle.isEmpty())
            parameters.urlSchemesServiceWorkersCanHandle = copyToVector(m_schemesServiceWorkersCanHandle);

        parameters.shouldDisableServiceWorkerProcessTerminationDelay = m_shouldDisableServiceWorkerProcessTerminationDelay;
#endif

        m_storageProcess = StorageProcessProxy::create(*this);
        m_storageProcess->send(Messages::StorageProcess::InitializeWebsiteDataStore(parameters), 0);
    }

    if (!relevantDataStore || !m_websiteDataStore || relevantDataStore == &m_websiteDataStore->websiteDataStore())
        return;

    m_storageProcess->send(Messages::StorageProcess::InitializeWebsiteDataStore(relevantDataStore->storageProcessParameters()), 0);
}

void WebProcessPool::getStorageProcessConnection(WebProcessProxy& webProcessProxy, PAL::SessionID initialSessionID, Messages::WebProcessProxy::GetStorageProcessConnection::DelayedReply&& reply)
{
    ensureStorageProcessAndWebsiteDataStore(WebsiteDataStore::existingNonDefaultDataStoreForSessionID(initialSessionID));

    m_storageProcess->getStorageProcessConnection(webProcessProxy, WTFMove(reply));
}

void WebProcessPool::storageProcessCrashed(StorageProcessProxy* storageProcessProxy)
{
    ASSERT(m_storageProcess);
    ASSERT(storageProcessProxy == m_storageProcess.get());

    for (auto& supplement : m_supplements.values())
        supplement->processDidClose(storageProcessProxy);

    m_client.storageProcessDidCrash(this);

    if (m_automationSession)
        m_automationSession->terminate();

    m_storageProcess = nullptr;
}

#if ENABLE(SERVICE_WORKER)
void WebProcessPool::establishWorkerContextConnectionToStorageProcess(StorageProcessProxy& proxy, SecurityOriginData&& securityOrigin, std::optional<PAL::SessionID> sessionID)
{
    ASSERT_UNUSED(proxy, &proxy == m_storageProcess);

    if (m_serviceWorkerProcesses.contains(securityOrigin))
        return;

    m_mayHaveRegisteredServiceWorkers.clear();

    WebsiteDataStore* websiteDataStore = nullptr;
    if (sessionID)
        websiteDataStore = WebsiteDataStore::existingNonDefaultDataStoreForSessionID(*sessionID);

    if (!websiteDataStore) {
        if (!m_websiteDataStore)
            m_websiteDataStore = API::WebsiteDataStore::defaultDataStore().ptr();
        websiteDataStore = &m_websiteDataStore->websiteDataStore();
    }

    if (m_serviceWorkerProcesses.isEmpty())
        sendToAllProcesses(Messages::WebProcess::RegisterServiceWorkerClients { });

    auto serviceWorkerProcessProxy = ServiceWorkerProcessProxy::create(*this, securityOrigin, *websiteDataStore);
    m_serviceWorkerProcesses.add(WTFMove(securityOrigin), serviceWorkerProcessProxy.ptr());

    updateProcessAssertions();
    initializeNewWebProcess(serviceWorkerProcessProxy, *websiteDataStore);

    auto* serviceWorkerProcessProxyPtr = serviceWorkerProcessProxy.ptr();
    m_processes.append(WTFMove(serviceWorkerProcessProxy));

    serviceWorkerProcessProxyPtr->start(m_serviceWorkerPreferences ? m_serviceWorkerPreferences.value() : m_defaultPageGroup->preferences().store(), sessionID);
    if (!m_serviceWorkerUserAgent.isNull())
        serviceWorkerProcessProxyPtr->setUserAgent(m_serviceWorkerUserAgent);
}
#endif

void WebProcessPool::disableServiceWorkerProcessTerminationDelay()
{
#if ENABLE(SERVICE_WORKER)
    if (m_shouldDisableServiceWorkerProcessTerminationDelay)
        return;

    m_shouldDisableServiceWorkerProcessTerminationDelay = true;
    if (m_storageProcess)
        m_storageProcess->send(Messages::StorageProcess::DisableServiceWorkerProcessTerminationDelay(), 0);
#endif
}

void WebProcessPool::willStartUsingPrivateBrowsing()
{
    for (auto* processPool : allProcessPools())
        processPool->setAnyPageGroupMightHavePrivateBrowsingEnabled(true);
}

void WebProcessPool::willStopUsingPrivateBrowsing()
{
    for (auto* processPool : allProcessPools())
        processPool->setAnyPageGroupMightHavePrivateBrowsingEnabled(false);
}

void WebProcessPool::windowServerConnectionStateChanged()
{
    size_t processCount = m_processes.size();
    for (size_t i = 0; i < processCount; ++i)
        m_processes[i]->windowServerConnectionStateChanged();
}

void WebProcessPool::setAnyPageGroupMightHavePrivateBrowsingEnabled(bool privateBrowsingEnabled)
{
    if (privateBrowsingEnabled) {
        sendToNetworkingProcess(Messages::NetworkProcess::AddWebsiteDataStore(WebsiteDataStoreParameters::legacyPrivateSessionParameters()));
        sendToAllProcesses(Messages::WebProcess::AddWebsiteDataStore(WebsiteDataStoreParameters::legacyPrivateSessionParameters()));
    } else {
        networkProcess()->removeSession(PAL::SessionID::legacyPrivateSessionID());
        sendToStorageProcess(Messages::StorageProcess::DestroySession(PAL::SessionID::legacyPrivateSessionID()));
        sendToAllProcesses(Messages::WebProcess::DestroySession(PAL::SessionID::legacyPrivateSessionID()));
    }
}

void (*s_invalidMessageCallback)(WKStringRef messageName);

void WebProcessPool::setInvalidMessageCallback(void (*invalidMessageCallback)(WKStringRef messageName))
{
    s_invalidMessageCallback = invalidMessageCallback;
}

void WebProcessPool::didReceiveInvalidMessage(const IPC::StringReference& messageReceiverName, const IPC::StringReference& messageName)
{
    if (!s_invalidMessageCallback)
        return;

    StringBuilder messageNameStringBuilder;
    messageNameStringBuilder.append(messageReceiverName.data(), messageReceiverName.size());
    messageNameStringBuilder.append('.');
    messageNameStringBuilder.append(messageName.data(), messageName.size());

    s_invalidMessageCallback(toAPI(API::String::create(messageNameStringBuilder.toString()).ptr()));
}

void WebProcessPool::processDidCachePage(WebProcessProxy* process)
{
    if (m_processWithPageCache && m_processWithPageCache != process)
        m_processWithPageCache->releasePageCache();
    m_processWithPageCache = process;
}

void WebProcessPool::resolvePathsForSandboxExtensions()
{
    m_resolvedPaths.injectedBundlePath = resolvePathForSandboxExtension(injectedBundlePath());
    m_resolvedPaths.applicationCacheDirectory = resolveAndCreateReadWriteDirectoryForSandboxExtension(m_configuration->applicationCacheDirectory());
    m_resolvedPaths.webSQLDatabaseDirectory = resolveAndCreateReadWriteDirectoryForSandboxExtension(m_configuration->webSQLDatabaseDirectory());
    m_resolvedPaths.mediaCacheDirectory = resolveAndCreateReadWriteDirectoryForSandboxExtension(m_configuration->mediaCacheDirectory());
    m_resolvedPaths.mediaKeyStorageDirectory = resolveAndCreateReadWriteDirectoryForSandboxExtension(m_configuration->mediaKeysStorageDirectory());
    m_resolvedPaths.indexedDatabaseDirectory = resolveAndCreateReadWriteDirectoryForSandboxExtension(m_configuration->indexedDBDatabaseDirectory());

    m_resolvedPaths.additionalWebProcessSandboxExtensionPaths.reserveCapacity(m_configuration->additionalReadAccessAllowedPaths().size());
    for (const auto& path : m_configuration->additionalReadAccessAllowedPaths())
        m_resolvedPaths.additionalWebProcessSandboxExtensionPaths.uncheckedAppend(resolvePathForSandboxExtension(path.data()));

    platformResolvePathsForSandboxExtensions();
}

WebProcessProxy& WebProcessPool::createNewWebProcess(WebsiteDataStore& websiteDataStore, WebProcessProxy::IsInPrewarmedPool isInPrewarmedPool)
{
    auto processProxy = WebProcessProxy::create(*this, websiteDataStore, isInPrewarmedPool);
    auto& process = processProxy.get();
    initializeNewWebProcess(process, websiteDataStore);
    m_processes.append(WTFMove(processProxy));
    if (isInPrewarmedPool == WebProcessProxy::IsInPrewarmedPool::Yes)
        ++m_prewarmedProcessCount;
<<<<<<< HEAD

    if (m_serviceWorkerProcessesTerminationTimer.isActive())
        m_serviceWorkerProcessesTerminationTimer.stop();

    return process;
}

RefPtr<WebProcessProxy> WebProcessPool::tryTakePrewarmedProcess(WebsiteDataStore& websiteDataStore)
{
    if (!m_prewarmedProcessCount)
        return nullptr;

    for (const auto& process : m_processes) {
        if (process->isInPrewarmedPool()) {
            --m_prewarmedProcessCount;
            process->markIsNoLongerInPrewarmedPool();
            if (&process->websiteDataStore() != &websiteDataStore)
                process->send(Messages::WebProcess::AddWebsiteDataStore(websiteDataStore.parameters()), 0);
            return process.get();
        }
    }

    ASSERT_NOT_REACHED();
    m_prewarmedProcessCount = 0;
    return nullptr;
}

=======

    if (m_serviceWorkerProcessesTerminationTimer.isActive())
        m_serviceWorkerProcessesTerminationTimer.stop();

    return process;
}

RefPtr<WebProcessProxy> WebProcessPool::tryTakePrewarmedProcess(WebsiteDataStore& websiteDataStore)
{
    if (!m_prewarmedProcessCount)
        return nullptr;

    for (const auto& process : m_processes) {
        if (process->isInPrewarmedPool()) {
            --m_prewarmedProcessCount;
            process->markIsNoLongerInPrewarmedPool();
            if (&process->websiteDataStore() != &websiteDataStore)
                process->send(Messages::WebProcess::AddWebsiteDataStore(websiteDataStore.parameters()), 0);
            return process.get();
        }
    }

    ASSERT_NOT_REACHED();
    m_prewarmedProcessCount = 0;
    return nullptr;
}

>>>>>>> 20415689
#if PLATFORM(MAC)
static void displayReconfigurationCallBack(CGDirectDisplayID display, CGDisplayChangeSummaryFlags flags, void *userInfo)
{
    auto screenProperties = WebCore::collectScreenProperties();
    for (auto& processPool : WebProcessPool::allProcessPools())
        processPool->sendToAllProcesses(Messages::WebProcess::SetScreenProperties(screenProperties));
}

static void registerDisplayConfigurationCallback()
{
    static std::once_flag onceFlag;
    std::call_once(
        onceFlag,
        [] {
            CGDisplayRegisterReconfigurationCallback(displayReconfigurationCallBack, nullptr);
        });
}
#endif

void WebProcessPool::initializeNewWebProcess(WebProcessProxy& process, WebsiteDataStore& websiteDataStore)
{
    auto initializationActivityToken = process.throttler().backgroundActivityToken();
    auto scopeExit = makeScopeExit([&process, initializationActivityToken] {
        // Round-trip to the Web Content process before releasing the
        // initialization activity token, so that we're sure that all
        // messages sent from this function have been handled.
        process.isResponsive([initializationActivityToken] (bool) { });
    });

    ensureNetworkProcess();

    WebProcessCreationParameters parameters;

    websiteDataStore.resolveDirectoriesIfNecessary();

    parameters.injectedBundlePath = m_resolvedPaths.injectedBundlePath;
    if (!parameters.injectedBundlePath.isEmpty())
        SandboxExtension::createHandleWithoutResolvingPath(parameters.injectedBundlePath, SandboxExtension::Type::ReadOnly, parameters.injectedBundlePathExtensionHandle);

    parameters.additionalSandboxExtensionHandles.allocate(m_resolvedPaths.additionalWebProcessSandboxExtensionPaths.size());
    for (size_t i = 0, size = m_resolvedPaths.additionalWebProcessSandboxExtensionPaths.size(); i < size; ++i)
        SandboxExtension::createHandleWithoutResolvingPath(m_resolvedPaths.additionalWebProcessSandboxExtensionPaths[i], SandboxExtension::Type::ReadOnly, parameters.additionalSandboxExtensionHandles[i]);

    parameters.applicationCacheDirectory = websiteDataStore.resolvedApplicationCacheDirectory();
    if (parameters.applicationCacheDirectory.isEmpty())
        parameters.applicationCacheDirectory = m_resolvedPaths.applicationCacheDirectory;
    if (!parameters.applicationCacheDirectory.isEmpty())
        SandboxExtension::createHandleWithoutResolvingPath(parameters.applicationCacheDirectory, SandboxExtension::Type::ReadWrite, parameters.applicationCacheDirectoryExtensionHandle);

    parameters.applicationCacheFlatFileSubdirectoryName = m_configuration->applicationCacheFlatFileSubdirectoryName();

    parameters.webSQLDatabaseDirectory = websiteDataStore.resolvedDatabaseDirectory();
    if (parameters.webSQLDatabaseDirectory.isEmpty())
        parameters.webSQLDatabaseDirectory = m_resolvedPaths.webSQLDatabaseDirectory;
    if (!parameters.webSQLDatabaseDirectory.isEmpty())
        SandboxExtension::createHandleWithoutResolvingPath(parameters.webSQLDatabaseDirectory, SandboxExtension::Type::ReadWrite, parameters.webSQLDatabaseDirectoryExtensionHandle);

    parameters.mediaCacheDirectory = websiteDataStore.resolvedMediaCacheDirectory();
    if (parameters.mediaCacheDirectory.isEmpty())
        parameters.mediaCacheDirectory = m_resolvedPaths.mediaCacheDirectory;
    if (!parameters.mediaCacheDirectory.isEmpty())
        SandboxExtension::createHandleWithoutResolvingPath(parameters.mediaCacheDirectory, SandboxExtension::Type::ReadWrite, parameters.mediaCacheDirectoryExtensionHandle);

    parameters.mediaKeyStorageDirectory = websiteDataStore.resolvedMediaKeysDirectory();
    if (parameters.mediaKeyStorageDirectory.isEmpty())
        parameters.mediaKeyStorageDirectory = m_resolvedPaths.mediaKeyStorageDirectory;
    if (!parameters.mediaKeyStorageDirectory.isEmpty())
        SandboxExtension::createHandleWithoutResolvingPath(parameters.mediaKeyStorageDirectory, SandboxExtension::Type::ReadWrite, parameters.mediaKeyStorageDirectoryExtensionHandle);

#if PLATFORM(IOS)
    setJavaScriptConfigurationFileEnabledFromDefaults();
#endif

    if (javaScriptConfigurationFileEnabled()) {
        parameters.javaScriptConfigurationDirectory = websiteDataStore.resolvedJavaScriptConfigurationDirectory();
        if (!parameters.javaScriptConfigurationDirectory.isEmpty())
            SandboxExtension::createHandleWithoutResolvingPath(parameters.javaScriptConfigurationDirectory, SandboxExtension::Type::ReadWrite, parameters.javaScriptConfigurationDirectoryExtensionHandle);
    }

    parameters.shouldUseTestingNetworkSession = m_shouldUseTestingNetworkSession;

    parameters.cacheModel = cacheModel();
    parameters.languages = userPreferredLanguages();

    parameters.urlSchemesRegisteredAsEmptyDocument = copyToVector(m_schemesToRegisterAsEmptyDocument);
    parameters.urlSchemesRegisteredAsSecure = copyToVector(m_schemesToRegisterAsSecure);
    parameters.urlSchemesRegisteredAsBypassingContentSecurityPolicy = copyToVector(m_schemesToRegisterAsBypassingContentSecurityPolicy);
    parameters.urlSchemesForWhichDomainRelaxationIsForbidden = copyToVector(m_schemesToSetDomainRelaxationForbiddenFor);
    parameters.urlSchemesRegisteredAsLocal = copyToVector(m_schemesToRegisterAsLocal);
    parameters.urlSchemesRegisteredAsNoAccess = copyToVector(m_schemesToRegisterAsNoAccess);
    parameters.urlSchemesRegisteredAsDisplayIsolated = copyToVector(m_schemesToRegisterAsDisplayIsolated);
    parameters.urlSchemesRegisteredAsCORSEnabled = copyToVector(m_schemesToRegisterAsCORSEnabled);
    parameters.urlSchemesRegisteredAsAlwaysRevalidated = copyToVector(m_schemesToRegisterAsAlwaysRevalidated);
    parameters.urlSchemesRegisteredAsCachePartitioned = copyToVector(m_schemesToRegisterAsCachePartitioned);
    parameters.urlSchemesServiceWorkersCanHandle = copyToVector(m_schemesServiceWorkersCanHandle);
    parameters.urlSchemesRegisteredAsCanDisplayOnlyIfCanRequest = copyToVector(m_schemesToRegisterAsCanDisplayOnlyIfCanRequest);

    parameters.shouldAlwaysUseComplexTextCodePath = m_alwaysUsesComplexTextCodePath;
    parameters.shouldUseFontSmoothing = m_shouldUseFontSmoothing;

    parameters.terminationTimeout = 0_s;

    parameters.textCheckerState = TextChecker::state();

    parameters.fullKeyboardAccessEnabled = WebProcessProxy::fullKeyboardAccessEnabled();

    parameters.defaultRequestTimeoutInterval = API::URLRequest::defaultTimeoutInterval();

#if ENABLE(NOTIFICATIONS)
    // FIXME: There should be a generic way for supplements to add to the intialization parameters.
    parameters.notificationPermissions = supplement<WebNotificationManagerProxy>()->notificationPermissions();
#endif

    parameters.plugInAutoStartOriginHashes = m_plugInAutoStartProvider.autoStartOriginHashesCopy();
    parameters.plugInAutoStartOrigins = copyToVector(m_plugInAutoStartProvider.autoStartOrigins());

    parameters.memoryCacheDisabled = m_memoryCacheDisabled;
    parameters.attrStyleEnabled = m_configuration->attrStyleEnabled();

#if ENABLE(SERVICE_CONTROLS)
    auto& serviceController = ServicesController::singleton();
    parameters.hasImageServices = serviceController.hasImageServices();
    parameters.hasSelectionServices = serviceController.hasSelectionServices();
    parameters.hasRichContentServices = serviceController.hasRichContentServices();
    serviceController.refreshExistingServices();
#endif

#if ENABLE(NETSCAPE_PLUGIN_API)
    parameters.pluginLoadClientPolicies = m_pluginLoadClientPolicies;
#endif

#if OS(LINUX)
    parameters.shouldEnableMemoryPressureReliefLogging = true;
#endif

#if PLATFORM(WAYLAND) && USE(EGL)
    if (PlatformDisplay::sharedDisplay().type() == PlatformDisplay::Type::Wayland)
        parameters.waylandCompositorDisplayName = WaylandCompositor::singleton().displayName();
#endif

    parameters.resourceLoadStatisticsEnabled = websiteDataStore.resourceLoadStatisticsEnabled();
#if ENABLE(MEDIA_STREAM)
    parameters.shouldCaptureAudioInUIProcess = m_configuration->shouldCaptureAudioInUIProcess();
#endif

    parameters.presentingApplicationPID = m_configuration->presentingApplicationPID();

#if PLATFORM(COCOA)
    parameters.mediaMIMETypes = process.mediaMIMETypes();
#endif

    // Add any platform specific parameters
    platformInitializeWebProcess(parameters);

    RefPtr<API::Object> injectedBundleInitializationUserData = m_injectedBundleClient->getInjectedBundleInitializationUserData(*this);
    if (!injectedBundleInitializationUserData)
        injectedBundleInitializationUserData = m_injectedBundleInitializationUserData;
    parameters.initializationUserData = UserData(process.transformObjectsToHandles(injectedBundleInitializationUserData.get()));

    process.send(Messages::WebProcess::InitializeWebProcess(parameters), 0);

#if PLATFORM(COCOA)
    process.send(Messages::WebProcess::SetQOS(webProcessLatencyQOS(), webProcessThroughputQOS()), 0);
#endif

    if (WebPreferences::anyPagesAreUsingPrivateBrowsing())
        process.send(Messages::WebProcess::AddWebsiteDataStore(WebsiteDataStoreParameters::legacyPrivateSessionParameters()), 0);

    if (m_automationSession)
        process.send(Messages::WebProcess::EnsureAutomationSessionProxy(m_automationSession->sessionIdentifier()), 0);

    ASSERT(m_messagesToInjectedBundlePostedToEmptyContext.isEmpty());

#if ENABLE(REMOTE_INSPECTOR)
    // Initialize remote inspector connection now that we have a sub-process that is hosting one of our web views.
    Inspector::RemoteInspector::singleton(); 
#endif

#if PLATFORM(MAC)
    registerDisplayConfigurationCallback();
#endif
}

void WebProcessPool::warmInitialProcess()
{
    unsigned maxPrewarmed = maximumNumberOfPrewarmedProcesses();
    if (maxPrewarmed && m_prewarmedProcessCount >= maxPrewarmed) {
        ASSERT(!m_processes.isEmpty());
        return;
    }

    // FIXME: This should be removed after Safari has been patched to use setMaximumNumberOfPrewarmedProcesses
    if (!maxPrewarmed)
        m_configuration->setMaximumPrewarmedProcessCount(1);

    if (m_processes.size() >= maximumNumberOfProcesses())
        return;

    if (!m_websiteDataStore)
        m_websiteDataStore = API::WebsiteDataStore::defaultDataStore().ptr();
    createNewWebProcess(m_websiteDataStore->websiteDataStore(), WebProcessProxy::IsInPrewarmedPool::Yes);
}

void WebProcessPool::enableProcessTermination()
{
    m_processTerminationEnabled = true;
    Vector<RefPtr<WebProcessProxy>> processes = m_processes;
    for (size_t i = 0; i < processes.size(); ++i) {
        if (shouldTerminate(processes[i].get()))
            processes[i]->terminate();
    }
}

bool WebProcessPool::shouldTerminate(WebProcessProxy* process)
{
    ASSERT(m_processes.contains(process));

    if (!m_processTerminationEnabled || m_configuration->alwaysKeepAndReuseSwappedProcesses())
        return false;

    return true;
}

void WebProcessPool::processDidFinishLaunching(WebProcessProxy* process)
{
    ASSERT(m_processes.contains(process));

    if (!m_visitedLinksPopulated) {
        populateVisitedLinks();
        m_visitedLinksPopulated = true;
    }

    // Sometimes the memorySampler gets initialized after process initialization has happened but before the process has finished launching
    // so check if it needs to be started here
    if (m_memorySamplerEnabled) {
        SandboxExtension::Handle sampleLogSandboxHandle;        
        WallTime now = WallTime::now();
        String sampleLogFilePath = String::format("WebProcess%llupid%d", static_cast<unsigned long long>(now.secondsSinceEpoch().seconds()), process->processIdentifier());
        sampleLogFilePath = SandboxExtension::createHandleForTemporaryFile(sampleLogFilePath, SandboxExtension::Type::ReadWrite, sampleLogSandboxHandle);
        
        process->send(Messages::WebProcess::StartMemorySampler(sampleLogSandboxHandle, sampleLogFilePath, m_memorySamplerInterval), 0);
    }

    if (m_configuration->fullySynchronousModeIsAllowedForTesting())
        process->connection()->allowFullySynchronousModeForTesting();

    if (m_configuration->ignoreSynchronousMessagingTimeoutsForTesting())
        process->connection()->ignoreTimeoutsForTesting();

    m_connectionClient.didCreateConnection(this, process->webConnection());
}

void WebProcessPool::disconnectProcess(WebProcessProxy* process)
{
    ASSERT(m_processes.contains(process));

    if (process->isInPrewarmedPool())
        --m_prewarmedProcessCount;

    // FIXME (Multi-WebProcess): <rdar://problem/12239765> Some of the invalidation calls of the other supplements are still necessary in multi-process mode, but they should only affect data structures pertaining to the process being disconnected.
    // Clearing everything causes assertion failures, so it's less trouble to skip that for now.
    RefPtr<WebProcessProxy> protect(process);
    if (m_processWithPageCache == process)
        m_processWithPageCache = nullptr;

#if ENABLE(SERVICE_WORKER)
    if (is<ServiceWorkerProcessProxy>(*process)) {
        auto* removedProcess = m_serviceWorkerProcesses.take(downcast<ServiceWorkerProcessProxy>(*process).securityOrigin());
        ASSERT_UNUSED(removedProcess, removedProcess == process);
        updateProcessAssertions();
    }
#endif

    static_cast<WebContextSupplement*>(supplement<WebGeolocationManagerProxy>())->processDidClose(process);

    m_processes.removeFirst(process);

#if ENABLE(GAMEPAD)
    if (m_processesUsingGamepads.contains(process))
        processStoppedUsingGamepads(*process);
#endif

    removeProcessFromOriginCacheSet(*process);

#if ENABLE(SERVICE_WORKER)
    // FIXME: We should do better than this. For now, we just destroy the ServiceWorker process
    // whenever there is no regular WebContent process remaining.
    if (m_processes.size() == m_serviceWorkerProcesses.size()) {
        if (!m_serviceWorkerProcessesTerminationTimer.isActive())
            m_serviceWorkerProcessesTerminationTimer.startOneShot(serviceWorkerTerminationDelay);
    }
#endif
}

WebProcessProxy& WebProcessPool::createNewWebProcessRespectingProcessCountLimit(WebsiteDataStore& websiteDataStore)
{
    // FIXME: https://bugs.webkit.org/show_bug.cgi?id=168676
    // Once WebsiteDataStores are truly per-view instead of per-process, remove this nonsense.

#if PLATFORM(COCOA)
    bool mustMatchDataStore = API::WebsiteDataStore::defaultDataStoreExists() && &websiteDataStore != &API::WebsiteDataStore::defaultDataStore()->websiteDataStore();
#else
    bool mustMatchDataStore = false;
#endif

    if (m_processes.size() < maximumNumberOfProcesses())
        return createNewWebProcess(websiteDataStore);

    WebProcessProxy* processToReuse = nullptr;
    for (auto& process : m_processes) {
        if (mustMatchDataStore && &process->websiteDataStore() != &websiteDataStore)
            continue;
#if ENABLE(SERVICE_WORKER)
        if (is<ServiceWorkerProcessProxy>(*process))
            continue;
#endif
        // Choose the process with fewest pages.
        if (!processToReuse || processToReuse->pageCount() > process->pageCount())
            processToReuse = process.get();
    }
    return processToReuse ? *processToReuse : createNewWebProcess(websiteDataStore);
}

Ref<WebPageProxy> WebProcessPool::createWebPage(PageClient& pageClient, Ref<API::PageConfiguration>&& pageConfiguration)
{
    if (!pageConfiguration->pageGroup())
        pageConfiguration->setPageGroup(m_defaultPageGroup.ptr());
    if (!pageConfiguration->preferences())
        pageConfiguration->setPreferences(&pageConfiguration->pageGroup()->preferences());
    if (!pageConfiguration->userContentController())
        pageConfiguration->setUserContentController(&pageConfiguration->pageGroup()->userContentController());
    if (!pageConfiguration->visitedLinkStore())
        pageConfiguration->setVisitedLinkStore(m_visitedLinkStore.ptr());

    if (!pageConfiguration->websiteDataStore()) {
        // We try to avoid creating the default data store as long as possible.
        // But if there is an attempt to create a web page without any specified data store, then we have to create it.
        if (!m_websiteDataStore)
            m_websiteDataStore = API::WebsiteDataStore::defaultDataStore().ptr();

        ASSERT(!pageConfiguration->sessionID().isValid());
        pageConfiguration->setWebsiteDataStore(m_websiteDataStore.get());
        pageConfiguration->setSessionID(pageConfiguration->preferences()->privateBrowsingEnabled() ? PAL::SessionID::legacyPrivateSessionID() : m_websiteDataStore->websiteDataStore().sessionID());
    }

    RefPtr<WebProcessProxy> process;
    if (pageConfiguration->relatedPage()) {
        // Sharing processes, e.g. when creating the page via window.open().
        process = &pageConfiguration->relatedPage()->process();
    } else {
        process = tryTakePrewarmedProcess(pageConfiguration->websiteDataStore()->websiteDataStore());
        if (!process)
            process = &createNewWebProcessRespectingProcessCountLimit(pageConfiguration->websiteDataStore()->websiteDataStore());
    }
<<<<<<< HEAD

#if ENABLE(SERVICE_WORKER)
    ASSERT(!is<ServiceWorkerProcessProxy>(*process));
#endif

    auto page = process->createWebPage(pageClient, WTFMove(pageConfiguration));
    if (page->preferences().processSwapOnNavigationEnabled())
        m_configuration->setProcessSwapsOnNavigation(true);

=======

#if ENABLE(SERVICE_WORKER)
    ASSERT(!is<ServiceWorkerProcessProxy>(*process));
#endif

    auto page = process->createWebPage(pageClient, WTFMove(pageConfiguration));
    if (page->preferences().processSwapOnNavigationEnabled())
        m_configuration->setProcessSwapsOnNavigation(true);

>>>>>>> 20415689
    return page;
}

#if ENABLE(SERVICE_WORKER)
void WebProcessPool::updateServiceWorkerUserAgent(const String& userAgent)
{
    if (m_serviceWorkerUserAgent == userAgent)
        return;
    m_serviceWorkerUserAgent = userAgent;
    for (auto* serviceWorkerProcess : m_serviceWorkerProcesses.values())
        serviceWorkerProcess->setUserAgent(m_serviceWorkerUserAgent);
}

bool WebProcessPool::mayHaveRegisteredServiceWorkers(const WebsiteDataStore& store)
{
    if (!m_serviceWorkerProcesses.isEmpty())
        return true;

    String serviceWorkerRegistrationDirectory = store.resolvedServiceWorkerRegistrationDirectory();
    if (serviceWorkerRegistrationDirectory.isEmpty())
        serviceWorkerRegistrationDirectory = API::WebsiteDataStore::defaultDataStoreConfiguration().serviceWorkerRegistrationDirectory;

    return m_mayHaveRegisteredServiceWorkers.ensure(serviceWorkerRegistrationDirectory, [&] {
        // FIXME: Make this computation on a background thread.
        return ServiceWorkerProcessProxy::hasRegisteredServiceWorkers(serviceWorkerRegistrationDirectory);
    }).iterator->value;
}
#endif

void WebProcessPool::pageBeginUsingWebsiteDataStore(WebPageProxy& page)
{
    auto result = m_sessionToPagesMap.add(page.sessionID(), HashSet<WebPageProxy*>()).iterator->value.add(&page);
    ASSERT_UNUSED(result, result.isNewEntry);

    auto sessionID = page.sessionID();
    if (sessionID.isEphemeral()) {
        ASSERT(page.websiteDataStore().parameters().networkSessionParameters.sessionID == sessionID);
        if (m_networkProcess)
            m_networkProcess->addSession(makeRef(page.websiteDataStore()));
        page.process().send(Messages::WebProcess::AddWebsiteDataStore(WebsiteDataStoreParameters::privateSessionParameters(sessionID)), 0);
        page.websiteDataStore().clearPendingCookies();
    } else if (sessionID != PAL::SessionID::defaultSessionID()) {
        if (m_networkProcess)
            m_networkProcess->addSession(makeRef(page.websiteDataStore()));
        page.process().send(Messages::WebProcess::AddWebsiteDataStore(page.websiteDataStore().parameters()), 0);
        page.websiteDataStore().clearPendingCookies();

#if ENABLE(INDEXED_DATABASE)
        if (!page.websiteDataStore().resolvedIndexedDatabaseDirectory().isEmpty())
            ensureStorageProcessAndWebsiteDataStore(&page.websiteDataStore());
#endif
    }

#if ENABLE(SERVICE_WORKER)
    if (!m_serviceWorkerPreferences) {
        m_serviceWorkerPreferences = page.preferencesStore();
        for (auto* serviceWorkerProcess : m_serviceWorkerProcesses.values())
            serviceWorkerProcess->updatePreferencesStore(*m_serviceWorkerPreferences);
    }
#endif
}

void WebProcessPool::pageEndUsingWebsiteDataStore(WebPageProxy& page)
{
    auto sessionID = page.sessionID();
    auto iterator = m_sessionToPagesMap.find(sessionID);
    ASSERT(iterator != m_sessionToPagesMap.end());

    auto takenPage = iterator->value.take(&page);
    ASSERT_UNUSED(takenPage, takenPage == &page);

    if (iterator->value.isEmpty()) {
        m_sessionToPagesMap.remove(iterator);

        if (sessionID == PAL::SessionID::defaultSessionID())
            return;

        // The last user of this non-default PAL::SessionID is gone, so clean it up in the child processes.
        if (networkProcess())
            networkProcess()->removeSession(sessionID);
        page.process().send(Messages::WebProcess::DestroySession(sessionID), 0);
    }
}

DownloadProxy* WebProcessPool::download(WebPageProxy* initiatingPage, const ResourceRequest& request, const String& suggestedFilename)
{
    auto* downloadProxy = createDownloadProxy(request, initiatingPage);
    PAL::SessionID sessionID = initiatingPage ? initiatingPage->sessionID() : PAL::SessionID::defaultSessionID();

    if (initiatingPage)
        initiatingPage->handleDownloadRequest(downloadProxy);

    if (networkProcess()) {
        ResourceRequest updatedRequest(request);
        // Request's firstPartyForCookies will be used as Original URL of the download request.
        // We set the value to top level document's URL.
        if (initiatingPage) {
            URL initiatingPageURL = URL { URL { }, initiatingPage->pageLoadState().url() };
            updatedRequest.setFirstPartyForCookies(initiatingPageURL);
            updatedRequest.setIsSameSite(registrableDomainsAreEqual(initiatingPageURL, request.url()));
            if (!updatedRequest.hasHTTPHeaderField(HTTPHeaderName::UserAgent))
                updatedRequest.setHTTPUserAgent(initiatingPage->userAgent());
        } else {
            updatedRequest.setFirstPartyForCookies(URL());
            updatedRequest.setIsSameSite(false);
            if (!updatedRequest.hasHTTPHeaderField(HTTPHeaderName::UserAgent))
                updatedRequest.setHTTPUserAgent(WebPageProxy::standardUserAgent());
        }
        updatedRequest.setIsTopSite(false);
        networkProcess()->send(Messages::NetworkProcess::DownloadRequest(sessionID, downloadProxy->downloadID(), updatedRequest, suggestedFilename), 0);
        return downloadProxy;
    }

    return downloadProxy;
}

DownloadProxy* WebProcessPool::resumeDownload(const API::Data* resumeData, const String& path)
{
    auto* downloadProxy = createDownloadProxy(ResourceRequest(), nullptr);

    SandboxExtension::Handle sandboxExtensionHandle;
    if (!path.isEmpty())
        SandboxExtension::createHandle(path, SandboxExtension::Type::ReadWrite, sandboxExtensionHandle);

    if (networkProcess()) {
        // FIXME: If we started a download in an ephemeral session and that session still exists, we should find a way to use that same session.
        networkProcess()->send(Messages::NetworkProcess::ResumeDownload(PAL::SessionID::defaultSessionID(), downloadProxy->downloadID(), resumeData->dataReference(), path, sandboxExtensionHandle), 0);
        return downloadProxy;
    }

    return downloadProxy;
}

void WebProcessPool::postMessageToInjectedBundle(const String& messageName, API::Object* messageBody)
{
    for (auto& process : m_processes) {
        // FIXME: Return early if the message body contains any references to WKPageRefs/WKFrameRefs etc. since they're local to a process.
        process->send(Messages::WebProcess::HandleInjectedBundleMessage(messageName, UserData(process->transformObjectsToHandles(messageBody).get())), 0);
    }
}

void WebProcessPool::didReachGoodTimeToPrewarm()
{
    unsigned maxPrewarmed = maximumNumberOfPrewarmedProcesses();
    if (!maxPrewarmed)
        return;

    if (!m_websiteDataStore)
        m_websiteDataStore = API::WebsiteDataStore::defaultDataStore().ptr();

    while (m_prewarmedProcessCount < maxPrewarmed)
        createNewWebProcess(m_websiteDataStore->websiteDataStore(), WebProcessProxy::IsInPrewarmedPool::Yes);
}

void WebProcessPool::populateVisitedLinks()
{
    m_historyClient->populateVisitedLinks(*this);
}

WebProcessPool::Statistics& WebProcessPool::statistics()
{
    static Statistics statistics = Statistics();

    return statistics;
}

#if ENABLE(NETSCAPE_PLUGIN_API)
void WebProcessPool::setAdditionalPluginsDirectory(const String& directory)
{
    Vector<String> directories;
    directories.append(directory);

    m_pluginInfoStore.setAdditionalPluginsDirectories(directories);
}

void WebProcessPool::refreshPlugins()
{
    m_pluginInfoStore.refresh();
    sendToAllProcesses(Messages::WebProcess::RefreshPlugins());
}

#endif // ENABLE(NETSCAPE_PLUGIN_API)

ProcessID WebProcessPool::networkProcessIdentifier()
{
    if (!m_networkProcess)
        return 0;

    return m_networkProcess->processIdentifier();
}

ProcessID WebProcessPool::storageProcessIdentifier()
{
    if (!m_storageProcess)
        return 0;

    return m_storageProcess->processIdentifier();
}

void WebProcessPool::setAlwaysUsesComplexTextCodePath(bool alwaysUseComplexText)
{
    m_alwaysUsesComplexTextCodePath = alwaysUseComplexText;
    sendToAllProcesses(Messages::WebProcess::SetAlwaysUsesComplexTextCodePath(alwaysUseComplexText));
}

void WebProcessPool::setShouldUseFontSmoothing(bool useFontSmoothing)
{
    m_shouldUseFontSmoothing = useFontSmoothing;
    sendToAllProcesses(Messages::WebProcess::SetShouldUseFontSmoothing(useFontSmoothing));
}

void WebProcessPool::setResourceLoadStatisticsEnabled(bool enabled)
{
    sendToAllProcesses(Messages::WebProcess::SetResourceLoadStatisticsEnabled(enabled));
}

void WebProcessPool::clearResourceLoadStatistics()
{
    sendToAllProcesses(Messages::WebProcess::ClearResourceLoadStatistics());
}

void WebProcessPool::registerURLSchemeAsEmptyDocument(const String& urlScheme)
{
    m_schemesToRegisterAsEmptyDocument.add(urlScheme);
    sendToAllProcesses(Messages::WebProcess::RegisterURLSchemeAsEmptyDocument(urlScheme));
}

void WebProcessPool::registerURLSchemeAsSecure(const String& urlScheme)
{
    m_schemesToRegisterAsSecure.add(urlScheme);
    sendToAllProcesses(Messages::WebProcess::RegisterURLSchemeAsSecure(urlScheme));
    sendToNetworkingProcess(Messages::NetworkProcess::RegisterURLSchemeAsSecure(urlScheme));
}

void WebProcessPool::registerURLSchemeAsBypassingContentSecurityPolicy(const String& urlScheme)
{
    m_schemesToRegisterAsBypassingContentSecurityPolicy.add(urlScheme);
    sendToAllProcesses(Messages::WebProcess::RegisterURLSchemeAsBypassingContentSecurityPolicy(urlScheme));
    sendToNetworkingProcess(Messages::NetworkProcess::RegisterURLSchemeAsBypassingContentSecurityPolicy(urlScheme));
}

void WebProcessPool::setDomainRelaxationForbiddenForURLScheme(const String& urlScheme)
{
    m_schemesToSetDomainRelaxationForbiddenFor.add(urlScheme);
    sendToAllProcesses(Messages::WebProcess::SetDomainRelaxationForbiddenForURLScheme(urlScheme));
}

void WebProcessPool::setCanHandleHTTPSServerTrustEvaluation(bool value)
{
    m_canHandleHTTPSServerTrustEvaluation = value;
    if (m_networkProcess) {
        m_networkProcess->send(Messages::NetworkProcess::SetCanHandleHTTPSServerTrustEvaluation(value), 0);
        return;
    }
}

void WebProcessPool::preconnectToServer(const URL& url)
{
    if (!url.isValid() || !url.protocolIsInHTTPFamily())
        return;

    ensureNetworkProcess().send(Messages::NetworkProcess::PreconnectTo(url, StoredCredentialsPolicy::Use), 0);
}

void WebProcessPool::registerURLSchemeAsLocal(const String& urlScheme)
{
    m_schemesToRegisterAsLocal.add(urlScheme);
    sendToAllProcesses(Messages::WebProcess::RegisterURLSchemeAsLocal(urlScheme));
    sendToNetworkingProcess(Messages::NetworkProcess::RegisterURLSchemeAsLocal(urlScheme));
}

void WebProcessPool::registerURLSchemeAsNoAccess(const String& urlScheme)
{
    m_schemesToRegisterAsNoAccess.add(urlScheme);
    sendToAllProcesses(Messages::WebProcess::RegisterURLSchemeAsNoAccess(urlScheme));
    sendToNetworkingProcess(Messages::NetworkProcess::RegisterURLSchemeAsNoAccess(urlScheme));
}

void WebProcessPool::registerURLSchemeAsDisplayIsolated(const String& urlScheme)
{
    m_schemesToRegisterAsDisplayIsolated.add(urlScheme);
    sendToAllProcesses(Messages::WebProcess::RegisterURLSchemeAsDisplayIsolated(urlScheme));
    sendToNetworkingProcess(Messages::NetworkProcess::RegisterURLSchemeAsDisplayIsolated(urlScheme));
}

void WebProcessPool::registerURLSchemeAsCORSEnabled(const String& urlScheme)
{
    m_schemesToRegisterAsCORSEnabled.add(urlScheme);
    sendToAllProcesses(Messages::WebProcess::RegisterURLSchemeAsCORSEnabled(urlScheme));
    sendToNetworkingProcess(Messages::NetworkProcess::RegisterURLSchemeAsCORSEnabled(urlScheme));
}

void WebProcessPool::registerGlobalURLSchemeAsHavingCustomProtocolHandlers(const String& urlScheme)
{
    if (!urlScheme)
        return;

    globalURLSchemesWithCustomProtocolHandlers().add(urlScheme);
    for (auto* processPool : allProcessPools())
        processPool->registerSchemeForCustomProtocol(urlScheme);
}

void WebProcessPool::unregisterGlobalURLSchemeAsHavingCustomProtocolHandlers(const String& urlScheme)
{
    if (!urlScheme)
        return;

    globalURLSchemesWithCustomProtocolHandlers().remove(urlScheme);
    for (auto* processPool : allProcessPools())
        processPool->unregisterSchemeForCustomProtocol(urlScheme);
}

void WebProcessPool::registerURLSchemeAsCachePartitioned(const String& urlScheme)
{
    m_schemesToRegisterAsCachePartitioned.add(urlScheme);
    sendToAllProcesses(Messages::WebProcess::RegisterURLSchemeAsCachePartitioned(urlScheme));
}

void WebProcessPool::registerURLSchemeServiceWorkersCanHandle(const String& urlScheme)
{
    m_schemesServiceWorkersCanHandle.add(urlScheme);
    sendToAllProcesses(Messages::ChildProcess::RegisterURLSchemeServiceWorkersCanHandle(urlScheme));
    if (m_storageProcess)
        m_storageProcess->send(Messages::ChildProcess::RegisterURLSchemeServiceWorkersCanHandle(urlScheme), 0);
}

void WebProcessPool::registerURLSchemeAsCanDisplayOnlyIfCanRequest(const String& urlScheme)
{
    m_schemesToRegisterAsCanDisplayOnlyIfCanRequest.add(urlScheme);
    sendToAllProcesses(Messages::WebProcess::RegisterURLSchemeAsCanDisplayOnlyIfCanRequest(urlScheme));
    sendToNetworkingProcess(Messages::NetworkProcess::RegisterURLSchemeAsCanDisplayOnlyIfCanRequest(urlScheme));
}

void WebProcessPool::setCacheModel(CacheModel cacheModel)
{
    m_configuration->setCacheModel(cacheModel);
    sendToAllProcesses(Messages::WebProcess::SetCacheModel(cacheModel));

    if (m_networkProcess)
        m_networkProcess->send(Messages::NetworkProcess::SetCacheModel(cacheModel), 0);
}

void WebProcessPool::setDefaultRequestTimeoutInterval(double timeoutInterval)
{
    sendToAllProcesses(Messages::WebProcess::SetDefaultRequestTimeoutInterval(timeoutInterval));
}

DownloadProxy* WebProcessPool::createDownloadProxy(const ResourceRequest& request, WebPageProxy* originatingPage)
{
    auto downloadProxy = ensureNetworkProcess().createDownloadProxy(request);
    downloadProxy->setOriginatingPage(originatingPage);
    return downloadProxy;
}

void WebProcessPool::addMessageReceiver(IPC::StringReference messageReceiverName, IPC::MessageReceiver& messageReceiver)
{
    m_messageReceiverMap.addMessageReceiver(messageReceiverName, messageReceiver);
}

void WebProcessPool::addMessageReceiver(IPC::StringReference messageReceiverName, uint64_t destinationID, IPC::MessageReceiver& messageReceiver)
{
    m_messageReceiverMap.addMessageReceiver(messageReceiverName, destinationID, messageReceiver);
}

void WebProcessPool::removeMessageReceiver(IPC::StringReference messageReceiverName)
{
    m_messageReceiverMap.removeMessageReceiver(messageReceiverName);
}

void WebProcessPool::removeMessageReceiver(IPC::StringReference messageReceiverName, uint64_t destinationID)
{
    m_messageReceiverMap.removeMessageReceiver(messageReceiverName, destinationID);
}

bool WebProcessPool::dispatchMessage(IPC::Connection& connection, IPC::Decoder& decoder)
{
    return m_messageReceiverMap.dispatchMessage(connection, decoder);
}

bool WebProcessPool::dispatchSyncMessage(IPC::Connection& connection, IPC::Decoder& decoder, std::unique_ptr<IPC::Encoder>& replyEncoder)
{
    return m_messageReceiverMap.dispatchSyncMessage(connection, decoder, replyEncoder);
}

void WebProcessPool::setEnhancedAccessibility(bool flag)
{
    sendToAllProcesses(Messages::WebProcess::SetEnhancedAccessibility(flag));
}
    
void WebProcessPool::startMemorySampler(const double interval)
{    
    // For new WebProcesses we will also want to start the Memory Sampler
    m_memorySamplerEnabled = true;
    m_memorySamplerInterval = interval;
    
    // For UIProcess
#if ENABLE(MEMORY_SAMPLER)
    WebMemorySampler::singleton()->start(interval);
#endif
    
    // For WebProcess
    SandboxExtension::Handle sampleLogSandboxHandle;    
    WallTime now = WallTime::now();
    String sampleLogFilePath = String::format("WebProcess%llu", static_cast<unsigned long long>(now.secondsSinceEpoch().seconds()));
    sampleLogFilePath = SandboxExtension::createHandleForTemporaryFile(sampleLogFilePath, SandboxExtension::Type::ReadWrite, sampleLogSandboxHandle);
    
    sendToAllProcesses(Messages::WebProcess::StartMemorySampler(sampleLogSandboxHandle, sampleLogFilePath, interval));
}

void WebProcessPool::stopMemorySampler()
{    
    // For WebProcess
    m_memorySamplerEnabled = false;
    
    // For UIProcess
#if ENABLE(MEMORY_SAMPLER)
    WebMemorySampler::singleton()->stop();
#endif

    sendToAllProcesses(Messages::WebProcess::StopMemorySampler());
}

void WebProcessPool::useTestingNetworkSession()
{
    ASSERT(m_processes.isEmpty());
    ASSERT(!m_networkProcess);

    if (m_networkProcess)
        return;

    if (!m_processes.isEmpty())
        return;

    m_shouldUseTestingNetworkSession = true;
}

template<typename T, typename U>
void WebProcessPool::sendSyncToNetworkingProcess(T&& message, U&& reply)
{
    if (m_networkProcess && m_networkProcess->canSendMessage())
        m_networkProcess->sendSync(std::forward<T>(message), std::forward<U>(reply), 0);
}

void WebProcessPool::setAllowsAnySSLCertificateForWebSocket(bool allows)
{
    sendSyncToNetworkingProcess(Messages::NetworkProcess::SetAllowsAnySSLCertificateForWebSocket(allows), Messages::NetworkProcess::SetAllowsAnySSLCertificateForWebSocket::Reply());
}

void WebProcessPool::clearCachedCredentials()
{
    sendToAllProcesses(Messages::WebProcess::ClearCachedCredentials());
    if (m_networkProcess)
        m_networkProcess->send(Messages::NetworkProcess::ClearCachedCredentials(), 0);
}

void WebProcessPool::terminateStorageProcessForTesting()
{
    if (!m_storageProcess)
        return;

    m_storageProcess->terminateForTesting();
    m_storageProcess = nullptr;
}

void WebProcessPool::terminateNetworkProcess()
{
    if (!m_networkProcess)
        return;
    
    m_networkProcess->terminate();
    m_networkProcess = nullptr;
    m_didNetworkProcessCrash = true;
}

void WebProcessPool::terminateServiceWorkerProcesses()
{
#if ENABLE(SERVICE_WORKER)
    auto protectedThis = makeRef(*this);
    while (!m_serviceWorkerProcesses.isEmpty())
        m_serviceWorkerProcesses.begin()->value->requestTermination(ProcessTerminationReason::RequestedByClient);
#endif
}

void WebProcessPool::syncNetworkProcessCookies()
{
    ensureNetworkProcess().syncAllCookies();
}

void WebProcessPool::allowSpecificHTTPSCertificateForHost(const WebCertificateInfo* certificate, const String& host)
{
    ensureNetworkProcess();
    m_networkProcess->send(Messages::NetworkProcess::AllowSpecificHTTPSCertificateForHost(certificate->certificateInfo(), host), 0);
}

void WebProcessPool::updateAutomationCapabilities() const
{
#if ENABLE(REMOTE_INSPECTOR)
    Inspector::RemoteInspector::singleton().clientCapabilitiesDidChange();
#endif
}

void WebProcessPool::setAutomationSession(RefPtr<WebAutomationSession>&& automationSession)
{
    if (m_automationSession)
        m_automationSession->setProcessPool(nullptr);
    
    m_automationSession = WTFMove(automationSession);

    if (m_automationSession) {
#if ENABLE(REMOTE_INSPECTOR)
        m_automationSession->init();
#endif
        m_automationSession->setProcessPool(this);

        sendToAllProcesses(Messages::WebProcess::EnsureAutomationSessionProxy(m_automationSession->sessionIdentifier()));
    } else
        sendToAllProcesses(Messages::WebProcess::DestroyAutomationSessionProxy());
}

void WebProcessPool::setHTTPPipeliningEnabled(bool enabled)
{
#if PLATFORM(COCOA)
    ResourceRequest::setHTTPPipeliningEnabled(enabled);
#else
    UNUSED_PARAM(enabled);
#endif
}

bool WebProcessPool::httpPipeliningEnabled() const
{
#if PLATFORM(COCOA)
    return ResourceRequest::httpPipeliningEnabled();
#else
    return false;
#endif
}

void WebProcessPool::getStatistics(uint32_t statisticsMask, Function<void (API::Dictionary*, CallbackBase::Error)>&& callbackFunction)
{
    if (!statisticsMask) {
        callbackFunction(nullptr, CallbackBase::Error::Unknown);
        return;
    }

    RefPtr<StatisticsRequest> request = StatisticsRequest::create(DictionaryCallback::create(WTFMove(callbackFunction)));

    if (statisticsMask & StatisticsRequestTypeWebContent)
        requestWebContentStatistics(request.get());
    
    if (statisticsMask & StatisticsRequestTypeNetworking)
        requestNetworkingStatistics(request.get());
}

void WebProcessPool::requestWebContentStatistics(StatisticsRequest* request)
{
    // FIXME (Multi-WebProcess) <rdar://problem/13200059>: Make getting statistics from multiple WebProcesses work.
}

void WebProcessPool::requestNetworkingStatistics(StatisticsRequest* request)
{
    if (!m_networkProcess) {
        LOG_ERROR("Attempt to get NetworkProcess statistics but the NetworkProcess is unavailable");
        return;
    }

    uint64_t requestID = request->addOutstandingRequest();
    m_statisticsRequests.set(requestID, request);
    m_networkProcess->send(Messages::NetworkProcess::GetNetworkProcessStatistics(requestID), 0);
}

static WebProcessProxy* webProcessProxyFromConnection(IPC::Connection& connection, const Vector<RefPtr<WebProcessProxy>>& processes)
{
    for (auto& process : processes) {
        if (process->hasConnection(connection))
            return process.get();
    }

    ASSERT_NOT_REACHED();
    return nullptr;
}

void WebProcessPool::handleMessage(IPC::Connection& connection, const String& messageName, const WebKit::UserData& messageBody)
{
    auto* webProcessProxy = webProcessProxyFromConnection(connection, m_processes);
    if (!webProcessProxy)
        return;
    m_injectedBundleClient->didReceiveMessageFromInjectedBundle(*this, messageName, webProcessProxy->transformHandlesToObjects(messageBody.object()).get());
}

void WebProcessPool::handleSynchronousMessage(IPC::Connection& connection, const String& messageName, const UserData& messageBody, UserData& returnUserData)
{
    auto* webProcessProxy = webProcessProxyFromConnection(connection, m_processes);
    if (!webProcessProxy)
        return;

    RefPtr<API::Object> returnData;
    m_injectedBundleClient->didReceiveSynchronousMessageFromInjectedBundle(*this, messageName, webProcessProxy->transformHandlesToObjects(messageBody.object()).get(), returnData);
    returnUserData = UserData(webProcessProxy->transformObjectsToHandles(returnData.get()));
}

void WebProcessPool::didGetStatistics(const StatisticsData& statisticsData, uint64_t requestID)
{
    RefPtr<StatisticsRequest> request = m_statisticsRequests.take(requestID);
    if (!request) {
        LOG_ERROR("Cannot report networking statistics.");
        return;
    }

    request->completedRequest(requestID, statisticsData);
}

#if ENABLE(GAMEPAD)

void WebProcessPool::startedUsingGamepads(IPC::Connection& connection)
{
    auto* proxy = webProcessProxyFromConnection(connection, m_processes);
    if (!proxy)
        return;

    bool wereAnyProcessesUsingGamepads = !m_processesUsingGamepads.isEmpty();

    ASSERT(!m_processesUsingGamepads.contains(proxy));
    m_processesUsingGamepads.add(proxy);

    if (!wereAnyProcessesUsingGamepads)
        UIGamepadProvider::singleton().processPoolStartedUsingGamepads(*this);

    proxy->send(Messages::WebProcess::SetInitialGamepads(UIGamepadProvider::singleton().snapshotGamepads()), 0);
}

void WebProcessPool::stoppedUsingGamepads(IPC::Connection& connection)
{
    auto* proxy = webProcessProxyFromConnection(connection, m_processes);
    if (!proxy)
        return;

    ASSERT(m_processesUsingGamepads.contains(proxy));
    processStoppedUsingGamepads(*proxy);
}

void WebProcessPool::processStoppedUsingGamepads(WebProcessProxy& process)
{
    bool wereAnyProcessesUsingGamepads = !m_processesUsingGamepads.isEmpty();

    ASSERT(m_processesUsingGamepads.contains(&process));
    m_processesUsingGamepads.remove(&process);

    if (wereAnyProcessesUsingGamepads && m_processesUsingGamepads.isEmpty())
        UIGamepadProvider::singleton().processPoolStoppedUsingGamepads(*this);
}

void WebProcessPool::gamepadConnected(const UIGamepad& gamepad)
{
    for (auto& process : m_processesUsingGamepads)
        process->send(Messages::WebProcess::GamepadConnected(gamepad.fullGamepadData()), 0);
}

void WebProcessPool::gamepadDisconnected(const UIGamepad& gamepad)
{
    for (auto& process : m_processesUsingGamepads)
        process->send(Messages::WebProcess::GamepadDisconnected(gamepad.index()), 0);
}

void WebProcessPool::setInitialConnectedGamepads(const Vector<std::unique_ptr<UIGamepad>>& gamepads)
{
    Vector<GamepadData> gamepadDatas;
    gamepadDatas.grow(gamepads.size());
    for (size_t i = 0; i < gamepads.size(); ++i) {
        if (!gamepads[i])
            continue;
        gamepadDatas[i] = gamepads[i]->fullGamepadData();
    }

    for (auto& process : m_processesUsingGamepads)
        process->send(Messages::WebProcess::SetInitialGamepads(gamepadDatas), 0);
}

#endif // ENABLE(GAMEPAD)

void WebProcessPool::setJavaScriptConfigurationFileEnabled(bool flag)
{
    m_javaScriptConfigurationFileEnabled = flag;
}

void WebProcessPool::garbageCollectJavaScriptObjects()
{
    sendToAllProcesses(Messages::WebProcess::GarbageCollectJavaScriptObjects());
}

void WebProcessPool::setJavaScriptGarbageCollectorTimerEnabled(bool flag)
{
    sendToAllProcesses(Messages::WebProcess::SetJavaScriptGarbageCollectorTimerEnabled(flag));
}

void WebProcessPool::addPlugInAutoStartOriginHash(const String& pageOrigin, unsigned plugInOriginHash, PAL::SessionID sessionID)
{
    m_plugInAutoStartProvider.addAutoStartOriginHash(pageOrigin, plugInOriginHash, sessionID);
}

void WebProcessPool::plugInDidReceiveUserInteraction(unsigned plugInOriginHash, PAL::SessionID sessionID)
{
    m_plugInAutoStartProvider.didReceiveUserInteraction(plugInOriginHash, sessionID);
}

Ref<API::Dictionary> WebProcessPool::plugInAutoStartOriginHashes() const
{
    return m_plugInAutoStartProvider.autoStartOriginsTableCopy();
}

void WebProcessPool::setPlugInAutoStartOriginHashes(API::Dictionary& dictionary)
{
    m_plugInAutoStartProvider.setAutoStartOriginsTable(dictionary);
}

void WebProcessPool::setPlugInAutoStartOrigins(API::Array& array)
{
    m_plugInAutoStartProvider.setAutoStartOriginsArray(array);
}

void WebProcessPool::setPlugInAutoStartOriginsFilteringOutEntriesAddedAfterTime(API::Dictionary& dictionary, WallTime time)
{
    m_plugInAutoStartProvider.setAutoStartOriginsFilteringOutEntriesAddedAfterTime(dictionary, time);
}

void WebProcessPool::registerSchemeForCustomProtocol(const String& scheme)
{
#if ENABLE(LEGACY_CUSTOM_PROTOCOL_MANAGER)
    if (!globalURLSchemesWithCustomProtocolHandlers().contains(scheme))
        m_urlSchemesRegisteredForCustomProtocols.add(scheme);
    sendToNetworkingProcess(Messages::LegacyCustomProtocolManager::RegisterScheme(scheme));
#endif
}

void WebProcessPool::unregisterSchemeForCustomProtocol(const String& scheme)
{
#if ENABLE(LEGACY_CUSTOM_PROTOCOL_MANAGER)
    m_urlSchemesRegisteredForCustomProtocols.remove(scheme);
    sendToNetworkingProcess(Messages::LegacyCustomProtocolManager::UnregisterScheme(scheme));
#endif
}

#if ENABLE(NETSCAPE_PLUGIN_API)
void WebProcessPool::setPluginLoadClientPolicy(WebCore::PluginLoadClientPolicy policy, const String& host, const String& bundleIdentifier, const String& versionString)
{
    auto& policiesForHost = m_pluginLoadClientPolicies.ensure(host, [] { return HashMap<String, HashMap<String, uint8_t>>(); }).iterator->value;
    auto& versionsToPolicies = policiesForHost.ensure(bundleIdentifier, [] { return HashMap<String, uint8_t>(); }).iterator->value;
    versionsToPolicies.set(versionString, policy);

    sendToAllProcesses(Messages::WebProcess::SetPluginLoadClientPolicy(policy, host, bundleIdentifier, versionString));
}

void WebProcessPool::resetPluginLoadClientPolicies(HashMap<String, HashMap<String, HashMap<String, uint8_t>>>&& pluginLoadClientPolicies)
{
    m_pluginLoadClientPolicies = WTFMove(pluginLoadClientPolicies);
    sendToAllProcesses(Messages::WebProcess::ResetPluginLoadClientPolicies(m_pluginLoadClientPolicies));
}

void WebProcessPool::clearPluginClientPolicies()
{
    m_pluginLoadClientPolicies.clear();
    sendToAllProcesses(Messages::WebProcess::ClearPluginClientPolicies());
}
#endif

void WebProcessPool::addSupportedPlugin(String&& matchingDomain, String&& name, HashSet<String>&& mimeTypes, HashSet<String> extensions)
{
#if ENABLE(NETSCAPE_PLUGIN_API)
    m_pluginInfoStore.addSupportedPlugin(WTFMove(matchingDomain), WTFMove(name), WTFMove(mimeTypes), WTFMove(extensions));
#else
    UNUSED_PARAM(matchingDomain);
    UNUSED_PARAM(name);
    UNUSED_PARAM(mimeTypes);
    UNUSED_PARAM(extensions);
#endif
}

void WebProcessPool::clearSupportedPlugins()
{
#if ENABLE(NETSCAPE_PLUGIN_API)
    m_pluginInfoStore.clearSupportedPlugins();
#endif
}

void WebProcessPool::setMemoryCacheDisabled(bool disabled)
{
    m_memoryCacheDisabled = disabled;
    sendToAllProcesses(Messages::WebProcess::SetMemoryCacheDisabled(disabled));
}

void WebProcessPool::setFontWhitelist(API::Array* array)
{
    m_fontWhitelist.clear();
    if (array) {
        for (size_t i = 0; i < array->size(); ++i) {
            if (API::String* font = array->at<API::String>(i))
                m_fontWhitelist.append(font->string());
        }
    }
}

void WebProcessPool::updateHiddenPageThrottlingAutoIncreaseLimit()
{
    // We're estimating an upper bound for a set of background timer fires for a page to be 200ms
    // (including all timer fires, all paging-in, and any resulting GC). To ensure this does not
    // result in more than 1% CPU load allow for one timer fire per 100x this duration.
    static int maximumTimerThrottlePerPageInMS = 200 * 100;

    int limitInMilliseconds = maximumTimerThrottlePerPageInMS * m_hiddenPageThrottlingAutoIncreasesCounter.value();
    sendToAllProcesses(Messages::WebProcess::SetHiddenPageDOMTimerThrottlingIncreaseLimit(limitInMilliseconds));
}

void WebProcessPool::reportWebContentCPUTime(Seconds cpuTime, uint64_t activityState)
{
#if PLATFORM(MAC)
    if (m_perActivityStateCPUUsageSampler)
        m_perActivityStateCPUUsageSampler->reportWebContentCPUTime(cpuTime, static_cast<WebCore::ActivityStateForCPUSampling>(activityState));
#else
    UNUSED_PARAM(cpuTime);
    UNUSED_PARAM(activityState);
#endif
}

void WebProcessPool::updateProcessAssertions()
{
#if PLATFORM(IOS)
#if ENABLE(SERVICE_WORKER)
    auto updateServiceWorkerProcessAssertion = [&] {
        if (!m_serviceWorkerProcesses.isEmpty() && m_foregroundWebProcessCounter.value()) {
            // FIXME: We can do better than this once we have process per origin.
            for (auto* serviceWorkerProcess : m_serviceWorkerProcesses.values()) {
                auto& securityOrigin = serviceWorkerProcess->securityOrigin();
                if (!m_foregroundTokensForServiceWorkerProcesses.contains(securityOrigin))
                    m_foregroundTokensForServiceWorkerProcesses.add(securityOrigin, serviceWorkerProcess->throttler().foregroundActivityToken());
            }
            m_backgroundTokensForServiceWorkerProcesses.clear();
            return;
        }
        if (!m_serviceWorkerProcesses.isEmpty() && m_backgroundWebProcessCounter.value()) {
            // FIXME: We can do better than this once we have process per origin.
            for (auto* serviceWorkerProcess : m_serviceWorkerProcesses.values()) {
                auto& securityOrigin = serviceWorkerProcess->securityOrigin();
                if (!m_backgroundTokensForServiceWorkerProcesses.contains(securityOrigin))
                    m_backgroundTokensForServiceWorkerProcesses.add(securityOrigin, serviceWorkerProcess->throttler().backgroundActivityToken());
            }
            m_foregroundTokensForServiceWorkerProcesses.clear();
            return;
        }
        m_foregroundTokensForServiceWorkerProcesses.clear();
        m_backgroundTokensForServiceWorkerProcesses.clear();
    };
    updateServiceWorkerProcessAssertion();
#endif

    auto updateNetworkProcessAssertion = [&] {
        auto& networkProcess = ensureNetworkProcess();

        if (m_foregroundWebProcessCounter.value()) {
            if (!m_foregroundTokenForNetworkProcess) {
                m_foregroundTokenForNetworkProcess = networkProcess.throttler().foregroundActivityToken();
                networkProcess.sendProcessDidTransitionToForeground();
            }
            m_backgroundTokenForNetworkProcess = nullptr;
            return;
        }
        if (m_backgroundWebProcessCounter.value()) {
            if (!m_backgroundTokenForNetworkProcess) {
                m_backgroundTokenForNetworkProcess = networkProcess.throttler().backgroundActivityToken();
                networkProcess.sendProcessDidTransitionToBackground();
            }
            m_foregroundTokenForNetworkProcess = nullptr;
            return;
        }
        m_foregroundTokenForNetworkProcess = nullptr;
        m_backgroundTokenForNetworkProcess = nullptr;
    };
    updateNetworkProcessAssertion();
#endif
}

#if ENABLE(SERVICE_WORKER)
void WebProcessPool::postMessageToServiceWorkerClient(const ServiceWorkerClientIdentifier& destination, MessageWithMessagePorts&& message, ServiceWorkerIdentifier source, const String& sourceOrigin)
{
    sendToStorageProcessRelaunchingIfNecessary(Messages::StorageProcess::PostMessageToServiceWorkerClient(destination, WTFMove(message), source, sourceOrigin));
}

void WebProcessPool::postMessageToServiceWorker(ServiceWorkerIdentifier destination, MessageWithMessagePorts&& message, const ServiceWorkerOrClientIdentifier& source, SWServerConnectionIdentifier connectionIdentifier)
{
    sendToStorageProcessRelaunchingIfNecessary(Messages::StorageProcess::PostMessageToServiceWorker(destination, WTFMove(message), source, connectionIdentifier));
}
#endif

void WebProcessPool::reinstateNetworkProcessAssertionState(NetworkProcessProxy& newNetworkProcessProxy)
{
#if PLATFORM(IOS)
    // The network process crashed; take new tokens for the new network process.
    if (m_backgroundTokenForNetworkProcess)
        m_backgroundTokenForNetworkProcess = newNetworkProcessProxy.throttler().backgroundActivityToken();
    else if (m_foregroundTokenForNetworkProcess)
        m_foregroundTokenForNetworkProcess = newNetworkProcessProxy.throttler().foregroundActivityToken();
#else
    UNUSED_PARAM(newNetworkProcessProxy);
#endif
}

#if ENABLE(SERVICE_WORKER)
ServiceWorkerProcessProxy* WebProcessPool::serviceWorkerProcessProxyFromPageID(uint64_t pageID) const
{
    // FIXME: This is inefficient.
    for (auto* serviceWorkerProcess : m_serviceWorkerProcesses.values()) {
        if (serviceWorkerProcess->pageID() == pageID)
            return serviceWorkerProcess;
    }
    return nullptr;
}
#endif

void WebProcessPool::addProcessToOriginCacheSet(WebPageProxy& page)
{
    auto origin = SecurityOriginData::fromURL({ ParsedURLString, page.pageLoadState().url() });
    auto result = m_swappedProcesses.add(origin, &page.process());
    if (!result.isNewEntry)
        result.iterator->value = &page.process();

    LOG(ProcessSwapping, "(ProcessSwapping) Security origin %s just saved a cached process with pid %i", origin.debugString().utf8().data(), page.process().processIdentifier());
    if (!result.isNewEntry)
        LOG(ProcessSwapping, "(ProcessSwapping) Note: It already had one saved");
}

void WebProcessPool::removeProcessFromOriginCacheSet(WebProcessProxy& process)
{
    LOG(ProcessSwapping, "(ProcessSwapping) Removing process with pid %i from the origin cache set", process.processIdentifier());

    // FIXME: This can be very inefficient as the number of remembered origins and processes grows
    Vector<SecurityOriginData> originsToRemove;
    for (auto entry : m_swappedProcesses) {
        if (entry.value == &process)
            originsToRemove.append(entry.key);
    }

    for (auto& origin : originsToRemove)
        m_swappedProcesses.remove(origin);
}

Ref<WebProcessProxy> WebProcessPool::processForNavigation(WebPageProxy& page, const API::Navigation& navigation, ShouldProcessSwapIfPossible shouldProcessSwapIfPossible, PolicyAction& action)
{
    auto process = processForNavigationInternal(page, navigation, shouldProcessSwapIfPossible, action);

    if (m_configuration->alwaysKeepAndReuseSwappedProcesses() && process.ptr() != &page.process()) {
        static std::once_flag onceFlag;
        std::call_once(onceFlag, [] {
            WTFLogAlways("WARNING: The option to always keep swapped web processes alive is active. This is meant for debugging and testing only.");
        });

        addProcessToOriginCacheSet(page);

        LOG(ProcessSwapping, "(ProcessSwapping) Navigating from %s to %s, keeping around old process. Now holding on to old processes for %u origins.", page.currentURL().utf8().data(), navigation.currentRequest().url().string().utf8().data(), m_swappedProcesses.size());
    }

    return process;
}

Ref<WebProcessProxy> WebProcessPool::processForNavigationInternal(WebPageProxy& page, const API::Navigation& navigation, ShouldProcessSwapIfPossible shouldProcessSwapIfPossible, PolicyAction& action)
{
    if (!m_configuration->processSwapsOnNavigation() && shouldProcessSwapIfPossible == ShouldProcessSwapIfPossible::No)
        return page.process();

    if (page.inspectorFrontendCount() > 0)
        return page.process();

    if (m_automationSession)
        return page.process();

    if (!page.process().hasCommittedAnyProvisionalLoads())
        return page.process();

    if (navigation.isCrossOriginWindowOpenNavigation()) {
        if (navigation.opener() && !m_configuration->processSwapsOnWindowOpenWithOpener())
            return page.process();

        action = PolicyAction::Ignore;
        return createNewWebProcess(page.websiteDataStore());
    }

    // FIXME: We should support process swap when a window has an opener.
    if (navigation.opener())
        return page.process();

    // FIXME: We should support process swap when a window has opened other windows via window.open.
    if (navigation.hasOpenedFrames())
        return page.process();

    if (auto* backForwardListItem = navigation.targetItem()) {
        if (auto* suspendedPage = backForwardListItem->suspendedPage()) {
            ASSERT(suspendedPage->process());
            action = PolicyAction::Suspend;
            return *suspendedPage->process();
        }

        // If the target back/forward item and the current back/forward item originated
        // in the same WebProcess then we should reuse the current WebProcess.
        if (auto* currentItem = page.backForwardList().currentItem()) {
            if (currentItem->itemID().processIdentifier == backForwardListItem->itemID().processIdentifier)
                return page.process();
        }
    }

    auto targetURL = navigation.currentRequest().url();
    if (shouldProcessSwapIfPossible == ShouldProcessSwapIfPossible::No) {
        if (navigation.treatAsSameOriginNavigation())
            return page.process();

        auto url = URL { ParsedURLString, page.pageLoadState().url() };
        if (!url.isValid() || !targetURL.isValid() || url.isEmpty() || url.isBlankURL() || protocolHostAndPortAreEqual(url, targetURL))
            return page.process();
    }
    
    if (m_configuration->alwaysKeepAndReuseSwappedProcesses()) {
        auto origin = SecurityOriginData::fromURL(targetURL);
        LOG(ProcessSwapping, "(ProcessSwapping) Considering re-use of a previously cached process to URL %s", origin.debugString().utf8().data());

        if (auto* process = m_swappedProcesses.get(origin)) {
            if (&process->websiteDataStore() == &page.websiteDataStore()) {
                LOG(ProcessSwapping, "(ProcessSwapping) Reusing a previously cached process with pid %i to continue navigation to URL %s", process->processIdentifier(), targetURL.string().utf8().data());

                // FIXME: Architecturally we do not currently support multiple WebPage's with the same ID in a given WebProcess.
                // In the case where this WebProcess has a SuspendedPageProxy for this WebPage, we can throw it away to support
                // WebProcess re-use.
                // In the future it would be great to refactor-out this limitation.
                if (auto* suspendedPage = page.suspendedPage()) {
                    LOG(ProcessSwapping, "(ProcessSwapping) Destroying suspended page for that swap");
                    suspendedPage->destroyWebPageInWebProcess();
                }

                return makeRef(*process);
            }
        }
    }

    action = PolicyAction::Suspend;
    if (RefPtr<WebProcessProxy> process = tryTakePrewarmedProcess(page.websiteDataStore()))
        return process.releaseNonNull();
    return createNewWebProcess(page.websiteDataStore());
}

void WebProcessPool::registerSuspendedPageProxy(SuspendedPageProxy& page)
{
    auto& vector = m_suspendedPages.ensure(page.origin(), [] {
        return Vector<SuspendedPageProxy*> { };
    }).iterator->value;

    vector.append(&page);

#if !LOG_DISABLED
    if (vector.size() > 5)
        LOG(ProcessSwapping, "Security origin %s now has %zu suspended pages (this seems unexpected)", page.origin().debugString().utf8().data(), vector.size());
#endif
}

void WebProcessPool::unregisterSuspendedPageProxy(SuspendedPageProxy& page)
{
    auto iterator = m_suspendedPages.find(page.origin());
    ASSERT(iterator != m_suspendedPages.end());

    auto result = iterator->value.removeFirst(&page);
    ASSERT_UNUSED(result, result);

    if (iterator->value.isEmpty())
        m_suspendedPages.remove(iterator);
}

void WebProcessPool::addMockMediaDevice(const MockMediaDevice& device)
{
#if ENABLE(MEDIA_STREAM)
    MockRealtimeMediaSourceCenter::addDevice(device);
    sendToAllProcesses(Messages::WebProcess::AddMockMediaDevice { device });
#endif
}

void WebProcessPool::clearMockMediaDevices()
{
#if ENABLE(MEDIA_STREAM)
    MockRealtimeMediaSourceCenter::setDevices({ });
    sendToAllProcesses(Messages::WebProcess::ClearMockMediaDevices { });
#endif
}

void WebProcessPool::removeMockMediaDevice(const String& persistentId)
{
#if ENABLE(MEDIA_STREAM)
    MockRealtimeMediaSourceCenter::removeDevice(persistentId);
    sendToAllProcesses(Messages::WebProcess::RemoveMockMediaDevice { persistentId });
#endif
}

void WebProcessPool::resetMockMediaDevices()
{
#if ENABLE(MEDIA_STREAM)
    MockRealtimeMediaSource::resetDevices();
    sendToAllProcesses(Messages::WebProcess::ResetMockMediaDevices { });
#endif
}

} // namespace WebKit<|MERGE_RESOLUTION|>--- conflicted
+++ resolved
@@ -802,7 +802,6 @@
     m_processes.append(WTFMove(processProxy));
     if (isInPrewarmedPool == WebProcessProxy::IsInPrewarmedPool::Yes)
         ++m_prewarmedProcessCount;
-<<<<<<< HEAD
 
     if (m_serviceWorkerProcessesTerminationTimer.isActive())
         m_serviceWorkerProcessesTerminationTimer.stop();
@@ -830,35 +829,6 @@
     return nullptr;
 }
 
-=======
-
-    if (m_serviceWorkerProcessesTerminationTimer.isActive())
-        m_serviceWorkerProcessesTerminationTimer.stop();
-
-    return process;
-}
-
-RefPtr<WebProcessProxy> WebProcessPool::tryTakePrewarmedProcess(WebsiteDataStore& websiteDataStore)
-{
-    if (!m_prewarmedProcessCount)
-        return nullptr;
-
-    for (const auto& process : m_processes) {
-        if (process->isInPrewarmedPool()) {
-            --m_prewarmedProcessCount;
-            process->markIsNoLongerInPrewarmedPool();
-            if (&process->websiteDataStore() != &websiteDataStore)
-                process->send(Messages::WebProcess::AddWebsiteDataStore(websiteDataStore.parameters()), 0);
-            return process.get();
-        }
-    }
-
-    ASSERT_NOT_REACHED();
-    m_prewarmedProcessCount = 0;
-    return nullptr;
-}
-
->>>>>>> 20415689
 #if PLATFORM(MAC)
 static void displayReconfigurationCallBack(CGDirectDisplayID display, CGDisplayChangeSummaryFlags flags, void *userInfo)
 {
@@ -1213,7 +1183,6 @@
         if (!process)
             process = &createNewWebProcessRespectingProcessCountLimit(pageConfiguration->websiteDataStore()->websiteDataStore());
     }
-<<<<<<< HEAD
 
 #if ENABLE(SERVICE_WORKER)
     ASSERT(!is<ServiceWorkerProcessProxy>(*process));
@@ -1223,17 +1192,6 @@
     if (page->preferences().processSwapOnNavigationEnabled())
         m_configuration->setProcessSwapsOnNavigation(true);
 
-=======
-
-#if ENABLE(SERVICE_WORKER)
-    ASSERT(!is<ServiceWorkerProcessProxy>(*process));
-#endif
-
-    auto page = process->createWebPage(pageClient, WTFMove(pageConfiguration));
-    if (page->preferences().processSwapOnNavigationEnabled())
-        m_configuration->setProcessSwapsOnNavigation(true);
-
->>>>>>> 20415689
     return page;
 }
 
