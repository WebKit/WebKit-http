--- conflicted
+++ resolved
@@ -48,28 +48,15 @@
 #import <pal/system/SleepDisabler.h>
 #import <wtf/BlockObjCExceptions.h>
 
-<<<<<<< HEAD
-using namespace WebCore;
-
-=======
->>>>>>> 20415689
 static const NSTimeInterval DefaultWatchdogTimerInterval = 1;
 
 namespace WebKit {
 
-<<<<<<< HEAD
-class WKFullScreenWindowControllerVideoFullscreenModelClient : VideoFullscreenModelClient {
-public:
-    void setParent(WKFullScreenWindowController *parent) { m_parent = parent; }
-
-    void setInterface(VideoFullscreenInterfaceMac* interface)
-=======
 class WKFullScreenWindowControllerVideoFullscreenModelClient : WebCore::VideoFullscreenModelClient {
 public:
     void setParent(WKFullScreenWindowController *parent) { m_parent = parent; }
 
     void setInterface(WebCore::VideoFullscreenInterfaceMac* interface)
->>>>>>> 20415689
     {
         if (m_interface == interface)
             return;
@@ -81,11 +68,7 @@
             m_interface->videoFullscreenModel()->addClient(*this);
     }
 
-<<<<<<< HEAD
-    VideoFullscreenInterfaceMac* interface() const { return m_interface.get(); }
-=======
     WebCore::VideoFullscreenInterfaceMac* interface() const { return m_interface.get(); }
->>>>>>> 20415689
 
     void didEnterPictureInPicture() final
     {
@@ -94,21 +77,11 @@
 
 private:
     WKFullScreenWindowController *m_parent { nullptr };
-<<<<<<< HEAD
-    RefPtr<VideoFullscreenInterfaceMac> m_interface;
-};
-
-}
-
-using namespace WebKit;
-
-=======
     RefPtr<WebCore::VideoFullscreenInterfaceMac> m_interface;
 };
 
 }
 
->>>>>>> 20415689
 enum FullScreenState : NSInteger {
     NotInFullScreen,
     WaitingToEnterFullScreen,
@@ -173,11 +146,7 @@
     _webView = webView;
     _page = &page;
 
-<<<<<<< HEAD
-    _videoFullscreenClient = std::make_unique<WKFullScreenWindowControllerVideoFullscreenModelClient>();
-=======
     _videoFullscreenClient = std::make_unique<WebKit::WKFullScreenWindowControllerVideoFullscreenModelClient>();
->>>>>>> 20415689
     _videoFullscreenClient->setParent(self);
 
     [self videoControlsManagerDidChange];
