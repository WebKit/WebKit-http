/*
 * Copyright (C) 2010-2018 Apple Inc. All rights reserved.
 *
 * Redistribution and use in source and binary forms, with or without
 * modification, are permitted provided that the following conditions
 * are met:
 * 1. Redistributions of source code must retain the above copyright
 *    notice, this list of conditions and the following disclaimer.
 * 2. Redistributions in binary form must reproduce the above copyright
 *    notice, this list of conditions and the following disclaimer in the
 *    documentation and/or other materials provided with the distribution.
 *
 * THIS SOFTWARE IS PROVIDED BY APPLE INC. AND ITS CONTRIBUTORS ``AS IS''
 * AND ANY EXPRESS OR IMPLIED WARRANTIES, INCLUDING, BUT NOT LIMITED TO,
 * THE IMPLIED WARRANTIES OF MERCHANTABILITY AND FITNESS FOR A PARTICULAR
 * PURPOSE ARE DISCLAIMED. IN NO EVENT SHALL APPLE INC. OR ITS CONTRIBUTORS
 * BE LIABLE FOR ANY DIRECT, INDIRECT, INCIDENTAL, SPECIAL, EXEMPLARY, OR
 * CONSEQUENTIAL DAMAGES (INCLUDING, BUT NOT LIMITED TO, PROCUREMENT OF
 * SUBSTITUTE GOODS OR SERVICES; LOSS OF USE, DATA, OR PROFITS; OR BUSINESS
 * INTERRUPTION) HOWEVER CAUSED AND ON ANY THEORY OF LIABILITY, WHETHER IN
 * CONTRACT, STRICT LIABILITY, OR TORT (INCLUDING NEGLIGENCE OR OTHERWISE)
 * ARISING IN ANY WAY OUT OF THE USE OF THIS SOFTWARE, EVEN IF ADVISED OF
 * THE POSSIBILITY OF SUCH DAMAGE.
 */

#import "config.h"
#import "WebPopupMenuProxyMac.h"

#if USE(APPKIT)

#import "NativeWebMouseEvent.h"
#import "PageClientImplMac.h"
#import "PlatformPopupMenuData.h"
#import "StringUtilities.h"
#import "WebPopupItem.h"
#import <pal/system/mac/PopupMenu.h>
#import <wtf/ProcessPrivilege.h>
<<<<<<< HEAD

using namespace WebCore;
=======
>>>>>>> 20415689

namespace WebKit {
using namespace WebCore;

WebPopupMenuProxyMac::WebPopupMenuProxyMac(NSView *webView, WebPopupMenuProxy::Client& client)
    : WebPopupMenuProxy(client)
    , m_webView(webView)
    , m_wasCanceled(false)
{
}

WebPopupMenuProxyMac::~WebPopupMenuProxyMac()
{
    if (m_popup)
        [m_popup setControlView:nil];
}

void WebPopupMenuProxyMac::populate(const Vector<WebPopupItem>& items, NSFont *font, TextDirection menuTextDirection)
{
    if (m_popup)
        [m_popup removeAllItems];
    else {
        m_popup = adoptNS([[NSPopUpButtonCell alloc] initTextCell:@"" pullsDown:NO]);
        [m_popup setUsesItemFromMenu:NO];
        [m_popup setAutoenablesItems:NO];
    }

    int size = items.size();

    for (int i = 0; i < size; i++) {
        if (items[i].m_type == WebPopupItem::Separator)
            [[m_popup menu] addItem:[NSMenuItem separatorItem]];
        else {
            [m_popup addItemWithTitle:@""];
            NSMenuItem *menuItem = [m_popup lastItem];

            RetainPtr<NSMutableParagraphStyle> paragraphStyle = adoptNS([[NSParagraphStyle defaultParagraphStyle] mutableCopy]);
            NSWritingDirection writingDirection = items[i].m_textDirection == TextDirection::LTR ? NSWritingDirectionLeftToRight : NSWritingDirectionRightToLeft;
            [paragraphStyle setBaseWritingDirection:writingDirection];
            [paragraphStyle setAlignment:menuTextDirection == TextDirection::LTR ? NSTextAlignmentLeft : NSTextAlignmentRight];
            RetainPtr<NSMutableDictionary> attributes = adoptNS([[NSMutableDictionary alloc] initWithObjectsAndKeys:
                paragraphStyle.get(), NSParagraphStyleAttributeName,
                font, NSFontAttributeName,
            nil]);
            if (items[i].m_hasTextDirectionOverride) {
                RetainPtr<NSNumber> writingDirectionValue = adoptNS([[NSNumber alloc] initWithInteger:writingDirection + NSWritingDirectionOverride]);
                RetainPtr<NSArray> writingDirectionArray = adoptNS([[NSArray alloc] initWithObjects:writingDirectionValue.get(), nil]);
                [attributes setObject:writingDirectionArray.get() forKey:NSWritingDirectionAttributeName];
            }
            RetainPtr<NSAttributedString> string = adoptNS([[NSAttributedString alloc] initWithString:nsStringFromWebCoreString(items[i].m_text) attributes:attributes.get()]);

            [menuItem setAttributedTitle:string.get()];
            // We set the title as well as the attributed title here. The attributed title will be displayed in the menu,
            // but typeahead will use the non-attributed string that doesn't contain any leading or trailing whitespace.
            [menuItem setTitle:[[string string] stringByTrimmingCharactersInSet:[NSCharacterSet whitespaceCharacterSet]]];
            [menuItem setEnabled:items[i].m_isEnabled];
            [menuItem setToolTip:nsStringFromWebCoreString(items[i].m_toolTip)];
        }
    }
}

void WebPopupMenuProxyMac::showPopupMenu(const IntRect& rect, TextDirection textDirection, double pageScaleFactor, const Vector<WebPopupItem>& items, const PlatformPopupMenuData& data, int32_t selectedIndex)
{
    ASSERT(hasProcessPrivilege(ProcessPrivilege::CanCommunicateWithWindowServer));
    NSFont *font;
    if (data.fontInfo.fontAttributeDictionary) {
        NSFontDescriptor *fontDescriptor = [NSFontDescriptor fontDescriptorWithFontAttributes:(__bridge NSDictionary *)data.fontInfo.fontAttributeDictionary.get()];
        font = [NSFont fontWithDescriptor:fontDescriptor size:((pageScaleFactor != 1) ? [fontDescriptor pointSize] * pageScaleFactor : 0)];
    } else
        font = [NSFont menuFontOfSize:0];

    populate(items, font, textDirection);

    [m_popup attachPopUpWithFrame:rect inView:m_webView];
    [m_popup selectItemAtIndex:selectedIndex];
    [m_popup setUserInterfaceLayoutDirection:textDirection == TextDirection::LTR ? NSUserInterfaceLayoutDirectionLeftToRight : NSUserInterfaceLayoutDirectionRightToLeft];

    NSMenu *menu = [m_popup menu];
    [menu setUserInterfaceLayoutDirection:textDirection == TextDirection::LTR ? NSUserInterfaceLayoutDirectionLeftToRight : NSUserInterfaceLayoutDirectionRightToLeft];

    // These values were borrowed from AppKit to match their placement of the menu.
    const int popOverHorizontalAdjust = -13;
    const int popUnderHorizontalAdjust = 6;
    const int popUnderVerticalAdjust = 6;
    
    // Menus that pop-over directly obscure the node that generated the popup menu.
    // Menus that pop-under are offset underneath it.
    NSPoint location;
    if (data.shouldPopOver) {
        NSRect titleFrame = [m_popup  titleRectForBounds:rect];
        if (titleFrame.size.width <= 0 || titleFrame.size.height <= 0)
            titleFrame = rect;
        float verticalOffset = roundf((NSMaxY(rect) - NSMaxY(titleFrame)) + NSHeight(titleFrame)) + 1;
        if (textDirection == TextDirection::LTR)
            location = NSMakePoint(NSMinX(rect) + popOverHorizontalAdjust, NSMaxY(rect) - verticalOffset);
        else
            location = NSMakePoint(NSMaxX(rect) - popOverHorizontalAdjust, NSMaxY(rect) - verticalOffset);
    } else {
        if (textDirection == TextDirection::LTR)
            location = NSMakePoint(NSMinX(rect) + popUnderHorizontalAdjust, NSMaxY(rect) + popUnderVerticalAdjust);
        else
            location = NSMakePoint(NSMaxX(rect) - popUnderHorizontalAdjust, NSMaxY(rect) + popUnderVerticalAdjust);
    }
    RetainPtr<NSView> dummyView = adoptNS([[NSView alloc] initWithFrame:rect]);
    [dummyView.get() setUserInterfaceLayoutDirection:textDirection == TextDirection::LTR ? NSUserInterfaceLayoutDirectionLeftToRight : NSUserInterfaceLayoutDirectionRightToLeft];
    [m_webView addSubview:dummyView.get()];
    location = [dummyView convertPoint:location fromView:m_webView];

    NSControlSize controlSize;
    switch (data.menuSize) {
    case WebCore::PopupMenuStyle::PopupMenuSizeNormal:
        controlSize = NSControlSizeRegular;
        break;
    case WebCore::PopupMenuStyle::PopupMenuSizeSmall:
        controlSize = NSControlSizeSmall;
        break;
    case WebCore::PopupMenuStyle::PopupMenuSizeMini:
        controlSize = NSControlSizeMini;
        break;
    }

    Ref<WebPopupMenuProxyMac> protect(*this);
    PAL::popUpMenu(menu, location, roundf(NSWidth(rect)), dummyView.get(), selectedIndex, font, controlSize, data.hideArrows);

    [m_popup dismissPopUp];
    [dummyView removeFromSuperview];
    
    if (!m_client || m_wasCanceled)
        return;
    
    m_client->valueChangedForPopupMenu(this, [m_popup indexOfSelectedItem]);
    
    // <https://bugs.webkit.org/show_bug.cgi?id=57904> This code is adopted from EventHandler::sendFakeEventsAfterWidgetTracking().
    if (!m_client->currentlyProcessedMouseDownEvent())
        return;
    
    NSEvent* initiatingNSEvent = m_client->currentlyProcessedMouseDownEvent()->nativeEvent();
    if ([initiatingNSEvent type] != NSEventTypeLeftMouseDown)
        return;

    NSEvent *fakeEvent = [NSEvent mouseEventWithType:NSEventTypeLeftMouseUp
                                            location:[initiatingNSEvent locationInWindow]
                                       modifierFlags:[initiatingNSEvent modifierFlags]
                                           timestamp:[initiatingNSEvent timestamp]
                                        windowNumber:[initiatingNSEvent windowNumber]
                                             context:nullptr
                                         eventNumber:[initiatingNSEvent eventNumber]
                                          clickCount:[initiatingNSEvent clickCount]
                                            pressure:[initiatingNSEvent pressure]];

    [NSApp postEvent:fakeEvent atStart:YES];
    fakeEvent = [NSEvent mouseEventWithType:NSEventTypeMouseMoved
                                   location:[[m_webView window]
#pragma clang diagnostic push
#pragma clang diagnostic ignored "-Wdeprecated-declarations"
                        convertScreenToBase:[NSEvent mouseLocation]]
#pragma clang diagnostic pop
                              modifierFlags:[initiatingNSEvent modifierFlags]
                                  timestamp:[initiatingNSEvent timestamp]
                               windowNumber:[initiatingNSEvent windowNumber]
                                    context:nullptr
                                eventNumber:0
                                 clickCount:0
                                   pressure:0];
    [NSApp postEvent:fakeEvent atStart:YES];
}

void WebPopupMenuProxyMac::hidePopupMenu()
{
    [m_popup dismissPopUp];
}

void WebPopupMenuProxyMac::cancelTracking()
{
    [[m_popup menu] cancelTracking];
    m_wasCanceled = true;
}

} // namespace WebKit

#endif // USE(APPKIT)<|MERGE_RESOLUTION|>--- conflicted
+++ resolved
@@ -35,11 +35,6 @@
 #import "WebPopupItem.h"
 #import <pal/system/mac/PopupMenu.h>
 #import <wtf/ProcessPrivilege.h>
-<<<<<<< HEAD
-
-using namespace WebCore;
-=======
->>>>>>> 20415689
 
 namespace WebKit {
 using namespace WebCore;
