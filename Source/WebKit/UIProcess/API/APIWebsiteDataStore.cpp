/*
 * Copyright (C) 2014-2017 Apple Inc. All rights reserved.
 *
 * Redistribution and use in source and binary forms, with or without
 * modification, are permitted provided that the following conditions
 * are met:
 * 1. Redistributions of source code must retain the above copyright
 *    notice, this list of conditions and the following disclaimer.
 * 2. Redistributions in binary form must reproduce the above copyright
 *    notice, this list of conditions and the following disclaimer in the
 *    documentation and/or other materials provided with the distribution.
 *
 * THIS SOFTWARE IS PROVIDED BY APPLE INC. AND ITS CONTRIBUTORS ``AS IS''
 * AND ANY EXPRESS OR IMPLIED WARRANTIES, INCLUDING, BUT NOT LIMITED TO,
 * THE IMPLIED WARRANTIES OF MERCHANTABILITY AND FITNESS FOR A PARTICULAR
 * PURPOSE ARE DISCLAIMED. IN NO EVENT SHALL APPLE INC. OR ITS CONTRIBUTORS
 * BE LIABLE FOR ANY DIRECT, INDIRECT, INCIDENTAL, SPECIAL, EXEMPLARY, OR
 * CONSEQUENTIAL DAMAGES (INCLUDING, BUT NOT LIMITED TO, PROCUREMENT OF
 * SUBSTITUTE GOODS OR SERVICES; LOSS OF USE, DATA, OR PROFITS; OR BUSINESS
 * INTERRUPTION) HOWEVER CAUSED AND ON ANY THEORY OF LIABILITY, WHETHER IN
 * CONTRACT, STRICT LIABILITY, OR TORT (INCLUDING NEGLIGENCE OR OTHERWISE)
 * ARISING IN ANY WAY OUT OF THE USE OF THIS SOFTWARE, EVEN IF ADVISED OF
 * THE POSSIBILITY OF SUCH DAMAGE.
 */

#include "config.h"
#include "APIWebsiteDataStore.h"

#include "WebKit2Initialize.h"
#include "WebsiteDataStore.h"

namespace API {

static WebsiteDataStore* globalDefaultDataStore;

Ref<WebsiteDataStore> WebsiteDataStore::defaultDataStore()
{
    WebKit::InitializeWebKit2();

    if (!globalDefaultDataStore)
        globalDefaultDataStore = adoptRef(new WebsiteDataStore(defaultDataStoreConfiguration(), PAL::SessionID::defaultSessionID())).leakRef();

    return *globalDefaultDataStore;
}

bool WebsiteDataStore::defaultDataStoreExists()
{
    return globalDefaultDataStore;
}

Ref<WebsiteDataStore> WebsiteDataStore::createNonPersistentDataStore()
{
    return adoptRef(*new WebsiteDataStore);
}

Ref<WebsiteDataStore> WebsiteDataStore::createLegacy(WebKit::WebsiteDataStore::Configuration configuration)
{
    return adoptRef(*new WebsiteDataStore(WTFMove(configuration), PAL::SessionID::defaultSessionID()));
}

WebsiteDataStore::WebsiteDataStore()
    : m_websiteDataStore(WebKit::WebsiteDataStore::createNonPersistent())
{
}

WebsiteDataStore::WebsiteDataStore(WebKit::WebsiteDataStore::Configuration configuration, PAL::SessionID sessionID)
    : m_websiteDataStore(WebKit::WebsiteDataStore::create(WTFMove(configuration), sessionID))
{
}

WebsiteDataStore::~WebsiteDataStore()
{
}

HTTPCookieStore& WebsiteDataStore::httpCookieStore()
{
    if (!m_apiHTTPCookieStore)
        m_apiHTTPCookieStore = HTTPCookieStore::create(*this);

    return *m_apiHTTPCookieStore;
}

bool WebsiteDataStore::isPersistent()
{
    return m_websiteDataStore->isPersistent();
}

bool WebsiteDataStore::resourceLoadStatisticsEnabled() const
{
    return m_websiteDataStore->resourceLoadStatisticsEnabled();
}

void WebsiteDataStore::setResourceLoadStatisticsEnabled(bool enabled)
{
    m_websiteDataStore->setResourceLoadStatisticsEnabled(enabled);
}

<<<<<<< HEAD
#if !PLATFORM(COCOA) && !PLATFORM(GTK) && !PLATFORM(QT)
WebKit::WebsiteDataStore::Configuration WebsiteDataStore::defaultDataStoreConfiguration()
{
    // FIXME: Fill everything in.
    WebKit::WebsiteDataStore::Configuration configuration;

    return configuration;
}

String WebsiteDataStore::websiteDataDirectoryFileSystemRepresentation(const String&)
{
    // FIXME: Implement.
    return String();
}

String WebsiteDataStore::defaultLocalStorageDirectory()
{
    // FIXME: Implement.
    return String();
}

String WebsiteDataStore::defaultWebSQLDatabaseDirectory()
=======
bool WebsiteDataStore::resourceLoadStatisticsDebugMode() const
>>>>>>> e41e4829
{
    return m_websiteDataStore->resourceLoadStatisticsDebugMode();
}

void WebsiteDataStore::setResourceLoadStatisticsDebugMode(bool enabled)
{
    m_websiteDataStore->setResourceLoadStatisticsDebugMode(enabled);
}

#if !PLATFORM(COCOA)
WTF::String WebsiteDataStore::defaultMediaCacheDirectory()
{
    // FIXME: Implement. https://bugs.webkit.org/show_bug.cgi?id=156369 and https://bugs.webkit.org/show_bug.cgi?id=156370
    return WTF::String();
}

WTF::String WebsiteDataStore::defaultJavaScriptConfigurationDirectory()
{
    // FIXME: Implement.
    return WTF::String();
}
#endif

WebKit::WebsiteDataStore::Configuration WebsiteDataStore::legacyDefaultDataStoreConfiguration()
{
    WebKit::WebsiteDataStore::Configuration configuration = defaultDataStoreConfiguration();

    configuration.applicationCacheDirectory = legacyDefaultApplicationCacheDirectory();
    configuration.applicationCacheFlatFileSubdirectoryName = "ApplicationCache";
    configuration.networkCacheDirectory = legacyDefaultNetworkCacheDirectory();
    configuration.mediaCacheDirectory = legacyDefaultMediaCacheDirectory();
    configuration.mediaKeysStorageDirectory = legacyDefaultMediaKeysStorageDirectory();
    configuration.indexedDBDatabaseDirectory = legacyDefaultIndexedDBDatabaseDirectory();
    configuration.webSQLDatabaseDirectory = legacyDefaultWebSQLDatabaseDirectory();
    configuration.localStorageDirectory = legacyDefaultLocalStorageDirectory();
    configuration.javaScriptConfigurationDirectory = legacyDefaultJavaScriptConfigurationDirectory();
    
    return configuration;
}

} // namespace API<|MERGE_RESOLUTION|>--- conflicted
+++ resolved
@@ -95,32 +95,7 @@
     m_websiteDataStore->setResourceLoadStatisticsEnabled(enabled);
 }
 
-<<<<<<< HEAD
-#if !PLATFORM(COCOA) && !PLATFORM(GTK) && !PLATFORM(QT)
-WebKit::WebsiteDataStore::Configuration WebsiteDataStore::defaultDataStoreConfiguration()
-{
-    // FIXME: Fill everything in.
-    WebKit::WebsiteDataStore::Configuration configuration;
-
-    return configuration;
-}
-
-String WebsiteDataStore::websiteDataDirectoryFileSystemRepresentation(const String&)
-{
-    // FIXME: Implement.
-    return String();
-}
-
-String WebsiteDataStore::defaultLocalStorageDirectory()
-{
-    // FIXME: Implement.
-    return String();
-}
-
-String WebsiteDataStore::defaultWebSQLDatabaseDirectory()
-=======
 bool WebsiteDataStore::resourceLoadStatisticsDebugMode() const
->>>>>>> e41e4829
 {
     return m_websiteDataStore->resourceLoadStatisticsDebugMode();
 }
