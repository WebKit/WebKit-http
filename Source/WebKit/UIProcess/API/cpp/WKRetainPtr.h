--- conflicted
+++ resolved
@@ -242,15 +242,11 @@
     return a != b.get(); 
 }
 
-<<<<<<< HEAD
-template<typename T> inline WKRetainPtr<T> adoptWK(T) WARN_UNUSED_RETURN;
-=======
 #if (defined(WIN32) || defined(_WIN32)) && !((_MSC_VER > 1900) && __clang__)
 template<typename T> inline WKRetainPtr<T> adoptWK(T) _Check_return_;
 #else
 template<typename T> inline WKRetainPtr<T> adoptWK(T) __attribute__((warn_unused_result));
 #endif
->>>>>>> e41e4829
 template<typename T> inline WKRetainPtr<T> adoptWK(T o)
 {
     return WKRetainPtr<T>(AdoptWK, o);
