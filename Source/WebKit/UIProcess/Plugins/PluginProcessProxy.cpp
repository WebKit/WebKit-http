/*
 * Copyright (C) 2010-2018 Apple Inc. All rights reserved.
 *
 * Redistribution and use in source and binary forms, with or without
 * modification, are permitted provided that the following conditions
 * are met:
 * 1. Redistributions of source code must retain the above copyright
 *    notice, this list of conditions and the following disclaimer.
 * 2. Redistributions in binary form must reproduce the above copyright
 *    notice, this list of conditions and the following disclaimer in the
 *    documentation and/or other materials provided with the distribution.
 *
 * THIS SOFTWARE IS PROVIDED BY APPLE INC. AND ITS CONTRIBUTORS ``AS IS''
 * AND ANY EXPRESS OR IMPLIED WARRANTIES, INCLUDING, BUT NOT LIMITED TO,
 * THE IMPLIED WARRANTIES OF MERCHANTABILITY AND FITNESS FOR A PARTICULAR
 * PURPOSE ARE DISCLAIMED. IN NO EVENT SHALL APPLE INC. OR ITS CONTRIBUTORS
 * BE LIABLE FOR ANY DIRECT, INDIRECT, INCIDENTAL, SPECIAL, EXEMPLARY, OR
 * CONSEQUENTIAL DAMAGES (INCLUDING, BUT NOT LIMITED TO, PROCUREMENT OF
 * SUBSTITUTE GOODS OR SERVICES; LOSS OF USE, DATA, OR PROFITS; OR BUSINESS
 * INTERRUPTION) HOWEVER CAUSED AND ON ANY THEORY OF LIABILITY, WHETHER IN
 * CONTRACT, STRICT LIABILITY, OR TORT (INCLUDING NEGLIGENCE OR OTHERWISE)
 * ARISING IN ANY WAY OUT OF THE USE OF THIS SOFTWARE, EVEN IF ADVISED OF
 * THE POSSIBILITY OF SUCH DAMAGE.
 */

#include "config.h"
#include "PluginProcessProxy.h"

#if ENABLE(NETSCAPE_PLUGIN_API)

#include "ChildProcessMessages.h"
#include "PluginProcessConnectionManagerMessages.h"
#include "PluginProcessCreationParameters.h"
#include "PluginProcessManager.h"
#include "PluginProcessMessages.h"
#include "WebCoreArgumentCoders.h"
#include "WebProcessPool.h"
#include "WebProcessProxy.h"
#include <WebCore/NotImplemented.h>
#include <wtf/RunLoop.h>

namespace WebKit {
using namespace WebCore;

static const Seconds minimumLifetime { 2_min };
static const Seconds snapshottingMinimumLifetime { 30_s };

static const Seconds shutdownTimeout { 1_min };
static const Seconds snapshottingShutdownTimeout { 15_s };

static uint64_t generatePluginProcessCallbackID()
{
    static uint64_t callbackID;

    return ++callbackID;
}

Ref<PluginProcessProxy> PluginProcessProxy::create(PluginProcessManager* PluginProcessManager, const PluginProcessAttributes& pluginProcessAttributes, uint64_t pluginProcessToken)
{
    return adoptRef(*new PluginProcessProxy(PluginProcessManager, pluginProcessAttributes, pluginProcessToken));
}

PluginProcessProxy::PluginProcessProxy(PluginProcessManager* PluginProcessManager, const PluginProcessAttributes& pluginProcessAttributes, uint64_t pluginProcessToken)
    : m_pluginProcessManager(PluginProcessManager)
    , m_pluginProcessAttributes(pluginProcessAttributes)
    , m_pluginProcessToken(pluginProcessToken)
    , m_numPendingConnectionRequests(0)
#if PLATFORM(COCOA)
    , m_modalWindowIsShowing(false)
    , m_fullscreenWindowIsShowing(false)
    , m_preFullscreenAppPresentationOptions(0)
#endif
{
    connect();
}

PluginProcessProxy::~PluginProcessProxy()
{
    if (m_connection)
        m_connection->invalidate();

    ASSERT(m_pendingFetchWebsiteDataRequests.isEmpty());
    ASSERT(m_pendingFetchWebsiteDataCallbacks.isEmpty());
    ASSERT(m_pendingDeleteWebsiteDataRequests.isEmpty());
    ASSERT(m_pendingDeleteWebsiteDataCallbacks.isEmpty());
}

void PluginProcessProxy::getLaunchOptions(ProcessLauncher::LaunchOptions& launchOptions)
{
    platformGetLaunchOptions(launchOptions, m_pluginProcessAttributes);
    ChildProcessProxy::getLaunchOptions(launchOptions);
}

void PluginProcessProxy::processWillShutDown(IPC::Connection& connection)
{
    ASSERT_UNUSED(connection, this->connection() == &connection);
}

// Asks the plug-in process to create a new connection to a web process. The connection identifier will be 
// encoded in the given argument encoder and sent back to the connection of the given web process.
void PluginProcessProxy::getPluginProcessConnection(Messages::WebProcessProxy::GetPluginProcessConnection::DelayedReply&& reply)
{
    m_pendingConnectionReplies.append(WTFMove(reply));

    if (state() == State::Launching) {
        m_numPendingConnectionRequests++;
        return;
    }
    
    // Ask the plug-in process to create a connection. Since the plug-in can be waiting for a synchronous reply
    // we need to make sure that this message is always processed, even when the plug-in is waiting for a synchronus reply.
    m_connection->send(Messages::PluginProcess::CreateWebProcessConnection(), 0, IPC::SendOption::DispatchMessageEvenWhenWaitingForSyncReply);
}

void PluginProcessProxy::fetchWebsiteData(CompletionHandler<void (Vector<String>)>&& completionHandler)
{
    uint64_t callbackID = generatePluginProcessCallbackID();
    m_pendingFetchWebsiteDataCallbacks.set(callbackID, WTFMove(completionHandler));

    if (state() == State::Launching) {
        m_pendingFetchWebsiteDataRequests.append(callbackID);
        return;
    }

    m_connection->send(Messages::PluginProcess::GetSitesWithData(callbackID), 0);
}

void PluginProcessProxy::deleteWebsiteData(WallTime modifiedSince, CompletionHandler<void ()>&& completionHandler)
{
    uint64_t callbackID = generatePluginProcessCallbackID();
    m_pendingDeleteWebsiteDataCallbacks.set(callbackID, WTFMove(completionHandler));

    if (state() == State::Launching) {
        m_pendingDeleteWebsiteDataRequests.append({ modifiedSince, callbackID });
        return;
    }

    m_connection->send(Messages::PluginProcess::DeleteWebsiteData(modifiedSince, callbackID), 0);
}

void PluginProcessProxy::deleteWebsiteDataForHostNames(const Vector<String>& hostNames, CompletionHandler<void ()>&& completionHandler)
{
    uint64_t callbackID = generatePluginProcessCallbackID();
    m_pendingDeleteWebsiteDataForHostNamesCallbacks.set(callbackID, WTFMove(completionHandler));

    if (state() == State::Launching) {
        m_pendingDeleteWebsiteDataForHostNamesRequests.append({ hostNames, callbackID });
        return;
    }

    m_connection->send(Messages::PluginProcess::DeleteWebsiteDataForHostNames(hostNames, callbackID), 0);
}

#if OS(LINUX)
void PluginProcessProxy::sendMemoryPressureEvent(bool isCritical)
{
    if (state() == State::Launching)
        return;

    m_connection->send(Messages::ChildProcess::DidReceiveMemoryPressureEvent(isCritical), 0);
}
#endif

void PluginProcessProxy::pluginProcessCrashedOrFailedToLaunch()
{
    // The plug-in process must have crashed or exited, send any pending sync replies we might have.
    while (!m_pendingConnectionReplies.isEmpty()) {
        auto reply = m_pendingConnectionReplies.takeFirst();

<<<<<<< HEAD
#if USE(UNIX_DOMAIN_SOCKETS) || OS(WINDOWS)
        reply->send(IPC::Attachment(), false);
=======
#if USE(UNIX_DOMAIN_SOCKETS)
        reply(IPC::Attachment(), false);
>>>>>>> e41e4829
#elif OS(DARWIN)
        reply(IPC::Attachment(0, MACH_MSG_TYPE_MOVE_SEND), false);
#else
        notImplemented();
#endif
    }

    m_pendingFetchWebsiteDataRequests.clear();
    for (auto&& callback : m_pendingFetchWebsiteDataCallbacks.values())
        callback({ });
    m_pendingFetchWebsiteDataCallbacks.clear();

    m_pendingDeleteWebsiteDataRequests.clear();
    for (auto&& callback : m_pendingDeleteWebsiteDataCallbacks.values())
        callback();
    m_pendingDeleteWebsiteDataRequests.clear();

    m_pendingDeleteWebsiteDataForHostNamesRequests.clear();
    for (auto&& callback : m_pendingDeleteWebsiteDataForHostNamesCallbacks.values())
        callback();
    m_pendingDeleteWebsiteDataForHostNamesCallbacks.clear();

    // Tell the plug-in process manager to forget about this plug-in process proxy. This may cause us to be deleted.
    m_pluginProcessManager->removePluginProcessProxy(this);
}

void PluginProcessProxy::didClose(IPC::Connection&)
{
#if PLATFORM(COCOA)
    if (m_modalWindowIsShowing)
        endModal();

    if (m_fullscreenWindowIsShowing)
        exitFullscreen();
#endif

    const Vector<WebProcessPool*>& processPools = WebProcessPool::allProcessPools();
    for (size_t i = 0; i < processPools.size(); ++i)
        processPools[i]->sendToAllProcesses(Messages::PluginProcessConnectionManager::PluginProcessCrashed(m_pluginProcessToken));

    // This will cause us to be deleted.
    pluginProcessCrashedOrFailedToLaunch();
}

void PluginProcessProxy::didReceiveInvalidMessage(IPC::Connection&, IPC::StringReference, IPC::StringReference)
{
}

void PluginProcessProxy::didFinishLaunching(ProcessLauncher*, IPC::Connection::Identifier connectionIdentifier)
{
    ASSERT(!m_connection);

    if (!IPC::Connection::identifierIsValid(connectionIdentifier)) {
        pluginProcessCrashedOrFailedToLaunch();
        return;
    }

    m_connection = IPC::Connection::createServerConnection(connectionIdentifier, *this);
#if PLATFORM(QT) && USE(UNIX_DOMAIN_SOCKETS)
    m_connection->setShouldCloseConnectionOnProcessTermination(processIdentifier());
#endif

    m_connection->open();
    
    PluginProcessCreationParameters parameters;
    parameters.processType = m_pluginProcessAttributes.processType;
    if (parameters.processType == PluginProcessTypeSnapshot) {
        parameters.minimumLifetime = snapshottingMinimumLifetime;
        parameters.terminationTimeout = snapshottingShutdownTimeout;
    } else {
        parameters.minimumLifetime = minimumLifetime;
        parameters.terminationTimeout = shutdownTimeout;
    }

    platformInitializePluginProcess(parameters);

    // Initialize the plug-in host process.
    m_connection->send(Messages::PluginProcess::InitializePluginProcess(parameters), 0);

#if PLATFORM(COCOA)
    m_connection->send(Messages::PluginProcess::SetQOS(pluginProcessLatencyQOS(), pluginProcessThroughputQOS()), 0);
#endif

    for (auto callbackID : m_pendingFetchWebsiteDataRequests)
        m_connection->send(Messages::PluginProcess::GetSitesWithData(callbackID), 0);
    m_pendingFetchWebsiteDataRequests.clear();

    for (auto& request : m_pendingDeleteWebsiteDataRequests)
        m_connection->send(Messages::PluginProcess::DeleteWebsiteData(request.modifiedSince, request.callbackID), 0);
    m_pendingDeleteWebsiteDataRequests.clear();

    for (auto& request : m_pendingDeleteWebsiteDataForHostNamesRequests)
        m_connection->send(Messages::PluginProcess::DeleteWebsiteDataForHostNames(request.hostNames, request.callbackID), 0);
    m_pendingDeleteWebsiteDataForHostNamesRequests.clear();

    for (unsigned i = 0; i < m_numPendingConnectionRequests; ++i)
        m_connection->send(Messages::PluginProcess::CreateWebProcessConnection(), 0);
    
    m_numPendingConnectionRequests = 0;

#if PLATFORM(COCOA)
    if (!PluginProcessManager::singleton().processSuppressionDisabled())
        setProcessSuppressionEnabled(true);
#endif
}

void PluginProcessProxy::didCreateWebProcessConnection(const IPC::Attachment& connectionIdentifier, bool supportsAsynchronousPluginInitialization)
{
    ASSERT(!m_pendingConnectionReplies.isEmpty());

    // Grab the first pending connection reply.
    auto reply = m_pendingConnectionReplies.takeFirst();

<<<<<<< HEAD
#if USE(UNIX_DOMAIN_SOCKETS) || OS(WINDOWS)
    reply->send(connectionIdentifier, supportsAsynchronousPluginInitialization);
=======
#if USE(UNIX_DOMAIN_SOCKETS)
    reply(connectionIdentifier, supportsAsynchronousPluginInitialization);
>>>>>>> e41e4829
#elif OS(DARWIN)
    reply(IPC::Attachment(connectionIdentifier.port(), MACH_MSG_TYPE_MOVE_SEND), supportsAsynchronousPluginInitialization);
#else
    notImplemented();
#endif
}

void PluginProcessProxy::didGetSitesWithData(const Vector<String>& sites, uint64_t callbackID)
{
    auto callback = m_pendingFetchWebsiteDataCallbacks.take(callbackID);
    callback(sites);
}

void PluginProcessProxy::didDeleteWebsiteData(uint64_t callbackID)
{
    auto callback = m_pendingDeleteWebsiteDataCallbacks.take(callbackID);
    callback();
}

void PluginProcessProxy::didDeleteWebsiteDataForHostNames(uint64_t callbackID)
{
    auto callback = m_pendingDeleteWebsiteDataForHostNamesCallbacks.take(callbackID);
    callback();
}

} // namespace WebKit

#endif // ENABLE(NETSCAPE_PLUGIN_API)<|MERGE_RESOLUTION|>--- conflicted
+++ resolved
@@ -167,13 +167,8 @@
     while (!m_pendingConnectionReplies.isEmpty()) {
         auto reply = m_pendingConnectionReplies.takeFirst();
 
-<<<<<<< HEAD
 #if USE(UNIX_DOMAIN_SOCKETS) || OS(WINDOWS)
-        reply->send(IPC::Attachment(), false);
-=======
-#if USE(UNIX_DOMAIN_SOCKETS)
         reply(IPC::Attachment(), false);
->>>>>>> e41e4829
 #elif OS(DARWIN)
         reply(IPC::Attachment(0, MACH_MSG_TYPE_MOVE_SEND), false);
 #else
@@ -287,13 +282,8 @@
     // Grab the first pending connection reply.
     auto reply = m_pendingConnectionReplies.takeFirst();
 
-<<<<<<< HEAD
 #if USE(UNIX_DOMAIN_SOCKETS) || OS(WINDOWS)
-    reply->send(connectionIdentifier, supportsAsynchronousPluginInitialization);
-=======
-#if USE(UNIX_DOMAIN_SOCKETS)
     reply(connectionIdentifier, supportsAsynchronousPluginInitialization);
->>>>>>> e41e4829
 #elif OS(DARWIN)
     reply(IPC::Attachment(connectionIdentifier.port(), MACH_MSG_TYPE_MOVE_SEND), supportsAsynchronousPluginInitialization);
 #else
