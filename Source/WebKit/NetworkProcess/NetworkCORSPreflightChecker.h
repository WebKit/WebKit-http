/*
 * Copyright (C) 2017 Apple Inc. All rights reserved.
 *
 * Redistribution and use in source and binary forms, with or without
 * modification, are permitted provided that the following conditions
 * are met:
 * 1. Redistributions of source code must retain the above copyright
 *    notice, this list of conditions and the following disclaimer.
 * 2. Redistributions in binary form must reproduce the above copyright
 *    notice, this list of conditions and the following disclaimer in the
 *    documentation and/or other materials provided with the distribution.
 *
 * THIS SOFTWARE IS PROVIDED BY APPLE INC. AND ITS CONTRIBUTORS ``AS IS''
 * AND ANY EXPRESS OR IMPLIED WARRANTIES, INCLUDING, BUT NOT LIMITED TO,
 * THE IMPLIED WARRANTIES OF MERCHANTABILITY AND FITNESS FOR A PARTICULAR
 * PURPOSE ARE DISCLAIMED. IN NO EVENT SHALL APPLE INC. OR ITS CONTRIBUTORS
 * BE LIABLE FOR ANY DIRECT, INDIRECT, INCIDENTAL, SPECIAL, EXEMPLARY, OR
 * CONSEQUENTIAL DAMAGES (INCLUDING, BUT NOT LIMITED TO, PROCUREMENT OF
 * SUBSTITUTE GOODS OR SERVICES; LOSS OF USE, DATA, OR PROFITS; OR BUSINESS
 * INTERRUPTION) HOWEVER CAUSED AND ON ANY THEORY OF LIABILITY, WHETHER IN
 * CONTRACT, STRICT LIABILITY, OR TORT (INCLUDING NEGLIGENCE OR OTHERWISE)
 * ARISING IN ANY WAY OUT OF THE USE OF THIS SOFTWARE, EVEN IF ADVISED OF
 * THE POSSIBILITY OF SUCH DAMAGE.
 */

#pragma once

#include "NetworkDataTask.h"
#include <WebCore/NetworkLoadInformation.h>
#include <WebCore/StoredCredentialsPolicy.h>
#include <pal/SessionID.h>
#include <wtf/CompletionHandler.h>
#include <wtf/WeakPtr.h>

namespace WebCore {
class ResourceError;
class SecurityOrigin;
}

namespace WebKit {

<<<<<<< HEAD
class NetworkCORSPreflightChecker final : private NetworkDataTaskClient, public CanMakeWeakPtr<NetworkCORSPreflightChecker> {
=======
class NetworkCORSPreflightChecker final : private NetworkDataTaskClient {
>>>>>>> 20415689
    WTF_MAKE_FAST_ALLOCATED;
public:
    struct Parameters {
        WebCore::ResourceRequest originalRequest;
        Ref<WebCore::SecurityOrigin> sourceOrigin;
        String referrer;
        String userAgent;
        PAL::SessionID sessionID;
        uint64_t pageID;
        uint64_t frameID;
        WebCore::StoredCredentialsPolicy storedCredentialsPolicy;
    };
    using CompletionCallback = CompletionHandler<void(WebCore::ResourceError&&)>;

    NetworkCORSPreflightChecker(Parameters&&, bool shouldCaptureExtraNetworkLoadMetrics, CompletionCallback&&);
    ~NetworkCORSPreflightChecker();
    const WebCore::ResourceRequest& originalRequest() const { return m_parameters.originalRequest; }

    void startPreflight();

    WebCore::NetworkTransactionInformation takeInformation();

private:
    void willPerformHTTPRedirection(WebCore::ResourceResponse&&, WebCore::ResourceRequest&&, RedirectCompletionHandler&&) final;
    void didReceiveChallenge(WebCore::AuthenticationChallenge&&, ChallengeCompletionHandler&&) final;
    void didReceiveResponseNetworkSession(WebCore::ResourceResponse&&, ResponseCompletionHandler&&) final;
    void didReceiveData(Ref<WebCore::SharedBuffer>&&) final;
    void didCompleteWithError(const WebCore::ResourceError&, const WebCore::NetworkLoadMetrics&) final;
    void didSendData(uint64_t totalBytesSent, uint64_t totalBytesExpectedToSend) final;
    void wasBlocked() final;
    void cannotShowURL() final;

    Parameters m_parameters;
    WebCore::ResourceResponse m_response;
    CompletionCallback m_completionCallback;
    RefPtr<NetworkDataTask> m_task;
    bool m_shouldCaptureExtraNetworkLoadMetrics { false };
    WebCore::NetworkTransactionInformation m_loadInformation;
};

} // namespace WebKit<|MERGE_RESOLUTION|>--- conflicted
+++ resolved
@@ -39,11 +39,7 @@
 
 namespace WebKit {
 
-<<<<<<< HEAD
-class NetworkCORSPreflightChecker final : private NetworkDataTaskClient, public CanMakeWeakPtr<NetworkCORSPreflightChecker> {
-=======
 class NetworkCORSPreflightChecker final : private NetworkDataTaskClient {
->>>>>>> 20415689
     WTF_MAKE_FAST_ALLOCATED;
 public:
     struct Parameters {
