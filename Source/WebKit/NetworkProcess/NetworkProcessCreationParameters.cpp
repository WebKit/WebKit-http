--- conflicted
+++ resolved
@@ -69,14 +69,8 @@
     encoder << storageAccessAPIEnabled;
     encoder << suppressesConnectionTerminationOnSystemChange;
 #endif
-<<<<<<< HEAD
-#if USE(SOUP) || PLATFORM(QT)
-    encoder << cookiePersistentStoragePath;
-    encoder << cookiePersistentStorageType;
-=======
     encoder << defaultDataStoreParameters;
 #if USE(SOUP)
->>>>>>> 2d3b0564
     encoder.encodeEnum(cookieAcceptPolicy);
     encoder << ignoreTLSErrors;
     encoder << languages;
@@ -168,16 +162,9 @@
         return false;
 #endif
 
-<<<<<<< HEAD
-#if USE(SOUP) || PLATFORM(QT)
-    if (!decoder.decode(result.cookiePersistentStoragePath))
-        return false;
-    if (!decoder.decode(result.cookiePersistentStorageType))
-=======
     Optional<WebsiteDataStoreParameters> defaultDataStoreParameters;
     decoder >> defaultDataStoreParameters;
     if (!defaultDataStoreParameters)
->>>>>>> 2d3b0564
         return false;
     result.defaultDataStoreParameters = WTFMove(*defaultDataStoreParameters);
 
