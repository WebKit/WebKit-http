--- conflicted
+++ resolved
@@ -83,15 +83,9 @@
     bool suppressesConnectionTerminationOnSystemChange;
 #endif
 
-<<<<<<< HEAD
-#if USE(SOUP) || PLATFORM(QT)
-    String cookiePersistentStoragePath;
-    uint32_t cookiePersistentStorageType { 0 };
-=======
     WebsiteDataStoreParameters defaultDataStoreParameters;
     
 #if USE(SOUP)
->>>>>>> 2d3b0564
     HTTPCookieAcceptPolicy cookieAcceptPolicy { HTTPCookieAcceptPolicyAlways };
     bool ignoreTLSErrors { false };
     Vector<String> languages;
