--- conflicted
+++ resolved
@@ -27,13 +27,12 @@
 
 #include <cstdlib>
 
-<<<<<<< HEAD
 #if defined (USE_BREAKPAD)
 #include "BreakpadExceptionHandler.h"
-=======
+#endif
+
 #if USE(GCRYPT)
 #include <pal/crypto/gcrypt/Initialization.h>
->>>>>>> c80db0a1
 #endif
 
 using namespace WebKit;
