--- conflicted
+++ resolved
@@ -74,15 +74,11 @@
 struct NetworkProcessCreationParameters;
 struct WebsiteDataStoreParameters;
 
-<<<<<<< HEAD
-class NetworkProcess : public ChildProcess, public DownloadManager::Client {
-=======
 namespace NetworkCache {
 class Cache;
 }
 
 class NetworkProcess : public ChildProcess, private DownloadManager::Client {
->>>>>>> e41e4829
     WTF_MAKE_NONCOPYABLE(NetworkProcess);
     friend NeverDestroyed<NetworkProcess>;
     friend NeverDestroyed<DownloadManager>;
@@ -132,14 +128,10 @@
     bool suppressesConnectionTerminationOnSystemChange() const { return m_suppressesConnectionTerminationOnSystemChange; }
 #endif
 
-<<<<<<< HEAD
 #if PLATFORM(QT)
     QNetworkAccessManager& networkAccessManager() { return m_networkAccessManager; }
 #endif
 
-#if USE(NETWORK_SESSION)
-=======
->>>>>>> e41e4829
     void findPendingDownloadLocation(NetworkDataTask&, ResponseCompletionHandler&&, const WebCore::ResourceResponse&);
 
     void prefetchDNS(const String&);
@@ -239,19 +231,9 @@
     void downloadRequest(PAL::SessionID, DownloadID, const WebCore::ResourceRequest&, const String& suggestedFilename);
     void resumeDownload(PAL::SessionID, DownloadID, const IPC::DataReference& resumeData, const String& path, SandboxExtension::Handle&&);
     void cancelDownload(DownloadID);
-<<<<<<< HEAD
 #if PLATFORM(QT)
     void startTransfer(DownloadID, const String& destination);
 #endif
-#if USE(PROTECTION_SPACE_AUTH_CALLBACK)
-    void continueCanAuthenticateAgainstProtectionSpace(uint64_t resourceLoadIdentifier, bool canAuthenticate);
-#endif
-#if USE(NETWORK_SESSION)
-#if USE(PROTECTION_SPACE_AUTH_CALLBACK)
-    void continueCanAuthenticateAgainstProtectionSpaceDownload(DownloadID, bool canAuthenticate);
-#endif
-=======
->>>>>>> e41e4829
     void continueWillSendRequest(DownloadID, WebCore::ResourceRequest&&);
     void continueDecidePendingDownloadDestination(DownloadID, String destination, SandboxExtension::Handle&&, bool allowOverwrite);
 
