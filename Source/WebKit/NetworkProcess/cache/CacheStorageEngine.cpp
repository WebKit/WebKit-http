/*
 * Copyright (C) 2017 Apple Inc.  All rights reserved.
 *
 * Redistribution and use in source and binary forms, with or without
 * modification, are permitted provided that the following conditions
 * are met:
 * 1. Redistributions of source code must retain the above copyright
 *    notice, this list of conditions and the following disclaimer.
 * 2. Redistributions in binary form must reproduce the above copyright
 *    notice, this list of conditions and the following disclaimer in the
 *    documentation and/or other materials provided with the distribution.
 *
 * THIS SOFTWARE IS PROVIDED BY APPLE INC. ``AS IS'' AND ANY
 * EXPRESS OR IMPLIED WARRANTIES, INCLUDING, BUT NOT LIMITED TO, THE
 * IMPLIED WARRANTIES OF MERCHANTABILITY AND FITNESS FOR A PARTICULAR
 * PURPOSE ARE DISCLAIMED.  IN NO EVENT SHALL APPLE INC. OR
 * CONTRIBUTORS BE LIABLE FOR ANY DIRECT, INDIRECT, INCIDENTAL, SPECIAL,
 * EXEMPLARY, OR CONSEQUENTIAL DAMAGES (INCLUDING, BUT NOT LIMITED TO,
 * PROCUREMENT OF SUBSTITUTE GOODS OR SERVICES; LOSS OF USE, DATA, OR
 * PROFITS; OR BUSINESS INTERRUPTION) HOWEVER CAUSED AND ON ANY THEORY
 * OF LIABILITY, WHETHER IN CONTRACT, STRICT LIABILITY, OR TORT
 * (INCLUDING NEGLIGENCE OR OTHERWISE) ARISING IN ANY WAY OUT OF THE USE
 * OF THIS SOFTWARE, EVEN IF ADVISED OF THE POSSIBILITY OF SUCH DAMAGE.
 */

#include "config.h"
#include "CacheStorageEngine.h"

#include "Logging.h"
#include "NetworkCacheFileSystem.h"
#include "NetworkCacheIOChannel.h"
#include "NetworkProcess.h"
#include "WebsiteDataType.h"
#include <WebCore/CacheQueryOptions.h>
#include <WebCore/SecurityOrigin.h>
#include <pal/SessionID.h>
#include <wtf/CallbackAggregator.h>
#include <wtf/NeverDestroyed.h>
#include <wtf/text/StringBuilder.h>
#include <wtf/text/StringHash.h>

namespace WebKit {

namespace CacheStorage {

using namespace WebCore::DOMCacheEngine;
using namespace NetworkCache;

static HashMap<PAL::SessionID, RefPtr<Engine>>& globalEngineMap()
{
    static NeverDestroyed<HashMap<PAL::SessionID, RefPtr<Engine>>> map;

    return map;
}

String Engine::cachesRootPath(const WebCore::ClientOrigin& origin)
{
    if (!shouldPersist())
        return { };

    Key key(origin.topOrigin.toString(), origin.clientOrigin.toString(), { }, { }, salt());
    return WebCore::FileSystem::pathByAppendingComponent(rootPath(), key.hashAsString());
}

Engine::~Engine()
{
    for (auto& caches : m_caches.values())
        caches->detach();

    auto initializationCallbacks = WTFMove(m_initializationCallbacks);
    for (auto& callback : initializationCallbacks)
        callback(Error::Internal);

    auto writeCallbacks = WTFMove(m_pendingWriteCallbacks);
    for (auto& callback : writeCallbacks.values())
        callback(Error::Internal);

    auto readCallbacks = WTFMove(m_pendingReadCallbacks);
    for (auto& callback : readCallbacks.values())
        callback(Data { }, 1);
}

void Engine::from(PAL::SessionID sessionID, Function<void(Engine&)>&& callback)
{
    auto iterator = globalEngineMap().find(sessionID);
    if (iterator != globalEngineMap().end()) {
        callback(*iterator->value);
        return;
    }

    if (sessionID.isEphemeral())
        sessionID = PAL::SessionID::legacyPrivateSessionID();

    NetworkProcess::singleton().cacheStorageParameters(sessionID, [sessionID, callback = WTFMove(callback)](auto&& rootPath, auto quota) {
        auto addResult = globalEngineMap().add(sessionID, nullptr);
        if (addResult.isNewEntry)
            addResult.iterator->value = adoptRef(*new Engine { String { rootPath }, quota });
        callback(*addResult.iterator->value);
    });
}

void Engine::destroyEngine(PAL::SessionID sessionID)
{
    ASSERT(sessionID != PAL::SessionID::defaultSessionID());
    globalEngineMap().remove(sessionID);
}

void Engine::fetchEntries(PAL::SessionID sessionID, bool shouldComputeSize, CompletionHandler<void(Vector<WebsiteData::Entry>)>&& completionHandler)
<<<<<<< HEAD
{
    from(sessionID, [shouldComputeSize, completionHandler = WTFMove(completionHandler)] (auto& engine) mutable {
        engine.fetchEntries(shouldComputeSize, WTFMove(completionHandler));
    });
}

void Engine::open(PAL::SessionID sessionID, WebCore::ClientOrigin&& origin, String&& cacheName, WebCore::DOMCacheEngine::CacheIdentifierCallback&& callback)
{
    from(sessionID, [origin = WTFMove(origin), cacheName = WTFMove(cacheName), callback = WTFMove(callback)](auto& engine) mutable {
        engine.open(origin, cacheName, WTFMove(callback));
    });
}

void Engine::remove(PAL::SessionID sessionID, uint64_t cacheIdentifier, WebCore::DOMCacheEngine::CacheIdentifierCallback&& callback)
{
    from(sessionID, [cacheIdentifier, callback = WTFMove(callback)](auto& engine) mutable {
        engine.remove(cacheIdentifier, WTFMove(callback));
    });
}

=======
{
    from(sessionID, [shouldComputeSize, completionHandler = WTFMove(completionHandler)] (auto& engine) mutable {
        engine.fetchEntries(shouldComputeSize, WTFMove(completionHandler));
    });
}

void Engine::open(PAL::SessionID sessionID, WebCore::ClientOrigin&& origin, String&& cacheName, WebCore::DOMCacheEngine::CacheIdentifierCallback&& callback)
{
    from(sessionID, [origin = WTFMove(origin), cacheName = WTFMove(cacheName), callback = WTFMove(callback)](auto& engine) mutable {
        engine.open(origin, cacheName, WTFMove(callback));
    });
}

void Engine::remove(PAL::SessionID sessionID, uint64_t cacheIdentifier, WebCore::DOMCacheEngine::CacheIdentifierCallback&& callback)
{
    from(sessionID, [cacheIdentifier, callback = WTFMove(callback)](auto& engine) mutable {
        engine.remove(cacheIdentifier, WTFMove(callback));
    });
}

>>>>>>> 20415689
void Engine::retrieveCaches(PAL::SessionID sessionID, WebCore::ClientOrigin&& origin, uint64_t updateCounter, WebCore::DOMCacheEngine::CacheInfosCallback&& callback)
{
    from(sessionID, [origin = WTFMove(origin), updateCounter, callback = WTFMove(callback)](auto& engine) mutable {
        engine.retrieveCaches(origin, updateCounter, WTFMove(callback));
    });
}


void Engine::retrieveRecords(PAL::SessionID sessionID, uint64_t cacheIdentifier, WebCore::URL&& url, WebCore::DOMCacheEngine::RecordsCallback&& callback)
{
    from(sessionID, [cacheIdentifier, url = WTFMove(url), callback = WTFMove(callback)](auto& engine) mutable {
        engine.retrieveRecords(cacheIdentifier, WTFMove(url), WTFMove(callback));
    });
}

void Engine::putRecords(PAL::SessionID sessionID, uint64_t cacheIdentifier, Vector<WebCore::DOMCacheEngine::Record>&& records, WebCore::DOMCacheEngine::RecordIdentifiersCallback&& callback)
{
    from(sessionID, [cacheIdentifier, records = WTFMove(records), callback = WTFMove(callback)](auto& engine) mutable {
        engine.putRecords(cacheIdentifier, WTFMove(records), WTFMove(callback));
    });
}

void Engine::deleteMatchingRecords(PAL::SessionID sessionID, uint64_t cacheIdentifier, WebCore::ResourceRequest&& request, WebCore::CacheQueryOptions&& options, WebCore::DOMCacheEngine::RecordIdentifiersCallback&& callback)
{
    from(sessionID, [cacheIdentifier, request = WTFMove(request), options = WTFMove(options), callback = WTFMove(callback)](auto& engine) mutable {
        engine.deleteMatchingRecords(cacheIdentifier, WTFMove(request), WTFMove(options), WTFMove(callback));
    });
}

void Engine::lock(PAL::SessionID sessionID, uint64_t cacheIdentifier)
{
    from(sessionID, [cacheIdentifier](auto& engine) mutable {
        engine.lock(cacheIdentifier);
    });
}

void Engine::unlock(PAL::SessionID sessionID, uint64_t cacheIdentifier)
{
    from(sessionID, [cacheIdentifier](auto& engine) mutable {
        engine.unlock(cacheIdentifier);
    });
}

void Engine::clearMemoryRepresentation(PAL::SessionID sessionID, WebCore::ClientOrigin&& origin, WebCore::DOMCacheEngine::CompletionCallback&& callback)
{
    from(sessionID, [origin = WTFMove(origin), callback = WTFMove(callback)](auto& engine) mutable {
        engine.clearMemoryRepresentation(origin, WTFMove(callback));
    });
}

void Engine::representation(PAL::SessionID sessionID, CompletionHandler<void(String&&)>&& callback)
{
    from(sessionID, [callback = WTFMove(callback)](auto& engine) mutable {
        callback(engine.representation());
    });
}

void Engine::clearAllCaches(PAL::SessionID sessionID, CompletionHandler<void()>&& completionHandler)
{
    from(sessionID, [completionHandler = WTFMove(completionHandler)](auto& engine) mutable {
        engine.clearAllCaches(WTFMove(completionHandler));
    });
}

void Engine::clearCachesForOrigin(PAL::SessionID sessionID, WebCore::SecurityOriginData&& originData, CompletionHandler<void()>&& completionHandler)
{
    from(sessionID, [originData = WTFMove(originData), completionHandler = WTFMove(completionHandler)](auto& engine) mutable {
        engine.clearCachesForOrigin(originData, WTFMove(completionHandler));
    });
}

Engine::Engine(String&& rootPath, uint64_t quota)
    : m_rootPath(WTFMove(rootPath))
    , m_quota(quota)
{
    if (!m_rootPath.isNull())
        m_ioQueue = WorkQueue::create("com.apple.WebKit.CacheStorageEngine.serialBackground", WorkQueue::Type::Serial, WorkQueue::QOS::Background);
}

void Engine::open(const WebCore::ClientOrigin& origin, const String& cacheName, CacheIdentifierCallback&& callback)
{
    readCachesFromDisk(origin, [cacheName, callback = WTFMove(callback)](CachesOrError&& cachesOrError) mutable {
        if (!cachesOrError.has_value()) {
            callback(makeUnexpected(cachesOrError.error()));
            return;
        }

        cachesOrError.value().get().open(cacheName, WTFMove(callback));
    });
}

void Engine::remove(uint64_t cacheIdentifier, CacheIdentifierCallback&& callback)
{
    Caches* cachesToModify = nullptr;
    for (auto& caches : m_caches.values()) {
        auto* cacheToRemove = caches->find(cacheIdentifier);
        if (cacheToRemove) {
            cachesToModify = caches.get();
            break;
        }
    }
    if (!cachesToModify) {
        callback(makeUnexpected(Error::Internal));
        return;
    }

    cachesToModify->remove(cacheIdentifier, WTFMove(callback));
}

void Engine::retrieveCaches(const WebCore::ClientOrigin& origin, uint64_t updateCounter, CacheInfosCallback&& callback)
{
    readCachesFromDisk(origin, [updateCounter, callback = WTFMove(callback)](CachesOrError&& cachesOrError) mutable {
        if (!cachesOrError.has_value()) {
            callback(makeUnexpected(cachesOrError.error()));
            return;
        }

        cachesOrError.value().get().cacheInfos(updateCounter, WTFMove(callback));
    });
}

void Engine::retrieveRecords(uint64_t cacheIdentifier, WebCore::URL&& url, RecordsCallback&& callback)
{
    readCache(cacheIdentifier, [url = WTFMove(url), callback = WTFMove(callback)](CacheOrError&& result) mutable {
        if (!result.has_value()) {
            callback(makeUnexpected(result.error()));
            return;
        }
        result.value().get().retrieveRecords(url, WTFMove(callback));
    });
}

void Engine::putRecords(uint64_t cacheIdentifier, Vector<Record>&& records, RecordIdentifiersCallback&& callback)
{
    readCache(cacheIdentifier, [records = WTFMove(records), callback = WTFMove(callback)](CacheOrError&& result) mutable {
        if (!result.has_value()) {
            callback(makeUnexpected(result.error()));
            return;
        }

        result.value().get().put(WTFMove(records), WTFMove(callback));
    });
}

void Engine::deleteMatchingRecords(uint64_t cacheIdentifier, WebCore::ResourceRequest&& request, WebCore::CacheQueryOptions&& options, RecordIdentifiersCallback&& callback)
{
    readCache(cacheIdentifier, [request = WTFMove(request), options = WTFMove(options), callback = WTFMove(callback)](CacheOrError&& result) mutable {
        if (!result.has_value()) {
            callback(makeUnexpected(result.error()));
            return;
        }

        result.value().get().remove(WTFMove(request), WTFMove(options), WTFMove(callback));
    });
}

void Engine::initialize(CompletionCallback&& callback)
{
    if (m_salt) {
        callback(std::nullopt);
        return;
    }

    if (!shouldPersist()) {
        m_salt = NetworkCache::Salt { };
        callback(std::nullopt);
        return;
    }

    bool shouldComputeSalt = m_initializationCallbacks.isEmpty();
    m_initializationCallbacks.append(WTFMove(callback));

    if (!shouldComputeSalt)
        return;

    String saltPath = WebCore::FileSystem::pathByAppendingComponent(m_rootPath, "salt"_s);
    m_ioQueue->dispatch([this, weakThis = makeWeakPtr(this), saltPath = WTFMove(saltPath)] () mutable {
        WebCore::FileSystem::makeAllDirectories(m_rootPath);
        RunLoop::main().dispatch([this, weakThis = WTFMove(weakThis), salt = readOrMakeSalt(saltPath)]() mutable {
            if (!weakThis)
                return;

            m_salt = WTFMove(salt);

            auto callbacks = WTFMove(m_initializationCallbacks);
            for (auto& callback : callbacks)
                callback(m_salt ? std::nullopt : std::make_optional(Error::WriteDisk));
        });
    });
}

void Engine::readCachesFromDisk(const WebCore::ClientOrigin& origin, CachesCallback&& callback)
{
    initialize([this, origin, callback = WTFMove(callback)](std::optional<Error>&& error) mutable {
        auto& caches = m_caches.ensure(origin, [&origin, this] {
            auto path = cachesRootPath(origin);
            return Caches::create(*this, WebCore::ClientOrigin { origin }, WTFMove(path), m_quota);
        }).iterator->value;

        if (caches->isInitialized()) {
            callback(std::reference_wrapper<Caches> { *caches });
            return;
        }

        if (error) {
            callback(makeUnexpected(error.value()));
            return;
        }

        caches->initialize([callback = WTFMove(callback), caches = caches.copyRef()](std::optional<Error>&& error) mutable {
            if (error) {
                callback(makeUnexpected(error.value()));
                return;
            }

            callback(std::reference_wrapper<Caches> { *caches });
        });
    });
}

void Engine::readCache(uint64_t cacheIdentifier, CacheCallback&& callback)
{
    auto* cache = this->cache(cacheIdentifier);
    if (!cache) {
        callback(makeUnexpected(Error::Internal));
        return;
    }
    if (!cache->isOpened()) {
        cache->open([this, protectedThis = makeRef(*this), cacheIdentifier, callback = WTFMove(callback)](std::optional<Error>&& error) mutable {
            if (error) {
                callback(makeUnexpected(error.value()));
                return;
            }

            auto* cache = this->cache(cacheIdentifier);
            if (!cache) {
                callback(makeUnexpected(Error::Internal));
                return;
            }
            ASSERT(cache->isOpened());
            callback(std::reference_wrapper<Cache> { *cache });
        });
        return;
    }
    callback(std::reference_wrapper<Cache> { *cache });
}

Cache* Engine::cache(uint64_t cacheIdentifier)
{
    Cache* result = nullptr;
    for (auto& caches : m_caches.values()) {
        if ((result = caches->find(cacheIdentifier)))
            break;
    }
    return result;
}

void Engine::writeFile(const String& filename, NetworkCache::Data&& data, WebCore::DOMCacheEngine::CompletionCallback&& callback)
{
    if (!shouldPersist()) {
        callback(std::nullopt);
        return;
    }

    m_pendingWriteCallbacks.add(++m_pendingCallbacksCounter, WTFMove(callback));
    m_ioQueue->dispatch([this, weakThis = makeWeakPtr(this), identifier = m_pendingCallbacksCounter, data = WTFMove(data), filename = filename.isolatedCopy()] () mutable {
        auto channel = IOChannel::open(filename, IOChannel::Type::Create);
        channel->write(0, data, nullptr, [this, weakThis = WTFMove(weakThis), identifier](int error) mutable {
            ASSERT(RunLoop::isMain());
            if (!weakThis)
                return;

            auto callback = m_pendingWriteCallbacks.take(identifier);
            if (error) {
                RELEASE_LOG_ERROR(CacheStorage, "CacheStorage::Engine::writeFile failed with error %d", error);

                callback(Error::WriteDisk);
                return;
            }
            callback(std::nullopt);
        });
    });
}

void Engine::readFile(const String& filename, CompletionHandler<void(const NetworkCache::Data&, int error)>&& callback)
{
    if (!shouldPersist()) {
        callback(Data { }, 0);
        return;
    }

    m_pendingReadCallbacks.add(++m_pendingCallbacksCounter, WTFMove(callback));
    m_ioQueue->dispatch([this, weakThis = makeWeakPtr(this), identifier = m_pendingCallbacksCounter, filename = filename.isolatedCopy()]() mutable {
        auto channel = IOChannel::open(filename, IOChannel::Type::Read);
        if (channel->fileDescriptor() < 0) {
            RunLoop::main().dispatch([this, weakThis = WTFMove(weakThis), identifier]() mutable {
                if (!weakThis)
                    return;

                m_pendingReadCallbacks.take(identifier)(Data { }, 0);
            });
            return;
        }

        channel->read(0, std::numeric_limits<size_t>::max(), nullptr, [this, weakThis = WTFMove(weakThis), identifier](const Data& data, int error) mutable {
            RELEASE_LOG_ERROR_IF(error, CacheStorage, "CacheStorage::Engine::readFile failed with error %d", error);

            // FIXME: We should do the decoding in the background thread.
            ASSERT(RunLoop::isMain());

            if (!weakThis)
                return;

            m_pendingReadCallbacks.take(identifier)(data, error);
        });
    });
}

void Engine::removeFile(const String& filename)
{
    if (!shouldPersist())
        return;

    m_ioQueue->dispatch([filename = filename.isolatedCopy()]() mutable {
        WebCore::FileSystem::deleteFile(filename);
    });
}

class ReadOriginsTaskCounter : public RefCounted<ReadOriginsTaskCounter> {
public:
    static Ref<ReadOriginsTaskCounter> create(WTF::CompletionHandler<void(Vector<WebsiteData::Entry>)>&& callback)
    {
        return adoptRef(*new ReadOriginsTaskCounter(WTFMove(callback)));
    }

    ~ReadOriginsTaskCounter()
    {
        m_callback(WTFMove(m_entries));
    }

    void addOrigin(WebCore::SecurityOriginData&& origin, uint64_t size)
    {
        m_entries.append(WebsiteData::Entry { WTFMove(origin), WebsiteDataType::DOMCache, size });
    }

private:
    explicit ReadOriginsTaskCounter(WTF::CompletionHandler<void(Vector<WebsiteData::Entry>)>&& callback)
        : m_callback(WTFMove(callback))
    {
    }

    WTF::CompletionHandler<void(Vector<WebsiteData::Entry>)> m_callback;
    Vector<WebsiteData::Entry> m_entries;
};

void Engine::fetchEntries(bool shouldComputeSize, WTF::CompletionHandler<void(Vector<WebsiteData::Entry>)>&& completionHandler)
{
    if (!shouldPersist()) {
        auto entries = WTF::map(m_caches, [] (auto& pair) {
            return WebsiteData::Entry { pair.value->origin().clientOrigin, WebsiteDataType::DOMCache, 0 };
        });
        completionHandler(WTFMove(entries));
        return;
    }

    auto taskCounter = ReadOriginsTaskCounter::create(WTFMove(completionHandler));
    for (auto& folderPath : WebCore::FileSystem::listDirectory(m_rootPath, "*")) {
        if (!WebCore::FileSystem::fileIsDirectory(folderPath, WebCore::FileSystem::ShouldFollowSymbolicLinks::No))
            continue;
        Caches::retrieveOriginFromDirectory(folderPath, *m_ioQueue, [protectedThis = makeRef(*this), shouldComputeSize, taskCounter = taskCounter.copyRef()] (auto&& origin) mutable {
            ASSERT(RunLoop::isMain());
            if (!origin)
                return;

            if (!shouldComputeSize) {
                taskCounter->addOrigin(WTFMove(origin->topOrigin), 0);
                taskCounter->addOrigin(WTFMove(origin->clientOrigin), 0);
                return;
            }

            protectedThis->readCachesFromDisk(origin.value(), [origin = origin.value(), taskCounter = WTFMove(taskCounter)] (CachesOrError&& result) mutable {
                if (!result.has_value())
                    return;
                taskCounter->addOrigin(WTFMove(origin.topOrigin), 0);
                taskCounter->addOrigin(WTFMove(origin.clientOrigin), result.value().get().storageSize());
            });
        });
    }
}

void Engine::clearAllCaches(CompletionHandler<void()>&& completionHandler)
{
    ASSERT(RunLoop::isMain());

    auto callbackAggregator = CallbackAggregator::create(WTFMove(completionHandler));

    for (auto& caches : m_caches.values())
        caches->clear([callbackAggregator = callbackAggregator.copyRef()] { });

    if (!shouldPersist())
        return;

    clearAllCachesFromDisk([callbackAggregator = WTFMove(callbackAggregator)] { });
}

void Engine::clearAllCachesFromDisk(CompletionHandler<void()>&& completionHandler)
{
    ASSERT(RunLoop::isMain());

    m_ioQueue->dispatch([path = m_rootPath.isolatedCopy(), completionHandler = WTFMove(completionHandler)]() mutable {
        for (auto& filename : WebCore::FileSystem::listDirectory(path, "*")) {
            if (WebCore::FileSystem::fileIsDirectory(filename, WebCore::FileSystem::ShouldFollowSymbolicLinks::No))
                deleteDirectoryRecursively(filename);
        }
        RunLoop::main().dispatch(WTFMove(completionHandler));
    });
}

void Engine::clearCachesForOrigin(const WebCore::SecurityOriginData& origin, CompletionHandler<void()>&& completionHandler)
<<<<<<< HEAD
{
    ASSERT(RunLoop::isMain());

    auto callbackAggregator = CallbackAggregator::create(WTFMove(completionHandler));

    for (auto& keyValue : m_caches) {
        if (keyValue.key.topOrigin == origin || keyValue.key.clientOrigin == origin)
            keyValue.value->clear([callbackAggregator = callbackAggregator.copyRef()] { });
    }

    if (!shouldPersist())
        return;

    clearCachesForOriginFromDisk(origin, [callbackAggregator = WTFMove(callbackAggregator)] { });
}

void Engine::clearCachesForOriginFromDisk(const WebCore::SecurityOriginData& origin, CompletionHandler<void()>&& completionHandler)
{
    ASSERT(RunLoop::isMain());

    auto callbackAggregator = CallbackAggregator::create(WTFMove(completionHandler));

    for (auto& folderPath : WebCore::FileSystem::listDirectory(m_rootPath, "*")) {
        if (!WebCore::FileSystem::fileIsDirectory(folderPath, WebCore::FileSystem::ShouldFollowSymbolicLinks::No))
            continue;
        Caches::retrieveOriginFromDirectory(folderPath, *m_ioQueue, [this, protectedThis = makeRef(*this), origin, callbackAggregator = callbackAggregator.copyRef(), folderPath] (std::optional<WebCore::ClientOrigin>&& folderOrigin) mutable {
            if (!folderOrigin)
                return;
            if (folderOrigin->topOrigin != origin && folderOrigin->clientOrigin != origin)
                return;

            ASSERT(folderPath == cachesRootPath(*folderOrigin));
            deleteDirectoryRecursivelyOnBackgroundThread(folderPath, [callbackAggregator = WTFMove(callbackAggregator)] { });
        });
    }
}

void Engine::deleteDirectoryRecursivelyOnBackgroundThread(const String& path, CompletionHandler<void()>&& completionHandler)
{
    ASSERT(RunLoop::isMain());

=======
{
    ASSERT(RunLoop::isMain());

    auto callbackAggregator = CallbackAggregator::create(WTFMove(completionHandler));

    for (auto& keyValue : m_caches) {
        if (keyValue.key.topOrigin == origin || keyValue.key.clientOrigin == origin)
            keyValue.value->clear([callbackAggregator = callbackAggregator.copyRef()] { });
    }

    if (!shouldPersist())
        return;

    clearCachesForOriginFromDisk(origin, [callbackAggregator = WTFMove(callbackAggregator)] { });
}

void Engine::clearCachesForOriginFromDisk(const WebCore::SecurityOriginData& origin, CompletionHandler<void()>&& completionHandler)
{
    ASSERT(RunLoop::isMain());

    auto callbackAggregator = CallbackAggregator::create(WTFMove(completionHandler));

    for (auto& folderPath : WebCore::FileSystem::listDirectory(m_rootPath, "*")) {
        if (!WebCore::FileSystem::fileIsDirectory(folderPath, WebCore::FileSystem::ShouldFollowSymbolicLinks::No))
            continue;
        Caches::retrieveOriginFromDirectory(folderPath, *m_ioQueue, [this, protectedThis = makeRef(*this), origin, callbackAggregator = callbackAggregator.copyRef(), folderPath] (std::optional<WebCore::ClientOrigin>&& folderOrigin) mutable {
            if (!folderOrigin)
                return;
            if (folderOrigin->topOrigin != origin && folderOrigin->clientOrigin != origin)
                return;

            ASSERT(folderPath == cachesRootPath(*folderOrigin));
            deleteDirectoryRecursivelyOnBackgroundThread(folderPath, [callbackAggregator = WTFMove(callbackAggregator)] { });
        });
    }
}

void Engine::deleteDirectoryRecursivelyOnBackgroundThread(const String& path, CompletionHandler<void()>&& completionHandler)
{
    ASSERT(RunLoop::isMain());

>>>>>>> 20415689
    m_ioQueue->dispatch([path = path.isolatedCopy(), completionHandler = WTFMove(completionHandler)]() mutable {
        deleteDirectoryRecursively(path);

        RunLoop::main().dispatch(WTFMove(completionHandler));
    });
}

void Engine::clearMemoryRepresentation(const WebCore::ClientOrigin& origin, WebCore::DOMCacheEngine::CompletionCallback&& callback)
{
    readCachesFromDisk(origin, [callback = WTFMove(callback)](CachesOrError&& result) {
        if (!result.has_value()) {
            callback(result.error());
            return;
        }
        result.value().get().clearMemoryRepresentation();
        callback(std::nullopt);
    });
}

void Engine::lock(uint64_t cacheIdentifier)
{
    auto& counter = m_cacheLocks.ensure(cacheIdentifier, []() {
        return 0;
    }).iterator->value;

    ++counter;
}

void Engine::unlock(uint64_t cacheIdentifier)
{
    auto lockCount = m_cacheLocks.find(cacheIdentifier);
    if (lockCount == m_cacheLocks.end())
        return;

    ASSERT(lockCount->value);
    if (--lockCount->value)
        return;

    auto* cache = this->cache(cacheIdentifier);
    if (!cache)
        return;

    cache->dispose();
}

String Engine::representation()
{
    bool isFirst = true;
    StringBuilder builder;
    builder.append("{ \"path\": \"");
    builder.append(m_rootPath);
    builder.append("\", \"origins\": [");
    for (auto& keyValue : m_caches) {
        if (!isFirst)
            builder.append(",");
        isFirst = false;

        builder.append("\n{ \"origin\" : { \"topOrigin\" : \"");
        builder.append(keyValue.key.topOrigin.toString());
        builder.append("\", \"clientOrigin\": \"");
        builder.append(keyValue.key.clientOrigin.toString());
        builder.append("\" }, \"caches\" : ");
        keyValue.value->appendRepresentation(builder);
        builder.append("}");
    }
    builder.append("]}");
    return builder.toString();
}

} // namespace CacheStorage

} // namespace WebKit<|MERGE_RESOLUTION|>--- conflicted
+++ resolved
@@ -106,7 +106,6 @@
 }
 
 void Engine::fetchEntries(PAL::SessionID sessionID, bool shouldComputeSize, CompletionHandler<void(Vector<WebsiteData::Entry>)>&& completionHandler)
-<<<<<<< HEAD
 {
     from(sessionID, [shouldComputeSize, completionHandler = WTFMove(completionHandler)] (auto& engine) mutable {
         engine.fetchEntries(shouldComputeSize, WTFMove(completionHandler));
@@ -127,28 +126,6 @@
     });
 }
 
-=======
-{
-    from(sessionID, [shouldComputeSize, completionHandler = WTFMove(completionHandler)] (auto& engine) mutable {
-        engine.fetchEntries(shouldComputeSize, WTFMove(completionHandler));
-    });
-}
-
-void Engine::open(PAL::SessionID sessionID, WebCore::ClientOrigin&& origin, String&& cacheName, WebCore::DOMCacheEngine::CacheIdentifierCallback&& callback)
-{
-    from(sessionID, [origin = WTFMove(origin), cacheName = WTFMove(cacheName), callback = WTFMove(callback)](auto& engine) mutable {
-        engine.open(origin, cacheName, WTFMove(callback));
-    });
-}
-
-void Engine::remove(PAL::SessionID sessionID, uint64_t cacheIdentifier, WebCore::DOMCacheEngine::CacheIdentifierCallback&& callback)
-{
-    from(sessionID, [cacheIdentifier, callback = WTFMove(callback)](auto& engine) mutable {
-        engine.remove(cacheIdentifier, WTFMove(callback));
-    });
-}
-
->>>>>>> 20415689
 void Engine::retrieveCaches(PAL::SessionID sessionID, WebCore::ClientOrigin&& origin, uint64_t updateCounter, WebCore::DOMCacheEngine::CacheInfosCallback&& callback)
 {
     from(sessionID, [origin = WTFMove(origin), updateCounter, callback = WTFMove(callback)](auto& engine) mutable {
@@ -568,7 +545,6 @@
 }
 
 void Engine::clearCachesForOrigin(const WebCore::SecurityOriginData& origin, CompletionHandler<void()>&& completionHandler)
-<<<<<<< HEAD
 {
     ASSERT(RunLoop::isMain());
 
@@ -610,49 +586,6 @@
 {
     ASSERT(RunLoop::isMain());
 
-=======
-{
-    ASSERT(RunLoop::isMain());
-
-    auto callbackAggregator = CallbackAggregator::create(WTFMove(completionHandler));
-
-    for (auto& keyValue : m_caches) {
-        if (keyValue.key.topOrigin == origin || keyValue.key.clientOrigin == origin)
-            keyValue.value->clear([callbackAggregator = callbackAggregator.copyRef()] { });
-    }
-
-    if (!shouldPersist())
-        return;
-
-    clearCachesForOriginFromDisk(origin, [callbackAggregator = WTFMove(callbackAggregator)] { });
-}
-
-void Engine::clearCachesForOriginFromDisk(const WebCore::SecurityOriginData& origin, CompletionHandler<void()>&& completionHandler)
-{
-    ASSERT(RunLoop::isMain());
-
-    auto callbackAggregator = CallbackAggregator::create(WTFMove(completionHandler));
-
-    for (auto& folderPath : WebCore::FileSystem::listDirectory(m_rootPath, "*")) {
-        if (!WebCore::FileSystem::fileIsDirectory(folderPath, WebCore::FileSystem::ShouldFollowSymbolicLinks::No))
-            continue;
-        Caches::retrieveOriginFromDirectory(folderPath, *m_ioQueue, [this, protectedThis = makeRef(*this), origin, callbackAggregator = callbackAggregator.copyRef(), folderPath] (std::optional<WebCore::ClientOrigin>&& folderOrigin) mutable {
-            if (!folderOrigin)
-                return;
-            if (folderOrigin->topOrigin != origin && folderOrigin->clientOrigin != origin)
-                return;
-
-            ASSERT(folderPath == cachesRootPath(*folderOrigin));
-            deleteDirectoryRecursivelyOnBackgroundThread(folderPath, [callbackAggregator = WTFMove(callbackAggregator)] { });
-        });
-    }
-}
-
-void Engine::deleteDirectoryRecursivelyOnBackgroundThread(const String& path, CompletionHandler<void()>&& completionHandler)
-{
-    ASSERT(RunLoop::isMain());
-
->>>>>>> 20415689
     m_ioQueue->dispatch([path = path.isolatedCopy(), completionHandler = WTFMove(completionHandler)]() mutable {
         deleteDirectoryRecursively(path);
 
