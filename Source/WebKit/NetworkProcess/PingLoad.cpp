/*
 * Copyright (C) 2016-2018 Apple Inc. All rights reserved.
 *
 * Redistribution and use in source and binary forms, with or without
 * modification, are permitted provided that the following conditions
 * are met:
 * 1. Redistributions of source code must retain the above copyright
 *    notice, this list of conditions and the following disclaimer.
 * 2. Redistributions in binary form must reproduce the above copyright
 *    notice, this list of conditions and the following disclaimer in the
 *    documentation and/or other materials provided with the distribution.
 *
 * THIS SOFTWARE IS PROVIDED BY APPLE INC. AND ITS CONTRIBUTORS ``AS IS''
 * AND ANY EXPRESS OR IMPLIED WARRANTIES, INCLUDING, BUT NOT LIMITED TO,
 * THE IMPLIED WARRANTIES OF MERCHANTABILITY AND FITNESS FOR A PARTICULAR
 * PURPOSE ARE DISCLAIMED. IN NO EVENT SHALL APPLE INC. OR ITS CONTRIBUTORS
 * BE LIABLE FOR ANY DIRECT, INDIRECT, INCIDENTAL, SPECIAL, EXEMPLARY, OR
 * CONSEQUENTIAL DAMAGES (INCLUDING, BUT NOT LIMITED TO, PROCUREMENT OF
 * SUBSTITUTE GOODS OR SERVICES; LOSS OF USE, DATA, OR PROFITS; OR BUSINESS
 * INTERRUPTION) HOWEVER CAUSED AND ON ANY THEORY OF LIABILITY, WHETHER IN
 * CONTRACT, STRICT LIABILITY, OR TORT (INCLUDING NEGLIGENCE OR OTHERWISE)
 * ARISING IN ANY WAY OUT OF THE USE OF THIS SOFTWARE, EVEN IF ADVISED OF
 * THE POSSIBILITY OF SUCH DAMAGE.
 */

#include "config.h"
#include "PingLoad.h"

#include "AuthenticationManager.h"
#include "Logging.h"
#include "NetworkLoadChecker.h"
#include "SessionTracker.h"
#include "WebErrors.h"

#define RELEASE_LOG_IF_ALLOWED(fmt, ...) RELEASE_LOG_IF(m_parameters.sessionID.isAlwaysOnLoggingAllowed(), Network, "%p - PingLoad::" fmt, this, ##__VA_ARGS__)

namespace WebKit {

using namespace WebCore;

PingLoad::PingLoad(NetworkResourceLoadParameters&& parameters, WTF::CompletionHandler<void(const ResourceError&, const ResourceResponse&)>&& completionHandler)
    : m_parameters(WTFMove(parameters))
    , m_completionHandler(WTFMove(completionHandler))
    , m_timeoutTimer(*this, &PingLoad::timeoutTimerFired)
    , m_networkLoadChecker(makeUniqueRef<NetworkLoadChecker>(FetchOptions { m_parameters.options}, m_parameters.sessionID, m_parameters.webPageID, m_parameters.webFrameID, WTFMove(m_parameters.originalRequestHeaders), URL { m_parameters.request.url() }, m_parameters.sourceOrigin.copyRef(), m_parameters.preflightPolicy, m_parameters.request.httpReferrer()))
{
    m_networkLoadChecker->enableContentExtensionsCheck();
    if (m_parameters.cspResponseHeaders)
        m_networkLoadChecker->setCSPResponseHeaders(WTFMove(m_parameters.cspResponseHeaders.value()));
#if ENABLE(CONTENT_EXTENSIONS)
    m_networkLoadChecker->setContentExtensionController(WTFMove(m_parameters.mainDocumentURL), m_parameters.userContentControllerIdentifier);
#endif

    // If the server never responds, this object will hang around forever.
    // Set a very generous timeout, just in case.
    m_timeoutTimer.startOneShot(60000_s);

    m_networkLoadChecker->check(ResourceRequest { m_parameters.request }, nullptr, [this] (auto&& result) {
        if (!result.has_value()) {
            this->didFinish(result.error());
            return;
        }
        this->loadRequest(WTFMove(result.value()));
    });
}

PingLoad::~PingLoad()
{
    if (m_task) {
        ASSERT(m_task->client() == this);
        m_task->clearClient();
        m_task->cancel();
    }
}

void PingLoad::didFinish(const ResourceError& error, const ResourceResponse& response)
{
    m_completionHandler(error, response);
    delete this;
}

void PingLoad::loadRequest(ResourceRequest&& request)
{
    RELEASE_LOG_IF_ALLOWED("startNetworkLoad");
    if (auto* networkSession = SessionTracker::networkSession(m_parameters.sessionID)) {
        auto loadParameters = m_parameters;
        loadParameters.request = WTFMove(request);
        m_task = NetworkDataTask::create(*networkSession, *this, WTFMove(loadParameters));
        m_task->resume();
    } else
        ASSERT_NOT_REACHED();
}

void PingLoad::willPerformHTTPRedirection(ResourceResponse&& redirectResponse, ResourceRequest&& request, RedirectCompletionHandler&& completionHandler)
{
    m_networkLoadChecker->checkRedirection(ResourceRequest { }, WTFMove(request), WTFMove(redirectResponse), nullptr, [this, completionHandler = WTFMove(completionHandler)] (auto&& result) mutable {
        if (!result.has_value()) {
            completionHandler({ });
            this->didFinish(result.error());
            return;
        }
        auto request = WTFMove(result->redirectRequest);
        m_networkLoadChecker->prepareRedirectedRequest(request);

        if (!request.url().protocolIsInHTTPFamily()) {
            this->didFinish(ResourceError { String { }, 0, request.url(), "Redirection to URL with a scheme that is not HTTP(S)"_s, ResourceError::Type::AccessControl });
            return;
        }

        completionHandler(WTFMove(request));
    });
}

void PingLoad::didReceiveChallenge(AuthenticationChallenge&&, ChallengeCompletionHandler&& completionHandler)
{
    RELEASE_LOG_IF_ALLOWED("didReceiveChallenge");
    auto weakThis = makeWeakPtr(*this);
    completionHandler(AuthenticationChallengeDisposition::Cancel, { });
    if (!weakThis)
        return;
    didFinish(ResourceError { String(), 0, currentURL(), "Failed HTTP authentication"_s, ResourceError::Type::AccessControl });
}

void PingLoad::didReceiveResponseNetworkSession(ResourceResponse&& response, ResponseCompletionHandler&& completionHandler)
{
    RELEASE_LOG_IF_ALLOWED("didReceiveResponseNetworkSession - httpStatusCode: %d", response.httpStatusCode());
    auto weakThis = makeWeakPtr(*this);
    completionHandler(PolicyAction::Ignore);
    if (!weakThis)
        return;
    didFinish({ }, response);
}

void PingLoad::didReceiveData(Ref<SharedBuffer>&&)
{
    RELEASE_LOG_IF_ALLOWED("didReceiveData");
    ASSERT_NOT_REACHED();
}

void PingLoad::didCompleteWithError(const ResourceError& error, const NetworkLoadMetrics&)
{
    if (error.isNull())
        RELEASE_LOG_IF_ALLOWED("didComplete");
    else
        RELEASE_LOG_IF_ALLOWED("didCompleteWithError, error_code: %d", error.errorCode());

    didFinish(error);
}

void PingLoad::didSendData(uint64_t totalBytesSent, uint64_t totalBytesExpectedToSend)
{
}

void PingLoad::wasBlocked()
{
    RELEASE_LOG_IF_ALLOWED("wasBlocked");
    didFinish(blockedError(ResourceRequest { currentURL() }));
}

void PingLoad::cannotShowURL()
{
    RELEASE_LOG_IF_ALLOWED("cannotShowURL");
    didFinish(cannotShowURLError(ResourceRequest { currentURL() }));
}

void PingLoad::timeoutTimerFired()
{
    RELEASE_LOG_IF_ALLOWED("timeoutTimerFired");
    didFinish(ResourceError { String(), 0, currentURL(), "Load timed out"_s, ResourceError::Type::Timeout });
}

const URL& PingLoad::currentURL() const
{
    return m_networkLoadChecker->url();
}

<<<<<<< HEAD
} // namespace WebKit
=======
} // namespace WebKit

#undef RELEASE_LOG_IF_ALLOWED
>>>>>>> 20415689
<|MERGE_RESOLUTION|>--- conflicted
+++ resolved
@@ -174,10 +174,6 @@
     return m_networkLoadChecker->url();
 }
 
-<<<<<<< HEAD
-} // namespace WebKit
-=======
 } // namespace WebKit
 
-#undef RELEASE_LOG_IF_ALLOWED
->>>>>>> 20415689
+#undef RELEASE_LOG_IF_ALLOWED