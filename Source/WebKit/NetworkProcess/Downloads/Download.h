--- conflicted
+++ resolved
@@ -112,29 +112,12 @@
 #if PLATFORM(COCOA)
     RetainPtr<NSURLSessionDownloadTask> m_downloadTask;
 #endif
-<<<<<<< HEAD
-    WebCore::SessionID m_sessionID;
-#else // USE(NETWORK_SESSION)
-    WebCore::ResourceRequest m_request;
-    String m_responseMIMEType;
-#if PLATFORM(COCOA)
-    RetainPtr<NSURLDownload> m_nsURLDownload;
-    RetainPtr<WKDownloadAsDelegate> m_delegate;
-#endif
-#if USE(CFURLCONNECTION)
-    RetainPtr<CFURLDownloadRef> m_download;
-#endif
+    PAL::SessionID m_sessionID;
+    String m_suggestedName;
+    bool m_hasReceivedData { false };
 #if PLATFORM(QT)
     QtFileDownloader* m_qtDownloader { nullptr };
 #endif
-    std::unique_ptr<WebCore::ResourceHandleClient> m_downloadClient;
-    RefPtr<WebCore::ResourceHandle> m_resourceHandle;
-#endif // USE(NETWORK_SESSION)
-=======
-    PAL::SessionID m_sessionID;
->>>>>>> e41e4829
-    String m_suggestedName;
-    bool m_hasReceivedData { false };
 };
 
 } // namespace WebKit