--- conflicted
+++ resolved
@@ -195,7 +195,6 @@
     return m_client.downloadsAuthenticationManager();
 }
 
-<<<<<<< HEAD
 #if PLATFORM(QT)
 void DownloadManager::startTransfer(DownloadID downloadID, const String& destination)
 {
@@ -204,7 +203,7 @@
     download->startTransfer(destination);
 }
 #endif
-=======
+
 void DownloadManager::applicationDidEnterBackground()
 {
     for (auto& download : m_downloads.values())
@@ -216,6 +215,5 @@
     for (auto& download : m_downloads.values())
         download->applicationWillEnterForeground();
 }
->>>>>>> 2d3b0564
 
 } // namespace WebKit