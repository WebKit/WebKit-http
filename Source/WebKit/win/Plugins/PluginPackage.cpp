--- conflicted
+++ resolved
@@ -164,12 +164,7 @@
     m_isEnabled = enabled;
 }
 
-<<<<<<< HEAD
-#if ENABLE(NETSCAPE_PLUGIN_API)
-PassRefPtr<PluginPackage> PluginPackage::createPackage(const String& path, const time_t& lastModified)
-=======
 RefPtr<PluginPackage> PluginPackage::createPackage(const String& path, const time_t& lastModified)
->>>>>>> 4ccac179
 {
     RefPtr<PluginPackage> package = adoptRef(new PluginPackage(path, lastModified));
 
@@ -178,7 +173,6 @@
 
     return package;
 }
-#endif
 
 #if ENABLE(NETSCAPE_PLUGIN_METADATA_CACHE)
 Ref<PluginPackage> PluginPackage::createPackageFromCache(const String& path, const time_t& lastModified, const String& name, const String& description, const String& mimeDescription)
