/*
 * Copyright (C) 2006, 2007, 2008, 2009, 2010 Apple Inc. All rights reserved.
 * Copyright (C) 2008 Collabora Ltd. All rights reserved.
 * Copyright (C) 2009 Girish Ramakrishnan <girish@forwardbias.in>
 *
 * Redistribution and use in source and binary forms, with or without
 * modification, are permitted provided that the following conditions
 * are met:
 * 1. Redistributions of source code must retain the above copyright
 *    notice, this list of conditions and the following disclaimer.
 * 2. Redistributions in binary form must reproduce the above copyright
 *    notice, this list of conditions and the following disclaimer in the
 *    documentation and/or other materials provided with the distribution.
 *
 * THIS SOFTWARE IS PROVIDED BY APPLE INC. ``AS IS'' AND ANY
 * EXPRESS OR IMPLIED WARRANTIES, INCLUDING, BUT NOT LIMITED TO, THE
 * IMPLIED WARRANTIES OF MERCHANTABILITY AND FITNESS FOR A PARTICULAR
 * PURPOSE ARE DISCLAIMED.  IN NO EVENT SHALL APPLE INC. OR
 * CONTRIBUTORS BE LIABLE FOR ANY DIRECT, INDIRECT, INCIDENTAL, SPECIAL,
 * EXEMPLARY, OR CONSEQUENTIAL DAMAGES (INCLUDING, BUT NOT LIMITED TO,
 * PROCUREMENT OF SUBSTITUTE GOODS OR SERVICES; LOSS OF USE, DATA, OR
 * PROFITS; OR BUSINESS INTERRUPTION) HOWEVER CAUSED AND ON ANY THEORY
 * OF LIABILITY, WHETHER IN CONTRACT, STRICT LIABILITY, OR TORT
 * (INCLUDING NEGLIGENCE OR OTHERWISE) ARISING IN ANY WAY OUT OF THE USE
 * OF THIS SOFTWARE, EVEN IF ADVISED OF THE POSSIBILITY OF SUCH DAMAGE. 
 */

#ifndef PluginView_h
#define PluginView_h

#include "FrameLoadRequest.h"
#include "IntRect.h"
#include "MediaCanStartListener.h"
#include "PluginViewBase.h"
#include "ResourceRequest.h"
#include "Timer.h"
#include <wtf/HashMap.h>
#include <wtf/HashSet.h>
#include <wtf/RefPtr.h>
#include <wtf/Vector.h>
#include <wtf/text/CString.h>

#if ENABLE(NETSCAPE_PLUGIN_API)
#include "PluginStream.h"
#include "npruntime_internal.h"
#endif

#if OS(WINDOWS) && (PLATFORM(GTK) || PLATFORM(QT))
typedef struct HWND__* HWND;
typedef HWND PlatformPluginWidget;
#else
typedef PlatformWidget PlatformPluginWidget;
#endif
#if PLATFORM(QT)
#if USE(TEXTURE_MAPPER)
#include "TextureMapperPlatformLayer.h"
#endif

#include <QImage>
QT_BEGIN_NAMESPACE
class QPainter;
QT_END_NAMESPACE
#endif
#if PLATFORM(GTK)
typedef struct _GtkSocket GtkSocket;
#endif

#if PLATFORM(X11)
typedef unsigned long Window;
typedef struct _XDisplay Display;
#endif

namespace JSC {
    namespace Bindings {
        class Instance;
    }
}

namespace WebCore {
    class Frame;
    class FrameView;
    class Image;
    class HTMLPlugInElement;
    class KeyboardEvent;
    class MouseEvent;
    class URL;
#if OS(WINDOWS) && ENABLE(NETSCAPE_PLUGIN_API)
    class PluginMessageThrottlerWin;
#endif
    class PluginPackage;
    class PluginRequest;
    class PluginStream;
    class ResourceError;
    class ResourceResponse;
    class WheelEvent;

    enum PluginStatus {
        PluginStatusCanNotFindPlugin,
        PluginStatusCanNotLoadPlugin,
        PluginStatusLoadedSuccessfully
    };

    class PluginRequest {
        WTF_MAKE_NONCOPYABLE(PluginRequest); WTF_MAKE_FAST_ALLOCATED;
    public:
        PluginRequest(FrameLoadRequest&& frameLoadRequest, bool sendNotification, void* notifyData, bool shouldAllowPopups)
            : m_frameLoadRequest { WTFMove(frameLoadRequest) }
            , m_notifyData { notifyData }
            , m_sendNotification { sendNotification }
            , m_shouldAllowPopups { shouldAllowPopups }
        {
        }

        const FrameLoadRequest& frameLoadRequest() const { return m_frameLoadRequest; }
        void* notifyData() const { return m_notifyData; }
        bool sendNotification() const { return m_sendNotification; }
        bool shouldAllowPopups() const { return m_shouldAllowPopups; }
    private:
        FrameLoadRequest m_frameLoadRequest;
        void* m_notifyData;
        bool m_sendNotification;
        bool m_shouldAllowPopups;
    };

    class PluginManualLoader {
    public:
        virtual ~PluginManualLoader() {}
        virtual void didReceiveResponse(const ResourceResponse&) = 0;
        virtual void didReceiveData(const char*, int) = 0;
        virtual void didFinishLoading() = 0;
        virtual void didFail(const ResourceError&) = 0;
    };

    class PluginView : public PluginViewBase
#if ENABLE(NETSCAPE_PLUGIN_API)
                     , private PluginStreamClient
#endif
                     , public PluginManualLoader
                     , private MediaCanStartListener {
    public:
        static Ref<PluginView> create(Frame* parentFrame, const IntSize&, HTMLPlugInElement*, const URL&, const Vector<String>& paramNames, const Vector<String>& paramValues, const String& mimeType, bool loadManually);
        virtual ~PluginView();

        PluginPackage* plugin() const { return m_plugin.get(); }
#if ENABLE(NETSCAPE_PLUGIN_API)
        NPP instance() const { return m_instance; }
#endif

        void setNPWindowRect(const IntRect&);
        static PluginView* currentPluginView();

#if ENABLE(NETSCAPE_PLUGIN_API)
        NPObject* npObject();
#endif
        RefPtr<JSC::Bindings::Instance> bindingInstance() override;

        PluginStatus status() const { return m_status; }

#if ENABLE(NETSCAPE_PLUGIN_API)
        // NPN functions
        NPError getURLNotify(const char* url, const char* target, void* notifyData);
        NPError getURL(const char* url, const char* target);
        NPError postURLNotify(const char* url, const char* target, uint32_t len, const char* but, NPBool file, void* notifyData);
        NPError postURL(const char* url, const char* target, uint32_t len, const char* but, NPBool file);
        NPError newStream(NPMIMEType type, const char* target, NPStream** stream);
        int32_t write(NPStream* stream, int32_t len, void* buffer);
        NPError destroyStream(NPStream* stream, NPReason reason);
#endif
        const char* userAgent();
#if ENABLE(NETSCAPE_PLUGIN_API)
        static const char* userAgentStatic();
#endif
        void status(const char* message);
        
#if ENABLE(NETSCAPE_PLUGIN_API)
        NPError getValue(NPNVariable variable, void* value);
        static NPError getValueStatic(NPNVariable variable, void* value);
        NPError setValue(NPPVariable variable, void* value);
        NPError getValueForURL(NPNURLVariable variable, const char* url, char** value, uint32_t* len);
        NPError setValueForURL(NPNURLVariable variable, const char* url, const char* value, uint32_t len);
        NPError getAuthenticationInfo(const char* protocol, const char* host, int32_t port, const char* scheme, const char* realm, char** username, uint32_t* ulen, char** password, uint32_t* plen);
        void invalidateRect(NPRect*);
        void invalidateRegion(NPRegion);
#endif
        void forceRedraw();
        void pushPopupsEnabledState(bool state);
        void popPopupsEnabledState();

        void invalidateRect(const IntRect&) override;

        bool arePopupsAllowed() const;

        void setJavaScriptPaused(bool) override;

        void privateBrowsingStateChanged(bool) override;

        void disconnectStream(PluginStream*);
#if ENABLE(NETSCAPE_PLUGIN_API)
        void streamDidFinishLoading(PluginStream* stream) override { disconnectStream(stream); }
#endif

        // Widget functions
        void setFrameRect(const IntRect&) override;
        void frameRectsChanged() override;
        void setFocus(bool) override;
        void show() override;
        void hide() override;
        void paint(GraphicsContext&, const IntRect&, Widget::SecurityOriginPaintPolicy) override;
        void clipRectChanged() override;

        // This method is used by plugins on all platforms to obtain a clip rect that includes clips set by WebCore,
        // e.g., in overflow:auto sections.  The clip rects coordinates are in the containing window's coordinate space.
        // This clip includes any clips that the widget itself sets up for its children.
        IntRect windowClipRect() const;

        void handleEvent(Event*) override;
        void setParent(ScrollView*) override;
        void setParentVisible(bool) override;

        bool isPluginView() const override { return true; }

        Frame* parentFrame() const { return m_parentFrame.get(); }

        void focusPluginElement();

        const String& pluginsPage() const { return m_pluginsPage; }
        const String& mimeType() const { return m_mimeType; }
        const URL& url() const { return m_url; }

#if defined(XP_MACOSX) && ENABLE(NETSCAPE_PLUGIN_API)
        bool popUpContextMenu(NPMenu*);
#endif

#if OS(WINDOWS) && ENABLE(NETSCAPE_PLUGIN_API)
        static LRESULT CALLBACK PluginViewWndProc(HWND, UINT, WPARAM, LPARAM);
        LRESULT wndProc(HWND hWnd, UINT message, WPARAM wParam, LPARAM lParam);
        WNDPROC pluginWndProc() const { return m_pluginWndProc; }
#endif

        // Used for manual loading
        void didReceiveResponse(const ResourceResponse&) override;
        void didReceiveData(const char*, int) override;
        void didFinishLoading() override;
        void didFail(const ResourceError&) override;

        static bool isCallingPlugin();

        bool start();

#if ENABLE(NETSCAPE_PLUGIN_API)
        static void keepAlive(NPP);
#endif
        void keepAlive();

#if PLATFORM(X11)
        static Display* getPluginDisplay(Frame*);
        static Window getRootWindow(Frame* parentFrame);
#endif

#if PLATFORM(QT) && ENABLE(NETSCAPE_PLUGIN_API) && defined(XP_UNIX)
        // PluginViewQt (X11) needs a few workarounds when running under DRT
        static void setIsRunningUnderDRT(bool flag) { s_isRunningUnderDRT = flag; }
#endif

    private:
        PluginView(Frame* parentFrame, const IntSize&, PluginPackage*, HTMLPlugInElement*, const URL&, const Vector<String>& paramNames, const Vector<String>& paramValues, const String& mimeType, bool loadManually);

        void setParameters(const Vector<String>& paramNames, const Vector<String>& paramValues);
        bool startOrAddToUnstartedList();
        void init();
        bool platformStart();
        void stop();
        void platformDestroy();
        static void setCurrentPluginView(PluginView*);
#if ENABLE(NETSCAPE_PLUGIN_API)
        NPError load(FrameLoadRequest&&, bool sendNotification, void* notifyData);
        NPError handlePost(const char* url, const char* target, uint32_t len, const char* buf, bool file, void* notifyData, bool sendNotification, bool allowHeaders);
        NPError handlePostReadFile(Vector<char>& buffer, uint32_t len, const char* buf);
#endif
        static void freeStringArray(char** stringArray, int length);
        void setCallingPlugin(bool) const;

        void invalidateWindowlessPluginRect(const IntRect&);

        void mediaCanStart(Document&) override;

#if OS(WINDOWS) && ENABLE(NETSCAPE_PLUGIN_API)
        void paintWindowedPluginIntoContext(GraphicsContext&, const IntRect&);
        static HDC WINAPI hookedBeginPaint(HWND, PAINTSTRUCT*);
        static BOOL WINAPI hookedEndPaint(HWND, const PAINTSTRUCT*);
#endif

#if ENABLE(NETSCAPE_PLUGIN_API)
        static bool platformGetValueStatic(NPNVariable variable, void* value, NPError* result);
        bool platformGetValue(NPNVariable variable, void* value, NPError* result);
#endif

        RefPtr<Frame> m_parentFrame;
        RefPtr<PluginPackage> m_plugin;
        HTMLPlugInElement* m_element;
        bool m_isStarted;
        URL m_url;
        PluginStatus m_status;
        Vector<IntRect> m_invalidRects;

        void performRequest(PluginRequest*);
        void scheduleRequest(std::unique_ptr<PluginRequest>);
        void requestTimerFired();
        void invalidateTimerFired();
        Timer m_requestTimer;
        Timer m_invalidateTimer;

        void popPopupsStateTimerFired();
        Timer m_popPopupsStateTimer;

        void lifeSupportTimerFired();
        Timer m_lifeSupportTimer;

#if ENABLE(NETSCAPE_PLUGIN_API)
        bool dispatchNPEvent(NPEvent&);
#endif
#if defined(XP_MACOSX) && ENABLE(NETSCAPE_PLUGIN_API)
        int16_t dispatchNPCocoaEvent(NPCocoaEvent&);
        bool m_updatedCocoaTextInputRequested;
        bool m_keyDownSent;
        uint16_t m_disregardKeyUpCounter;
#endif

#if defined(XP_MACOSX)
        void handleWheelEvent(WheelEvent*);
#endif
        void updatePluginWidget();
        void paintMissingPluginIcon(GraphicsContext&, const IntRect&);

        void handleKeyboardEvent(KeyboardEvent*);
        void handleMouseEvent(MouseEvent*);
#if defined(XP_UNIX) && ENABLE(NETSCAPE_PLUGIN_API)
        void handleFocusInEvent();
        void handleFocusOutEvent();
#endif

#if OS(WINDOWS)
        void paintIntoTransformedContext(HDC);
<<<<<<< HEAD
        PassRefPtr<Image> snapshot();
#endif
=======
        RefPtr<Image> snapshot();
>>>>>>> 4ccac179

        float deviceScaleFactor() const;

        int m_mode;
        int m_paramCount;
        char** m_paramNames;
        char** m_paramValues;
        String m_pluginsPage;

        String m_mimeType;
        WTF::CString m_userAgent;

#if ENABLE(NETSCAPE_PLUGIN_API)
        NPP m_instance;
        NPP_t m_instanceStruct;
        NPWindow m_npWindow;
#endif

        NPObject* m_elementNPObject;

        Vector<bool, 4> m_popupStateStack;

        HashSet<RefPtr<PluginStream> > m_streams;
        Vector<std::unique_ptr<PluginRequest>> m_requests;

        bool m_isWindowed;
        bool m_isTransparent;
        bool m_haveInitialized;
        bool m_isWaitingToStart;

#if defined(XP_UNIX)
        bool m_needsXEmbed;
#endif

#if OS(WINDOWS) && ENABLE(NETSCAPE_PLUGIN_API)
        std::unique_ptr<PluginMessageThrottlerWin> m_messageThrottler;
        WNDPROC m_pluginWndProc;
        unsigned m_lastMessage;
        bool m_isCallingPluginWndProc;
        HDC m_wmPrintHDC;
        bool m_haveUpdatedPluginWidget;
#endif

#if PLATFORM(QT) && OS(WINDOWS)
        // On Mac OSX and Qt/Windows the plugin does not have its own native widget,
        // but is using the containing window as its reference for positioning/painting.
        PlatformPluginWidget m_window;
public:
        PlatformPluginWidget platformPluginWidget() const { return m_window; }
        void setPlatformPluginWidget(PlatformPluginWidget widget) { m_window = widget; }
#else
public:
        void setPlatformPluginWidget(PlatformPluginWidget widget) { setPlatformWidget(widget); }
        PlatformPluginWidget platformPluginWidget() const { return platformWidget(); }
#endif

private:

#if defined(XP_UNIX) || PLATFORM(GTK)
        void setNPWindowIfNeeded();
#elif defined(XP_MACOSX)
        NP_CGContext m_npCgContext;
        CGContextRef m_contextRef;

        void setNPWindowIfNeeded();
#endif

#if defined(XP_UNIX) && ENABLE(NETSCAPE_PLUGIN_API)
        bool m_hasPendingGeometryChange;
        Pixmap m_drawable;
        Visual* m_visual;
        Colormap m_colormap;
        Display* m_pluginDisplay;

        void initXEvent(XEvent* event);
#endif

#if PLATFORM(QT)
#if defined(XP_UNIX) && ENABLE(NETSCAPE_PLUGIN_API)
        static bool s_isRunningUnderDRT;
        static void setXKeyEventSpecificFields(XEvent*, KeyboardEvent*);
        void paintUsingXPixmap(QPainter* painter, const QRect &exposedRect);
        QWebPageClient* platformPageClient() const;
#endif
#endif // PLATFORM(QT)

#if PLATFORM(GTK)
        static gboolean plugRemovedCallback(GtkSocket*, PluginView*);
        static void plugAddedCallback(GtkSocket*, PluginView*);
        void updateWidgetAllocationAndClip();
        bool m_plugAdded;
        IntRect m_delayedAllocation;
#endif

        IntRect m_clipRect; // The clip rect to apply to a windowed plug-in
        IntRect m_windowRect; // Our window rect.

        bool m_loadManually;
        RefPtr<PluginStream> m_manualStream;

        bool m_isJavaScriptPaused;

        bool m_haveCalledSetWindow;

        static PluginView* s_currentPluginView;
    };

inline PluginView* toPluginView(Widget* widget)
{
    ASSERT(!widget || widget->isPluginView());
    return static_cast<PluginView*>(widget);
}

inline const PluginView* toPluginView(const Widget* widget)
{
    ASSERT(!widget || widget->isPluginView());
    return static_cast<const PluginView*>(widget);
}

// This will catch anyone doing an unnecessary cast.
void toPluginView(const PluginView*);

} // namespace WebCore

#endif<|MERGE_RESOLUTION|>--- conflicted
+++ resolved
@@ -341,12 +341,8 @@
 
 #if OS(WINDOWS)
         void paintIntoTransformedContext(HDC);
-<<<<<<< HEAD
-        PassRefPtr<Image> snapshot();
-#endif
-=======
         RefPtr<Image> snapshot();
->>>>>>> 4ccac179
+#endif
 
         float deviceScaleFactor() const;
 
