--- conflicted
+++ resolved
@@ -36,13 +36,8 @@
 use Getopt::Long;
 
 my $srcRoot = realpath(File::Spec->catfile(dirname(abs_path($0)), "../.."));
-<<<<<<< HEAD
 my @platformPrefixes = ("ca", "cf", "cocoa", "Cocoa", "curl", "gtk", "ios", "mac", "soup", "qt", "win", "wpe");
-my @frameworks = ("WebCore", "WebKit");
-=======
-my @platformPrefixes = ("ca", "cf", "cocoa", "Cocoa", "curl", "gtk", "ios", "mac", "soup", "win", "wpe");
 my @frameworks = ("WebKit");
->>>>>>> 2d3b0564
 my @skippedPrefixes = ("PAL");
 my @frameworkHeaders;
 my $framework;
