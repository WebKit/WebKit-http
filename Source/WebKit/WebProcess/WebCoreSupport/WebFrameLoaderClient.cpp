/*
 * Copyright (C) 2010-2018 Apple Inc. All rights reserved.
 *
 * Redistribution and use in source and binary forms, with or without
 * modification, are permitted provided that the following conditions
 * are met:
 * 1. Redistributions of source code must retain the above copyright
 *    notice, this list of conditions and the following disclaimer.
 * 2. Redistributions in binary form must reproduce the above copyright
 *    notice, this list of conditions and the following disclaimer in the
 *    documentation and/or other materials provided with the distribution.
 *
 * THIS SOFTWARE IS PROVIDED BY APPLE INC. AND ITS CONTRIBUTORS ``AS IS''
 * AND ANY EXPRESS OR IMPLIED WARRANTIES, INCLUDING, BUT NOT LIMITED TO,
 * THE IMPLIED WARRANTIES OF MERCHANTABILITY AND FITNESS FOR A PARTICULAR
 * PURPOSE ARE DISCLAIMED. IN NO EVENT SHALL APPLE INC. OR ITS CONTRIBUTORS
 * BE LIABLE FOR ANY DIRECT, INDIRECT, INCIDENTAL, SPECIAL, EXEMPLARY, OR
 * CONSEQUENTIAL DAMAGES (INCLUDING, BUT NOT LIMITED TO, PROCUREMENT OF
 * SUBSTITUTE GOODS OR SERVICES; LOSS OF USE, DATA, OR PROFITS; OR BUSINESS
 * INTERRUPTION) HOWEVER CAUSED AND ON ANY THEORY OF LIABILITY, WHETHER IN
 * CONTRACT, STRICT LIABILITY, OR TORT (INCLUDING NEGLIGENCE OR OTHERWISE)
 * ARISING IN ANY WAY OUT OF THE USE OF THIS SOFTWARE, EVEN IF ADVISED OF
 * THE POSSIBILITY OF SUCH DAMAGE.
 */

#include "config.h"
#include "WebFrameLoaderClient.h"

#include "AuthenticationManager.h"
#include "DataReference.h"
#include "DrawingArea.h"
#include "FindController.h"
#include "FrameInfoData.h"
#include "InjectedBundle.h"
#include "InjectedBundleBackForwardListItem.h"
#include "InjectedBundleDOMWindowExtension.h"
#include "InjectedBundleNavigationAction.h"
#include "Logging.h"
#include "NavigationActionData.h"
#include "NetworkConnectionToWebProcessMessages.h"
#include "NetworkProcessConnection.h"
#include "PluginView.h"
#include "UserData.h"
#include "WKBundleAPICast.h"
#include "WebAutomationSessionProxy.h"
#include "WebBackForwardListProxy.h"
#include "WebCoreArgumentCoders.h"
#include "WebDocumentLoader.h"
#include "WebErrors.h"
#include "WebEvent.h"
#include "WebFrame.h"
#include "WebFrameNetworkingContext.h"
#include "WebFullScreenManager.h"
#include "WebNavigationDataStore.h"
#include "WebPage.h"
#include "WebPageGroupProxy.h"
#include "WebPageProxyMessages.h"
#include "WebProcess.h"
#include "WebProcessPoolMessages.h"
#include "WebsitePoliciesData.h"
#include <JavaScriptCore/APICast.h>
#include <JavaScriptCore/JSObject.h>
#include <WebCore/CachedFrame.h>
#include <WebCore/CertificateInfo.h>
#include <WebCore/Chrome.h>
#include <WebCore/DOMWrapperWorld.h>
#include <WebCore/DocumentLoader.h>
#include <WebCore/FormState.h>
#include <WebCore/Frame.h>
#include <WebCore/FrameLoadRequest.h>
#include <WebCore/FrameLoader.h>
#include <WebCore/FrameView.h>
#include <WebCore/HTMLAppletElement.h>
#include <WebCore/HTMLFormElement.h>
#include <WebCore/HistoryController.h>
#include <WebCore/HistoryItem.h>
#include <WebCore/MIMETypeRegistry.h>
#include <WebCore/MouseEvent.h>
#include <WebCore/NotImplemented.h>
#include <WebCore/Page.h>
#include <WebCore/PluginData.h>
#include <WebCore/PluginDocument.h>
#include <WebCore/PolicyChecker.h>
#include <WebCore/ProgressTracker.h>
#include <WebCore/ResourceError.h>
#include <WebCore/ResourceRequest.h>
#include <WebCore/ScriptController.h>
#include <WebCore/SecurityOriginData.h>
#include <WebCore/Settings.h>
#include <WebCore/SubframeLoader.h>
#include <WebCore/UIEventWithKeyState.h>
#include <WebCore/Widget.h>
#include <WebCore/WindowFeatures.h>
#include <wtf/NeverDestroyed.h>
#include <wtf/ProcessID.h>
#include <wtf/ProcessPrivilege.h>
<<<<<<< HEAD

using namespace WebCore;
=======
>>>>>>> 20415689

namespace WebKit {
using namespace WebCore;

WebFrameLoaderClient::WebFrameLoaderClient()
    : m_frame(0)
    , m_hasSentResponseToPluginView(false)
    , m_didCompletePageTransition(false)
    , m_frameHasCustomContentProvider(false)
    , m_frameCameFromPageCache(false)
{
}

WebFrameLoaderClient::~WebFrameLoaderClient()
{
}

std::optional<uint64_t> WebFrameLoaderClient::pageID() const
{
    if (m_frame && m_frame->page())
        return m_frame->page()->pageID();

    return std::nullopt;
}

std::optional<uint64_t> WebFrameLoaderClient::frameID() const
{
    if (m_frame)
        return m_frame->frameID();

    return std::nullopt;
}

PAL::SessionID WebFrameLoaderClient::sessionID() const
{
    return m_frame && m_frame->page() ? m_frame->page()->sessionID() : PAL::SessionID::defaultSessionID();
}

void WebFrameLoaderClient::frameLoaderDestroyed()
{
    m_frame->invalidate();

    // Balances explicit ref() in WebFrame::create().
    m_frame->deref();
}

bool WebFrameLoaderClient::hasHTMLView() const
{
    return !m_frameHasCustomContentProvider;
}

bool WebFrameLoaderClient::hasWebView() const
{
    return m_frame->page();
}

void WebFrameLoaderClient::makeRepresentation(DocumentLoader*)
{
    notImplemented();
}

void WebFrameLoaderClient::forceLayoutForNonHTML()
{
    notImplemented();
}

void WebFrameLoaderClient::setCopiesOnScroll()
{
    notImplemented();
}

void WebFrameLoaderClient::detachedFromParent2()
{
    WebPage* webPage = m_frame->page();
    if (!webPage)
        return;

#if HAVE(CFNETWORK_STORAGE_PARTITIONING)
    if (m_hasFrameSpecificStorageAccess) {
        WebProcess::singleton().ensureNetworkProcessConnection().connection().send(Messages::NetworkConnectionToWebProcess::RemoveStorageAccessForFrame(sessionID(), frameID().value(), pageID().value()), 0);
        m_hasFrameSpecificStorageAccess = false;
    }
#endif

    RefPtr<API::Object> userData;

    // Notify the bundle client.
    webPage->injectedBundleLoaderClient().didRemoveFrameFromHierarchy(*webPage, *m_frame, userData);
}

void WebFrameLoaderClient::detachedFromParent3()
{
    notImplemented();
}

void WebFrameLoaderClient::assignIdentifierToInitialRequest(unsigned long identifier, DocumentLoader* loader, const ResourceRequest& request)
{
    WebPage* webPage = m_frame->page();
    if (!webPage)
        return;

    bool pageIsProvisionallyLoading = false;
    if (FrameLoader* frameLoader = loader->frameLoader())
        pageIsProvisionallyLoading = frameLoader->provisionalDocumentLoader() == loader;

    webPage->injectedBundleResourceLoadClient().didInitiateLoadForResource(*webPage, *m_frame, identifier, request, pageIsProvisionallyLoading);
    webPage->addResourceRequest(identifier, request);
}

void WebFrameLoaderClient::dispatchWillSendRequest(DocumentLoader*, unsigned long identifier, ResourceRequest& request, const ResourceResponse& redirectResponse)
{
    WebPage* webPage = m_frame->page();
    if (!webPage)
        return;

    // The API can return a completely new request. We should ensure that at least the requester
    // is kept, so that if this is a main resource load it's still considered as such.
    auto requester = request.requester();
    webPage->injectedBundleResourceLoadClient().willSendRequestForFrame(*webPage, *m_frame, identifier, request, redirectResponse);
    if (!request.isNull())
        request.setRequester(requester);
}

bool WebFrameLoaderClient::shouldUseCredentialStorage(DocumentLoader*, unsigned long identifier)
{
    WebPage* webPage = m_frame->page();
    if (!webPage)
        return true;

    return webPage->injectedBundleResourceLoadClient().shouldUseCredentialStorage(*webPage, *m_frame, identifier);
}

void WebFrameLoaderClient::dispatchDidReceiveAuthenticationChallenge(DocumentLoader*, unsigned long, const AuthenticationChallenge&)
{
    ASSERT_NOT_REACHED();
}

#if USE(PROTECTION_SPACE_AUTH_CALLBACK)
bool WebFrameLoaderClient::canAuthenticateAgainstProtectionSpace(DocumentLoader*, unsigned long, const ProtectionSpace& protectionSpace)
{
    // The WebKit 2 Networking process asks the UIProcess directly, so the WebContent process should never receive this callback.
    ASSERT_NOT_REACHED();
    return false;
}
#endif

void WebFrameLoaderClient::dispatchDidReceiveResponse(DocumentLoader*, unsigned long identifier, const ResourceResponse& response)
{
    WebPage* webPage = m_frame->page();
    if (!webPage)
        return;

    webPage->injectedBundleResourceLoadClient().didReceiveResponseForResource(*webPage, *m_frame, identifier, response);
}

void WebFrameLoaderClient::dispatchDidReceiveContentLength(DocumentLoader*, unsigned long identifier, int dataLength)
{
    WebPage* webPage = m_frame->page();
    if (!webPage)
        return;

    webPage->injectedBundleResourceLoadClient().didReceiveContentLengthForResource(*webPage, *m_frame, identifier, dataLength);
}

#if ENABLE(DATA_DETECTION)
void WebFrameLoaderClient::dispatchDidFinishDataDetection(NSArray *detectionResults)
{
    WebPage* webPage = m_frame->page();
    if (!webPage)
        return;
    webPage->setDataDetectionResults(detectionResults);
}
#endif

void WebFrameLoaderClient::dispatchDidFinishLoading(DocumentLoader*, unsigned long identifier)
{
    WebPage* webPage = m_frame->page();
    if (!webPage)
        return;

    webPage->injectedBundleResourceLoadClient().didFinishLoadForResource(*webPage, *m_frame, identifier);
    webPage->removeResourceRequest(identifier);
}

void WebFrameLoaderClient::dispatchDidFailLoading(DocumentLoader*, unsigned long identifier, const ResourceError& error)
{
    WebPage* webPage = m_frame->page();
    if (!webPage)
        return;

    webPage->injectedBundleResourceLoadClient().didFailLoadForResource(*webPage, *m_frame, identifier, error);
    webPage->removeResourceRequest(identifier);
}

bool WebFrameLoaderClient::dispatchDidLoadResourceFromMemoryCache(DocumentLoader*, const ResourceRequest&, const ResourceResponse&, int /*length*/)
{
    notImplemented();
    return false;
}

void WebFrameLoaderClient::dispatchDidDispatchOnloadEvents()
{
    WebPage* webPage = m_frame->page();
    if (!webPage)
        return;

    // Notify the bundle client.
    webPage->injectedBundleLoaderClient().didHandleOnloadEventsForFrame(*webPage, *m_frame);
}

void WebFrameLoaderClient::dispatchDidReceiveServerRedirectForProvisionalLoad()
{
    WebPage* webPage = m_frame->page();
    if (!webPage)
        return;

    WebDocumentLoader& documentLoader = static_cast<WebDocumentLoader&>(*m_frame->coreFrame()->loader().provisionalDocumentLoader());
    RefPtr<API::Object> userData;

    LOG(Loading, "WebProcess %i - dispatchDidReceiveServerRedirectForProvisionalLoad to request url %s", getCurrentProcessID(), documentLoader.request().url().string().utf8().data());

    // Notify the bundle client.
    webPage->injectedBundleLoaderClient().didReceiveServerRedirectForProvisionalLoadForFrame(*webPage, *m_frame, userData);

    // Notify the UIProcess.
    webPage->send(Messages::WebPageProxy::DidReceiveServerRedirectForProvisionalLoadForFrame(m_frame->frameID(), documentLoader.navigationID(), documentLoader.request(), UserData(WebProcess::singleton().transformObjectsToHandles(userData.get()).get())));
}

void WebFrameLoaderClient::dispatchDidChangeProvisionalURL()
{
    WebPage* webPage = m_frame->page();
    if (!webPage)
        return;

    WebDocumentLoader& documentLoader = static_cast<WebDocumentLoader&>(*m_frame->coreFrame()->loader().provisionalDocumentLoader());
    webPage->send(Messages::WebPageProxy::DidChangeProvisionalURLForFrame(m_frame->frameID(), documentLoader.navigationID(), documentLoader.url()));
}

void WebFrameLoaderClient::dispatchDidCancelClientRedirect()
{
    WebPage* webPage = m_frame->page();
    if (!webPage)
        return;

    // Notify the bundle client.
    webPage->injectedBundleLoaderClient().didCancelClientRedirectForFrame(*webPage, *m_frame);

    // Notify the UIProcess.
    webPage->send(Messages::WebPageProxy::DidCancelClientRedirectForFrame(m_frame->frameID()));
}

void WebFrameLoaderClient::dispatchWillPerformClientRedirect(const URL& url, double interval, WallTime fireDate)
{
    WebPage* webPage = m_frame->page();
    if (!webPage)
        return;

    // Notify the bundle client.
    webPage->injectedBundleLoaderClient().willPerformClientRedirectForFrame(*webPage, *m_frame, url, interval, fireDate);

    // Notify the UIProcess.
    webPage->send(Messages::WebPageProxy::WillPerformClientRedirectForFrame(m_frame->frameID(), url.string(), interval));
}

void WebFrameLoaderClient::dispatchDidChangeLocationWithinPage()
{
    WebPage* webPage = m_frame->page();
    if (!webPage)
        return;

    RefPtr<API::Object> userData;

    auto navigationID = static_cast<WebDocumentLoader&>(*m_frame->coreFrame()->loader().documentLoader()).navigationID();

    // Notify the bundle client.
    webPage->injectedBundleLoaderClient().didSameDocumentNavigationForFrame(*webPage, *m_frame, SameDocumentNavigationAnchorNavigation, userData);

    // Notify the UIProcess.
    webPage->send(Messages::WebPageProxy::DidSameDocumentNavigationForFrame(m_frame->frameID(), navigationID, SameDocumentNavigationAnchorNavigation, m_frame->coreFrame()->document()->url(), UserData(WebProcess::singleton().transformObjectsToHandles(userData.get()).get())));
}

void WebFrameLoaderClient::dispatchDidChangeMainDocument()
{
    WebPage* webPage = m_frame->page();
    if (!webPage)
        return;

    webPage->send(Messages::WebPageProxy::DidChangeMainDocument(m_frame->frameID()));
}

<<<<<<< HEAD
void WebFrameLoaderClient::dispatchWillChangeDocument()
=======
void WebFrameLoaderClient::dispatchWillChangeDocument(const URL& currentUrl, const URL& newUrl)
>>>>>>> 20415689
{
#if HAVE(CFNETWORK_STORAGE_PARTITIONING)
    if (m_frame->isMainFrame())
        return;

    WebPage* webPage = m_frame->page();
    if (!webPage)
        return;

<<<<<<< HEAD
    if (m_hasFrameSpecificStorageAccess) {
=======
    if (m_hasFrameSpecificStorageAccess && !WebCore::registrableDomainsAreEqual(currentUrl, newUrl)) {
>>>>>>> 20415689
        WebProcess::singleton().ensureNetworkProcessConnection().connection().send(Messages::NetworkConnectionToWebProcess::RemoveStorageAccessForFrame(sessionID(), frameID().value(), pageID().value()), 0);
        m_hasFrameSpecificStorageAccess = false;
    }
#endif
}

void WebFrameLoaderClient::dispatchDidPushStateWithinPage()
{
    WebPage* webPage = m_frame->page();
    if (!webPage)
        return;

    RefPtr<API::Object> userData;

    auto navigationID = static_cast<WebDocumentLoader&>(*m_frame->coreFrame()->loader().documentLoader()).navigationID();

    // Notify the bundle client.
    webPage->injectedBundleLoaderClient().didSameDocumentNavigationForFrame(*webPage, *m_frame, SameDocumentNavigationSessionStatePush, userData);

    // Notify the UIProcess.
    webPage->send(Messages::WebPageProxy::DidSameDocumentNavigationForFrame(m_frame->frameID(), navigationID, SameDocumentNavigationSessionStatePush, m_frame->coreFrame()->document()->url(), UserData(WebProcess::singleton().transformObjectsToHandles(userData.get()).get())));
}

void WebFrameLoaderClient::dispatchDidReplaceStateWithinPage()
{
    WebPage* webPage = m_frame->page();
    if (!webPage)
        return;

    RefPtr<API::Object> userData;

    auto navigationID = static_cast<WebDocumentLoader&>(*m_frame->coreFrame()->loader().documentLoader()).navigationID();

    // Notify the bundle client.
    webPage->injectedBundleLoaderClient().didSameDocumentNavigationForFrame(*webPage, *m_frame, SameDocumentNavigationSessionStateReplace, userData);

    // Notify the UIProcess.
    webPage->send(Messages::WebPageProxy::DidSameDocumentNavigationForFrame(m_frame->frameID(), navigationID, SameDocumentNavigationSessionStateReplace, m_frame->coreFrame()->document()->url(), UserData(WebProcess::singleton().transformObjectsToHandles(userData.get()).get())));
}

void WebFrameLoaderClient::dispatchDidPopStateWithinPage()
{
    WebPage* webPage = m_frame->page();
    if (!webPage)
        return;

    RefPtr<API::Object> userData;

    auto navigationID = static_cast<WebDocumentLoader&>(*m_frame->coreFrame()->loader().documentLoader()).navigationID();

    // Notify the bundle client.
    webPage->injectedBundleLoaderClient().didSameDocumentNavigationForFrame(*webPage, *m_frame, SameDocumentNavigationSessionStatePop, userData);

    // Notify the UIProcess.
    webPage->send(Messages::WebPageProxy::DidSameDocumentNavigationForFrame(m_frame->frameID(), navigationID, SameDocumentNavigationSessionStatePop, m_frame->coreFrame()->document()->url(), UserData(WebProcess::singleton().transformObjectsToHandles(userData.get()).get())));
}

void WebFrameLoaderClient::dispatchWillClose()
{
    notImplemented();
}

void WebFrameLoaderClient::dispatchDidStartProvisionalLoad()
{
    WebPage* webPage = m_frame->page();
    if (!webPage)
        return;

#if ENABLE(FULLSCREEN_API)
    Element* documentElement = m_frame->coreFrame()->document()->documentElement();
    if (documentElement && documentElement->containsFullScreenElement())
        webPage->fullScreenManager()->exitFullScreenForElement(webPage->fullScreenManager()->element());
#endif

    webPage->findController().hideFindUI();
    webPage->sandboxExtensionTracker().didStartProvisionalLoad(m_frame);

    WebDocumentLoader& provisionalLoader = static_cast<WebDocumentLoader&>(*m_frame->coreFrame()->loader().provisionalDocumentLoader());
    auto& url = provisionalLoader.url();
    RefPtr<API::Object> userData;

    // Notify the bundle client.
    webPage->injectedBundleLoaderClient().didStartProvisionalLoadForFrame(*webPage, *m_frame, userData);

    auto& unreachableURL = provisionalLoader.unreachableURL();

    // Notify the UIProcess.
    webPage->send(Messages::WebPageProxy::DidStartProvisionalLoadForFrame(m_frame->frameID(), provisionalLoader.navigationID(), url, unreachableURL, UserData(WebProcess::singleton().transformObjectsToHandles(userData.get()).get())));
}

static constexpr unsigned maxTitleLength = 1000; // Closest power of 10 above the W3C recommendation for Title length.

void WebFrameLoaderClient::dispatchDidReceiveTitle(const StringWithDirection& title)
{
    WebPage* webPage = m_frame->page();
    if (!webPage)
        return;

    auto truncatedTitle = truncateFromEnd(title, maxTitleLength);
    
    RefPtr<API::Object> userData;

    // Notify the bundle client.
    // FIXME: Use direction of title.
    webPage->injectedBundleLoaderClient().didReceiveTitleForFrame(*webPage, truncatedTitle.string, *m_frame, userData);

    // Notify the UIProcess.
    webPage->send(Messages::WebPageProxy::DidReceiveTitleForFrame(m_frame->frameID(), truncatedTitle.string, UserData(WebProcess::singleton().transformObjectsToHandles(userData.get()).get())));
}

void WebFrameLoaderClient::dispatchDidCommitLoad(std::optional<HasInsecureContent> hasInsecureContent)
{
    WebPage* webPage = m_frame->page();
    if (!webPage)
        return;

    WebDocumentLoader& documentLoader = static_cast<WebDocumentLoader&>(*m_frame->coreFrame()->loader().documentLoader());
    RefPtr<API::Object> userData;

    // Notify the bundle client.
    webPage->injectedBundleLoaderClient().didCommitLoadForFrame(*webPage, *m_frame, userData);

    webPage->sandboxExtensionTracker().didCommitProvisionalLoad(m_frame);

    // Notify the UIProcess.
    webPage->send(Messages::WebPageProxy::DidCommitLoadForFrame(m_frame->frameID(), documentLoader.navigationID(), documentLoader.response().mimeType(), m_frameHasCustomContentProvider, static_cast<uint32_t>(m_frame->coreFrame()->loader().loadType()), valueOrCompute(documentLoader.response().certificateInfo(), [] { return CertificateInfo(); }), m_frame->coreFrame()->document()->isPluginDocument(), hasInsecureContent, UserData(WebProcess::singleton().transformObjectsToHandles(userData.get()).get())));
    webPage->didCommitLoad(m_frame);
}

void WebFrameLoaderClient::dispatchDidFailProvisionalLoad(const ResourceError& error)
{
    WebPage* webPage = m_frame->page();
    if (!webPage)
        return;

    RefPtr<API::Object> userData;

    // Notify the bundle client.
    webPage->injectedBundleLoaderClient().didFailProvisionalLoadWithErrorForFrame(*webPage, *m_frame, error, userData);

    webPage->sandboxExtensionTracker().didFailProvisionalLoad(m_frame);

    // FIXME: This is gross. This is necessary because if the client calls WKBundlePageStopLoading() from within the didFailProvisionalLoadWithErrorForFrame
    // injected bundle client call, that will cause the provisional DocumentLoader to be disconnected from the Frame, and didDistroyNavigation message
    // to be sent to the UIProcess (and the destruction of the DocumentLoader). If that happens, and we had captured the navigationID before injected bundle 
    // client call, the DidFailProvisionalLoadForFrame would send a navigationID of a destroyed Navigation, and the UIProcess would not be able to find it
    // in its table.
    //
    // A better solution to this problem would be find a clean way to postpone the disconnection of the DocumentLoader from the Frame until
    // the entire FrameLoaderClient function was complete.
    uint64_t navigationID = 0;
    if (auto documentLoader = m_frame->coreFrame()->loader().provisionalDocumentLoader())
        navigationID = static_cast<WebDocumentLoader*>(documentLoader)->navigationID();

    // Notify the UIProcess.
    WebCore::Frame* coreFrame = m_frame ? m_frame->coreFrame() : nullptr;
    webPage->send(Messages::WebPageProxy::DidFailProvisionalLoadForFrame(m_frame->frameID(), SecurityOriginData::fromFrame(coreFrame), navigationID, m_frame->coreFrame()->loader().provisionalLoadErrorBeingHandledURL(), error, UserData(WebProcess::singleton().transformObjectsToHandles(userData.get()).get())));

    // If we have a load listener, notify it.
    if (WebFrame::LoadListener* loadListener = m_frame->loadListener())
        loadListener->didFailLoad(m_frame, error.isCancellation());
}

void WebFrameLoaderClient::dispatchDidFailLoad(const ResourceError& error)
{
    WebPage* webPage = m_frame->page();
    if (!webPage)
        return;

    RefPtr<API::Object> userData;

    auto navigationID = static_cast<WebDocumentLoader&>(*m_frame->coreFrame()->loader().documentLoader()).navigationID();

    // Notify the bundle client.
    webPage->injectedBundleLoaderClient().didFailLoadWithErrorForFrame(*webPage, *m_frame, error, userData);

    // Notify the UIProcess.
    webPage->send(Messages::WebPageProxy::DidFailLoadForFrame(m_frame->frameID(), navigationID, error, UserData(WebProcess::singleton().transformObjectsToHandles(userData.get()).get())));

    // If we have a load listener, notify it.
    if (WebFrame::LoadListener* loadListener = m_frame->loadListener())
        loadListener->didFailLoad(m_frame, error.isCancellation());
}

void WebFrameLoaderClient::dispatchDidFinishDocumentLoad()
{
    WebPage* webPage = m_frame->page();
    if (!webPage)
        return;

    RefPtr<API::Object> userData;

    auto navigationID = static_cast<WebDocumentLoader&>(*m_frame->coreFrame()->loader().documentLoader()).navigationID();

    // Notify the bundle client.
    webPage->injectedBundleLoaderClient().didFinishDocumentLoadForFrame(*webPage, *m_frame, userData);

    // Notify the UIProcess.
    webPage->send(Messages::WebPageProxy::DidFinishDocumentLoadForFrame(m_frame->frameID(), navigationID, UserData(WebProcess::singleton().transformObjectsToHandles(userData.get()).get())));
}

void WebFrameLoaderClient::dispatchDidFinishLoad()
{
    WebPage* webPage = m_frame->page();
    if (!webPage)
        return;

    RefPtr<API::Object> userData;

    auto navigationID = static_cast<WebDocumentLoader&>(*m_frame->coreFrame()->loader().documentLoader()).navigationID();

    // Notify the bundle client.
    webPage->injectedBundleLoaderClient().didFinishLoadForFrame(*webPage, *m_frame, userData);

    // Notify the UIProcess.
    webPage->send(Messages::WebPageProxy::DidFinishLoadForFrame(m_frame->frameID(), navigationID, UserData(WebProcess::singleton().transformObjectsToHandles(userData.get()).get())));

    // If we have a load listener, notify it.
    if (WebFrame::LoadListener* loadListener = m_frame->loadListener())
        loadListener->didFinishLoad(m_frame);

    webPage->didFinishLoad(m_frame);
}

void WebFrameLoaderClient::forcePageTransitionIfNeeded()
{
    if (m_didCompletePageTransition)
        return;

    WebPage* webPage = m_frame->page();
    if (!webPage)
        return;

    webPage->didCompletePageTransition();
    m_didCompletePageTransition = true;
}

void WebFrameLoaderClient::dispatchDidReachLayoutMilestone(LayoutMilestones milestones)
{
    WebPage* webPage = m_frame->page();
    if (!webPage)
        return;

    RefPtr<API::Object> userData;

    if (milestones & DidFirstLayout) {
        // FIXME: We should consider removing the old didFirstLayout API since this is doing double duty with the
        // new didLayout API.
        webPage->injectedBundleLoaderClient().didFirstLayoutForFrame(*webPage, *m_frame, userData);
        webPage->send(Messages::WebPageProxy::DidFirstLayoutForFrame(m_frame->frameID(), UserData(WebProcess::singleton().transformObjectsToHandles(userData.get()).get())));

#if PLATFORM(MAC) || PLATFORM(WPE)
        // FIXME: Do this on DidFirstVisuallyNonEmptyLayout when Mac Safari is able to handle it (<rdar://problem/17580021>)
        if (m_frame->isMainFrame() && !m_didCompletePageTransition && !webPage->corePage()->settings().suppressesIncrementalRendering()) {
            webPage->didCompletePageTransition();
            m_didCompletePageTransition = true;
        }
#endif

#if USE(COORDINATED_GRAPHICS)
        // Make sure viewport properties are dispatched on the main frame by the time the first layout happens.
        ASSERT(!webPage->useFixedLayout() || m_frame != m_frame->page()->mainWebFrame() || m_frame->coreFrame()->document()->didDispatchViewportPropertiesChanged());
#endif
    }

    // Send this after DidFirstLayout-specific calls since some clients expect to get those messages first.
    webPage->dispatchDidReachLayoutMilestone(milestones);

    if (milestones & DidFirstVisuallyNonEmptyLayout) {
        if (m_frame->isMainFrame() && !m_didCompletePageTransition && !webPage->corePage()->settings().suppressesIncrementalRendering()) {
            webPage->didCompletePageTransition();
            m_didCompletePageTransition = true;
        }

        // FIXME: We should consider removing the old didFirstVisuallyNonEmptyLayoutForFrame API since this is doing
        // double duty with the new didLayout API.
        webPage->injectedBundleLoaderClient().didFirstVisuallyNonEmptyLayoutForFrame(*webPage, *m_frame, userData);
        webPage->send(Messages::WebPageProxy::DidFirstVisuallyNonEmptyLayoutForFrame(m_frame->frameID(), UserData(WebProcess::singleton().transformObjectsToHandles(userData.get()).get())));
    }
}

void WebFrameLoaderClient::dispatchDidLayout()
{
    WebPage* webPage = m_frame->page();
    if (!webPage)
        return;

    // Notify the bundle client.
    webPage->injectedBundleLoaderClient().didLayoutForFrame(*webPage, *m_frame);

    webPage->recomputeShortCircuitHorizontalWheelEventsState();

#if PLATFORM(IOS)
    webPage->updateSelectionAppearance();
#endif

    // NOTE: Unlike the other layout notifications, this does not notify the
    // the UIProcess for every call.

    if (m_frame == m_frame->page()->mainWebFrame()) {
        // FIXME: Remove at the soonest possible time.
        webPage->send(Messages::WebPageProxy::SetRenderTreeSize(webPage->renderTreeSize()));
        webPage->mainFrameDidLayout();
    }
}

Frame* WebFrameLoaderClient::dispatchCreatePage(const NavigationAction& navigationAction)
{
    WebPage* webPage = m_frame->page();
    if (!webPage)
        return nullptr;

    // Just call through to the chrome client.
    FrameLoadRequest frameLoadRequest { *m_frame->coreFrame()->document(), m_frame->coreFrame()->document()->securityOrigin(), navigationAction.resourceRequest(), { }, LockHistory::No, LockBackForwardList::No, MaybeSendReferrer, AllowNavigationToInvalidURL::Yes, NewFrameOpenerPolicy::Allow, navigationAction.shouldOpenExternalURLsPolicy(), InitiatedByMainFrame::Unknown };
    Page* newPage = webPage->corePage()->chrome().createWindow(*m_frame->coreFrame(), frameLoadRequest, { }, navigationAction);
    if (!newPage)
        return nullptr;
    
    return &newPage->mainFrame();
}

void WebFrameLoaderClient::dispatchShow()
{
    WebPage* webPage = m_frame->page();
    if (!webPage)
        return;

    webPage->show();
}

void WebFrameLoaderClient::dispatchDecidePolicyForResponse(const ResourceResponse& response, const ResourceRequest& request, FramePolicyFunction&& function)
{
    WebPage* webPage = m_frame ? m_frame->page() : nullptr;
    if (!webPage) {
        function(PolicyAction::Ignore);
        return;
    }

    if (!request.url().string()) {
        function(PolicyAction::Use);
        return;
    }

    RefPtr<API::Object> userData;

    // Notify the bundle client.
    WKBundlePagePolicyAction policy = webPage->injectedBundlePolicyClient().decidePolicyForResponse(webPage, m_frame, response, request, userData);
    if (policy == WKBundlePagePolicyActionUse) {
        function(PolicyAction::Use);
        return;
    }

    bool canShowResponse = webPage->canShowResponse(response);

    WebCore::Frame* coreFrame = m_frame->coreFrame();
    auto* policyDocumentLoader = coreFrame ? coreFrame->loader().provisionalDocumentLoader() : nullptr;
    auto navigationID = policyDocumentLoader ? static_cast<WebDocumentLoader&>(*policyDocumentLoader).navigationID() : 0;
    
    Ref<WebFrame> protector(*m_frame);
    uint64_t listenerID = m_frame->setUpPolicyListener(WTFMove(function), WebFrame::ForNavigationAction::No);
    if (!webPage->send(Messages::WebPageProxy::DecidePolicyForResponse(m_frame->frameID(), SecurityOriginData::fromFrame(coreFrame), navigationID, response, request, canShowResponse, listenerID, UserData(WebProcess::singleton().transformObjectsToHandles(userData.get()).get()))))
        m_frame->didReceivePolicyDecision(listenerID, PolicyAction::Ignore, 0, { }, { });
}

void WebFrameLoaderClient::dispatchDecidePolicyForNewWindowAction(const NavigationAction& navigationAction, const ResourceRequest& request, FormState* formState, const String& frameName, FramePolicyFunction&& function)
{
    WebPage* webPage = m_frame ? m_frame->page() : nullptr;
    if (!webPage) {
        function(PolicyAction::Ignore);
        return;
    }

    RefPtr<API::Object> userData;

    RefPtr<InjectedBundleNavigationAction> action = InjectedBundleNavigationAction::create(m_frame, navigationAction, formState);

    // Notify the bundle client.
    WKBundlePagePolicyAction policy = webPage->injectedBundlePolicyClient().decidePolicyForNewWindowAction(webPage, m_frame, action.get(), request, frameName, userData);
    if (policy == WKBundlePagePolicyActionUse) {
        function(PolicyAction::Use);
        return;
    }

    uint64_t listenerID = m_frame->setUpPolicyListener(WTFMove(function), WebFrame::ForNavigationAction::No);

    NavigationActionData navigationActionData;
    navigationActionData.navigationType = action->navigationType();
    navigationActionData.modifiers = action->modifiers();
    navigationActionData.mouseButton = action->mouseButton();
    navigationActionData.syntheticClickType = action->syntheticClickType();
    navigationActionData.clickLocationInRootViewCoordinates = action->clickLocationInRootViewCoordinates();
    navigationActionData.userGestureTokenIdentifier = WebProcess::singleton().userGestureTokenIdentifier(navigationAction.userGestureToken());
    navigationActionData.canHandleRequest = webPage->canHandleRequest(request);
    navigationActionData.shouldOpenExternalURLsPolicy = navigationAction.shouldOpenExternalURLsPolicy();
    navigationActionData.downloadAttribute = navigationAction.downloadAttribute();

    WebCore::Frame* coreFrame = m_frame ? m_frame->coreFrame() : nullptr;
    webPage->send(Messages::WebPageProxy::DecidePolicyForNewWindowAction(m_frame->frameID(), SecurityOriginData::fromFrame(coreFrame), navigationActionData, request, frameName, listenerID, UserData(WebProcess::singleton().transformObjectsToHandles(userData.get()).get())));
}

void WebFrameLoaderClient::applyToDocumentLoader(WebsitePoliciesData&& websitePolicies)
{
    if (!m_frame)
        return;
    auto* coreFrame = m_frame->coreFrame();
    if (!coreFrame)
        return;
    WebDocumentLoader* documentLoader = static_cast<WebDocumentLoader*>(coreFrame->loader().policyDocumentLoader());
    if (!documentLoader)
        documentLoader = static_cast<WebDocumentLoader*>(coreFrame->loader().provisionalDocumentLoader());
    if (!documentLoader)
        documentLoader = static_cast<WebDocumentLoader*>(coreFrame->loader().documentLoader());
    if (!documentLoader)
        return;

    WebsitePoliciesData::applyToDocumentLoader(WTFMove(websitePolicies), *documentLoader);
}

void WebFrameLoaderClient::dispatchDecidePolicyForNavigationAction(const NavigationAction& navigationAction, const ResourceRequest& request, const ResourceResponse& redirectResponse, FormState* formState, PolicyDecisionMode policyDecisionMode, FramePolicyFunction&& function)
{
    WebPage* webPage = m_frame ? m_frame->page() : nullptr;
    if (!webPage) {
        function(PolicyAction::Ignore);
        return;
    }

    LOG(Loading, "WebProcess %i - dispatchDecidePolicyForNavigationAction to request url %s", getCurrentProcessID(), request.url().string().utf8().data());

    // Always ignore requests with empty URLs. 
    if (request.isEmpty()) {
        function(PolicyAction::Ignore);
        return;
    }

    RefPtr<API::Object> userData;

    Ref<InjectedBundleNavigationAction> action = InjectedBundleNavigationAction::create(m_frame, navigationAction, formState);

    // Notify the bundle client.
    WKBundlePagePolicyAction policy = webPage->injectedBundlePolicyClient().decidePolicyForNavigationAction(webPage, m_frame, action.ptr(), request, userData);
    if (policy == WKBundlePagePolicyActionUse) {
        function(PolicyAction::Use);
        return;
    }
    
    uint64_t listenerID = m_frame->setUpPolicyListener(WTFMove(function), WebFrame::ForNavigationAction::Yes);

    ASSERT(navigationAction.requester());
    auto requester = navigationAction.requester().value();

    FrameInfoData originatingFrameInfoData;
    originatingFrameInfoData.isMainFrame = navigationAction.initiatedByMainFrame() == InitiatedByMainFrame::Yes;
    originatingFrameInfoData.request = ResourceRequest { requester.url() };
    originatingFrameInfoData.securityOrigin = requester.securityOrigin().data();
    if (requester.frameID() && WebProcess::singleton().webFrame(requester.frameID()))
        originatingFrameInfoData.frameID = requester.frameID();

    uint64_t originatingPageID = requester.pageID() && WebProcess::singleton().webPage(requester.pageID()) ? requester.pageID() : 0;

    NavigationActionData navigationActionData;
    navigationActionData.navigationType = action->navigationType();
    navigationActionData.modifiers = action->modifiers();
    navigationActionData.mouseButton = action->mouseButton();
    navigationActionData.syntheticClickType = action->syntheticClickType();
    navigationActionData.clickLocationInRootViewCoordinates = action->clickLocationInRootViewCoordinates();
    navigationActionData.userGestureTokenIdentifier = WebProcess::singleton().userGestureTokenIdentifier(navigationAction.userGestureToken());
    navigationActionData.canHandleRequest = webPage->canHandleRequest(request);
    navigationActionData.shouldOpenExternalURLsPolicy = navigationAction.shouldOpenExternalURLsPolicy();
    navigationActionData.downloadAttribute = navigationAction.downloadAttribute();
    navigationActionData.isRedirect = !redirectResponse.isNull();
    navigationActionData.treatAsSameOriginNavigation = navigationAction.treatAsSameOriginNavigation();
    navigationActionData.isCrossOriginWindowOpenNavigation = navigationAction.isCrossOriginWindowOpenNavigation();
    navigationActionData.hasOpenedFrames = navigationAction.hasOpenedFrames();
    navigationActionData.opener = navigationAction.opener();
    navigationActionData.targetBackForwardItemIdentifier = navigationAction.targetBackForwardItemIdentifier();

    WebCore::Frame* coreFrame = m_frame->coreFrame();
    if (!coreFrame)
        return function(PolicyAction::Ignore);
    WebDocumentLoader* documentLoader = static_cast<WebDocumentLoader*>(coreFrame->loader().policyDocumentLoader());
    if (!documentLoader) {
        // FIXME: When we receive a redirect after the navigation policy has been decided for the initial request,
        // the provisional load's DocumentLoader needs to receive navigation policy decisions. We need a better model for this state.
        documentLoader = static_cast<WebDocumentLoader*>(coreFrame->loader().provisionalDocumentLoader());
    }
    if (!documentLoader)
        documentLoader = static_cast<WebDocumentLoader*>(coreFrame->loader().documentLoader());

    // Notify the UIProcess.
    Ref<WebFrame> protect(*m_frame);

    if (policyDecisionMode == PolicyDecisionMode::Synchronous) {
        uint64_t newNavigationID;
        PolicyAction policyAction;
        DownloadID downloadID;
        std::optional<WebsitePoliciesData> websitePolicies;

        if (!webPage->sendSync(Messages::WebPageProxy::DecidePolicyForNavigationActionSync(m_frame->frameID(), SecurityOriginData::fromFrame(coreFrame), documentLoader->navigationID(), navigationActionData, originatingFrameInfoData, originatingPageID, navigationAction.resourceRequest(), request, redirectResponse, UserData(WebProcess::singleton().transformObjectsToHandles(userData.get()).get())), Messages::WebPageProxy::DecidePolicyForNavigationActionSync::Reply(policyAction, newNavigationID, downloadID, websitePolicies))) {
            m_frame->didReceivePolicyDecision(listenerID, PolicyAction::Ignore, 0, { }, { });
            return;
        }

        m_frame->didReceivePolicyDecision(listenerID, policyAction, 0, downloadID, { });
        return;
    }

    ASSERT(policyDecisionMode == PolicyDecisionMode::Asynchronous);
    if (!webPage->send(Messages::WebPageProxy::DecidePolicyForNavigationActionAsync(m_frame->frameID(), SecurityOriginData::fromFrame(coreFrame), documentLoader->navigationID(), navigationActionData, originatingFrameInfoData, originatingPageID, navigationAction.resourceRequest(), request, redirectResponse, UserData(WebProcess::singleton().transformObjectsToHandles(userData.get()).get()), listenerID)))
        m_frame->didReceivePolicyDecision(listenerID, PolicyAction::Ignore, 0, { }, { });
}

void WebFrameLoaderClient::cancelPolicyCheck()
{
    m_frame->invalidatePolicyListener();
}

void WebFrameLoaderClient::dispatchUnableToImplementPolicy(const ResourceError& error)
{
    WebPage* webPage = m_frame->page();
    if (!webPage)
        return;

    RefPtr<API::Object> userData;

    // Notify the bundle client.
    webPage->injectedBundlePolicyClient().unableToImplementPolicy(webPage, m_frame, error, userData);

    // Notify the UIProcess.
    webPage->send(Messages::WebPageProxy::UnableToImplementPolicy(m_frame->frameID(), error, UserData(WebProcess::singleton().transformObjectsToHandles(userData.get()).get())));
}

void WebFrameLoaderClient::dispatchWillSendSubmitEvent(Ref<FormState>&& formState)
{
    auto* webPage = m_frame->page();
    if (!webPage)
        return;

    auto& form = formState->form();

    ASSERT(formState->sourceDocument().frame());
    auto* sourceFrame = WebFrame::fromCoreFrame(*formState->sourceDocument().frame());
    ASSERT(sourceFrame);

    webPage->injectedBundleFormClient().willSendSubmitEvent(webPage, &form, m_frame, sourceFrame, formState->textFieldValues());
}

void WebFrameLoaderClient::dispatchWillSubmitForm(FormState& formState, CompletionHandler<void()>&& completionHandler)
{
    WebPage* webPage = m_frame->page();
    if (!webPage) {
        completionHandler();
        return;
    }

    auto& form = formState.form();

    auto* sourceCoreFrame = formState.sourceDocument().frame();
    RELEASE_ASSERT(sourceCoreFrame);
    auto* sourceFrame = WebFrame::fromCoreFrame(*sourceCoreFrame);
    ASSERT(sourceFrame);

    auto& values = formState.textFieldValues();

    RefPtr<API::Object> userData;
    webPage->injectedBundleFormClient().willSubmitForm(webPage, &form, m_frame, sourceFrame, values, userData);

    uint64_t listenerID = m_frame->setUpWillSubmitFormListener(WTFMove(completionHandler));

    webPage->send(Messages::WebPageProxy::WillSubmitForm(m_frame->frameID(), sourceFrame->frameID(), values, listenerID, UserData(WebProcess::singleton().transformObjectsToHandles(userData.get()).get())));
}

void WebFrameLoaderClient::revertToProvisionalState(DocumentLoader*)
{
    notImplemented();
}

void WebFrameLoaderClient::setMainDocumentError(DocumentLoader*, const ResourceError& error)
{
    if (!m_pluginView)
        return;
    
    m_pluginView->manualLoadDidFail(error);
    m_pluginView = nullptr;
    m_hasSentResponseToPluginView = false;
}

void WebFrameLoaderClient::setMainFrameDocumentReady(bool)
{
    notImplemented();
}

void WebFrameLoaderClient::startDownload(const ResourceRequest& request, const String& suggestedName)
{
    m_frame->startDownload(request, suggestedName);
}

void WebFrameLoaderClient::willChangeTitle(DocumentLoader*)
{
    notImplemented();
}

void WebFrameLoaderClient::didChangeTitle(DocumentLoader*)
{
    notImplemented();
}

void WebFrameLoaderClient::willReplaceMultipartContent()
{
    WebPage* webPage = m_frame->page();
    if (!webPage)
        return;
    webPage->willReplaceMultipartContent(*m_frame);
}

void WebFrameLoaderClient::didReplaceMultipartContent()
{
    WebPage* webPage = m_frame->page();
    if (!webPage)
        return;
    webPage->didReplaceMultipartContent(*m_frame);
}

void WebFrameLoaderClient::committedLoad(DocumentLoader* loader, const char* data, int length)
{
    if (!m_pluginView)
        loader->commitData(data, length);

    // If the document is a stand-alone media document, now is the right time to cancel the WebKit load.
    // FIXME: This code should be shared across all ports. <http://webkit.org/b/48762>.
    if (m_frame->coreFrame()->document()->isMediaDocument())
        loader->cancelMainResourceLoad(pluginWillHandleLoadError(loader->response()));

    // Calling commitData did not create the plug-in view.
    if (!m_pluginView)
        return;

    if (!m_hasSentResponseToPluginView) {
        m_pluginView->manualLoadDidReceiveResponse(loader->response());
        // manualLoadDidReceiveResponse sets up a new stream to the plug-in. on a full-page plug-in, a failure in
        // setting up this stream can cause the main document load to be cancelled, setting m_pluginView
        // to null
        if (!m_pluginView)
            return;
        m_hasSentResponseToPluginView = true;
    }
    m_pluginView->manualLoadDidReceiveData(data, length);
}

void WebFrameLoaderClient::finishedLoading(DocumentLoader* loader)
{
    if (!m_pluginView) {
        if (m_frameHasCustomContentProvider) {
            WebPage* webPage = m_frame->page();
            if (!webPage)
                return;

            RefPtr<SharedBuffer> mainResourceData = loader->mainResourceData();
            IPC::DataReference dataReference(reinterpret_cast<const uint8_t*>(mainResourceData ? mainResourceData->data() : 0), mainResourceData ? mainResourceData->size() : 0);
            webPage->send(Messages::WebPageProxy::DidFinishLoadingDataForCustomContentProvider(loader->response().suggestedFilename(), dataReference));
        }

        return;
    }

    // If we just received an empty response without any data, we won't have sent a response to the plug-in view.
    // Make sure to do this before calling manualLoadDidFinishLoading.
    if (!m_hasSentResponseToPluginView) {
        m_pluginView->manualLoadDidReceiveResponse(loader->response());

        // Protect against the above call nulling out the plug-in (by trying to cancel the load for example).
        if (!m_pluginView)
            return;
    }

    m_pluginView->manualLoadDidFinishLoading();
    m_pluginView = nullptr;
    m_hasSentResponseToPluginView = false;
}

void WebFrameLoaderClient::updateGlobalHistory()
{
    WebPage* webPage = m_frame->page();
    if (!webPage || !webPage->pageGroup()->isVisibleToHistoryClient())
        return;

    DocumentLoader* loader = m_frame->coreFrame()->loader().documentLoader();

    WebNavigationDataStore data;
    data.url = loader->url().string();
    // FIXME: Use direction of title.
    data.title = loader->title().string;
    data.originalRequest = loader->originalRequestCopy();
    data.response = loader->response();

    webPage->send(Messages::WebPageProxy::DidNavigateWithNavigationData(data, m_frame->frameID()));
}

void WebFrameLoaderClient::updateGlobalHistoryRedirectLinks()
{
    WebPage* webPage = m_frame->page();
    if (!webPage || !webPage->pageGroup()->isVisibleToHistoryClient())
        return;

    DocumentLoader* loader = m_frame->coreFrame()->loader().documentLoader();
    ASSERT(loader->unreachableURL().isEmpty());

    // Client redirect
    if (!loader->clientRedirectSourceForHistory().isNull()) {
        webPage->send(Messages::WebPageProxy::DidPerformClientRedirect(
            loader->clientRedirectSourceForHistory(), loader->clientRedirectDestinationForHistory(), m_frame->frameID()));
    }

    // Server redirect
    if (!loader->serverRedirectSourceForHistory().isNull()) {
        webPage->send(Messages::WebPageProxy::DidPerformServerRedirect(
            loader->serverRedirectSourceForHistory(), loader->serverRedirectDestinationForHistory(), m_frame->frameID()));
    }
}

bool WebFrameLoaderClient::shouldGoToHistoryItem(HistoryItem* item) const
{
    WebPage* webPage = m_frame->page();
    if (!webPage)
        return false;

    RefPtr<InjectedBundleBackForwardListItem> bundleItem = InjectedBundleBackForwardListItem::create(item);
    RefPtr<API::Object> userData;

    // Ask the bundle client first
    bool shouldGoToBackForwardListItem = webPage->injectedBundleLoaderClient().shouldGoToBackForwardListItem(*webPage, *bundleItem, userData);
    if (!shouldGoToBackForwardListItem)
        return false;

    webPage->send(Messages::WebPageProxy::WillGoToBackForwardListItem(item->identifier(), bundleItem->isInPageCache(), UserData(WebProcess::singleton().transformObjectsToHandles(userData.get()).get())));
    return true;
}

void WebFrameLoaderClient::didDisplayInsecureContent()
{
    WebPage* webPage = m_frame->page();
    if (!webPage)
        return;

    RefPtr<API::Object> userData;

    webPage->injectedBundleLoaderClient().didDisplayInsecureContentForFrame(*webPage, *m_frame, userData);

    webPage->send(Messages::WebPageProxy::DidDisplayInsecureContentForFrame(m_frame->frameID(), UserData(WebProcess::singleton().transformObjectsToHandles(userData.get()).get())));
}

void WebFrameLoaderClient::didRunInsecureContent(SecurityOrigin&, const URL&)
{
    WebPage* webPage = m_frame->page();
    if (!webPage)
        return;

    RefPtr<API::Object> userData;

    webPage->injectedBundleLoaderClient().didRunInsecureContentForFrame(*webPage, *m_frame, userData);

    webPage->send(Messages::WebPageProxy::DidRunInsecureContentForFrame(m_frame->frameID(), UserData(WebProcess::singleton().transformObjectsToHandles(userData.get()).get())));
}

void WebFrameLoaderClient::didDetectXSS(const URL&, bool)
{
    WebPage* webPage = m_frame->page();
    if (!webPage)
        return;

    RefPtr<API::Object> userData;

    webPage->injectedBundleLoaderClient().didDetectXSSForFrame(*webPage, *m_frame, userData);

    webPage->send(Messages::WebPageProxy::DidDetectXSSForFrame(m_frame->frameID(), UserData(WebProcess::singleton().transformObjectsToHandles(userData.get()).get())));
}

ResourceError WebFrameLoaderClient::cancelledError(const ResourceRequest& request)
{
    return WebKit::cancelledError(request);
}

ResourceError WebFrameLoaderClient::blockedError(const ResourceRequest& request)
{
    return WebKit::blockedError(request);
}

ResourceError WebFrameLoaderClient::blockedByContentBlockerError(const ResourceRequest& request)
{
    return WebKit::blockedByContentBlockerError(request);
}

ResourceError WebFrameLoaderClient::cannotShowURLError(const ResourceRequest& request)
{
    return WebKit::cannotShowURLError(request);
}

ResourceError WebFrameLoaderClient::interruptedForPolicyChangeError(const ResourceRequest& request)
{
    return WebKit::interruptedForPolicyChangeError(request);
}

#if ENABLE(CONTENT_FILTERING)
ResourceError WebFrameLoaderClient::blockedByContentFilterError(const ResourceRequest& request)
{
    return WebKit::blockedByContentFilterError(request);
}
#endif

ResourceError WebFrameLoaderClient::cannotShowMIMETypeError(const ResourceResponse& response)
{
    return WebKit::cannotShowMIMETypeError(response);
}

ResourceError WebFrameLoaderClient::fileDoesNotExistError(const ResourceResponse& response)
{
    return WebKit::fileDoesNotExistError(response);
}

ResourceError WebFrameLoaderClient::pluginWillHandleLoadError(const ResourceResponse& response)
{
    return WebKit::pluginWillHandleLoadError(response);
}

bool WebFrameLoaderClient::shouldFallBack(const ResourceError& error)
{
    static NeverDestroyed<const ResourceError> cancelledError(this->cancelledError(ResourceRequest()));
    static NeverDestroyed<const ResourceError> pluginWillHandleLoadError(this->pluginWillHandleLoadError(ResourceResponse()));

    if (error.errorCode() == cancelledError.get().errorCode() && error.domain() == cancelledError.get().domain())
        return false;

    if (error.errorCode() == pluginWillHandleLoadError.get().errorCode() && error.domain() == pluginWillHandleLoadError.get().domain())
        return false;

    return true;
}

bool WebFrameLoaderClient::canHandleRequest(const ResourceRequest&) const
{
    notImplemented();
    return true;
}

bool WebFrameLoaderClient::canShowMIMEType(const String& /*MIMEType*/) const
{
    notImplemented();
    return true;
}

bool WebFrameLoaderClient::canShowMIMETypeAsHTML(const String& /*MIMEType*/) const
{
    return true;
}

bool WebFrameLoaderClient::representationExistsForURLScheme(const String& /*URLScheme*/) const
{
    notImplemented();
    return false;
}

String WebFrameLoaderClient::generatedMIMETypeForURLScheme(const String& /*URLScheme*/) const
{
    notImplemented();
    return String();
}

void WebFrameLoaderClient::frameLoadCompleted()
{
    // Note: Can be called multiple times.
    WebPage* webPage = m_frame->page();
    if (!webPage)
        return;

    if (m_frame->isMainFrame() && !m_didCompletePageTransition) {
        webPage->didCompletePageTransition();
        m_didCompletePageTransition = true;
    }
}

void WebFrameLoaderClient::saveViewStateToItem(HistoryItem& historyItem)
{
#if PLATFORM(IOS)
    if (m_frame->isMainFrame())
        m_frame->page()->savePageState(historyItem);
#else
    UNUSED_PARAM(historyItem);
#endif
}

void WebFrameLoaderClient::restoreViewState()
{
#if PLATFORM(IOS)
    Frame& frame = *m_frame->coreFrame();
    HistoryItem* currentItem = frame.loader().history().currentItem();
    if (FrameView* view = frame.view()) {
        if (m_frame->isMainFrame())
            m_frame->page()->restorePageState(*currentItem);
        else if (!view->wasScrolledByUser())
            view->setScrollPosition(currentItem->scrollPosition());
    }
#else
    // Inform the UI process of the scale factor.
    double scaleFactor = m_frame->coreFrame()->loader().history().currentItem()->pageScaleFactor();

    // A scale factor of 0 means the history item has the default scale factor, thus we do not need to update it.
    if (scaleFactor)
        m_frame->page()->send(Messages::WebPageProxy::PageScaleFactorDidChange(scaleFactor));

    // FIXME: This should not be necessary. WebCore should be correctly invalidating
    // the view on restores from the back/forward cache.
    if (m_frame->page() && m_frame == m_frame->page()->mainWebFrame())
        m_frame->page()->drawingArea()->setNeedsDisplay();
#endif
}

void WebFrameLoaderClient::provisionalLoadStarted()
{
    WebPage* webPage = m_frame->page();
    if (!webPage)
        return;

    if (m_frame->isMainFrame()) {
        webPage->didStartPageTransition();
        m_didCompletePageTransition = false;
    }
}

void WebFrameLoaderClient::didFinishLoad()
{
    // If we have a load listener, notify it.
    if (WebFrame::LoadListener* loadListener = m_frame->loadListener())
        loadListener->didFinishLoad(m_frame);
}

void WebFrameLoaderClient::prepareForDataSourceReplacement()
{
    notImplemented();
}

Ref<DocumentLoader> WebFrameLoaderClient::createDocumentLoader(const ResourceRequest& request, const SubstituteData& substituteData)
{
    return m_frame->page()->createDocumentLoader(*m_frame->coreFrame(), request, substituteData);
}

void WebFrameLoaderClient::updateCachedDocumentLoader(WebCore::DocumentLoader& loader)
{
    m_frame->page()->updateCachedDocumentLoader(static_cast<WebDocumentLoader&>(loader), *m_frame->coreFrame());
}

void WebFrameLoaderClient::setTitle(const StringWithDirection& title, const URL& url)
{
    WebPage* webPage = m_frame->page();
    if (!webPage || !webPage->pageGroup()->isVisibleToHistoryClient())
        return;

    // FIXME: Use direction of title.
    webPage->send(Messages::WebPageProxy::DidUpdateHistoryTitle(title.string, url.string(), m_frame->frameID()));
}

String WebFrameLoaderClient::userAgent(const URL& url)
{
    WebPage* webPage = m_frame->page();
    if (!webPage)
        return String();

    return webPage->userAgent(m_frame, url);
}

String WebFrameLoaderClient::overrideContentSecurityPolicy() const
{
    WebPage* webPage = m_frame->page();
    if (!webPage)
        return String();

    return webPage->overrideContentSecurityPolicy();
}

void WebFrameLoaderClient::savePlatformDataToCachedFrame(CachedFrame* cachedFrame)
{
    WebPage* webPage = m_frame->page();
    if (!webPage)
        return;

    HasInsecureContent hasInsecureContent;
    if (webPage->sendSync(Messages::WebPageProxy::HasInsecureContent(), Messages::WebPageProxy::HasInsecureContent::Reply(hasInsecureContent), Seconds::infinity(), IPC::SendSyncOption::DoNotProcessIncomingMessagesWhenWaitingForSyncReply))
        cachedFrame->setHasInsecureContent(hasInsecureContent);
}

void WebFrameLoaderClient::transitionToCommittedFromCachedFrame(CachedFrame*)
{
    const ResourceResponse& response = m_frame->coreFrame()->loader().documentLoader()->response();
    m_frameHasCustomContentProvider = m_frame->isMainFrame() && m_frame->page()->shouldUseCustomContentProviderForResponse(response);
    m_frameCameFromPageCache = true;
}

void WebFrameLoaderClient::transitionToCommittedForNewPage()
{
    WebPage* webPage = m_frame->page();

    Color backgroundColor = webPage->drawsBackground() ? Color::white : Color::transparent;
    bool isMainFrame = m_frame->isMainFrame();
    bool isTransparent = !webPage->drawsBackground();
    bool shouldUseFixedLayout = isMainFrame && webPage->useFixedLayout();
    bool shouldDisableScrolling = isMainFrame && !webPage->mainFrameIsScrollable();
    bool shouldHideScrollbars = shouldDisableScrolling;
    IntRect fixedVisibleContentRect;

#if USE(COORDINATED_GRAPHICS)
    if (m_frame->coreFrame()->view())
        fixedVisibleContentRect = m_frame->coreFrame()->view()->fixedVisibleContentRect();
    if (shouldUseFixedLayout)
        shouldHideScrollbars = true;
#endif

    const ResourceResponse& response = m_frame->coreFrame()->loader().documentLoader()->response();
    m_frameHasCustomContentProvider = isMainFrame && webPage->shouldUseCustomContentProviderForResponse(response);
    m_frameCameFromPageCache = false;

    ScrollbarMode defaultScrollbarMode = shouldHideScrollbars ? ScrollbarAlwaysOff : ScrollbarAuto;

    ScrollbarMode horizontalScrollbarMode = webPage->alwaysShowsHorizontalScroller() ? ScrollbarAlwaysOn : defaultScrollbarMode;
    ScrollbarMode verticalScrollbarMode = webPage->alwaysShowsVerticalScroller() ? ScrollbarAlwaysOn : defaultScrollbarMode;

    bool horizontalLock = shouldHideScrollbars || webPage->alwaysShowsHorizontalScroller();
    bool verticalLock = shouldHideScrollbars || webPage->alwaysShowsVerticalScroller();

    m_frame->coreFrame()->createView(webPage->size(), backgroundColor, isTransparent,
        webPage->fixedLayoutSize(), fixedVisibleContentRect, shouldUseFixedLayout,
        horizontalScrollbarMode, horizontalLock, verticalScrollbarMode, verticalLock);

    if (int viewLayoutWidth = webPage->viewLayoutSize().width()) {
        int viewLayoutHeight = std::max(webPage->viewLayoutSize().height(), 1);
        int maximumSize = std::numeric_limits<int>::max();
        m_frame->coreFrame()->view()->enableAutoSizeMode(true, IntSize(viewLayoutWidth, viewLayoutHeight), IntSize(maximumSize, maximumSize));

        if (webPage->autoSizingShouldExpandToViewHeight())
            m_frame->coreFrame()->view()->setAutoSizeFixedMinimumHeight(webPage->size().height());
    }

    if (auto viewportSizeForViewportUnits = webPage->viewportSizeForCSSViewportUnits())
        m_frame->coreFrame()->view()->setViewportSizeForCSSViewportUnits(*viewportSizeForViewportUnits);
    m_frame->coreFrame()->view()->setProhibitsScrolling(shouldDisableScrolling);
    m_frame->coreFrame()->view()->setVisualUpdatesAllowedByClient(!webPage->shouldExtendIncrementalRenderingSuppression());
#if PLATFORM(COCOA)
    m_frame->coreFrame()->view()->setViewExposedRect(webPage->drawingArea()->viewExposedRect());
#endif
#if PLATFORM(IOS)
    m_frame->coreFrame()->view()->setDelegatesScrolling(true);
#endif

    if (webPage->scrollPinningBehavior() != DoNotPin)
        m_frame->coreFrame()->view()->setScrollPinningBehavior(webPage->scrollPinningBehavior());

#if USE(COORDINATED_GRAPHICS)
    if (shouldUseFixedLayout) {
        m_frame->coreFrame()->view()->setDelegatesScrolling(shouldUseFixedLayout);
        m_frame->coreFrame()->view()->setPaintsEntireContents(shouldUseFixedLayout);
        return;
    }
#endif
}

void WebFrameLoaderClient::didSaveToPageCache()
{
    WebPage* webPage = m_frame->page();
    if (!webPage)
        return;

    if (m_frame->isMainFrame())
        webPage->send(Messages::WebPageProxy::DidSaveToPageCache());
}

void WebFrameLoaderClient::didRestoreFromPageCache()
{
    m_frameCameFromPageCache = true;
}

void WebFrameLoaderClient::dispatchDidBecomeFrameset(bool value)
{
    WebPage* webPage = m_frame->page();
    if (!webPage)
        return;

    webPage->send(Messages::WebPageProxy::FrameDidBecomeFrameSet(m_frame->frameID(), value));
}

bool WebFrameLoaderClient::canCachePage() const
{
    // We cannot cache frames that have custom representations because they are
    // rendered in the UIProcess.
    return !m_frameHasCustomContentProvider;
}

void WebFrameLoaderClient::convertMainResourceLoadToDownload(DocumentLoader *documentLoader, PAL::SessionID sessionID, const ResourceRequest& request, const ResourceResponse& response)
{
    m_frame->convertMainResourceLoadToDownload(documentLoader, sessionID, request, response);
}

RefPtr<Frame> WebFrameLoaderClient::createFrame(const URL& url, const String& name, HTMLFrameOwnerElement& ownerElement,
    const String& referrer, bool /*allowsScrolling*/, int /*marginWidth*/, int /*marginHeight*/)
{
    auto* webPage = m_frame->page();

    auto subframe = WebFrame::createSubframe(webPage, name, &ownerElement);
    auto* coreSubframe = subframe->coreFrame();
    if (!coreSubframe)
        return nullptr;

    // The creation of the frame may have run arbitrary JavaScript that removed it from the page already.
    if (!coreSubframe->page())
        return nullptr;

    m_frame->coreFrame()->loader().loadURLIntoChildFrame(url, referrer, coreSubframe);

    // The frame's onload handler may have removed it from the document.
    if (!subframe->coreFrame())
        return nullptr;
    ASSERT(subframe->coreFrame() == coreSubframe);
    if (!coreSubframe->tree().parent())
        return nullptr;

    return coreSubframe;
}

RefPtr<Widget> WebFrameLoaderClient::createPlugin(const IntSize&, HTMLPlugInElement& pluginElement, const URL& url, const Vector<String>& paramNames, const Vector<String>& paramValues, const String& mimeType, bool loadManually)
{
    ASSERT(paramNames.size() == paramValues.size());
    ASSERT(m_frame->page());

    Plugin::Parameters parameters;
    parameters.url = url;
    parameters.names = paramNames;
    parameters.values = paramValues;
    parameters.mimeType = mimeType;
    parameters.isFullFramePlugin = loadManually;
    parameters.shouldUseManualLoader = parameters.isFullFramePlugin && !m_frameCameFromPageCache;
#if PLATFORM(COCOA)
    parameters.layerHostingMode = m_frame->page()->layerHostingMode();
#endif

#if ENABLE(NETSCAPE_PLUGIN_API)
    auto plugin = m_frame->page()->createPlugin(m_frame, &pluginElement, parameters, parameters.mimeType);
    if (!plugin)
        return nullptr;

    return PluginView::create(pluginElement, plugin.releaseNonNull(), parameters);
#else
    UNUSED_PARAM(pluginElement);
    return nullptr;
#endif
}

void WebFrameLoaderClient::recreatePlugin(Widget* widget)
{
#if ENABLE(NETSCAPE_PLUGIN_API)
    ASSERT(widget);
    ASSERT(widget->isPluginViewBase());
    ASSERT(m_frame->page());

    auto& pluginView = static_cast<PluginView&>(*widget);
    String newMIMEType;
    auto plugin = m_frame->page()->createPlugin(m_frame, pluginView.pluginElement(), pluginView.initialParameters(), newMIMEType);
    pluginView.recreateAndInitialize(plugin.releaseNonNull());
#else
    UNUSED_PARAM(widget);
#endif
}

void WebFrameLoaderClient::redirectDataToPlugin(Widget& pluginWidget)
{
    m_pluginView = static_cast<PluginView*>(&pluginWidget);
}

#if ENABLE(WEBGL)

WebCore::WebGLLoadPolicy WebFrameLoaderClient::webGLPolicyForURL(const URL& url) const
{
    if (auto* webPage = m_frame->page())
        return webPage->webGLPolicyForURL(m_frame, url);

    return WebGLAllowCreation;
}

WebCore::WebGLLoadPolicy WebFrameLoaderClient::resolveWebGLPolicyForURL(const URL& url) const
{
    if (auto* webPage = m_frame->page())
        return webPage->resolveWebGLPolicyForURL(m_frame, url);

    return WebGLAllowCreation;
}

#endif

RefPtr<Widget> WebFrameLoaderClient::createJavaAppletWidget(const IntSize& pluginSize, HTMLAppletElement& appletElement, const URL&, const Vector<String>& paramNames, const Vector<String>& paramValues)
{
#if ENABLE(NETSCAPE_PLUGIN_API)
    auto plugin = createPlugin(pluginSize, appletElement, URL(), paramNames, paramValues, appletElement.serviceType(), false);
    if (!plugin) {
        if (auto* webPage = m_frame->page()) {
            auto frameURLString = m_frame->coreFrame()->loader().documentLoader()->responseURL().string();
            auto pageURLString = webPage->corePage()->mainFrame().loader().documentLoader()->responseURL().string();
            webPage->send(Messages::WebPageProxy::DidFailToInitializePlugin(appletElement.serviceType(), frameURLString, pageURLString));
        }
    }
    return plugin;
#else
    UNUSED_PARAM(pluginSize);
    UNUSED_PARAM(appletElement);
    UNUSED_PARAM(paramNames);
    UNUSED_PARAM(paramValues);
    return nullptr;
#endif
}

static bool pluginSupportsExtension(const PluginData& pluginData, const String& extension)
{
    ASSERT(extension.convertToASCIILowercase() == extension);
    Vector<MimeClassInfo> mimes;
    Vector<size_t> mimePluginIndices;
    pluginData.getWebVisibleMimesAndPluginIndices(mimes, mimePluginIndices);
    for (auto& mimeClassInfo : mimes) {
        if (mimeClassInfo.extensions.contains(extension))
            return true;
    }
    return false;
}

ObjectContentType WebFrameLoaderClient::objectContentType(const URL& url, const String& mimeTypeIn)
{
    // FIXME: This should eventually be merged with WebCore::FrameLoader::defaultObjectContentType.

    String mimeType = mimeTypeIn;
    if (mimeType.isEmpty()) {
        String path = url.path();
        auto dotPosition = path.reverseFind('.');
        if (dotPosition == notFound)
            return ObjectContentType::Frame;
        String extension = path.substring(dotPosition + 1).convertToASCIILowercase();

        // Try to guess the MIME type from the extension.
        mimeType = MIMETypeRegistry::getMIMETypeForExtension(extension);
        if (mimeType.isEmpty()) {
            // Check if there's a plug-in around that can handle the extension.
            if (WebPage* webPage = m_frame->page()) {
                if (pluginSupportsExtension(webPage->corePage()->pluginData(), extension))
                    return ObjectContentType::PlugIn;
            }
            return ObjectContentType::Frame;
        }
    }

    if (MIMETypeRegistry::isSupportedImageMIMEType(mimeType))
        return ObjectContentType::Image;

    if (WebPage* webPage = m_frame->page()) {
        auto allowedPluginTypes = webFrame()->coreFrame()->loader().subframeLoader().allowPlugins()
            ? PluginData::AllPlugins : PluginData::OnlyApplicationPlugins;
        if (webPage->corePage()->pluginData().supportsMimeType(mimeType, allowedPluginTypes))
            return ObjectContentType::PlugIn;
    }

    if (MIMETypeRegistry::isSupportedNonImageMIMEType(mimeType))
        return ObjectContentType::Frame;

#if PLATFORM(IOS)
    // iOS can render PDF in <object>/<embed> via PDFDocumentImage.
    if (MIMETypeRegistry::isPDFOrPostScriptMIMEType(mimeType))
        return ObjectContentType::Image;
#endif

    return ObjectContentType::None;
}

String WebFrameLoaderClient::overrideMediaType() const
{
    notImplemented();
    return String();
}

void WebFrameLoaderClient::dispatchDidClearWindowObjectInWorld(DOMWrapperWorld& world)
{
    WebPage* webPage = m_frame->page();
    if (!webPage)
        return;

    webPage->injectedBundleLoaderClient().didClearWindowObjectForFrame(*webPage, *m_frame, world);


    WebAutomationSessionProxy* automationSessionProxy = WebProcess::singleton().automationSessionProxy();
    if (automationSessionProxy && world.isNormal())
        automationSessionProxy->didClearWindowObjectForFrame(*m_frame);

#if HAVE(ACCESSIBILITY) && PLATFORM(GTK)
    // Ensure the accessibility hierarchy is updated.
    webPage->updateAccessibilityTree();
#endif
}

void WebFrameLoaderClient::dispatchGlobalObjectAvailable(DOMWrapperWorld& world)
{
    WebPage* webPage = m_frame->page();
    if (!webPage)
        return;
    
    webPage->injectedBundleLoaderClient().globalObjectIsAvailableForFrame(*webPage, *m_frame, world);
}

void WebFrameLoaderClient::willInjectUserScript(DOMWrapperWorld& world)
{
    WebPage* webPage = m_frame->page();
    if (!webPage)
        return;

    webPage->injectedBundleLoaderClient().willInjectUserScriptForFrame(*webPage, *m_frame, world);
}

void WebFrameLoaderClient::dispatchWillDisconnectDOMWindowExtensionFromGlobalObject(WebCore::DOMWindowExtension* extension)
{
    WebPage* webPage = m_frame->page();
    if (!webPage)
        return;
        
    webPage->injectedBundleLoaderClient().willDisconnectDOMWindowExtensionFromGlobalObject(*webPage, extension);
}

void WebFrameLoaderClient::dispatchDidReconnectDOMWindowExtensionToGlobalObject(WebCore::DOMWindowExtension* extension)
{
    WebPage* webPage = m_frame->page();
    if (!webPage)
        return;
        
    webPage->injectedBundleLoaderClient().didReconnectDOMWindowExtensionToGlobalObject(*webPage, extension);
}

void WebFrameLoaderClient::dispatchWillDestroyGlobalObjectForDOMWindowExtension(WebCore::DOMWindowExtension* extension)
{
    WebPage* webPage = m_frame->page();
    if (!webPage)
        return;
        
    webPage->injectedBundleLoaderClient().willDestroyGlobalObjectForDOMWindowExtension(*webPage, extension);
}

#if PLATFORM(COCOA)
    
RemoteAXObjectRef WebFrameLoaderClient::accessibilityRemoteObject() 
{
    WebPage* webPage = m_frame->page();
    if (!webPage)
        return 0;
    
    return webPage->accessibilityRemoteObject();
}
    
void WebFrameLoaderClient::willCacheResponse(DocumentLoader*, unsigned long identifier, NSCachedURLResponse* response, CompletionHandler<void(NSCachedURLResponse *)>&& completionHandler) const
{
    WebPage* webPage = m_frame->page();
    if (!webPage)
        return completionHandler(response);

    return completionHandler(webPage->injectedBundleResourceLoadClient().shouldCacheResponse(*webPage, *m_frame, identifier) ? response : nil);
}

NSDictionary *WebFrameLoaderClient::dataDetectionContext()
{
    WebPage* webPage = m_frame->page();
    if (!webPage)
        return nil;

    return webPage->dataDetectionContext();
}

#endif // PLATFORM(COCOA)

bool WebFrameLoaderClient::shouldAlwaysUsePluginDocument(const String& /*mimeType*/) const
{
    notImplemented();
    return false;
}

void WebFrameLoaderClient::didChangeScrollOffset()
{
    WebPage* webPage = m_frame->page();
    if (!webPage)
        return;

    webPage->didChangeScrollOffsetForFrame(m_frame->coreFrame());
}

bool WebFrameLoaderClient::allowScript(bool enabledPerSettings)
{
    if (!enabledPerSettings)
        return false;

    auto* pluginView = WebPage::pluginViewForFrame(m_frame->coreFrame());
    return !pluginView || !pluginView->shouldAllowScripting();
}

bool WebFrameLoaderClient::shouldForceUniversalAccessFromLocalURL(const WebCore::URL& url)
{
    WebPage* webPage = m_frame->page();
    if (!webPage)
        return false;

    return webPage->injectedBundleLoaderClient().shouldForceUniversalAccessFromLocalURL(*webPage, url);
}

Ref<FrameNetworkingContext> WebFrameLoaderClient::createNetworkingContext()
{
    ASSERT(!hasProcessPrivilege(ProcessPrivilege::CanAccessRawCookies));
    return WebFrameNetworkingContext::create(m_frame);
}

#if ENABLE(CONTENT_FILTERING)

void WebFrameLoaderClient::contentFilterDidBlockLoad(WebCore::ContentFilterUnblockHandler unblockHandler)
{
    if (!unblockHandler.needsUIProcess()) {
        m_frame->coreFrame()->loader().policyChecker().setContentFilterUnblockHandler(WTFMove(unblockHandler));
        return;
    }

    if (WebPage* webPage { m_frame->page() })
        webPage->send(Messages::WebPageProxy::ContentFilterDidBlockLoadForFrame(unblockHandler, m_frame->frameID()));
}

#endif

void WebFrameLoaderClient::prefetchDNS(const String& hostname)
{
    WebProcess::singleton().prefetchDNS(hostname);
}

void WebFrameLoaderClient::didRestoreScrollPosition()
{
    WebPage* webPage = m_frame->page();
    if (!webPage)
        return;

    webPage->didRestoreScrollPosition();
}

void WebFrameLoaderClient::getLoadDecisionForIcons(const Vector<std::pair<WebCore::LinkIcon&, uint64_t>>& icons)
{
    auto* webPage = m_frame->page();
    if (!webPage)
        return;

    for (auto& icon : icons)
        webPage->send(Messages::WebPageProxy::GetLoadDecisionForIcon(icon.first, CallbackID::fromInteger(icon.second)));
}

void WebFrameLoaderClient::finishedLoadingIcon(uint64_t callbackIdentifier, SharedBuffer* data)
{
    auto callbackID = CallbackID::fromInteger(callbackIdentifier);
    if (WebPage* webPage { m_frame->page() }) {
        if (data)
            webPage->send(Messages::WebPageProxy::FinishedLoadingIcon(callbackID, { reinterpret_cast<const uint8_t*>(data->data()), data->size() }));
        else
            webPage->send(Messages::WebPageProxy::FinishedLoadingIcon(callbackID, { nullptr, 0 }));
    }
}

void WebFrameLoaderClient::didCreateWindow(DOMWindow& window)
{
    auto* webPage = m_frame->page();
    if (!webPage)
        return;

    webPage->send(Messages::WebPageProxy::DidCreateWindow(m_frame->frameID(), window.identifier()));
}

#if ENABLE(APPLICATION_MANIFEST)
void WebFrameLoaderClient::finishedLoadingApplicationManifest(uint64_t callbackIdentifier, const std::optional<WebCore::ApplicationManifest>& manifest)
{
    WebPage* webPage = m_frame->page();
    if (!webPage)
        return;

    webPage->didFinishLoadingApplicationManifest(callbackIdentifier, manifest);
}
#endif // ENABLE(APPLICATION_MANIFEST)

<<<<<<< HEAD
bool WebFrameLoaderClient::shouldPaintBrokenImage(const WebCore::URL&) const
{
#if PLATFORM(WPE)
    return false;
#else
    return true;
#endif
}

=======
>>>>>>> 20415689
} // namespace WebKit<|MERGE_RESOLUTION|>--- conflicted
+++ resolved
@@ -94,11 +94,6 @@
 #include <wtf/NeverDestroyed.h>
 #include <wtf/ProcessID.h>
 #include <wtf/ProcessPrivilege.h>
-<<<<<<< HEAD
-
-using namespace WebCore;
-=======
->>>>>>> 20415689
 
 namespace WebKit {
 using namespace WebCore;
@@ -389,11 +384,7 @@
     webPage->send(Messages::WebPageProxy::DidChangeMainDocument(m_frame->frameID()));
 }
 
-<<<<<<< HEAD
-void WebFrameLoaderClient::dispatchWillChangeDocument()
-=======
 void WebFrameLoaderClient::dispatchWillChangeDocument(const URL& currentUrl, const URL& newUrl)
->>>>>>> 20415689
 {
 #if HAVE(CFNETWORK_STORAGE_PARTITIONING)
     if (m_frame->isMainFrame())
@@ -403,11 +394,7 @@
     if (!webPage)
         return;
 
-<<<<<<< HEAD
-    if (m_hasFrameSpecificStorageAccess) {
-=======
     if (m_hasFrameSpecificStorageAccess && !WebCore::registrableDomainsAreEqual(currentUrl, newUrl)) {
->>>>>>> 20415689
         WebProcess::singleton().ensureNetworkProcessConnection().connection().send(Messages::NetworkConnectionToWebProcess::RemoveStorageAccessForFrame(sessionID(), frameID().value(), pageID().value()), 0);
         m_hasFrameSpecificStorageAccess = false;
     }
@@ -1891,7 +1878,6 @@
 }
 #endif // ENABLE(APPLICATION_MANIFEST)
 
-<<<<<<< HEAD
 bool WebFrameLoaderClient::shouldPaintBrokenImage(const WebCore::URL&) const
 {
 #if PLATFORM(WPE)
@@ -1901,6 +1887,4 @@
 #endif
 }
 
-=======
->>>>>>> 20415689
 } // namespace WebKit