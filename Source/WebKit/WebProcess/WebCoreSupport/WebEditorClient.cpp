/*
 * Copyright (C) 2010-2017 Apple Inc. All rights reserved.
 *
 * Redistribution and use in source and binary forms, with or without
 * modification, are permitted provided that the following conditions
 * are met:
 * 1. Redistributions of source code must retain the above copyright
 *    notice, this list of conditions and the following disclaimer.
 * 2. Redistributions in binary form must reproduce the above copyright
 *    notice, this list of conditions and the following disclaimer in the
 *    documentation and/or other materials provided with the distribution.
 *
 * THIS SOFTWARE IS PROVIDED BY APPLE INC. AND ITS CONTRIBUTORS ``AS IS''
 * AND ANY EXPRESS OR IMPLIED WARRANTIES, INCLUDING, BUT NOT LIMITED TO,
 * THE IMPLIED WARRANTIES OF MERCHANTABILITY AND FITNESS FOR A PARTICULAR
 * PURPOSE ARE DISCLAIMED. IN NO EVENT SHALL APPLE INC. OR ITS CONTRIBUTORS
 * BE LIABLE FOR ANY DIRECT, INDIRECT, INCIDENTAL, SPECIAL, EXEMPLARY, OR
 * CONSEQUENTIAL DAMAGES (INCLUDING, BUT NOT LIMITED TO, PROCUREMENT OF
 * SUBSTITUTE GOODS OR SERVICES; LOSS OF USE, DATA, OR PROFITS; OR BUSINESS
 * INTERRUPTION) HOWEVER CAUSED AND ON ANY THEORY OF LIABILITY, WHETHER IN
 * CONTRACT, STRICT LIABILITY, OR TORT (INCLUDING NEGLIGENCE OR OTHERWISE)
 * ARISING IN ANY WAY OUT OF THE USE OF THIS SOFTWARE, EVEN IF ADVISED OF
 * THE POSSIBILITY OF SUCH DAMAGE.
 */

#include "config.h"
#include "WebEditorClient.h"

#include "EditorState.h"
#include "UndoOrRedo.h"
#include "WKBundlePageEditorClient.h"
#include "WebCoreArgumentCoders.h"
#include "WebFrame.h"
#include "WebPage.h"
#include "WebPageProxy.h"
#include "WebPageProxyMessages.h"
#include "WebProcess.h"
#include "WebUndoStep.h"
#include <WebCore/ArchiveResource.h>
#include <WebCore/DocumentFragment.h>
#include <WebCore/FocusController.h>
#include <WebCore/Frame.h>
#include <WebCore/FrameLoader.h>
#include <WebCore/FrameView.h>
#include <WebCore/HTMLInputElement.h>
#include <WebCore/HTMLNames.h>
#include <WebCore/HTMLTextAreaElement.h>
#include <WebCore/KeyboardEvent.h>
#include <WebCore/NotImplemented.h>
#include <WebCore/Page.h>
#include <WebCore/SpellChecker.h>
#include <WebCore/StyleProperties.h>
#include <WebCore/TextIterator.h>
#include <WebCore/UndoStep.h>
#include <WebCore/UserTypingGestureIndicator.h>
#include <WebCore/VisibleUnits.h>
#include <wtf/NeverDestroyed.h>
#include <wtf/text/StringView.h>

#if PLATFORM(GTK)
#include <WebCore/PlatformDisplay.h>
#endif

<<<<<<< HEAD
#if PLATFORM(QT)
#include <QClipboard>
#include <QGuiApplication>
#include <WebCore/Pasteboard.h>
#endif

=======
namespace WebKit {
>>>>>>> e41e4829
using namespace WebCore;
using namespace HTMLNames;

static uint64_t generateTextCheckingRequestID()
{
    static uint64_t uniqueTextCheckingRequestID = 1;
    return uniqueTextCheckingRequestID++;
}

bool WebEditorClient::shouldDeleteRange(Range* range)
{
    bool result = m_page->injectedBundleEditorClient().shouldDeleteRange(*m_page, range);
    notImplemented();
    return result;
}

bool WebEditorClient::smartInsertDeleteEnabled()
{
    return m_page->isSmartInsertDeleteEnabled();
}
 
bool WebEditorClient::isSelectTrailingWhitespaceEnabled() const
{
    return m_page->isSelectTrailingWhitespaceEnabled();
}

bool WebEditorClient::isContinuousSpellCheckingEnabled()
{
    return WebProcess::singleton().textCheckerState().isContinuousSpellCheckingEnabled;
}

void WebEditorClient::toggleContinuousSpellChecking()
{
    notImplemented();
}

bool WebEditorClient::isGrammarCheckingEnabled()
{
    return WebProcess::singleton().textCheckerState().isGrammarCheckingEnabled;
}

void WebEditorClient::toggleGrammarChecking()
{
    notImplemented();
}

int WebEditorClient::spellCheckerDocumentTag()
{
    notImplemented();
    return false;
}

bool WebEditorClient::shouldBeginEditing(Range* range)
{
    bool result = m_page->injectedBundleEditorClient().shouldBeginEditing(*m_page, range);
    notImplemented();
    return result;
}

bool WebEditorClient::shouldEndEditing(Range* range)
{
    bool result = m_page->injectedBundleEditorClient().shouldEndEditing(*m_page, range);
    notImplemented();
    return result;
}

bool WebEditorClient::shouldInsertNode(Node* node, Range* rangeToReplace, EditorInsertAction action)
{
    bool result = m_page->injectedBundleEditorClient().shouldInsertNode(*m_page, node, rangeToReplace, action);
    notImplemented();
    return result;
}

bool WebEditorClient::shouldInsertText(const String& text, Range* rangeToReplace, EditorInsertAction action)
{
    bool result = m_page->injectedBundleEditorClient().shouldInsertText(*m_page, text.impl(), rangeToReplace, action);
    notImplemented();
    return result;
}

bool WebEditorClient::shouldChangeSelectedRange(Range* fromRange, Range* toRange, EAffinity affinity, bool stillSelecting)
{
    bool result = m_page->injectedBundleEditorClient().shouldChangeSelectedRange(*m_page, fromRange, toRange, affinity, stillSelecting);
    notImplemented();
    return result;
}
    
bool WebEditorClient::shouldApplyStyle(StyleProperties* style, Range* range)
{
    Ref<MutableStyleProperties> mutableStyle(style->isMutable() ? Ref<MutableStyleProperties>(static_cast<MutableStyleProperties&>(*style)) : style->mutableCopy());
    bool result = m_page->injectedBundleEditorClient().shouldApplyStyle(*m_page, &mutableStyle->ensureCSSStyleDeclaration(), range);
    notImplemented();
    return result;
}

#if ENABLE(ATTACHMENT_ELEMENT)

void WebEditorClient::registerAttachmentIdentifier(const String& identifier, const String& contentType, const String& preferredFileName, Ref<SharedBuffer>&& data)
{
    m_page->send(Messages::WebPageProxy::RegisterAttachmentIdentifierFromData(identifier, contentType, preferredFileName, IPC::SharedBufferDataReference { data.ptr() }));
}

void WebEditorClient::registerAttachmentIdentifier(const String& identifier, const String& contentType, const String& filePath)
{
    m_page->send(Messages::WebPageProxy::RegisterAttachmentIdentifierFromFilePath(identifier, contentType, filePath));
}

void WebEditorClient::cloneAttachmentData(const String& fromIdentifier, const String& toIdentifier)
{
    m_page->send(Messages::WebPageProxy::CloneAttachmentData(fromIdentifier, toIdentifier));
}

void WebEditorClient::didInsertAttachmentWithIdentifier(const String& identifier, const String& source)
{
    m_page->send(Messages::WebPageProxy::DidInsertAttachmentWithIdentifier(identifier, source));
}

void WebEditorClient::didRemoveAttachmentWithIdentifier(const String& identifier)
{
    m_page->send(Messages::WebPageProxy::DidRemoveAttachmentWithIdentifier(identifier));
}

#endif

void WebEditorClient::didApplyStyle()
{
    m_page->didApplyStyle();
}

bool WebEditorClient::shouldMoveRangeAfterDelete(Range*, Range*)
{
    notImplemented();
    return true;
}

void WebEditorClient::didBeginEditing()
{
    // FIXME: What good is a notification name, if it's always the same?
    static NeverDestroyed<String> WebViewDidBeginEditingNotification(MAKE_STATIC_STRING_IMPL("WebViewDidBeginEditingNotification"));
    m_page->injectedBundleEditorClient().didBeginEditing(*m_page, WebViewDidBeginEditingNotification.get().impl());
    notImplemented();
}

void WebEditorClient::respondToChangedContents()
{
    static NeverDestroyed<String> WebViewDidChangeNotification(MAKE_STATIC_STRING_IMPL("WebViewDidChangeNotification"));
    m_page->injectedBundleEditorClient().didChange(*m_page, WebViewDidChangeNotification.get().impl());
    m_page->didChangeContents();
}

void WebEditorClient::respondToChangedSelection(Frame* frame)
{
    static NeverDestroyed<String> WebViewDidChangeSelectionNotification(MAKE_STATIC_STRING_IMPL("WebViewDidChangeSelectionNotification"));
    m_page->injectedBundleEditorClient().didChangeSelection(*m_page, WebViewDidChangeSelectionNotification.get().impl());
    if (!frame)
        return;

    m_page->didChangeSelection();

#if PLATFORM(GTK) || PLATFORM(QT)
    updateGlobalSelection(frame);
#endif
}

void WebEditorClient::didEndUserTriggeredSelectionChanges()
{
    m_page->didEndUserTriggeredSelectionChanges();
}

void WebEditorClient::updateEditorStateAfterLayoutIfEditabilityChanged()
{
    m_page->updateEditorStateAfterLayoutIfEditabilityChanged();
}

void WebEditorClient::didUpdateComposition()
{
    m_page->didUpdateComposition();
}

void WebEditorClient::discardedComposition(Frame*)
{
    m_page->discardedComposition();
}

#if PLATFORM(QT)

// FIXME: Use this function for other X11-based platforms that need to manually update the global selection.
void WebEditorClient::updateGlobalSelection(Frame* frame)
{
    if (supportsGlobalSelection() && frame->selection().isRange())
        Pasteboard::createForGlobalSelection()->writeSelection(*frame->selection().toNormalizedRange(), frame->editor().canSmartCopyOrDelete(), *frame);
}

#endif

void WebEditorClient::canceledComposition()
{
    m_page->canceledComposition();
}

void WebEditorClient::didEndEditing()
{
    static NeverDestroyed<String> WebViewDidEndEditingNotification(MAKE_STATIC_STRING_IMPL("WebViewDidEndEditingNotification"));
    m_page->injectedBundleEditorClient().didEndEditing(*m_page, WebViewDidEndEditingNotification.get().impl());
    notImplemented();
}

void WebEditorClient::didWriteSelectionToPasteboard()
{
    m_page->injectedBundleEditorClient().didWriteToPasteboard(*m_page);
}

void WebEditorClient::willWriteSelectionToPasteboard(Range* range)
{
    m_page->injectedBundleEditorClient().willWriteToPasteboard(*m_page, range);
}

void WebEditorClient::getClientPasteboardDataForRange(Range* range, Vector<String>& pasteboardTypes, Vector<RefPtr<SharedBuffer>>& pasteboardData)
{
    m_page->injectedBundleEditorClient().getPasteboardDataForRange(*m_page, range, pasteboardTypes, pasteboardData);
}

bool WebEditorClient::performTwoStepDrop(DocumentFragment& fragment, Range& destination, bool isMove)
{
    return m_page->injectedBundleEditorClient().performTwoStepDrop(*m_page, fragment, destination, isMove);
}

String WebEditorClient::replacementURLForResource(Ref<WebCore::SharedBuffer>&& resourceData, const String& mimeType)
{
    return m_page->injectedBundleEditorClient().replacementURLForResource(*m_page, WTFMove(resourceData), mimeType);
}

void WebEditorClient::registerUndoStep(UndoStep& step)
{
    // FIXME: Add assertion that the command being reapplied is the same command that is
    // being passed to us.
    if (m_page->isInRedo())
        return;

    auto webStep = WebUndoStep::create(step);
    auto editAction = static_cast<uint32_t>(webStep->step().editingAction());

    m_page->addWebUndoStep(webStep->stepID(), webStep.ptr());
    m_page->send(Messages::WebPageProxy::RegisterEditCommandForUndo(webStep->stepID(), editAction));
}

void WebEditorClient::registerRedoStep(UndoStep&)
{
}

void WebEditorClient::clearUndoRedoOperations()
{
    m_page->send(Messages::WebPageProxy::ClearAllEditCommands());
}

bool WebEditorClient::canCopyCut(Frame*, bool defaultValue) const
{
    return defaultValue;
}

bool WebEditorClient::canPaste(Frame*, bool defaultValue) const
{
    return defaultValue;
}

bool WebEditorClient::canUndo() const
{
    bool result = false;
    m_page->sendSync(Messages::WebPageProxy::CanUndoRedo(UndoOrRedo::Undo), Messages::WebPageProxy::CanUndoRedo::Reply(result));
    return result;
}

bool WebEditorClient::canRedo() const
{
    bool result = false;
    m_page->sendSync(Messages::WebPageProxy::CanUndoRedo(UndoOrRedo::Redo), Messages::WebPageProxy::CanUndoRedo::Reply(result));
    return result;
}

void WebEditorClient::undo()
{
    m_page->sendSync(Messages::WebPageProxy::ExecuteUndoRedo(UndoOrRedo::Undo), Messages::WebPageProxy::ExecuteUndoRedo::Reply());
}

void WebEditorClient::redo()
{
    m_page->sendSync(Messages::WebPageProxy::ExecuteUndoRedo(UndoOrRedo::Redo), Messages::WebPageProxy::ExecuteUndoRedo::Reply());
}

#if !PLATFORM(GTK) && !PLATFORM(COCOA) && !PLATFORM(WPE)
void WebEditorClient::handleKeyboardEvent(KeyboardEvent* event)
{
    if (m_page->handleEditingKeyboardEvent(event))
        event->setDefaultHandled();
}

void WebEditorClient::handleInputMethodKeydown(KeyboardEvent*)
{
    notImplemented();
}
#endif

void WebEditorClient::textFieldDidBeginEditing(Element* element)
{
    if (!is<HTMLInputElement>(*element))
        return;

    WebFrame* webFrame = WebFrame::fromCoreFrame(*element->document().frame());
    ASSERT(webFrame);

    m_page->injectedBundleFormClient().textFieldDidBeginEditing(m_page, downcast<HTMLInputElement>(element), webFrame);
}

void WebEditorClient::textFieldDidEndEditing(Element* element)
{
    if (!is<HTMLInputElement>(*element))
        return;

    WebFrame* webFrame = WebFrame::fromCoreFrame(*element->document().frame());
    ASSERT(webFrame);

    m_page->injectedBundleFormClient().textFieldDidEndEditing(m_page, downcast<HTMLInputElement>(element), webFrame);
}

void WebEditorClient::textDidChangeInTextField(Element* element)
{
    if (!is<HTMLInputElement>(*element))
        return;

    bool initiatedByUserTyping = UserTypingGestureIndicator::processingUserTypingGesture() && UserTypingGestureIndicator::focusedElementAtGestureStart() == element;

    WebFrame* webFrame = WebFrame::fromCoreFrame(*element->document().frame());
    ASSERT(webFrame);

    m_page->injectedBundleFormClient().textDidChangeInTextField(m_page, downcast<HTMLInputElement>(element), webFrame, initiatedByUserTyping);
}

void WebEditorClient::textDidChangeInTextArea(Element* element)
{
    if (!is<HTMLTextAreaElement>(*element))
        return;

    WebFrame* webFrame = WebFrame::fromCoreFrame(*element->document().frame());
    ASSERT(webFrame);

    m_page->injectedBundleFormClient().textDidChangeInTextArea(m_page, downcast<HTMLTextAreaElement>(element), webFrame);
}

#if !PLATFORM(IOS)
void WebEditorClient::overflowScrollPositionChanged()
{
    notImplemented();
}
#endif

static bool getActionTypeForKeyEvent(KeyboardEvent* event, WKInputFieldActionType& type)
{
    String key = event->keyIdentifier();
    if (key == "Up")
        type = WKInputFieldActionTypeMoveUp;
    else if (key == "Down")
        type = WKInputFieldActionTypeMoveDown;
    else if (key == "U+001B")
        type = WKInputFieldActionTypeCancel;
    else if (key == "U+0009") {
        if (event->shiftKey())
            type = WKInputFieldActionTypeInsertBacktab;
        else
            type = WKInputFieldActionTypeInsertTab;
    } else if (key == "Enter")
        type = WKInputFieldActionTypeInsertNewline;
    else
        return false;

    return true;
}

static API::InjectedBundle::FormClient::InputFieldAction toInputFieldAction(WKInputFieldActionType action)
{
    switch (action) {
    case WKInputFieldActionTypeMoveUp:
        return API::InjectedBundle::FormClient::InputFieldAction::MoveUp;
    case WKInputFieldActionTypeMoveDown:
        return API::InjectedBundle::FormClient::InputFieldAction::MoveDown;
    case WKInputFieldActionTypeCancel:
        return API::InjectedBundle::FormClient::InputFieldAction::Cancel;
    case WKInputFieldActionTypeInsertTab:
        return API::InjectedBundle::FormClient::InputFieldAction::InsertTab;
    case WKInputFieldActionTypeInsertNewline:
        return API::InjectedBundle::FormClient::InputFieldAction::InsertNewline;
    case WKInputFieldActionTypeInsertDelete:
        return API::InjectedBundle::FormClient::InputFieldAction::InsertDelete;
    case WKInputFieldActionTypeInsertBacktab:
        return API::InjectedBundle::FormClient::InputFieldAction::InsertBacktab;
    }

    ASSERT_NOT_REACHED();
    return API::InjectedBundle::FormClient::InputFieldAction::Cancel;
}

bool WebEditorClient::doTextFieldCommandFromEvent(Element* element, KeyboardEvent* event)
{
    if (!is<HTMLInputElement>(*element))
        return false;

    WKInputFieldActionType actionType = static_cast<WKInputFieldActionType>(0);
    if (!getActionTypeForKeyEvent(event, actionType))
        return false;

    WebFrame* webFrame = WebFrame::fromCoreFrame(*element->document().frame());
    ASSERT(webFrame);

    return m_page->injectedBundleFormClient().shouldPerformActionInTextField(m_page, downcast<HTMLInputElement>(element), toInputFieldAction(actionType), webFrame);
}

void WebEditorClient::textWillBeDeletedInTextField(Element* element)
{
    if (!is<HTMLInputElement>(*element))
        return;

    WebFrame* webFrame = WebFrame::fromCoreFrame(*element->document().frame());
    ASSERT(webFrame);

    m_page->injectedBundleFormClient().shouldPerformActionInTextField(m_page, downcast<HTMLInputElement>(element), toInputFieldAction(WKInputFieldActionTypeInsertDelete), webFrame);
}

bool WebEditorClient::shouldEraseMarkersAfterChangeSelection(WebCore::TextCheckingType type) const
{
    // This prevents erasing spelling markers on OS X Lion or later to match AppKit on these Mac OS X versions.
#if PLATFORM(COCOA)
    return type != TextCheckingType::Spelling;
#else
    UNUSED_PARAM(type);
    return true;
#endif
}

void WebEditorClient::ignoreWordInSpellDocument(const String& word)
{
    m_page->send(Messages::WebPageProxy::IgnoreWord(word));
}

void WebEditorClient::learnWord(const String& word)
{
    m_page->send(Messages::WebPageProxy::LearnWord(word));
}

void WebEditorClient::checkSpellingOfString(StringView text, int* misspellingLocation, int* misspellingLength)
{
    int32_t resultLocation = -1;
    int32_t resultLength = 0;
    m_page->sendSync(Messages::WebPageProxy::CheckSpellingOfString(text.toStringWithoutCopying()),
        Messages::WebPageProxy::CheckSpellingOfString::Reply(resultLocation, resultLength));
    *misspellingLocation = resultLocation;
    *misspellingLength = resultLength;
}

String WebEditorClient::getAutoCorrectSuggestionForMisspelledWord(const String&)
{
    notImplemented();
    return String();
}

void WebEditorClient::checkGrammarOfString(StringView text, Vector<WebCore::GrammarDetail>& grammarDetails, int* badGrammarLocation, int* badGrammarLength)
{
    int32_t resultLocation = -1;
    int32_t resultLength = 0;
    m_page->sendSync(Messages::WebPageProxy::CheckGrammarOfString(text.toStringWithoutCopying()),
        Messages::WebPageProxy::CheckGrammarOfString::Reply(grammarDetails, resultLocation, resultLength));
    *badGrammarLocation = resultLocation;
    *badGrammarLength = resultLength;
}

static int32_t insertionPointFromCurrentSelection(const VisibleSelection& currentSelection)
{
    VisiblePosition selectionStart = currentSelection.visibleStart();
    VisiblePosition paragraphStart = startOfParagraph(selectionStart);
    return TextIterator::rangeLength(makeRange(paragraphStart, selectionStart).get());
}

#if USE(UNIFIED_TEXT_CHECKING)
Vector<TextCheckingResult> WebEditorClient::checkTextOfParagraph(StringView stringView, OptionSet<WebCore::TextCheckingType> checkingTypes, const VisibleSelection& currentSelection)
{
    Vector<TextCheckingResult> results;
    m_page->sendSync(Messages::WebPageProxy::CheckTextOfParagraph(stringView.toStringWithoutCopying(), checkingTypes, insertionPointFromCurrentSelection(currentSelection)), Messages::WebPageProxy::CheckTextOfParagraph::Reply(results));
    return results;
}
#endif

void WebEditorClient::updateSpellingUIWithGrammarString(const String& badGrammarPhrase, const GrammarDetail& grammarDetail)
{
    m_page->send(Messages::WebPageProxy::UpdateSpellingUIWithGrammarString(badGrammarPhrase, grammarDetail));
}

void WebEditorClient::updateSpellingUIWithMisspelledWord(const String& misspelledWord)
{
    m_page->send(Messages::WebPageProxy::UpdateSpellingUIWithMisspelledWord(misspelledWord));
}

void WebEditorClient::showSpellingUI(bool)
{
    notImplemented();
}

bool WebEditorClient::spellingUIIsShowing()
{
    bool isShowing = false;
    m_page->sendSync(Messages::WebPageProxy::SpellingUIIsShowing(), Messages::WebPageProxy::SpellingUIIsShowing::Reply(isShowing));
    return isShowing;
}

void WebEditorClient::getGuessesForWord(const String& word, const String& context, const VisibleSelection& currentSelection, Vector<String>& guesses)
{
    m_page->sendSync(Messages::WebPageProxy::GetGuessesForWord(word, context, insertionPointFromCurrentSelection(currentSelection)), Messages::WebPageProxy::GetGuessesForWord::Reply(guesses));
}

void WebEditorClient::requestCheckingOfString(TextCheckingRequest& request, const WebCore::VisibleSelection& currentSelection)
{
    uint64_t requestID = generateTextCheckingRequestID();
    m_page->addTextCheckingRequest(requestID, request);

    m_page->send(Messages::WebPageProxy::RequestCheckingOfString(requestID, request.data(), insertionPointFromCurrentSelection(currentSelection)));
}

void WebEditorClient::willSetInputMethodState()
{
#if PLATFORM(QT)
    m_page->send(Messages::WebPageProxy::WillSetInputMethodState());
#else
    notImplemented();
#endif
}

void WebEditorClient::setInputMethodState(bool enabled)
{
#if PLATFORM(GTK)
    m_page->setInputMethodState(enabled);
#else
    notImplemented();
    UNUSED_PARAM(enabled);
#endif
}

bool WebEditorClient::supportsGlobalSelection()
{
#if PLATFORM(GTK)
#if PLATFORM(X11)
    if (PlatformDisplay::sharedDisplay().type() == PlatformDisplay::Type::X11)
        return true;
#endif
#if PLATFORM(WAYLAND)
    if (PlatformDisplay::sharedDisplay().type() == PlatformDisplay::Type::Wayland)
        return true;
#endif
#endif

#if PLATFORM(QT) && !defined(QT_NO_CLIPBOARD)
    return qApp->clipboard()->supportsSelection();
#endif

    return false;
}

} // namespace WebKit<|MERGE_RESOLUTION|>--- conflicted
+++ resolved
@@ -61,16 +61,13 @@
 #include <WebCore/PlatformDisplay.h>
 #endif
 
-<<<<<<< HEAD
 #if PLATFORM(QT)
 #include <QClipboard>
 #include <QGuiApplication>
 #include <WebCore/Pasteboard.h>
 #endif
 
-=======
 namespace WebKit {
->>>>>>> e41e4829
 using namespace WebCore;
 using namespace HTMLNames;
 
