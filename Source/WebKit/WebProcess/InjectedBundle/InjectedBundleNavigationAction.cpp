/*
 * Copyright (C) 2011-2016 Apple Inc. All rights reserved.
 *
 * Redistribution and use in source and binary forms, with or without
 * modification, are permitted provided that the following conditions
 * are met:
 * 1. Redistributions of source code must retain the above copyright
 *    notice, this list of conditions and the following disclaimer.
 * 2. Redistributions in binary form must reproduce the above copyright
 *    notice, this list of conditions and the following disclaimer in the
 *    documentation and/or other materials provided with the distribution.
 *
 * THIS SOFTWARE IS PROVIDED BY APPLE INC. AND ITS CONTRIBUTORS ``AS IS''
 * AND ANY EXPRESS OR IMPLIED WARRANTIES, INCLUDING, BUT NOT LIMITED TO,
 * THE IMPLIED WARRANTIES OF MERCHANTABILITY AND FITNESS FOR A PARTICULAR
 * PURPOSE ARE DISCLAIMED. IN NO EVENT SHALL APPLE INC. OR ITS CONTRIBUTORS
 * BE LIABLE FOR ANY DIRECT, INDIRECT, INCIDENTAL, SPECIAL, EXEMPLARY, OR
 * CONSEQUENTIAL DAMAGES (INCLUDING, BUT NOT LIMITED TO, PROCUREMENT OF
 * SUBSTITUTE GOODS OR SERVICES; LOSS OF USE, DATA, OR PROFITS; OR BUSINESS
 * INTERRUPTION) HOWEVER CAUSED AND ON ANY THEORY OF LIABILITY, WHETHER IN
 * CONTRACT, STRICT LIABILITY, OR TORT (INCLUDING NEGLIGENCE OR OTHERWISE)
 * ARISING IN ANY WAY OUT OF THE USE OF THIS SOFTWARE, EVEN IF ADVISED OF
 * THE POSSIBILITY OF SUCH DAMAGE.
 */

#include "config.h"
#include "InjectedBundleNavigationAction.h"

#include "WebFrame.h"
#include <WebCore/EventHandler.h>
#include <WebCore/Frame.h>
#include <WebCore/HTMLFormElement.h>
#include <WebCore/MouseEvent.h>
#include <WebCore/NavigationAction.h>
#include <WebCore/UIEventWithKeyState.h>

namespace WebKit {
using namespace WebCore;

static WebMouseEvent::Button mouseButtonForMouseEventData(const std::optional<NavigationAction::MouseEventData>& mouseEventData)
<<<<<<< HEAD
{
    if (mouseEventData && mouseEventData->buttonDown && mouseEventData->isTrusted)
        return static_cast<WebMouseEvent::Button>(mouseEventData->button);
    return WebMouseEvent::NoButton;
}

static WebMouseEvent::SyntheticClickType syntheticClickTypeForMouseEventData(const std::optional<NavigationAction::MouseEventData>& mouseEventData)
{
    if (mouseEventData && mouseEventData->buttonDown && mouseEventData->isTrusted)
        return static_cast<WebMouseEvent::SyntheticClickType>(mouseEventData->syntheticClickType);
    return WebMouseEvent::NoTap;
}
=======
{
    if (mouseEventData && mouseEventData->buttonDown && mouseEventData->isTrusted)
        return static_cast<WebMouseEvent::Button>(mouseEventData->button);
    return WebMouseEvent::NoButton;
}

static WebMouseEvent::SyntheticClickType syntheticClickTypeForMouseEventData(const std::optional<NavigationAction::MouseEventData>& mouseEventData)
{
    if (mouseEventData && mouseEventData->buttonDown && mouseEventData->isTrusted)
        return static_cast<WebMouseEvent::SyntheticClickType>(mouseEventData->syntheticClickType);
    return WebMouseEvent::NoTap;
}
>>>>>>> 20415689
    
static FloatPoint clickLocationInRootViewCoordinatesForMouseEventData(const std::optional<NavigationAction::MouseEventData>& mouseEventData)
{
    if (mouseEventData && mouseEventData->buttonDown && mouseEventData->isTrusted)
        return mouseEventData->locationInRootViewCoordinates;
    return { };
}

WebEvent::Modifiers InjectedBundleNavigationAction::modifiersForNavigationAction(const NavigationAction& navigationAction)
{
    uint32_t modifiers = 0;
    auto keyStateEventData = navigationAction.keyStateEventData();
    if (keyStateEventData && keyStateEventData->isTrusted) {
        if (keyStateEventData->shiftKey)
            modifiers |= WebEvent::ShiftKey;
        if (keyStateEventData->ctrlKey)
            modifiers |= WebEvent::ControlKey;
        if (keyStateEventData->altKey)
            modifiers |= WebEvent::AltKey;
        if (keyStateEventData->metaKey)
            modifiers |= WebEvent::MetaKey;
    }
    return static_cast<WebEvent::Modifiers>(modifiers);
}

WebMouseEvent::Button InjectedBundleNavigationAction::mouseButtonForNavigationAction(const NavigationAction& navigationAction)
{
    return mouseButtonForMouseEventData(navigationAction.mouseEventData());
}

WebMouseEvent::SyntheticClickType InjectedBundleNavigationAction::syntheticClickTypeForNavigationAction(const NavigationAction& navigationAction)
{
    return syntheticClickTypeForMouseEventData(navigationAction.mouseEventData());
}
    
FloatPoint InjectedBundleNavigationAction::clickLocationInRootViewCoordinatesForNavigationAction(const NavigationAction& navigationAction)
{
    return clickLocationInRootViewCoordinatesForMouseEventData(navigationAction.mouseEventData());
}

Ref<InjectedBundleNavigationAction> InjectedBundleNavigationAction::create(WebFrame* frame, const NavigationAction& action, RefPtr<FormState>&& formState)
{
    return adoptRef(*new InjectedBundleNavigationAction(frame, action, WTFMove(formState)));
}

InjectedBundleNavigationAction::InjectedBundleNavigationAction(WebFrame* frame, const NavigationAction& navigationAction, RefPtr<FormState>&& formState)
    : m_navigationType(navigationAction.type())
    , m_modifiers(modifiersForNavigationAction(navigationAction))
    , m_mouseButton(WebMouseEvent::NoButton)
    , m_downloadAttribute(navigationAction.downloadAttribute())
    , m_shouldOpenExternalURLs(navigationAction.shouldOpenExternalURLsPolicy() == ShouldOpenExternalURLsPolicy::ShouldAllow || navigationAction.shouldOpenExternalURLsPolicy() == ShouldOpenExternalURLsPolicy::ShouldAllowExternalSchemes)
    , m_shouldTryAppLinks(navigationAction.shouldOpenExternalURLsPolicy() == ShouldOpenExternalURLsPolicy::ShouldAllow)
{
    if (auto mouseEventData = navigationAction.mouseEventData()) {
        m_hitTestResult = InjectedBundleHitTestResult::create(frame->coreFrame()->eventHandler().hitTestResultAtPoint(mouseEventData->absoluteLocation));
        m_mouseButton = mouseButtonForMouseEventData(mouseEventData);
        m_syntheticClickType = syntheticClickTypeForNavigationAction(navigationAction);
        m_clickLocationInRootViewCoordinates = clickLocationInRootViewCoordinatesForNavigationAction(navigationAction);
    }

    if (formState)
        m_formElement = InjectedBundleNodeHandle::getOrCreate(formState->form());
}

} // namespace WebKit<|MERGE_RESOLUTION|>--- conflicted
+++ resolved
@@ -38,7 +38,6 @@
 using namespace WebCore;
 
 static WebMouseEvent::Button mouseButtonForMouseEventData(const std::optional<NavigationAction::MouseEventData>& mouseEventData)
-<<<<<<< HEAD
 {
     if (mouseEventData && mouseEventData->buttonDown && mouseEventData->isTrusted)
         return static_cast<WebMouseEvent::Button>(mouseEventData->button);
@@ -51,20 +50,6 @@
         return static_cast<WebMouseEvent::SyntheticClickType>(mouseEventData->syntheticClickType);
     return WebMouseEvent::NoTap;
 }
-=======
-{
-    if (mouseEventData && mouseEventData->buttonDown && mouseEventData->isTrusted)
-        return static_cast<WebMouseEvent::Button>(mouseEventData->button);
-    return WebMouseEvent::NoButton;
-}
-
-static WebMouseEvent::SyntheticClickType syntheticClickTypeForMouseEventData(const std::optional<NavigationAction::MouseEventData>& mouseEventData)
-{
-    if (mouseEventData && mouseEventData->buttonDown && mouseEventData->isTrusted)
-        return static_cast<WebMouseEvent::SyntheticClickType>(mouseEventData->syntheticClickType);
-    return WebMouseEvent::NoTap;
-}
->>>>>>> 20415689
     
 static FloatPoint clickLocationInRootViewCoordinatesForMouseEventData(const std::optional<NavigationAction::MouseEventData>& mouseEventData)
 {
