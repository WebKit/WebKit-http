/*
 * Copyright (C) 2010-2019 Apple Inc. All rights reserved.
 * Copyright (C) 2012 Intel Corporation. All rights reserved.
 * Copyright (C) 2010 Nokia Corporation and/or its subsidiary(-ies)
 *
 * Redistribution and use in source and binary forms, with or without
 * modification, are permitted provided that the following conditions
 * are met:
 * 1. Redistributions of source code must retain the above copyright
 *    notice, this list of conditions and the following disclaimer.
 * 2. Redistributions in binary form must reproduce the above copyright
 *    notice, this list of conditions and the following disclaimer in the
 *    documentation and/or other materials provided with the distribution.
 *
 * THIS SOFTWARE IS PROVIDED BY APPLE INC. AND ITS CONTRIBUTORS ``AS IS''
 * AND ANY EXPRESS OR IMPLIED WARRANTIES, INCLUDING, BUT NOT LIMITED TO,
 * THE IMPLIED WARRANTIES OF MERCHANTABILITY AND FITNESS FOR A PARTICULAR
 * PURPOSE ARE DISCLAIMED. IN NO EVENT SHALL APPLE INC. OR ITS CONTRIBUTORS
 * BE LIABLE FOR ANY DIRECT, INDIRECT, INCIDENTAL, SPECIAL, EXEMPLARY, OR
 * CONSEQUENTIAL DAMAGES (INCLUDING, BUT NOT LIMITED TO, PROCUREMENT OF
 * SUBSTITUTE GOODS OR SERVICES; LOSS OF USE, DATA, OR PROFITS; OR BUSINESS
 * INTERRUPTION) HOWEVER CAUSED AND ON ANY THEORY OF LIABILITY, WHETHER IN
 * CONTRACT, STRICT LIABILITY, OR TORT (INCLUDING NEGLIGENCE OR OTHERWISE)
 * ARISING IN ANY WAY OUT OF THE USE OF THIS SOFTWARE, EVEN IF ADVISED OF
 * THE POSSIBILITY OF SUCH DAMAGE.
 */

#include "config.h"
#include "WebPage.h"

#include "APIArray.h"
#include "APIGeometry.h"
#include "DataReference.h"
#include "DragControllerAction.h"
#include "DrawingArea.h"
#include "DrawingAreaMessages.h"
#include "EditorState.h"
#include "EventDispatcher.h"
#include "FindController.h"
#include "FormDataReference.h"
#include "GeolocationPermissionRequestManager.h"
#include "InjectUserScriptImmediately.h"
#include "InjectedBundle.h"
#include "InjectedBundleScriptWorld.h"
#include "LibWebRTCProvider.h"
#include "LoadParameters.h"
#include "Logging.h"
#include "NetscapePlugin.h"
#include "NetworkConnectionToWebProcessMessages.h"
#include "NetworkProcessConnection.h"
#include "NotificationPermissionRequestManager.h"
#include "PageBanner.h"
#include "PluginProcessAttributes.h"
#include "PluginProxy.h"
#include "PluginView.h"
#include "PrintInfo.h"
#include "RemoteWebInspectorUI.h"
#include "RemoteWebInspectorUIMessages.h"
#include "SessionState.h"
#include "SessionStateConversion.h"
#include "ShareSheetCallbackID.h"
#include "ShareableBitmap.h"
#include "SharedBufferDataReference.h"
#include "UserMediaPermissionRequestManager.h"
#include "ViewGestureGeometryCollector.h"
#include "VisitedLinkTableController.h"
#include "WKBundleAPICast.h"
#include "WKRetainPtr.h"
#include "WKSharedAPICast.h"
#include "WebAlternativeTextClient.h"
#include "WebBackForwardListItem.h"
#include "WebBackForwardListProxy.h"
#include "WebCacheStorageProvider.h"
#include "WebChromeClient.h"
#include "WebColorChooser.h"
#include "WebContextMenu.h"
#include "WebContextMenuClient.h"
#include "WebCookieJar.h"
#include "WebCoreArgumentCoders.h"
#include "WebDataListSuggestionPicker.h"
#include "WebDatabaseProvider.h"
#include "WebDiagnosticLoggingClient.h"
#include "WebDocumentLoader.h"
#include "WebDragClient.h"
#include "WebEditorClient.h"
#include "WebEvent.h"
#include "WebEventConversion.h"
#include "WebEventFactory.h"
#include "WebFrame.h"
#include "WebFrameLoaderClient.h"
#include "WebFullScreenManager.h"
#include "WebFullScreenManagerMessages.h"
#include "WebGamepadProvider.h"
#include "WebGeolocationClient.h"
#include "WebImage.h"
#include "WebInspector.h"
#include "WebInspectorClient.h"
#include "WebInspectorMessages.h"
#include "WebInspectorUI.h"
#include "WebInspectorUIMessages.h"
#include "WebMediaKeyStorageManager.h"
#include "WebNotificationClient.h"
#include "WebOpenPanelResultListener.h"
#include "WebPageCreationParameters.h"
#include "WebPageGroupProxy.h"
#include "WebPageInspectorTargetController.h"
#include "WebPageMessages.h"
#include "WebPageOverlay.h"
#include "WebPageProxyMessages.h"
#include "WebPaymentCoordinator.h"
#include "WebPerformanceLoggingClient.h"
#include "WebPlugInClient.h"
#include "WebPluginInfoProvider.h"
#include "WebPopupMenu.h"
#include "WebPreferencesDefinitions.h"
#include "WebPreferencesKeys.h"
#include "WebPreferencesStore.h"
#include "WebProcess.h"
#include "WebProcessPoolMessages.h"
#include "WebProcessProxyMessages.h"
#include "WebProgressTrackerClient.h"
#include "WebSocketProvider.h"
#include "WebSpeechSynthesisClient.h"
#include "WebStorageNamespaceProvider.h"
#include "WebURLSchemeHandlerProxy.h"
#include "WebUndoStep.h"
#include "WebUserContentController.h"
#include "WebUserMediaClient.h"
#include "WebValidationMessageClient.h"
#include "WebsiteDataStoreParameters.h"
#include <JavaScriptCore/APICast.h>
#include <JavaScriptCore/JSCInlines.h>
#include <JavaScriptCore/JSCJSValue.h>
#include <JavaScriptCore/JSLock.h>
#include <JavaScriptCore/ProfilerDatabase.h>
#include <JavaScriptCore/SamplingProfiler.h>
#include <WebCore/ApplicationCacheStorage.h>
#include <WebCore/ArchiveResource.h>
#include <WebCore/BackForwardController.h>
#include <WebCore/Chrome.h>
#include <WebCore/CommonVM.h>
#include <WebCore/ContextMenuController.h>
#include <WebCore/DOMPasteAccess.h>
#include <WebCore/DataTransfer.h>
#include <WebCore/DatabaseManager.h>
#include <WebCore/DeprecatedGlobalSettings.h>
#include <WebCore/DocumentFragment.h>
#include <WebCore/DocumentLoader.h>
#include <WebCore/DocumentMarkerController.h>
#include <WebCore/DocumentStorageAccess.h>
#include <WebCore/DragController.h>
#include <WebCore/DragData.h>
#include <WebCore/Editing.h>
#include <WebCore/Editor.h>
#include <WebCore/ElementIterator.h>
#include <WebCore/EventHandler.h>
#include <WebCore/EventNames.h>
#include <WebCore/File.h>
#include <WebCore/FocusController.h>
#include <WebCore/FontAttributeChanges.h>
#include <WebCore/FontAttributes.h>
#include <WebCore/FormState.h>
#include <WebCore/Frame.h>
#include <WebCore/FrameLoadRequest.h>
#include <WebCore/FrameLoaderTypes.h>
#include <WebCore/FrameView.h>
#include <WebCore/FullscreenManager.h>
#include <WebCore/GraphicsContext3D.h>
#include <WebCore/HTMLAttachmentElement.h>
#include <WebCore/HTMLFormElement.h>
#include <WebCore/HTMLImageElement.h>
#include <WebCore/HTMLInputElement.h>
#include <WebCore/HTMLMenuElement.h>
#include <WebCore/HTMLMenuItemElement.h>
#include <WebCore/HTMLOListElement.h>
#include <WebCore/HTMLPlugInElement.h>
#include <WebCore/HTMLPlugInImageElement.h>
#include <WebCore/HTMLSelectElement.h>
#include <WebCore/HTMLTextAreaElement.h>
#include <WebCore/HTMLTextFormControlElement.h>
#include <WebCore/HTMLUListElement.h>
#include <WebCore/HistoryController.h>
#include <WebCore/HistoryItem.h>
#include <WebCore/HitTestResult.h>
#include <WebCore/InspectorController.h>
#include <WebCore/JSDOMExceptionHandling.h>
#include <WebCore/JSDOMWindow.h>
#include <WebCore/KeyboardEvent.h>
#include <WebCore/LocalizedStrings.h>
#include <WebCore/MIMETypeRegistry.h>
#include <WebCore/MouseEvent.h>
#include <WebCore/NotImplemented.h>
#include <WebCore/Page.h>
#include <WebCore/PageCache.h>
#include <WebCore/PageConfiguration.h>
#include <WebCore/PingLoader.h>
#include <WebCore/PlatformKeyboardEvent.h>
#include <WebCore/PlatformMediaSessionManager.h>
#include <WebCore/PluginDocument.h>
#include <WebCore/PointerCaptureController.h>
#include <WebCore/PrintContext.h>
#include <WebCore/PromisedAttachmentInfo.h>
#include <WebCore/Quirks.h>
#include <WebCore/Range.h>
#include <WebCore/RegistrableDomain.h>
#include <WebCore/RemoteDOMWindow.h>
#include <WebCore/RemoteFrame.h>
#include <WebCore/RenderLayer.h>
#include <WebCore/RenderTheme.h>
#include <WebCore/RenderTreeAsText.h>
#include <WebCore/RenderView.h>
#include <WebCore/ResourceLoadStatistics.h>
#include <WebCore/ResourceRequest.h>
#include <WebCore/ResourceResponse.h>
#include <WebCore/RuntimeEnabledFeatures.h>
#include <WebCore/SWClientConnection.h>
#include <WebCore/SchemeRegistry.h>
#include <WebCore/ScriptController.h>
#include <WebCore/SerializedScriptValue.h>
#include <WebCore/ServiceWorkerProvider.h>
#include <WebCore/Settings.h>
#include <WebCore/ShadowRoot.h>
#include <WebCore/SharedBuffer.h>
#include <WebCore/StyleProperties.h>
#include <WebCore/SubframeLoader.h>
#include <WebCore/SubstituteData.h>
#include <WebCore/TextIterator.h>
#include <WebCore/UserGestureIndicator.h>
#include <WebCore/UserInputBridge.h>
#include <WebCore/UserScript.h>
#include <WebCore/UserStyleSheet.h>
#include <WebCore/UserTypingGestureIndicator.h>
#include <WebCore/VisiblePosition.h>
#include <WebCore/VisibleUnits.h>
#include <WebCore/WebGLStateTracker.h>
#include <WebCore/WritingDirection.h>
#include <WebCore/markup.h>
#include <pal/SessionID.h>
#include <wtf/ProcessID.h>
#include <wtf/RunLoop.h>
#include <wtf/SetForScope.h>
#include <wtf/text/TextStream.h>

#if ENABLE(DATA_DETECTION)
#include "DataDetectionResult.h"
#endif

#if ENABLE(MHTML)
#include <WebCore/MHTMLArchive.h>
#endif

#if ENABLE(POINTER_LOCK)
#include <WebCore/PointerLockController.h>
#endif

#if PLATFORM(COCOA)
#include "InsertTextOptions.h"
#include "PDFPlugin.h"
#include "PlaybackSessionManager.h"
#include "RemoteLayerTreeTransaction.h"
#include "RemoteObjectRegistry.h"
#include "RemoteObjectRegistryMessages.h"
#include "TextCheckingControllerProxy.h"
#include "TouchBarMenuData.h"
#include "TouchBarMenuItemData.h"
#include "VideoFullscreenManager.h"
#include "WKStringCF.h"
#include <WebCore/LegacyWebArchive.h>
#include <WebCore/UTIRegistry.h>
#include <wtf/MachSendRight.h>
#endif

#if PLATFORM(QT)
#if ENABLE(DEVICE_ORIENTATION) && HAVE(QTSENSORS)
#include "DeviceMotionClientQt.h"
#include "DeviceOrientationClientQt.h"
#endif
#include "HitTestResult.h"
#include <QMimeData>
#endif

#if PLATFORM(GTK)
#include "WebPrintOperationGtk.h"
#include "WebSelectionData.h"
#include <gtk/gtk.h>
#endif

#if PLATFORM(IOS_FAMILY)
#include "InteractionInformationAtPosition.h"
#include "InteractionInformationRequest.h"
#include "RemoteLayerTreeDrawingArea.h"
#include "WebAutocorrectionContext.h"
#include <CoreGraphics/CoreGraphics.h>
#include <WebCore/Icon.h>
#include <pal/spi/cocoa/CoreTextSPI.h>
#endif

#if PLATFORM(MAC)
#include <WebCore/LocalDefaultSystemAppearance.h>
#include <pal/spi/cf/CFUtilitiesSPI.h>
#endif

#ifndef NDEBUG
#include <wtf/RefCountedLeakCounter.h>
#endif

#if ENABLE(DATA_DETECTION)
#include <WebCore/DataDetection.h>
#endif

#if ENABLE(VIDEO) && USE(GSTREAMER)
#include <WebCore/MediaPlayerRequestInstallMissingPluginsCallback.h>
#endif

#if ENABLE(WEB_AUTHN)
#include "WebAuthenticatorCoordinator.h"
#include <WebCore/AuthenticatorCoordinator.h>
#endif

namespace WebKit {
using namespace JSC;
using namespace WebCore;

static const Seconds pageScrollHysteresisDuration { 300_ms };
static const Seconds initialLayerVolatilityTimerInterval { 20_ms };
static const Seconds maximumLayerVolatilityTimerInterval { 2_s };

#define RELEASE_LOG_IF_ALLOWED(...) RELEASE_LOG_IF(isAlwaysOnLoggingAllowed(), Layers, __VA_ARGS__)
#define RELEASE_LOG_ERROR_IF_ALLOWED(...) RELEASE_LOG_ERROR_IF(isAlwaysOnLoggingAllowed(), Layers, __VA_ARGS__)

class SendStopResponsivenessTimer {
public:
    ~SendStopResponsivenessTimer()
    {
        WebProcess::singleton().parentProcessConnection()->send(Messages::WebProcessProxy::StopResponsivenessTimer(), 0);
    }
};

class DeferredPageDestructor {
public:
    static void createDeferredPageDestructor(std::unique_ptr<Page> page, WebPage* webPage)
    {
        new DeferredPageDestructor(WTFMove(page), webPage);
    }

private:
    DeferredPageDestructor(std::unique_ptr<Page> page, WebPage* webPage)
        : m_page(WTFMove(page))
        , m_webPage(webPage)
    {
        tryDestruction();
    }

    void tryDestruction()
    {
        if (m_page->insideNestedRunLoop()) {
            m_page->whenUnnested([this] { tryDestruction(); });
            return;
        }

        m_page = nullptr;
        m_webPage = nullptr;
        delete this;
    }

    std::unique_ptr<Page> m_page;
    RefPtr<WebPage> m_webPage;
};

DEFINE_DEBUG_ONLY_GLOBAL(WTF::RefCountedLeakCounter, webPageCounter, ("WebPage"));

Ref<WebPage> WebPage::create(PageIdentifier pageID, WebPageCreationParameters&& parameters)
{
    Ref<WebPage> page = adoptRef(*new WebPage(pageID, WTFMove(parameters)));

    if (WebProcess::singleton().injectedBundle())
        WebProcess::singleton().injectedBundle()->didCreatePage(page.ptr());

    return page;
}

WebPage::WebPage(PageIdentifier pageID, WebPageCreationParameters&& parameters)
    : m_pageID(pageID)
    , m_viewSize(parameters.viewSize)
    , m_alwaysShowsHorizontalScroller { parameters.alwaysShowsHorizontalScroller }
    , m_alwaysShowsVerticalScroller { parameters.alwaysShowsVerticalScroller }
#if ENABLE(PRIMARY_SNAPSHOTTED_PLUGIN_HEURISTIC)
    , m_determinePrimarySnapshottedPlugInTimer(RunLoop::main(), this, &WebPage::determinePrimarySnapshottedPlugInTimerFired)
#endif
    , m_layerHostingMode(parameters.layerHostingMode)
#if ENABLE(PLATFORM_DRIVEN_TEXT_CHECKING)
    , m_textCheckingControllerProxy(makeUniqueRef<TextCheckingControllerProxy>(*this))
#endif
#if PLATFORM(COCOA) || PLATFORM(GTK)
    , m_viewGestureGeometryCollector(std::make_unique<ViewGestureGeometryCollector>(*this))
#elif HAVE(ACCESSIBILITY) && PLATFORM(GTK)
    , m_accessibilityObject(nullptr)
#endif
    , m_setCanStartMediaTimer(RunLoop::main(), this, &WebPage::setCanStartMediaTimerFired)
#if ENABLE(CONTEXT_MENUS)
    , m_contextMenuClient(std::make_unique<API::InjectedBundle::PageContextMenuClient>())
#endif
    , m_editorClient { std::make_unique<API::InjectedBundle::EditorClient>() }
    , m_formClient(std::make_unique<API::InjectedBundle::FormClient>())
    , m_loaderClient(std::make_unique<API::InjectedBundle::PageLoaderClient>())
    , m_resourceLoadClient(std::make_unique<API::InjectedBundle::ResourceLoadClient>())
    , m_uiClient(std::make_unique<API::InjectedBundle::PageUIClient>())
    , m_findController(makeUniqueRef<FindController>(this))
    , m_inspectorTargetController(std::make_unique<WebPageInspectorTargetController>(*this))
    , m_userContentController(WebUserContentController::getOrCreate(parameters.userContentControllerID))
#if ENABLE(GEOLOCATION)
    , m_geolocationPermissionRequestManager(makeUniqueRef<GeolocationPermissionRequestManager>(*this))
#endif
#if ENABLE(MEDIA_STREAM)
    , m_userMediaPermissionRequestManager { makeUniqueRef<UserMediaPermissionRequestManager>(*this) }
#endif
    , m_pageScrolledHysteresis([this](PAL::HysteresisState state) { if (state == PAL::HysteresisState::Stopped) pageStoppedScrolling(); }, pageScrollHysteresisDuration)
    , m_canRunBeforeUnloadConfirmPanel(parameters.canRunBeforeUnloadConfirmPanel)
    , m_canRunModal(parameters.canRunModal)
#if PLATFORM(IOS_FAMILY)
    , m_forceAlwaysUserScalable(parameters.ignoresViewportScaleLimits)
    , m_screenSize(parameters.screenSize)
    , m_availableScreenSize(parameters.availableScreenSize)
    , m_overrideScreenSize(parameters.overrideScreenSize)
    , m_deviceOrientation(parameters.deviceOrientation)
    , m_keyboardIsAttached(parameters.keyboardIsAttached)
    , m_canShowWhileLocked(parameters.canShowWhileLocked)
    , m_doubleTapForDoubleClickDelay(parameters.doubleTapForDoubleClickDelay)
    , m_doubleTapForDoubleClickRadius(parameters.doubleTapForDoubleClickRadius)
#endif
    , m_layerVolatilityTimer(*this, &WebPage::layerVolatilityTimerFired)
    , m_activityState(parameters.activityState)
    , m_userActivity("App nap disabled for page due to user activity")
    , m_userInterfaceLayoutDirection(parameters.userInterfaceLayoutDirection)
    , m_overrideContentSecurityPolicy { parameters.overrideContentSecurityPolicy }
    , m_cpuLimit(parameters.cpuLimit)
#if USE(WPE_RENDERER)
    , m_hostFileDescriptor(WTFMove(parameters.hostFileDescriptor))
#endif
#if ENABLE(VIEWPORT_RESIZING)
    , m_shrinkToFitContentTimer(*this, &WebPage::shrinkToFitContentTimerFired, 0_s)
#endif
{
    ASSERT(m_pageID);

    m_pageGroup = WebProcess::singleton().webPageGroup(parameters.pageGroupData);

#if PLATFORM(IOS_FAMILY)
    DeprecatedGlobalSettings::setShouldManageAudioSessionCategory(true);
#endif

    PageConfiguration pageConfiguration(
        makeUniqueRef<WebEditorClient>(this),
        WebSocketProvider::create(),
        makeUniqueRef<WebKit::LibWebRTCProvider>(),
        WebProcess::singleton().cacheStorageProvider(),
        WebBackForwardListProxy::create(*this),
        WebCookieJar::create()
    );
    pageConfiguration.chromeClient = new WebChromeClient(*this);
#if ENABLE(CONTEXT_MENUS)
    pageConfiguration.contextMenuClient = new WebContextMenuClient(this);
#endif
#if ENABLE(DRAG_SUPPORT)
    pageConfiguration.dragClient = new WebDragClient(this);
#endif
    pageConfiguration.inspectorClient = new WebInspectorClient(this);
#if USE(AUTOCORRECTION_PANEL)
    pageConfiguration.alternativeTextClient = new WebAlternativeTextClient(this);
#endif

    pageConfiguration.plugInClient = new WebPlugInClient(*this);
    pageConfiguration.loaderClientForMainFrame = new WebFrameLoaderClient;
    pageConfiguration.progressTrackerClient = new WebProgressTrackerClient(*this);
    pageConfiguration.diagnosticLoggingClient = std::make_unique<WebDiagnosticLoggingClient>(*this);
    pageConfiguration.performanceLoggingClient = std::make_unique<WebPerformanceLoggingClient>(*this);

    pageConfiguration.webGLStateTracker = std::make_unique<WebGLStateTracker>([this](bool isUsingHighPerformanceWebGL) {
        send(Messages::WebPageProxy::SetIsUsingHighPerformanceWebGL(isUsingHighPerformanceWebGL));
    });

#if ENABLE(SPEECH_SYNTHESIS)
    pageConfiguration.speechSynthesisClient = std::make_unique<WebSpeechSynthesisClient>(*this);
#endif

#if PLATFORM(COCOA)
    pageConfiguration.validationMessageClient = std::make_unique<WebValidationMessageClient>(*this);
#endif

    pageConfiguration.applicationCacheStorage = &WebProcess::singleton().applicationCacheStorage();
    pageConfiguration.databaseProvider = WebDatabaseProvider::getOrCreate(m_pageGroup->pageGroupID());
    pageConfiguration.pluginInfoProvider = &WebPluginInfoProvider::singleton();
    pageConfiguration.storageNamespaceProvider = WebStorageNamespaceProvider::getOrCreate(m_pageGroup->pageGroupID());
    pageConfiguration.userContentProvider = m_userContentController.ptr();
    pageConfiguration.visitedLinkStore = VisitedLinkTableController::getOrCreate(parameters.visitedLinkTableID);

#if ENABLE(APPLE_PAY)
    pageConfiguration.paymentCoordinatorClient = new WebPaymentCoordinator(*this);
#endif

#if ENABLE(WEB_AUTHN)
    pageConfiguration.authenticatorCoordinatorClient = std::make_unique<WebAuthenticatorCoordinator>(*this);
#endif

#if ENABLE(APPLICATION_MANIFEST)
    pageConfiguration.applicationManifest = parameters.applicationManifest;
#endif

    m_page = std::make_unique<Page>(WTFMove(pageConfiguration));

    // Set the sessionID *before* updating the preferences as the privateBrowsingEnabled preferences may need to override it.
    if (parameters.sessionID.isValid())
        setSessionID(parameters.sessionID);

    updatePreferences(parameters.store);

    m_backgroundColor = parameters.backgroundColor;

    m_drawingArea = DrawingArea::create(*this, parameters);
    m_drawingArea->setPaintingEnabled(false);
    m_drawingArea->setShouldScaleViewToFitDocument(parameters.shouldScaleViewToFitDocument);

    if (parameters.isProcessSwap)
        freezeLayerTree(LayerTreeFreezeReason::ProcessSwap);

#if ENABLE(ASYNC_SCROLLING)
    m_useAsyncScrolling = parameters.store.getBoolValueForKey(WebPreferencesKey::threadedScrollingEnabledKey());
    if (!m_drawingArea->supportsAsyncScrolling())
        m_useAsyncScrolling = false;
    m_page->settings().setScrollingCoordinatorEnabled(m_useAsyncScrolling);
#endif

    m_mainFrame = WebFrame::createWithCoreMainFrame(this, &m_page->mainFrame());
    m_drawingArea->updatePreferences(parameters.store);

    setBackgroundExtendsBeyondPage(parameters.backgroundExtendsBeyondPage);
    setPageAndTextZoomFactors(parameters.pageZoomFactor, parameters.textZoomFactor);

#if ENABLE(GEOLOCATION)
    WebCore::provideGeolocationTo(m_page.get(), *new WebGeolocationClient(*this));
#endif
#if ENABLE(DEVICE_ORIENTATION) && PLATFORM(QT) && HAVE(QTSENSORS)
    WebCore::provideDeviceMotionTo(m_page.get(), new DeviceMotionClientQt);
    WebCore::provideDeviceOrientationTo(m_page.get(), new DeviceOrientationClientQt);
#endif
#if ENABLE(NOTIFICATIONS)
    WebCore::provideNotification(m_page.get(), new WebNotificationClient(this));
#endif
#if ENABLE(MEDIA_STREAM)
    WebCore::provideUserMediaTo(m_page.get(), new WebUserMediaClient(*this));
#endif

    m_page->setControlledByAutomation(parameters.controlledByAutomation);

    m_page->setCanStartMedia(false);
    m_mayStartMediaWhenInWindow = parameters.mayStartMediaWhenInWindow;
    if (parameters.mediaPlaybackIsSuspended)
        m_page->suspendAllMediaPlayback();

    m_page->setGroupName(m_pageGroup->identifier());
    m_page->setDeviceScaleFactor(parameters.deviceScaleFactor);
    m_page->setUserInterfaceLayoutDirection(m_userInterfaceLayoutDirection);
#if PLATFORM(IOS_FAMILY)
    m_page->setTextAutosizingWidth(parameters.textAutosizingWidth);
    setOverrideViewportArguments(parameters.overrideViewportArguments);
#endif

    platformInitialize();

    setUseFixedLayout(parameters.useFixedLayout);

    setUnderlayColor(parameters.underlayColor);

    setPaginationMode(parameters.paginationMode);
    setPaginationBehavesLikeColumns(parameters.paginationBehavesLikeColumns);
    setPageLength(parameters.pageLength);
    setGapBetweenPages(parameters.gapBetweenPages);
    setPaginationLineGridEnabled(parameters.paginationLineGridEnabled);

    effectiveAppearanceDidChange(parameters.useDarkAppearance, parameters.useInactiveAppearance);

    if (parameters.isEditable)
        setEditable(true);

#if PLATFORM(MAC)
    setUseSystemAppearance(parameters.useSystemAppearance);
#endif

    // If the page is created off-screen, its visibilityState should be prerender.
    m_page->setActivityState(m_activityState);
    if (!isVisible())
        m_page->setIsPrerender();

    updateIsInWindow(true);

    setViewLayoutSize(parameters.viewLayoutSize);
    setAutoSizingShouldExpandToViewHeight(parameters.autoSizingShouldExpandToViewHeight);
    setViewportSizeForCSSViewportUnits(parameters.viewportSizeForCSSViewportUnits);
    
    setScrollPinningBehavior(parameters.scrollPinningBehavior);
    if (parameters.scrollbarOverlayStyle)
        m_scrollbarOverlayStyle = static_cast<ScrollbarOverlayStyle>(parameters.scrollbarOverlayStyle.value());
    else
        m_scrollbarOverlayStyle = Optional<ScrollbarOverlayStyle>();

    setTopContentInset(parameters.topContentInset);

    m_userAgent = parameters.userAgent;
    
    if (!parameters.itemStates.isEmpty())
        restoreSessionInternal(parameters.itemStates, WasRestoredByAPIRequest::No, WebBackForwardListProxy::OverwriteExistingItem::Yes);

    m_drawingArea->setPaintingEnabled(true);
    
    setMediaVolume(parameters.mediaVolume);

    setMuted(parameters.muted);

    // We use the DidFirstVisuallyNonEmptyLayout milestone to determine when to unfreeze the layer tree.
    m_page->addLayoutMilestones({ DidFirstLayout, DidFirstVisuallyNonEmptyLayout });

    auto& webProcess = WebProcess::singleton();
    webProcess.addMessageReceiver(Messages::WebPage::messageReceiverName(), m_pageID, *this);

    // FIXME: This should be done in the object constructors, and the objects themselves should be message receivers.
    webProcess.addMessageReceiver(Messages::WebInspector::messageReceiverName(), m_pageID, *this);
    webProcess.addMessageReceiver(Messages::WebInspectorUI::messageReceiverName(), m_pageID, *this);
    webProcess.addMessageReceiver(Messages::RemoteWebInspectorUI::messageReceiverName(), m_pageID, *this);
#if ENABLE(FULLSCREEN_API)
    webProcess.addMessageReceiver(Messages::WebFullScreenManager::messageReceiverName(), m_pageID, *this);
#endif

#ifndef NDEBUG
    webPageCounter.increment();
#endif

#if ENABLE(ASYNC_SCROLLING)
    if (m_useAsyncScrolling)
        webProcess.eventDispatcher().addScrollingTreeForPage(this);
#endif

    for (auto& mimeType : parameters.mimeTypesWithCustomContentProviders)
        m_mimeTypesWithCustomContentProviders.add(mimeType);


#if ENABLE(LEGACY_ENCRYPTED_MEDIA)
    if (WebMediaKeyStorageManager* manager = webProcess.supplement<WebMediaKeyStorageManager>())
        m_page->settings().setMediaKeysStorageDirectory(manager->mediaKeyStorageDirectory());
#endif
    m_page->settings().setAppleMailPaginationQuirkEnabled(parameters.appleMailPaginationQuirkEnabled);
    
    if (parameters.viewScaleFactor != 1)
        scaleView(parameters.viewScaleFactor);

    m_page->addLayoutMilestones(parameters.observedLayoutMilestones);

#if PLATFORM(COCOA)
    m_page->settings().setContentDispositionAttachmentSandboxEnabled(true);
    setSmartInsertDeleteEnabled(parameters.smartInsertDeleteEnabled);
    WebCore::setAdditionalSupportedImageTypes(parameters.additionalSupportedImageTypes);
#endif

#if ENABLE(SERVICE_WORKER)
    if (parameters.hasRegisteredServiceWorkers)
        ServiceWorkerProvider::singleton().setMayHaveRegisteredServiceWorkers();
#endif

    m_needsFontAttributes = parameters.needsFontAttributes;

#if ENABLE(WEB_RTC)
    if (!parameters.iceCandidateFilteringEnabled)
        disableICECandidateFiltering();
#if USE(LIBWEBRTC)
    if (parameters.enumeratingAllNetworkInterfacesEnabled)
        enableEnumeratingAllNetworkInterfaces();
#endif
#endif

    for (const auto& iterator : parameters.urlSchemeHandlers)
        registerURLSchemeHandler(iterator.value, iterator.key);

    m_userContentController->addUserContentWorlds(parameters.userContentWorlds);
    m_userContentController->addUserScripts(WTFMove(parameters.userScripts), InjectUserScriptImmediately::No);
    m_userContentController->addUserStyleSheets(parameters.userStyleSheets);
    m_userContentController->addUserScriptMessageHandlers(parameters.messageHandlers);
#if ENABLE(CONTENT_EXTENSIONS)
    m_userContentController->addContentRuleLists(WTFMove(parameters.contentRuleLists));
#endif

#if PLATFORM(IOS_FAMILY)
    setViewportConfigurationViewLayoutSize(parameters.viewportConfigurationViewLayoutSize, parameters.viewportConfigurationLayoutSizeScaleFactor, parameters.viewportConfigurationMinimumEffectiveDeviceWidth);
    setMaximumUnobscuredSize(parameters.maximumUnobscuredSize);
#endif

#if USE(AUDIO_SESSION)
    PlatformMediaSessionManager::setShouldDeactivateAudioSession(true);
#endif

#if HAVE(VISIBILITY_PROPAGATION_VIEW)
    m_contextForVisibilityPropagation = LayerHostingContext::createForExternalHostingProcess({
        m_canShowWhileLocked
    });
    RELEASE_LOG(Process, "Created context with ID %d for visibility propagation from UIProcess", m_contextForVisibilityPropagation->contextID());
    send(Messages::WebPageProxy::DidCreateContextForVisibilityPropagation(m_contextForVisibilityPropagation->contextID()));
#endif

    updateThrottleState();
}

#if ENABLE(WEB_RTC)
void WebPage::disableICECandidateFiltering()
{
    m_page->disableICECandidateFiltering();
}

void WebPage::enableICECandidateFiltering()
{
    m_page->enableICECandidateFiltering();
}

#if USE(LIBWEBRTC)
void WebPage::disableEnumeratingAllNetworkInterfaces()
{
    m_page->libWebRTCProvider().disableEnumeratingAllNetworkInterfaces();
}

void WebPage::enableEnumeratingAllNetworkInterfaces()
{
    m_page->libWebRTCProvider().enableEnumeratingAllNetworkInterfaces();
}
#endif
#endif

void WebPage::stopAllMediaPlayback()
{
    m_page->stopAllMediaPlayback();
}

void WebPage::suspendAllMediaPlayback()
{
    m_page->suspendAllMediaPlayback();
}

void WebPage::resumeAllMediaPlayback()
{
    m_page->resumeAllMediaPlayback();
}

void WebPage::suspendAllMediaBuffering()
{
    m_page->suspendAllMediaBuffering();
}

void WebPage::resumeAllMediaBuffering()
{
    m_page->resumeAllMediaBuffering();
}


void WebPage::reinitializeWebPage(WebPageCreationParameters&& parameters)
{
    ASSERT(m_drawingArea);

    setSize(parameters.viewSize);

    // If the UIProcess created a new DrawingArea, then we need to do the same.
    if (m_drawingArea->identifier() != parameters.drawingAreaIdentifier) {
        auto oldDrawingArea = std::exchange(m_drawingArea, nullptr);
        oldDrawingArea->removeMessageReceiverIfNeeded();

        m_drawingArea = DrawingArea::create(*this, parameters);
        m_drawingArea->setPaintingEnabled(false);
        m_drawingArea->setShouldScaleViewToFitDocument(parameters.shouldScaleViewToFitDocument);
        m_drawingArea->updatePreferences(parameters.store);
        m_drawingArea->setPaintingEnabled(true);

        m_drawingArea->adoptLayersFromDrawingArea(*oldDrawingArea);

        unfreezeLayerTree(LayerTreeFreezeReason::PageSuspended);
    }

    setViewLayoutSize(parameters.viewLayoutSize);

    if (m_activityState != parameters.activityState)
        setActivityState(parameters.activityState, ActivityStateChangeAsynchronous, Vector<CallbackID>());
    if (m_layerHostingMode != parameters.layerHostingMode)
        setLayerHostingMode(parameters.layerHostingMode);

    platformReinitialize();
}

void WebPage::updateThrottleState()
{
    bool isThrottleable = this->isThrottleable();

    // The UserActivity prevents App Nap. So if we want to allow App Nap of the page, stop the activity.
    // If the page should not be app nap'd, start it.
    if (isThrottleable)
        m_userActivity.stop();
    else
        m_userActivity.start();

#if ENABLE(SERVICE_WORKER)
    RunLoop::main().dispatch([isThrottleable, sessionID = sessionID()] {
        if (auto* connection = ServiceWorkerProvider::singleton().existingServiceWorkerConnectionForSession(sessionID)) {
            if (isThrottleable != connection->isThrottleable())
                connection->updateThrottleState();
        }
    });
#endif
}

bool WebPage::isThrottleable() const
{
    bool isActive = m_activityState.containsAny({ ActivityState::IsLoading, ActivityState::IsAudible, ActivityState::IsCapturingMedia, ActivityState::WindowIsActive });
    bool isVisuallyIdle = m_activityState.contains(ActivityState::IsVisuallyIdle);

    return m_isAppNapEnabled && !isActive && isVisuallyIdle;
}

WebPage::~WebPage()
{
    ASSERT(!m_page);

    platformDetach();
    
    m_sandboxExtensionTracker.invalidate();

    for (auto* pluginView : m_pluginViews)
        pluginView->webPageDestroyed();

#if !PLATFORM(IOS_FAMILY)
    if (m_headerBanner)
        m_headerBanner->detachFromPage();
    if (m_footerBanner)
        m_footerBanner->detachFromPage();
#endif // !PLATFORM(IOS_FAMILY)

#ifndef NDEBUG
    webPageCounter.decrement();
#endif
    
#if (PLATFORM(IOS_FAMILY) && HAVE(AVKIT)) || (PLATFORM(MAC) && ENABLE(VIDEO_PRESENTATION_MODE))
    if (m_playbackSessionManager)
        m_playbackSessionManager->invalidate();

    if (m_videoFullscreenManager)
        m_videoFullscreenManager->invalidate();
#endif
}

IPC::Connection* WebPage::messageSenderConnection() const
{
    return WebProcess::singleton().parentProcessConnection();
}

uint64_t WebPage::messageSenderDestinationID() const
{
    return pageID().toUInt64();
}

#if ENABLE(CONTEXT_MENUS)
void WebPage::setInjectedBundleContextMenuClient(std::unique_ptr<API::InjectedBundle::PageContextMenuClient>&& contextMenuClient)
{
    if (!contextMenuClient) {
        m_contextMenuClient = std::make_unique<API::InjectedBundle::PageContextMenuClient>();
        return;
    }

    m_contextMenuClient = WTFMove(contextMenuClient);
}
#endif

void WebPage::setInjectedBundleEditorClient(std::unique_ptr<API::InjectedBundle::EditorClient>&& editorClient)
{
    if (!editorClient) {
        m_editorClient = std::make_unique<API::InjectedBundle::EditorClient>();
        return;
    }

    m_editorClient = WTFMove(editorClient);
}

void WebPage::setInjectedBundleFormClient(std::unique_ptr<API::InjectedBundle::FormClient>&& formClient)
{
    if (!formClient) {
        m_formClient = std::make_unique<API::InjectedBundle::FormClient>();
        return;
    }

    m_formClient = WTFMove(formClient);
}

void WebPage::setInjectedBundlePageLoaderClient(std::unique_ptr<API::InjectedBundle::PageLoaderClient>&& loaderClient)
{
    if (!loaderClient) {
        m_loaderClient = std::make_unique<API::InjectedBundle::PageLoaderClient>();
        return;
    }

    m_loaderClient = WTFMove(loaderClient);

    // It would be nice to get rid of this code and transition all clients to using didLayout instead of
    // didFirstLayoutInFrame and didFirstVisuallyNonEmptyLayoutInFrame. In the meantime, this is required
    // for backwards compatibility.
    if (auto milestones = m_loaderClient->layoutMilestones())
        listenForLayoutMilestones(milestones);
}

void WebPage::initializeInjectedBundlePolicyClient(WKBundlePagePolicyClientBase* client)
{
    m_policyClient.initialize(client);
}

void WebPage::setInjectedBundleResourceLoadClient(std::unique_ptr<API::InjectedBundle::ResourceLoadClient>&& client)
{
    if (!m_resourceLoadClient)
        m_resourceLoadClient = std::make_unique<API::InjectedBundle::ResourceLoadClient>();
    else
        m_resourceLoadClient = WTFMove(client);
}

void WebPage::setInjectedBundleUIClient(std::unique_ptr<API::InjectedBundle::PageUIClient>&& uiClient)
{
    if (!uiClient) {
        m_uiClient = std::make_unique<API::InjectedBundle::PageUIClient>();
        return;
    }

    m_uiClient = WTFMove(uiClient);
}

#if ENABLE(FULLSCREEN_API)
void WebPage::initializeInjectedBundleFullScreenClient(WKBundlePageFullScreenClientBase* client)
{
    m_fullScreenClient.initialize(client);
}
#endif

#if ENABLE(NETSCAPE_PLUGIN_API)

constexpr int smallPluginDimensionThreshold = 5;

static bool pluginIsSmall(WebCore::HTMLPlugInElement& pluginElement)
{
    auto* renderer = pluginElement.renderer();
    if (!is<RenderEmbeddedObject>(*renderer))
        return false;

    auto& box = downcast<RenderBox>(*renderer);
    return box.contentWidth() <= smallPluginDimensionThreshold && box.contentHeight() <= smallPluginDimensionThreshold;
}

RefPtr<Plugin> WebPage::createPlugin(WebFrame* frame, HTMLPlugInElement* pluginElement, const Plugin::Parameters& parameters, String& newMIMEType)
{
    String frameURLString = frame->coreFrame()->loader().documentLoader()->responseURL().string();
    String pageURLString = m_page->mainFrame().loader().documentLoader()->responseURL().string();

#if ENABLE(PRIMARY_SNAPSHOTTED_PLUGIN_HEURISTIC)
    HTMLPlugInImageElement& pluginImageElement = downcast<HTMLPlugInImageElement>(*pluginElement);
    unsigned pluginArea = 0;
    PluginProcessType processType = pluginElement->displayState() == HTMLPlugInElement::WaitingForSnapshot && !(plugInIsPrimarySize(pluginImageElement, pluginArea) && !plugInIntersectsSearchRect(pluginImageElement)) ? PluginProcessTypeSnapshot : PluginProcessTypeNormal;
#else
    PluginProcessType processType = pluginElement->displayState() == HTMLPlugInElement::WaitingForSnapshot ? PluginProcessTypeSnapshot : PluginProcessTypeNormal;
#endif

    bool allowOnlyApplicationPlugins = !frame->coreFrame()->loader().subframeLoader().allowPlugins();

    uint64_t pluginProcessToken;
    uint32_t pluginLoadPolicy;
    String unavailabilityDescription;
    bool isUnsupported;
    if (!sendSync(Messages::WebPageProxy::FindPlugin(parameters.mimeType, static_cast<uint32_t>(processType), parameters.url.string(), frameURLString, pageURLString, allowOnlyApplicationPlugins), Messages::WebPageProxy::FindPlugin::Reply(pluginProcessToken, newMIMEType, pluginLoadPolicy, unavailabilityDescription, isUnsupported)))
        return nullptr;

    PluginModuleLoadPolicy loadPolicy = static_cast<PluginModuleLoadPolicy>(pluginLoadPolicy);
    bool isBlockedPlugin = (loadPolicy == PluginModuleBlockedForSecurity) || (loadPolicy == PluginModuleBlockedForCompatibility);

    if (isUnsupported || isBlockedPlugin || !pluginProcessToken) {
#if ENABLE(PDFKIT_PLUGIN)
        String path = parameters.url.path();
        if (shouldUsePDFPlugin() && (MIMETypeRegistry::isPDFOrPostScriptMIMEType(parameters.mimeType) || (parameters.mimeType.isEmpty() && (path.endsWithIgnoringASCIICase(".pdf") || path.endsWithIgnoringASCIICase(".ps")))))
            return PDFPlugin::create(*frame);
#endif
    }

    if (isUnsupported) {
        pluginElement->setReplacement(RenderEmbeddedObject::UnsupportedPlugin, unavailabilityDescription);
        return nullptr;
    }

    if (isBlockedPlugin) {
        bool isReplacementObscured = pluginElement->setReplacement(RenderEmbeddedObject::InsecurePluginVersion, unavailabilityDescription);
        send(Messages::WebPageProxy::DidBlockInsecurePluginVersion(parameters.mimeType, parameters.url.string(), frameURLString, pageURLString, isReplacementObscured));
        return nullptr;
    }

    if (!pluginProcessToken)
        return nullptr;

    if (m_page->settings().blockingOfSmallPluginsEnabled() && pluginIsSmall(*pluginElement)) {
        RELEASE_LOG(Plugins, "Blocking a plugin because it is too small");
        pluginElement->setReplacement(RenderEmbeddedObject::PluginTooSmall, pluginTooSmallText());
        return nullptr;
    }

    bool isRestartedProcess = (pluginElement->displayState() == HTMLPlugInElement::Restarting || pluginElement->displayState() == HTMLPlugInElement::RestartingWithPendingMouseClick);
    return PluginProxy::create(pluginProcessToken, isRestartedProcess);
}
#endif // ENABLE(NETSCAPE_PLUGIN_API)

#if ENABLE(WEBGL) && !PLATFORM(MAC)
WebCore::WebGLLoadPolicy WebPage::webGLPolicyForURL(WebFrame*, const URL&)
{
    return WebGLAllowCreation;
}

WebCore::WebGLLoadPolicy WebPage::resolveWebGLPolicyForURL(WebFrame*, const URL&)
{
    return WebGLAllowCreation;
}
#endif

#if PLATFORM(QT)

static Element* rootEditableElementRespectingShadowTree(const Frame& frame)
{
    Element* selectionRoot = frame.selection().selection().rootEditableElement();
    if (selectionRoot && selectionRoot->isInShadowTree())
        selectionRoot = selectionRoot->shadowHost();
    return selectionRoot;
}

#endif

EditorState WebPage::editorState(IncludePostLayoutDataHint shouldIncludePostLayoutData) const
{
    Frame& frame = m_page->focusController().focusedOrMainFrame();

    EditorState result;

    if (PluginView* pluginView = focusedPluginViewForFrame(frame)) {
        if (!pluginView->getSelectionString().isNull()) {
            result.selectionIsNone = false;
            result.selectionIsRange = true;
            result.isInPlugin = true;
            return result;
        }
    }

    const VisibleSelection& selection = frame.selection().selection();
    const Editor& editor = frame.editor();

    result.selectionIsNone = selection.isNone();
    result.selectionIsRange = selection.isRange();
    result.isContentEditable = selection.isContentEditable();
    result.isContentRichlyEditable = selection.isContentRichlyEditable();
    result.isInPasswordField = selection.isInPasswordField();
    result.hasComposition = editor.hasComposition();
    result.shouldIgnoreSelectionChanges = editor.ignoreSelectionChanges();

    if (auto* document = frame.document())
        result.originIdentifierForPasteboard = document->originIdentifierForPasteboard();

    bool canIncludePostLayoutData = frame.view() && !frame.view()->needsLayout();
    if (shouldIncludePostLayoutData == IncludePostLayoutDataHint::Yes && canIncludePostLayoutData) {
        auto& postLayoutData = result.postLayoutData();
        postLayoutData.canCut = editor.canCut();
        postLayoutData.canCopy = editor.canCopy();
        postLayoutData.canPaste = editor.canPaste();

        if (m_needsFontAttributes)
            postLayoutData.fontAttributes = editor.fontAttributesAtSelectionStart();

#if PLATFORM(COCOA)
        if (result.isContentEditable && !selection.isNone()) {
            if (auto editingStyle = EditingStyle::styleAtSelectionStart(selection)) {
                if (editingStyle->hasStyle(CSSPropertyFontWeight, "bold"))
                    postLayoutData.typingAttributes |= AttributeBold;

                if (editingStyle->hasStyle(CSSPropertyFontStyle, "italic") || editingStyle->hasStyle(CSSPropertyFontStyle, "oblique"))
                    postLayoutData.typingAttributes |= AttributeItalics;

                if (editingStyle->hasStyle(CSSPropertyWebkitTextDecorationsInEffect, "underline"))
                    postLayoutData.typingAttributes |= AttributeUnderline;

                if (auto* styleProperties = editingStyle->style()) {
                    bool isLeftToRight = styleProperties->propertyAsValueID(CSSPropertyDirection) == CSSValueLtr;
                    switch (styleProperties->propertyAsValueID(CSSPropertyTextAlign)) {
                    case CSSValueRight:
                    case CSSValueWebkitRight:
                        postLayoutData.textAlignment = RightAlignment;
                        break;
                    case CSSValueLeft:
                    case CSSValueWebkitLeft:
                        postLayoutData.textAlignment = LeftAlignment;
                        break;
                    case CSSValueCenter:
                    case CSSValueWebkitCenter:
                        postLayoutData.textAlignment = CenterAlignment;
                        break;
                    case CSSValueJustify:
                        postLayoutData.textAlignment = JustifiedAlignment;
                        break;
                    case CSSValueStart:
                        postLayoutData.textAlignment = isLeftToRight ? LeftAlignment : RightAlignment;
                        break;
                    case CSSValueEnd:
                        postLayoutData.textAlignment = isLeftToRight ? RightAlignment : LeftAlignment;
                        break;
                    default:
                        break;
                    }
                    if (auto textColor = styleProperties->propertyAsColor(CSSPropertyColor))
                        postLayoutData.textColor = *textColor;
                }
            }

            if (auto* enclosingListElement = enclosingList(selection.start().containerNode())) {
                if (is<HTMLUListElement>(*enclosingListElement))
                    postLayoutData.enclosingListType = UnorderedList;
                else if (is<HTMLOListElement>(*enclosingListElement))
                    postLayoutData.enclosingListType = OrderedList;
                else
                    ASSERT_NOT_REACHED();
            }

            postLayoutData.baseWritingDirection = editor.baseWritingDirectionForSelectionStart();
        }
#endif
    }

#if PLATFORM(QT)
    size_t location = 0;
    size_t length = 0;

    Element* selectionRoot = rootEditableElementRespectingShadowTree(frame);
    Element* scope = selectionRoot ? selectionRoot : frame.document()->documentElement();

    if (!scope)
        return result;

    if (is<HTMLInputElement>(scope)) {
        HTMLInputElement* input = downcast<HTMLInputElement>(scope);
        if (input->isTelephoneField())
            result.inputMethodHints |= Qt::ImhDialableCharactersOnly;
        else if (input->isNumberField())
            result.inputMethodHints |= Qt::ImhDigitsOnly;
        else if (input->isEmailField()) {
            result.inputMethodHints |= Qt::ImhEmailCharactersOnly;
            result.inputMethodHints |= Qt::ImhNoAutoUppercase;
        } else if (input->isURLField()) {
            result.inputMethodHints |= Qt::ImhUrlCharactersOnly;
            result.inputMethodHints |= Qt::ImhNoAutoUppercase;
        } else if (input->isPasswordField()) {
            // Set ImhHiddenText flag for password fields. The Qt platform
            // is responsible for determining which widget will receive input
            // method events for password fields.
            result.inputMethodHints |= Qt::ImhHiddenText;
            result.inputMethodHints |= Qt::ImhNoAutoUppercase;
            result.inputMethodHints |= Qt::ImhNoPredictiveText;
            result.inputMethodHints |= Qt::ImhSensitiveData;
        }
    }

    if (selectionRoot && selectionRoot->renderer())
        result.editorRect = frame.view()->contentsToWindow(selectionRoot->renderer()->absoluteBoundingBoxRect());

    RefPtr<Range> range;
    if (result.hasComposition && (range = frame.editor().compositionRange())) {
        frame.editor().getCompositionSelection(result.anchorPosition, result.cursorPosition);

        result.compositionRect = frame.view()->contentsToWindow(range->absoluteBoundingBox());
    }

    if (!result.hasComposition && !result.selectionIsNone && (range = frame.selection().selection().firstRange())) {
        TextIterator::getLocationAndLengthFromRange(scope, range.get(), location, length);
        bool baseIsFirst = frame.selection().selection().isBaseFirst();

        result.cursorPosition = (baseIsFirst) ? location + length : location;
        result.anchorPosition = (baseIsFirst) ? location : location + length;
        result.selectedText = range->text();
    }

    if (range)
        result.cursorRect = frame.view()->contentsToWindow(frame.editor().firstRectForRange(range.get()));

    // FIXME: We should only transfer innerText when it changes and do this on the UI side.
    if (result.isContentEditable) {
        if (is<HTMLTextFormControlElement>(scope))
            result.surroundingText = downcast<HTMLTextFormControlElement>(scope)->innerTextValue();
        else
            result.surroundingText = scope->innerText();

        if (result.hasComposition) {
            // The anchor is always the left position when they represent a composition.
            result.surroundingText.remove(result.anchorPosition, result.cursorPosition - result.anchorPosition);
        }
    }
#endif

    platformEditorState(frame, result, shouldIncludePostLayoutData);

    m_lastEditorStateWasContentEditable = result.isContentEditable ? EditorStateIsContentEditable::Yes : EditorStateIsContentEditable::No;

    return result;
}

void WebPage::changeFontAttributes(WebCore::FontAttributeChanges&& changes)
{
    auto& frame = m_page->focusController().focusedOrMainFrame();
    if (frame.selection().selection().isContentEditable())
        frame.editor().applyStyleToSelection(changes.createEditingStyle(), changes.editAction(), Editor::ColorFilterMode::InvertColor);
}

void WebPage::changeFont(WebCore::FontChanges&& changes)
{
    auto& frame = m_page->focusController().focusedOrMainFrame();
    if (frame.selection().selection().isContentEditable())
        frame.editor().applyStyleToSelection(changes.createEditingStyle(), EditAction::SetFont, Editor::ColorFilterMode::InvertColor);
}

void WebPage::executeEditCommandWithCallback(const String& commandName, const String& argument, CallbackID callbackID)
{
    executeEditCommand(commandName, argument);
    send(Messages::WebPageProxy::VoidCallback(callbackID));
}

void WebPage::selectAll()
{
    executeEditingCommand("SelectAll"_s, { });
    platformDidSelectAll();
}

bool WebPage::shouldDispatchSyntheticMouseEventsWhenModifyingSelection() const
{
    auto* document = m_page->mainFrame().document();
    return document && document->quirks().shouldDispatchSyntheticMouseEventsWhenModifyingSelection();
}

#if !PLATFORM(IOS_FAMILY)

void WebPage::platformDidSelectAll()
{
}

#endif // !PLATFORM(IOS_FAMILY)

void WebPage::updateEditorStateAfterLayoutIfEditabilityChanged()
{
    // FIXME: We should update EditorStateIsContentEditable to track whether the state is richly
    // editable or plainttext-only.
    if (m_lastEditorStateWasContentEditable == EditorStateIsContentEditable::Unset)
        return;

    Frame& frame = m_page->focusController().focusedOrMainFrame();
    EditorStateIsContentEditable editorStateIsContentEditable = frame.selection().selection().isContentEditable() ? EditorStateIsContentEditable::Yes : EditorStateIsContentEditable::No;
    if (m_lastEditorStateWasContentEditable != editorStateIsContentEditable)
        scheduleFullEditorStateUpdate();
}

static OptionSet<RenderAsTextFlag> toRenderAsTextFlags(unsigned options)
{
    OptionSet<RenderAsTextFlag> flags;

    if (options & RenderTreeShowAllLayers)
        flags.add(RenderAsTextFlag::ShowAllLayers);
    if (options & RenderTreeShowLayerNesting)
        flags.add(RenderAsTextFlag::ShowLayerNesting);
    if (options & RenderTreeShowCompositedLayers)
        flags.add(RenderAsTextFlag::ShowCompositedLayers);
    if (options & RenderTreeShowOverflow)
        flags.add(RenderAsTextFlag::ShowOverflow);
    if (options & RenderTreeShowSVGGeometry)
        flags.add(RenderAsTextFlag::ShowSVGGeometry);
    if (options & RenderTreeShowLayerFragments)
        flags.add(RenderAsTextFlag::ShowLayerFragments);

    return flags;
}

String WebPage::renderTreeExternalRepresentation(unsigned options) const
{
    return externalRepresentation(m_mainFrame->coreFrame(), toRenderAsTextFlags(options));
}

String WebPage::renderTreeExternalRepresentationForPrinting() const
{
    return externalRepresentation(m_mainFrame->coreFrame(), { RenderAsTextFlag::PrintingMode });
}

uint64_t WebPage::renderTreeSize() const
{
    if (!m_page)
        return 0;
    return m_page->renderTreeSize();
}

void WebPage::setTracksRepaints(bool trackRepaints)
{
    if (FrameView* view = mainFrameView())
        view->setTracksRepaints(trackRepaints);
}

bool WebPage::isTrackingRepaints() const
{
    if (FrameView* view = mainFrameView())
        return view->isTrackingRepaints();

    return false;
}

void WebPage::resetTrackedRepaints()
{
    if (FrameView* view = mainFrameView())
        view->resetTrackedRepaints();
}

Ref<API::Array> WebPage::trackedRepaintRects()
{
    FrameView* view = mainFrameView();
    if (!view)
        return API::Array::create();

    Vector<RefPtr<API::Object>> repaintRects;
    repaintRects.reserveInitialCapacity(view->trackedRepaintRects().size());

    for (const auto& repaintRect : view->trackedRepaintRects())
        repaintRects.uncheckedAppend(API::Rect::create(toAPI(repaintRect)));

    return API::Array::create(WTFMove(repaintRects));
}

PluginView* WebPage::focusedPluginViewForFrame(Frame& frame)
{
    if (!is<PluginDocument>(frame.document()))
        return nullptr;

    auto& pluginDocument = downcast<PluginDocument>(*frame.document());
    if (pluginDocument.focusedElement() != pluginDocument.pluginElement())
        return nullptr;

    return pluginViewForFrame(&frame);
}

PluginView* WebPage::pluginViewForFrame(Frame* frame)
{
    if (!frame || !is<PluginDocument>(frame->document()))
        return nullptr;

    auto& document = downcast<PluginDocument>(*frame->document());
    return static_cast<PluginView*>(document.pluginWidget());
}

void WebPage::executeEditingCommand(const String& commandName, const String& argument)
{
    Frame& frame = m_page->focusController().focusedOrMainFrame();

    if (PluginView* pluginView = focusedPluginViewForFrame(frame)) {
        pluginView->handleEditingCommand(commandName, argument);
        return;
    }
    
    frame.editor().command(commandName).execute(argument);
}

void WebPage::setEditable(bool editable)
{
    m_page->setEditable(editable);
    m_page->setTabKeyCyclesThroughElements(!editable);
    Frame& frame = m_page->focusController().focusedOrMainFrame();
    if (editable) {
        frame.editor().applyEditingStyleToBodyElement();
        // If the page is made editable and the selection is empty, set it to something.
        if (frame.selection().isNone())
            frame.selection().setSelectionFromNone();
    }
}

void WebPage::increaseListLevel()
{
    m_page->focusController().focusedOrMainFrame().editor().increaseSelectionListLevel();
}

void WebPage::decreaseListLevel()
{
    m_page->focusController().focusedOrMainFrame().editor().decreaseSelectionListLevel();
}

void WebPage::changeListType()
{
    m_page->focusController().focusedOrMainFrame().editor().changeSelectionListType();
}

void WebPage::setBaseWritingDirection(WritingDirection direction)
{
    m_page->focusController().focusedOrMainFrame().editor().setBaseWritingDirection(direction);
}

bool WebPage::isEditingCommandEnabled(const String& commandName)
{
    Frame& frame = m_page->focusController().focusedOrMainFrame();

    if (PluginView* pluginView = focusedPluginViewForFrame(frame))
        return pluginView->isEditingCommandEnabled(commandName);
    
    Editor::Command command = frame.editor().command(commandName);
    return command.isSupported() && command.isEnabled();
}
    
void WebPage::clearMainFrameName()
{
    if (Frame* frame = mainFrame())
        frame->tree().clearName();
}

void WebPage::enterAcceleratedCompositingMode(GraphicsLayer* layer)
{
    m_drawingArea->setRootCompositingLayer(layer);
}

void WebPage::exitAcceleratedCompositingMode()
{
    m_drawingArea->setRootCompositingLayer(nullptr);
}

void WebPage::close()
{
    if (m_isClosed)
        return;

#if ENABLE(RESOURCE_LOAD_STATISTICS)
    WebProcess::singleton().ensureNetworkProcessConnection().connection().send(Messages::NetworkConnectionToWebProcess::ClearPageSpecificDataForResourceLoadStatistics(sessionID(), m_pageID), 0);
#endif

    m_isClosed = true;

    // If there is still no URL, then we never loaded anything in this page, so nothing to report.
    if (!mainWebFrame()->url().isEmpty())
        reportUsedFeatures();

    if (WebProcess::singleton().injectedBundle())
        WebProcess::singleton().injectedBundle()->willDestroyPage(this);

    if (m_inspector) {
        m_inspector->disconnectFromPage();
        m_inspector = nullptr;
    }

    m_page->inspectorController().disconnectAllFrontends();

#if ENABLE(FULLSCREEN_API)
    m_fullScreenManager = nullptr;
#endif

    if (m_activePopupMenu) {
        m_activePopupMenu->disconnectFromPage();
        m_activePopupMenu = nullptr;
    }

    if (m_activeOpenPanelResultListener) {
        m_activeOpenPanelResultListener->disconnectFromPage();
        m_activeOpenPanelResultListener = nullptr;
    }

#if ENABLE(INPUT_TYPE_COLOR)
    if (m_activeColorChooser) {
        m_activeColorChooser->disconnectFromPage();
        m_activeColorChooser = nullptr;
    }
#endif

#if PLATFORM(GTK)
    if (m_printOperation) {
        m_printOperation->disconnectFromPage();
        m_printOperation = nullptr;
    }
#endif

#if ENABLE(VIDEO) && USE(GSTREAMER)
    if (m_installMediaPluginsCallback) {
        m_installMediaPluginsCallback->invalidate();
        m_installMediaPluginsCallback = nullptr;
    }
#endif

    m_sandboxExtensionTracker.invalidate();

#if ENABLE(PRIMARY_SNAPSHOTTED_PLUGIN_HEURISTIC)
    m_determinePrimarySnapshottedPlugInTimer.stop();
#endif

#if ENABLE(VIEWPORT_RESIZING)
    m_shrinkToFitContentTimer.stop();
#endif

#if ENABLE(CONTEXT_MENUS)
    m_contextMenuClient = std::make_unique<API::InjectedBundle::PageContextMenuClient>();
#endif
    m_editorClient = std::make_unique<API::InjectedBundle::EditorClient>();
    m_formClient = std::make_unique<API::InjectedBundle::FormClient>();
    m_loaderClient = std::make_unique<API::InjectedBundle::PageLoaderClient>();
    m_policyClient.initialize(0);
    m_resourceLoadClient = std::make_unique<API::InjectedBundle::ResourceLoadClient>();
    m_uiClient = std::make_unique<API::InjectedBundle::PageUIClient>();
#if ENABLE(FULLSCREEN_API)
    m_fullScreenClient.initialize(0);
#endif

    m_printContext = nullptr;
    m_mainFrame->coreFrame()->loader().detachFromParent();
    m_drawingArea = nullptr;

    auto sessionID = this->sessionID();
    DeferredPageDestructor::createDeferredPageDestructor(WTFMove(m_page), this);

    bool isRunningModal = m_isRunningModal;
    m_isRunningModal = false;

    auto& webProcess = WebProcess::singleton();
#if PLATFORM(COCOA)
    if (m_remoteObjectRegistry)
        m_remoteObjectRegistry->close();
#endif
#if ENABLE(ASYNC_SCROLLING)
    if (m_useAsyncScrolling)
        webProcess.eventDispatcher().removeScrollingTreeForPage(this);
#endif
    webProcess.removeMessageReceiver(Messages::WebPage::messageReceiverName(), m_pageID);
    // FIXME: This should be done in the object destructors, and the objects themselves should be message receivers.
    webProcess.removeMessageReceiver(Messages::WebInspector::messageReceiverName(), m_pageID);
    webProcess.removeMessageReceiver(Messages::WebInspectorUI::messageReceiverName(), m_pageID);
    webProcess.removeMessageReceiver(Messages::RemoteWebInspectorUI::messageReceiverName(), m_pageID);
#if ENABLE(FULLSCREEN_API)
    webProcess.removeMessageReceiver(Messages::WebFullScreenManager::messageReceiverName(), m_pageID);
#endif
#if PLATFORM(COCOA) || PLATFORM(GTK)
    m_viewGestureGeometryCollector = nullptr;
#endif

    // The WebPage can be destroyed by this call.
    WebProcess::singleton().removeWebPage(sessionID, m_pageID);

    WebProcess::singleton().updateActivePages();

    if (isRunningModal)
        RunLoop::main().stop();
}

void WebPage::tryClose()
{
    SendStopResponsivenessTimer stopper;

    if (!corePage()->userInputBridge().tryClosePage())
        return;

    send(Messages::WebPageProxy::ClosePage(true));
}

void WebPage::sendClose()
{
    send(Messages::WebPageProxy::ClosePage(false));
}

void WebPage::suspendForProcessSwap()
{
    auto failedToSuspend = [this, protectedThis = makeRef(*this)] {
        send(Messages::WebPageProxy::DidFailToSuspendAfterProcessSwap());
    };

    auto* currentHistoryItem = m_mainFrame->coreFrame()->loader().history().currentItem();
    if (!currentHistoryItem) {
        failedToSuspend();
        return;
    }

    if (!PageCache::singleton().addIfCacheable(*currentHistoryItem, corePage())) {
        failedToSuspend();
        return;
    }

    send(Messages::WebPageProxy::DidSuspendAfterProcessSwap());
}

void WebPage::loadURLInFrame(URL&& url, uint64_t frameID)
{
    WebFrame* frame = WebProcess::singleton().webFrame(frameID);
    if (!frame)
        return;

    frame->coreFrame()->loader().load(FrameLoadRequest(*frame->coreFrame(), ResourceRequest(url), ShouldOpenExternalURLsPolicy::ShouldNotAllow));
}

void WebPage::loadDataInFrame(IPC::DataReference&& data, String&& MIMEType, String&& encodingName, URL&& baseURL, uint64_t frameID)
{
    WebFrame* frame = WebProcess::singleton().webFrame(frameID);
    if (!frame)
        return;
    ASSERT(mainWebFrame() != frame);

    auto sharedBuffer = SharedBuffer::create(reinterpret_cast<const char*>(data.data()), data.size());
    ResourceResponse response(baseURL, MIMEType, sharedBuffer->size(), encodingName);
    SubstituteData substituteData(WTFMove(sharedBuffer), baseURL, WTFMove(response), SubstituteData::SessionHistoryVisibility::Hidden);
    frame->coreFrame()->loader().load(FrameLoadRequest(*frame->coreFrame(), ResourceRequest(baseURL), ShouldOpenExternalURLsPolicy::ShouldNotAllow, WTFMove(substituteData)));
}

#if !PLATFORM(COCOA)
void WebPage::platformDidReceiveLoadParameters(const LoadParameters& loadParameters)
{
}
#endif

void WebPage::loadRequest(LoadParameters&& loadParameters)
{
    SendStopResponsivenessTimer stopper;

    m_pendingNavigationID = loadParameters.navigationID;
    m_pendingWebsitePolicies = WTFMove(loadParameters.websitePolicies);

    m_sandboxExtensionTracker.beginLoad(m_mainFrame.get(), WTFMove(loadParameters.sandboxExtensionHandle));

    // Let the InjectedBundle know we are about to start the load, passing the user data from the UIProcess
    // to all the client to set up any needed state.
    m_loaderClient->willLoadURLRequest(*this, loadParameters.request, WebProcess::singleton().transformHandlesToObjects(loadParameters.userData.object()).get());

    platformDidReceiveLoadParameters(loadParameters);

    // Initate the load in WebCore.
    FrameLoadRequest frameLoadRequest { *m_mainFrame->coreFrame(), loadParameters.request, ShouldOpenExternalURLsPolicy::ShouldNotAllow };
    ShouldOpenExternalURLsPolicy externalURLsPolicy = static_cast<ShouldOpenExternalURLsPolicy>(loadParameters.shouldOpenExternalURLsPolicy);
    frameLoadRequest.setShouldOpenExternalURLsPolicy(externalURLsPolicy);
    frameLoadRequest.setShouldTreatAsContinuingLoad(loadParameters.shouldTreatAsContinuingLoad);
    frameLoadRequest.setLockHistory(loadParameters.lockHistory);
    frameLoadRequest.setlockBackForwardList(loadParameters.lockBackForwardList);
    frameLoadRequest.setClientRedirectSourceForHistory(loadParameters.clientRedirectSourceForHistory);
    frameLoadRequest.setIsRequestFromClientOrUserInput();

    corePage()->userInputBridge().loadRequest(WTFMove(frameLoadRequest));

    ASSERT(!m_pendingNavigationID);
    ASSERT(!m_pendingWebsitePolicies);
}

void WebPage::loadDataImpl(uint64_t navigationID, bool shouldTreatAsContinuingLoad, Optional<WebsitePoliciesData>&& websitePolicies, Ref<SharedBuffer>&& sharedBuffer, const String& MIMEType, const String& encodingName, const URL& baseURL, const URL& unreachableURL, const UserData& userData)
{
    SendStopResponsivenessTimer stopper;

    m_pendingNavigationID = navigationID;
    m_pendingWebsitePolicies = WTFMove(websitePolicies);

    ResourceRequest request(baseURL);
    ResourceResponse response(URL(), MIMEType, sharedBuffer->size(), encodingName);
    SubstituteData substituteData(WTFMove(sharedBuffer), unreachableURL, response, SubstituteData::SessionHistoryVisibility::Hidden);

    // Let the InjectedBundle know we are about to start the load, passing the user data from the UIProcess
    // to all the client to set up any needed state.
    m_loaderClient->willLoadDataRequest(*this, request, const_cast<SharedBuffer*>(substituteData.content()), substituteData.mimeType(), substituteData.textEncoding(), substituteData.failingURL(), WebProcess::singleton().transformHandlesToObjects(userData.object()).get());

    // Initate the load in WebCore.
    FrameLoadRequest frameLoadRequest(*m_mainFrame->coreFrame(), request, ShouldOpenExternalURLsPolicy::ShouldNotAllow, substituteData);
    frameLoadRequest.setShouldTreatAsContinuingLoad(shouldTreatAsContinuingLoad);
    m_mainFrame->coreFrame()->loader().load(WTFMove(frameLoadRequest));
}

void WebPage::loadData(LoadParameters&& loadParameters)
{
    platformDidReceiveLoadParameters(loadParameters);

    auto sharedBuffer = SharedBuffer::create(reinterpret_cast<const char*>(loadParameters.data.data()), loadParameters.data.size());
    URL baseURL = loadParameters.baseURLString.isEmpty() ? WTF::blankURL() : URL(URL(), loadParameters.baseURLString);
    loadDataImpl(loadParameters.navigationID, loadParameters.shouldTreatAsContinuingLoad, WTFMove(loadParameters.websitePolicies), WTFMove(sharedBuffer), loadParameters.MIMEType, loadParameters.encodingName, baseURL, URL(), loadParameters.userData);
}

void WebPage::loadAlternateHTML(LoadParameters&& loadParameters)
{
    platformDidReceiveLoadParameters(loadParameters);

    URL baseURL = loadParameters.baseURLString.isEmpty() ? WTF::blankURL() : URL(URL(), loadParameters.baseURLString);
    URL unreachableURL = loadParameters.unreachableURLString.isEmpty() ? URL() : URL(URL(), loadParameters.unreachableURLString);
    URL provisionalLoadErrorURL = loadParameters.provisionalLoadErrorURLString.isEmpty() ? URL() : URL(URL(), loadParameters.provisionalLoadErrorURLString);
    auto sharedBuffer = SharedBuffer::create(reinterpret_cast<const char*>(loadParameters.data.data()), loadParameters.data.size());
    m_mainFrame->coreFrame()->loader().setProvisionalLoadErrorBeingHandledURL(provisionalLoadErrorURL);    
    loadDataImpl(loadParameters.navigationID, loadParameters.shouldTreatAsContinuingLoad, WTFMove(loadParameters.websitePolicies), WTFMove(sharedBuffer), loadParameters.MIMEType, loadParameters.encodingName, baseURL, unreachableURL, loadParameters.userData);
    m_mainFrame->coreFrame()->loader().setProvisionalLoadErrorBeingHandledURL({ });
}

void WebPage::navigateToPDFLinkWithSimulatedClick(const String& url, IntPoint documentPoint, IntPoint screenPoint)
{
    Frame* mainFrame = m_mainFrame->coreFrame();
    Document* mainFrameDocument = mainFrame->document();
    if (!mainFrameDocument)
        return;

    const int singleClick = 1;
    // FIXME: Set modifier keys.
    // FIXME: This should probably set IsSimulated::Yes.
    auto mouseEvent = MouseEvent::create(eventNames().clickEvent, Event::CanBubble::Yes, Event::IsCancelable::Yes, Event::IsComposed::Yes,
        MonotonicTime::now(), nullptr, singleClick, screenPoint, documentPoint, { }, { }, 0, 0, nullptr, 0, WebCore::NoTap, nullptr);

    mainFrame->loader().urlSelected(mainFrameDocument->completeURL(url), emptyString(), mouseEvent.ptr(), LockHistory::No, LockBackForwardList::No, ShouldSendReferrer::NeverSendReferrer, ShouldOpenExternalURLsPolicy::ShouldNotAllow);
}

void WebPage::stopLoadingFrame(uint64_t frameID)
{
    WebFrame* frame = WebProcess::singleton().webFrame(frameID);
    if (!frame)
        return;

    corePage()->userInputBridge().stopLoadingFrame(frame->coreFrame());
}

void WebPage::stopLoading()
{
    SendStopResponsivenessTimer stopper;

    corePage()->userInputBridge().stopLoadingFrame(m_mainFrame->coreFrame());
}

bool WebPage::defersLoading() const
{
    return m_page->defersLoading();
}

void WebPage::setDefersLoading(bool defersLoading)
{
    m_page->setDefersLoading(defersLoading);
}

void WebPage::reload(uint64_t navigationID, uint32_t reloadOptions, SandboxExtension::Handle&& sandboxExtensionHandle)
{
    SendStopResponsivenessTimer stopper;

    ASSERT(!m_mainFrame->coreFrame()->loader().frameHasLoaded() || !m_pendingNavigationID);
    m_pendingNavigationID = navigationID;

    m_sandboxExtensionTracker.beginReload(m_mainFrame.get(), WTFMove(sandboxExtensionHandle));
    corePage()->userInputBridge().reloadFrame(m_mainFrame->coreFrame(), OptionSet<ReloadOption>::fromRaw(reloadOptions));

    if (m_pendingNavigationID) {
        // This can happen if FrameLoader::reload() returns early because the document URL is empty.
        // The reload does nothing so we need to reset the pending navigation. See webkit.org/b/153210.
        m_pendingNavigationID = 0;
    }
}

void WebPage::goToBackForwardItem(uint64_t navigationID, const BackForwardItemIdentifier& backForwardItemID, FrameLoadType backForwardType, ShouldTreatAsContinuingLoad shouldTreatAsContinuingLoad, Optional<WebsitePoliciesData>&& websitePolicies)
{
    SendStopResponsivenessTimer stopper;

    ASSERT(isBackForwardLoadType(backForwardType));

    HistoryItem* item = WebBackForwardListProxy::itemForID(backForwardItemID);
    ASSERT(item);
    if (!item)
        return;

    LOG(Loading, "In WebProcess pid %i, WebPage %" PRIu64 " is navigating to back/forward URL %s", getCurrentProcessID(), m_pageID.toUInt64(), item->url().string().utf8().data());

    ASSERT(!m_pendingNavigationID);
    m_pendingNavigationID = navigationID;
    m_pendingWebsitePolicies = WTFMove(websitePolicies);

    m_page->goToItem(*item, backForwardType, shouldTreatAsContinuingLoad);
}

void WebPage::tryRestoreScrollPosition()
{
    m_page->mainFrame().loader().history().restoreScrollPositionAndViewState();
}

WebPage* WebPage::fromCorePage(Page* page)
{
    return &static_cast<WebChromeClient&>(page->chrome().client()).page();
}

void WebPage::setSize(const WebCore::IntSize& viewSize)
{
    if (m_viewSize == viewSize)
        return;

    m_viewSize = viewSize;
    FrameView* view = m_page->mainFrame().view();
    view->resize(viewSize);
    m_drawingArea->setNeedsDisplay();

#if USE(COORDINATED_GRAPHICS)
    if (view->useFixedLayout())
        sendViewportAttributesChanged(m_page->viewportArguments());
#endif
}

#if USE(COORDINATED_GRAPHICS)
void WebPage::sendViewportAttributesChanged(const ViewportArguments& viewportArguments)
{
    FrameView* view = m_page->mainFrame().view();
    ASSERT(view && view->useFixedLayout());

    // Viewport properties have no impact on zero sized fixed viewports.
    if (m_viewSize.isEmpty())
        return;

    // Recalculate the recommended layout size, when the available size (device pixel) changes.
    Settings& settings = m_page->settings();

    int minimumLayoutFallbackWidth = std::max(settings.layoutFallbackWidth(), m_viewSize.width());

    // If unset  we use the viewport dimensions. This fits with the behavior of desktop browsers.
    int deviceWidth = (settings.deviceWidth() > 0) ? settings.deviceWidth() : m_viewSize.width();
    int deviceHeight = (settings.deviceHeight() > 0) ? settings.deviceHeight() : m_viewSize.height();

    ViewportAttributes attr = computeViewportAttributes(viewportArguments, minimumLayoutFallbackWidth, deviceWidth, deviceHeight, 1, m_viewSize);

    // If no layout was done yet set contentFixedOrigin to (0,0).
    IntPoint contentFixedOrigin = view->didFirstLayout() ? view->fixedVisibleContentRect().location() : IntPoint();

    // Put the width and height to the viewport width and height. In css units however.
    // Use FloatSize to avoid truncated values during scale.
    FloatSize contentFixedSize = m_viewSize;

#if ENABLE(CSS_DEVICE_ADAPTATION)
    // CSS viewport descriptors might be applied to already affected viewport size
    // if the page enables/disables stylesheets, so need to keep initial viewport size.
    view->setInitialViewportSize(roundedIntSize(contentFixedSize));
#endif

    contentFixedSize.scale(1 / attr.initialScale);
    view->setFixedVisibleContentRect(IntRect(contentFixedOrigin, roundedIntSize(contentFixedSize)));

    attr.initialScale = m_page->viewportArguments().zoom; // Resets auto (-1) if no value was set by user.

    // This also takes care of the relayout.
    setFixedLayoutSize(roundedIntSize(attr.layoutSize));

#if USE(COORDINATED_GRAPHICS)
    m_drawingArea->didChangeViewportAttributes(WTFMove(attr));
#else
    send(Messages::WebPageProxy::DidChangeViewportProperties(attr));
#endif
}
#endif

void WebPage::scrollMainFrameIfNotAtMaxScrollPosition(const IntSize& scrollOffset)
{
    FrameView* frameView = m_page->mainFrame().view();

    ScrollPosition scrollPosition = frameView->scrollPosition();
    ScrollPosition maximumScrollPosition = frameView->maximumScrollPosition();

    // If the current scroll position in a direction is the max scroll position 
    // we don't want to scroll at all.
    IntSize newScrollOffset;
    if (scrollPosition.x() < maximumScrollPosition.x())
        newScrollOffset.setWidth(scrollOffset.width());
    if (scrollPosition.y() < maximumScrollPosition.y())
        newScrollOffset.setHeight(scrollOffset.height());

    if (newScrollOffset.isZero())
        return;

    frameView->setScrollPosition(frameView->scrollPosition() + newScrollOffset);
}

void WebPage::drawRect(GraphicsContext& graphicsContext, const IntRect& rect)
{
#if PLATFORM(MAC)
    FrameView* mainFrameView = m_page->mainFrame().view();
    LocalDefaultSystemAppearance localAppearance(mainFrameView ? mainFrameView->useDarkAppearance() : false);
#endif

    GraphicsContextStateSaver stateSaver(graphicsContext);
    graphicsContext.clip(rect);

    m_mainFrame->coreFrame()->view()->paint(graphicsContext, rect);
}

double WebPage::textZoomFactor() const
{
    PluginView* pluginView = pluginViewForFrame(&m_page->mainFrame());
    if (pluginView && pluginView->requiresUnifiedScaleFactor()) {
        if (pluginView->handlesPageScaleFactor())
            return pluginView->pageScaleFactor();
        return pageScaleFactor();
    }

    Frame* frame = m_mainFrame->coreFrame();
    if (!frame)
        return 1;
    return frame->textZoomFactor();
}

void WebPage::setTextZoomFactor(double zoomFactor)
{
    PluginView* pluginView = pluginViewForFrame(&m_page->mainFrame());
    if (pluginView && pluginView->requiresUnifiedScaleFactor()) {
        if (pluginView->handlesPageScaleFactor())
            pluginView->setPageScaleFactor(zoomFactor, IntPoint());
        else
            scalePage(zoomFactor, IntPoint());
        return;
    }

    Frame* frame = m_mainFrame->coreFrame();
    if (!frame)
        return;
    frame->setTextZoomFactor(static_cast<float>(zoomFactor));
}

double WebPage::pageZoomFactor() const
{
    PluginView* pluginView = pluginViewForFrame(&m_page->mainFrame());
    if (pluginView && pluginView->requiresUnifiedScaleFactor()) {
        if (pluginView->handlesPageScaleFactor())
            return pluginView->pageScaleFactor();
        return pageScaleFactor();
    }

    Frame* frame = m_mainFrame->coreFrame();
    if (!frame)
        return 1;
    return frame->pageZoomFactor();
}

void WebPage::setPageZoomFactor(double zoomFactor)
{
    PluginView* pluginView = pluginViewForFrame(&m_page->mainFrame());
    if (pluginView && pluginView->requiresUnifiedScaleFactor()) {
        if (pluginView->handlesPageScaleFactor())
            pluginView->setPageScaleFactor(zoomFactor, IntPoint());
        else
            scalePage(zoomFactor, IntPoint());
        return;
    }

    Frame* frame = m_mainFrame->coreFrame();
    if (!frame)
        return;
    frame->setPageZoomFactor(static_cast<float>(zoomFactor));
}

static void dumpHistoryItem(HistoryItem& item, size_t indent, bool isCurrentItem, StringBuilder& stringBuilder, const String& directoryName)
{
    if (isCurrentItem)
        stringBuilder.appendLiteral("curr->  ");
    else {
        for (size_t i = 0; i < indent; ++i)
            stringBuilder.append(' ');
    }

    auto url = item.url();
    if (url.protocolIs("file")) {
        size_t start = url.string().find(directoryName);
        if (start == WTF::notFound)
            start = 0;
        else
            start += directoryName.length();
        stringBuilder.appendLiteral("(file test):");
        stringBuilder.append(url.string().substring(start));
    } else
        stringBuilder.append(url);
    
    auto& target = item.target();
    if (target.length()) {
        stringBuilder.appendLiteral(" (in frame \"");
        stringBuilder.append(target);
        stringBuilder.appendLiteral("\")");
    }
    
    if (item.isTargetItem())
        stringBuilder.appendLiteral("  **nav target**");
    
    stringBuilder.append('\n');
    
    Vector<Ref<HistoryItem>> children;
    children.reserveInitialCapacity(item.children().size());
    for (auto& child : item.children())
        children.uncheckedAppend(child.copyRef());
    std::stable_sort(children.begin(), children.end(), [] (auto& a, auto& b) {
        return codePointCompare(a->target(), b->target()) < 0;
    });
    for (auto& child : children)
        dumpHistoryItem(child, indent + 4, false, stringBuilder, directoryName);
}

String WebPage::dumpHistoryForTesting(const String& directory)
{
    if (!m_page)
        return { };

    auto& list = m_page->backForward();
    
    StringBuilder builder;
    int begin = -list.backCount();
    if (list.itemAtIndex(begin)->url() == WTF::blankURL())
        ++begin;
    for (int i = begin; i <= static_cast<int>(list.forwardCount()); ++i)
        dumpHistoryItem(*list.itemAtIndex(i), 8, !i, builder, directory);
    return builder.toString();
}

void WebPage::clearHistory()
{
    if (!m_page)
        return;

    static_cast<WebBackForwardListProxy&>(m_page->backForward().client()).clear();
}

void WebPage::setPageAndTextZoomFactors(double pageZoomFactor, double textZoomFactor)
{
    PluginView* pluginView = pluginViewForFrame(&m_page->mainFrame());
    if (pluginView && pluginView->requiresUnifiedScaleFactor()) {
        if (pluginView->handlesPageScaleFactor())
            pluginView->setPageScaleFactor(pageZoomFactor, IntPoint());
        else
            scalePage(pageZoomFactor, IntPoint());
        return;
    }

    Frame* frame = m_mainFrame->coreFrame();
    if (!frame)
        return;
    return frame->setPageAndTextZoomFactors(static_cast<float>(pageZoomFactor), static_cast<float>(textZoomFactor));
}

void WebPage::windowScreenDidChange(uint32_t displayID)
{
    m_page->chrome().windowScreenDidChange(static_cast<PlatformDisplayID>(displayID));
}

void WebPage::scalePage(double scale, const IntPoint& origin)
{
    double totalScale = scale * viewScaleFactor();
    bool willChangeScaleFactor = totalScale != totalScaleFactor();

#if PLATFORM(IOS_FAMILY)
    if (willChangeScaleFactor) {
        if (!m_inDynamicSizeUpdate)
            m_dynamicSizeUpdateHistory.clear();
        m_scaleWasSetByUIProcess = false;
    }
#endif
    PluginView* pluginView = pluginViewForFrame(&m_page->mainFrame());
    if (pluginView && pluginView->handlesPageScaleFactor()) {
        // If the main-frame plugin wants to handle the page scale factor, make sure to reset WebCore's page scale.
        // Otherwise, we can end up with an immutable but non-1 page scale applied by WebCore on top of whatever the plugin does.
        if (m_page->pageScaleFactor() != 1) {
            m_page->setPageScaleFactor(1, origin);
            for (auto* pluginView : m_pluginViews)
                pluginView->pageScaleFactorDidChange();
        }

        pluginView->setPageScaleFactor(totalScale, origin);
        return;
    }

    m_page->setPageScaleFactor(totalScale, origin);

    // We can't early return before setPageScaleFactor because the origin might be different.
    if (!willChangeScaleFactor)
        return;

    for (auto* pluginView : m_pluginViews)
        pluginView->pageScaleFactorDidChange();

#if USE(COORDINATED_GRAPHICS) || USE(TEXTURE_MAPPER)
    m_drawingArea->deviceOrPageScaleFactorChanged();
#endif

    send(Messages::WebPageProxy::PageScaleFactorDidChange(scale));
}

void WebPage::scalePageInViewCoordinates(double scale, IntPoint centerInViewCoordinates)
{
    double totalScale = scale * viewScaleFactor();
    if (totalScale == totalScaleFactor())
        return;

    IntPoint scrollPositionAtNewScale = mainFrameView()->rootViewToContents(-centerInViewCoordinates);
    double scaleRatio = scale / pageScaleFactor();
    scrollPositionAtNewScale.scale(scaleRatio);
    scalePage(scale, scrollPositionAtNewScale);
}

double WebPage::totalScaleFactor() const
{
    PluginView* pluginView = pluginViewForFrame(&m_page->mainFrame());
    if (pluginView && pluginView->handlesPageScaleFactor())
        return pluginView->pageScaleFactor();

    return m_page->pageScaleFactor();
}

double WebPage::pageScaleFactor() const
{
    return totalScaleFactor() / viewScaleFactor();
}

double WebPage::viewScaleFactor() const
{
    return m_page->viewScaleFactor();
}

void WebPage::scaleView(double scale)
{
    if (viewScaleFactor() == scale)
        return;

    float pageScale = pageScaleFactor();

    IntPoint scrollPositionAtNewScale;
    if (FrameView* mainFrameView = m_page->mainFrame().view()) {
        double scaleRatio = scale / viewScaleFactor();
        scrollPositionAtNewScale = mainFrameView->scrollPosition();
        scrollPositionAtNewScale.scale(scaleRatio);
    }

    m_page->setViewScaleFactor(scale);
    scalePage(pageScale, scrollPositionAtNewScale);
}

void WebPage::setDeviceScaleFactor(float scaleFactor)
{
    if (scaleFactor == m_page->deviceScaleFactor())
        return;

    m_page->setDeviceScaleFactor(scaleFactor);

    // Tell all our plug-in views that the device scale factor changed.
#if PLATFORM(MAC)
    for (auto* pluginView : m_pluginViews)
        pluginView->setDeviceScaleFactor(scaleFactor);

    updateHeaderAndFooterLayersForDeviceScaleChange(scaleFactor);
#endif

    if (findController().isShowingOverlay()) {
        // We must have updated layout to get the selection rects right.
        layoutIfNeeded();
        findController().deviceScaleFactorDidChange();
    }

#if USE(COORDINATED_GRAPHICS) || USE(TEXTURE_MAPPER)
    m_drawingArea->deviceOrPageScaleFactorChanged();
#endif
}

float WebPage::deviceScaleFactor() const
{
    return m_page->deviceScaleFactor();
}

void WebPage::accessibilitySettingsDidChange()
{
    m_page->accessibilitySettingsDidChange();
}

void WebPage::setUseFixedLayout(bool fixed)
{
    // Do not overwrite current settings if initially setting it to false.
    if (m_useFixedLayout == fixed)
        return;
    m_useFixedLayout = fixed;

#if !PLATFORM(IOS_FAMILY)
    m_page->settings().setFixedElementsLayoutRelativeToFrame(fixed);
#endif

    FrameView* view = mainFrameView();
    if (!view)
        return;

    view->setUseFixedLayout(fixed);
    if (!fixed)
        setFixedLayoutSize(IntSize());

    send(Messages::WebPageProxy::UseFixedLayoutDidChange(fixed));
}

bool WebPage::setFixedLayoutSize(const IntSize& size)
{
    FrameView* view = mainFrameView();
    if (!view || view->fixedLayoutSize() == size)
        return false;

    LOG_WITH_STREAM(VisibleRects, stream << "WebPage " << m_pageID.toUInt64() << " setFixedLayoutSize " << size);
    view->setFixedLayoutSize(size);

    send(Messages::WebPageProxy::FixedLayoutSizeDidChange(size));
    return true;
}

IntSize WebPage::fixedLayoutSize() const
{
    FrameView* view = mainFrameView();
    if (!view)
        return IntSize();
    return view->fixedLayoutSize();
}

void WebPage::disabledAdaptationsDidChange(const OptionSet<DisabledAdaptations>& disabledAdaptations)
{
#if PLATFORM(IOS_FAMILY)
    if (m_viewportConfiguration.setDisabledAdaptations(disabledAdaptations))
        viewportConfigurationChanged();
#else
    UNUSED_PARAM(disabledAdaptations);
#endif
}

void WebPage::viewportPropertiesDidChange(const ViewportArguments& viewportArguments)
{
#if PLATFORM(IOS_FAMILY)
    if (m_viewportConfiguration.setViewportArguments(viewportArguments))
        viewportConfigurationChanged();
#endif

#if USE(COORDINATED_GRAPHICS)
    FrameView* view = m_page->mainFrame().view();
    if (view && view->useFixedLayout())
        sendViewportAttributesChanged(viewportArguments);
    else
        m_drawingArea->didChangeViewportAttributes(ViewportAttributes());
#endif

#if !PLATFORM(IOS_FAMILY) && !USE(COORDINATED_GRAPHICS)
    UNUSED_PARAM(viewportArguments);
#endif
}

void WebPage::listenForLayoutMilestones(OptionSet<WebCore::LayoutMilestone> milestones)
{
    if (!m_page)
        return;
    m_page->addLayoutMilestones(milestones);
}

void WebPage::setSuppressScrollbarAnimations(bool suppressAnimations)
{
    m_page->setShouldSuppressScrollbarAnimations(suppressAnimations);
}
    
void WebPage::setEnableVerticalRubberBanding(bool enableVerticalRubberBanding)
{
    m_page->setVerticalScrollElasticity(enableVerticalRubberBanding ? ScrollElasticityAllowed : ScrollElasticityNone);
}
    
void WebPage::setEnableHorizontalRubberBanding(bool enableHorizontalRubberBanding)
{
    m_page->setHorizontalScrollElasticity(enableHorizontalRubberBanding ? ScrollElasticityAllowed : ScrollElasticityNone);
}

void WebPage::setBackgroundExtendsBeyondPage(bool backgroundExtendsBeyondPage)
{
    if (m_page->settings().backgroundShouldExtendBeyondPage() != backgroundExtendsBeyondPage)
        m_page->settings().setBackgroundShouldExtendBeyondPage(backgroundExtendsBeyondPage);
}

void WebPage::setPaginationMode(uint32_t mode)
{
    Pagination pagination = m_page->pagination();
    pagination.mode = static_cast<Pagination::Mode>(mode);
    m_page->setPagination(pagination);
}

void WebPage::setPaginationBehavesLikeColumns(bool behavesLikeColumns)
{
    Pagination pagination = m_page->pagination();
    pagination.behavesLikeColumns = behavesLikeColumns;
    m_page->setPagination(pagination);
}

void WebPage::setPageLength(double pageLength)
{
    Pagination pagination = m_page->pagination();
    pagination.pageLength = pageLength;
    m_page->setPagination(pagination);
}

void WebPage::setGapBetweenPages(double gap)
{
    Pagination pagination = m_page->pagination();
    pagination.gap = gap;
    m_page->setPagination(pagination);
}

void WebPage::setPaginationLineGridEnabled(bool lineGridEnabled)
{
    m_page->setPaginationLineGridEnabled(lineGridEnabled);
}

void WebPage::postInjectedBundleMessage(const String& messageName, const UserData& userData)
{
    auto& webProcess = WebProcess::singleton();
    InjectedBundle* injectedBundle = webProcess.injectedBundle();
    if (!injectedBundle)
        return;

    injectedBundle->didReceiveMessageToPage(this, messageName, webProcess.transformHandlesToObjects(userData.object()).get());
}

#if !PLATFORM(IOS_FAMILY)

void WebPage::setHeaderPageBanner(PageBanner* pageBanner)
{
    if (m_headerBanner)
        m_headerBanner->detachFromPage();

    m_headerBanner = pageBanner;

    if (m_headerBanner)
        m_headerBanner->addToPage(PageBanner::Header, this);
}

PageBanner* WebPage::headerPageBanner()
{
    return m_headerBanner.get();
}

void WebPage::setFooterPageBanner(PageBanner* pageBanner)
{
    if (m_footerBanner)
        m_footerBanner->detachFromPage();

    m_footerBanner = pageBanner;

    if (m_footerBanner)
        m_footerBanner->addToPage(PageBanner::Footer, this);
}

PageBanner* WebPage::footerPageBanner()
{
    return m_footerBanner.get();
}

void WebPage::hidePageBanners()
{
    if (m_headerBanner)
        m_headerBanner->hide();
    if (m_footerBanner)
        m_footerBanner->hide();
}

void WebPage::showPageBanners()
{
    if (m_headerBanner)
        m_headerBanner->showIfHidden();
    if (m_footerBanner)
        m_footerBanner->showIfHidden();
}

void WebPage::setHeaderBannerHeightForTesting(int height)
{
    corePage()->setHeaderHeight(height);
}

void WebPage::setFooterBannerHeightForTesting(int height)
{
    corePage()->setFooterHeight(height);
}

#endif // !PLATFORM(IOS_FAMILY)

void WebPage::takeSnapshot(IntRect snapshotRect, IntSize bitmapSize, uint32_t options, CallbackID callbackID)
{
    SnapshotOptions snapshotOptions = static_cast<SnapshotOptions>(options);
    snapshotOptions |= SnapshotOptionsShareable;

    RefPtr<WebImage> image = snapshotAtSize(snapshotRect, bitmapSize, snapshotOptions);

    ShareableBitmap::Handle handle;
    if (image)
        image->bitmap().createHandle(handle, SharedMemory::Protection::ReadOnly);

    send(Messages::WebPageProxy::ImageCallback(handle, callbackID));
}

RefPtr<WebImage> WebPage::scaledSnapshotWithOptions(const IntRect& rect, double additionalScaleFactor, SnapshotOptions options)
{
    IntRect snapshotRect = rect;
    IntSize bitmapSize = snapshotRect.size();
    if (options & SnapshotOptionsPrinting) {
        ASSERT(additionalScaleFactor == 1);
        Frame* coreFrame = m_mainFrame->coreFrame();
        if (!coreFrame)
            return nullptr;
        bitmapSize.setHeight(PrintContext::numberOfPages(*coreFrame, bitmapSize) * (bitmapSize.height() + 1) - 1);
    } else {
        double scaleFactor = additionalScaleFactor;
        if (!(options & SnapshotOptionsExcludeDeviceScaleFactor))
            scaleFactor *= corePage()->deviceScaleFactor();
        bitmapSize.scale(scaleFactor);
    }

    return snapshotAtSize(rect, bitmapSize, options);
}

static void paintSnapshotAtSize(const IntRect& rect, const IntSize& bitmapSize, SnapshotOptions options, Frame& frame, FrameView& frameView, GraphicsContext& graphicsContext)
{
    IntRect snapshotRect = rect;
    float horizontalScaleFactor = static_cast<float>(bitmapSize.width()) / rect.width();
    float verticalScaleFactor = static_cast<float>(bitmapSize.height()) / rect.height();
    float scaleFactor = std::max(horizontalScaleFactor, verticalScaleFactor);

    if (options & SnapshotOptionsPrinting) {
        PrintContext::spoolAllPagesWithBoundaries(frame, graphicsContext, snapshotRect.size());
        return;
    }

    Color documentBackgroundColor = frameView.documentBackgroundColor();
    Color backgroundColor = (frame.settings().backgroundShouldExtendBeyondPage() && documentBackgroundColor.isValid()) ? documentBackgroundColor : frameView.baseBackgroundColor();
    graphicsContext.fillRect(IntRect(IntPoint(), bitmapSize), backgroundColor);

    if (!(options & SnapshotOptionsExcludeDeviceScaleFactor)) {
        double deviceScaleFactor = frame.page()->deviceScaleFactor();
        graphicsContext.applyDeviceScaleFactor(deviceScaleFactor);
        scaleFactor /= deviceScaleFactor;
    }

    graphicsContext.scale(scaleFactor);
    graphicsContext.translate(-snapshotRect.location());

    FrameView::SelectionInSnapshot shouldPaintSelection = FrameView::IncludeSelection;
    if (options & SnapshotOptionsExcludeSelectionHighlighting)
        shouldPaintSelection = FrameView::ExcludeSelection;

    FrameView::CoordinateSpaceForSnapshot coordinateSpace = FrameView::DocumentCoordinates;
    if (options & SnapshotOptionsInViewCoordinates)
        coordinateSpace = FrameView::ViewCoordinates;

    frameView.paintContentsForSnapshot(graphicsContext, snapshotRect, shouldPaintSelection, coordinateSpace);

    if (options & SnapshotOptionsPaintSelectionRectangle) {
        FloatRect selectionRectangle = frame.selection().selectionBounds();
        graphicsContext.setStrokeColor(Color(0xFF, 0, 0));
        graphicsContext.strokeRect(selectionRectangle, 1);
    }
}

static ShareableBitmap::Configuration snapshotOptionsToBitmapConfiguration(SnapshotOptions options, WebPage& page)
{
    ShareableBitmap::Configuration configuration;
#if USE(CG)
    if (options & SnapshotOptionsUseScreenColorSpace)
        configuration.colorSpace.cgColorSpace = screenColorSpace(page.corePage()->mainFrame().view());
#endif
    return configuration;
}

RefPtr<WebImage> WebPage::snapshotAtSize(const IntRect& rect, const IntSize& bitmapSize, SnapshotOptions options)
{
    Frame* coreFrame = m_mainFrame->coreFrame();
    if (!coreFrame)
        return nullptr;

    FrameView* frameView = coreFrame->view();
    if (!frameView)
        return nullptr;

    auto snapshot = WebImage::create(bitmapSize, snapshotOptionsToImageOptions(options), snapshotOptionsToBitmapConfiguration(options, *this));
    if (!snapshot)
        return nullptr;
    auto graphicsContext = snapshot->bitmap().createGraphicsContext();

    paintSnapshotAtSize(rect, bitmapSize, options, *coreFrame, *frameView, *graphicsContext);

    return snapshot;
}

#if USE(CF)
RetainPtr<CFDataRef> WebPage::pdfSnapshotAtSize(const IntRect& rect, const IntSize& bitmapSize, SnapshotOptions options)
{
    Frame* coreFrame = m_mainFrame->coreFrame();
    if (!coreFrame)
        return nullptr;

    FrameView* frameView = coreFrame->view();
    if (!frameView)
        return nullptr;

    auto data = adoptCF(CFDataCreateMutable(kCFAllocatorDefault, 0));

#if USE(CG)
    auto dataConsumer = adoptCF(CGDataConsumerCreateWithCFData(data.get()));
    auto mediaBox = CGRectMake(0, 0, bitmapSize.width(), bitmapSize.height());
    auto pdfContext = adoptCF(CGPDFContextCreate(dataConsumer.get(), &mediaBox, nullptr));

    CGPDFContextBeginPage(pdfContext.get(), nullptr);

    GraphicsContext graphicsContext { pdfContext.get() };
    graphicsContext.scale({ 1, -1 });
    graphicsContext.translate(0, -bitmapSize.height());
    paintSnapshotAtSize(rect, bitmapSize, options, *coreFrame, *frameView, graphicsContext);

    CGPDFContextEndPage(pdfContext.get());
    CGPDFContextClose(pdfContext.get());
#endif

    return data;
}
#endif

RefPtr<WebImage> WebPage::snapshotNode(WebCore::Node& node, SnapshotOptions options, unsigned maximumPixelCount)
{
    Frame* coreFrame = m_mainFrame->coreFrame();
    if (!coreFrame)
        return nullptr;

    FrameView* frameView = coreFrame->view();
    if (!frameView)
        return nullptr;

    if (!node.renderer())
        return nullptr;

    LayoutRect topLevelRect;
    IntRect snapshotRect = snappedIntRect(node.renderer()->paintingRootRect(topLevelRect));
    if (snapshotRect.isEmpty())
        return nullptr;

    double scaleFactor = 1;
    IntSize snapshotSize = snapshotRect.size();
    unsigned maximumHeight = maximumPixelCount / snapshotSize.width();
    if (maximumHeight < static_cast<unsigned>(snapshotSize.height())) {
        scaleFactor = static_cast<double>(maximumHeight) / snapshotSize.height();
        snapshotSize = IntSize(snapshotSize.width() * scaleFactor, maximumHeight);
    }

    auto snapshot = WebImage::create(snapshotSize, snapshotOptionsToImageOptions(options), snapshotOptionsToBitmapConfiguration(options, *this));
    if (!snapshot)
        return nullptr;
    auto graphicsContext = snapshot->bitmap().createGraphicsContext();

    if (!(options & SnapshotOptionsExcludeDeviceScaleFactor)) {
        double deviceScaleFactor = corePage()->deviceScaleFactor();
        graphicsContext->applyDeviceScaleFactor(deviceScaleFactor);
        scaleFactor /= deviceScaleFactor;
    }

    graphicsContext->scale(scaleFactor);
    graphicsContext->translate(-snapshotRect.location());

    Color savedBackgroundColor = frameView->baseBackgroundColor();
    frameView->setBaseBackgroundColor(Color::transparent);
    frameView->setNodeToDraw(&node);

    frameView->paintContentsForSnapshot(*graphicsContext, snapshotRect, FrameView::ExcludeSelection, FrameView::DocumentCoordinates);

    frameView->setBaseBackgroundColor(savedBackgroundColor);
    frameView->setNodeToDraw(nullptr);

    return snapshot;
}

void WebPage::pageDidScroll()
{
#if PLATFORM(IOS_FAMILY)
    if (!m_inDynamicSizeUpdate)
        m_dynamicSizeUpdateHistory.clear();
#endif
    m_uiClient->pageDidScroll(this);

    m_pageScrolledHysteresis.impulse();

    send(Messages::WebPageProxy::PageDidScroll());
}

void WebPage::pageStoppedScrolling()
{
    // Maintain the current history item's scroll position up-to-date.
    if (Frame* frame = m_mainFrame->coreFrame())
        frame->loader().history().saveScrollPositionAndViewStateToItem(frame->loader().history().currentItem());
}

#if ENABLE(CONTEXT_MENUS)
WebContextMenu* WebPage::contextMenu()
{
    if (!m_contextMenu)
        m_contextMenu = WebContextMenu::create(this);
    return m_contextMenu.get();
}

WebContextMenu* WebPage::contextMenuAtPointInWindow(const IntPoint& point)
{
    corePage()->contextMenuController().clearContextMenu();

    // Simulate a mouse click to generate the correct menu.
    PlatformMouseEvent mousePressEvent(point, point, RightButton, PlatformEvent::MousePressed, 1, false, false, false, false, WallTime::now(), WebCore::ForceAtClick, WebCore::NoTap);
    corePage()->userInputBridge().handleMousePressEvent(mousePressEvent);
    bool handled = corePage()->userInputBridge().handleContextMenuEvent(mousePressEvent, corePage()->mainFrame());
    auto* menu = handled ? contextMenu() : nullptr;
    PlatformMouseEvent mouseReleaseEvent(point, point, RightButton, PlatformEvent::MouseReleased, 1, false, false, false, false, WallTime::now(), WebCore::ForceAtClick, WebCore::NoTap);
    corePage()->userInputBridge().handleMouseReleaseEvent(mouseReleaseEvent);

    return menu;
}
#endif

// Events 

static const WebEvent* g_currentEvent = 0;

// FIXME: WebPage::currentEvent is used by the plug-in code to avoid having to convert from DOM events back to
// WebEvents. When we get the event handling sorted out, this should go away and the Widgets should get the correct
// platform events passed to the event handler code.
const WebEvent* WebPage::currentEvent()
{
    return g_currentEvent;
}

void WebPage::freezeLayerTree(LayerTreeFreezeReason reason)
{
    RELEASE_LOG(ProcessSuspension, "%p - WebPage (PageID=%llu) - Adding a reason %d to freeze layer tree; current reasons are %d",
        this, m_pageID.toUInt64(), static_cast<unsigned>(reason), m_layerTreeFreezeReasons.toRaw());
    m_layerTreeFreezeReasons.add(reason);
    updateDrawingAreaLayerTreeFreezeState();
}

void WebPage::unfreezeLayerTree(LayerTreeFreezeReason reason)
{
    RELEASE_LOG(ProcessSuspension, "%p - WebPage (PageID=%llu) - Removing a reason %d to freeze layer tree; current reasons are %d",
        this, m_pageID.toUInt64(), static_cast<unsigned>(reason), m_layerTreeFreezeReasons.toRaw());
    m_layerTreeFreezeReasons.remove(reason);
    updateDrawingAreaLayerTreeFreezeState();
}

void WebPage::updateDrawingAreaLayerTreeFreezeState()
{
    if (!m_drawingArea)
        return;
    m_drawingArea->setLayerTreeStateIsFrozen(!!m_layerTreeFreezeReasons);
}

void WebPage::callVolatilityCompletionHandlers(bool succeeded)
{
    auto completionHandlers = WTFMove(m_markLayersAsVolatileCompletionHandlers);
    for (auto& completionHandler : completionHandlers)
        completionHandler(succeeded);
}

void WebPage::layerVolatilityTimerFired()
{
    Seconds newInterval = m_layerVolatilityTimer.repeatInterval() * 2.;
    bool didSucceed = markLayersVolatileImmediatelyIfPossible();
    if (didSucceed || newInterval > maximumLayerVolatilityTimerInterval) {
        m_layerVolatilityTimer.stop();
        if (didSucceed)
            RELEASE_LOG_IF_ALLOWED("%p - WebPage - Succeeded in marking layers as volatile", this);
        else
            RELEASE_LOG_IF_ALLOWED("%p - WebPage - Failed to mark layers as volatile within %gms", this, maximumLayerVolatilityTimerInterval.milliseconds());
        callVolatilityCompletionHandlers(didSucceed);
        return;
    }

    RELEASE_LOG_ERROR_IF_ALLOWED("%p - WebPage - Failed to mark all layers as volatile, will retry in %g ms", this, newInterval.milliseconds());
    m_layerVolatilityTimer.startRepeating(newInterval);
}

bool WebPage::markLayersVolatileImmediatelyIfPossible()
{
    return !drawingArea() || drawingArea()->markLayersVolatileImmediatelyIfPossible();
}

void WebPage::markLayersVolatile(WTF::Function<void (bool)>&& completionHandler)
{
    RELEASE_LOG_IF_ALLOWED("%p - WebPage::markLayersVolatile()", this);

    if (m_layerVolatilityTimer.isActive())
        m_layerVolatilityTimer.stop();

    if (completionHandler)
        m_markLayersAsVolatileCompletionHandlers.append(WTFMove(completionHandler));

    bool didSucceed = markLayersVolatileImmediatelyIfPossible();
    if (didSucceed || m_isSuspendedUnderLock) {
        if (didSucceed)
            RELEASE_LOG_IF_ALLOWED("%p - WebPage - Successfully marked layers as volatile", this);
        else {
            // If we get suspended when locking the screen, it is expected that some IOSurfaces cannot be marked as purgeable so we do not keep retrying.
            RELEASE_LOG_IF_ALLOWED("%p - WebPage - Did what we could to mark IOSurfaces as purgeable after locking the screen", this);
        }
        callVolatilityCompletionHandlers(didSucceed);
        return;
    }

    RELEASE_LOG_IF_ALLOWED("%p - Failed to mark all layers as volatile, will retry in %g ms", this, initialLayerVolatilityTimerInterval.milliseconds());
    m_layerVolatilityTimer.startRepeating(initialLayerVolatilityTimerInterval);
}

void WebPage::cancelMarkLayersVolatile()
{
    RELEASE_LOG_IF_ALLOWED("%p - WebPage::cancelMarkLayersVolatile()", this);
    m_layerVolatilityTimer.stop();
    m_markLayersAsVolatileCompletionHandlers.clear();
}

class CurrentEvent {
public:
    explicit CurrentEvent(const WebEvent& event)
        : m_previousCurrentEvent(g_currentEvent)
    {
        g_currentEvent = &event;
    }

    ~CurrentEvent()
    {
        g_currentEvent = m_previousCurrentEvent;
    }

private:
    const WebEvent* m_previousCurrentEvent;
};

#if ENABLE(CONTEXT_MENUS)
static bool isContextClick(const PlatformMouseEvent& event)
{
#if PLATFORM(COCOA)
    return WebEventFactory::shouldBeHandledAsContextClick(event);
#else
    return event.button() == WebCore::RightButton;
#endif
}

static bool handleContextMenuEvent(const PlatformMouseEvent& platformMouseEvent, WebPage* page)
{
    IntPoint point = page->corePage()->mainFrame().view()->windowToContents(platformMouseEvent.position());
    HitTestResult result = page->corePage()->mainFrame().eventHandler().hitTestResultAtPoint(point);

    Frame* frame = &page->corePage()->mainFrame();
    if (result.innerNonSharedNode())
        frame = result.innerNonSharedNode()->document().frame();

    bool handled = page->corePage()->userInputBridge().handleContextMenuEvent(platformMouseEvent, *frame);
    if (handled)
        page->contextMenu()->show();

    return handled;
}

void WebPage::contextMenuForKeyEvent()
{
    corePage()->contextMenuController().clearContextMenu();

    Frame& frame = m_page->focusController().focusedOrMainFrame();
    bool handled = frame.eventHandler().sendContextMenuEventForKey();
    if (handled)
        contextMenu()->show();
}
#endif

static bool handleMouseEvent(const WebMouseEvent& mouseEvent, WebPage* page)
{
    Frame& frame = page->corePage()->mainFrame();
    if (!frame.view())
        return false;

    PlatformMouseEvent platformMouseEvent = platform(mouseEvent);

    switch (platformMouseEvent.type()) {
        case PlatformEvent::MousePressed: {
#if ENABLE(CONTEXT_MENUS)
            if (isContextClick(platformMouseEvent))
                page->corePage()->contextMenuController().clearContextMenu();
#endif

            bool handled = page->corePage()->userInputBridge().handleMousePressEvent(platformMouseEvent);
#if ENABLE(CONTEXT_MENUS)
            if (isContextClick(platformMouseEvent))
                handled = handleContextMenuEvent(platformMouseEvent, page);
#endif
            return handled;
        }
        case PlatformEvent::MouseReleased:
            return page->corePage()->userInputBridge().handleMouseReleaseEvent(platformMouseEvent);

        case PlatformEvent::MouseMoved:
#if PLATFORM(COCOA)
            // We need to do a full, normal hit test during this mouse event if the page is active or if a mouse
            // button is currently pressed. It is possible that neither of those things will be true since on
            // Lion when legacy scrollbars are enabled, WebKit receives mouse events all the time. If it is one
            // of those cases where the page is not active and the mouse is not pressed, then we can fire a more
            // efficient scrollbars-only version of the event.
            if (!(page->corePage()->focusController().isActive() || (mouseEvent.button() != WebMouseEvent::NoButton)))
                return page->corePage()->userInputBridge().handleMouseMoveOnScrollbarEvent(platformMouseEvent);
#endif
            return page->corePage()->userInputBridge().handleMouseMoveEvent(platformMouseEvent);

        case PlatformEvent::MouseForceChanged:
        case PlatformEvent::MouseForceDown:
        case PlatformEvent::MouseForceUp:
            return page->corePage()->userInputBridge().handleMouseForceEvent(platformMouseEvent);

        default:
            ASSERT_NOT_REACHED();
            return false;
    }
}

void WebPage::mouseEvent(const WebMouseEvent& mouseEvent)
{
    SetForScope<bool> userIsInteractingChange { m_userIsInteracting, true };

    m_userActivity.impulse();

    bool shouldHandleEvent = true;

#if ENABLE(CONTEXT_MENUS)
    // Don't try to handle any pending mouse events if a context menu is showing.
    if (m_isShowingContextMenu)
        shouldHandleEvent = false;
#endif
#if ENABLE(DRAG_SUPPORT)
    if (m_isStartingDrag)
        shouldHandleEvent = false;
#endif

    if (!shouldHandleEvent) {
        send(Messages::WebPageProxy::DidReceiveEvent(static_cast<uint32_t>(mouseEvent.type()), false));
        return;
    }

    bool handled = false;

#if !PLATFORM(IOS_FAMILY)
    if (!handled && m_headerBanner)
        handled = m_headerBanner->mouseEvent(mouseEvent);
    if (!handled && m_footerBanner)
        handled = m_footerBanner->mouseEvent(mouseEvent);
#endif // !PLATFORM(IOS_FAMILY)

    if (!handled) {
        CurrentEvent currentEvent(mouseEvent);
        handled = handleMouseEvent(mouseEvent, this);
    }

    send(Messages::WebPageProxy::DidReceiveEvent(static_cast<uint32_t>(mouseEvent.type()), handled));
}

static bool handleWheelEvent(const WebWheelEvent& wheelEvent, Page* page)
{
    Frame& frame = page->mainFrame();
    if (!frame.view())
        return false;

    PlatformWheelEvent platformWheelEvent = platform(wheelEvent);
    return page->userInputBridge().handleWheelEvent(platformWheelEvent);
}

void WebPage::wheelEvent(const WebWheelEvent& wheelEvent)
{
    m_userActivity.impulse();

    CurrentEvent currentEvent(wheelEvent);

    bool handled = handleWheelEvent(wheelEvent, m_page.get());

    send(Messages::WebPageProxy::DidReceiveEvent(static_cast<uint32_t>(wheelEvent.type()), handled));
}

static bool handleKeyEvent(const WebKeyboardEvent& keyboardEvent, Page* page)
{
    if (!page->mainFrame().view())
        return false;

    if (keyboardEvent.type() == WebEvent::Char && keyboardEvent.isSystemKey())
        return page->userInputBridge().handleAccessKeyEvent(platform(keyboardEvent));
    return page->userInputBridge().handleKeyEvent(platform(keyboardEvent));
}

void WebPage::keyEvent(const WebKeyboardEvent& keyboardEvent)
{
    SetForScope<bool> userIsInteractingChange { m_userIsInteracting, true };

    m_userActivity.impulse();

    PlatformKeyboardEvent::setCurrentModifierState(platform(keyboardEvent).modifiers());

    CurrentEvent currentEvent(keyboardEvent);

    bool handled = handleKeyEvent(keyboardEvent, m_page.get());
    // FIXME: Platform default behaviors should be performed during normal DOM event dispatch (in most cases, in default keydown event handler).
    if (!handled)
        handled = performDefaultBehaviorForKeyEvent(keyboardEvent);

    send(Messages::WebPageProxy::DidReceiveEvent(static_cast<uint32_t>(keyboardEvent.type()), handled));
}

void WebPage::validateCommand(const String& commandName, CallbackID callbackID)
{
    bool isEnabled = false;
    int32_t state = 0;
    Frame& frame = m_page->focusController().focusedOrMainFrame();
    if (PluginView* pluginView = focusedPluginViewForFrame(frame))
        isEnabled = pluginView->isEditingCommandEnabled(commandName);
    else {
        Editor::Command command = frame.editor().command(commandName);
        state = command.state();
        isEnabled = command.isSupported() && command.isEnabled();
    }

    send(Messages::WebPageProxy::ValidateCommandCallback(commandName, isEnabled, state, callbackID));
}

void WebPage::executeEditCommand(const String& commandName, const String& argument)
{
    executeEditingCommand(commandName, argument);
}

void WebPage::setNeedsFontAttributes(bool needsFontAttributes)
{
    if (m_needsFontAttributes == needsFontAttributes)
        return;

    m_needsFontAttributes = needsFontAttributes;

    if (m_needsFontAttributes)
        scheduleFullEditorStateUpdate();
}

void WebPage::restoreSessionInternal(const Vector<BackForwardListItemState>& itemStates, WasRestoredByAPIRequest restoredByAPIRequest, WebBackForwardListProxy::OverwriteExistingItem overwrite)
{
    // Since we're merely restoring HistoryItems from the UIProcess, there is no need to send HistoryItem update notifications back to the UIProcess.
    // Also, with process-swap on navigation, these updates may actually overwrite important state in the UIProcess such as the scroll position.
    SetForScope<void (*)(WebCore::HistoryItem&)> bypassHistoryItemUpdateNotifications(WebCore::notifyHistoryItemChanged, [](WebCore::HistoryItem&){});
    for (const auto& itemState : itemStates) {
        auto historyItem = toHistoryItem(itemState);
        historyItem->setWasRestoredFromSession(restoredByAPIRequest == WasRestoredByAPIRequest::Yes);
        static_cast<WebBackForwardListProxy&>(corePage()->backForward().client()).addItemFromUIProcess(itemState.identifier, WTFMove(historyItem), m_pageID, overwrite);
    }
}

void WebPage::restoreSession(const Vector<BackForwardListItemState>& itemStates)
{
    restoreSessionInternal(itemStates, WasRestoredByAPIRequest::Yes, WebBackForwardListProxy::OverwriteExistingItem::No);
}

void WebPage::updateBackForwardListForReattach(const Vector<WebKit::BackForwardListItemState>& itemStates)
{
    restoreSessionInternal(itemStates, WasRestoredByAPIRequest::No, WebBackForwardListProxy::OverwriteExistingItem::Yes);
}

void WebPage::setCurrentHistoryItemForReattach(WebKit::BackForwardListItemState&& itemState)
{
    auto historyItem = toHistoryItem(itemState);
    auto& historyItemRef = historyItem.get();
    static_cast<WebBackForwardListProxy&>(corePage()->backForward().client()).addItemFromUIProcess(itemState.identifier, WTFMove(historyItem), m_pageID, WebBackForwardListProxy::OverwriteExistingItem::Yes);
    corePage()->mainFrame().loader().history().setCurrentItem(historyItemRef);
}

void WebPage::requestFontAttributesAtSelectionStart(CallbackID callbackID)
{
    auto attributes = m_page->focusController().focusedOrMainFrame().editor().fontAttributesAtSelectionStart();
    send(Messages::WebPageProxy::FontAttributesCallback(attributes, callbackID));
}

void WebPage::cancelGesturesBlockedOnSynchronousReplies()
{
#if ENABLE(IOS_TOUCH_EVENTS)
    if (auto reply = WTFMove(m_pendingSynchronousTouchEventReply))
        reply(true);
#endif

#if PLATFORM(IOS_FAMILY)
    if (auto reply = WTFMove(m_pendingSynchronousPositionInformationReply))
        reply(InteractionInformationAtPosition::invalidInformation());
#endif
}

#if ENABLE(TOUCH_EVENTS)
#if PLATFORM(QT)
void WebPage::highlightPotentialActivation(const IntPoint& point, const IntSize& area)
{
    if (point == IntPoint::zero()) {
        // An empty point deactivates the highlighting.
        tapHighlightController().hideHighlight();
    } else {
        Frame* mainframe = &m_page->mainFrame();
        Node* activationNode = 0;
        Node* adjustedNode = 0;
        IntPoint adjustedPoint;

#if ENABLE(TOUCH_ADJUSTMENT)
        if (!mainframe->eventHandler().bestClickableNodeForTouchPoint(point, IntSize(area.width() / 2, area.height() / 2), adjustedPoint, adjustedNode))
            return;

#else
        HitTestResult result = mainframe->eventHandler().hitTestResultAtPoint(mainframe->view()->windowToContents(point), HitTestRequest::ReadOnly | HitTestRequest::Active | HitTestRequest::IgnoreClipping | HitTestRequest::DisallowShadowContent);
        adjustedNode = result.innerNode();
#endif
        // Find the node to highlight. This is not the same as the node responding the tap gesture, because many
        // pages has a global click handler and we do not want to highlight the body.
        for (Node* node = adjustedNode; node; node = node->parentOrShadowHostNode()) {
            if (node->isDocumentNode() || node->isFrameOwnerElement())
                break;

            // We always highlight focusable (form-elements), image links or content-editable elements.
            if ((node->isElementNode() && downcast<Element>(node)->isMouseFocusable()) || node->isLink() || node->isContentEditable())
                activationNode = node;
            else if (node->willRespondToMouseClickEvents()) {
                // Highlight elements with default mouse-click handlers, but highlight only inline elements with
                // scripted event-handlers.
                if (!node->Node::willRespondToMouseClickEvents() || (node->renderer() && node->renderer()->isInline()))
                    activationNode = node;
            }

            if (activationNode)
                break;
        }

        if (activationNode)
            tapHighlightController().highlight(activationNode);
    }
}
#endif

static bool handleTouchEvent(const WebTouchEvent& touchEvent, Page* page)
{
    if (!page->mainFrame().view())
        return false;

    return page->mainFrame().eventHandler().handleTouchEvent(platform(touchEvent));
}
#endif

#if ENABLE(IOS_TOUCH_EVENTS)
void WebPage::dispatchTouchEvent(const WebTouchEvent& touchEvent, bool& handled)
{
    SetForScope<bool> userIsInteractingChange { m_userIsInteracting, true };

    auto oldFocusedFrame = makeRefPtr(m_page->focusController().focusedFrame());
    auto oldFocusedElement = makeRefPtr(oldFocusedFrame ? oldFocusedFrame->document()->focusedElement() : nullptr);

    m_lastInteractionLocation = touchEvent.position();
    CurrentEvent currentEvent(touchEvent);
    handled = handleTouchEvent(touchEvent, m_page.get());
    updatePotentialTapSecurityOrigin(touchEvent, handled);

    if (handled && oldFocusedElement) {
        auto newFocusedFrame = makeRefPtr(m_page->focusController().focusedFrame());
        auto newFocusedElement = makeRefPtr(newFocusedFrame ? newFocusedFrame->document()->focusedElement() : nullptr);
        if (oldFocusedElement == newFocusedElement)
            elementDidRefocus(*newFocusedElement);
    }
}

void WebPage::touchEventSync(const WebTouchEvent& touchEvent, CompletionHandler<void(bool)>&& reply)
{
    m_pendingSynchronousTouchEventReply = WTFMove(reply);

    EventDispatcher::TouchEventQueue queuedEvents;
    WebProcess::singleton().eventDispatcher().getQueuedTouchEventsForPage(*this, queuedEvents);
    dispatchAsynchronousTouchEvents(queuedEvents);

    bool handled = true;
    dispatchTouchEvent(touchEvent, handled);

    if (auto reply = WTFMove(m_pendingSynchronousTouchEventReply))
        reply(handled);
}

void WebPage::updatePotentialTapSecurityOrigin(const WebTouchEvent& touchEvent, bool wasHandled)
{
    if (wasHandled)
        return;

    if (!touchEvent.isPotentialTap())
        return;

    if (touchEvent.type() != WebEvent::TouchStart)
        return;

    auto& mainFrame = m_page->mainFrame();
    auto document = mainFrame.document();
    if (!document)
        return;

    if (!document->handlingTouchEvent())
        return;

    Frame* touchEventTargetFrame = &mainFrame;
    while (auto subframe = touchEventTargetFrame->eventHandler().touchEventTargetSubframe())
        touchEventTargetFrame = subframe;

    auto& touches = touchEventTargetFrame->eventHandler().touches();
    if (touches.isEmpty())
        return;

    ASSERT(touches.size() == 1);

    if (auto targetDocument = touchEventTargetFrame->document())
        m_potentialTapSecurityOrigin = &targetDocument->securityOrigin();
}
#elif ENABLE(TOUCH_EVENTS)
void WebPage::touchEvent(const WebTouchEvent& touchEvent)
{
    CurrentEvent currentEvent(touchEvent);

    bool handled = handleTouchEvent(touchEvent, m_page.get());

    send(Messages::WebPageProxy::DidReceiveEvent(static_cast<uint32_t>(touchEvent.type()), handled));
}
#endif

<<<<<<< HEAD
#if ENABLE(MAC_GESTURE_EVENTS) || ENABLE(QT_GESTURE_EVENTS)
=======
#if ENABLE(POINTER_EVENTS)
void WebPage::cancelPointer(WebCore::PointerID pointerId, const WebCore::IntPoint& documentPoint)
{
    m_page->pointerCaptureController().cancelPointer(pointerId, documentPoint);
}

void WebPage::touchWithIdentifierWasRemoved(WebCore::PointerID pointerId)
{
    m_page->pointerCaptureController().touchWithIdentifierWasRemoved(pointerId);
}
#endif

#if ENABLE(MAC_GESTURE_EVENTS)
>>>>>>> 2d3b0564
static bool handleGestureEvent(const WebGestureEvent& event, Page* page)
{
    if (!page->mainFrame().view())
        return false;

    return page->mainFrame().eventHandler().handleGestureEvent(platform(event));
}

void WebPage::gestureEvent(const WebGestureEvent& gestureEvent)
{
    CurrentEvent currentEvent(gestureEvent);
    bool handled = handleGestureEvent(gestureEvent, m_page.get());
    send(Messages::WebPageProxy::DidReceiveEvent(static_cast<uint32_t>(gestureEvent.type()), handled));
}
#endif

bool WebPage::scroll(Page* page, ScrollDirection direction, ScrollGranularity granularity)
{
    return page->userInputBridge().scrollRecursively(direction, granularity);
}

bool WebPage::logicalScroll(Page* page, ScrollLogicalDirection direction, ScrollGranularity granularity)
{
    return page->userInputBridge().logicalScrollRecursively(direction, granularity);
}

bool WebPage::scrollBy(uint32_t scrollDirection, uint32_t scrollGranularity)
{
    return scroll(m_page.get(), static_cast<ScrollDirection>(scrollDirection), static_cast<ScrollGranularity>(scrollGranularity));
}

void WebPage::centerSelectionInVisibleArea()
{
    Frame& frame = m_page->focusController().focusedOrMainFrame();
    frame.selection().revealSelection(SelectionRevealMode::Reveal, ScrollAlignment::alignCenterAlways);
    findController().showFindIndicatorInSelection();
}

bool WebPage::isControlledByAutomation() const
{
    return m_page->isControlledByAutomation();
}

void WebPage::setControlledByAutomation(bool controlled)
{
    m_page->setControlledByAutomation(controlled);
}

void WebPage::connectInspector(const String& targetId, Inspector::FrontendChannel::ConnectionType connectionType)
{
    m_inspectorTargetController->connectInspector(targetId, connectionType);
}

void WebPage::disconnectInspector(const String& targetId)
{
    m_inspectorTargetController->disconnectInspector(targetId);
}

void WebPage::sendMessageToTargetBackend(const String& targetId, const String& message)
{
    m_inspectorTargetController->sendMessageToTargetBackend(targetId, message);
}

void WebPage::insertNewlineInQuotedContent()
{
    Frame& frame = m_page->focusController().focusedOrMainFrame();
    if (frame.selection().isNone())
        return;
    frame.editor().insertParagraphSeparatorInQuotedContent();
}

#if ENABLE(REMOTE_INSPECTOR)
void WebPage::setIndicating(bool indicating)
{
    m_page->inspectorController().setIndicating(indicating);
}
#endif

void WebPage::setBackgroundColor(const Optional<WebCore::Color>& backgroundColor)
{
    if (m_backgroundColor == backgroundColor)
        return;

    m_backgroundColor = backgroundColor;

    if (FrameView* frameView = mainFrameView())
        frameView->updateBackgroundRecursively(backgroundColor);

    m_drawingArea->setNeedsDisplay();
}

#if PLATFORM(COCOA)
void WebPage::setTopContentInsetFenced(float contentInset, IPC::Attachment fencePort)
{
    if (fencePort.disposition() != MACH_MSG_TYPE_MOVE_SEND) {
        LOG(Layers, "WebPage::setTopContentInsetFenced(%g, fencePort) Received an invalid fence port: %d, disposition: %d", contentInset, fencePort.port(), fencePort.disposition());
        return;
    }

    m_drawingArea->addFence(MachSendRight::create(fencePort.port()));

    setTopContentInset(contentInset);

    deallocateSendRightSafely(fencePort.port());
}
#endif

void WebPage::setTopContentInset(float contentInset)
{
    if (contentInset == m_page->topContentInset())
        return;

    m_page->setTopContentInset(contentInset);

    for (auto* pluginView : m_pluginViews)
        pluginView->topContentInsetDidChange();
}

void WebPage::viewWillStartLiveResize()
{
    if (!m_page)
        return;

    // FIXME: This should propagate to all ScrollableAreas.
    Frame& frame = m_page->focusController().focusedOrMainFrame();
    if (FrameView* view = frame.view())
        view->willStartLiveResize();
}

void WebPage::viewWillEndLiveResize()
{
    if (!m_page)
        return;

    // FIXME: This should propagate to all ScrollableAreas.
    Frame& frame = m_page->focusController().focusedOrMainFrame();
    if (FrameView* view = frame.view())
        view->willEndLiveResize();
}

void WebPage::setInitialFocus(bool forward, bool isKeyboardEventValid, const WebKeyboardEvent& event, CallbackID callbackID)
{
    if (!m_page)
        return;

    SetForScope<bool> userIsInteractingChange { m_userIsInteracting, true };

    Frame& frame = m_page->focusController().focusedOrMainFrame();
    frame.document()->setFocusedElement(0);

    if (isKeyboardEventValid && event.type() == WebEvent::KeyDown) {
        PlatformKeyboardEvent platformEvent(platform(event));
        platformEvent.disambiguateKeyDownEvent(PlatformEvent::RawKeyDown);
        m_page->focusController().setInitialFocus(forward ? FocusDirectionForward : FocusDirectionBackward, &KeyboardEvent::create(platformEvent, &frame.windowProxy()).get());

        send(Messages::WebPageProxy::VoidCallback(callbackID));
        return;
    }

    m_page->focusController().setInitialFocus(forward ? FocusDirectionForward : FocusDirectionBackward, nullptr);
    send(Messages::WebPageProxy::VoidCallback(callbackID));
}

void WebPage::setCanStartMediaTimerFired()
{
    if (m_page)
        m_page->setCanStartMedia(true);
}

void WebPage::updateIsInWindow(bool isInitialState)
{
    bool isInWindow = m_activityState.contains(WebCore::ActivityState::IsInWindow);

    if (!isInWindow) {
        m_setCanStartMediaTimer.stop();
        m_page->setCanStartMedia(false);
        
        // The WebProcess does not yet know about this page; no need to tell it we're leaving the window.
        if (!isInitialState)
            WebProcess::singleton().pageWillLeaveWindow(m_pageID);
    } else {
        // Defer the call to Page::setCanStartMedia() since it ends up sending a synchronous message to the UI process
        // in order to get plug-in connections, and the UI process will be waiting for the Web process to update the backing
        // store after moving the view into a window, until it times out and paints white. See <rdar://problem/9242771>.
        if (m_mayStartMediaWhenInWindow)
            m_setCanStartMediaTimer.startOneShot(0_s);

        WebProcess::singleton().pageDidEnterWindow(m_pageID);
    }

    if (isInWindow)
        layoutIfNeeded();
}

void WebPage::visibilityDidChange()
{
    bool isVisible = m_activityState.contains(ActivityState::IsVisible);
    if (!isVisible) {
        // We save the document / scroll state when backgrounding a tab so that we are able to restore it
        // if it gets terminated while in the background.
        if (auto* frame = m_mainFrame->coreFrame())
            frame->loader().history().saveDocumentAndScrollState();
    }
}

void WebPage::setActivityState(OptionSet<ActivityState::Flag> activityState, ActivityStateChangeID activityStateChangeID, const Vector<CallbackID>& callbackIDs)
{
    LOG_WITH_STREAM(ActivityState, stream << "WebPage " << pageID().toUInt64() << " setActivityState to " << activityState);

    auto changed = m_activityState ^ activityState;
    m_activityState = activityState;

    if (changed)
        updateThrottleState();

    ASSERT_WITH_MESSAGE(m_page, "setActivityState called on %" PRIu64 " but WebCore page was null", pageID().toUInt64());
    if (m_page) {
        SetForScope<OptionSet<ActivityState::Flag>> currentlyChangingActivityState { m_lastActivityStateChanges, changed };
        m_page->setActivityState(activityState);
    }
    
    for (auto* pluginView : m_pluginViews)
        pluginView->activityStateDidChange(changed);

    m_drawingArea->activityStateDidChange(changed, activityStateChangeID, callbackIDs);
    WebProcess::singleton().pageActivityStateDidChange(m_pageID, changed);

    if (changed & ActivityState::IsInWindow)
        updateIsInWindow();

    if (changed & ActivityState::IsVisible)
        visibilityDidChange();
}

void WebPage::setLayerHostingMode(LayerHostingMode layerHostingMode)
{
    m_layerHostingMode = layerHostingMode;

    m_drawingArea->setLayerHostingMode(m_layerHostingMode);

    for (auto* pluginView : m_pluginViews)
        pluginView->setLayerHostingMode(m_layerHostingMode);
}

void WebPage::setSessionID(PAL::SessionID sessionID)
{
    m_page->setSessionID(sessionID);
}

void WebPage::didReceivePolicyDecision(uint64_t frameID, uint64_t listenerID, PolicyCheckIdentifier identifier, PolicyAction policyAction, uint64_t navigationID, const DownloadID& downloadID, Optional<WebsitePoliciesData>&& websitePolicies)
{
    WebFrame* frame = WebProcess::singleton().webFrame(frameID);
    if (!frame)
        return;
    frame->didReceivePolicyDecision(listenerID, identifier, policyAction, navigationID, downloadID, WTFMove(websitePolicies));
}

void WebPage::continueWillSubmitForm(uint64_t frameID, uint64_t listenerID)
{
    WebFrame* frame = WebProcess::singleton().webFrame(frameID);
    if (!frame)
        return;
    frame->continueWillSubmitForm(listenerID);
}

void WebPage::didStartPageTransition()
{
    freezeLayerTree(LayerTreeFreezeReason::PageTransition);

#if PLATFORM(MAC)
    bool hasPreviouslyFocusedDueToUserInteraction = m_hasEverFocusedElementDueToUserInteractionSincePageTransition;
#endif
    m_hasEverFocusedElementDueToUserInteractionSincePageTransition = false;
    m_lastEditorStateWasContentEditable = EditorStateIsContentEditable::Unset;
#if PLATFORM(MAC)
    if (hasPreviouslyFocusedDueToUserInteraction)
        send(Messages::WebPageProxy::SetHasHadSelectionChangesFromUserInteraction(m_hasEverFocusedElementDueToUserInteractionSincePageTransition));
    if (m_isTouchBarUpdateSupressedForHiddenContentEditable) {
        m_isTouchBarUpdateSupressedForHiddenContentEditable = false;
        send(Messages::WebPageProxy::SetIsTouchBarUpdateSupressedForHiddenContentEditable(m_isTouchBarUpdateSupressedForHiddenContentEditable));
    }
    if (m_isNeverRichlyEditableForTouchBar) {
        m_isNeverRichlyEditableForTouchBar = false;
        send(Messages::WebPageProxy::SetIsNeverRichlyEditableForTouchBar(m_isNeverRichlyEditableForTouchBar));
    }
#endif
#if PLATFORM(IOS_FAMILY)
    m_isShowingInputViewForFocusedElement = false;
#endif
}

void WebPage::didCompletePageTransition()
{
    unfreezeLayerTree(LayerTreeFreezeReason::PageTransition);

    RELEASE_LOG_IF_ALLOWED("%p - WebPage - Did complete page transition", this);

    bool isInitialEmptyDocument = !m_mainFrame;
    if (!isInitialEmptyDocument)
        unfreezeLayerTree(LayerTreeFreezeReason::ProcessSwap);
}

void WebPage::show()
{
    send(Messages::WebPageProxy::ShowPage());
}

String WebPage::userAgent(const URL& webCoreURL) const
{
    String userAgent = platformUserAgent(webCoreURL);
    if (!userAgent.isEmpty())
        return userAgent;
    return m_userAgent;
}

void WebPage::setUserAgent(const String& userAgent)
{
    if (m_userAgent == userAgent)
        return;

    m_userAgent = userAgent;

    if (m_page)
        m_page->userAgentChanged();
}

void WebPage::suspendActiveDOMObjectsAndAnimations()
{
    m_page->suspendActiveDOMObjectsAndAnimations();
}

void WebPage::resumeActiveDOMObjectsAndAnimations()
{
    m_page->resumeActiveDOMObjectsAndAnimations();
}

IntPoint WebPage::screenToRootView(const IntPoint& point)
{
    IntPoint windowPoint;
    sendSync(Messages::WebPageProxy::ScreenToRootView(point), Messages::WebPageProxy::ScreenToRootView::Reply(windowPoint));
    return windowPoint;
}
    
IntRect WebPage::rootViewToScreen(const IntRect& rect)
{
    IntRect screenRect;
    sendSync(Messages::WebPageProxy::RootViewToScreen(rect), Messages::WebPageProxy::RootViewToScreen::Reply(screenRect));
    return screenRect;
}
    
IntPoint WebPage::accessibilityScreenToRootView(const IntPoint& point)
{
    IntPoint windowPoint;
    sendSync(Messages::WebPageProxy::AccessibilityScreenToRootView(point), Messages::WebPageProxy::AccessibilityScreenToRootView::Reply(windowPoint));
    return windowPoint;
}

IntRect WebPage::rootViewToAccessibilityScreen(const IntRect& rect)
{
    IntRect screenRect;
    sendSync(Messages::WebPageProxy::RootViewToAccessibilityScreen(rect), Messages::WebPageProxy::RootViewToAccessibilityScreen::Reply(screenRect));
    return screenRect;
}

KeyboardUIMode WebPage::keyboardUIMode()
{
    bool fullKeyboardAccessEnabled = WebProcess::singleton().fullKeyboardAccessEnabled();
    return static_cast<KeyboardUIMode>((fullKeyboardAccessEnabled ? KeyboardAccessFull : KeyboardAccessDefault) | (m_tabToLinks ? KeyboardAccessTabsToLinks : 0));
}

void WebPage::runJavaScript(WebFrame* frame, const String& script, bool forceUserGesture, const Optional<String>& worldName, CallbackID callbackID)
{
    // NOTE: We need to be careful when running scripts that the objects we depend on don't
    // disappear during script execution.

    RefPtr<SerializedScriptValue> serializedResultValue;
    JSLockHolder lock(commonVM());
    bool hadException = true;
    ExceptionDetails details;
    auto* world = worldName ? InjectedBundleScriptWorld::find(worldName.value()) : &InjectedBundleScriptWorld::normalWorld();
    if (frame && frame->coreFrame() && world) {
        if (JSValue resultValue = frame->coreFrame()->script().executeUserAgentScriptInWorld(world->coreWorld(), script, forceUserGesture, &details)) {
            hadException = false;
            serializedResultValue = SerializedScriptValue::create(frame->jsContextForWorld(world),
                toRef(frame->coreFrame()->script().globalObject(world->coreWorld())->globalExec(), resultValue), nullptr);
        }
    }

    IPC::DataReference dataReference;
    if (serializedResultValue)
        dataReference = serializedResultValue->data();
    send(Messages::WebPageProxy::ScriptValueCallback(dataReference, hadException, details, callbackID));
}

void WebPage::runJavaScriptInMainFrameScriptWorld(const String& script, bool forceUserGesture, const Optional<String>& worldName, CallbackID callbackID)
{
    runJavaScript(mainWebFrame(), script, forceUserGesture, worldName, callbackID);
}

void WebPage::runJavaScriptInFrame(uint64_t frameID, const String& script, bool forceUserGesture, CallbackID callbackID)
{
    WebFrame* frame = WebProcess::singleton().webFrame(frameID);
    ASSERT(mainWebFrame() != frame);
    runJavaScript(frame, script, forceUserGesture, WTF::nullopt, callbackID);
}

void WebPage::getContentsAsString(CallbackID callbackID)
{
    String resultString = m_mainFrame->contentsAsString();
    send(Messages::WebPageProxy::StringCallback(resultString, callbackID));
}

#if ENABLE(MHTML)
void WebPage::getContentsAsMHTMLData(CallbackID callbackID)
{
    send(Messages::WebPageProxy::DataCallback({ MHTMLArchive::generateMHTMLData(m_page.get()) }, callbackID));
}
#endif

void WebPage::getRenderTreeExternalRepresentation(CallbackID callbackID)
{
    String resultString = renderTreeExternalRepresentation();
    send(Messages::WebPageProxy::StringCallback(resultString, callbackID));
}

static Frame* frameWithSelection(Page* page)
{
    for (Frame* frame = &page->mainFrame(); frame; frame = frame->tree().traverseNext()) {
        if (frame->selection().isRange())
            return frame;
    }

    return 0;
}

void WebPage::getSelectionAsWebArchiveData(CallbackID callbackID)
{
#if PLATFORM(COCOA)
    RetainPtr<CFDataRef> data;
    if (Frame* frame = frameWithSelection(m_page.get()))
        data = LegacyWebArchive::createFromSelection(frame)->rawDataRepresentation();
#endif

    IPC::SharedBufferDataReference dataReference;
#if PLATFORM(COCOA)
    if (data)
        dataReference = { CFDataGetBytePtr(data.get()), static_cast<size_t>(CFDataGetLength(data.get())) };
#endif
    send(Messages::WebPageProxy::DataCallback(dataReference, callbackID));
}

void WebPage::getSelectionOrContentsAsString(CallbackID callbackID)
{
    WebFrame* focusedOrMainFrame = WebFrame::fromCoreFrame(m_page->focusController().focusedOrMainFrame());
    String resultString = focusedOrMainFrame->selectionAsString();
    if (resultString.isEmpty())
        resultString = focusedOrMainFrame->contentsAsString();
    send(Messages::WebPageProxy::StringCallback(resultString, callbackID));
}

void WebPage::getSourceForFrame(uint64_t frameID, CallbackID callbackID)
{
    String resultString;
    if (WebFrame* frame = WebProcess::singleton().webFrame(frameID))
       resultString = frame->source();

    send(Messages::WebPageProxy::StringCallback(resultString, callbackID));
}

void WebPage::getMainResourceDataOfFrame(uint64_t frameID, CallbackID callbackID)
{
    RefPtr<SharedBuffer> buffer;
    if (WebFrame* frame = WebProcess::singleton().webFrame(frameID)) {
        if (PluginView* pluginView = pluginViewForFrame(frame->coreFrame()))
            buffer = pluginView->liveResourceData();
        if (!buffer) {
            if (DocumentLoader* loader = frame->coreFrame()->loader().documentLoader())
                buffer = loader->mainResourceData();
        }
    }

    IPC::SharedBufferDataReference dataReference;
    if (buffer)
        dataReference = { *buffer };
    send(Messages::WebPageProxy::DataCallback(dataReference, callbackID));
}

static RefPtr<SharedBuffer> resourceDataForFrame(Frame* frame, const URL& resourceURL)
{
    DocumentLoader* loader = frame->loader().documentLoader();
    if (!loader)
        return nullptr;

    RefPtr<ArchiveResource> subresource = loader->subresource(resourceURL);
    if (!subresource)
        return nullptr;

    return &subresource->data();
}

void WebPage::getResourceDataFromFrame(uint64_t frameID, const String& resourceURLString, CallbackID callbackID)
{
    RefPtr<SharedBuffer> buffer;
    if (auto* frame = WebProcess::singleton().webFrame(frameID)) {
        URL resourceURL(URL(), resourceURLString);
        buffer = resourceDataForFrame(frame->coreFrame(), resourceURL);
    }

    IPC::SharedBufferDataReference dataReference;
    if (buffer)
        dataReference = { *buffer };
    send(Messages::WebPageProxy::DataCallback(dataReference, callbackID));
}

void WebPage::getWebArchiveOfFrame(uint64_t frameID, CallbackID callbackID)
{
#if PLATFORM(COCOA)
    RetainPtr<CFDataRef> data;
    if (WebFrame* frame = WebProcess::singleton().webFrame(frameID))
        data = frame->webArchiveData(nullptr, nullptr);
#else
    UNUSED_PARAM(frameID);
#endif

    IPC::SharedBufferDataReference dataReference;
#if PLATFORM(COCOA)
    if (data)
        dataReference = { CFDataGetBytePtr(data.get()), static_cast<size_t>(CFDataGetLength(data.get())) };
#endif
    send(Messages::WebPageProxy::DataCallback(dataReference, callbackID));
}

void WebPage::forceRepaintWithoutCallback()
{
    m_drawingArea->forceRepaint();
}

void WebPage::forceRepaint(CallbackID callbackID)
{
    if (m_drawingArea->forceRepaintAsync(callbackID))
        return;

    forceRepaintWithoutCallback();
    send(Messages::WebPageProxy::VoidCallback(callbackID));
}

void WebPage::preferencesDidChange(const WebPreferencesStore& store)
{
    WebPreferencesStore::removeTestRunnerOverrides();
    updatePreferences(store);
}

void WebPage::updatePreferences(const WebPreferencesStore& store)
{
    updatePreferencesGenerated(store);

    Settings& settings = m_page->settings();

#if !PLATFORM(GTK) && !PLATFORM(WIN)
    if (!settings.acceleratedCompositingEnabled()) {
        RELEASE_LOG_IF_ALLOWED("%p - WebPage - acceleratedCompositingEnabled setting was false. WebKit cannot function in this mode; changing setting to true", this);
        settings.setAcceleratedCompositingEnabled(true);
    }
#endif

    bool requiresUserGestureForMedia = store.getBoolValueForKey(WebPreferencesKey::requiresUserGestureForMediaPlaybackKey());
    settings.setVideoPlaybackRequiresUserGesture(requiresUserGestureForMedia || store.getBoolValueForKey(WebPreferencesKey::requiresUserGestureForVideoPlaybackKey()));
    settings.setAudioPlaybackRequiresUserGesture(requiresUserGestureForMedia || store.getBoolValueForKey(WebPreferencesKey::requiresUserGestureForAudioPlaybackKey()));
    settings.setLayoutInterval(Seconds(store.getDoubleValueForKey(WebPreferencesKey::layoutIntervalKey())));
    settings.setUserInterfaceDirectionPolicy(static_cast<WebCore::UserInterfaceDirectionPolicy>(store.getUInt32ValueForKey(WebPreferencesKey::userInterfaceDirectionPolicyKey())));
    settings.setSystemLayoutDirection(static_cast<TextDirection>(store.getUInt32ValueForKey(WebPreferencesKey::systemLayoutDirectionKey())));
    settings.setJavaScriptRuntimeFlags(static_cast<RuntimeFlags>(store.getUInt32ValueForKey(WebPreferencesKey::javaScriptRuntimeFlagsKey())));
    settings.setStorageBlockingPolicy(static_cast<SecurityOrigin::StorageBlockingPolicy>(store.getUInt32ValueForKey(WebPreferencesKey::storageBlockingPolicyKey())));
    settings.setFrameFlattening(store.getBoolValueForKey(WebPreferencesKey::frameFlatteningEnabledKey()) ? WebCore::FrameFlattening::FullyEnabled : WebCore::FrameFlattening::Disabled);
    settings.setEditableLinkBehavior(static_cast<WebCore::EditableLinkBehavior>(store.getUInt32ValueForKey(WebPreferencesKey::editableLinkBehaviorKey())));
#if ENABLE(DATA_DETECTION)
    settings.setDataDetectorTypes(static_cast<DataDetectorTypes>(store.getUInt32ValueForKey(WebPreferencesKey::dataDetectorTypesKey())));
#endif

    DatabaseManager::singleton().setIsAvailable(store.getBoolValueForKey(WebPreferencesKey::databasesEnabledKey()));

    m_tabToLinks = store.getBoolValueForKey(WebPreferencesKey::tabsToLinksKey());
    m_asynchronousPluginInitializationEnabled = store.getBoolValueForKey(WebPreferencesKey::asynchronousPluginInitializationEnabledKey());
    m_asynchronousPluginInitializationEnabledForAllPlugins = store.getBoolValueForKey(WebPreferencesKey::asynchronousPluginInitializationEnabledForAllPluginsKey());
    m_artificialPluginInitializationDelayEnabled = store.getBoolValueForKey(WebPreferencesKey::artificialPluginInitializationDelayEnabledKey());

    m_scrollingPerformanceLoggingEnabled = store.getBoolValueForKey(WebPreferencesKey::scrollingPerformanceLoggingEnabledKey());
    settings.setScrollingPerformanceLoggingEnabled(m_scrollingPerformanceLoggingEnabled);

    if (store.getBoolValueForKey(WebPreferencesKey::privateBrowsingEnabledKey()) && !usesEphemeralSession())
        setSessionID(PAL::SessionID::legacyPrivateSessionID());
    else if (!store.getBoolValueForKey(WebPreferencesKey::privateBrowsingEnabledKey()) && sessionID() == PAL::SessionID::legacyPrivateSessionID())
        setSessionID(PAL::SessionID::defaultSessionID());

    bool isAppNapEnabled = store.getBoolValueForKey(WebPreferencesKey::pageVisibilityBasedProcessSuppressionEnabledKey());
    if (m_isAppNapEnabled != isAppNapEnabled) {
        m_isAppNapEnabled = isAppNapEnabled;
        updateThrottleState();
    }

#if PLATFORM(COCOA)
    m_pdfPluginEnabled = store.getBoolValueForKey(WebPreferencesKey::pdfPluginEnabledKey());
#endif
#if ENABLE(PAYMENT_REQUEST)
    settings.setPaymentRequestEnabled(store.getBoolValueForKey(WebPreferencesKey::applePayEnabledKey()));
#endif

    // FIXME: This is both a RuntimeEnabledFeatures (generated) and a setting. It should pick one.
    settings.setInteractiveFormValidationEnabled(store.getBoolValueForKey(WebPreferencesKey::interactiveFormValidationEnabledKey()));

#if PLATFORM(IOS_FAMILY)
    m_ignoreViewportScalingConstraints = store.getBoolValueForKey(WebPreferencesKey::ignoreViewportScalingConstraintsKey());
    m_viewportConfiguration.setCanIgnoreScalingConstraints(m_ignoreViewportScalingConstraints);
    setForceAlwaysUserScalable(m_forceAlwaysUserScalable || store.getBoolValueForKey(WebPreferencesKey::forceAlwaysUserScalableKey()));

    settings.setUseImageDocumentForSubframePDF(true);
#if HAVE(AVKIT)
    DeprecatedGlobalSettings::setAVKitEnabled(true);
#endif
#endif

#if ENABLE(SERVICE_WORKER)
    if (store.getBoolValueForKey(WebPreferencesKey::serviceWorkersEnabledKey())) {
        ASSERT(parentProcessHasServiceWorkerEntitlement());
        if (!parentProcessHasServiceWorkerEntitlement())
            RuntimeEnabledFeatures::sharedFeatures().setServiceWorkerEnabled(false);
    }
#endif

    settings.setLayoutViewportHeightExpansionFactor(store.getDoubleValueForKey(WebPreferencesKey::layoutViewportHeightExpansionFactorKey()));

    if (m_drawingArea)
        m_drawingArea->updatePreferences(store);
}

#if ENABLE(DATA_DETECTION)

void WebPage::setDataDetectionResults(NSArray *detectionResults)
{
    DataDetectionResult dataDetectionResult;
    dataDetectionResult.results = detectionResults;
    send(Messages::WebPageProxy::SetDataDetectionResult(dataDetectionResult));
}

void WebPage::removeDataDetectedLinks(CompletionHandler<void(const DataDetectionResult&)>&& completionHandler)
{
    for (auto frame = makeRefPtr(&m_page->mainFrame()); frame; frame = frame->tree().traverseNext()) {
        auto document = makeRefPtr(frame->document());
        if (!document)
            continue;

        DataDetection::removeDataDetectedLinksInDocument(*document);
        frame->setDataDetectionResults(nullptr);
    }
    completionHandler({ m_page->mainFrame().dataDetectionResults() });
}

void WebPage::detectDataInAllFrames(uint64_t types, CompletionHandler<void(const DataDetectionResult&)>&& completionHandler)
{
    auto dataDetectorTypes = static_cast<WebCore::DataDetectorTypes>(types);
    for (auto frame = makeRefPtr(&m_page->mainFrame()); frame; frame = frame->tree().traverseNext()) {
        auto document = makeRefPtr(frame->document());
        if (!document)
            continue;

        RefPtr<Range> range = Range::create(*document, Position { document.get(), Position::PositionIsBeforeChildren }, Position { document.get(), Position::PositionIsAfterChildren });
        frame->setDataDetectionResults(DataDetection::detectContentInRange(range, dataDetectorTypes, m_dataDetectionContext.get()));
    }
    completionHandler({ m_page->mainFrame().dataDetectionResults() });
}

#endif // ENABLE(DATA_DETECTION)

#if PLATFORM(COCOA)
void WebPage::willCommitLayerTree(RemoteLayerTreeTransaction& layerTransaction)
{
    FrameView* frameView = corePage()->mainFrame().view();
    if (!frameView)
        return;

    layerTransaction.setContentsSize(frameView->contentsSize());
    layerTransaction.setScrollOrigin(frameView->scrollOrigin());
    layerTransaction.setPageScaleFactor(corePage()->pageScaleFactor());
    layerTransaction.setRenderTreeSize(corePage()->renderTreeSize());
    layerTransaction.setPageExtendedBackgroundColor(corePage()->pageExtendedBackgroundColor());

    layerTransaction.setBaseLayoutViewportSize(frameView->baseLayoutViewportSize());
    layerTransaction.setMinStableLayoutViewportOrigin(frameView->minStableLayoutViewportOrigin());
    layerTransaction.setMaxStableLayoutViewportOrigin(frameView->maxStableLayoutViewportOrigin());

#if PLATFORM(IOS_FAMILY)
    layerTransaction.setScaleWasSetByUIProcess(scaleWasSetByUIProcess());
    layerTransaction.setMinimumScaleFactor(m_viewportConfiguration.minimumScale());
    layerTransaction.setMaximumScaleFactor(m_viewportConfiguration.maximumScale());
    layerTransaction.setInitialScaleFactor(m_viewportConfiguration.initialScale());
    layerTransaction.setViewportMetaTagWidth(m_viewportConfiguration.viewportArguments().width);
    layerTransaction.setViewportMetaTagWidthWasExplicit(m_viewportConfiguration.viewportArguments().widthWasExplicit);
    layerTransaction.setViewportMetaTagCameFromImageDocument(m_viewportConfiguration.viewportArguments().type == ViewportArguments::ImageDocument);
    layerTransaction.setAvoidsUnsafeArea(m_viewportConfiguration.avoidsUnsafeArea());
    layerTransaction.setIsInStableState(m_isInStableState);
    layerTransaction.setAllowsUserScaling(allowsUserScaling());
    if (m_pendingDynamicViewportSizeUpdateID) {
        layerTransaction.setDynamicViewportSizeUpdateID(*m_pendingDynamicViewportSizeUpdateID);
        m_pendingDynamicViewportSizeUpdateID = WTF::nullopt;
    }
    if (m_lastTransactionPageScaleFactor != layerTransaction.pageScaleFactor()) {
        m_lastTransactionPageScaleFactor = layerTransaction.pageScaleFactor();
        m_lastTransactionIDWithScaleChange = layerTransaction.transactionID();
    }
#endif

    layerTransaction.setScrollPosition(frameView->scrollPosition());

    if (m_hasPendingEditorStateUpdate) {
        layerTransaction.setEditorState(editorState());
        m_hasPendingEditorStateUpdate = false;
    }
}

void WebPage::didFlushLayerTreeAtTime(MonotonicTime timestamp)
{
#if PLATFORM(IOS_FAMILY)
    if (m_oldestNonStableUpdateVisibleContentRectsTimestamp != MonotonicTime()) {
        Seconds elapsed = timestamp - m_oldestNonStableUpdateVisibleContentRectsTimestamp;
        m_oldestNonStableUpdateVisibleContentRectsTimestamp = MonotonicTime();

        m_estimatedLatency = m_estimatedLatency * 0.80 + elapsed * 0.20;
    }
#else
    UNUSED_PARAM(timestamp);
#endif
}
#endif

void WebPage::layoutIfNeeded()
{
    m_page->layoutIfNeeded();
}
    
void WebPage::updateRendering()
{
    m_page->updateRendering();
}

WebInspector* WebPage::inspector(LazyCreationPolicy behavior)
{
    if (m_isClosed)
        return nullptr;
    if (!m_inspector && behavior == LazyCreationPolicy::CreateIfNeeded)
        m_inspector = WebInspector::create(this);
    return m_inspector.get();
}

WebInspectorUI* WebPage::inspectorUI()
{
    if (m_isClosed)
        return nullptr;
    if (!m_inspectorUI)
        m_inspectorUI = WebInspectorUI::create(*this);
    return m_inspectorUI.get();
}

RemoteWebInspectorUI* WebPage::remoteInspectorUI()
{
    if (m_isClosed)
        return nullptr;
    if (!m_remoteInspectorUI)
        m_remoteInspectorUI = RemoteWebInspectorUI::create(*this);
    return m_remoteInspectorUI.get();
}

void WebPage::inspectorFrontendCountChanged(unsigned count)
{
    send(Messages::WebPageProxy::DidChangeInspectorFrontendCount(count));
}

#if (PLATFORM(IOS_FAMILY) && HAVE(AVKIT)) || (PLATFORM(MAC) && ENABLE(VIDEO_PRESENTATION_MODE))
PlaybackSessionManager& WebPage::playbackSessionManager()
{
    if (!m_playbackSessionManager)
        m_playbackSessionManager = PlaybackSessionManager::create(*this);
    return *m_playbackSessionManager;
}

VideoFullscreenManager& WebPage::videoFullscreenManager()
{
    if (!m_videoFullscreenManager)
        m_videoFullscreenManager = VideoFullscreenManager::create(*this, playbackSessionManager());
    return *m_videoFullscreenManager;
}

void WebPage::videoControlsManagerDidChange()
{
#if ENABLE(FULLSCREEN_API)
    if (auto* manager = fullScreenManager())
        manager->videoControlsManagerDidChange();
#endif
}

#endif

#if PLATFORM(IOS_FAMILY)
void WebPage::setAllowsMediaDocumentInlinePlayback(bool allows)
{
    m_page->setAllowsMediaDocumentInlinePlayback(allows);
}
#endif

#if ENABLE(FULLSCREEN_API)
WebFullScreenManager* WebPage::fullScreenManager()
{
    if (!m_fullScreenManager)
        m_fullScreenManager = WebFullScreenManager::create(this);
    return m_fullScreenManager.get();
}
#endif

void WebPage::addConsoleMessage(uint64_t frameID, MessageSource messageSource, MessageLevel messageLevel, const String& message, uint64_t requestID)
{
    if (auto* frame = WebProcess::singleton().webFrame(frameID))
        frame->addConsoleMessage(messageSource, messageLevel, message, requestID);
}

void WebPage::sendCSPViolationReport(uint64_t frameID, const URL& reportURL, IPC::FormDataReference&& reportData)
{
    auto report = reportData.takeData();
    if (!report)
        return;
    if (auto* frame = WebProcess::singleton().webFrame(frameID))
        PingLoader::sendViolationReport(*frame->coreFrame(), reportURL, report.releaseNonNull(), ViolationReportType::ContentSecurityPolicy);
}

void WebPage::enqueueSecurityPolicyViolationEvent(uint64_t frameID, SecurityPolicyViolationEvent::Init&& eventInit)
{
    auto* frame = WebProcess::singleton().webFrame(frameID);
    if (!frame)
        return;
    auto* coreFrame = frame->coreFrame();
    if (!coreFrame)
        return;
    if (auto* document = coreFrame->document())
        document->enqueueSecurityPolicyViolationEvent(WTFMove(eventInit));
}

NotificationPermissionRequestManager* WebPage::notificationPermissionRequestManager()
{
    if (m_notificationPermissionRequestManager)
        return m_notificationPermissionRequestManager.get();

    m_notificationPermissionRequestManager = NotificationPermissionRequestManager::create(this);
    return m_notificationPermissionRequestManager.get();
}

#if ENABLE(DRAG_SUPPORT)

#if PLATFORM(GTK)
void WebPage::performDragControllerAction(DragControllerAction action, const IntPoint& clientPosition, const IntPoint& globalPosition, uint64_t draggingSourceOperationMask, WebSelectionData&& selection, uint32_t flags)
{
    if (!m_page) {
<<<<<<< HEAD
        send(Messages::WebPageProxy::DidPerformDragControllerAction(DragOperationNone, false, 0, { }));
#if PLATFORM(QT)
        QMimeData* data = const_cast<QMimeData*>(dragData.platformData());
        delete data;
#endif
=======
        send(Messages::WebPageProxy::DidPerformDragControllerAction(DragOperationNone, DragHandlingMethod::None, false, 0, { }, { }));
>>>>>>> 2d3b0564
        return;
    }

    DragData dragData(selection.selectionData.ptr(), clientPosition, globalPosition, static_cast<DragOperation>(draggingSourceOperationMask), static_cast<DragApplicationFlags>(flags));
    switch (action) {
    case DragControllerAction::Entered: {
        DragOperation resolvedDragOperation = m_page->dragController().dragEntered(dragData);
        send(Messages::WebPageProxy::DidPerformDragControllerAction(resolvedDragOperation, m_page->dragController().dragHandlingMethod(), m_page->dragController().mouseIsOverFileInput(), m_page->dragController().numberOfItemsToBeAccepted(), { }, { }));
        return;
    }
    case DragControllerAction::Updated: {
        DragOperation resolvedDragOperation = m_page->dragController().dragEntered(dragData);
        send(Messages::WebPageProxy::DidPerformDragControllerAction(resolvedDragOperation, m_page->dragController().dragHandlingMethod(), m_page->dragController().mouseIsOverFileInput(), m_page->dragController().numberOfItemsToBeAccepted(), { }, { }));
        return;
    }
    case DragControllerAction::Exited:
        m_page->dragController().dragExited(dragData);
        return;

    case DragControllerAction::PerformDragOperation: {
        m_page->dragController().performDragOperation(dragData);
        return;
    }
    }

    // DragData does not delete its platformData so we need to do that here.
#if PLATFORM(QT)
    QMimeData* data = const_cast<QMimeData*>(dragData.platformData());
    delete data;
    return;
#endif

    ASSERT_NOT_REACHED();
}
#else
void WebPage::performDragControllerAction(DragControllerAction action, const WebCore::DragData& dragData, SandboxExtension::Handle&& sandboxExtensionHandle, SandboxExtension::HandleArray&& sandboxExtensionsHandleArray)
{
    if (!m_page) {
        send(Messages::WebPageProxy::DidPerformDragControllerAction(DragOperationNone, DragHandlingMethod::None, false, 0, { }, { }));
        return;
    }

    switch (action) {
    case DragControllerAction::Entered: {
        DragOperation resolvedDragOperation = m_page->dragController().dragEntered(dragData);
        send(Messages::WebPageProxy::DidPerformDragControllerAction(resolvedDragOperation, m_page->dragController().dragHandlingMethod(), m_page->dragController().mouseIsOverFileInput(), m_page->dragController().numberOfItemsToBeAccepted(), m_page->dragCaretController().caretRectInRootViewCoordinates(), m_page->dragCaretController().editableElementRectInRootViewCoordinates()));
        return;
    }
    case DragControllerAction::Updated: {
        DragOperation resolvedDragOperation = m_page->dragController().dragUpdated(dragData);
        send(Messages::WebPageProxy::DidPerformDragControllerAction(resolvedDragOperation, m_page->dragController().dragHandlingMethod(), m_page->dragController().mouseIsOverFileInput(), m_page->dragController().numberOfItemsToBeAccepted(), m_page->dragCaretController().caretRectInRootViewCoordinates(), m_page->dragCaretController().editableElementRectInRootViewCoordinates()));
        return;
    }
    case DragControllerAction::Exited:
        m_page->dragController().dragExited(dragData);
        send(Messages::WebPageProxy::DidPerformDragControllerAction(DragOperationNone, DragHandlingMethod::None, false, 0, { }, { }));
        return;
        
    case DragControllerAction::PerformDragOperation: {
        ASSERT(!m_pendingDropSandboxExtension);

        m_pendingDropSandboxExtension = SandboxExtension::create(WTFMove(sandboxExtensionHandle));
        for (size_t i = 0; i < sandboxExtensionsHandleArray.size(); i++) {
            if (auto extension = SandboxExtension::create(WTFMove(sandboxExtensionsHandleArray[i])))
                m_pendingDropExtensionsForFileUpload.append(extension);
        }

        bool handled = m_page->dragController().performDragOperation(dragData);

        // If we started loading a local file, the sandbox extension tracker would have adopted this
        // pending drop sandbox extension. If not, we'll play it safe and clear it.
        m_pendingDropSandboxExtension = nullptr;

        m_pendingDropExtensionsForFileUpload.clear();
        send(Messages::WebPageProxy::DidPerformDragOperation(handled));
        return;
    }
    }
    ASSERT_NOT_REACHED();
}
#endif

void WebPage::dragEnded(WebCore::IntPoint clientPosition, WebCore::IntPoint globalPosition, uint64_t operation)
{
    IntPoint adjustedClientPosition(clientPosition.x() + m_page->dragController().dragOffset().x(), clientPosition.y() + m_page->dragController().dragOffset().y());
    IntPoint adjustedGlobalPosition(globalPosition.x() + m_page->dragController().dragOffset().x(), globalPosition.y() + m_page->dragController().dragOffset().y());

    m_page->dragController().dragEnded();
    FrameView* view = m_page->mainFrame().view();
    if (!view)
        return;
    // FIXME: These are fake modifier keys here, but they should be real ones instead.
    PlatformMouseEvent event(adjustedClientPosition, adjustedGlobalPosition, LeftButton, PlatformEvent::MouseMoved, 0, false, false, false, false, WallTime::now(), 0, WebCore::NoTap);
    m_page->mainFrame().eventHandler().dragSourceEndedAt(event, (DragOperation)operation);

    send(Messages::WebPageProxy::DidEndDragging());

    m_isStartingDrag = false;
}

void WebPage::willPerformLoadDragDestinationAction()
{
    m_sandboxExtensionTracker.willPerformLoadDragDestinationAction(WTFMove(m_pendingDropSandboxExtension));
}

void WebPage::mayPerformUploadDragDestinationAction()
{
    for (size_t i = 0; i < m_pendingDropExtensionsForFileUpload.size(); i++)
        m_pendingDropExtensionsForFileUpload[i]->consumePermanently();
    m_pendingDropExtensionsForFileUpload.clear();
}

void WebPage::didStartDrag()
{
    m_isStartingDrag = false;
    m_page->mainFrame().eventHandler().didStartDrag();
}

void WebPage::dragCancelled()
{
    m_isStartingDrag = false;
    m_page->mainFrame().eventHandler().dragCancelled();
}
    
#endif // ENABLE(DRAG_SUPPORT)

WebUndoStep* WebPage::webUndoStep(WebUndoStepID stepID)
{
    return m_undoStepMap.get(stepID);
}

void WebPage::addWebUndoStep(WebUndoStepID stepID, Ref<WebUndoStep>&& entry)
{
    auto addResult = m_undoStepMap.set(stepID, WTFMove(entry));
    ASSERT_UNUSED(addResult, addResult.isNewEntry);
}

void WebPage::removeWebEditCommand(WebUndoStepID stepID)
{
    if (auto undoStep = m_undoStepMap.take(stepID))
        undoStep->didRemoveFromUndoManager();
}

bool WebPage::isAlwaysOnLoggingAllowed() const
{
    return corePage() && corePage()->isAlwaysOnLoggingAllowed();
}

void WebPage::unapplyEditCommand(WebUndoStepID stepID)
{
    auto* step = webUndoStep(stepID);
    if (!step)
        return;

    step->step().unapply();
}

void WebPage::reapplyEditCommand(WebUndoStepID stepID)
{
    auto* step = webUndoStep(stepID);
    if (!step)
        return;

    m_isInRedo = true;
    step->step().reapply();
    m_isInRedo = false;
}

void WebPage::didRemoveEditCommand(WebUndoStepID commandID)
{
    removeWebEditCommand(commandID);
}

void WebPage::setActivePopupMenu(WebPopupMenu* menu)
{
    m_activePopupMenu = menu;
}

#if ENABLE(INPUT_TYPE_COLOR)

void WebPage::setActiveColorChooser(WebColorChooser* colorChooser)
{
    m_activeColorChooser = colorChooser;
}

void WebPage::didEndColorPicker()
{
    m_activeColorChooser->didEndChooser();
}

void WebPage::didChooseColor(const WebCore::Color& color)
{
    m_activeColorChooser->didChooseColor(color);
}

#endif

#if ENABLE(DATALIST_ELEMENT)

void WebPage::setActiveDataListSuggestionPicker(WebDataListSuggestionPicker* dataListSuggestionPicker)
{
    m_activeDataListSuggestionPicker = makeWeakPtr(dataListSuggestionPicker);
}

void WebPage::didSelectDataListOption(const String& selectedOption)
{
    if (m_activeDataListSuggestionPicker)
        m_activeDataListSuggestionPicker->didSelectOption(selectedOption);
}

void WebPage::didCloseSuggestions()
{
    if (auto picker = std::exchange(m_activeDataListSuggestionPicker, nullptr))
        picker->didCloseSuggestions();
}

#endif

void WebPage::setActiveOpenPanelResultListener(Ref<WebOpenPanelResultListener>&& openPanelResultListener)
{
    m_activeOpenPanelResultListener = WTFMove(openPanelResultListener);
}

bool WebPage::findStringFromInjectedBundle(const String& target, FindOptions options)
{
    return m_page->findString(target, core(options));
}

void WebPage::findStringMatchesFromInjectedBundle(const String& target, FindOptions options)
{
    findController().findStringMatches(target, options, 0);
}

void WebPage::replaceStringMatchesFromInjectedBundle(const Vector<uint32_t>& matchIndices, const String& replacementText, bool selectionOnly)
{
    findController().replaceMatches(matchIndices, replacementText, selectionOnly);
}

void WebPage::findString(const String& string, uint32_t options, uint32_t maxMatchCount)
{
    findController().findString(string, static_cast<FindOptions>(options), maxMatchCount);
}

void WebPage::findStringMatches(const String& string, uint32_t options, uint32_t maxMatchCount)
{
    findController().findStringMatches(string, static_cast<FindOptions>(options), maxMatchCount);
}

void WebPage::getImageForFindMatch(uint32_t matchIndex)
{
    findController().getImageForFindMatch(matchIndex);
}

void WebPage::selectFindMatch(uint32_t matchIndex)
{
    findController().selectFindMatch(matchIndex);
}

void WebPage::hideFindUI()
{
    findController().hideFindUI();
}

void WebPage::countStringMatches(const String& string, uint32_t options, uint32_t maxMatchCount)
{
    findController().countStringMatches(string, static_cast<FindOptions>(options), maxMatchCount);
}

void WebPage::replaceMatches(const Vector<uint32_t>& matchIndices, const String& replacementText, bool selectionOnly, CallbackID callbackID)
{
    auto numberOfReplacements = findController().replaceMatches(matchIndices, replacementText, selectionOnly);
    send(Messages::WebPageProxy::UnsignedCallback(numberOfReplacements, callbackID));
}

void WebPage::didChangeSelectedIndexForActivePopupMenu(int32_t newIndex)
{
    changeSelectedIndex(newIndex);
    m_activePopupMenu = nullptr;
}

void WebPage::changeSelectedIndex(int32_t index)
{
    if (!m_activePopupMenu)
        return;

    m_activePopupMenu->didChangeSelectedIndex(index);
}

#if PLATFORM(IOS_FAMILY)
void WebPage::didChooseFilesForOpenPanelWithDisplayStringAndIcon(const Vector<String>& files, const String& displayString, const IPC::DataReference& iconData)
{
    if (!m_activeOpenPanelResultListener)
        return;

    RefPtr<Icon> icon;
    if (!iconData.isEmpty()) {
        RetainPtr<CFDataRef> dataRef = adoptCF(CFDataCreate(nullptr, iconData.data(), iconData.size()));
        RetainPtr<CGDataProviderRef> imageProviderRef = adoptCF(CGDataProviderCreateWithCFData(dataRef.get()));
        RetainPtr<CGImageRef> imageRef = adoptCF(CGImageCreateWithJPEGDataProvider(imageProviderRef.get(), nullptr, true, kCGRenderingIntentDefault));
        icon = Icon::createIconForImage(imageRef.get());
    }

    m_activeOpenPanelResultListener->didChooseFilesWithDisplayStringAndIcon(files, displayString, icon.get());
    m_activeOpenPanelResultListener = nullptr;
}
#endif

void WebPage::didChooseFilesForOpenPanel(const Vector<String>& files)
{
    if (!m_activeOpenPanelResultListener)
        return;

    m_activeOpenPanelResultListener->didChooseFiles(files);
    m_activeOpenPanelResultListener = nullptr;
}

void WebPage::didCancelForOpenPanel()
{
    m_activeOpenPanelResultListener = nullptr;
}

#if ENABLE(SANDBOX_EXTENSIONS)
void WebPage::extendSandboxForFilesFromOpenPanel(SandboxExtension::HandleArray&& handles)
{
    for (size_t i = 0; i < handles.size(); ++i) {
        bool result = SandboxExtension::consumePermanently(handles[i]);
        if (!result) {
            // We have reports of cases where this fails for some unknown reason, <rdar://problem/10156710>.
            WTFLogAlways("WebPage::extendSandboxForFileFromOpenPanel(): Could not consume a sandbox extension");
        }
    }
}
#endif

#if ENABLE(GEOLOCATION)
void WebPage::didReceiveGeolocationPermissionDecision(uint64_t geolocationID, bool allowed)
{
    geolocationPermissionRequestManager().didReceiveGeolocationPermissionDecision(geolocationID, allowed);
}
#endif

void WebPage::didReceiveNotificationPermissionDecision(uint64_t notificationID, bool allowed)
{
    notificationPermissionRequestManager()->didReceiveNotificationPermissionDecision(notificationID, allowed);
}

#if ENABLE(MEDIA_STREAM)

void WebPage::userMediaAccessWasGranted(uint64_t userMediaID, WebCore::CaptureDevice&& audioDevice, WebCore::CaptureDevice&& videoDevice, String&& mediaDeviceIdentifierHashSalt, CompletionHandler<void()>&& completionHandler)
{
    m_userMediaPermissionRequestManager->userMediaAccessWasGranted(userMediaID, WTFMove(audioDevice), WTFMove(videoDevice), WTFMove(mediaDeviceIdentifierHashSalt), WTFMove(completionHandler));
}

void WebPage::userMediaAccessWasDenied(uint64_t userMediaID, uint64_t reason, String&& invalidConstraint)
{
    m_userMediaPermissionRequestManager->userMediaAccessWasDenied(userMediaID, static_cast<UserMediaRequest::MediaAccessDenialReason>(reason), WTFMove(invalidConstraint));
}

void WebPage::didCompleteMediaDeviceEnumeration(uint64_t userMediaID, const Vector<CaptureDevice>& devices, String&& deviceIdentifierHashSalt, bool originHasPersistentAccess)
{
    m_userMediaPermissionRequestManager->didCompleteMediaDeviceEnumeration(userMediaID, devices, WTFMove(deviceIdentifierHashSalt), originHasPersistentAccess);
}

void WebPage::captureDevicesChanged()
{
    m_userMediaPermissionRequestManager->captureDevicesChanged();
}

#endif

#if !PLATFORM(IOS_FAMILY)
void WebPage::advanceToNextMisspelling(bool startBeforeSelection)
{
    Frame& frame = m_page->focusController().focusedOrMainFrame();
    frame.editor().advanceToNextMisspelling(startBeforeSelection);
}
#endif

bool WebPage::hasRichlyEditableSelection() const
{
    auto& frame = m_page->focusController().focusedOrMainFrame();
    if (m_page->dragCaretController().isContentRichlyEditable())
        return true;

    return frame.selection().selection().isContentRichlyEditable();
}

void WebPage::changeSpellingToWord(const String& word)
{
    replaceSelectionWithText(&m_page->focusController().focusedOrMainFrame(), word);
}

void WebPage::unmarkAllMisspellings()
{
    for (Frame* frame = &m_page->mainFrame(); frame; frame = frame->tree().traverseNext()) {
        if (Document* document = frame->document())
            document->markers().removeMarkers(DocumentMarker::Spelling);
    }
}

void WebPage::unmarkAllBadGrammar()
{
    for (Frame* frame = &m_page->mainFrame(); frame; frame = frame->tree().traverseNext()) {
        if (Document* document = frame->document())
            document->markers().removeMarkers(DocumentMarker::Grammar);
    }
}

#if USE(APPKIT)
void WebPage::uppercaseWord()
{
    m_page->focusController().focusedOrMainFrame().editor().uppercaseWord();
}

void WebPage::lowercaseWord()
{
    m_page->focusController().focusedOrMainFrame().editor().lowercaseWord();
}

void WebPage::capitalizeWord()
{
    m_page->focusController().focusedOrMainFrame().editor().capitalizeWord();
}
#endif
    
void WebPage::setTextForActivePopupMenu(int32_t index)
{
    if (!m_activePopupMenu)
        return;

    m_activePopupMenu->setTextForIndex(index);
}

#if PLATFORM(GTK)
void WebPage::failedToShowPopupMenu()
{
    if (!m_activePopupMenu)
        return;

    m_activePopupMenu->client()->popupDidHide();
}
#endif

#if ENABLE(CONTEXT_MENUS)
void WebPage::didSelectItemFromActiveContextMenu(const WebContextMenuItemData& item)
{
    if (auto contextMenu = std::exchange(m_contextMenu, nullptr))
        contextMenu->itemSelected(item);
}
#endif

void WebPage::replaceSelectionWithText(Frame* frame, const String& text)
{
    return frame->editor().replaceSelectionWithText(text, WebCore::Editor::SelectReplacement::Yes, WebCore::Editor::SmartReplace::No);
}

#if !PLATFORM(IOS_FAMILY)
void WebPage::clearSelection()
{
    m_page->focusController().focusedOrMainFrame().selection().clear();
}
#endif

void WebPage::restoreSelectionInFocusedEditableElement()
{
    Frame& frame = m_page->focusController().focusedOrMainFrame();
    if (!frame.selection().isNone())
        return;

    if (auto document = frame.document()) {
        if (auto element = document->focusedElement())
            element->updateFocusAppearance(SelectionRestorationMode::Restore, SelectionRevealMode::DoNotReveal);
    }
}

bool WebPage::mainFrameHasCustomContentProvider() const
{
    if (Frame* frame = mainFrame()) {
        WebFrameLoaderClient* webFrameLoaderClient = toWebFrameLoaderClient(frame->loader().client());
        ASSERT(webFrameLoaderClient);
        return webFrameLoaderClient->frameHasCustomContentProvider();
    }

    return false;
}

void WebPage::addMIMETypeWithCustomContentProvider(const String& mimeType)
{
    m_mimeTypesWithCustomContentProviders.add(mimeType);
}

void WebPage::updateMainFrameScrollOffsetPinning()
{
    Frame& frame = m_page->mainFrame();
    ScrollPosition scrollPosition = frame.view()->scrollPosition();
    ScrollPosition maximumScrollPosition = frame.view()->maximumScrollPosition();
    ScrollPosition minimumScrollPosition = frame.view()->minimumScrollPosition();

    bool isPinnedToLeftSide = (scrollPosition.x() <= minimumScrollPosition.x());
    bool isPinnedToRightSide = (scrollPosition.x() >= maximumScrollPosition.x());
    bool isPinnedToTopSide = (scrollPosition.y() <= minimumScrollPosition.y());
    bool isPinnedToBottomSide = (scrollPosition.y() >= maximumScrollPosition.y());

    if (isPinnedToLeftSide != m_cachedMainFrameIsPinnedToLeftSide || isPinnedToRightSide != m_cachedMainFrameIsPinnedToRightSide || isPinnedToTopSide != m_cachedMainFrameIsPinnedToTopSide || isPinnedToBottomSide != m_cachedMainFrameIsPinnedToBottomSide) {
        send(Messages::WebPageProxy::DidChangeScrollOffsetPinningForMainFrame(isPinnedToLeftSide, isPinnedToRightSide, isPinnedToTopSide, isPinnedToBottomSide));
        
        m_cachedMainFrameIsPinnedToLeftSide = isPinnedToLeftSide;
        m_cachedMainFrameIsPinnedToRightSide = isPinnedToRightSide;
        m_cachedMainFrameIsPinnedToTopSide = isPinnedToTopSide;
        m_cachedMainFrameIsPinnedToBottomSide = isPinnedToBottomSide;
    }
}

void WebPage::mainFrameDidLayout()
{
    unsigned pageCount = m_page->pageCount();
    if (pageCount != m_cachedPageCount) {
        send(Messages::WebPageProxy::DidChangePageCount(pageCount));
        m_cachedPageCount = pageCount;
    }

#if PLATFORM(COCOA) || PLATFORM(GTK)
    if (m_viewGestureGeometryCollector)
        m_viewGestureGeometryCollector->mainFrameDidLayout();
#endif
#if PLATFORM(IOS_FAMILY)
    if (FrameView* frameView = mainFrameView()) {
        IntSize newContentSize = frameView->contentsSize();
        LOG_WITH_STREAM(VisibleRects, stream << "WebPage " << m_pageID.toUInt64() << " mainFrameDidLayout setting content size to " << newContentSize);
        if (m_viewportConfiguration.setContentsSize(newContentSize))
            viewportConfigurationChanged();
    }
    findController().redraw();
#endif
}

void WebPage::addPluginView(PluginView* pluginView)
{
    ASSERT(!m_pluginViews.contains(pluginView));

    m_pluginViews.add(pluginView);
    m_hasSeenPlugin = true;
#if ENABLE(PRIMARY_SNAPSHOTTED_PLUGIN_HEURISTIC)
    LOG(Plugins, "Primary Plug-In Detection: triggering detection from addPluginView(%p)", pluginView);
    m_determinePrimarySnapshottedPlugInTimer.startOneShot(0_s);
#endif
}

void WebPage::removePluginView(PluginView* pluginView)
{
    ASSERT(m_pluginViews.contains(pluginView));

    m_pluginViews.remove(pluginView);
#if ENABLE(PRIMARY_SNAPSHOTTED_PLUGIN_HEURISTIC)
    LOG(Plugins, "Primary Plug-In Detection: removePluginView(%p)", pluginView);
#endif
}

void WebPage::sendSetWindowFrame(const FloatRect& windowFrame)
{
#if PLATFORM(COCOA)
    m_hasCachedWindowFrame = false;
#endif
    send(Messages::WebPageProxy::SetWindowFrame(windowFrame));
}

#if PLATFORM(COCOA)
void WebPage::windowAndViewFramesChanged(const FloatRect& windowFrameInScreenCoordinates, const FloatRect& windowFrameInUnflippedScreenCoordinates, const FloatRect& viewFrameInWindowCoordinates, const FloatPoint& accessibilityViewCoordinates)
{
    m_windowFrameInScreenCoordinates = windowFrameInScreenCoordinates;
    m_windowFrameInUnflippedScreenCoordinates = windowFrameInUnflippedScreenCoordinates;
    m_viewFrameInWindowCoordinates = viewFrameInWindowCoordinates;
    m_accessibilityPosition = accessibilityViewCoordinates;
    
    // Tell all our plug-in views that the window and view frames have changed.
    for (auto* pluginView : m_pluginViews)
        pluginView->windowAndViewFramesChanged(enclosingIntRect(windowFrameInScreenCoordinates), enclosingIntRect(viewFrameInWindowCoordinates));

    m_hasCachedWindowFrame = !m_windowFrameInUnflippedScreenCoordinates.isEmpty();
}
#endif

void WebPage::setMainFrameIsScrollable(bool isScrollable)
{
    m_mainFrameIsScrollable = isScrollable;
    m_drawingArea->mainFrameScrollabilityChanged(isScrollable);

    if (FrameView* frameView = m_mainFrame->coreFrame()->view()) {
        frameView->setCanHaveScrollbars(isScrollable);
        frameView->setProhibitsScrolling(!isScrollable);
    }
}

bool WebPage::windowIsFocused() const
{
    return m_page->focusController().isActive();
}

bool WebPage::windowAndWebPageAreFocused() const
{
    if (!isVisible())
        return false;

    return m_page->focusController().isFocused() && m_page->focusController().isActive();
}

void WebPage::didReceiveMessage(IPC::Connection& connection, IPC::Decoder& decoder)
{
    if (decoder.messageReceiverName() == Messages::WebInspector::messageReceiverName()) {
        if (WebInspector* inspector = this->inspector())
            inspector->didReceiveMessage(connection, decoder);
        return;
    }

    if (decoder.messageReceiverName() == Messages::WebInspectorUI::messageReceiverName()) {
        if (WebInspectorUI* inspectorUI = this->inspectorUI())
            inspectorUI->didReceiveMessage(connection, decoder);
        return;
    }

    if (decoder.messageReceiverName() == Messages::RemoteWebInspectorUI::messageReceiverName()) {
        if (RemoteWebInspectorUI* remoteInspectorUI = this->remoteInspectorUI())
            remoteInspectorUI->didReceiveMessage(connection, decoder);
        return;
    }

#if ENABLE(FULLSCREEN_API)
    if (decoder.messageReceiverName() == Messages::WebFullScreenManager::messageReceiverName()) {
        fullScreenManager()->didReceiveMessage(connection, decoder);
        return;
    }
#endif

    didReceiveWebPageMessage(connection, decoder);
}

void WebPage::didReceiveSyncMessage(IPC::Connection& connection, IPC::Decoder& decoder, std::unique_ptr<IPC::Encoder>& replyEncoder)
{   
    didReceiveSyncWebPageMessage(connection, decoder, replyEncoder);
}

#if ENABLE(ASYNC_SCROLLING)
ScrollingCoordinator* WebPage::scrollingCoordinator() const
{
    return m_page->scrollingCoordinator();
}
#endif

WebPage::SandboxExtensionTracker::~SandboxExtensionTracker()
{
    invalidate();
}

void WebPage::SandboxExtensionTracker::invalidate()
{
    m_pendingProvisionalSandboxExtension = nullptr;

    if (m_provisionalSandboxExtension) {
        m_provisionalSandboxExtension->revoke();
        m_provisionalSandboxExtension = nullptr;
    }

    if (m_committedSandboxExtension) {
        m_committedSandboxExtension->revoke();
        m_committedSandboxExtension = nullptr;
    }
}

void WebPage::SandboxExtensionTracker::willPerformLoadDragDestinationAction(RefPtr<SandboxExtension>&& pendingDropSandboxExtension)
{
    setPendingProvisionalSandboxExtension(WTFMove(pendingDropSandboxExtension));
}

void WebPage::SandboxExtensionTracker::beginLoad(WebFrame* frame, SandboxExtension::Handle&& handle)
{
    ASSERT_UNUSED(frame, frame->isMainFrame());

    setPendingProvisionalSandboxExtension(SandboxExtension::create(WTFMove(handle)));
}

void WebPage::SandboxExtensionTracker::beginReload(WebFrame* frame, SandboxExtension::Handle&& handle)
{
    ASSERT_UNUSED(frame, frame->isMainFrame());

    // Maintain existing provisional SandboxExtension in case of a reload, if the new handle is null. This is needed
    // because the UIProcess sends us a null handle if it already sent us a handle for this path in the past.
    if (auto sandboxExtension = SandboxExtension::create(WTFMove(handle)))
        setPendingProvisionalSandboxExtension(WTFMove(sandboxExtension));
}

void WebPage::SandboxExtensionTracker::setPendingProvisionalSandboxExtension(RefPtr<SandboxExtension>&& pendingProvisionalSandboxExtension)
{
    m_pendingProvisionalSandboxExtension = WTFMove(pendingProvisionalSandboxExtension);
}

bool WebPage::SandboxExtensionTracker::shouldReuseCommittedSandboxExtension(WebFrame* frame)
{
    ASSERT(frame->isMainFrame());

    FrameLoader& frameLoader = frame->coreFrame()->loader();
    FrameLoadType frameLoadType = frameLoader.loadType();

    // If the page is being reloaded, it should reuse whatever extension is committed.
    if (isReload(frameLoadType))
        return true;

    if (m_pendingProvisionalSandboxExtension)
        return false;

    DocumentLoader* documentLoader = frameLoader.documentLoader();
    DocumentLoader* provisionalDocumentLoader = frameLoader.provisionalDocumentLoader();
    if (!documentLoader || !provisionalDocumentLoader)
        return false;

    if (documentLoader->url().isLocalFile() && provisionalDocumentLoader->url().isLocalFile())
        return true;

    return false;
}

void WebPage::SandboxExtensionTracker::didStartProvisionalLoad(WebFrame* frame)
{
    if (!frame->isMainFrame())
        return;

    // We should only reuse the commited sandbox extension if it is not null. It can be
    // null if the last load was for an error page.
    if (m_committedSandboxExtension && shouldReuseCommittedSandboxExtension(frame))
        m_pendingProvisionalSandboxExtension = m_committedSandboxExtension;

    ASSERT(!m_provisionalSandboxExtension);

    m_provisionalSandboxExtension = WTFMove(m_pendingProvisionalSandboxExtension);
    if (!m_provisionalSandboxExtension)
        return;

    ASSERT(!m_provisionalSandboxExtension || frame->coreFrame()->loader().provisionalDocumentLoader()->url().isLocalFile());

    m_provisionalSandboxExtension->consume();
}

void WebPage::SandboxExtensionTracker::didCommitProvisionalLoad(WebFrame* frame)
{
    if (!frame->isMainFrame())
        return;

    if (m_committedSandboxExtension)
        m_committedSandboxExtension->revoke();

    m_committedSandboxExtension = WTFMove(m_provisionalSandboxExtension);

    // We can also have a non-null m_pendingProvisionalSandboxExtension if a new load is being started.
    // This extension is not cleared, because it does not pertain to the failed load, and will be needed.
}

void WebPage::SandboxExtensionTracker::didFailProvisionalLoad(WebFrame* frame)
{
    if (!frame->isMainFrame())
        return;

    if (!m_provisionalSandboxExtension)
        return;

    m_provisionalSandboxExtension->revoke();
    m_provisionalSandboxExtension = nullptr;

    // We can also have a non-null m_pendingProvisionalSandboxExtension if a new load is being started
    // (notably, if the current one fails because the new one cancels it). This extension is not cleared,
    // because it does not pertain to the failed load, and will be needed.
}

bool WebPage::hasLocalDataForURL(const URL& url)
{
    if (url.isLocalFile())
        return true;

    DocumentLoader* documentLoader = m_page->mainFrame().loader().documentLoader();
    if (documentLoader && documentLoader->subresource(url))
        return true;

    return false;
}

void WebPage::setCustomTextEncodingName(const String& encoding)
{
    m_page->mainFrame().loader().reloadWithOverrideEncoding(encoding);
}

void WebPage::didRemoveBackForwardItem(const BackForwardItemIdentifier& itemID)
{
    WebBackForwardListProxy::removeItem(itemID);
}

#if PLATFORM(COCOA)

bool WebPage::isSpeaking()
{
    bool result;
    return sendSync(Messages::WebPageProxy::GetIsSpeaking(), Messages::WebPageProxy::GetIsSpeaking::Reply(result)) && result;
}

void WebPage::speak(const String& string)
{
    send(Messages::WebPageProxy::Speak(string));
}

void WebPage::stopSpeaking()
{
    send(Messages::WebPageProxy::StopSpeaking());
}

#endif

#if PLATFORM(MAC)

RetainPtr<PDFDocument> WebPage::pdfDocumentForPrintingFrame(Frame* coreFrame)
{
    PluginView* pluginView = pluginViewForFrame(coreFrame);
    if (!pluginView)
        return nullptr;

    return pluginView->pdfDocumentForPrinting();
}

void WebPage::setUseSystemAppearance(bool useSystemAppearance)
{
    corePage()->setUseSystemAppearance(useSystemAppearance);
}

#endif

#if !PLATFORM(GTK)
void WebPage::effectiveAppearanceDidChange(bool useDarkAppearance, bool useInactiveAppearance)
{
    corePage()->effectiveAppearanceDidChange(useDarkAppearance, useInactiveAppearance);
}
#endif

void WebPage::beginPrinting(uint64_t frameID, const PrintInfo& printInfo)
{
    WebFrame* frame = WebProcess::singleton().webFrame(frameID);
    if (!frame)
        return;

    Frame* coreFrame = frame->coreFrame();
    if (!coreFrame)
        return;

#if PLATFORM(MAC)
    if (pdfDocumentForPrintingFrame(coreFrame))
        return;
#endif

    if (!m_printContext) {
        m_printContext = std::make_unique<PrintContext>(coreFrame);
        m_page->dispatchBeforePrintEvent();
    }

    freezeLayerTree(LayerTreeFreezeReason::Printing);

    auto computedPageSize = m_printContext->computedPageSize(FloatSize(printInfo.availablePaperWidth, printInfo.availablePaperHeight), printInfo.margin);
    m_printContext->begin(computedPageSize.width(), computedPageSize.height());

    float fullPageHeight;
    m_printContext->computePageRects(FloatRect(0, 0, computedPageSize.width(), computedPageSize.height()), 0, 0, printInfo.pageSetupScaleFactor, fullPageHeight, true);

#if PLATFORM(GTK)
    if (!m_printOperation)
        m_printOperation = WebPrintOperationGtk::create(this, printInfo);
#endif
}

void WebPage::endPrinting()
{
    unfreezeLayerTree(LayerTreeFreezeReason::Printing);

    if (m_printContext) {
        m_printContext = nullptr;
        m_page->dispatchAfterPrintEvent();
    }
}

void WebPage::computePagesForPrinting(uint64_t frameID, const PrintInfo& printInfo, CallbackID callbackID)
{
    Vector<IntRect> resultPageRects;
    double resultTotalScaleFactorForPrinting = 1;
    auto computedPageMargin = printInfo.margin;
    computePagesForPrintingImpl(frameID, printInfo, resultPageRects, resultTotalScaleFactorForPrinting, computedPageMargin);
    send(Messages::WebPageProxy::ComputedPagesCallback(resultPageRects, resultTotalScaleFactorForPrinting, computedPageMargin, callbackID));
}

void WebPage::computePagesForPrintingImpl(uint64_t frameID, const PrintInfo& printInfo, Vector<WebCore::IntRect>& resultPageRects, double& resultTotalScaleFactorForPrinting, FloatBoxExtent& computedPageMargin)
{
    ASSERT(resultPageRects.isEmpty());

    beginPrinting(frameID, printInfo);

    if (m_printContext) {
        resultPageRects = m_printContext->pageRects();
        computedPageMargin = m_printContext->computedPageMargin(printInfo.margin);
        auto computedPageSize = m_printContext->computedPageSize(FloatSize(printInfo.availablePaperWidth, printInfo.availablePaperHeight), printInfo.margin);
        resultTotalScaleFactorForPrinting = m_printContext->computeAutomaticScaleFactor(computedPageSize) * printInfo.pageSetupScaleFactor;
    }
#if PLATFORM(COCOA)
    else
        computePagesForPrintingPDFDocument(frameID, printInfo, resultPageRects);
#endif // PLATFORM(COCOA)

    // If we're asked to print, we should actually print at least a blank page.
    if (resultPageRects.isEmpty())
        resultPageRects.append(IntRect(0, 0, 1, 1));
}

#if PLATFORM(COCOA)
void WebPage::drawRectToImage(uint64_t frameID, const PrintInfo& printInfo, const IntRect& rect, const WebCore::IntSize& imageSize, CallbackID callbackID)
{
    WebFrame* frame = WebProcess::singleton().webFrame(frameID);
    Frame* coreFrame = frame ? frame->coreFrame() : 0;

    RefPtr<WebImage> image;

#if USE(CG)
    if (coreFrame) {
#if PLATFORM(MAC)
        ASSERT(coreFrame->document()->printing() || pdfDocumentForPrintingFrame(coreFrame));
#else
        ASSERT(coreFrame->document()->printing());
#endif

        auto bitmap = ShareableBitmap::createShareable(imageSize, { });
        if (!bitmap) {
            ASSERT_NOT_REACHED();
            return;
        }
        auto graphicsContext = bitmap->createGraphicsContext();

        float printingScale = static_cast<float>(imageSize.width()) / rect.width();
        graphicsContext->scale(printingScale);

#if PLATFORM(MAC)
        if (RetainPtr<PDFDocument> pdfDocument = pdfDocumentForPrintingFrame(coreFrame)) {
            ASSERT(!m_printContext);
            graphicsContext->scale(FloatSize(1, -1));
            graphicsContext->translate(0, -rect.height());
            drawPDFDocument(graphicsContext->platformContext(), pdfDocument.get(), printInfo, rect);
        } else
#endif
        {
            m_printContext->spoolRect(*graphicsContext, rect);
        }

        image = WebImage::create(bitmap.releaseNonNull());
    }
#endif

    ShareableBitmap::Handle handle;

    if (image)
        image->bitmap().createHandle(handle, SharedMemory::Protection::ReadOnly);

    send(Messages::WebPageProxy::ImageCallback(handle, callbackID));
}

void WebPage::drawPagesToPDF(uint64_t frameID, const PrintInfo& printInfo, uint32_t first, uint32_t count, CallbackID callbackID)
{
    RetainPtr<CFMutableDataRef> pdfPageData;
    drawPagesToPDFImpl(frameID, printInfo, first, count, pdfPageData);
    send(Messages::WebPageProxy::DataCallback({ CFDataGetBytePtr(pdfPageData.get()), static_cast<size_t>(CFDataGetLength(pdfPageData.get())) }, callbackID));
}

void WebPage::drawPagesToPDFImpl(uint64_t frameID, const PrintInfo& printInfo, uint32_t first, uint32_t count, RetainPtr<CFMutableDataRef>& pdfPageData)
{
    WebFrame* frame = WebProcess::singleton().webFrame(frameID);
    Frame* coreFrame = frame ? frame->coreFrame() : 0;

    pdfPageData = adoptCF(CFDataCreateMutable(0, 0));

#if USE(CG)
    if (coreFrame) {

#if PLATFORM(MAC)
        ASSERT(coreFrame->document()->printing() || pdfDocumentForPrintingFrame(coreFrame));
#else
        ASSERT(coreFrame->document()->printing());
#endif

        // FIXME: Use CGDataConsumerCreate with callbacks to avoid copying the data.
        RetainPtr<CGDataConsumerRef> pdfDataConsumer = adoptCF(CGDataConsumerCreateWithCFData(pdfPageData.get()));

        CGRect mediaBox = (m_printContext && m_printContext->pageCount()) ? m_printContext->pageRect(0) : CGRectMake(0, 0, printInfo.availablePaperWidth, printInfo.availablePaperHeight);
        RetainPtr<CGContextRef> context = adoptCF(CGPDFContextCreate(pdfDataConsumer.get(), &mediaBox, 0));

#if PLATFORM(MAC)
        if (RetainPtr<PDFDocument> pdfDocument = pdfDocumentForPrintingFrame(coreFrame)) {
            ASSERT(!m_printContext);
            drawPagesToPDFFromPDFDocument(context.get(), pdfDocument.get(), printInfo, first, count);
        } else
#endif
        {
            size_t pageCount = m_printContext->pageCount();
            for (uint32_t page = first; page < first + count; ++page) {
                if (page >= pageCount)
                    break;

                RetainPtr<CFDictionaryRef> pageInfo = adoptCF(CFDictionaryCreateMutable(0, 0, &kCFTypeDictionaryKeyCallBacks, &kCFTypeDictionaryValueCallBacks));
                CGPDFContextBeginPage(context.get(), pageInfo.get());

                GraphicsContext ctx(context.get());
                ctx.scale(FloatSize(1, -1));
                ctx.translate(0, -m_printContext->pageRect(page).height());
                m_printContext->spoolPage(ctx, page, m_printContext->pageRect(page).width());

                CGPDFContextEndPage(context.get());
            }
        }
        CGPDFContextClose(context.get());
    }
#endif
}

#elif PLATFORM(GTK)
void WebPage::drawPagesForPrinting(uint64_t frameID, const PrintInfo& printInfo, CallbackID callbackID)
{
    beginPrinting(frameID, printInfo);
    if (m_printContext && m_printOperation) {
        m_printOperation->startPrint(m_printContext.get(), callbackID);
        return;
    }

    send(Messages::WebPageProxy::VoidCallback(callbackID));
}

void WebPage::didFinishPrintOperation(const WebCore::ResourceError& error, CallbackID callbackID)
{
    send(Messages::WebPageProxy::PrintFinishedCallback(error, callbackID));
    m_printOperation = nullptr;
}
#endif

void WebPage::savePDFToFileInDownloadsFolder(const String& suggestedFilename, const URL& originatingURL, const uint8_t* data, unsigned long size)
{
    send(Messages::WebPageProxy::SavePDFToFileInDownloadsFolder(suggestedFilename, originatingURL, IPC::DataReference(data, size)));
}

#if PLATFORM(COCOA)
void WebPage::savePDFToTemporaryFolderAndOpenWithNativeApplication(const String& suggestedFilename, const String& originatingURLString, const uint8_t* data, unsigned long size, const String& pdfUUID)
{
    send(Messages::WebPageProxy::SavePDFToTemporaryFolderAndOpenWithNativeApplication(suggestedFilename, originatingURLString, IPC::DataReference(data, size), pdfUUID));
}
#endif

void WebPage::addResourceRequest(unsigned long identifier, const WebCore::ResourceRequest& request)
{
    if (!request.url().protocolIsInHTTPFamily())
        return;

    if (m_mainFrameProgressCompleted && !UserGestureIndicator::processingUserGesture())
        return;

    ASSERT(!m_trackedNetworkResourceRequestIdentifiers.contains(identifier));
    bool wasEmpty = m_trackedNetworkResourceRequestIdentifiers.isEmpty();
    m_trackedNetworkResourceRequestIdentifiers.add(identifier);
    if (wasEmpty)
        send(Messages::WebPageProxy::SetNetworkRequestsInProgress(true));
}

void WebPage::removeResourceRequest(unsigned long identifier)
{
    if (!m_trackedNetworkResourceRequestIdentifiers.remove(identifier))
        return;

    if (m_trackedNetworkResourceRequestIdentifiers.isEmpty())
        send(Messages::WebPageProxy::SetNetworkRequestsInProgress(false));
}

void WebPage::setMediaVolume(float volume)
{
    m_page->setMediaVolume(volume);
}

void WebPage::setMuted(MediaProducer::MutedStateFlags state)
{
    m_page->setMuted(state);
}

void WebPage::stopMediaCapture()
{
#if ENABLE(MEDIA_STREAM)
    m_page->stopMediaCapture();
#endif
}

#if ENABLE(MEDIA_SESSION)
void WebPage::handleMediaEvent(uint32_t eventType)
{
    m_page->handleMediaEvent(static_cast<MediaEventType>(eventType));
}

void WebPage::setVolumeOfMediaElement(double volume, uint64_t elementID)
{
    m_page->setVolumeOfMediaElement(volume, elementID);
}
#endif

void WebPage::setMayStartMediaWhenInWindow(bool mayStartMedia)
{
    if (mayStartMedia == m_mayStartMediaWhenInWindow)
        return;

    m_mayStartMediaWhenInWindow = mayStartMedia;
    if (m_mayStartMediaWhenInWindow && m_page->isInWindow())
        m_setCanStartMediaTimer.startOneShot(0_s);
}

void WebPage::runModal()
{
    if (m_isClosed)
        return;
    if (m_isRunningModal)
        return;

    m_isRunningModal = true;
    send(Messages::WebPageProxy::RunModal());
#if !ASSERT_DISABLED
    Ref<WebPage> protector(*this);
#endif
    RunLoop::run();
    ASSERT(!m_isRunningModal);
}

bool WebPage::canHandleRequest(const WebCore::ResourceRequest& request)
{
    if (SchemeRegistry::shouldLoadURLSchemeAsEmptyDocument(request.url().protocol().toStringWithoutCopying()))
        return true;

    if (request.url().protocolIsBlob())
        return true;

    return platformCanHandleRequest(request);
}

#if PLATFORM(COCOA)
void WebPage::handleAlternativeTextUIResult(const String& result)
{
    Frame& frame = m_page->focusController().focusedOrMainFrame();
    frame.editor().handleAlternativeTextUIResult(result);
}
#endif

void WebPage::simulateMouseDown(int button, WebCore::IntPoint position, int clickCount, WKEventModifiers modifiers, WallTime time)
{
    static_assert(sizeof(WKEventModifiers) >= sizeof(WebEvent::Modifier), "WKEventModifiers must be greater than or equal to the size of WebEvent::Modifier");
    mouseEvent(WebMouseEvent(WebMouseEvent::MouseDown, static_cast<WebMouseEvent::Button>(button), 0, position, position, 0, 0, 0, clickCount, OptionSet<WebEvent::Modifier>::fromRaw(modifiers), time, WebCore::ForceAtClick, WebMouseEvent::NoTap));
}

void WebPage::simulateMouseUp(int button, WebCore::IntPoint position, int clickCount, WKEventModifiers modifiers, WallTime time)
{
    static_assert(sizeof(WKEventModifiers) >= sizeof(WebEvent::Modifier), "WKEventModifiers must be greater than or equal to the size of WebEvent::Modifier");
    mouseEvent(WebMouseEvent(WebMouseEvent::MouseUp, static_cast<WebMouseEvent::Button>(button), 0, position, position, 0, 0, 0, clickCount, OptionSet<WebEvent::Modifier>::fromRaw(modifiers), time, WebCore::ForceAtClick, WebMouseEvent::NoTap));
}

void WebPage::simulateMouseMotion(WebCore::IntPoint position, WallTime time)
{
    mouseEvent(WebMouseEvent(WebMouseEvent::MouseMove, WebMouseEvent::NoButton, 0, position, position, 0, 0, 0, 0, OptionSet<WebEvent::Modifier> { }, time, 0, WebMouseEvent::NoTap));
}

void WebPage::setCompositionForTesting(const String& compositionString, uint64_t from, uint64_t length, bool suppressUnderline)
{
    Frame& frame = m_page->focusController().focusedOrMainFrame();
    if (!frame.editor().canEdit())
        return;

    Vector<CompositionUnderline> underlines;
    if (!suppressUnderline)
        underlines.append(CompositionUnderline(0, compositionString.length(), CompositionUnderlineColor::TextColor, Color(Color::black), false));

    frame.editor().setComposition(compositionString, underlines, from, from + length);
}

bool WebPage::hasCompositionForTesting()
{
    Frame& frame = m_page->focusController().focusedOrMainFrame();
    return frame.editor().hasComposition();
}

void WebPage::confirmCompositionForTesting(const String& compositionString)
{
    Frame& frame = m_page->focusController().focusedOrMainFrame();
    if (!frame.editor().canEdit())
        return;

    if (compositionString.isNull())
        frame.editor().confirmComposition();
    frame.editor().confirmComposition(compositionString);
}

void WebPage::wheelEventHandlersChanged(bool hasHandlers)
{
    if (m_hasWheelEventHandlers == hasHandlers)
        return;

    m_hasWheelEventHandlers = hasHandlers;
    recomputeShortCircuitHorizontalWheelEventsState();
}

static bool hasEnabledHorizontalScrollbar(ScrollableArea* scrollableArea)
{
    if (Scrollbar* scrollbar = scrollableArea->horizontalScrollbar())
        return scrollbar->enabled();

    return false;
}

static bool pageContainsAnyHorizontalScrollbars(Frame* mainFrame)
{
    if (FrameView* frameView = mainFrame->view()) {
        if (hasEnabledHorizontalScrollbar(frameView))
            return true;
    }

    for (Frame* frame = mainFrame; frame; frame = frame->tree().traverseNext()) {
        FrameView* frameView = frame->view();
        if (!frameView)
            continue;

        const HashSet<ScrollableArea*>* scrollableAreas = frameView->scrollableAreas();
        if (!scrollableAreas)
            continue;

        for (HashSet<ScrollableArea*>::const_iterator it = scrollableAreas->begin(), end = scrollableAreas->end(); it != end; ++it) {
            ScrollableArea* scrollableArea = *it;
            if (!scrollableArea->scrollbarsCanBeActive())
                continue;

            if (hasEnabledHorizontalScrollbar(scrollableArea))
                return true;
        }
    }

    return false;
}

void WebPage::recomputeShortCircuitHorizontalWheelEventsState()
{
    bool canShortCircuitHorizontalWheelEvents = !m_hasWheelEventHandlers;

    if (canShortCircuitHorizontalWheelEvents) {
        // Check if we have any horizontal scroll bars on the page.
        if (pageContainsAnyHorizontalScrollbars(mainFrame()))
            canShortCircuitHorizontalWheelEvents = false;
    }

    if (m_canShortCircuitHorizontalWheelEvents == canShortCircuitHorizontalWheelEvents)
        return;

    m_canShortCircuitHorizontalWheelEvents = canShortCircuitHorizontalWheelEvents;
    send(Messages::WebPageProxy::SetCanShortCircuitHorizontalWheelEvents(m_canShortCircuitHorizontalWheelEvents));
}

Frame* WebPage::mainFrame() const
{
    return m_page ? &m_page->mainFrame() : nullptr;
}

FrameView* WebPage::mainFrameView() const
{
    if (Frame* frame = mainFrame())
        return frame->view();
    
    return nullptr;
}

void WebPage::setScrollingPerformanceLoggingEnabled(bool enabled)
{
    m_scrollingPerformanceLoggingEnabled = enabled;

    FrameView* frameView = m_mainFrame->coreFrame()->view();
    if (!frameView)
        return;

    frameView->setScrollingPerformanceLoggingEnabled(enabled);
}

bool WebPage::canPluginHandleResponse(const ResourceResponse& response)
{
#if ENABLE(NETSCAPE_PLUGIN_API)
    uint32_t pluginLoadPolicy;
    bool allowOnlyApplicationPlugins = !m_mainFrame->coreFrame()->loader().subframeLoader().allowPlugins();

    uint64_t pluginProcessToken;
    String newMIMEType;
    String unavailabilityDescription;
    bool isUnsupported = false;
    if (!sendSync(Messages::WebPageProxy::FindPlugin(response.mimeType(), PluginProcessTypeNormal, response.url().string(), response.url().string(), response.url().string(), allowOnlyApplicationPlugins), Messages::WebPageProxy::FindPlugin::Reply(pluginProcessToken, newMIMEType, pluginLoadPolicy, unavailabilityDescription, isUnsupported)))
        return false;

    ASSERT(!isUnsupported);
    bool isBlockedPlugin = (pluginLoadPolicy == PluginModuleBlockedForSecurity) || (pluginLoadPolicy == PluginModuleBlockedForCompatibility);
    return !isUnsupported && !isBlockedPlugin && pluginProcessToken;
#else
    UNUSED_PARAM(response);
    return false;
#endif
}

bool WebPage::shouldUseCustomContentProviderForResponse(const ResourceResponse& response)
{
    auto& mimeType = response.mimeType();
    if (mimeType.isNull())
        return false;

    // If a plug-in exists that claims to support this response, it should take precedence over the custom content provider.
    // canPluginHandleResponse() is called last because it performs synchronous IPC.
    return m_mimeTypesWithCustomContentProviders.contains(mimeType) && !canPluginHandleResponse(response);
}

#if PLATFORM(COCOA)

void WebPage::setTextAsync(const String& text)
{
    auto frame = makeRef(m_page->focusController().focusedOrMainFrame());
    if (frame->selection().selection().isContentEditable()) {
        UserTypingGestureIndicator indicator(frame.get());
        frame->selection().selectAll();
        if (text.isEmpty())
            frame->editor().deleteSelectionWithSmartDelete(false);
        else
            frame->editor().insertText(text, nullptr, TextEventInputKeyboard);
        return;
    }

    if (is<HTMLInputElement>(m_focusedElement.get())) {
        downcast<HTMLInputElement>(*m_focusedElement).setValueForUser(text);
        return;
    }

    ASSERT_NOT_REACHED();
}

void WebPage::insertTextAsync(const String& text, const EditingRange& replacementEditingRange, InsertTextOptions&& options)
{
    Frame& frame = m_page->focusController().focusedOrMainFrame();

    Ref<Frame> protector(frame);

    UserGestureIndicator gestureIndicator { options.processingUserGesture ? ProcessingUserGesture : NotProcessingUserGesture, frame.document() };

    bool replacesText = false;
    if (replacementEditingRange.location != notFound) {
        if (auto replacementRange = EditingRange::toRange(frame, replacementEditingRange, options.editingRangeIsRelativeTo)) {
            SetForScope<bool> isSelectingTextWhileInsertingAsynchronously(m_isSelectingTextWhileInsertingAsynchronously, options.suppressSelectionUpdate);
            frame.selection().setSelection(VisibleSelection(*replacementRange, SEL_DEFAULT_AFFINITY));
            replacesText = replacementEditingRange.length;
        }
    }
    
    if (options.registerUndoGroup)
        send(Messages::WebPageProxy::RegisterInsertionUndoGrouping());
    
    if (!frame.editor().hasComposition()) {
        // An insertText: might be handled by other responders in the chain if we don't handle it.
        // One example is space bar that results in scrolling down the page.
        frame.editor().insertText(text, nullptr, replacesText ? TextEventInputAutocompletion : TextEventInputKeyboard);
    } else
        frame.editor().confirmComposition(text);
}

void WebPage::hasMarkedText(CompletionHandler<void(bool)>&& completionHandler)
{
    completionHandler(m_page->focusController().focusedOrMainFrame().editor().hasComposition());
}

void WebPage::getMarkedRangeAsync(CallbackID callbackID)
{
    Frame& frame = m_page->focusController().focusedOrMainFrame();
    auto editingRange = EditingRange::fromRange(frame, frame.editor().compositionRange().get());
    send(Messages::WebPageProxy::EditingRangeCallback(editingRange, callbackID));
}

void WebPage::getSelectedRangeAsync(CallbackID callbackID)
{
    Frame& frame = m_page->focusController().focusedOrMainFrame();
    auto editingRange = EditingRange::fromRange(frame, frame.selection().toNormalizedRange().get());
    send(Messages::WebPageProxy::EditingRangeCallback(editingRange, callbackID));
}

void WebPage::characterIndexForPointAsync(const WebCore::IntPoint& point, CallbackID callbackID)
{
    HitTestResult result = m_page->mainFrame().eventHandler().hitTestResultAtPoint(point);
    Frame* frame = result.innerNonSharedNode() ? result.innerNodeFrame() : &m_page->focusController().focusedOrMainFrame();
    
    RefPtr<Range> range = frame->rangeForPoint(result.roundedPointInInnerNodeFrame());
    auto editingRange = EditingRange::fromRange(*frame, range.get());
    send(Messages::WebPageProxy::UnsignedCallback(static_cast<uint64_t>(editingRange.location), callbackID));
}

void WebPage::firstRectForCharacterRangeAsync(const EditingRange& editingRange, CallbackID callbackID)
{
    Frame& frame = m_page->focusController().focusedOrMainFrame();
    IntRect result(IntPoint(0, 0), IntSize(0, 0));
    
    RefPtr<Range> range = EditingRange::toRange(frame, editingRange);
    if (!range) {
        send(Messages::WebPageProxy::RectForCharacterRangeCallback(result, EditingRange(notFound, 0), callbackID));
        return;
    }

    result = frame.view()->contentsToWindow(frame.editor().firstRectForRange(range.get()));

    // FIXME: Update actualRange to match the range of first rect.
    send(Messages::WebPageProxy::RectForCharacterRangeCallback(result, editingRange, callbackID));
}

void WebPage::setCompositionAsync(const String& text, const Vector<CompositionUnderline>& underlines, const EditingRange& selection, const EditingRange& replacementEditingRange)
{
    Frame& frame = m_page->focusController().focusedOrMainFrame();

    if (frame.selection().selection().isContentEditable()) {
        RefPtr<Range> replacementRange;
        if (replacementEditingRange.location != notFound) {
            replacementRange = EditingRange::toRange(frame, replacementEditingRange);
            if (replacementRange)
                frame.selection().setSelection(VisibleSelection(*replacementRange, SEL_DEFAULT_AFFINITY));
        }

        frame.editor().setComposition(text, underlines, selection.location, selection.location + selection.length);
    }
}

void WebPage::confirmCompositionAsync()
{
    Frame& frame = m_page->focusController().focusedOrMainFrame();
    frame.editor().confirmComposition();
}

#endif // PLATFORM(COCOA)

#if PLATFORM(QT) || PLATFORM(GTK)
static Frame* targetFrameForEditing(WebPage* page)
{
    Frame& targetFrame = page->corePage()->focusController().focusedOrMainFrame();

    Editor& editor = targetFrame.editor();
    if (!editor.canEdit())
        return nullptr;

    if (editor.hasComposition()) {
        // We should verify the parent node of this IME composition node are
        // editable because JavaScript may delete a parent node of the composition
        // node. In this case, WebKit crashes while deleting texts from the parent
        // node, which doesn't exist any longer.
        if (auto range = editor.compositionRange()) {
            if (!range->startContainer().isContentEditable())
                return nullptr;
        }
    }
    return &targetFrame;
}

void WebPage::confirmComposition(const String& compositionString, int64_t selectionStart, int64_t selectionLength)
{
    Frame* targetFrame = targetFrameForEditing(this);
    if (!targetFrame) {
        send(Messages::WebPageProxy::EditorStateChanged(editorState()));
        return;
    }

    targetFrame->editor().confirmComposition(compositionString);

    if (selectionStart == -1) {
        send(Messages::WebPageProxy::EditorStateChanged(editorState()));
        return;
    }

    Element* scope = targetFrame->selection().selection().rootEditableElement();
    RefPtr<Range> selectionRange = TextIterator::rangeFromLocationAndLength(scope, selectionStart, selectionLength);
    ASSERT_WITH_MESSAGE(selectionRange, "Invalid selection: [%lld:%lld] in text of length %d", static_cast<long long>(selectionStart), static_cast<long long>(selectionLength), scope->innerText().length());

    if (selectionRange) {
        VisibleSelection selection(*selectionRange, SEL_DEFAULT_AFFINITY);
        targetFrame->selection().setSelection(selection);
    }
    send(Messages::WebPageProxy::EditorStateChanged(editorState()));
}

void WebPage::setComposition(const String& text, const Vector<CompositionUnderline>& underlines, uint64_t selectionStart, uint64_t selectionLength, uint64_t replacementStart, uint64_t replacementLength)
{
    Frame* targetFrame = targetFrameForEditing(this);
    if (!targetFrame || !targetFrame->selection().selection().isContentEditable()) {
        send(Messages::WebPageProxy::EditorStateChanged(editorState()));
        return;
    }

    Ref<Frame> protector(*targetFrame);

    if (replacementLength > 0) {
        // The layout needs to be uptodate before setting a selection
        targetFrame->document()->updateLayout();

        Element* scope = targetFrame->selection().selection().rootEditableElement();
        RefPtr<Range> replacementRange = TextIterator::rangeFromLocationAndLength(scope, replacementStart, replacementLength);
        targetFrame->editor().setIgnoreSelectionChanges(true);
        targetFrame->selection().setSelection(VisibleSelection(*replacementRange, SEL_DEFAULT_AFFINITY));
        targetFrame->editor().setIgnoreSelectionChanges(false);
    }

    targetFrame->editor().setComposition(text, underlines, selectionStart, selectionStart + selectionLength);
    send(Messages::WebPageProxy::EditorStateChanged(editorState()));
}

void WebPage::cancelComposition()
{
    if (Frame* targetFrame = targetFrameForEditing(this))
        targetFrame->editor().cancelComposition();
    send(Messages::WebPageProxy::EditorStateChanged(editorState()));
}
#endif

void WebPage::didApplyStyle()
{
    sendEditorStateUpdate();
}

void WebPage::didChangeContents()
{
    sendEditorStateUpdate();
}

void WebPage::didChangeOverflowScrollPosition()
{
    didChangeSelectionOrOverflowScrollPosition();
}

void WebPage::didChangeSelection()
{
    didChangeSelectionOrOverflowScrollPosition();
}

void WebPage::didChangeSelectionOrOverflowScrollPosition()
{
    Frame& frame = m_page->focusController().focusedOrMainFrame();
    // The act of getting Dictionary Popup info can make selection changes that we should not propagate to the UIProcess.
    // Specifically, if there is a caret selection, it will change to a range selection of the word around the caret. And
    // then it will change back.
    if (frame.editor().isGettingDictionaryPopupInfo())
        return;

    // Similarly, we don't want to propagate changes to the web process when inserting text asynchronously, since we will
    // end up with a range selection very briefly right before inserting the text.
    if (m_isSelectingTextWhileInsertingAsynchronously)
        return;

#if PLATFORM(MAC)
    bool hasPreviouslyFocusedDueToUserInteraction = m_hasEverFocusedElementDueToUserInteractionSincePageTransition;
    m_hasEverFocusedElementDueToUserInteractionSincePageTransition |= m_userIsInteracting;

    if (!hasPreviouslyFocusedDueToUserInteraction && m_hasEverFocusedElementDueToUserInteractionSincePageTransition) {
        if (frame.document()->quirks().isTouchBarUpdateSupressedForHiddenContentEditable()) {
            m_isTouchBarUpdateSupressedForHiddenContentEditable = true;
            send(Messages::WebPageProxy::SetIsTouchBarUpdateSupressedForHiddenContentEditable(m_isTouchBarUpdateSupressedForHiddenContentEditable));
        }

        if (frame.document()->quirks().isNeverRichlyEditableForTouchBar()) {
            m_isNeverRichlyEditableForTouchBar = true;
            send(Messages::WebPageProxy::SetIsNeverRichlyEditableForTouchBar(m_isNeverRichlyEditableForTouchBar));
        }

        send(Messages::WebPageProxy::SetHasHadSelectionChangesFromUserInteraction(m_hasEverFocusedElementDueToUserInteractionSincePageTransition));
    }

    // Abandon the current inline input session if selection changed for any other reason but an input method direct action.
    // FIXME: This logic should be in WebCore.
    // FIXME: Many changes that affect composition node do not go through didChangeSelection(). We need to do something when DOM manipulation affects the composition, because otherwise input method's idea about it will be different from Editor's.
    // FIXME: We can't cancel composition when selection changes to NoSelection, but we probably should.
    if (frame.editor().hasComposition() && !frame.editor().ignoreSelectionChanges() && !frame.selection().isNone()) {
        frame.editor().cancelComposition();
        discardedComposition();
        return;
    }
#endif

    scheduleFullEditorStateUpdate();
}

void WebPage::resetFocusedElementForFrame(WebFrame* frame)
{
    if (!m_focusedElement)
        return;

    if (frame->isMainFrame() || m_focusedElement->document().frame() == frame->coreFrame()) {
#if PLATFORM(IOS_FAMILY)
        send(Messages::WebPageProxy::ElementDidBlur());
#elif PLATFORM(MAC)
        send(Messages::WebPageProxy::SetEditableElementIsFocused(false));
#endif
        m_focusedElement = nullptr;
    }
}

void WebPage::elementDidRefocus(WebCore::Element& element)
{
    elementDidFocus(element);

    if (m_userIsInteracting)
        scheduleFullEditorStateUpdate();
}

bool WebPage::shouldDispatchUpdateAfterFocusingElement(const Element& element) const
{
    if (m_focusedElement == &element || m_recentlyBlurredElement == &element) {
#if PLATFORM(IOS_FAMILY)
        return !m_isShowingInputViewForFocusedElement;
#else
        return false;
#endif
    }
    return true;
}

static bool isTextFormControlOrEditableContent(const WebCore::Element& element)
{
    return is<HTMLTextFormControlElement>(element) || element.hasEditableStyle();
}

void WebPage::elementDidFocus(WebCore::Element& element)
{
    if (!shouldDispatchUpdateAfterFocusingElement(element)) {
        m_focusedElement = &element;
        m_recentlyBlurredElement = nullptr;
        return;
    }

    if (is<HTMLSelectElement>(element) || isTextFormControlOrEditableContent(element)) {
        m_focusedElement = &element;

#if PLATFORM(IOS_FAMILY)

#if ENABLE(FULLSCREEN_API)
        if (element.document().fullscreenManager().isFullscreen())
            element.document().fullscreenManager().cancelFullscreen();
#endif

        ++m_currentFocusedElementIdentifier;
        FocusedElementInformation information;
        getFocusedElementInformation(information);
        RefPtr<API::Object> userData;

        m_formClient->willBeginInputSession(this, &element, WebFrame::fromCoreFrame(*element.document().frame()), m_userIsInteracting, userData);

        send(Messages::WebPageProxy::ElementDidFocus(information, m_userIsInteracting, m_recentlyBlurredElement, m_lastActivityStateChanges, UserData(WebProcess::singleton().transformObjectsToHandles(userData.get()).get())));
#elif PLATFORM(MAC)
        // FIXME: This can be unified with the iOS code above by bringing ElementDidFocus to macOS.
        // This also doesn't take other noneditable controls into account, such as input type color.
        send(Messages::WebPageProxy::SetEditableElementIsFocused(!element.hasTagName(WebCore::HTMLNames::selectTag)));
#endif
        m_recentlyBlurredElement = nullptr;

        scheduleFullEditorStateUpdate();
    }
}

void WebPage::elementDidBlur(WebCore::Element& element)
{
    if (m_focusedElement == &element) {
        m_recentlyBlurredElement = WTFMove(m_focusedElement);
        callOnMainThread([protectedThis = makeRefPtr(this)] {
            if (protectedThis->m_recentlyBlurredElement) {
#if PLATFORM(IOS_FAMILY)
                protectedThis->send(Messages::WebPageProxy::ElementDidBlur());
#elif PLATFORM(MAC)
                protectedThis->send(Messages::WebPageProxy::SetEditableElementIsFocused(false));
#endif
            }
            protectedThis->m_recentlyBlurredElement = nullptr;
        });
    }
}

void WebPage::focusedElementDidChangeInputMode(WebCore::Element& element, WebCore::InputMode mode)
{
    if (m_focusedElement != &element)
        return;

#if PLATFORM(IOS_FAMILY)
    ASSERT(is<HTMLElement>(element));
    ASSERT(downcast<HTMLElement>(element).canonicalInputMode() == mode);

    if (!isTextFormControlOrEditableContent(element))
        return;

    send(Messages::WebPageProxy::FocusedElementDidChangeInputMode(mode));
#else
    UNUSED_PARAM(mode);
#endif
}

void WebPage::didUpdateComposition()
{
    sendEditorStateUpdate();
}

void WebPage::didEndUserTriggeredSelectionChanges()
{
    Frame& frame = m_page->focusController().focusedOrMainFrame();
    if (!frame.editor().ignoreSelectionChanges())
        sendEditorStateUpdate();
}

void WebPage::discardedComposition()
{
    send(Messages::WebPageProxy::CompositionWasCanceled());
    sendEditorStateUpdate();
}

void WebPage::canceledComposition()
{
    send(Messages::WebPageProxy::CompositionWasCanceled());
    sendEditorStateUpdate();
}

void WebPage::setAlwaysShowsHorizontalScroller(bool alwaysShowsHorizontalScroller)
{
    if (alwaysShowsHorizontalScroller == m_alwaysShowsHorizontalScroller)
        return;

    m_alwaysShowsHorizontalScroller = alwaysShowsHorizontalScroller;
    auto view = corePage()->mainFrame().view();
    if (!alwaysShowsHorizontalScroller)
        view->setHorizontalScrollbarLock(false);
    view->setHorizontalScrollbarMode(alwaysShowsHorizontalScroller ? ScrollbarAlwaysOn : m_mainFrameIsScrollable ? ScrollbarAuto : ScrollbarAlwaysOff, alwaysShowsHorizontalScroller || !m_mainFrameIsScrollable);
}

void WebPage::setAlwaysShowsVerticalScroller(bool alwaysShowsVerticalScroller)
{
    if (alwaysShowsVerticalScroller == m_alwaysShowsVerticalScroller)
        return;

    m_alwaysShowsVerticalScroller = alwaysShowsVerticalScroller;
    auto view = corePage()->mainFrame().view();
    if (!alwaysShowsVerticalScroller)
        view->setVerticalScrollbarLock(false);
    view->setVerticalScrollbarMode(alwaysShowsVerticalScroller ? ScrollbarAlwaysOn : m_mainFrameIsScrollable ? ScrollbarAuto : ScrollbarAlwaysOff, alwaysShowsVerticalScroller || !m_mainFrameIsScrollable);
}

void WebPage::setViewLayoutSize(const IntSize& viewLayoutSize)
{
    if (m_viewLayoutSize == viewLayoutSize)
        return;

    m_viewLayoutSize = viewLayoutSize;
    if (viewLayoutSize.width() <= 0) {
        corePage()->mainFrame().view()->enableAutoSizeMode(false, { });
        return;
    }

    int viewLayoutWidth = viewLayoutSize.width();
    int viewLayoutHeight = std::max(viewLayoutSize.height(), 1);
    corePage()->mainFrame().view()->enableAutoSizeMode(true, { viewLayoutWidth, viewLayoutHeight });
}

void WebPage::setAutoSizingShouldExpandToViewHeight(bool shouldExpand)
{
    if (m_autoSizingShouldExpandToViewHeight == shouldExpand)
        return;

    m_autoSizingShouldExpandToViewHeight = shouldExpand;

    corePage()->mainFrame().view()->setAutoSizeFixedMinimumHeight(shouldExpand ? m_viewSize.height() : 0);
}

void WebPage::setViewportSizeForCSSViewportUnits(Optional<WebCore::IntSize> viewportSize)
{
    if (m_viewportSizeForCSSViewportUnits == viewportSize)
        return;

    m_viewportSizeForCSSViewportUnits = viewportSize;
    if (m_viewportSizeForCSSViewportUnits)
        corePage()->mainFrame().view()->setViewportSizeForCSSViewportUnits(*m_viewportSizeForCSSViewportUnits);
}

bool WebPage::isSmartInsertDeleteEnabled()
{
    return m_page->settings().smartInsertDeleteEnabled();
}

void WebPage::setSmartInsertDeleteEnabled(bool enabled)
{
    if (m_page->settings().smartInsertDeleteEnabled() != enabled) {
        m_page->settings().setSmartInsertDeleteEnabled(enabled);
        setSelectTrailingWhitespaceEnabled(!enabled);
    }
}

bool WebPage::isSelectTrailingWhitespaceEnabled() const
{
    return m_page->settings().selectTrailingWhitespaceEnabled();
}

void WebPage::setSelectTrailingWhitespaceEnabled(bool enabled)
{
    if (m_page->settings().selectTrailingWhitespaceEnabled() != enabled) {
        m_page->settings().setSelectTrailingWhitespaceEnabled(enabled);
        setSmartInsertDeleteEnabled(!enabled);
    }
}

bool WebPage::canShowResponse(const WebCore::ResourceResponse& response) const
{
    return canShowMIMEType(response.mimeType(), [&](auto& mimeType, auto allowedPlugins) {
        return m_page->pluginData().supportsWebVisibleMimeTypeForURL(mimeType, allowedPlugins, response.url());
    });
}

bool WebPage::canShowMIMEType(const String& mimeType) const
{
    return canShowMIMEType(mimeType, [&](auto& mimeType, auto allowedPlugins) {
        return m_page->pluginData().supportsWebVisibleMimeType(mimeType, allowedPlugins);
    });
}

bool WebPage::canShowMIMEType(const String& mimeType, const Function<bool(const String&, PluginData::AllowedPluginTypes)>& pluginsSupport) const
{
    if (MIMETypeRegistry::canShowMIMEType(mimeType))
        return true;

    if (!mimeType.isNull() && m_mimeTypesWithCustomContentProviders.contains(mimeType))
        return true;

    if (corePage()->mainFrame().loader().subframeLoader().allowPlugins() && pluginsSupport(mimeType, PluginData::AllPlugins))
        return true;

    // We can use application plugins even if plugins aren't enabled.
    if (pluginsSupport(mimeType, PluginData::OnlyApplicationPlugins))
        return true;

    return false;
}

void WebPage::addTextCheckingRequest(uint64_t requestID, Ref<TextCheckingRequest>&& request)
{
    m_pendingTextCheckingRequestMap.add(requestID, WTFMove(request));
}

void WebPage::didFinishCheckingText(uint64_t requestID, const Vector<TextCheckingResult>& result)
{
    RefPtr<TextCheckingRequest> request = m_pendingTextCheckingRequestMap.take(requestID);
    if (!request)
        return;

    request->didSucceed(result);
}

void WebPage::didCancelCheckingText(uint64_t requestID)
{
    RefPtr<TextCheckingRequest> request = m_pendingTextCheckingRequestMap.take(requestID);
    if (!request)
        return;

    request->didCancel();
}

void WebPage::willReplaceMultipartContent(const WebFrame& frame)
{
#if PLATFORM(IOS_FAMILY)
    if (!frame.isMainFrame())
        return;

    m_previousExposedContentRect = m_drawingArea->exposedContentRect();
#endif
}

void WebPage::didReplaceMultipartContent(const WebFrame& frame)
{
#if PLATFORM(IOS_FAMILY)
    if (!frame.isMainFrame())
        return;

    // Restore the previous exposed content rect so that it remains fixed when replacing content
    // from multipart/x-mixed-replace streams.
    m_drawingArea->setExposedContentRect(m_previousExposedContentRect);
#endif
}

void WebPage::didCommitLoad(WebFrame* frame)
{
#if PLATFORM(IOS_FAMILY)
    frame->setFirstLayerTreeTransactionIDAfterDidCommitLoad(downcast<RemoteLayerTreeDrawingArea>(*m_drawingArea).nextTransactionID());
    cancelPotentialTapInFrame(*frame);
#endif
    resetFocusedElementForFrame(frame);

    if (!frame->isMainFrame())
        return;

    // If previous URL is invalid, then it's not a real page that's being navigated away from.
    // Most likely, this is actually the first load to be committed in this page.
    if (frame->coreFrame()->loader().previousURL().isValid())
        reportUsedFeatures();

    // Only restore the scale factor for standard frame loads (of the main frame).
    if (frame->coreFrame()->loader().loadType() == FrameLoadType::Standard) {
        Page* page = frame->coreFrame()->page();

#if PLATFORM(MAC)
        // As a very special case, we disable non-default layout modes in WKView for main-frame PluginDocuments.
        // Ideally we would only worry about this in WKView or the WKViewLayoutStrategies, but if we allow
        // a round-trip to the UI process, you'll see the wrong scale temporarily. So, we reset it here, and then
        // again later from the UI process.
        if (frame->coreFrame()->document()->isPluginDocument()) {
            scaleView(1);
            setUseFixedLayout(false);
        }
#endif

        if (page && page->pageScaleFactor() != 1)
            scalePage(1, IntPoint());
    }
#if PLATFORM(IOS_FAMILY)
    m_hasReceivedVisibleContentRectsAfterDidCommitLoad = false;
    m_hasRestoredExposedContentRectAfterDidCommitLoad = false;
    m_scaleWasSetByUIProcess = false;
    m_userHasChangedPageScaleFactor = false;
    m_estimatedLatency = Seconds(1.0 / 60);

#if ENABLE(IOS_TOUCH_EVENTS)
    WebProcess::singleton().eventDispatcher().clearQueuedTouchEventsForPage(*this);
#endif

    resetViewportDefaultConfiguration(frame);
    const Frame* coreFrame = frame->coreFrame();
    
    bool viewportChanged = false;

    LOG_WITH_STREAM(VisibleRects, stream << "WebPage " << m_pageID.toUInt64() << " didCommitLoad setting content size to " << coreFrame->view()->contentsSize());
    if (m_viewportConfiguration.setContentsSize(coreFrame->view()->contentsSize()))
        viewportChanged = true;

    if (m_viewportConfiguration.setViewportArguments(coreFrame->document()->viewportArguments()))
        viewportChanged = true;

    if (m_viewportConfiguration.setIsKnownToLayOutWiderThanViewport(false))
        viewportChanged = true;

    if (viewportChanged)
        viewportConfigurationChanged();
#endif

#if ENABLE(VIEWPORT_RESIZING)
    m_shrinkToFitContentTimer.stop();
#endif

#if ENABLE(PRIMARY_SNAPSHOTTED_PLUGIN_HEURISTIC)
    resetPrimarySnapshottedPlugIn();
#endif

#if USE(OS_STATE)
    m_loadCommitTime = WallTime::now();
#endif

    WebProcess::singleton().updateActivePages();

    updateMainFrameScrollOffsetPinning();

    updateMockAccessibilityElementAfterCommittingLoad();
}

void WebPage::didFinishDocumentLoad(WebFrame& frame)
{
    if (!frame.isMainFrame())
        return;

#if ENABLE(VIEWPORT_RESIZING)
    scheduleShrinkToFitContent();
#endif
}

void WebPage::didFinishLoad(WebFrame& frame)
{
    if (!frame.isMainFrame())
        return;

    WebProcess::singleton().sendPrewarmInformation(frame.url());

#if ENABLE(PRIMARY_SNAPSHOTTED_PLUGIN_HEURISTIC)
    m_readyToFindPrimarySnapshottedPlugin = true;
    LOG(Plugins, "Primary Plug-In Detection: triggering detection from didFinishLoad (marking as ready to detect).");
    m_determinePrimarySnapshottedPlugInTimer.startOneShot(0_s);
#else
    UNUSED_PARAM(frame);
#endif

#if ENABLE(VIEWPORT_RESIZING)
    scheduleShrinkToFitContent();
#endif
}

void WebPage::didInsertMenuElement(HTMLMenuElement& element)
{
#if PLATFORM(COCOA)
    sendTouchBarMenuDataAddedUpdate(element);
#else
    UNUSED_PARAM(element);
#endif
}

void WebPage::didRemoveMenuElement(HTMLMenuElement& element)
{
#if PLATFORM(COCOA)
    sendTouchBarMenuDataRemovedUpdate(element);
#else
    UNUSED_PARAM(element);
#endif
}

void WebPage::didInsertMenuItemElement(HTMLMenuItemElement& element)
{
#if PLATFORM(COCOA)
    sendTouchBarMenuItemDataAddedUpdate(element);
#else
    UNUSED_PARAM(element);
#endif
}

void WebPage::didRemoveMenuItemElement(HTMLMenuItemElement& element)
{
#if PLATFORM(COCOA)
    sendTouchBarMenuItemDataRemovedUpdate(element);
#else
    UNUSED_PARAM(element);
#endif
}

#if ENABLE(PRIMARY_SNAPSHOTTED_PLUGIN_HEURISTIC)
static const int primarySnapshottedPlugInSearchLimit = 3000;
static const float primarySnapshottedPlugInSearchBucketSize = 1.1;
static const int primarySnapshottedPlugInMinimumWidth = 400;
static const int primarySnapshottedPlugInMinimumHeight = 300;
static const unsigned maxPrimarySnapshottedPlugInDetectionAttempts = 2;
static const Seconds deferredPrimarySnapshottedPlugInDetectionDelay = 3_s;
static const float overlappingImageBoundsScale = 1.1;
static const float minimumOverlappingImageToPluginDimensionScale = .9;

#if ENABLE(PRIMARY_SNAPSHOTTED_PLUGIN_HEURISTIC)
void WebPage::determinePrimarySnapshottedPlugInTimerFired()
{
    if (!m_page)
        return;
    
    Settings& settings = m_page->settings();
    if (!settings.snapshotAllPlugIns() && settings.primaryPlugInSnapshotDetectionEnabled())
        determinePrimarySnapshottedPlugIn();
}
#endif

void WebPage::determinePrimarySnapshottedPlugIn()
{
    if (!m_page->settings().plugInSnapshottingEnabled())
        return;

    LOG(Plugins, "Primary Plug-In Detection: began.");

    if (!m_readyToFindPrimarySnapshottedPlugin) {
        LOG(Plugins, "Primary Plug-In Detection: exiting - not ready to find plugins.");
        return;
    }

    if (!m_hasSeenPlugin) {
        LOG(Plugins, "Primary Plug-In Detection: exiting - we never saw a plug-in get added to the page.");
        return;
    }

    if (m_didFindPrimarySnapshottedPlugin) {
        LOG(Plugins, "Primary Plug-In Detection: exiting - we've already found a primary plug-in.");
        return;
    }

    ++m_numberOfPrimarySnapshotDetectionAttempts;

    layoutIfNeeded();

    RefPtr<FrameView> mainFrameView = corePage()->mainFrame().view();
    if (!mainFrameView)
        return;

    IntRect searchRect = IntRect(IntPoint(), corePage()->mainFrame().view()->contentsSize());
    searchRect.intersect(IntRect(IntPoint(), IntSize(primarySnapshottedPlugInSearchLimit, primarySnapshottedPlugInSearchLimit)));

    HitTestRequest request(HitTestRequest::ReadOnly | HitTestRequest::Active | HitTestRequest::AllowChildFrameContent | HitTestRequest::IgnoreClipping | HitTestRequest::DisallowUserAgentShadowContent);

    RefPtr<HTMLPlugInImageElement> candidatePlugIn;
    unsigned candidatePlugInArea = 0;

    for (RefPtr<Frame> frame = &corePage()->mainFrame(); frame; frame = frame->tree().traverseNextRendered()) {
        if (!frame->loader().subframeLoader().containsPlugins())
            continue;
        if (!frame->document() || !frame->view())
            continue;

        Vector<Ref<HTMLPlugInImageElement>> nonPlayingPlugInImageElements;
        for (auto& plugInImageElement : descendantsOfType<HTMLPlugInImageElement>(*frame->document())) {
            if (plugInImageElement.displayState() == HTMLPlugInElement::Playing)
                continue;
            nonPlayingPlugInImageElements.append(plugInImageElement);
        }

        for (auto& plugInImageElement : nonPlayingPlugInImageElements) {
            auto pluginRenderer = plugInImageElement->renderer();
            if (!pluginRenderer || !pluginRenderer->isBox())
                continue;
            auto& pluginRenderBox = downcast<RenderBox>(*pluginRenderer);
            if (!plugInIntersectsSearchRect(plugInImageElement.get()))
                continue;

            IntRect plugInRectRelativeToView = plugInImageElement->clientRect();
            ScrollPosition scrollPosition = mainFrameView->documentScrollPositionRelativeToViewOrigin();
            IntRect plugInRectRelativeToTopDocument(plugInRectRelativeToView.location() + scrollPosition, plugInRectRelativeToView.size());
            HitTestResult hitTestResult(plugInRectRelativeToTopDocument.center());

            if (!mainFrame() || !mainFrame()->document())
                return;
            mainFrame()->document()->hitTest(request, hitTestResult);

            RefPtr<Element> element = hitTestResult.targetElement();
            if (!element)
                continue;

            IntRect elementRectRelativeToView = element->clientRect();
            IntRect elementRectRelativeToTopDocument(elementRectRelativeToView.location() + scrollPosition, elementRectRelativeToView.size());
            LayoutRect inflatedPluginRect = plugInRectRelativeToTopDocument;
            LayoutUnit xOffset { (inflatedPluginRect.width() * overlappingImageBoundsScale - inflatedPluginRect.width()) / 2 };
            LayoutUnit yOffset { (inflatedPluginRect.height() * overlappingImageBoundsScale - inflatedPluginRect.height()) / 2 };
            inflatedPluginRect.inflateX(xOffset);
            inflatedPluginRect.inflateY(yOffset);

            if (element != plugInImageElement.ptr()) {
                if (!(is<HTMLImageElement>(*element)
                    && inflatedPluginRect.contains(elementRectRelativeToTopDocument)
                    && elementRectRelativeToTopDocument.width() > pluginRenderBox.width() * minimumOverlappingImageToPluginDimensionScale
                    && elementRectRelativeToTopDocument.height() > pluginRenderBox.height() * minimumOverlappingImageToPluginDimensionScale))
                    continue;
                LOG(Plugins, "Primary Plug-In Detection: Plug-in is hidden by an image that is roughly aligned with it, autoplaying regardless of whether or not it's actually the primary plug-in.");
                plugInImageElement->restartSnapshottedPlugIn();
            }

            if (plugInIsPrimarySize(plugInImageElement, candidatePlugInArea))
                candidatePlugIn = WTFMove(plugInImageElement);
        }
    }
    if (!candidatePlugIn) {
        LOG(Plugins, "Primary Plug-In Detection: fail - did not find a candidate plug-in.");
        if (m_numberOfPrimarySnapshotDetectionAttempts < maxPrimarySnapshottedPlugInDetectionAttempts) {
            LOG(Plugins, "Primary Plug-In Detection: will attempt again in %.1f s.", deferredPrimarySnapshottedPlugInDetectionDelay.value());
            m_determinePrimarySnapshottedPlugInTimer.startOneShot(deferredPrimarySnapshottedPlugInDetectionDelay);
        }
        return;
    }

    LOG(Plugins, "Primary Plug-In Detection: success - found a candidate plug-in - inform it.");
    m_didFindPrimarySnapshottedPlugin = true;
    m_primaryPlugInPageOrigin = m_page->mainFrame().document()->baseURL().host().toString();
    m_primaryPlugInOrigin = candidatePlugIn->loadedUrl().host().toString();
    m_primaryPlugInMimeType = candidatePlugIn->serviceType();

    candidatePlugIn->setIsPrimarySnapshottedPlugIn(true);
}

void WebPage::resetPrimarySnapshottedPlugIn()
{
    m_readyToFindPrimarySnapshottedPlugin = false;
    m_didFindPrimarySnapshottedPlugin = false;
    m_numberOfPrimarySnapshotDetectionAttempts = 0;
    m_hasSeenPlugin = false;
}

bool WebPage::matchesPrimaryPlugIn(const String& pageOrigin, const String& pluginOrigin, const String& mimeType) const
{
    if (!m_didFindPrimarySnapshottedPlugin)
        return false;

    return (pageOrigin == m_primaryPlugInPageOrigin && pluginOrigin == m_primaryPlugInOrigin && mimeType == m_primaryPlugInMimeType);
}

bool WebPage::plugInIntersectsSearchRect(HTMLPlugInImageElement& plugInImageElement)
{
    auto& mainFrame = corePage()->mainFrame();
    if (!mainFrame.view())
        return false;
    if (!mainFrame.view()->renderView())
        return false;

    IntRect searchRect = IntRect(IntPoint(), corePage()->mainFrame().view()->contentsSize());
    searchRect.intersect(IntRect(IntPoint(), IntSize(primarySnapshottedPlugInSearchLimit, primarySnapshottedPlugInSearchLimit)));

    IntRect plugInRectRelativeToView = plugInImageElement.clientRect();
    if (plugInRectRelativeToView.isEmpty())
        return false;
    ScrollPosition scrollPosition = mainFrame.view()->documentScrollPositionRelativeToViewOrigin();
    IntRect plugInRectRelativeToTopDocument(plugInRectRelativeToView.location() + toIntSize(scrollPosition), plugInRectRelativeToView.size());

    return plugInRectRelativeToTopDocument.intersects(searchRect);
}

bool WebPage::plugInIsPrimarySize(WebCore::HTMLPlugInImageElement& plugInImageElement, unsigned& candidatePlugInArea)
{
    auto* renderer = plugInImageElement.renderer();
    if (!is<RenderBox>(renderer))
        return false;

    auto& box = downcast<RenderBox>(*renderer);
    if (box.contentWidth() < primarySnapshottedPlugInMinimumWidth || box.contentHeight() < primarySnapshottedPlugInMinimumHeight)
        return false;

    LayoutUnit contentArea = box.contentWidth() * box.contentHeight();
    if (contentArea > candidatePlugInArea * primarySnapshottedPlugInSearchBucketSize) {
        candidatePlugInArea = contentArea.toUnsigned();
        return true;
    }

    return false;
}

#endif // ENABLE(PRIMARY_SNAPSHOTTED_PLUGIN_HEURISTIC)

RefPtr<Range> WebPage::currentSelectionAsRange()
{
    auto* frame = frameWithSelection(m_page.get());
    if (!frame)
        return nullptr;

    return frame->selection().toNormalizedRange();
}

void WebPage::reportUsedFeatures()
{
    Vector<String> namedFeatures;
    m_loaderClient->featuresUsedInPage(*this, namedFeatures);
}

void WebPage::sendEditorStateUpdate()
{
    Frame& frame = m_page->focusController().focusedOrMainFrame();
    if (frame.editor().ignoreSelectionChanges())
        return;

    m_hasPendingEditorStateUpdate = false;

    // If we immediately dispatch an EditorState update to the UI process, layout may not be up to date yet.
    // If that is the case, just send what we have (i.e. don't include post-layout data) and wait until the
    // next layer tree commit to compute and send the complete EditorState over.
    auto state = editorState();
    send(Messages::WebPageProxy::EditorStateChanged(state));

    if (state.isMissingPostLayoutData)
        scheduleFullEditorStateUpdate();
}

void WebPage::scheduleFullEditorStateUpdate()
{
    if (m_hasPendingEditorStateUpdate)
        return;

    m_hasPendingEditorStateUpdate = true;
    // FIXME: Scheduling a compositing layer flush here can be more expensive than necessary.
    // Instead, we should just compute and send post-layout editor state during the next frame.
    m_drawingArea->scheduleCompositingLayerFlush();
}

#if PLATFORM(COCOA)
void WebPage::sendTouchBarMenuDataRemovedUpdate(HTMLMenuElement& element)
{
    send(Messages::WebPageProxy::TouchBarMenuDataChanged(TouchBarMenuData { }));
}

void WebPage::sendTouchBarMenuDataAddedUpdate(HTMLMenuElement& element)
{
    send(Messages::WebPageProxy::TouchBarMenuDataChanged(TouchBarMenuData {element}));
}

void WebPage::sendTouchBarMenuItemDataAddedUpdate(HTMLMenuItemElement& element)
{
    send(Messages::WebPageProxy::TouchBarMenuItemDataAdded(TouchBarMenuItemData {element}));
}

void WebPage::sendTouchBarMenuItemDataRemovedUpdate(HTMLMenuItemElement& element)
{
    send(Messages::WebPageProxy::TouchBarMenuItemDataRemoved(TouchBarMenuItemData {element}));
}
#endif

void WebPage::flushPendingEditorStateUpdate()
{
    if (!m_hasPendingEditorStateUpdate)
        return;

    Frame& frame = m_page->focusController().focusedOrMainFrame();
    if (frame.editor().ignoreSelectionChanges())
        return;

    sendEditorStateUpdate();
}

void WebPage::updateWebsitePolicies(WebsitePoliciesData&& websitePolicies)
{
    if (!m_page)
        return;

    auto* documentLoader = m_page->mainFrame().loader().documentLoader();
    if (!documentLoader)
        return;

    WebsitePoliciesData::applyToDocumentLoader(WTFMove(websitePolicies), *documentLoader);
    
#if ENABLE(VIDEO)
    m_page->updateMediaElementRateChangeRestrictions();
#endif
}

unsigned WebPage::extendIncrementalRenderingSuppression()
{
    unsigned token = m_maximumRenderingSuppressionToken + 1;
    while (!HashSet<unsigned>::isValidValue(token) || m_activeRenderingSuppressionTokens.contains(token))
        token++;

    m_activeRenderingSuppressionTokens.add(token);
    m_page->mainFrame().view()->setVisualUpdatesAllowedByClient(false);

    m_maximumRenderingSuppressionToken = token;

    return token;
}

void WebPage::stopExtendingIncrementalRenderingSuppression(unsigned token)
{
    if (!m_activeRenderingSuppressionTokens.remove(token))
        return;

    m_page->mainFrame().view()->setVisualUpdatesAllowedByClient(!shouldExtendIncrementalRenderingSuppression());
}
    
void WebPage::setScrollPinningBehavior(uint32_t pinning)
{
    m_scrollPinningBehavior = static_cast<ScrollPinningBehavior>(pinning);
    m_page->mainFrame().view()->setScrollPinningBehavior(m_scrollPinningBehavior);
}

void WebPage::setScrollbarOverlayStyle(Optional<uint32_t> scrollbarStyle)
{
    if (scrollbarStyle)
        m_scrollbarOverlayStyle = static_cast<ScrollbarOverlayStyle>(scrollbarStyle.value());
    else
        m_scrollbarOverlayStyle = Optional<ScrollbarOverlayStyle>();
    m_page->mainFrame().view()->recalculateScrollbarOverlayStyle();
}

Ref<DocumentLoader> WebPage::createDocumentLoader(Frame& frame, const ResourceRequest& request, const SubstituteData& substituteData)
{
    Ref<WebDocumentLoader> documentLoader = WebDocumentLoader::create(request, substituteData);

    if (frame.isMainFrame()) {
        if (m_pendingNavigationID) {
            documentLoader->setNavigationID(m_pendingNavigationID);
            m_pendingNavigationID = 0;
        }

        if (m_pendingWebsitePolicies) {
            WebsitePoliciesData::applyToDocumentLoader(WTFMove(*m_pendingWebsitePolicies), documentLoader);
            m_pendingWebsitePolicies = WTF::nullopt;
        }
    }

    return documentLoader;
}

void WebPage::updateCachedDocumentLoader(WebDocumentLoader& documentLoader, Frame& frame)
{
    if (m_pendingNavigationID && frame.isMainFrame()) {
        documentLoader.setNavigationID(m_pendingNavigationID);
        m_pendingNavigationID = 0;
    }
}

void WebPage::getBytecodeProfile(CallbackID callbackID)
{
    if (LIKELY(!commonVM().m_perBytecodeProfiler)) {
        send(Messages::WebPageProxy::StringCallback(String(), callbackID));
        return;
    }

    String result = commonVM().m_perBytecodeProfiler->toJSON();
    ASSERT(result.length());
    send(Messages::WebPageProxy::StringCallback(result, callbackID));
}

void WebPage::getSamplingProfilerOutput(CallbackID callbackID)
{
#if ENABLE(SAMPLING_PROFILER)
    SamplingProfiler* samplingProfiler = commonVM().samplingProfiler();
    if (!samplingProfiler) {
        send(Messages::WebPageProxy::InvalidateStringCallback(callbackID));
        return;
    }

    StringPrintStream result;
    samplingProfiler->reportTopFunctions(result);
    samplingProfiler->reportTopBytecodes(result);
    send(Messages::WebPageProxy::StringCallback(result.toString(), callbackID));
#else
    send(Messages::WebPageProxy::InvalidateStringCallback(callbackID));
#endif
}

void WebPage::didChangeScrollOffsetForFrame(Frame* frame)
{
    if (!frame->isMainFrame())
        return;

    // If this is called when tearing down a FrameView, the WebCore::Frame's
    // current FrameView will be null.
    if (!frame->view())
        return;

    updateMainFrameScrollOffsetPinning();
}

void WebPage::postMessage(const String& messageName, API::Object* messageBody)
{
    send(Messages::WebPageProxy::HandleMessage(messageName, UserData(WebProcess::singleton().transformObjectsToHandles(messageBody))));
}

void WebPage::postMessageIgnoringFullySynchronousMode(const String& messageName, API::Object* messageBody)
{
    send(Messages::WebPageProxy::HandleMessage(messageName, UserData(WebProcess::singleton().transformObjectsToHandles(messageBody))), IPC::SendOption::IgnoreFullySynchronousMode);
}

void WebPage::postSynchronousMessageForTesting(const String& messageName, API::Object* messageBody, RefPtr<API::Object>& returnData)
{
    UserData returnUserData;

    auto& webProcess = WebProcess::singleton();
    if (!sendSync(Messages::WebPageProxy::HandleSynchronousMessage(messageName, UserData(webProcess.transformObjectsToHandles(messageBody))), Messages::WebPageProxy::HandleSynchronousMessage::Reply(returnUserData), Seconds::infinity(), IPC::SendSyncOption::UseFullySynchronousModeForTesting))
        returnData = nullptr;
    else
        returnData = webProcess.transformHandlesToObjects(returnUserData.object());
}

void WebPage::clearWheelEventTestTrigger()
{
    if (!m_page)
        return;

    m_page->clearTrigger();
}

void WebPage::setShouldScaleViewToFitDocument(bool shouldScaleViewToFitDocument)
{
    if (!m_drawingArea)
        return;

    m_drawingArea->setShouldScaleViewToFitDocument(shouldScaleViewToFitDocument);
}

void WebPage::imageOrMediaDocumentSizeChanged(const IntSize& newSize)
{
    send(Messages::WebPageProxy::ImageOrMediaDocumentSizeChanged(newSize));
}

void WebPage::addUserScript(String&& source, WebCore::UserContentInjectedFrames injectedFrames, WebCore::UserScriptInjectionTime injectionTime)
{
    WebCore::UserScript userScript { WTFMove(source), URL(WTF::blankURL()), Vector<String>(), Vector<String>(), injectionTime, injectedFrames };

    m_userContentController->addUserScript(InjectedBundleScriptWorld::normalWorld(), WTFMove(userScript));
}

void WebPage::addUserStyleSheet(const String& source, WebCore::UserContentInjectedFrames injectedFrames)
{
    WebCore::UserStyleSheet userStyleSheet {source, WTF::blankURL(), Vector<String>(), Vector<String>(), injectedFrames, UserStyleUserLevel };

    m_userContentController->addUserStyleSheet(InjectedBundleScriptWorld::normalWorld(), WTFMove(userStyleSheet));
}

void WebPage::removeAllUserContent()
{
    m_userContentController->removeAllUserContent();
}

void WebPage::updateIntrinsicContentSizeIfNeeded(const WebCore::IntSize& size)
{
    if (!viewLayoutSize().width())
        return;
    ASSERT(mainFrameView());
    ASSERT(mainFrameView()->isAutoSizeEnabled());
    ASSERT(!mainFrameView()->needsLayout());
    if (m_lastSentIntrinsicContentSize == size)
        return;
    m_lastSentIntrinsicContentSize = size;
    send(Messages::WebPageProxy::DidChangeIntrinsicContentSize(size));
}

void WebPage::dispatchDidReachLayoutMilestone(OptionSet<WebCore::LayoutMilestone> milestones)
{
    RefPtr<API::Object> userData;
    injectedBundleLoaderClient().didReachLayoutMilestone(*this, milestones, userData);

    // Clients should not set userData for this message, and it won't be passed through.
    ASSERT(!userData);

    // The drawing area might want to defer dispatch of didLayout to the UI process.
    if (m_drawingArea) {
        static auto paintMilestones = OptionSet<WebCore::LayoutMilestone> { DidHitRelevantRepaintedObjectsAreaThreshold, DidFirstFlushForHeaderLayer, DidFirstPaintAfterSuppressedIncrementalRendering, DidRenderSignificantAmountOfText, DidFirstMeaningfulPaint };   
        auto drawingAreaRelatedMilestones = milestones & paintMilestones;
        if (drawingAreaRelatedMilestones && m_drawingArea->addMilestonesToDispatch(drawingAreaRelatedMilestones))
            milestones.remove(drawingAreaRelatedMilestones);
    }
    if (milestones.contains(DidFirstLayout) && mainFrameView()) {
        // Ensure we never send DidFirstLayout milestone without updating the intrinsic size.
        updateIntrinsicContentSizeIfNeeded(mainFrameView()->autoSizingIntrinsicContentSize());
    }

    send(Messages::WebPageProxy::DidReachLayoutMilestone(milestones));
}

void WebPage::didRestoreScrollPosition()
{
    send(Messages::WebPageProxy::DidRestoreScrollPosition());
}

void WebPage::setResourceCachingDisabled(bool disabled)
{
    m_page->setResourceCachingDisabled(disabled);
}

void WebPage::setUserInterfaceLayoutDirection(uint32_t direction)
{
    m_userInterfaceLayoutDirection = static_cast<WebCore::UserInterfaceLayoutDirection>(direction);
    m_page->setUserInterfaceLayoutDirection(m_userInterfaceLayoutDirection);
}

#if ENABLE(GAMEPAD)

void WebPage::gamepadActivity(const Vector<GamepadData>& gamepadDatas, bool shouldMakeGamepadsVisible)
{
    WebGamepadProvider::singleton().gamepadActivity(gamepadDatas, shouldMakeGamepadsVisible);
}

#endif

#if ENABLE(POINTER_LOCK)
void WebPage::didAcquirePointerLock()
{
    corePage()->pointerLockController().didAcquirePointerLock();
}

void WebPage::didNotAcquirePointerLock()
{
    corePage()->pointerLockController().didNotAcquirePointerLock();
}

void WebPage::didLosePointerLock()
{
    corePage()->pointerLockController().didLosePointerLock();
}
#endif

void WebPage::didGetLoadDecisionForIcon(bool decision, CallbackID loadIdentifier, OptionalCallbackID newCallbackID)
{
    if (auto* documentLoader = corePage()->mainFrame().loader().documentLoader())
        documentLoader->didGetLoadDecisionForIcon(decision, loadIdentifier.toInteger(), newCallbackID.toInteger());
}

void WebPage::setUseIconLoadingClient(bool useIconLoadingClient)
{
    static_cast<WebFrameLoaderClient&>(corePage()->mainFrame().loader().client()).setUseIconLoadingClient(useIconLoadingClient);
}

WebURLSchemeHandlerProxy* WebPage::urlSchemeHandlerForScheme(const String& scheme)
{
    return m_schemeToURLSchemeHandlerProxyMap.get(scheme);
}

void WebPage::stopAllURLSchemeTasks()
{
    HashSet<WebURLSchemeHandlerProxy*> handlers;
    for (auto& handler : m_schemeToURLSchemeHandlerProxyMap.values())
        handlers.add(handler.get());

    for (auto* handler : handlers)
        handler->stopAllTasks();
}

void WebPage::registerURLSchemeHandler(uint64_t handlerIdentifier, const String& scheme)
{
    auto schemeResult = m_schemeToURLSchemeHandlerProxyMap.add(scheme, WebURLSchemeHandlerProxy::create(*this, handlerIdentifier));
    m_identifierToURLSchemeHandlerProxyMap.add(handlerIdentifier, schemeResult.iterator->value.get());
}

void WebPage::urlSchemeTaskDidPerformRedirection(uint64_t handlerIdentifier, uint64_t taskIdentifier, ResourceResponse&& response, ResourceRequest&& request)
{
    auto* handler = m_identifierToURLSchemeHandlerProxyMap.get(handlerIdentifier);
    ASSERT(handler);
    
    handler->taskDidPerformRedirection(taskIdentifier, WTFMove(response), WTFMove(request));
}
    
void WebPage::urlSchemeTaskDidReceiveResponse(uint64_t handlerIdentifier, uint64_t taskIdentifier, const ResourceResponse& response)
{
    auto* handler = m_identifierToURLSchemeHandlerProxyMap.get(handlerIdentifier);
    ASSERT(handler);

    handler->taskDidReceiveResponse(taskIdentifier, response);
}

void WebPage::urlSchemeTaskDidReceiveData(uint64_t handlerIdentifier, uint64_t taskIdentifier, const IPC::DataReference& data)
{
    auto* handler = m_identifierToURLSchemeHandlerProxyMap.get(handlerIdentifier);
    ASSERT(handler);

    handler->taskDidReceiveData(taskIdentifier, data.size(), data.data());
}

void WebPage::urlSchemeTaskDidComplete(uint64_t handlerIdentifier, uint64_t taskIdentifier, const ResourceError& error)
{
    auto* handler = m_identifierToURLSchemeHandlerProxyMap.get(handlerIdentifier);
    ASSERT(handler);

    handler->taskDidComplete(taskIdentifier, error);
}

void WebPage::setIsSuspended(bool suspended)
{
    if (m_isSuspended == suspended)
        return;

    m_isSuspended = suspended;

    if (!suspended)
        return;

    // Unfrozen on drawing area reset.
    freezeLayerTree(LayerTreeFreezeReason::PageSuspended);

    WebProcess::singleton().sendPrewarmInformation(mainWebFrame()->url());

    suspendForProcessSwap();
}

void WebPage::frameBecameRemote(uint64_t frameID, GlobalFrameIdentifier&& remoteFrameIdentifier, GlobalWindowIdentifier&& remoteWindowIdentifier)
{
    RefPtr<WebFrame> frame = WebProcess::singleton().webFrame(frameID);
    if (!frame)
        return;

    if (frame->page() != this)
        return;

    auto* coreFrame = frame->coreFrame();
    auto* previousWindow = coreFrame->window();
    if (!previousWindow)
        return;

    auto remoteFrame = RemoteFrame::create(WTFMove(remoteFrameIdentifier));
    auto remoteWindow = RemoteDOMWindow::create(remoteFrame.copyRef(), WTFMove(remoteWindowIdentifier));

    remoteFrame->setOpener(frame->coreFrame()->loader().opener());

    auto jsWindowProxies = frame->coreFrame()->windowProxy().releaseJSWindowProxies();
    remoteFrame->windowProxy().setJSWindowProxies(WTFMove(jsWindowProxies));
    remoteFrame->windowProxy().setDOMWindow(remoteWindow.ptr());

    coreFrame->setView(nullptr);
    coreFrame->willDetachPage();
    coreFrame->detachFromPage();

    if (frame->isMainFrame())
        close();
}

#if ENABLE(RESOURCE_LOAD_STATISTICS)
void WebPage::hasStorageAccess(RegistrableDomain&& subFrameDomain, RegistrableDomain&& topFrameDomain, uint64_t frameID, CompletionHandler<void(bool)>&& completionHandler)
{
    WebProcess::singleton().ensureNetworkProcessConnection().connection().sendWithAsyncReply(Messages::NetworkConnectionToWebProcess::HasStorageAccess(sessionID(), WTFMove(subFrameDomain), WTFMove(topFrameDomain), frameID, m_pageID), WTFMove(completionHandler));
}

void WebPage::requestStorageAccess(RegistrableDomain&& subFrameDomain, RegistrableDomain&& topFrameDomain, uint64_t frameID, CompletionHandler<void(WebCore::StorageAccessWasGranted, WebCore::StorageAccessPromptWasShown)>&& completionHandler)
{
    WebProcess::singleton().ensureNetworkProcessConnection().connection().sendWithAsyncReply(Messages::NetworkConnectionToWebProcess::RequestStorageAccess(sessionID(), WTFMove(subFrameDomain), WTFMove(topFrameDomain), frameID, m_pageID), WTFMove(completionHandler));
}

void WebPage::wasLoadedWithDataTransferFromPrevalentResource()
{
    auto* frame = mainFrame();
    if (!frame || !frame->document())
        return;

    frame->document()->wasLoadedWithDataTransferFromPrevalentResource();
}
#endif

#if ENABLE(DEVICE_ORIENTATION)
void WebPage::shouldAllowDeviceOrientationAndMotionAccess(uint64_t frameID, WebCore::SecurityOriginData&& origin, bool mayPrompt, CompletionHandler<void(DeviceOrientationOrMotionPermissionState)>&& completionHandler)
{
    sendWithAsyncReply(Messages::WebPageProxy::ShouldAllowDeviceOrientationAndMotionAccess(frameID, WTFMove(origin), mayPrompt), WTFMove(completionHandler));
}
#endif
    
static ShareSheetCallbackID nextShareSheetCallbackID()
{
    static ShareSheetCallbackID nextCallbackID = 0;
    return ++nextCallbackID;
}
    
void WebPage::showShareSheet(ShareDataWithParsedURL& shareData, WTF::CompletionHandler<void(bool)>&& callback)
{
    ShareSheetCallbackID callbackID = nextShareSheetCallbackID();
    auto addResult = m_shareSheetResponseCallbackMap.add(callbackID, WTFMove(callback));
    ASSERT(addResult.isNewEntry);
    if (addResult.iterator->value)
        send(Messages::WebPageProxy::ShowShareSheet(WTFMove(shareData), callbackID));
    else
        callback(false);
}

void WebPage::didCompleteShareSheet(bool wasGranted, ShareSheetCallbackID callbackID)
{
    auto callback = m_shareSheetResponseCallbackMap.take(callbackID);
    callback(wasGranted);
}

WebCore::DOMPasteAccessResponse WebPage::requestDOMPasteAccess(const String& originIdentifier)
{
    auto response = WebCore::DOMPasteAccessResponse::DeniedForGesture;
#if PLATFORM(IOS_FAMILY)
    // FIXME: Computing and sending an autocorrection context is a workaround for the fact that autocorrection context
    // requests on iOS are currently synchronous in the web process. This allows us to immediately fulfill pending
    // autocorrection context requests in the UI process on iOS before handling the DOM paste request. This workaround
    // should be removed once <rdar://problem/16207002> is resolved.
    send(Messages::WebPageProxy::HandleAutocorrectionContext(autocorrectionContext()));
#endif
    sendSyncWithDelayedReply(Messages::WebPageProxy::RequestDOMPasteAccess(rectForElementAtInteractionLocation(), originIdentifier), Messages::WebPageProxy::RequestDOMPasteAccess::Reply(response));
    return response;
}

void WebPage::simulateDeviceOrientationChange(double alpha, double beta, double gamma)
{
#if ENABLE(DEVICE_ORIENTATION) && PLATFORM(IOS_FAMILY)
    auto* frame = mainFrame();
    if (!frame || !frame->document())
        return;

    frame->document()->simulateDeviceOrientationChange(alpha, beta, gamma);
#endif
}

#if ENABLE(SPEECH_SYNTHESIS)
void WebPage::speakingErrorOccurred()
{
    corePage()->speechSynthesisClient()->observer()->speakingErrorOccurred();
}

void WebPage::boundaryEventOccurred(bool wordBoundary, unsigned charIndex)
{
    corePage()->speechSynthesisClient()->observer()->boundaryEventOccurred(wordBoundary, charIndex);
}

void WebPage::voicesDidChange()
{
    corePage()->speechSynthesisClient()->observer()->voicesChanged();
}
#endif

#if ENABLE(ATTACHMENT_ELEMENT)

void WebPage::insertAttachment(const String& identifier, Optional<uint64_t>&& fileSize, const String& fileName, const String& contentType, CallbackID callbackID)
{
    auto& frame = m_page->focusController().focusedOrMainFrame();
    frame.editor().insertAttachment(identifier, WTFMove(fileSize), fileName, contentType);
    send(Messages::WebPageProxy::VoidCallback(callbackID));
}

void WebPage::updateAttachmentAttributes(const String& identifier, Optional<uint64_t>&& fileSize, const String& contentType, const String& fileName, const IPC::DataReference& enclosingImageData, CallbackID callbackID)
{
    if (auto attachment = attachmentElementWithIdentifier(identifier)) {
        attachment->document().updateLayout();
        attachment->updateAttributes(WTFMove(fileSize), contentType, fileName);
        attachment->updateEnclosingImageWithData(contentType, SharedBuffer::create(enclosingImageData.data(), enclosingImageData.size()));
    }
    send(Messages::WebPageProxy::VoidCallback(callbackID));
}

RefPtr<HTMLAttachmentElement> WebPage::attachmentElementWithIdentifier(const String& identifier) const
{
    // FIXME: Handle attachment elements in subframes too as well.
    auto* frame = mainFrame();
    if (!frame || !frame->document())
        return nullptr;

    return frame->document()->attachmentForIdentifier(identifier);
}

#endif // ENABLE(ATTACHMENT_ELEMENT)

#if ENABLE(APPLICATION_MANIFEST)
void WebPage::getApplicationManifest(CallbackID callbackID)
{
    ASSERT(callbackID.isValid());
    Document* mainFrameDocument = m_mainFrame->coreFrame()->document();
    DocumentLoader* loader = mainFrameDocument ? mainFrameDocument->loader() : nullptr;

    if (!loader) {
        send(Messages::WebPageProxy::ApplicationManifestCallback(WTF::nullopt, callbackID));
        return;
    }

    auto coreCallbackID = loader->loadApplicationManifest();
    if (!coreCallbackID) {
        send(Messages::WebPageProxy::ApplicationManifestCallback(WTF::nullopt, callbackID));
        return;
    }

    m_applicationManifestFetchCallbackMap.add(coreCallbackID, callbackID.toInteger());
}

void WebPage::didFinishLoadingApplicationManifest(uint64_t coreCallbackID, const Optional<WebCore::ApplicationManifest>& manifest)
{
    auto callbackID = CallbackID::fromInteger(m_applicationManifestFetchCallbackMap.take(coreCallbackID));
    send(Messages::WebPageProxy::ApplicationManifestCallback(manifest, callbackID));
}
#endif // ENABLE(APPLICATION_MANIFEST)

void WebPage::updateCurrentModifierState(OptionSet<PlatformEvent::Modifier> modifiers)
{
    PlatformKeyboardEvent::setCurrentModifierState(modifiers);
}

#if !PLATFORM(IOS_FAMILY)

WebCore::IntRect WebPage::rectForElementAtInteractionLocation() const
{
    return { };
}

#endif // !PLATFORM(IOS_FAMILY)

static IntRect elementRectInRootViewCoordinates(const Element& element, const Frame& frame)
{
    auto* view = frame.view();
    if (!view)
        return { };

    auto* renderer = element.renderer();
    if (!renderer)
        return { };

    return view->contentsToRootView(renderer->absoluteBoundingBoxRect());
}

static bool isEditableTextInputElement(Element& element)
{
    if (is<HTMLTextFormControlElement>(element)) {
        if (!element.isTextField() && !is<HTMLTextAreaElement>(element))
            return false;
        return downcast<HTMLTextFormControlElement>(element).isInnerTextElementEditable();
    }

    return element.isRootEditableElement();
}

void WebPage::textInputContextsInRect(WebCore::FloatRect searchRect, CompletionHandler<void(const Vector<TextInputContext>&)>&& completionHandler)
{
    Vector<WebKit::TextInputContext> textInputContexts;

    for (Frame* frame = &m_page->mainFrame(); frame; frame = frame->tree().traverseNext()) {
        Document* document = frame->document();
        if (!document)
            continue;

        Deque<Node*> nodesToSearch;
        nodesToSearch.append(document);
        while (!nodesToSearch.isEmpty()) {
            auto node = nodesToSearch.takeFirst();

            // It is possible to have nested text input contexts (e.g. <input type='text'> inside contenteditable) but
            // in this case we just take the outermost context and skip the rest.
            if (!is<Element>(*node) || !isEditableTextInputElement(downcast<Element>(*node))) {
                for (auto* child = node->firstChild(); child; child = child->nextSibling())
                    nodesToSearch.append(child);
                continue;
            }

            auto& element = downcast<Element>(*node);

            IntRect elementRect = elementRectInRootViewCoordinates(element, *frame);
            if (!searchRect.intersects(elementRect))
                continue;

            WebKit::TextInputContext context;
            context.webPageIdentifier = m_pageID;
            context.documentIdentifier = document->identifier();
            context.elementIdentifier = document->identifierForElement(element);
            context.boundingRect = elementRect;

            textInputContexts.append(context);
        }
    }

    completionHandler(textInputContexts);
}

void WebPage::focusTextInputContext(const TextInputContext& textInputContext, CompletionHandler<void(bool)>&& completionHandler)
{
    RefPtr<Element> element = elementForTextInputContext(textInputContext);

    if (element)
        element->focus();

    completionHandler(element);
}

Element* WebPage::elementForTextInputContext(const TextInputContext& textInputContext)
{
    if (textInputContext.webPageIdentifier != m_pageID)
        return nullptr;

    auto* document = Document::allDocumentsMap().get(textInputContext.documentIdentifier);
    if (!document)
        return nullptr;

    if (document->page() != m_page.get())
        return nullptr;

    return document->searchForElementByIdentifier(textInputContext.elementIdentifier);
}

void WebPage::configureLoggingChannel(const String& channelName, WTFLogChannelState state, WTFLogLevel level)
{
    send(Messages::WebPageProxy::ConfigureLoggingChannel(channelName, state, level));
}

#if !PLATFORM(COCOA)
void WebPage::updateMockAccessibilityElementAfterCommittingLoad()
{
}
#endif

#if !PLATFORM(IOS_FAMILY) || !ENABLE(DRAG_SUPPORT)

void WebPage::didFinishLoadingImageForElement(WebCore::HTMLImageElement&)
{
}

#endif

} // namespace WebKit

#undef RELEASE_LOG_IF_ALLOWED
#undef RELEASE_LOG_ERROR_IF_ALLOWED<|MERGE_RESOLUTION|>--- conflicted
+++ resolved
@@ -3100,9 +3100,6 @@
 }
 #endif
 
-<<<<<<< HEAD
-#if ENABLE(MAC_GESTURE_EVENTS) || ENABLE(QT_GESTURE_EVENTS)
-=======
 #if ENABLE(POINTER_EVENTS)
 void WebPage::cancelPointer(WebCore::PointerID pointerId, const WebCore::IntPoint& documentPoint)
 {
@@ -3115,8 +3112,7 @@
 }
 #endif
 
-#if ENABLE(MAC_GESTURE_EVENTS)
->>>>>>> 2d3b0564
+#if ENABLE(MAC_GESTURE_EVENTS) || ENABLE(QT_GESTURE_EVENTS)
 static bool handleGestureEvent(const WebGestureEvent& event, Page* page)
 {
     if (!page->mainFrame().view())
@@ -3976,15 +3972,11 @@
 void WebPage::performDragControllerAction(DragControllerAction action, const IntPoint& clientPosition, const IntPoint& globalPosition, uint64_t draggingSourceOperationMask, WebSelectionData&& selection, uint32_t flags)
 {
     if (!m_page) {
-<<<<<<< HEAD
-        send(Messages::WebPageProxy::DidPerformDragControllerAction(DragOperationNone, false, 0, { }));
+        send(Messages::WebPageProxy::DidPerformDragControllerAction(DragOperationNone, DragHandlingMethod::None, false, 0, { }, { }));
 #if PLATFORM(QT)
         QMimeData* data = const_cast<QMimeData*>(dragData.platformData());
         delete data;
 #endif
-=======
-        send(Messages::WebPageProxy::DidPerformDragControllerAction(DragOperationNone, DragHandlingMethod::None, false, 0, { }, { }));
->>>>>>> 2d3b0564
         return;
     }
 
