--- conflicted
+++ resolved
@@ -119,11 +119,7 @@
 
     virtual void dispatchAfterEnsuringUpdatedScrollPosition(WTF::Function<void ()>&&);
 
-<<<<<<< HEAD
-    virtual void activityStateDidChange(WebCore::ActivityState::Flags, ActivityStateChangeID, const Vector<CallbackID>&) { }
-=======
     virtual void activityStateDidChange(OptionSet<WebCore::ActivityState::Flag>, ActivityStateChangeID, const Vector<CallbackID>&) { }
->>>>>>> 20415689
     virtual void setLayerHostingMode(LayerHostingMode) { }
 
     virtual bool markLayersVolatileImmediatelyIfPossible() { return true; }
@@ -157,11 +153,8 @@
 
     virtual void attachDrawingArea() { };
 
-<<<<<<< HEAD
     virtual uint64_t nativeWindowID() const { return 0; }
 
-=======
->>>>>>> 20415689
 protected:
     DrawingArea(DrawingAreaType, WebPage&);
 
