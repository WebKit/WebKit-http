--- conflicted
+++ resolved
@@ -82,13 +82,8 @@
 #if ENABLE(IOS_TOUCH_EVENTS)
     void touchEvent(WebCore::PageIdentifier, const WebTouchEvent&);
 #endif
-<<<<<<< HEAD
 #if ENABLE(MAC_GESTURE_EVENTS) || ENABLE(QT_GESTURE_EVENTS)
-    void gestureEvent(uint64_t pageID, const WebGestureEvent&);
-=======
-#if ENABLE(MAC_GESTURE_EVENTS)
     void gestureEvent(WebCore::PageIdentifier, const WebGestureEvent&);
->>>>>>> 2d3b0564
 #endif
 
 
@@ -97,13 +92,8 @@
 #if ENABLE(IOS_TOUCH_EVENTS)
     void dispatchTouchEvents();
 #endif
-<<<<<<< HEAD
 #if ENABLE(MAC_GESTURE_EVENTS) || ENABLE(QT_GESTURE_EVENTS)
-    void dispatchGestureEvent(uint64_t pageID, const WebGestureEvent&);
-=======
-#if ENABLE(MAC_GESTURE_EVENTS)
     void dispatchGestureEvent(WebCore::PageIdentifier, const WebGestureEvent&);
->>>>>>> 2d3b0564
 #endif
 
 #if ENABLE(ASYNC_SCROLLING)
