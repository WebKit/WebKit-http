--- conflicted
+++ resolved
@@ -183,11 +183,7 @@
     uint64_t m_policyListenerID { 0 };
     WebCore::FramePolicyFunction m_policyFunction;
     ForNavigationAction m_policyFunctionForNavigationAction { ForNavigationAction::No };
-<<<<<<< HEAD
-    HashMap<uint64_t, WTF::Function<void(void)>> m_willSubmitFormCompletionHandlers;
-=======
     HashMap<uint64_t, CompletionHandler<void()>> m_willSubmitFormCompletionHandlers;
->>>>>>> 20415689
     DownloadID m_policyDownloadID { 0 };
 
     std::unique_ptr<WebFrameLoaderClient> m_frameLoaderClient;
