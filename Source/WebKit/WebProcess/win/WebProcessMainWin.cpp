--- conflicted
+++ resolved
@@ -28,11 +28,6 @@
 
 #include "ChildProcessMain.h"
 #include "WebProcess.h"
-<<<<<<< HEAD
-
-using namespace WebCore;
-=======
->>>>>>> 20415689
 
 namespace WebKit {
 using namespace WebCore;
