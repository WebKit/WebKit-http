--- conflicted
+++ resolved
@@ -23,12 +23,7 @@
  * THE POSSIBILITY OF SUCH DAMAGE.
  */
 
-<<<<<<< HEAD
-#include "WebProcessMainUnix.h"
-#include "wtf/Platform.h"
-=======
 #include "WebProcessMain.h"
->>>>>>> 8a371f14
 
 #include <cstdlib>
 
