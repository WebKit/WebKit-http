/*
 * Copyright (C) 2017 Apple Inc. All rights reserved.
 *
 * Redistribution and use in source and binary forms, with or without
 * modification, are permitted provided that the following conditions
 * are met:
 * 1. Redistributions of source code must retain the above copyright
 *    notice, this list of conditions and the following disclaimer.
 * 2. Redistributions in binary form must reproduce the above copyright
 *    notice, this list of conditions and the following disclaimer in the
 *    documentation and/or other materials provided with the distribution.
 *
 * THIS SOFTWARE IS PROVIDED BY APPLE INC. AND ITS CONTRIBUTORS ``AS IS''
 * AND ANY EXPRESS OR IMPLIED WARRANTIES, INCLUDING, BUT NOT LIMITED TO,
 * THE IMPLIED WARRANTIES OF MERCHANTABILITY AND FITNESS FOR A PARTICULAR
 * PURPOSE ARE DISCLAIMED. IN NO EVENT SHALL APPLE INC. OR ITS CONTRIBUTORS
 * BE LIABLE FOR ANY DIRECT, INDIRECT, INCIDENTAL, SPECIAL, EXEMPLARY, OR
 * CONSEQUENTIAL DAMAGES (INCLUDING, BUT NOT LIMITED TO, PROCUREMENT OF
 * SUBSTITUTE GOODS OR SERVICES; LOSS OF USE, DATA, OR PROFITS; OR BUSINESS
 * INTERRUPTION) HOWEVER CAUSED AND ON ANY THEORY OF LIABILITY, WHETHER IN
 * CONTRACT, STRICT LIABILITY, OR TORT (INCLUDING NEGLIGENCE OR OTHERWISE)
 * ARISING IN ANY WAY OUT OF THE USE OF THIS SOFTWARE, EVEN IF ADVISED OF
 * THE POSSIBILITY OF SUCH DAMAGE.
 */

WI.NetworkTableContentView = class NetworkTableContentView extends WI.ContentView
{
    constructor(representedObject, extraArguments)
    {
        super(representedObject);

        this._entries = [];
        this._entriesSortComparator = null;
        this._filteredEntries = [];
        this._pendingInsertions = [];
        this._pendingUpdates = [];
        this._pendingFilter = false;
<<<<<<< HEAD
=======
        this._showingRepresentedObjectCookie = null;
>>>>>>> 20415689

        this._table = null;
        this._nameColumnWidthSetting = new WI.Setting("network-table-content-view-name-column-width", 250);

        this._selectedResource = null;
        this._resourceDetailView = null;
        this._resourceDetailViewMap = new Map;

        this._waterfallStartTime = NaN;
        this._waterfallEndTime = NaN;
        this._waterfallTimelineRuler = null;
        this._waterfallPopover = null;

        // FIXME: Network Timeline.
        // FIXME: Throttling.

        const exclusive = true;
        this._typeFilterScopeBarItemAll = new WI.ScopeBarItem("network-type-filter-all", WI.UIString("All"), exclusive);
        let typeFilterScopeBarItems = [this._typeFilterScopeBarItemAll];

        let uniqueTypes = [
            ["Document", (type) => type === WI.Resource.Type.Document],
            ["Stylesheet", (type) => type === WI.Resource.Type.Stylesheet],
            ["Image", (type) => type === WI.Resource.Type.Image],
            ["Font", (type) => type === WI.Resource.Type.Font],
            ["Script", (type) => type === WI.Resource.Type.Script],
            ["XHR", (type) => type === WI.Resource.Type.XHR || type === WI.Resource.Type.Fetch],
            ["Other", (type) => {
                return type !== WI.Resource.Type.Document
                    && type !== WI.Resource.Type.Stylesheet
                    && type !== WI.Resource.Type.Image
                    && type !== WI.Resource.Type.Font
                    && type !== WI.Resource.Type.Script
                    && type !== WI.Resource.Type.XHR
                    && type !== WI.Resource.Type.Fetch;
            }],
        ];
        for (let [key, checker] of uniqueTypes) {
            let type = WI.Resource.Type[key];
            let scopeBarItem = new WI.ScopeBarItem("network-type-filter-" + key, WI.NetworkTableContentView.shortDisplayNameForResourceType(type));
            scopeBarItem.__checker = checker;
            typeFilterScopeBarItems.push(scopeBarItem);
        }

        this._typeFilterScopeBar = new WI.ScopeBar("network-type-filter-scope-bar", typeFilterScopeBarItems, typeFilterScopeBarItems[0]);
        this._typeFilterScopeBar.addEventListener(WI.ScopeBar.Event.SelectionChanged, this._typeFilterScopeBarSelectionChanged, this);

        this._urlFilterSearchText = null;
        this._urlFilterSearchRegex = null;
        this._urlFilterIsActive = false;

        this._urlFilterNavigationItem = new WI.FilterBarNavigationItem;
        this._urlFilterNavigationItem.filterBar.addEventListener(WI.FilterBar.Event.FilterDidChange, this._urlFilterDidChange, this);
        this._urlFilterNavigationItem.filterBar.placeholder = WI.UIString("Filter Full URL");

        this._activeTypeFilters = this._generateTypeFilter();
        this._activeURLFilterResources = new Set;

        this._emptyFilterResultsMessageElement = null;

        this._clearOnLoadNavigationItem = new WI.CheckboxNavigationItem("perserve-log", WI.UIString("Preserve Log"), !WI.settings.clearNetworkOnNavigate.value);
        this._clearOnLoadNavigationItem.tooltip = WI.UIString("Do not clear network items on new page loads");
        this._clearOnLoadNavigationItem.addEventListener(WI.CheckboxNavigationItem.Event.CheckedDidChange, () => { WI.settings.clearNetworkOnNavigate.value = !WI.settings.clearNetworkOnNavigate.value; });
        WI.settings.clearNetworkOnNavigate.addEventListener(WI.Setting.Event.Changed, this._clearNetworkOnNavigateSettingChanged, this);

        this._harExportNavigationItem = new WI.ButtonNavigationItem("har-export", WI.UIString("Export"), "Images/Export.svg", 15, 15);
        this._harExportNavigationItem.buttonStyle = WI.ButtonNavigationItem.Style.ImageAndText;
        this._harExportNavigationItem.tooltip = WI.UIString("HAR Export (%s)").format(WI.saveKeyboardShortcut.displayName);
        this._harExportNavigationItem.addEventListener(WI.ButtonNavigationItem.Event.Clicked, () => { this._exportHAR(); });

        this._checkboxsNavigationItemGroup = new WI.GroupNavigationItem([this._clearOnLoadNavigationItem, new WI.DividerNavigationItem]);
        this._checkboxsNavigationItemGroup.visibilityPriority = WI.NavigationItem.VisibilityPriority.Low;

        this._buttonsNavigationItemGroup = new WI.GroupNavigationItem([this._harExportNavigationItem, new WI.DividerNavigationItem]);
        this._buttonsNavigationItemGroup.visibilityPriority = WI.NavigationItem.VisibilityPriority.Low;

        // COMPATIBILITY (iOS 10.3): Network.setDisableResourceCaching did not exist.
        if (window.NetworkAgent && NetworkAgent.setResourceCachingDisabled) {
            let toolTipForDisableResourceCache = WI.UIString("Ignore the resource cache when loading resources");
            let activatedToolTipForDisableResourceCache = WI.UIString("Use the resource cache when loading resources");
            this._disableResourceCacheNavigationItem = new WI.ActivateButtonNavigationItem("disable-resource-cache", toolTipForDisableResourceCache, activatedToolTipForDisableResourceCache, "Images/IgnoreCaches.svg", 16, 16);
            this._disableResourceCacheNavigationItem.activated = WI.resourceCachingDisabledSetting.value;

            this._disableResourceCacheNavigationItem.addEventListener(WI.ButtonNavigationItem.Event.Clicked, this._toggleDisableResourceCache, this);
            WI.resourceCachingDisabledSetting.addEventListener(WI.Setting.Event.Changed, this._resourceCachingDisabledSettingChanged, this);
        }

        this._clearNetworkItemsNavigationItem = new WI.ButtonNavigationItem("clear-network-items", WI.UIString("Clear Network Items (%s)").format(WI.clearKeyboardShortcut.displayName), "Images/NavigationItemTrash.svg", 15, 15);
        this._clearNetworkItemsNavigationItem.addEventListener(WI.ButtonNavigationItem.Event.Clicked, () => { this.reset(); });

        WI.Frame.addEventListener(WI.Frame.Event.MainResourceDidChange, this._mainResourceDidChange, this);
        WI.Resource.addEventListener(WI.Resource.Event.LoadingDidFinish, this._resourceLoadingDidFinish, this);
        WI.Resource.addEventListener(WI.Resource.Event.LoadingDidFail, this._resourceLoadingDidFail, this);
        WI.Resource.addEventListener(WI.Resource.Event.TransferSizeDidChange, this._resourceTransferSizeDidChange, this);
        WI.frameResourceManager.addEventListener(WI.FrameResourceManager.Event.MainFrameDidChange, this._mainFrameDidChange, this);
        WI.timelineManager.persistentNetworkTimeline.addEventListener(WI.Timeline.Event.RecordAdded, this._networkTimelineRecordAdded, this);

        this._needsInitialPopulate = true;
    }

    // Static

    static displayNameForResource(resource)
    {
        if (resource.type === WI.Resource.Type.Image || resource.type === WI.Resource.Type.Font) {
            let fileExtension;
            if (resource.mimeType)
                fileExtension = WI.fileExtensionForMIMEType(resource.mimeType);
            if (!fileExtension)
                fileExtension = WI.fileExtensionForURL(resource.url);
            if (fileExtension)
                return fileExtension;
        }

        return WI.NetworkTableContentView.shortDisplayNameForResourceType(resource.type).toLowerCase();
    }

    static shortDisplayNameForResourceType(type)
    {
        switch (type) {
        case WI.Resource.Type.Document:
            return WI.UIString("Document");
        case WI.Resource.Type.Stylesheet:
            return "CSS";
        case WI.Resource.Type.Image:
            return WI.UIString("Image");
        case WI.Resource.Type.Font:
            return WI.UIString("Font");
        case WI.Resource.Type.Script:
            return "JS";
        case WI.Resource.Type.XHR:
            return "XHR";
        case WI.Resource.Type.Fetch:
            return WI.UIString("Fetch");
        case WI.Resource.Type.Ping:
            return WI.UIString("Ping");
        case WI.Resource.Type.Beacon:
            return WI.UIString("Beacon");
        case WI.Resource.Type.WebSocket:
        case WI.Resource.Type.Other:
            return WI.UIString("Other");
        default:
            console.error("Unknown resource type", type);
            return null;
        }
    }

    // Public

    get selectionPathComponents()
    {
        return null;
    }

    get navigationItems()
    {
        let items = [this._checkboxsNavigationItemGroup, this._buttonsNavigationItemGroup];
        if (this._disableResourceCacheNavigationItem)
            items.push(this._disableResourceCacheNavigationItem);
        items.push(this._clearNetworkItemsNavigationItem);
        return items;
    }

    get filterNavigationItems()
    {
        return [this._urlFilterNavigationItem, this._typeFilterScopeBar];
    }

    get supportsSave()
    {
        return this._filteredEntries.some((entry) => entry.resource.finished);
    }

    get saveData()
    {
        return {customSaveHandler: () => { this._exportHAR(); }};
    }

    shown()
    {
        super.shown();

        if (this._resourceDetailView)
            this._resourceDetailView.shown();

        if (this._table)
            this._table.restoreScrollPosition();
    }

    hidden()
    {
        this._hidePopover();

        if (this._resourceDetailView)
            this._resourceDetailView.hidden();

        super.hidden();
    }

    closed()
    {
        for (let detailView of this._resourceDetailViewMap.values())
            detailView.dispose();
        this._resourceDetailViewMap.clear();

        this._hidePopover();
        this._hideResourceDetailView();

        WI.Frame.removeEventListener(null, null, this);
        WI.Resource.removeEventListener(null, null, this);
        WI.resourceCachingDisabledSetting.removeEventListener(null, null, this);
        WI.settings.clearNetworkOnNavigate.removeEventListener(null, null, this);
        WI.frameResourceManager.removeEventListener(WI.FrameResourceManager.Event.MainFrameDidChange, this._mainFrameDidChange, this);
        WI.timelineManager.persistentNetworkTimeline.removeEventListener(WI.Timeline.Event.RecordAdded, this._networkTimelineRecordAdded, this);

        super.closed();
    }

    reset()
    {
        this._entries = [];
        this._filteredEntries = [];
        this._pendingInsertions = [];

        for (let detailView of this._resourceDetailViewMap.values())
            detailView.dispose();
        this._resourceDetailViewMap.clear();

        this._waterfallStartTime = NaN;
        this._waterfallEndTime = NaN;
        this._updateWaterfallTimelineRuler();
        this._updateExportButton();

        if (this._table) {
            this._selectedResource = null;
            this._table.clearSelectedRow();
            this._table.reloadData();
            this._hidePopover();
            this._hideResourceDetailView();
<<<<<<< HEAD
=======
        }
    }

    showRepresentedObject(representedObject, cookie)
    {
        console.assert(representedObject instanceof WI.Resource);

        let rowIndex = this._rowIndexForResource(representedObject);
        if (rowIndex === -1) {
            this._selectedResource = null;
            this._table.clearSelectedRow();
            this._hideResourceDetailView();
            return;
>>>>>>> 20415689
        }

        this._showingRepresentedObjectCookie = cookie;
        this._table.selectRow(rowIndex);
        this._showingRepresentedObjectCookie = null;
    }

    // NetworkResourceDetailView delegate

    networkResourceDetailViewClose(resourceDetailView)
    {
        this._selectedResource = null;
        this._table.clearSelectedRow();
        this._hideResourceDetailView();
    }

    showRepresentedObject(representedObject, cookie)
    {
        console.assert(representedObject instanceof WI.Resource);

        let rowIndex = this._rowIndexForResource(representedObject);
        if (rowIndex === -1) {
            this._selectedResource = null;
            this._table.clearSelectedRow();
            this._hideResourceDetailView();
            return;
        }

        this._table.selectRow(rowIndex);
    }

    // NetworkResourceDetailView delegate

    networkResourceDetailViewClose(resourceDetailView)
    {
        this._selectedResource = null;
        this._table.clearSelectedRow();
        this._hideResourceDetailView();
    }

    // Table dataSource

    tableNumberOfRows(table)
    {
        return this._filteredEntries.length;
    }

    tableSortChanged(table)
    {
        this._generateSortComparator();

        if (!this._entriesSortComparator)
            return;

        this._hideResourceDetailView();

        this._entries = this._entries.sort(this._entriesSortComparator);
        this._updateFilteredEntries();
        this._table.reloadData();
    }

    // Table delegate

    tableCellContextMenuClicked(table, cell, column, rowIndex, event)
    {
        if (column !== this._nameColumn)
            return;

        this._table.selectRow(rowIndex);

        let entry = this._filteredEntries[rowIndex];
        let contextMenu = WI.ContextMenu.createFromEvent(event);
        WI.appendContextMenuItemsForSourceCode(contextMenu, entry.resource);

        contextMenu.appendSeparator();
        contextMenu.appendItem(WI.UIString("Export HAR"), () => { this._exportHAR(); });
    }

    tableShouldSelectRow(table, cell, column, rowIndex)
    {
        return column === this._nameColumn;
    }

    tableSelectedRowChanged(table, rowIndex)
    {
        if (isNaN(rowIndex)) {
            this._selectedResource = null;
            this._hideResourceDetailView();
            return;
        }

        let entry = this._filteredEntries[rowIndex];
        if (entry.resource === this._selectedResource)
            return;

        this._selectedResource = entry.resource;
        this._showResourceDetailView(this._selectedResource);
    }

    tablePopulateCell(table, cell, column, rowIndex)
    {
        let entry = this._filteredEntries[rowIndex];

        cell.classList.toggle("error", entry.resource.hadLoadingError());

        switch (column.identifier) {
        case "name":
            this._populateNameCell(cell, entry);
            break;
        case "domain":
            this._populateDomainCell(cell, entry);
            break;
        case "type":
            cell.textContent = entry.displayType || emDash;
            break;
        case "mimeType":
            cell.textContent = entry.mimeType || emDash;
            break;
        case "method":
            cell.textContent = entry.method || emDash;
            break;
        case "scheme":
            cell.textContent = entry.scheme || emDash;
            break;
        case "status":
            cell.textContent = entry.status || emDash;
            break;
        case "protocol":
            cell.textContent = entry.protocol || emDash;
            break;
        case "initiator":
            this._populateInitiatorCell(cell, entry);
            break;
        case "priority":
            cell.textContent = WI.Resource.displayNameForPriority(entry.priority) || emDash;
            break;
        case "remoteAddress":
            cell.textContent = entry.remoteAddress || emDash;
            break;
        case "connectionIdentifier":
            cell.textContent = entry.connectionIdentifier || emDash;
            break;
        case "resourceSize":
            cell.textContent = isNaN(entry.resourceSize) ? emDash : Number.bytesToString(entry.resourceSize);
            break;
        case "transferSize":
            this._populateTransferSizeCell(cell, entry);
            break;
        case "time":
            // FIXME: <https://webkit.org/b/176748> Web Inspector: Frontend sometimes receives resources with negative duration (responseEnd - requestStart)
            cell.textContent = isNaN(entry.time) ? emDash : Number.secondsToString(Math.max(entry.time, 0));
            break;
        case "waterfall":
            this._populateWaterfallGraph(cell, entry);
            break;
        }

        return cell;
    }

    // Private

    _populateNameCell(cell, entry)
    {
        console.assert(!cell.firstChild, "We expect the cell to be empty.", cell, cell.firstChild);

        let resource = entry.resource;
        if (resource.isLoading()) {
            let statusElement = cell.appendChild(document.createElement("div"));
            statusElement.className = "status";
            let spinner = new WI.IndeterminateProgressSpinner;
            statusElement.appendChild(spinner.element);
        }

        let iconElement = cell.appendChild(document.createElement("img"));
        iconElement.className = "icon";
        cell.classList.add(WI.ResourceTreeElement.ResourceIconStyleClassName, entry.resource.type);

        let nameElement = cell.appendChild(document.createElement("span"));
        nameElement.textContent = entry.name;

        cell.title = entry.resource.url;
    }

    _populateDomainCell(cell, entry)
    {
        console.assert(!cell.firstChild, "We expect the cell to be empty.", cell, cell.firstChild);

        if (!entry.domain) {
            cell.textContent = emDash;
            return;
        }

        let secure = entry.scheme === "https" || entry.scheme === "wss";
        if (secure) {
            let lockIconElement = cell.appendChild(document.createElement("img"));
            lockIconElement.className = "lock";
        }

        cell.append(entry.domain);
<<<<<<< HEAD
=======
    }

    _populateInitiatorCell(cell, entry)
    {
        let initiatorLocation = entry.resource.initiatorSourceCodeLocation;
        if (!initiatorLocation) {
            cell.textContent = emDash;
            return;
        }

        const options = {
            dontFloat: true,
            ignoreSearchTab: true,
        };
        cell.appendChild(WI.createSourceCodeLocationLink(initiatorLocation, options));
>>>>>>> 20415689
    }

    _populateTransferSizeCell(cell, entry)
    {
        let responseSource = entry.resource.responseSource;
        if (responseSource === WI.Resource.ResponseSource.MemoryCache) {
            cell.classList.add("cache-type");
            cell.textContent = WI.UIString("(memory)");
            return;
        }
        if (responseSource === WI.Resource.ResponseSource.DiskCache) {
            cell.classList.add("cache-type");
            cell.textContent = WI.UIString("(disk)");
            return;
        }
        if (responseSource === WI.Resource.ResponseSource.ServiceWorker) {
            cell.classList.add("cache-type");
            cell.textContent = WI.UIString("(service worker)");
            return;
        }

        let transferSize = entry.transferSize;
        cell.textContent = isNaN(transferSize) ? emDash : Number.bytesToString(transferSize);
        console.assert(!cell.classList.contains("cache-type"), "Should not have cache-type class on cell.");
    }

    _populateWaterfallGraph(cell, entry)
    {
        cell.removeChildren();

        let resource = entry.resource;
        if (!resource.hasResponse()) {
            cell.textContent = zeroWidthSpace;
            return;
        }

        let {startTime, domainLookupStart, domainLookupEnd, connectStart, connectEnd, secureConnectionStart, requestStart, responseStart, responseEnd} = resource.timingData;
        if (isNaN(startTime)) {
            cell.textContent = zeroWidthSpace;
            return;
        }

        let graphStartTime = this._waterfallTimelineRuler.startTime;
        if (responseEnd < graphStartTime) {
            cell.textContent = zeroWidthSpace;
            return;
        }

        let graphEndTime = this._waterfallTimelineRuler.endTime;
        if (startTime > graphEndTime) {
            cell.textContent = zeroWidthSpace;
            return;
        }

        let secondsPerPixel = this._waterfallTimelineRuler.secondsPerPixel;

        let container = cell.appendChild(document.createElement("div"));
        container.className = "waterfall-container";

        function appendBlock(startTime, endTime, className) {
            let startOffset = (startTime - graphStartTime) / secondsPerPixel;
            let width = (endTime - startTime) / secondsPerPixel;
            let block = container.appendChild(document.createElement("div"));
            block.classList.add("block", className);
            let styleAttribute = WI.resolvedLayoutDirection() === WI.LayoutDirection.LTR ? "left" : "right";
            block.style[styleAttribute] = startOffset + "px";
            block.style.width = width + "px";
            return block;
        }

        // Mouse block sits on top and accepts mouse events on this group.
        let padSeconds = 10 * secondsPerPixel;
        let mouseBlock = appendBlock(startTime - padSeconds, responseEnd + padSeconds, "mouse-tracking");
        mouseBlock.addEventListener("mousedown", (event) => {
            if (event.button !== 0 || event.ctrlKey)
                return;
            this._handleMousedownWaterfall(mouseBlock, entry, event);
        });

        // Super small visualization.
        let totalWidth = (responseEnd - startTime) / secondsPerPixel;
        if (totalWidth <= 3) {
            appendBlock(startTime, requestStart, "queue");
            appendBlock(startTime, responseEnd, "response");
            return;
        }

        // Each component.
        if (domainLookupStart) {
            appendBlock(startTime, domainLookupStart, "queue");
            appendBlock(domainLookupStart, connectStart || requestStart, "dns");
        } else if (connectStart)
            appendBlock(startTime, connectStart, "queue");
        else if (requestStart)
            appendBlock(startTime, requestStart, "queue");
        if (connectStart)
            appendBlock(connectStart, connectEnd, "connect");
        if (secureConnectionStart)
            appendBlock(secureConnectionStart, connectEnd, "secure");
        appendBlock(requestStart, responseStart, "request");
        appendBlock(responseStart, responseEnd, "response");
    }

    _generateSortComparator()
    {
        let sortColumnIdentifier = this._table.sortColumnIdentifier;
        if (!sortColumnIdentifier) {
            this._entriesSortComparator = null;
            return;
        }

        let comparator;

        switch (sortColumnIdentifier) {
        case "name":
        case "domain":
        case "mimeType":
        case "method":
        case "scheme":
        case "protocol":
        case "initiator":
        case "remoteAddress":
            // Simple string.
            comparator = (a, b) => (a[sortColumnIdentifier] || "").extendedLocaleCompare(b[sortColumnIdentifier] || "");
            break;

        case "status":
        case "connectionIdentifier":
        case "resourceSize":
        case "time":
            // Simple number.
            comparator = (a, b) => {
                let aValue = a[sortColumnIdentifier];
                if (isNaN(aValue))
                    return 1;
                let bValue = b[sortColumnIdentifier];
                if (isNaN(bValue))
                    return -1;
                return aValue - bValue;
            };
            break;

        case "priority":
            // Resource.NetworkPriority enum.
            comparator = (a, b) => WI.Resource.comparePriority(a.priority, b.priority);
            break;

        case "type":
            // Sort by displayType string.
            comparator = (a, b) => (a.displayType || "").extendedLocaleCompare(b.displayType || "");
            break;

        case "transferSize":
            // Handle (memory) and (disk) values.
            comparator = (a, b) => {
                let transferSizeA = a.transferSize;
                let transferSizeB = b.transferSize;

                // Treat NaN as the largest value.
                if (isNaN(transferSizeA))
                    return 1;
                if (isNaN(transferSizeB))
                    return -1;

                // Treat memory cache and disk cache as small values.
                let sourceA = a.resource.responseSource;
                if (sourceA === WI.Resource.ResponseSource.MemoryCache)
                    transferSizeA = -20;
                else if (sourceA === WI.Resource.ResponseSource.DiskCache)
                    transferSizeA = -10;
                else if (sourceA === WI.Resource.ResponseSource.ServiceWorker)
                    transferSizeA = -5;

                let sourceB = b.resource.responseSource;
                if (sourceB === WI.Resource.ResponseSource.MemoryCache)
                    transferSizeB = -20;
                else if (sourceB === WI.Resource.ResponseSource.DiskCache)
                    transferSizeB = -10;
                else if (sourceB === WI.Resource.ResponseSource.ServiceWorker)
                    transferSizeB = -5;

                return transferSizeA - transferSizeB;
            };
            break;

        case "waterfall":
            // Sort by startTime number.
            comparator = comparator = (a, b) => a.startTime - b.startTime;
            break;

        default:
            console.assert("Unexpected sort column", sortColumnIdentifier);
            return;
        }

        let reverseFactor = this._table.sortOrder === WI.Table.SortOrder.Ascending ? 1 : -1;
        this._entriesSortComparator = (a, b) => reverseFactor * comparator(a, b);
    }

    // Protected

    initialLayout()
    {
        this._waterfallTimelineRuler = new WI.TimelineRuler;
        this._waterfallTimelineRuler.allowsClippedLabels = true;

        this._nameColumn = new WI.TableColumn("name", WI.UIString("Name"), {
            minWidth: WI.Sidebar.AbsoluteMinimumWidth,
            maxWidth: 500,
            initialWidth: this._nameColumnWidthSetting.value,
            resizeType: WI.TableColumn.ResizeType.Locked,
        });

        this._domainColumn = new WI.TableColumn("domain", WI.UIString("Domain"), {
            minWidth: 120,
            maxWidth: 200,
            initialWidth: 150,
        });

        this._typeColumn = new WI.TableColumn("type", WI.UIString("Type"), {
            minWidth: 70,
            maxWidth: 120,
            initialWidth: 90,
        });

        this._mimeTypeColumn = new WI.TableColumn("mimeType", WI.UIString("MIME Type"), {
            hidden: true,
            minWidth: 100,
            maxWidth: 150,
            initialWidth: 120,
        });

        this._methodColumn = new WI.TableColumn("method", WI.UIString("Method"), {
            hidden: true,
            minWidth: 55,
            maxWidth: 80,
            initialWidth: 65,
        });

        this._schemeColumn = new WI.TableColumn("scheme", WI.UIString("Scheme"), {
            hidden: true,
            minWidth: 55,
            maxWidth: 80,
            initialWidth: 65,
        });

        this._statusColumn = new WI.TableColumn("status", WI.UIString("Status"), {
            hidden: true,
            minWidth: 50,
            maxWidth: 50,
            align: "left",
        });

        this._protocolColumn = new WI.TableColumn("protocol", WI.UIString("Protocol"), {
            hidden: true,
            minWidth: 65,
            maxWidth: 80,
            initialWidth: 75,
<<<<<<< HEAD
=======
        });

        this._initiatorColumn = new WI.TableColumn("initiator", WI.UIString("Initiator"), {
            hidden: true,
            minWidth: 75,
            maxWidth: 175,
            initialWidth: 125,
>>>>>>> 20415689
        });

        this._priorityColumn = new WI.TableColumn("priority", WI.UIString("Priority"), {
            hidden: true,
            minWidth: 65,
            maxWidth: 80,
            initialWidth: 70,
        });

        this._remoteAddressColumn = new WI.TableColumn("remoteAddress", WI.UIString("IP Address"), {
            hidden: true,
            minWidth: 150,
        });

        this._connectionIdentifierColumn = new WI.TableColumn("connectionIdentifier", WI.UIString("Connection ID"), {
            hidden: true,
            minWidth: 50,
            maxWidth: 120,
            initialWidth: 80,
            align: "right",
        });

        this._resourceSizeColumn = new WI.TableColumn("resourceSize", WI.UIString("Resource Size"), {
            hidden: true,
            minWidth: 80,
            maxWidth: 100,
            initialWidth: 80,
            align: "right",
        });

        this._transferSizeColumn = new WI.TableColumn("transferSize", WI.UIString("Transfer Size"), {
            minWidth: 100,
            maxWidth: 150,
            initialWidth: 100,
            align: "right",
        });

        this._timeColumn = new WI.TableColumn("time", WI.UIString("Time"), {
            minWidth: 65,
            maxWidth: 90,
            initialWidth: 65,
            align: "right",
        });

        this._waterfallColumn = new WI.TableColumn("waterfall", WI.UIString("Waterfall"), {
            minWidth: 230,
            headerView: this._waterfallTimelineRuler,
        });

        this._nameColumn.addEventListener(WI.TableColumn.Event.WidthDidChange, this._tableNameColumnDidChangeWidth, this);
        this._waterfallColumn.addEventListener(WI.TableColumn.Event.WidthDidChange, this._tableWaterfallColumnDidChangeWidth, this);

        this._table = new WI.Table("network-table", this, this, 20);

        this._table.addColumn(this._nameColumn);
        this._table.addColumn(this._domainColumn);
        this._table.addColumn(this._typeColumn);
        this._table.addColumn(this._mimeTypeColumn);
        this._table.addColumn(this._methodColumn);
        this._table.addColumn(this._schemeColumn);
        this._table.addColumn(this._statusColumn);
        this._table.addColumn(this._protocolColumn);
        this._table.addColumn(this._initiatorColumn);
        this._table.addColumn(this._priorityColumn);
        this._table.addColumn(this._remoteAddressColumn);
        this._table.addColumn(this._connectionIdentifierColumn);
        this._table.addColumn(this._resourceSizeColumn);
        this._table.addColumn(this._transferSizeColumn);
        this._table.addColumn(this._timeColumn);
        this._table.addColumn(this._waterfallColumn);

        if (!this._table.sortColumnIdentifier) {
            this._table.sortOrder = WI.Table.SortOrder.Ascending;
            this._table.sortColumnIdentifier = "waterfall";
        }

        this.addSubview(this._table);
    }

    layout()
    {
        this._updateWaterfallTimelineRuler();
        this._processPendingEntries();
        this._positionDetailView();
        this._positionEmptyFilterMessage();
        this._updateExportButton();
    }

    handleClearShortcut(event)
    {
        this.reset();
    }

    // Private

    _updateWaterfallTimelineRuler()
    {
        if (!this._waterfallTimelineRuler)
            return;

        if (isNaN(this._waterfallStartTime)) {
            this._waterfallTimelineRuler.zeroTime = 0;
            this._waterfallTimelineRuler.startTime = 0;
            this._waterfallTimelineRuler.endTime = 0.250;
        } else {
            this._waterfallTimelineRuler.zeroTime = this._waterfallStartTime;
            this._waterfallTimelineRuler.startTime = this._waterfallStartTime;
            this._waterfallTimelineRuler.endTime = this._waterfallEndTime;

            // Add a little bit of padding on the each side.
            const paddingPixels = 5;
            let padSeconds = paddingPixels * this._waterfallTimelineRuler.secondsPerPixel;
            this._waterfallTimelineRuler.zeroTime = this._waterfallStartTime - padSeconds;
            this._waterfallTimelineRuler.startTime = this._waterfallStartTime - padSeconds;
            this._waterfallTimelineRuler.endTime = this._waterfallEndTime + padSeconds;
        }
    }

    _updateExportButton()
    {
        let enabled = this._filteredEntries.length > 0;
        this._harExportNavigationItem.enabled = enabled;
    }

    _processPendingEntries()
    {
        let needsSort = this._pendingUpdates.length > 0;
        let needsFilter = this._pendingFilter;

        // No global sort or filter is needed, so just insert new records into their sorted position.
        if (!needsSort && !needsFilter) {
            let originalLength = this._pendingInsertions.length;
            for (let resource of this._pendingInsertions)
                this._insertResourceAndReloadTable(resource);
            console.assert(this._pendingInsertions.length === originalLength);
            this._pendingInsertions = [];
            return;
        }

        for (let resource of this._pendingInsertions)
            this._entries.push(this._entryForResource(resource));
        this._pendingInsertions = [];

        for (let resource of this._pendingUpdates)
            this._updateEntryForResource(resource);
        this._pendingUpdates = [];

        this._pendingFilter = false;

        this._updateSortAndFilteredEntries();
        this._table.reloadData();
    }

    _populateWithInitialResourcesIfNeeded()
    {
        if (!this._needsInitialPopulate)
            return;

        this._needsInitialPopulate = false;

        let populateResourcesForFrame = (frame) => {
            if (frame.provisionalMainResource)
                this._pendingInsertions.push(frame.provisionalMainResource);
            else if (frame.mainResource)
                this._pendingInsertions.push(frame.mainResource);

            for (let resource of frame.resourceCollection)
                this._pendingInsertions.push(resource);

            for (let childFrame of frame.childFrameCollection)
                populateResourcesForFrame(childFrame);
        };

        let populateResourcesForTarget = (target) => {
            if (target.mainResource instanceof WI.Resource)
                this._pendingInsertions.push(target.mainResource);
            for (let resource of target.resourceCollection)
                this._pendingInsertions.push(resource);
        };

        for (let target of WI.targets) {
            if (target === WI.pageTarget)
                populateResourcesForFrame(WI.frameResourceManager.mainFrame);
            else
                populateResourcesForTarget(target);
        }

        this.needsLayout();
    }

    _checkURLFilterAgainstResource(resource)
    {
        if (this._urlFilterSearchRegex.test(resource.url))
            this._activeURLFilterResources.add(resource);
    }

    _rowIndexForResource(resource)
    {
        return this._filteredEntries.findIndex((x) => x.resource === resource);
    }

    _updateEntryForResource(resource)
    {
        let index = this._entries.findIndex((x) => x.resource === resource);
        if (index === -1)
            return;

        let entry = this._entryForResource(resource);
        this._entries[index] = entry;

        let rowIndex = this._rowIndexForResource(resource);
        if (rowIndex === -1)
            return;

        this._filteredEntries[rowIndex] = entry;
    }

    _hidePopover()
    {
        if (this._waterfallPopover)
            this._waterfallPopover.dismiss();
    }

    _hideResourceDetailView()
    {
        if (!this._resourceDetailView)
            return;

        this.element.classList.remove("showing-detail");
        this._table.scrollContainer.style.removeProperty("width");

        this.removeSubview(this._resourceDetailView);

        this._resourceDetailView.hidden();
        this._resourceDetailView = null;

        this._table.resize();
        this._table.reloadVisibleColumnCells(this._waterfallColumn);
    }

    _showResourceDetailView(resource)
    {
        let oldResourceDetailView = this._resourceDetailView;

        this._resourceDetailView = this._resourceDetailViewMap.get(resource);
        if (!this._resourceDetailView) {
            this._resourceDetailView = new WI.NetworkResourceDetailView(resource, this);
            this._resourceDetailViewMap.set(resource, this._resourceDetailView);
        }

        if (oldResourceDetailView) {
            oldResourceDetailView.hidden();
            this.replaceSubview(oldResourceDetailView, this._resourceDetailView);
        } else
            this.addSubview(this._resourceDetailView);
<<<<<<< HEAD
=======

        if (this._showingRepresentedObjectCookie)
            this._resourceDetailView.willShowWithCookie(this._showingRepresentedObjectCookie);

>>>>>>> 20415689
        this._resourceDetailView.shown();

        this.element.classList.add("showing-detail");
        this._table.scrollContainer.style.width = this._nameColumn.width + "px";

        // FIXME: It would be nice to avoid this.
        // Currently the ResourceDetailView is in the heirarchy but has not yet done a layout so we
        // end up seeing the table behind it. This forces us to layout now instead of after a beat.
        this.updateLayout();
    }

    _positionDetailView()
    {
        if (!this._resourceDetailView)
            return;

        let side = WI.resolvedLayoutDirection() === WI.LayoutDirection.RTL ? "right" : "left";
        this._resourceDetailView.element.style[side] = this._nameColumn.width + "px";
        this._table.scrollContainer.style.width = this._nameColumn.width + "px";
    }

    _updateURLFilterActiveIndicator()
    {
        this._urlFilterNavigationItem.filterBar.indicatingActive = this._hasURLFilter();
    }

    _updateEmptyFilterResultsMessage()
    {
        if (this._hasActiveFilter() && !this._filteredEntries.length)
            this._showEmptyFilterResultsMessage();
        else
            this._hideEmptyFilterResultsMessage();
    }

    _showEmptyFilterResultsMessage()
    {
        if (!this._emptyFilterResultsMessageElement) {
            let buttonElement = document.createElement("button");
            buttonElement.textContent = WI.UIString("Clear filters");
            buttonElement.addEventListener("click", () => { this._resetFilters(); });

            this._emptyFilterResultsMessageElement = WI.createMessageTextView(WI.UIString("No Filter Results"));
            this._emptyFilterResultsMessageElement.appendChild(buttonElement);
        }

        this.element.appendChild(this._emptyFilterResultsMessageElement);
        this._positionEmptyFilterMessage();
    }

    _hideEmptyFilterResultsMessage()
    {
        if (!this._emptyFilterResultsMessageElement)
            return;

        this._emptyFilterResultsMessageElement.remove();
    }

    _positionEmptyFilterMessage()
    {
        if (!this._emptyFilterResultsMessageElement)
            return;

        let width = this._nameColumn.width - 1; // For the 1px border.
        this._emptyFilterResultsMessageElement.style.width = width + "px";
    }

    _clearNetworkOnNavigateSettingChanged()
    {
        this._clearOnLoadNavigationItem.checked = !WI.settings.clearNetworkOnNavigate.value;
    }

    _resourceCachingDisabledSettingChanged()
    {
        this._disableResourceCacheNavigationItem.activated = WI.resourceCachingDisabledSetting.value;
    }

    _toggleDisableResourceCache()
    {
        WI.resourceCachingDisabledSetting.value = !WI.resourceCachingDisabledSetting.value;
    }

    _mainResourceDidChange(event)
    {
        let frame = event.target;
        if (!frame.isMainFrame() || !WI.settings.clearNetworkOnNavigate.value)
            return;

        this.reset();

        this._insertResourceAndReloadTable(frame.mainResource);
    }

    _mainFrameDidChange()
    {
        this._populateWithInitialResourcesIfNeeded();
    }

    _resourceLoadingDidFinish(event)
    {
        let resource = event.target;
        this._pendingUpdates.push(resource);

        if (resource.firstTimestamp < this._waterfallStartTime)
            this._waterfallStartTime = resource.firstTimestamp;
        if (resource.timingData.responseEnd > this._waterfallEndTime)
            this._waterfallEndTime = resource.timingData.responseEnd;

        if (this._hasURLFilter())
            this._checkURLFilterAgainstResource(resource);

        this.needsLayout();
    }

    _resourceLoadingDidFail(event)
    {
        let resource = event.target;
        this._pendingUpdates.push(resource);

        if (resource.firstTimestamp < this._waterfallStartTime)
            this._waterfallStartTime = resource.firstTimestamp;
        if (resource.timingData.responseEnd > this._waterfallEndTime)
            this._waterfallEndTime = resource.timingData.responseEnd;

        if (this._hasURLFilter())
            this._checkURLFilterAgainstResource(resource);

        this.needsLayout();
    }

    _resourceTransferSizeDidChange(event)
    {
        if (!this._table)
            return;

        let resource = event.target;

        // In the unlikely event that this is the sort column, we may need to resort.
        if (this._table.sortColumnIdentifier === "transferSize") {
            this._pendingUpdates.push(resource);
            this.needsLayout();
            return;
        }

        let index = this._entries.findIndex((x) => x.resource === resource);
        if (index === -1)
            return;

        let entry = this._entries[index];
        entry.transferSize = !isNaN(resource.networkTotalTransferSize) ? resource.networkTotalTransferSize : resource.estimatedTotalTransferSize;

        let rowIndex = this._rowIndexForResource(resource);
        if (rowIndex === -1)
            return;

        this._table.reloadCell(rowIndex, "transferSize");
    }

    _networkTimelineRecordAdded(event)
    {
        let resourceTimelineRecord = event.data.record;
        console.assert(resourceTimelineRecord instanceof WI.ResourceTimelineRecord);

        let resource = resourceTimelineRecord.resource;
        if (isNaN(this._waterfallStartTime))
            this._waterfallStartTime = this._waterfallEndTime = resource.firstTimestamp;

        this._insertResourceAndReloadTable(resource);
    }

    _isDefaultSort()
    {
        return this._table.sortColumnIdentifier === "waterfall" && this._table.sortOrder === WI.Table.SortOrder.Ascending;
    }

    _insertResourceAndReloadTable(resource)
    {
        if (!this._table || !(WI.tabBrowser.selectedTabContentView instanceof WI.NetworkTabContentView)) {
            this._pendingInsertions.push(resource);
            this.needsLayout();
            return;
        }

        let entry = this._entryForResource(resource);

        // Default sort has fast path.
        if (this._isDefaultSort() || !this._entriesSortComparator) {
            this._entries.push(entry);
            if (this._passFilter(entry)) {
                this._filteredEntries.push(entry);
                this._table.reloadDataAddedToEndOnly();
            }
            return;
        }

        insertObjectIntoSortedArray(entry, this._entries, this._entriesSortComparator);

        if (this._passFilter(entry)) {
            insertObjectIntoSortedArray(entry, this._filteredEntries, this._entriesSortComparator);

            // Probably a useless optimization here, but if we only added this row to the end
            // we may avoid recreating all visible rows by saying as such.
            if (this._filteredEntries.lastValue === entry)
                this._table.reloadDataAddedToEndOnly();
            else
                this._table.reloadData();
        }
    }

    _entryForResource(resource)
    {
        // FIXME: <https://webkit.org/b/143632> Web Inspector: Resources with the same name in different folders aren't distinguished
        // FIXME: <https://webkit.org/b/176765> Web Inspector: Resource names should be less ambiguous

        return {
            resource,
            name: WI.displayNameForURL(resource.url, resource.urlComponents),
            domain: WI.displayNameForHost(resource.urlComponents.host),
            scheme: resource.urlComponents.scheme ? resource.urlComponents.scheme.toLowerCase() : "",
            method: resource.requestMethod,
            type: resource.type,
            displayType: WI.NetworkTableContentView.displayNameForResource(resource),
            mimeType: resource.mimeType,
            status: resource.statusCode,
            cached: resource.cached,
            resourceSize: resource.size,
            transferSize: !isNaN(resource.networkTotalTransferSize) ? resource.networkTotalTransferSize : resource.estimatedTotalTransferSize,
            time: resource.totalDuration,
            protocol: resource.protocol,
            initiator: resource.initiatorSourceCodeLocation ? resource.initiatorSourceCodeLocation.displayLocationString() : "",
            priority: resource.priority,
            remoteAddress: resource.remoteAddress,
            connectionIdentifier: resource.connectionIdentifier,
            startTime: resource.firstTimestamp,
        };
    }

    _hasTypeFilter()
    {
        return !!this._activeTypeFilters;
    }

    _hasURLFilter()
    {
        return this._urlFilterIsActive;
    }
<<<<<<< HEAD

    _hasActiveFilter()
    {
        return this._hasTypeFilter()
            || this._hasURLFilter();
    }

=======

    _hasActiveFilter()
    {
        return this._hasTypeFilter()
            || this._hasURLFilter();
    }

>>>>>>> 20415689
    _passTypeFilter(entry)
    {
        if (!this._hasTypeFilter())
            return true;
        return this._activeTypeFilters.some((checker) => checker(entry.resource.type));
    }

    _passURLFilter(entry)
    {
        if (!this._hasURLFilter())
            return true;
        return this._activeURLFilterResources.has(entry.resource);
    }

    _passFilter(entry)
    {
        return this._passTypeFilter(entry)
            && this._passURLFilter(entry);
    }

    _updateSortAndFilteredEntries()
    {
        if (this._entriesSortComparator)
            this._entries = this._entries.sort(this._entriesSortComparator);

        this._updateFilteredEntries();
    }

    _updateFilteredEntries()
    {
        if (this._hasActiveFilter())
            this._filteredEntries = this._entries.filter(this._passFilter, this);
        else
            this._filteredEntries = this._entries.slice();

        this._restoreSelectedRow();

        this._updateURLFilterActiveIndicator();
        this._updateEmptyFilterResultsMessage();
    }

    _generateTypeFilter()
    {
        let selectedItems = this._typeFilterScopeBar.selectedItems;
        if (!selectedItems.length || selectedItems.includes(this._typeFilterScopeBarItemAll))
            return null;

        return selectedItems.map((item) => item.__checker);
    }

    _resetFilters()
    {
        console.assert(this._hasActiveFilter());

        // Clear url filter.
        this._urlFilterSearchText = null;
        this._urlFilterSearchRegex = null;
        this._urlFilterIsActive = false;
        this._activeURLFilterResources.clear();
        this._urlFilterNavigationItem.filterBar.clear();
        console.assert(!this._hasURLFilter());

        // Clear type filter.
        this._typeFilterScopeBar.resetToDefault();
        console.assert(!this._hasTypeFilter());

        console.assert(!this._hasActiveFilter());

        this._updateFilteredEntries();
        this._table.reloadData();
    }

    _areFilterListsIdentical(listA, listB)
    {
        if (listA && listB) {
            if (listA.length !== listB.length)
                return false;

            for (let i = 0; i < listA.length; ++i) {
                if (listA[i] !== listB[i])
                    return false;
            }

            return true;
        }

        return false;
    }

    _typeFilterScopeBarSelectionChanged(event)
    {
        // FIXME: <https://webkit.org/b/176763> Web Inspector: ScopeBar SelectionChanged event may dispatch multiple times for a single logical change
        // We can't use shallow equals here because the contents are functions.
        let oldFilter = this._activeTypeFilters;
        let newFilter = this._generateTypeFilter();
        if (this._areFilterListsIdentical(oldFilter, newFilter))
            return;

        // Even if the selected resource would still be visible, lets close the detail view if a filter changes.
        this._hideResourceDetailView();

        this._activeTypeFilters = newFilter;
        this._updateFilteredEntries();
        this._table.reloadData();
    }

    _urlFilterDidChange(event)
    {
        let searchQuery = this._urlFilterNavigationItem.filterBar.filters.text;
        if (searchQuery === this._urlFilterSearchText)
            return;

        // Even if the selected resource would still be visible, lets close the detail view if a filter changes.
        this._hideResourceDetailView();

        // Search cleared.
        if (!searchQuery) {
            this._urlFilterSearchText = null;
            this._urlFilterSearchRegex = null;
            this._urlFilterIsActive = false;
            this._activeURLFilterResources.clear();

            this._updateFilteredEntries();
            this._table.reloadData();
            return;
        }

        this._urlFilterIsActive = true;
        this._urlFilterSearchText = searchQuery;
        this._urlFilterSearchRegex = new RegExp(searchQuery.escapeForRegExp(), "i");

        this._activeURLFilterResources.clear();

        for (let entry of this._entries)
            this._checkURLFilterAgainstResource(entry.resource);

        this._updateFilteredEntries();
        this._table.reloadData();
    }

    _restoreSelectedRow()
    {
        if (!this._selectedResource)
            return;

        let rowIndex = this._rowIndexForResource(this._selectedResource);
        if (rowIndex === -1) {
            this._selectedResource = null;
            this._table.clearSelectedRow();
            return;
        }

        this._table.selectRow(rowIndex);
    }

    _HARResources()
    {
        let resources = this._filteredEntries.map((x) => x.resource);
        const supportedHARSchemes = new Set(["http", "https", "ws", "wss"]);
        return resources.filter((resource) => resource.finished && supportedHARSchemes.has(resource.urlComponents.scheme));
    }

    _exportHAR()
    {
        let resources = this._HARResources();
        if (!resources.length) {
            InspectorFrontendHost.beep();
            return;
        }

        WI.HARBuilder.buildArchive(resources).then((har) => {
            let mainFrame = WI.frameResourceManager.mainFrame;
            let archiveName = mainFrame.mainResource.urlComponents.host || mainFrame.mainResource.displayName || "Archive";
            let url = "web-inspector:///" + encodeURI(archiveName) + ".har";
            WI.saveDataToFile({
                url,
                content: JSON.stringify(har, null, 2),
                forceSaveAs: true,
            });
        }).catch(handlePromiseException);
    }

    _waterfallPopoverContentForResource(resource)
    {
        let contentElement = document.createElement("div");
        contentElement.className = "waterfall-popover-content";

        if (!resource.hasResponse() || !resource.timingData.startTime || !resource.timingData.responseEnd) {
            contentElement.textContent = WI.UIString("Resource has no timing data");
            return contentElement;
        }

        let breakdownView = new WI.ResourceTimingBreakdownView(resource, 300);
        contentElement.appendChild(breakdownView.element);
        breakdownView.updateLayout();

        return contentElement;
    }

    _handleMousedownWaterfall(mouseBlock, entry, event)
    {
        if (!this._waterfallPopover) {
            this._waterfallPopover = new WI.Popover;
            this._waterfallPopover.element.classList.add("waterfall-popover");
        }

        if (this._waterfallPopover.visible)
            return;

        let calculateTargetFrame = () => {
            let rowIndex = this._rowIndexForResource(entry.resource);
            let cell = this._table.cellForRowAndColumn(rowIndex, this._waterfallColumn);
            if (!cell) {
                this._waterfallPopover.dismiss();
                return null;
            }

            let mouseBlock = cell.querySelector(".block.mouse-tracking");
            if (!mouseBlock) {
                this._waterfallPopover.dismiss();
                return null;
            }

            return WI.Rect.rectFromClientRect(mouseBlock.getBoundingClientRect());
        };

        let targetFrame = calculateTargetFrame();
        if (!targetFrame)
            return;
        if (!targetFrame.size.width && !targetFrame.size.height)
            return;

        let isRTL = WI.resolvedLayoutDirection() === WI.LayoutDirection.RTL;
        let preferredEdges = isRTL ? [WI.RectEdge.MAX_Y, WI.RectEdge.MIN_Y, WI.RectEdge.MAX_X] : [WI.RectEdge.MAX_Y, WI.RectEdge.MIN_Y, WI.RectEdge.MIN_X];
        this._waterfallPopover.windowResizeHandler = () => {
            let bounds = calculateTargetFrame();
            if (bounds)
                this._waterfallPopover.present(bounds, preferredEdges);
        };

        let popoverContentElement = this._waterfallPopoverContentForResource(entry.resource);
        this._waterfallPopover.presentNewContentWithFrame(popoverContentElement, targetFrame, preferredEdges);
    }

    _tableNameColumnDidChangeWidth(event)
    {
        this._nameColumnWidthSetting.value = event.target.width;

        this._positionDetailView();
        this._positionEmptyFilterMessage();
    }

    _tableWaterfallColumnDidChangeWidth(event)
    {
        this._table.reloadVisibleColumnCells(this._waterfallColumn);
    }
};<|MERGE_RESOLUTION|>--- conflicted
+++ resolved
@@ -35,10 +35,7 @@
         this._pendingInsertions = [];
         this._pendingUpdates = [];
         this._pendingFilter = false;
-<<<<<<< HEAD
-=======
         this._showingRepresentedObjectCookie = null;
->>>>>>> 20415689
 
         this._table = null;
         this._nameColumnWidthSetting = new WI.Setting("network-table-content-view-name-column-width", 250);
@@ -278,8 +275,6 @@
             this._table.reloadData();
             this._hidePopover();
             this._hideResourceDetailView();
-<<<<<<< HEAD
-=======
         }
     }
 
@@ -293,36 +288,11 @@
             this._table.clearSelectedRow();
             this._hideResourceDetailView();
             return;
->>>>>>> 20415689
         }
 
         this._showingRepresentedObjectCookie = cookie;
         this._table.selectRow(rowIndex);
         this._showingRepresentedObjectCookie = null;
-    }
-
-    // NetworkResourceDetailView delegate
-
-    networkResourceDetailViewClose(resourceDetailView)
-    {
-        this._selectedResource = null;
-        this._table.clearSelectedRow();
-        this._hideResourceDetailView();
-    }
-
-    showRepresentedObject(representedObject, cookie)
-    {
-        console.assert(representedObject instanceof WI.Resource);
-
-        let rowIndex = this._rowIndexForResource(representedObject);
-        if (rowIndex === -1) {
-            this._selectedResource = null;
-            this._table.clearSelectedRow();
-            this._hideResourceDetailView();
-            return;
-        }
-
-        this._table.selectRow(rowIndex);
     }
 
     // NetworkResourceDetailView delegate
@@ -494,8 +464,6 @@
         }
 
         cell.append(entry.domain);
-<<<<<<< HEAD
-=======
     }
 
     _populateInitiatorCell(cell, entry)
@@ -511,7 +479,6 @@
             ignoreSearchTab: true,
         };
         cell.appendChild(WI.createSourceCodeLocationLink(initiatorLocation, options));
->>>>>>> 20415689
     }
 
     _populateTransferSizeCell(cell, entry)
@@ -770,8 +737,6 @@
             minWidth: 65,
             maxWidth: 80,
             initialWidth: 75,
-<<<<<<< HEAD
-=======
         });
 
         this._initiatorColumn = new WI.TableColumn("initiator", WI.UIString("Initiator"), {
@@ -779,7 +744,6 @@
             minWidth: 75,
             maxWidth: 175,
             initialWidth: 125,
->>>>>>> 20415689
         });
 
         this._priorityColumn = new WI.TableColumn("priority", WI.UIString("Priority"), {
@@ -1035,13 +999,10 @@
             this.replaceSubview(oldResourceDetailView, this._resourceDetailView);
         } else
             this.addSubview(this._resourceDetailView);
-<<<<<<< HEAD
-=======
 
         if (this._showingRepresentedObjectCookie)
             this._resourceDetailView.willShowWithCookie(this._showingRepresentedObjectCookie);
 
->>>>>>> 20415689
         this._resourceDetailView.shown();
 
         this.element.classList.add("showing-detail");
@@ -1287,7 +1248,6 @@
     {
         return this._urlFilterIsActive;
     }
-<<<<<<< HEAD
 
     _hasActiveFilter()
     {
@@ -1295,15 +1255,6 @@
             || this._hasURLFilter();
     }
 
-=======
-
-    _hasActiveFilter()
-    {
-        return this._hasTypeFilter()
-            || this._hasURLFilter();
-    }
-
->>>>>>> 20415689
     _passTypeFilter(entry)
     {
         if (!this._hasTypeFilter())
