/*
 * Copyright (C) 2007, 2013, 2015 Apple Inc.  All rights reserved.
 *
 * Redistribution and use in source and binary forms, with or without
 * modification, are permitted provided that the following conditions
 * are met:
 *
 * 1.  Redistributions of source code must retain the above copyright
 *     notice, this list of conditions and the following disclaimer.
 * 2.  Redistributions in binary form must reproduce the above copyright
 *     notice, this list of conditions and the following disclaimer in the
 *     documentation and/or other materials provided with the distribution.
 * 3.  Neither the name of Apple Inc. ("Apple") nor the names of
 *     its contributors may be used to endorse or promote products derived
 *     from this software without specific prior written permission.
 *
 * THIS SOFTWARE IS PROVIDED BY APPLE AND ITS CONTRIBUTORS "AS IS" AND ANY
 * EXPRESS OR IMPLIED WARRANTIES, INCLUDING, BUT NOT LIMITED TO, THE IMPLIED
 * WARRANTIES OF MERCHANTABILITY AND FITNESS FOR A PARTICULAR PURPOSE ARE
 * DISCLAIMED. IN NO EVENT SHALL APPLE OR ITS CONTRIBUTORS BE LIABLE FOR ANY
 * DIRECT, INDIRECT, INCIDENTAL, SPECIAL, EXEMPLARY, OR CONSEQUENTIAL DAMAGES
 * (INCLUDING, BUT NOT LIMITED TO, PROCUREMENT OF SUBSTITUTE GOODS OR SERVICES;
 * LOSS OF USE, DATA, OR PROFITS; OR BUSINESS INTERRUPTION) HOWEVER CAUSED AND
 * ON ANY THEORY OF LIABILITY, WHETHER IN CONTRACT, STRICT LIABILITY, OR TORT
 * (INCLUDING NEGLIGENCE OR OTHERWISE) ARISING IN ANY WAY OUT OF THE USE OF
 * THIS SOFTWARE, EVEN IF ADVISED OF THE POSSIBILITY OF SUCH DAMAGE.
 */

WI.TreeElement = class TreeElement extends WI.Object
{
    constructor(title, representedObject, options = {})
    {
        super();

        this._title = title;
        this.representedObject = representedObject || {};

        if (this.representedObject.__treeElementIdentifier)
            this.identifier = this.representedObject.__treeElementIdentifier;
        else {
            this.identifier = WI.TreeOutline._knownTreeElementNextIdentifier++;
            this.representedObject.__treeElementIdentifier = this.identifier;
        }

        this._hidden = false;
        this._selectable = true;
        this.expanded = false;
        this.selected = false;
        this.hasChildren = options.hasChildren;
        this.children = [];
        this.treeOutline = null;
        this.parent = null;
        this.previousSibling = null;
        this.nextSibling = null;
        this._listItemNode = null;
    }

    // Methods

    appendChild() { return WI.TreeOutline.prototype.appendChild.apply(this, arguments); }
    insertChild() { return WI.TreeOutline.prototype.insertChild.apply(this, arguments); }
    removeChild() { return WI.TreeOutline.prototype.removeChild.apply(this, arguments); }
    removeChildAtIndex() { return WI.TreeOutline.prototype.removeChildAtIndex.apply(this, arguments); }
    removeChildren() { return WI.TreeOutline.prototype.removeChildren.apply(this, arguments); }
    removeChildrenRecursive() { return WI.TreeOutline.prototype.removeChildrenRecursive.apply(this, arguments); }
    selfOrDescendant() { return WI.TreeOutline.prototype.selfOrDescendant.apply(this, arguments); }

    get arrowToggleWidth()
    {
        return 10;
    }

    get selectable()
    {
        if (this._hidden)
            return false;
        return this._selectable;
    }

    set selectable(x)
    {
        this._selectable = x;
    }

    get listItemElement()
    {
        return this._listItemNode;
    }

    get title()
    {
        return this._title;
    }

    set title(x)
    {
        this._title = x;
        this._setListItemNodeContent();
        this.didChange();
    }

    get titleHTML()
    {
        return this._titleHTML;
    }

    set titleHTML(x)
    {
        this._titleHTML = x;
        this._setListItemNodeContent();
        this.didChange();
    }

    get tooltip()
    {
        return this._tooltip;
    }

    set tooltip(x)
    {
        this._tooltip = x;
        if (this._listItemNode)
            this._listItemNode.title = x ? x : "";
    }

    get hasChildren()
    {
        return this._hasChildren;
    }

    set hasChildren(x)
    {
        if (this._hasChildren === x)
            return;

        this._hasChildren = x;

        if (!this._listItemNode)
            return;

        if (x)
            this._listItemNode.classList.add("parent");
        else {
            this._listItemNode.classList.remove("parent");
            this.collapse();
        }

        this.didChange();
    }

    get hidden()
    {
        return this._hidden;
    }

    set hidden(x)
    {
        if (this._hidden === x)
            return;

        this._hidden = x;

        if (this._listItemNode)
            this._listItemNode.hidden = this._hidden;
        if (this._childrenListNode)
            this._childrenListNode.hidden = this._hidden;

        if (this.treeOutline) {
            this.treeOutline.soon.updateVirtualizedElements(this);

            this.treeOutline.dispatchEventToListeners(WI.TreeOutline.Event.ElementVisibilityDidChange, {element: this});
        }
    }

    get shouldRefreshChildren()
    {
        return this._shouldRefreshChildren;
    }

    set shouldRefreshChildren(x)
    {
        this._shouldRefreshChildren = x;
        if (x && this.expanded)
            this.expand();
    }

    _fireDidChange()
    {
        if (this.treeOutline)
            this.treeOutline._treeElementDidChange(this);
    }

    didChange()
    {
        if (!this.treeOutline)
            return;

        this.onNextFrame._fireDidChange();
    }

    _setListItemNodeContent()
    {
        if (!this._listItemNode)
            return;

        if (!this._titleHTML && !this._title)
            this._listItemNode.removeChildren();
        else if (typeof this._titleHTML === "string")
            this._listItemNode.innerHTML = this._titleHTML;
        else if (typeof this._title === "string")
            this._listItemNode.textContent = this._title;
        else {
            this._listItemNode.removeChildren();
            if (this._title.parentNode)
                this._title.parentNode.removeChild(this._title);
            this._listItemNode.appendChild(this._title);
        }
    }

    _attach()
    {
        if (!this._listItemNode || this.parent._shouldRefreshChildren) {
            if (this._listItemNode && this._listItemNode.parentNode)
                this._listItemNode.parentNode.removeChild(this._listItemNode);

            this._listItemNode = this.treeOutline._childrenListNode.ownerDocument.createElement("li");
            this._listItemNode.treeElement = this;
            this._setListItemNodeContent();
            this._listItemNode.title = this._tooltip ? this._tooltip : "";
            this._listItemNode.hidden = this.hidden;

            if (this.hasChildren)
                this._listItemNode.classList.add("parent");
            if (this.expanded)
                this._listItemNode.classList.add("expanded");
            if (this.selected)
                this._listItemNode.classList.add("selected");

            this._listItemNode.addEventListener("mousedown", WI.TreeElement.treeElementMouseDown);
            this._listItemNode.addEventListener("click", WI.TreeElement.treeElementToggled);
            this._listItemNode.addEventListener("dblclick", WI.TreeElement.treeElementDoubleClicked);

            if (this.onattach)
                this.onattach(this);
        }

        var nextSibling = null;
        if (this.nextSibling && this.nextSibling._listItemNode && this.nextSibling._listItemNode.parentNode === this.parent._childrenListNode)
            nextSibling = this.nextSibling._listItemNode;

        if (!this.treeOutline || !this.treeOutline.virtualized) {
            this.parent._childrenListNode.insertBefore(this._listItemNode, nextSibling);
            if (this._childrenListNode)
                this.parent._childrenListNode.insertBefore(this._childrenListNode, this._listItemNode.nextSibling);
        }

        if (this.treeOutline)
            this.treeOutline.soon.updateVirtualizedElements();

        if (this.selected)
            this.select();
        if (this.expanded)
            this.expand();
    }

    _detach()
    {
        if (this.ondetach)
            this.ondetach(this);
        if (this._listItemNode && this._listItemNode.parentNode)
            this._listItemNode.parentNode.removeChild(this._listItemNode);
        if (this._childrenListNode && this._childrenListNode.parentNode)
            this._childrenListNode.parentNode.removeChild(this._childrenListNode);
    }

    static treeElementMouseDown(event)
    {
        var element = event.currentTarget;
        if (!element || !element.treeElement || !element.treeElement.selectable)
            return;

        if (element.treeElement.isEventWithinDisclosureTriangle(event)) {
            event.preventDefault();
            return;
        }

        element.treeElement.selectOnMouseDown(event);
    }

    static treeElementToggled(event)
    {
        var element = event.currentTarget;
        if (!element || !element.treeElement)
            return;

        var toggleOnClick = element.treeElement.toggleOnClick && !element.treeElement.selectable;
        var isInTriangle = element.treeElement.isEventWithinDisclosureTriangle(event);
        if (!toggleOnClick && !isInTriangle)
            return;

        if (element.treeElement.expanded) {
            if (event.altKey)
                element.treeElement.collapseRecursively();
            else
                element.treeElement.collapse();
        } else {
            if (event.altKey)
                element.treeElement.expandRecursively();
            else
                element.treeElement.expand();
        }
        event.stopPropagation();
    }

    static treeElementDoubleClicked(event)
    {
        var element = event.currentTarget;
        if (!element || !element.treeElement)
            return;

        if (element.treeElement.isEventWithinDisclosureTriangle(event))
            return;

        if (element.treeElement.dispatchEventToListeners(WI.TreeElement.Event.DoubleClick))
            return;

        if (element.treeElement.ondblclick)
            element.treeElement.ondblclick.call(element.treeElement, event);
        else if (element.treeElement.hasChildren && !element.treeElement.expanded)
            element.treeElement.expand();
    }

    collapse()
    {
        if (this._listItemNode)
            this._listItemNode.classList.remove("expanded");
        if (this._childrenListNode)
            this._childrenListNode.classList.remove("expanded");

        this.expanded = false;
        if (this.treeOutline)
            this.treeOutline._treeElementsExpandedState[this.identifier] = false;

        if (this.oncollapse)
            this.oncollapse(this);

        if (this.treeOutline) {
            this.treeOutline.soon.updateVirtualizedElements(this);

            this.treeOutline.dispatchEventToListeners(WI.TreeOutline.Event.ElementDisclosureDidChanged, {element: this});
        }
    }

    collapseRecursively()
    {
        var item = this;
        while (item) {
            if (item.expanded)
                item.collapse();
            item = item.traverseNextTreeElement(false, this, true);
        }
    }

    expand()
    {
        if (this.expanded && !this._shouldRefreshChildren && this._childrenListNode)
            return;

        // Set this before onpopulate. Since onpopulate can add elements and dispatch an ElementAdded event,
        // this makes sure the expanded flag is true before calling those functions. This prevents the
        // possibility of an infinite loop if onpopulate or an event handler were to call expand.

        this.expanded = true;
        if (this.treeOutline)
            this.treeOutline._treeElementsExpandedState[this.identifier] = true;

        // If there are no children, return. We will be expanded once we have children.
        if (!this.hasChildren)
            return;

        if (this.treeOutline && (!this._childrenListNode || this._shouldRefreshChildren)) {
            if (this._childrenListNode && this._childrenListNode.parentNode)
                this._childrenListNode.parentNode.removeChild(this._childrenListNode);

            this._childrenListNode = this.treeOutline._childrenListNode.ownerDocument.createElement("ol");
            this._childrenListNode.parentTreeElement = this;
            this._childrenListNode.classList.add("children");
            this._childrenListNode.hidden = this.hidden;

            this.onpopulate();

            // It is necessary to set expanded to true again here because some subclasses will call
            // collapse in onpopulate (via removeChildren), which sets it back to false.
            this.expanded = true;

            for (var i = 0; i < this.children.length; ++i)
                this.children[i]._attach();

            this._shouldRefreshChildren = false;
        }

        if (this._listItemNode) {
            this._listItemNode.classList.add("expanded");
            if (this._childrenListNode && this._childrenListNode.parentNode !== this._listItemNode.parentNode)
                this.parent._childrenListNode.insertBefore(this._childrenListNode, this._listItemNode.nextSibling);
        }

        if (this._childrenListNode)
            this._childrenListNode.classList.add("expanded");

        if (this.onexpand)
            this.onexpand(this);

        if (this.treeOutline) {
            this.treeOutline.soon.updateVirtualizedElements(this);

            this.treeOutline.dispatchEventToListeners(WI.TreeOutline.Event.ElementDisclosureDidChanged, {element: this});
        }
    }

    expandRecursively(maxDepth)
    {
        var item = this;
        var info = {};
        var depth = 0;

        // The Inspector uses TreeOutlines to represents object properties, so recursive expansion
        // in some case can be infinite, since JavaScript objects can hold circular references.
        // So default to a recursion cap of 3 levels, since that gives fairly good results.
        if (maxDepth === undefined)
            maxDepth = 3;

        while (item) {
            if (depth < maxDepth)
                item.expand();
            item = item.traverseNextTreeElement(false, this, (depth >= maxDepth), info);
            depth += info.depthChange;
        }
    }

    hasAncestor(ancestor)
        {
        if (!ancestor)
            return false;

        var currentNode = this.parent;
        while (currentNode) {
            if (ancestor === currentNode)
                return true;
            currentNode = currentNode.parent;
        }

        return false;
    }

    reveal()
    {
        var currentAncestor = this.parent;
        while (currentAncestor && !currentAncestor.root) {
            if (!currentAncestor.expanded)
                currentAncestor.expand();
            currentAncestor = currentAncestor.parent;
        }

        // This must be called before onreveal, as some subclasses will scrollIntoViewIfNeeded and
        // we should update the visible elements before attempting to scroll.
        if (this.treeOutline)
            this.treeOutline.updateVirtualizedElements(this);

        if (this.onreveal)
            this.onreveal(this);
    }

    revealed(ignoreHidden)
    {
        if (!ignoreHidden && this.hidden)
            return false;

        var currentAncestor = this.parent;
        while (currentAncestor && !currentAncestor.root) {
            if (!currentAncestor.expanded)
                return false;
            if (!ignoreHidden && currentAncestor.hidden)
                return false;
            currentAncestor = currentAncestor.parent;
        }

        return true;
    }

    selectOnMouseDown(event)
    {
        this.select(false, true);
    }

    select(omitFocus, selectedByUser, suppressOnSelect, suppressOnDeselect)
    {
        if (!this.treeOutline || !this.selectable)
            return;

        if (this.selected && !this.treeOutline.allowsRepeatSelection)
            return;

        if (!omitFocus)
            this.treeOutline._childrenListNode.focus();

        // Focusing on another node may detach "this" from tree.
        let treeOutline = this.treeOutline;
        if (!treeOutline)
            return;

        treeOutline.processingSelectionChange = true;

        // Prevent dispatching a SelectionDidChange event for the deselected element if
        // it will be dispatched for the selected element. The event data includes both
        // the selected and deselected elements, so one event is.
        if (!suppressOnSelect)
            suppressOnDeselect = true;

        let deselectedElement = treeOutline.selectedTreeElement;
        if (!this.selected) {
            if (treeOutline.selectedTreeElement)
                treeOutline.selectedTreeElement.deselect(suppressOnDeselect);

            this.selected = true;
            treeOutline.selectedTreeElement = this;

            if (this._listItemNode)
                this._listItemNode.classList.add("selected");
        }

        if (!suppressOnSelect) {
            if (this.onselect)
                this.onselect(this, selectedByUser);

            treeOutline.dispatchEventToListeners(WI.TreeOutline.Event.SelectionDidChange, {selectedElement: this, deselectedElement, selectedByUser});
        }

        treeOutline.processingSelectionChange = false;

        let treeOutlineGroup = WI.TreeOutlineGroup.groupForTreeOutline(treeOutline);
        if (!treeOutlineGroup)
            return;

        treeOutlineGroup.didSelectTreeElement(this);
    }

    revealAndSelect(omitFocus, selectedByUser, suppressOnSelect, suppressOnDeselect)
    {
        this.reveal();
        this.select(omitFocus, selectedByUser, suppressOnSelect, suppressOnDeselect);
    }

    deselect(suppressOnDeselect)
    {
        if (!this.treeOutline || this.treeOutline.selectedTreeElement !== this || !this.selected)
            return false;

        this.selected = false;
        this.treeOutline.selectedTreeElement = null;

        if (this._listItemNode)
            this._listItemNode.classList.remove("selected");

        if (!suppressOnDeselect) {
            if (this.ondeselect)
                this.ondeselect(this);

            this.treeOutline.dispatchEventToListeners(WI.TreeOutline.Event.SelectionDidChange, {deselectedElement: this});
        }

        return true;
    }

    onpopulate()
    {
        // Overriden by subclasses.
    }

    traverseNextTreeElement(skipUnrevealed, stayWithin, dontPopulate, info)
    {
        function shouldSkip(element) {
            return skipUnrevealed && !element.revealed(true);
        }

        var depthChange = 0;
        var element = this;

        if (!dontPopulate)
            element.onpopulate();

        do {
            if (element.hasChildren && element.children[0] && (!skipUnrevealed || element.expanded)) {
                element = element.children[0];
                depthChange += 1;
            } else {
                while (element && !element.nextSibling && element.parent && !element.parent.root && element.parent !== stayWithin) {
                    element = element.parent;
                    depthChange -= 1;
                }

                if (element)
                    element = element.nextSibling;
            }
        } while (element && shouldSkip(element));

        if (info)
            info.depthChange = depthChange;

        return element;
    }

    traversePreviousTreeElement(skipUnrevealed, dontPopulate)
    {
        function shouldSkip(element) {
            return skipUnrevealed && !element.revealed(true);
        }

        var element = this;

        do {
            if (element.previousSibling) {
                element = element.previousSibling;

                while (element && element.hasChildren && element.expanded && !shouldSkip(element)) {
                    if (!dontPopulate)
                        element.onpopulate();
                    element = element.children.lastValue;
                }
            } else
                element = element.parent && element.parent.root ? null : element.parent;
        } while (element && shouldSkip(element));

        return element;
    }

    isEventWithinDisclosureTriangle(event)
    {
        if (!document.contains(this._listItemNode))
            return false;

        // FIXME: We should not use getComputedStyle(). For that we need to get rid of using ::before for disclosure triangle. (http://webk.it/74446)
<<<<<<< HEAD
        var computedLeftPadding = window.getComputedStyle(this._listItemNode).getPropertyValue("padding-left");
        var left = this._listItemNode.totalOffsetLeft + computedLeftPadding;
        return event.pageX >= left && event.pageX <= left + this.arrowToggleWidth && this.hasChildren;
=======
        let computedStyle = window.getComputedStyle(this._listItemNode);
        let start = 0;
        if (WI.resolvedLayoutDirection() === WI.LayoutDirection.RTL)
            start += this._listItemNode.totalOffsetRight - computedStyle.getPropertyCSSValue("padding-right").getFloatValue(CSSPrimitiveValue.CSS_PX) - this.arrowToggleWidth;
        else
            start += this._listItemNode.totalOffsetLeft + computedStyle.getPropertyCSSValue("padding-left").getFloatValue(CSSPrimitiveValue.CSS_PX);

        return event.pageX >= start && event.pageX <= start + this.arrowToggleWidth && this.hasChildren;
>>>>>>> 64c46ac9
    }

    populateContextMenu(contextMenu, event)
    {
        if (this.children.some((child) => child.hasChildren) || (this.hasChildren && !this.children.length)) {
            contextMenu.appendSeparator();

            contextMenu.appendItem(WI.UIString("Expand All"), this.expandRecursively.bind(this));
            contextMenu.appendItem(WI.UIString("Collapse All"), this.collapseRecursively.bind(this));
        }
    }
};

WI.TreeElement.Event = {
    DoubleClick: "tree-element-double-click",
};<|MERGE_RESOLUTION|>--- conflicted
+++ resolved
@@ -640,11 +640,6 @@
             return false;
 
         // FIXME: We should not use getComputedStyle(). For that we need to get rid of using ::before for disclosure triangle. (http://webk.it/74446)
-<<<<<<< HEAD
-        var computedLeftPadding = window.getComputedStyle(this._listItemNode).getPropertyValue("padding-left");
-        var left = this._listItemNode.totalOffsetLeft + computedLeftPadding;
-        return event.pageX >= left && event.pageX <= left + this.arrowToggleWidth && this.hasChildren;
-=======
         let computedStyle = window.getComputedStyle(this._listItemNode);
         let start = 0;
         if (WI.resolvedLayoutDirection() === WI.LayoutDirection.RTL)
@@ -653,7 +648,6 @@
             start += this._listItemNode.totalOffsetLeft + computedStyle.getPropertyCSSValue("padding-left").getFloatValue(CSSPrimitiveValue.CSS_PX);
 
         return event.pageX >= start && event.pageX <= start + this.arrowToggleWidth && this.hasChildren;
->>>>>>> 64c46ac9
     }
 
     populateContextMenu(contextMenu, event)
