--- conflicted
+++ resolved
@@ -1,5 +1,3 @@
-<<<<<<< HEAD
-=======
 2017-07-13  Michael Catanzaro  <mcatanzaro@igalia.com>
 
         Fix compiler warnings when building with GCC 7
@@ -214,7 +212,6 @@
         (woff2::WOFF2Out::~WOFF2Out):
         (woff2::WOFF2StringOut::MaxSize):
 
->>>>>>> 4ccac179
 2016-09-28  Konstantin Tokarev  <annulen@yandex.ru>
 
         [cmake] Suppress Clang warnings in brotli and woff2
@@ -236,8 +233,6 @@
         compilers.
         * woff2/src/port.h: Include assert.h.
 
-<<<<<<< HEAD
-=======
 2016-06-19  Frederic Wang  <fred.wang@free.fr>
 
         Update Brotli to version 0.4.0
@@ -256,7 +251,6 @@
         * brotli/dec/state.c:
         * brotli/dec/state.h:
 
->>>>>>> 4ccac179
 2016-05-23  Michael Catanzaro  <mcatanzaro@igalia.com>
 
         woff2_dec.cc triggers -Wsign-compare, -Wunused-but-set-variable
@@ -266,8 +260,6 @@
 
         * woff2/CMakeLists.txt:
 
-<<<<<<< HEAD
-=======
 2016-05-22  Brady Eidson  <beidson@apple.com>
 
         Move to C++14.
@@ -284,7 +276,123 @@
         * gtest/codegear/gtest_all.cc:
         * gtest/codegear/gtest_link.cc:
 
->>>>>>> 4ccac179
+2016-03-10  Frederic Wang  <fwang@igalia.com>
+
+        [GTK] Add support for WOFF2
+        https://bugs.webkit.org/show_bug.cgi?id=152616
+
+        Reviewed by Carlos Garcia Campos.
+
+        We import the source of the third-party brotli and woff2 libraries because release packages do not exist yet.
+        The script to update source from upstream as well as the makefile to compile relevant files are based on similar code from Mozilla.
+
+        * brotli/CMakeLists.txt: Added. We force BROTLI_BUILD_PORTABLE by default, see https://github.com/google/brotli/issues/307.
+        * brotli/LICENSE: Added.
+        * brotli/README.webkit: Added.
+        * brotli/dec/Makefile: Added.
+        * brotli/dec/bit_reader.c: Added.
+        * brotli/dec/bit_reader.h: Added.
+        * brotli/dec/context.h: Added.
+        * brotli/dec/decode.c: Added.
+        * brotli/dec/decode.h: Added.
+        * brotli/dec/dictionary.c: Added.
+        * brotli/dec/dictionary.h: Added.
+        * brotli/dec/huffman.c: Added.
+        * brotli/dec/huffman.h: Added.
+        * brotli/dec/port.h: Added.
+        (BrotliRBit):
+        * brotli/dec/prefix.h: Added.
+        * brotli/dec/state.c: Added.
+        * brotli/dec/state.h: Added.
+        * brotli/dec/transform.h: Added.
+        * brotli/dec/types.h: Added.
+        * brotli/update.sh: Added. This script helps to get the latest version of the decoder source code.
+        * woff2/CMakeLists.txt: Added. We only compile the decoder files.
+        * woff2/LICENSE: Added.
+        * woff2/README.webkit: Added.
+        * woff2/src/buffer.h: Added.
+        (woff2::Failure):
+        (woff2::Buffer::Buffer):
+        (woff2::Buffer::Skip):
+        (woff2::Buffer::Read):
+        (woff2::Buffer::ReadU8):
+        (woff2::Buffer::ReadU16):
+        (woff2::Buffer::ReadS16):
+        (woff2::Buffer::ReadU24):
+        (woff2::Buffer::ReadU32):
+        (woff2::Buffer::ReadS32):
+        (woff2::Buffer::ReadTag):
+        (woff2::Buffer::ReadR64):
+        (woff2::Buffer::buffer):
+        (woff2::Buffer::offset):
+        (woff2::Buffer::length):
+        (woff2::Buffer::set_offset):
+        * woff2/src/file.h: Added.
+        (woff2::GetFileContent):
+        (woff2::SetFileContents):
+        * woff2/src/font.cc: Added.
+        * woff2/src/font.h: Added.
+        * woff2/src/glyph.cc: Added.
+        * woff2/src/glyph.h: Added.
+        (woff2::Glyph::Glyph):
+        * woff2/src/normalize.cc: Added.
+        * woff2/src/normalize.h: Added.
+        * woff2/src/port.h: Added.
+        (woff2::Log2Floor):
+        * woff2/src/round.h: Added.
+        (woff2::Round4):
+        * woff2/src/store_bytes.h: Added.
+        (woff2::StoreU32):
+        (woff2::Store16):
+        (woff2::StoreBytes):
+        * woff2/src/table_tags.cc: Added.
+        * woff2/src/table_tags.h: Added.
+        * woff2/src/transform.cc: Added.
+        * woff2/src/transform.h: Added.
+        * woff2/src/variable_length.cc: Added.
+        * woff2/src/variable_length.h: Added.
+        * woff2/src/woff2_common.cc: Added.
+        * woff2/src/woff2_common.h: Added.
+        (woff2::Table::operator<):
+        * woff2/src/woff2_compress.cc: Added.
+        * woff2/src/woff2_dec.cc: Added.
+        * woff2/src/woff2_dec.h: Added.
+        * woff2/src/woff2_decompress.cc: Added.
+        * woff2/src/woff2_enc.cc: Added.
+        * woff2/src/woff2_enc.h: Added.
+        (woff2::WOFF2Params::WOFF2Params):
+        * woff2/update.sh: Added. This script helps to get the latest upstream version.
+
+2016-09-28  Konstantin Tokarev  <annulen@yandex.ru>
+
+        [cmake] Suppress Clang warnings in brotli and woff2
+        https://bugs.webkit.org/show_bug.cgi?id=162663
+
+        Reviewed by Michael Catanzaro.
+
+        * brotli/CMakeLists.txt:
+        * woff2/CMakeLists.txt:
+
+2016-09-27  Konstantin Tokarev  <annulen@yandex.ru> and Vitaliy Slobodin  <vitaliy.slobodin@gmail.com>
+
+        Fixed compilation of WOFF2 on Windows
+        https://bugs.webkit.org/show_bug.cgi?id=162570
+
+        Reviewed by Alex Christensen.
+
+        * woff2/CMakeLists.txt: Avoid passing GCC-specific flags to other
+        compilers.
+        * woff2/src/port.h: Include assert.h.
+
+2016-05-23  Michael Catanzaro  <mcatanzaro@igalia.com>
+
+        woff2_dec.cc triggers -Wsign-compare, -Wunused-but-set-variable
+        https://bugs.webkit.org/show_bug.cgi?id=157732
+
+        Reviewed by Darin Adler.
+
+        * woff2/CMakeLists.txt:
+
 2016-03-10  Frederic Wang  <fwang@igalia.com>
 
         [GTK] Add support for WOFF2
