--- conflicted
+++ resolved
@@ -55,11 +55,6 @@
 
     src/drm/view-backend-drm.cpp
 
-<<<<<<< HEAD
-    #src/exportable/view-backend-exportable.cpp
-
-=======
->>>>>>> 12e6fe52
     src/gbm/renderer-backend-egl-gbm.cpp
     src/gbm/renderer-host-gbm.cpp
 
