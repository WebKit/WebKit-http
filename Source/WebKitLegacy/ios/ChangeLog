--- conflicted
+++ resolved
@@ -1,5 +1,3 @@
-<<<<<<< HEAD
-=======
 2018-08-21  Ryosuke Niwa  <rniwa@webkit.org>
 
         Replace booleans for modifier keys in UIEventWithKeyState with OptionSet<Modifier>
@@ -23,7 +21,6 @@
         * WebView/WebPDFViewPlaceholder.mm:
         (-[WebPDFViewPlaceholder simulateClickOnLinkToURL:]):
 
->>>>>>> 20415689
 2018-08-13  Alex Christensen  <achristensen@webkit.org>
 
         Use a 1-byte enum class for TextDirection
