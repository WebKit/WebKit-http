--- conflicted
+++ resolved
@@ -381,14 +381,13 @@
 {
     Vector<String> paths;
 
-<<<<<<< HEAD
     // Add paths specific to each platform
 #if defined(XP_UNIX)
-    String userPluginPath = homeDirectoryPath();
+    String userPluginPath = FileSystem::homeDirectoryPath();
     userPluginPath.append(String("/.mozilla/plugins"));
     paths.append(userPluginPath);
 
-    userPluginPath = homeDirectoryPath();
+    userPluginPath = FileSystem::homeDirectoryPath();
     userPluginPath.append(String("/.netscape/plugins"));
     paths.append(userPluginPath);
 
@@ -420,15 +419,12 @@
     mozPath.split(UChar(':'), /* allowEmptyEntries */ false, mozPaths);
     paths.appendVector(mozPaths);
 #elif defined(XP_MACOSX)
-    String userPluginPath = homeDirectoryPath();
+    String userPluginPath = FileSystem::homeDirectoryPath();
     userPluginPath.append(String("/Library/Internet Plug-Ins"));
     paths.append(userPluginPath);
     paths.append("/Library/Internet Plug-Ins");
 #elif defined(XP_WIN)
-    String userPluginPath = homeDirectoryPath();
-=======
     String userPluginPath = FileSystem::homeDirectoryPath();
->>>>>>> e41e4829
     userPluginPath.append(String("\\Application Data\\Mozilla\\plugins"));
     paths.append(userPluginPath);
 #endif
