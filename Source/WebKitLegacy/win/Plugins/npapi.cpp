--- conflicted
+++ resolved
@@ -210,11 +210,7 @@
     UNUSED_PARAM(instance);
     UNUSED_PARAM(menu);
     return NPERR_NO_ERROR;
-<<<<<<< HEAD
 #endif // PLATFORM(QT) && defined(XP_MACOSX)
 }
-=======
-}
-
-#endif
->>>>>>> e41e4829
+
+#endif