--- conflicted
+++ resolved
@@ -54,14 +54,7 @@
 
 WebCore::NetworkStorageSession& NetworkStorageSessionMap::defaultStorageSession()
 {
-<<<<<<< HEAD
-    if (!defaultNetworkStorageSession()) {
-#if USE(CURL) || USE(HAIKU)
-        defaultNetworkStorageSession() = std::make_unique<WebCore::NetworkStorageSession>(PAL::SessionID::defaultSessionID(), nullptr);
-#else
-=======
     if (!defaultNetworkStorageSession())
->>>>>>> aaccc5f8
         defaultNetworkStorageSession() = std::make_unique<WebCore::NetworkStorageSession>(PAL::SessionID::defaultSessionID());
     return *defaultNetworkStorageSession();
 }
