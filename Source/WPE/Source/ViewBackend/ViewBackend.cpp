--- conflicted
+++ resolved
@@ -76,15 +76,6 @@
 {
 }
 
-<<<<<<< HEAD
-void ViewBackend::commitPrimeBuffer(int, uint32_t, uint32_t, uint32_t, uint32_t, uint32_t)
-{
-}
-
-void ViewBackend::destroyPrimeBuffer(uint32_t)
-{
-}
-
 uint32_t ViewBackend::createBCMElement(int32_t, int32_t)
 {
     return 0;
@@ -112,8 +103,6 @@
 {
 }
 
-=======
->>>>>>> dcee9ed6
 void ViewBackend::setInputClient(Input::Client*)
 {
 }
