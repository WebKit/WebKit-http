/*
 * Copyright (C) 2015 Igalia S.L.
 *
 * Redistribution and use in source and binary forms, with or without
 * modification, are permitted provided that the following conditions
 * are met:
 * 1. Redistributions of source code must retain the above copyright
 *    notice, this list of conditions and the following disclaimer.
 * 2. Redistributions in binary form must reproduce the above copyright
 *    notice, this list of conditions and the following disclaimer in the
 *    documentation and/or other materials provided with the distribution.
 *
 * THIS SOFTWARE IS PROVIDED BY APPLE INC. AND ITS CONTRIBUTORS ``AS IS''
 * AND ANY EXPRESS OR IMPLIED WARRANTIES, INCLUDING, BUT NOT LIMITED TO,
 * THE IMPLIED WARRANTIES OF MERCHANTABILITY AND FITNESS FOR A PARTICULAR
 * PURPOSE ARE DISCLAIMED. IN NO EVENT SHALL APPLE INC. OR ITS CONTRIBUTORS
 * BE LIABLE FOR ANY DIRECT, INDIRECT, INCIDENTAL, SPECIAL, EXEMPLARY, OR
 * CONSEQUENTIAL DAMAGES (INCLUDING, BUT NOT LIMITED TO, PROCUREMENT OF
 * SUBSTITUTE GOODS OR SERVICES; LOSS OF USE, DATA, OR PROFITS; OR BUSINESS
 * INTERRUPTION) HOWEVER CAUSED AND ON ANY THEORY OF LIABILITY, WHETHER IN
 * CONTRACT, STRICT LIABILITY, OR TORT (INCLUDING NEGLIGENCE OR OTHERWISE)
 * ARISING IN ANY WAY OUT OF THE USE OF THIS SOFTWARE, EVEN IF ADVISED OF
 * THE POSSIBILITY OF SUCH DAMAGE.
 */

#ifndef WPE_ViewBackend_ViewBackendDRM_h
#define WPE_ViewBackend_ViewBackendDRM_h

<<<<<<< HEAD
#if WPE_PLATFORM_DRM
=======
#if WPE_BACKEND(DRM)
>>>>>>> 6697e2bd

#include <WPE/ViewBackend/ViewBackend.h>

#include <unordered_map>
#include <utility>

struct gbm_bo;
struct gbm_device;
typedef struct _GSource GSource;
typedef struct _drmModeModeInfo drmModeModeInfo;

namespace WPE {

namespace ViewBackend {

class Client;

class ViewBackendDRM final : public ViewBackend {
public:
    ViewBackendDRM();
    virtual ~ViewBackendDRM();


    void setClient(Client*) override;
    void commitPrimeBuffer(int fd, uint32_t handle, uint32_t width, uint32_t height, uint32_t stride, uint32_t format) override;
    void destroyPrimeBuffer(uint32_t handle) override;

    struct PageFlipHandlerData {
        Client* client;
        bool bufferLocked;
        uint32_t lockedBufferHandle;
    };

private:
    struct {
        int fd;
        struct gbm_device* gbmDevice;
        drmModeModeInfo* mode;
        uint32_t crtcId;
        uint32_t connectorId;
    } m_drm;

    PageFlipHandlerData m_pageFlipData;

    GSource* m_eventSource;
    std::unordered_map<uint32_t, std::pair<struct gbm_bo*, uint32_t>> m_fbMap;
};

} // namespace ViewBackend

} // namespace WPE

<<<<<<< HEAD
#endif // WPE_PLATFORM_DRM
=======
#endif // WPE_BACKEND(DRM)
>>>>>>> 6697e2bd

#endif // WPE_ViewBackend_ViewBackendDRM_h<|MERGE_RESOLUTION|>--- conflicted
+++ resolved
@@ -26,11 +26,7 @@
 #ifndef WPE_ViewBackend_ViewBackendDRM_h
 #define WPE_ViewBackend_ViewBackendDRM_h
 
-<<<<<<< HEAD
-#if WPE_PLATFORM_DRM
-=======
 #if WPE_BACKEND(DRM)
->>>>>>> 6697e2bd
 
 #include <WPE/ViewBackend/ViewBackend.h>
 
@@ -83,10 +79,6 @@
 
 } // namespace WPE
 
-<<<<<<< HEAD
-#endif // WPE_PLATFORM_DRM
-=======
 #endif // WPE_BACKEND(DRM)
->>>>>>> 6697e2bd
 
 #endif // WPE_ViewBackend_ViewBackendDRM_h