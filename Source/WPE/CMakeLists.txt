set(USE_KEY_INPUT_HANDLING_LINUX_INPUT OFF CACHE BOOL "Whether to use <linux/input.h> event codes for keyboard event handling")

if (USE_KEY_INPUT_HANDLING_LINUX_INPUT)
    add_definitions(-DKEY_INPUT_HANDLING_LINUX_INPUT=1)
else ()
    find_package(Libxkbcommon 0.4.0 REQUIRED)
    add_definitions(-DKEY_INPUT_HANDLING_XKB=1)
endif ()

if (USE_WPE_BACKEND_DRM)
    add_definitions(-DWPE_BACKEND_DRM=1)
endif ()

if (USE_WPE_BACKEND_WAYLAND)
    add_definitions(-DWPE_BACKEND_WAYLAND=1)
endif ()

if (USE_WPE_BACKEND_BCM_NEXUS)
    add_definitions(-DWPE_BACKEND_BCM_NEXUS=1)
endif ()

if (USE_WPE_BACKEND_BCM_RPI)
    add_definitions(-DWPE_BACKEND_BCM_RPI=1)
endif ()

if (USE_WPE_BACKEND_INTEL_CE)
    add_definitions(-DWPE_BACKEND_INTEL_CE=1)
endif ()

set(WPE_INCLUDE_DIRECTORIES
    "${CMAKE_SOURCE_DIR}/Source/WPE/Headers"
    "${CMAKE_SOURCE_DIR}/Source/WPE/Source"
    "${CMAKE_SOURCE_DIR}/Source/WPE/Source/Graphics"
    "${CMAKE_SOURCE_DIR}/Source/WPE/Source/Graphics/GBM"
    "${CMAKE_SOURCE_DIR}/Source/WPE/Source/Input"
    "${CMAKE_SOURCE_DIR}/Source/WPE/Source/ViewBackend"
    "${CMAKE_SOURCE_DIR}/Source/WPE/Source/ViewBackend/BCMRPi"
    "${CMAKE_SOURCE_DIR}/Source/WPE/Source/ViewBackend/DRM"
    "${CMAKE_SOURCE_DIR}/Source/WPE/Source/ViewBackend/IntelCE"
    "${CMAKE_SOURCE_DIR}/Source/WPE/Source/ViewBackend/NEXUS"
    "${CMAKE_SOURCE_DIR}/Source/WPE/Source/ViewBackend/Wayland"
    ${BCM_HOST_INCLUDE_DIRS}
    ${GDL_INCLUDE_DIRS}
    ${GLIB_INCLUDE_DIRS}
    ${LIBGBM_INCLUDE_DIRS}
    ${LIBDRM_INCLUDE_DIRS}
    ${LIBINPUT_INCLUDE_DIRS}
    ${LIBUDEV_INCLUDE_DIRS}
    ${LIBXKBCOMMON_INCLUDE_DIRS}
    ${WAYLAND_INCLUDE_DIRS}
)

set(WPE_LIBRARIES
    ${BCM_HOST_LIBRARIES}
    ${GDL_LIBRARIES}
    ${GLIB_LIBRARIES}
    ${LIBDRM_LIBRARIES}
<<<<<<< HEAD
    ${LIBINPUT_LIBRARIES}
    ${LIBUDEV_LIBRARIES}
=======
    ${LIBGBM_LIBRARIES}
>>>>>>> dcee9ed6
    ${LIBXKBCOMMON_LIBRARIES}
    ${WAYLAND_LIBRARIES}
)

set(WPE_SOURCES
    Source/Graphics/RenderingBackend.cpp

    Source/Input/Handling.cpp
    Source/Input/KeyboardEventRepeating.cpp
    Source/Input/LibinputServer.cpp

    Source/Input/LinuxInput/KeyMappingLinuxInput.cpp
    Source/Input/LinuxInput/KeyboardEventHandlerLinuxInput.cpp

    Source/Input/XKB/KeyMappingXKB.cpp
    Source/Input/XKB/KeyboardEventHandlerXKB.cpp

    Source/ViewBackend/ViewBackend.cpp
)

<<<<<<< HEAD
if (USE_WPE_BACKEND_BCM_NEXUS)
    list(APPEND WPE_SOURCES
        Source/ViewBackend/NEXUS/ViewBackendNEXUS.cpp
    )
endif ()

if (USE_WPE_BACKEND_BCM_RPI)
    list(APPEND WPE_SOURCES
        Source/ViewBackend/BCMRPi/ViewBackendBCMRPi.cpp
    )
endif ()

if (USE_WPE_BACKEND_INTEL_CE)
    list(APPEND WPE_SOURCES
        Source/ViewBackend/IntelCE/ViewBackendIntelCE.cpp
=======
if (USE_WPE_BACKEND_DRM OR USE_WPE_BACKEND_WAYLAND)
    list(APPEND WPE_SOURCES
        Source/Graphics/GBM/BufferDataGBM.cpp
        Source/Graphics/GBM/RenderingBackendGBM.cpp
>>>>>>> dcee9ed6
    )
endif ()

if (USE_WPE_BACKEND_DRM)
    list(APPEND WPE_SOURCES
        Source/ViewBackend/DRM/ViewBackendDRM.cpp
    )
endif ()

if (USE_WPE_BACKEND_WAYLAND)
    list(APPEND WPE_SOURCES
        Source/ViewBackend/Wayland/ViewBackendWayland.cpp
        Source/ViewBackend/Wayland/WaylandDisplay.cpp
        Source/ViewBackend/Wayland/ivi-application-protocol.c
        Source/ViewBackend/Wayland/wayland-drm-protocol.c
        Source/ViewBackend/Wayland/xdg-shell-protocol.c
    )
endif ()

include_directories(${WPE_INCLUDE_DIRECTORIES})
add_library(WPE SHARED ${WPE_SOURCES})
target_link_libraries(WPE ${WPE_LIBRARIES})
install(TARGETS WPE DESTINATION "${LIB_INSTALL_DIR}")<|MERGE_RESOLUTION|>--- conflicted
+++ resolved
@@ -55,12 +55,9 @@
     ${GDL_LIBRARIES}
     ${GLIB_LIBRARIES}
     ${LIBDRM_LIBRARIES}
-<<<<<<< HEAD
+    ${LIBGBM_LIBRARIES}
     ${LIBINPUT_LIBRARIES}
     ${LIBUDEV_LIBRARIES}
-=======
-    ${LIBGBM_LIBRARIES}
->>>>>>> dcee9ed6
     ${LIBXKBCOMMON_LIBRARIES}
     ${WAYLAND_LIBRARIES}
 )
@@ -81,7 +78,6 @@
     Source/ViewBackend/ViewBackend.cpp
 )
 
-<<<<<<< HEAD
 if (USE_WPE_BACKEND_BCM_NEXUS)
     list(APPEND WPE_SOURCES
         Source/ViewBackend/NEXUS/ViewBackendNEXUS.cpp
@@ -97,12 +93,13 @@
 if (USE_WPE_BACKEND_INTEL_CE)
     list(APPEND WPE_SOURCES
         Source/ViewBackend/IntelCE/ViewBackendIntelCE.cpp
-=======
+    )
+endif ()
+
 if (USE_WPE_BACKEND_DRM OR USE_WPE_BACKEND_WAYLAND)
     list(APPEND WPE_SOURCES
         Source/Graphics/GBM/BufferDataGBM.cpp
         Source/Graphics/GBM/RenderingBackendGBM.cpp
->>>>>>> dcee9ed6
     )
 endif ()
 
