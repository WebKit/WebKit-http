/*
 * Copyright (C) 2017-2018 Apple Inc. All rights reserved.
 *
 * Redistribution and use in source and binary forms, with or without
 * modification, are permitted provided that the following conditions
 * are met:
 * 1. Redistributions of source code must retain the above copyright
 *    notice, this list of conditions and the following disclaimer.
 * 2. Redistributions in binary form must reproduce the above copyright
 *    notice, this list of conditions and the following disclaimer in the
 *    documentation and/or other materials provided with the distribution.
 *
 * THIS SOFTWARE IS PROVIDED BY APPLE INC. ``AS IS'' AND ANY
 * EXPRESS OR IMPLIED WARRANTIES, INCLUDING, BUT NOT LIMITED TO, THE
 * IMPLIED WARRANTIES OF MERCHANTABILITY AND FITNESS FOR A PARTICULAR
 * PURPOSE ARE DISCLAIMED.  IN NO EVENT SHALL APPLE INC. OR
 * CONTRIBUTORS BE LIABLE FOR ANY DIRECT, INDIRECT, INCIDENTAL, SPECIAL,
 * EXEMPLARY, OR CONSEQUENTIAL DAMAGES (INCLUDING, BUT NOT LIMITED TO,
 * PROCUREMENT OF SUBSTITUTE GOODS OR SERVICES; LOSS OF USE, DATA, OR
 * PROFITS; OR BUSINESS INTERRUPTION) HOWEVER CAUSED AND ON ANY THEORY
 * OF LIABILITY, WHETHER IN CONTRACT, STRICT LIABILITY, OR TORT
 * (INCLUDING NEGLIGENCE OR OTHERWISE) ARISING IN ANY WAY OUT OF THE USE
 * OF THIS SOFTWARE, EVEN IF ADVISED OF THE POSSIBILITY OF SUCH DAMAGE.
 */

#pragma once

#include <cstddef>
#include <utility>
#include <wtf/Assertions.h>

#define ENABLE_POISON 1
#define ENABLE_POISON_ASSERTS 0

<<<<<<< HEAD
// Older versions of gcc and clang have a bug which results in build failures
// when using template methods that take an argument of PoisonedImpl<K2, k2, T2>
// when the KeyType is a uintptr_t (i.e. when we're using the Poisoned variant
// of PoisonedImpl). This bug does not manifest for the ConstExprPoisoned variant.
// In practice, we will likely only use these methods for instantiations of the
// ConstExprPoisoned variant. Hence. this bug is not a show stopper.
// That said, we'll define ENABLE_MIXED_POISON accordingly so that we can use
// it to disable the affected tests when building with old compilers.

#if OS(DARWIN)
#define ENABLE_MIXED_POISON (__clang_major__ >= 9)
#elif defined(__clang_major__)
#define ENABLE_MIXED_POISON (__clang_major__ >= 4)
#elif defined(__GNUC__) && !OS(HAIKU)
#include <features.h>
#define ENABLE_MIXED_POISON (__GNUC_PREREQ(7, 2))
#endif // !defined(__GNUC__)

#ifndef ENABLE_MIXED_POISON
#define ENABLE_MIXED_POISON 0 // Disable for everything else.
#endif

=======
>>>>>>> c1d0c3f6
// Not currently supported for 32-bit or OS(WINDOWS) builds (because of missing llint support).
// Make sure it's disabled.
#if USE(JSVALUE32_64) || OS(WINDOWS)
#undef ENABLE_POISON
#define ENABLE_POISON 0
#undef ENABLE_POISON_ASSERTS
#define ENABLE_POISON_ASSERTS 0
#endif

namespace WTF {

using PoisonedBits = uintptr_t;

namespace PoisonedImplHelper {

template<typename T>
struct isFunctionPointer : std::integral_constant<bool, std::is_function<typename std::remove_pointer<T>::type>::value> { };

template<typename T>
struct isVoidPointer : std::integral_constant<bool, std::is_void<typename std::remove_pointer<T>::type>::value> { };

template<typename T>
struct isConvertibleToReference : std::integral_constant<bool, !isFunctionPointer<T>::value && !isVoidPointer<T>::value> { };

template<typename T>
typename std::enable_if_t<!isConvertibleToReference<T>::value, int>&
asReference(T) { RELEASE_ASSERT_NOT_REACHED(); }

template<typename T>
typename std::enable_if_t<isConvertibleToReference<T>::value, typename std::remove_pointer<T>::type>&
asReference(T ptr) { return *ptr; }

} // namespace PoisonedImplHelper

enum AlreadyPoisonedTag { AlreadyPoisoned };

template<uintptr_t& key, typename T, typename = std::enable_if_t<std::is_pointer<T>::value>>
class Poisoned {
public:
    static constexpr bool isPoisoned = true;

    Poisoned() { }

    Poisoned(std::nullptr_t) { }

    Poisoned(T ptr)
        : m_poisonedBits(poison(ptr))
    { }

    Poisoned(const Poisoned&) = default;

    template<typename Other, typename = std::enable_if_t<Other::isPoisoned>>
    Poisoned(const Other& other)
        : m_poisonedBits(poison<T>(other.unpoisoned()))
    { }

    Poisoned(Poisoned&&) = default;

    explicit Poisoned(AlreadyPoisonedTag, PoisonedBits poisonedBits)
        : m_poisonedBits(poisonedBits)
    { }

#if ENABLE(POISON_ASSERTS)
    template<typename U = void*>
    static bool isPoisoned(U value) { return !value || (reinterpret_cast<uintptr_t>(value) & 0xffff000000000000); }
    template<typename U = void*>
    static void assertIsPoisoned(U value) { RELEASE_ASSERT(isPoisoned(value)); }
    template<typename U = void*>
    static void assertIsNotPoisoned(U value) { RELEASE_ASSERT(!isPoisoned(value)); }
#else
    template<typename U = void*> static void assertIsPoisoned(U) { }
    template<typename U = void*> static void assertIsNotPoisoned(U) { }
#endif
    void assertIsPoisoned() const { assertIsPoisoned(m_poisonedBits); }
    void assertIsNotPoisoned() const { assertIsNotPoisoned(m_poisonedBits); }

    template<typename U = T>
    U unpoisoned() const { return unpoison<U>(m_poisonedBits); }

    void clear() { m_poisonedBits = 0; }

    auto& operator*() const { ASSERT(m_poisonedBits); return PoisonedImplHelper::asReference(unpoison(m_poisonedBits)); }
    ALWAYS_INLINE T operator->() const { return unpoison(m_poisonedBits); }

    template<typename U = PoisonedBits>
    U bits() const { return bitwise_cast<U>(m_poisonedBits); }

    bool operator!() const { return !m_poisonedBits; }
    explicit operator bool() const { return !!m_poisonedBits; }

    bool operator==(const Poisoned& b) const { return m_poisonedBits == b.m_poisonedBits; }
    bool operator!=(const Poisoned& b) const { return m_poisonedBits != b.m_poisonedBits; }

    bool operator==(T b) const { return unpoisoned() == b; }
    bool operator!=(T b) const { return unpoisoned() != b; }
    bool operator<(T b) const { return unpoisoned() < b; }
    bool operator<=(T b) const { return unpoisoned() <= b; }
    bool operator>(T b) const { return unpoisoned() > b; }
    bool operator>=(T b) const { return unpoisoned() >= b; }

    Poisoned& operator=(T ptr)
    {
        m_poisonedBits = poison(ptr);
        return *this;
    }
    Poisoned& operator=(const Poisoned&) = default;

    Poisoned& operator=(std::nullptr_t)
    {
        clear();
        return *this;
    }

    template<typename Other, typename = std::enable_if_t<Other::isPoisoned>>
    Poisoned& operator=(const Other& other)
    {
        m_poisonedBits = poison<T>(other.unpoisoned());
        return *this;
    }

    void swap(Poisoned& other)
    {
        std::swap(m_poisonedBits, other.m_poisonedBits);
    }

    void swap(std::nullptr_t) { clear(); }

    template<typename Other, typename = std::enable_if_t<Other::isPoisoned>>
    void swap(Other& other)
    {
        T t1 = this->unpoisoned();
        T t2 = other.unpoisoned();
        std::swap(t1, t2);
        m_poisonedBits = poison(t1);
        other.m_poisonedBits = Other::poison(t2);
    }

    void swap(T& t2)
    {
        T t1 = this->unpoisoned();
        std::swap(t1, t2);
        m_poisonedBits = poison(t1);
    }

    template<class U>
    T exchange(U&& newValue)
    {
        T oldValue = unpoisoned();
        m_poisonedBits = poison(std::forward<U>(newValue));
        return oldValue;
    }

private:
    constexpr static PoisonedBits poison(std::nullptr_t) { return 0; }
#if ENABLE(POISON)
    template<typename U>
    ALWAYS_INLINE static PoisonedBits poison(U ptr) { return ptr ? bitwise_cast<PoisonedBits>(ptr) ^ key : 0; }
    template<typename U = T>
    ALWAYS_INLINE static U unpoison(PoisonedBits poisonedBits) { return poisonedBits ? bitwise_cast<U>(poisonedBits ^ key) : bitwise_cast<U>(0ll); }
#else
    template<typename U>
    ALWAYS_INLINE static PoisonedBits poison(U ptr) { return bitwise_cast<PoisonedBits>(ptr); }
    template<typename U = T>
    ALWAYS_INLINE static U unpoison(PoisonedBits poisonedBits) { return bitwise_cast<U>(poisonedBits); }
#endif

    PoisonedBits m_poisonedBits { 0 };

    template<uintptr_t&, typename, typename> friend class Poisoned;
};

template<typename T, typename U, typename = std::enable_if_t<T::isPoisoned && U::isPoisoned && !std::is_same<T, U>::value>>
inline bool operator==(const T& a, const U& b) { return a.unpoisoned() == b.unpoisoned(); }

template<typename T, typename U, typename = std::enable_if_t<T::isPoisoned && U::isPoisoned && !std::is_same<T, U>::value>>
inline bool operator!=(const T& a, const U& b) { return a.unpoisoned() != b.unpoisoned(); }

template<typename T, typename U, typename = std::enable_if_t<T::isPoisoned && U::isPoisoned>>
inline bool operator<(const T& a, const U& b) { return a.unpoisoned() < b.unpoisoned(); }

template<typename T, typename U, typename = std::enable_if_t<T::isPoisoned && U::isPoisoned>>
inline bool operator<=(const T& a, const U& b) { return a.unpoisoned() <= b.unpoisoned(); }

template<typename T, typename U, typename = std::enable_if_t<T::isPoisoned && U::isPoisoned>>
inline bool operator>(const T& a, const U& b) { return a.unpoisoned() > b.unpoisoned(); }

template<typename T, typename U, typename = std::enable_if_t<T::isPoisoned && U::isPoisoned>>
inline bool operator>=(const T& a, const U& b) { return a.unpoisoned() >= b.unpoisoned(); }

template<typename T, typename U, typename = std::enable_if_t<T::isPoisoned>>
inline void swap(T& a, U& b)
{
    a.swap(b);
}

WTF_EXPORT_PRIVATE uintptr_t makePoison();

template<uintptr_t& key, typename T>
struct PoisonedPtrTraits {
    static auto poison() { return key; }

    using StorageType = Poisoned<key, T*>;

    template<class U> static ALWAYS_INLINE T* exchange(StorageType& ptr, U&& newValue) { return ptr.exchange(newValue); }

    template<typename Other>
    static ALWAYS_INLINE void swap(Poisoned<key, T*>& a, Other& b) { a.swap(b); }

    static ALWAYS_INLINE T* unwrap(const StorageType& ptr) { return ptr.unpoisoned(); }
};

template<uintptr_t& key, typename T>
struct PoisonedValueTraits {
    static auto poison() { return key; }

    using StorageType = Poisoned<key, T>;

    template<class U> static ALWAYS_INLINE T exchange(StorageType& val, U&& newValue) { return val.exchange(newValue); }

    template<typename Other>
    static ALWAYS_INLINE void swap(Poisoned<key, T>& a, Other& b) { a.swap(b); }

    static ALWAYS_INLINE T unwrap(const StorageType& val) { return val.unpoisoned(); }
};

} // namespace WTF

using WTF::AlreadyPoisoned;
using WTF::Poisoned;
using WTF::PoisonedBits;
using WTF::makePoison;<|MERGE_RESOLUTION|>--- conflicted
+++ resolved
@@ -32,31 +32,6 @@
 #define ENABLE_POISON 1
 #define ENABLE_POISON_ASSERTS 0
 
-<<<<<<< HEAD
-// Older versions of gcc and clang have a bug which results in build failures
-// when using template methods that take an argument of PoisonedImpl<K2, k2, T2>
-// when the KeyType is a uintptr_t (i.e. when we're using the Poisoned variant
-// of PoisonedImpl). This bug does not manifest for the ConstExprPoisoned variant.
-// In practice, we will likely only use these methods for instantiations of the
-// ConstExprPoisoned variant. Hence. this bug is not a show stopper.
-// That said, we'll define ENABLE_MIXED_POISON accordingly so that we can use
-// it to disable the affected tests when building with old compilers.
-
-#if OS(DARWIN)
-#define ENABLE_MIXED_POISON (__clang_major__ >= 9)
-#elif defined(__clang_major__)
-#define ENABLE_MIXED_POISON (__clang_major__ >= 4)
-#elif defined(__GNUC__) && !OS(HAIKU)
-#include <features.h>
-#define ENABLE_MIXED_POISON (__GNUC_PREREQ(7, 2))
-#endif // !defined(__GNUC__)
-
-#ifndef ENABLE_MIXED_POISON
-#define ENABLE_MIXED_POISON 0 // Disable for everything else.
-#endif
-
-=======
->>>>>>> c1d0c3f6
 // Not currently supported for 32-bit or OS(WINDOWS) builds (because of missing llint support).
 // Make sure it's disabled.
 #if USE(JSVALUE32_64) || OS(WINDOWS)
