--- conflicted
+++ resolved
@@ -68,11 +68,7 @@
 #include <unistd.h>
 #endif
 
-<<<<<<< HEAD
-#if OS(DARWIN) || (OS(LINUX) && !defined(__UCLIBC__)) || OS(HAIKU)
-=======
-#if OS(DARWIN) || (OS(LINUX) && defined(__GLIBC__) && !defined(__UCLIBC__))
->>>>>>> 49d865a8
+#if OS(DARWIN) || OS(HAIKU) || (OS(LINUX) && defined(__GLIBC__) && !defined(__UCLIBC__))
 #include <cxxabi.h>
 #include <dlfcn.h>
 #include <execinfo.h>
@@ -229,11 +225,7 @@
 
 void WTFGetBacktrace(void** stack, int* size)
 {
-<<<<<<< HEAD
-#if OS(DARWIN) || (OS(LINUX) && !defined(__UCLIBC__)) || OS(HAIKU)
-=======
-#if OS(DARWIN) || (OS(LINUX) && defined(__GLIBC__) && !defined(__UCLIBC__))
->>>>>>> 49d865a8
+#if OS(DARWIN) || OS(HAIKU) || (OS(LINUX) && defined(__GLIBC__) && !defined(__UCLIBC__))
     *size = backtrace(stack, *size);
 #elif OS(WINDOWS)
     // The CaptureStackBackTrace function is available in XP, but it is not defined
