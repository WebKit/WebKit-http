/*
 * Copyright (C) 2003, 2006, 2007, 2013 Apple Inc.  All rights reserved.
 * Copyright (C) 2007-2009 Torch Mobile, Inc.
 * Copyright (C) 2011 University of Szeged. All rights reserved.
 *
 * Redistribution and use in source and binary forms, with or without
 * modification, are permitted provided that the following conditions
 * are met:
 * 1. Redistributions of source code must retain the above copyright
 *    notice, this list of conditions and the following disclaimer.
 * 2. Redistributions in binary form must reproduce the above copyright
 *    notice, this list of conditions and the following disclaimer in the
 *    documentation and/or other materials provided with the distribution.
 *
 * THIS SOFTWARE IS PROVIDED BY APPLE INC. ``AS IS'' AND ANY
 * EXPRESS OR IMPLIED WARRANTIES, INCLUDING, BUT NOT LIMITED TO, THE
 * IMPLIED WARRANTIES OF MERCHANTABILITY AND FITNESS FOR A PARTICULAR
 * PURPOSE ARE DISCLAIMED.  IN NO EVENT SHALL APPLE INC. OR
 * CONTRIBUTORS BE LIABLE FOR ANY DIRECT, INDIRECT, INCIDENTAL, SPECIAL,
 * EXEMPLARY, OR CONSEQUENTIAL DAMAGES (INCLUDING, BUT NOT LIMITED TO,
 * PROCUREMENT OF SUBSTITUTE GOODS OR SERVICES; LOSS OF USE, DATA, OR
 * PROFITS; OR BUSINESS INTERRUPTION) HOWEVER CAUSED AND ON ANY THEORY
 * OF LIABILITY, WHETHER IN CONTRACT, STRICT LIABILITY, OR TORT
 * (INCLUDING NEGLIGENCE OR OTHERWISE) ARISING IN ANY WAY OUT OF THE USE
 * OF THIS SOFTWARE, EVEN IF ADVISED OF THE POSSIBILITY OF SUCH DAMAGE.
 */

// The vprintf_stderr_common function triggers this error in the Mac build.
// Feel free to remove this pragma if this file builds on Mac.
// According to http://gcc.gnu.org/onlinedocs/gcc-4.2.1/gcc/Diagnostic-Pragmas.html#Diagnostic-Pragmas
// we need to place this directive before any data or functions are defined.
#pragma GCC diagnostic ignored "-Wmissing-format-attribute"

#include "config.h"
#include "Assertions.h"

#include "Compiler.h"
#include <mutex>
#include <stdio.h>
#include <string.h>
#include <wtf/Lock.h>
#include <wtf/Locker.h>
#include <wtf/LoggingAccumulator.h>
#include <wtf/StackTrace.h>
#include <wtf/StdLibExtras.h>
#include <wtf/StringExtras.h>
#include <wtf/text/CString.h>
#include <wtf/text/StringBuilder.h>
#include <wtf/text/WTFString.h>

#if HAVE(SIGNAL_H)
#include <signal.h>
#endif

#if USE(CF)
#include <CoreFoundation/CFString.h>
#if PLATFORM(COCOA)
#define USE_APPLE_SYSTEM_LOG 1
#include <asl.h>
#endif
#endif // USE(CF)

#if COMPILER(MSVC)
#include <crtdbg.h>
#endif

#if OS(WINDOWS)
#include <windows.h>
#endif

#if OS(DARWIN)
#include <sys/sysctl.h>
#include <unistd.h>
#endif

#if HAVE(BACKTRACE)
#include <execinfo.h>
#endif

extern "C" {

static void logToStderr(const char* buffer)
{
#if USE(APPLE_SYSTEM_LOG)
#pragma clang diagnostic push
#pragma clang diagnostic ignored "-Wdeprecated-declarations"
    asl_log(0, 0, ASL_LEVEL_NOTICE, "%s", buffer);
#pragma clang diagnostic pop
#endif
    fputs(buffer, stderr);
}

WTF_ATTRIBUTE_PRINTF(1, 0)
static void vprintf_stderr_common(const char* format, va_list args)
{
#if USE(CF) && !OS(WINDOWS)
    if (strstr(format, "%@")) {
        CFStringRef cfFormat = CFStringCreateWithCString(NULL, format, kCFStringEncodingUTF8);

#if COMPILER(CLANG)
#pragma clang diagnostic push
#pragma clang diagnostic ignored "-Wformat-nonliteral"
#endif
        CFStringRef str = CFStringCreateWithFormatAndArguments(NULL, NULL, cfFormat, args);
#if COMPILER(CLANG)
#pragma clang diagnostic pop
#endif
        CFIndex length = CFStringGetMaximumSizeForEncoding(CFStringGetLength(str), kCFStringEncodingUTF8);
        char* buffer = (char*)malloc(length + 1);

        CFStringGetCString(str, buffer, length, kCFStringEncodingUTF8);

        logToStderr(buffer);

        free(buffer);
        CFRelease(str);
        CFRelease(cfFormat);
        return;
    }

#if USE(APPLE_SYSTEM_LOG)
#pragma clang diagnostic push
#pragma clang diagnostic ignored "-Wdeprecated-declarations"
    va_list copyOfArgs;
    va_copy(copyOfArgs, args);
    asl_vlog(0, 0, ASL_LEVEL_NOTICE, format, copyOfArgs);
    va_end(copyOfArgs);
#pragma clang diagnostic pop
#endif

    // Fall through to write to stderr in the same manner as other platforms.

#elif HAVE(ISDEBUGGERPRESENT)
    if (IsDebuggerPresent()) {
        size_t size = 1024;

        do {
            char* buffer = (char*)malloc(size);

            if (buffer == NULL)
                break;

            if (vsnprintf(buffer, size, format, args) != -1) {
                OutputDebugStringA(buffer);
                free(buffer);
                break;
            }

            free(buffer);
            size *= 2;
        } while (size > 1024);
    }
#endif
    vfprintf(stderr, format, args);
}

#if COMPILER(GCC_OR_CLANG)
#pragma GCC diagnostic push
#pragma GCC diagnostic ignored "-Wformat-nonliteral"
#endif

static void vprintf_stderr_with_prefix(const char* prefix, const char* format, va_list args)
{
    size_t prefixLength = strlen(prefix);
    size_t formatLength = strlen(format);
    auto formatWithPrefix = std::make_unique<char[]>(prefixLength + formatLength + 1);
    memcpy(formatWithPrefix.get(), prefix, prefixLength);
    memcpy(formatWithPrefix.get() + prefixLength, format, formatLength);
    formatWithPrefix[prefixLength + formatLength] = 0;

    vprintf_stderr_common(formatWithPrefix.get(), args);
}

static void vprintf_stderr_with_trailing_newline(const char* format, va_list args)
{
    size_t formatLength = strlen(format);
    if (formatLength && format[formatLength - 1] == '\n') {
        vprintf_stderr_common(format, args);
        return;
    }

    auto formatWithNewline = std::make_unique<char[]>(formatLength + 2);
    memcpy(formatWithNewline.get(), format, formatLength);
    formatWithNewline[formatLength] = '\n';
    formatWithNewline[formatLength + 1] = 0;

    vprintf_stderr_common(formatWithNewline.get(), args);
}

#if COMPILER(GCC_OR_CLANG)
#pragma GCC diagnostic pop
#endif

WTF_ATTRIBUTE_PRINTF(1, 2)
static void printf_stderr_common(const char* format, ...)
{
    va_list args;
    va_start(args, format);
    vprintf_stderr_common(format, args);
    va_end(args);
}

static void printCallSite(const char* file, int line, const char* function)
{
#if OS(WINDOWS) && defined(_DEBUG)
    _CrtDbgReport(_CRT_WARN, file, line, NULL, "%s\n", function);
#else
    // By using this format, which matches the format used by MSVC for compiler errors, developers
    // using Visual Studio can double-click the file/line number in the Output Window to have the
    // editor navigate to that line of code. It seems fine for other developers, too.
    printf_stderr_common("%s(%d) : %s\n", file, line, function);
#endif
}

void WTFReportAssertionFailure(const char* file, int line, const char* function, const char* assertion)
{
    if (assertion)
        printf_stderr_common("ASSERTION FAILED: %s\n", assertion);
    else
        printf_stderr_common("SHOULD NEVER BE REACHED\n");
    printCallSite(file, line, function);
}

void WTFReportAssertionFailureWithMessage(const char* file, int line, const char* function, const char* assertion, const char* format, ...)
{
    va_list args;
    va_start(args, format);
    vprintf_stderr_with_prefix("ASSERTION FAILED: ", format, args);
    va_end(args);
    printf_stderr_common("\n%s\n", assertion);
    printCallSite(file, line, function);
}

void WTFReportArgumentAssertionFailure(const char* file, int line, const char* function, const char* argName, const char* assertion)
{
    printf_stderr_common("ARGUMENT BAD: %s, %s\n", argName, assertion);
    printCallSite(file, line, function);
}

class CrashLogPrintStream : public PrintStream {
public:
    WTF_ATTRIBUTE_PRINTF(2, 0)
    void vprintf(const char* format, va_list argList) override
    {
        vprintf_stderr_common(format, argList);
    }
};

void WTFGetBacktrace(void** stack, int* size)
{
#if HAVE(BACKTRACE)
    *size = backtrace(stack, *size);
#elif OS(WINDOWS)
    *size = RtlCaptureStackBackTrace(0, *size, stack, 0);
#else
    UNUSED_PARAM(stack);
    *size = 0;
#endif
}

void WTFReportBacktrace()
{
    static const int framesToShow = 31;
    static const int framesToSkip = 2;
    void* samples[framesToShow + framesToSkip];
    int frames = framesToShow + framesToSkip;

    WTFGetBacktrace(samples, &frames);
    WTFPrintBacktrace(samples + framesToSkip, frames - framesToSkip);
}

<<<<<<< HEAD
#if OS(DARWIN) || OS(LINUX)
#  if PLATFORM(GTK)
#    if defined(__GLIBC__) && !defined(__UCLIBC__)
#      define USE_BACKTRACE_SYMBOLS 1
#    endif
#  elif defined(__GLIBC__) && !defined(__UCLIBC__)
#    define USE_DLADDR 1
#  endif
#endif

=======
>>>>>>> 97a6a9fe
void WTFPrintBacktrace(void** stack, int size)
{
    CrashLogPrintStream out;
    StackTrace stackTrace(stack, size);
    out.print(stackTrace);
}

static WTFCrashHookFunction globalHook = 0;

void WTFSetCrashHook(WTFCrashHookFunction function)
{
    globalHook = function;
}

#if !defined(NDEBUG) || !OS(DARWIN)
void WTFCrash()
{
    if (globalHook)
        globalHook();

    WTFReportBacktrace();
    *(int *)(uintptr_t)0xbbadbeef = 0;
    // More reliable, but doesn't say BBADBEEF.
#if COMPILER(GCC_OR_CLANG)
    __builtin_trap();
#else
    ((void(*)())0)();
#endif
}
#else
// We need to keep WTFCrash() around (even on non-debug OS(DARWIN) builds) as a workaround
// for presently shipping (circa early 2016) SafariForWebKitDevelopment binaries which still
// expects to link to it.
void WTFCrash()
{
    CRASH();
}
#endif // !defined(NDEBUG) || !OS(DARWIN)

void WTFCrashWithSecurityImplication()
{
    CRASH();
}

#if HAVE(SIGNAL_H)
static NO_RETURN void dumpBacktraceSignalHandler(int sig)
{
    WTFReportBacktrace();
    exit(128 + sig);
}

static void installSignalHandlersForFatalErrors(void (*handler)(int))
{
    signal(SIGILL, handler); //    4: illegal instruction (not reset when caught).
    signal(SIGTRAP, handler); //   5: trace trap (not reset when caught).
    signal(SIGFPE, handler); //    8: floating point exception.
    signal(SIGBUS, handler); //   10: bus error.
    signal(SIGSEGV, handler); //  11: segmentation violation.
    signal(SIGSYS, handler); //   12: bad argument to system call.
    signal(SIGPIPE, handler); //  13: write on a pipe with no reader.
    signal(SIGXCPU, handler); //  24: exceeded CPU time limit.
    signal(SIGXFSZ, handler); //  25: exceeded file size limit.
}

static void resetSignalHandlersForFatalErrors()
{
    installSignalHandlersForFatalErrors(SIG_DFL);
}
#endif

void WTFInstallReportBacktraceOnCrashHook()
{
#if HAVE(SIGNAL_H)
    // Needed otherwise we are going to dump the stack trace twice
    // in case we hit an assertion.
    WTFSetCrashHook(&resetSignalHandlersForFatalErrors);
    installSignalHandlersForFatalErrors(&dumpBacktraceSignalHandler);
#endif
}

bool WTFIsDebuggerAttached()
{
#if OS(DARWIN)
    struct kinfo_proc info;
    int mib[] = { CTL_KERN, KERN_PROC, KERN_PROC_PID, getpid() };
    size_t size = sizeof(info);
    if (sysctl(mib, sizeof(mib) / sizeof(mib[0]), &info, &size, nullptr, 0) == -1)
        return false;
    return info.kp_proc.p_flag & P_TRACED;
#else
    return false;
#endif
}

void WTFReportFatalError(const char* file, int line, const char* function, const char* format, ...)
{
    va_list args;
    va_start(args, format);
    vprintf_stderr_with_prefix("FATAL ERROR: ", format, args);
    va_end(args);
    printf_stderr_common("\n");
    printCallSite(file, line, function);
}

void WTFReportError(const char* file, int line, const char* function, const char* format, ...)
{
    va_list args;
    va_start(args, format);
    vprintf_stderr_with_prefix("ERROR: ", format, args);
    va_end(args);
    printf_stderr_common("\n");
    printCallSite(file, line, function);
}

class WTFLoggingAccumulator {
public:
    void accumulate(const String&);
    void resetAccumulatedLogs();
    String getAndResetAccumulatedLogs();

private:
    Lock accumulatorLock;
    StringBuilder loggingAccumulator;
};

void WTFLoggingAccumulator::accumulate(const String& log)
{
    Locker<Lock> locker(accumulatorLock);
    loggingAccumulator.append(log);
}

void WTFLoggingAccumulator::resetAccumulatedLogs()
{
    Locker<Lock> locker(accumulatorLock);
    loggingAccumulator.clear();
}

String WTFLoggingAccumulator::getAndResetAccumulatedLogs()
{
    Locker<Lock> locker(accumulatorLock);
    String result = loggingAccumulator.toString();
    loggingAccumulator.clear();
    return result;
}

static WTFLoggingAccumulator& loggingAccumulator()
{
    static WTFLoggingAccumulator* accumulator;
    static std::once_flag initializeAccumulatorOnce;
    std::call_once(initializeAccumulatorOnce, [] {
        accumulator = new WTFLoggingAccumulator;
    });

    return *accumulator;
}

void WTFLog(WTFLogChannel* channel, const char* format, ...)
{
    if (channel->state == WTFLogChannelOff)
        return;

    if (channel->state == WTFLogChannelOn) {
        va_list args;
        va_start(args, format);
        vprintf_stderr_with_trailing_newline(format, args);
        va_end(args);
        return;
    }

    ASSERT(channel->state == WTFLogChannelOnWithAccumulation);

    va_list args;
    va_start(args, format);

#if COMPILER(CLANG)
#pragma clang diagnostic push
#pragma clang diagnostic ignored "-Wformat-nonliteral"
#endif
    String loggingString = String::format(format, args);
#if COMPILER(CLANG)
#pragma clang diagnostic pop
#endif

    va_end(args);

    if (!loggingString.endsWith('\n'))
        loggingString.append('\n');

    loggingAccumulator().accumulate(loggingString);

    logToStderr(loggingString.utf8().data());
}

void WTFLogVerbose(const char* file, int line, const char* function, WTFLogChannel* channel, const char* format, ...)
{
    if (channel->state != WTFLogChannelOn)
        return;

    va_list args;
    va_start(args, format);

#if COMPILER(CLANG)
#pragma clang diagnostic push
#pragma clang diagnostic ignored "-Wformat-nonliteral"
#endif
    WTFLog(channel, format, args);
#if COMPILER(CLANG)
#pragma clang diagnostic pop
#endif

    va_end(args);

    printCallSite(file, line, function);
}

void WTFLogAlwaysV(const char* format, va_list args)
{
    vprintf_stderr_with_trailing_newline(format, args);
}

void WTFLogAlways(const char* format, ...)
{
    va_list args;
    va_start(args, format);
    WTFLogAlwaysV(format, args);
    va_end(args);
}

void WTFLogAlwaysAndCrash(const char* format, ...)
{
    va_list args;
    va_start(args, format);
    WTFLogAlwaysV(format, args);
    va_end(args);
    CRASH();
}

WTFLogChannel* WTFLogChannelByName(WTFLogChannel* channels[], size_t count, const char* name)
{
    for (size_t i = 0; i < count; ++i) {
        WTFLogChannel* channel = channels[i];
        if (!strcasecmp(name, channel->name))
            return channel;
    }

    return 0;
}

static void setStateOfAllChannels(WTFLogChannel* channels[], size_t channelCount, WTFLogChannelState state)
{
    for (size_t i = 0; i < channelCount; ++i)
        channels[i]->state = state;
}

void WTFInitializeLogChannelStatesFromString(WTFLogChannel* channels[], size_t count, const char* logLevel)
{
#if !RELEASE_LOG_DISABLED
    for (size_t i = 0; i < count; ++i) {
        WTFLogChannel* channel = channels[i];
        channel->osLogChannel = os_log_create(channel->subsystem, channel->name);
    }
#endif

    String logLevelString = logLevel;
    Vector<String> components;
    logLevelString.split(',', components);

    for (size_t i = 0; i < components.size(); ++i) {
        String component = components[i];

        WTFLogChannelState logChannelState = WTFLogChannelOn;
        if (component.startsWith('-')) {
            logChannelState = WTFLogChannelOff;
            component = component.substring(1);
        }

        if (equalLettersIgnoringASCIICase(component, "all")) {
            setStateOfAllChannels(channels, count, logChannelState);
            continue;
        }

        if (WTFLogChannel* channel = WTFLogChannelByName(channels, count, component.utf8().data()))
            channel->state = logChannelState;
        else
            WTFLogAlways("Unknown logging channel: %s", component.utf8().data());
    }
}

} // extern "C"

namespace WTF {

void resetAccumulatedLogs()
{
    loggingAccumulator().resetAccumulatedLogs();
}

String getAndResetAccumulatedLogs()
{
    return loggingAccumulator().getAndResetAccumulatedLogs();
}

} // namespace WTF<|MERGE_RESOLUTION|>--- conflicted
+++ resolved
@@ -269,19 +269,6 @@
     WTFPrintBacktrace(samples + framesToSkip, frames - framesToSkip);
 }
 
-<<<<<<< HEAD
-#if OS(DARWIN) || OS(LINUX)
-#  if PLATFORM(GTK)
-#    if defined(__GLIBC__) && !defined(__UCLIBC__)
-#      define USE_BACKTRACE_SYMBOLS 1
-#    endif
-#  elif defined(__GLIBC__) && !defined(__UCLIBC__)
-#    define USE_DLADDR 1
-#  endif
-#endif
-
-=======
->>>>>>> 97a6a9fe
 void WTFPrintBacktrace(void** stack, int size)
 {
     CrashLogPrintStream out;
