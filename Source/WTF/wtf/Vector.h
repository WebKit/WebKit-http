/*
 *  Copyright (C) 2005, 2006, 2007, 2008, 2014 Apple Inc. All rights reserved.
 *
 *  This library is free software; you can redistribute it and/or
 *  modify it under the terms of the GNU Library General Public
 *  License as published by the Free Software Foundation; either
 *  version 2 of the License, or (at your option) any later version.
 *
 *  This library is distributed in the hope that it will be useful,
 *  but WITHOUT ANY WARRANTY; without even the implied warranty of
 *  MERCHANTABILITY or FITNESS FOR A PARTICULAR PURPOSE.  See the GNU
 *  Library General Public License for more details.
 *
 *  You should have received a copy of the GNU Library General Public License
 *  along with this library; see the file COPYING.LIB.  If not, write to
 *  the Free Software Foundation, Inc., 51 Franklin Street, Fifth Floor,
 *  Boston, MA 02110-1301, USA.
 *
 */

#ifndef WTF_Vector_h
#define WTF_Vector_h

#include <initializer_list>
#include <limits>
#include <string.h>
#include <type_traits>
#include <utility>
#include <wtf/CheckedArithmetic.h>
#include <wtf/FastMalloc.h>
#include <wtf/MallocPtr.h>
#include <wtf/Noncopyable.h>
#include <wtf/NotFound.h>
#include <wtf/StdLibExtras.h>
#include <wtf/ValueCheck.h>
#include <wtf/VectorTraits.h>

#if ASAN_ENABLED
extern "C" void __sanitizer_annotate_contiguous_container(const void* begin, const void* end, const void* old_mid, const void* new_mid);
#endif

namespace WTF {

template <bool needsDestruction, typename T>
struct VectorDestructor;

template<typename T>
struct VectorDestructor<false, T>
{
    static void destruct(T*, T*) {}
};

template<typename T>
struct VectorDestructor<true, T>
{
    static void destruct(T* begin, T* end) 
    {
        for (T* cur = begin; cur != end; ++cur)
            cur->~T();
    }
};

template <bool needsInitialization, bool canInitializeWithMemset, typename T>
struct VectorInitializer;

template<bool ignore, typename T>
struct VectorInitializer<false, ignore, T>
{
    static void initialize(T*, T*) {}
};

template<typename T>
struct VectorInitializer<true, false, T>
{
    static void initialize(T* begin, T* end) 
    {
        for (T* cur = begin; cur != end; ++cur)
            new (NotNull, cur) T;
    }
};

template<typename T>
struct VectorInitializer<true, true, T>
{
    static void initialize(T* begin, T* end) 
    {
        memset(begin, 0, reinterpret_cast<char*>(end) - reinterpret_cast<char*>(begin));
    }
};

template <bool canMoveWithMemcpy, typename T>
struct VectorMover;

template<typename T>
struct VectorMover<false, T>
{
    static void move(T* src, T* srcEnd, T* dst)
    {
        while (src != srcEnd) {
            new (NotNull, dst) T(WTFMove(*src));
            src->~T();
            ++dst;
            ++src;
        }
    }
    static void moveOverlapping(T* src, T* srcEnd, T* dst)
    {
        if (src > dst)
            move(src, srcEnd, dst);
        else {
            T* dstEnd = dst + (srcEnd - src);
            while (src != srcEnd) {
                --srcEnd;
                --dstEnd;
                new (NotNull, dstEnd) T(WTFMove(*srcEnd));
                srcEnd->~T();
            }
        }
    }
};

template<typename T>
struct VectorMover<true, T>
{
    static void move(const T* src, const T* srcEnd, T* dst) 
    {
        memcpy(dst, src, reinterpret_cast<const char*>(srcEnd) - reinterpret_cast<const char*>(src));
    }
    static void moveOverlapping(const T* src, const T* srcEnd, T* dst) 
    {
        memmove(dst, src, reinterpret_cast<const char*>(srcEnd) - reinterpret_cast<const char*>(src));
    }
};

template <bool canCopyWithMemcpy, typename T>
struct VectorCopier;

template<typename T>
struct VectorCopier<false, T>
{
    template<typename U>
    static void uninitializedCopy(const T* src, const T* srcEnd, U* dst)
    {
        while (src != srcEnd) {
            new (NotNull, dst) U(*src);
            ++dst;
            ++src;
        }
    }
};

template<typename T>
struct VectorCopier<true, T>
{
    static void uninitializedCopy(const T* src, const T* srcEnd, T* dst)
    {
        memcpy(dst, src, reinterpret_cast<const char*>(srcEnd) - reinterpret_cast<const char*>(src));
    }
    template<typename U>
    static void uninitializedCopy(const T* src, const T* srcEnd, U* dst)
    {
        VectorCopier<false, T>::uninitializedCopy(src, srcEnd, dst);
    }
};

template <bool canFillWithMemset, typename T>
struct VectorFiller;

template<typename T>
struct VectorFiller<false, T>
{
    static void uninitializedFill(T* dst, T* dstEnd, const T& val) 
    {
        while (dst != dstEnd) {
            new (NotNull, dst) T(val);
            ++dst;
        }
    }
};

template<typename T>
struct VectorFiller<true, T>
{
    static void uninitializedFill(T* dst, T* dstEnd, const T& val) 
    {
        static_assert(sizeof(T) == 1, "Size of type T should be equal to one!");
#if COMPILER(GCC_OR_CLANG) && defined(_FORTIFY_SOURCE)
        if (!__builtin_constant_p(dstEnd - dst) || (!(dstEnd - dst)))
#endif
            memset(dst, val, dstEnd - dst);
    }
};

template<bool canCompareWithMemcmp, typename T>
struct VectorComparer;

template<typename T>
struct VectorComparer<false, T>
{
    static bool compare(const T* a, const T* b, size_t size)
    {
        for (size_t i = 0; i < size; ++i)
            if (!(a[i] == b[i]))
                return false;
        return true;
    }
};

template<typename T>
struct VectorComparer<true, T>
{
    static bool compare(const T* a, const T* b, size_t size)
    {
        return memcmp(a, b, sizeof(T) * size) == 0;
    }
};

template<typename T>
struct VectorTypeOperations
{
    static void destruct(T* begin, T* end)
    {
        VectorDestructor<!std::is_trivially_destructible<T>::value, T>::destruct(begin, end);
    }

    static void initialize(T* begin, T* end)
    {
        VectorInitializer<VectorTraits<T>::needsInitialization, VectorTraits<T>::canInitializeWithMemset, T>::initialize(begin, end);
    }

    static void move(T* src, T* srcEnd, T* dst)
    {
        VectorMover<VectorTraits<T>::canMoveWithMemcpy, T>::move(src, srcEnd, dst);
    }

    static void moveOverlapping(T* src, T* srcEnd, T* dst)
    {
        VectorMover<VectorTraits<T>::canMoveWithMemcpy, T>::moveOverlapping(src, srcEnd, dst);
    }

    static void uninitializedCopy(const T* src, const T* srcEnd, T* dst)
    {
        VectorCopier<VectorTraits<T>::canCopyWithMemcpy, T>::uninitializedCopy(src, srcEnd, dst);
    }

    static void uninitializedFill(T* dst, T* dstEnd, const T& val)
    {
        VectorFiller<VectorTraits<T>::canFillWithMemset, T>::uninitializedFill(dst, dstEnd, val);
    }
    
    static bool compare(const T* a, const T* b, size_t size)
    {
        return VectorComparer<VectorTraits<T>::canCompareWithMemcmp, T>::compare(a, b, size);
    }
};

template<typename T>
class VectorBufferBase {
    WTF_MAKE_NONCOPYABLE(VectorBufferBase);
public:
    void allocateBuffer(size_t newCapacity)
    {
        ASSERT(newCapacity);
        if (newCapacity > std::numeric_limits<unsigned>::max() / sizeof(T))
            CRASH();
        size_t sizeToAllocate = newCapacity * sizeof(T);
        m_capacity = sizeToAllocate / sizeof(T);
        m_buffer = static_cast<T*>(fastMalloc(sizeToAllocate));
    }

    bool tryAllocateBuffer(size_t newCapacity)
    {
        ASSERT(newCapacity);
        if (newCapacity > std::numeric_limits<unsigned>::max() / sizeof(T))
            return false;

        size_t sizeToAllocate = newCapacity * sizeof(T);
        T* newBuffer;
        if (tryFastMalloc(sizeToAllocate).getValue(newBuffer)) {
            m_capacity = sizeToAllocate / sizeof(T);
            m_buffer = newBuffer;
            return true;
        }
        return false;
    }

    bool shouldReallocateBuffer(size_t newCapacity) const
    {
        return VectorTraits<T>::canMoveWithMemcpy && m_capacity && newCapacity;
    }

    void reallocateBuffer(size_t newCapacity)
    {
        ASSERT(shouldReallocateBuffer(newCapacity));
        if (newCapacity > std::numeric_limits<size_t>::max() / sizeof(T))
            CRASH();
        size_t sizeToAllocate = newCapacity * sizeof(T);
        m_capacity = sizeToAllocate / sizeof(T);
        m_buffer = static_cast<T*>(fastRealloc(m_buffer, sizeToAllocate));
    }

    void deallocateBuffer(T* bufferToDeallocate)
    {
        if (!bufferToDeallocate)
            return;
        
        if (m_buffer == bufferToDeallocate) {
            m_buffer = 0;
            m_capacity = 0;
        }

        fastFree(bufferToDeallocate);
    }

    T* buffer() { return m_buffer; }
    const T* buffer() const { return m_buffer; }
    static ptrdiff_t bufferMemoryOffset() { return OBJECT_OFFSETOF(VectorBufferBase, m_buffer); }
    size_t capacity() const { return m_capacity; }

    MallocPtr<T> releaseBuffer()
    {
        T* buffer = m_buffer;
        m_buffer = 0;
        m_capacity = 0;
        return adoptMallocPtr(buffer);
    }

protected:
    VectorBufferBase()
        : m_buffer(0)
        , m_capacity(0)
        , m_size(0)
    {
    }

    VectorBufferBase(T* buffer, size_t capacity, size_t size)
        : m_buffer(buffer)
        , m_capacity(capacity)
        , m_size(size)
    {
    }

    ~VectorBufferBase()
    {
        // FIXME: It would be nice to find a way to ASSERT that m_buffer hasn't leaked here.
    }

    T* m_buffer;
    unsigned m_capacity;
    unsigned m_size; // Only used by the Vector subclass, but placed here to avoid padding the struct.
};

template<typename T, size_t inlineCapacity>
class VectorBuffer;

template<typename T>
class VectorBuffer<T, 0> : private VectorBufferBase<T> {
private:
    typedef VectorBufferBase<T> Base;
public:
    VectorBuffer()
    {
    }

    VectorBuffer(size_t capacity, size_t size = 0)
    {
        m_size = size;
        // Calling malloc(0) might take a lock and may actually do an
        // allocation on some systems.
        if (capacity)
            allocateBuffer(capacity);
    }

    ~VectorBuffer()
    {
        deallocateBuffer(buffer());
    }
    
    void swap(VectorBuffer<T, 0>& other, size_t, size_t)
    {
        std::swap(m_buffer, other.m_buffer);
        std::swap(m_capacity, other.m_capacity);
    }
    
    void restoreInlineBufferIfNeeded() { }

#if ASAN_ENABLED
    void* endOfBuffer()
    {
        return buffer() + capacity();
    }
#endif

    using Base::allocateBuffer;
    using Base::tryAllocateBuffer;
    using Base::shouldReallocateBuffer;
    using Base::reallocateBuffer;
    using Base::deallocateBuffer;

    using Base::buffer;
    using Base::capacity;
    using Base::bufferMemoryOffset;

    using Base::releaseBuffer;

protected:
    using Base::m_size;

private:
    using Base::m_buffer;
    using Base::m_capacity;
};

template<typename T, size_t inlineCapacity>
class VectorBuffer : private VectorBufferBase<T> {
    WTF_MAKE_NONCOPYABLE(VectorBuffer);
private:
    typedef VectorBufferBase<T> Base;
public:
    VectorBuffer()
        : Base(inlineBuffer(), inlineCapacity, 0)
    {
    }

    VectorBuffer(size_t capacity, size_t size = 0)
        : Base(inlineBuffer(), inlineCapacity, size)
    {
        if (capacity > inlineCapacity)
            Base::allocateBuffer(capacity);
    }

    ~VectorBuffer()
    {
        deallocateBuffer(buffer());
    }

    void allocateBuffer(size_t newCapacity)
    {
        // FIXME: This should ASSERT(!m_buffer) to catch misuse/leaks.
        if (newCapacity > inlineCapacity)
            Base::allocateBuffer(newCapacity);
        else {
            m_buffer = inlineBuffer();
            m_capacity = inlineCapacity;
        }
    }

    bool tryAllocateBuffer(size_t newCapacity)
    {
        if (newCapacity > inlineCapacity)
            return Base::tryAllocateBuffer(newCapacity);
        m_buffer = inlineBuffer();
        m_capacity = inlineCapacity;
        return true;
    }

    void deallocateBuffer(T* bufferToDeallocate)
    {
        if (bufferToDeallocate == inlineBuffer())
            return;
        Base::deallocateBuffer(bufferToDeallocate);
    }

    bool shouldReallocateBuffer(size_t newCapacity) const
    {
        // We cannot reallocate the inline buffer.
        return Base::shouldReallocateBuffer(newCapacity) && std::min(static_cast<size_t>(m_capacity), newCapacity) > inlineCapacity;
    }

    void reallocateBuffer(size_t newCapacity)
    {
        ASSERT(shouldReallocateBuffer(newCapacity));
        Base::reallocateBuffer(newCapacity);
    }

    void swap(VectorBuffer& other, size_t mySize, size_t otherSize)
    {
        if (buffer() == inlineBuffer() && other.buffer() == other.inlineBuffer()) {
            swapInlineBuffer(other, mySize, otherSize);
            std::swap(m_capacity, other.m_capacity);
        } else if (buffer() == inlineBuffer()) {
            m_buffer = other.m_buffer;
            other.m_buffer = other.inlineBuffer();
            swapInlineBuffer(other, mySize, 0);
            std::swap(m_capacity, other.m_capacity);
        } else if (other.buffer() == other.inlineBuffer()) {
            other.m_buffer = m_buffer;
            m_buffer = inlineBuffer();
            swapInlineBuffer(other, 0, otherSize);
            std::swap(m_capacity, other.m_capacity);
        } else {
            std::swap(m_buffer, other.m_buffer);
            std::swap(m_capacity, other.m_capacity);
        }
    }

    void restoreInlineBufferIfNeeded()
    {
        if (m_buffer)
            return;
        m_buffer = inlineBuffer();
        m_capacity = inlineCapacity;
    }

#if ASAN_ENABLED
    void* endOfBuffer()
    {
        ASSERT(buffer());
        static_assert((offsetof(VectorBuffer, m_inlineBuffer) + sizeof(m_inlineBuffer)) % 8 == 0, "Inline buffer end needs to be on 8 byte boundary for ASan annotations to work.");

        if (buffer() == inlineBuffer())
            return reinterpret_cast<char*>(m_inlineBuffer) + sizeof(m_inlineBuffer);

        return buffer() + capacity();
    }
#endif

    using Base::buffer;
    using Base::capacity;
    using Base::bufferMemoryOffset;

    MallocPtr<T> releaseBuffer()
    {
        if (buffer() == inlineBuffer())
            return nullptr;
        return Base::releaseBuffer();
    }

protected:
    using Base::m_size;

private:
    using Base::m_buffer;
    using Base::m_capacity;
    
    void swapInlineBuffer(VectorBuffer& other, size_t mySize, size_t otherSize)
    {
        // FIXME: We could make swap part of VectorTypeOperations
        // https://bugs.webkit.org/show_bug.cgi?id=128863
        swapInlineBuffers(inlineBuffer(), other.inlineBuffer(), mySize, otherSize);
    }
    
    static void swapInlineBuffers(T* left, T* right, size_t leftSize, size_t rightSize)
    {
        if (left == right)
            return;
        
        ASSERT(leftSize <= inlineCapacity);
        ASSERT(rightSize <= inlineCapacity);
        
        size_t swapBound = std::min(leftSize, rightSize);
        for (unsigned i = 0; i < swapBound; ++i)
            std::swap(left[i], right[i]);
        VectorTypeOperations<T>::move(left + swapBound, left + leftSize, right + swapBound);
        VectorTypeOperations<T>::move(right + swapBound, right + rightSize, left + swapBound);
    }

    T* inlineBuffer() { return reinterpret_cast_ptr<T*>(m_inlineBuffer); }
    const T* inlineBuffer() const { return reinterpret_cast_ptr<const T*>(m_inlineBuffer); }

#if ASAN_ENABLED
    // ASan needs the buffer to begin and end on 8-byte boundaries for annotations to work.
    // FIXME: Add a redzone before the buffer to catch off by one accesses. We don't need a guard after, because the buffer is the last member variable.
    static const size_t asanInlineBufferAlignment = std::alignment_of<T>::value >= 8 ? std::alignment_of<T>::value : 8;
    static const size_t asanAdjustedInlineCapacity = ((sizeof(T) * inlineCapacity + 7) & ~7) / sizeof(T);
    typename std::aligned_storage<sizeof(T), asanInlineBufferAlignment>::type m_inlineBuffer[asanAdjustedInlineCapacity];
#else
    typename std::aligned_storage<sizeof(T), std::alignment_of<T>::value>::type m_inlineBuffer[inlineCapacity];
#endif
};

struct UnsafeVectorOverflow {
    static NO_RETURN_DUE_TO_ASSERT void overflowed()
    {
        ASSERT_NOT_REACHED();
    }
};

template<typename T, size_t inlineCapacity = 0, typename OverflowHandler = CrashOnOverflow, size_t minCapacity = 16>
class Vector : private VectorBuffer<T, inlineCapacity> {
    WTF_MAKE_FAST_ALLOCATED;
private:
    typedef VectorBuffer<T, inlineCapacity> Base;
    typedef VectorTypeOperations<T> TypeOperations;

public:
    typedef T ValueType;

    typedef T* iterator;
    typedef const T* const_iterator;
    typedef std::reverse_iterator<iterator> reverse_iterator;
    typedef std::reverse_iterator<const_iterator> const_reverse_iterator;

    Vector()
    {
    }

    // Unlike in std::vector, this constructor does not initialize POD types.
    explicit Vector(size_t size)
        : Base(size, size)
    {
        asanSetInitialBufferSizeTo(size);

        if (begin())
            TypeOperations::initialize(begin(), end());
    }

    Vector(size_t size, const T& val)
        : Base(size, size)
    {
        asanSetInitialBufferSizeTo(size);

        if (begin())
            TypeOperations::uninitializedFill(begin(), end(), val);
    }

    Vector(std::initializer_list<T> initializerList)
    {
        reserveInitialCapacity(initializerList.size());

        asanSetInitialBufferSizeTo(initializerList.size());

        for (const auto& element : initializerList)
            uncheckedAppend(element);
    }

    ~Vector()
    {
        if (m_size)
            TypeOperations::destruct(begin(), end());

        asanSetBufferSizeToFullCapacity(0);
    }

    Vector(const Vector&);
    template<size_t otherCapacity, typename otherOverflowBehaviour, size_t otherMinimumCapacity>
    explicit Vector(const Vector<T, otherCapacity, otherOverflowBehaviour, otherMinimumCapacity>&);

    Vector& operator=(const Vector&);
    template<size_t otherCapacity, typename otherOverflowBehaviour, size_t otherMinimumCapacity>
    Vector& operator=(const Vector<T, otherCapacity, otherOverflowBehaviour, otherMinimumCapacity>&);

    Vector(Vector&&);
    Vector& operator=(Vector&&);

    size_t size() const { return m_size; }
    static ptrdiff_t sizeMemoryOffset() { return OBJECT_OFFSETOF(Vector, m_size); }
    size_t capacity() const { return Base::capacity(); }
    bool isEmpty() const { return !size(); }

    T& at(size_t i)
    {
        if (UNLIKELY(i >= size()))
            OverflowHandler::overflowed();
        return Base::buffer()[i];
    }
    const T& at(size_t i) const 
    {
        if (UNLIKELY(i >= size()))
            OverflowHandler::overflowed();
        return Base::buffer()[i];
    }
    T& at(Checked<size_t> i)
    {
        RELEASE_ASSERT(i < size());
        return Base::buffer()[i];
    }
    const T& at(Checked<size_t> i) const
    {
        RELEASE_ASSERT(i < size());
        return Base::buffer()[i];
    }

    T& operator[](size_t i) { return at(i); }
    const T& operator[](size_t i) const { return at(i); }
    T& operator[](Checked<size_t> i) { return at(i); }
    const T& operator[](Checked<size_t> i) const { return at(i); }

    T* data() { return Base::buffer(); }
    const T* data() const { return Base::buffer(); }
    static ptrdiff_t dataMemoryOffset() { return Base::bufferMemoryOffset(); }

    iterator begin() { return data(); }
    iterator end() { return begin() + m_size; }
    const_iterator begin() const { return data(); }
    const_iterator end() const { return begin() + m_size; }

    reverse_iterator rbegin() { return reverse_iterator(end()); }
    reverse_iterator rend() { return reverse_iterator(begin()); }
    const_reverse_iterator rbegin() const { return const_reverse_iterator(end()); }
    const_reverse_iterator rend() const { return const_reverse_iterator(begin()); }

    T& first() { return at(0); }
    const T& first() const { return at(0); }
    T& last() { return at(size() - 1); }
    const T& last() const { return at(size() - 1); }
    
    T takeLast()
    {
        T result = WTFMove(last());
        removeLast();
        return result;
    }
    
    template<typename U> bool contains(const U&) const;
    template<typename U> size_t find(const U&) const;
    template<typename MatchFunction> size_t findMatching(const MatchFunction&) const;
    template<typename U> size_t reverseFind(const U&) const;
    
    template<typename U> bool appendIfNotContains(const U&);

    void shrink(size_t size);
    void grow(size_t size);
    void resize(size_t size);
    void resizeToFit(size_t size);
    void reserveCapacity(size_t newCapacity);
    bool tryReserveCapacity(size_t newCapacity);
    void reserveInitialCapacity(size_t initialCapacity);
    void shrinkCapacity(size_t newCapacity);
    void shrinkToFit() { shrinkCapacity(size()); }

    void clear() { shrinkCapacity(0); }

    void append(ValueType&& value) { append<ValueType>(std::forward<ValueType>(value)); }
    template<typename U> void append(U&&);
    template<typename... Args> void constructAndAppend(Args&&...);
<<<<<<< HEAD
=======
    template<typename... Args> bool tryConstructAndAppend(Args&&...);
>>>>>>> 4ccac179

    void uncheckedAppend(ValueType&& value) { uncheckedAppend<ValueType>(std::forward<ValueType>(value)); }
    template<typename U> void uncheckedAppend(U&&);

    template<typename U> void append(const U*, size_t);
    template<typename U, size_t otherCapacity> void appendVector(const Vector<U, otherCapacity>&);
    template<typename U> bool tryAppend(const U*, size_t);

    template<typename U> void insert(size_t position, const U*, size_t);
    template<typename U> void insert(size_t position, U&&);
    template<typename U, size_t c> void insertVector(size_t position, const Vector<U, c>&);

    void remove(size_t position);
    void remove(size_t position, size_t length);
    template<typename U> bool removeFirst(const U&);
    template<typename MatchFunction> bool removeFirstMatching(const MatchFunction&, size_t startIndex = 0);
    template<typename U> unsigned removeAll(const U&);
    template<typename MatchFunction> unsigned removeAllMatching(const MatchFunction&, size_t startIndex = 0);

    void removeLast() 
    {
        if (UNLIKELY(isEmpty()))
            OverflowHandler::overflowed();
        shrink(size() - 1); 
    }

    void fill(const T&, size_t);
    void fill(const T& val) { fill(val, size()); }

    template<typename Iterator> void appendRange(Iterator start, Iterator end);

    MallocPtr<T> releaseBuffer();

    void swap(Vector<T, inlineCapacity, OverflowHandler, minCapacity>& other)
    {
#if ASAN_ENABLED
        if (this == std::addressof(other)) // ASan will crash if we try to restrict access to the same buffer twice.
            return;
#endif

        // Make it possible to copy inline buffers.
        asanSetBufferSizeToFullCapacity();
        other.asanSetBufferSizeToFullCapacity();

        Base::swap(other, m_size, other.m_size);
        std::swap(m_size, other.m_size);

        asanSetInitialBufferSizeTo(m_size);
        other.asanSetInitialBufferSizeTo(other.m_size);
    }

    void reverse();

    void checkConsistency();

    template<typename MapFunction, typename R = typename std::result_of<MapFunction(const T&)>::type> Vector<R> map(MapFunction) const;

private:
    void expandCapacity(size_t newMinCapacity);
    T* expandCapacity(size_t newMinCapacity, T*);
    bool tryExpandCapacity(size_t newMinCapacity);
    const T* tryExpandCapacity(size_t newMinCapacity, const T*);
    template<typename U> U* expandCapacity(size_t newMinCapacity, U*); 
    template<typename U> void appendSlowCase(U&&);
    template<typename... Args> void constructAndAppendSlowCase(Args&&...);
<<<<<<< HEAD
=======
    template<typename... Args> bool tryConstructAndAppendSlowCase(Args&&...);
>>>>>>> 4ccac179

    void asanSetInitialBufferSizeTo(size_t);
    void asanSetBufferSizeToFullCapacity(size_t);
    void asanSetBufferSizeToFullCapacity() { asanSetBufferSizeToFullCapacity(size()); }

    void asanBufferSizeWillChangeTo(size_t);

    using Base::m_size;
    using Base::buffer;
    using Base::capacity;
    using Base::swap;
    using Base::allocateBuffer;
    using Base::deallocateBuffer;
    using Base::tryAllocateBuffer;
    using Base::shouldReallocateBuffer;
    using Base::reallocateBuffer;
    using Base::restoreInlineBufferIfNeeded;
    using Base::releaseBuffer;
#if ASAN_ENABLED
    using Base::endOfBuffer;
#endif
};

template<typename T, size_t inlineCapacity, typename OverflowHandler, size_t minCapacity>
Vector<T, inlineCapacity, OverflowHandler, minCapacity>::Vector(const Vector& other)
    : Base(other.capacity(), other.size())
{
    asanSetInitialBufferSizeTo(other.size());

    if (begin())
        TypeOperations::uninitializedCopy(other.begin(), other.end(), begin());
}

template<typename T, size_t inlineCapacity, typename OverflowHandler, size_t minCapacity>
template<size_t otherCapacity, typename otherOverflowBehaviour, size_t otherMinimumCapacity>
Vector<T, inlineCapacity, OverflowHandler, minCapacity>::Vector(const Vector<T, otherCapacity, otherOverflowBehaviour, otherMinimumCapacity>& other)
    : Base(other.capacity(), other.size())
{
    asanSetInitialBufferSizeTo(other.size());

    if (begin())
        TypeOperations::uninitializedCopy(other.begin(), other.end(), begin());
}

template<typename T, size_t inlineCapacity, typename OverflowHandler, size_t minCapacity>
Vector<T, inlineCapacity, OverflowHandler, minCapacity>& Vector<T, inlineCapacity, OverflowHandler, minCapacity>::operator=(const Vector<T, inlineCapacity, OverflowHandler, minCapacity>& other)
{
    if (&other == this)
        return *this;
    
    if (size() > other.size())
        shrink(other.size());
    else if (other.size() > capacity()) {
        clear();
        reserveCapacity(other.size());
        ASSERT(begin());
    }

    asanBufferSizeWillChangeTo(other.size());

    std::copy(other.begin(), other.begin() + size(), begin());
    TypeOperations::uninitializedCopy(other.begin() + size(), other.end(), end());
    m_size = other.size();

    return *this;
}

inline bool typelessPointersAreEqual(const void* a, const void* b) { return a == b; }

template<typename T, size_t inlineCapacity, typename OverflowHandler, size_t minCapacity>
template<size_t otherCapacity, typename otherOverflowBehaviour, size_t otherMinimumCapacity>
Vector<T, inlineCapacity, OverflowHandler, minCapacity>& Vector<T, inlineCapacity, OverflowHandler, minCapacity>::operator=(const Vector<T, otherCapacity, otherOverflowBehaviour, otherMinimumCapacity>& other)
{
    // If the inline capacities match, we should call the more specific
    // template.  If the inline capacities don't match, the two objects
    // shouldn't be allocated the same address.
    ASSERT(!typelessPointersAreEqual(&other, this));

    if (size() > other.size())
        shrink(other.size());
    else if (other.size() > capacity()) {
        clear();
        reserveCapacity(other.size());
        ASSERT(begin());
    }
    
    asanBufferSizeWillChangeTo(other.size());

    std::copy(other.begin(), other.begin() + size(), begin());
    TypeOperations::uninitializedCopy(other.begin() + size(), other.end(), end());
    m_size = other.size();

    return *this;
}

template<typename T, size_t inlineCapacity, typename OverflowHandler, size_t minCapacity>
inline Vector<T, inlineCapacity, OverflowHandler, minCapacity>::Vector(Vector<T, inlineCapacity, OverflowHandler, minCapacity>&& other)
{
    swap(other);
}

template<typename T, size_t inlineCapacity, typename OverflowHandler, size_t minCapacity>
inline Vector<T, inlineCapacity, OverflowHandler, minCapacity>& Vector<T, inlineCapacity, OverflowHandler, minCapacity>::operator=(Vector<T, inlineCapacity, OverflowHandler, minCapacity>&& other)
{
    swap(other);
    return *this;
}

template<typename T, size_t inlineCapacity, typename OverflowHandler, size_t minCapacity>
template<typename U>
bool Vector<T, inlineCapacity, OverflowHandler, minCapacity>::contains(const U& value) const
{
    return find(value) != notFound;
}

template<typename T, size_t inlineCapacity, typename OverflowHandler, size_t minCapacity>
template<typename MatchFunction>
size_t Vector<T, inlineCapacity, OverflowHandler, minCapacity>::findMatching(const MatchFunction& matches) const
{
    for (size_t i = 0; i < size(); ++i) {
        if (matches(at(i)))
            return i;
    }
    return notFound;
}

template<typename T, size_t inlineCapacity, typename OverflowHandler, size_t minCapacity>
template<typename U>
size_t Vector<T, inlineCapacity, OverflowHandler, minCapacity>::find(const U& value) const
{
    return findMatching([&](auto& item) {
        return item == value;
    });
}

template<typename T, size_t inlineCapacity, typename OverflowHandler, size_t minCapacity>
template<typename U>
size_t Vector<T, inlineCapacity, OverflowHandler, minCapacity>::reverseFind(const U& value) const
{
    for (size_t i = 1; i <= size(); ++i) {
        const size_t index = size() - i;
        if (at(index) == value)
            return index;
    }
    return notFound;
}

template<typename T, size_t inlineCapacity, typename OverflowHandler, size_t minCapacity>
template<typename U>
bool Vector<T, inlineCapacity, OverflowHandler, minCapacity>::appendIfNotContains(const U& value)
{
    if (contains(value))
        return false;
    append(value);
    return true;
}

template<typename T, size_t inlineCapacity, typename OverflowHandler, size_t minCapacity>
void Vector<T, inlineCapacity, OverflowHandler, minCapacity>::fill(const T& val, size_t newSize)
{
    if (size() > newSize)
        shrink(newSize);
    else if (newSize > capacity()) {
        clear();
        reserveCapacity(newSize);
        ASSERT(begin());
    }

    asanBufferSizeWillChangeTo(newSize);

    std::fill(begin(), end(), val);
    TypeOperations::uninitializedFill(end(), begin() + newSize, val);
    m_size = newSize;
}

template<typename T, size_t inlineCapacity, typename OverflowHandler, size_t minCapacity>
template<typename Iterator>
void Vector<T, inlineCapacity, OverflowHandler, minCapacity>::appendRange(Iterator start, Iterator end)
{
    for (Iterator it = start; it != end; ++it)
        append(*it);
}

template<typename T, size_t inlineCapacity, typename OverflowHandler, size_t minCapacity>
void Vector<T, inlineCapacity, OverflowHandler, minCapacity>::expandCapacity(size_t newMinCapacity)
{
    reserveCapacity(std::max(newMinCapacity, std::max(static_cast<size_t>(minCapacity), capacity() + capacity() / 4 + 1)));
}

template<typename T, size_t inlineCapacity, typename OverflowHandler, size_t minCapacity>
T* Vector<T, inlineCapacity, OverflowHandler, minCapacity>::expandCapacity(size_t newMinCapacity, T* ptr)
{
    if (ptr < begin() || ptr >= end()) {
        expandCapacity(newMinCapacity);
        return ptr;
    }
    size_t index = ptr - begin();
    expandCapacity(newMinCapacity);
    return begin() + index;
}

template<typename T, size_t inlineCapacity, typename OverflowHandler, size_t minCapacity>
bool Vector<T, inlineCapacity, OverflowHandler, minCapacity>::tryExpandCapacity(size_t newMinCapacity)
{
    return tryReserveCapacity(std::max(newMinCapacity, std::max(static_cast<size_t>(minCapacity), capacity() + capacity() / 4 + 1)));
}

template<typename T, size_t inlineCapacity, typename OverflowHandler, size_t minCapacity>
const T* Vector<T, inlineCapacity, OverflowHandler, minCapacity>::tryExpandCapacity(size_t newMinCapacity, const T* ptr)
{
    if (ptr < begin() || ptr >= end()) {
        if (!tryExpandCapacity(newMinCapacity))
            return 0;
        return ptr;
    }
    size_t index = ptr - begin();
    if (!tryExpandCapacity(newMinCapacity))
        return 0;
    return begin() + index;
}

template<typename T, size_t inlineCapacity, typename OverflowHandler, size_t minCapacity> template<typename U>
inline U* Vector<T, inlineCapacity, OverflowHandler, minCapacity>::expandCapacity(size_t newMinCapacity, U* ptr)
{
    expandCapacity(newMinCapacity);
    return ptr;
}

template<typename T, size_t inlineCapacity, typename OverflowHandler, size_t minCapacity>
inline void Vector<T, inlineCapacity, OverflowHandler, minCapacity>::resize(size_t size)
{
    if (size <= m_size) {
        TypeOperations::destruct(begin() + size, end());
        asanBufferSizeWillChangeTo(size);
    } else {
        if (size > capacity())
            expandCapacity(size);
        asanBufferSizeWillChangeTo(size);
        if (begin())
            TypeOperations::initialize(end(), begin() + size);
    }
    
    m_size = size;
}

template<typename T, size_t inlineCapacity, typename OverflowHandler, size_t minCapacity>
void Vector<T, inlineCapacity, OverflowHandler, minCapacity>::resizeToFit(size_t size)
{
    reserveCapacity(size);
    resize(size);
}

template<typename T, size_t inlineCapacity, typename OverflowHandler, size_t minCapacity>
void Vector<T, inlineCapacity, OverflowHandler, minCapacity>::shrink(size_t size)
{
    ASSERT(size <= m_size);
    TypeOperations::destruct(begin() + size, end());
    asanBufferSizeWillChangeTo(size);
    m_size = size;
}

template<typename T, size_t inlineCapacity, typename OverflowHandler, size_t minCapacity>
void Vector<T, inlineCapacity, OverflowHandler, minCapacity>::grow(size_t size)
{
    ASSERT(size >= m_size);
    if (size > capacity())
        expandCapacity(size);
    asanBufferSizeWillChangeTo(size);
    if (begin())
        TypeOperations::initialize(end(), begin() + size);
    m_size = size;
}

template<typename T, size_t inlineCapacity, typename OverflowHandler, size_t minCapacity>
inline void Vector<T, inlineCapacity, OverflowHandler, minCapacity>::asanSetInitialBufferSizeTo(size_t size)
{
#if ASAN_ENABLED
    if (!buffer())
        return;

    // This function resticts buffer access to only elements in [begin(), end()) range, making ASan detect an error
    // when accessing elements in [end(), endOfBuffer()) range.
    // A newly allocated buffer can be accessed without restrictions, so "old_mid" argument equals "end" argument.
    __sanitizer_annotate_contiguous_container(buffer(), endOfBuffer(), endOfBuffer(), buffer() + size);
#else
    UNUSED_PARAM(size);
#endif
}

template<typename T, size_t inlineCapacity, typename OverflowHandler, size_t minCapacity>
inline void Vector<T, inlineCapacity, OverflowHandler, minCapacity>::asanSetBufferSizeToFullCapacity(size_t size)
{
#if ASAN_ENABLED
    if (!buffer())
        return;

    // ASan requires that the annotation is returned to its initial state before deallocation.
    __sanitizer_annotate_contiguous_container(buffer(), endOfBuffer(), buffer() + size, endOfBuffer());
#else
    UNUSED_PARAM(size);
#endif
}

template<typename T, size_t inlineCapacity, typename OverflowHandler, size_t minCapacity>
inline void Vector<T, inlineCapacity, OverflowHandler, minCapacity>::asanBufferSizeWillChangeTo(size_t newSize)
{
#if ASAN_ENABLED
    if (!buffer())
        return;

    // Change allowed range.
    __sanitizer_annotate_contiguous_container(buffer(), endOfBuffer(), buffer() + size(), buffer() + newSize);
#else
    UNUSED_PARAM(newSize);
#endif
}

template<typename T, size_t inlineCapacity, typename OverflowHandler, size_t minCapacity>
void Vector<T, inlineCapacity, OverflowHandler, minCapacity>::reserveCapacity(size_t newCapacity)
{
    if (newCapacity <= capacity())
        return;
    T* oldBuffer = begin();
    T* oldEnd = end();

    asanSetBufferSizeToFullCapacity();

    Base::allocateBuffer(newCapacity);
    ASSERT(begin());

    asanSetInitialBufferSizeTo(size());

    TypeOperations::move(oldBuffer, oldEnd, begin());
    Base::deallocateBuffer(oldBuffer);
}

template<typename T, size_t inlineCapacity, typename OverflowHandler, size_t minCapacity>
bool Vector<T, inlineCapacity, OverflowHandler, minCapacity>::tryReserveCapacity(size_t newCapacity)
{
    if (newCapacity <= capacity())
        return true;
    T* oldBuffer = begin();
    T* oldEnd = end();

    asanSetBufferSizeToFullCapacity();

    if (!Base::tryAllocateBuffer(newCapacity)) {
        asanSetInitialBufferSizeTo(size());
        return false;
    }
    ASSERT(begin());

    asanSetInitialBufferSizeTo(size());

    TypeOperations::move(oldBuffer, oldEnd, begin());
    Base::deallocateBuffer(oldBuffer);
    return true;
}

template<typename T, size_t inlineCapacity, typename OverflowHandler, size_t minCapacity>
inline void Vector<T, inlineCapacity, OverflowHandler, minCapacity>::reserveInitialCapacity(size_t initialCapacity)
{
    ASSERT(!m_size);
    ASSERT(capacity() == inlineCapacity);
    if (initialCapacity > inlineCapacity)
        Base::allocateBuffer(initialCapacity);
}

template<typename T, size_t inlineCapacity, typename OverflowHandler, size_t minCapacity>
void Vector<T, inlineCapacity, OverflowHandler, minCapacity>::shrinkCapacity(size_t newCapacity)
{
    if (newCapacity >= capacity())
        return;

    if (newCapacity < size()) 
        shrink(newCapacity);

    asanSetBufferSizeToFullCapacity();

    T* oldBuffer = begin();
    if (newCapacity > 0) {
        if (Base::shouldReallocateBuffer(newCapacity)) {
            Base::reallocateBuffer(newCapacity);
            asanSetInitialBufferSizeTo(size());
            return;
        }

        T* oldEnd = end();
        Base::allocateBuffer(newCapacity);
        if (begin() != oldBuffer)
            TypeOperations::move(oldBuffer, oldEnd, begin());
    }

    Base::deallocateBuffer(oldBuffer);
    Base::restoreInlineBufferIfNeeded();

    asanSetInitialBufferSizeTo(size());
}

template<typename T, size_t inlineCapacity, typename OverflowHandler, size_t minCapacity> template<typename U>
void Vector<T, inlineCapacity, OverflowHandler, minCapacity>::append(const U* data, size_t dataSize)
{
    size_t newSize = m_size + dataSize;
    if (newSize > capacity()) {
        data = expandCapacity(newSize, data);
        ASSERT(begin());
    }
    if (newSize < m_size)
        CRASH();
    asanBufferSizeWillChangeTo(newSize);
    T* dest = end();
    VectorCopier<std::is_trivial<T>::value, U>::uninitializedCopy(data, std::addressof(data[dataSize]), dest);
    m_size = newSize;
}

template<typename T, size_t inlineCapacity, typename OverflowHandler, size_t minCapacity> template<typename U>
bool Vector<T, inlineCapacity, OverflowHandler, minCapacity>::tryAppend(const U* data, size_t dataSize)
{
    size_t newSize = m_size + dataSize;
    if (newSize > capacity()) {
        data = tryExpandCapacity(newSize, data);
        if (!data)
            return false;
        ASSERT(begin());
    }
    if (newSize < m_size)
        return false;
    asanBufferSizeWillChangeTo(newSize);
    T* dest = end();
    VectorCopier<std::is_trivial<T>::value, U>::uninitializedCopy(data, std::addressof(data[dataSize]), dest);
    m_size = newSize;
    return true;
}

template<typename T, size_t inlineCapacity, typename OverflowHandler, size_t minCapacity> template<typename U>
ALWAYS_INLINE void Vector<T, inlineCapacity, OverflowHandler, minCapacity>::append(U&& value)
{
    if (size() != capacity()) {
        asanBufferSizeWillChangeTo(m_size + 1);
        new (NotNull, end()) T(std::forward<U>(value));
        ++m_size;
        return;
    }

    appendSlowCase(std::forward<U>(value));
}

template<typename T, size_t inlineCapacity, typename OverflowHandler, size_t minCapacity> template<typename... Args>
ALWAYS_INLINE void Vector<T, inlineCapacity, OverflowHandler, minCapacity>::constructAndAppend(Args&&... args)
{
    if (size() != capacity()) {
        asanBufferSizeWillChangeTo(m_size + 1);
        new (NotNull, end()) T(std::forward<Args>(args)...);
        ++m_size;
        return;
    }

    constructAndAppendSlowCase(std::forward<Args>(args)...);
}

<<<<<<< HEAD
=======
template<typename T, size_t inlineCapacity, typename OverflowHandler, size_t minCapacity> template<typename... Args>
ALWAYS_INLINE bool Vector<T, inlineCapacity, OverflowHandler, minCapacity>::tryConstructAndAppend(Args&&... args)
{
    if (size() != capacity()) {
        asanBufferSizeWillChangeTo(m_size + 1);
        new (NotNull, end()) T(std::forward<Args>(args)...);
        ++m_size;
        return true;
    }
    
    return tryConstructAndAppendSlowCase(std::forward<Args>(args)...);
}

>>>>>>> 4ccac179
template<typename T, size_t inlineCapacity, typename OverflowHandler, size_t minCapacity> template<typename U>
void Vector<T, inlineCapacity, OverflowHandler, minCapacity>::appendSlowCase(U&& value)
{
    ASSERT(size() == capacity());

    auto ptr = const_cast<typename std::remove_const<typename std::remove_reference<U>::type>::type*>(std::addressof(value));
    ptr = expandCapacity(size() + 1, ptr);
    ASSERT(begin());

    asanBufferSizeWillChangeTo(m_size + 1);
    new (NotNull, end()) T(std::forward<U>(*ptr));
    ++m_size;
}

template<typename T, size_t inlineCapacity, typename OverflowHandler, size_t minCapacity> template<typename... Args>
void Vector<T, inlineCapacity, OverflowHandler, minCapacity>::constructAndAppendSlowCase(Args&&... args)
{
    ASSERT(size() == capacity());

    expandCapacity(size() + 1);
    ASSERT(begin());

    asanBufferSizeWillChangeTo(m_size + 1);
    new (NotNull, end()) T(std::forward<Args>(args)...);
    ++m_size;
}

<<<<<<< HEAD
=======
template<typename T, size_t inlineCapacity, typename OverflowHandler, size_t minCapacity> template<typename... Args>
bool Vector<T, inlineCapacity, OverflowHandler, minCapacity>::tryConstructAndAppendSlowCase(Args&&... args)
{
    ASSERT(size() == capacity());
    
    if (UNLIKELY(!tryExpandCapacity(size() + 1)))
        return false;
    ASSERT(begin());
    
    asanBufferSizeWillChangeTo(m_size + 1);
    new (NotNull, end()) T(std::forward<Args>(args)...);
    ++m_size;
    return true;
}

>>>>>>> 4ccac179
// This version of append saves a branch in the case where you know that the
// vector's capacity is large enough for the append to succeed.

template<typename T, size_t inlineCapacity, typename OverflowHandler, size_t minCapacity> template<typename U>
ALWAYS_INLINE void Vector<T, inlineCapacity, OverflowHandler, minCapacity>::uncheckedAppend(U&& value)
{
    ASSERT(size() < capacity());

    asanBufferSizeWillChangeTo(m_size + 1);

    auto ptr = std::addressof(value);
    new (NotNull, end()) T(std::forward<U>(*ptr));
    ++m_size;
}

template<typename T, size_t inlineCapacity, typename OverflowHandler, size_t minCapacity> template<typename U, size_t otherCapacity>
inline void Vector<T, inlineCapacity, OverflowHandler, minCapacity>::appendVector(const Vector<U, otherCapacity>& val)
{
    append(val.begin(), val.size());
}

template<typename T, size_t inlineCapacity, typename OverflowHandler, size_t minCapacity> template<typename U>
void Vector<T, inlineCapacity, OverflowHandler, minCapacity>::insert(size_t position, const U* data, size_t dataSize)
{
    ASSERT_WITH_SECURITY_IMPLICATION(position <= size());
    size_t newSize = m_size + dataSize;
    if (newSize > capacity()) {
        data = expandCapacity(newSize, data);
        ASSERT(begin());
    }
    if (newSize < m_size)
        CRASH();
    asanBufferSizeWillChangeTo(newSize);
    T* spot = begin() + position;
    TypeOperations::moveOverlapping(spot, end(), spot + dataSize);
    VectorCopier<std::is_trivial<T>::value, U>::uninitializedCopy(data, std::addressof(data[dataSize]), spot);
    m_size = newSize;
}
 
template<typename T, size_t inlineCapacity, typename OverflowHandler, size_t minCapacity> template<typename U>
inline void Vector<T, inlineCapacity, OverflowHandler, minCapacity>::insert(size_t position, U&& value)
{
    ASSERT_WITH_SECURITY_IMPLICATION(position <= size());

    auto ptr = const_cast<typename std::remove_const<typename std::remove_reference<U>::type>::type*>(std::addressof(value));
    if (size() == capacity()) {
        ptr = expandCapacity(size() + 1, ptr);
        ASSERT(begin());
    }

    asanBufferSizeWillChangeTo(m_size + 1);

    T* spot = begin() + position;
    TypeOperations::moveOverlapping(spot, end(), spot + 1);
    new (NotNull, spot) T(std::forward<U>(*ptr));
    ++m_size;
}

template<typename T, size_t inlineCapacity, typename OverflowHandler, size_t minCapacity> template<typename U, size_t c>
inline void Vector<T, inlineCapacity, OverflowHandler, minCapacity>::insertVector(size_t position, const Vector<U, c>& val)
{
    insert(position, val.begin(), val.size());
}

template<typename T, size_t inlineCapacity, typename OverflowHandler, size_t minCapacity>
inline void Vector<T, inlineCapacity, OverflowHandler, minCapacity>::remove(size_t position)
{
    ASSERT_WITH_SECURITY_IMPLICATION(position < size());
    T* spot = begin() + position;
    spot->~T();
    TypeOperations::moveOverlapping(spot + 1, end(), spot);
    asanBufferSizeWillChangeTo(m_size - 1);
    --m_size;
}

template<typename T, size_t inlineCapacity, typename OverflowHandler, size_t minCapacity>
inline void Vector<T, inlineCapacity, OverflowHandler, minCapacity>::remove(size_t position, size_t length)
{
    ASSERT_WITH_SECURITY_IMPLICATION(position <= size());
    ASSERT_WITH_SECURITY_IMPLICATION(position + length <= size());
    T* beginSpot = begin() + position;
    T* endSpot = beginSpot + length;
    TypeOperations::destruct(beginSpot, endSpot); 
    TypeOperations::moveOverlapping(endSpot, end(), beginSpot);
    asanBufferSizeWillChangeTo(m_size - length);
    m_size -= length;
}

template<typename T, size_t inlineCapacity, typename OverflowHandler, size_t minCapacity>
template<typename U>
inline bool Vector<T, inlineCapacity, OverflowHandler, minCapacity>::removeFirst(const U& value)
{
    return removeFirstMatching([&value] (const T& current) {
        return current == value;
    });
}

template<typename T, size_t inlineCapacity, typename OverflowHandler, size_t minCapacity>
template<typename MatchFunction>
inline bool Vector<T, inlineCapacity, OverflowHandler, minCapacity>::removeFirstMatching(const MatchFunction& matches, size_t startIndex)
{
    for (size_t i = startIndex; i < size(); ++i) {
        if (matches(at(i))) {
            remove(i);
            return true;
        }
    }
    return false;
}

template<typename T, size_t inlineCapacity, typename OverflowHandler, size_t minCapacity>
template<typename U>
inline unsigned Vector<T, inlineCapacity, OverflowHandler, minCapacity>::removeAll(const U& value)
{
    return removeAllMatching([&value] (const T& current) {
        return current == value;
    });
}

template<typename T, size_t inlineCapacity, typename OverflowHandler, size_t minCapacity>
template<typename MatchFunction>
inline unsigned Vector<T, inlineCapacity, OverflowHandler, minCapacity>::removeAllMatching(const MatchFunction& matches, size_t startIndex)
{
    iterator holeBegin = end();
    iterator holeEnd = end();
    unsigned matchCount = 0;
    for (auto it = begin() + startIndex, itEnd = end(); it < itEnd; ++it) {
        if (matches(*it)) {
            if (holeBegin == end())
                holeBegin = it;
            else if (holeEnd != it) {
                TypeOperations::moveOverlapping(holeEnd, it, holeBegin);
                holeBegin += it - holeEnd;
            }
            holeEnd = it + 1;
            it->~T();
            ++matchCount;
        }
    }
    if (holeEnd != end())
        TypeOperations::moveOverlapping(holeEnd, end(), holeBegin);
    asanBufferSizeWillChangeTo(m_size - matchCount);
    m_size -= matchCount;
    return matchCount;
}

template<typename T, size_t inlineCapacity, typename OverflowHandler, size_t minCapacity>
inline void Vector<T, inlineCapacity, OverflowHandler, minCapacity>::reverse()
{
    for (size_t i = 0; i < m_size / 2; ++i)
        std::swap(at(i), at(m_size - 1 - i));
}

template<typename T, size_t inlineCapacity, typename OverflowHandler, size_t minCapacity> template<typename MapFunction, typename R>
inline Vector<R> Vector<T, inlineCapacity, OverflowHandler, minCapacity>::map(MapFunction mapFunction) const
{
    Vector<R> result;
    result.reserveInitialCapacity(size());
    for (size_t i = 0; i < size(); ++i)
        result.uncheckedAppend(mapFunction(at(i)));
    return result;
}

template<typename T, size_t inlineCapacity, typename OverflowHandler, size_t minCapacity>
inline MallocPtr<T> Vector<T, inlineCapacity, OverflowHandler, minCapacity>::releaseBuffer()
{
    // FIXME: Find a way to preserve annotations on the returned buffer.
    // ASan requires that all annotations are removed before deallocation,
    // and MallocPtr doesn't implement that.
    asanSetBufferSizeToFullCapacity();

    auto buffer = Base::releaseBuffer();
    if (inlineCapacity && !buffer && m_size) {
        // If the vector had some data, but no buffer to release,
        // that means it was using the inline buffer. In that case,
        // we create a brand new buffer so the caller always gets one.
        size_t bytes = m_size * sizeof(T);
        buffer = adoptMallocPtr(static_cast<T*>(fastMalloc(bytes)));
        memcpy(buffer.get(), data(), bytes);
    }
    m_size = 0;
    // FIXME: Should we call Base::restoreInlineBufferIfNeeded() here?
    return buffer;
}

template<typename T, size_t inlineCapacity, typename OverflowHandler, size_t minCapacity>
inline void Vector<T, inlineCapacity, OverflowHandler, minCapacity>::checkConsistency()
{
#if !ASSERT_DISABLED
    for (size_t i = 0; i < size(); ++i)
        ValueCheck<T>::checkConsistency(at(i));
#endif
}

template<typename T, size_t inlineCapacity, typename OverflowHandler, size_t minCapacity>
inline void swap(Vector<T, inlineCapacity, OverflowHandler, minCapacity>& a, Vector<T, inlineCapacity, OverflowHandler, minCapacity>& b)
{
    a.swap(b);
}

template<typename T, size_t inlineCapacity, typename OverflowHandler, size_t minCapacity>
bool operator==(const Vector<T, inlineCapacity, OverflowHandler, minCapacity>& a, const Vector<T, inlineCapacity, OverflowHandler, minCapacity>& b)
{
    if (a.size() != b.size())
        return false;

    return VectorTypeOperations<T>::compare(a.data(), b.data(), a.size());
}

template<typename T, size_t inlineCapacity, typename OverflowHandler, size_t minCapacity>
inline bool operator!=(const Vector<T, inlineCapacity, OverflowHandler, minCapacity>& a, const Vector<T, inlineCapacity, OverflowHandler, minCapacity>& b)
{
    return !(a == b);
}

#if !ASSERT_DISABLED
template<typename T> struct ValueCheck<Vector<T>> {
    typedef Vector<T> TraitType;
    static void checkConsistency(const Vector<T>& v)
    {
        v.checkConsistency();
    }
};
#endif

template<typename VectorType, typename Func>
size_t removeRepeatedElements(VectorType& vector, const Func& func)
{
    auto end = std::unique(vector.begin(), vector.end(), func);
    size_t newSize = end - vector.begin();
    vector.resize(newSize);
    return newSize;
}

template<typename T, size_t inlineCapacity, typename OverflowHandler, size_t minCapacity>
size_t removeRepeatedElements(Vector<T, inlineCapacity, OverflowHandler, minCapacity>& vector)
{
    return removeRepeatedElements(vector, [] (T& a, T& b) { return a == b; });
}

} // namespace WTF

using WTF::Vector;
using WTF::UnsafeVectorOverflow;
using WTF::removeRepeatedElements;

#endif // WTF_Vector_h<|MERGE_RESOLUTION|>--- conflicted
+++ resolved
@@ -724,10 +724,7 @@
     void append(ValueType&& value) { append<ValueType>(std::forward<ValueType>(value)); }
     template<typename U> void append(U&&);
     template<typename... Args> void constructAndAppend(Args&&...);
-<<<<<<< HEAD
-=======
     template<typename... Args> bool tryConstructAndAppend(Args&&...);
->>>>>>> 4ccac179
 
     void uncheckedAppend(ValueType&& value) { uncheckedAppend<ValueType>(std::forward<ValueType>(value)); }
     template<typename U> void uncheckedAppend(U&&);
@@ -793,10 +790,7 @@
     template<typename U> U* expandCapacity(size_t newMinCapacity, U*); 
     template<typename U> void appendSlowCase(U&&);
     template<typename... Args> void constructAndAppendSlowCase(Args&&...);
-<<<<<<< HEAD
-=======
     template<typename... Args> bool tryConstructAndAppendSlowCase(Args&&...);
->>>>>>> 4ccac179
 
     void asanSetInitialBufferSizeTo(size_t);
     void asanSetBufferSizeToFullCapacity(size_t);
@@ -1257,8 +1251,6 @@
     constructAndAppendSlowCase(std::forward<Args>(args)...);
 }
 
-<<<<<<< HEAD
-=======
 template<typename T, size_t inlineCapacity, typename OverflowHandler, size_t minCapacity> template<typename... Args>
 ALWAYS_INLINE bool Vector<T, inlineCapacity, OverflowHandler, minCapacity>::tryConstructAndAppend(Args&&... args)
 {
@@ -1272,7 +1264,6 @@
     return tryConstructAndAppendSlowCase(std::forward<Args>(args)...);
 }
 
->>>>>>> 4ccac179
 template<typename T, size_t inlineCapacity, typename OverflowHandler, size_t minCapacity> template<typename U>
 void Vector<T, inlineCapacity, OverflowHandler, minCapacity>::appendSlowCase(U&& value)
 {
@@ -1300,8 +1291,6 @@
     ++m_size;
 }
 
-<<<<<<< HEAD
-=======
 template<typename T, size_t inlineCapacity, typename OverflowHandler, size_t minCapacity> template<typename... Args>
 bool Vector<T, inlineCapacity, OverflowHandler, minCapacity>::tryConstructAndAppendSlowCase(Args&&... args)
 {
@@ -1317,7 +1306,6 @@
     return true;
 }
 
->>>>>>> 4ccac179
 // This version of append saves a branch in the case where you know that the
 // vector's capacity is large enough for the append to succeed.
 
