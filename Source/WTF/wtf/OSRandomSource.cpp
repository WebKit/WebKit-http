/*
 * Copyright (C) 2011 Google Inc. All rights reserved.
 *
 * Redistribution and use in source and binary forms, with or without
 * modification, are permitted provided that the following conditions
 * are met:
 * 1. Redistributions of source code must retain the above copyright
 *    notice, this list of conditions and the following disclaimer.
 * 2. Redistributions in binary form must reproduce the above copyright
 *    notice, this list of conditions and the following disclaimer in the
 *    documentation and/or other materials provided with the distribution.
 *
 * THIS SOFTWARE IS PROVIDED BY GOOGLE, INC. ``AS IS'' AND ANY
 * EXPRESS OR IMPLIED WARRANTIES, INCLUDING, BUT NOT LIMITED TO, THE
 * IMPLIED WARRANTIES OF MERCHANTABILITY AND FITNESS FOR A PARTICULAR
 * PURPOSE ARE DISCLAIMED.  IN NO EVENT SHALL APPLE INC. OR
 * CONTRIBUTORS BE LIABLE FOR ANY DIRECT, INDIRECT, INCIDENTAL, SPECIAL,
 * EXEMPLARY, OR CONSEQUENTIAL DAMAGES (INCLUDING, BUT NOT LIMITED TO,
 * PROCUREMENT OF SUBSTITUTE GOODS OR SERVICES; LOSS OF USE, DATA, OR
 * PROFITS; OR BUSINESS INTERRUPTION) HOWEVER CAUSED AND ON ANY THEORY
 * OF LIABILITY, WHETHER IN CONTRACT, STRICT LIABILITY, OR TORT
 * (INCLUDING NEGLIGENCE OR OTHERWISE) ARISING IN ANY WAY OUT OF THE USE
 * OF THIS SOFTWARE, EVEN IF ADVISED OF THE POSSIBILITY OF SUCH DAMAGE. 
 */

#include "config.h"
#include "OSRandomSource.h"

<<<<<<< HEAD
#include <stdint.h>
#include <stdlib.h>

#if !OS(DARWIN) && OS(UNIX)
#include <errno.h>
#include <fcntl.h>
#include <unistd.h>
#endif

#if OS(WINDOWS)
#include <windows.h>
#include <wincrypt.h> // windows.h must be included before wincrypt.h.
#endif

#if OS(DARWIN)
#include <CommonCrypto/CommonCryptoError.h>
#include <CommonCrypto/CommonRandom.h>
#endif
=======
#include <wtf/NeverDestroyed.h>
#include <wtf/RandomDevice.h>
>>>>>>> 4ccac179

namespace WTF {

void cryptographicallyRandomValuesFromOS(unsigned char* buffer, size_t length)
{
<<<<<<< HEAD
#if OS(DARWIN)
    RELEASE_ASSERT(!CCRandomGenerateBytes(buffer, length));
#elif OS(UNIX)
    int fd = open("/dev/urandom", O_RDONLY, 0);
    if (fd < 0)
        crashUnableToOpenURandom(); // We need /dev/urandom for this API to work...

    ssize_t amountRead = 0;
    while (static_cast<size_t>(amountRead) < length) {
        ssize_t currentRead = read(fd, buffer + amountRead, length - amountRead);
        // We need to check for both EAGAIN and EINTR since on some systems /dev/urandom
        // is blocking and on others it is non-blocking.
        if (currentRead == -1) {
            if (!(errno == EAGAIN || errno == EINTR))
                crashUnableToReadFromURandom();
        } else
            amountRead += currentRead;
    }
    
    close(fd);

#elif OS(WINDOWS)
    HCRYPTPROV hCryptProv = 0;
    if (!CryptAcquireContext(&hCryptProv, 0, MS_DEF_PROV, PROV_RSA_FULL, CRYPT_VERIFYCONTEXT))
        CRASH();
    if (!CryptGenRandom(hCryptProv, length, buffer))
        CRASH();
    CryptReleaseContext(hCryptProv, 0);
#else
    #error "This configuration doesn't have a strong source of randomness."
    // WARNING: When adding new sources of OS randomness, the randomness must
    //          be of cryptographic quality!
#endif
=======
    static NeverDestroyed<RandomDevice> device;
    device.get().cryptographicallyRandomValues(buffer, length);
>>>>>>> 4ccac179
}

}<|MERGE_RESOLUTION|>--- conflicted
+++ resolved
@@ -26,72 +26,15 @@
 #include "config.h"
 #include "OSRandomSource.h"
 
-<<<<<<< HEAD
-#include <stdint.h>
-#include <stdlib.h>
-
-#if !OS(DARWIN) && OS(UNIX)
-#include <errno.h>
-#include <fcntl.h>
-#include <unistd.h>
-#endif
-
-#if OS(WINDOWS)
-#include <windows.h>
-#include <wincrypt.h> // windows.h must be included before wincrypt.h.
-#endif
-
-#if OS(DARWIN)
-#include <CommonCrypto/CommonCryptoError.h>
-#include <CommonCrypto/CommonRandom.h>
-#endif
-=======
 #include <wtf/NeverDestroyed.h>
 #include <wtf/RandomDevice.h>
->>>>>>> 4ccac179
 
 namespace WTF {
 
 void cryptographicallyRandomValuesFromOS(unsigned char* buffer, size_t length)
 {
-<<<<<<< HEAD
-#if OS(DARWIN)
-    RELEASE_ASSERT(!CCRandomGenerateBytes(buffer, length));
-#elif OS(UNIX)
-    int fd = open("/dev/urandom", O_RDONLY, 0);
-    if (fd < 0)
-        crashUnableToOpenURandom(); // We need /dev/urandom for this API to work...
-
-    ssize_t amountRead = 0;
-    while (static_cast<size_t>(amountRead) < length) {
-        ssize_t currentRead = read(fd, buffer + amountRead, length - amountRead);
-        // We need to check for both EAGAIN and EINTR since on some systems /dev/urandom
-        // is blocking and on others it is non-blocking.
-        if (currentRead == -1) {
-            if (!(errno == EAGAIN || errno == EINTR))
-                crashUnableToReadFromURandom();
-        } else
-            amountRead += currentRead;
-    }
-    
-    close(fd);
-
-#elif OS(WINDOWS)
-    HCRYPTPROV hCryptProv = 0;
-    if (!CryptAcquireContext(&hCryptProv, 0, MS_DEF_PROV, PROV_RSA_FULL, CRYPT_VERIFYCONTEXT))
-        CRASH();
-    if (!CryptGenRandom(hCryptProv, length, buffer))
-        CRASH();
-    CryptReleaseContext(hCryptProv, 0);
-#else
-    #error "This configuration doesn't have a strong source of randomness."
-    // WARNING: When adding new sources of OS randomness, the randomness must
-    //          be of cryptographic quality!
-#endif
-=======
     static NeverDestroyed<RandomDevice> device;
     device.get().cryptographicallyRandomValues(buffer, length);
->>>>>>> 4ccac179
 }
 
 }