/*
 * Copyright (C) 2010 Apple Inc. All rights reserved.
 * Portions Copyright (c) 2010 Motorola Mobility, Inc.  All rights reserved.
 *
 * Redistribution and use in source and binary forms, with or without
 * modification, are permitted provided that the following conditions
 * are met:
 * 1. Redistributions of source code must retain the above copyright
 *    notice, this list of conditions and the following disclaimer.
 * 2. Redistributions in binary form must reproduce the above copyright
 *    notice, this list of conditions and the following disclaimer in the
 *    documentation and/or other materials provided with the distribution.
 *
 * THIS SOFTWARE IS PROVIDED BY APPLE INC. AND ITS CONTRIBUTORS ``AS IS''
 * AND ANY EXPRESS OR IMPLIED WARRANTIES, INCLUDING, BUT NOT LIMITED TO,
 * THE IMPLIED WARRANTIES OF MERCHANTABILITY AND FITNESS FOR A PARTICULAR
 * PURPOSE ARE DISCLAIMED. IN NO EVENT SHALL APPLE INC. OR ITS CONTRIBUTORS
 * BE LIABLE FOR ANY DIRECT, INDIRECT, INCIDENTAL, SPECIAL, EXEMPLARY, OR
 * CONSEQUENTIAL DAMAGES (INCLUDING, BUT NOT LIMITED TO, PROCUREMENT OF
 * SUBSTITUTE GOODS OR SERVICES; LOSS OF USE, DATA, OR PROFITS; OR BUSINESS
 * INTERRUPTION) HOWEVER CAUSED AND ON ANY THEORY OF LIABILITY, WHETHER IN
 * CONTRACT, STRICT LIABILITY, OR TORT (INCLUDING NEGLIGENCE OR OTHERWISE)
 * ARISING IN ANY WAY OUT OF THE USE OF THIS SOFTWARE, EVEN IF ADVISED OF
 * THE POSSIBILITY OF SUCH DAMAGE.
 */

#include "config.h"
#include "RunLoop.h"

#include <glib.h>
#include <wtf/MainThread.h>

namespace WTF {

static GMainContext* threadDefaultContext()
{
    if (GMainContext* context = g_main_context_get_thread_default())
        return context;
    return g_main_context_default();
}

RunLoop::RunLoop()
{
<<<<<<< HEAD
    if (!isMainThread()) {
        m_mainContext = adoptGRef(g_main_context_new());
        g_main_context_push_thread_default(m_mainContext.get());
    } else
        m_mainContext = threadDefaultContext();

=======
    m_mainContext = g_main_context_get_thread_default();
    if (!m_mainContext)
        m_mainContext = isMainThread() ? g_main_context_default() : adoptGRef(g_main_context_new());
>>>>>>> 7a9a13d7
    ASSERT(m_mainContext);

    GRefPtr<GMainLoop> innermostLoop = adoptGRef(g_main_loop_new(m_mainContext.get(), FALSE));
    ASSERT(innermostLoop);
    m_mainLoops.append(innermostLoop);

    m_workSource.initialize("[WebKit] RunLoop work", std::bind(&RunLoop::performWork, this),
        G_PRIORITY_HIGH + 30, m_mainContext.get());
}

RunLoop::~RunLoop()
{
    for (int i = m_mainLoops.size() - 1; i >= 0; --i) {
        if (!g_main_loop_is_running(m_mainLoops[i].get()))
            continue;
        g_main_loop_quit(m_mainLoops[i].get());
    }
}

void RunLoop::run()
{
    RunLoop& runLoop = RunLoop::current();
    GMainContext* mainContext = runLoop.m_mainContext.get();

    // The innermost main loop should always be there.
    ASSERT(!runLoop.m_mainLoops.isEmpty());

    GMainLoop* innermostLoop = runLoop.m_mainLoops[0].get();
    if (!g_main_loop_is_running(innermostLoop)) {
        g_main_context_push_thread_default(mainContext);
        g_main_loop_run(innermostLoop);
        g_main_context_pop_thread_default(mainContext);
        return;
    }

    // Create and run a nested loop if the innermost one was already running.
    GMainLoop* nestedMainLoop = g_main_loop_new(mainContext, FALSE);
    runLoop.m_mainLoops.append(adoptGRef(nestedMainLoop));

    g_main_context_push_thread_default(mainContext);
    g_main_loop_run(nestedMainLoop);
    g_main_context_pop_thread_default(mainContext);

    runLoop.m_mainLoops.removeLast();
}

void RunLoop::stop()
{
    // The innermost main loop should always be there.
    ASSERT(!m_mainLoops.isEmpty());
    GRefPtr<GMainLoop> lastMainLoop = m_mainLoops.last();
    if (g_main_loop_is_running(lastMainLoop.get()))
        g_main_loop_quit(lastMainLoop.get());
}

void RunLoop::wakeUp()
{
    m_workSource.schedule();
    g_main_context_wakeup(m_mainContext.get());
}

RunLoop::TimerBase::TimerBase(RunLoop& runLoop)
    : m_runLoop(runLoop)
    , m_fireInterval(0)
    , m_repeating(false)
    , m_timerSource("[WebKit] RunLoop::Timer", std::bind(&RunLoop::TimerBase::timerFired, this), G_PRIORITY_HIGH + 30, m_runLoop.m_mainContext.get())
{
}

RunLoop::TimerBase::~TimerBase()
{
    stop();
}

void RunLoop::TimerBase::start(double fireInterval, bool repeating)
{
    m_fireInterval = fireInterval;
    m_repeating = repeating;
    m_timerSource.schedule(std::chrono::duration_cast<std::chrono::microseconds>(std::chrono::duration<double>(m_fireInterval)));
}

void RunLoop::TimerBase::stop()
{
    m_fireInterval = 0;
    m_repeating = false;
    m_timerSource.cancel();
}

bool RunLoop::TimerBase::isActive() const
{
    return m_timerSource.isScheduled();
}

void RunLoop::TimerBase::timerFired()
{
    fired();
    if (m_repeating)
        m_timerSource.schedule(std::chrono::duration_cast<std::chrono::microseconds>(std::chrono::duration<double>(m_fireInterval)));
}

} // namespace WTF<|MERGE_RESOLUTION|>--- conflicted
+++ resolved
@@ -32,27 +32,11 @@
 
 namespace WTF {
 
-static GMainContext* threadDefaultContext()
-{
-    if (GMainContext* context = g_main_context_get_thread_default())
-        return context;
-    return g_main_context_default();
-}
-
 RunLoop::RunLoop()
 {
-<<<<<<< HEAD
-    if (!isMainThread()) {
-        m_mainContext = adoptGRef(g_main_context_new());
-        g_main_context_push_thread_default(m_mainContext.get());
-    } else
-        m_mainContext = threadDefaultContext();
-
-=======
     m_mainContext = g_main_context_get_thread_default();
     if (!m_mainContext)
         m_mainContext = isMainThread() ? g_main_context_default() : adoptGRef(g_main_context_new());
->>>>>>> 7a9a13d7
     ASSERT(m_mainContext);
 
     GRefPtr<GMainLoop> innermostLoop = adoptGRef(g_main_loop_new(m_mainContext.get(), FALSE));
