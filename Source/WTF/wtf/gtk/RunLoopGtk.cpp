/*
 * Copyright (C) 2010 Apple Inc. All rights reserved.
 * Portions Copyright (c) 2010 Motorola Mobility, Inc.  All rights reserved.
 *
 * Redistribution and use in source and binary forms, with or without
 * modification, are permitted provided that the following conditions
 * are met:
 * 1. Redistributions of source code must retain the above copyright
 *    notice, this list of conditions and the following disclaimer.
 * 2. Redistributions in binary form must reproduce the above copyright
 *    notice, this list of conditions and the following disclaimer in the
 *    documentation and/or other materials provided with the distribution.
 *
 * THIS SOFTWARE IS PROVIDED BY APPLE INC. AND ITS CONTRIBUTORS ``AS IS''
 * AND ANY EXPRESS OR IMPLIED WARRANTIES, INCLUDING, BUT NOT LIMITED TO,
 * THE IMPLIED WARRANTIES OF MERCHANTABILITY AND FITNESS FOR A PARTICULAR
 * PURPOSE ARE DISCLAIMED. IN NO EVENT SHALL APPLE INC. OR ITS CONTRIBUTORS
 * BE LIABLE FOR ANY DIRECT, INDIRECT, INCIDENTAL, SPECIAL, EXEMPLARY, OR
 * CONSEQUENTIAL DAMAGES (INCLUDING, BUT NOT LIMITED TO, PROCUREMENT OF
 * SUBSTITUTE GOODS OR SERVICES; LOSS OF USE, DATA, OR PROFITS; OR BUSINESS
 * INTERRUPTION) HOWEVER CAUSED AND ON ANY THEORY OF LIABILITY, WHETHER IN
 * CONTRACT, STRICT LIABILITY, OR TORT (INCLUDING NEGLIGENCE OR OTHERWISE)
 * ARISING IN ANY WAY OUT OF THE USE OF THIS SOFTWARE, EVEN IF ADVISED OF
 * THE POSSIBILITY OF SUCH DAMAGE.
 */

#include "config.h"
#include "RunLoop.h"

#include <glib.h>
#include <wtf/MainThread.h>

namespace WTF {

static GMainContext* threadDefaultContext()
{
    if (GMainContext* context = g_main_context_get_thread_default())
        return context;
    return g_main_context_default();
}

RunLoop::RunLoop()
{
<<<<<<< HEAD
    if (!isMainThread()) {
        m_runLoopContext = adoptGRef(g_main_context_new());
        g_main_context_push_thread_default(m_runLoopContext.get());
    } else
        m_runLoopContext = threadDefaultContext();

    ASSERT(m_runLoopContext);
    GRefPtr<GMainLoop> innermostLoop = adoptGRef(g_main_loop_new(m_runLoopContext.get(), FALSE));
    ASSERT(innermostLoop);
    m_runLoopMainLoops.append(innermostLoop);

    m_workSource.initialize("[WebKit] RunLoop work", std::bind(&RunLoop::performWork, this),
        G_PRIORITY_HIGH + 30, m_runLoopContext.get());
=======
    // g_main_context_default() doesn't add an extra reference.
    m_mainContext = isMainThread() ? g_main_context_default() : adoptGRef(g_main_context_new());
    ASSERT(m_mainContext);
    GRefPtr<GMainLoop> innermostLoop = adoptGRef(g_main_loop_new(m_mainContext.get(), FALSE));
    ASSERT(innermostLoop);
    m_mainLoops.append(innermostLoop);
>>>>>>> ae71ff46
}

RunLoop::~RunLoop()
{
    for (int i = m_mainLoops.size() - 1; i >= 0; --i) {
        if (!g_main_loop_is_running(m_mainLoops[i].get()))
            continue;
        g_main_loop_quit(m_mainLoops[i].get());
    }
}

void RunLoop::run()
{
    RunLoop& runLoop = RunLoop::current();

    // The innermost main loop should always be there.
    ASSERT(!runLoop.m_mainLoops.isEmpty());

    GMainLoop* innermostLoop = runLoop.m_mainLoops[0].get();
    if (!g_main_loop_is_running(innermostLoop)) {
        g_main_loop_run(innermostLoop);
        return;
    }

    // Create and run a nested loop if the innermost one was already running.
    GMainLoop* nestedMainLoop = g_main_loop_new(runLoop.m_mainContext.get(), FALSE);
    runLoop.m_mainLoops.append(adoptGRef(nestedMainLoop));
    g_main_loop_run(nestedMainLoop);
    runLoop.m_mainLoops.removeLast();
}

void RunLoop::stop()
{
    // The innermost main loop should always be there.
    ASSERT(!m_mainLoops.isEmpty());
    GRefPtr<GMainLoop> lastMainLoop = m_mainLoops.last();
    if (g_main_loop_is_running(lastMainLoop.get()))
        g_main_loop_quit(lastMainLoop.get());
}

void RunLoop::wakeUp()
{
<<<<<<< HEAD
    m_workSource.schedule();
    g_main_context_wakeup(m_runLoopContext.get());
=======
    RefPtr<RunLoop> runLoop(this);
    GMainLoopSource::scheduleAndDeleteOnDestroy("[WebKit] RunLoop work", std::function<void()>([runLoop] {
        runLoop->performWork();
    }), G_PRIORITY_DEFAULT, nullptr, m_mainContext.get());
    g_main_context_wakeup(m_mainContext.get());
>>>>>>> ae71ff46
}

RunLoop::TimerBase::TimerBase(RunLoop& runLoop)
    : m_runLoop(runLoop)
    , m_fireInterval(0)
    , m_repeating(false)
    , m_timerSource("[WebKit] RunLoop::Timer", std::bind(&RunLoop::TimerBase::timerFired, this), G_PRIORITY_HIGH + 30, m_runLoop.m_runLoopContext.get())
{
}

RunLoop::TimerBase::~TimerBase()
{
    stop();
}

void RunLoop::TimerBase::start(double fireInterval, bool repeating)
{
<<<<<<< HEAD
    m_fireInterval = fireInterval;
    m_repeating = repeating;
    m_timerSource.schedule(std::chrono::duration_cast<std::chrono::microseconds>(std::chrono::duration<double>(m_fireInterval)));
=======
    m_timerSource.scheduleAfterDelay("[WebKit] RunLoop::Timer", std::function<bool ()>([this, repeat] { fired(); return repeat; }),
        std::chrono::duration_cast<std::chrono::milliseconds>(std::chrono::duration<double>(fireInterval)), G_PRIORITY_DEFAULT, nullptr, m_runLoop.m_mainContext.get());
>>>>>>> ae71ff46
}

void RunLoop::TimerBase::stop()
{
    m_fireInterval = 0;
    m_repeating = false;
    m_timerSource.cancel();
}

bool RunLoop::TimerBase::isActive() const
{
    return m_timerSource.isScheduled();
}

void RunLoop::TimerBase::timerFired()
{
    fired();
    if (m_repeating)
        m_timerSource.schedule(std::chrono::duration_cast<std::chrono::microseconds>(std::chrono::duration<double>(m_fireInterval)));
}

} // namespace WTF<|MERGE_RESOLUTION|>--- conflicted
+++ resolved
@@ -41,28 +41,19 @@
 
 RunLoop::RunLoop()
 {
-<<<<<<< HEAD
     if (!isMainThread()) {
-        m_runLoopContext = adoptGRef(g_main_context_new());
-        g_main_context_push_thread_default(m_runLoopContext.get());
+        m_mainContext = adoptGRef(g_main_context_new());
+        g_main_context_push_thread_default(m_mainContext.get());
     } else
-        m_runLoopContext = threadDefaultContext();
+        m_mainContext = threadDefaultContext();
 
-    ASSERT(m_runLoopContext);
-    GRefPtr<GMainLoop> innermostLoop = adoptGRef(g_main_loop_new(m_runLoopContext.get(), FALSE));
-    ASSERT(innermostLoop);
-    m_runLoopMainLoops.append(innermostLoop);
-
-    m_workSource.initialize("[WebKit] RunLoop work", std::bind(&RunLoop::performWork, this),
-        G_PRIORITY_HIGH + 30, m_runLoopContext.get());
-=======
-    // g_main_context_default() doesn't add an extra reference.
-    m_mainContext = isMainThread() ? g_main_context_default() : adoptGRef(g_main_context_new());
     ASSERT(m_mainContext);
     GRefPtr<GMainLoop> innermostLoop = adoptGRef(g_main_loop_new(m_mainContext.get(), FALSE));
     ASSERT(innermostLoop);
     m_mainLoops.append(innermostLoop);
->>>>>>> ae71ff46
+
+    m_workSource.initialize("[WebKit] RunLoop work", std::bind(&RunLoop::performWork, this),
+        G_PRIORITY_HIGH + 30, m_mainContext.get());
 }
 
 RunLoop::~RunLoop()
@@ -105,23 +96,15 @@
 
 void RunLoop::wakeUp()
 {
-<<<<<<< HEAD
     m_workSource.schedule();
-    g_main_context_wakeup(m_runLoopContext.get());
-=======
-    RefPtr<RunLoop> runLoop(this);
-    GMainLoopSource::scheduleAndDeleteOnDestroy("[WebKit] RunLoop work", std::function<void()>([runLoop] {
-        runLoop->performWork();
-    }), G_PRIORITY_DEFAULT, nullptr, m_mainContext.get());
     g_main_context_wakeup(m_mainContext.get());
->>>>>>> ae71ff46
 }
 
 RunLoop::TimerBase::TimerBase(RunLoop& runLoop)
     : m_runLoop(runLoop)
     , m_fireInterval(0)
     , m_repeating(false)
-    , m_timerSource("[WebKit] RunLoop::Timer", std::bind(&RunLoop::TimerBase::timerFired, this), G_PRIORITY_HIGH + 30, m_runLoop.m_runLoopContext.get())
+    , m_timerSource("[WebKit] RunLoop::Timer", std::bind(&RunLoop::TimerBase::timerFired, this), G_PRIORITY_HIGH + 30, m_runLoop.m_mainContext.get())
 {
 }
 
@@ -132,14 +115,9 @@
 
 void RunLoop::TimerBase::start(double fireInterval, bool repeating)
 {
-<<<<<<< HEAD
     m_fireInterval = fireInterval;
     m_repeating = repeating;
     m_timerSource.schedule(std::chrono::duration_cast<std::chrono::microseconds>(std::chrono::duration<double>(m_fireInterval)));
-=======
-    m_timerSource.scheduleAfterDelay("[WebKit] RunLoop::Timer", std::function<bool ()>([this, repeat] { fired(); return repeat; }),
-        std::chrono::duration_cast<std::chrono::milliseconds>(std::chrono::duration<double>(fireInterval)), G_PRIORITY_DEFAULT, nullptr, m_runLoop.m_mainContext.get());
->>>>>>> ae71ff46
 }
 
 void RunLoop::TimerBase::stop()
