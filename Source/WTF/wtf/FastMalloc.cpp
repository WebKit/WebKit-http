/*
 * Copyright (c) 2005, 2007, Google Inc. All rights reserved.
 * Copyright (C) 2005-2017 Apple Inc. All rights reserved.
 * Redistribution and use in source and binary forms, with or without
 * modification, are permitted provided that the following conditions
 * are met:
 * 1. Redistributions of source code must retain the above copyright
 *    notice, this list of conditions and the following disclaimer.
 * 2. Redistributions in binary form must reproduce the above copyright
 *    notice, this list of conditions and the following disclaimer in the
 *    documentation and/or other materials provided with the distribution.
 *
 * THIS SOFTWARE IS PROVIDED BY APPLE INC. ``AS IS'' AND ANY
 * EXPRESS OR IMPLIED WARRANTIES, INCLUDING, BUT NOT LIMITED TO, THE
 * IMPLIED WARRANTIES OF MERCHANTABILITY AND FITNESS FOR A PARTICULAR
 * PURPOSE ARE DISCLAIMED.  IN NO EVENT SHALL APPLE INC. OR
 * CONTRIBUTORS BE LIABLE FOR ANY DIRECT, INDIRECT, INCIDENTAL, SPECIAL,
 * EXEMPLARY, OR CONSEQUENTIAL DAMAGES (INCLUDING, BUT NOT LIMITED TO,
 * PROCUREMENT OF SUBSTITUTE GOODS OR SERVICES; LOSS OF USE, DATA, OR
 * PROFITS; OR BUSINESS INTERRUPTION) HOWEVER CAUSED AND ON ANY THEORY
 * OF LIABILITY, WHETHER IN CONTRACT, STRICT LIABILITY, OR TORT
 * (INCLUDING NEGLIGENCE OR OTHERWISE) ARISING IN ANY WAY OUT OF THE USE
 * OF THIS SOFTWARE, EVEN IF ADVISED OF THE POSSIBILITY OF SUCH DAMAGE. 
 */

#include "config.h"
#include "FastMalloc.h"

#include "CheckedArithmetic.h"
#include <limits>
#include <string.h>
#include <wtf/DataLog.h>

#if OS(WINDOWS)
#include <windows.h>
#else
#include <pthread.h>
#if HAVE(RESOURCE_H)
#include <sys/resource.h>
#endif // HAVE(RESOURCE_H)
#endif

#if OS(HAIKU)
#include <OS.h>
#endif

#if OS(DARWIN)
#include <mach/mach_init.h>
#include <malloc/malloc.h>
#endif

namespace WTF {

#if !defined(NDEBUG)
namespace {
// We do not use std::numeric_limits<size_t>::max() here due to the edge case in VC++.
// https://bugs.webkit.org/show_bug.cgi?id=173720
static size_t maxSingleAllocationSize = SIZE_MAX;
};

void fastSetMaxSingleAllocationSize(size_t size)
{
    maxSingleAllocationSize = size;
}

#define ASSERT_IS_WITHIN_LIMIT(size) do { \
        size_t size__ = (size); \
        ASSERT_WITH_MESSAGE((size__) <= maxSingleAllocationSize, "Requested size (%zu) exceeds max single allocation size set for testing (%zu)", (size__), maxSingleAllocationSize); \
    } while (false)

#define FAIL_IF_EXCEEDS_LIMIT(size) do { \
        if (UNLIKELY((size) > maxSingleAllocationSize)) \
            return nullptr; \
    } while (false)

#else // !defined(NDEBUG)

#define ASSERT_IS_WITHIN_LIMIT(size)
#define FAIL_IF_EXCEEDS_LIMIT(size)

#endif // !defined(NDEBUG)

void* fastZeroedMalloc(size_t n) 
{
    void* result = fastMalloc(n);
    memset(result, 0, n);
    return result;
}

char* fastStrDup(const char* src)
{
    size_t len = strlen(src) + 1;
    char* dup = static_cast<char*>(fastMalloc(len));
    memcpy(dup, src, len);
    return dup;
}

TryMallocReturnValue tryFastZeroedMalloc(size_t n) 
{
    void* result;
    if (!tryFastMalloc(n).getValue(result))
        return 0;
    memset(result, 0, n);
    return result;
}

} // namespace WTF

#if defined(USE_SYSTEM_MALLOC) && USE_SYSTEM_MALLOC

#include <wtf/OSAllocator.h>

#if OS(WINDOWS)
#include <malloc.h>
#endif

namespace WTF {

bool isFastMallocEnabled()
{
    return false;
}

size_t fastMallocGoodSize(size_t bytes)
{
#if OS(DARWIN)
    return malloc_good_size(bytes);
#else
    return bytes;
#endif
}

#if OS(WINDOWS)

void* fastAlignedMalloc(size_t alignment, size_t size) 
{
    ASSERT_IS_WITHIN_LIMIT(size);
    void* p = _aligned_malloc(size, alignment);
    if (UNLIKELY(!p))
        CRASH();
    return p;
}

void* tryFastAlignedMalloc(size_t alignment, size_t size) 
{
    FAIL_IF_EXCEEDS_LIMIT(size);
    return _aligned_malloc(size, alignment);
}

void fastAlignedFree(void* p) 
{
    _aligned_free(p);
}

#else

void* fastAlignedMalloc(size_t alignment, size_t size) 
{
    ASSERT_IS_WITHIN_LIMIT(size);
    void* p = nullptr;
    posix_memalign(&p, alignment, size);
    if (UNLIKELY(!p))
        CRASH();
    return p;
}

void* tryFastAlignedMalloc(size_t alignment, size_t size) 
{
    FAIL_IF_EXCEEDS_LIMIT(size);
    void* p = nullptr;
    posix_memalign(&p, alignment, size);
    return p;
}

void fastAlignedFree(void* p) 
{
    free(p);
}

#endif // OS(WINDOWS)

TryMallocReturnValue tryFastMalloc(size_t n) 
{
    FAIL_IF_EXCEEDS_LIMIT(n);
    return malloc(n);
}

void* fastMalloc(size_t n) 
{
    ASSERT_IS_WITHIN_LIMIT(n);
    void* result = malloc(n);
    if (!result)
        CRASH();

    return result;
}

TryMallocReturnValue tryFastCalloc(size_t n_elements, size_t element_size)
{
    FAIL_IF_EXCEEDS_LIMIT(n_elements * element_size);
    return calloc(n_elements, element_size);
}

void* fastCalloc(size_t n_elements, size_t element_size)
{
    ASSERT_IS_WITHIN_LIMIT(n_elements * element_size);
    void* result = calloc(n_elements, element_size);
    if (!result)
        CRASH();

    return result;
}

void fastFree(void* p)
{
    free(p);
}

void* fastRealloc(void* p, size_t n)
{
    ASSERT_IS_WITHIN_LIMIT(n);
    void* result = realloc(p, n);
    if (!result)
        CRASH();
    return result;
}

void releaseFastMallocFreeMemory() { }
void releaseFastMallocFreeMemoryForThisThread() { }
    
FastMallocStatistics fastMallocStatistics()
{
    FastMallocStatistics statistics = { 0, 0, 0 };
    return statistics;
}

size_t fastMallocSize(const void* p)
{
#if OS(DARWIN)
    return malloc_size(p);
#elif OS(WINDOWS)
    return _msize(const_cast<void*>(p));
#else
    UNUSED_PARAM(p);
    return 1;
#endif
}

void fastCommitAlignedMemory(void* ptr, size_t size)
{
    OSAllocator::commit(ptr, size, true, false);
}

void fastDecommitAlignedMemory(void* ptr, size_t size)
{
    OSAllocator::decommit(ptr, size);
}

void fastEnableMiniMode() { }

} // namespace WTF

#else // defined(USE_SYSTEM_MALLOC) && USE_SYSTEM_MALLOC

#include <bmalloc/bmalloc.h>

namespace WTF {

bool isFastMallocEnabled()
{
    return bmalloc::api::isEnabled();
}

void* fastMalloc(size_t size)
{
    ASSERT_IS_WITHIN_LIMIT(size);
    return bmalloc::api::malloc(size);
}

void* fastCalloc(size_t numElements, size_t elementSize)
{
    ASSERT_IS_WITHIN_LIMIT(numElements * elementSize);
    Checked<size_t> checkedSize = elementSize;
    checkedSize *= numElements;
    void* result = fastZeroedMalloc(checkedSize.unsafeGet());
    if (!result)
        CRASH();
    return result;
}

void* fastRealloc(void* object, size_t size)
{
    ASSERT_IS_WITHIN_LIMIT(size);
    return bmalloc::api::realloc(object, size);
}

void fastFree(void* object)
{
    bmalloc::api::free(object);
}

size_t fastMallocSize(const void*)
{
    // FIXME: This is incorrect; best fix is probably to remove this function.
    // Caller currently are all using this for assertion, not to actually check
    // the size of the allocation, so maybe we can come up with something for that.
    return 1;
}

size_t fastMallocGoodSize(size_t size)
{
    return size;
}

void* fastAlignedMalloc(size_t alignment, size_t size) 
{
    ASSERT_IS_WITHIN_LIMIT(size);
    return bmalloc::api::memalign(alignment, size);
}

void* tryFastAlignedMalloc(size_t alignment, size_t size) 
{
    FAIL_IF_EXCEEDS_LIMIT(size);
    return bmalloc::api::tryMemalign(alignment, size);
}

void fastAlignedFree(void* p) 
{
    bmalloc::api::free(p);
}

TryMallocReturnValue tryFastMalloc(size_t size)
{
    FAIL_IF_EXCEEDS_LIMIT(size);
    return bmalloc::api::tryMalloc(size);
}
    
TryMallocReturnValue tryFastCalloc(size_t numElements, size_t elementSize)
{
    FAIL_IF_EXCEEDS_LIMIT(numElements * elementSize);
    Checked<size_t, RecordOverflow> checkedSize = elementSize;
    checkedSize *= numElements;
    if (checkedSize.hasOverflowed())
        return nullptr;
    return tryFastZeroedMalloc(checkedSize.unsafeGet());
}
    
void releaseFastMallocFreeMemoryForThisThread()
{
    bmalloc::api::scavengeThisThread();
}

void releaseFastMallocFreeMemory()
{
    bmalloc::api::scavenge();
}

FastMallocStatistics fastMallocStatistics()
{

    // FIXME: Can bmalloc itself report the stats instead of relying on the OS?
    FastMallocStatistics statistics;
    statistics.freeListBytes = 0;
    statistics.reservedVMBytes = 0;

#if OS(WINDOWS)
    PROCESS_MEMORY_COUNTERS resourceUsage;
    GetProcessMemoryInfo(GetCurrentProcess(), &resourceUsage, sizeof(resourceUsage));
    statistics.committedVMBytes = resourceUsage.PeakWorkingSetSize;
<<<<<<< HEAD
#elif OS(HAIKU)
	ssize_t cookie = NULL;
	statistics.committedVMBytes = 0;
	area_info info;
	while(get_next_area_info(B_CURRENT_TEAM, &cookie, &info) == B_OK)
	{
		statistics.committedVMBytes += info.ram_size;
	}
#else
=======
#elif HAVE(RESOURCE_H)
>>>>>>> f3d8c243
    struct rusage resourceUsage;
    getrusage(RUSAGE_SELF, &resourceUsage);

#if OS(DARWIN)
    statistics.committedVMBytes = resourceUsage.ru_maxrss;
#else
    statistics.committedVMBytes = resourceUsage.ru_maxrss * 1024;
#endif // OS(DARWIN)

#endif // OS(WINDOWS)
    return statistics;
}

void fastCommitAlignedMemory(void* ptr, size_t size)
{
    bmalloc::api::commitAlignedPhysical(ptr, size);
}

void fastDecommitAlignedMemory(void* ptr, size_t size)
{
    bmalloc::api::decommitAlignedPhysical(ptr, size);
}

void fastEnableMiniMode()
{
    bmalloc::api::enableMiniMode();
}

} // namespace WTF

#endif // defined(USE_SYSTEM_MALLOC) && USE_SYSTEM_MALLOC<|MERGE_RESOLUTION|>--- conflicted
+++ resolved
@@ -367,7 +367,6 @@
     PROCESS_MEMORY_COUNTERS resourceUsage;
     GetProcessMemoryInfo(GetCurrentProcess(), &resourceUsage, sizeof(resourceUsage));
     statistics.committedVMBytes = resourceUsage.PeakWorkingSetSize;
-<<<<<<< HEAD
 #elif OS(HAIKU)
 	ssize_t cookie = NULL;
 	statistics.committedVMBytes = 0;
@@ -376,10 +375,7 @@
 	{
 		statistics.committedVMBytes += info.ram_size;
 	}
-#else
-=======
 #elif HAVE(RESOURCE_H)
->>>>>>> f3d8c243
     struct rusage resourceUsage;
     getrusage(RUSAGE_SELF, &resourceUsage);
 
