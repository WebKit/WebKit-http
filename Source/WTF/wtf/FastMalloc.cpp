--- conflicted
+++ resolved
@@ -100,11 +100,7 @@
 #endif
 #endif
 
-<<<<<<< HEAD
-#if PLATFORM(COCOA) || PLATFORM(GTK) || PLATFORM(WPE)
-=======
-#if PLATFORM(COCOA) || PLATFORM(GTK) || PLATFORM(EFL)
->>>>>>> 1a9f4657
+#if PLATFORM(COCOA) || PLATFORM(GTK) || PLATFORM(EFL) || PLATFORM(WPE)
 #define USE_BMALLOC 1
 #endif
 
