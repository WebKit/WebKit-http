--- conflicted
+++ resolved
@@ -800,11 +800,7 @@
 #endif
 
 /* Enable the DFG JIT on ARMv7.  Only tested on iOS, Linux, and FreeBSD. */
-<<<<<<< HEAD
-#if (CPU(ARM_THUMB2) || CPU(ARM64)) && (PLATFORM(IOS_FAMILY) || OS(HAIKU) || OS(LINUX) || OS(FREEBSD))
-=======
-#if (CPU(ARM_THUMB2) || CPU(ARM64)) && (OS(DARWIN) || OS(LINUX) || OS(FREEBSD))
->>>>>>> b9c3e7ae
+#if (CPU(ARM_THUMB2) || CPU(ARM64)) && (OS(DARWIN) || OS(LINUX) || OS(HAIKU) || OS(FREEBSD))
 #define ENABLE_DFG_JIT 1
 #endif
 
@@ -955,11 +951,7 @@
 #endif
 
 /* CSS Selector JIT Compiler */
-<<<<<<< HEAD
-#if !defined(ENABLE_CSS_SELECTOR_JIT) && ((CPU(X86_64) || CPU(ARM64) || (CPU(ARM_THUMB2) && PLATFORM(IOS_FAMILY))) && ENABLE(JIT) && (OS(DARWIN) || OS(HAIKU) || PLATFORM(GTK) || PLATFORM(WPE)))
-=======
-#if !defined(ENABLE_CSS_SELECTOR_JIT) && ((CPU(X86_64) || CPU(ARM64) || (CPU(ARM_THUMB2) && OS(DARWIN))) && ENABLE(JIT) && (OS(DARWIN) || PLATFORM(GTK) || PLATFORM(WPE)))
->>>>>>> b9c3e7ae
+#if !defined(ENABLE_CSS_SELECTOR_JIT) && ((CPU(X86_64) || CPU(ARM64) || (CPU(ARM_THUMB2) && OS(DARWIN))) && ENABLE(JIT) && (OS(DARWIN) || OS(HAIKU) || PLATFORM(GTK) || PLATFORM(WPE)))
 #define ENABLE_CSS_SELECTOR_JIT 1
 #endif
 
