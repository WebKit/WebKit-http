--- conflicted
+++ resolved
@@ -240,10 +240,7 @@
     TriState.h
     TypeCasts.h
     UUID.h
-<<<<<<< HEAD
-=======
     UnalignedAccess.h
->>>>>>> 20415689
     Unexpected.h
     UniStdExtras.h
     UnionFind.h
