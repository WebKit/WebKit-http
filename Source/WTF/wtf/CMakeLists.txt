--- conflicted
+++ resolved
@@ -458,8 +458,6 @@
     ${CMAKE_DL_LIBS}
 )
 
-<<<<<<< HEAD
-=======
 if (CMAKE_SYSTEM_NAME MATCHES "Darwin")
     list(APPEND WTF_PUBLIC_HEADERS
         spi/darwin/CommonCryptoSPI.h
@@ -469,7 +467,6 @@
     )
 endif ()
 
->>>>>>> e41e4829
 if (NOT USE_SYSTEM_MALLOC)
     list(APPEND WTF_LIBRARIES bmalloc)
 endif ()
@@ -532,14 +529,12 @@
         VERBATIM)
 endif ()
 
-<<<<<<< HEAD
 QT_ADD_EXTRA_WEBKIT_TARGET_EXPORT(WTF)
-=======
+
 file(MAKE_DIRECTORY ${FORWARDING_HEADERS_DIR}/wtf/Scripts)
 
 file(COPY
     ../Scripts/generate-unified-source-bundles.rb
     DESTINATION
     ${FORWARDING_HEADERS_DIR}/wtf/Scripts
-)
->>>>>>> e41e4829
+)