--- conflicted
+++ resolved
@@ -322,26 +322,6 @@
 
 #endif /* PLATFORM(WIN_CAIRO) */
 
-<<<<<<< HEAD
-/* --------- EFL port (Unix) --------- */
-#if PLATFORM(EFL)
-
-#if !defined(ENABLE_PLUGIN_PACKAGE_SIMPLE_HASH)
-#define ENABLE_PLUGIN_PACKAGE_SIMPLE_HASH 1
-#endif
-
-#endif /* PLATFORM(EFL) */
-
-/* --------- Gtk port (Unix, Windows, Mac) --------- */
-#if PLATFORM(GTK)
-
-#if OS(UNIX)
-#if !defined(ENABLE_PLUGIN_PACKAGE_SIMPLE_HASH)
-#define ENABLE_PLUGIN_PACKAGE_SIMPLE_HASH 1
-#endif
-#endif
-
-=======
 /* --------- Gtk port (Unix, Windows, Mac) --------- */
 #if PLATFORM(GTK)
 #if !defined(ENABLE_KEYBOARD_KEY_ATTRIBUTE)
@@ -351,7 +331,6 @@
 #if !defined(ENABLE_KEYBOARD_CODE_ATTRIBUTE)
 #define ENABLE_KEYBOARD_CODE_ATTRIBUTE 1
 #endif
->>>>>>> 4ccac179
 #endif /* PLATFORM(GTK) */
 
 /* ENABLE macro defaults for WebCore */
