/*
 * Copyright (C) 2010, 2015 Apple Inc. All rights reserved.
 * Portions Copyright (c) 2010 Motorola Mobility, Inc.  All rights reserved.
 *
 * Redistribution and use in source and binary forms, with or without
 * modification, are permitted provided that the following conditions
 * are met:
 * 1. Redistributions of source code must retain the above copyright
 *    notice, this list of conditions and the following disclaimer.
 * 2. Redistributions in binary form must reproduce the above copyright
 *    notice, this list of conditions and the following disclaimer in the
 *    documentation and/or other materials provided with the distribution.
 *
 * THIS SOFTWARE IS PROVIDED BY APPLE INC. AND ITS CONTRIBUTORS ``AS IS''
 * AND ANY EXPRESS OR IMPLIED WARRANTIES, INCLUDING, BUT NOT LIMITED TO,
 * THE IMPLIED WARRANTIES OF MERCHANTABILITY AND FITNESS FOR A PARTICULAR
 * PURPOSE ARE DISCLAIMED. IN NO EVENT SHALL APPLE INC. OR ITS CONTRIBUTORS
 * BE LIABLE FOR ANY DIRECT, INDIRECT, INCIDENTAL, SPECIAL, EXEMPLARY, OR
 * CONSEQUENTIAL DAMAGES (INCLUDING, BUT NOT LIMITED TO, PROCUREMENT OF
 * SUBSTITUTE GOODS OR SERVICES; LOSS OF USE, DATA, OR PROFITS; OR BUSINESS
 * INTERRUPTION) HOWEVER CAUSED AND ON ANY THEORY OF LIABILITY, WHETHER IN
 * CONTRACT, STRICT LIABILITY, OR TORT (INCLUDING NEGLIGENCE OR OTHERWISE)
 * ARISING IN ANY WAY OUT OF THE USE OF THIS SOFTWARE, EVEN IF ADVISED OF
 * THE POSSIBILITY OF SUCH DAMAGE.
 */

#ifndef WorkQueue_h
#define WorkQueue_h

#include <chrono>
#include <functional>
#include <wtf/Forward.h>
#include <wtf/FunctionDispatcher.h>
#include <wtf/RefCounted.h>
#include <wtf/Threading.h>

#if OS(DARWIN) && !PLATFORM(GTK)
#include <dispatch/dispatch.h>
#endif

<<<<<<< HEAD
#if PLATFORM(GTK) || PLATFORM(WPE)
=======
#if PLATFORM(EFL)
#include <DispatchQueueEfl.h>
#elif USE(GLIB)
>>>>>>> 2c278f3a
#include <wtf/Condition.h>
#include <wtf/RunLoop.h>
#include <wtf/glib/GRefPtr.h>
#elif OS(WINDOWS)
#include <wtf/HashMap.h>
#include <wtf/Vector.h>
#include <wtf/win/WorkItemWin.h>
#endif

namespace WTF {

class WorkQueue final : public FunctionDispatcher {
public:
    enum class Type {
        Serial,
        Concurrent
    };
    enum class QOS {
        UserInteractive,
        UserInitiated,
        Default,
        Utility,
        Background
    };
    
    WTF_EXPORT_PRIVATE static Ref<WorkQueue> create(const char* name, Type = Type::Serial, QOS = QOS::Default);
    virtual ~WorkQueue();

    WTF_EXPORT_PRIVATE void dispatch(std::function<void ()>) override;
    WTF_EXPORT_PRIVATE void dispatchAfter(std::chrono::nanoseconds, std::function<void ()>);

    WTF_EXPORT_PRIVATE static void concurrentApply(size_t iterations, const std::function<void (size_t index)>&);

<<<<<<< HEAD
#if PLATFORM(GTK) || PLATFORM(WPE)
    RunLoop& runLoop() const { return *m_runLoop; }
#elif PLATFORM(EFL)
=======
#if PLATFORM(EFL)
>>>>>>> 2c278f3a
    void registerSocketEventHandler(int, std::function<void ()>);
    void unregisterSocketEventHandler(int);
#elif USE(GLIB)
    RunLoop& runLoop() const { return *m_runLoop; }
#elif OS(DARWIN)
    dispatch_queue_t dispatchQueue() const { return m_dispatchQueue; }
#endif

private:
    explicit WorkQueue(const char* name, Type, QOS);

    void platformInitialize(const char* name, Type, QOS);
    void platformInvalidate();

#if OS(WINDOWS)
    static void CALLBACK handleCallback(void* context, BOOLEAN timerOrWaitFired);
    static void CALLBACK timerCallback(void* context, BOOLEAN timerOrWaitFired);
    static DWORD WINAPI workThreadCallback(void* context);

    bool tryRegisterAsWorkThread();
    void unregisterAsWorkThread();
    void performWorkOnRegisteredWorkThread();

    static void unregisterWaitAndDestroyItemSoon(PassRefPtr<HandleWorkItem>);
    static DWORD WINAPI unregisterWaitAndDestroyItemCallback(void* context);
#endif

<<<<<<< HEAD
#if PLATFORM(GTK) || PLATFORM(WPE)
=======
#if PLATFORM(EFL)
    RefPtr<DispatchQueue> m_dispatchQueue;
#elif USE(GLIB)
>>>>>>> 2c278f3a
    ThreadIdentifier m_workQueueThread;
    Lock m_initializeRunLoopConditionMutex;
    Condition m_initializeRunLoopCondition;
    RunLoop* m_runLoop;
    Lock m_terminateRunLoopConditionMutex;
    Condition m_terminateRunLoopCondition;
#elif OS(DARWIN)
    static void executeFunction(void*);
    dispatch_queue_t m_dispatchQueue;
#elif OS(WINDOWS)
    volatile LONG m_isWorkThreadRegistered;

    Mutex m_workItemQueueLock;
    Vector<RefPtr<WorkItemWin>> m_workItemQueue;

    Mutex m_handlesLock;
    HashMap<HANDLE, RefPtr<HandleWorkItem>> m_handles;

    HANDLE m_timerQueue;
#endif
};

}

using WTF::WorkQueue;

#endif<|MERGE_RESOLUTION|>--- conflicted
+++ resolved
@@ -38,13 +38,9 @@
 #include <dispatch/dispatch.h>
 #endif
 
-<<<<<<< HEAD
-#if PLATFORM(GTK) || PLATFORM(WPE)
-=======
 #if PLATFORM(EFL)
 #include <DispatchQueueEfl.h>
 #elif USE(GLIB)
->>>>>>> 2c278f3a
 #include <wtf/Condition.h>
 #include <wtf/RunLoop.h>
 #include <wtf/glib/GRefPtr.h>
@@ -78,13 +74,7 @@
 
     WTF_EXPORT_PRIVATE static void concurrentApply(size_t iterations, const std::function<void (size_t index)>&);
 
-<<<<<<< HEAD
-#if PLATFORM(GTK) || PLATFORM(WPE)
-    RunLoop& runLoop() const { return *m_runLoop; }
-#elif PLATFORM(EFL)
-=======
 #if PLATFORM(EFL)
->>>>>>> 2c278f3a
     void registerSocketEventHandler(int, std::function<void ()>);
     void unregisterSocketEventHandler(int);
 #elif USE(GLIB)
@@ -112,13 +102,9 @@
     static DWORD WINAPI unregisterWaitAndDestroyItemCallback(void* context);
 #endif
 
-<<<<<<< HEAD
-#if PLATFORM(GTK) || PLATFORM(WPE)
-=======
 #if PLATFORM(EFL)
     RefPtr<DispatchQueue> m_dispatchQueue;
 #elif USE(GLIB)
->>>>>>> 2c278f3a
     ThreadIdentifier m_workQueueThread;
     Lock m_initializeRunLoopConditionMutex;
     Condition m_initializeRunLoopCondition;
