/*
 * Copyright (C) 2010, 2015 Apple Inc. All rights reserved.
 * Portions Copyright (c) 2010 Motorola Mobility, Inc.  All rights reserved.
 *
 * Redistribution and use in source and binary forms, with or without
 * modification, are permitted provided that the following conditions
 * are met:
 * 1. Redistributions of source code must retain the above copyright
 *    notice, this list of conditions and the following disclaimer.
 * 2. Redistributions in binary form must reproduce the above copyright
 *    notice, this list of conditions and the following disclaimer in the
 *    documentation and/or other materials provided with the distribution.
 *
 * THIS SOFTWARE IS PROVIDED BY APPLE INC. AND ITS CONTRIBUTORS ``AS IS''
 * AND ANY EXPRESS OR IMPLIED WARRANTIES, INCLUDING, BUT NOT LIMITED TO,
 * THE IMPLIED WARRANTIES OF MERCHANTABILITY AND FITNESS FOR A PARTICULAR
 * PURPOSE ARE DISCLAIMED. IN NO EVENT SHALL APPLE INC. OR ITS CONTRIBUTORS
 * BE LIABLE FOR ANY DIRECT, INDIRECT, INCIDENTAL, SPECIAL, EXEMPLARY, OR
 * CONSEQUENTIAL DAMAGES (INCLUDING, BUT NOT LIMITED TO, PROCUREMENT OF
 * SUBSTITUTE GOODS OR SERVICES; LOSS OF USE, DATA, OR PROFITS; OR BUSINESS
 * INTERRUPTION) HOWEVER CAUSED AND ON ANY THEORY OF LIABILITY, WHETHER IN
 * CONTRACT, STRICT LIABILITY, OR TORT (INCLUDING NEGLIGENCE OR OTHERWISE)
 * ARISING IN ANY WAY OUT OF THE USE OF THIS SOFTWARE, EVEN IF ADVISED OF
 * THE POSSIBILITY OF SUCH DAMAGE.
 */

#ifndef WorkQueue_h
#define WorkQueue_h

#include <wtf/Forward.h>
#include <wtf/FunctionDispatcher.h>
#include <wtf/Seconds.h>
#include <wtf/Threading.h>

#if USE(COCOA_EVENT_LOOP)
#include <dispatch/dispatch.h>
#endif

#if USE(WINDOWS_EVENT_LOOP)
#include <wtf/ThreadingPrimitives.h>
#include <wtf/Vector.h>
#endif

#if USE(GLIB_EVENT_LOOP) || USE(GENERIC_EVENT_LOOP)
#include <wtf/Condition.h>
#include <wtf/RunLoop.h>
<<<<<<< HEAD
#include <wtf/glib/GRefPtr.h>
#elif PLATFORM(EFL)
#include <DispatchQueueEfl.h>
#elif PLATFORM(QT) && USE(UNIX_DOMAIN_SOCKETS)
#include <QSocketNotifier>
#elif OS(WINDOWS)
#include <wtf/HashMap.h>
#include <wtf/Vector.h>
#include <wtf/win/WorkItemWin.h>
=======
>>>>>>> 4ccac179
#endif

#if PLATFORM(QT) && USE(UNIX_DOMAIN_SOCKETS)
QT_BEGIN_NAMESPACE
class QProcess;
QT_END_NAMESPACE
#endif

namespace WTF {

class WorkQueue final : public FunctionDispatcher {
public:
    enum class Type {
        Serial,
        Concurrent
    };
    enum class QOS {
        UserInteractive,
        UserInitiated,
        Default,
        Utility,
        Background
    };

    WTF_EXPORT_PRIVATE static Ref<WorkQueue> create(const char* name, Type = Type::Serial, QOS = QOS::Default);
    virtual ~WorkQueue();

    WTF_EXPORT_PRIVATE void dispatch(Function<void()>&&) override;
    WTF_EXPORT_PRIVATE void dispatchAfter(Seconds, Function<void()>&&);

    WTF_EXPORT_PRIVATE static void concurrentApply(size_t iterations, WTF::Function<void(size_t index)>&&);

<<<<<<< HEAD
#if PLATFORM(GTK)
    RunLoop& runLoop() const { return *m_runLoop; }
#elif PLATFORM(EFL)
    void registerSocketEventHandler(int, std::function<void ()>);
    void unregisterSocketEventHandler(int);
#elif PLATFORM(QT) && USE(UNIX_DOMAIN_SOCKETS)
    QSocketNotifier* registerSocketEventHandler(int, QSocketNotifier::Type, std::function<void()>);
    void dispatchOnTermination(QProcess*, std::function<void()>);
#elif PLATFORM(QT) && OS(WINDOWS)
    void registerHandle(HANDLE, const std::function<void()>&);
    void unregisterAndCloseHandle(HANDLE);
#elif OS(DARWIN)
=======
#if USE(COCOA_EVENT_LOOP)
>>>>>>> 4ccac179
    dispatch_queue_t dispatchQueue() const { return m_dispatchQueue; }
#elif USE(GLIB_EVENT_LOOP) || USE(GENERIC_EVENT_LOOP)
    RunLoop& runLoop() const { return *m_runLoop; }
#endif

private:
    explicit WorkQueue(const char* name, Type, QOS);

    void platformInitialize(const char* name, Type, QOS);
    void platformInvalidate();

<<<<<<< HEAD
#if PLATFORM(WIN) || (PLATFORM(QT) && OS(WINDOWS))
    static void CALLBACK handleCallback(void* context, BOOLEAN timerOrWaitFired);
=======
#if USE(WINDOWS_EVENT_LOOP)
>>>>>>> 4ccac179
    static void CALLBACK timerCallback(void* context, BOOLEAN timerOrWaitFired);
    static DWORD WINAPI workThreadCallback(void* context);

    bool tryRegisterAsWorkThread();
    void unregisterAsWorkThread();
    void performWorkOnRegisteredWorkThread();
#endif

<<<<<<< HEAD
#if PLATFORM(GTK)
    ThreadIdentifier m_workQueueThread;
    Lock m_initializeRunLoopConditionMutex;
    Condition m_initializeRunLoopCondition;
    RunLoop* m_runLoop;
    Lock m_terminateRunLoopConditionMutex;
    Condition m_terminateRunLoopCondition;
#elif PLATFORM(EFL)
    RefPtr<DispatchQueue> m_dispatchQueue;
#elif PLATFORM(QT) && USE(UNIX_DOMAIN_SOCKETS)
    class WorkItemQt;
    QThread* m_workThread;
    friend class WorkItemQt;
#elif OS(DARWIN)
=======
#if USE(COCOA_EVENT_LOOP)
>>>>>>> 4ccac179
    static void executeFunction(void*);
    dispatch_queue_t m_dispatchQueue;
#elif USE(WINDOWS_EVENT_LOOP)
    volatile LONG m_isWorkThreadRegistered;

    Mutex m_functionQueueLock;
    Vector<Function<void()>> m_functionQueue;

    HANDLE m_timerQueue;
#elif USE(GLIB_EVENT_LOOP) || USE(GENERIC_EVENT_LOOP)
    RefPtr<Thread> m_workQueueThread;
    Lock m_initializeRunLoopConditionMutex;
    Condition m_initializeRunLoopCondition;
    RunLoop* m_runLoop;
#endif
};

}

using WTF::WorkQueue;

#endif<|MERGE_RESOLUTION|>--- conflicted
+++ resolved
@@ -44,18 +44,8 @@
 #if USE(GLIB_EVENT_LOOP) || USE(GENERIC_EVENT_LOOP)
 #include <wtf/Condition.h>
 #include <wtf/RunLoop.h>
-<<<<<<< HEAD
-#include <wtf/glib/GRefPtr.h>
-#elif PLATFORM(EFL)
-#include <DispatchQueueEfl.h>
 #elif PLATFORM(QT) && USE(UNIX_DOMAIN_SOCKETS)
 #include <QSocketNotifier>
-#elif OS(WINDOWS)
-#include <wtf/HashMap.h>
-#include <wtf/Vector.h>
-#include <wtf/win/WorkItemWin.h>
-=======
->>>>>>> 4ccac179
 #endif
 
 #if PLATFORM(QT) && USE(UNIX_DOMAIN_SOCKETS)
@@ -88,25 +78,13 @@
 
     WTF_EXPORT_PRIVATE static void concurrentApply(size_t iterations, WTF::Function<void(size_t index)>&&);
 
-<<<<<<< HEAD
-#if PLATFORM(GTK)
+#if USE(COCOA_EVENT_LOOP)
+    dispatch_queue_t dispatchQueue() const { return m_dispatchQueue; }
+#elif USE(GLIB_EVENT_LOOP) || USE(GENERIC_EVENT_LOOP)
     RunLoop& runLoop() const { return *m_runLoop; }
-#elif PLATFORM(EFL)
-    void registerSocketEventHandler(int, std::function<void ()>);
-    void unregisterSocketEventHandler(int);
 #elif PLATFORM(QT) && USE(UNIX_DOMAIN_SOCKETS)
     QSocketNotifier* registerSocketEventHandler(int, QSocketNotifier::Type, std::function<void()>);
     void dispatchOnTermination(QProcess*, std::function<void()>);
-#elif PLATFORM(QT) && OS(WINDOWS)
-    void registerHandle(HANDLE, const std::function<void()>&);
-    void unregisterAndCloseHandle(HANDLE);
-#elif OS(DARWIN)
-=======
-#if USE(COCOA_EVENT_LOOP)
->>>>>>> 4ccac179
-    dispatch_queue_t dispatchQueue() const { return m_dispatchQueue; }
-#elif USE(GLIB_EVENT_LOOP) || USE(GENERIC_EVENT_LOOP)
-    RunLoop& runLoop() const { return *m_runLoop; }
 #endif
 
 private:
@@ -115,12 +93,7 @@
     void platformInitialize(const char* name, Type, QOS);
     void platformInvalidate();
 
-<<<<<<< HEAD
-#if PLATFORM(WIN) || (PLATFORM(QT) && OS(WINDOWS))
-    static void CALLBACK handleCallback(void* context, BOOLEAN timerOrWaitFired);
-=======
 #if USE(WINDOWS_EVENT_LOOP)
->>>>>>> 4ccac179
     static void CALLBACK timerCallback(void* context, BOOLEAN timerOrWaitFired);
     static DWORD WINAPI workThreadCallback(void* context);
 
@@ -129,24 +102,7 @@
     void performWorkOnRegisteredWorkThread();
 #endif
 
-<<<<<<< HEAD
-#if PLATFORM(GTK)
-    ThreadIdentifier m_workQueueThread;
-    Lock m_initializeRunLoopConditionMutex;
-    Condition m_initializeRunLoopCondition;
-    RunLoop* m_runLoop;
-    Lock m_terminateRunLoopConditionMutex;
-    Condition m_terminateRunLoopCondition;
-#elif PLATFORM(EFL)
-    RefPtr<DispatchQueue> m_dispatchQueue;
-#elif PLATFORM(QT) && USE(UNIX_DOMAIN_SOCKETS)
-    class WorkItemQt;
-    QThread* m_workThread;
-    friend class WorkItemQt;
-#elif OS(DARWIN)
-=======
 #if USE(COCOA_EVENT_LOOP)
->>>>>>> 4ccac179
     static void executeFunction(void*);
     dispatch_queue_t m_dispatchQueue;
 #elif USE(WINDOWS_EVENT_LOOP)
@@ -161,6 +117,10 @@
     Lock m_initializeRunLoopConditionMutex;
     Condition m_initializeRunLoopCondition;
     RunLoop* m_runLoop;
+#elif PLATFORM(QT) && USE(UNIX_DOMAIN_SOCKETS)
+    class WorkItemQt;
+    QThread* m_workThread;
+    friend class WorkItemQt;
 #endif
 };
 
