/*
 * Copyright (C) 2006, 2007, 2008, 2009, 2010, 2013 Apple Inc. All rights reserved.
 *
 * Redistribution and use in source and binary forms, with or without
 * modification, are permitted provided that the following conditions
 * are met:
 * 1. Redistributions of source code must retain the above copyright
 *    notice, this list of conditions and the following disclaimer.
 * 2. Redistributions in binary form must reproduce the above copyright
 *    notice, this list of conditions and the following disclaimer in the
 *    documentation and/or other materials provided with the distribution.
 *
 * THIS SOFTWARE IS PROVIDED BY APPLE COMPUTER, INC. ``AS IS'' AND ANY
 * EXPRESS OR IMPLIED WARRANTIES, INCLUDING, BUT NOT LIMITED TO, THE
 * IMPLIED WARRANTIES OF MERCHANTABILITY AND FITNESS FOR A PARTICULAR
 * PURPOSE ARE DISCLAIMED.  IN NO EVENT SHALL APPLE COMPUTER, INC. OR
 * CONTRIBUTORS BE LIABLE FOR ANY DIRECT, INDIRECT, INCIDENTAL, SPECIAL,
 * EXEMPLARY, OR CONSEQUENTIAL DAMAGES (INCLUDING, BUT NOT LIMITED TO,
 * PROCUREMENT OF SUBSTITUTE GOODS OR SERVICES; LOSS OF USE, DATA, OR
 * PROFITS; OR BUSINESS INTERRUPTION) HOWEVER CAUSED AND ON ANY THEORY
 * OF LIABILITY, WHETHER IN CONTRACT, STRICT LIABILITY, OR TORT
 * (INCLUDING NEGLIGENCE OR OTHERWISE) ARISING IN ANY WAY OUT OF THE USE
 * OF THIS SOFTWARE, EVEN IF ADVISED OF THE POSSIBILITY OF SUCH DAMAGE. 
 */

#ifndef WTF_MathExtras_h
#define WTF_MathExtras_h

#include <algorithm>
#include <cmath>
#include <float.h>
#include <limits>
#include <stdint.h>
#include <stdlib.h>
#include <wtf/StdLibExtras.h>

#if OS(SOLARIS)
#include <ieeefp.h>
#endif

#if OS(OPENBSD)
#include <sys/types.h>
#include <machine/ieee.h>
#endif

#if OS(QNX)
// FIXME: Look into a way to have cmath import its functions into both the standard and global
// namespace. For now, we include math.h since the QNX cmath header only imports its functions
// into the standard namespace.
#include <math.h>
// These macros from math.h conflict with the real functions in the std namespace.
#undef signbit
#undef isnan
#undef isinf
#undef isfinite
#endif

#ifndef M_PI
const double piDouble = 3.14159265358979323846;
const float piFloat = 3.14159265358979323846f;
#else
const double piDouble = M_PI;
const float piFloat = static_cast<float>(M_PI);
#endif

#ifndef M_PI_2
const double piOverTwoDouble = 1.57079632679489661923;
const float piOverTwoFloat = 1.57079632679489661923f;
#else
const double piOverTwoDouble = M_PI_2;
const float piOverTwoFloat = static_cast<float>(M_PI_2);
#endif

#ifndef M_PI_4
const double piOverFourDouble = 0.785398163397448309616;
const float piOverFourFloat = 0.785398163397448309616f;
#else
const double piOverFourDouble = M_PI_4;
const float piOverFourFloat = static_cast<float>(M_PI_4);
#endif

#if OS(DARWIN)

// Work around a bug in the Mac OS X libc where ceil(-0.1) return +0.
inline double wtf_ceil(double x) { return copysign(ceil(x), x); }

#define ceil(x) wtf_ceil(x)

#endif

#if OS(SOLARIS)

namespace std {

#ifndef isfinite
inline bool isfinite(double x) { return finite(x) && !isnand(x); }
#endif
#ifndef signbit
inline bool signbit(double x) { return copysign(1.0, x) < 0; }
#endif
#ifndef isinf
inline bool isinf(double x) { return !finite(x) && !isnand(x); }
#endif

} // namespace std

#endif

#if OS(OPENBSD)

namespace std {

#ifndef isfinite
inline bool isfinite(double x) { return finite(x); }
#endif
#ifndef signbit
inline bool signbit(double x) { struct ieee_double *p = (struct ieee_double *)&x; return p->dbl_sign; }
#endif

} // namespace std

#endif

<<<<<<< HEAD
#if OS(HAIKU)
    // It seems the C99 version somehow gets redefined after cmath include (which undefines them)
    #undef isinf
    #undef signbit
#endif

#if COMPILER(MSVC)

#if _MSC_VER < 1800
// We must not do 'num + 0.5' or 'num - 0.5' because they can cause precision loss.
static double round(double num)
{
    double integer = ceil(num);
    if (num > 0)
        return integer - num > 0.5 ? integer - 1.0 : integer;
    return integer - num >= 0.5 ? integer - 1.0 : integer;
}
static float roundf(float num)
{
    float integer = ceilf(num);
    if (num > 0)
        return integer - num > 0.5f ? integer - 1.0f : integer;
    return integer - num >= 0.5f ? integer - 1.0f : integer;
}

inline long long llround(double num) { return static_cast<long long>(round(num)); }
inline long long llroundf(float num) { return static_cast<long long>(roundf(num)); }
inline long lround(double num) { return static_cast<long>(round(num)); }
inline long lroundf(float num) { return static_cast<long>(roundf(num)); }
inline double trunc(double num) { return num > 0 ? floor(num) : ceil(num); }

inline double remainder(double numerator, double denominator)
{
    double result = fmod(numerator, denominator);
    if (result > 0.5 * denominator)
        return result - denominator;

    return result;
}

inline double asinh(double d)
{
    return log(d + sqrt(d * d + 1.0));
}

inline double acosh(double d)
{
    return log(d + sqrt(d + 1) * sqrt(d - 1));
}

inline double atanh(double d)
{
    return (log((1.0 + d) / (1.0 - d))) / 2.0;
}

inline double expm1(double d)
{
    return exp(d) - 1.0;
}

inline double log1p(double d)
{
    return log(1.0 + d);
}

inline double cbrt(double d)
{
    return pow(d, 1.0 / 3.0);
}

#endif

#endif

=======
>>>>>>> 93e9b5a4
#if COMPILER(GCC) && OS(QNX)
// The stdlib on QNX doesn't contain long abs(long). See PR #104666.
inline long long abs(long num) { return labs(num); }
#endif

#if COMPILER(MSVC)

// Work around a bug in Win, where atan2(+-infinity, +-infinity) yields NaN instead of specific values.
extern "C" inline double wtf_atan2(double x, double y)
{
    double posInf = std::numeric_limits<double>::infinity();
    double negInf = -std::numeric_limits<double>::infinity();
    double nan = std::numeric_limits<double>::quiet_NaN();

    double result = nan;

    if (x == posInf && y == posInf)
        result = piOverFourDouble;
    else if (x == posInf && y == negInf)
        result = 3 * piOverFourDouble;
    else if (x == negInf && y == posInf)
        result = -piOverFourDouble;
    else if (x == negInf && y == negInf)
        result = -3 * piOverFourDouble;
    else
        result = ::atan2(x, y);

    return result;
}

// Work around a bug in the Microsoft CRT, where fmod(x, +-infinity) yields NaN instead of x.
extern "C" inline double wtf_fmod(double x, double y) { return (!std::isinf(x) && std::isinf(y)) ? x : fmod(x, y); }

// Work around a bug in the Microsoft CRT, where pow(NaN, 0) yields NaN instead of 1.
extern "C" inline double wtf_pow(double x, double y) { return y == 0 ? 1 : pow(x, y); }

#define atan2(x, y) wtf_atan2(x, y)
#define fmod(x, y) wtf_fmod(x, y)
#define pow(x, y) wtf_pow(x, y)

// MSVC's math functions do not bring lrint.
inline long int lrint(double flt)
{
    int64_t intgr;
#if CPU(X86)
    __asm {
        fld flt
        fistp intgr
    };
#else
    ASSERT(std::isfinite(flt));
    double rounded = round(flt);
    intgr = static_cast<int64_t>(rounded);
    // If the fractional part is exactly 0.5, we need to check whether
    // the rounded result is even. If it is not we need to add 1 to
    // negative values and subtract one from positive values.
    if ((fabs(intgr - flt) == 0.5) & intgr)
        intgr -= ((intgr >> 62) | 1); // 1 with the sign of result, i.e. -1 or 1.
#endif
    return static_cast<long int>(intgr);
}

#endif // COMPILER(MSVC)

inline double deg2rad(double d)  { return d * piDouble / 180.0; }
inline double rad2deg(double r)  { return r * 180.0 / piDouble; }
inline double deg2grad(double d) { return d * 400.0 / 360.0; }
inline double grad2deg(double g) { return g * 360.0 / 400.0; }
inline double turn2deg(double t) { return t * 360.0; }
inline double deg2turn(double d) { return d / 360.0; }
inline double rad2grad(double r) { return r * 200.0 / piDouble; }
inline double grad2rad(double g) { return g * piDouble / 200.0; }

inline float deg2rad(float d)  { return d * piFloat / 180.0f; }
inline float rad2deg(float r)  { return r * 180.0f / piFloat; }
inline float deg2grad(float d) { return d * 400.0f / 360.0f; }
inline float grad2deg(float g) { return g * 360.0f / 400.0f; }
inline float turn2deg(float t) { return t * 360.0f; }
inline float deg2turn(float d) { return d / 360.0f; }
inline float rad2grad(float r) { return r * 200.0f / piFloat; }
inline float grad2rad(float g) { return g * piFloat / 200.0f; }

// std::numeric_limits<T>::min() returns the smallest positive value for floating point types
template<typename T> inline T defaultMinimumForClamp() { return std::numeric_limits<T>::min(); }
template<> inline float defaultMinimumForClamp() { return -std::numeric_limits<float>::max(); }
template<> inline double defaultMinimumForClamp() { return -std::numeric_limits<double>::max(); }
template<typename T> inline T defaultMaximumForClamp() { return std::numeric_limits<T>::max(); }

template<typename T> inline T clampTo(double value, T min = defaultMinimumForClamp<T>(), T max = defaultMaximumForClamp<T>())
{
    if (value >= static_cast<double>(max))
        return max;
    if (value <= static_cast<double>(min))
        return min;
    return static_cast<T>(value);
}
template<> inline long long int clampTo(double, long long int, long long int); // clampTo does not support long long ints.

inline int clampToInteger(double value)
{
    return clampTo<int>(value);
}

inline unsigned clampToUnsigned(double value)
{
    return clampTo<unsigned>(value);
}

inline float clampToFloat(double value)
{
    return clampTo<float>(value);
}

inline int clampToPositiveInteger(double value)
{
    return clampTo<int>(value, 0);
}

inline int clampToInteger(float value)
{
    return clampTo<int>(value);
}

inline int clampToInteger(unsigned x)
{
    const unsigned intMax = static_cast<unsigned>(std::numeric_limits<int>::max());

    if (x >= intMax)
        return std::numeric_limits<int>::max();
    return static_cast<int>(x);
}

inline bool isWithinIntRange(float x)
{
    return x > static_cast<float>(std::numeric_limits<int>::min()) && x < static_cast<float>(std::numeric_limits<int>::max());
}

template<typename T> inline bool hasOneBitSet(T value)
{
    return !((value - 1) & value) && value;
}

template<typename T> inline bool hasZeroOrOneBitsSet(T value)
{
    return !((value - 1) & value);
}

template<typename T> inline bool hasTwoOrMoreBitsSet(T value)
{
    return !hasZeroOrOneBitsSet(value);
}

template <typename T> inline unsigned getLSBSet(T value)
{
    unsigned result = 0;

    while (value >>= 1)
        ++result;

    return result;
}

template<typename T> inline T divideRoundedUp(T a, T b)
{
    return (a + b - 1) / b;
}

template<typename T> inline T timesThreePlusOneDividedByTwo(T value)
{
    // Mathematically equivalent to:
    //   (value * 3 + 1) / 2;
    // or:
    //   (unsigned)ceil(value * 1.5));
    // This form is not prone to internal overflow.
    return value + (value >> 1) + (value & 1);
}

template<typename T> inline bool isNotZeroAndOrdered(T value)
{
    return value > 0.0 || value < 0.0;
}

template<typename T> inline bool isZeroOrUnordered(T value)
{
    return !isNotZeroAndOrdered(value);
}

template<typename T> inline bool isGreaterThanNonZeroPowerOfTwo(T value, unsigned power)
{
    // The crazy way of testing of index >= 2 ** power
    // (where I use ** to denote pow()).
    return !!((value >> 1) >> (power - 1));
}

#ifndef UINT64_C
#if COMPILER(MSVC)
#define UINT64_C(c) c ## ui64
#else
#define UINT64_C(c) c ## ull
#endif
#endif

#if COMPILER(MINGW64) && (!defined(__MINGW64_VERSION_RC) || __MINGW64_VERSION_RC < 1)
inline double wtf_pow(double x, double y)
{
    // MinGW-w64 has a custom implementation for pow.
    // This handles certain special cases that are different.
    if ((x == 0.0 || std::isinf(x)) && std::isfinite(y)) {
        double f;
        if (modf(y, &f) != 0.0)
            return ((x == 0.0) ^ (y > 0.0)) ? std::numeric_limits<double>::infinity() : 0.0;
    }

    if (x == 2.0) {
        int yInt = static_cast<int>(y);
        if (y == yInt)
            return ldexp(1.0, yInt);
    }

    return pow(x, y);
}
#define pow(x, y) wtf_pow(x, y)
#endif // COMPILER(MINGW64) && (!defined(__MINGW64_VERSION_RC) || __MINGW64_VERSION_RC < 1)


// decompose 'number' to its sign, exponent, and mantissa components.
// The result is interpreted as:
//     (sign ? -1 : 1) * pow(2, exponent) * (mantissa / (1 << 52))
inline void decomposeDouble(double number, bool& sign, int32_t& exponent, uint64_t& mantissa)
{
    ASSERT(std::isfinite(number));

    sign = std::signbit(number);

    uint64_t bits = WTF::bitwise_cast<uint64_t>(number);
    exponent = (static_cast<int32_t>(bits >> 52) & 0x7ff) - 0x3ff;
    mantissa = bits & 0xFFFFFFFFFFFFFull;

    // Check for zero/denormal values; if so, adjust the exponent,
    // if not insert the implicit, omitted leading 1 bit.
    if (exponent == -0x3ff)
        exponent = mantissa ? -0x3fe : 0;
    else
        mantissa |= 0x10000000000000ull;
}

// Calculate d % 2^{64}.
inline void doubleToInteger(double d, unsigned long long& value)
{
    if (std::isnan(d) || std::isinf(d))
        value = 0;
    else {
        // -2^{64} < fmodValue < 2^{64}.
        double fmodValue = fmod(trunc(d), std::numeric_limits<unsigned long long>::max() + 1.0);
        if (fmodValue >= 0) {
            // 0 <= fmodValue < 2^{64}.
            // 0 <= value < 2^{64}. This cast causes no loss.
            value = static_cast<unsigned long long>(fmodValue);
        } else {
            // -2^{64} < fmodValue < 0.
            // 0 < fmodValueInUnsignedLongLong < 2^{64}. This cast causes no loss.
            unsigned long long fmodValueInUnsignedLongLong = static_cast<unsigned long long>(-fmodValue);
            // -1 < (std::numeric_limits<unsigned long long>::max() - fmodValueInUnsignedLongLong) < 2^{64} - 1.
            // 0 < value < 2^{64}.
            value = std::numeric_limits<unsigned long long>::max() - fmodValueInUnsignedLongLong + 1;
        }
    }
}

namespace WTF {

// From http://graphics.stanford.edu/~seander/bithacks.html#RoundUpPowerOf2
inline uint32_t roundUpToPowerOfTwo(uint32_t v)
{
    v--;
    v |= v >> 1;
    v |= v >> 2;
    v |= v >> 4;
    v |= v >> 8;
    v |= v >> 16;
    v++;
    return v;
}

inline unsigned fastLog2(unsigned i)
{
    unsigned log2 = 0;
    if (i & (i - 1))
        log2 += 1;
    if (i >> 16)
        log2 += 16, i >>= 16;
    if (i >> 8)
        log2 += 8, i >>= 8;
    if (i >> 4)
        log2 += 4, i >>= 4;
    if (i >> 2)
        log2 += 2, i >>= 2;
    if (i >> 1)
        log2 += 1;
    return log2;
}

} // namespace WTF

#endif // #ifndef WTF_MathExtras_h<|MERGE_RESOLUTION|>--- conflicted
+++ resolved
@@ -121,83 +121,12 @@
 
 #endif
 
-<<<<<<< HEAD
 #if OS(HAIKU)
     // It seems the C99 version somehow gets redefined after cmath include (which undefines them)
     #undef isinf
     #undef signbit
 #endif
 
-#if COMPILER(MSVC)
-
-#if _MSC_VER < 1800
-// We must not do 'num + 0.5' or 'num - 0.5' because they can cause precision loss.
-static double round(double num)
-{
-    double integer = ceil(num);
-    if (num > 0)
-        return integer - num > 0.5 ? integer - 1.0 : integer;
-    return integer - num >= 0.5 ? integer - 1.0 : integer;
-}
-static float roundf(float num)
-{
-    float integer = ceilf(num);
-    if (num > 0)
-        return integer - num > 0.5f ? integer - 1.0f : integer;
-    return integer - num >= 0.5f ? integer - 1.0f : integer;
-}
-
-inline long long llround(double num) { return static_cast<long long>(round(num)); }
-inline long long llroundf(float num) { return static_cast<long long>(roundf(num)); }
-inline long lround(double num) { return static_cast<long>(round(num)); }
-inline long lroundf(float num) { return static_cast<long>(roundf(num)); }
-inline double trunc(double num) { return num > 0 ? floor(num) : ceil(num); }
-
-inline double remainder(double numerator, double denominator)
-{
-    double result = fmod(numerator, denominator);
-    if (result > 0.5 * denominator)
-        return result - denominator;
-
-    return result;
-}
-
-inline double asinh(double d)
-{
-    return log(d + sqrt(d * d + 1.0));
-}
-
-inline double acosh(double d)
-{
-    return log(d + sqrt(d + 1) * sqrt(d - 1));
-}
-
-inline double atanh(double d)
-{
-    return (log((1.0 + d) / (1.0 - d))) / 2.0;
-}
-
-inline double expm1(double d)
-{
-    return exp(d) - 1.0;
-}
-
-inline double log1p(double d)
-{
-    return log(1.0 + d);
-}
-
-inline double cbrt(double d)
-{
-    return pow(d, 1.0 / 3.0);
-}
-
-#endif
-
-#endif
-
-=======
->>>>>>> 93e9b5a4
 #if COMPILER(GCC) && OS(QNX)
 // The stdlib on QNX doesn't contain long abs(long). See PR #104666.
 inline long long abs(long num) { return labs(num); }
