/*
 * Copyright (C) 2006, 2007, 2008, 2009, 2010, 2013 Apple Inc. All rights reserved.
 *
 * Redistribution and use in source and binary forms, with or without
 * modification, are permitted provided that the following conditions
 * are met:
 * 1. Redistributions of source code must retain the above copyright
 *    notice, this list of conditions and the following disclaimer.
 * 2. Redistributions in binary form must reproduce the above copyright
 *    notice, this list of conditions and the following disclaimer in the
 *    documentation and/or other materials provided with the distribution.
 *
 * THIS SOFTWARE IS PROVIDED BY APPLE INC. ``AS IS'' AND ANY
 * EXPRESS OR IMPLIED WARRANTIES, INCLUDING, BUT NOT LIMITED TO, THE
 * IMPLIED WARRANTIES OF MERCHANTABILITY AND FITNESS FOR A PARTICULAR
 * PURPOSE ARE DISCLAIMED.  IN NO EVENT SHALL APPLE INC. OR
 * CONTRIBUTORS BE LIABLE FOR ANY DIRECT, INDIRECT, INCIDENTAL, SPECIAL,
 * EXEMPLARY, OR CONSEQUENTIAL DAMAGES (INCLUDING, BUT NOT LIMITED TO,
 * PROCUREMENT OF SUBSTITUTE GOODS OR SERVICES; LOSS OF USE, DATA, OR
 * PROFITS; OR BUSINESS INTERRUPTION) HOWEVER CAUSED AND ON ANY THEORY
 * OF LIABILITY, WHETHER IN CONTRACT, STRICT LIABILITY, OR TORT
 * (INCLUDING NEGLIGENCE OR OTHERWISE) ARISING IN ANY WAY OUT OF THE USE
 * OF THIS SOFTWARE, EVEN IF ADVISED OF THE POSSIBILITY OF SUCH DAMAGE. 
 */

#ifndef WTF_MathExtras_h
#define WTF_MathExtras_h

#include <algorithm>
#include <cmath>
#include <float.h>
#include <limits>
#include <stdint.h>
#include <stdlib.h>
#include <wtf/StdLibExtras.h>

#if OS(SOLARIS)
#include <ieeefp.h>
#endif

#if OS(OPENBSD)
#include <sys/types.h>
#include <machine/ieee.h>
#endif

#ifndef M_PI
const double piDouble = 3.14159265358979323846;
const float piFloat = 3.14159265358979323846f;
#else
const double piDouble = M_PI;
const float piFloat = static_cast<float>(M_PI);
#endif

#ifndef M_PI_2
const double piOverTwoDouble = 1.57079632679489661923;
const float piOverTwoFloat = 1.57079632679489661923f;
#else
const double piOverTwoDouble = M_PI_2;
const float piOverTwoFloat = static_cast<float>(M_PI_2);
#endif

#ifndef M_PI_4
const double piOverFourDouble = 0.785398163397448309616;
const float piOverFourFloat = 0.785398163397448309616f;
#else
const double piOverFourDouble = M_PI_4;
const float piOverFourFloat = static_cast<float>(M_PI_4);
#endif

#ifndef M_SQRT2
const double sqrtOfTwoDouble = 1.41421356237309504880;
const float sqrtOfTwoFloat = 1.41421356237309504880f;
#else
const double sqrtOfTwoDouble = M_SQRT2;
const float sqrtOfTwoFloat = static_cast<float>(M_SQRT2);
#endif

#if OS(DARWIN)

// Work around a bug in the Mac OS X libc where ceil(-0.1) return +0.
inline double wtf_ceil(double x) { return copysign(ceil(x), x); }

#define ceil(x) wtf_ceil(x)

#endif

#if OS(SOLARIS)

namespace std {

#ifndef isfinite
inline bool isfinite(double x) { return finite(x) && !isnand(x); }
#endif
#ifndef signbit
inline bool signbit(double x) { return copysign(1.0, x) < 0; }
#endif
#ifndef isinf
inline bool isinf(double x) { return !finite(x) && !isnand(x); }
#endif

} // namespace std

#endif

<<<<<<< HEAD
#if OS(OPENBSD)

namespace std {

#ifndef isfinite
inline bool isfinite(double x) { return finite(x); }
#endif
#ifndef signbit
inline bool signbit(double x) { struct ieee_double *p = (struct ieee_double *)&x; return p->dbl_sign; }
#endif

} // namespace std

#endif

#if OS(HAIKU)
    // It seems the C99 version somehow gets redefined after cmath include (which undefines them)
    #undef isinf
    #undef signbit
#endif

=======
>>>>>>> 1a86ae95
#if COMPILER(MSVC)

// Work around a bug in Win, where atan2(+-infinity, +-infinity) yields NaN instead of specific values.
extern "C" inline double wtf_atan2(double x, double y)
{
    double posInf = std::numeric_limits<double>::infinity();
    double negInf = -std::numeric_limits<double>::infinity();
    double nan = std::numeric_limits<double>::quiet_NaN();

    double result = nan;

    if (x == posInf && y == posInf)
        result = piOverFourDouble;
    else if (x == posInf && y == negInf)
        result = 3 * piOverFourDouble;
    else if (x == negInf && y == posInf)
        result = -piOverFourDouble;
    else if (x == negInf && y == negInf)
        result = -3 * piOverFourDouble;
    else
        result = ::atan2(x, y);

    return result;
}

// Work around a bug in the Microsoft CRT, where fmod(x, +-infinity) yields NaN instead of x.
extern "C" inline double wtf_fmod(double x, double y) { return (!std::isinf(x) && std::isinf(y)) ? x : fmod(x, y); }

// Work around a bug in the Microsoft CRT, where pow(NaN, 0) yields NaN instead of 1.
extern "C" inline double wtf_pow(double x, double y) { return y == 0 ? 1 : pow(x, y); }

#define atan2(x, y) wtf_atan2(x, y)
#define fmod(x, y) wtf_fmod(x, y)
#define pow(x, y) wtf_pow(x, y)

#endif // COMPILER(MSVC)

inline double deg2rad(double d)  { return d * piDouble / 180.0; }
inline double rad2deg(double r)  { return r * 180.0 / piDouble; }
inline double deg2grad(double d) { return d * 400.0 / 360.0; }
inline double grad2deg(double g) { return g * 360.0 / 400.0; }
inline double turn2deg(double t) { return t * 360.0; }
inline double deg2turn(double d) { return d / 360.0; }
inline double rad2grad(double r) { return r * 200.0 / piDouble; }
inline double grad2rad(double g) { return g * piDouble / 200.0; }

inline float deg2rad(float d)  { return d * piFloat / 180.0f; }
inline float rad2deg(float r)  { return r * 180.0f / piFloat; }
inline float deg2grad(float d) { return d * 400.0f / 360.0f; }
inline float grad2deg(float g) { return g * 360.0f / 400.0f; }
inline float turn2deg(float t) { return t * 360.0f; }
inline float deg2turn(float d) { return d / 360.0f; }
inline float rad2grad(float r) { return r * 200.0f / piFloat; }
inline float grad2rad(float g) { return g * piFloat / 200.0f; }

// std::numeric_limits<T>::min() returns the smallest positive value for floating point types
template<typename T> inline T defaultMinimumForClamp() { return std::numeric_limits<T>::min(); }
template<> inline float defaultMinimumForClamp() { return -std::numeric_limits<float>::max(); }
template<> inline double defaultMinimumForClamp() { return -std::numeric_limits<double>::max(); }
template<typename T> inline T defaultMaximumForClamp() { return std::numeric_limits<T>::max(); }

template<typename T> inline T clampTo(double value, T min = defaultMinimumForClamp<T>(), T max = defaultMaximumForClamp<T>())
{
    if (value >= static_cast<double>(max))
        return max;
    if (value <= static_cast<double>(min))
        return min;
    return static_cast<T>(value);
}
template<> inline long long int clampTo(double, long long int, long long int); // clampTo does not support long long ints.

inline int clampToInteger(double value)
{
    return clampTo<int>(value);
}

inline unsigned clampToUnsigned(double value)
{
    return clampTo<unsigned>(value);
}

inline float clampToFloat(double value)
{
    return clampTo<float>(value);
}

inline int clampToPositiveInteger(double value)
{
    return clampTo<int>(value, 0);
}

inline int clampToInteger(float value)
{
    return clampTo<int>(value);
}

inline int clampToInteger(unsigned x)
{
    const unsigned intMax = static_cast<unsigned>(std::numeric_limits<int>::max());

    if (x >= intMax)
        return std::numeric_limits<int>::max();
    return static_cast<int>(x);
}

inline bool isWithinIntRange(float x)
{
    return x > static_cast<float>(std::numeric_limits<int>::min()) && x < static_cast<float>(std::numeric_limits<int>::max());
}

template<typename T> inline bool hasOneBitSet(T value)
{
    return !((value - 1) & value) && value;
}

template<typename T> inline bool hasZeroOrOneBitsSet(T value)
{
    return !((value - 1) & value);
}

template<typename T> inline bool hasTwoOrMoreBitsSet(T value)
{
    return !hasZeroOrOneBitsSet(value);
}

template <typename T> inline unsigned getLSBSet(T value)
{
    unsigned result = 0;

    while (value >>= 1)
        ++result;

    return result;
}

template<typename T> inline T divideRoundedUp(T a, T b)
{
    return (a + b - 1) / b;
}

template<typename T> inline T timesThreePlusOneDividedByTwo(T value)
{
    // Mathematically equivalent to:
    //   (value * 3 + 1) / 2;
    // or:
    //   (unsigned)ceil(value * 1.5));
    // This form is not prone to internal overflow.
    return value + (value >> 1) + (value & 1);
}

template<typename T> inline bool isNotZeroAndOrdered(T value)
{
    return value > 0.0 || value < 0.0;
}

template<typename T> inline bool isZeroOrUnordered(T value)
{
    return !isNotZeroAndOrdered(value);
}

template<typename T> inline bool isGreaterThanNonZeroPowerOfTwo(T value, unsigned power)
{
    // The crazy way of testing of index >= 2 ** power
    // (where I use ** to denote pow()).
    return !!((value >> 1) >> (power - 1));
}

#ifndef UINT64_C
#if COMPILER(MSVC)
#define UINT64_C(c) c ## ui64
#else
#define UINT64_C(c) c ## ull
#endif
#endif

#if COMPILER(MINGW64) && (!defined(__MINGW64_VERSION_RC) || __MINGW64_VERSION_RC < 1)
inline double wtf_pow(double x, double y)
{
    // MinGW-w64 has a custom implementation for pow.
    // This handles certain special cases that are different.
    if ((x == 0.0 || std::isinf(x)) && std::isfinite(y)) {
        double f;
        if (modf(y, &f) != 0.0)
            return ((x == 0.0) ^ (y > 0.0)) ? std::numeric_limits<double>::infinity() : 0.0;
    }

    if (x == 2.0) {
        int yInt = static_cast<int>(y);
        if (y == yInt)
            return ldexp(1.0, yInt);
    }

    return pow(x, y);
}
#define pow(x, y) wtf_pow(x, y)
#endif // COMPILER(MINGW64) && (!defined(__MINGW64_VERSION_RC) || __MINGW64_VERSION_RC < 1)


// decompose 'number' to its sign, exponent, and mantissa components.
// The result is interpreted as:
//     (sign ? -1 : 1) * pow(2, exponent) * (mantissa / (1 << 52))
inline void decomposeDouble(double number, bool& sign, int32_t& exponent, uint64_t& mantissa)
{
    ASSERT(std::isfinite(number));

    sign = std::signbit(number);

    uint64_t bits = WTF::bitwise_cast<uint64_t>(number);
    exponent = (static_cast<int32_t>(bits >> 52) & 0x7ff) - 0x3ff;
    mantissa = bits & 0xFFFFFFFFFFFFFull;

    // Check for zero/denormal values; if so, adjust the exponent,
    // if not insert the implicit, omitted leading 1 bit.
    if (exponent == -0x3ff)
        exponent = mantissa ? -0x3fe : 0;
    else
        mantissa |= 0x10000000000000ull;
}

// Calculate d % 2^{64}.
inline void doubleToInteger(double d, unsigned long long& value)
{
    if (std::isnan(d) || std::isinf(d))
        value = 0;
    else {
        // -2^{64} < fmodValue < 2^{64}.
        double fmodValue = fmod(trunc(d), std::numeric_limits<unsigned long long>::max() + 1.0);
        if (fmodValue >= 0) {
            // 0 <= fmodValue < 2^{64}.
            // 0 <= value < 2^{64}. This cast causes no loss.
            value = static_cast<unsigned long long>(fmodValue);
        } else {
            // -2^{64} < fmodValue < 0.
            // 0 < fmodValueInUnsignedLongLong < 2^{64}. This cast causes no loss.
            unsigned long long fmodValueInUnsignedLongLong = static_cast<unsigned long long>(-fmodValue);
            // -1 < (std::numeric_limits<unsigned long long>::max() - fmodValueInUnsignedLongLong) < 2^{64} - 1.
            // 0 < value < 2^{64}.
            value = std::numeric_limits<unsigned long long>::max() - fmodValueInUnsignedLongLong + 1;
        }
    }
}

namespace WTF {

// From http://graphics.stanford.edu/~seander/bithacks.html#RoundUpPowerOf2
inline uint32_t roundUpToPowerOfTwo(uint32_t v)
{
    v--;
    v |= v >> 1;
    v |= v >> 2;
    v |= v >> 4;
    v |= v >> 8;
    v |= v >> 16;
    v++;
    return v;
}

inline unsigned fastLog2(unsigned i)
{
    unsigned log2 = 0;
    if (i & (i - 1))
        log2 += 1;
    if (i >> 16)
        log2 += 16, i >>= 16;
    if (i >> 8)
        log2 += 8, i >>= 8;
    if (i >> 4)
        log2 += 4, i >>= 4;
    if (i >> 2)
        log2 += 2, i >>= 2;
    if (i >> 1)
        log2 += 1;
    return log2;
}

template <typename T>
inline typename std::enable_if<std::is_floating_point<T>::value, T>::type safeFPDivision(T u, T v)
{
    // Protect against overflow / underflow.
    if (v < 1 && u > v * std::numeric_limits<T>::max())
        return std::numeric_limits<T>::max();
    if (v > 1 && u < v * std::numeric_limits<T>::min())
        return 0;
    return u / v;
}

// Floating point numbers comparison:
// u is "essentially equal" [1][2] to v if: | u - v | / |u| <= e and | u - v | / |v| <= e
//
// [1] Knuth, D. E. "Accuracy of Floating Point Arithmetic." The Art of Computer Programming. 3rd ed. Vol. 2.
//     Boston: Addison-Wesley, 1998. 229-45.
// [2] http://www.boost.org/doc/libs/1_34_0/libs/test/doc/components/test_tools/floating_point_comparison.html
template <typename T>
inline typename std::enable_if<std::is_floating_point<T>::value, bool>::type areEssentiallyEqual(T u, T v, T epsilon = std::numeric_limits<T>::epsilon())
{
    if (u == v)
        return true;

    const T delta = std::abs(u - v);
    return safeFPDivision(delta, std::abs(u)) <= epsilon && safeFPDivision(delta, std::abs(v)) <= epsilon;
}

inline bool isIntegral(float value)
{
    return static_cast<int>(value) == value;
}

} // namespace WTF

#endif // #ifndef WTF_MathExtras_h<|MERGE_RESOLUTION|>--- conflicted
+++ resolved
@@ -102,30 +102,12 @@
 
 #endif
 
-<<<<<<< HEAD
-#if OS(OPENBSD)
-
-namespace std {
-
-#ifndef isfinite
-inline bool isfinite(double x) { return finite(x); }
-#endif
-#ifndef signbit
-inline bool signbit(double x) { struct ieee_double *p = (struct ieee_double *)&x; return p->dbl_sign; }
-#endif
-
-} // namespace std
-
-#endif
-
 #if OS(HAIKU)
     // It seems the C99 version somehow gets redefined after cmath include (which undefines them)
     #undef isinf
     #undef signbit
 #endif
 
-=======
->>>>>>> 1a86ae95
 #if COMPILER(MSVC)
 
 // Work around a bug in Win, where atan2(+-infinity, +-infinity) yields NaN instead of specific values.
