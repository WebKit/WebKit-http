/*
 *  Copyright (C) 2003, 2004, 2005, 2006, 2007, 2008, 2009 Apple Inc. All rights reserved.
 *  Copyright (C) 2007 Eric Seidel <eric@webkit.org>
 *
 *  This library is free software; you can redistribute it and/or
 *  modify it under the terms of the GNU Lesser General Public
 *  License as published by the Free Software Foundation; either
 *  version 2 of the License, or (at your option) any later version.
 *
 *  This library is distributed in the hope that it will be useful,
 *  but WITHOUT ANY WARRANTY; without even the implied warranty of
 *  MERCHANTABILITY or FITNESS FOR A PARTICULAR PURPOSE.  See the GNU
 *  Lesser General Public License for more details.
 *
 *  You should have received a copy of the GNU Lesser General Public
 *  License along with this library; if not, write to the Free Software
 *  Foundation, Inc., 51 Franklin Street, Fifth Floor, Boston, MA  02110-1301  USA
 *
 */

#include "config.h"
#include "StackBounds.h"

#if OS(DARWIN)

#include <mach/task.h>
#include <mach/thread_act.h>
#include <pthread.h>

#elif OS(HAIKU)

#include <OS.h>

#elif OS(WINDOWS)

#include <windows.h>

#elif OS(SOLARIS)

#include <thread.h>

#elif OS(UNIX)

#include <pthread.h>
#if HAVE(PTHREAD_NP_H)
#include <pthread_np.h>
#endif

#endif

namespace WTF {

#if OS(DARWIN)

void StackBounds::initialize()
{
    pthread_t thread = pthread_self();
    m_origin = pthread_get_stackaddr_np(thread);
    rlim_t size = 0;
    if (pthread_main_np()) {
        // FIXME: <rdar://problem/13741204>
        // pthread_get_size lies to us when we're the main thread, use get_rlimit instead
        rlimit limit;
        getrlimit(RLIMIT_STACK, &limit);
        size = limit.rlim_cur;
    } else
        size = pthread_get_stacksize_np(thread);

    m_bound = static_cast<char*>(m_origin) - size;
}

<<<<<<< HEAD
#elif OS(HAIKU)

void StackBounds::initialize()
{
    thread_info threadInfo;
    get_thread_info(find_thread(NULL), &threadInfo);
    m_origin = threadInfo.stack_end;
    m_bound = threadInfo.stack_base;
}

#elif OS(QNX)

void StackBounds::initialize()
{
    void* stackBase = 0;
    size_t stackSize = 0;

    struct _debug_thread_info threadInfo;
    memset(&threadInfo, 0, sizeof(threadInfo));
    threadInfo.tid = pthread_self();
    int fd = open("/proc/self", O_RDONLY);
    if (fd == -1) {
        LOG_ERROR("Unable to open /proc/self (errno: %d)", errno);
        CRASH();
    }
    devctl(fd, DCMD_PROC_TIDSTATUS, &threadInfo, sizeof(threadInfo), 0);
    close(fd);
    stackBase = reinterpret_cast<void*>(threadInfo.stkbase);
    stackSize = threadInfo.stksize;
    ASSERT(stackBase);

    m_bound = static_cast<char*>(stackBase) + 0x1000; // 4kb guard page
    m_origin = static_cast<char*>(stackBase) + stackSize;
}

=======
>>>>>>> c8720d2c
#elif OS(SOLARIS)

void StackBounds::initialize()
{
    stack_t s;
    thr_stksegment(&s);
    m_origin = s.ss_sp;
    m_bound = static_cast<char*>(m_origin) - s.ss_size;
}

#elif OS(OPENBSD)

void StackBounds::initialize()
{
    pthread_t thread = pthread_self();
    stack_t stack;
    pthread_stackseg_np(thread, &stack);
    m_origin = stack.ss_sp;
#if CPU(HPPA)
    m_bound = static_cast<char*>(m_origin) + stack.ss_size;
#else
    m_bound = static_cast<char*>(m_origin) - stack.ss_size;
#endif
}

#elif OS(UNIX)

void StackBounds::initialize()
{
    void* stackBase = 0;
    size_t stackSize = 0;

    pthread_t thread = pthread_self();
    pthread_attr_t sattr;
    pthread_attr_init(&sattr);
#if HAVE(PTHREAD_NP_H) || OS(NETBSD)
    // e.g. on FreeBSD 5.4, neundorf@kde.org
    pthread_attr_get_np(thread, &sattr);
#else
    // FIXME: this function is non-portable; other POSIX systems may have different np alternatives
    pthread_getattr_np(thread, &sattr);
#endif
    int rc = pthread_attr_getstack(&sattr, &stackBase, &stackSize);
    (void)rc; // FIXME: Deal with error code somehow? Seems fatal.
    ASSERT(stackBase);
    pthread_attr_destroy(&sattr);
    m_bound = stackBase;
    m_origin = static_cast<char*>(stackBase) + stackSize;
}

#elif OS(WINDOWS)

void StackBounds::initialize()
{
    MEMORY_BASIC_INFORMATION stackOrigin;
    VirtualQuery(&stackOrigin, &stackOrigin, sizeof(stackOrigin));
    // stackOrigin.AllocationBase points to the reserved stack memory base address.

    m_origin = static_cast<char*>(stackOrigin.BaseAddress) + stackOrigin.RegionSize;
#if OS(WINCE)
    SYSTEM_INFO systemInfo;
    GetSystemInfo(&systemInfo);
    DWORD pageSize = systemInfo.dwPageSize;

    MEMORY_BASIC_INFORMATION stackMemory;
    VirtualQuery(m_origin, &stackMemory, sizeof(stackMemory));

    m_bound = static_cast<char*>(m_origin) - stackMemory.RegionSize + pageSize;
#else
    // The stack on Windows consists out of three parts (uncommitted memory, a guard page and present
    // committed memory). The 3 regions have different BaseAddresses but all have the same AllocationBase
    // since they are all from the same VirtualAlloc. The 3 regions are laid out in memory (from high to
    // low) as follows:
    //
    //    High |-------------------|  -----
    //         | committedMemory   |    ^
    //         |-------------------|    |
    //         | guardPage         | reserved memory for the stack
    //         |-------------------|    |
    //         | uncommittedMemory |    v
    //    Low  |-------------------|  ----- <--- stackOrigin.AllocationBase
    //
    // See http://msdn.microsoft.com/en-us/library/ms686774%28VS.85%29.aspx for more information.

    MEMORY_BASIC_INFORMATION uncommittedMemory;
    VirtualQuery(stackOrigin.AllocationBase, &uncommittedMemory, sizeof(uncommittedMemory));
    ASSERT(uncommittedMemory.State == MEM_RESERVE);

    MEMORY_BASIC_INFORMATION guardPage;
    VirtualQuery(static_cast<char*>(uncommittedMemory.BaseAddress) + uncommittedMemory.RegionSize, &guardPage, sizeof(guardPage));
    ASSERT(guardPage.Protect & PAGE_GUARD);

    void* endOfStack = stackOrigin.AllocationBase;

#ifndef NDEBUG
    MEMORY_BASIC_INFORMATION committedMemory;
    VirtualQuery(static_cast<char*>(guardPage.BaseAddress) + guardPage.RegionSize, &committedMemory, sizeof(committedMemory));
    ASSERT(committedMemory.State == MEM_COMMIT);

    void* computedEnd = static_cast<char*>(m_origin) - (uncommittedMemory.RegionSize + guardPage.RegionSize + committedMemory.RegionSize);

    ASSERT(stackOrigin.AllocationBase == uncommittedMemory.AllocationBase);
    ASSERT(stackOrigin.AllocationBase == guardPage.AllocationBase);
    ASSERT(stackOrigin.AllocationBase == committedMemory.AllocationBase);
    ASSERT(stackOrigin.AllocationBase == uncommittedMemory.BaseAddress);
    ASSERT(endOfStack == computedEnd);
#endif // NDEBUG
    m_bound = static_cast<char*>(endOfStack) + guardPage.RegionSize;
#endif // OS(WINCE)
}

#else
#error Need a way to get the stack bounds on this platform
#endif

} // namespace WTF<|MERGE_RESOLUTION|>--- conflicted
+++ resolved
@@ -69,7 +69,6 @@
     m_bound = static_cast<char*>(m_origin) - size;
 }
 
-<<<<<<< HEAD
 #elif OS(HAIKU)
 
 void StackBounds::initialize()
@@ -80,33 +79,6 @@
     m_bound = threadInfo.stack_base;
 }
 
-#elif OS(QNX)
-
-void StackBounds::initialize()
-{
-    void* stackBase = 0;
-    size_t stackSize = 0;
-
-    struct _debug_thread_info threadInfo;
-    memset(&threadInfo, 0, sizeof(threadInfo));
-    threadInfo.tid = pthread_self();
-    int fd = open("/proc/self", O_RDONLY);
-    if (fd == -1) {
-        LOG_ERROR("Unable to open /proc/self (errno: %d)", errno);
-        CRASH();
-    }
-    devctl(fd, DCMD_PROC_TIDSTATUS, &threadInfo, sizeof(threadInfo), 0);
-    close(fd);
-    stackBase = reinterpret_cast<void*>(threadInfo.stkbase);
-    stackSize = threadInfo.stksize;
-    ASSERT(stackBase);
-
-    m_bound = static_cast<char*>(stackBase) + 0x1000; // 4kb guard page
-    m_origin = static_cast<char*>(stackBase) + stackSize;
-}
-
-=======
->>>>>>> c8720d2c
 #elif OS(SOLARIS)
 
 void StackBounds::initialize()
