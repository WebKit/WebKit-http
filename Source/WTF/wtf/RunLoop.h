--- conflicted
+++ resolved
@@ -36,11 +36,7 @@
 #include <wtf/Threading.h>
 
 #if USE(GLIB)
-<<<<<<< HEAD
-#include <wtf/glib/GSourceWrap.h>
-=======
 #include <wtf/glib/GRefPtr.h>
->>>>>>> 0f177a83
 #endif
 
 #if PLATFORM(EFL)
@@ -112,17 +108,10 @@
         Ecore_Timer* m_timer;
         bool m_isRepeating;
 #elif USE(GLIB)
-<<<<<<< HEAD
-        void timerFired();
-        double m_fireInterval;
-        bool m_repeating;
-        GSourceWrap::Static m_timerSource;
-=======
         void updateReadyTime();
         GRefPtr<GSource> m_source;
         bool m_isRepeating { false };
         std::chrono::microseconds m_fireInterval { 0 };
->>>>>>> 0f177a83
 #endif
     };
 
@@ -179,11 +168,7 @@
 #elif USE(GLIB)
     GRefPtr<GMainContext> m_mainContext;
     Vector<GRefPtr<GMainLoop>> m_mainLoops;
-<<<<<<< HEAD
-    GSourceWrap::Static m_workSource;
-=======
     GRefPtr<GSource> m_source;
->>>>>>> 0f177a83
 #endif
 };
 
