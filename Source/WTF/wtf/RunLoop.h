/*
 * Copyright (C) 2010 Apple Inc. All rights reserved.
 * Copyright (C) 2010 Nokia Corporation and/or its subsidiary(-ies)
 * Portions Copyright (c) 2010 Motorola Mobility, Inc.  All rights reserved.
 *
 * Redistribution and use in source and binary forms, with or without
 * modification, are permitted provided that the following conditions
 * are met:
 * 1. Redistributions of source code must retain the above copyright
 *    notice, this list of conditions and the following disclaimer.
 * 2. Redistributions in binary form must reproduce the above copyright
 *    notice, this list of conditions and the following disclaimer in the
 *    documentation and/or other materials provided with the distribution.
 *
 * THIS SOFTWARE IS PROVIDED BY APPLE INC. AND ITS CONTRIBUTORS ``AS IS''
 * AND ANY EXPRESS OR IMPLIED WARRANTIES, INCLUDING, BUT NOT LIMITED TO,
 * THE IMPLIED WARRANTIES OF MERCHANTABILITY AND FITNESS FOR A PARTICULAR
 * PURPOSE ARE DISCLAIMED. IN NO EVENT SHALL APPLE INC. OR ITS CONTRIBUTORS
 * BE LIABLE FOR ANY DIRECT, INDIRECT, INCIDENTAL, SPECIAL, EXEMPLARY, OR
 * CONSEQUENTIAL DAMAGES (INCLUDING, BUT NOT LIMITED TO, PROCUREMENT OF
 * SUBSTITUTE GOODS OR SERVICES; LOSS OF USE, DATA, OR PROFITS; OR BUSINESS
 * INTERRUPTION) HOWEVER CAUSED AND ON ANY THEORY OF LIABILITY, WHETHER IN
 * CONTRACT, STRICT LIABILITY, OR TORT (INCLUDING NEGLIGENCE OR OTHERWISE)
 * ARISING IN ANY WAY OUT OF THE USE OF THIS SOFTWARE, EVEN IF ADVISED OF
 * THE POSSIBILITY OF SUCH DAMAGE.
 */

#ifndef RunLoop_h
#define RunLoop_h

#include <wtf/Condition.h>
#include <wtf/Deque.h>
#include <wtf/Forward.h>
#include <wtf/FunctionDispatcher.h>
#include <wtf/HashMap.h>
#include <wtf/RetainPtr.h>
#include <wtf/Threading.h>

#if USE(GLIB_EVENT_LOOP)
#include <wtf/glib/GRefPtr.h>
#endif

#if USE(EFL_EVENT_LOOP)
#include <Ecore.h>
#include <wtf/efl/UniquePtrEfl.h>
#endif

#if PLATFORM(HAIKU)
#include <Handler.h>
#include <MessageRunner.h>
#endif

namespace WTF {

class RunLoop : public FunctionDispatcher {
    WTF_MAKE_NONCOPYABLE(RunLoop);
public:
    // Must be called from the main thread (except for the Mac platform, where it
    // can be called from any thread).
    WTF_EXPORT_PRIVATE static void initializeMainRunLoop();

    WTF_EXPORT_PRIVATE static RunLoop& current();
    WTF_EXPORT_PRIVATE static RunLoop& main();
    WTF_EXPORT_PRIVATE static bool isMain();
    ~RunLoop();

    void dispatch(std::function<void()>) override;

    WTF_EXPORT_PRIVATE static void run();
    WTF_EXPORT_PRIVATE void stop();
    WTF_EXPORT_PRIVATE void wakeUp();

#if USE(COCOA_EVENT_LOOP)
    WTF_EXPORT_PRIVATE void runForDuration(double duration);
#endif

#if USE(GLIB_EVENT_LOOP)
    WTF_EXPORT_PRIVATE GMainContext* mainContext() const { return m_mainContext.get(); }
#endif

#if USE(GENERIC_EVENT_LOOP)
    // Run the single iteration of the RunLoop. It consumes the pending tasks and expired timers, but it won't be blocked.
    WTF_EXPORT_PRIVATE static void iterate();
#endif

#if USE(GLIB_EVENT_LOOP) || USE(GENERIC_EVENT_LOOP)
    WTF_EXPORT_PRIVATE void dispatchAfter(std::chrono::nanoseconds, std::function<void()>);
#endif

    class TimerBase {
        friend class RunLoop;
    public:
        WTF_EXPORT_PRIVATE explicit TimerBase(RunLoop&);
        WTF_EXPORT_PRIVATE virtual ~TimerBase();

        void startRepeating(double repeatInterval) { start(repeatInterval, true); }
        void startRepeating(std::chrono::milliseconds repeatInterval) { startRepeating(repeatInterval.count() * 0.001); }
        void startOneShot(double interval) { start(interval, false); }

        WTF_EXPORT_PRIVATE void stop();
        WTF_EXPORT_PRIVATE bool isActive() const;

        virtual void fired() = 0;

#if USE(GLIB_EVENT_LOOP)
        void setPriority(int);
#endif

    private:
        WTF_EXPORT_PRIVATE void start(double nextFireInterval, bool repeat);

        RunLoop& m_runLoop;

#if USE(WINDOWS_EVENT_LOOP)
        static void timerFired(RunLoop*, uint64_t ID);
        uint64_t m_ID;
        bool m_isRepeating;
#elif USE(COCOA_EVENT_LOOP)
        static void timerFired(CFRunLoopTimerRef, void*);
        RetainPtr<CFRunLoopTimerRef> m_timer;
#elif USE(EFL_EVENT_LOOP)
        static bool timerFired(void* data);
        Ecore_Timer* m_timer;
        bool m_isRepeating;
<<<<<<< HEAD
#elif PLATFORM(HAIKU)
        BMessageRunner* m_messageRunner;
#elif USE(GLIB)
=======
#elif USE(GLIB_EVENT_LOOP)
>>>>>>> bce909ab
        void updateReadyTime();
        GRefPtr<GSource> m_source;
        bool m_isRepeating { false };
        std::chrono::microseconds m_fireInterval { 0 };
#elif USE(GENERIC_EVENT_LOOP)
        class ScheduledTask;
        RefPtr<ScheduledTask> m_scheduledTask;
#endif
    };

    template <typename TimerFiredClass>
    class Timer : public TimerBase {
    public:
        typedef void (TimerFiredClass::*TimerFiredFunction)();

        Timer(RunLoop& runLoop, TimerFiredClass* o, TimerFiredFunction f)
            : TimerBase(runLoop)
            , m_object(o)
            , m_function(f)
        {
        }

    private:
        virtual void fired() { (m_object->*m_function)(); }

        TimerFiredClass* m_object;
        TimerFiredFunction m_function;
    };

    class Holder;

private:
    RunLoop();

    void performWork();

    Mutex m_functionQueueLock;
    Deque<std::function<void ()>> m_functionQueue;

#if USE(WINDOWS_EVENT_LOOP)
    static bool registerRunLoopMessageWindowClass();
    static LRESULT CALLBACK RunLoopWndProc(HWND, UINT, WPARAM, LPARAM);
    LRESULT wndProc(HWND hWnd, UINT message, WPARAM wParam, LPARAM lParam);
    HWND m_runLoopMessageWindow;

    typedef HashMap<uint64_t, TimerBase*> TimerMap;
    TimerMap m_activeTimers;
#elif USE(COCOA_EVENT_LOOP)
    static void performWork(void*);
    RetainPtr<CFRunLoopRef> m_runLoop;
    RetainPtr<CFRunLoopSourceRef> m_runLoopSource;
    int m_nestingLevel;
#elif USE(EFL_EVENT_LOOP)
    Mutex m_pipeLock;
    EflUniquePtr<Ecore_Pipe> m_pipe;

    Mutex m_wakeUpEventRequestedLock;
    bool m_wakeUpEventRequested;

    static void wakeUpEvent(void* data, void*, unsigned);
<<<<<<< HEAD
#elif PLATFORM(HAIKU)
    BHandler* m_handler;
    friend class LoopHandler;
#elif USE(GLIB)
=======
#elif USE(GLIB_EVENT_LOOP)
>>>>>>> bce909ab
    GRefPtr<GMainContext> m_mainContext;
    Vector<GRefPtr<GMainLoop>> m_mainLoops;
    GRefPtr<GSource> m_source;
#elif USE(GENERIC_EVENT_LOOP)
    void schedule(RefPtr<TimerBase::ScheduledTask>&&);
    void schedule(const LockHolder&, RefPtr<TimerBase::ScheduledTask>&&);
    void wakeUp(const LockHolder&);
    void scheduleAndWakeUp(RefPtr<TimerBase::ScheduledTask>);

    enum class RunMode {
        Iterate,
        Drain
    };

    enum class Status {
        Clear,
        Stopping,
    };
    void runImpl(RunMode);
    bool populateTasks(RunMode, Status&, Deque<RefPtr<TimerBase::ScheduledTask>>&);

    Lock m_loopLock;
    Condition m_readyToRun;
    Condition m_stopCondition;
    Vector<RefPtr<TimerBase::ScheduledTask>> m_schedules;
    Vector<Status*> m_mainLoops;
    bool m_shutdown { false };
    bool m_pendingTasks { false };
#endif
};

} // namespace WTF

using WTF::RunLoop;

#endif // RunLoop_h<|MERGE_RESOLUTION|>--- conflicted
+++ resolved
@@ -45,11 +45,6 @@
 #include <wtf/efl/UniquePtrEfl.h>
 #endif
 
-#if PLATFORM(HAIKU)
-#include <Handler.h>
-#include <MessageRunner.h>
-#endif
-
 namespace WTF {
 
 class RunLoop : public FunctionDispatcher {
@@ -122,13 +117,7 @@
         static bool timerFired(void* data);
         Ecore_Timer* m_timer;
         bool m_isRepeating;
-<<<<<<< HEAD
-#elif PLATFORM(HAIKU)
-        BMessageRunner* m_messageRunner;
-#elif USE(GLIB)
-=======
 #elif USE(GLIB_EVENT_LOOP)
->>>>>>> bce909ab
         void updateReadyTime();
         GRefPtr<GSource> m_source;
         bool m_isRepeating { false };
@@ -189,14 +178,7 @@
     bool m_wakeUpEventRequested;
 
     static void wakeUpEvent(void* data, void*, unsigned);
-<<<<<<< HEAD
-#elif PLATFORM(HAIKU)
-    BHandler* m_handler;
-    friend class LoopHandler;
-#elif USE(GLIB)
-=======
 #elif USE(GLIB_EVENT_LOOP)
->>>>>>> bce909ab
     GRefPtr<GMainContext> m_mainContext;
     Vector<GRefPtr<GMainLoop>> m_mainLoops;
     GRefPtr<GSource> m_source;
