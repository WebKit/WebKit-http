--- conflicted
+++ resolved
@@ -37,11 +37,7 @@
 #include <wtf/Seconds.h>
 #include <wtf/ThreadingPrimitives.h>
 
-<<<<<<< HEAD
-#if USE(GLIB) && !PLATFORM(QT)
-=======
 #if USE(GLIB_EVENT_LOOP)
->>>>>>> 4ccac179
 #include <wtf/glib/GRefPtr.h>
 #endif
 
@@ -69,11 +65,7 @@
     WTF_EXPORT_PRIVATE void runForDuration(double duration);
 #endif
 
-<<<<<<< HEAD
-#if USE(GLIB) && !PLATFORM(EFL) && !PLATFORM(QT)
-=======
 #if USE(GLIB_EVENT_LOOP)
->>>>>>> 4ccac179
     WTF_EXPORT_PRIVATE GMainContext* mainContext() const { return m_mainContext.get(); }
 #endif
 
@@ -105,12 +97,8 @@
 
         virtual void fired() = 0;
 
-<<<<<<< HEAD
-#if USE(GLIB) && !PLATFORM(EFL) && !PLATFORM(QT)
-=======
 #if USE(GLIB_EVENT_LOOP)
         void setName(const char*);
->>>>>>> 4ccac179
         void setPriority(int);
 #endif
 
@@ -134,19 +122,11 @@
 #elif USE(COCOA_EVENT_LOOP)
         static void timerFired(CFRunLoopTimerRef, void*);
         RetainPtr<CFRunLoopTimerRef> m_timer;
-<<<<<<< HEAD
 #elif PLATFORM(QT)
         static void timerFired(RunLoop*, int ID);
         int m_ID;
         bool m_isRepeating;
-#elif PLATFORM(EFL)
-        static bool timerFired(void* data);
-        Ecore_Timer* m_timer;
-        bool m_isRepeating;
-#elif USE(GLIB)
-=======
 #elif USE(GLIB_EVENT_LOOP)
->>>>>>> 4ccac179
         void updateReadyTime();
         GRefPtr<GSource> m_source;
         bool m_isRepeating { false };
@@ -202,25 +182,12 @@
     static void performWork(void*);
     RetainPtr<CFRunLoopRef> m_runLoop;
     RetainPtr<CFRunLoopSourceRef> m_runLoopSource;
-<<<<<<< HEAD
-    int m_nestingLevel;
 #elif PLATFORM(QT)
     typedef HashMap<int, TimerBase*> TimerMap;
     TimerMap m_activeTimers;
     class TimerObject;
     TimerObject* m_timerObject;
-#elif PLATFORM(EFL)
-    Mutex m_pipeLock;
-    EflUniquePtr<Ecore_Pipe> m_pipe;
-
-    Mutex m_wakeUpEventRequestedLock;
-    bool m_wakeUpEventRequested;
-
-    static void wakeUpEvent(void* data, void*, unsigned);
-#elif USE(GLIB)
-=======
 #elif USE(GLIB_EVENT_LOOP)
->>>>>>> 4ccac179
     GRefPtr<GMainContext> m_mainContext;
     Vector<GRefPtr<GMainLoop>> m_mainLoops;
     GRefPtr<GSource> m_source;
