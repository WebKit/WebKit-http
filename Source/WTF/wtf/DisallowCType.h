/*
 * Copyright (C) 2007 Apple Inc. All rights reserved.
 *
 * Redistribution and use in source and binary forms, with or without
 * modification, are permitted provided that the following conditions
 * are met:
 *
 * 1.  Redistributions of source code must retain the above copyright
 *     notice, this list of conditions and the following disclaimer. 
 * 2.  Redistributions in binary form must reproduce the above copyright
 *     notice, this list of conditions and the following disclaimer in the
 *     documentation and/or other materials provided with the distribution. 
 * 3.  Neither the name of Apple Computer, Inc. ("Apple") nor the names of
 *     its contributors may be used to endorse or promote products derived
 *     from this software without specific prior written permission. 
 *
 * THIS SOFTWARE IS PROVIDED BY APPLE AND ITS CONTRIBUTORS "AS IS" AND ANY
 * EXPRESS OR IMPLIED WARRANTIES, INCLUDING, BUT NOT LIMITED TO, THE IMPLIED
 * WARRANTIES OF MERCHANTABILITY AND FITNESS FOR A PARTICULAR PURPOSE ARE
 * DISCLAIMED. IN NO EVENT SHALL APPLE OR ITS CONTRIBUTORS BE LIABLE FOR ANY
 * DIRECT, INDIRECT, INCIDENTAL, SPECIAL, EXEMPLARY, OR CONSEQUENTIAL DAMAGES
 * (INCLUDING, BUT NOT LIMITED TO, PROCUREMENT OF SUBSTITUTE GOODS OR SERVICES;
 * LOSS OF USE, DATA, OR PROFITS; OR BUSINESS INTERRUPTION) HOWEVER CAUSED AND
 * ON ANY THEORY OF LIABILITY, WHETHER IN CONTRACT, STRICT LIABILITY, OR TORT
 * (INCLUDING NEGLIGENCE OR OTHERWISE) ARISING IN ANY WAY OUT OF THE USE OF
 * THIS SOFTWARE, EVEN IF ADVISED OF THE POSSIBILITY OF SUCH DAMAGE.
 */

#ifndef WTF_DisallowCType_h
#define WTF_DisallowCType_h

// The behavior of many of the functions in the <ctype.h> header is dependent
// on the current locale. But almost all uses of these functions are for
// locale-independent, ASCII-specific purposes. In WebKit code we use our own
// ASCII-specific functions instead. This header makes sure we get a compile-time
// error if we use one of the <ctype.h> functions by accident.

// this breaks compilation of <QFontDatabase>, at least, so turn it off for now
// Also generates errors on wx on Windows, presumably because these functions
// are used from wx headers. On GTK+ for Mac many GTK+ files include <libintl.h>
// or <glib/gi18n-lib.h>, which in turn include <xlocale/_ctype.h> which uses
// isacii(). 
#include <wtf/Platform.h>
<<<<<<< HEAD
#if !(OS(DARWIN) && PLATFORM(GTK)) && !OS(QNX) && !PLATFORM(EFL) && !defined(_LIBCPP_VERSION) && !PLATFORM(NIX) && !PLATFORM(HAIKU)
=======
#if !(OS(DARWIN) && PLATFORM(GTK)) && !PLATFORM(EFL) && !defined(_LIBCPP_VERSION)
>>>>>>> c8720d2c

#include <ctype.h>

#undef isalnum
#undef isalpha
#undef isascii
#undef isblank
#undef iscntrl
#undef isdigit
#undef isgraph
#undef islower
#undef isprint
#undef ispunct
#undef isspace
#undef isupper
#undef isxdigit
#undef toascii
#undef tolower
#undef toupper

#define isalnum isalnum_WTF_Please_use_ASCIICType_instead_of_ctype_see_comment_in_ASCIICType_h
#define isalpha isalpha_WTF_Please_use_ASCIICType_instead_of_ctype_see_comment_in_ASCIICType_h
#define isascii isascii_WTF_Please_use_ASCIICType_instead_of_ctype_see_comment_in_ASCIICType_h
#define isblank isblank_WTF_Please_use_ASCIICType_instead_of_ctype_see_comment_in_ASCIICType_h
#define iscntrl iscntrl_WTF_Please_use_ASCIICType_instead_of_ctype_see_comment_in_ASCIICType_h
#define isdigit isdigit_WTF_Please_use_ASCIICType_instead_of_ctype_see_comment_in_ASCIICType_h
#define isgraph isgraph_WTF_Please_use_ASCIICType_instead_of_ctype_see_comment_in_ASCIICType_h
#define islower islower_WTF_Please_use_ASCIICType_instead_of_ctype_see_comment_in_ASCIICType_h
#define isprint isprint_WTF_Please_use_ASCIICType_instead_of_ctype_see_comment_in_ASCIICType_h
#define ispunct ispunct_WTF_Please_use_ASCIICType_instead_of_ctype_see_comment_in_ASCIICType_h
#define isspace isspace_WTF_Please_use_ASCIICType_instead_of_ctype_see_comment_in_ASCIICType_h
#define isupper isupper_WTF_Please_use_ASCIICType_instead_of_ctype_see_comment_in_ASCIICType_h
#define isxdigit isxdigit_WTF_Please_use_ASCIICType_instead_of_ctype_see_comment_in_ASCIICType_h
#define toascii toascii_WTF_Please_use_ASCIICType_instead_of_ctype_see_comment_in_ASCIICType_h
#define tolower tolower_WTF_Please_use_ASCIICType_instead_of_ctype_see_comment_in_ASCIICType_h
#define toupper toupper_WTF_Please_use_ASCIICType_instead_of_ctype_see_comment_in_ASCIICType_h

#endif

#endif<|MERGE_RESOLUTION|>--- conflicted
+++ resolved
@@ -41,11 +41,7 @@
 // or <glib/gi18n-lib.h>, which in turn include <xlocale/_ctype.h> which uses
 // isacii(). 
 #include <wtf/Platform.h>
-<<<<<<< HEAD
-#if !(OS(DARWIN) && PLATFORM(GTK)) && !OS(QNX) && !PLATFORM(EFL) && !defined(_LIBCPP_VERSION) && !PLATFORM(NIX) && !PLATFORM(HAIKU)
-=======
-#if !(OS(DARWIN) && PLATFORM(GTK)) && !PLATFORM(EFL) && !defined(_LIBCPP_VERSION)
->>>>>>> c8720d2c
+#if !(OS(DARWIN) && PLATFORM(GTK)) && !PLATFORM(EFL) && !PLATFORM(HAIKU) && !defined(_LIBCPP_VERSION)
 
 #include <ctype.h>
 
