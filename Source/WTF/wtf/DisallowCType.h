--- conflicted
+++ resolved
@@ -40,11 +40,7 @@
 // are used from wx headers. On GTK+ for Mac many GTK+ files include <libintl.h>
 // or <glib/gi18n-lib.h>, which in turn include <xlocale/_ctype.h> which uses
 // isacii(). 
-<<<<<<< HEAD
-#if !(OS(DARWIN) && PLATFORM(GTK)) && !PLATFORM(EFL) && !PLATFORM(HAIKU) && !defined(_LIBCPP_VERSION) && defined(__GLIBC__)
-=======
-#if !(OS(DARWIN) && PLATFORM(GTK)) && !defined(_LIBCPP_VERSION) && defined(__GLIBC__)
->>>>>>> 222852bb
+#if !(OS(DARWIN) && PLATFORM(GTK)) && !PLATFORM(HAIKU) && !defined(_LIBCPP_VERSION) && defined(__GLIBC__)
 
 #include <ctype.h>
 
