/*
 * (C) 1999 Lars Knoll (knoll@kde.org)
 * Copyright (C) 2004-2017 Apple Inc. All rights reserved.
 * Copyright (C) 2007-2009 Torch Mobile, Inc.
 *
 * This library is free software; you can redistribute it and/or
 * modify it under the terms of the GNU Library General Public
 * License as published by the Free Software Foundation; either
 * version 2 of the License, or (at your option) any later version.
 *
 * This library is distributed in the hope that it will be useful,
 * but WITHOUT ANY WARRANTY; without even the implied warranty of
 * MERCHANTABILITY or FITNESS FOR A PARTICULAR PURPOSE.  See the GNU
 * Library General Public License for more details.
 *
 * You should have received a copy of the GNU Library General Public License
 * along with this library; see the file COPYING.LIB.  If not, write to
 * the Free Software Foundation, Inc., 51 Franklin Street, Fifth Floor,
 * Boston, MA 02110-1301, USA.
 */

#include "config.h"
#include "WTFString.h"

#include "IntegerToStringConversion.h"
#include <stdarg.h>
#include <wtf/ASCIICType.h>
#include <wtf/DataLog.h>
#include <wtf/HexNumber.h>
#include <wtf/MathExtras.h>
#include <wtf/NeverDestroyed.h>
#include <wtf/text/CString.h>
#include <wtf/Vector.h>
#include <wtf/dtoa.h>
#include <wtf/unicode/CharacterNames.h>
#include <wtf/unicode/UTF8.h>

namespace WTF {

using namespace Unicode;

// Construct a string with UTF-16 data.
String::String(const UChar* characters, unsigned length)
{
    if (characters)
        m_impl = StringImpl::create(characters, length);
}

// Construct a string with UTF-16 data, from a null-terminated source.
String::String(const UChar* nullTerminatedString)
{
    if (nullTerminatedString)
        m_impl = StringImpl::create(nullTerminatedString, lengthOfNullTerminatedString(nullTerminatedString));
}

// Construct a string with latin1 data.
String::String(const LChar* characters, unsigned length)
{
    if (characters)
        m_impl = StringImpl::create(characters, length);
}

String::String(const char* characters, unsigned length)
{
    if (characters)
        m_impl = StringImpl::create(reinterpret_cast<const LChar*>(characters), length);
}

// Construct a string with Latin-1 data, from a null-terminated source.
String::String(const LChar* nullTerminatedString)
{
    if (nullTerminatedString)
        m_impl = StringImpl::create(nullTerminatedString);
}

String::String(const char* nullTerminatedString)
{
    if (nullTerminatedString)
        m_impl = StringImpl::create(reinterpret_cast<const LChar*>(nullTerminatedString));
}

String::String(ASCIILiteral characters)
    : m_impl(StringImpl::createFromLiteral(characters))
{
}

void String::append(const String& otherString)
{
    // FIXME: This is extremely inefficient. So much so that we might want to take this out of String's API.

    if (!m_impl) {
        m_impl = otherString.m_impl;
        return;
    }

    if (otherString.isEmpty())
        return;

    auto length = m_impl->length();
    auto otherLength = otherString.m_impl->length();
    if (otherLength > std::numeric_limits<unsigned>::max() - length)
        CRASH();

    if (m_impl->is8Bit() && otherString.m_impl->is8Bit()) {
        LChar* data;
        auto newImpl = StringImpl::createUninitialized(length + otherLength, data);
        StringImpl::copyCharacters(data, m_impl->characters8(), length);
        StringImpl::copyCharacters(data + length, otherString.m_impl->characters8(), otherLength);
        m_impl = WTFMove(newImpl);
        return;
    }
    UChar* data;
    auto newImpl = StringImpl::createUninitialized(length + otherLength, data);
    StringView(*m_impl).getCharactersWithUpconvert(data);
    StringView(*otherString.m_impl).getCharactersWithUpconvert(data + length);
    m_impl = WTFMove(newImpl);
}

void String::append(LChar character)
{
    // FIXME: This is extremely inefficient. So much so that we might want to take this out of String's API.

    if (!m_impl) {
        m_impl = StringImpl::create(&character, 1);
        return;
    }
    if (!is8Bit()) {
        append(static_cast<UChar>(character));
        return;
    }
    if (m_impl->length() >= std::numeric_limits<unsigned>::max())
        CRASH();
    LChar* data;
    auto newImpl = StringImpl::createUninitialized(m_impl->length() + 1, data);
    StringImpl::copyCharacters(data, m_impl->characters8(), m_impl->length());
    data[m_impl->length()] = character;
    m_impl = WTFMove(newImpl);
}

void String::append(UChar character)
{
    // FIXME: This is extremely inefficient. So much so that we might want to take this out of String's API.

    if (!m_impl) {
        m_impl = StringImpl::create(&character, 1);
        return;
    }
    if (character <= 0xFF && is8Bit()) {
        append(static_cast<LChar>(character));
        return;
    }
    if (m_impl->length() >= std::numeric_limits<unsigned>::max())
        CRASH();
    UChar* data;
    auto newImpl = StringImpl::createUninitialized(m_impl->length() + 1, data);
    StringView(*m_impl).getCharactersWithUpconvert(data);
    data[m_impl->length()] = character;
    m_impl = WTFMove(newImpl);
}

int codePointCompare(const String& a, const String& b)
{
    return codePointCompare(a.impl(), b.impl());
}

void String::insert(const String& string, unsigned position)
{
    // FIXME: This is extremely inefficient. So much so that we might want to take this out of String's API.

    unsigned lengthToInsert = string.length();

    if (!lengthToInsert) {
        if (string.isNull())
            return;
        if (isNull())
            m_impl = string.impl();
        return;
    }

    if (position >= length()) {
        append(string);
        return;
    }

    if (lengthToInsert > std::numeric_limits<unsigned>::max() - length())
        CRASH();

    if (is8Bit() && string.is8Bit()) {
        LChar* data;
        auto newString = StringImpl::createUninitialized(length() + lengthToInsert, data);
        StringView(*m_impl).substring(0, position).getCharactersWithUpconvert(data);
        StringView(string).getCharactersWithUpconvert(data + position);
        StringView(*m_impl).substring(position).getCharactersWithUpconvert(data + position + lengthToInsert);
        m_impl = WTFMove(newString);
    } else {
        UChar* data;
        auto newString = StringImpl::createUninitialized(length() + lengthToInsert, data);
        StringView(*m_impl).substring(0, position).getCharactersWithUpconvert(data);
        StringView(string).getCharactersWithUpconvert(data + position);
        StringView(*m_impl).substring(position).getCharactersWithUpconvert(data + position + lengthToInsert);
        m_impl = WTFMove(newString);
    }
}

void String::append(const LChar* charactersToAppend, unsigned lengthToAppend)
{
    // FIXME: This is extremely inefficient. So much so that we might want to take this out of String's API.

    if (!m_impl) {
        if (!charactersToAppend)
            return;
        m_impl = StringImpl::create(charactersToAppend, lengthToAppend);
        return;
    }

    if (!lengthToAppend)
        return;

    ASSERT(charactersToAppend);

    unsigned strLength = m_impl->length();

    if (m_impl->is8Bit()) {
        if (lengthToAppend > std::numeric_limits<unsigned>::max() - strLength)
            CRASH();
        LChar* data;
        auto newImpl = StringImpl::createUninitialized(strLength + lengthToAppend, data);
        StringImpl::copyCharacters(data, m_impl->characters8(), strLength);
        StringImpl::copyCharacters(data + strLength, charactersToAppend, lengthToAppend);
        m_impl = WTFMove(newImpl);
        return;
    }

    if (lengthToAppend > std::numeric_limits<unsigned>::max() - strLength)
        CRASH();
    UChar* data;
    auto newImpl = StringImpl::createUninitialized(length() + lengthToAppend, data);
    StringImpl::copyCharacters(data, m_impl->characters16(), strLength);
    StringImpl::copyCharacters(data + strLength, charactersToAppend, lengthToAppend);
    m_impl = WTFMove(newImpl);
}

void String::append(const UChar* charactersToAppend, unsigned lengthToAppend)
{
    // FIXME: This is extremely inefficient. So much so that we might want to take this out of String's API.

    if (!m_impl) {
        if (!charactersToAppend)
            return;
        m_impl = StringImpl::create(charactersToAppend, lengthToAppend);
        return;
    }

    if (!lengthToAppend)
        return;

    unsigned strLength = m_impl->length();
    
    ASSERT(charactersToAppend);
    if (lengthToAppend > std::numeric_limits<unsigned>::max() - strLength)
        CRASH();
    UChar* data;
    auto newImpl = StringImpl::createUninitialized(strLength + lengthToAppend, data);
    if (m_impl->is8Bit())
        StringImpl::copyCharacters(data, characters8(), strLength);
    else
        StringImpl::copyCharacters(data, characters16(), strLength);
    StringImpl::copyCharacters(data + strLength, charactersToAppend, lengthToAppend);
    m_impl = WTFMove(newImpl);
}


UChar32 String::characterStartingAt(unsigned i) const
{
    if (!m_impl || i >= m_impl->length())
        return 0;
    return m_impl->characterStartingAt(i);
}

void String::truncate(unsigned position)
{
    if (m_impl)
        m_impl = m_impl->substring(0, position);
}

template<typename CharacterType> inline void String::removeInternal(const CharacterType* characters, unsigned position, unsigned lengthToRemove)
{
    CharacterType* data;
    auto newImpl = StringImpl::createUninitialized(length() - lengthToRemove, data);
    StringImpl::copyCharacters(data, characters, position);
    StringImpl::copyCharacters(data + position, characters + position + lengthToRemove, length() - lengthToRemove - position);
    m_impl = WTFMove(newImpl);
}

void String::remove(unsigned position, unsigned lengthToRemove)
{
    if (!lengthToRemove)
        return;
    auto length = this->length();
    if (position >= length)
        return;
    lengthToRemove = std::min(lengthToRemove, length - position);
    if (is8Bit())
        removeInternal(characters8(), position, lengthToRemove);
    else
        removeInternal(characters16(), position, lengthToRemove);
}

String String::substring(unsigned position, unsigned length) const
{
    // FIXME: Should this function, and the many others like it, be inlined?
    return m_impl ? m_impl->substring(position, length) : String { };
}

String String::substringSharingImpl(unsigned offset, unsigned length) const
{
    // FIXME: We used to check against a limit of Heap::minExtraCost / sizeof(UChar).

    unsigned stringLength = this->length();
    offset = std::min(offset, stringLength);
    length = std::min(length, stringLength - offset);

    if (!offset && length == stringLength)
        return *this;
    return StringImpl::createSubstringSharingImpl(*m_impl, offset, length);
}

String String::convertToASCIILowercase() const
{
    // FIXME: Should this function, and the many others like it, be inlined?
    return m_impl ? m_impl->convertToASCIILowercase() : String { };
}

String String::convertToASCIIUppercase() const
{
    // FIXME: Should this function, and the many others like it, be inlined?
    return m_impl ? m_impl->convertToASCIIUppercase() : String { };
}

String String::convertToLowercaseWithoutLocale() const
{
    // FIXME: Should this function, and the many others like it, be inlined?
    return m_impl ? m_impl->convertToLowercaseWithoutLocale() : String { };
}

String String::convertToLowercaseWithoutLocaleStartingAtFailingIndex8Bit(unsigned failingIndex) const
{
    // FIXME: Should this function, and the many others like it, be inlined?
    return m_impl ? m_impl->convertToLowercaseWithoutLocaleStartingAtFailingIndex8Bit(failingIndex) : String { };
}

String String::convertToUppercaseWithoutLocale() const
{
    // FIXME: Should this function, and the many others like it, be inlined?
    return m_impl ? m_impl->convertToUppercaseWithoutLocale() : String { };
}

String String::convertToLowercaseWithLocale(const AtomicString& localeIdentifier) const
{
    // FIXME: Should this function, and the many others like it, be inlined?
    return m_impl ? m_impl->convertToLowercaseWithLocale(localeIdentifier) : String { };
}

String String::convertToUppercaseWithLocale(const AtomicString& localeIdentifier) const
{
    // FIXME: Should this function, and the many others like it, be inlined?
    return m_impl ? m_impl->convertToUppercaseWithLocale(localeIdentifier) : String { };
}

String String::stripWhiteSpace() const
{
    // FIXME: Should this function, and the many others like it, be inlined?
    // FIXME: This function needs a new name. For one thing, "whitespace" is a single
    // word so the "s" should be lowercase. For another, it's not clear from this name
    // that the function uses the Unicode definition of whitespace. Most WebKit callers
    // don't want that and eventually we should consider deleting this.
    return m_impl ? m_impl->stripWhiteSpace() : String { };
}

String String::stripLeadingAndTrailingCharacters(CodeUnitMatchFunction predicate) const
{
    // FIXME: Should this function, and the many others like it, be inlined?
    return m_impl ? m_impl->stripLeadingAndTrailingCharacters(predicate) : String { };
}

String String::simplifyWhiteSpace() const
{
    // FIXME: Should this function, and the many others like it, be inlined?
    // FIXME: This function needs a new name. For one thing, "whitespace" is a single
    // word so the "s" should be lowercase. For another, it's not clear from this name
    // that the function uses the Unicode definition of whitespace. Most WebKit callers
    // don't want that and eventually we should consider deleting this.
    return m_impl ? m_impl->simplifyWhiteSpace() : String { };
}

String String::simplifyWhiteSpace(CodeUnitMatchFunction isWhiteSpace) const
{
    // FIXME: Should this function, and the many others like it, be inlined?
    return m_impl ? m_impl->simplifyWhiteSpace(isWhiteSpace) : String { };
}

String String::removeCharacters(CodeUnitMatchFunction findMatch) const
{
    // FIXME: Should this function, and the many others like it, be inlined?
    return m_impl ? m_impl->removeCharacters(findMatch) : String { };
}

String String::foldCase() const
{
    // FIXME: Should this function, and the many others like it, be inlined?
    return m_impl ? m_impl->foldCase() : String { };
}

bool String::percentage(int& result) const
{
    if (!m_impl || !m_impl->length())
        return false;

    if ((*m_impl)[m_impl->length() - 1] != '%')
       return false;

    if (m_impl->is8Bit())
        result = charactersToIntStrict(m_impl->characters8(), m_impl->length() - 1);
    else
        result = charactersToIntStrict(m_impl->characters16(), m_impl->length() - 1);
    return true;
}

Vector<UChar> String::charactersWithNullTermination() const
{
    Vector<UChar> result;

    if (m_impl) {
        result.reserveInitialCapacity(length() + 1);

        if (is8Bit()) {
            const LChar* characters8 = m_impl->characters8();
            for (size_t i = 0; i < length(); ++i)
                result.uncheckedAppend(characters8[i]);
        } else {
            const UChar* characters16 = m_impl->characters16();
            result.append(characters16, m_impl->length());
        }

        result.append(0);
    }

    return result;
}

WTF_ATTRIBUTE_PRINTF(1, 0) static String createWithFormatAndArguments(const char *format, va_list args)
{
<<<<<<< HEAD
#if PLATFORM(QT)
    // Use QString::vsprintf to avoid the locale dependent formatting of vsnprintf.
    // https://bugs.webkit.org/show_bug.cgi?id=18994
    va_list args;
    va_start(args, format);

    QString buffer;
    buffer.vsprintf(format, args);

    va_end(args);

    QByteArray ba = buffer.toUtf8();
    return StringImpl::create(reinterpret_cast<const LChar*>(ba.constData()), ba.length());

#else
    va_list args;
    va_start(args, format);

#if USE(CF) && !OS(WINDOWS)
    if (strstr(format, "%@")) {
        RetainPtr<CFStringRef> cfFormat = adoptCF(CFStringCreateWithCString(kCFAllocatorDefault, format, kCFStringEncodingUTF8));
=======
    va_list argsCopy;
    va_copy(argsCopy, args);
>>>>>>> e41e4829

#if COMPILER(CLANG)
#pragma clang diagnostic push
#pragma clang diagnostic ignored "-Wformat-nonliteral"
#endif

#if USE(CF) && !OS(WINDOWS)
    if (strstr(format, "%@")) {
        auto cfFormat = adoptCF(CFStringCreateWithCString(kCFAllocatorDefault, format, kCFStringEncodingUTF8));
        auto result = adoptCF(CFStringCreateWithFormatAndArguments(kCFAllocatorDefault, nullptr, cfFormat.get(), args));
        va_end(argsCopy);
        return result.get();
    }
#endif

    // Do the format once to get the length.
#if COMPILER(MSVC)
    int result = _vscprintf(format, args);
#else
    char ch;
    int result = vsnprintf(&ch, 1, format, args);
#endif

    if (!result) {
        va_end(argsCopy);
        return emptyString();
    }
    if (result < 0) {
        va_end(argsCopy);
        return String();
    }

    Vector<char, 256> buffer;
    unsigned len = result;
    buffer.grow(len + 1);

    // Now do the formatting again, guaranteed to fit.
    vsnprintf(buffer.data(), buffer.size(), format, argsCopy);
    va_end(argsCopy);

#if COMPILER(CLANG)
#pragma clang diagnostic pop
#endif

    return StringImpl::create(reinterpret_cast<const LChar*>(buffer.data()), len);
#endif
}

String String::format(const char *format, ...)
{
    va_list args;
    va_start(args, format);
    String result = createWithFormatAndArguments(format, args);
    va_end(args);
    return result;
}

String String::number(int number)
{
    return numberToStringSigned<String>(number);
}

String String::number(unsigned int number)
{
    return numberToStringUnsigned<String>(number);
}

String String::number(long number)
{
    return numberToStringSigned<String>(number);
}

String String::number(unsigned long number)
{
    return numberToStringUnsigned<String>(number);
}

String String::number(long long number)
{
    return numberToStringSigned<String>(number);
}

String String::number(unsigned long long number)
{
    return numberToStringUnsigned<String>(number);
}

String String::number(double number, unsigned precision, TrailingZerosTruncatingPolicy trailingZerosTruncatingPolicy)
{
    NumberToStringBuffer buffer;
    return String(numberToFixedPrecisionString(number, precision, buffer, trailingZerosTruncatingPolicy == TruncateTrailingZeros));
}

String String::numberToStringECMAScript(double number)
{
    NumberToStringBuffer buffer;
    return String(numberToString(number, buffer));
}

String String::numberToStringFixedWidth(double number, unsigned decimalPlaces)
{
    NumberToStringBuffer buffer;
    return String(numberToFixedWidthString(number, decimalPlaces, buffer));
}

int String::toIntStrict(bool* ok, int base) const
{
    if (!m_impl) {
        if (ok)
            *ok = false;
        return 0;
    }
    return m_impl->toIntStrict(ok, base);
}

unsigned String::toUIntStrict(bool* ok, int base) const
{
    if (!m_impl) {
        if (ok)
            *ok = false;
        return 0;
    }
    return m_impl->toUIntStrict(ok, base);
}

int64_t String::toInt64Strict(bool* ok, int base) const
{
    if (!m_impl) {
        if (ok)
            *ok = false;
        return 0;
    }
    return m_impl->toInt64Strict(ok, base);
}

uint64_t String::toUInt64Strict(bool* ok, int base) const
{
    if (!m_impl) {
        if (ok)
            *ok = false;
        return 0;
    }
    return m_impl->toUInt64Strict(ok, base);
}

intptr_t String::toIntPtrStrict(bool* ok, int base) const
{
    if (!m_impl) {
        if (ok)
            *ok = false;
        return 0;
    }
    return m_impl->toIntPtrStrict(ok, base);
}

int String::toInt(bool* ok) const
{
    if (!m_impl) {
        if (ok)
            *ok = false;
        return 0;
    }
    return m_impl->toInt(ok);
}

unsigned String::toUInt(bool* ok) const
{
    if (!m_impl) {
        if (ok)
            *ok = false;
        return 0;
    }
    return m_impl->toUInt(ok);
}

int64_t String::toInt64(bool* ok) const
{
    if (!m_impl) {
        if (ok)
            *ok = false;
        return 0;
    }
    return m_impl->toInt64(ok);
}

uint64_t String::toUInt64(bool* ok) const
{
    if (!m_impl) {
        if (ok)
            *ok = false;
        return 0;
    }
    return m_impl->toUInt64(ok);
}

intptr_t String::toIntPtr(bool* ok) const
{
    if (!m_impl) {
        if (ok)
            *ok = false;
        return 0;
    }
    return m_impl->toIntPtr(ok);
}

double String::toDouble(bool* ok) const
{
    if (!m_impl) {
        if (ok)
            *ok = false;
        return 0.0;
    }
    return m_impl->toDouble(ok);
}

float String::toFloat(bool* ok) const
{
    if (!m_impl) {
        if (ok)
            *ok = false;
        return 0.0f;
    }
    return m_impl->toFloat(ok);
}

String String::isolatedCopy() const &
{
    // FIXME: Should this function, and the many others like it, be inlined?
    return m_impl ? m_impl->isolatedCopy() : String { };
}

String String::isolatedCopy() &&
{
    if (isSafeToSendToAnotherThread()) {
        // Since we know that our string is a temporary that will be destroyed
        // we can just steal the m_impl from it, thus avoiding a copy.
        return { WTFMove(*this) };
    }

    return m_impl ? m_impl->isolatedCopy() : String { };
}

bool String::isSafeToSendToAnotherThread() const
{
    // AtomicStrings are not safe to send between threads as ~StringImpl()
    // will try to remove them from the wrong AtomicStringTable.
    return isEmpty() || (m_impl->hasOneRef() && !m_impl->isAtomic());
}

template<bool allowEmptyEntries>
inline Vector<String> String::splitInternal(const String& separator) const
{
    Vector<String> result;

    unsigned startPos = 0;
    size_t endPos;
    while ((endPos = find(separator, startPos)) != notFound) {
        if (allowEmptyEntries || startPos != endPos)
            result.append(substring(startPos, endPos - startPos));
        startPos = endPos + separator.length();
    }
    if (allowEmptyEntries || startPos != length())
        result.append(substring(startPos));

    return result;
}

template<bool allowEmptyEntries>
inline void String::splitInternal(UChar separator, const SplitFunctor& functor) const
{
    StringView view(*this);

    unsigned startPos = 0;
    size_t endPos;
    while ((endPos = find(separator, startPos)) != notFound) {
        if (allowEmptyEntries || startPos != endPos)
            functor(view.substring(startPos, endPos - startPos));
        startPos = endPos + 1;
    }
    if (allowEmptyEntries || startPos != length())
        functor(view.substring(startPos));
}

template<bool allowEmptyEntries>
inline Vector<String> String::splitInternal(UChar separator) const
{
    Vector<String> result;
    splitInternal<allowEmptyEntries>(separator, [&result](StringView item) {
        result.append(item.toString());
    });

    return result;
}

void String::split(UChar separator, const SplitFunctor& functor) const
{
    splitInternal<false>(separator, functor);
}

Vector<String> String::split(UChar separator) const
{
    return splitInternal<false>(separator);
}

Vector<String> String::split(const String& separator) const
{
    return splitInternal<false>(separator);
}

void String::splitAllowingEmptyEntries(UChar separator, const SplitFunctor& functor) const
{
    splitInternal<true>(separator, functor);
}

Vector<String> String::splitAllowingEmptyEntries(UChar separator) const
{
    return splitInternal<true>(separator);
}

Vector<String> String::splitAllowingEmptyEntries(const String& separator) const
{
    return splitInternal<true>(separator);
}

CString String::ascii() const
{
    // Printable ASCII characters 32..127 and the null character are
    // preserved, characters outside of this range are converted to '?'.

    unsigned length = this->length();
    if (!length) { 
        char* characterBuffer;
        return CString::newUninitialized(length, characterBuffer);
    }

    if (this->is8Bit()) {
        const LChar* characters = this->characters8();

        char* characterBuffer;
        CString result = CString::newUninitialized(length, characterBuffer);

        for (unsigned i = 0; i < length; ++i) {
            LChar ch = characters[i];
            characterBuffer[i] = ch && (ch < 0x20 || ch > 0x7f) ? '?' : ch;
        }

        return result;        
    }

    const UChar* characters = this->characters16();

    char* characterBuffer;
    CString result = CString::newUninitialized(length, characterBuffer);

    for (unsigned i = 0; i < length; ++i) {
        UChar ch = characters[i];
        characterBuffer[i] = ch && (ch < 0x20 || ch > 0x7f) ? '?' : ch;
    }

    return result;
}

CString String::latin1() const
{
    // Basic Latin1 (ISO) encoding - Unicode characters 0..255 are
    // preserved, characters outside of this range are converted to '?'.

    unsigned length = this->length();

    if (!length)
        return CString("", 0);

    if (is8Bit())
        return CString(reinterpret_cast<const char*>(this->characters8()), length);

    const UChar* characters = this->characters16();

    char* characterBuffer;
    CString result = CString::newUninitialized(length, characterBuffer);

    for (unsigned i = 0; i < length; ++i) {
        UChar ch = characters[i];
        characterBuffer[i] = ch > 0xff ? '?' : ch;
    }

    return result;
}

Expected<CString, UTF8ConversionError> String::tryGetUtf8(ConversionMode mode) const
{
    return m_impl ? m_impl->tryGetUtf8(mode) : CString { "", 0 };
}

Expected<CString, UTF8ConversionError> String::tryGetUtf8() const
{
    return tryGetUtf8(LenientConversion);
}

CString String::utf8(ConversionMode mode) const
{
    Expected<CString, UTF8ConversionError> expectedString = tryGetUtf8(mode);
    RELEASE_ASSERT(expectedString);
    return expectedString.value();
}

CString String::utf8() const
{
    return utf8(LenientConversion);
}

String String::make8BitFrom16BitSource(const UChar* source, size_t length)
{
    if (!length)
        return String();

    LChar* destination;
    String result = String::createUninitialized(length, destination);

    copyLCharsFromUCharSource(destination, source, length);

    return result;
}

String String::make16BitFrom8BitSource(const LChar* source, size_t length)
{
    if (!length)
        return String();
    
    UChar* destination;
    String result = String::createUninitialized(length, destination);
    
    StringImpl::copyCharacters(destination, source, length);
    
    return result;
}

String String::fromUTF8(const LChar* stringStart, size_t length)
{
    if (length > std::numeric_limits<unsigned>::max())
        CRASH();

    if (!stringStart)
        return String();

    if (!length)
        return emptyString();

    if (charactersAreAllASCII(stringStart, length))
        return StringImpl::create(stringStart, length);

    Vector<UChar, 1024> buffer(length);
    UChar* bufferStart = buffer.data();
 
    UChar* bufferCurrent = bufferStart;
    const char* stringCurrent = reinterpret_cast<const char*>(stringStart);
    if (convertUTF8ToUTF16(&stringCurrent, reinterpret_cast<const char *>(stringStart + length), &bufferCurrent, bufferCurrent + buffer.size()) != conversionOK)
        return String();

    unsigned utf16Length = bufferCurrent - bufferStart;
    ASSERT_WITH_SECURITY_IMPLICATION(utf16Length < length);
    return StringImpl::create(bufferStart, utf16Length);
}

String String::fromUTF8(const LChar* string)
{
    if (!string)
        return String();
    return fromUTF8(string, strlen(reinterpret_cast<const char*>(string)));
}

String String::fromUTF8(const CString& s)
{
    return fromUTF8(s.data());
}

String String::fromUTF8WithLatin1Fallback(const LChar* string, size_t size)
{
    String utf8 = fromUTF8(string, size);
    if (!utf8)
        return String(string, size);
    return utf8;
}

// String Operations

static bool isCharacterAllowedInBase(UChar c, int base)
{
    if (c > 0x7F)
        return false;
    if (isASCIIDigit(c))
        return c - '0' < base;
    if (isASCIIAlpha(c)) {
        if (base > 36)
            base = 36;
        return (c >= 'a' && c < 'a' + base - 10)
            || (c >= 'A' && c < 'A' + base - 10);
    }
    return false;
}

template<typename IntegralType, typename CharacterType>
static inline IntegralType toIntegralType(const CharacterType* data, size_t length, bool* ok, int base)
{
    static const IntegralType integralMax = std::numeric_limits<IntegralType>::max();
    static const bool isSigned = std::numeric_limits<IntegralType>::is_signed;
    const IntegralType maxMultiplier = integralMax / base;

    IntegralType value = 0;
    bool isOk = false;
    bool isNegative = false;

    if (!data)
        goto bye;

    // skip leading whitespace
    while (length && isSpaceOrNewline(*data)) {
        --length;
        ++data;
    }

    if (isSigned && length && *data == '-') {
        --length;
        ++data;
        isNegative = true;
    } else if (length && *data == '+') {
        --length;
        ++data;
    }

    if (!length || !isCharacterAllowedInBase(*data, base))
        goto bye;

    while (length && isCharacterAllowedInBase(*data, base)) {
        --length;
        IntegralType digitValue;
        auto c = *data;
        if (isASCIIDigit(c))
            digitValue = c - '0';
        else if (c >= 'a')
            digitValue = c - 'a' + 10;
        else
            digitValue = c - 'A' + 10;

        if (value > maxMultiplier || (value == maxMultiplier && digitValue > (integralMax % base) + isNegative))
            goto bye;

        value = base * value + digitValue;
        ++data;
    }

#if COMPILER(MSVC)
#pragma warning(push, 0)
#pragma warning(disable:4146)
#endif

    if (isNegative)
        value = -value;

#if COMPILER(MSVC)
#pragma warning(pop)
#endif

    // skip trailing space
    while (length && isSpaceOrNewline(*data)) {
        --length;
        ++data;
    }

    if (!length)
        isOk = true;
bye:
    if (ok)
        *ok = isOk;
    return isOk ? value : 0;
}

template<typename CharacterType>
static unsigned lengthOfCharactersAsInteger(const CharacterType* data, size_t length)
{
    size_t i = 0;

    // Allow leading spaces.
    for (; i != length; ++i) {
        if (!isSpaceOrNewline(data[i]))
            break;
    }
    
    // Allow sign.
    if (i != length && (data[i] == '+' || data[i] == '-'))
        ++i;
    
    // Allow digits.
    for (; i != length; ++i) {
        if (!isASCIIDigit(data[i]))
            break;
    }

    return i;
}

int charactersToIntStrict(const LChar* data, size_t length, bool* ok, int base)
{
    return toIntegralType<int, LChar>(data, length, ok, base);
}

int charactersToIntStrict(const UChar* data, size_t length, bool* ok, int base)
{
    return toIntegralType<int, UChar>(data, length, ok, base);
}

unsigned charactersToUIntStrict(const LChar* data, size_t length, bool* ok, int base)
{
    return toIntegralType<unsigned, LChar>(data, length, ok, base);
}

unsigned charactersToUIntStrict(const UChar* data, size_t length, bool* ok, int base)
{
    return toIntegralType<unsigned, UChar>(data, length, ok, base);
}

int64_t charactersToInt64Strict(const LChar* data, size_t length, bool* ok, int base)
{
    return toIntegralType<int64_t, LChar>(data, length, ok, base);
}

int64_t charactersToInt64Strict(const UChar* data, size_t length, bool* ok, int base)
{
    return toIntegralType<int64_t, UChar>(data, length, ok, base);
}

uint64_t charactersToUInt64Strict(const LChar* data, size_t length, bool* ok, int base)
{
    return toIntegralType<uint64_t, LChar>(data, length, ok, base);
}

uint64_t charactersToUInt64Strict(const UChar* data, size_t length, bool* ok, int base)
{
    return toIntegralType<uint64_t, UChar>(data, length, ok, base);
}

intptr_t charactersToIntPtrStrict(const LChar* data, size_t length, bool* ok, int base)
{
    return toIntegralType<intptr_t, LChar>(data, length, ok, base);
}

intptr_t charactersToIntPtrStrict(const UChar* data, size_t length, bool* ok, int base)
{
    return toIntegralType<intptr_t, UChar>(data, length, ok, base);
}

int charactersToInt(const LChar* data, size_t length, bool* ok)
{
    return toIntegralType<int, LChar>(data, lengthOfCharactersAsInteger<LChar>(data, length), ok, 10);
}

int charactersToInt(const UChar* data, size_t length, bool* ok)
{
    return toIntegralType<int, UChar>(data, lengthOfCharactersAsInteger(data, length), ok, 10);
}

unsigned charactersToUInt(const LChar* data, size_t length, bool* ok)
{
    return toIntegralType<unsigned, LChar>(data, lengthOfCharactersAsInteger<LChar>(data, length), ok, 10);
}

unsigned charactersToUInt(const UChar* data, size_t length, bool* ok)
{
    return toIntegralType<unsigned, UChar>(data, lengthOfCharactersAsInteger<UChar>(data, length), ok, 10);
}

int64_t charactersToInt64(const LChar* data, size_t length, bool* ok)
{
    return toIntegralType<int64_t, LChar>(data, lengthOfCharactersAsInteger<LChar>(data, length), ok, 10);
}

int64_t charactersToInt64(const UChar* data, size_t length, bool* ok)
{
    return toIntegralType<int64_t, UChar>(data, lengthOfCharactersAsInteger<UChar>(data, length), ok, 10);
}

uint64_t charactersToUInt64(const LChar* data, size_t length, bool* ok)
{
    return toIntegralType<uint64_t, LChar>(data, lengthOfCharactersAsInteger<LChar>(data, length), ok, 10);
}

uint64_t charactersToUInt64(const UChar* data, size_t length, bool* ok)
{
    return toIntegralType<uint64_t, UChar>(data, lengthOfCharactersAsInteger<UChar>(data, length), ok, 10);
}

intptr_t charactersToIntPtr(const LChar* data, size_t length, bool* ok)
{
    return toIntegralType<intptr_t, LChar>(data, lengthOfCharactersAsInteger<LChar>(data, length), ok, 10);
}

intptr_t charactersToIntPtr(const UChar* data, size_t length, bool* ok)
{
    return toIntegralType<intptr_t, UChar>(data, lengthOfCharactersAsInteger<UChar>(data, length), ok, 10);
}

enum TrailingJunkPolicy { DisallowTrailingJunk, AllowTrailingJunk };

template<typename CharacterType, TrailingJunkPolicy policy>
static inline double toDoubleType(const CharacterType* data, size_t length, bool* ok, size_t& parsedLength)
{
    size_t leadingSpacesLength = 0;
    while (leadingSpacesLength < length && isASCIISpace(data[leadingSpacesLength]))
        ++leadingSpacesLength;

    double number = parseDouble(data + leadingSpacesLength, length - leadingSpacesLength, parsedLength);
    if (!parsedLength) {
        if (ok)
            *ok = false;
        return 0.0;
    }

    parsedLength += leadingSpacesLength;
    if (ok)
        *ok = policy == AllowTrailingJunk || parsedLength == length;
    return number;
}

double charactersToDouble(const LChar* data, size_t length, bool* ok)
{
    size_t parsedLength;
    return toDoubleType<LChar, DisallowTrailingJunk>(data, length, ok, parsedLength);
}

double charactersToDouble(const UChar* data, size_t length, bool* ok)
{
    size_t parsedLength;
    return toDoubleType<UChar, DisallowTrailingJunk>(data, length, ok, parsedLength);
}

float charactersToFloat(const LChar* data, size_t length, bool* ok)
{
    // FIXME: This will return ok even when the string fits into a double but not a float.
    size_t parsedLength;
    return static_cast<float>(toDoubleType<LChar, DisallowTrailingJunk>(data, length, ok, parsedLength));
}

float charactersToFloat(const UChar* data, size_t length, bool* ok)
{
    // FIXME: This will return ok even when the string fits into a double but not a float.
    size_t parsedLength;
    return static_cast<float>(toDoubleType<UChar, DisallowTrailingJunk>(data, length, ok, parsedLength));
}

float charactersToFloat(const LChar* data, size_t length, size_t& parsedLength)
{
    // FIXME: This will return ok even when the string fits into a double but not a float.
    return static_cast<float>(toDoubleType<LChar, AllowTrailingJunk>(data, length, 0, parsedLength));
}

float charactersToFloat(const UChar* data, size_t length, size_t& parsedLength)
{
    // FIXME: This will return ok even when the string fits into a double but not a float.
    return static_cast<float>(toDoubleType<UChar, AllowTrailingJunk>(data, length, 0, parsedLength));
}

const String& emptyString()
{
    static NeverDestroyed<String> emptyString(StringImpl::empty());
    return emptyString;
}

} // namespace WTF

#ifndef NDEBUG

// For use in the debugger.
String* string(const char*);
Vector<char> asciiDebug(StringImpl* impl);
Vector<char> asciiDebug(String& string);

void String::show() const
{
    dataLogF("%s\n", asciiDebug(impl()).data());
}

String* string(const char* s)
{
    // Intentionally leaks memory!
    return new String(s);
}

Vector<char> asciiDebug(StringImpl* impl)
{
    if (!impl)
        return asciiDebug(String("[null]"_s).impl());

    Vector<char> buffer;
    for (unsigned i = 0; i < impl->length(); ++i) {
        UChar ch = (*impl)[i];
        if (isASCIIPrintable(ch)) {
            if (ch == '\\')
                buffer.append(ch);
            buffer.append(ch);
        } else {
            buffer.append('\\');
            buffer.append('u');
            appendUnsignedAsHexFixedSize(ch, buffer, 4);
        }
    }
    buffer.append('\0');
    return buffer;
}

Vector<char> asciiDebug(String& string)
{
    return asciiDebug(string.impl());
}

#endif<|MERGE_RESOLUTION|>--- conflicted
+++ resolved
@@ -450,32 +450,8 @@
 
 WTF_ATTRIBUTE_PRINTF(1, 0) static String createWithFormatAndArguments(const char *format, va_list args)
 {
-<<<<<<< HEAD
-#if PLATFORM(QT)
-    // Use QString::vsprintf to avoid the locale dependent formatting of vsnprintf.
-    // https://bugs.webkit.org/show_bug.cgi?id=18994
-    va_list args;
-    va_start(args, format);
-
-    QString buffer;
-    buffer.vsprintf(format, args);
-
-    va_end(args);
-
-    QByteArray ba = buffer.toUtf8();
-    return StringImpl::create(reinterpret_cast<const LChar*>(ba.constData()), ba.length());
-
-#else
-    va_list args;
-    va_start(args, format);
-
-#if USE(CF) && !OS(WINDOWS)
-    if (strstr(format, "%@")) {
-        RetainPtr<CFStringRef> cfFormat = adoptCF(CFStringCreateWithCString(kCFAllocatorDefault, format, kCFStringEncodingUTF8));
-=======
     va_list argsCopy;
     va_copy(argsCopy, args);
->>>>>>> e41e4829
 
 #if COMPILER(CLANG)
 #pragma clang diagnostic push
@@ -521,7 +497,6 @@
 #endif
 
     return StringImpl::create(reinterpret_cast<const LChar*>(buffer.data()), len);
-#endif
 }
 
 String String::format(const char *format, ...)
