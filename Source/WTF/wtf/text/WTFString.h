/*
 * (C) 1999 Lars Knoll (knoll@kde.org)
 * Copyright (C) 2004, 2005, 2006, 2007, 2008, 2009, 2010, 2012, 2013 Apple Inc. All rights reserved.
 *
 * This library is free software; you can redistribute it and/or
 * modify it under the terms of the GNU Library General Public
 * License as published by the Free Software Foundation; either
 * version 2 of the License, or (at your option) any later version.
 *
 * This library is distributed in the hope that it will be useful,
 * but WITHOUT ANY WARRANTY; without even the implied warranty of
 * MERCHANTABILITY or FITNESS FOR A PARTICULAR PURPOSE.  See the GNU
 * Library General Public License for more details.
 *
 * You should have received a copy of the GNU Library General Public License
 * along with this library; see the file COPYING.LIB.  If not, write to
 * the Free Software Foundation, Inc., 51 Franklin Street, Fifth Floor,
 * Boston, MA 02110-1301, USA.
 *
 */

#ifndef WTFString_h
#define WTFString_h

// This file would be called String.h, but that conflicts with <string.h>
// on systems without case-sensitive file systems.

#include <wtf/text/ASCIIFastPath.h>
#include <wtf/text/StringImpl.h>

#ifdef __OBJC__
#include <objc/objc.h>
#endif

<<<<<<< HEAD
#if PLATFORM(HAIKU)
class BString;
#endif

#if PLATFORM(BLACKBERRY)
namespace BlackBerry {
namespace Platform {
class String;
}
}
#endif

=======
>>>>>>> c8720d2c
namespace WTF {

class CString;
struct StringHash;

// Declarations of string operations

WTF_EXPORT_STRING_API int charactersToIntStrict(const LChar*, size_t, bool* ok = 0, int base = 10);
WTF_EXPORT_STRING_API int charactersToIntStrict(const UChar*, size_t, bool* ok = 0, int base = 10);
WTF_EXPORT_STRING_API unsigned charactersToUIntStrict(const LChar*, size_t, bool* ok = 0, int base = 10);
WTF_EXPORT_STRING_API unsigned charactersToUIntStrict(const UChar*, size_t, bool* ok = 0, int base = 10);
int64_t charactersToInt64Strict(const LChar*, size_t, bool* ok = 0, int base = 10);
int64_t charactersToInt64Strict(const UChar*, size_t, bool* ok = 0, int base = 10);
uint64_t charactersToUInt64Strict(const LChar*, size_t, bool* ok = 0, int base = 10);
uint64_t charactersToUInt64Strict(const UChar*, size_t, bool* ok = 0, int base = 10);
intptr_t charactersToIntPtrStrict(const LChar*, size_t, bool* ok = 0, int base = 10);
intptr_t charactersToIntPtrStrict(const UChar*, size_t, bool* ok = 0, int base = 10);

int charactersToInt(const LChar*, size_t, bool* ok = 0); // ignores trailing garbage
WTF_EXPORT_STRING_API int charactersToInt(const UChar*, size_t, bool* ok = 0); // ignores trailing garbage
unsigned charactersToUInt(const LChar*, size_t, bool* ok = 0); // ignores trailing garbage
unsigned charactersToUInt(const UChar*, size_t, bool* ok = 0); // ignores trailing garbage
int64_t charactersToInt64(const LChar*, size_t, bool* ok = 0); // ignores trailing garbage
int64_t charactersToInt64(const UChar*, size_t, bool* ok = 0); // ignores trailing garbage
uint64_t charactersToUInt64(const LChar*, size_t, bool* ok = 0); // ignores trailing garbage
uint64_t charactersToUInt64(const UChar*, size_t, bool* ok = 0); // ignores trailing garbage
intptr_t charactersToIntPtr(const LChar*, size_t, bool* ok = 0); // ignores trailing garbage
intptr_t charactersToIntPtr(const UChar*, size_t, bool* ok = 0); // ignores trailing garbage

// FIXME: Like the strict functions above, these give false for "ok" when there is trailing garbage.
// Like the non-strict functions above, these return the value when there is trailing garbage.
// It would be better if these were more consistent with the above functions instead.
WTF_EXPORT_STRING_API double charactersToDouble(const LChar*, size_t, bool* ok = 0);
WTF_EXPORT_STRING_API double charactersToDouble(const UChar*, size_t, bool* ok = 0);
float charactersToFloat(const LChar*, size_t, bool* ok = 0);
WTF_EXPORT_STRING_API float charactersToFloat(const UChar*, size_t, bool* ok = 0);
WTF_EXPORT_STRING_API float charactersToFloat(const LChar*, size_t, size_t& parsedLength);
WTF_EXPORT_STRING_API float charactersToFloat(const UChar*, size_t, size_t& parsedLength);

class ASCIILiteral;

enum TrailingZerosTruncatingPolicy {
    KeepTrailingZeros,
    TruncateTrailingZeros
};

template<bool isSpecialCharacter(UChar), typename CharacterType>
bool isAllSpecialCharacters(const CharacterType*, size_t);

class String {
public:
    // Construct a null string, distinguishable from an empty string.
    String() { }

    // Construct a string with UTF-16 data.
    WTF_EXPORT_STRING_API String(const UChar* characters, unsigned length);

    // Construct a string by copying the contents of a vector.  To avoid
    // copying, consider using String::adopt instead.
    // This method will never create a null string. Vectors with size() == 0
    // will return the empty string.
    // NOTE: This is different from String(vector.data(), vector.size())
    // which will sometimes return a null string when vector.data() is null
    // which can only occur for vectors without inline capacity.
    // See: https://bugs.webkit.org/show_bug.cgi?id=109792
    template<size_t inlineCapacity, typename OverflowHandler>
    explicit String(const Vector<UChar, inlineCapacity, OverflowHandler>&);

    // Construct a string with UTF-16 data, from a null-terminated source.
    WTF_EXPORT_STRING_API String(const UChar*);

    // Construct a string with latin1 data.
    WTF_EXPORT_STRING_API String(const LChar* characters, unsigned length);
    WTF_EXPORT_STRING_API String(const char* characters, unsigned length);

    // Construct a string with latin1 data, from a null-terminated source.
    WTF_EXPORT_STRING_API String(const LChar* characters);
    WTF_EXPORT_STRING_API String(const char* characters);

    // Construct a string referencing an existing StringImpl.
    String(StringImpl* impl) : m_impl(impl) { }
    String(PassRefPtr<StringImpl> impl) : m_impl(impl) { }
    String(PassRef<StringImpl> impl) : m_impl(std::move(impl)) { }
    String(RefPtr<StringImpl>&& impl) : m_impl(impl) { }

    // Construct a string from a constant string literal.
    WTF_EXPORT_STRING_API String(ASCIILiteral characters);

    // Construct a string from a constant string literal.
    // This constructor is the "big" version, as it put the length in the function call and generate bigger code.
    enum ConstructFromLiteralTag { ConstructFromLiteral };
    template<unsigned charactersCount>
    String(const char (&characters)[charactersCount], ConstructFromLiteralTag) : m_impl(StringImpl::createFromLiteral<charactersCount>(characters)) { }

    // We have to declare the copy constructor and copy assignment operator as well, otherwise
    // they'll be implicitly deleted by adding the move constructor and move assignment operator.
    String(const String& other) : m_impl(other.m_impl) { }
    String(String&& other) : m_impl(other.m_impl.release()) { }
    String& operator=(const String& other) { m_impl = other.m_impl; return *this; }
    String& operator=(String&& other) { m_impl = other.m_impl.release(); return *this; }

    // Inline the destructor.
    ALWAYS_INLINE ~String() { }

    void swap(String& o) { m_impl.swap(o.m_impl); }

    static String adopt(StringBuffer<LChar>& buffer) { return StringImpl::adopt(buffer); }
    static String adopt(StringBuffer<UChar>& buffer) { return StringImpl::adopt(buffer); }
    template<typename CharacterType, size_t inlineCapacity, typename OverflowHandler>
    static String adopt(Vector<CharacterType, inlineCapacity, OverflowHandler>& vector) { return StringImpl::adopt(vector); }

    bool isNull() const { return !m_impl; }
    bool isEmpty() const { return !m_impl || !m_impl->length(); }

    StringImpl* impl() const { return m_impl.get(); }
    PassRefPtr<StringImpl> releaseImpl() { return m_impl.release(); }

    unsigned length() const
    {
        if (!m_impl)
            return 0;
        return m_impl->length();
    }

    const UChar* characters() const { return deprecatedCharacters(); } // FIXME: Delete this.
    const UChar* deprecatedCharacters() const
    {
        if (!m_impl)
            return 0;
        return m_impl->deprecatedCharacters();
    }

    const LChar* characters8() const
    {
        if (!m_impl)
            return 0;
        ASSERT(m_impl->is8Bit());
        return m_impl->characters8();
    }

    const UChar* characters16() const
    {
        if (!m_impl)
            return 0;
        ASSERT(!m_impl->is8Bit());
        return m_impl->characters16();
    }

    // Return characters8() or characters16() depending on CharacterType.
    template <typename CharacterType>
    inline const CharacterType* getCharacters() const;

    // Like getCharacters() and upconvert if CharacterType is UChar on a 8bit string.
    template <typename CharacterType>
    inline const CharacterType* getCharactersWithUpconvert() const;

    bool is8Bit() const { return m_impl->is8Bit(); }

    unsigned sizeInBytes() const
    {
        if (!m_impl)
            return 0;
        return m_impl->length() * (is8Bit() ? sizeof(LChar) : sizeof(UChar));
    }

    WTF_EXPORT_STRING_API CString ascii() const;
    WTF_EXPORT_STRING_API CString latin1() const;

    WTF_EXPORT_STRING_API CString utf8(ConversionMode = LenientConversion) const;

    UChar at(unsigned index) const
    {
        if (!m_impl || index >= m_impl->length())
            return 0;
        return (*m_impl)[index];
    }
    UChar operator[](unsigned index) const { return at(index); }

    WTF_EXPORT_STRING_API static String number(int);
    WTF_EXPORT_STRING_API static String number(unsigned int);
    WTF_EXPORT_STRING_API static String number(long);
    WTF_EXPORT_STRING_API static String number(unsigned long);
    WTF_EXPORT_STRING_API static String number(long long);
    WTF_EXPORT_STRING_API static String number(unsigned long long);

    WTF_EXPORT_STRING_API static String number(double, unsigned precision = 6, TrailingZerosTruncatingPolicy = TruncateTrailingZeros);

    // Number to String conversion following the ECMAScript definition.
    WTF_EXPORT_STRING_API static String numberToStringECMAScript(double);
    WTF_EXPORT_STRING_API static String numberToStringFixedWidth(double, unsigned decimalPlaces);

    // Find a single character or string, also with match function & latin1 forms.
    size_t find(UChar c, unsigned start = 0) const
        { return m_impl ? m_impl->find(c, start) : notFound; }

    size_t find(const String& str) const
        { return m_impl ? m_impl->find(str.impl()) : notFound; }
    size_t find(const String& str, unsigned start) const
        { return m_impl ? m_impl->find(str.impl(), start) : notFound; }

    size_t find(CharacterMatchFunctionPtr matchFunction, unsigned start = 0) const
        { return m_impl ? m_impl->find(matchFunction, start) : notFound; }
    size_t find(const LChar* str, unsigned start = 0) const
        { return m_impl ? m_impl->find(str, start) : notFound; }

    size_t findNextLineStart(unsigned start = 0) const
        { return m_impl ? m_impl->findNextLineStart(start) : notFound; }

    // Find the last instance of a single character or string.
    size_t reverseFind(UChar c, unsigned start = UINT_MAX) const
        { return m_impl ? m_impl->reverseFind(c, start) : notFound; }
    size_t reverseFind(const String& str, unsigned start = UINT_MAX) const
        { return m_impl ? m_impl->reverseFind(str.impl(), start) : notFound; }

    // Case insensitive string matching.
    size_t findIgnoringCase(const LChar* str, unsigned start = 0) const
        { return m_impl ? m_impl->findIgnoringCase(str, start) : notFound; }
    size_t findIgnoringCase(const String& str, unsigned start = 0) const
        { return m_impl ? m_impl->findIgnoringCase(str.impl(), start) : notFound; }
    size_t reverseFindIgnoringCase(const String& str, unsigned start = UINT_MAX) const
        { return m_impl ? m_impl->reverseFindIgnoringCase(str.impl(), start) : notFound; }

    // Wrappers for find & reverseFind adding dynamic sensitivity check.
    size_t find(const LChar* str, unsigned start, bool caseSensitive) const
        { return caseSensitive ? find(str, start) : findIgnoringCase(str, start); }
    size_t find(const String& str, unsigned start, bool caseSensitive) const
        { return caseSensitive ? find(str, start) : findIgnoringCase(str, start); }
    size_t reverseFind(const String& str, unsigned start, bool caseSensitive) const
        { return caseSensitive ? reverseFind(str, start) : reverseFindIgnoringCase(str, start); }

    WTF_EXPORT_STRING_API Vector<UChar> charactersWithNullTermination() const;
    
    WTF_EXPORT_STRING_API UChar32 characterStartingAt(unsigned) const; // Ditto.
    
    bool contains(UChar c) const { return find(c) != notFound; }
    bool contains(const LChar* str, bool caseSensitive = true) const { return find(str, 0, caseSensitive) != notFound; }
    bool contains(const String& str, bool caseSensitive = true) const { return find(str, 0, caseSensitive) != notFound; }

    bool startsWith(const String& s) const
        { return m_impl ? m_impl->startsWith(s.impl()) : s.isEmpty(); }
    bool startsWith(const String& s, bool caseSensitive) const
        { return m_impl ? m_impl->startsWith(s.impl(), caseSensitive) : s.isEmpty(); }
    bool startsWith(UChar character) const
        { return m_impl ? m_impl->startsWith(character) : false; }
    template<unsigned matchLength>
    bool startsWith(const char (&prefix)[matchLength], bool caseSensitive = true) const
        { return m_impl ? m_impl->startsWith<matchLength>(prefix, caseSensitive) : !matchLength; }

    bool endsWith(const String& s, bool caseSensitive = true) const
        { return m_impl ? m_impl->endsWith(s.impl(), caseSensitive) : s.isEmpty(); }
    bool endsWith(UChar character) const
        { return m_impl ? m_impl->endsWith(character) : false; }
    template<unsigned matchLength>
    bool endsWith(const char (&prefix)[matchLength], bool caseSensitive = true) const
        { return m_impl ? m_impl->endsWith<matchLength>(prefix, caseSensitive) : !matchLength; }

    WTF_EXPORT_STRING_API void append(const String&);
    WTF_EXPORT_STRING_API void append(LChar);
    void append(char c) { append(static_cast<LChar>(c)); };
    WTF_EXPORT_STRING_API void append(UChar);
    WTF_EXPORT_STRING_API void append(const LChar*, unsigned length);
    WTF_EXPORT_STRING_API void append(const UChar*, unsigned length);
    WTF_EXPORT_STRING_API void insert(const String&, unsigned pos);
    void insert(const UChar*, unsigned length, unsigned pos);

    String& replace(UChar a, UChar b) { if (m_impl) m_impl = m_impl->replace(a, b); return *this; }
    String& replace(UChar a, const String& b) { if (m_impl) m_impl = m_impl->replace(a, b.impl()); return *this; }
    String& replace(const String& a, const String& b) { if (m_impl) m_impl = m_impl->replace(a.impl(), b.impl()); return *this; }
    String& replace(unsigned index, unsigned len, const String& b) { if (m_impl) m_impl = m_impl->replace(index, len, b.impl()); return *this; }

    template<unsigned charactersCount>
    ALWAYS_INLINE String& replaceWithLiteral(UChar a, const char (&characters)[charactersCount])
    {
        if (m_impl)
            m_impl = m_impl->replace(a, characters, charactersCount - 1);

        return *this;
    }

    void fill(UChar c) { if (m_impl) m_impl = m_impl->fill(c); }

    WTF_EXPORT_STRING_API void truncate(unsigned len);
    WTF_EXPORT_STRING_API void remove(unsigned pos, int len = 1);

    WTF_EXPORT_STRING_API String substring(unsigned pos, unsigned len = UINT_MAX) const;
    WTF_EXPORT_STRING_API String substringSharingImpl(unsigned pos, unsigned len = UINT_MAX) const;
    String left(unsigned len) const { return substring(0, len); }
    String right(unsigned len) const { return substring(length() - len, len); }

    // Returns a lowercase/uppercase version of the string
    WTF_EXPORT_STRING_API String lower() const;
    WTF_EXPORT_STRING_API String upper() const;

    WTF_EXPORT_STRING_API String lower(const AtomicString& localeIdentifier) const;
    WTF_EXPORT_STRING_API String upper(const AtomicString& localeIdentifier) const;

    WTF_EXPORT_STRING_API String stripWhiteSpace() const;
    WTF_EXPORT_STRING_API String stripWhiteSpace(IsWhiteSpaceFunctionPtr) const;
    WTF_EXPORT_STRING_API String simplifyWhiteSpace() const;
    WTF_EXPORT_STRING_API String simplifyWhiteSpace(IsWhiteSpaceFunctionPtr) const;

    WTF_EXPORT_STRING_API String removeCharacters(CharacterMatchFunctionPtr) const;
    template<bool isSpecialCharacter(UChar)> bool isAllSpecialCharacters() const;

    // Return the string with case folded for case insensitive comparison.
    WTF_EXPORT_STRING_API String foldCase() const;

    WTF_EXPORT_STRING_API static String format(const char *, ...) WTF_ATTRIBUTE_PRINTF(1, 2);

    // Returns an uninitialized string. The characters needs to be written
    // into the buffer returned in data before the returned string is used.
    // Failure to do this will have unpredictable results.
    static String createUninitialized(unsigned length, UChar*& data) { return StringImpl::createUninitialized(length, data); }
    static String createUninitialized(unsigned length, LChar*& data) { return StringImpl::createUninitialized(length, data); }

    WTF_EXPORT_STRING_API void split(const String& separator, bool allowEmptyEntries, Vector<String>& result) const;
    void split(const String& separator, Vector<String>& result) const
    {
        split(separator, false, result);
    }
    WTF_EXPORT_STRING_API void split(UChar separator, bool allowEmptyEntries, Vector<String>& result) const;
    void split(UChar separator, Vector<String>& result) const
    {
        split(separator, false, result);
    }

    WTF_EXPORT_STRING_API int toIntStrict(bool* ok = 0, int base = 10) const;
    WTF_EXPORT_STRING_API unsigned toUIntStrict(bool* ok = 0, int base = 10) const;
    WTF_EXPORT_STRING_API int64_t toInt64Strict(bool* ok = 0, int base = 10) const;
    WTF_EXPORT_STRING_API uint64_t toUInt64Strict(bool* ok = 0, int base = 10) const;
    intptr_t toIntPtrStrict(bool* ok = 0, int base = 10) const;

    WTF_EXPORT_STRING_API int toInt(bool* ok = 0) const;
    WTF_EXPORT_STRING_API unsigned toUInt(bool* ok = 0) const;
    WTF_EXPORT_STRING_API int64_t toInt64(bool* ok = 0) const;
    WTF_EXPORT_STRING_API uint64_t toUInt64(bool* ok = 0) const;
    WTF_EXPORT_STRING_API intptr_t toIntPtr(bool* ok = 0) const;

    // FIXME: Like the strict functions above, these give false for "ok" when there is trailing garbage.
    // Like the non-strict functions above, these return the value when there is trailing garbage.
    // It would be better if these were more consistent with the above functions instead.
    WTF_EXPORT_STRING_API double toDouble(bool* ok = 0) const;
    WTF_EXPORT_STRING_API float toFloat(bool* ok = 0) const;

    bool percentage(int& percentage) const;

#if COMPILER_SUPPORTS(CXX_REFERENCE_QUALIFIED_FUNCTIONS)
    WTF_EXPORT_STRING_API String isolatedCopy() const &;
    WTF_EXPORT_STRING_API String isolatedCopy() const &&;
#else
    WTF_EXPORT_STRING_API String isolatedCopy() const;
#endif

    WTF_EXPORT_STRING_API bool isSafeToSendToAnotherThread() const;

    // Prevent Strings from being implicitly convertable to bool as it will be ambiguous on any platform that
    // allows implicit conversion to another pointer type (e.g., Mac allows implicit conversion to NSString*).
    typedef struct ImplicitConversionFromWTFStringToBoolDisallowedA* (String::*UnspecifiedBoolTypeA);
    typedef struct ImplicitConversionFromWTFStringToBoolDisallowedB* (String::*UnspecifiedBoolTypeB);
    operator UnspecifiedBoolTypeA() const;
    operator UnspecifiedBoolTypeB() const;

#if USE(CF)
    WTF_EXPORT_STRING_API String(CFStringRef);
    WTF_EXPORT_STRING_API RetainPtr<CFStringRef> createCFString() const;
#endif

#ifdef __OBJC__
    WTF_EXPORT_STRING_API String(NSString*);
    
    // This conversion maps NULL to "", which loses the meaning of NULL, but we
    // need this mapping because AppKit crashes when passed nil NSStrings.
    operator NSString*() const { if (!m_impl) return @""; return *m_impl; }
#endif

<<<<<<< HEAD
#if PLATFORM(HAIKU)
    String(const BString&);
    operator BString() const;
#endif

#if PLATFORM(BLACKBERRY)
    String(const BlackBerry::Platform::String&);
    operator BlackBerry::Platform::String() const;
#endif

=======
>>>>>>> c8720d2c
    WTF_EXPORT_STRING_API static String make8BitFrom16BitSource(const UChar*, size_t);
    template<size_t inlineCapacity>
    static String make8BitFrom16BitSource(const Vector<UChar, inlineCapacity>& buffer)
    {
        return make8BitFrom16BitSource(buffer.data(), buffer.size());
    }

    WTF_EXPORT_STRING_API static String make16BitFrom8BitSource(const LChar*, size_t);

    // String::fromUTF8 will return a null string if
    // the input data contains invalid UTF-8 sequences.
    WTF_EXPORT_STRING_API static String fromUTF8(const LChar*, size_t);
    WTF_EXPORT_STRING_API static String fromUTF8(const LChar*);
    static String fromUTF8(const char* s, size_t length) { return fromUTF8(reinterpret_cast<const LChar*>(s), length); };
    static String fromUTF8(const char* s) { return fromUTF8(reinterpret_cast<const LChar*>(s)); };
    WTF_EXPORT_STRING_API static String fromUTF8(const CString&);

    // Tries to convert the passed in string to UTF-8, but will fall back to Latin-1 if the string is not valid UTF-8.
    WTF_EXPORT_STRING_API static String fromUTF8WithLatin1Fallback(const LChar*, size_t);
    static String fromUTF8WithLatin1Fallback(const char* s, size_t length) { return fromUTF8WithLatin1Fallback(reinterpret_cast<const LChar*>(s), length); };
    
    // Determines the writing direction using the Unicode Bidi Algorithm rules P2 and P3.
    UCharDirection defaultWritingDirection(bool* hasStrongDirectionality = nullptr) const
    {
        if (m_impl)
            return m_impl->defaultWritingDirection(hasStrongDirectionality);
        if (hasStrongDirectionality)
            *hasStrongDirectionality = false;
        return U_LEFT_TO_RIGHT;
    }

    bool containsOnlyASCII() const;
    bool containsOnlyLatin1() const;
    bool containsOnlyWhitespace() const { return !m_impl || m_impl->containsOnlyWhitespace(); }

    // Hash table deleted values, which are only constructed and never copied or destroyed.
    String(WTF::HashTableDeletedValueType) : m_impl(WTF::HashTableDeletedValue) { }
    bool isHashTableDeletedValue() const { return m_impl.isHashTableDeletedValue(); }

#ifndef NDEBUG
    WTF_EXPORT_STRING_API void show() const;
#endif

    // Workaround for a compiler bug. Use operator[] instead.
    UChar characterAt(unsigned index) const
    {
        if (!m_impl || index >= m_impl->length())
            return 0;
        return (*m_impl)[index];
    }

private:
    template <typename CharacterType>
    void removeInternal(const CharacterType*, unsigned, int);

    template <typename CharacterType>
    void appendInternal(CharacterType);

    RefPtr<StringImpl> m_impl;
};

inline bool operator==(const String& a, const String& b) { return equal(a.impl(), b.impl()); }
inline bool operator==(const String& a, const LChar* b) { return equal(a.impl(), b); }
inline bool operator==(const String& a, const char* b) { return equal(a.impl(), reinterpret_cast<const LChar*>(b)); }
inline bool operator==(const LChar* a, const String& b) { return equal(a, b.impl()); }
inline bool operator==(const char* a, const String& b) { return equal(reinterpret_cast<const LChar*>(a), b.impl()); }
template<size_t inlineCapacity>
inline bool operator==(const Vector<char, inlineCapacity>& a, const String& b) { return equal(b.impl(), a.data(), a.size()); }
template<size_t inlineCapacity>
inline bool operator==(const String& a, const Vector<char, inlineCapacity>& b) { return b == a; }


inline bool operator!=(const String& a, const String& b) { return !equal(a.impl(), b.impl()); }
inline bool operator!=(const String& a, const LChar* b) { return !equal(a.impl(), b); }
inline bool operator!=(const String& a, const char* b) { return !equal(a.impl(), reinterpret_cast<const LChar*>(b)); }
inline bool operator!=(const LChar* a, const String& b) { return !equal(a, b.impl()); }
inline bool operator!=(const char* a, const String& b) { return !equal(reinterpret_cast<const LChar*>(a), b.impl()); }
template<size_t inlineCapacity>
inline bool operator!=(const Vector<char, inlineCapacity>& a, const String& b) { return !(a == b); }
template<size_t inlineCapacity>
inline bool operator!=(const String& a, const Vector<char, inlineCapacity>& b) { return b != a; }

inline bool equalIgnoringCase(const String& a, const String& b) { return equalIgnoringCase(a.impl(), b.impl()); }
inline bool equalIgnoringCase(const String& a, const LChar* b) { return equalIgnoringCase(a.impl(), b); }
inline bool equalIgnoringCase(const String& a, const char* b) { return equalIgnoringCase(a.impl(), reinterpret_cast<const LChar*>(b)); }
inline bool equalIgnoringCase(const LChar* a, const String& b) { return equalIgnoringCase(a, b.impl()); }
inline bool equalIgnoringCase(const char* a, const String& b) { return equalIgnoringCase(reinterpret_cast<const LChar*>(a), b.impl()); }

inline bool equalPossiblyIgnoringCase(const String& a, const String& b, bool ignoreCase) 
{
    return ignoreCase ? equalIgnoringCase(a, b) : (a == b);
}

inline bool equalIgnoringNullity(const String& a, const String& b) { return equalIgnoringNullity(a.impl(), b.impl()); }

template<size_t inlineCapacity>
inline bool equalIgnoringNullity(const Vector<UChar, inlineCapacity>& a, const String& b) { return equalIgnoringNullity(a, b.impl()); }

inline bool operator!(const String& str) { return str.isNull(); }

inline void swap(String& a, String& b) { a.swap(b); }

// Definitions of string operations

template<size_t inlineCapacity, typename OverflowHandler>
String::String(const Vector<UChar, inlineCapacity, OverflowHandler>& vector)
    : m_impl(vector.size() ? StringImpl::create(vector.data(), vector.size()) : *StringImpl::empty())
{
}

template<>
inline const LChar* String::getCharacters<LChar>() const
{
    ASSERT(is8Bit());
    return characters8();
}

template<>
inline const UChar* String::getCharacters<UChar>() const
{
    ASSERT(!is8Bit());
    return characters16();
}

template<>
inline const LChar* String::getCharactersWithUpconvert<LChar>() const
{
    ASSERT(is8Bit());
    return characters8();
}

template<>
inline const UChar* String::getCharactersWithUpconvert<UChar>() const
{
    return deprecatedCharacters();
}

inline bool String::containsOnlyLatin1() const
{
    if (isEmpty())
        return true;

    if (is8Bit())
        return true;

    const UChar* characters = characters16();
    UChar ored = 0;
    for (size_t i = 0; i < m_impl->length(); ++i)
        ored |= characters[i];
    return !(ored & 0xFF00);
}


#ifdef __OBJC__
// This is for situations in WebKit where the long standing behavior has been
// "nil if empty", so we try to maintain longstanding behavior for the sake of
// entrenched clients
inline NSString* nsStringNilIfEmpty(const String& str) {  return str.isEmpty() ? nil : (NSString*)str; }
#endif

inline bool String::containsOnlyASCII() const
{
    if (isEmpty())
        return true;

    if (is8Bit())
        return charactersAreAllASCII(characters8(), m_impl->length());

    return charactersAreAllASCII(characters16(), m_impl->length());
}

WTF_EXPORT_STRING_API int codePointCompare(const String&, const String&);

inline bool codePointCompareLessThan(const String& a, const String& b)
{
    return codePointCompare(a.impl(), b.impl()) < 0;
}

template<size_t inlineCapacity>
inline void append(Vector<UChar, inlineCapacity>& vector, const String& string)
{
    vector.append(string.deprecatedCharacters(), string.length());
}

template<typename CharacterType>
inline void appendNumber(Vector<CharacterType>& vector, unsigned char number)
{
    int numberLength = number > 99 ? 3 : (number > 9 ? 2 : 1);
    size_t vectorSize = vector.size();
    vector.grow(vectorSize + numberLength);

    switch (numberLength) {
    case 3:
        vector[vectorSize + 2] = number % 10 + '0';
        number /= 10;
        FALLTHROUGH;

    case 2:
        vector[vectorSize + 1] = number % 10 + '0';
        number /= 10;
        FALLTHROUGH;

    case 1:
        vector[vectorSize] = number % 10 + '0';
    }
}

template<bool isSpecialCharacter(UChar), typename CharacterType>
inline bool isAllSpecialCharacters(const CharacterType* characters, size_t length)
{
    for (size_t i = 0; i < length; ++i) {
        if (!isSpecialCharacter(characters[i]))
            return false;
    }
    return true;
}

template<bool isSpecialCharacter(UChar)>
inline bool String::isAllSpecialCharacters() const
{
    size_t len = length();

    if (!len)
        return true;

    if (is8Bit())
        return WTF::isAllSpecialCharacters<isSpecialCharacter, LChar>(characters8(), len);
    return WTF::isAllSpecialCharacters<isSpecialCharacter, UChar>(characters16(), len);
}

// StringHash is the default hash for String
template<typename T> struct DefaultHash;
template<> struct DefaultHash<String> {
    typedef StringHash Hash;
};

template <> struct VectorTraits<String> : SimpleClassVectorTraits { };

class ASCIILiteral {
public:
    explicit ASCIILiteral(const char* characters) : m_characters(characters) { }
    operator const char*() { return m_characters; }

private:
    const char* m_characters;
};

// Shared global empty string.
WTF_EXPORT_STRING_API const String& emptyString();

}

using WTF::CString;
using WTF::KeepTrailingZeros;
using WTF::String;
using WTF::emptyString;
using WTF::append;
using WTF::appendNumber;
using WTF::charactersAreAllASCII;
using WTF::charactersToIntStrict;
using WTF::charactersToUIntStrict;
using WTF::charactersToInt64Strict;
using WTF::charactersToUInt64Strict;
using WTF::charactersToIntPtrStrict;
using WTF::charactersToInt;
using WTF::charactersToUInt;
using WTF::charactersToInt64;
using WTF::charactersToUInt64;
using WTF::charactersToIntPtr;
using WTF::charactersToDouble;
using WTF::charactersToFloat;
using WTF::equal;
using WTF::equalIgnoringCase;
using WTF::find;
using WTF::isAllSpecialCharacters;
using WTF::isSpaceOrNewline;
using WTF::reverseFind;
using WTF::ASCIILiteral;

#include <wtf/text/AtomicString.h>
#endif<|MERGE_RESOLUTION|>--- conflicted
+++ resolved
@@ -32,21 +32,10 @@
 #include <objc/objc.h>
 #endif
 
-<<<<<<< HEAD
 #if PLATFORM(HAIKU)
 class BString;
 #endif
 
-#if PLATFORM(BLACKBERRY)
-namespace BlackBerry {
-namespace Platform {
-class String;
-}
-}
-#endif
-
-=======
->>>>>>> c8720d2c
 namespace WTF {
 
 class CString;
@@ -422,19 +411,11 @@
     operator NSString*() const { if (!m_impl) return @""; return *m_impl; }
 #endif
 
-<<<<<<< HEAD
 #if PLATFORM(HAIKU)
     String(const BString&);
     operator BString() const;
 #endif
 
-#if PLATFORM(BLACKBERRY)
-    String(const BlackBerry::Platform::String&);
-    operator BlackBerry::Platform::String() const;
-#endif
-
-=======
->>>>>>> c8720d2c
     WTF_EXPORT_STRING_API static String make8BitFrom16BitSource(const UChar*, size_t);
     template<size_t inlineCapacity>
     static String make8BitFrom16BitSource(const Vector<UChar, inlineCapacity>& buffer)
