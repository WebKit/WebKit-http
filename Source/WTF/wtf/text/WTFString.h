--- conflicted
+++ resolved
@@ -328,16 +328,12 @@
     operator NSString *() const;
 #endif
 
-<<<<<<< HEAD
 #if PLATFORM(HAIKU)
     String(const BString&);
     operator BString() const;
 #endif
 
-    WTF_EXPORT_STRING_API static String make8BitFrom16BitSource(const UChar*, size_t);
-=======
     WTF_EXPORT_PRIVATE static String make8BitFrom16BitSource(const UChar*, size_t);
->>>>>>> aef949c7
     template<size_t inlineCapacity> static String make8BitFrom16BitSource(const Vector<UChar, inlineCapacity>&);
 
     WTF_EXPORT_PRIVATE static String make16BitFrom8BitSource(const LChar*, size_t);
